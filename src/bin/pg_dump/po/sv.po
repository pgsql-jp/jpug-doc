--- conflicted
+++ resolved
@@ -4,17 +4,10 @@
 #
 msgid ""
 msgstr ""
-<<<<<<< HEAD
 "Project-Id-Version: PostgreSQL 15\n"
 "Report-Msgid-Bugs-To: pgsql-bugs@lists.postgresql.org\n"
 "POT-Creation-Date: 2022-05-09 18:50+0000\n"
 "PO-Revision-Date: 2022-05-09 21:46+0200\n"
-=======
-"Project-Id-Version: PostgreSQL 14\n"
-"Report-Msgid-Bugs-To: pgsql-bugs@lists.postgresql.org\n"
-"POT-Creation-Date: 2022-04-21 22:34+0000\n"
-"PO-Revision-Date: 2022-02-18 15:33+0100\n"
->>>>>>> 185876a6
 "Last-Translator: Dennis Björklund <db@zigo.dhs.org>\n"
 "Language-Team: Swedish <pgsql-translators@postgresql.org>\n"
 "Language: sv\n"
@@ -23,30 +16,16 @@
 "Content-Transfer-Encoding: 8bit\n"
 "Plural-Forms: nplurals=2; plural=(n != 1);\n"
 
-<<<<<<< HEAD
 #: ../../../src/common/logging.c:277
-=======
-#: ../../../src/common/logging.c:259
-#, c-format
-msgid "fatal: "
-msgstr "fatalt: "
-
-#: ../../../src/common/logging.c:266
->>>>>>> 185876a6
 #, c-format
 msgid "error: "
 msgstr "fel: "
 
-<<<<<<< HEAD
 #: ../../../src/common/logging.c:284
-=======
-#: ../../../src/common/logging.c:273
->>>>>>> 185876a6
 #, c-format
 msgid "warning: "
 msgstr "varning: "
 
-<<<<<<< HEAD
 #: ../../../src/common/logging.c:295
 #, c-format
 msgid "detail: "
@@ -58,72 +37,41 @@
 msgstr "tips: "
 
 #: ../../common/exec.c:149 ../../common/exec.c:266 ../../common/exec.c:312
-=======
-#: ../../common/exec.c:136 ../../common/exec.c:253 ../../common/exec.c:299
->>>>>>> 185876a6
 #, c-format
 msgid "could not identify current directory: %m"
 msgstr "kunde inte identifiera aktuell katalog: %m"
 
-<<<<<<< HEAD
 #: ../../common/exec.c:168
-=======
-#: ../../common/exec.c:155
->>>>>>> 185876a6
 #, c-format
 msgid "invalid binary \"%s\""
 msgstr "ogiltig binär \"%s\""
 
-<<<<<<< HEAD
 #: ../../common/exec.c:218
-=======
-#: ../../common/exec.c:205
->>>>>>> 185876a6
 #, c-format
 msgid "could not read binary \"%s\""
 msgstr "kunde inte läsa binär \"%s\""
 
-<<<<<<< HEAD
 #: ../../common/exec.c:226
-=======
-#: ../../common/exec.c:213
->>>>>>> 185876a6
 #, c-format
 msgid "could not find a \"%s\" to execute"
 msgstr "kunde inte hitta en \"%s\" att köra"
 
-<<<<<<< HEAD
 #: ../../common/exec.c:282 ../../common/exec.c:321
-=======
-#: ../../common/exec.c:269 ../../common/exec.c:308
->>>>>>> 185876a6
 #, c-format
 msgid "could not change directory to \"%s\": %m"
 msgstr "kunde inte byta katalog till \"%s\": %m"
 
-<<<<<<< HEAD
 #: ../../common/exec.c:299
-=======
-#: ../../common/exec.c:286
->>>>>>> 185876a6
 #, c-format
 msgid "could not read symbolic link \"%s\": %m"
 msgstr "kan inte läsa symbolisk länk \"%s\": %m"
 
-<<<<<<< HEAD
 #: ../../common/exec.c:422 parallel.c:1611
-=======
-#: ../../common/exec.c:409 parallel.c:1614
->>>>>>> 185876a6
 #, c-format
 msgid "%s() failed: %m"
 msgstr "%s() misslyckades: %m"
 
-<<<<<<< HEAD
 #: ../../common/exec.c:560 ../../common/exec.c:605 ../../common/exec.c:697
-=======
-#: ../../common/exec.c:522 ../../common/exec.c:567 ../../common/exec.c:659
->>>>>>> 185876a6
 msgid "out of memory"
 msgstr "slut på minne"
 
@@ -168,7 +116,6 @@
 msgid "child process exited with unrecognized status %d"
 msgstr "barnprocess avslutade med okänd statuskod %d"
 
-<<<<<<< HEAD
 #: ../../fe_utils/option_utils.c:69
 #, c-format
 msgid "invalid value \"%s\" for option %s"
@@ -180,391 +127,221 @@
 msgstr "%s måste vara i intervallet %d..%d"
 
 #: common.c:134
-=======
-#: common.c:124
->>>>>>> 185876a6
 #, c-format
 msgid "reading extensions"
 msgstr "läser utökningar"
 
-<<<<<<< HEAD
 #: common.c:137
-=======
-#: common.c:128
->>>>>>> 185876a6
 #, c-format
 msgid "identifying extension members"
 msgstr "identifierar utökningsmedlemmar"
 
-<<<<<<< HEAD
 #: common.c:140
-=======
-#: common.c:131
->>>>>>> 185876a6
 #, c-format
 msgid "reading schemas"
 msgstr "läser scheman"
 
-<<<<<<< HEAD
 #: common.c:149
-=======
-#: common.c:141
->>>>>>> 185876a6
 #, c-format
 msgid "reading user-defined tables"
 msgstr "läser användardefinierade tabeller"
 
-<<<<<<< HEAD
 #: common.c:154
-=======
-#: common.c:148
->>>>>>> 185876a6
 #, c-format
 msgid "reading user-defined functions"
 msgstr "läser användardefinierade funktioner"
 
-<<<<<<< HEAD
 #: common.c:158
-=======
-#: common.c:153
->>>>>>> 185876a6
 #, c-format
 msgid "reading user-defined types"
 msgstr "läser användardefinierade typer"
 
-<<<<<<< HEAD
 #: common.c:162
-=======
-#: common.c:158
->>>>>>> 185876a6
 #, c-format
 msgid "reading procedural languages"
 msgstr "läser procedurspråk"
 
-<<<<<<< HEAD
 #: common.c:165
-=======
-#: common.c:161
->>>>>>> 185876a6
 #, c-format
 msgid "reading user-defined aggregate functions"
 msgstr "läser användardefinierade aggregatfunktioner"
 
-<<<<<<< HEAD
 #: common.c:168
-=======
-#: common.c:164
->>>>>>> 185876a6
 #, c-format
 msgid "reading user-defined operators"
 msgstr "läser användardefinierade operatorer"
 
-<<<<<<< HEAD
 #: common.c:171
-=======
-#: common.c:168
->>>>>>> 185876a6
 #, c-format
 msgid "reading user-defined access methods"
 msgstr "läser användardefinierade accessmetoder"
 
-<<<<<<< HEAD
 #: common.c:174
-=======
-#: common.c:171
->>>>>>> 185876a6
 #, c-format
 msgid "reading user-defined operator classes"
 msgstr "läser användardefinierade operatorklasser"
 
-<<<<<<< HEAD
 #: common.c:177
-=======
-#: common.c:174
->>>>>>> 185876a6
 #, c-format
 msgid "reading user-defined operator families"
 msgstr "läser användardefinierade operator-familjer"
 
-<<<<<<< HEAD
 #: common.c:180
-=======
-#: common.c:177
->>>>>>> 185876a6
 #, c-format
 msgid "reading user-defined text search parsers"
 msgstr "läser användardefinierade textsöktolkare"
 
-<<<<<<< HEAD
 #: common.c:183
-=======
-#: common.c:180
->>>>>>> 185876a6
 #, c-format
 msgid "reading user-defined text search templates"
 msgstr "läser användardefinierade textsökmallar"
 
-<<<<<<< HEAD
 #: common.c:186
-=======
-#: common.c:183
->>>>>>> 185876a6
 #, c-format
 msgid "reading user-defined text search dictionaries"
 msgstr "läser användardefinierade textsökordlistor"
 
-<<<<<<< HEAD
 #: common.c:189
-=======
-#: common.c:186
->>>>>>> 185876a6
 #, c-format
 msgid "reading user-defined text search configurations"
 msgstr "läser användardefinierade textsökkonfigurationer"
 
-<<<<<<< HEAD
 #: common.c:192
-=======
-#: common.c:189
->>>>>>> 185876a6
 #, c-format
 msgid "reading user-defined foreign-data wrappers"
 msgstr "läser användardefinierade främmande data-omvandlare"
 
-<<<<<<< HEAD
 #: common.c:195
-=======
-#: common.c:192
->>>>>>> 185876a6
 #, c-format
 msgid "reading user-defined foreign servers"
 msgstr "läser användardefinierade främmande servrar"
 
-<<<<<<< HEAD
 #: common.c:198
-=======
-#: common.c:195
->>>>>>> 185876a6
 #, c-format
 msgid "reading default privileges"
 msgstr "läser standardrättigheter"
 
-<<<<<<< HEAD
 #: common.c:201
-=======
-#: common.c:198
->>>>>>> 185876a6
 #, c-format
 msgid "reading user-defined collations"
 msgstr "läser användardefinierade jämförelser"
 
-<<<<<<< HEAD
 #: common.c:204
-=======
-#: common.c:202
->>>>>>> 185876a6
 #, c-format
 msgid "reading user-defined conversions"
 msgstr "läser användardefinierade konverteringar"
 
-<<<<<<< HEAD
 #: common.c:207
-=======
-#: common.c:205
->>>>>>> 185876a6
 #, c-format
 msgid "reading type casts"
 msgstr "läser typomvandlingar"
 
-<<<<<<< HEAD
 #: common.c:210
-=======
-#: common.c:208
->>>>>>> 185876a6
 #, c-format
 msgid "reading transforms"
 msgstr "läser transformer"
 
-<<<<<<< HEAD
 #: common.c:213
-=======
-#: common.c:211
->>>>>>> 185876a6
 #, c-format
 msgid "reading table inheritance information"
 msgstr "läser information om arv av tabeller"
 
-<<<<<<< HEAD
 #: common.c:216
-=======
-#: common.c:214
->>>>>>> 185876a6
 #, c-format
 msgid "reading event triggers"
 msgstr "läser händelseutlösare"
 
-<<<<<<< HEAD
 #: common.c:220
-=======
-#: common.c:218
->>>>>>> 185876a6
 #, c-format
 msgid "finding extension tables"
 msgstr "hittar utökningstabeller"
 
-<<<<<<< HEAD
 #: common.c:224
-=======
-#: common.c:222
->>>>>>> 185876a6
 #, c-format
 msgid "finding inheritance relationships"
 msgstr "hittar arvrelationer"
 
-<<<<<<< HEAD
 #: common.c:227
-=======
-#: common.c:225
->>>>>>> 185876a6
 #, c-format
 msgid "reading column info for interesting tables"
 msgstr "läser kolumninfo flr intressanta tabeller"
 
-<<<<<<< HEAD
 #: common.c:230
-=======
-#: common.c:228
->>>>>>> 185876a6
 #, c-format
 msgid "flagging inherited columns in subtables"
 msgstr "markerar ärvda kolumner i undertabeller"
 
-<<<<<<< HEAD
 #: common.c:233
-=======
-#: common.c:231
->>>>>>> 185876a6
 #, c-format
 msgid "reading indexes"
 msgstr "läser index"
 
-<<<<<<< HEAD
 #: common.c:236
-=======
-#: common.c:234
->>>>>>> 185876a6
 #, c-format
 msgid "flagging indexes in partitioned tables"
 msgstr "flaggar index i partitionerade tabeller"
 
-<<<<<<< HEAD
 #: common.c:239
-=======
-#: common.c:237
->>>>>>> 185876a6
 #, c-format
 msgid "reading extended statistics"
 msgstr "läser utökad statistik"
 
-<<<<<<< HEAD
 #: common.c:242
-=======
-#: common.c:240
->>>>>>> 185876a6
 #, c-format
 msgid "reading constraints"
 msgstr "läser integritetsvillkor"
 
-<<<<<<< HEAD
 #: common.c:245
-=======
-#: common.c:243
->>>>>>> 185876a6
 #, c-format
 msgid "reading triggers"
 msgstr "läser utlösare"
 
-<<<<<<< HEAD
 #: common.c:248
-=======
-#: common.c:246
->>>>>>> 185876a6
 #, c-format
 msgid "reading rewrite rules"
 msgstr "läser omskrivningsregler"
 
-<<<<<<< HEAD
 #: common.c:251
-=======
-#: common.c:249
->>>>>>> 185876a6
 #, c-format
 msgid "reading policies"
 msgstr "läser policys"
 
-<<<<<<< HEAD
 #: common.c:254
-=======
-#: common.c:252
->>>>>>> 185876a6
 #, c-format
 msgid "reading publications"
 msgstr "läser publiceringar"
 
 #: common.c:257
-<<<<<<< HEAD
 #, c-format
 msgid "reading publication membership of tables"
 msgstr "läser publiceringsmedlemskap för tabeller"
 
 #: common.c:260
-=======
->>>>>>> 185876a6
 #, c-format
 msgid "reading publication membership of schemas"
 msgstr "läser publiceringsmedlemskap för scheman"
 
-<<<<<<< HEAD
 #: common.c:263
-=======
-#: common.c:260
->>>>>>> 185876a6
 #, c-format
 msgid "reading subscriptions"
 msgstr "läser prenumerationer"
 
-<<<<<<< HEAD
 #: common.c:343
-=======
-#: common.c:338
->>>>>>> 185876a6
 #, c-format
 msgid "invalid number of parents %d for table \"%s\""
 msgstr "ogiltigt antal (%d) föräldrar för tabell \"%s\""
 
-<<<<<<< HEAD
 #: common.c:1004
-=======
-#: common.c:1100
->>>>>>> 185876a6
 #, c-format
 msgid "failed sanity check, parent OID %u of table \"%s\" (OID %u) not found"
 msgstr "misslyckades med riktighetskontroll, hittade inte förälder-OID %u för tabell \"%s\" (OID %u)"
 
-<<<<<<< HEAD
 #: common.c:1043
-=======
-#: common.c:1142
->>>>>>> 185876a6
 #, c-format
 msgid "could not parse numeric array \"%s\": too many numbers"
 msgstr "kunde inte tolka numerisk array \"%s\": för många nummer"
 
-<<<<<<< HEAD
 #: common.c:1055
-=======
-#: common.c:1157
->>>>>>> 185876a6
 #, c-format
 msgid "could not parse numeric array \"%s\": invalid character in number"
 msgstr "kunde inte tolka numerisk array \"%s\": ogiltigt tecken i nummer"
@@ -605,21 +382,13 @@
 msgid "could not close compression library: %s"
 msgstr "kunde inte stänga komprimeringsbiblioteket: %s"
 
-<<<<<<< HEAD
 #: compress_io.c:584 compress_io.c:621
-=======
-#: compress_io.c:584 compress_io.c:621 pg_backup_tar.c:554 pg_backup_tar.c:557
->>>>>>> 185876a6
 #, c-format
 msgid "could not read from input file: %s"
 msgstr "kunde inte läsa från infilen: %s"
 
 #: compress_io.c:623 pg_backup_custom.c:643 pg_backup_directory.c:553
-<<<<<<< HEAD
 #: pg_backup_tar.c:726 pg_backup_tar.c:749
-=======
-#: pg_backup_tar.c:790 pg_backup_tar.c:813
->>>>>>> 185876a6
 #, c-format
 msgid "could not read from input file: end of file"
 msgstr "kunde inte läsa från infilen: slut på filen"
@@ -669,11 +438,7 @@
 msgid "could not write to the communication channel: %m"
 msgstr "kunde inte skriva till kommunikationskanal: %m"
 
-<<<<<<< HEAD
 #: parallel.c:1736
-=======
-#: parallel.c:1739
->>>>>>> 185876a6
 #, c-format
 msgid "pgpipe: could not create socket: error code %d"
 msgstr "pgpipe: kunde inte skapa uttag (socket): felkod %d"
@@ -708,238 +473,134 @@
 msgid "pgpipe: could not accept connection: error code %d"
 msgstr "pgpipe: kunde inte acceptera anslutning: felkod %d"
 
-<<<<<<< HEAD
 #: pg_backup_archiver.c:279 pg_backup_archiver.c:1576
-=======
-#: pg_backup_archiver.c:278 pg_backup_archiver.c:1578
->>>>>>> 185876a6
 #, c-format
 msgid "could not close output file: %m"
 msgstr "kunde inte stänga utdatafilen: %m"
 
-<<<<<<< HEAD
 #: pg_backup_archiver.c:323 pg_backup_archiver.c:327
-=======
-#: pg_backup_archiver.c:322 pg_backup_archiver.c:326
->>>>>>> 185876a6
 #, c-format
 msgid "archive items not in correct section order"
 msgstr "arkivobjekten är inte i korrekt sektionsordning"
 
-<<<<<<< HEAD
 #: pg_backup_archiver.c:333
-=======
-#: pg_backup_archiver.c:332
->>>>>>> 185876a6
 #, c-format
 msgid "unexpected section code %d"
 msgstr "oväntad sektionskod %d"
 
-<<<<<<< HEAD
 #: pg_backup_archiver.c:370
-=======
-#: pg_backup_archiver.c:369
->>>>>>> 185876a6
 #, c-format
 msgid "parallel restore is not supported with this archive file format"
 msgstr "parallell återställning stöds inte med detta arkivformat"
 
-<<<<<<< HEAD
 #: pg_backup_archiver.c:374
-=======
-#: pg_backup_archiver.c:373
->>>>>>> 185876a6
 #, c-format
 msgid "parallel restore is not supported with archives made by pre-8.0 pg_dump"
 msgstr "parallell återställning stöds inte med arkiv som skapats av en pre-8.0 pg_dump"
 
-<<<<<<< HEAD
 #: pg_backup_archiver.c:392
-=======
-#: pg_backup_archiver.c:391
->>>>>>> 185876a6
 #, c-format
 msgid "cannot restore from compressed archive (compression not supported in this installation)"
 msgstr "kan inte återställa från komprimerat arkiv (inte konfigurerad med stöd för komprimering)"
 
-<<<<<<< HEAD
 #: pg_backup_archiver.c:409
-=======
-#: pg_backup_archiver.c:408
->>>>>>> 185876a6
 #, c-format
 msgid "connecting to database for restore"
 msgstr "kopplar upp mot databas för återställning"
 
-<<<<<<< HEAD
 #: pg_backup_archiver.c:411
-=======
-#: pg_backup_archiver.c:410
->>>>>>> 185876a6
 #, c-format
 msgid "direct database connections are not supported in pre-1.3 archives"
 msgstr "direkta databasuppkopplingar stöds inte i arkiv från före version 1.3"
 
-<<<<<<< HEAD
 #: pg_backup_archiver.c:454
-=======
-#: pg_backup_archiver.c:453
->>>>>>> 185876a6
 #, c-format
 msgid "implied data-only restore"
 msgstr "implicerad återställning av enbart data"
 
-<<<<<<< HEAD
 #: pg_backup_archiver.c:520
-=======
-#: pg_backup_archiver.c:519
->>>>>>> 185876a6
 #, c-format
 msgid "dropping %s %s"
 msgstr "tar bort %s %s"
 
-<<<<<<< HEAD
 #: pg_backup_archiver.c:615
-=======
-#: pg_backup_archiver.c:614
->>>>>>> 185876a6
 #, c-format
 msgid "could not find where to insert IF EXISTS in statement \"%s\""
 msgstr "kunde inte hitta var IF EXISTS skulle stoppas in i sats \"%s\""
 
-<<<<<<< HEAD
 #: pg_backup_archiver.c:771 pg_backup_archiver.c:773
-=======
-#: pg_backup_archiver.c:770 pg_backup_archiver.c:772
->>>>>>> 185876a6
 #, c-format
 msgid "warning from original dump file: %s"
 msgstr "varning från orginaldumpfilen: %s"
 
-<<<<<<< HEAD
 #: pg_backup_archiver.c:788
-=======
-#: pg_backup_archiver.c:787
->>>>>>> 185876a6
 #, c-format
 msgid "creating %s \"%s.%s\""
 msgstr "skapar %s \"%s.%s\""
 
-<<<<<<< HEAD
 #: pg_backup_archiver.c:791
-=======
-#: pg_backup_archiver.c:790
->>>>>>> 185876a6
 #, c-format
 msgid "creating %s \"%s\""
 msgstr "skapar %s \"%s\""
 
-<<<<<<< HEAD
 #: pg_backup_archiver.c:841
-=======
-#: pg_backup_archiver.c:840
->>>>>>> 185876a6
 #, c-format
 msgid "connecting to new database \"%s\""
 msgstr "kopplar upp mot ny databas \"%s\""
 
-<<<<<<< HEAD
 #: pg_backup_archiver.c:868
-=======
-#: pg_backup_archiver.c:867
->>>>>>> 185876a6
 #, c-format
 msgid "processing %s"
 msgstr "processar %s"
 
-<<<<<<< HEAD
 #: pg_backup_archiver.c:888
-=======
-#: pg_backup_archiver.c:887
->>>>>>> 185876a6
 #, c-format
 msgid "processing data for table \"%s.%s\""
 msgstr "processar data för tabell \"%s.%s\""
 
-<<<<<<< HEAD
 #: pg_backup_archiver.c:947
-=======
-#: pg_backup_archiver.c:949
->>>>>>> 185876a6
 #, c-format
 msgid "executing %s %s"
 msgstr "kör %s %s"
 
-<<<<<<< HEAD
 #: pg_backup_archiver.c:986
-=======
-#: pg_backup_archiver.c:988
->>>>>>> 185876a6
 #, c-format
 msgid "disabling triggers for %s"
 msgstr "stänger av utlösare för %s"
 
-<<<<<<< HEAD
 #: pg_backup_archiver.c:1012
-=======
-#: pg_backup_archiver.c:1014
->>>>>>> 185876a6
 #, c-format
 msgid "enabling triggers for %s"
 msgstr "slår på utlösare för %s"
 
-<<<<<<< HEAD
 #: pg_backup_archiver.c:1040
-=======
-#: pg_backup_archiver.c:1042
->>>>>>> 185876a6
 #, c-format
 msgid "internal error -- WriteData cannot be called outside the context of a DataDumper routine"
 msgstr "internt fel -- WriteData kan inte anropas utanför kontexten av en DataDumper-rutin"
 
-<<<<<<< HEAD
 #: pg_backup_archiver.c:1223
-=======
-#: pg_backup_archiver.c:1225
->>>>>>> 185876a6
 #, c-format
 msgid "large-object output not supported in chosen format"
 msgstr "utmatning av stora objekt stöds inte i det valda formatet"
 
-<<<<<<< HEAD
 #: pg_backup_archiver.c:1281
-=======
-#: pg_backup_archiver.c:1283
->>>>>>> 185876a6
 #, c-format
 msgid "restored %d large object"
 msgid_plural "restored %d large objects"
 msgstr[0] "återställde %d stor objekt"
 msgstr[1] "återställde %d stora objekt"
 
-<<<<<<< HEAD
 #: pg_backup_archiver.c:1302 pg_backup_tar.c:669
-=======
-#: pg_backup_archiver.c:1304 pg_backup_tar.c:733
->>>>>>> 185876a6
 #, c-format
 msgid "restoring large object with OID %u"
 msgstr "återställer stort objekt med OID %u"
 
-<<<<<<< HEAD
 #: pg_backup_archiver.c:1314
-=======
-#: pg_backup_archiver.c:1316
->>>>>>> 185876a6
 #, c-format
 msgid "could not create large object %u: %s"
 msgstr "kunde inte skapa stort objekt %u: %s"
 
-<<<<<<< HEAD
 #: pg_backup_archiver.c:1319 pg_dump.c:3538
-=======
-#: pg_backup_archiver.c:1321 pg_dump.c:3729
->>>>>>> 185876a6
 #, c-format
 msgid "could not open large object %u: %s"
 msgstr "kunde inte öppna stort objekt %u: %s"
@@ -949,523 +610,293 @@
 msgid "could not open TOC file \"%s\": %m"
 msgstr "kunde inte öppna TOC-filen \"%s\": %m"
 
-<<<<<<< HEAD
 #: pg_backup_archiver.c:1403
-=======
-#: pg_backup_archiver.c:1405
->>>>>>> 185876a6
 #, c-format
 msgid "line ignored: %s"
 msgstr "rad ignorerad: %s"
 
-<<<<<<< HEAD
 #: pg_backup_archiver.c:1410
-=======
-#: pg_backup_archiver.c:1412
->>>>>>> 185876a6
 #, c-format
 msgid "could not find entry for ID %d"
 msgstr "kunde inte hitta en post för ID %d"
 
-<<<<<<< HEAD
 #: pg_backup_archiver.c:1433 pg_backup_directory.c:222
-=======
-#: pg_backup_archiver.c:1435 pg_backup_directory.c:222
->>>>>>> 185876a6
 #: pg_backup_directory.c:599
 #, c-format
 msgid "could not close TOC file: %m"
 msgstr "kunde inte stänga TOC-filen: %m"
 
-<<<<<<< HEAD
 #: pg_backup_archiver.c:1547 pg_backup_custom.c:156 pg_backup_directory.c:332
 #: pg_backup_directory.c:586 pg_backup_directory.c:649
 #: pg_backup_directory.c:668 pg_dumpall.c:476
-=======
-#: pg_backup_archiver.c:1549 pg_backup_custom.c:156 pg_backup_directory.c:332
-#: pg_backup_directory.c:586 pg_backup_directory.c:649
-#: pg_backup_directory.c:668 pg_dumpall.c:489
->>>>>>> 185876a6
 #, c-format
 msgid "could not open output file \"%s\": %m"
 msgstr "kunde inte öppna utdatafilen \"%s\": %m"
 
-<<<<<<< HEAD
 #: pg_backup_archiver.c:1549 pg_backup_custom.c:162
-=======
-#: pg_backup_archiver.c:1551 pg_backup_custom.c:162
->>>>>>> 185876a6
 #, c-format
 msgid "could not open output file: %m"
 msgstr "kunde inte öppna utdatafilen: %m"
 
-<<<<<<< HEAD
 #: pg_backup_archiver.c:1643
-=======
-#: pg_backup_archiver.c:1645
->>>>>>> 185876a6
 #, c-format
 msgid "wrote %zu byte of large object data (result = %d)"
 msgid_plural "wrote %zu bytes of large object data (result = %d)"
 msgstr[0] "skrev %zu byte data av stort objekt (resultat = %d)"
 msgstr[1] "skrev %zu bytes data av stort objekt (resultat = %d)"
 
-<<<<<<< HEAD
 #: pg_backup_archiver.c:1649
-=======
-#: pg_backup_archiver.c:1651
->>>>>>> 185876a6
 #, c-format
 msgid "could not write to large object: %s"
 msgstr "kunde inte skriva till stort objekt: %s"
 
-<<<<<<< HEAD
 #: pg_backup_archiver.c:1739
-=======
-#: pg_backup_archiver.c:1741
->>>>>>> 185876a6
 #, c-format
 msgid "while INITIALIZING:"
 msgstr "vid INITIERING:"
 
-<<<<<<< HEAD
 #: pg_backup_archiver.c:1744
-=======
-#: pg_backup_archiver.c:1746
->>>>>>> 185876a6
 #, c-format
 msgid "while PROCESSING TOC:"
 msgstr "vid HANTERING AV TOC:"
 
-<<<<<<< HEAD
 #: pg_backup_archiver.c:1749
-=======
-#: pg_backup_archiver.c:1751
->>>>>>> 185876a6
 #, c-format
 msgid "while FINALIZING:"
 msgstr "vid SLUTFÖRANDE:"
 
-<<<<<<< HEAD
 #: pg_backup_archiver.c:1754
-=======
-#: pg_backup_archiver.c:1756
->>>>>>> 185876a6
 #, c-format
 msgid "from TOC entry %d; %u %u %s %s %s"
 msgstr "från TOC-post %d; %u %u %s %s %s"
 
-<<<<<<< HEAD
 #: pg_backup_archiver.c:1830
-=======
-#: pg_backup_archiver.c:1832
->>>>>>> 185876a6
 #, c-format
 msgid "bad dumpId"
 msgstr "felaktigt dumpId"
 
-<<<<<<< HEAD
 #: pg_backup_archiver.c:1851
-=======
-#: pg_backup_archiver.c:1853
->>>>>>> 185876a6
 #, c-format
 msgid "bad table dumpId for TABLE DATA item"
 msgstr "felaktig tabell-dumpId för TABLE DATA-objekt"
 
-<<<<<<< HEAD
 #: pg_backup_archiver.c:1943
-=======
-#: pg_backup_archiver.c:1945
->>>>>>> 185876a6
 #, c-format
 msgid "unexpected data offset flag %d"
 msgstr "oväntad data-offset-flagga %d"
 
-<<<<<<< HEAD
 #: pg_backup_archiver.c:1956
-=======
-#: pg_backup_archiver.c:1958
->>>>>>> 185876a6
 #, c-format
 msgid "file offset in dump file is too large"
 msgstr "fil-offset i dumpfilen är för stort"
 
-<<<<<<< HEAD
 #: pg_backup_archiver.c:2094 pg_backup_archiver.c:2104
-=======
-#: pg_backup_archiver.c:2096 pg_backup_archiver.c:2106
->>>>>>> 185876a6
 #, c-format
 msgid "directory name too long: \"%s\""
 msgstr "katalognamn för långt: \"%s\""
 
-<<<<<<< HEAD
 #: pg_backup_archiver.c:2112
-=======
-#: pg_backup_archiver.c:2114
->>>>>>> 185876a6
 #, c-format
 msgid "directory \"%s\" does not appear to be a valid archive (\"toc.dat\" does not exist)"
 msgstr "katalogen \"%s\" verkar inte vara ett giltigt arkiv (\"toc.dat\" finns inte)"
 
-<<<<<<< HEAD
 #: pg_backup_archiver.c:2120 pg_backup_custom.c:173 pg_backup_custom.c:807
-=======
-#: pg_backup_archiver.c:2122 pg_backup_custom.c:173 pg_backup_custom.c:807
->>>>>>> 185876a6
 #: pg_backup_directory.c:207 pg_backup_directory.c:395
 #, c-format
 msgid "could not open input file \"%s\": %m"
 msgstr "kunde inte öppna indatafilen \"%s\": %m"
 
-<<<<<<< HEAD
 #: pg_backup_archiver.c:2127 pg_backup_custom.c:179
-=======
-#: pg_backup_archiver.c:2129 pg_backup_custom.c:179
->>>>>>> 185876a6
 #, c-format
 msgid "could not open input file: %m"
 msgstr "kan inte öppna infil: %m"
 
-<<<<<<< HEAD
 #: pg_backup_archiver.c:2133
-=======
-#: pg_backup_archiver.c:2135
->>>>>>> 185876a6
 #, c-format
 msgid "could not read input file: %m"
 msgstr "kan inte läsa infilen: %m"
 
-<<<<<<< HEAD
 #: pg_backup_archiver.c:2135
-=======
-#: pg_backup_archiver.c:2137
->>>>>>> 185876a6
 #, c-format
 msgid "input file is too short (read %lu, expected 5)"
 msgstr "indatafilen är för kort (läste %lu, förväntade 5)"
 
-<<<<<<< HEAD
 #: pg_backup_archiver.c:2167
-=======
-#: pg_backup_archiver.c:2169
->>>>>>> 185876a6
 #, c-format
 msgid "input file appears to be a text format dump. Please use psql."
 msgstr "indatafilen verkar vara en dump i textformat. Använd psql."
 
-<<<<<<< HEAD
 #: pg_backup_archiver.c:2173
-=======
-#: pg_backup_archiver.c:2175
->>>>>>> 185876a6
 #, c-format
 msgid "input file does not appear to be a valid archive (too short?)"
 msgstr "indatafilen verkar inte vara ett korrekt arkiv (för kort?)"
 
-<<<<<<< HEAD
 #: pg_backup_archiver.c:2179
-=======
-#: pg_backup_archiver.c:2181
->>>>>>> 185876a6
 #, c-format
 msgid "input file does not appear to be a valid archive"
 msgstr "indatafilen verkar inte vara ett korrekt arkiv"
 
-<<<<<<< HEAD
 #: pg_backup_archiver.c:2188
-=======
-#: pg_backup_archiver.c:2190
->>>>>>> 185876a6
 #, c-format
 msgid "could not close input file: %m"
 msgstr "kunde inte stänga indatafilen: %m"
 
-<<<<<<< HEAD
 #: pg_backup_archiver.c:2305
-=======
-#: pg_backup_archiver.c:2307
->>>>>>> 185876a6
 #, c-format
 msgid "unrecognized file format \"%d\""
 msgstr "känner inte igen filformat \"%d\""
 
-<<<<<<< HEAD
 #: pg_backup_archiver.c:2387 pg_backup_archiver.c:4445
-=======
-#: pg_backup_archiver.c:2389 pg_backup_archiver.c:4413
->>>>>>> 185876a6
 #, c-format
 msgid "finished item %d %s %s"
 msgstr "klar med objekt %d %s %s"
 
-<<<<<<< HEAD
 #: pg_backup_archiver.c:2391 pg_backup_archiver.c:4458
-=======
-#: pg_backup_archiver.c:2393 pg_backup_archiver.c:4426
->>>>>>> 185876a6
 #, c-format
 msgid "worker process failed: exit code %d"
 msgstr "arbetsprocess misslyckades: felkod %d"
 
-<<<<<<< HEAD
 #: pg_backup_archiver.c:2512
-=======
-#: pg_backup_archiver.c:2513
->>>>>>> 185876a6
 #, c-format
 msgid "entry ID %d out of range -- perhaps a corrupt TOC"
 msgstr "post-ID %d utanför sitt intervall -- kanske en trasig TOC"
 
-<<<<<<< HEAD
 #: pg_backup_archiver.c:2592
-=======
-#: pg_backup_archiver.c:2580
->>>>>>> 185876a6
 #, c-format
 msgid "restoring tables WITH OIDS is not supported anymore"
 msgstr "återeställa tabeller med WITH OIDS stöds inte längre"
 
-<<<<<<< HEAD
 #: pg_backup_archiver.c:2674
-=======
-#: pg_backup_archiver.c:2662
->>>>>>> 185876a6
 #, c-format
 msgid "unrecognized encoding \"%s\""
 msgstr "okänd teckenkodning \"%s\""
 
-<<<<<<< HEAD
 #: pg_backup_archiver.c:2679
-=======
-#: pg_backup_archiver.c:2667
->>>>>>> 185876a6
 #, c-format
 msgid "invalid ENCODING item: %s"
 msgstr "ogiltigt ENCODING-val: %s"
 
-<<<<<<< HEAD
 #: pg_backup_archiver.c:2697
-=======
-#: pg_backup_archiver.c:2685
->>>>>>> 185876a6
 #, c-format
 msgid "invalid STDSTRINGS item: %s"
 msgstr "ogiltigt STDSTRINGS-val: %s"
 
-<<<<<<< HEAD
 #: pg_backup_archiver.c:2722
-=======
-#: pg_backup_archiver.c:2710
->>>>>>> 185876a6
 #, c-format
 msgid "schema \"%s\" not found"
 msgstr "schema \"%s\" hittades inte"
 
-<<<<<<< HEAD
 #: pg_backup_archiver.c:2729
-=======
-#: pg_backup_archiver.c:2717
->>>>>>> 185876a6
 #, c-format
 msgid "table \"%s\" not found"
 msgstr "tabell \"%s\" hittades inte"
 
-<<<<<<< HEAD
 #: pg_backup_archiver.c:2736
-=======
-#: pg_backup_archiver.c:2724
->>>>>>> 185876a6
 #, c-format
 msgid "index \"%s\" not found"
 msgstr "index \"%s\" hittades inte"
 
-<<<<<<< HEAD
 #: pg_backup_archiver.c:2743
-=======
-#: pg_backup_archiver.c:2731
->>>>>>> 185876a6
 #, c-format
 msgid "function \"%s\" not found"
 msgstr "funktion \"%s\" hittades inte"
 
-<<<<<<< HEAD
 #: pg_backup_archiver.c:2750
-=======
-#: pg_backup_archiver.c:2738
->>>>>>> 185876a6
 #, c-format
 msgid "trigger \"%s\" not found"
 msgstr "utlösare \"%s\" hittades inte"
 
-<<<<<<< HEAD
 #: pg_backup_archiver.c:3143
-=======
-#: pg_backup_archiver.c:3130
->>>>>>> 185876a6
 #, c-format
 msgid "could not set session user to \"%s\": %s"
 msgstr "kunde inte sätta sessionsanvändare till \"%s\": %s"
 
-<<<<<<< HEAD
 #: pg_backup_archiver.c:3280
-=======
-#: pg_backup_archiver.c:3262
->>>>>>> 185876a6
 #, c-format
 msgid "could not set search_path to \"%s\": %s"
 msgstr "kunde inte sätta search_path till \"%s\": %s"
 
-<<<<<<< HEAD
 #: pg_backup_archiver.c:3342
-=======
-#: pg_backup_archiver.c:3324
->>>>>>> 185876a6
 #, c-format
 msgid "could not set default_tablespace to %s: %s"
 msgstr "kunde inte sätta default_tablespace till %s: %s"
 
-<<<<<<< HEAD
 #: pg_backup_archiver.c:3392
-=======
-#: pg_backup_archiver.c:3369
->>>>>>> 185876a6
 #, c-format
 msgid "could not set default_table_access_method: %s"
 msgstr "kunde inte sätta default_table_access_method: %s"
 
-<<<<<<< HEAD
 #: pg_backup_archiver.c:3486 pg_backup_archiver.c:3651
-=======
-#: pg_backup_archiver.c:3461 pg_backup_archiver.c:3619
->>>>>>> 185876a6
 #, c-format
 msgid "don't know how to set owner for object type \"%s\""
 msgstr "vet inte hur man sätter ägare för objekttyp \"%s\""
 
-<<<<<<< HEAD
 #: pg_backup_archiver.c:3754
-=======
-#: pg_backup_archiver.c:3722
->>>>>>> 185876a6
 #, c-format
 msgid "did not find magic string in file header"
 msgstr "kunde inte hitta den magiska strängen i filhuvudet"
 
-<<<<<<< HEAD
 #: pg_backup_archiver.c:3768
-=======
-#: pg_backup_archiver.c:3736
->>>>>>> 185876a6
 #, c-format
 msgid "unsupported version (%d.%d) in file header"
 msgstr "ej supportad version (%d.%d) i filhuvudet"
 
-<<<<<<< HEAD
 #: pg_backup_archiver.c:3773
-=======
-#: pg_backup_archiver.c:3741
->>>>>>> 185876a6
 #, c-format
 msgid "sanity check on integer size (%lu) failed"
 msgstr "riktighetskontroll på heltalsstorlek (%lu) misslyckades"
 
-<<<<<<< HEAD
 #: pg_backup_archiver.c:3777
-=======
-#: pg_backup_archiver.c:3745
->>>>>>> 185876a6
 #, c-format
 msgid "archive was made on a machine with larger integers, some operations might fail"
 msgstr "arkivet skapades på en maskin med större heltal, en del operationer kan misslyckas"
 
-<<<<<<< HEAD
 #: pg_backup_archiver.c:3787
-=======
-#: pg_backup_archiver.c:3755
->>>>>>> 185876a6
 #, c-format
 msgid "expected format (%d) differs from format found in file (%d)"
 msgstr "förväntat format (%d) skiljer sig från formatet som fanns i filen (%d)"
 
-<<<<<<< HEAD
 #: pg_backup_archiver.c:3802
-=======
-#: pg_backup_archiver.c:3770
->>>>>>> 185876a6
 #, c-format
 msgid "archive is compressed, but this installation does not support compression -- no data will be available"
 msgstr "arkivet är komprimerat, men denna installation stödjer inte komprimering -- ingen data kommer kunna läsas"
 
-<<<<<<< HEAD
 #: pg_backup_archiver.c:3836
-=======
-#: pg_backup_archiver.c:3804
->>>>>>> 185876a6
 #, c-format
 msgid "invalid creation date in header"
 msgstr "ogiltig skapandedatum i huvud"
 
-<<<<<<< HEAD
 #: pg_backup_archiver.c:3970
-=======
-#: pg_backup_archiver.c:3938
->>>>>>> 185876a6
 #, c-format
 msgid "processing item %d %s %s"
 msgstr "processar objekt %d %s %s"
 
-<<<<<<< HEAD
 #: pg_backup_archiver.c:4049
-=======
-#: pg_backup_archiver.c:4017
->>>>>>> 185876a6
 #, c-format
 msgid "entering main parallel loop"
 msgstr "går in i parallella huvudloopen"
 
-<<<<<<< HEAD
 #: pg_backup_archiver.c:4060
-=======
-#: pg_backup_archiver.c:4028
->>>>>>> 185876a6
 #, c-format
 msgid "skipping item %d %s %s"
 msgstr "hoppar över objekt %d %s %s"
 
-<<<<<<< HEAD
 #: pg_backup_archiver.c:4069
-=======
-#: pg_backup_archiver.c:4037
->>>>>>> 185876a6
 #, c-format
 msgid "launching item %d %s %s"
 msgstr "startar objekt %d %s %s"
 
-<<<<<<< HEAD
 #: pg_backup_archiver.c:4123
-=======
-#: pg_backup_archiver.c:4091
->>>>>>> 185876a6
 #, c-format
 msgid "finished main parallel loop"
 msgstr "klar med parallella huvudloopen"
 
-<<<<<<< HEAD
 #: pg_backup_archiver.c:4159
-=======
-#: pg_backup_archiver.c:4127
->>>>>>> 185876a6
 #, c-format
 msgid "processing missed item %d %s %s"
 msgstr "processar saknat objekt %d %s %s"
 
-<<<<<<< HEAD
 #: pg_backup_archiver.c:4764
-=======
-#: pg_backup_archiver.c:4732
->>>>>>> 185876a6
 #, c-format
 msgid "table \"%s\" could not be created, will not restore its data"
 msgstr "tabell \"%s\" kunde inte skapas, dess data kommer ej återställas"
@@ -1476,11 +907,7 @@
 msgstr "ogiltig OID för stort objekt"
 
 #: pg_backup_custom.c:439 pg_backup_custom.c:505 pg_backup_custom.c:629
-<<<<<<< HEAD
 #: pg_backup_custom.c:865 pg_backup_tar.c:1016 pg_backup_tar.c:1021
-=======
-#: pg_backup_custom.c:865 pg_backup_tar.c:1083 pg_backup_tar.c:1088
->>>>>>> 185876a6
 #, c-format
 msgid "error during file seek: %m"
 msgstr "fel vid sökning: %m"
@@ -1521,11 +948,7 @@
 msgstr "kunde inte läsa från infilen: %m"
 
 #: pg_backup_custom.c:746 pg_backup_custom.c:798 pg_backup_custom.c:943
-<<<<<<< HEAD
 #: pg_backup_tar.c:1019
-=======
-#: pg_backup_tar.c:1086
->>>>>>> 185876a6
 #, c-format
 msgid "could not determine seek position in archive file: %m"
 msgstr "kunde inte bestämma sökposition i arkivfil: %m"
@@ -1565,160 +988,91 @@
 msgid "could not get server_version from libpq"
 msgstr "kunde inte hämta serverversionen från libpq"
 
-<<<<<<< HEAD
 #: pg_backup_db.c:53 pg_dumpall.c:1646
-=======
-#: pg_backup_db.c:53 pg_dumpall.c:1837
+#, c-format
+msgid "aborting because of server version mismatch"
+msgstr "avbryter då serverversionerna i matchar"
+
+#: pg_backup_db.c:54 pg_dumpall.c:1647
 #, c-format
 msgid "server version: %s; %s version: %s"
 msgstr "server version: %s; %s version: %s"
 
-#: pg_backup_db.c:55 pg_dumpall.c:1839
->>>>>>> 185876a6
-#, c-format
-msgid "aborting because of server version mismatch"
-msgstr "avbryter då serverversionerna i matchar"
-
-#: pg_backup_db.c:54 pg_dumpall.c:1647
-#, c-format
-msgid "server version: %s; %s version: %s"
-msgstr "server version: %s; %s version: %s"
-
 #: pg_backup_db.c:120
 #, c-format
 msgid "already connected to a database"
 msgstr "är redan uppkopplad mot en databas"
 
-<<<<<<< HEAD
 #: pg_backup_db.c:128 pg_backup_db.c:178 pg_dumpall.c:1490 pg_dumpall.c:1595
 msgid "Password: "
 msgstr "Lösenord: "
 
 #: pg_backup_db.c:170
-=======
-#: pg_backup_db.c:132 pg_backup_db.c:182 pg_dumpall.c:1666 pg_dumpall.c:1777
-msgid "Password: "
-msgstr "Lösenord: "
-
-#: pg_backup_db.c:174
->>>>>>> 185876a6
 #, c-format
 msgid "could not connect to database"
 msgstr "kunde inte ansluta till databasen"
 
-<<<<<<< HEAD
 #: pg_backup_db.c:187
-=======
-#: pg_backup_db.c:191
->>>>>>> 185876a6
 #, c-format
 msgid "reconnection failed: %s"
 msgstr "återanslutning misslyckades: %s"
 
-<<<<<<< HEAD
 #: pg_backup_db.c:190 pg_backup_db.c:265 pg_dumpall.c:1520 pg_dumpall.c:1604
-=======
-#: pg_backup_db.c:194 pg_backup_db.c:269 pg_dumpall.c:1697 pg_dumpall.c:1787
->>>>>>> 185876a6
 #, c-format
 msgid "%s"
 msgstr "%s"
 
-<<<<<<< HEAD
 #: pg_backup_db.c:272 pg_dumpall.c:1709 pg_dumpall.c:1732
-=======
-#: pg_backup_db.c:276 pg_dumpall.c:1900 pg_dumpall.c:1923
->>>>>>> 185876a6
 #, c-format
 msgid "query failed: %s"
 msgstr "fråga misslyckades: %s"
 
-<<<<<<< HEAD
 #: pg_backup_db.c:274 pg_dumpall.c:1710 pg_dumpall.c:1733
-=======
-#: pg_backup_db.c:278 pg_dumpall.c:1901 pg_dumpall.c:1924
->>>>>>> 185876a6
 #, c-format
 msgid "Query was: %s"
 msgstr "Frågan var: %s"
 
-<<<<<<< HEAD
 #: pg_backup_db.c:316
-=======
-#: pg_backup_db.c:319
->>>>>>> 185876a6
 #, c-format
 msgid "query returned %d row instead of one: %s"
 msgid_plural "query returned %d rows instead of one: %s"
 msgstr[0] "fråga gav %d rad istället för en: %s"
 msgstr[1] "fråga gav %d rader istället för en: %s"
 
-<<<<<<< HEAD
 #: pg_backup_db.c:352
-=======
-#: pg_backup_db.c:355
->>>>>>> 185876a6
 #, c-format
 msgid "%s: %sCommand was: %s"
 msgstr "%s: %sKommandot var: %s"
 
-<<<<<<< HEAD
 #: pg_backup_db.c:408 pg_backup_db.c:482 pg_backup_db.c:489
 msgid "could not execute query"
 msgstr "kunde inte utföra fråga"
 
 #: pg_backup_db.c:461
-=======
-#: pg_backup_db.c:411 pg_backup_db.c:485 pg_backup_db.c:492
-msgid "could not execute query"
-msgstr "kunde inte utföra fråga"
-
-#: pg_backup_db.c:464
->>>>>>> 185876a6
 #, c-format
 msgid "error returned by PQputCopyData: %s"
 msgstr "fel returnerat av PQputCopyData: %s"
 
-<<<<<<< HEAD
 #: pg_backup_db.c:510
-=======
-#: pg_backup_db.c:513
->>>>>>> 185876a6
 #, c-format
 msgid "error returned by PQputCopyEnd: %s"
 msgstr "fel returnerat av PQputCopyEnd: %s"
 
-<<<<<<< HEAD
 #: pg_backup_db.c:516
-=======
-#: pg_backup_db.c:519
->>>>>>> 185876a6
 #, c-format
 msgid "COPY failed for table \"%s\": %s"
 msgstr "COPY misslyckades för tabell \"%s\": %s"
 
-<<<<<<< HEAD
 #: pg_backup_db.c:522 pg_dump.c:2105
-=======
-#: pg_backup_db.c:525 pg_dump.c:2130
->>>>>>> 185876a6
 #, c-format
 msgid "unexpected extra results during COPY of table \"%s\""
 msgstr "oväntade extraresultat under kopiering (COPY) av tabell \"%s\""
 
-<<<<<<< HEAD
 #: pg_backup_db.c:534
 msgid "could not start database transaction"
 msgstr "kunde inte starta databastransaktionen"
 
 #: pg_backup_db.c:542
-=======
-#: pg_backup_db.c:537
-msgid "could not start database transaction"
-msgstr "kunde inte starta databastransaktionen"
-
-#: pg_backup_db.c:545
->>>>>>> 185876a6
 msgid "could not commit database transaction"
 msgstr "kunde inte genomföra databastransaktionen"
 
@@ -1813,12 +1167,8 @@
 msgid "could not open TOC file for output: %m"
 msgstr "kunde inte öppna TOC-filen för utmatning: %m"
 
-<<<<<<< HEAD
 #: pg_backup_tar.c:198 pg_backup_tar.c:334 pg_backup_tar.c:389
 #: pg_backup_tar.c:405 pg_backup_tar.c:893
-=======
-#: pg_backup_tar.c:203 pg_backup_tar.c:352
->>>>>>> 185876a6
 #, c-format
 msgid "compression is not supported by tar archive format"
 msgstr "komprimering är stödjs inte av arkivformatet tar"
@@ -1833,104 +1183,54 @@
 msgid "could not open TOC file for input: %m"
 msgstr "kunde inte öppna TOC-fil för läsning: %m"
 
-<<<<<<< HEAD
 #: pg_backup_tar.c:322
-=======
-#: pg_backup_tar.c:338
->>>>>>> 185876a6
 #, c-format
 msgid "could not find file \"%s\" in archive"
 msgstr "kunde inte hitta fil \"%s\" i arkiv"
 
-<<<<<<< HEAD
 #: pg_backup_tar.c:382
-=======
-#: pg_backup_tar.c:404
->>>>>>> 185876a6
 #, c-format
 msgid "could not generate temporary file name: %m"
 msgstr "kunde inte generera temporärt filnamn: %m"
 
-<<<<<<< HEAD
 #: pg_backup_tar.c:624
-=======
-#: pg_backup_tar.c:415
-#, c-format
-msgid "could not open temporary file"
-msgstr "kunde inte öppna temporär fil"
-
-#: pg_backup_tar.c:444
-#, c-format
-msgid "could not close tar member: %m"
-msgstr "kunde inte stänga tar-medlem: %m"
-
-#: pg_backup_tar.c:688
->>>>>>> 185876a6
 #, c-format
 msgid "unexpected COPY statement syntax: \"%s\""
 msgstr "oväntad COPY-satssyntax: \"%s\""
 
-<<<<<<< HEAD
 #: pg_backup_tar.c:890
-=======
-#: pg_backup_tar.c:955
->>>>>>> 185876a6
 #, c-format
 msgid "invalid OID for large object (%u)"
 msgstr "ogiltig OID för stort objekt (%u)"
 
-<<<<<<< HEAD
 #: pg_backup_tar.c:1035
-=======
-#: pg_backup_tar.c:1102
->>>>>>> 185876a6
 #, c-format
 msgid "could not close temporary file: %m"
 msgstr "kunde inte stänga temporär fil: %m"
 
-<<<<<<< HEAD
 #: pg_backup_tar.c:1038
-=======
-#: pg_backup_tar.c:1111
->>>>>>> 185876a6
 #, c-format
 msgid "actual file length (%lld) does not match expected (%lld)"
 msgstr "verklig fillängd (%lld) matchar inte det förväntade (%lld)"
 
-<<<<<<< HEAD
 #: pg_backup_tar.c:1084 pg_backup_tar.c:1115
-=======
-#: pg_backup_tar.c:1168 pg_backup_tar.c:1199
->>>>>>> 185876a6
 #, c-format
 msgid "could not find header for file \"%s\" in tar archive"
 msgstr "kunde inte hitta filhuvud för fil \"%s\" i tar-arkiv"
 
-<<<<<<< HEAD
 #: pg_backup_tar.c:1102
-=======
-#: pg_backup_tar.c:1186
->>>>>>> 185876a6
 #, c-format
 msgid "restoring data out of order is not supported in this archive format: \"%s\" is required, but comes before \"%s\" in the archive file."
 msgstr "dumpa data i oordning stöds inte av detta arkivformat: \"%s\" krävs, men kommer före \"%s\" i denna arkivfil."
 
-<<<<<<< HEAD
 #: pg_backup_tar.c:1149
-=======
-#: pg_backup_tar.c:1233
->>>>>>> 185876a6
 #, c-format
 msgid "incomplete tar header found (%lu byte)"
 msgid_plural "incomplete tar header found (%lu bytes)"
 msgstr[0] "inkomplett tar-huvud hittat (%lu byte)"
 msgstr[1] "inkomplett tar-huvud hittat (%lu bytes)"
 
-<<<<<<< HEAD
 #: pg_backup_tar.c:1188
-=======
-#: pg_backup_tar.c:1284
->>>>>>> 185876a6
 #, c-format
 msgid "corrupt tar header found in %s (expected %d, computed %d) file position %llu"
 msgstr "trasigt tar-huvud hittat i %s (förväntade %d, beräknad %d) filposition %llu"
@@ -1940,17 +1240,10 @@
 msgid "unrecognized section name: \"%s\""
 msgstr "okänt sektionsnamn: \"%s\""
 
-<<<<<<< HEAD
 #: pg_backup_utils.c:55 pg_dump.c:627 pg_dump.c:644 pg_dumpall.c:340
 #: pg_dumpall.c:350 pg_dumpall.c:358 pg_dumpall.c:366 pg_dumpall.c:373
 #: pg_dumpall.c:383 pg_dumpall.c:458 pg_restore.c:291 pg_restore.c:307
 #: pg_restore.c:321
-=======
-#: pg_backup_utils.c:55 pg_dump.c:625 pg_dump.c:642 pg_dumpall.c:341
-#: pg_dumpall.c:351 pg_dumpall.c:360 pg_dumpall.c:369 pg_dumpall.c:377
-#: pg_dumpall.c:391 pg_dumpall.c:469 pg_restore.c:284 pg_restore.c:300
-#: pg_restore.c:318
->>>>>>> 185876a6
 #, c-format
 msgid "Try \"%s --help\" for more information."
 msgstr "Försök med \"%s --help\" för mer information."
@@ -1960,164 +1253,72 @@
 msgid "out of on_exit_nicely slots"
 msgstr "slut på on_exit_nicely-slottar"
 
-<<<<<<< HEAD
 #: pg_dump.c:642 pg_dumpall.c:348 pg_restore.c:305
-=======
-#: pg_dump.c:551
-#, c-format
-msgid "compression level must be in range 0..9"
-msgstr "komprimeringsnivå måste vara i intervallet 0..9"
-
-#: pg_dump.c:589
-#, c-format
-msgid "extra_float_digits must be in range -15..3"
-msgstr "extra_float_digits måste vara i intervallet -15..3"
-
-#: pg_dump.c:612
-#, c-format
-msgid "rows-per-insert must be in range %d..%d"
-msgstr "rows-per-insert måste vara i intervallet %d..%d"
-
-#: pg_dump.c:640 pg_dumpall.c:349 pg_restore.c:298
->>>>>>> 185876a6
 #, c-format
 msgid "too many command-line arguments (first is \"%s\")"
 msgstr "för många kommandoradsargument (första är \"%s\")"
 
-<<<<<<< HEAD
 #: pg_dump.c:661 pg_restore.c:328
-=======
-#: pg_dump.c:661 pg_restore.c:327
->>>>>>> 185876a6
 #, c-format
 msgid "options -s/--schema-only and -a/--data-only cannot be used together"
 msgstr "flaggorna \"bara schema\" (-s) och \"bara data\" (-a) kan inte användas tillsammans"
 
-<<<<<<< HEAD
 #: pg_dump.c:664
-=======
-#: pg_dump.c:666
->>>>>>> 185876a6
 #, c-format
 msgid "options -s/--schema-only and --include-foreign-data cannot be used together"
 msgstr "flaggorna -s/--schema-only och --include-foreign-data kan inte användas tillsammans"
 
-<<<<<<< HEAD
 #: pg_dump.c:667
-=======
-#: pg_dump.c:669
->>>>>>> 185876a6
 #, c-format
 msgid "option --include-foreign-data is not supported with parallel backup"
 msgstr "flaggan --include-foreign-data stöds inte med parallell backup"
 
-<<<<<<< HEAD
 #: pg_dump.c:670 pg_restore.c:331
-=======
-#: pg_dump.c:673 pg_restore.c:333
->>>>>>> 185876a6
 #, c-format
 msgid "options -c/--clean and -a/--data-only cannot be used together"
 msgstr "flaggorna \"nollställ\" (-c) och \"bara data\" (-a) kan inte användas tillsammans"
 
-<<<<<<< HEAD
 #: pg_dump.c:673 pg_dumpall.c:378 pg_restore.c:356
-=======
-#: pg_dump.c:678 pg_dumpall.c:384 pg_restore.c:382
->>>>>>> 185876a6
 #, c-format
 msgid "option --if-exists requires option -c/--clean"
 msgstr "flaggan --if-exists kräver flaggan -c/--clean"
 
-<<<<<<< HEAD
 #: pg_dump.c:680
-=======
-#: pg_dump.c:685
->>>>>>> 185876a6
 #, c-format
 msgid "option --on-conflict-do-nothing requires option --inserts, --rows-per-insert, or --column-inserts"
 msgstr "flagga --on-conflict-do-nothing kräver --inserts, --rows-per-insert eller --column-inserts"
 
-<<<<<<< HEAD
 #: pg_dump.c:702
-=======
-#: pg_dump.c:707
->>>>>>> 185876a6
 #, c-format
 msgid "requested compression not available in this installation -- archive will be uncompressed"
 msgstr "efterfrågad komprimering finns inte i denna installation -- arkivet kommer sparas okomprimerat"
 
-<<<<<<< HEAD
 #: pg_dump.c:715
-=======
-#: pg_dump.c:728 pg_restore.c:349
-#, c-format
-msgid "invalid number of parallel jobs"
-msgstr "felaktigt antal parallella job"
-
-#: pg_dump.c:732
->>>>>>> 185876a6
 #, c-format
 msgid "parallel backup only supported by the directory format"
 msgstr "parallell backup stöds bara med katalogformat"
 
-<<<<<<< HEAD
 #: pg_dump.c:761
-=======
-#: pg_dump.c:787
-#, c-format
-msgid ""
-"Synchronized snapshots are not supported by this server version.\n"
-"Run with --no-synchronized-snapshots instead if you do not need\n"
-"synchronized snapshots."
-msgstr ""
-"Synkroniseringssnapshots stöds inte av denna serverversion.\n"
-"Kör med --no-synchronized-snapshots istället om du inte kräver\n"
-"synkroniserade snapshots."
-
-#: pg_dump.c:793
-#, c-format
-msgid "Exported snapshots are not supported by this server version."
-msgstr "Exporterade snapshots stöds inte i denna serverversion."
-
-#: pg_dump.c:805
->>>>>>> 185876a6
 #, c-format
 msgid "last built-in OID is %u"
 msgstr "sista inbyggda OID är %u"
 
-<<<<<<< HEAD
 #: pg_dump.c:770
-=======
-#: pg_dump.c:814
->>>>>>> 185876a6
 #, c-format
 msgid "no matching schemas were found"
 msgstr "hittade inga matchande scheman"
 
-<<<<<<< HEAD
 #: pg_dump.c:784
-=======
-#: pg_dump.c:828
->>>>>>> 185876a6
 #, c-format
 msgid "no matching tables were found"
 msgstr "hittade inga matchande tabeller"
 
-<<<<<<< HEAD
 #: pg_dump.c:806
-=======
-#: pg_dump.c:850
->>>>>>> 185876a6
 #, c-format
 msgid "no matching extensions were found"
 msgstr "hittade inga matchande utökningar"
 
-<<<<<<< HEAD
 #: pg_dump.c:989
-=======
-#: pg_dump.c:1020
->>>>>>> 185876a6
 #, c-format
 msgid ""
 "%s dumps a database as a text file or to other formats.\n"
@@ -2126,29 +1327,17 @@
 "%s dumpar en databas som en textfil eller i andra format.\n"
 "\n"
 
-<<<<<<< HEAD
 #: pg_dump.c:990 pg_dumpall.c:605 pg_restore.c:433
-=======
-#: pg_dump.c:1021 pg_dumpall.c:622 pg_restore.c:462
->>>>>>> 185876a6
 #, c-format
 msgid "Usage:\n"
 msgstr "Användning:\n"
 
-<<<<<<< HEAD
 #: pg_dump.c:991
-=======
-#: pg_dump.c:1022
->>>>>>> 185876a6
 #, c-format
 msgid "  %s [OPTION]... [DBNAME]\n"
 msgstr "  %s [FLAGGA]... [DBNAMN]\n"
 
-<<<<<<< HEAD
 #: pg_dump.c:993 pg_dumpall.c:608 pg_restore.c:436
-=======
-#: pg_dump.c:1024 pg_dumpall.c:625 pg_restore.c:465
->>>>>>> 185876a6
 #, c-format
 msgid ""
 "\n"
@@ -2157,20 +1346,12 @@
 "\n"
 "Allmänna flaggor:\n"
 
-<<<<<<< HEAD
 #: pg_dump.c:994
-=======
-#: pg_dump.c:1025
->>>>>>> 185876a6
 #, c-format
 msgid "  -f, --file=FILENAME          output file or directory name\n"
 msgstr "  -f, --file=FILENAME          fil eller katalognamn för utdata\n"
 
-<<<<<<< HEAD
 #: pg_dump.c:995
-=======
-#: pg_dump.c:1026
->>>>>>> 185876a6
 #, c-format
 msgid ""
 "  -F, --format=c|d|t|p         output file format (custom, directory, tar,\n"
@@ -2179,74 +1360,42 @@
 "  -F, --format=c|d|t|p         utdatans filformat (egen (c), katalog (d), tar (t),\n"
 "                               ren text (p) (standard))\n"
 
-<<<<<<< HEAD
 #: pg_dump.c:997
-=======
-#: pg_dump.c:1028
->>>>>>> 185876a6
 #, c-format
 msgid "  -j, --jobs=NUM               use this many parallel jobs to dump\n"
 msgstr "  -j, --jobs=NUM               använd så här många parellella job för att dumpa\n"
 
-<<<<<<< HEAD
 #: pg_dump.c:998 pg_dumpall.c:610
-=======
-#: pg_dump.c:1029 pg_dumpall.c:627
->>>>>>> 185876a6
 #, c-format
 msgid "  -v, --verbose                verbose mode\n"
 msgstr "  -v, --verbose                visa mer information\n"
 
-<<<<<<< HEAD
 #: pg_dump.c:999 pg_dumpall.c:611
-=======
-#: pg_dump.c:1030 pg_dumpall.c:628
->>>>>>> 185876a6
 #, c-format
 msgid "  -V, --version                output version information, then exit\n"
 msgstr "  -V, --version                visa versionsinformation, avsluta sedan\n"
 
-<<<<<<< HEAD
 #: pg_dump.c:1000
-=======
-#: pg_dump.c:1031
->>>>>>> 185876a6
 #, c-format
 msgid "  -Z, --compress=0-9           compression level for compressed formats\n"
 msgstr "  -Z, --compress=0-9           komprimeringsnivå för komprimerade format\n"
 
-<<<<<<< HEAD
 #: pg_dump.c:1001 pg_dumpall.c:612
-=======
-#: pg_dump.c:1032 pg_dumpall.c:629
->>>>>>> 185876a6
 #, c-format
 msgid "  --lock-wait-timeout=TIMEOUT  fail after waiting TIMEOUT for a table lock\n"
 msgstr "  --lock-wait-timeout=TIMEOUT  misslyckas efter att ha väntat i TIMEOUT på tabellås\n"
 
-<<<<<<< HEAD
 #: pg_dump.c:1002 pg_dumpall.c:639
-=======
-#: pg_dump.c:1033 pg_dumpall.c:656
->>>>>>> 185876a6
 #, c-format
 msgid "  --no-sync                    do not wait for changes to be written safely to disk\n"
 msgstr "  --no-sync                    vänta inte på att ändingar säkert skrivits till disk\n"
 
-<<<<<<< HEAD
 #: pg_dump.c:1003 pg_dumpall.c:613
-=======
-#: pg_dump.c:1034 pg_dumpall.c:630
->>>>>>> 185876a6
 #, c-format
 msgid "  -?, --help                   show this help, then exit\n"
 msgstr "  -?, --help                   visa denna hjälp, avsluta sedan\n"
 
-<<<<<<< HEAD
 #: pg_dump.c:1005 pg_dumpall.c:614
-=======
-#: pg_dump.c:1036 pg_dumpall.c:631
->>>>>>> 185876a6
 #, c-format
 msgid ""
 "\n"
@@ -2255,65 +1404,37 @@
 "\n"
 "Flaggor som styr utmatning:\n"
 
-<<<<<<< HEAD
 #: pg_dump.c:1006 pg_dumpall.c:615
-=======
-#: pg_dump.c:1037 pg_dumpall.c:632
->>>>>>> 185876a6
 #, c-format
 msgid "  -a, --data-only              dump only the data, not the schema\n"
 msgstr "  -a, --data-only              dumpa bara data, inte schema\n"
 
-<<<<<<< HEAD
 #: pg_dump.c:1007
-=======
-#: pg_dump.c:1038
->>>>>>> 185876a6
 #, c-format
 msgid "  -b, --blobs                  include large objects in dump\n"
 msgstr "  -b, --blobs                  inkludera stora objekt i dumpen\n"
 
-<<<<<<< HEAD
 #: pg_dump.c:1008
-=======
-#: pg_dump.c:1039
->>>>>>> 185876a6
 #, c-format
 msgid "  -B, --no-blobs               exclude large objects in dump\n"
 msgstr "  -B, --no-blobs               exkludera stora objekt i dumpen\n"
 
-<<<<<<< HEAD
 #: pg_dump.c:1009 pg_restore.c:447
-=======
-#: pg_dump.c:1040 pg_restore.c:476
->>>>>>> 185876a6
 #, c-format
 msgid "  -c, --clean                  clean (drop) database objects before recreating\n"
 msgstr "  -c, --clean                  nollställ (drop) databasobjekt innan återskapande\n"
 
-<<<<<<< HEAD
 #: pg_dump.c:1010
-=======
-#: pg_dump.c:1041
->>>>>>> 185876a6
 #, c-format
 msgid "  -C, --create                 include commands to create database in dump\n"
 msgstr "  -C, --create                 inkludera kommandon för att skapa databasen i dumpen\n"
 
-<<<<<<< HEAD
 #: pg_dump.c:1011
-=======
-#: pg_dump.c:1042
->>>>>>> 185876a6
 #, c-format
 msgid "  -e, --extension=PATTERN      dump the specified extension(s) only\n"
 msgstr "  -e, --extension=MALL         dumpa bara de angivna utökningarna\n"
 
-<<<<<<< HEAD
 #: pg_dump.c:1012 pg_dumpall.c:617
-=======
-#: pg_dump.c:1043 pg_dumpall.c:634
->>>>>>> 185876a6
 #, c-format
 msgid "  -E, --encoding=ENCODING      dump the data in encoding ENCODING\n"
 msgstr "  -E, --encoding=KODNING       dumpa data i teckenkodning KODNING\n"
@@ -2337,11 +1458,7 @@
 "  -O, --no-owner               hoppa över återställande av objektägare i\n"
 "                               textformatdumpar\n"
 
-<<<<<<< HEAD
 #: pg_dump.c:1017 pg_dumpall.c:621
-=======
-#: pg_dump.c:1048 pg_dumpall.c:638
->>>>>>> 185876a6
 #, c-format
 msgid "  -s, --schema-only            dump only the schema, no data\n"
 msgstr "  -s, --schema-only            dumpa bara scheman, inte data\n"
@@ -2361,47 +1478,27 @@
 msgid "  -T, --exclude-table=PATTERN  do NOT dump the specified table(s)\n"
 msgstr "  -T, --exclude-table=MALL     dumpa INTE de angivna tabellerna\n"
 
-<<<<<<< HEAD
 #: pg_dump.c:1021 pg_dumpall.c:624
-=======
-#: pg_dump.c:1052 pg_dumpall.c:641
->>>>>>> 185876a6
 #, c-format
 msgid "  -x, --no-privileges          do not dump privileges (grant/revoke)\n"
 msgstr "  -x, --no-privileges          dumpa inte rättigheter (grant/revoke)\n"
 
-<<<<<<< HEAD
 #: pg_dump.c:1022 pg_dumpall.c:625
-=======
-#: pg_dump.c:1053 pg_dumpall.c:642
->>>>>>> 185876a6
 #, c-format
 msgid "  --binary-upgrade             for use by upgrade utilities only\n"
 msgstr "  --binary-upgrade             används bara av uppgraderingsverktyg\n"
 
-<<<<<<< HEAD
 #: pg_dump.c:1023 pg_dumpall.c:626
-=======
-#: pg_dump.c:1054 pg_dumpall.c:643
->>>>>>> 185876a6
 #, c-format
 msgid "  --column-inserts             dump data as INSERT commands with column names\n"
 msgstr "  --column-inserts             dumpa data som INSERT med kolumnnamn\n"
 
-<<<<<<< HEAD
 #: pg_dump.c:1024 pg_dumpall.c:627
-=======
-#: pg_dump.c:1055 pg_dumpall.c:644
->>>>>>> 185876a6
 #, c-format
 msgid "  --disable-dollar-quoting     disable dollar quoting, use SQL standard quoting\n"
 msgstr "  --disable-dollar-quoting     slå av dollar-citering, använd standard SQL-citering\n"
 
-<<<<<<< HEAD
 #: pg_dump.c:1025 pg_dumpall.c:628 pg_restore.c:464
-=======
-#: pg_dump.c:1056 pg_dumpall.c:645 pg_restore.c:493
->>>>>>> 185876a6
 #, c-format
 msgid "  --disable-triggers           disable triggers during data-only restore\n"
 msgstr "  --disable-triggers           slå av utlösare vid återställning av enbart data\n"
@@ -2420,20 +1517,12 @@
 msgid "  --exclude-table-data=PATTERN do NOT dump data for the specified table(s)\n"
 msgstr "  --exclude-table-data=MALL    dumpa INTE data för de angivna tabellerna\n"
 
-<<<<<<< HEAD
 #: pg_dump.c:1029 pg_dumpall.c:630
-=======
-#: pg_dump.c:1060 pg_dumpall.c:647
->>>>>>> 185876a6
 #, c-format
 msgid "  --extra-float-digits=NUM     override default setting for extra_float_digits\n"
 msgstr "  --extra-float-digits=NUM     övertrumfa standardinställningen för extra_float_digits\n"
 
-<<<<<<< HEAD
 #: pg_dump.c:1030 pg_dumpall.c:631 pg_restore.c:466
-=======
-#: pg_dump.c:1061 pg_dumpall.c:648 pg_restore.c:495
->>>>>>> 185876a6
 #, c-format
 msgid "  --if-exists                  use IF EXISTS when dropping objects\n"
 msgstr "  --if-exists                  använd IF EXISTS när objekt droppas\n"
@@ -2449,155 +1538,87 @@
 "                               inkludera data i främmande tabeller från\n"
 "                               främmande servrar som matchar MALL\n"
 
-<<<<<<< HEAD
 #: pg_dump.c:1034 pg_dumpall.c:632
-=======
-#: pg_dump.c:1065 pg_dumpall.c:649
->>>>>>> 185876a6
 #, c-format
 msgid "  --inserts                    dump data as INSERT commands, rather than COPY\n"
 msgstr "  --inserts                    dumpa data som INSERT, istället för COPY\n"
 
-<<<<<<< HEAD
 #: pg_dump.c:1035 pg_dumpall.c:633
-=======
-#: pg_dump.c:1066 pg_dumpall.c:650
->>>>>>> 185876a6
 #, c-format
 msgid "  --load-via-partition-root    load partitions via the root table\n"
 msgstr "  --load-via-partition-root    ladda partitioner via root-tabellen\n"
 
-<<<<<<< HEAD
 #: pg_dump.c:1036 pg_dumpall.c:634
-=======
-#: pg_dump.c:1067 pg_dumpall.c:651
->>>>>>> 185876a6
 #, c-format
 msgid "  --no-comments                do not dump comments\n"
 msgstr "  --no-comments                dumpa inte kommentarer\n"
 
-<<<<<<< HEAD
 #: pg_dump.c:1037 pg_dumpall.c:635
-=======
-#: pg_dump.c:1068 pg_dumpall.c:652
->>>>>>> 185876a6
 #, c-format
 msgid "  --no-publications            do not dump publications\n"
 msgstr "  --no-publications            dumpa inte publiceringar\n"
 
-<<<<<<< HEAD
 #: pg_dump.c:1038 pg_dumpall.c:637
-=======
-#: pg_dump.c:1069 pg_dumpall.c:654
->>>>>>> 185876a6
 #, c-format
 msgid "  --no-security-labels         do not dump security label assignments\n"
 msgstr "  --no-security-labels         dumpa inte tilldelning av säkerhetsetiketter\n"
 
-<<<<<<< HEAD
 #: pg_dump.c:1039 pg_dumpall.c:638
-=======
-#: pg_dump.c:1070 pg_dumpall.c:655
->>>>>>> 185876a6
 #, c-format
 msgid "  --no-subscriptions           do not dump subscriptions\n"
 msgstr "  --no-subscriptions           dumpa inte prenumereringar\n"
 
-<<<<<<< HEAD
 #: pg_dump.c:1040 pg_dumpall.c:640
-=======
-#: pg_dump.c:1071
->>>>>>> 185876a6
 #, c-format
 msgid "  --no-table-access-method     do not dump table access methods\n"
 msgstr "  --no-table-access-method     dumpa inte tabellaccessmetoder\n"
 
-<<<<<<< HEAD
 #: pg_dump.c:1041 pg_dumpall.c:641
-=======
-#: pg_dump.c:1072 pg_dumpall.c:657
->>>>>>> 185876a6
 #, c-format
 msgid "  --no-tablespaces             do not dump tablespace assignments\n"
 msgstr "  --no-tablespaces             dumpa inte användning av tabellutymmen\n"
 
-<<<<<<< HEAD
 #: pg_dump.c:1042 pg_dumpall.c:642
-=======
-#: pg_dump.c:1073 pg_dumpall.c:658
->>>>>>> 185876a6
 #, c-format
 msgid "  --no-toast-compression       do not dump TOAST compression methods\n"
 msgstr "  --no-toast-compression       dumpa inte komprimeringsmetoder för TOAST\n"
 
-<<<<<<< HEAD
 #: pg_dump.c:1043 pg_dumpall.c:643
-=======
-#: pg_dump.c:1074 pg_dumpall.c:659
->>>>>>> 185876a6
 #, c-format
 msgid "  --no-unlogged-table-data     do not dump unlogged table data\n"
 msgstr "  --no-unlogged-table-data     dumpa inte ologgad tabelldata\n"
 
-<<<<<<< HEAD
 #: pg_dump.c:1044 pg_dumpall.c:644
-=======
-#: pg_dump.c:1075 pg_dumpall.c:660
->>>>>>> 185876a6
 #, c-format
 msgid "  --on-conflict-do-nothing     add ON CONFLICT DO NOTHING to INSERT commands\n"
 msgstr "  --on-conflict-do-nothing     addera ON CONFLICT DO NOTHING till INSERT-kommandon\n"
 
-<<<<<<< HEAD
 #: pg_dump.c:1045 pg_dumpall.c:645
-=======
-#: pg_dump.c:1076 pg_dumpall.c:661
->>>>>>> 185876a6
 #, c-format
 msgid "  --quote-all-identifiers      quote all identifiers, even if not key words\n"
 msgstr "  --quote-all-identifiers      citera alla identifierar, även om de inte är nyckelord\n"
 
-<<<<<<< HEAD
 #: pg_dump.c:1046 pg_dumpall.c:646
-=======
-#: pg_dump.c:1077 pg_dumpall.c:662
->>>>>>> 185876a6
 #, c-format
 msgid "  --rows-per-insert=NROWS      number of rows per INSERT; implies --inserts\n"
 msgstr "  --rows-per-insert=NRADER     antal rader per INSERT; implicerar --inserts\n"
 
-<<<<<<< HEAD
 #: pg_dump.c:1047
-=======
-#: pg_dump.c:1078
->>>>>>> 185876a6
 #, c-format
 msgid "  --section=SECTION            dump named section (pre-data, data, or post-data)\n"
 msgstr "  --section=SEKTION            dumpa namngiven sektion (pre-data, data eller post-data)\n"
 
-<<<<<<< HEAD
 #: pg_dump.c:1048
-=======
-#: pg_dump.c:1079
->>>>>>> 185876a6
 #, c-format
 msgid "  --serializable-deferrable    wait until the dump can run without anomalies\n"
 msgstr "  --serializable-deferrable    wait until the dump can run without anomalies\n"
 
-<<<<<<< HEAD
 #: pg_dump.c:1049
-=======
-#: pg_dump.c:1080
->>>>>>> 185876a6
 #, c-format
 msgid "  --snapshot=SNAPSHOT          use given snapshot for the dump\n"
 msgstr "  --snapshot=SNAPSHOT          använda namngivet snapshot för att dumpa\n"
 
-<<<<<<< HEAD
 #: pg_dump.c:1050 pg_restore.c:476
-=======
-#: pg_dump.c:1081 pg_restore.c:504
->>>>>>> 185876a6
 #, c-format
 msgid ""
 "  --strict-names               require table and/or schema include patterns to\n"
@@ -2606,11 +1627,7 @@
 "  --strict-names               kräv att mallar för tabeller och/eller scheman matchar\n"
 "                               minst en sak var\n"
 
-<<<<<<< HEAD
 #: pg_dump.c:1052 pg_dumpall.c:647 pg_restore.c:478
-=======
-#: pg_dump.c:1083 pg_dumpall.c:663 pg_restore.c:506
->>>>>>> 185876a6
 #, c-format
 msgid ""
 "  --use-set-session-authorization\n"
@@ -2621,11 +1638,7 @@
 "                               använd kommandot SET SESSION AUTHORIZATION istället för\n"
 "                               kommandot ALTER OWNER för att sätta ägare\n"
 
-<<<<<<< HEAD
 #: pg_dump.c:1056 pg_dumpall.c:651 pg_restore.c:482
-=======
-#: pg_dump.c:1087 pg_dumpall.c:667 pg_restore.c:510
->>>>>>> 185876a6
 #, c-format
 msgid ""
 "\n"
@@ -2634,74 +1647,42 @@
 "\n"
 "Flaggor för anslutning:\n"
 
-<<<<<<< HEAD
 #: pg_dump.c:1057
-=======
-#: pg_dump.c:1088
->>>>>>> 185876a6
 #, c-format
 msgid "  -d, --dbname=DBNAME      database to dump\n"
 msgstr "  -d, --dbname=DBNAMN      databasens som skall dumpas\n"
 
-<<<<<<< HEAD
 #: pg_dump.c:1058 pg_dumpall.c:653 pg_restore.c:483
-=======
-#: pg_dump.c:1089 pg_dumpall.c:669 pg_restore.c:511
->>>>>>> 185876a6
 #, c-format
 msgid "  -h, --host=HOSTNAME      database server host or socket directory\n"
 msgstr "  -h, --host=VÄRDNAMN      databasens värdnamn eller socketkatalog\n"
 
-<<<<<<< HEAD
 #: pg_dump.c:1059 pg_dumpall.c:655 pg_restore.c:484
-=======
-#: pg_dump.c:1090 pg_dumpall.c:671 pg_restore.c:512
->>>>>>> 185876a6
 #, c-format
 msgid "  -p, --port=PORT          database server port number\n"
 msgstr "  -p, --port=PORT          databasens värdport\n"
 
-<<<<<<< HEAD
 #: pg_dump.c:1060 pg_dumpall.c:656 pg_restore.c:485
-=======
-#: pg_dump.c:1091 pg_dumpall.c:672 pg_restore.c:513
->>>>>>> 185876a6
 #, c-format
 msgid "  -U, --username=NAME      connect as specified database user\n"
 msgstr "  -U, --username=NAMN      anslut med datta användarnamn mot databasen\n"
 
-<<<<<<< HEAD
 #: pg_dump.c:1061 pg_dumpall.c:657 pg_restore.c:486
-=======
-#: pg_dump.c:1092 pg_dumpall.c:673 pg_restore.c:514
->>>>>>> 185876a6
 #, c-format
 msgid "  -w, --no-password        never prompt for password\n"
 msgstr "  -w, --no-password        fråga aldrig efter lösenord\n"
 
-<<<<<<< HEAD
 #: pg_dump.c:1062 pg_dumpall.c:658 pg_restore.c:487
-=======
-#: pg_dump.c:1093 pg_dumpall.c:674 pg_restore.c:515
->>>>>>> 185876a6
 #, c-format
 msgid "  -W, --password           force password prompt (should happen automatically)\n"
 msgstr "  -W, --password           fråga om lösenord (borde ske automatiskt)\n"
 
-<<<<<<< HEAD
 #: pg_dump.c:1063 pg_dumpall.c:659
-=======
-#: pg_dump.c:1094 pg_dumpall.c:675
->>>>>>> 185876a6
 #, c-format
 msgid "  --role=ROLENAME          do SET ROLE before dump\n"
 msgstr "  --role=ROLLNAMN          gör SET ROLE innan dumpen\n"
 
-<<<<<<< HEAD
 #: pg_dump.c:1065
-=======
-#: pg_dump.c:1096
->>>>>>> 185876a6
 #, c-format
 msgid ""
 "\n"
@@ -2714,974 +1695,500 @@
 "PGDATABASE att användas.\n"
 "\n"
 
-<<<<<<< HEAD
 #: pg_dump.c:1067 pg_dumpall.c:663 pg_restore.c:494
-=======
-#: pg_dump.c:1098 pg_dumpall.c:679 pg_restore.c:522
->>>>>>> 185876a6
 #, c-format
 msgid "Report bugs to <%s>.\n"
 msgstr "Rapportera fel till <%s>.\n"
 
-<<<<<<< HEAD
 #: pg_dump.c:1068 pg_dumpall.c:664 pg_restore.c:495
-=======
-#: pg_dump.c:1099 pg_dumpall.c:680 pg_restore.c:523
->>>>>>> 185876a6
 #, c-format
 msgid "%s home page: <%s>\n"
 msgstr "hemsida för %s: <%s>\n"
 
-<<<<<<< HEAD
 #: pg_dump.c:1087 pg_dumpall.c:488
-=======
-#: pg_dump.c:1118 pg_dumpall.c:504
->>>>>>> 185876a6
 #, c-format
 msgid "invalid client encoding \"%s\" specified"
 msgstr "ogiltig klientteckenkodning \"%s\" angiven"
 
-<<<<<<< HEAD
 #: pg_dump.c:1225
-=======
-#: pg_dump.c:1264
->>>>>>> 185876a6
 #, c-format
 msgid "parallel dumps from standby servers are not supported by this server version"
 msgstr "parallella dumpar från standby-server stöds inte av denna serverversion"
 
-<<<<<<< HEAD
 #: pg_dump.c:1290
-=======
-#: pg_dump.c:1333
->>>>>>> 185876a6
 #, c-format
 msgid "invalid output format \"%s\" specified"
 msgstr "ogiltigt utdataformat \"%s\" angivet"
 
-<<<<<<< HEAD
 #: pg_dump.c:1331 pg_dump.c:1387 pg_dump.c:1440 pg_dumpall.c:1282
-=======
-#: pg_dump.c:1374 pg_dump.c:1430 pg_dump.c:1483 pg_dumpall.c:1451
->>>>>>> 185876a6
 #, c-format
 msgid "improper qualified name (too many dotted names): %s"
 msgstr "ej korrekt kvalificerat namn (för många namn med punkt): %s"
 
-<<<<<<< HEAD
 #: pg_dump.c:1339
-=======
-#: pg_dump.c:1382
->>>>>>> 185876a6
 #, c-format
 msgid "no matching schemas were found for pattern \"%s\""
 msgstr "hittade inga matchande scheman för mallen \"%s\""
 
-<<<<<<< HEAD
 #: pg_dump.c:1392
-=======
-#: pg_dump.c:1435
->>>>>>> 185876a6
 #, c-format
 msgid "no matching extensions were found for pattern \"%s\""
 msgstr "hittade inga matchande utökningar för mallen \"%s\""
 
-<<<<<<< HEAD
 #: pg_dump.c:1445
-=======
-#: pg_dump.c:1488
->>>>>>> 185876a6
 #, c-format
 msgid "no matching foreign servers were found for pattern \"%s\""
 msgstr "hittade inga matchande främmande servrar för mallen \"%s\""
 
-<<<<<<< HEAD
 #: pg_dump.c:1508
-=======
-#: pg_dump.c:1551
->>>>>>> 185876a6
 #, c-format
 msgid "improper relation name (too many dotted names): %s"
 msgstr "ej korrekt relationsnamn (för många namn med punkt): %s"
 
-<<<<<<< HEAD
 #: pg_dump.c:1519
-=======
-#: pg_dump.c:1562
->>>>>>> 185876a6
 #, c-format
 msgid "no matching tables were found for pattern \"%s\""
 msgstr "hittade inga matchande tabeller för mallen \"%s\""
 
-<<<<<<< HEAD
 #: pg_dump.c:1546
-=======
-#: pg_dump.c:1589
->>>>>>> 185876a6
 #, c-format
 msgid "You are currently not connected to a database."
 msgstr "Du är för närvarande inte uppkopplad mot en databas."
 
-<<<<<<< HEAD
 #: pg_dump.c:1549
-=======
-#: pg_dump.c:1592
->>>>>>> 185876a6
 #, c-format
 msgid "cross-database references are not implemented: %s"
 msgstr "referenser till andra databaser är inte implementerat: %s"
 
-<<<<<<< HEAD
 #: pg_dump.c:1980
-=======
-#: pg_dump.c:2004
->>>>>>> 185876a6
 #, c-format
 msgid "dumping contents of table \"%s.%s\""
 msgstr "dumpar innehållet i tabell \"%s.%s\""
 
-<<<<<<< HEAD
 #: pg_dump.c:2086
-=======
-#: pg_dump.c:2111
->>>>>>> 185876a6
 #, c-format
 msgid "Dumping the contents of table \"%s\" failed: PQgetCopyData() failed."
 msgstr "Dumpning av innehållet i tabellen \"%s\" misslyckades: PQendcopy() misslyckades."
 
-<<<<<<< HEAD
 #: pg_dump.c:2087 pg_dump.c:2097
-=======
-#: pg_dump.c:2112 pg_dump.c:2122
->>>>>>> 185876a6
 #, c-format
 msgid "Error message from server: %s"
 msgstr "Felmeddelandet från servern: %s"
 
-<<<<<<< HEAD
 #: pg_dump.c:2088 pg_dump.c:2098
-=======
-#: pg_dump.c:2113 pg_dump.c:2123
->>>>>>> 185876a6
 #, c-format
 msgid "Command was: %s"
 msgstr "Kommandot var: %s"
 
-<<<<<<< HEAD
 #: pg_dump.c:2096
-=======
-#: pg_dump.c:2121
->>>>>>> 185876a6
 #, c-format
 msgid "Dumping the contents of table \"%s\" failed: PQgetResult() failed."
 msgstr "Dumpning av innehållet i tabellen \"%s\" misslyckades: PQgetResult() misslyckades."
 
-<<<<<<< HEAD
 #: pg_dump.c:2178
-=======
-#: pg_dump.c:2203
->>>>>>> 185876a6
 #, c-format
 msgid "wrong number of fields retrieved from table \"%s\""
 msgstr "fel antal fält hämtades för tabell \"%s\""
 
-<<<<<<< HEAD
 #: pg_dump.c:2836
-=======
-#: pg_dump.c:2916
->>>>>>> 185876a6
 #, c-format
 msgid "saving database definition"
 msgstr "sparar databasdefinition"
 
-<<<<<<< HEAD
 #: pg_dump.c:2932
 #, c-format
 msgid "unrecognized locale provider: %s"
 msgstr "okänd lokalleverantör: %s"
 
 #: pg_dump.c:3248
-=======
-#: pg_dump.c:3388
->>>>>>> 185876a6
 #, c-format
 msgid "saving encoding = %s"
 msgstr "sparar kodning = %s"
 
-<<<<<<< HEAD
 #: pg_dump.c:3273
-=======
-#: pg_dump.c:3413
->>>>>>> 185876a6
 #, c-format
 msgid "saving standard_conforming_strings = %s"
 msgstr "sparar standard_conforming_strings = %s"
 
-<<<<<<< HEAD
 #: pg_dump.c:3312
-=======
-#: pg_dump.c:3452
->>>>>>> 185876a6
 #, c-format
 msgid "could not parse result of current_schemas()"
 msgstr "kunde inte parsa resultat från current_schemas()"
 
-<<<<<<< HEAD
 #: pg_dump.c:3331
-=======
-#: pg_dump.c:3471
->>>>>>> 185876a6
 #, c-format
 msgid "saving search_path = %s"
 msgstr "sparar search_path = %s"
 
-<<<<<<< HEAD
 #: pg_dump.c:3369
-=======
-#: pg_dump.c:3511
->>>>>>> 185876a6
 #, c-format
 msgid "reading large objects"
 msgstr "läser stora objekt"
 
-<<<<<<< HEAD
 #: pg_dump.c:3507
-=======
-#: pg_dump.c:3693
->>>>>>> 185876a6
 #, c-format
 msgid "saving large objects"
 msgstr "sparar stora objekt"
 
-<<<<<<< HEAD
 #: pg_dump.c:3548
-=======
-#: pg_dump.c:3739
->>>>>>> 185876a6
 #, c-format
 msgid "error reading large object %u: %s"
 msgstr "fel vid läsning av stort objekt %u: %s"
 
-<<<<<<< HEAD
 #: pg_dump.c:3654
-=======
-#: pg_dump.c:3823
->>>>>>> 185876a6
 #, c-format
 msgid "reading row-level security policies"
 msgstr "läser säkerhetspolicy på radnivå"
 
-<<<<<<< HEAD
 #: pg_dump.c:3795
-=======
-#: pg_dump.c:3966
->>>>>>> 185876a6
 #, c-format
 msgid "unexpected policy command type: %c"
 msgstr "oväntad kommandotyp för policy: %c"
 
-<<<<<<< HEAD
 #: pg_dump.c:4245 pg_dump.c:4562 pg_dump.c:11693 pg_dump.c:17510
 #: pg_dump.c:17512 pg_dump.c:18133
-=======
-#: pg_dump.c:4120
->>>>>>> 185876a6
 #, c-format
 msgid "could not parse %s array"
 msgstr "kunde inte parsa arrayen %s"
 
-<<<<<<< HEAD
 #: pg_dump.c:4430
 #, c-format
 msgid "subscriptions not dumped because current user is not a superuser"
 msgstr "prenumerationer har inte dumpats få aktuell användare inte är en superuser"
 
 #: pg_dump.c:4944
-=======
-#: pg_dump.c:4412
-#, c-format
-msgid "subscriptions not dumped because current user is not a superuser"
-msgstr "prenumerationer har inte dumpats få aktuell användare inte är en superuser"
-
-#: pg_dump.c:4483
-#, c-format
-msgid "owner of subscription \"%s\" appears to be invalid"
-msgstr "ägare av prenumeration \"%s\" verkar vara ogiltig"
-
-#: pg_dump.c:4526
-#, c-format
-msgid "could not parse subpublications array"
-msgstr "kunde inte parsa arrayen för subpubliceringar"
-
-#: pg_dump.c:4884
->>>>>>> 185876a6
 #, c-format
 msgid "could not find parent extension for %s %s"
 msgstr "kunde inte hitta föräldrautökning för %s %s"
 
-<<<<<<< HEAD
 #: pg_dump.c:5089
-=======
-#: pg_dump.c:5016
-#, c-format
-msgid "owner of schema \"%s\" appears to be invalid"
-msgstr "ägare av schema \"%s\" verkar vara ogiltig"
-
-#: pg_dump.c:5039
->>>>>>> 185876a6
 #, c-format
 msgid "schema with OID %u does not exist"
 msgstr "schema med OID %u existerar inte"
 
-<<<<<<< HEAD
 #: pg_dump.c:6543 pg_dump.c:16774
-=======
-#: pg_dump.c:5369
-#, c-format
-msgid "owner of data type \"%s\" appears to be invalid"
-msgstr "ägare av datatyp \"%s\" verkar vara ogiltig"
-
-#: pg_dump.c:5453
-#, c-format
-msgid "owner of operator \"%s\" appears to be invalid"
-msgstr "ägare av operator \"%s\" verkar vara ogiltig"
-
-#: pg_dump.c:5752
-#, c-format
-msgid "owner of operator class \"%s\" appears to be invalid"
-msgstr "ägare av operatorklass \"%s\" verkar vara ogiltig"
-
-#: pg_dump.c:5835
-#, c-format
-msgid "owner of operator family \"%s\" appears to be invalid"
-msgstr "ägare av operator-familj \"%s\" verkar vara ogiltig"
-
-#: pg_dump.c:6003
-#, c-format
-msgid "owner of aggregate function \"%s\" appears to be invalid"
-msgstr "ägare av aggregatfunktion \"%s\" verkar vara ogiltig"
-
-#: pg_dump.c:6262
-#, c-format
-msgid "owner of function \"%s\" appears to be invalid"
-msgstr "ägare av funktion \"%s\" verkar vara ogiltig"
-
-#: pg_dump.c:7089
-#, c-format
-msgid "owner of table \"%s\" appears to be invalid"
-msgstr "ägare av tabell \"%s\" verkar vara ogiltig"
-
-#: pg_dump.c:7131 pg_dump.c:17564
->>>>>>> 185876a6
 #, c-format
 msgid "failed sanity check, parent table with OID %u of sequence with OID %u not found"
 msgstr "misslyckades med riktighetskontroll, föräldratabell med OID %u för sekvens med OID %u hittas inte"
 
-<<<<<<< HEAD
 #: pg_dump.c:6847 pg_dump.c:7114 pg_dump.c:7585 pg_dump.c:8252 pg_dump.c:8373
 #: pg_dump.c:8527
-=======
-#: pg_dump.c:7270
->>>>>>> 185876a6
 #, c-format
 msgid "unrecognized table OID %u"
 msgstr "okänt tabell-OID %u"
 
-<<<<<<< HEAD
 #: pg_dump.c:6851
-=======
-#: pg_dump.c:7684
->>>>>>> 185876a6
 #, c-format
 msgid "unexpected index data for table \"%s\""
 msgstr "oväntat indexdata för tabell \"%s\""
 
-<<<<<<< HEAD
 #: pg_dump.c:7346
-=======
-#: pg_dump.c:7963
->>>>>>> 185876a6
 #, c-format
 msgid "failed sanity check, parent table with OID %u of pg_rewrite entry with OID %u not found"
 msgstr "misslyckades med riktighetskontroll, föräldratabell med OID %u för pg_rewrite-rad med OID %u hittades inte"
 
-<<<<<<< HEAD
 #: pg_dump.c:7637
-=======
-#: pg_dump.c:8047
-#, c-format
-msgid "reading triggers for table \"%s.%s\""
-msgstr "läser utlösare för tabell \"%s.%s\""
-
-#: pg_dump.c:8229
->>>>>>> 185876a6
 #, c-format
 msgid "query produced null referenced table name for foreign key trigger \"%s\" on table \"%s\" (OID of table: %u)"
 msgstr "fråga producerade null som refererad tabell för främmande nyckel-utlösare \"%s\" i tabell \"%s\" (OID för tabell : %u)"
 
-<<<<<<< HEAD
 #: pg_dump.c:8256
-=======
-#: pg_dump.c:8779
->>>>>>> 185876a6
 #, c-format
 msgid "unexpected column data for table \"%s\""
 msgstr "oväntad kolumndata för tabell \"%s\""
 
-<<<<<<< HEAD
 #: pg_dump.c:8286
-=======
-#: pg_dump.c:8903
->>>>>>> 185876a6
 #, c-format
 msgid "invalid column numbering in table \"%s\""
 msgstr "ogiltigt kolumnnumrering i tabell \"%s\""
 
-<<<<<<< HEAD
 #: pg_dump.c:8335
-=======
-#: pg_dump.c:8942
->>>>>>> 185876a6
 #, c-format
 msgid "finding table default expressions"
 msgstr "hittar tabellers default-uttryck"
 
-<<<<<<< HEAD
 #: pg_dump.c:8377
-=======
-#: pg_dump.c:8964
->>>>>>> 185876a6
 #, c-format
 msgid "invalid adnum value %d for table \"%s\""
 msgstr "felaktigt adnum-värde %d för tabell \"%s\""
 
-<<<<<<< HEAD
 #: pg_dump.c:8477
-=======
-#: pg_dump.c:9057
->>>>>>> 185876a6
 #, c-format
 msgid "finding table check constraints"
 msgstr "hittar tabellers check-villkor"
 
-<<<<<<< HEAD
 #: pg_dump.c:8531
-=======
-#: pg_dump.c:9106
->>>>>>> 185876a6
 #, c-format
 msgid "expected %d check constraint on table \"%s\" but found %d"
 msgid_plural "expected %d check constraints on table \"%s\" but found %d"
 msgstr[0] "förväntade %d check-villkor för tabell \"%s\" men hittade %d"
 msgstr[1] "förväntade %d check-villkor för tabell \"%s\" men hittade %d"
 
-<<<<<<< HEAD
 #: pg_dump.c:8535
-=======
-#: pg_dump.c:9110
-#, c-format
-msgid "(The system catalogs might be corrupted.)"
-msgstr "(systemkatalogerna kan vara trasiga.)"
-
-#: pg_dump.c:10712
+#, c-format
+msgid "The system catalogs might be corrupted."
+msgstr "Systemkatalogerna kan vara trasiga."
+
+#: pg_dump.c:9225
+#, c-format
+msgid "role with OID %u does not exist"
+msgstr "roll med OID %u existerar inte"
+
+#: pg_dump.c:9337 pg_dump.c:9366
+#, c-format
+msgid "unsupported pg_init_privs entry: %u %u %d"
+msgstr "ogiltig pg_init_privs-post: %u %u %d"
+
+#: pg_dump.c:10187
 #, c-format
 msgid "typtype of data type \"%s\" appears to be invalid"
 msgstr "typtype för datatyp \"%s\" verkar vara ogiltig"
 
-#: pg_dump.c:12060
-#, c-format
-msgid "bogus value in proargmodes array"
-msgstr "felaktigt värde i arrayen proargmodes"
-
-#: pg_dump.c:12362
->>>>>>> 185876a6
-#, c-format
-msgid "The system catalogs might be corrupted."
-msgstr "Systemkatalogerna kan vara trasiga."
-
-<<<<<<< HEAD
-#: pg_dump.c:9225
-=======
-#: pg_dump.c:12378
->>>>>>> 185876a6
-#, c-format
-msgid "role with OID %u does not exist"
-msgstr "roll med OID %u existerar inte"
-
-<<<<<<< HEAD
-#: pg_dump.c:9337 pg_dump.c:9366
-=======
-#: pg_dump.c:12392
->>>>>>> 185876a6
-#, c-format
-msgid "unsupported pg_init_privs entry: %u %u %d"
-msgstr "ogiltig pg_init_privs-post: %u %u %d"
-
-<<<<<<< HEAD
-#: pg_dump.c:10187
-=======
-#: pg_dump.c:12402
->>>>>>> 185876a6
-#, c-format
-msgid "typtype of data type \"%s\" appears to be invalid"
-msgstr "typtype för datatyp \"%s\" verkar vara ogiltig"
-
-<<<<<<< HEAD
 #: pg_dump.c:11762
-=======
-#: pg_dump.c:12478
->>>>>>> 185876a6
 #, c-format
 msgid "unrecognized provolatile value for function \"%s\""
 msgstr "okänt provolatile-värde för funktion \"%s\""
 
-<<<<<<< HEAD
 #: pg_dump.c:11812 pg_dump.c:13603
-=======
-#: pg_dump.c:12528 pg_dump.c:14469
->>>>>>> 185876a6
 #, c-format
 msgid "unrecognized proparallel value for function \"%s\""
 msgstr "okänt proparallel-värde för funktion \"%s\""
 
-<<<<<<< HEAD
 #: pg_dump.c:11943 pg_dump.c:12049 pg_dump.c:12056
-=======
-#: pg_dump.c:12667 pg_dump.c:12773 pg_dump.c:12780
->>>>>>> 185876a6
 #, c-format
 msgid "could not find function definition for function with OID %u"
 msgstr "kunde inte hitta funktionsdefinitionen för funktion med OID %u"
 
-<<<<<<< HEAD
 #: pg_dump.c:11982
-=======
-#: pg_dump.c:12706
->>>>>>> 185876a6
 #, c-format
 msgid "bogus value in pg_cast.castfunc or pg_cast.castmethod field"
 msgstr "felaktigt värde i fältet pg_cast.castfunc eller pg_cast.castmethod"
 
-<<<<<<< HEAD
 #: pg_dump.c:11985
-=======
-#: pg_dump.c:12709
->>>>>>> 185876a6
 #, c-format
 msgid "bogus value in pg_cast.castmethod field"
 msgstr "felaktigt värde i fältet pg_cast.castmethod"
 
-<<<<<<< HEAD
 #: pg_dump.c:12075
-=======
-#: pg_dump.c:12799
->>>>>>> 185876a6
 #, c-format
 msgid "bogus transform definition, at least one of trffromsql and trftosql should be nonzero"
 msgstr "felaktig transform-definition, minst en av trffromsql och trftosql måste vara ickenoll"
 
-<<<<<<< HEAD
 #: pg_dump.c:12092
-=======
-#: pg_dump.c:12816
->>>>>>> 185876a6
 #, c-format
 msgid "bogus value in pg_transform.trffromsql field"
 msgstr "felaktigt värde i fältet pg_transform.trffromsql"
 
-<<<<<<< HEAD
 #: pg_dump.c:12113
-=======
-#: pg_dump.c:12837
->>>>>>> 185876a6
 #, c-format
 msgid "bogus value in pg_transform.trftosql field"
 msgstr "felaktigt värde i fältet pg_transform.trftosql"
 
-<<<<<<< HEAD
 #: pg_dump.c:12258
-=======
-#: pg_dump.c:12988
->>>>>>> 185876a6
 #, c-format
 msgid "postfix operators are not supported anymore (operator \"%s\")"
 msgstr "postfix-operatorer stöds inte längre (operator \"%s\")"
 
-<<<<<<< HEAD
 #: pg_dump.c:12428
-=======
-#: pg_dump.c:13158
->>>>>>> 185876a6
 #, c-format
 msgid "could not find operator with OID %s"
 msgstr "kunde inte hitta en operator med OID %s."
 
-<<<<<<< HEAD
 #: pg_dump.c:12496
-=======
-#: pg_dump.c:13226
->>>>>>> 185876a6
 #, c-format
 msgid "invalid type \"%c\" of access method \"%s\""
 msgstr "ogiltig typ \"%c\" för accessmetod \"%s\""
 
-<<<<<<< HEAD
 #: pg_dump.c:13115
-=======
-#: pg_dump.c:13980
->>>>>>> 185876a6
 #, c-format
 msgid "unrecognized collation provider: %s"
 msgstr "okänd jämförelseleverantör: %s"
 
-<<<<<<< HEAD
 #: pg_dump.c:13522
-=======
-#: pg_dump.c:14388
->>>>>>> 185876a6
 #, c-format
 msgid "unrecognized aggfinalmodify value for aggregate \"%s\""
 msgstr "okänt aggfinalmodify-värde för aggregat \"%s\""
 
-<<<<<<< HEAD
 #: pg_dump.c:13578
-=======
-#: pg_dump.c:14444
->>>>>>> 185876a6
 #, c-format
 msgid "unrecognized aggmfinalmodify value for aggregate \"%s\""
 msgstr "okänt aggmfinalmodify-värde för aggregat \"%s\""
 
-<<<<<<< HEAD
 #: pg_dump.c:14296
-=======
-#: pg_dump.c:15166
->>>>>>> 185876a6
 #, c-format
 msgid "unrecognized object type in default privileges: %d"
 msgstr "okänd objekttyp i standardrättigheter: %d"
 
-<<<<<<< HEAD
 #: pg_dump.c:14312
-=======
-#: pg_dump.c:15184
->>>>>>> 185876a6
 #, c-format
 msgid "could not parse default ACL list (%s)"
 msgstr "kunde inte parsa standard-ACL-lista (%s)"
 
-<<<<<<< HEAD
 #: pg_dump.c:14394
-=======
-#: pg_dump.c:15269
->>>>>>> 185876a6
 #, c-format
 msgid "could not parse initial ACL list (%s) or default (%s) for object \"%s\" (%s)"
 msgstr "kunde inte parsa initial ACL-lista (%s) eller default (%s) för objekt \"%s\" (%s)"
 
-<<<<<<< HEAD
 #: pg_dump.c:14419
-=======
-#: pg_dump.c:15277
->>>>>>> 185876a6
 #, c-format
 msgid "could not parse ACL list (%s) or default (%s) for object \"%s\" (%s)"
 msgstr "kunde inte parsa ACL-lista (%s) eller default (%s) för objekt \"%s\" (%s)"
 
-<<<<<<< HEAD
 #: pg_dump.c:14957
-=======
-#: pg_dump.c:15792
->>>>>>> 185876a6
 #, c-format
 msgid "query to obtain definition of view \"%s\" returned no data"
 msgstr "fråga för att hämta definition av vy \"%s\" returnerade ingen data"
 
-<<<<<<< HEAD
 #: pg_dump.c:14960
-=======
-#: pg_dump.c:15795
->>>>>>> 185876a6
 #, c-format
 msgid "query to obtain definition of view \"%s\" returned more than one definition"
 msgstr "fråga för att hämta definition av vy \"%s\" returnerade mer än en definition"
 
-<<<<<<< HEAD
 #: pg_dump.c:14967
-=======
-#: pg_dump.c:15802
->>>>>>> 185876a6
 #, c-format
 msgid "definition of view \"%s\" appears to be empty (length zero)"
 msgstr "definition av vy \"%s\" verkar vara tom (längd noll)"
 
-<<<<<<< HEAD
 #: pg_dump.c:15051
-=======
-#: pg_dump.c:15886
->>>>>>> 185876a6
 #, c-format
 msgid "WITH OIDS is not supported anymore (table \"%s\")"
 msgstr "WITH OIDS stöds inte längre (tabell \"%s\")"
 
-<<<<<<< HEAD
 #: pg_dump.c:15980
-=======
-#: pg_dump.c:16751
->>>>>>> 185876a6
 #, c-format
 msgid "invalid column number %d for table \"%s\""
 msgstr "ogiltigt kolumnnummer %d för tabell \"%s\""
 
-<<<<<<< HEAD
 #: pg_dump.c:16058
-=======
-#: pg_dump.c:16828
->>>>>>> 185876a6
 #, c-format
 msgid "could not parse index statistic columns"
 msgstr "kunde inte parsa kolumn i indexstatistik"
 
-<<<<<<< HEAD
 #: pg_dump.c:16060
-=======
-#: pg_dump.c:16830
->>>>>>> 185876a6
 #, c-format
 msgid "could not parse index statistic values"
 msgstr "kunde inte parsa värden i indexstatistik"
 
-<<<<<<< HEAD
 #: pg_dump.c:16062
-=======
-#: pg_dump.c:16832
->>>>>>> 185876a6
 #, c-format
 msgid "mismatched number of columns and values for index statistics"
 msgstr "antal kolumner och värden stämmer inte i indexstatistik"
 
-<<<<<<< HEAD
 #: pg_dump.c:16280
-=======
-#: pg_dump.c:17049
->>>>>>> 185876a6
 #, c-format
 msgid "missing index for constraint \"%s\""
 msgstr "saknar index för integritetsvillkor \"%s\""
 
-<<<<<<< HEAD
 #: pg_dump.c:16508
-=======
-#: pg_dump.c:17274
->>>>>>> 185876a6
 #, c-format
 msgid "unrecognized constraint type: %c"
 msgstr "oväntad integritetsvillkorstyp: %c"
 
-<<<<<<< HEAD
 #: pg_dump.c:16609 pg_dump.c:16838
-=======
-#: pg_dump.c:17406 pg_dump.c:17629
->>>>>>> 185876a6
 #, c-format
 msgid "query to get data of sequence \"%s\" returned %d row (expected 1)"
 msgid_plural "query to get data of sequence \"%s\" returned %d rows (expected 1)"
 msgstr[0] "fråga för att hämta data för sekvens \"%s\" returnerade %d rad (förväntade 1)"
 msgstr[1] "fråga för att hämta data för sekvens \"%s\" returnerade %d rader (förväntade 1)"
 
-<<<<<<< HEAD
 #: pg_dump.c:16641
-=======
-#: pg_dump.c:17440
->>>>>>> 185876a6
 #, c-format
 msgid "unrecognized sequence type: %s"
 msgstr "okänd sekvenstyp: %s"
 
-<<<<<<< HEAD
 #: pg_dump.c:16930
-=======
-#: pg_dump.c:17727
->>>>>>> 185876a6
 #, c-format
 msgid "unexpected tgtype value: %d"
 msgstr "oväntat tgtype-värde: %d"
 
-<<<<<<< HEAD
 #: pg_dump.c:17002
-=======
-#: pg_dump.c:17801
->>>>>>> 185876a6
 #, c-format
 msgid "invalid argument string (%s) for trigger \"%s\" on table \"%s\""
 msgstr "felaktig argumentsträng (%s) för utlösare \"%s\" i tabell \"%s\""
 
-<<<<<<< HEAD
 #: pg_dump.c:17271
-=======
-#: pg_dump.c:18070
->>>>>>> 185876a6
 #, c-format
 msgid "query to get rule \"%s\" for table \"%s\" failed: wrong number of rows returned"
 msgstr "fråga för att hämta regel \"%s\" för tabell \"%s\" misslyckades: fel antal rader returnerades"
 
-<<<<<<< HEAD
 #: pg_dump.c:17424
-=======
-#: pg_dump.c:18232
->>>>>>> 185876a6
 #, c-format
 msgid "could not find referenced extension %u"
 msgstr "kunde inte hitta refererad utökning %u"
 
-<<<<<<< HEAD
 #: pg_dump.c:17514
-=======
-#: pg_dump.c:18323
-#, c-format
-msgid "could not parse extension configuration array"
-msgstr "kunde inte parsa konfigurations-array för utökning"
-
-#: pg_dump.c:18325
-#, c-format
-msgid "could not parse extension condition array"
-msgstr "kunde inte parsa villkors-array för utökning"
-
-#: pg_dump.c:18327
->>>>>>> 185876a6
 #, c-format
 msgid "mismatched number of configurations and conditions for extension"
 msgstr "antal konfigurationer och villkor stämmer inte för utökning"
 
-<<<<<<< HEAD
 #: pg_dump.c:17646
-=======
-#: pg_dump.c:18459
->>>>>>> 185876a6
 #, c-format
 msgid "reading dependency data"
 msgstr "läser beroendedata"
 
-<<<<<<< HEAD
 #: pg_dump.c:17732
-=======
-#: pg_dump.c:18552
->>>>>>> 185876a6
 #, c-format
 msgid "no referencing object %u %u"
 msgstr "inget refererande objekt %u %u"
 
-<<<<<<< HEAD
 #: pg_dump.c:17743
-=======
-#: pg_dump.c:18563
->>>>>>> 185876a6
 #, c-format
 msgid "no referenced object %u %u"
 msgstr "inget refererat objekt %u %u"
 
-<<<<<<< HEAD
 #: pg_dump_sort.c:422
-=======
-#: pg_dump.c:18952
-#, c-format
-msgid "could not parse reloptions array"
-msgstr "kunde inte parsa arrayen reloptions"
-
-#: pg_dump_sort.c:420
->>>>>>> 185876a6
 #, c-format
 msgid "invalid dumpId %d"
 msgstr "ogiltigt dumpId %d"
 
-<<<<<<< HEAD
 #: pg_dump_sort.c:428
-=======
-#: pg_dump_sort.c:426
->>>>>>> 185876a6
 #, c-format
 msgid "invalid dependency %d"
 msgstr "ogiltigt beroende %d"
 
-<<<<<<< HEAD
 #: pg_dump_sort.c:661
-=======
-#: pg_dump_sort.c:659
->>>>>>> 185876a6
 #, c-format
 msgid "could not identify dependency loop"
 msgstr "kunde inte fastställa beroendeloop"
 
-<<<<<<< HEAD
 #: pg_dump_sort.c:1232
-=======
-#: pg_dump_sort.c:1230
->>>>>>> 185876a6
 #, c-format
 msgid "there are circular foreign-key constraints on this table:"
 msgid_plural "there are circular foreign-key constraints among these tables:"
 msgstr[0] "det finns cirkulära främmande nyckelberoenden för denna tabell:"
 msgstr[1] "det finns cirkulära främmande nyckelberoenden för dessa tabeller:"
 
-<<<<<<< HEAD
 #: pg_dump_sort.c:1236 pg_dump_sort.c:1256
-=======
-#: pg_dump_sort.c:1234 pg_dump_sort.c:1254
->>>>>>> 185876a6
 #, c-format
 msgid "  %s"
 msgstr "  %s"
 
-<<<<<<< HEAD
 #: pg_dump_sort.c:1237
-=======
-#: pg_dump_sort.c:1235
->>>>>>> 185876a6
 #, c-format
 msgid "You might not be able to restore the dump without using --disable-triggers or temporarily dropping the constraints."
 msgstr "Du kan eventiellt inte återställa dumpen utan att använda --disable-triggers eller temporärt droppa vilkoren."
 
-<<<<<<< HEAD
 #: pg_dump_sort.c:1238
-=======
-#: pg_dump_sort.c:1236
->>>>>>> 185876a6
 #, c-format
 msgid "Consider using a full dump instead of a --data-only dump to avoid this problem."
 msgstr "Överväg att göra en full dump istället för --data-only för att undvika detta problem."
 
-<<<<<<< HEAD
 #: pg_dump_sort.c:1250
-=======
-#: pg_dump_sort.c:1248
->>>>>>> 185876a6
 #, c-format
 msgid "could not resolve dependency loop among these items:"
 msgstr "kunde inte räta ut beroendeloopen för dessa saker:"
 
-<<<<<<< HEAD
 #: pg_dumpall.c:205
-=======
-#: pg_dumpall.c:202
->>>>>>> 185876a6
 #, c-format
 msgid "program \"%s\" is needed by %s but was not found in the same directory as \"%s\""
 msgstr "programmet \"%s\" behövs av %s men hittades inte i samma katalog som \"%s\""
 
-<<<<<<< HEAD
 #: pg_dumpall.c:208
-=======
-#: pg_dumpall.c:207
->>>>>>> 185876a6
 #, c-format
 msgid "program \"%s\" was found by \"%s\" but was not the same version as %s"
 msgstr "programmet \"%s\" hittades av \"%s\" men är inte av samma version som %s"
 
-<<<<<<< HEAD
 #: pg_dumpall.c:357
-=======
-#: pg_dumpall.c:359
->>>>>>> 185876a6
 #, c-format
 msgid "option --exclude-database cannot be used together with -g/--globals-only, -r/--roles-only, or -t/--tablespaces-only"
 msgstr "flaggan --exclude-database kan inte användas tillsammans med -g/--globals-only, -r/--roles-only eller -t/--tablespaces-only"
@@ -3691,38 +2198,22 @@
 msgid "options -g/--globals-only and -r/--roles-only cannot be used together"
 msgstr "flaggorna \"bara gobala\" (-g) och \"bara roller\" (-r) kan inte användas tillsammans"
 
-<<<<<<< HEAD
 #: pg_dumpall.c:372
-=======
-#: pg_dumpall.c:376
->>>>>>> 185876a6
 #, c-format
 msgid "options -g/--globals-only and -t/--tablespaces-only cannot be used together"
 msgstr "flaggorna \"bara globala\" (-g) och \"bara tabellutrymmen\" (-t) kan inte användas tillsammans"
 
-<<<<<<< HEAD
 #: pg_dumpall.c:382
-=======
-#: pg_dumpall.c:390
->>>>>>> 185876a6
 #, c-format
 msgid "options -r/--roles-only and -t/--tablespaces-only cannot be used together"
 msgstr "flaggorna \"bara roller\" (-r) och \"bara tabellutrymmen\" (-t) kan inte användas tillsammans"
 
-<<<<<<< HEAD
 #: pg_dumpall.c:444 pg_dumpall.c:1587
-=======
-#: pg_dumpall.c:453 pg_dumpall.c:1767
->>>>>>> 185876a6
 #, c-format
 msgid "could not connect to database \"%s\""
 msgstr "kunde inte ansluta till databasen \"%s\""
 
-<<<<<<< HEAD
 #: pg_dumpall.c:456
-=======
-#: pg_dumpall.c:467
->>>>>>> 185876a6
 #, c-format
 msgid ""
 "could not connect to databases \"postgres\" or \"template1\"\n"
@@ -3731,11 +2222,7 @@
 "kunde inte ansluta till databasen \"postgres\" eller \"template1\"\n"
 "Ange en annan databas."
 
-<<<<<<< HEAD
 #: pg_dumpall.c:604
-=======
-#: pg_dumpall.c:621
->>>>>>> 185876a6
 #, c-format
 msgid ""
 "%s extracts a PostgreSQL database cluster into an SQL script file.\n"
@@ -3744,119 +2231,67 @@
 "%s extraherar ett PostgreSQL databaskluster till en SQL-scriptfil.\n"
 "\n"
 
-<<<<<<< HEAD
 #: pg_dumpall.c:606
-=======
-#: pg_dumpall.c:623
->>>>>>> 185876a6
 #, c-format
 msgid "  %s [OPTION]...\n"
 msgstr "  %s [FLAGGA]...\n"
 
-<<<<<<< HEAD
 #: pg_dumpall.c:609
-=======
-#: pg_dumpall.c:626
->>>>>>> 185876a6
 #, c-format
 msgid "  -f, --file=FILENAME          output file name\n"
 msgstr "  -f, --file=FILENAME          utdatafilnamn\n"
 
-<<<<<<< HEAD
 #: pg_dumpall.c:616
-=======
-#: pg_dumpall.c:633
->>>>>>> 185876a6
 #, c-format
 msgid "  -c, --clean                  clean (drop) databases before recreating\n"
 msgstr "  -c, --clean                  nollställ (drop) databaser innan återskapning\n"
 
-<<<<<<< HEAD
 #: pg_dumpall.c:618
-=======
-#: pg_dumpall.c:635
->>>>>>> 185876a6
 #, c-format
 msgid "  -g, --globals-only           dump only global objects, no databases\n"
 msgstr "  -g, --globals-only           dumpa bara globala objekt, inte databaser\n"
 
-<<<<<<< HEAD
 #: pg_dumpall.c:619 pg_restore.c:456
-=======
-#: pg_dumpall.c:636 pg_restore.c:485
->>>>>>> 185876a6
 #, c-format
 msgid "  -O, --no-owner               skip restoration of object ownership\n"
 msgstr "  -O, --no-owner               återställ inte objektägare\n"
 
-<<<<<<< HEAD
 #: pg_dumpall.c:620
-=======
-#: pg_dumpall.c:637
->>>>>>> 185876a6
 #, c-format
 msgid "  -r, --roles-only             dump only roles, no databases or tablespaces\n"
 msgstr "  -r, --roles-only             dumpa endast roller, inte databaser eller tabellutrymmen\n"
 
-<<<<<<< HEAD
 #: pg_dumpall.c:622
-=======
-#: pg_dumpall.c:639
->>>>>>> 185876a6
 #, c-format
 msgid "  -S, --superuser=NAME         superuser user name to use in the dump\n"
 msgstr "  -S, --superuser=NAMN         namn på superuser för användning i dumpen\n"
 
-<<<<<<< HEAD
 #: pg_dumpall.c:623
-=======
-#: pg_dumpall.c:640
->>>>>>> 185876a6
 #, c-format
 msgid "  -t, --tablespaces-only       dump only tablespaces, no databases or roles\n"
 msgstr "  -t, --tablespaces-only       dumpa endasdt tabellutrymmen, inte databaser eller roller\n"
 
-<<<<<<< HEAD
 #: pg_dumpall.c:629
-=======
-#: pg_dumpall.c:646
->>>>>>> 185876a6
 #, c-format
 msgid "  --exclude-database=PATTERN   exclude databases whose name matches PATTERN\n"
 msgstr "  --exclude-database=MALL      uteslut databaser vars namn matchar MALL\n"
 
-<<<<<<< HEAD
 #: pg_dumpall.c:636
-=======
-#: pg_dumpall.c:653
->>>>>>> 185876a6
 #, c-format
 msgid "  --no-role-passwords          do not dump passwords for roles\n"
 msgstr "  --no-role-passwords          dumpa inte lösenord för roller\n"
 
-<<<<<<< HEAD
 #: pg_dumpall.c:652
-=======
-#: pg_dumpall.c:668
->>>>>>> 185876a6
 #, c-format
 msgid "  -d, --dbname=CONNSTR     connect using connection string\n"
 msgstr "  -d, --dbname=ANSLSTR     anslut med anslutningssträng\n"
 
-<<<<<<< HEAD
 #: pg_dumpall.c:654
-=======
-#: pg_dumpall.c:670
->>>>>>> 185876a6
 #, c-format
 msgid "  -l, --database=DBNAME    alternative default database\n"
 msgstr "  -l, --database=DBNAMN    alternativ standarddatabas\n"
 
-<<<<<<< HEAD
 #: pg_dumpall.c:661
-=======
-#: pg_dumpall.c:677
->>>>>>> 185876a6
 #, c-format
 msgid ""
 "\n"
@@ -3868,97 +2303,57 @@
 "Om -f/--file inte används så kommer SQL-skriptet skriva till standard ut.\n"
 "\n"
 
-<<<<<<< HEAD
 #: pg_dumpall.c:803
-=======
-#: pg_dumpall.c:883
->>>>>>> 185876a6
 #, c-format
 msgid "role name starting with \"pg_\" skipped (%s)"
 msgstr "rollnamn som startar med \"pg_\" hoppas över (%s)"
 
-<<<<<<< HEAD
 #: pg_dumpall.c:1018
 #, c-format
 msgid "could not parse ACL list (%s) for parameter \"%s\""
 msgstr "kunde inte parsa ACL-listan (%s) för parameter \"%s\""
 
 #: pg_dumpall.c:1136
-=======
-#: pg_dumpall.c:1284
->>>>>>> 185876a6
 #, c-format
 msgid "could not parse ACL list (%s) for tablespace \"%s\""
 msgstr "kunde inte tolka ACL-listan (%s) för tabellutrymme \"%s\""
 
-<<<<<<< HEAD
 #: pg_dumpall.c:1343
-=======
-#: pg_dumpall.c:1512
->>>>>>> 185876a6
 #, c-format
 msgid "excluding database \"%s\""
 msgstr "utesluter databas \"%s\""
 
-<<<<<<< HEAD
 #: pg_dumpall.c:1347
-=======
-#: pg_dumpall.c:1516
->>>>>>> 185876a6
 #, c-format
 msgid "dumping database \"%s\""
 msgstr "dumpar databas \"%s\""
 
-<<<<<<< HEAD
 #: pg_dumpall.c:1378
-=======
-#: pg_dumpall.c:1548
->>>>>>> 185876a6
 #, c-format
 msgid "pg_dump failed on database \"%s\", exiting"
 msgstr "pg_dump misslyckades med databas \"%s\", avslutar"
 
-<<<<<<< HEAD
 #: pg_dumpall.c:1384
-=======
-#: pg_dumpall.c:1557
->>>>>>> 185876a6
 #, c-format
 msgid "could not re-open the output file \"%s\": %m"
 msgstr "kunde inte öppna om utdatafilen \"%s\": %m"
 
-<<<<<<< HEAD
 #: pg_dumpall.c:1425
-=======
-#: pg_dumpall.c:1601
->>>>>>> 185876a6
 #, c-format
 msgid "running \"%s\""
 msgstr "kör \"%s\""
 
-<<<<<<< HEAD
 #: pg_dumpall.c:1630
-=======
-#: pg_dumpall.c:1816
->>>>>>> 185876a6
 #, c-format
 msgid "could not get server version"
 msgstr "kunde inte hämta serverversionen"
 
-<<<<<<< HEAD
 #: pg_dumpall.c:1633
-=======
-#: pg_dumpall.c:1822
->>>>>>> 185876a6
 #, c-format
 msgid "could not parse server version \"%s\""
 msgstr "kunde inte tolka versionsträngen \"%s\""
 
-<<<<<<< HEAD
 #: pg_dumpall.c:1703 pg_dumpall.c:1726
-=======
-#: pg_dumpall.c:1894 pg_dumpall.c:1917
->>>>>>> 185876a6
 #, c-format
 msgid "executing %s"
 msgstr "kör: %s"

<!-- doc/src/sgml/system-views.sgml -->
<!--
 Documentation of the system views, directed toward PostgreSQL developers
 -->

<chapter id="views">
<!--
 <title>System Views</title>
-->
 <title>システムビュー</title>

  <para>
<!--
   In addition to the system catalogs, <productname>PostgreSQL</productname>
   provides a number of built-in views.  Some system views provide convenient
   access to some commonly used queries on the system catalogs.  Other views
   provide access to internal server state.
-->
システムカタログに加え<productname>PostgreSQL</productname>は数多くの組み込みビューを提供しています。
システムビューはいくつかの一般的に使用されるシステムカタログに対する問い合わせに手近にアクセスできるようにします。
他のビューはサーバ状態内部へのアクセスを提供します。
  </para>

  <para>
<!--
   The information schema (<xref linkend="information-schema"/>) provides
   an alternative set of views which overlap the functionality of the system
   views.  Since the information schema is SQL-standard whereas the views
   described here are <productname>PostgreSQL</productname>-specific,
   it's usually better to use the information schema if it provides all
   the information you need.
-->
情報スキーマ（<xref linkend="information-schema"/>）はシステムビューと重複する、もう一方のビューの集合を提供しています。
ここで説明しているビューは<productname>PostgreSQL</productname>特有のものであるのに対し、情報スキーマはSQL標準であることから、もし情報スキーマが必要とする情報をすべて提供してくれるのであれば情報スキーマを使用する方が良いでしょう。
  </para>

  <para>
<!--
   <xref linkend="view-table"/> lists the system views described here.
   More detailed documentation of each view follows below.
   There are some additional views that provide access to accumulated
   statistics; they are described in
   <xref linkend="monitoring-stats-views-table"/>.
-->
<xref linkend="view-table"/>は、ここで説明しているシステムビューの一覧です。
それぞれのビューのさらに詳細な説明は、これより後に述べられています。
蓄積された統計情報の結果にアクセスするためのいくつかの追加のビューがあります。
それらは<xref linkend="monitoring-stats-views-table"/>で説明されています。
  </para>

 <sect1 id="views-overview">
<!--
  <title>Overview</title>
-->
  <title>概要</title>

  <para>
<!--
   <xref linkend="view-table"/> lists the system views.
   More detailed documentation of each catalog follows below.
   Except where noted, all the views described here are read-only.
-->
<xref linkend="view-table"/>はシステムビューの一覧です。
それぞれのカタログのさらに詳細な説明は、これより後に述べられています。
注意書きがない限り、ここでのすべてのビューは読み取り専用です
  </para>

  <table id="view-table">
<!--
   <title>System Views</title>
-->
  <title>システムビュー</title>

   <tgroup cols="2">
    <thead>
     <row>
<!--
      <entry>View Name</entry>
      <entry>Purpose</entry>
-->
      <entry>ビュー名</entry>
      <entry>目的</entry>
     </row>
    </thead>

    <tbody>
     <row>
      <entry><link linkend="view-pg-available-extensions"><structname>pg_available_extensions</structname></link></entry>
<!--
      <entry>available extensions</entry>
-->
      <entry>利用可能な拡張</entry>
     </row>

     <row>
      <entry><link linkend="view-pg-available-extension-versions"><structname>pg_available_extension_versions</structname></link></entry>
<!--
      <entry>available versions of extensions</entry>
-->
      <entry>利用可能な拡張のバージョン</entry>
     </row>

     <row>
      <entry><link linkend="view-pg-backend-memory-contexts"><structname>pg_backend_memory_contexts</structname></link></entry>
<!--
      <entry>backend memory contexts</entry>
-->
      <entry>バックエンドメモリコンテキスト</entry>
     </row>

     <row>
      <entry><link linkend="view-pg-config"><structname>pg_config</structname></link></entry>
<!--
      <entry>compile-time configuration parameters</entry>
-->
      <entry>コンパイル時の設定パラメータ</entry>
     </row>

     <row>
      <entry><link linkend="view-pg-cursors"><structname>pg_cursors</structname></link></entry>
<!--
      <entry>open cursors</entry>
-->
      <entry>開いているカーソル</entry>
     </row>

     <row>
      <entry><link linkend="view-pg-file-settings"><structname>pg_file_settings</structname></link></entry>
<!--
      <entry>summary of configuration file contents</entry>
-->
      <entry>設定ファイルの内容の要約</entry>
     </row>

     <row>
      <entry><link linkend="view-pg-group"><structname>pg_group</structname></link></entry>
<!--
      <entry>groups of database users</entry>
-->
      <entry>データベースのユーザのグループ</entry>
     </row>

     <row>
      <entry><link linkend="view-pg-hba-file-rules"><structname>pg_hba_file_rules</structname></link></entry>
<!--
      <entry>summary of client authentication configuration file contents</entry>
-->
      <entry>クライアント認証の設定ファイルの内容の要約</entry>
     </row>

     <row>
      <entry><link linkend="view-pg-ident-file-mappings"><structname>pg_ident_file_mappings</structname></link></entry>
<!--
      <entry>summary of client user name mapping configuration file contents</entry>
-->
      <entry>クライアントユーザ名マッピング設定ファイルの内容の要約</entry>
     </row>

     <row>
      <entry><link linkend="view-pg-indexes"><structname>pg_indexes</structname></link></entry>
<!--
      <entry>indexes</entry>
-->
      <entry>インデックス</entry>
     </row>

     <row>
      <entry><link linkend="view-pg-locks"><structname>pg_locks</structname></link></entry>
<!--
      <entry>locks currently held or awaited</entry>
-->
      <entry>現在保持されている、または待っているロック</entry>
     </row>

     <row>
      <entry><link linkend="view-pg-matviews"><structname>pg_matviews</structname></link></entry>
<!--
      <entry>materialized views</entry>
-->
      <entry>マテリアライズドビュー</entry>
     </row>

     <row>
      <entry><link linkend="view-pg-policies"><structname>pg_policies</structname></link></entry>
<!--
      <entry>policies</entry>
-->
      <entry>ポリシー</entry>
     </row>

     <row>
      <entry><link linkend="view-pg-prepared-statements"><structname>pg_prepared_statements</structname></link></entry>
<!--
      <entry>prepared statements</entry>
-->
      <entry>準備済みの文</entry>
     </row>

     <row>
      <entry><link linkend="view-pg-prepared-xacts"><structname>pg_prepared_xacts</structname></link></entry>
<!--
      <entry>prepared transactions</entry>
-->
      <entry>準備済みのトランザクション</entry>
     </row>

     <row>
      <entry><link linkend="view-pg-publication-tables"><structname>pg_publication_tables</structname></link></entry>
<!--
      <entry>publications and information of their associated tables</entry>
-->
      <entry>パブリケーションとその関連テーブルの情報</entry>
     </row>

     <row>
      <entry><link linkend="view-pg-replication-origin-status"><structname>pg_replication_origin_status</structname></link></entry>
<!--
      <entry>information about replication origins, including replication progress</entry>
-->
      <entry>レプリケーションの進捗を含めたレプリケーション起点に関する情報</entry>
     </row>

     <row>
      <entry><link linkend="view-pg-replication-slots"><structname>pg_replication_slots</structname></link></entry>
<!--
      <entry>replication slot information</entry>
-->
      <entry>レプリケーションスロットの情報</entry>
     </row>

     <row>
      <entry><link linkend="view-pg-roles"><structname>pg_roles</structname></link></entry>
<!--
      <entry>database roles</entry>
-->
      <entry>データベースロール</entry>
     </row>

     <row>
      <entry><link linkend="view-pg-rules"><structname>pg_rules</structname></link></entry>
<!--
      <entry>rules</entry>
-->
      <entry>ルール</entry>
     </row>

     <row>
      <entry><link linkend="view-pg-seclabels"><structname>pg_seclabels</structname></link></entry>
<!--
      <entry>security labels</entry>
-->
      <entry>セキュリティラベル</entry>
     </row>

     <row>
      <entry><link linkend="view-pg-sequences"><structname>pg_sequences</structname></link></entry>
<!--
      <entry>sequences</entry>
-->
      <entry>シーケンス</entry>
     </row>

     <row>
      <entry><link linkend="view-pg-settings"><structname>pg_settings</structname></link></entry>
<!--
      <entry>parameter settings</entry>
-->
      <entry>パラメータ設定</entry>
     </row>

     <row>
      <entry><link linkend="view-pg-shadow"><structname>pg_shadow</structname></link></entry>
<!--
      <entry>database users</entry>
-->
      <entry>データベースのユーザ</entry>
     </row>

     <row>
      <entry><link linkend="view-pg-shmem-allocations"><structname>pg_shmem_allocations</structname></link></entry>
<!--
      <entry>shared memory allocations</entry>
-->
      <entry>獲得共有メモリ</entry>
     </row>

     <row>
      <entry><link linkend="view-pg-stats"><structname>pg_stats</structname></link></entry>
<!--
      <entry>planner statistics</entry>
-->
      <entry>プランナ統計情報</entry>
     </row>

     <row>
      <entry><link linkend="view-pg-stats-ext"><structname>pg_stats_ext</structname></link></entry>
<!--
      <entry>extended planner statistics</entry>
-->
      <entry>プランナの拡張統計情報</entry>
     </row>

     <row>
      <entry><link linkend="view-pg-stats-ext-exprs"><structname>pg_stats_ext_exprs</structname></link></entry>
<!--
      <entry>extended planner statistics for expressions</entry>
-->
      <entry>演算式のプランナの拡張統計情報</entry>
     </row>

     <row>
      <entry><link linkend="view-pg-tables"><structname>pg_tables</structname></link></entry>
<!--
      <entry>tables</entry>
-->
      <entry>テーブル</entry>
     </row>

     <row>
      <entry><link linkend="view-pg-timezone-abbrevs"><structname>pg_timezone_abbrevs</structname></link></entry>
<!--
      <entry>time zone abbreviations</entry>
-->
      <entry>時間帯省略形</entry>
     </row>

     <row>
      <entry><link linkend="view-pg-timezone-names"><structname>pg_timezone_names</structname></link></entry>
<!--
      <entry>time zone names</entry>
-->
      <entry>時間帯名</entry>
     </row>

     <row>
      <entry><link linkend="view-pg-user"><structname>pg_user</structname></link></entry>
<!--
      <entry>database users</entry>
-->
      <entry>データベースのユーザ</entry>
     </row>

     <row>
      <entry><link linkend="view-pg-user-mappings"><structname>pg_user_mappings</structname></link></entry>
<!--
      <entry>user mappings</entry>
-->
      <entry>ユーザマッピング</entry>
     </row>

     <row>
      <entry><link linkend="view-pg-views"><structname>pg_views</structname></link></entry>
<!--
      <entry>views</entry>
-->
      <entry>ビュー</entry>
     </row>

     <row>
      <entry><link linkend="view-pg-wait-events"><structname>pg_wait_events</structname></link></entry>
      <entry>wait events</entry>
     </row>

    </tbody>
   </tgroup>
  </table>
 </sect1>

 <sect1 id="view-pg-available-extensions">
  <title><structname>pg_available_extensions</structname></title>

  <indexterm zone="view-pg-available-extensions">
   <primary>pg_available_extensions</primary>
  </indexterm>

  <para>
<!--
   The <structname>pg_available_extensions</structname> view lists the
   extensions that are available for installation.
   See also the
   <link linkend="catalog-pg-extension"><structname>pg_extension</structname></link>
   catalog, which shows the extensions currently installed.
-->
<structname>pg_available_extensions</structname>ビューはインストレーションで利用可能な拡張を列挙します。
現在インストールされている拡張を表す<link linkend="catalog-pg-extension"><structname>pg_extension</structname></link>カタログも参照してください。
  </para>

  <table>
<!--
   <title><structname>pg_available_extensions</structname> Columns</title>
-->
   <title><structname>pg_available_extensions</structname>の列</title>
   <tgroup cols="1">
    <thead>
     <row>
      <entry role="catalog_table_entry"><para role="column_definition">
<!--
       Column Type
-->
列 型
      </para>
      <para>
<!--
       Description
-->
説明
      </para></entry>
     </row>
    </thead>

    <tbody>
     <row>
      <entry role="catalog_table_entry"><para role="column_definition">
       <structfield>name</structfield> <type>name</type>
      </para>
      <para>
<!--
       Extension name
-->
拡張名
      </para></entry>
     </row>

     <row>
      <entry role="catalog_table_entry"><para role="column_definition">
       <structfield>default_version</structfield> <type>text</type>
      </para>
      <para>
<!--
       Name of default version, or <literal>NULL</literal> if none is
       specified
-->
デフォルトのバージョン名称。何も指定がなければ<literal>NULL</literal>
      </para></entry>
     </row>

     <row>
      <entry role="catalog_table_entry"><para role="column_definition">
       <structfield>installed_version</structfield> <type>text</type>
      </para>
      <para>
<!--
       Currently installed version of the extension,
       or <literal>NULL</literal> if not installed
-->
現在インストールされている拡張のバージョン。インストールされていない場合は<literal>NULL</literal>
      </para></entry>
     </row>

     <row>
      <entry role="catalog_table_entry"><para role="column_definition">
       <structfield>comment</structfield> <type>text</type>
      </para>
      <para>
<!--
       Comment string from the extension's control file
-->
拡張の制御ファイルからのコメント文字列
      </para></entry>
     </row>
    </tbody>
   </tgroup>
  </table>

  <para>
<!--
   The <structname>pg_available_extensions</structname> view is read-only.
-->
<structname>pg_available_extensions</structname>ビューは読み取り専用です。
  </para>
 </sect1>

 <sect1 id="view-pg-available-extension-versions">
  <title><structname>pg_available_extension_versions</structname></title>

  <indexterm zone="view-pg-available-extension-versions">
   <primary>pg_available_extension_versions</primary>
  </indexterm>

  <para>
<!--
   The <structname>pg_available_extension_versions</structname> view lists the
   specific extension versions that are available for installation.
   See also the <link
   linkend="catalog-pg-extension"><structname>pg_extension</structname></link>
   catalog, which shows the extensions currently installed.
-->
<structname>pg_available_extension_versions</structname>ビューはインストレーションで利用可能な特定の拡張のバージョンを列挙します。
現在インストールされている拡張を表す<link linkend="catalog-pg-extension"><structname>pg_extension</structname></link>カタログも参照してください。
  </para>

  <table>
<!--
   <title><structname>pg_available_extension_versions</structname> Columns</title>
-->
   <title><structname>pg_available_extension_versions</structname>の列</title>
   <tgroup cols="1">
    <thead>
     <row>
      <entry role="catalog_table_entry"><para role="column_definition">
<!--
       Column Type
-->
列 型
      </para>
      <para>
<!--
       Description
-->
説明
      </para></entry>
     </row>
    </thead>

    <tbody>
     <row>
      <entry role="catalog_table_entry"><para role="column_definition">
       <structfield>name</structfield> <type>name</type>
      </para>
      <para>
<!--
       Extension name
-->
拡張名
      </para></entry>
     </row>

     <row>
      <entry role="catalog_table_entry"><para role="column_definition">
       <structfield>version</structfield> <type>text</type>
      </para>
      <para>
<!--
       Version name
-->
バージョン名称
      </para></entry>
     </row>

     <row>
      <entry role="catalog_table_entry"><para role="column_definition">
       <structfield>installed</structfield> <type>bool</type>
      </para>
      <para>
<!--
       True if this version of this extension is currently
       installed
-->
trueの場合は、現在このバージョンの拡張がインストールされている
      </para></entry>
     </row>

     <row>
      <entry role="catalog_table_entry"><para role="column_definition">
       <structfield>superuser</structfield> <type>bool</type>
      </para>
      <para>
<!--
       True if only superusers are allowed to install this extension
       (but see <structfield>trusted</structfield>)
-->
trueの場合は、スーパーユーザがこの拡張をインストールできる（ただし、<structfield>trusted</structfield>を見てください）
      </para></entry>
     </row>

     <row>
      <entry role="catalog_table_entry"><para role="column_definition">
       <structfield>trusted</structfield> <type>bool</type>
      </para>
      <para>
<!--
       True if the extension can be installed by non-superusers
       with appropriate privileges
-->
trueの場合は、適切な権限を持つ非スーパーユーザがこの拡張をインストールできる
      </para></entry>
     </row>

     <row>
      <entry role="catalog_table_entry"><para role="column_definition">
       <structfield>relocatable</structfield> <type>bool</type>
      </para>
      <para>
<!--
       True if extension can be relocated to another schema
-->
trueの場合は、拡張が他のスキーマに再配置可能である
      </para></entry>
     </row>

     <row>
      <entry role="catalog_table_entry"><para role="column_definition">
       <structfield>schema</structfield> <type>name</type>
      </para>
      <para>
<!--
       Name of the schema that the extension must be installed into,
       or <literal>NULL</literal> if partially or fully relocatable
-->
拡張がインストールされなければならないスキーマの名前。
一部の再配置またはすべての再配置を行うことができる場合は<literal>NULL</literal>
      </para></entry>
     </row>

     <row>
      <entry role="catalog_table_entry"><para role="column_definition">
       <structfield>requires</structfield> <type>name[]</type>
      </para>
      <para>
<!--
       Names of prerequisite extensions,
       or <literal>NULL</literal> if none
-->
前もって必要な拡張の名前。なければ<literal>NULL</literal>
      </para></entry>
     </row>

     <row>
      <entry role="catalog_table_entry"><para role="column_definition">
       <structfield>comment</structfield> <type>text</type>
      </para>
      <para>
<!--
       Comment string from the extension's control file
-->
拡張の制御ファイルからのコメント文字列
      </para></entry>
     </row>
    </tbody>
   </tgroup>
  </table>

  <para>
<!--
   The <structname>pg_available_extension_versions</structname> view is
   read-only.
-->
<structname>pg_available_extension_versions</structname>ビューは読み取り専用です。
  </para>
 </sect1>

 <sect1 id="view-pg-backend-memory-contexts">
  <title><structname>pg_backend_memory_contexts</structname></title>

  <indexterm zone="view-pg-backend-memory-contexts">
   <primary>pg_backend_memory_contexts</primary>
  </indexterm>

  <para>
<!--
   The view <structname>pg_backend_memory_contexts</structname> displays all
   the memory contexts of the server process attached to the current session.
-->
<structname>pg_backend_memory_contexts</structname>ビューは、現在のセッションにアタッチされているサーバプロセスのすべてのメモリコンテキストを表示します。
  </para>
  <para>
<!--
   <structname>pg_backend_memory_contexts</structname> contains one row
   for each memory context.
-->
<structname>pg_backend_memory_contexts</structname>の各1行が各々のメモリコンテキストを格納します。
  </para>

  <table>
   <title><structname>pg_backend_memory_contexts</structname> Columns</title>
   <tgroup cols="1">
    <thead>
     <row>
      <entry role="catalog_table_entry"><para role="column_definition">
<!--
       Column Type
-->
列 型
      </para>
      <para>
<!--
       Description
-->
説明
      </para></entry>
     </row>
    </thead>

    <tbody>
     <row>
      <entry role="catalog_table_entry"><para role="column_definition">
       <structfield>name</structfield> <type>text</type>
      </para>
      <para>
<!--
       Name of the memory context
-->
メモリコンテキストの名前
      </para></entry>
     </row>

     <row>
      <entry role="catalog_table_entry"><para role="column_definition">
       <structfield>ident</structfield> <type>text</type>
      </para>
      <para>
<!--
       Identification information of the memory context. This field is truncated at 1024 bytes
-->
メモリコンテキストの識別情報。このフィールドは1024バイトで切り捨てられる
      </para></entry>
     </row>

     <row>
      <entry role="catalog_table_entry"><para role="column_definition">
       <structfield>parent</structfield> <type>text</type>
      </para>
      <para>
<!--
       Name of the parent of this memory context
-->
このメモリコンテキストの親の名前
      </para></entry>
     </row>

     <row>
      <entry role="catalog_table_entry"><para role="column_definition">
       <structfield>level</structfield> <type>int4</type>
      </para>
      <para>
<!--
       Distance from TopMemoryContext in context tree
-->
コンテキストツリーにおけるTopMemoryContextからの距離
      </para></entry>
     </row>

     <row>
      <entry role="catalog_table_entry"><para role="column_definition">
       <structfield>total_bytes</structfield> <type>int8</type>
      </para>
      <para>
<!--
       Total bytes allocated for this memory context
-->
このメモリコンテキストで確保した合計バイト数
      </para></entry>
     </row>

     <row>
      <entry role="catalog_table_entry"><para role="column_definition">
       <structfield>total_nblocks</structfield> <type>int8</type>
      </para>
      <para>
<!--
       Total number of blocks allocated for this memory context
-->
このメモリコンテキストで確保した合計ブロック数
      </para></entry>
     </row>

     <row>
      <entry role="catalog_table_entry"><para role="column_definition">
       <structfield>free_bytes</structfield> <type>int8</type>
      </para>
      <para>
<!--
       Free space in bytes
-->
バイト単位の空き領域
      </para></entry>
     </row>

     <row>
      <entry role="catalog_table_entry"><para role="column_definition">
       <structfield>free_chunks</structfield> <type>int8</type>
      </para>
      <para>
<!--
       Total number of free chunks
-->
空きチャンクの数
      </para></entry>
     </row>

     <row>
      <entry role="catalog_table_entry"><para role="column_definition">
       <structfield>used_bytes</structfield> <type>int8</type>
      </para>
      <para>
<!--
       Used space in bytes
-->
バイト単位の使用領域
      </para></entry>
     </row>
    </tbody>
   </tgroup>
  </table>

  <para>
<!--
   By default, the <structname>pg_backend_memory_contexts</structname> view can be
   read only by superusers or roles with the privileges of the
   <literal>pg_read_all_stats</literal> role.
-->
デフォルトでは<structname>pg_backend_memory_contexts</structname>ビューはスーパーユーザか、<literal>pg_read_all_stats</literal>ロールの権限を持つユーザのみが読み取り専用でアクセスできます。
  </para>
 </sect1>

 <sect1 id="view-pg-config">
  <title><structname>pg_config</structname></title>

  <indexterm zone="view-pg-config">
   <primary>pg_config</primary>
  </indexterm>

  <para>
<!--
   The view <structname>pg_config</structname> describes the
   compile-time configuration parameters of the currently installed
   version of <productname>PostgreSQL</productname>. It is intended, for example, to
   be used by software packages that want to interface to
   <productname>PostgreSQL</productname> to facilitate finding the required header
   files and libraries. It provides the same basic information as the
   <xref linkend="app-pgconfig"/> <productname>PostgreSQL</productname> client
   application.
-->
<structname>pg_config</structname>ビューは、現在インストールされている<productname>PostgreSQL</productname>のバージョンのコンパイル時設定パラメータを表示します。
例えば、<productname>PostgreSQL</productname>とインタフェースしたいソフトウェアパッケージによって、要求されるヘッダファイルとライブラリを探す手助けとなるために使用されることが意図されます。
<productname>PostgreSQL</productname>クライアントアプリケーションである<xref linkend="app-pgconfig"/>と同様な基本的な情報を提供します。
  </para>

  <para>
<!--
   By default, the <structname>pg_config</structname> view can be read
   only by superusers.
-->
デフォルトでは<structname>pg_config</structname>ビューはスーパーユーザだけが読み取りできます。
  </para>

  <table>
<!--
   <title><structname>pg_config</structname> Columns</title>
-->
   <title><structname>pg_config</structname>の列</title>
   <tgroup cols="1">
    <thead>
     <row>
      <entry role="catalog_table_entry"><para role="column_definition">
<!--
       Column Type
-->
列 型
      </para>
      <para>
<!--
       Description
-->
説明
      </para></entry>
     </row>
    </thead>

    <tbody>
     <row>
      <entry role="catalog_table_entry"><para role="column_definition">
       <structfield>name</structfield> <type>text</type>
      </para>
      <para>
<!--
       The parameter name
-->
パラメータ名
      </para></entry>
     </row>

     <row>
      <entry role="catalog_table_entry"><para role="column_definition">
       <structfield>setting</structfield> <type>text</type>
      </para>
      <para>
<!--
       The parameter value
-->
パラメータ値
      </para></entry>
     </row>
    </tbody>
   </tgroup>
  </table>

 </sect1>

 <sect1 id="view-pg-cursors">
  <title><structname>pg_cursors</structname></title>

  <indexterm zone="view-pg-cursors">
   <primary>pg_cursors</primary>
  </indexterm>

  <para>
<!--
   The <structname>pg_cursors</structname> view lists the cursors that
   are currently available. Cursors can be defined in several ways:
-->
<structname>pg_cursors</structname>ビューは現在利用可能なカーソルを列挙します。
以下のようにカーソルは複数の方法で定義可能です。
   <itemizedlist>
    <listitem>
     <para>
<!--
      via the <link linkend="sql-declare"><command>DECLARE</command></link>
      statement in SQL
-->
SQLから<link linkend="sql-declare"><command>DECLARE</command></link>文経由。
     </para>
    </listitem>

    <listitem>
     <para>
<!--
      via the Bind message in the frontend/backend protocol, as
      described in <xref linkend="protocol-flow-ext-query"/>
-->
<xref linkend="protocol-flow-ext-query"/>で説明する、フロントエンド/バックエンドプロトコルからBindメッセージ経由。
     </para>
    </listitem>

    <listitem>
     <para>
<!--
      via the Server Programming Interface (SPI), as described in
      <xref linkend="spi-interface"/>
-->
<xref linkend="spi-interface"/>で説明する、サーバプログラミングインタフェース（SPI）経由。
     </para>
    </listitem>
   </itemizedlist>

<!--
   The <structname>pg_cursors</structname> view displays cursors
   created by any of these means. Cursors only exist for the duration
   of the transaction that defines them, unless they have been
   declared <literal>WITH HOLD</literal>. Therefore non-holdable
   cursors are only present in the view until the end of their
   creating transaction.
-->
<structname>pg_cursors</structname>ビューは、上のいずれかの方法で作成されたカーソルを表示します。
カーソルは、<literal>WITH HOLD</literal>と宣言されていない限り、それを定義したトランザクション期間しか存在しません。
したがって、保持不可能なカーソルは、作成元トランザクションが終わるまでの間のみ、このビューに現れます。

   <note>
    <para>
<!--
     Cursors are used internally to implement some of the components
     of <productname>PostgreSQL</productname>, such as procedural languages.
     Therefore, the <structname>pg_cursors</structname> view might include cursors
     that have not been explicitly created by the user.
-->
手続き言語など、一部の<productname>PostgreSQL</productname>の要素を実装するために内部的にカーソルが使用されています。
したがって、<structname>pg_cursors</structname>にはユーザが明示的に作成していないカーソルも含まれる可能性があります。
    </para>
   </note>
  </para>

  <table>
<!--
   <title><structname>pg_cursors</structname> Columns</title>
-->
   <title><structname>pg_cursors</structname>の列</title>
   <tgroup cols="1">
    <thead>
     <row>
      <entry role="catalog_table_entry"><para role="column_definition">
<!--
       Column Type
-->
列 型
      </para>
      <para>
<!--
       Description
-->
説明
      </para></entry>
     </row>
    </thead>

    <tbody>
     <row>
      <entry role="catalog_table_entry"><para role="column_definition">
       <structfield>name</structfield> <type>text</type>
      </para>
      <para>
<!--
       The name of the cursor
-->
カーソルの名前
      </para></entry>
     </row>

     <row>
      <entry role="catalog_table_entry"><para role="column_definition">
       <structfield>statement</structfield> <type>text</type>
      </para>
      <para>
<!--
       The verbatim query string submitted to declare this cursor
-->
カーソル宣言の際に投稿された逐語的問い合わせ文字列
      </para></entry>
     </row>

     <row>
      <entry role="catalog_table_entry"><para role="column_definition">
       <structfield>is_holdable</structfield> <type>bool</type>
      </para>
      <para>
<!--
       <literal>true</literal> if the cursor is holdable (that is, it
       can be accessed after the transaction that declared the cursor
       has committed); <literal>false</literal> otherwise
-->
<literal>true</literal>の場合は、保持可能カーソル（つまりカーソルを宣言したトランザクションがコミットされた後でもアクセス可能なカーソル）。
それ以外は<literal>false</literal>
      </para></entry>
     </row>

     <row>
      <entry role="catalog_table_entry"><para role="column_definition">
       <structfield>is_binary</structfield> <type>bool</type>
      </para>
      <para>
<!--
       <literal>true</literal> if the cursor was declared
       <literal>BINARY</literal>; <literal>false</literal>
       otherwise
-->
<literal>true</literal>の場合は、カーソルが<literal>BINARY</literal>で宣言されている。
それ以外は<literal>false</literal>
      </para></entry>
     </row>

     <row>
      <entry role="catalog_table_entry"><para role="column_definition">
       <structfield>is_scrollable</structfield> <type>bool</type>
      </para>
      <para>
<!--
       <literal>true</literal> if the cursor is scrollable (that is, it
       allows rows to be retrieved in a nonsequential manner);
       <literal>false</literal> otherwise
-->
<literal>true</literal>の場合は、カーソルがスクロール可能（順序通り以外の方法に行を取り出すことが可能）。
それ以外は<literal>false</literal>
      </para></entry>
     </row>

     <row>
      <entry role="catalog_table_entry"><para role="column_definition">
       <structfield>creation_time</structfield> <type>timestamptz</type>
      </para>
      <para>
<!--
       The time at which the cursor was declared
-->
カーソルが宣言された時間。
      </para></entry>
     </row>
    </tbody>
   </tgroup>
  </table>

  <para>
<!--
   The <structname>pg_cursors</structname> view is read-only.
-->
<structname>pg_cursors</structname>ビューは読み取り専用です。
  </para>

 </sect1>

 <sect1 id="view-pg-file-settings">
  <title><structname>pg_file_settings</structname></title>

  <indexterm zone="view-pg-file-settings">
   <primary>pg_file_settings</primary>
  </indexterm>

  <para>
<!--
   The view <structname>pg_file_settings</structname> provides a summary of
   the contents of the server's configuration file(s).  A row appears in
   this view for each <quote>name = value</quote> entry appearing in the files,
   with annotations indicating whether the value could be applied
   successfully.  Additional row(s) may appear for problems not linked to
   a <quote>name = value</quote> entry, such as syntax errors in the files.
-->
<structname>pg_file_settings</structname>ビューはサーバの設定ファイルの内容の要約を提供します。
ファイル内にある各<quote>name = value</quote>のエントリについて、このビューの1行が存在し、その値が正しく適用可能かどうかの注釈が含まれます。
ファイル内の構文エラーなど<quote>name = value</quote>のエントリと関係のない問題についての行がさらに存在することもあります。
  </para>

  <para>
<!--
   This view is helpful for checking whether planned changes in the
   configuration files will work, or for diagnosing a previous failure.
   Note that this view reports on the <emphasis>current</emphasis> contents of the
   files, not on what was last applied by the server.  (The
   <link linkend="view-pg-settings"><structname>pg_settings</structname></link>
   view is usually sufficient to determine that.)
-->
設定ファイルについて予定している変更が動作するかどうかの確認や、以前のエラーの調査分析をする際にこのビューは役立ちます。
このビューはファイルの<emphasis>現在の</emphasis>内容についてレポートするのであって、サーバが最後に適用した内容ではないことに注意してください。
（後者を知るには、通常は<link linkend="view-pg-settings"><structname>pg_settings</structname></link>ビューで十分でしょう。）
  </para>

  <para>
<!--
   By default, the <structname>pg_file_settings</structname> view can be read
   only by superusers.
-->
デフォルトで、<structname>pg_file_settings</structname>ビューはスーパーユーザのみが参照可能です。
  </para>

  <table>
<!--
   <title><structname>pg_file_settings</structname> Columns</title>
-->
   <title><structname>pg_file_settings</structname>の列</title>
   <tgroup cols="1">
    <thead>
     <row>
      <entry role="catalog_table_entry"><para role="column_definition">
<!--
       Column Type
-->
列 型
      </para>
      <para>
<!--
       Description
-->
説明
      </para></entry>
     </row>
    </thead>

    <tbody>
     <row>
      <entry role="catalog_table_entry"><para role="column_definition">
       <structfield>sourcefile</structfield> <type>text</type>
      </para>
      <para>
<!--
       Full path name of the configuration file
-->
設定ファイルの完全なパス名
      </para></entry>
     </row>

     <row>
      <entry role="catalog_table_entry"><para role="column_definition">
       <structfield>sourceline</structfield> <type>int4</type>
      </para>
      <para>
<!--
       Line number within the configuration file where the entry appears
-->
設定ファイル内のエントリの行番号
      </para></entry>
     </row>

     <row>
      <entry role="catalog_table_entry"><para role="column_definition">
       <structfield>seqno</structfield> <type>int4</type>
      </para>
      <para>
<!--
       Order in which the entries are processed (1..<replaceable>n</replaceable>)
-->
エントリが処理される順序（1..<replaceable>n</replaceable>）
      </para></entry>
     </row>

     <row>
      <entry role="catalog_table_entry"><para role="column_definition">
       <structfield>name</structfield> <type>text</type>
      </para>
      <para>
<!--
       Configuration parameter name
-->
設定パラメータ名
      </para></entry>
     </row>

     <row>
      <entry role="catalog_table_entry"><para role="column_definition">
       <structfield>setting</structfield> <type>text</type>
      </para>
      <para>
<!--
       Value to be assigned to the parameter
-->
パラメータに代入される値
      </para></entry>
     </row>

     <row>
      <entry role="catalog_table_entry"><para role="column_definition">
       <structfield>applied</structfield> <type>bool</type>
      </para>
      <para>
<!--
       True if the value can be applied successfully
-->
trueの場合は、値が正しく適用可能
      </para></entry>
     </row>

     <row>
      <entry role="catalog_table_entry"><para role="column_definition">
       <structfield>error</structfield> <type>text</type>
      </para>
      <para>
<!--
       If not null, an error message indicating why this entry could
       not be applied
-->
NULLでないときは、このエントリが適用できない理由についてのエラーメッセージ
      </para></entry>
     </row>
    </tbody>
   </tgroup>
  </table>

  <para>
<!--
   If the configuration file contains syntax errors or invalid parameter
   names, the server will not attempt to apply any settings from it, and
   therefore all the <structfield>applied</structfield> fields will read as false.
   In such a case there will be one or more rows with
   non-null <structfield>error</structfield> fields indicating the
   problem(s).  Otherwise, individual settings will be applied if possible.
   If an individual setting cannot be applied (e.g., invalid value, or the
   setting cannot be changed after server start) it will have an appropriate
   message in the <structfield>error</structfield> field.  Another way that
   an entry might have <structfield>applied</structfield> = false is that it is
   overridden by a later entry for the same parameter name; this case is not
   considered an error so nothing appears in
   the <structfield>error</structfield> field.
-->
設定ファイルに構文エラーや不正なパラメータ名がある場合、サーバはファイル内の設定をまったく適用せず、すべての<structfield>applied</structfield>フィールドはfalseになります。
このような場合は、<structfield>error</structfield>フィールドが非NULLで問題を示唆する行が1行以上あるでしょう。
それ以外の場合は、個々の設定は可能であれば適用されます。
個々の設定が適用できない場合（例えば、不正な値、サーバの起動後は設定が変更できないなど）は<structfield>error</structfield>フィールドに適切なメッセージがあります。
エントリの<structfield>applied</structfield> = falseになる別の理由は、同じパラメータがそれより後のエントリで上書きされている場合です。
この場合はエラーとはみなされませんので、<structfield>error</structfield>フィールドには何も表示されません。
  </para>

  <para>
<!--
   See <xref linkend="config-setting"/> for more information about the various
   ways to change run-time parameters.
-->
実行時パラメータを変更する様々な方法について、詳しくは<xref linkend="config-setting"/>を参照してください。
  </para>

</sect1>

 <sect1 id="view-pg-group">
  <title><structname>pg_group</structname></title>

  <indexterm zone="view-pg-group">
   <primary>pg_group</primary>
  </indexterm>

  <!-- Unlike information_schema.applicable_roles, this shows no members for
       pg_database_owner.  The v8.1 catalog would have shown no members if
       that role had existed at the time. -->
  <para>
<!--
   The view <structname>pg_group</structname> exists for backwards
   compatibility: it emulates a catalog that existed in
   <productname>PostgreSQL</productname> before version 8.1.
   It shows the names and members of all roles that are marked as not
   <structfield>rolcanlogin</structfield>, which is an approximation to the set
   of roles that are being used as groups.
-->
<structname>pg_group</structname>ビューは下位互換のために存在しています。
バージョン8.1以前の<productname>PostgreSQL</productname>のカタログを模擬しています。
このビューは、<structfield>rolcanlogin</structfield>としてマークされていない、すべてのロールの名前とメンバを保持しています。
これはグループとして使用されているロールの集合と似ています。
  </para>

  <table>
<!--
   <title><structname>pg_group</structname> Columns</title>
-->
   <title><structname>pg_group</structname>の列</title>
   <tgroup cols="1">
    <thead>
     <row>
      <entry role="catalog_table_entry"><para role="column_definition">
<!--
       Column Type
-->
列 型
      </para>
      <para>
<!--
       Description
-->
説明
      </para></entry>
     </row>
    </thead>

    <tbody>
     <row>
      <entry role="catalog_table_entry"><para role="column_definition">
       <structfield>groname</structfield> <type>name</type>
<!--
       (references <link linkend="catalog-pg-authid"><structname>pg_authid</structname></link>.<structfield>rolname</structfield>)
-->
（参照先 <link linkend="catalog-pg-authid"><structname>pg_authid</structname></link>.<structfield>rolname</structfield>）
      </para>
      <para>
<!--
       Name of the group
-->
グループの名前
      </para></entry>
     </row>

     <row>
      <entry role="catalog_table_entry"><para role="column_definition">
       <structfield>grosysid</structfield> <type>oid</type>
<!--
       (references <link linkend="catalog-pg-authid"><structname>pg_authid</structname></link>.<structfield>oid</structfield>)
-->
（参照先 <link linkend="catalog-pg-authid"><structname>pg_authid</structname></link>.<structfield>oid</structfield>）
      </para>
      <para>
<!--
       ID of this group
-->
グループのID
      </para></entry>
     </row>

     <row>
      <entry role="catalog_table_entry"><para role="column_definition">
       <structfield>grolist</structfield> <type>oid[]</type>
<!--
       (references <link linkend="catalog-pg-authid"><structname>pg_authid</structname></link>.<structfield>oid</structfield>)
-->
（参照先 <link linkend="catalog-pg-authid"><structname>pg_authid</structname></link>.<structfield>oid</structfield>）
      </para>
      <para>
<!--
       An array containing the IDs of the roles in this group
-->
このグループのロールIDを含む配列
      </para></entry>
     </row>
    </tbody>
   </tgroup>
  </table>

 </sect1>

 <sect1 id="view-pg-hba-file-rules">
  <title><structname>pg_hba_file_rules</structname></title>

  <indexterm zone="view-pg-hba-file-rules">
   <primary>pg_hba_file_rules</primary>
  </indexterm>

  <para>
<!--
   The view <structname>pg_hba_file_rules</structname> provides a summary of
   the contents of the client authentication configuration file,
   <link linkend="auth-pg-hba-conf"><filename>pg_hba.conf</filename></link>.
   A row appears in this view for each
   non-empty, non-comment line in the file, with annotations indicating
   whether the rule could be applied successfully.
-->
<structname>pg_hba_file_rules</structname>ビューはクライアント認証の設定ファイル<link linkend="auth-pg-hba-conf"><filename>pg_hba.conf</filename></link>の内容の要約を提供します。
設定ファイル内の空でない、コメントでもない各行について、このビュー内に行が1つあり、ルールが正しく適用できたかどうかを示す注記が入ります。
  </para>

  <para>
<!--
   This view can be helpful for checking whether planned changes in the
   authentication configuration file will work, or for diagnosing a previous
   failure.  Note that this view reports on the <emphasis>current</emphasis> contents
   of the file, not on what was last loaded by the server.
-->
このビューは、認証の設定ファイルについて計画している変更が動作するかどうかを確認する、あるいは以前の失敗について分析するのに役立つでしょう。
このビューはサーバが最後に読み込んだものではなく、ファイルの<emphasis>現在の</emphasis>内容について報告することに注意してください。
  </para>

  <para>
<!--
   By default, the <structname>pg_hba_file_rules</structname> view can be read
   only by superusers.
-->
デフォルトでは、スーパーユーザのみが<structname>pg_hba_file_rules</structname>ビューを読み取ることができます。
  </para>

  <table>
<!--
   <title><structname>pg_hba_file_rules</structname> Columns</title>
-->
   <title><structname>pg_hba_file_rules</structname>の列</title>
   <tgroup cols="1">
    <thead>
     <row>
      <entry role="catalog_table_entry"><para role="column_definition">
<!--
       Column Type
-->
列 型
      </para>
      <para>
<!--
       Description
-->
説明
      </para></entry>
     </row>
    </thead>

    <tbody>
     <row>
      <entry role="catalog_table_entry"><para role="column_definition">
       <structfield>rule_number</structfield> <type>int4</type>
      </para>
      <para>
<!--
       Number of this rule, if valid, otherwise <literal>NULL</literal>.
       This indicates the order in which each rule is considered
       until a match is found during authentication.
-->
有効な場合はこのルールの番号。そうでない場合は<literal>NULL</literal>。
これは、認証中に一致が見つかるまで各ルールが検討される順序を示します。
      </para></entry>
     </row>

     <row>
      <entry role="catalog_table_entry"><para role="column_definition">
       <structfield>file_name</structfield> <type>text</type>
      </para>
      <para>
<!--
       Name of the file containing this rule
-->
このルールを含むファイルの名前
      </para></entry>
     </row>

     <row>
      <entry role="catalog_table_entry"><para role="column_definition">
       <structfield>line_number</structfield> <type>int4</type>
      </para>
      <para>
<!--
       Line number of this rule in <literal>file_name</literal>
-->
<literal>file_name</literal>内のこのルールの行番号
      </para></entry>
     </row>

     <row>
      <entry role="catalog_table_entry"><para role="column_definition">
       <structfield>type</structfield> <type>text</type>
      </para>
      <para>
<!--
       Type of connection
-->
接続の種別
      </para></entry>
     </row>

     <row>
      <entry role="catalog_table_entry"><para role="column_definition">
       <structfield>database</structfield> <type>text[]</type>
      </para>
      <para>
<!--
       List of database name(s) to which this rule applies
-->
このルールが適用されるデータベース名のリスト
      </para></entry>
     </row>

     <row>
      <entry role="catalog_table_entry"><para role="column_definition">
       <structfield>user_name</structfield> <type>text[]</type>
      </para>
      <para>
<!--
       List of user and group name(s) to which this rule applies
-->
このルールが適用されるユーザ名とグループ名のリスト
      </para></entry>
     </row>

     <row>
      <entry role="catalog_table_entry"><para role="column_definition">
       <structfield>address</structfield> <type>text</type>
      </para>
      <para>
<!--
       Host name or IP address, or one
       of <literal>all</literal>, <literal>samehost</literal>,
       or <literal>samenet</literal>, or null for local connections
-->
ホスト名、IPアドレス、あるいは<literal>all</literal>、<literal>samehost</literal>、<literal>samenet</literal>のいずれか。ローカル接続の場合はNULL。
      </para></entry>
     </row>

     <row>
      <entry role="catalog_table_entry"><para role="column_definition">
       <structfield>netmask</structfield> <type>text</type>
      </para>
      <para>
<!--
       IP address mask, or null if not applicable
-->
IPアドレスマスク。当てはまらない場合はNULL
      </para></entry>
     </row>

     <row>
      <entry role="catalog_table_entry"><para role="column_definition">
       <structfield>auth_method</structfield> <type>text</type>
      </para>
      <para>
<!--
       Authentication method
-->
認証方法
      </para></entry>
     </row>

     <row>
      <entry role="catalog_table_entry"><para role="column_definition">
       <structfield>options</structfield> <type>text[]</type>
      </para>
      <para>
<!--
       Options specified for authentication method, if any
-->
認証方法について指定されたオプション（あれば）
      </para></entry>
     </row>

     <row>
      <entry role="catalog_table_entry"><para role="column_definition">
       <structfield>error</structfield> <type>text</type>
      </para>
      <para>
<!--
       If not null, an error message indicating why this
       line could not be processed
-->
NULLでないなら、この行がなぜ処理できなかったかを示すエラーメッセージ
      </para></entry>
     </row>
    </tbody>
   </tgroup>
  </table>

  <para>
<!--
   Usually, a row reflecting an incorrect entry will have values for only
   the <structfield>line_number</structfield> and <structfield>error</structfield> fields.
-->
不正なエントリに対応する行は、通常は<structfield>line_number</structfield>フィールドと<structfield>error</structfield>フィールドにのみ値が入ります。
  </para>

  <para>
<!--
   See <xref linkend="client-authentication"/> for more information about
   client authentication configuration.
-->
クライアント認証設定の詳細については<xref linkend="client-authentication"/>を参照してください。
  </para>
 </sect1>

 <sect1 id="view-pg-ident-file-mappings">
  <title><structname>pg_ident_file_mappings</structname></title>

  <indexterm zone="view-pg-ident-file-mappings">
   <primary>pg_ident_file_mappings</primary>
  </indexterm>

  <para>
<!--
   The view <structname>pg_ident_file_mappings</structname> provides a summary
   of the contents of the client user name mapping configuration file,
   <link linkend="auth-username-maps"><filename>pg_ident.conf</filename></link>.
   A row appears in this view for each non-empty, non-comment line in the file,
   with annotations indicating whether the map could be applied successfully.
-->
<structname>pg_ident_file_mappings</structname>ビューはクライアントユーザ名マッピング設定ファイル<link linkend="auth-username-maps"><filename>pg_ident.conf</filename></link>の内容の要約を提供します。
ファイル内の空でない、コメントでもない各行について、このビュー内に行が1つあり、マップが正しく適用できたかどうかを示す注記が入ります。
  </para>

  <para>
<!--
   This view can be helpful for checking whether planned changes in the
   authentication configuration file will work, or for diagnosing a previous
   failure.  Note that this view reports on the <emphasis>current</emphasis>
   contents of the file, not on what was last loaded by the server.
-->
このビューは、認証の設定ファイルについて計画している変更が動作するかどうかを確認する、あるいは以前の失敗について分析するのに役立つでしょう。
このビューはサーバが最後に読み込んだものではなく、ファイルの<emphasis>現在の</emphasis>内容について報告することに注意してください。
  </para>

  <para>
<!--
   By default, the <structname>pg_ident_file_mappings</structname> view can be
   read only by superusers.
-->
デフォルトで、<structname>pg_ident_file_mappings</structname>ビューはスーパーユーザのみが参照可能です。
  </para>

  <table>
   <title><structname>pg_ident_file_mappings</structname> Columns</title> <tgroup
   cols="1">
    <thead>
     <row>
      <entry role="catalog_table_entry"><para role="column_definition">
<!--
       Column Type
-->
列 型
      </para>
      <para>
<!--
       Description
-->
説明
      </para></entry>
     </row>
    </thead>

    <tbody>
     <row>
      <entry role="catalog_table_entry"><para role="column_definition">
       <structfield>map_number</structfield> <type>int4</type>
      </para>
      <para>
<!--
       Number of this map, in priority order, if valid, otherwise
       <literal>NULL</literal>
-->
有効な場合は、優先順位の中でこのマップの番号。そうでない場合は<literal>NULL</literal>
      </para></entry>
     </row>

     <row>
      <entry role="catalog_table_entry"><para role="column_definition">
       <structfield>file_name</structfield> <type>text</type>
      </para>
      <para>
<!--
       Name of the file containing this map
-->
このマップを含むファイルの名前
      </para></entry>
     </row>

     <row>
      <entry role="catalog_table_entry"><para role="column_definition">
       <structfield>line_number</structfield> <type>int4</type>
      </para>
      <para>
<!--
       Line number of this map in <literal>file_name</literal>
-->
<literal>file_name</literal>内のこのマップの行番号
      </para></entry>
     </row>

     <row>
      <entry role="catalog_table_entry"><para role="column_definition">
       <structfield>map_name</structfield> <type>text</type>
      </para>
      <para>
<!--
       Name of the map
-->
マップの名前
      </para></entry>
     </row>

     <row>
      <entry role="catalog_table_entry"><para role="column_definition">
       <structfield>sys_name</structfield> <type>text</type>
      </para>
      <para>
<!--
       Detected user name of the client
-->
検出されたクライアントのユーザー名
      </para></entry>
     </row>

     <row>
      <entry role="catalog_table_entry"><para role="column_definition">
       <structfield>pg_username</structfield> <type>text</type>
      </para>
      <para>
<!--
       Requested PostgreSQL user name
-->
要求されたPostgreSQLユーザ名
      </para></entry>
     </row>

     <row>
      <entry role="catalog_table_entry"><para role="column_definition">
       <structfield>error</structfield> <type>text</type>
      </para>
      <para>
<!--
       If not <literal>NULL</literal>, an error message indicating why this
       line could not be processed
-->
<literal>NULL</literal>でないなら、この行がなぜ処理できなかったかを示すエラーメッセージ
      </para></entry>
     </row>
    </tbody>
   </tgroup>
  </table>

  <para>
<!--
   Usually, a row reflecting an incorrect entry will have values for only
   the <structfield>line_number</structfield> and <structfield>error</structfield> fields.
-->
不正なエントリに対応する行は、通常は<structfield>line_number</structfield>フィールドと<structfield>error</structfield>フィールドにのみ値が入ります。
  </para>

  <para>
<!--
   See <xref linkend="client-authentication"/> for more information about
   client authentication configuration.
-->
クライアント認証設定の詳細については<xref linkend="client-authentication"/>を参照してください。
  </para>
 </sect1>

 <sect1 id="view-pg-indexes">
  <title><structname>pg_indexes</structname></title>

  <indexterm zone="view-pg-indexes">
   <primary>pg_indexes</primary>
  </indexterm>

  <para>
<!--
   The view <structname>pg_indexes</structname> provides access to
   useful information about each index in the database.
-->
<structname>pg_indexes</structname>ビューはデータベース内のそれぞれのインデックスについて有用な情報を提供します。
  </para>

  <table>
<!--
   <title><structname>pg_indexes</structname> Columns</title>
-->
   <title><structname>pg_indexes</structname>の列</title>
   <tgroup cols="1">
    <thead>
     <row>
      <entry role="catalog_table_entry"><para role="column_definition">
<!--
       Column Type
-->
列 型
      </para>
      <para>
<!--
       Description
-->
説明
      </para></entry>
     </row>
    </thead>

    <tbody>
     <row>
      <entry role="catalog_table_entry"><para role="column_definition">
       <structfield>schemaname</structfield> <type>name</type>
<!--
       (references <link linkend="catalog-pg-namespace"><structname>pg_namespace</structname></link>.<structfield>nspname</structfield>)
-->
（参照先 <link linkend="catalog-pg-namespace"><structname>pg_namespace</structname></link>.<structfield>nspname</structfield>）
      </para>
      <para>
<!--
       Name of schema containing table and index
-->
テーブルとインデックスを含むスキーマの名前
      </para></entry>
     </row>

     <row>
      <entry role="catalog_table_entry"><para role="column_definition">
       <structfield>tablename</structfield> <type>name</type>
<!--
       (references <link linkend="catalog-pg-class"><structname>pg_class</structname></link>.<structfield>relname</structfield>)
-->
（参照先 <link linkend="catalog-pg-class"><structname>pg_class</structname></link>.<structfield>relname</structfield>）
      </para>
      <para>
<!--
       Name of table the index is for
-->
インデックスのついているテーブルの名前
      </para></entry>
     </row>

     <row>
      <entry role="catalog_table_entry"><para role="column_definition">
       <structfield>indexname</structfield> <type>name</type>
<!--
       (references <link linkend="catalog-pg-class"><structname>pg_class</structname></link>.<structfield>relname</structfield>)
-->
（参照先 <link linkend="catalog-pg-class"><structname>pg_class</structname></link>.<structfield>relname</structfield>）
      </para>
      <para>
<!--
       Name of index
-->
インデックスの名前
      </para></entry>
     </row>

     <row>
      <entry role="catalog_table_entry"><para role="column_definition">
       <structfield>tablespace</structfield> <type>name</type>
<!--
       (references <link linkend="catalog-pg-tablespace"><structname>pg_tablespace</structname></link>.<structfield>spcname</structfield>)
-->
（参照先 <link linkend="catalog-pg-tablespace"><structname>pg_tablespace</structname></link>.<structfield>spcname</structfield>）
      </para>
      <para>
<!--
       Name of tablespace containing index (null if default for database)
-->
インデックスを含むテーブル空間の名前（データベースのデフォルトはNULL）
      </para></entry>
     </row>

     <row>
      <entry role="catalog_table_entry"><para role="column_definition">
       <structfield>indexdef</structfield> <type>text</type>
      </para>
      <para>
<!--
       Index definition (a reconstructed <xref linkend="sql-createindex"/>
       command)
-->
インデックス定義（再作成用<xref linkend="sql-createindex"/>コマンド）
      </para></entry>
     </row>
    </tbody>
   </tgroup>
  </table>

 </sect1>

 <sect1 id="view-pg-locks">
  <title><structname>pg_locks</structname></title>

  <indexterm zone="view-pg-locks">
   <primary>pg_locks</primary>
  </indexterm>

  <para>
<!--
   The view <structname>pg_locks</structname> provides access to
   information about the locks held by active processes within the
   database server.  See <xref linkend="mvcc"/> for more discussion
   of locking.
-->
<structname>pg_locks</structname>ビューはデータベースサーバ内でアクティブなプロセスによって保持されたロックに関する情報へのアクセスを提供します。
ロックに関するより詳細な説明は<xref linkend="mvcc"/>を参照してください。
  </para>

  <para>
<!--
   <structname>pg_locks</structname> contains one row per active lockable
   object, requested lock mode, and relevant process.  Thus, the same
   lockable object might
   appear many times, if multiple processes are holding or waiting
   for locks on it.  However, an object that currently has no locks on it
   will not appear at all.
-->
<structname>pg_locks</structname>にはロック対象となる進行中のオブジェクト、要求されたロックモード、および関連するプロセス毎に1つの行を持ちます。
ですから、もし複数のプロセスが同じロック対象オブジェクトに対してロックを保持していたりロックを待機している場合には、同じロック対象オブジェクトが何度も出現することがあります。
しかし現在ロックされていないオブジェクトはまったく現れません。
  </para>

  <para>
<!--
   There are several distinct types of lockable objects:
   whole relations (e.g., tables), individual pages of relations,
   individual tuples of relations,
   transaction IDs (both virtual and permanent IDs),
   and general database objects (identified by class OID and object OID,
   in the same way as in <link linkend="catalog-pg-description"><structname>pg_description</structname></link> or
   <link linkend="catalog-pg-depend"><structname>pg_depend</structname></link>).  Also, the right to extend a
   relation is represented as a separate lockable object, as is the right to
   update <structname>pg_database</structname>.<structfield>datfrozenxid</structfield>.
   Also, <quote>advisory</quote> locks can be taken on numbers that have
   user-defined meanings.
-->
ロック対象オブジェクトには異なる型がいくつか存在します。
リレーション全体（例：テーブル）、リレーションの個別のページ、リレーションの個別のタプル、トランザクションID（仮想と永続の両方のID）、一般的なデータベースオブジェクト（これは<link linkend="catalog-pg-description"><structname>pg_description</structname></link>や<link linkend="catalog-pg-depend"><structname>pg_depend</structname></link>と同様にクラスOIDとオブジェクトOIDで識別されます）。
さらに、リレーションを拡張する権利は、<structname>pg_database</structname>.<structfield>datfrozenxid</structfield>を更新する権利と同様に、別のロック対象オブジェクトとして表現されます。
また<quote>勧告的</quote>ロックはユーザ定義の意味を持つ複数から形成されるかもしれません。
  </para>

  <table>
<!--
   <title><structname>pg_locks</structname> Columns</title>
-->
   <title><structname>pg_locks</structname>の列</title>
   <tgroup cols="1">
    <thead>
     <row>
      <entry role="catalog_table_entry"><para role="column_definition">
<!--
       Column Type
-->
列 型
      </para>
      <para>
<!--
       Description
-->
説明
      </para></entry>
     </row>
    </thead>

    <tbody>
     <row>
      <entry role="catalog_table_entry"><para role="column_definition">
       <structfield>locktype</structfield> <type>text</type>
      </para>
      <para>
<!--
       Type of the lockable object:
       <literal>relation</literal>,
       <literal>extend</literal>,
       <literal>frozenid</literal>,
       <literal>page</literal>,
       <literal>tuple</literal>,
       <literal>transactionid</literal>,
       <literal>virtualxid</literal>,
       <literal>spectoken</literal>,
       <literal>object</literal>,
       <literal>userlock</literal>,
       <literal>advisory</literal>, or
       <literal>applytransaction</literal>.
       (See also <xref linkend="wait-event-lock-table"/>.)
-->
ロックオブジェクトのタイプ：
<literal>relation</literal>、
<literal>extend</literal>、
<literal>frozenid</literal>、
<literal>page</literal>、
<literal>tuple</literal>、
<literal>transactionid</literal>、
<literal>virtualxid</literal>、
<literal>spectoken</literal>、
<literal>object</literal>、
<literal>userlock</literal>、
<literal>advisory</literal>、
<literal>applytransaction</literal>のどれかです。
（<xref linkend="wait-event-lock-table"/>も参照してください。）
      </para></entry>
     </row>

     <row>
      <entry role="catalog_table_entry"><para role="column_definition">
       <structfield>database</structfield> <type>oid</type>
<!--
       (references <link linkend="catalog-pg-database"><structname>pg_database</structname></link>.<structfield>oid</structfield>)
-->
（参照先 <link linkend="catalog-pg-database"><structname>pg_database</structname></link>.<structfield>oid</structfield>）
      </para>
      <para>
<!--
       OID of the database in which the lock target exists, or
       zero if the target is a shared object, or
       null if the target is a transaction ID
-->
ロック対象が存在しているデータベースのOID。対象が共有オブジェクトの場合はゼロ。対象がトランザクションIDである場合はNULL
      </para></entry>
     </row>

     <row>
      <entry role="catalog_table_entry"><para role="column_definition">
       <structfield>relation</structfield> <type>oid</type>
<!--
       (references <link linkend="catalog-pg-class"><structname>pg_class</structname></link>.<structfield>oid</structfield>)
-->
（参照先 <link linkend="catalog-pg-class"><structname>pg_class</structname></link>.<structfield>oid</structfield>）
      </para>
      <para>
<!--
       OID of the relation targeted by the lock, or null if the target is not
       a relation or part of a relation
-->
ロックの対象となるリレーションのOID。対象がリレーションではない場合かリレーションの一部である場合はNULL
      </para></entry>
     </row>

     <row>
      <entry role="catalog_table_entry"><para role="column_definition">
       <structfield>page</structfield> <type>int4</type>
      </para>
      <para>
<!--
       Page number targeted by the lock within the relation,
       or null if the target is not a relation page or tuple
-->
ロックの対象となるリレーション内のページ番号。対象がタプルもしくはリレーションページではない場合はNULL
      </para></entry>
     </row>

     <row>
      <entry role="catalog_table_entry"><para role="column_definition">
       <structfield>tuple</structfield> <type>int2</type>
      </para>
      <para>
<!--
       Tuple number targeted by the lock within the page,
       or null if the target is not a tuple
-->
ページ内のロックの対象となっているタプル番号。対象がタプルではない場合はNULL
      </para></entry>
     </row>

     <row>
      <entry role="catalog_table_entry"><para role="column_definition">
       <structfield>virtualxid</structfield> <type>text</type>
      </para>
      <para>
<!--
       Virtual ID of the transaction targeted by the lock,
       or null if the target is not a virtual transaction ID;  see
       <xref linkend="transactions"/>
-->
ロックの対象となるトランザクションの仮想ID。対象が仮想トランザクションIDではない場合はNULL。
<xref linkend="transactions"/>を参照してください。
      </para></entry>
     </row>

     <row>
      <entry role="catalog_table_entry"><para role="column_definition">
       <structfield>transactionid</structfield> <type>xid</type>
      </para>
      <para>
<!--
       ID of the transaction targeted by the lock, or null if the target
       is not a transaction ID;  <xref linkend="transactions"/>
-->
ロックの対象となるトランザクションのID。対象がトランザクションIDではない場合はNULL。
<xref linkend="transactions"/>を参照してください。
      </para></entry>
     </row>

     <row>
      <entry role="catalog_table_entry"><para role="column_definition">
       <structfield>classid</structfield> <type>oid</type>
<!--
       (references <link linkend="catalog-pg-class"><structname>pg_class</structname></link>.<structfield>oid</structfield>)
-->
（参照先 <link linkend="catalog-pg-class"><structname>pg_class</structname></link>.<structfield>oid</structfield>）
      </para>
      <para>
<!--
       OID of the system catalog containing the lock target, or null if the
       target is not a general database object
-->
ロックの対象を含むシステムカタログのOID。対象が一般的なデータベースオブジェクトではない場合はNULL
      </para></entry>
     </row>

     <row>
      <entry role="catalog_table_entry"><para role="column_definition">
       <structfield>objid</structfield> <type>oid</type>
<!--
       (references any OID column)
-->
（いずれかのOID列）
      </para>
      <para>
<!--
       OID of the lock target within its system catalog, or null if the
       target is not a general database object
-->
システムカタログ内のロックの対象のOID。
対象が一般的なデータベースオブジェクトでない場合はNULL
      </para></entry>
     </row>

     <row>
      <entry role="catalog_table_entry"><para role="column_definition">
       <structfield>objsubid</structfield> <type>int2</type>
      </para>
      <para>
<!--
       Column number targeted by the lock (the
       <structfield>classid</structfield> and <structfield>objid</structfield> refer to the
       table itself),
       or zero if the target is some other general database object,
       or null if the target is not a general database object
-->
ロック対象の列番号（<structfield>classid</structfield>と<structfield>objid</structfield>はテーブル自身を参照します）、その他の一般的なデータベースオブジェクトではゼロ、一般的ではないデータベースオブジェクトではNULL
      </para></entry>
     </row>

     <row>
      <entry role="catalog_table_entry"><para role="column_definition">
       <structfield>virtualtransaction</structfield> <type>text</type>
      </para>
      <para>
<!--
       Virtual ID of the transaction that is holding or awaiting this lock
-->
ロックを保持、もしくは待っている仮想トランザクションID
      </para></entry>
     </row>

     <row>
      <entry role="catalog_table_entry"><para role="column_definition">
       <structfield>pid</structfield> <type>int4</type>
      </para>
      <para>
<!--
       Process ID of the server process holding or awaiting this
       lock, or null if the lock is held by a prepared transaction
-->
ロックを保持、もしくは待っているサーバプロセスのプロセスID。
ただしプリペアードトランザクションによりロックが保持されている場合はNULL
      </para></entry>
     </row>

     <row>
      <entry role="catalog_table_entry"><para role="column_definition">
       <structfield>mode</structfield> <type>text</type>
      </para>
      <para>
<!--
       Name of the lock mode held or desired by this process (see <xref linkend="locking-tables"/> and <xref linkend="xact-serializable"/>)
-->
このプロセスで保持または要求するロックモードの名称。
（<xref linkend="locking-tables"/> and <xref linkend="xact-serializable"/>参照）
      </para></entry>
     </row>

     <row>
      <entry role="catalog_table_entry"><para role="column_definition">
       <structfield>granted</structfield> <type>bool</type>
      </para>
      <para>
<!--
       True if lock is held, false if lock is awaited
-->
trueの場合は、ロックが保持されている。
falseの場合は、ロックが待ち状態
      </para></entry>
     </row>

     <row>
      <entry role="catalog_table_entry"><para role="column_definition">
       <structfield>fastpath</structfield> <type>bool</type>
      </para>
      <para>
<!--
       True if lock was taken via fast path, false if taken via main
       lock table
-->
trueの場合は、ファストパス経由でロックが獲得されている。
falseの場合は、メインロックテーブル経由で獲得されている
      </para></entry>
     </row>

     <row>
      <entry role="catalog_table_entry"><para role="column_definition">
       <structfield>waitstart</structfield> <type>timestamptz</type>
      </para>
      <para>
<!--
       Time when the server process started waiting for this lock,
       or null if the lock is held.
       Note that this can be null for a very short period of time after
       the wait started even though <structfield>granted</structfield>
       is <literal>false</literal>.
-->
サーバプロセスがこのロックを待ち始めた時刻。ロックを獲得していればNULL。
<structfield>granted</structfield>が<literal>false</literal>であっても、待ちを開始してから非常に短い時間の間、これはNULLになることがあることに注意してください。
      </para></entry>
     </row>
    </tbody>
   </tgroup>
  </table>

  <para>
<!--
   <structfield>granted</structfield> is true in a row representing a lock
   held by the indicated process.  False indicates that this process is
   currently waiting to acquire this lock, which implies that at least one
   other process is holding or waiting for a conflicting lock mode on the same
   lockable object.  The waiting process will sleep until the other lock is
   released (or a deadlock situation is detected).  A single process can be
   waiting to acquire at most one lock at a time.
-->
指定されたプロセスにより保持されているロックを表す行内では<structfield>granted</structfield>はtrueです。
falseの場合は、このロックを獲得するため現在プロセスが待機中であることを示しています。
つまり、同じロック対象のオブジェクトに対して何らかの他のプロセスが競合するロックを保持、もしくは待機していることを意味します。
待機中のプロセスはその別のプロセスがロックを解放するまで活動を控えます。
（もしくはデッドロック状態が検出されることになります）。
単一プロセスでは一度に多くても1つのロックを獲得するために待機します。
  </para>

  <para>
<!--
   Throughout running a transaction, a server process holds an exclusive lock
   on the transaction's virtual transaction ID.  If a permanent ID is assigned
   to the transaction (which normally happens only if the transaction changes
   the state of the database), it also holds an exclusive lock on the
   transaction's permanent transaction ID until it ends.  When a process finds
   it necessary to wait specifically for another transaction to end, it does
   so by attempting to acquire share lock on the other transaction's ID
   (either virtual or permanent ID depending on the situation). That will
   succeed only when the other transaction terminates and releases its locks.
-->
トランザクションの実行中は常に、サーバプロセスはその仮想トランザクションID上に排他的ロックをかけます。
もしある永続IDがトランザクションに割り当てられる（普通はトランザクションがデータベースの状態を変化させるときのみに発生します）と、トランザクションは終了するまで永続トランザクションIDに対して排他ロックを保持します。
あるトランザクションが他のトランザクションを特定して終了まで待機しなければならないと判断した場合、他とみなしたトランザクションのIDに対し共有ロックを獲得するように試み、目的を達します。
（仮想IDであるか永続IDであるかは、その状況によります）。
これは、他とみなしたトランザクションが完了し、そしてロックを解放した場合のみ成功します。
  </para>

  <para>
<!--
   Although tuples are a lockable type of object,
   information about row-level locks is stored on disk, not in memory,
   and therefore row-level locks normally do not appear in this view.
   If a process is waiting for a
   row-level lock, it will usually appear in the view as waiting for the
   permanent transaction ID of the current holder of that row lock.
-->
タプルはロック対象のオブジェクト種類ですが、行レベルロックについての情報はメモリではなく、ディスクに保存されます。
よって行レベルロックは通常、このビューには現れません。
もしプロセスが行レベルロックの待ち状態である場合は、その行ロックを保持している永続トランザクションIDを待つ状態で、そのトランザクションはビューに現れます。
  </para>

  <para>
<!--
   A speculative insertion lock consists of a transaction ID and a speculative
   insertion token. The speculative insertion token is displayed in the
   <structfield>objid</structfield> column.
-->
投機的挿入ロックは、トランザクションIDと投機的な挿入トークンから構成されます。
投機的な挿入トークンは<structfield>objid</structfield>列に表示されます。
  </para>

  <para>
<!--
   Advisory locks can be acquired on keys consisting of either a single
   <type>bigint</type> value or two integer values.
   A <type>bigint</type> key is displayed with its
   high-order half in the <structfield>classid</structfield> column, its low-order half
   in the <structfield>objid</structfield> column, and <structfield>objsubid</structfield> equal
   to 1. The original <type>bigint</type> value can be reassembled with the
   expression <literal>(classid::bigint &lt;&lt; 32) |
   objid::bigint</literal>. Integer keys are displayed with the
   first key in the
   <structfield>classid</structfield> column, the second key in the <structfield>objid</structfield>
   column, and <structfield>objsubid</structfield> equal to 2.  The actual meaning of
   the keys is up to the user.  Advisory locks are local to each database,
   so the <structfield>database</structfield> column is meaningful for an advisory lock.
-->
勧告的ロックは、単一の<type>bigint</type>値、または、2つの整数値をキーとして獲得できます。
<type>bigint</type>の場合は、その上位半分が<structfield>classid</structfield>列内に表示され、残りの下位半分は<structfield>objid</structfield>列内に表示されます。
また、<structfield>objsubid</structfield>は1です。
元の<type>bigint</type>値を<literal>(classid::bigint &lt;&lt; 32) | objid::bigint</literal>という式で再構成できます。
整数値キーでは、最初のキーが<structfield>classid</structfield>列に、2番目のキーが<structfield>objid</structfield>列に表示され、<structfield>objsubid</structfield>は2です。
キーの実際の意味はユーザに任されています。
勧告的ロックはデータベースに対して局所的ですので、勧告的ロックでは<structfield>database</structfield>列が意味を持ちます。
  </para>

  <para>
<!--
   Apply transaction locks are used in parallel mode to apply the transaction
   in logical replication. The remote transaction ID is displayed in the
   <structfield>transactionid</structfield> column. The <structfield>objsubid</structfield>
   displays the lock subtype which is 0 for the lock used to synchronize the
   set of changes, and 1 for the lock used to wait for the transaction to
   finish to ensure commit order.
-->
《マッチ度[95.110024]》適用トランザクションロックは、論理レプリケーションでトランザクションを適用するために並列モードで使用されます。
リモートトランザクションIDは<structfield>transactionid</structfield>列に表示されます。
<structfield>objsubid</structfield>は、ロックのサブタイプを表示します。
これは、変更のセットを同期するために使用されるロックの場合は0で、トランザクションを終了してコミット順序を保証するために使用されるロックの場合は1です。
  </para>

  <para>
<!--
   <structname>pg_locks</structname> provides a global view of all locks
   in the database cluster, not only those relevant to the current database.
   Although its <structfield>relation</structfield> column can be joined
   against <link linkend="catalog-pg-class"><structname>pg_class</structname></link>.<structfield>oid</structfield> to identify locked
   relations, this will only work correctly for relations in the current
   database (those for which the <structfield>database</structfield> column
   is either the current database's OID or zero).
-->
<structname>pg_locks</structname>は現行のデータベースに関連するロックのみならず、データベースクラスタ内のすべてのロックに関する全体的なビューを提供します。
<structfield>relation</structfield>列はロックされたリレーションを識別するために<link linkend="catalog-pg-class"><structname>pg_class</structname></link>.<structfield>oid</structfield>と結合できますが、これは現行のデータベース内のリレーション（<structfield>database</structfield>列が現行のデータベースのOIDまたはゼロとなっているもの）に対してのみ正常に動作します。
  </para>

  <para>
<!--
   The <structfield>pid</structfield> column can be joined to the
   <structfield>pid</structfield> column of the
   <link linkend="monitoring-pg-stat-activity-view">
   <structname>pg_stat_activity</structname></link>
   view to get more
   information on the session holding or awaiting each lock,
   for example
-->
それぞれのロックを保持もしくは待機しているセッションのさらなる情報を入手するため<link linkend="monitoring-pg-stat-activity-view"><structname>pg_stat_activity</structname></link>ビューの<structfield>pid</structfield>列と<structfield>pid</structfield>列を結合できます。
例えば、このような感じです。
<programlisting>
SELECT * FROM pg_locks pl LEFT JOIN pg_stat_activity psa
    ON pl.pid = psa.pid;
</programlisting>
<!--
   Also, if you are using prepared transactions, the
   <structfield>virtualtransaction</structfield> column can be joined to the
   <structfield>transaction</structfield> column of the <link
   linkend="view-pg-prepared-xacts"><structname>pg_prepared_xacts</structname></link>
   view to get more information on prepared transactions that hold locks.
   (A prepared transaction can never be waiting for a lock,
   but it continues to hold the locks it acquired while running.)
   For example:
-->
また、プリペアードトランザクションを使用している場合には、ロックを保持しているプリペアードトランザクションに関してより多くの情報を得るため、<structfield>virtualtransaction</structfield>列は、<link linkend="view-pg-prepared-xacts"><structname>pg_prepared_xacts</structname></link>ビューの<structfield>transaction</structfield>列と結合できます。
（プリペアードトランザクションはロックを待つことはありませんが、実行時に獲得したロックを保持し続けます。）
例えば、このような感じです。
<programlisting>
SELECT * FROM pg_locks pl LEFT JOIN pg_prepared_xacts ppx
    ON pl.virtualtransaction = '-1/' || ppx.transaction;
</programlisting>
  </para>

  <para>
<!--
   While it is possible to obtain information about which processes block
   which other processes by joining <structname>pg_locks</structname> against
   itself, this is very difficult to get right in detail.  Such a query would
   have to encode knowledge about which lock modes conflict with which
   others.  Worse, the <structname>pg_locks</structname> view does not expose
   information about which processes are ahead of which others in lock wait
   queues, nor information about which processes are parallel workers running
   on behalf of which other client sessions.  It is better to use
   the <function>pg_blocking_pids()</function> function
   (see <xref linkend="functions-info-session-table"/>) to identify which
   process(es) a waiting process is blocked behind.
-->
<structname>pg_locks</structname>ビューとそれ自身の結合によって、どのプロセスが他のどのプロセスをブロックしているかの情報を入手することが可能ですが、同時に詳細な正しい情報を得ることは非常に困難です。
このようなクエリはどのロックモードが他のものと衝突しているかについての知見を書き出すべきです。
さらに悪いことに、<structname>pg_locks</structname>ビューは、ロック待ちキューにてどのプロセスが他のどのプロセスに先行しているかの情報を提供しない、またはどのプロセスが他のクライアントセッションのために動作している並列ワーカープロセスかの情報を提供しません。
待機しているプロセスが、どのプロセスにブロックされているかを識別するためにより良い方法は、<function>pg_blocking_pids()</function>関数（<xref linkend="functions-info-session-table"/>を参照してください）を使用することです。
  </para>

  <para>
<!--
   The <structname>pg_locks</structname> view displays data from both the
   regular lock manager and the predicate lock manager, which are
   separate systems; in addition, the regular lock manager subdivides its
   locks into regular and <firstterm>fast-path</firstterm> locks.
   This data is not guaranteed to be entirely consistent.
   When the view is queried,
   data on fast-path locks (with <structfield>fastpath</structfield> = <literal>true</literal>)
   is gathered from each backend one at a time, without freezing the state of
   the entire lock manager, so it is possible for locks to be taken or
   released while information is gathered.  Note, however, that these locks are
   known not to conflict with any other lock currently in place.  After
   all backends have been queried for fast-path locks, the remainder of the
   regular lock manager is locked as a unit, and a consistent snapshot of all
   remaining locks is collected as an atomic action.  After unlocking the
   regular lock manager, the predicate lock manager is similarly locked and all
   predicate locks are collected as an atomic action.  Thus, with the exception
   of fast-path locks, each lock manager will deliver a consistent set of
   results, but as we do not lock both lock managers simultaneously, it is
   possible for locks to be taken or released after we interrogate the regular
   lock manager and before we interrogate the predicate lock manager.
-->
<structname>pg_locks</structname>ビューは、異なるシステムにおける、通常のロックマネージャと述語ロックマネージャの両方からのデータを表示します。
さらに通常のロックマネージャではロックを通常ロックと<firstterm>近道</firstterm>ロックに細分化します。
このデータが完全に一貫性があることは保証されません。
ビューが問い合わせられると、近道ロック（<structfield>fastpath</structfield> = <literal>true</literal>が真）は、ロックマネージャ全体の状態を凍結することなく、各バックエンドからひとつひとつ収集されます。
このため情報収集期間中にロックが獲得されたり解放されたりされる可能性があります。
しかし、これらのロックはその時点で存在する他のロックと競合することがないことが分かっていることに注意してください。
近道ロックについてすべてのバックエンドを問い合わせた後、通常のロックマネージャの残りは１つの単位としてロックされ、残りすべてのロックの一貫性があるスナップショットを原子的な処理で収集します。
ロックマネージャのロックを解除した後、述語ロックマネージャは同様にロックされ、すべての述語ロックを原子的な処理で収集します。
このように、近道ロックという例外がありますが、各ロックマネージャは一貫性をもった結果セットを生成します。
しかし、両方のロックマネージャを同時にロックしませんので、通常のロックマネージャを問い合わせた後と述語ロックマネージャを問い合わせる前の間にロックが獲得されたり解放されたりされる可能性があります。
  </para>

  <para>
<!--
   Locking the regular and/or predicate lock manager could have some
   impact on database performance if this view is very frequently accessed.
   The locks are held only for the minimum amount of time necessary to
   obtain data from the lock managers, but this does not completely eliminate
   the possibility of a performance impact.
-->
このビューが頻繁にアクセスされている場合は、通常もしくは述語ロックマネージャをロックするとデータベースのパフォーマンスに影響があります。
ロックマネージャからデータを取得するために、ロックは必要最低限の時間だけ保持されますが、パフォーマンスに影響がある可能性が全くないわけではありません。
  </para>

 </sect1>

 <sect1 id="view-pg-matviews">
  <title><structname>pg_matviews</structname></title>

  <indexterm zone="view-pg-matviews">
   <primary>pg_matviews</primary>
  </indexterm>

  <indexterm zone="view-pg-matviews">
   <primary>materialized views</primary>
  </indexterm>
  <indexterm zone="view-pg-matviews">
   <primary>マテリアライズドビュー</primary>
  </indexterm>

  <para>
<!--
   The view <structname>pg_matviews</structname> provides access to
   useful information about each materialized view in the database.
-->
<structname>pg_matviews</structname>ビューは、データベース内のマテリアライズドビューそれぞれに関する有用な情報へのアクセスを提供します。
  </para>

  <table>
<!--
   <title><structname>pg_matviews</structname> Columns</title>
-->
   <title><structname>pg_matviews</structname>の列</title>
   <tgroup cols="1">
    <thead>
     <row>
      <entry role="catalog_table_entry"><para role="column_definition">
<!--
       Column Type
-->
列 型
      </para>
      <para>
<!--
       Description
-->
説明
      </para></entry>
     </row>
    </thead>

    <tbody>
     <row>
      <entry role="catalog_table_entry"><para role="column_definition">
       <structfield>schemaname</structfield> <type>name</type>
<!--
       (references <link linkend="catalog-pg-namespace"><structname>pg_namespace</structname></link>.<structfield>nspname</structfield>)
-->
（参照先 <link linkend="catalog-pg-namespace"><structname>pg_namespace</structname></link>.<structfield>nspname</structfield>）
      </para>
      <para>
<!--
       Name of schema containing materialized view
-->
マテリアライズドビューを含むスキーマの名前
      </para></entry>
     </row>

     <row>
      <entry role="catalog_table_entry"><para role="column_definition">
       <structfield>matviewname</structfield> <type>name</type>
<!--
       (references <link linkend="catalog-pg-class"><structname>pg_class</structname></link>.<structfield>relname</structfield>)
-->
（参照先 <link linkend="catalog-pg-class"><structname>pg_class</structname></link>.<structfield>relname</structfield>）
      </para>
      <para>
<!--
       Name of materialized view
-->
マテリアライズドビューの名前
      </para></entry>
     </row>

     <row>
      <entry role="catalog_table_entry"><para role="column_definition">
       <structfield>matviewowner</structfield> <type>name</type>
<!--
       (references <link linkend="catalog-pg-authid"><structname>pg_authid</structname></link>.<structfield>rolname</structfield>)
-->
（参照先 <link linkend="catalog-pg-authid"><structname>pg_authid</structname></link>.<structfield>rolname</structfield>）
      </para>
      <para>
<!--
       Name of materialized view's owner
-->
マテリアライズドビューの所有者の名前
      </para></entry>
     </row>

     <row>
      <entry role="catalog_table_entry"><para role="column_definition">
       <structfield>tablespace</structfield> <type>name</type>
<!--
       (references <link linkend="catalog-pg-tablespace"><structname>pg_tablespace</structname></link>.<structfield>spcname</structfield>)
-->
（参照先 <link linkend="catalog-pg-tablespace"><structname>pg_tablespace</structname></link>.<structfield>spcname</structfield>）
      </para>
      <para>
<!--
       Name of tablespace containing materialized view (null if default for database)
-->
マテリアライズドビューを含むテーブル空間の名前（データベースのデフォルトであればNULL）
      </para></entry>
     </row>

     <row>
      <entry role="catalog_table_entry"><para role="column_definition">
       <structfield>hasindexes</structfield> <type>bool</type>
      </para>
      <para>
<!--
       True if materialized view has (or recently had) any indexes
-->
trueの場合は、マテリアライズドビューがインデックスを持つ（または最近まで持っていた）
      </para></entry>
     </row>

     <row>
      <entry role="catalog_table_entry"><para role="column_definition">
       <structfield>ispopulated</structfield> <type>bool</type>
      </para>
      <para>
<!--
       True if materialized view is currently populated
-->
trueの場合は、マテリアライズドビューが現在データ投入されている
      </para></entry>
     </row>

     <row>
      <entry role="catalog_table_entry"><para role="column_definition">
       <structfield>definition</structfield> <type>text</type>
      </para>
      <para>
<!--
       Materialized view definition (a reconstructed <xref linkend="sql-select"/> query)
-->
マテリアライズドビューの定義（再構成された<xref linkend="sql-select"/>問い合わせ）
      </para></entry>
     </row>
    </tbody>
   </tgroup>
  </table>

 </sect1>

 <sect1 id="view-pg-policies">
  <title><structname>pg_policies</structname></title>

  <indexterm zone="view-pg-policies">
   <primary>pg_policies</primary>
  </indexterm>

  <para>
<!--
   The view <structname>pg_policies</structname> provides access to
   useful information about each row-level security policy in the database.
-->
<structname>pg_policies</structname>ビューはデータベース内の行単位セキュリティのポリシーについて便利な情報へのアクセスを提供します。
  </para>

  <table>
<!--
   <title><structname>pg_policies</structname> Columns</title>
-->
   <title><structname>pg_policies</structname>の列</title>
   <tgroup cols="1">
    <thead>
     <row>
      <entry role="catalog_table_entry"><para role="column_definition">
<!--
       Column Type
-->
列 型
      </para>
      <para>
<!--
       Description
-->
説明
      </para></entry>
     </row>
    </thead>

    <tbody>
     <row>
      <entry role="catalog_table_entry"><para role="column_definition">
       <structfield>schemaname</structfield> <type>name</type>
<!--
       (references <link linkend="catalog-pg-namespace"><structname>pg_namespace</structname></link>.<structfield>nspname</structfield>)
-->
（参照先 <link linkend="catalog-pg-namespace"><structname>pg_namespace</structname></link>.<structfield>nspname</structfield>）
      </para>
      <para>
<!--
       Name of schema containing table policy is on
-->
ポリシーが適用されているテーブルがあるスキーマの名前
      </para></entry>
     </row>

     <row>
      <entry role="catalog_table_entry"><para role="column_definition">
       <structfield>tablename</structfield> <type>name</type>
<!--
       (references <link linkend="catalog-pg-class"><structname>pg_class</structname></link>.<structfield>relname</structfield>)
-->
（参照先 <link linkend="catalog-pg-class"><structname>pg_class</structname></link>.<structfield>relname</structfield>）
      </para>
      <para>
<!--
       Name of table policy is on
-->
ポリシーが適用されているテーブルの名前
      </para></entry>
     </row>

     <row>
      <entry role="catalog_table_entry"><para role="column_definition">
       <structfield>policyname</structfield> <type>name</type>
<!--
       (references <link linkend="catalog-pg-policy"><structname>pg_policy</structname></link>.<structfield>polname</structfield>)
-->
（参照先 <link linkend="catalog-pg-policy"><structname>pg_policy</structname></link>.<structfield>polname</structfield>）
      </para>
      <para>
<!--
       Name of policy
-->
ポリシーの名前
      </para></entry>
     </row>

     <row>
      <entry role="catalog_table_entry"><para role="column_definition">
       <structfield>permissive</structfield> <type>text</type>
      </para>
      <para>
<!--
       Is the policy permissive or restrictive?
-->
許容(permissive)ポリシーか、制限(restrictive)ポリシーか
      </para></entry>
     </row>

     <row>
      <entry role="catalog_table_entry"><para role="column_definition">
       <structfield>roles</structfield> <type>name[]</type>
      </para>
      <para>
<!--
       The roles to which this policy applies
-->
このポリシーが適用されるロール
      </para></entry>
     </row>

     <row>
      <entry role="catalog_table_entry"><para role="column_definition">
       <structfield>cmd</structfield> <type>text</type>
      </para>
      <para>
<!--
       The command type to which the policy is applied
-->
ポリシーが適用されるコマンドの種類
      </para></entry>
     </row>

     <row>
      <entry role="catalog_table_entry"><para role="column_definition">
       <structfield>qual</structfield> <type>text</type>
      </para>
      <para>
<!--
       The expression added to the security barrier qualifications for
       queries that this policy applies to
-->
このポリシーが適用される問い合わせにセキュリティバリアの制約として追加される式
      </para></entry>
     </row>

     <row>
      <entry role="catalog_table_entry"><para role="column_definition">
       <structfield>with_check</structfield> <type>text</type>
      </para>
      <para>
<!--
       The expression added to the WITH CHECK qualifications for
       queries that attempt to add rows to this table
-->
このテーブルに行を追加する問い合わせにWITH CHECKの制約として追加される式
      </para></entry>
     </row>
    </tbody>
   </tgroup>
  </table>

 </sect1>

 <sect1 id="view-pg-prepared-statements">
  <title><structname>pg_prepared_statements</structname></title>

  <indexterm zone="view-pg-prepared-statements">
   <primary>pg_prepared_statements</primary>
  </indexterm>

  <para>
<!--
   The <structname>pg_prepared_statements</structname> view displays
   all the prepared statements that are available in the current
   session. See <xref linkend="sql-prepare"/> for more information about prepared
   statements.
-->
<structname>pg_prepared_statements</structname>ビューは現在のセッションで利用可能な準備済み文をすべて表示します。
準備済み文についての詳細は<xref linkend="sql-prepare"/>を参照してください。
  </para>

  <para>
<!--
   <structname>pg_prepared_statements</structname> contains one row
   for each prepared statement. Rows are added to the view when a new
   prepared statement is created and removed when a prepared statement
   is released (for example, via the <link linkend="sql-deallocate"><command>DEALLOCATE</command></link> command).
-->
<structname>pg_prepared_statements</structname>には、1つの準備済み文に対して一行が存在します。
新しい準備済み文が作成されると行が追加され、準備済み文が解放される（例えば<link linkend="sql-deallocate"><command>DEALLOCATE</command></link>を使用）と行が削除されます。
  </para>

  <table>
<!--
   <title><structname>pg_prepared_statements</structname> Columns</title>
-->
   <title><structname>pg_prepared_statements</structname>の列</title>
   <tgroup cols="1">
    <thead>
     <row>
      <entry role="catalog_table_entry"><para role="column_definition">
<!--
       Column Type
-->
列 型
      </para>
      <para>
<!--
       Description
-->
説明
      </para></entry>
     </row>
    </thead>

    <tbody>
     <row>
      <entry role="catalog_table_entry"><para role="column_definition">
       <structfield>name</structfield> <type>text</type>
      </para>
      <para>
<!--
       The identifier of the prepared statement
-->
準備済み文の識別子
      </para></entry>
     </row>

     <row>
      <entry role="catalog_table_entry"><para role="column_definition">
       <structfield>statement</structfield> <type>text</type>
      </para>
      <para>
<!--
       The query string submitted by the client to create this
       prepared statement. For prepared statements created via SQL,
       this is the <command>PREPARE</command> statement submitted by
       the client. For prepared statements created via the
       frontend/backend protocol, this is the text of the prepared
       statement itself.
-->
この準備済み文を作成するためにクライアントが送付した問い合わせ文字列。
SQL経由で作成された準備済み文では、これはクライアントが送信した<command>PREPARE</command>文です。
フロントエンド/バックエンドプロトコル経由で作成された準備済み文では、これは準備済み文自身のテキストです。
      </para></entry>
     </row>

     <row>
      <entry role="catalog_table_entry"><para role="column_definition">
       <structfield>prepare_time</structfield> <type>timestamptz</type>
      </para>
      <para>
<!--
       The time at which the prepared statement was created
-->
準備済み文が作成された時間
      </para></entry>
     </row>

     <row>
      <entry role="catalog_table_entry"><para role="column_definition">
       <structfield>parameter_types</structfield> <type>regtype[]</type>
      </para>
      <para>
<!--
       The expected parameter types for the prepared statement in the
       form of an array of <type>regtype</type>. The OID corresponding
       to an element of this array can be obtained by casting the
       <type>regtype</type> value to <type>oid</type>.
-->
<type>regtype</type>配列形式の準備済み文が想定しているパラメータ型。
配列要素に対応するOIDは、<type>regtype</type>から<type>oid</type>へのキャストを行うことで取り出すことができます。
      </para></entry>
     </row>

     <row>
      <entry role="catalog_table_entry"><para role="column_definition">
       <structfield>result_types</structfield> <type>regtype[]</type>
      </para>
      <para>
<!--
       The types of the columns returned by the prepared statement in the
       form of an array of <type>regtype</type>. The OID corresponding
       to an element of this array can be obtained by casting the
       <type>regtype</type> value to <type>oid</type>.
       If the prepared statement does not provide a result (e.g., a DML
       statement), then this field will be null.
-->
<type>regtype</type>配列形式の準備済み文が返す列の型。
配列要素に対応するOIDは、<type>regtype</type>から<type>oid</type>へのキャストを行うことで取り出すことができます。
準備済み文が結果を提供しない場合（例えばDML文）は、このフィールドはNULLになります。
      </para></entry>
     </row>

     <row>
      <entry role="catalog_table_entry"><para role="column_definition">
       <structfield>from_sql</structfield> <type>bool</type>
      </para>
      <para>
<!--
       <literal>true</literal> if the prepared statement was created
       via the <command>PREPARE</command> SQL command;
       <literal>false</literal> if the statement was prepared via the
       frontend/backend protocol
-->
<literal>true</literal>の場合は、準備済み文が<command>PREPARE</command> SQLコマンド経由で作成された。
<literal>false</literal>の場合は、フロントエンド/バックエンドプロトコル経由で文が準備された
      </para></entry>
     </row>

     <row>
      <entry role="catalog_table_entry"><para role="column_definition">
       <structfield>generic_plans</structfield> <type>int8</type>
      </para>
      <para>
<!--
       Number of times generic plan was chosen
-->
汎用計画が選択された回数
      </para></entry>
     </row>

     <row>
      <entry role="catalog_table_entry"><para role="column_definition">
       <structfield>custom_plans</structfield> <type>int8</type>
      </para>
      <para>
<!--
       Number of times custom plan was chosen
-->
カスタム計画が選択された回数
      </para></entry>
     </row>
    </tbody>
   </tgroup>
  </table>

  <para>
<!--
   The <structname>pg_prepared_statements</structname> view is read-only.
-->
<structname>pg_prepared_statements</structname>ビューは読み取り専用です。
  </para>
 </sect1>

 <sect1 id="view-pg-prepared-xacts">
  <title><structname>pg_prepared_xacts</structname></title>

  <indexterm zone="view-pg-prepared-xacts">
   <primary>pg_prepared_xacts</primary>
  </indexterm>

  <para>
<!--
   The view <structname>pg_prepared_xacts</structname> displays
   information about transactions that are currently prepared for two-phase
   commit (see <xref linkend="sql-prepare-transaction"/> for details).
-->
<structname>pg_prepared_xacts</structname>ビューは、現状で2相コミットのためにプリペアードトランザクションについての情報を表示します（詳細は<xref linkend="sql-prepare-transaction"/>を参照してください）。
  </para>

  <para>
<!--
   <structname>pg_prepared_xacts</structname> contains one row per prepared
   transaction.  An entry is removed when the transaction is committed or
   rolled back.
-->
<structname>pg_prepared_xacts</structname>は、プリペアードトランザクション毎に1つの行を含みます。
この項目はトランザクションがコミットもしくはロールバックされたときに削除されます。
  </para>

  <table>
<!--
   <title><structname>pg_prepared_xacts</structname> Columns</title>
-->
   <title><structname>pg_prepared_xacts</structname>の列</title>
   <tgroup cols="1">
    <thead>
     <row>
      <entry role="catalog_table_entry"><para role="column_definition">
<!--
       Column Type
-->
列 型
      </para>
      <para>
<!--
       Description
-->
説明
      </para></entry>
     </row>
    </thead>

    <tbody>
     <row>
      <entry role="catalog_table_entry"><para role="column_definition">
       <structfield>transaction</structfield> <type>xid</type>
      </para>
      <para>
<!--
       Numeric transaction identifier of the prepared transaction
-->
プリペアードトランザクションに対する数値のトランザクション識別子
      </para></entry>
     </row>

     <row>
      <entry role="catalog_table_entry"><para role="column_definition">
       <structfield>gid</structfield> <type>text</type>
      </para>
      <para>
<!--
       Global transaction identifier that was assigned to the transaction
-->
トランザクションに割り当てられたグローバルのトランザクション識別子
      </para></entry>
     </row>

     <row>
      <entry role="catalog_table_entry"><para role="column_definition">
       <structfield>prepared</structfield> <type>timestamptz</type>
      </para>
      <para>
<!--
       Time at which the transaction was prepared for commit
-->
トランザクションがコミットのために準備された時間
      </para></entry>
     </row>

     <row>
      <entry role="catalog_table_entry"><para role="column_definition">
       <structfield>owner</structfield> <type>name</type>
<!--
       (references <link linkend="catalog-pg-authid"><structname>pg_authid</structname></link>.<structfield>rolname</structfield>)
-->
（参照先 <link linkend="catalog-pg-authid"><structname>pg_authid</structname></link>.<structfield>rolname</structfield>）
      </para>
      <para>
<!--
       Name of the user that executed the transaction
-->
トランザクションを実行したユーザ名
      </para></entry>
     </row>

     <row>
      <entry role="catalog_table_entry"><para role="column_definition">
       <structfield>database</structfield> <type>name</type>
<!--
       (references <link linkend="catalog-pg-database"><structname>pg_database</structname></link>.<structfield>datname</structfield>)
-->
（参照先 <link linkend="catalog-pg-database"><structname>pg_database</structname></link>.<structfield>datname</structfield>）
      </para>
      <para>
<!--
       Name of the database in which the transaction was executed
-->
トランザクションを実行したデータベース名
      </para></entry>
     </row>
    </tbody>
   </tgroup>
  </table>

  <para>
<!--
   When the <structname>pg_prepared_xacts</structname> view is accessed, the
   internal transaction manager data structures are momentarily locked, and
   a copy is made for the view to display.  This ensures that the
   view produces a consistent set of results, while not blocking
   normal operations longer than necessary.  Nonetheless
   there could be some impact on database performance if this view is
   frequently accessed.
-->
<structname>pg_prepared_xacts</structname>ビューにアクセスすると、内部のトランザクション管理データ構造が一時的にロックされます。
そして表示用にコピーが作成されます。
これは、必要以上に長く通常の操作をブロックさせずに、ビューが一貫性のある結果を生成することを保証します。
このビューが頻繁にアクセスされると、データベースの性能になんらかの影響を及ぼします。
  </para>

 </sect1>

 <sect1 id="view-pg-publication-tables">
  <title><structname>pg_publication_tables</structname></title>

  <indexterm zone="view-pg-publication-tables">
   <primary>pg_publication_tables</primary>
  </indexterm>

  <para>
<!--
   The view <structname>pg_publication_tables</structname> provides
   information about the mapping between publications and information of
   tables they contain.  Unlike the underlying catalog
   <link linkend="catalog-pg-publication-rel"><structname>pg_publication_rel</structname></link>,
   this view expands publications defined as
   <link linkend="sql-createpublication-params-for-all-tables"><literal>FOR ALL TABLES</literal></link>
   and <link linkend="sql-createpublication-params-for-tables-in-schema"><literal>FOR TABLES IN SCHEMA</literal></link>,
   so for such publications there will be a row for each eligible table.
-->
<structname>pg_publication_tables</structname>ビューはパブリケーションとそれに含まれるテーブルの間のマッピングに関する情報を提供します。
その元となるカタログ<link linkend="catalog-pg-publication-rel"><structname>pg_publication_rel</structname></link>とは異なり、このビューは<link linkend="sql-createpublication-for-all-tables"><literal>FOR ALL TABLES</literal></link>と<link linkend="sql-createpublication-for-tables-in-schema"><literal>FOR TABLES IN SCHEMA</literal></link>で定義されたパブリケーションを展開するため、そのようなパブリケーションについては対象となる各テーブルについて1行があります。
  </para>

  <table>
<!--
   <title><structname>pg_publication_tables</structname> Columns</title>
-->
   <title><structname>pg_publication_tables</structname>の列</title>
   <tgroup cols="1">
    <thead>
     <row>
      <entry role="catalog_table_entry"><para role="column_definition">
<!--
       Column Type
-->
列 型
      </para>
      <para>
<!--
       Description
-->
説明
      </para></entry>
     </row>
    </thead>

    <tbody>
     <row>
      <entry role="catalog_table_entry"><para role="column_definition">
       <structfield>pubname</structfield> <type>name</type>
<!--
       (references <link linkend="catalog-pg-publication"><structname>pg_publication</structname></link>.<structfield>pubname</structfield>)
-->
（参照先 <link linkend="catalog-pg-publication"><structname>pg_publication</structname></link>.<structfield>pubname</structfield>）
      </para>
      <para>
<!--
       Name of publication
-->
パブリケーションの名前
      </para></entry>
     </row>

     <row>
      <entry role="catalog_table_entry"><para role="column_definition">
       <structfield>schemaname</structfield> <type>name</type>
<!--
       (references <link linkend="catalog-pg-namespace"><structname>pg_namespace</structname></link>.<structfield>nspname</structfield>)
-->
（参照先 <link linkend="catalog-pg-namespace"><structname>pg_namespace</structname></link>.<structfield>nspname</structfield>）
      </para>
      <para>
<!--
       Name of schema containing table
-->
テーブルがあるスキーマの名前
      </para></entry>
     </row>

     <row>
      <entry role="catalog_table_entry"><para role="column_definition">
       <structfield>tablename</structfield> <type>name</type>
<!--
       (references <link linkend="catalog-pg-class"><structname>pg_class</structname></link>.<structfield>relname</structfield>)
-->
（参照先 <link linkend="catalog-pg-class"><structname>pg_class</structname></link>.<structfield>relname</structfield>）
      </para>
      <para>
<!--
       Name of table
-->
テーブルの名前
      </para></entry>
     </row>

     <row>
      <entry role="catalog_table_entry"><para role="column_definition">
       <structfield>attnames</structfield> <type>name[]</type>
<!--
       (references <link linkend="catalog-pg-attribute"><structname>pg_attribute</structname></link>.<structfield>attname</structfield>)
-->
（参照先 <link linkend="catalog-pg-attribute"><structname>pg_attribute</structname></link>.<structfield>attname</structfield>）
      </para>
      <para>
<!--
       Names of table columns included in the publication. This contains all
       the columns of the table when the user didn't specify the column list
       for the table.
-->
パブリケーションに含まれるテーブル列の名前。
ユーザーがテーブルの列リストを指定しなかった場合に、テーブルのすべての列が含まれます。
      </para></entry>
     </row>

     <row>
      <entry role="catalog_table_entry"><para role="column_definition">
       <structfield>rowfilter</structfield> <type>text</type>
      </para>
      <para>
<!--
       Expression for the table's publication qualifying condition
-->
テーブルのパブリケーション必要条件の式
      </para></entry>
     </row>
    </tbody>
   </tgroup>
  </table>
 </sect1>

  <sect1 id="view-pg-replication-origin-status">
  <title><structname>pg_replication_origin_status</structname></title>

  <indexterm zone="view-pg-replication-origin-status">
   <primary>pg_replication_origin_status</primary>
  </indexterm>

  <para>
<!--
   The <structname>pg_replication_origin_status</structname> view
   contains information about how far replay for a certain origin has
   progressed.  For more on replication origins
   see <xref linkend="replication-origins"/>.
-->
<structname>pg_replication_origin_status</structname>ビューには、ある起点の再生の進捗についての情報が含まれます。
レプリケーション起点についての詳細は<xref linkend="replication-origins"/>を参照してください。
  </para>

  <table>
<!--
   <title><structname>pg_replication_origin_status</structname> Columns</title>
-->
   <title><structname>pg_replication_origin_status</structname>の列</title>
   <tgroup cols="1">
    <thead>
     <row>
      <entry role="catalog_table_entry"><para role="column_definition">
<!--
       Column Type
-->
列 型
      </para>
      <para>
<!--
       Description
-->
説明
      </para></entry>
     </row>
    </thead>

    <tbody>
     <row>
      <entry role="catalog_table_entry"><para role="column_definition">
       <structfield>local_id</structfield> <type>oid</type>
<!--
       (references <link linkend="catalog-pg-replication-origin"><structname>pg_replication_origin</structname></link>.<structfield>roident</structfield>)
-->
（参照先 <link linkend="catalog-pg-replication-origin"><structname>pg_replication_origin</structname></link>.<structfield>roident</structfield>）
      </para>
      <para>
<!--
       internal node identifier
-->
内部ノード識別子
      </para></entry>
     </row>

     <row>
      <entry role="catalog_table_entry"><para role="column_definition">
       <structfield>external_id</structfield> <type>text</type>
<!--
       (references <link linkend="catalog-pg-replication-origin"><structname>pg_replication_origin</structname></link>.<structfield>roname</structfield>)
-->
（参照先 <link linkend="catalog-pg-replication-origin"><structname>pg_replication_origin</structname></link>.<structfield>roname</structfield>）
      </para>
      <para>
<!--
       external node identifier
-->
外部ノード識別子
      </para></entry>
     </row>

     <row>
      <entry role="catalog_table_entry"><para role="column_definition">
       <structfield>remote_lsn</structfield> <type>pg_lsn</type>
      </para>
      <para>
<!--
       The origin node's LSN up to which data has been replicated.
-->
そのデータまで複製されたことを示す起点ノードのLSN
      </para></entry>
     </row>

     <row>
      <entry role="catalog_table_entry"><para role="column_definition">
       <structfield>local_lsn</structfield> <type>pg_lsn</type>
      </para>
      <para>
<!--
       This node's LSN at which <literal>remote_lsn</literal> has
       been replicated. Used to flush commit records before persisting
       data to disk when using asynchronous commits.
-->
その<literal>remote_lsn</literal>が複製されたことを示す、このノードのLSN。
非同期コミットを使用している場合に、データをディスクに書き出す前にコミットレコードをフラッシュするために使用されます。
      </para></entry>
     </row>
    </tbody>
   </tgroup>
  </table>
 </sect1>

 <sect1 id="view-pg-replication-slots">
  <title><structname>pg_replication_slots</structname></title>

  <indexterm zone="view-pg-replication-slots">
   <primary>pg_replication_slots</primary>
  </indexterm>

  <para>
<!--
   The <structname>pg_replication_slots</structname> view provides a listing
   of all replication slots that currently exist on the database cluster,
   along with their current state.
-->
<structname>pg_replication_slots</structname>は、現在存在するデータベースクラスタとその状態、全てのレプリケーションスロットの一覧を提供します。
  </para>

  <para>
<!--
   For more on replication slots,
   see <xref linkend="streaming-replication-slots"/> and <xref linkend="logicaldecoding"/>.
-->
レプリケーションスロットに関する詳細は、<xref linkend="streaming-replication-slots"/>と<xref linkend="logicaldecoding"/>を参照してください。
  </para>

  <table>
<!--
   <title><structname>pg_replication_slots</structname> Columns</title>
-->
   <title><structname>pg_replication_slots</structname>の列</title>
   <tgroup cols="1">
    <thead>
     <row>
      <entry role="catalog_table_entry"><para role="column_definition">
<!--
       Column Type
-->
列 型
      </para>
      <para>
<!--
       Description
-->
説明
      </para></entry>
     </row>
    </thead>

    <tbody>
     <row>
      <entry role="catalog_table_entry"><para role="column_definition">
       <structfield>slot_name</structfield> <type>name</type>
      </para>
      <para>
<!--
       A unique, cluster-wide identifier for the replication slot
-->
クラスタ間で一意なレプリケーションスロットの識別子
      </para></entry>
     </row>

     <row>
      <entry role="catalog_table_entry"><para role="column_definition">
       <structfield>plugin</structfield> <type>name</type>
      </para>
      <para>
<!--
       The base name of the shared object containing the output plugin this logical slot is using, or null for physical slots.
-->
出力プラグインに使用されている論理スロットまたは物理スロットの場合はNULL、を含む共有オブジェクトの基底名。
      </para></entry>
     </row>

     <row>
      <entry role="catalog_table_entry"><para role="column_definition">
       <structfield>slot_type</structfield> <type>text</type>
      </para>
      <para>
<!--
       The slot type: <literal>physical</literal> or <literal>logical</literal>
-->
スロットのタイプ：<literal>physical</literal>または<literal>logical</literal>
      </para></entry>
     </row>

     <row>
      <entry role="catalog_table_entry"><para role="column_definition">
       <structfield>datoid</structfield> <type>oid</type>
<!--
       (references <link linkend="catalog-pg-database"><structname>pg_database</structname></link>.<structfield>oid</structfield>)
-->
（参照先 <link linkend="catalog-pg-database"><structname>pg_database</structname></link>.<structfield>oid</structfield>）
      </para>
      <para>
<!--
       The OID of the database this slot is associated with, or
       null. Only logical slots have an associated database.
-->
このスロットと関連しているデータベースのOID、またはNULL。論理スロットだけがデータベースと関連を持つことができます。
      </para></entry>
     </row>

     <row>
      <entry role="catalog_table_entry"><para role="column_definition">
       <structfield>database</structfield> <type>name</type>
<!--
       (references <link linkend="catalog-pg-database"><structname>pg_database</structname></link>.<structfield>datname</structfield>)
-->
（参照先 <link linkend="catalog-pg-database"><structname>pg_database</structname></link>.<structfield>datname</structfield>）
      </para>
      <para>
<!--
       The name of the database this slot is associated with, or
       null. Only logical slots have an associated database.
-->
このスロットと関連しているデータベース名、またはNULL。論理スロットだけがデータベースと関連を持つことができます。
      </para></entry>
     </row>

     <row>
      <entry role="catalog_table_entry"><para role="column_definition">
       <structfield>temporary</structfield> <type>bool</type>
      </para>
      <para>
<!--
       True if this is a temporary replication slot. Temporary slots are
       not saved to disk and are automatically dropped on error or when
       the session has finished.
-->
trueの場合は、これが一時レプリケーションスロットである。
一時スロットはディスクに保存されず、エラーのとき、またはセッションが終了したときには自動的に削除されます。
      </para></entry>
     </row>

     <row>
      <entry role="catalog_table_entry"><para role="column_definition">
       <structfield>active</structfield> <type>bool</type>
      </para>
      <para>
<!--
       True if this slot is currently actively being used
-->
trueの場合は、このスロットが現在アクティブで使用されている
      </para></entry>
     </row>

     <row>
      <entry role="catalog_table_entry"><para role="column_definition">
       <structfield>active_pid</structfield> <type>int4</type>
      </para>
      <para>
<!--
       The process ID of the session using this slot if the slot
       is currently actively being used. <literal>NULL</literal> if
       inactive.
-->
このスロットが現在アクティブで使用されている場合は、スロットを使用しているセッションのプロセスID。アクティブでなければ<literal>NULL</literal>。
      </para></entry>
     </row>

     <row>
      <entry role="catalog_table_entry"><para role="column_definition">
       <structfield>xmin</structfield> <type>xid</type>
      </para>
      <para>
<!--
       The oldest transaction that this slot needs the database to
       retain.  <literal>VACUUM</literal> cannot remove tuples deleted
       by any later transaction.
-->
このスロットがデータベースとの接続を必要としている最も古いトランザクション。
<literal>VACUUM</literal> は後でトランザクションによって削除されたタプルを除去できません。
      </para></entry>
     </row>

     <row>
      <entry role="catalog_table_entry"><para role="column_definition">
       <structfield>catalog_xmin</structfield> <type>xid</type>
      </para>
      <para>
<!--
       The oldest transaction affecting the system catalogs that this
       slot needs the database to retain.  <literal>VACUUM</literal> cannot
       remove catalog tuples deleted by any later transaction.
-->
このスロットがデータベースとの接続を必要としている、システムカタログに影響する最も古いトランザクション。
<literal>VACUUM</literal>は後でトランザクションによって削除されたカタログのタプルを除去できません。
      </para></entry>
     </row>

     <row>
      <entry role="catalog_table_entry"><para role="column_definition">
       <structfield>restart_lsn</structfield> <type>pg_lsn</type>
      </para>
      <para>
<!--
       The address (<literal>LSN</literal>) of oldest WAL which still
       might be required by the consumer of this slot and thus won't be
       automatically removed during checkpoints unless this LSN
       gets behind more than <xref linkend="guc-max-slot-wal-keep-size"/>
       from the current LSN.  <literal>NULL</literal>
       if the <literal>LSN</literal> of this slot has never been reserved.
-->
消費者のスロットによって必要とされており、LSNが現在のLSNから<xref linkend="guc-max-slot-wal-keep-size"/>以上遅れていない限り、チェックポイント中に自動的に削除されない最古のアドレス（<literal>LSN</literal>）です。
このスロットの<literal>LSN</literal>が保存されていなければ<literal>NULL</literal>です。
      </para></entry>
     </row>

     <row>
      <entry role="catalog_table_entry"><para role="column_definition">
       <structfield>confirmed_flush_lsn</structfield> <type>pg_lsn</type>
      </para>
      <para>
<!--
       The address (<literal>LSN</literal>) up to which the logical
       slot's consumer has confirmed receiving data. Data corresponding to the
       transactions committed before this <literal>LSN</literal> is not
       available anymore. <literal>NULL</literal> for physical slots.
-->
利用者がデータの受信を確認できている論理スロットのアドレス（<literal>LSN</literal>）。
この<literal>LSN</literal>より前にコミットされたトランザクションに対応するデータは、もはや有効ではありません。
物理スロットの場合は<literal>NULL</literal>。
      </para></entry>
     </row>

     <row>
      <entry role="catalog_table_entry"><para role="column_definition">
       <structfield>wal_status</structfield> <type>text</type>
      </para>
      <para>
<!--
       Availability of WAL files claimed by this slot.
       Possible values are:
-->
このスロットが報告するWALファイルの入手可能性。
可能な値は以下です。
       <itemizedlist>
        <listitem>
<!--
         <para><literal>reserved</literal> means that the claimed files
          are within <varname>max_wal_size</varname>.</para>
-->
<para><literal>reserved</literal>。報告されたファイルは<varname>max_wal_size</varname>内であることを意味します。</para>
        </listitem>
        <listitem>
<!--
         <para><literal>extended</literal> means
          that <varname>max_wal_size</varname> is exceeded but the files are
          still retained, either by the replication slot or
          by <varname>wal_keep_size</varname>.
-->
<para><literal>extended</literal>。<varname>max_wal_size</varname>は超えているものの、ファイルはレプリケーションスロットあるいは<varname>wal_keep_size</varname>によって保存されていることを意味します。
         </para>
        </listitem>
        <listitem>
         <para>
<!--
          <literal>unreserved</literal> means that the slot no longer
          retains the required WAL files and some of them are to be removed at
          the next checkpoint.  This state can return
          to <literal>reserved</literal> or <literal>extended</literal>.
-->
<literal>unreserved</literal>。そのスロットはもはや要求されたWALファイルが保存されず、次のチェックポイントでそのうちいくつかは削除される予定であることを意味します。
この状態は<literal>reserved</literal>または<literal>extended</literal>に戻すことができます。
         </para>
        </listitem>
        <listitem>
         <para>
<!--
          <literal>lost</literal> means that some required WAL files have
          been removed and this slot is no longer usable.
-->
<literal>lost</literal>。必要なWALファイルの一部が削除されており、このスロットはもはや利用可能ではないことを意味します。
         </para>
        </listitem>
       </itemizedlist>
<!--
       The last two states are seen only when
       <xref linkend="guc-max-slot-wal-keep-size"/> is
       non-negative. If <structfield>restart_lsn</structfield> is NULL, this
       field is null.
-->
最後の2つの状態は、<xref linkend="guc-max-slot-wal-keep-size"/>が非負の場合にのみ起こります。
<structfield>restart_lsn</structfield>がNULLなら、このフィールドはNULLです。
      </para></entry>
     </row>

     <row>
      <entry role="catalog_table_entry"><para role="column_definition">
       <structfield>safe_wal_size</structfield> <type>int8</type>
      </para>
      <para>
<!--
       The number of bytes that can be written to WAL such that this slot
       is not in danger of getting in state "lost".  It is NULL for lost
       slots, as well as if <varname>max_slot_wal_keep_size</varname>
       is <literal>-1</literal>.
-->
「ロスト」状態に陥る危険性のないスロットにおいて、WALに書き込むことのできるバイト数です。
失われたスロットに対して、あるいは<varname>max_slot_wal_keep_size</varname>が<literal>-1</literal>ならNULLです。
      </para></entry>
     </row>

     <row>
      <entry role="catalog_table_entry"><para role="column_definition">
       <structfield>two_phase</structfield> <type>bool</type>
      </para>
      <para>
<!--
       True if the slot is enabled for decoding prepared transactions.  Always
       false for physical slots.
-->
trueの場合は、準備されたトランザクションのデコーディングのためにスロットが有効。
物理スロットでは常にfalse。
      </para></entry>
     </row>

     <row>
      <entry role="catalog_table_entry"><para role="column_definition">
       <structfield>inactive_since</structfield> <type>timestamptz</type>
      </para>
      <para>
        The time since the slot has become inactive.
        <literal>NULL</literal> if the slot is currently being used.
        Note that for slots on the standby that are being synced from a
        primary server (whose <structfield>synced</structfield> field is
        <literal>true</literal>), the
        <structfield>inactive_since</structfield> indicates the last
        synchronization (see
        <xref linkend="logicaldecoding-replication-slots-synchronization"/>)
        time.
      </para></entry>
     </row>

     <row>
      <entry role="catalog_table_entry"><para role="column_definition">
       <structfield>conflicting</structfield> <type>bool</type>
      </para>
      <para>
<!--
       True if this logical slot conflicted with recovery (and so is now
<<<<<<< HEAD
       invalidated). When this column is true, check
       <structfield>invalidation_reason</structfield> column for the conflict
       reason. Always NULL for physical slots.
      </para></entry>
     </row>

     <row>
      <entry role="catalog_table_entry"><para role="column_definition">
       <structfield>invalidation_reason</structfield> <type>text</type>
      </para>
      <para>
       The reason for the slot's invalidation. It is set for both logical and
       physical slots. <literal>NULL</literal> if the slot is not invalidated.
       Possible values are:
       <itemizedlist spacing="compact">
        <listitem>
         <para>
          <literal>wal_removed</literal> means that the required WAL has been
          removed.
         </para>
        </listitem>
        <listitem>
         <para>
          <literal>rows_removed</literal> means that the required rows have
          been removed. It is set only for logical slots.
         </para>
        </listitem>
        <listitem>
         <para>
          <literal>wal_level_insufficient</literal> means that the
          primary doesn't have a <xref linkend="guc-wal-level"/> sufficient to
          perform logical decoding.  It is set only for logical slots.
         </para>
        </listitem>
       </itemizedlist>
      </para></entry>
     </row>

     <row>
      <entry role="catalog_table_entry"><para role="column_definition">
       <structfield>failover</structfield> <type>bool</type>
      </para>
      <para>
       True if this is a logical slot enabled to be synced to the standbys
       so that logical replication can be resumed from the new primary
       after failover. Always false for physical slots.
      </para></entry>
     </row>

     <row>
      <entry role="catalog_table_entry"><para role="column_definition">
       <structfield>synced</structfield> <type>bool</type>
      </para>
      <para>
       True if this is a logical slot that was synced from a primary server.
       On a hot standby, the slots with the synced column marked as true can
       neither be used for logical decoding nor dropped manually. The value
       of this column has no meaning on the primary server; the column value on
       the primary is default false for all slots but may (if leftover from a
       promoted standby) also be true.
=======
       invalidated). Always NULL for physical slots.
-->
trueの場合は、この論理スロットがリカバリと競合している（したため、無効になっている）。
物理スロットでは常にNULL。
>>>>>>> 43f2d855
      </para></entry>
     </row>

    </tbody>
   </tgroup>
  </table>
 </sect1>

 <sect1 id="view-pg-roles">
  <title><structname>pg_roles</structname></title>

  <indexterm zone="view-pg-roles">
   <primary>pg_roles</primary>
  </indexterm>

  <para>
<!--
   The view <structname>pg_roles</structname> provides access to
   information about database roles.  This is simply a publicly
   readable view of
   <link linkend="catalog-pg-authid"><structname>pg_authid</structname></link>
   that blanks out the password field.
-->
<structname>pg_roles</structname>ビューはデータベースのロールに関する情報を提供します。
これは単に一般に公開されている<link linkend="catalog-pg-authid"><structname>pg_authid</structname></link>のビューですが、パスワード列が空白になっています。
  </para>

  <table>
<!--
   <title><structname>pg_roles</structname> Columns</title>
-->
   <title><structname>pg_roles</structname>の列</title>
   <tgroup cols="1">
    <thead>
     <row>
      <entry role="catalog_table_entry"><para role="column_definition">
<!--
       Column Type
-->
列 型
      </para>
      <para>
<!--
       Description
-->
説明
      </para></entry>
     </row>
    </thead>

    <tbody>
     <row>
      <entry role="catalog_table_entry"><para role="column_definition">
       <structfield>rolname</structfield> <type>name</type>
      </para>
      <para>
<!--
       Role name
-->
ロール名
      </para></entry>
     </row>

     <row>
      <entry role="catalog_table_entry"><para role="column_definition">
       <structfield>rolsuper</structfield> <type>bool</type>
      </para>
      <para>
<!--
       Role has superuser privileges
-->
ロールはスーパーユーザの権限を持っている
      </para></entry>
     </row>

     <row>
      <entry role="catalog_table_entry"><para role="column_definition">
       <structfield>rolinherit</structfield> <type>bool</type>
      </para>
      <para>
<!--
       Role automatically inherits privileges of roles it is a
       member of
-->
ロールは自動的にメンバとして属するロールの権限を継承する
      </para></entry>
     </row>

     <row>
      <entry role="catalog_table_entry"><para role="column_definition">
       <structfield>rolcreaterole</structfield> <type>bool</type>
      </para>
      <para>
<!--
       Role can create more roles
-->
ロールはロールを作成できる
      </para></entry>
     </row>

     <row>
      <entry role="catalog_table_entry"><para role="column_definition">
       <structfield>rolcreatedb</structfield> <type>bool</type>
      </para>
      <para>
<!--
       Role can create databases
-->
ロールはデータベースを作成できる
      </para></entry>
     </row>

     <row>
      <entry role="catalog_table_entry"><para role="column_definition">
       <structfield>rolcanlogin</structfield> <type>bool</type>
      </para>
      <para>
<!--
       Role can log in. That is, this role can be given as the initial
       session authorization identifier
-->
ロールはログインできる。つまりロールはセッションを始める認証の識別子となることができます
      </para></entry>
     </row>

     <row>
      <entry role="catalog_table_entry"><para role="column_definition">
       <structfield>rolreplication</structfield> <type>bool</type>
      </para>
      <para>
<!--
       Role is a replication role. A replication role can initiate replication
       connections and create and drop replication slots.
-->
ロールはレプリケーション用のロール。
レプリケーションロールは、レプリケーション接続を開始すること、およびレプリケーションスロットを作成および削除できます。
      </para></entry>
     </row>

     <row>
      <entry role="catalog_table_entry"><para role="column_definition">
       <structfield>rolconnlimit</structfield> <type>int4</type>
      </para>
      <para>
<!--
       For roles that can log in, this sets maximum number of concurrent
       connections this role can make.  -1 means no limit.
-->
ログイン可能なロールでは、これはロールが確立できる同時実行接続数を設定します。
-1は制限無しを意味します。
      </para></entry>
     </row>

     <row>
      <entry role="catalog_table_entry"><para role="column_definition">
       <structfield>rolpassword</structfield> <type>text</type>
      </para>
      <para>
<!--
       Not the password (always reads as <literal>********</literal>)
-->
パスワードでありません（常に<literal>********</literal>のように読まれます）
      </para></entry>
     </row>

     <row>
      <entry role="catalog_table_entry"><para role="column_definition">
       <structfield>rolvaliduntil</structfield> <type>timestamptz</type>
      </para>
      <para>
<!--
       Password expiry time (only used for password authentication);
       null if no expiration
-->
パスワード有効期限（パスワード認証でのみ使用）。
NULLの場合には満了時間はありません。
      </para></entry>
     </row>

     <row>
      <entry role="catalog_table_entry"><para role="column_definition">
       <structfield>rolbypassrls</structfield> <type>bool</type>
      </para>
      <para>
<!--
       Role bypasses every row-level security policy, see
       <xref linkend="ddl-rowsecurity"/> for more information.
-->
すべての行単位セキュリティポリシーを無視するロール。詳しくは<xref linkend="ddl-rowsecurity"/>を参照してください。
      </para></entry>
     </row>

     <row>
      <entry role="catalog_table_entry"><para role="column_definition">
       <structfield>rolconfig</structfield> <type>text[]</type>
      </para>
      <para>
<!--
       Role-specific defaults for run-time configuration variables
-->
実行時設定変数に関するロール固有のデフォルト
      </para></entry>
     </row>

     <row>
      <entry role="catalog_table_entry"><para role="column_definition">
       <structfield>oid</structfield> <type>oid</type>
<!--
       (references <link linkend="catalog-pg-authid"><structname>pg_authid</structname></link>.<structfield>oid</structfield>)
-->
（参照先 <link linkend="catalog-pg-authid"><structname>pg_authid</structname></link>.<structfield>oid</structfield>）
      </para>
      <para>
<!--
       ID of role
-->
ロールのID
      </para></entry>
     </row>
    </tbody>
   </tgroup>
  </table>

 </sect1>

 <sect1 id="view-pg-rules">
  <title><structname>pg_rules</structname></title>

  <indexterm zone="view-pg-rules">
   <primary>pg_rules</primary>
  </indexterm>

  <para>
<!--
   The view <structname>pg_rules</structname> provides access to
   useful information about query rewrite rules.
-->
   <structname>pg_rules</structname>ビューは問い合わせ書き換えルールについての有用な情報へのアクセスを提供します。
  </para>

  <table>
<!--
   <title><structname>pg_rules</structname> Columns</title>
-->
   <title><structname>pg_rules</structname>の列</title>
   <tgroup cols="1">
    <thead>
     <row>
      <entry role="catalog_table_entry"><para role="column_definition">
<!--
       Column Type
-->
列 型
      </para>
      <para>
<!--
       Description
-->
説明
      </para></entry>
     </row>
    </thead>

    <tbody>
     <row>
      <entry role="catalog_table_entry"><para role="column_definition">
       <structfield>schemaname</structfield> <type>name</type>
<!--
       (references <link linkend="catalog-pg-namespace"><structname>pg_namespace</structname></link>.<structfield>nspname</structfield>)
-->
（参照先 <link linkend="catalog-pg-namespace"><structname>pg_namespace</structname></link>.<structfield>nspname</structfield>）
      </para>
      <para>
<!--
       Name of schema containing table
-->
テーブルがあるスキーマの名前
      </para></entry>
     </row>

     <row>
      <entry role="catalog_table_entry"><para role="column_definition">
       <structfield>tablename</structfield> <type>name</type>
<!--
       (references <link linkend="catalog-pg-class"><structname>pg_class</structname></link>.<structfield>relname</structfield>)
-->
（参照先 <link linkend="catalog-pg-class"><structname>pg_class</structname></link>.<structfield>relname</structfield>）
      </para>
      <para>
<!--
       Name of table the rule is for
-->
ルールの対象のテーブル名
      </para></entry>
     </row>

     <row>
      <entry role="catalog_table_entry"><para role="column_definition">
       <structfield>rulename</structfield> <type>name</type>
<!--
       (references <link linkend="catalog-pg-rewrite"><structname>pg_rewrite</structname></link>.<structfield>rulename</structfield>)
-->
（参照先 <link linkend="catalog-pg-rewrite"><structname>pg_rewrite</structname></link>.<structfield>rulename</structfield>）
      </para>
      <para>
<!--
       Name of rule
-->
ルール名
      </para></entry>
     </row>

     <row>
      <entry role="catalog_table_entry"><para role="column_definition">
       <structfield>definition</structfield> <type>text</type>
      </para>
      <para>
<!--
       Rule definition (a reconstructed creation command)
-->
ルール定義（再構築された生成コマンド）
      </para></entry>
     </row>
    </tbody>
   </tgroup>
  </table>

  <para>
<!--
   The <structname>pg_rules</structname> view excludes the <literal>ON SELECT</literal> rules
   of views and materialized views; those can be seen in
   <link linkend="view-pg-views"><structname>pg_views</structname></link> and <link linkend="view-pg-matviews"><structname>pg_matviews</structname></link>.
-->
<structname>pg_rules</structname>ビューは、ビューおよびマテリアライズドビューに対する<literal>ON SELECT</literal>ルールを除外します。
これらは<link linkend="view-pg-views"><structname>pg_views</structname></link>および<link linkend="view-pg-matviews"><structname>pg_matviews</structname></link>にあります。
  </para>

 </sect1>

 <sect1 id="view-pg-seclabels">
  <title><structname>pg_seclabels</structname></title>

  <indexterm zone="view-pg-seclabels">
   <primary>pg_seclabels</primary>
  </indexterm>

  <para>
<!--
   The view <structname>pg_seclabels</structname> provides information about
   security labels.  It as an easier-to-query version of the
   <link linkend="catalog-pg-seclabel"><structname>pg_seclabel</structname></link> catalog.
-->
<structname>pg_seclabels</structname>ビューはセキュリティラベルに関する情報を提供します。
これは<link linkend="catalog-pg-seclabel"><structname>pg_seclabel</structname></link>カタログをより問い合わせし易くしたものです。
  </para>

  <table>
<!--
   <title><structname>pg_seclabels</structname> Columns</title>
-->
   <title><structname>pg_seclabels</structname>の列</title>
   <tgroup cols="1">
    <thead>
     <row>
      <entry role="catalog_table_entry"><para role="column_definition">
<!--
       Column Type
-->
列 型
      </para>
      <para>
<!--
       Description
-->
説明
      </para></entry>
     </row>
    </thead>

    <tbody>
     <row>
      <entry role="catalog_table_entry"><para role="column_definition">
       <structfield>objoid</structfield> <type>oid</type>
<!--
       (references any OID column)
-->
（いずれかのOID列）
      </para>
      <para>
<!--
       The OID of the object this security label pertains to
-->
このセキュリティラベルが関係するオブジェクトのOID
      </para></entry>
     </row>

     <row>
      <entry role="catalog_table_entry"><para role="column_definition">
       <structfield>classoid</structfield> <type>oid</type>
<!--
       (references <link linkend="catalog-pg-class"><structname>pg_class</structname></link>.<structfield>oid</structfield>)
-->
（参照先 <link linkend="catalog-pg-class"><structname>pg_class</structname></link>.<structfield>oid</structfield>）
      </para>
      <para>
<!--
       The OID of the system catalog this object appears in
-->
このオブジェクトが現れるシステムカタログのOID
      </para></entry>
     </row>

     <row>
      <entry role="catalog_table_entry"><para role="column_definition">
       <structfield>objsubid</structfield> <type>int4</type>
      </para>
      <para>
<!--
       For a security label on a table column, this is the column number (the
       <structfield>objoid</structfield> and <structfield>classoid</structfield> refer to
       the table itself).  For all other object types, this column is
       zero.
-->
テーブル列上のセキュリティラベルでは、これは列番号です（<structfield>objoid</structfield>および<structfield>classoid</structfield>はテーブル自身を参照します）。
他のすべての種類のオブジェクトでは、この列はゼロです。
      </para></entry>
     </row>

     <row>
      <entry role="catalog_table_entry"><para role="column_definition">
       <structfield>objtype</structfield> <type>text</type>
      </para>
      <para>
<!--
       The type of object to which this label applies, as text.
-->
このラベルが適用されるオブジェクトの種類のテキスト表現
      </para></entry>
     </row>

     <row>
      <entry role="catalog_table_entry"><para role="column_definition">
       <structfield>objnamespace</structfield> <type>oid</type>
<!--
       (references <link linkend="catalog-pg-namespace"><structname>pg_namespace</structname></link>.<structfield>oid</structfield>)
-->
（参照先 <link linkend="catalog-pg-namespace"><structname>pg_namespace</structname></link>.<structfield>oid</structfield>）
      </para>
      <para>
<!--
       The OID of the namespace for this object, if applicable;
       otherwise NULL.
-->
もし適用可能であればこのオブジェクト用の名前空間のOID。そうでない場合はNULL
      </para></entry>
     </row>

     <row>
      <entry role="catalog_table_entry"><para role="column_definition">
       <structfield>objname</structfield> <type>text</type>
      </para>
      <para>
<!--
       The name of the object to which this label applies, as text.
-->
このラベルが適用されるオブジェクト名称のテキスト表現
      </para></entry>
     </row>

     <row>
      <entry role="catalog_table_entry"><para role="column_definition">
       <structfield>provider</structfield> <type>text</type>
<!--
       (references <link linkend="catalog-pg-seclabel"><structname>pg_seclabel</structname></link>.<structfield>provider</structfield>)
-->
（参照先 <link linkend="catalog-pg-seclabel"><structname>pg_seclabel</structname></link>.<structfield>provider</structfield>）
      </para>
      <para>
<!--
       The label provider associated with this label.
-->
このラベルに関連付いたラベルプロバイダです。
      </para></entry>
     </row>

     <row>
      <entry role="catalog_table_entry"><para role="column_definition">
       <structfield>label</structfield> <type>text</type>
<!--
       (references <link linkend="catalog-pg-seclabel"><structname>pg_seclabel</structname></link>.<structfield>label</structfield>)
-->
（参照先 <link linkend="catalog-pg-seclabel"><structname>pg_seclabel</structname></link>.<structfield>label</structfield>）
      </para>
      <para>
<!--
       The security label applied to this object.
-->
このオブジェクトに適用されるセキュリティラベルです。
      </para></entry>
     </row>
    </tbody>
   </tgroup>
  </table>
 </sect1>

 <sect1 id="view-pg-sequences">
  <title><structname>pg_sequences</structname></title>

  <indexterm zone="view-pg-sequences">
   <primary>pg_sequences</primary>
  </indexterm>

  <para>
<!--
   The view <structname>pg_sequences</structname> provides access to
   useful information about each sequence in the database.
-->
<structname>pg_sequences</structname>ビューはデータベース内の各シーケンスについての有用な情報へのアクセスを提供します。
  </para>

  <table>
<!--
   <title><structname>pg_sequences</structname> Columns</title>
-->
   <title><structname>pg_sequences</structname>の列</title>
   <tgroup cols="1">
    <thead>
     <row>
      <entry role="catalog_table_entry"><para role="column_definition">
<!--
       Column Type
-->
列 型
      </para>
      <para>
<!--
       Description
-->
説明
      </para></entry>
     </row>
    </thead>

    <tbody>
     <row>
      <entry role="catalog_table_entry"><para role="column_definition">
       <structfield>schemaname</structfield> <type>name</type>
<!--
       (references <link linkend="catalog-pg-namespace"><structname>pg_namespace</structname></link>.<structfield>nspname</structfield>)
-->
（参照先 <link linkend="catalog-pg-namespace"><structname>pg_namespace</structname></link>.<structfield>nspname</structfield>）
      </para>
      <para>
<!--
       Name of schema containing sequence
-->
シーケンスがあるスキーマの名前
      </para></entry>
     </row>

     <row>
      <entry role="catalog_table_entry"><para role="column_definition">
       <structfield>sequencename</structfield> <type>name</type>
<!--
       (references <link linkend="catalog-pg-class"><structname>pg_class</structname></link>.<structfield>relname</structfield>)
-->
（参照先 <link linkend="catalog-pg-class"><structname>pg_class</structname></link>.<structfield>relname</structfield>）
      </para>
      <para>
<!--
       Name of sequence
-->
シーケンスの名前
      </para></entry>
     </row>

     <row>
      <entry role="catalog_table_entry"><para role="column_definition">
       <structfield>sequenceowner</structfield> <type>name</type>
<!--
       (references <link linkend="catalog-pg-authid"><structname>pg_authid</structname></link>.<structfield>rolname</structfield>)
-->
（参照先 <link linkend="catalog-pg-authid"><structname>pg_authid</structname></link>.<structfield>rolname</structfield>）
      </para>
      <para>
<!--
       Name of sequence's owner
-->
シーケンスの所有者の名前
      </para></entry>
     </row>

     <row>
      <entry role="catalog_table_entry"><para role="column_definition">
       <structfield>data_type</structfield> <type>regtype</type>
<!--
       (references <link linkend="catalog-pg-type"><structname>pg_type</structname></link>.<structfield>oid</structfield>)
-->
（参照先 <link linkend="catalog-pg-type"><structname>pg_type</structname></link>.<structfield>oid</structfield>）
      </para>
      <para>
<!--
       Data type of the sequence
-->
シーケンスのデータ型
      </para></entry>
     </row>

     <row>
      <entry role="catalog_table_entry"><para role="column_definition">
       <structfield>start_value</structfield> <type>int8</type>
      </para>
      <para>
<!--
       Start value of the sequence
-->
シーケンスの開始値
      </para></entry>
     </row>

     <row>
      <entry role="catalog_table_entry"><para role="column_definition">
       <structfield>min_value</structfield> <type>int8</type>
      </para>
      <para>
<!--
       Minimum value of the sequence
-->
シーケンスの最小値
      </para></entry>
     </row>

     <row>
      <entry role="catalog_table_entry"><para role="column_definition">
       <structfield>max_value</structfield> <type>int8</type>
      </para>
      <para>
<!--
       Maximum value of the sequence
-->
シーケンスの最大値
      </para></entry>
     </row>

     <row>
      <entry role="catalog_table_entry"><para role="column_definition">
       <structfield>increment_by</structfield> <type>int8</type>
      </para>
      <para>
<!--
       Increment value of the sequence
-->
シーケンスの増分値
      </para></entry>
     </row>

     <row>
      <entry role="catalog_table_entry"><para role="column_definition">
       <structfield>cycle</structfield> <type>bool</type>
      </para>
      <para>
<!--
       Whether the sequence cycles
-->
シーケンスが周回するかどうか
      </para></entry>
     </row>

     <row>
      <entry role="catalog_table_entry"><para role="column_definition">
       <structfield>cache_size</structfield> <type>int8</type>
      </para>
      <para>
<!--
       Cache size of the sequence
-->
シーケンスのキャッシュサイズ
      </para></entry>
     </row>

     <row>
      <entry role="catalog_table_entry"><para role="column_definition">
       <structfield>last_value</structfield> <type>int8</type>
      </para>
      <para>
<!--
       The last sequence value written to disk.  If caching is used,
       this value can be greater than the last value handed out from the
       sequence.  Null if the sequence has not been read from yet.  Also, if
       the current user does not have <literal>USAGE</literal>
       or <literal>SELECT</literal> privilege on the sequence, the value is
       null.
-->
ディスクに書き込まれた最後のシーケンス値。
キャッシュが使用されている場合、この値はシーケンスから最後に取り出された値より大きくなることがあります。
シーケンスからまだ読み取られていないときはNULLになります。
また、現在のユーザがシーケンスについて<literal>USAGE</literal>あるいは<literal>SELECT</literal>権限がない場合も値はNULLになります。
      </para></entry>
     </row>
    </tbody>
   </tgroup>
  </table>
 </sect1>

 <sect1 id="view-pg-settings">
  <title><structname>pg_settings</structname></title>

  <indexterm zone="view-pg-settings">
   <primary>pg_settings</primary>
  </indexterm>

  <para>
<!--
   The view <structname>pg_settings</structname> provides access to
   run-time parameters of the server.  It is essentially an alternative
   interface to the <link linkend="sql-show"><command>SHOW</command></link>
   and <link linkend="sql-set"><command>SET</command></link> commands.
   It also provides access to some facts about each parameter that are
   not directly available from <link linkend="sql-show"><command>SHOW</command></link>, such as minimum and
   maximum values.
-->
<structname>pg_settings</structname>ビューはサーバの実行時パラメータへのアクセスを提供します。
基本的に<link linkend="sql-show"><command>SHOW</command></link>と<link linkend="sql-set"><command>SET</command></link>コマンドの代わりとなるインタフェースです。
同時に最大・最小値などのように<link linkend="sql-show"><command>SHOW</command></link>コマンドでは直接入手できないそれぞれのパラメータのいくつかの実状にアクセスする機能を提供します。
  </para>

  <table>
<!--
   <title><structname>pg_settings</structname> Columns</title>
-->
   <title><structname>pg_settings</structname>の列</title>
   <tgroup cols="1">
    <thead>
     <row>
      <entry role="catalog_table_entry"><para role="column_definition">
<!--
       Column Type
-->
列 型
      </para>
      <para>
<!--
       Description
-->
説明
      </para></entry>
     </row>
    </thead>

    <tbody>
     <row>
      <entry role="catalog_table_entry"><para role="column_definition">
       <structfield>name</structfield> <type>text</type>
      </para>
      <para>
<!--
       Run-time configuration parameter name
-->
実行時設定パラメータ名
      </para></entry>
     </row>

     <row>
      <entry role="catalog_table_entry"><para role="column_definition">
       <structfield>setting</structfield> <type>text</type>
      </para>
      <para>
<!--
       Current value of the parameter
-->
パラメータの現在値
      </para></entry>
     </row>

     <row>
      <entry role="catalog_table_entry"><para role="column_definition">
       <structfield>unit</structfield> <type>text</type>
      </para>
      <para>
<!--
       Implicit unit of the parameter
-->
暗黙的なパラメータの単位
      </para></entry>
     </row>

     <row>
      <entry role="catalog_table_entry"><para role="column_definition">
       <structfield>category</structfield> <type>text</type>
      </para>
      <para>
<!--
       Logical group of the parameter
-->
パラメータの論理グループ
      </para></entry>
     </row>

     <row>
      <entry role="catalog_table_entry"><para role="column_definition">
       <structfield>short_desc</structfield> <type>text</type>
      </para>
      <para>
<!--
       A brief description of the parameter
-->
パラメータの簡潔な説明
      </para></entry>
     </row>

     <row>
      <entry role="catalog_table_entry"><para role="column_definition">
       <structfield>extra_desc</structfield> <type>text</type>
      </para>
      <para>
<!--
       Additional, more detailed, description of the parameter
-->
追加で、より詳細なパラメータについての説明
      </para></entry>
     </row>

     <row>
      <entry role="catalog_table_entry"><para role="column_definition">
       <structfield>context</structfield> <type>text</type>
      </para>
      <para>
<!--
       Context required to set the parameter's value (see below)
-->
パラメータ値を設定するために必要な文脈（後述）
      </para></entry>
     </row>

     <row>
      <entry role="catalog_table_entry"><para role="column_definition">
       <structfield>vartype</structfield> <type>text</type>
      </para>
      <para>
<!--
       Parameter type (<literal>bool</literal>, <literal>enum</literal>,
       <literal>integer</literal>, <literal>real</literal>, or <literal>string</literal>)
-->
パラメータの型（<literal>bool</literal>、<literal>enum</literal>、<literal>integer</literal>、<literal>real</literal>もしくは<literal>string</literal>）
      </para></entry>
     </row>

     <row>
      <entry role="catalog_table_entry"><para role="column_definition">
       <structfield>source</structfield> <type>text</type>
      </para>
      <para>
<!--
       Source of the current parameter value
-->
現在のパラメータ値のソース
      </para></entry>
     </row>

     <row>
      <entry role="catalog_table_entry"><para role="column_definition">
       <structfield>min_val</structfield> <type>text</type>
      </para>
      <para>
<!--
       Minimum allowed value of the parameter (null for non-numeric
       values)
-->
容認されている最小のパラメータ値（数値でない場合はNULL）
      </para></entry>
     </row>

     <row>
      <entry role="catalog_table_entry"><para role="column_definition">
       <structfield>max_val</structfield> <type>text</type>
      </para>
      <para>
<!--
       Maximum allowed value of the parameter (null for non-numeric
       values)
-->
容認されている最大のパラメータ値（数値でない場合はNULL）
      </para></entry>
     </row>

     <row>
      <entry role="catalog_table_entry"><para role="column_definition">
       <structfield>enumvals</structfield> <type>text[]</type>
      </para>
      <para>
<!--
       Allowed values of an enum parameter (null for non-enum
       values)
-->
許可された列挙パラメータの値（列挙型ではない場合はNULL）
      </para></entry>
     </row>

     <row>
      <entry role="catalog_table_entry"><para role="column_definition">
       <structfield>boot_val</structfield> <type>text</type>
      </para>
      <para>
<!--
       Parameter value assumed at server startup if the parameter is
       not otherwise set
-->
パラメータが設定されていなかったとした場合に仮定されるサーバ起動時のパラメータ値
      </para></entry>
     </row>

     <row>
      <entry role="catalog_table_entry"><para role="column_definition">
       <structfield>reset_val</structfield> <type>text</type>
      </para>
      <para>
<!--
       Value that <link linkend="sql-reset"><command>RESET</command></link> would reset the parameter to
       in the current session
-->
現状のセッションにおいて<link linkend="sql-reset"><command>RESET</command></link>によって戻されるパラメータの値
      </para></entry>
     </row>

     <row>
      <entry role="catalog_table_entry"><para role="column_definition">
       <structfield>sourcefile</structfield> <type>text</type>
      </para>
      <para>
<!--
       Configuration file the current value was set in (null for
       values set from sources other than configuration files, or when
       examined by a user who neither is a superuser nor has privileges of
       <literal>pg_read_all_settings</literal>); helpful when using
       <literal>include</literal> directives in configuration files
-->
現状の値が設定されている設定ファイル（設定ファイル以外のソースから設定された値の場合、スーパーユーザでも<literal>pg_read_all_settings</literal>の権限を持たないユーザから検査された時はNULLです）。
設定ファイル内で<literal>include</literal>指示子を使用する時に役に立ちます。
      </para></entry>
     </row>

     <row>
      <entry role="catalog_table_entry"><para role="column_definition">
       <structfield>sourceline</structfield> <type>int4</type>
      </para>
      <para>
<!--
       Line number within the configuration file the current value was
       set at (null for values set from sources other than configuration files,
       or when examined by a user who neither is a superuser nor has privileges of
       <literal>pg_read_all_settings</literal>).
-->
現状の値が設定されている設定ファイル内の行番号（設定ファイル以外のソースから設定された値の場合、スーパーユーザでも<literal>pg_read_all_settings</literal>の権限を持たないユーザから検査された時はNULLです）。
      </para></entry>
     </row>

     <row>
      <entry role="catalog_table_entry"><para role="column_definition">
       <structfield>pending_restart</structfield> <type>bool</type>
      </para>
      <para>
<!--
       <literal>true</literal> if the value has been changed in the
       configuration file but needs a restart; or <literal>false</literal>
       otherwise.
-->
<literal>true</literal>の場合は、値が設定ファイル内で変更されたが再起動が必要。
それ以外は<literal>false</literal>
      </para></entry>
     </row>
    </tbody>
   </tgroup>
  </table>

  <para>
<!--
   There are several possible values of <structfield>context</structfield>.
   In order of decreasing difficulty of changing the setting, they are:
-->
<structfield>context</structfield>が取り得る値は複数あります。
この設定の変更の困難さを軽くするために、以下に示します。
  </para>

  <variablelist>
   <varlistentry>
    <!-- PGC_INTERNAL -->
    <term><literal>internal</literal></term>
    <listitem>
     <para>
<!--
      These settings cannot be changed directly; they reflect internally
      determined values.  Some of them may be adjustable by rebuilding the
      server with different configuration options, or by changing options
      supplied to <application>initdb</application>.
-->
これらの設定は直接変更できません。
これらは内部で決定された値を反映するものです。
一部は異なる設定オプションでサーバを再構築する、または、<application>initdb</application>に与えるオプションを変更することで調整できます。
     </para>
    </listitem>
   </varlistentry>
   <varlistentry>
    <!-- PGC_POSTMASTER -->
    <term><literal>postmaster</literal></term>
    <listitem>
     <para>
<!--
      These settings can only be applied when the server starts, so any change
      requires restarting the server.  Values for these settings are typically
      stored in the <filename>postgresql.conf</filename> file, or passed on
      the command line when starting the server.  Of course, settings with any
      of the lower <structfield>context</structfield> types can also be
      set at server start time.
-->
これらの設定はサーバ起動時にのみ適用できます。
このため何かを変更するためにはサーバを再起動しなければなりません。
これらの設定用の値は通常<filename>postgresql.conf</filename>ファイル内に格納されている、あるいは、サーバを起動する際のコマンドラインから渡されます。
当然ながら、より低い種類の<structfield>context</structfield>を持つ設定もサーバ起動時に設定できます。
     </para>
    </listitem>
   </varlistentry>
   <varlistentry>
    <!-- PGC_SIGHUP -->
    <term><literal>sighup</literal></term>
    <listitem>
     <para>
<!--
      Changes to these settings can be made in
      <filename>postgresql.conf</filename> without restarting the server.
      Send a <systemitem>SIGHUP</systemitem> signal to the postmaster to
      cause it to re-read <filename>postgresql.conf</filename> and apply
      the changes.  The postmaster will also forward the
      <systemitem>SIGHUP</systemitem> signal to its child processes so that
      they all pick up the new value.
-->
これらの設定は、サーバを再起動することなく<filename>postgresql.conf</filename>内を変更することで行うことができます。
<filename>postgresql.conf</filename>を再度読み込み、変更を適用させるためには、postmasterに<systemitem>SIGHUP</systemitem>シグナルを送信してください。
すべての子プロセスが新しい値を選択するように、postmasterは同時に子プロセスに<systemitem>SIGHUP</systemitem>シグナルを転送します。
     </para>
    </listitem>
   </varlistentry>
   <varlistentry>
    <!-- PGC_SU_BACKEND -->
    <term><literal>superuser-backend</literal></term>
    <listitem>
     <para>
<!--
      Changes to these settings can be made in
      <filename>postgresql.conf</filename> without restarting the server.
      They can also be set for a particular session in the connection request
      packet (for example, via <application>libpq</application>'s <literal>PGOPTIONS</literal>
      environment variable), but only if the connecting user is a superuser
      or has been granted the appropriate <literal>SET</literal> privilege.
      However, these settings never change in a session after it is started.
      If you change them in <filename>postgresql.conf</filename>, send a
      <systemitem>SIGHUP</systemitem> signal to the postmaster to cause it to
      re-read <filename>postgresql.conf</filename>.  The new values will only
      affect subsequently-launched sessions.
-->
これらの設定は、サーバを再起動することなく<filename>postgresql.conf</filename>内を変更することで行うことができます。
また、接続要求パケットの中で特定のセッション向けに設定することもできます（例えば<application>libpq</application>の<literal>PGOPTIONS</literal>環境変数）が、これは接続ユーザがスーパーユーザか、適切な<literal>SET</literal>権限を与えられたユーザの場合に限られます。
しかし、これらの設定はセッションが開始してから、そのセッションの中で変更することはできません。
<filename>postgresql.conf</filename>内でそれらを変更した場合は、<filename>postgresql.conf</filename>を再度読み込ませるために、postmasterに<systemitem>SIGHUP</systemitem>シグナルを送信してください。
新しい値はその後で始まったセッションにのみ影響を与えます。
     </para>
    </listitem>
   </varlistentry>
   <varlistentry>
    <!-- PGC_BACKEND -->
    <term><literal>backend</literal></term>
    <listitem>
     <para>
<!--
      Changes to these settings can be made in
      <filename>postgresql.conf</filename> without restarting the server.
      They can also be set for a particular session in the connection request
      packet (for example, via <application>libpq</application>'s <literal>PGOPTIONS</literal>
      environment variable); any user can make such a change for their session.
      However, these settings never change in a session after it is started.
      If you change them in <filename>postgresql.conf</filename>, send a
      <systemitem>SIGHUP</systemitem> signal to the postmaster to cause it to
      re-read <filename>postgresql.conf</filename>.  The new values will only
      affect subsequently-launched sessions.
-->
これらの設定は、サーバを再起動することなく<filename>postgresql.conf</filename>内を変更することで行うことができます。
また、接続要求パケットの中で特定のセッション向けに設定することもできます（例えば<application>libpq</application>の<literal>PGOPTIONS</literal>環境変数）。
どのユーザでも、自分のセッション向けにそのような変更ができます。
しかし、これらの設定はセッションが開始してから、そのセッションの中で変更することはできません。
<filename>postgresql.conf</filename>内でそれらを変更した場合は、<filename>postgresql.conf</filename>を再度読み込ませるために、postmasterに<systemitem>SIGHUP</systemitem>シグナルを送信してください。
新しい値はその後で始まったセッションにのみ影響を与えます。
     </para>
    </listitem>
   </varlistentry>
   <varlistentry>
    <!-- PGC_SUSET -->
    <term><literal>superuser</literal></term>
    <listitem>
     <para>
<!--
      These settings can be set from <filename>postgresql.conf</filename>,
      or within a session via the <command>SET</command> command; but only superusers
      and users with the appropriate <literal>SET</literal> privilege
      can change them via <command>SET</command>.  Changes in
      <filename>postgresql.conf</filename> will affect existing sessions
      only if no session-local value has been established with <command>SET</command>.
-->
これらの設定は<filename>postgresql.conf</filename>、または、セッションの中で<command>SET</command>コマンドを使用することで設定ができます。
しかし<command>SET</command>経由で変更できるのは、接続するユーザがスーパーユーザか、適切な<literal>SET</literal>権限を与えられたユーザに限られます。
<filename>postgresql.conf</filename>内の変更は、セッション独自の値が<command>SET</command>で設定されていない場合にのみ、既存のセッションに影響を与えます。
     </para>
    </listitem>
   </varlistentry>
   <varlistentry>
    <!-- PGC_USERSET -->
    <term><literal>user</literal></term>
    <listitem>
     <para>
<!--
      These settings can be set from <filename>postgresql.conf</filename>,
      or within a session via the <command>SET</command> command.  Any user is
      allowed to change their session-local value.  Changes in
      <filename>postgresql.conf</filename> will affect existing sessions
      only if no session-local value has been established with <command>SET</command>.
-->
これらの設定は<filename>postgresql.conf</filename>、または、セッションの中で<command>SET</command>コマンドを使用することで設定ができます。
任意のユーザが自身のセッション独自の値を変更することが許されています。
<filename>postgresql.conf</filename>内の変更は、セッション独自の値が<command>SET</command>で設定されていない場合にのみ、既存のセッションに影響を与えます。
     </para>
    </listitem>
   </varlistentry>
  </variablelist>

  <para>
<!--
   See <xref linkend="config-setting"/> for more information about the various
   ways to change these parameters.
-->
これらのパラメータを変更する各種方法に関する情報については<xref linkend="config-setting"/>を参照してください。
  </para>

  <para>
<!--
   This view cannot be inserted into or deleted from, but it can be updated.  An
   <command>UPDATE</command> applied to a row of <structname>pg_settings</structname>
   is equivalent to executing the <command>SET</command> command on that named
   parameter. The change only affects the value used by the current
   session. If an <command>UPDATE</command> is issued within a transaction
   that is later aborted, the effects of the <command>UPDATE</command> command
   disappear when the transaction is rolled back. Once the surrounding
   transaction is committed, the effects will persist until the end of the
   session, unless overridden by another <command>UPDATE</command> or
   <command>SET</command>.
-->
このビューには挿入も削除もできませんが、更新することは可能です。
<structname>pg_settings</structname>の行へ適用された<command>UPDATE</command>は、<command>SET</command>コマンドを名前付きの引数に対して実行するのと同等です。
<structname>pg_settings</structname>行に適用される<command>UPDATE</command>は名前付きのパラメータに対して<command>SET</command>コマンドを実行することと同値です。
変更は現在のセッションで使用されている値にのみ有効です。
もしも後に中止されるトランザクション内で<command>UPDATE</command>が発行されると、トランザクションがロールバックされた時点で<command>UPDATE</command>コマンドは効力を失います。
排他制御中のトランザクションがひとたびコミットされると、その効果は他の<command>UPDATE</command>もしくは<command>SET</command>コマンドで上書きされない限りセッションの完了まで保たれます。
  </para>

  <para>
<!--
   This view does not
   display <link linkend="runtime-config-custom">customized options</link>
   unless the extension module that defines them has been loaded by the
   backend process executing the query (e.g., via a mention in
   <xref linkend="guc-shared-preload-libraries"/>,
   a call to a C function in the extension, or the
   <link linkend="sql-load"><command>LOAD</command></link> command).
   For example, since <link linkend="archive-modules">archive modules</link>
   are normally loaded only by the archiver process not regular sessions,
   this view will not display any customized options defined by such modules
   unless special action is taken to load them into the backend process
   executing the query.
-->
<link linkend="runtime-config-custom">カスタマイズオプション</link>を定義する拡張モジュールが、クエリを実行するバックエンドプロセスによって（たとえば<xref linkend="guc-shared-preload-libraries"/>で記述された方法、拡張モジュール内のC関数の呼び出し、<link linkend="sql-load"><command>LOAD</command></link>コマンドなどによって）ロードされていない限り、このビューには表示されません。
たとえば、<link linkend="archive-modules">アーカイブモジュール</link>は通常、通常のセッションではなくアーカイバプロセスによってのみロードされるため、クエリを実行するバックエンドプロセスにロードするための特別なアクションがとられていない限り、このビューにはこれらのモジュールによって定義されたカスタマイズされたオプションは表示されません。
  </para>

 </sect1>

 <sect1 id="view-pg-shadow">
  <title><structname>pg_shadow</structname></title>

  <indexterm zone="view-pg-shadow">
   <primary>pg_shadow</primary>
  </indexterm>

  <para>
<!--
   The view <structname>pg_shadow</structname> exists for backwards
   compatibility: it emulates a catalog that existed in
   <productname>PostgreSQL</productname> before version 8.1.
   It shows properties of all roles that are marked as
   <structfield>rolcanlogin</structfield> in
   <link linkend="catalog-pg-authid"><structname>pg_authid</structname></link>.
-->
<structname>pg_shadow</structname>ビューは下位互換のために存在しています。
バージョン8.1以前の<productname>PostgreSQL</productname>に存在していたカタログを模擬します。
<link linkend="catalog-pg-authid"><structname>pg_authid</structname></link>内で<structfield>rolcanlogin</structfield>のマークがついた全てのロールの属性を保持します。
  </para>

  <para>
<!--
   The name stems from the fact that this table
   should not be readable by the public since it contains passwords.
   <link linkend="view-pg-user"><structname>pg_user</structname></link>
   is a publicly readable view on
   <structname>pg_shadow</structname> that blanks out the password field.
-->
名前の由来は、このテーブルがパスワードを含むため、一般的には読めないことから来ています。
<link linkend="view-pg-user"><structname>pg_user</structname></link>は、<structname>pg_shadow</structname>のビューですが、パスワードの列が空白となっているため一般に読むことが可能です。
  </para>

  <table>
<!--
   <title><structname>pg_shadow</structname> Columns</title>
-->
   <title><structname>pg_shadow</structname>の列</title>
   <tgroup cols="1">
    <thead>
     <row>
      <entry role="catalog_table_entry"><para role="column_definition">
<!--
       Column Type
-->
列 型
      </para>
      <para>
<!--
       Description
-->
説明
      </para></entry>
     </row>
    </thead>

    <tbody>
     <row>
      <entry role="catalog_table_entry"><para role="column_definition">
       <structfield>usename</structfield> <type>name</type>
<!--
       (references <link linkend="catalog-pg-authid"><structname>pg_authid</structname></link>.<structfield>rolname</structfield>)
-->
（参照先 <link linkend="catalog-pg-authid"><structname>pg_authid</structname></link>.<structfield>rolname</structfield>）
      </para>
      <para>
<!--
       User name
-->
ユーザ名
      </para></entry>
     </row>

     <row>
      <entry role="catalog_table_entry"><para role="column_definition">
       <structfield>usesysid</structfield> <type>oid</type>
<!--
       (references <link linkend="catalog-pg-authid"><structname>pg_authid</structname></link>.<structfield>oid</structfield>)
-->
（参照先 <link linkend="catalog-pg-authid"><structname>pg_authid</structname></link>.<structfield>oid</structfield>）
      </para>
      <para>
<!--
       ID of this user
-->
ユーザID
      </para></entry>
     </row>

     <row>
      <entry role="catalog_table_entry"><para role="column_definition">
       <structfield>usecreatedb</structfield> <type>bool</type>
      </para>
      <para>
<!--
       User can create databases
-->
ユーザはデータベースを作成可能です。
      </para></entry>
     </row>

     <row>
      <entry role="catalog_table_entry"><para role="column_definition">
       <structfield>usesuper</structfield> <type>bool</type>
      </para>
      <para>
<!--
       User is a superuser
-->
ユーザはスーパーユーザです。
      </para></entry>
     </row>

     <row>
      <entry role="catalog_table_entry"><para role="column_definition">
       <structfield>userepl</structfield> <type>bool</type>
      </para>
      <para>
<!--
       User can initiate streaming replication and put the system in and
       out of backup mode.
-->
ユーザはストリーミングレプリケーションを開始することができ、システムをバックアップモードにしたり、戻したりできます。
      </para></entry>
     </row>

     <row>
      <entry role="catalog_table_entry"><para role="column_definition">
       <structfield>usebypassrls</structfield> <type>bool</type>
      </para>
      <para>
<!--
       User bypasses every row-level security policy, see
       <xref linkend="ddl-rowsecurity"/> for more information.
-->
ユーザはすべての行単位セキュリティポリシーを無視します。
詳しくは<xref linkend="ddl-rowsecurity"/>を参照してください。
      </para></entry>
     </row>

     <row>
      <entry role="catalog_table_entry"><para role="column_definition">
       <structfield>passwd</structfield> <type>text</type>
      </para>
      <para>
<!--
       Password (possibly encrypted); null if none.  See
       <link linkend="catalog-pg-authid"><structname>pg_authid</structname></link>
       for details of how encrypted passwords are stored.
-->
（おそらく暗号化された）パスワード。
存在しない場合はNULLです。
暗号化されたパスワードの格納方法については<link linkend="catalog-pg-authid"><structname>pg_authid</structname></link>を参照してください。
      </para></entry>
     </row>

     <row>
      <entry role="catalog_table_entry"><para role="column_definition">
       <structfield>valuntil</structfield> <type>timestamptz</type>
      </para>
      <para>
<!--
       Password expiry time (only used for password authentication)
-->
パスワード有効期限（パスワード認証でのみ使用）
      </para></entry>
     </row>

     <row>
      <entry role="catalog_table_entry"><para role="column_definition">
       <structfield>useconfig</structfield> <type>text[]</type>
      </para>
      <para>
<!--
       Session defaults for run-time configuration variables
-->
実行時設定変数のセッションデフォルト
      </para></entry>
     </row>
    </tbody>
   </tgroup>
  </table>

 </sect1>

 <sect1 id="view-pg-shmem-allocations">
  <title><structname>pg_shmem_allocations</structname></title>

  <indexterm zone="view-pg-shmem-allocations">
   <primary>pg_shmem_allocations</primary>
  </indexterm>

  <para>
<!--
   The <structname>pg_shmem_allocations</structname> view shows allocations
   made from the server's main shared memory segment.  This includes both
   memory allocated by <productname>PostgreSQL</productname> itself and memory
   allocated by extensions using the mechanisms detailed in
   <xref linkend="xfunc-shared-addin" />.
-->
<structname>pg_shmem_allocations</structname>ビューは、サーバの主共有メモリセグメントによるメモリの獲得状況を表示します。
これは<productname>PostgreSQL</productname>自身が獲得したメモリと、<xref linkend="xfunc-shared-addin" />で詳細を説明している機構を使って拡張が獲得したメモリの両方が含まれます。
  </para>

  <para>
<!--
   Note that this view does not include memory allocated using the dynamic
   shared memory infrastructure.
-->
このビューは動的共有メモリ基盤を使って獲得したメモリは含まれないことに注意してください。
  </para>

  <table>
<!--
   <title><structname>pg_shmem_allocations</structname> Columns</title>
-->
   <title><structname>pg_shmem_allocations</structname>の列</title>
   <tgroup cols="1">
    <thead>
     <row>
      <entry role="catalog_table_entry"><para role="column_definition">
<!--
       Column Type
-->
列 型
      </para>
      <para>
<!--
       Description
-->
説明
      </para></entry>
     </row>
    </thead>

    <tbody>
     <row>
      <entry role="catalog_table_entry"><para role="column_definition">
       <structfield>name</structfield> <type>text</type>
      </para>
      <para>
<!--
       The name of the shared memory allocation. NULL for unused memory
       and <literal>&lt;anonymous&gt;</literal> for anonymous
       allocations.
-->
共有メモリ獲得の名前です。
NULLなら未使用のメモリで、無名の獲得なら<literal>&lt;anonymous&gt;</literal>です。
      </para></entry>
     </row>

     <row>
      <entry role="catalog_table_entry"><para role="column_definition">
       <structfield>off</structfield> <type>int8</type>
      </para>
      <para>
<!--
       The offset at which the allocation starts. NULL for anonymous
       allocations, since details related to them are not known.
-->
この獲得が開始する位置です。
無名の獲得は詳細が不明なので、NULLとなります。
      </para></entry>
     </row>

     <row>
      <entry role="catalog_table_entry"><para role="column_definition">
       <structfield>size</structfield> <type>int8</type>
      </para>
      <para>
<!--
       Size of the allocation in bytes
-->
バイト単位の獲得サイズ
      </para></entry>
     </row>

     <row>
      <entry role="catalog_table_entry"><para role="column_definition">
       <structfield>allocated_size</structfield> <type>int8</type>
      </para>
      <para>
<!--
       Size of the allocation in bytes including padding. For anonymous
       allocations, no information about padding is available, so the
       <literal>size</literal> and <literal>allocated_size</literal> columns
       will always be equal. Padding is not meaningful for free memory, so
       the columns will be equal in that case also.
-->
パディングを含むバイト単位の獲得サイズです。
無名の獲得では、パディングに関する情報はありません。ですから<literal>size</literal>と<literal>allocated_size</literal>列は常に同じです。
パディングは未使用メモリでは意味がありません。ですからそのような列でも同じになります。
      </para></entry>
     </row>
    </tbody>
   </tgroup>
  </table>

  <para>
<!--
   Anonymous allocations are allocations that have been made
   with <literal>ShmemAlloc()</literal> directly, rather than via
   <literal>ShmemInitStruct()</literal> or
   <literal>ShmemInitHash()</literal>.
-->
無名の獲得は、<literal>ShmemInitStruct()</literal>あるいは<literal>ShmemInitHash()</literal>ではなく、<literal>ShmemAlloc()</literal>で直接行われたものです。
  </para>

  <para>
<!--
   By default, the <structname>pg_shmem_allocations</structname> view can be
   read only by superusers or roles with privileges of the
   <literal>pg_read_all_stats</literal> role.
-->
デフォルトでは<structname>pg_shmem_allocations</structname>はスーパーユーザか、<literal>pg_read_all_stats</literal>ロールの権限を持つロールだけが読み取りできます。
  </para>
 </sect1>

 <sect1 id="view-pg-stats">
  <title><structname>pg_stats</structname></title>

  <indexterm zone="view-pg-stats">
   <primary>pg_stats</primary>
  </indexterm>

  <para>
<!--
   The view <structname>pg_stats</structname> provides access to
   the information stored in the <link
   linkend="catalog-pg-statistic"><structname>pg_statistic</structname></link>
   catalog.  This view allows access only to rows of
   <link linkend="catalog-pg-statistic"><structname>pg_statistic</structname></link> that correspond to tables the
   user has permission to read, and therefore it is safe to allow public
   read access to this view.
-->
<structname>pg_stats</structname>ビューは<link linkend="catalog-pg-statistic"><structname>pg_statistic</structname></link>カタログの情報にアクセスするためのビューです。
このビューは、ユーザが読み込み権限を持つテーブルに一致する<link linkend="catalog-pg-statistic"><structname>pg_statistic</structname></link>の行に対してのみアクセスを許可しています。
よって、このビューに対して一般に読み込みを許可しても安全です。
  </para>

  <para>
<!--
   <structname>pg_stats</structname> is also designed to present the
   information in a more readable format than the underlying catalog
   &mdash; at the cost that its schema must be extended whenever new slot types
   are defined for <link linkend="catalog-pg-statistic"><structname>pg_statistic</structname></link>.
-->
<structname>pg_stats</structname>も、その基礎となっているカタログよりも、より読みやすい書式で情報を提供するように設計されています。
しかし、これは、もし<link linkend="catalog-pg-statistic"><structname>pg_statistic</structname></link>に対して新しいスロット型が定義されるたびに、スキーマが拡張されなくてはならない、という犠牲を払っています。
  </para>

  <table>
<!--
   <title><structname>pg_stats</structname> Columns</title>
-->
   <title><structname>pg_stats</structname>の列</title>
   <tgroup cols="1">
    <thead>
     <row>
      <entry role="catalog_table_entry"><para role="column_definition">
<!--
       Column Type
-->
列 型
      </para>
      <para>
<!--
       Description
-->
説明
      </para></entry>
     </row>
    </thead>

    <tbody>
     <row>
      <entry role="catalog_table_entry"><para role="column_definition">
       <structfield>schemaname</structfield> <type>name</type>
<!--
       (references <link linkend="catalog-pg-namespace"><structname>pg_namespace</structname></link>.<structfield>nspname</structfield>)
-->
（参照先 <link linkend="catalog-pg-namespace"><structname>pg_namespace</structname></link>.<structfield>nspname</structfield>）
      </para>
      <para>
<!--
       Name of schema containing table
-->
テーブルがあるスキーマの名前
      </para></entry>
     </row>

     <row>
      <entry role="catalog_table_entry"><para role="column_definition">
       <structfield>tablename</structfield> <type>name</type>
<!--
       (references <link linkend="catalog-pg-class"><structname>pg_class</structname></link>.<structfield>relname</structfield>)
-->
（参照先 <link linkend="catalog-pg-class"><structname>pg_class</structname></link>.<structfield>relname</structfield>）
      </para>
      <para>
<!--
       Name of table
-->
テーブルの名前
      </para></entry>
     </row>

     <row>
      <entry role="catalog_table_entry"><para role="column_definition">
       <structfield>attname</structfield> <type>name</type>
<!--
       (references <link linkend="catalog-pg-attribute"><structname>pg_attribute</structname></link>.<structfield>attname</structfield>)
-->
（参照先 <link linkend="catalog-pg-attribute"><structname>pg_attribute</structname></link>.<structfield>attname</structfield>）
      </para>
      <para>
<!--
       Name of column described by this row
-->
この行が記述する列名
      </para></entry>
     </row>

     <row>
      <entry role="catalog_table_entry"><para role="column_definition">
       <structfield>inherited</structfield> <type>bool</type>
      </para>
      <para>
<!--
       If true, this row includes values from child tables, not just the
       values in the specified table
-->
trueの場合は、この行には指定されたテーブルの値だけではなく、子テーブルの値が含まれます
      </para></entry>
     </row>

     <row>
      <entry role="catalog_table_entry"><para role="column_definition">
       <structfield>null_frac</structfield> <type>float4</type>
      </para>
      <para>
<!--
       Fraction of column entries that are null
-->
NULLとなっている列項目の割合
      </para></entry>
     </row>

     <row>
      <entry role="catalog_table_entry"><para role="column_definition">
       <structfield>avg_width</structfield> <type>int4</type>
      </para>
      <para>
<!--
       Average width in bytes of column's entries
-->
列項目のバイト単位による平均幅
      </para></entry>
     </row>

     <row>
      <entry role="catalog_table_entry"><para role="column_definition">
       <structfield>n_distinct</structfield> <type>float4</type>
      </para>
      <para>
<!--
       If greater than zero, the estimated number of distinct values in the
       column.  If less than zero, the negative of the number of distinct
       values divided by the number of rows.  (The negated form is used when
       <command>ANALYZE</command> believes that the number of distinct values is
       likely to increase as the table grows; the positive form is used when
       the column seems to have a fixed number of possible values.)  For
       example, -1 indicates a unique column in which the number of distinct
       values is the same as the number of rows.
-->
ゼロより大きい値は列内の個別値の推定数です。
ゼロより小さければ行数で個別値を割算した数字の負数です。
（テーブルが肥大するにつれ個別値の増大があり得ると<command>ANALYZE</command>が判断した場合に負変換形式が使われます。
正変換形式は列の取り得る値が固定数を持つと思われる場合に使用されます）。
例えば-1は個別値の数が行数と等しいような、一意な列を表します。
      </para></entry>
     </row>

     <row>
      <entry role="catalog_table_entry"><para role="column_definition">
       <structfield>most_common_vals</structfield> <type>anyarray</type>
      </para>
      <para>
<!--
       A list of the most common values in the column. (Null if
       no values seem to be more common than any others.)
-->
列の中の最も共通した値のリストです（他の値よりもより共通している値がない場合はNULLです）。
      </para></entry>
     </row>

     <row>
      <entry role="catalog_table_entry"><para role="column_definition">
       <structfield>most_common_freqs</structfield> <type>float4[]</type>
      </para>
      <para>
<!--
       A list of the frequencies of the most common values,
       i.e., number of occurrences of each divided by total number of rows.
       (Null when <structfield>most_common_vals</structfield> is.)
-->
最も一般的な値の出現頻度のリストで、つまり行の総数で出現数を割算した数字です（<structfield>most_common_vals</structfield>がNULLの時はNULLです）。
      </para></entry>
     </row>

     <row>
      <entry role="catalog_table_entry"><para role="column_definition">
       <structfield>histogram_bounds</structfield> <type>anyarray</type>
      </para>
      <para>
<!--
       A list of values that divide the column's values into groups of
       approximately equal population.  The values in
       <structfield>most_common_vals</structfield>, if present, are omitted from this
       histogram calculation.  (This column is null if the column data type
       does not have a <literal>&lt;</literal> operator or if the
       <structfield>most_common_vals</structfield> list accounts for the entire
       population.)
-->
列の値を満遍なく似たような数でグループに分配した値のリストです。
<structfield>most_common_vals</structfield>の値がもし存在すればこのヒストグラム計算は行われません。
（列データ型が<literal>&lt;</literal>演算子を所有しない場合、もしくは<structfield>most_common_vals</structfield>が全体の構成要素アカウントをリストしている場合、この列はNULLです）。
      </para></entry>
     </row>

     <row>
      <entry role="catalog_table_entry"><para role="column_definition">
       <structfield>correlation</structfield> <type>float4</type>
      </para>
      <para>
<!--
       Statistical correlation between physical row ordering and
       logical ordering of the column values.  This ranges from -1 to +1.
       When the value is near -1 or +1, an index scan on the column will
       be estimated to be cheaper than when it is near zero, due to reduction
       of random access to the disk.  (This column is null if the column data
       type does not have a <literal>&lt;</literal> operator.)
-->
物理的な[訳注：ディスク上の]行の並び順と論理的な列の値の並び順に関する統計的相関です。
この値は-1から+1の範囲です。
値が-1もしくは+1の近辺にある時、ディスクにランダムアクセスする必要が少なくなるためこの列に対してのインデックススキャンはゼロ近辺にある場合に比較して安価であると推定されます。
（列データ型に<literal>&lt;</literal>演算子がない場合、この列はNULLです）。
      </para></entry>
     </row>

     <row>
      <entry role="catalog_table_entry"><para role="column_definition">
       <structfield>most_common_elems</structfield> <type>anyarray</type>
      </para>
      <para>
<!--
       A list of non-null element values most often appearing within values of
       the column. (Null for scalar types.)
-->
列の値の中で最もよく出現する非NULLの要素値のリストです。（スカラ型の場合はNULLです。）
      </para></entry>
     </row>

     <row>
      <entry role="catalog_table_entry"><para role="column_definition">
       <structfield>most_common_elem_freqs</structfield> <type>float4[]</type>
      </para>
      <para>
<!--
       A list of the frequencies of the most common element values, i.e., the
       fraction of rows containing at least one instance of the given value.
       Two or three additional values follow the per-element frequencies;
       these are the minimum and maximum of the preceding per-element
       frequencies, and optionally the frequency of null elements.
       (Null when <structfield>most_common_elems</structfield> is.)
-->
最も一般的な要素値の出現頻度のリストで、与えられた値の少なくとも1つのインスタンスを含む行の断片です。
2つもしくは3つの追加の値が1つの要素ごとの出現頻度に続きます。
最小で最大の要素ごとの出現頻度があります。さらにオプションとしてNULL要素の出現頻度もあります。
（<structfield>most_common_elems</structfield>がNULLの時はNULLです。）
      </para></entry>
     </row>

     <row>
      <entry role="catalog_table_entry"><para role="column_definition">
       <structfield>elem_count_histogram</structfield> <type>float4[]</type>
      </para>
      <para>
<!--
       A histogram of the counts of distinct non-null element values within the
       values of the column, followed by the average number of distinct
       non-null elements.  (Null for scalar types.)
-->
列の値でNULLではない要素値の個別数のヒストグラム。これは個別のNULLではない平均値が後に続きます。（スカラ型の場合はNULLです。）
      </para></entry>
     </row>

     <row>
      <entry role="catalog_table_entry"><para role="column_definition">
       <structfield>range_length_histogram</structfield> <type>anyarray</type>
      </para>
      <para>
       A histogram of the lengths of non-empty and non-null range values of a
       range type column. (Null for non-range types.)
      </para>
      <para>
       This histogram is calculated using the <literal>subtype_diff</literal>
       range function regardless of whether range bounds are inclusive.
      </para></entry>
     </row>

     <row>
      <entry role="catalog_table_entry"><para role="column_definition">
       <structfield>range_empty_frac</structfield> <type>float4</type>
      </para>
      <para>
       Fraction of column entries whose values are empty ranges.
       (Null for non-range types.)
      </para></entry>
     </row>

     <row>
      <entry role="catalog_table_entry"><para role="column_definition">
       <structfield>range_bounds_histogram</structfield> <type>anyarray</type>
      </para>
      <para>
       A histogram of lower and upper bounds of non-empty and non-null range
       values. (Null for non-range types.)
      </para>
      <para>
       These two histograms are represented as a single array of ranges, whose
       lower bounds represent the histogram of lower bounds, and upper bounds
       represent the histogram of upper bounds.
      </para></entry>
     </row>
    </tbody>
   </tgroup>
  </table>

  <para>
<!--
   The maximum number of entries in the array fields can be controlled on a
   column-by-column basis using the <link linkend="sql-altertable"><command>ALTER
   TABLE SET STATISTICS</command></link>
   command, or globally by setting the
   <xref linkend="guc-default-statistics-target"/> run-time parameter.
-->
配列の最大項目数は<link linkend="sql-altertable"><command>ALTER TABLE SET STATISTICS</command></link>コマンドで列ごとに設定されるか、もしくは<xref linkend="guc-default-statistics-target"/>実行時パラメータで包括的に設定されるかのいずれかです。
  </para>

 </sect1>

 <sect1 id="view-pg-stats-ext">
  <title><structname>pg_stats_ext</structname></title>

  <indexterm zone="view-pg-stats-ext">
   <primary>pg_stats_ext</primary>
  </indexterm>

  <para>
<!--
   The view <structname>pg_stats_ext</structname> provides access to
   information about each extended statistics object in the database,
   combining information stored in the <link
   linkend="catalog-pg-statistic-ext"><structname>pg_statistic_ext</structname></link>
   and <link linkend="catalog-pg-statistic-ext-data"><structname>pg_statistic_ext_data</structname></link>
   catalogs.  This view allows access only to rows of
   <link linkend="catalog-pg-statistic-ext"><structname>pg_statistic_ext</structname></link> and <link linkend="catalog-pg-statistic-ext-data"><structname>pg_statistic_ext_data</structname></link>
   that correspond to tables the user owns, and therefore
   it is safe to allow public read access to this view.
-->
《マッチ度[93.137255]》<structname>pg_stats_ext</structname>ビューは<link linkend="catalog-pg-statistic-ext"><structname>pg_statistic_ext</structname></link>と<link linkend="catalog-pg-statistic-ext-data"><structname>pg_statistic_ext_data</structname></link>カタログに格納されている情報へのアクセスを提供します。
このビューは、ユーザが読み込み権限を持つテーブルに一致する<link linkend="catalog-pg-statistic-ext"><structname>pg_statistic_ext</structname></link>と<link linkend="catalog-pg-statistic-ext-data"><structname>pg_statistic_ext_data</structname></link>の行に対してのみアクセスを許可しています。
よって、このビューに対して一般に読み込みを許可しても安全です。
  </para>

  <para>
<!--
   <structname>pg_stats_ext</structname> is also designed to present the
   information in a more readable format than the underlying catalogs
   &mdash; at the cost that its schema must be extended whenever new types
   of extended statistics are added to <link linkend="catalog-pg-statistic-ext"><structname>pg_statistic_ext</structname></link>.
-->
<structname>pg_stats_ext</structname>も、その基礎となっているカタログよりも、より読みやすい書式で情報を提供するように設計されています。
しかし、これは<link linkend="catalog-pg-statistic-ext"><structname>pg_statistic_ext</structname></link>に対して新しいスロット型が定義されるたびに、スキーマが拡張されなくてはならない、という犠牲を払っています。
  </para>

  <table>
<!--
   <title><structname>pg_stats_ext</structname> Columns</title>
-->
   <title><structname>pg_stats_ext</structname>の列</title>
   <tgroup cols="1">
    <thead>
     <row>
      <entry role="catalog_table_entry"><para role="column_definition">
<!--
       Column Type
-->
列 型
      </para>
      <para>
<!--
       Description
-->
説明
      </para></entry>
     </row>
    </thead>

    <tbody>
     <row>
      <entry role="catalog_table_entry"><para role="column_definition">
       <structfield>schemaname</structfield> <type>name</type>
<!--
       (references <link linkend="catalog-pg-namespace"><structname>pg_namespace</structname></link>.<structfield>nspname</structfield>)
-->
（参照先 <link linkend="catalog-pg-namespace"><structname>pg_namespace</structname></link>.<structfield>nspname</structfield>）
      </para>
      <para>
<!--
       Name of schema containing table
-->
テーブルがあるスキーマの名前
      </para></entry>
     </row>

     <row>
      <entry role="catalog_table_entry"><para role="column_definition">
       <structfield>tablename</structfield> <type>name</type>
<!--
       (references <link linkend="catalog-pg-class"><structname>pg_class</structname></link>.<structfield>relname</structfield>)
-->
（参照先 <link linkend="catalog-pg-class"><structname>pg_class</structname></link>.<structfield>relname</structfield>）
      </para>
      <para>
<!--
       Name of table
-->
テーブルの名前
      </para></entry>
     </row>

     <row>
      <entry role="catalog_table_entry"><para role="column_definition">
       <structfield>statistics_schemaname</structfield> <type>name</type>
<!--
       (references <link linkend="catalog-pg-namespace"><structname>pg_namespace</structname></link>.<structfield>nspname</structfield>)
-->
（参照先 <link linkend="catalog-pg-namespace"><structname>pg_namespace</structname></link>.<structfield>nspname</structfield>）
      </para>
      <para>
<!--
       Name of schema containing extended statistics object
-->
拡張統計情報オブジェクトを含むスキーマの名前
      </para></entry>
     </row>

     <row>
      <entry role="catalog_table_entry"><para role="column_definition">
       <structfield>statistics_name</structfield> <type>name</type>
<!--
       (references <link linkend="catalog-pg-statistic-ext"><structname>pg_statistic_ext</structname></link>.<structfield>stxname</structfield>)
-->
（参照先 <link linkend="catalog-pg-statistic-ext"><structname>pg_statistic_ext</structname></link>.<structfield>stxname</structfield>）
      </para>
      <para>
<!--
       Name of extended statistics object
-->
拡張統計情報オブジェクトの名前
      </para></entry>
     </row>

     <row>
      <entry role="catalog_table_entry"><para role="column_definition">
       <structfield>statistics_owner</structfield> <type>name</type>
<!--
       (references <link linkend="catalog-pg-authid"><structname>pg_authid</structname></link>.<structfield>rolname</structfield>)
-->
（参照先 <link linkend="catalog-pg-authid"><structname>pg_authid</structname></link>.<structfield>rolname</structfield>）
      </para>
      <para>
<!--
       Owner of the extended statistics object
-->
拡張統計情報オブジェクト所有者
      </para></entry>
     </row>

     <row>
      <entry role="catalog_table_entry"><para role="column_definition">
       <structfield>attnames</structfield> <type>name[]</type>
<!--
       (references <link linkend="catalog-pg-attribute"><structname>pg_attribute</structname></link>.<structfield>attname</structfield>)
-->
（参照先 <link linkend="catalog-pg-attribute"><structname>pg_attribute</structname></link>.<structfield>attname</structfield>）
      </para>
      <para>
<!--
       Names of the columns included in the extended statistics object
-->
拡張統計情報オブジェクトが定義された列名
      </para></entry>
     </row>

     <row>
      <entry role="catalog_table_entry"><para role="column_definition">
       <structfield>exprs</structfield> <type>text[]</type>
      </para>
      <para>
<!--
       Expressions included in the extended statistics object
-->
拡張統計情報オブジェクトが含む式
      </para></entry>
      </row>

     <row>
      <entry role="catalog_table_entry"><para role="column_definition">
       <structfield>kinds</structfield> <type>char[]</type>
      </para>
      <para>
<!--
       Types of extended statistics object enabled for this record
-->
このレコードに対して有効になった拡張統計情報の型
      </para></entry>
     </row>

     <row>
      <entry role="catalog_table_entry"><para role="column_definition">
       <structfield>inherited</structfield> <type>bool</type>
<!--
       (references <link linkend="catalog-pg-statistic-ext-data"><structname>pg_statistic_ext_data</structname></link>.<structfield>stxdinherit</structfield>)
-->
（参照先 <link linkend="catalog-pg-statistic-ext-data"><structname>pg_statistic_ext_data</structname></link>.<structfield>stxdinherit</structfield>）
      </para>
      <para>
<!--
       If true, the stats include values from child tables, not just the
       values in the specified relation
-->
trueの場合は、統計情報には指定されたリレーションの値だけではなく、子テーブルの値も含まれます。
      </para></entry>
     </row>

     <row>
      <entry role="catalog_table_entry"><para role="column_definition">
       <structfield>n_distinct</structfield> <type>pg_ndistinct</type>
      </para>
      <para>
<!--
       N-distinct counts for combinations of column values. If greater
       than zero, the estimated number of distinct values in the combination.
       If less than zero, the negative of the number of distinct values divided
       by the number of rows.
       (The negated form is used when <command>ANALYZE</command> believes that
       the number of distinct values is likely to increase as the table grows;
       the positive form is used when the column seems to have a fixed number
       of possible values.)  For example, -1 indicates a unique combination of
       columns in which the number of distinct combinations is the same as the
       number of rows.
-->
列値の組み合わせに対するN個別統計カウント。
ゼロよりも大きければ、その組み合わせに対する個別の値の数の見積で、ゼロよりも小さければ、個別の値の数の見積を符号反転し行数で割ったものです。
（負の値の形式は、<command>ANALYZE</command>がテーブルが大きくなるにつれ個別の値の数も大きくなると判断した場合に使用されます。
正の値の形式は、可能な値の数が定まった数になると思われる時に使用されます。）
たとえば-1は、列のユニークな組み合わせに対し異なる組み合わせの数が行数と同じであることを示しています。
      </para></entry>
     </row>

     <row>
      <entry role="catalog_table_entry"><para role="column_definition">
       <structfield>dependencies</structfield> <type>pg_dependencies</type>
      </para>
      <para>
<!--
       Functional dependency statistics
-->
関数従属性統計情報
      </para></entry>
     </row>

     <row>
      <entry role="catalog_table_entry"><para role="column_definition">
       <structfield>most_common_vals</structfield> <type>text[]</type>
      </para>
      <para>
<!--
       A list of the most common combinations of values in the columns.
       (Null if no combinations seem to be more common than any others.)
-->
列における最も共通した値の組み合わせのリスト。
（他の組み合わせよりも共通した組み合わせが見つからない場合はNULL。）
      </para></entry>
     </row>

     <row>
      <entry role="catalog_table_entry"><para role="column_definition">
       <structfield>most_common_val_nulls</structfield> <type>bool[]</type>
      </para>
      <para>
<!--
       A list of NULL flags for the most common combinations of values.
       (Null when <structfield>most_common_vals</structfield> is.)
-->
最も共通した値の組み合わせに対するNULLフラグのリスト。
（<structfield>most_common_vals</structfield>がNULLならNULL。）
      </para></entry>
     </row>

     <row>
      <entry role="catalog_table_entry"><para role="column_definition">
       <structfield>most_common_freqs</structfield> <type>float8[]</type>
      </para>
      <para>
<!--
       A list of the frequencies of the most common combinations,
       i.e., number of occurrences of each divided by total number of rows.
       (Null when <structfield>most_common_vals</structfield> is.)
-->
最も共通した組み合わせの発生頻度のリスト。つまり、発生数を合計行数で割ったもの。
（<structfield>most_common_vals</structfield>がNULLならNULL。）
      </para></entry>
     </row>

     <row>
      <entry role="catalog_table_entry"><para role="column_definition">
       <structfield>most_common_base_freqs</structfield> <type>float8[]</type>
      </para>
      <para>
<!--
       A list of the base frequencies of the most common combinations,
       i.e., product of per-value frequencies.
       (Null when <structfield>most_common_vals</structfield> is.)
-->
最も共通した組み合わせの発生頻度の基底のリスト。つまり値ごとの頻度の積。
（<structfield>most_common_vals</structfield>がNULLの時はNULLです。）
      </para></entry>
     </row>
    </tbody>
   </tgroup>
  </table>

  <para>
<!--
   The maximum number of entries in the array fields can be controlled on a
   column-by-column basis using the <link linkend="sql-altertable"><command>ALTER
   TABLE SET STATISTICS</command></link> command, or globally by setting the
   <xref linkend="guc-default-statistics-target"/> run-time parameter.
-->
配列フィールド中の最大項目数は<link linkend="sql-altertable"><command>ALTER TABLE SET STATISTICS</command></link>コマンドを使って列ごとに管理することも、あるいは<xref linkend="guc-default-statistics-target"/>実行時パラメータで広域的に設定することもできます。
  </para>

 </sect1>

 <sect1 id="view-pg-stats-ext-exprs">
  <title><structname>pg_stats_ext_exprs</structname></title>

  <indexterm zone="view-pg-stats-ext-exprs">
   <primary>pg_stats_ext_exprs</primary>
  </indexterm>

  <para>
<!--
   The view <structname>pg_stats_ext_exprs</structname> provides access to
   information about all expressions included in extended statistics objects,
   combining information stored in the <link
   linkend="catalog-pg-statistic-ext"><structname>pg_statistic_ext</structname></link>
   and <link linkend="catalog-pg-statistic-ext-data"><structname>pg_statistic_ext_data</structname></link>
   catalogs.  This view allows access only to rows of
   <link linkend="catalog-pg-statistic-ext"><structname>pg_statistic_ext</structname></link> and <link linkend="catalog-pg-statistic-ext-data"><structname>pg_statistic_ext_data</structname></link>
   that correspond to tables the user owns, and therefore
   it is safe to allow public read access to this view.
-->
《マッチ度[93.269231]》<structname>pg_stats_ext_exprs</structname>ビューは、<link linkend="catalog-pg-statistic-ext"><structname>pg_statistic_ext</structname></link>と<link linkend="catalog-pg-statistic-ext-data"><structname>pg_statistic_ext_data</structname></link>カタログと組み合わせて拡張統計オブジェクトに含まれるすべての式に関する情報へのアクセスを提供します。
このビューは、ユーザが読み込み権限を持つテーブルに一致する<link linkend="catalog-pg-statistic-ext"><structname>pg_statistic_ext</structname></link>と<link linkend="catalog-pg-statistic-ext-data"><structname>pg_statistic_ext_data</structname></link>の行に対してのみアクセスを許可しています。
よって、このビューに対して一般に読み込みを許可しても安全です。
  </para>

  <para>
<!--
   <structname>pg_stats_ext_exprs</structname> is also designed to present
   the information in a more readable format than the underlying catalogs
   &mdash; at the cost that its schema must be extended whenever the structure
   of statistics in <structname>pg_statistic_ext</structname> changes.
-->
また<structname>pg_stats_ext_exprs</structname>は背後にあるカタログよりも可読性の高い情報を提供するように設計されています。
ただしそのために<structname>pg_statistic_ext</structname>の統計情報の構造が変更されるたびに、そのスキーマを拡張しなければならないというコストがかかります。
  </para>

  <table>
   <title><structname>pg_stats_ext_exprs</structname> Columns</title>
   <tgroup cols="1">
    <thead>
     <row>
      <entry role="catalog_table_entry"><para role="column_definition">
<!--
       Column Type
-->
列 型
      </para>
      <para>
<!--
       Description
-->
説明
      </para></entry>
     </row>
    </thead>

    <tbody>
     <row>
      <entry role="catalog_table_entry"><para role="column_definition">
       <structfield>schemaname</structfield> <type>name</type>
<!--
       (references <link linkend="catalog-pg-namespace"><structname>pg_namespace</structname></link>.<structfield>nspname</structfield>)
-->
（参照先 <link linkend="catalog-pg-namespace"><structname>pg_namespace</structname></link>.<structfield>nspname</structfield>）
      </para>
      <para>
<!--
       Name of schema containing table
-->
テーブルを含むスキーマ名
      </para></entry>
     </row>

     <row>
      <entry role="catalog_table_entry"><para role="column_definition">
       <structfield>tablename</structfield> <type>name</type>
<!--
       (references <link linkend="catalog-pg-class"><structname>pg_class</structname></link>.<structfield>relname</structfield>)
-->
（参照先 <link linkend="catalog-pg-class"><structname>pg_class</structname></link>.<structfield>relname</structfield>）
      </para>
      <para>
<!--
       Name of table the statistics object is defined on
-->
統計情報オブジェクトが定義されているテーブル名
      </para></entry>
     </row>

     <row>
      <entry role="catalog_table_entry"><para role="column_definition">
       <structfield>statistics_schemaname</structfield> <type>name</type>
<!--
       (references <link linkend="catalog-pg-namespace"><structname>pg_namespace</structname></link>.<structfield>nspname</structfield>)
-->
（参照先 <link linkend="catalog-pg-namespace"><structname>pg_namespace</structname></link>.<structfield>nspname</structfield>）
      </para>
      <para>
<!--
       Name of schema containing extended statistics object
-->
拡張統計情報オブジェクトを含むスキーマ名
      </para></entry>
     </row>

     <row>
      <entry role="catalog_table_entry"><para role="column_definition">
       <structfield>statistics_name</structfield> <type>name</type>
<!--
       (references <link linkend="catalog-pg-statistic-ext"><structname>pg_statistic_ext</structname></link>.<structfield>stxname</structfield>)
-->
（参照先 <link linkend="catalog-pg-statistic-ext"><structname>pg_statistic_ext</structname></link>.<structfield>stxname</structfield>）
      </para>
      <para>
<!--
       Name of extended statistics object
-->
拡張統計オブジェクトの名前
      </para></entry>
     </row>

     <row>
      <entry role="catalog_table_entry"><para role="column_definition">
       <structfield>statistics_owner</structfield> <type>name</type>
<!--
       (references <link linkend="catalog-pg-authid"><structname>pg_authid</structname></link>.<structfield>rolname</structfield>)
-->
（参照先 <link linkend="catalog-pg-authid"><structname>pg_authid</structname></link>.<structfield>rolname</structfield>）
      </para>
      <para>
<!--
       Owner of the extended statistics object
-->
拡張統計オブジェクトの所有者
      </para></entry>
     </row>

     <row>
      <entry role="catalog_table_entry"><para role="column_definition">
       <structfield>expr</structfield> <type>text</type>
      </para>
      <para>
<!--
       Expression included in the extended statistics object
-->
拡張統計オブジェクトに含まれる式
      </para></entry>
     </row>

     <row>
      <entry role="catalog_table_entry"><para role="column_definition">
       <structfield>inherited</structfield> <type>bool</type>
<!--
       (references <link linkend="catalog-pg-statistic-ext-data"><structname>pg_statistic_ext_data</structname></link>.<structfield>stxdinherit</structfield>)
-->
（参照先 <link linkend="catalog-pg-statistic-ext-data"><structname>pg_statistic_ext_data</structname></link>.<structfield>stxdinherit</structfield>）
      </para>
      <para>
<!--
       If true, the stats include values from child tables, not just the
       values in the specified relation
-->
trueの場合は、統計情報には指定されたリレーションの値だけではなく、子テーブルの値も含まれます。
      </para></entry>
     </row>

     <row>
      <entry role="catalog_table_entry"><para role="column_definition">
       <structfield>null_frac</structfield> <type>float4</type>
      </para>
      <para>
<!--
       Fraction of expression entries that are null
-->
NULLである式項目の割合
      </para></entry>
     </row>

     <row>
      <entry role="catalog_table_entry"><para role="column_definition">
       <structfield>avg_width</structfield> <type>int4</type>
      </para>
      <para>
<!--
       Average width in bytes of expression's entries
-->
式項目の幅の平均バイト数
      </para></entry>
     </row>

     <row>
      <entry role="catalog_table_entry"><para role="column_definition">
       <structfield>n_distinct</structfield> <type>float4</type>
      </para>
      <para>
<!--
       If greater than zero, the estimated number of distinct values in the
       expression.  If less than zero, the negative of the number of distinct
       values divided by the number of rows.  (The negated form is used when
       <command>ANALYZE</command> believes that the number of distinct values is
       likely to increase as the table grows; the positive form is used when
       the expression seems to have a fixed number of possible values.)  For
       example, -1 indicates a unique expression in which the number of distinct
       values is the same as the number of rows.
-->
ゼロよりも大きければ、式中の個別の値の数の見積で、ゼロよりも小さければ、個別の値の数を符号反転し行数で割ったものです。
（負の値の形式は、<command>ANALYZE</command>がテーブルが大きくなるにつれ個別の値の数も大きくなると判断した場合に使用されます。
正の値の形式は、可能な値の数が定まった数になると思われる時に使用されます。）
たとえば-1は、列のユニークな組み合わせに対し異なる組み合わせの数が行数と同じであることを示しています。
      </para></entry>
     </row>

     <row>
      <entry role="catalog_table_entry"><para role="column_definition">
       <structfield>most_common_vals</structfield> <type>anyarray</type>
      </para>
      <para>
<!--
       A list of the most common values in the expression. (Null if
       no values seem to be more common than any others.)
-->
列における最も共通した値の組み合わせのリスト。
（他の組み合わせよりも共通した組み合わせが見つからない場合はNULL。）
      </para></entry>
     </row>

     <row>
      <entry role="catalog_table_entry"><para role="column_definition">
       <structfield>most_common_freqs</structfield> <type>float4[]</type>
      </para>
      <para>
<!--
       A list of the frequencies of the most common values,
       i.e., number of occurrences of each divided by total number of rows.
       (Null when <structfield>most_common_vals</structfield> is.)
-->
最も共通した値の発生頻度のリスト。つまり、発生数を合計行数で割ったもの。
（<structfield>most_common_vals</structfield>がNULLならNULL。）
      </para></entry>
     </row>

     <row>
      <entry role="catalog_table_entry"><para role="column_definition">
       <structfield>histogram_bounds</structfield> <type>anyarray</type>
      </para>
      <para>
<!--
       A list of values that divide the expression's values into groups of
       approximately equal population.  The values in
       <structfield>most_common_vals</structfield>, if present, are omitted from this
       histogram calculation.  (This expression is null if the expression data type
       does not have a <literal>&lt;</literal> operator or if the
       <structfield>most_common_vals</structfield> list accounts for the entire
       population.)
-->
式の値を大体同じ母集団のグループ分けになるようにする値のリスト。
<structfield>most_common_vals</structfield>があれば、この中の値はこのヒストグラムの計算では無視されます。
（この式は式のデータ型が<literal>&lt;</literal>演算子を持たないか、<structfield>most_common_vals</structfield>リストが全体の人口を取り扱う時にはNULLとなります。）
      </para></entry>
     </row>

     <row>
      <entry role="catalog_table_entry"><para role="column_definition">
       <structfield>correlation</structfield> <type>float4</type>
      </para>
      <para>
<!--
       Statistical correlation between physical row ordering and
       logical ordering of the expression values.  This ranges from -1 to +1.
       When the value is near -1 or +1, an index scan on the expression will
       be estimated to be cheaper than when it is near zero, due to reduction
       of random access to the disk.  (This expression is null if the expression's
       data type does not have a <literal>&lt;</literal> operator.)
-->
物理的な行の順序と式の値の論理的な順序の間の統計的な相関。
範囲は-1から+1です。
値が-1あるいは+1に近ければ、ディスクへの乱アクセス減るので、式に対するインデックス走査はその値がゼロに近いときよりも安価であると見積もられます。
（式のデータ型が<literal>&lt;</literal>演算子を持たなければ、式はNULLとなります。）
      </para></entry>
     </row>

     <row>
      <entry role="catalog_table_entry"><para role="column_definition">
       <structfield>most_common_elems</structfield> <type>anyarray</type>
      </para>
      <para>
<!--
       A list of non-null element values most often appearing within values of
       the expression. (Null for scalar types.)
-->
列の値の中で最もよく出現する非NULLの要素値のリストです。（スカラ型の場合はNULLです。）
      </para></entry>
     </row>

     <row>
      <entry role="catalog_table_entry"><para role="column_definition">
       <structfield>most_common_elem_freqs</structfield> <type>float4[]</type>
      </para>
      <para>
<!--
       A list of the frequencies of the most common element values, i.e., the
       fraction of rows containing at least one instance of the given value.
       Two or three additional values follow the per-element frequencies;
       these are the minimum and maximum of the preceding per-element
       frequencies, and optionally the frequency of null elements.
       (Null when <structfield>most_common_elems</structfield> is.)
-->
最も一般的な要素値の出現頻度のリストで、与えられた値の少なくとも1つのインスタンスを含む行の断片です。
2つもしくは3つの追加の値が1つの要素ごとの出現頻度に続きます。
最小で最大の要素ごとの出現頻度があります。さらにオプションとしてNULL要素の出現頻度もあります。
（<structfield>most_common_elems</structfield>がNULLの時はNULLです。）
      </para></entry>
     </row>

     <row>
      <entry role="catalog_table_entry"><para role="column_definition">
       <structfield>elem_count_histogram</structfield> <type>float4[]</type>
      </para>
      <para>
<!--
       A histogram of the counts of distinct non-null element values within the
       values of the expression, followed by the average number of distinct
       non-null elements.  (Null for scalar types.)
-->
列の値でNULLではない要素値の個別数のヒストグラム。これは個別のNULLではない平均値が後に続きます。（スカラ型の場合はNULLです。）
      </para></entry>
     </row>
    </tbody>
   </tgroup>
  </table>

  <para>
<!--
   The maximum number of entries in the array fields can be controlled on a
   column-by-column basis using the <link linkend="sql-altertable"><command>ALTER
   TABLE SET STATISTICS</command></link> command, or globally by setting the
   <xref linkend="guc-default-statistics-target"/> run-time parameter.
-->
<link linkend="sql-altertable"><command>ALTER TABLE SET STATISTICS</command></link>コマンドを使って配列フィールドの最大のエントリ数を列単位に制御できます。
あるいは<xref linkend="guc-default-statistics-target"/>実行時パラメータを設定して一括で制御できます。
  </para>

 </sect1>

 <sect1 id="view-pg-tables">
  <title><structname>pg_tables</structname></title>

  <indexterm zone="view-pg-tables">
   <primary>pg_tables</primary>
  </indexterm>

  <para>
<!--
   The view <structname>pg_tables</structname> provides access to
   useful information about each table in the database.
-->
   <structname>pg_tables</structname>ビューはデータベース内のそれぞれのテーブルに関する有用な情報へのアクセスを提供します。
  </para>

  <table>
<!--
   <title><structname>pg_tables</structname> Columns</title>
-->
   <title><structname>pg_tables</structname>の列</title>
   <tgroup cols="1">
    <thead>
     <row>
      <entry role="catalog_table_entry"><para role="column_definition">
<!--
       Column Type
-->
列 型
      </para>
      <para>
<!--
       Description
-->
説明
      </para></entry>
     </row>
    </thead>

    <tbody>
     <row>
      <entry role="catalog_table_entry"><para role="column_definition">
       <structfield>schemaname</structfield> <type>name</type>
<!--
       (references <link linkend="catalog-pg-namespace"><structname>pg_namespace</structname></link>.<structfield>nspname</structfield>)
-->
（参照先 <link linkend="catalog-pg-namespace"><structname>pg_namespace</structname></link>.<structfield>nspname</structfield>）
      </para>
      <para>
<!--
       Name of schema containing table
-->
テーブルがあるスキーマの名前
      </para></entry>
     </row>

     <row>
      <entry role="catalog_table_entry"><para role="column_definition">
       <structfield>tablename</structfield> <type>name</type>
<!--
       (references <link linkend="catalog-pg-class"><structname>pg_class</structname></link>.<structfield>relname</structfield>)
-->
（参照先 <link linkend="catalog-pg-class"><structname>pg_class</structname></link>.<structfield>relname</structfield>）
      </para>
      <para>
<!--
       Name of table
-->
テーブルの名前
      </para></entry>
     </row>

     <row>
      <entry role="catalog_table_entry"><para role="column_definition">
       <structfield>tableowner</structfield> <type>name</type>
<!--
       (references <link linkend="catalog-pg-authid"><structname>pg_authid</structname></link>.<structfield>rolname</structfield>)
-->
（参照先 <link linkend="catalog-pg-authid"><structname>pg_authid</structname></link>.<structfield>rolname</structfield>）
      </para>
      <para>
<!--
       Name of table's owner
-->
テーブルの所有者
      </para></entry>
     </row>

     <row>
      <entry role="catalog_table_entry"><para role="column_definition">
       <structfield>tablespace</structfield> <type>name</type>
<!--
       (references <link linkend="catalog-pg-tablespace"><structname>pg_tablespace</structname></link>.<structfield>spcname</structfield>)
-->
（参照先 <link linkend="catalog-pg-tablespace"><structname>pg_tablespace</structname></link>.<structfield>spcname</structfield>）
      </para>
      <para>
<!--
       Name of tablespace containing table (null if default for database)
-->
テーブルを含むテーブル空間の名前（データベースのデフォルトの場合はNULL）
      </para></entry>
     </row>

     <row>
      <entry role="catalog_table_entry"><para role="column_definition">
       <structfield>hasindexes</structfield> <type>bool</type>
<!--
       (references <link linkend="catalog-pg-class"><structname>pg_class</structname></link>.<structfield>relhasindex</structfield>)
-->
（参照先 <link linkend="catalog-pg-class"><structname>pg_class</structname></link>.<structfield>relhasindex</structfield>）
      </para>
      <para>
<!--
       True if table has (or recently had) any indexes
-->
trueの場合は、テーブルがインデックスを持っている（もしくは最近まで持っていた）
      </para></entry>
     </row>

     <row>
      <entry role="catalog_table_entry"><para role="column_definition">
       <structfield>hasrules</structfield> <type>bool</type>
<!--
       (references <link linkend="catalog-pg-class"><structname>pg_class</structname></link>.<structfield>relhasrules</structfield>)
-->
（参照先 <link linkend="catalog-pg-class"><structname>pg_class</structname></link>.<structfield>relhasrules</structfield>）
      </para>
      <para>
<!--
       True if table has (or once had) rules
-->
trueの場合は、テーブルにルールがある（もしくは以前あった）
      </para></entry>
     </row>

     <row>
      <entry role="catalog_table_entry"><para role="column_definition">
       <structfield>hastriggers</structfield> <type>bool</type>
<!--
       (references <link linkend="catalog-pg-class"><structname>pg_class</structname></link>.<structfield>relhastriggers</structfield>)
-->
（参照先 <link linkend="catalog-pg-class"><structname>pg_class</structname></link>.<structfield>relhastriggers</structfield>）
      </para>
      <para>
<!--
       True if table has (or once had) triggers
-->
trueの場合は、テーブルにトリガがある（もしくは以前あった）
      </para></entry>
     </row>

     <row>
      <entry role="catalog_table_entry"><para role="column_definition">
       <structfield>rowsecurity</structfield> <type>bool</type>
<!--
       (references <link linkend="catalog-pg-class"><structname>pg_class</structname></link>.<structfield>relrowsecurity</structfield>)
-->
（参照先 <link linkend="catalog-pg-class"><structname>pg_class</structname></link>.<structfield>relrowsecurity</structfield>）
      </para>
      <para>
<!--
       True if row security is enabled on the table
-->
trueの場合は、テーブルの行セキュリティが有効
      </para></entry>
     </row>
    </tbody>
   </tgroup>
  </table>

 </sect1>

 <sect1 id="view-pg-timezone-abbrevs">
  <title><structname>pg_timezone_abbrevs</structname></title>

  <indexterm zone="view-pg-timezone-abbrevs">
   <primary>pg_timezone_abbrevs</primary>
  </indexterm>

  <para>
<!--
   The view <structname>pg_timezone_abbrevs</structname> provides a list
   of time zone abbreviations that are currently recognized by the datetime
   input routines.  The contents of this view change when the
   <xref linkend="guc-timezone-abbreviations"/> run-time parameter is modified.
-->
<structname>pg_timezone_abbrevs</structname>ビューは、現在日付時間の入力処理で認識されている、時間帯省略形のリストを提供します。
このビューの内容は、<xref linkend="guc-timezone-abbreviations"/>実行時パラメータが変更された時に変わります。
  </para>

  <table>
<!--
   <title><structname>pg_timezone_abbrevs</structname> Columns</title>
-->
   <title><structname>pg_timezone_abbrevs</structname>の列</title>
   <tgroup cols="1">
    <thead>
     <row>
      <entry role="catalog_table_entry"><para role="column_definition">
<!--
       Column Type
-->
列 型
      </para>
      <para>
<!--
       Description
-->
説明
      </para></entry>
     </row>
    </thead>

    <tbody>
     <row>
      <entry role="catalog_table_entry"><para role="column_definition">
       <structfield>abbrev</structfield> <type>text</type>
      </para>
      <para>
<!--
       Time zone abbreviation
-->
時間帯省略形
      </para></entry>
     </row>

     <row>
      <entry role="catalog_table_entry"><para role="column_definition">
       <structfield>utc_offset</structfield> <type>interval</type>
      </para>
      <para>
<!--
       Offset from UTC (positive means east of Greenwich)
-->
UTCからのオフセット（正はグリニッジより東側を意味する）
      </para></entry>
     </row>

     <row>
      <entry role="catalog_table_entry"><para role="column_definition">
       <structfield>is_dst</structfield> <type>bool</type>
      </para>
      <para>
<!--
       True if this is a daylight-savings abbreviation
-->
trueの場合は、夏時間省略形
      </para></entry>
     </row>
    </tbody>
   </tgroup>
  </table>

  <para>
<!--
   While most timezone abbreviations represent fixed offsets from UTC,
   there are some that have historically varied in value
   (see <xref linkend="datetime-config-files"/> for more information).
   In such cases this view presents their current meaning.
-->
多くのタイムゾーンの省略形は、UTCからの固定されたオフセットで表現されている一方で、いくつかのものは歴史的にオフセット値が変化しています（詳細は<xref linkend="datetime-config-files"/>を参照してください）。
このような場合には、それらの現在の意味を表示します。
  </para>

 </sect1>

 <sect1 id="view-pg-timezone-names">
  <title><structname>pg_timezone_names</structname></title>

  <indexterm zone="view-pg-timezone-names">
   <primary>pg_timezone_names</primary>
  </indexterm>

  <para>
<!--
   The view <structname>pg_timezone_names</structname> provides a list
   of time zone names that are recognized by <command>SET TIMEZONE</command>,
   along with their associated abbreviations, UTC offsets,
   and daylight-savings status.  (Technically,
   <productname>PostgreSQL</productname> does not use UTC because leap
   seconds are not handled.)
   Unlike the abbreviations shown in <link
   linkend="view-pg-timezone-abbrevs"><structname>pg_timezone_abbrevs</structname></link>, many of these names imply a set of daylight-savings transition
   date rules.  Therefore, the associated information changes across local DST
   boundaries.  The displayed information is computed based on the current
   value of <function>CURRENT_TIMESTAMP</function>.
-->
<structname>pg_timezone_names</structname>ビューは、<command>SET TIMEZONE</command>で認識される時間帯名称の一覧を提供します。
ここには、その関連付けされた省略形、UTCオフセット、夏時間状況などが含まれます。
（<productname>PostgreSQL</productname>は技術的には、うるう秒を扱いませんので、UTCを使用しません。）
<link linkend="view-pg-timezone-abbrevs"><structname>pg_timezone_abbrevs</structname></link>で示した省略形とは異なり、名前の多くが夏時間変換規則を意味しています。
したがって、関連する情報はローカルなDST境界によって異なります。
表示される情報は、現在の<function>CURRENT_TIMESTAMP</function>に基づいて計算されたものです。
  </para>

  <table>
<!--
   <title><structname>pg_timezone_names</structname> Columns</title>
-->
   <title><structname>pg_timezone_names</structname>の列</title>
   <tgroup cols="1">
    <thead>
     <row>
      <entry role="catalog_table_entry"><para role="column_definition">
<!--
       Column Type
-->
列 型
      </para>
      <para>
<!--
       Description
-->
説明
      </para></entry>
     </row>
    </thead>

    <tbody>
     <row>
      <entry role="catalog_table_entry"><para role="column_definition">
       <structfield>name</structfield> <type>text</type>
      </para>
      <para>
<!--
       Time zone name
-->
時間帯名
      </para></entry>
     </row>

     <row>
      <entry role="catalog_table_entry"><para role="column_definition">
       <structfield>abbrev</structfield> <type>text</type>
      </para>
      <para>
<!--
       Time zone abbreviation
-->
時間帯省略形
      </para></entry>
     </row>

     <row>
      <entry role="catalog_table_entry"><para role="column_definition">
       <structfield>utc_offset</structfield> <type>interval</type>
      </para>
      <para>
<!--
       Offset from UTC (positive means east of Greenwich)
-->
UTCからのオフセット（正はグリニッジより東側を意味する）
      </para></entry>
     </row>

     <row>
      <entry role="catalog_table_entry"><para role="column_definition">
       <structfield>is_dst</structfield> <type>bool</type>
      </para>
      <para>
<!--
       True if currently observing daylight savings
-->
trueの場合は、現在夏時間である
      </para></entry>
     </row>
    </tbody>
   </tgroup>
  </table>

 </sect1>

 <sect1 id="view-pg-user">
  <title><structname>pg_user</structname></title>

  <indexterm zone="view-pg-user">
   <primary>pg_user</primary>
  </indexterm>

  <para>
<!--
   The view <structname>pg_user</structname> provides access to
   information about database users.  This is simply a publicly
   readable view of
   <link linkend="view-pg-shadow"><structname>pg_shadow</structname></link>
   that blanks out the password field.
-->
<structname>pg_user</structname>ビューはデータベースユーザに関する情報へのアクセスを提供します。
これはパスワードフィールドを隠蔽した<link linkend="view-pg-shadow"><structname>pg_shadow</structname></link>を公に読めるようにしたビューです。
  </para>

  <table>
<!--
   <title><structname>pg_user</structname> Columns</title>
-->
   <title><structname>pg_user</structname>の列</title>
   <tgroup cols="1">
    <thead>
     <row>
      <entry role="catalog_table_entry"><para role="column_definition">
<!--
       Column Type
-->
列 型
      </para>
      <para>
<!--
       Description
-->
説明
      </para></entry>
     </row>
    </thead>

    <tbody>
     <row>
      <entry role="catalog_table_entry"><para role="column_definition">
       <structfield>usename</structfield> <type>name</type>
      </para>
      <para>
<!--
       User name
-->
ユーザ名
      </para></entry>
     </row>

     <row>
      <entry role="catalog_table_entry"><para role="column_definition">
       <structfield>usesysid</structfield> <type>oid</type>
      </para>
      <para>
<!--
       ID of this user
-->
ユーザID
      </para></entry>
     </row>

     <row>
      <entry role="catalog_table_entry"><para role="column_definition">
       <structfield>usecreatedb</structfield> <type>bool</type>
      </para>
      <para>
<!--
       User can create databases
-->
ユーザはデータベースを作成可能です。
      </para></entry>
     </row>

     <row>
      <entry role="catalog_table_entry"><para role="column_definition">
       <structfield>usesuper</structfield> <type>bool</type>
      </para>
      <para>
<!--
       User is a superuser
-->
ユーザはスーパーユーザです。
      </para></entry>
     </row>

     <row>
      <entry role="catalog_table_entry"><para role="column_definition">
       <structfield>userepl</structfield> <type>bool</type>
      </para>
      <para>
<!--
       User can initiate streaming replication and put the system in and
       out of backup mode.
-->
ユーザはストリーミングレプリケーションを開始することができ、システムをバックアップモードにしたり、戻したりできます。
      </para></entry>
     </row>

     <row>
      <entry role="catalog_table_entry"><para role="column_definition">
       <structfield>usebypassrls</structfield> <type>bool</type>
      </para>
      <para>
<!--
       User bypasses every row-level security policy, see
       <xref linkend="ddl-rowsecurity"/> for more information.
-->
ユーザはすべての行単位セキュリティポリシーを無視します。
詳しくは<xref linkend="ddl-rowsecurity"/>を参照してください。
      </para></entry>
     </row>

     <row>
      <entry role="catalog_table_entry"><para role="column_definition">
       <structfield>passwd</structfield> <type>text</type>
      </para>
      <para>
<!--
       Not the password (always reads as <literal>********</literal>)
-->
パスワードでありません（常に<literal>********</literal>のように読まれます）
      </para></entry>
     </row>

     <row>
      <entry role="catalog_table_entry"><para role="column_definition">
       <structfield>valuntil</structfield> <type>timestamptz</type>
      </para>
      <para>
<!--
       Password expiry time (only used for password authentication)
-->
パスワード有効期限（パスワード認証でのみ使用）
      </para></entry>
     </row>

     <row>
      <entry role="catalog_table_entry"><para role="column_definition">
       <structfield>useconfig</structfield> <type>text[]</type>
      </para>
      <para>
<!--
       Session defaults for run-time configuration variables
-->
実行時設定変数のセッションデフォルト
      </para></entry>
     </row>
    </tbody>
   </tgroup>
  </table>

 </sect1>

 <sect1 id="view-pg-user-mappings">
  <title><structname>pg_user_mappings</structname></title>

  <indexterm zone="view-pg-user-mappings">
   <primary>pg_user_mappings</primary>
  </indexterm>

  <para>
<!--
   The view <structname>pg_user_mappings</structname> provides access
   to information about user mappings.  This is essentially a publicly
   readable view of
   <link linkend="catalog-pg-user-mapping"><structname>pg_user_mapping</structname></link>
   that leaves out the options field if the user has no rights to use
   it.
-->
<structname>pg_user_mappings</structname>ビューはユーザマッピングについての情報へのアクセスを提供します。
これはユーザが使用する権利を持っていないオプションフィールドを取り除いた、基本的には公開されていて読み取り可能な<link linkend="catalog-pg-user-mapping"><structname>pg_user_mapping</structname></link>のビューです。
  </para>

  <table>
<!--
   <title><structname>pg_user_mappings</structname> Columns</title>
-->
   <title><structname>pg_user_mappings</structname>の列</title>
   <tgroup cols="1">
    <thead>
     <row>
      <entry role="catalog_table_entry"><para role="column_definition">
<!--
       Column Type
-->
列 型
      </para>
      <para>
<!--
       Description
-->
説明
      </para></entry>
     </row>
    </thead>

    <tbody>
     <row>
      <entry role="catalog_table_entry"><para role="column_definition">
       <structfield>umid</structfield> <type>oid</type>
<!--
       (references <link linkend="catalog-pg-user-mapping"><structname>pg_user_mapping</structname></link>.<structfield>oid</structfield>)
-->
（参照先 <link linkend="catalog-pg-user-mapping"><structname>pg_user_mapping</structname></link>.<structfield>oid</structfield>）
      </para>
      <para>
<!--
       OID of the user mapping
-->
ユーザマッピングのOID
      </para></entry>
     </row>

     <row>
      <entry role="catalog_table_entry"><para role="column_definition">
       <structfield>srvid</structfield> <type>oid</type>
<!--
       (references <link linkend="catalog-pg-foreign-server"><structname>pg_foreign_server</structname></link>.<structfield>oid</structfield>)
-->
（参照先 <link linkend="catalog-pg-foreign-server"><structname>pg_foreign_server</structname></link>.<structfield>oid</structfield>）
      </para>
      <para>
<!--
       The OID of the foreign server that contains this mapping
-->
マッピングを保持する外部サーバのOID
      </para></entry>
     </row>

     <row>
      <entry role="catalog_table_entry"><para role="column_definition">
       <structfield>srvname</structfield> <type>name</type>
<!--
       (references <link linkend="catalog-pg-foreign-server"><structname>pg_foreign_server</structname></link>.<structfield>srvname</structfield>)
-->
（参照先 <link linkend="catalog-pg-foreign-server"><structname>pg_foreign_server</structname></link>.<structfield>srvname</structfield>）
      </para>
      <para>
<!--
       Name of the foreign server
-->
外部サーバの名前
      </para></entry>
     </row>

     <row>
      <entry role="catalog_table_entry"><para role="column_definition">
       <structfield>umuser</structfield> <type>oid</type>
<!--
       (references <link linkend="catalog-pg-authid"><structname>pg_authid</structname></link>.<structfield>oid</structfield>)
-->
（参照先 <link linkend="catalog-pg-authid"><structname>pg_authid</structname></link>.<structfield>oid</structfield>）
      </para>
      <para>
<!--
       OID of the local role being mapped, or zero if the user mapping is public
-->
マッピングされているローカルのロールのOID。
ユーザマッピングが公開されている場合はゼロになります。
      </para></entry>
     </row>

     <row>
      <entry role="catalog_table_entry"><para role="column_definition">
       <structfield>usename</structfield> <type>name</type>
      </para>
      <para>
<!--
       Name of the local user to be mapped
-->
マッピングされているローカルユーザの名前
      </para></entry>
     </row>

     <row>
      <entry role="catalog_table_entry"><para role="column_definition">
       <structfield>umoptions</structfield> <type>text[]</type>
      </para>
      <para>
<!--
       User mapping specific options, as <quote>keyword=value</quote> strings
-->
<quote>keyword=value</quote>文字列のようなユーザマッピングの特定のオプション
      </para></entry>
     </row>
    </tbody>
   </tgroup>
  </table>

  <para>
<!--
   To protect password information stored as a user mapping option,
   the <structfield>umoptions</structfield> column will read as null
   unless one of the following applies:
-->
ユーザマッピングオプションとして格納されたパスワード情報を保護するために、<structfield>umoptions</structfield>列は以下に該当しない限りはNULLとして読み込みます。
   <itemizedlist>
    <listitem>
     <para>
<!--
      current user is the user being mapped, and owns the server or
      holds <literal>USAGE</literal> privilege on it
-->
現在のユーザはマッピングされているユーザであり、サーバを所有しているか、サーバ上に<literal>USAGE</literal>権限を持っている
     </para>
    </listitem>
    <listitem>
     <para>
<!--
      current user is the server owner and mapping is for <literal>PUBLIC</literal>
-->
現在のユーザはサーバ所有者であり、<literal>PUBLIC</literal>としてマッピングされている
     </para>
    </listitem>
    <listitem>
     <para>
<!--
      current user is a superuser
-->
現在のユーザはスーパーユーザである
     </para>
    </listitem>
   </itemizedlist>
  </para>

 </sect1>


 <sect1 id="view-pg-views">
  <title><structname>pg_views</structname></title>

  <indexterm zone="view-pg-views">
   <primary>pg_views</primary>
  </indexterm>

  <para>
<!--
   The view <structname>pg_views</structname> provides access to
   useful information about each view in the database.
-->
   <structname>pg_views</structname>ビューはデータベース内のそれぞれのビューに関する有用な情報へのアクセスを提供します。
  </para>

  <table>
<!--
   <title><structname>pg_views</structname> Columns</title>
-->
   <title><structname>pg_views</structname>の列</title>
   <tgroup cols="1">
    <thead>
     <row>
      <entry role="catalog_table_entry"><para role="column_definition">
<!--
       Column Type
-->
列 型
      </para>
      <para>
<!--
       Description
-->
説明
      </para></entry>
     </row>
    </thead>

    <tbody>
     <row>
      <entry role="catalog_table_entry"><para role="column_definition">
       <structfield>schemaname</structfield> <type>name</type>
<!--
       (references <link linkend="catalog-pg-namespace"><structname>pg_namespace</structname></link>.<structfield>nspname</structfield>)
-->
（参照先 <link linkend="catalog-pg-namespace"><structname>pg_namespace</structname></link>.<structfield>nspname</structfield>）
      </para>
      <para>
<!--
       Name of schema containing view
-->
ビューを持つスキーマ名
      </para></entry>
     </row>

     <row>
      <entry role="catalog_table_entry"><para role="column_definition">
       <structfield>viewname</structfield> <type>name</type>
<!--
       (references <link linkend="catalog-pg-class"><structname>pg_class</structname></link>.<structfield>relname</structfield>)
-->
（参照先 <link linkend="catalog-pg-class"><structname>pg_class</structname></link>.<structfield>relname</structfield>）
      </para>
      <para>
<!--
       Name of view
-->
ビュー名
      </para></entry>
     </row>

     <row>
      <entry role="catalog_table_entry"><para role="column_definition">
       <structfield>viewowner</structfield> <type>name</type>
<!--
       (references <link linkend="catalog-pg-authid"><structname>pg_authid</structname></link>.<structfield>rolname</structfield>)
-->
（参照先 <link linkend="catalog-pg-authid"><structname>pg_authid</structname></link>.<structfield>rolname</structfield>）
      </para>
      <para>
<!--
       Name of view's owner
-->
ビューの所有者
      </para></entry>
     </row>

     <row>
      <entry role="catalog_table_entry"><para role="column_definition">
       <structfield>definition</structfield> <type>text</type>
      </para>
      <para>
<!--
       View definition (a reconstructed <xref linkend="sql-select"/> query)
-->
ビュー定義（再構築された<xref linkend="sql-select"/>問い合わせ）
      </para></entry>
     </row>
    </tbody>
   </tgroup>
  </table>
 </sect1>


 <sect1 id="view-pg-wait-events">
  <title><structname>pg_wait_events</structname></title>

  <indexterm zone="view-pg-wait-events">
   <primary>pg_wait_events</primary>
  </indexterm>

  <para>
   The view <structname>pg_wait_events</structname> provides description about the
   wait events.
  </para>

  <table>
   <title><structname>pg_wait_events</structname> Columns</title>
   <tgroup cols="1">
    <thead>
     <row>
      <entry role="catalog_table_entry"><para role="column_definition">
       Column Type
      </para>
      <para>
       Description
      </para></entry>
     </row>
    </thead>

    <tbody>
     <row>
      <entry role="catalog_table_entry"><para role="column_definition">
       <structfield>type</structfield> <type>text</type>
      </para>
      <para>
       Wait event type
      </para></entry>
     </row>

     <row>
      <entry role="catalog_table_entry"><para role="column_definition">
       <structfield>name</structfield> <type>text</type>
      </para>
      <para>
       Wait event name
      </para></entry>
     </row>

     <row>
      <entry role="catalog_table_entry"><para role="column_definition">
       <structfield>description</structfield> <type>text</type>
      </para>
      <para>
       Wait event description
      </para></entry>
     </row>
    </tbody>
   </tgroup>
  </table>
 </sect1>

</chapter><|MERGE_RESOLUTION|>--- conflicted
+++ resolved
@@ -3078,8 +3078,8 @@
    and <link linkend="sql-createpublication-params-for-tables-in-schema"><literal>FOR TABLES IN SCHEMA</literal></link>,
    so for such publications there will be a row for each eligible table.
 -->
-<structname>pg_publication_tables</structname>ビューはパブリケーションとそれに含まれるテーブルの間のマッピングに関する情報を提供します。
-その元となるカタログ<link linkend="catalog-pg-publication-rel"><structname>pg_publication_rel</structname></link>とは異なり、このビューは<link linkend="sql-createpublication-for-all-tables"><literal>FOR ALL TABLES</literal></link>と<link linkend="sql-createpublication-for-tables-in-schema"><literal>FOR TABLES IN SCHEMA</literal></link>で定義されたパブリケーションを展開するため、そのようなパブリケーションについては対象となる各テーブルについて1行があります。
+《マッチ度[93.617021]》<structname>pg_publication_tables</structname>ビューはパブリケーションとそれに含まれるテーブルの間のマッピングに関する情報を提供します。
+その元となるカタログ<link linkend="catalog-pg-publication-rel"><structname>pg_publication_rel</structname></link>とは異なり、このビューは<link linkend="sql-createpublication-params-for-all-tables"><literal>FOR ALL TABLES</literal></link>と<link linkend="sql-createpublication-params-for-tables-in-schema"><literal>FOR TABLES IN SCHEMA</literal></link>で定義されたパブリケーションを展開するため、そのようなパブリケーションについては対象となる各テーブルについて1行があります。
   </para>
 
   <table>
@@ -3615,6 +3615,7 @@
        <structfield>inactive_since</structfield> <type>timestamptz</type>
       </para>
       <para>
+<!--
         The time since the slot has become inactive.
         <literal>NULL</literal> if the slot is currently being used.
         Note that for slots on the standby that are being synced from a
@@ -3624,6 +3625,8 @@
         synchronization (see
         <xref linkend="logicaldecoding-replication-slots-synchronization"/>)
         time.
+-->
+《機械翻訳》«The time since the slot has become inactive. <literal>NULL</literal> if the slot is currently being used. Note that for slots on the standby that are being synced from a primary server (whose <structfield>synced</structfield> field is <literal>true</literal>), the <structfield>inactive_since</structfield> indicates the last synchronization (see <xref linkend="logicaldecoding-replication-slots-synchronization"/>) time.»
       </para></entry>
      </row>
 
@@ -3634,10 +3637,11 @@
       <para>
 <!--
        True if this logical slot conflicted with recovery (and so is now
-<<<<<<< HEAD
        invalidated). When this column is true, check
        <structfield>invalidation_reason</structfield> column for the conflict
        reason. Always NULL for physical slots.
+-->
+《機械翻訳》«True if this logical slot conflicted with recovery (and so is now invalidated). When this column is true, check <structfield>invalidation_reason</structfield> column for the conflict reason. Always NULL for physical slots.»
       </para></entry>
      </row>
 
@@ -3646,27 +3650,39 @@
        <structfield>invalidation_reason</structfield> <type>text</type>
       </para>
       <para>
+<!--
        The reason for the slot's invalidation. It is set for both logical and
        physical slots. <literal>NULL</literal> if the slot is not invalidated.
        Possible values are:
+-->
+《機械翻訳》«The reason for the slot's invalidation. It is set for both logical and physical slots. <literal>NULL</literal> if the slot is not invalidated. Possible values are:»
        <itemizedlist spacing="compact">
         <listitem>
          <para>
+<!--
           <literal>wal_removed</literal> means that the required WAL has been
           removed.
+-->
+《機械翻訳》«<literal>wal_removed</literal> means that the required WAL has been removed.»
          </para>
         </listitem>
         <listitem>
          <para>
+<!--
           <literal>rows_removed</literal> means that the required rows have
           been removed. It is set only for logical slots.
+-->
+《機械翻訳》«<literal>rows_removed</literal> means that the required rows have been removed. It is set only for logical slots.»
          </para>
         </listitem>
         <listitem>
          <para>
+<!--
           <literal>wal_level_insufficient</literal> means that the
           primary doesn't have a <xref linkend="guc-wal-level"/> sufficient to
           perform logical decoding.  It is set only for logical slots.
+-->
+《機械翻訳》«<literal>wal_level_insufficient</literal> means that the primary doesn't have a <xref linkend="guc-wal-level"/> sufficient to perform logical decoding. It is set only for logical slots.»
          </para>
         </listitem>
        </itemizedlist>
@@ -3678,9 +3694,12 @@
        <structfield>failover</structfield> <type>bool</type>
       </para>
       <para>
+<!--
        True if this is a logical slot enabled to be synced to the standbys
        so that logical replication can be resumed from the new primary
        after failover. Always false for physical slots.
+-->
+《機械翻訳》«True if this is a logical slot enabled to be synced to the standbys so that logical replication can be resumed from the new primary after failover. Always false for physical slots.»
       </para></entry>
      </row>
 
@@ -3689,18 +3708,15 @@
        <structfield>synced</structfield> <type>bool</type>
       </para>
       <para>
+<!--
        True if this is a logical slot that was synced from a primary server.
        On a hot standby, the slots with the synced column marked as true can
        neither be used for logical decoding nor dropped manually. The value
        of this column has no meaning on the primary server; the column value on
        the primary is default false for all slots but may (if leftover from a
        promoted standby) also be true.
-=======
-       invalidated). Always NULL for physical slots.
--->
-trueの場合は、この論理スロットがリカバリと競合している（したため、無効になっている）。
-物理スロットでは常にNULL。
->>>>>>> 43f2d855
+-->
+《機械翻訳》«True if this is a logical slot that was synced from a primary server. On a hot standby, the slots with the synced column marked as true can neither be used for logical decoding nor dropped manually. The value of this column has no meaning on the primary server; the column value on the primary is default false for all slots but may (if leftover from a promoted standby) also be true.»
       </para></entry>
      </row>
 
@@ -5485,12 +5501,18 @@
        <structfield>range_length_histogram</structfield> <type>anyarray</type>
       </para>
       <para>
+<!--
        A histogram of the lengths of non-empty and non-null range values of a
        range type column. (Null for non-range types.)
-      </para>
-      <para>
+-->
+《機械翻訳》«A histogram of the lengths of non-empty and non-null range values of a range type column. (Null for non-range types.)»
+      </para>
+      <para>
+<!--
        This histogram is calculated using the <literal>subtype_diff</literal>
        range function regardless of whether range bounds are inclusive.
+-->
+《機械翻訳》«This histogram is calculated using the <literal>subtype_diff</literal> range function regardless of whether range bounds are inclusive.»
       </para></entry>
      </row>
 
@@ -5499,8 +5521,11 @@
        <structfield>range_empty_frac</structfield> <type>float4</type>
       </para>
       <para>
+<!--
        Fraction of column entries whose values are empty ranges.
        (Null for non-range types.)
+-->
+《機械翻訳》«Fraction of column entries whose values are empty ranges. (Null for non-range types.)»
       </para></entry>
      </row>
 
@@ -5509,13 +5534,19 @@
        <structfield>range_bounds_histogram</structfield> <type>anyarray</type>
       </para>
       <para>
+<!--
        A histogram of lower and upper bounds of non-empty and non-null range
        values. (Null for non-range types.)
-      </para>
-      <para>
+-->
+《機械翻訳》«A histogram of lower and upper bounds of non-empty and non-null range values. (Null for non-range types.)»
+      </para>
+      <para>
+<!--
        These two histograms are represented as a single array of ranges, whose
        lower bounds represent the histogram of lower bounds, and upper bounds
        represent the histogram of upper bounds.
+-->
+《機械翻訳》«These two histograms are represented as a single array of ranges, whose lower bounds represent the histogram of lower bounds, and upper bounds represent the histogram of upper bounds.»
       </para></entry>
      </row>
     </tbody>
@@ -7002,8 +7033,11 @@
   </indexterm>
 
   <para>
+<!--
    The view <structname>pg_wait_events</structname> provides description about the
    wait events.
+-->
+《機械翻訳》«The view <structname>pg_wait_events</structname> provides description about the wait events.»
   </para>
 
   <table>
@@ -7012,10 +7046,16 @@
     <thead>
      <row>
       <entry role="catalog_table_entry"><para role="column_definition">
+<!--
        Column Type
-      </para>
-      <para>
+-->
+《機械翻訳》«Column Type»
+      </para>
+      <para>
+<!--
        Description
+-->
+《機械翻訳》«Description»
       </para></entry>
      </row>
     </thead>
@@ -7026,7 +7066,10 @@
        <structfield>type</structfield> <type>text</type>
       </para>
       <para>
+<!--
        Wait event type
+-->
+《機械翻訳》«Wait event type»
       </para></entry>
      </row>
 
@@ -7035,7 +7078,10 @@
        <structfield>name</structfield> <type>text</type>
       </para>
       <para>
+<!--
        Wait event name
+-->
+《機械翻訳》«Wait event name»
       </para></entry>
      </row>
 
@@ -7044,7 +7090,11 @@
        <structfield>description</structfield> <type>text</type>
       </para>
       <para>
+<!--
        Wait event description
+-->
+《マッチ度[54.545455]》説明
+《機械翻訳》«Wait event description»
       </para></entry>
      </row>
     </tbody>

<!-- doc/src/sgml/maintenance.sgml -->

<chapter id="maintenance">
<!--
 <title>Routine Database Maintenance Tasks</title>
-->
 <title>定常的なデータベース保守作業</title>

 <indexterm zone="maintenance">
<!--
  <primary>maintenance</primary>
-->
  <primary>保守</primary>
 </indexterm>

 <indexterm zone="maintenance">
<!--
  <primary>routine maintenance</primary>
-->
  <primary>定常的な保守</primary>
 </indexterm>

  <para>
<!--
   <productname>PostgreSQL</>, like any database software, requires that certain tasks
   be performed regularly to achieve optimum performance. The tasks
   discussed here are <emphasis>required</emphasis>, but they
   are repetitive in nature and can easily be automated using standard
   tools such as <application>cron</application> scripts or
   Windows' <application>Task Scheduler</>.  It is the database
   administrator's responsibility to set up appropriate scripts, and to
   check that they execute successfully.
-->
他のデータベースソフトウェア同様、<productname>PostgreSQL</>も、最適な性能を得るために定常的に実施しなければならない作業があります。
ここで説明する作業は<emphasis>必要な</emphasis>ものであり、その性質上繰り返し行うべきものです。
しかし、<application>cron</application>スクリプトなどの標準ツールや、Windowsの<application>タスクスケジューラ</>を使用して簡単に自動化することができます。
適切なスクリプトを設定し、その実行がうまく行くかどうかを点検することは、データベース管理者の責任です。
  </para>

  <para>
<!--
   One obvious maintenance task is the creation of backup copies of the data on a
   regular schedule.  Without a recent backup, you have no chance of recovery
   after a catastrophe (disk failure, fire, mistakenly dropping a critical
   table, etc.).  The backup and recovery mechanisms available in
   <productname>PostgreSQL</productname> are discussed at length in
   <xref linkend="backup">.
-->
明らかに必要な保守作業の1つに、定期的なデータのバックアップコピーの作成があります。
最近のバックアップがなければ、（ディスクの破損、火災、重要なテーブルの間違った削除などの）破滅の後、復旧することができません。
<productname>PostgreSQL</productname>で可能なバックアップとリカバリ機構については、<xref linkend="backup">にて詳細に説明します。
  </para>

  <para>
<!--
   The other main category of maintenance task is periodic <quote>vacuuming</>
   of the database.  This activity is discussed in
   <xref linkend="routine-vacuuming">.  Closely related to this is updating
   the statistics that will be used by the query planner, as discussed in
   <xref linkend="vacuum-for-statistics">.
-->
他の保守作業の主なカテゴリには、定期的なデータベースの<quote>バキューム</>があります。
この作業については<xref linkend="routine-vacuuming">で説明します。
問い合わせプランナで使用される統計情報の更新も密接に関連しますが、こちらに関しては<xref linkend="vacuum-for-statistics">で説明します。
  </para>

  <para>
<!--
   Another task that might need periodic attention is log file management.
   This is discussed in <xref linkend="logfile-maintenance">.
-->
この他、定期的に行わなければならない作業にログファイルの管理があります。
これについては<xref linkend="logfile-maintenance">で説明します。
  </para>

  <para>
<!--
   <ulink
   url="http://bucardo.org/wiki/Check_postgres"><application>check_postgres</></ulink>
   is available for monitoring database health and reporting unusual
   conditions.  <application>check_postgres</> integrates with
   Nagios and MRTG, but can be run standalone too.
-->
<ulink url="http://bucardo.org/wiki/Check_postgres"><application>check_postgres</></ulink>が、データベースの健全性を監視し、異常な状態を報告するために用意されています。
<application>check_postgres</>はNagiosおよびMRTGに組み込まれたものですが、独立して実行させることができます。
  </para>

  <para>
<!--
   <productname>PostgreSQL</productname> is low-maintenance compared
   to some other database management systems.  Nonetheless,
   appropriate attention to these tasks will go far towards ensuring a
   pleasant and productive experience with the system.
-->
<productname>PostgreSQL</productname>は他のデータベース管理システムに比べ、保守作業は少ないと言えます。
それでもなお、これらの作業に適切に注意することは、システムに対する快適かつ充実した経験を確実に得るのに効果があります。
  </para>

 <sect1 id="routine-vacuuming">
<!--
  <title>Routine Vacuuming</title>
-->
  <title>定常的なバキューム作業</title>

  <indexterm zone="routine-vacuuming">
<!--
   <primary>vacuum</primary>
-->
   <primary>バキューム</primary>
  </indexterm>

  <para>
<!--
   <productname>PostgreSQL</productname> databases require periodic
   maintenance known as <firstterm>vacuuming</>.  For many installations, it
   is sufficient to let vacuuming be performed by the <firstterm>autovacuum
   daemon</>, which is described in <xref linkend="autovacuum">.  You might
   need to adjust the autovacuuming parameters described there to obtain best
   results for your situation.  Some database administrators will want to
   supplement or replace the daemon's activities with manually-managed
   <command>VACUUM</> commands, which typically are executed according to a
   schedule by <application>cron</application> or <application>Task
   Scheduler</> scripts.  To set up manually-managed vacuuming properly,
   it is essential to understand the issues discussed in the next few
   subsections.  Administrators who rely on autovacuuming may still wish
   to skim this material to help them understand and adjust autovacuuming.
-->
<productname>PostgreSQL</productname>データベースは<firstterm>バキューム処理</>として知られている定期的な保守を必要とします。
多くのインストレーションでは、<xref linkend="autovacuum">で説明されている<firstterm>自動バキュームデーモン</>でのバキューム処理を行わせることで充分です。
それぞれの状況に合った最善の結果を得るため、そこで説明する自動バキューム用パラメータの調整が必要かもしれません。
データベース管理者によっては、<application>cron</application>もしくは<application>タスクスケジューラ</>スクリプトに従って典型的に実行される、手作業管理の<command>VACUUM</>コマンドによりデーモンの活動を補足したり、置き換えたりすることを意図するかもしれません。
手作業管理のバキューム処理を適切に設定するためには、以下のいくつかの小節で説明する問題点を理解することが必須です。
自動バキューム処理に信頼をおいている管理者にとっても、この資料に目を通すことはそれらの理解と自動バキューム処理の調整に役に立つことでしょう。
  </para>

  <sect2 id="vacuum-basics">
<!--
   <title>Vacuuming Basics</title>
-->
   <title>バキューム作業の基本</title>

   <para>
<!--
    <productname>PostgreSQL</productname>'s
    <xref linkend="sql-vacuum"> command has to
    process each table on a regular basis for several reasons:
-->
<productname>PostgreSQL</productname>の<xref linkend="sql-vacuum">コマンドは以下の理由により定期的にそれぞれのテーブルを処理しなければなりません。

    <orderedlist>
     <listitem>
<!--
      <simpara>To recover or reuse disk space occupied by updated or deleted
      rows.</simpara>
-->
<simpara>
更新、あるいは削除された行によって占められたディスク領域の復旧または再利用。
</simpara>
     </listitem>

     <listitem>
<!--
      <simpara>To update data statistics used by the
      <productname>PostgreSQL</productname> query planner.</simpara>
-->
<simpara>
<productname>PostgreSQL</productname>問い合わせプランナによって使用されるデータ統計情報の更新。
</simpara>
     </listitem>

     <listitem>
<!--
      <simpara>To update the visibility map, which speeds up index-only
      scans.</simpara>
-->
      <simpara>
インデックスオンリースキャンを高速にする、可視性マップの更新。
      </simpara>
     </listitem>

     <listitem>
<!--
      <simpara>To protect against loss of very old data due to
      <firstterm>transaction ID wraparound</> or
      <firstterm>multixact ID wraparound</>.</simpara>
-->
<simpara>
<firstterm>トランザクションIDの周回</>または<firstterm>マルチトランザクションIDの周回</>による非常に古いデータの損失を防止。
</simpara>
     </listitem>
    </orderedlist>

<!--
    Each of these reasons dictates performing <command>VACUUM</> operations
    of varying frequency and scope, as explained in the following subsections.
-->
以降の小節で説明するように、これらの理由の1つ1つは<command>VACUUM</>操作の実行について、その頻度の変動や対象領域の変動に影響します。
   </para>

   <para>
<!--
    There are two variants of <command>VACUUM</>: standard <command>VACUUM</>
    and <command>VACUUM FULL</>.  <command>VACUUM FULL</> can reclaim more
    disk space but runs much more slowly.  Also,
    the standard form of <command>VACUUM</> can run in parallel with production
    database operations.  (Commands such as <command>SELECT</command>,
    <command>INSERT</command>, <command>UPDATE</command>, and
    <command>DELETE</command> will continue to function normally, though you
    will not be able to modify the definition of a table with commands such as
    <command>ALTER TABLE</command> while it is being vacuumed.)
    <command>VACUUM FULL</> requires exclusive lock on the table it is
    working on, and therefore cannot be done in parallel with other use
    of the table.  Generally, therefore,
    administrators should strive to use standard <command>VACUUM</> and
    avoid <command>VACUUM FULL</>.
-->
<command>VACUUM</>には、標準<command>VACUUM</>と<command>VACUUM FULL</>という２つの種類があります。
<command>VACUUM FULL</>はより多くのディスク容量を回収することができますが、実行にとても時間がかかります。
また、<command>VACUUM</>の標準形式は実運用のデータベースに対する操作と同時に実行させることができます。
（<command>SELECT</command>、<command>INSERT</command>、<command>UPDATE</command>、<command>DELETE</command>などのコマンドは通常通りに動作し続けます。
しかし、バキューム処理中は<command>ALTER TABLE ADD COLUMN</command>などのコマンドを使用してテーブル定義を変更することはできません。）
<command>VACUUM FULL</>はそれが作用する全てのテーブルに対し排他ロックを必要とするので、それらテーブルのその他の用途と並行して行うことはできません。
一般的に、管理者は標準<command>VACUUM</>の使用に努め、<command>VACUUM FULL</>の使用を避けるべきです。
   </para>

   <para>
<!--
    <command>VACUUM</command> creates a substantial amount of I/O
    traffic, which can cause poor performance for other active sessions.
    There are configuration parameters that can be adjusted to reduce the
    performance impact of background vacuuming &mdash; see
    <xref linkend="runtime-config-resource-vacuum-cost">.
-->
<command>VACUUM</command>は、かなりの量のI/Oトラフィックを発生させます。
このため、他の実行中のセッションの性能を劣化させる可能性があります。
バックグラウンドで実行されるバキューム処理による性能への影響を軽減させることを調整できるような設定パラメータがあります。
<xref linkend="runtime-config-resource-vacuum-cost">を参照してください。
   </para>
  </sect2>

  <sect2 id="vacuum-for-space-recovery">
<!--
   <title>Recovering Disk Space</title>
-->
   <title>ディスク容量の復旧</title>

   <indexterm zone="vacuum-for-space-recovery">
<!--
    <primary>disk space</primary>
-->
<primary>ディスク容量</primary>
   </indexterm>

   <para>
<!--
    In <productname>PostgreSQL</productname>, an
    <command>UPDATE</> or <command>DELETE</> of a row does not
    immediately remove the old version of the row.
    This approach is necessary to gain the benefits of multiversion
    concurrency control (<acronym>MVCC</>, see <xref linkend="mvcc">): the row version
    must not be deleted while it is still potentially visible to other
    transactions. But eventually, an outdated or deleted row version is no
    longer of interest to any transaction. The space it occupies must then be
    reclaimed for reuse by new rows, to avoid unbounded growth of disk
    space requirements. This is done by running <command>VACUUM</>.
-->
<productname>PostgreSQL</productname>では、行の<command>UPDATE</>もしくは<command>DELETE</>は古い行を即座に削除しません。
この方法は、多版同時性制御（<acronym>MVCC</>。<xref linkend="mvcc">を参照してください）の恩恵を受けるために必要なものです。
あるバージョンの行は他のトランザクションから参照される可能性がある場合は削除されてはなりません。
しかし最終的には、更新された前の行や削除された行を参照するトランザクションはなくなります。
必要なディスク容量が無制限に増加しないように、これらが占める領域は、新しい行で再利用できるように回収されなければなりません。
これは<command>VACUUM</>を実行することで行われます。
   </para>

   <para>
<!--
    The standard form of <command>VACUUM</command> removes dead row
    versions in tables and indexes and marks the space available for
    future reuse.  However, it will not return the space to the operating
    system, except in the special case where one or more pages at the
    end of a table become entirely free and an exclusive table lock can be
    easily obtained.  In contrast, <command>VACUUM FULL</> actively compacts
    tables by writing a complete new version of the table file with no dead
    space.  This minimizes the size of the table, but can take a long time.
    It also requires extra disk space for the new copy of the table, until
    the operation completes.
-->
標準形式の<command>VACUUM</command>は、テーブルとインデックス内の不要な行を削除し、その領域を将来の再利用が可能であるものとして記録します。
しかし、その領域をオペレーティングシステムに返却することはありません。
例外として、テーブルの末尾に完全に空のページが存在し、かつそのテーブルの排他ロックが容易に獲得できるような特殊な場合には、その領域を返却します。
対照的に<command>VACUUM FULL</>は、不要な領域のない全く新しいバージョンのテーブルファイルを書き出すことで、積極的にテーブルを圧縮します。
テーブルの容量を最小化しますが、長い時間がかかる可能性があります。
また操作が終わるまで、テーブルの新しいコピー用に余計なディスク領域を必要とします。
   </para>

   <para>
<!--
    The usual goal of routine vacuuming is to do standard <command>VACUUM</>s
    often enough to avoid needing <command>VACUUM FULL</>.  The
    autovacuum daemon attempts to work this way, and in fact will
    never issue <command>VACUUM FULL</>.  In this approach, the idea
    is not to keep tables at their minimum size, but to maintain steady-state
    usage of disk space: each table occupies space equivalent to its
    minimum size plus however much space gets used up between vacuumings.
    Although <command>VACUUM FULL</> can be used to shrink a table back
    to its minimum size and return the disk space to the operating system,
    there is not much point in this if the table will just grow again in the
    future.  Thus, moderately-frequent standard <command>VACUUM</> runs are a
    better approach than infrequent <command>VACUUM FULL</> runs for
    maintaining heavily-updated tables.
-->
定常的なバキューム作業の通例の目安は<command>VACUUM FULL</>の必要性を避けるに充分な頻度で標準<command>VACUUM</>を行うことです。
自動バキュームデーモンはこのようにして作動を試みます。
そして実際<command>VACUUM FULL</>を行いません。
この手法において、その発想はテーブルを最小サイズに保つのではなく、ディスク領域使用の安定状態を保持することです。
それぞれのテーブルは、その最小サイズにバキューム作業とバキューム作業の間で使用されることになる容量を加えたのに等しい空間を占有します。
<command>VACUUM FULL</>は、テーブルをその最小サイズまで縮小し、ディスク空間をオペレーティングシステムに返却するために使用することができますが、もし将来そのテーブルが再び肥大化するのであれば、大した意味がありません。
従って、程よい頻度の標準<command>VACUUM</>を実行するほうが、不定期の<command>VACUUM FULL</>を実行するより大量の更新テーブルを保守するにはより良い取り組みとなります。
   </para>

   <para>
<!--
    Some administrators prefer to schedule vacuuming themselves, for example
    doing all the work at night when load is low.
    The difficulty with doing vacuuming according to a fixed schedule
    is that if a table has an unexpected spike in update activity, it may
    get bloated to the point that <command>VACUUM FULL</> is really necessary
    to reclaim space.  Using the autovacuum daemon alleviates this problem,
    since the daemon schedules vacuuming dynamically in response to update
    activity.  It is unwise to disable the daemon completely unless you
    have an extremely predictable workload.  One possible compromise is
    to set the daemon's parameters so that it will only react to unusually
    heavy update activity, thus keeping things from getting out of hand,
    while scheduled <command>VACUUM</>s are expected to do the bulk of the
    work when the load is typical.
-->
例えば負荷が少ない夜間に全ての作業を行うように、一部の管理者は自身で計画したバキューム作業の方を選びます。
固定したスケジュールに従ってバキューム作業を行うことについての問題は、もし更新作業によりテーブルが予期せぬ急増に遭遇した場合、空き領域を回収するために<command>VACUUM FULL</>が本当に必要となるところまで肥大化することです。
自動バキュームデーモンを使用することにより、この問題は緩和されます。
なぜなら、このデーモンは更新作業に反応して動的にバキューム作業を計画するからです。
完全に作業量を予測することができない限り、デーモンを完全に無効化するのは勧められません。
取り得る妥協案の1つは、いつになく激しい更新作業にのみ反応するよう、デーモンのパラメータを設定することです。
これにより、抑制可能な範囲を維持しつつ、負荷が標準的な場合に計画化された<command>VACUUM</>がまとめて作業を行うことを想定することができます。
   </para>

   <para>
<!--
    For those not using autovacuum, a typical approach is to schedule a
    database-wide <command>VACUUM</> once a day during a low-usage period,
    supplemented by more frequent vacuuming of heavily-updated tables as
    necessary. (Some installations with extremely high update rates vacuum
    their busiest tables as often as once every few minutes.) If you have
    multiple databases in a cluster, don't forget to
    <command>VACUUM</command> each one; the program <xref
    linkend="app-vacuumdb"> might be helpful.
-->
自動バキュームを使用しない場合の典型的な方式は、データベース全体の<command>VACUUM</>を1日1回使用頻度が低い時間帯にスケジュールすることです。
必要に応じて、更新頻度の激しいテーブルのバキューム処理をより頻繁に行うよう追加してください。
（非常に高い頻度でデータの更新を行うインストレーションの中では、分間隔位という頻度で高負荷なテーブルの<command>VACUUM</command>を行うこともあります。）
1つのクラスタで複数のデータベースがある場合、それぞれをバキュームすることを忘れないでください。
<xref linkend="app-vacuumdb">プログラムが役に立つかもしれません。
   </para>

   <tip>
   <para>
<!--
    Plain <command>VACUUM</> may not be satisfactory when
    a table contains large numbers of dead row versions as a result of
    massive update or delete activity.  If you have such a table and
    you need to reclaim the excess disk space it occupies, you will need
    to use <command>VACUUM FULL</>, or alternatively
    <xref linkend="sql-cluster">
    or one of the table-rewriting variants of
    <xref linkend="sql-altertable">.
    These commands rewrite an entire new copy of the table and build
    new indexes for it.  All these options require exclusive lock.  Note that
    they also temporarily use extra disk space approximately equal to the size
    of the table, since the old copies of the table and indexes can't be
    released until the new ones are complete.
-->
大規模な更新や削除作業の結果としてテーブルが不要な行バージョンを大量に含む場合、通常の<command>VACUUM</>では満足のゆくものではないかもしれません。
もしそのようなテーブルを所有し、それが占有する余分なディスク空間の回収が必要であれば、<command>VACUUM FULL</>、またはその代わりに<xref linkend="sql-cluster">やテーブルを書き換える<xref linkend="sql-altertable">構文の1つを使用しなければなりません。
これらのコマンドはテーブル全体を新しいコピーに書き換え、それに対する新規インデックスを作成します。
これらの選択肢はすべて排他ロックを必要とします。
新しいものが完成するまで、テーブルの旧コピーとインデックスは解放されませんので、元のテーブルと同程度の容量の余計なディスク領域も一時的に使用することに注意してください。
   </para>
   </tip>

   <tip>
   <para>
<!--
    If you have a table whose entire contents are deleted on a periodic
    basis, consider doing it with
    <xref linkend="sql-truncate"> rather
    than using <command>DELETE</command> followed by
    <command>VACUUM</command>. <command>TRUNCATE</command> removes the
    entire content of the table immediately, without requiring a
    subsequent <command>VACUUM</command> or <command>VACUUM
    FULL</command> to reclaim the now-unused disk space.
    The disadvantage is that strict MVCC semantics are violated.
-->
テーブルの内容が定期的に完全に削除される場合、<command>DELETE</>の後に<command>VACUUM</>を使用するよりも、<xref linkend="sql-truncate">を使用する方が良いでしょう。
<command>TRUNCATE</command>はテーブルの全ての内容を即座に削除します。
また、その後に不要となったディスク容量を回収するために<command>VACUUM</command>や<command>VACUUM FULL</command>を行う必要がありません。
不利な点は厳格なMVCC動作が違反となることです。
   </para>
   </tip>
  </sect2>

  <sect2 id="vacuum-for-statistics">
<!--
   <title>Updating Planner Statistics</title>
-->
<title>プランナ用の統計情報の更新</title>

   <indexterm zone="vacuum-for-statistics">
<!--
    <primary>statistics</primary>
    <secondary>of the planner</secondary>
-->
    <primary>統計情報</primary>
    <secondary>プランナの</secondary>
   </indexterm>

   <indexterm zone="vacuum-for-statistics">
    <primary>ANALYZE</primary>
   </indexterm>

   <para>
<!--
    The <productname>PostgreSQL</productname> query planner relies on
    statistical information about the contents of tables in order to
    generate good plans for queries.  These statistics are gathered by
    the <xref linkend="sql-analyze"> command,
    which can be invoked by itself or
    as an optional step in <command>VACUUM</>.  It is important to have
    reasonably accurate statistics, otherwise poor choices of plans might
    degrade database performance.
-->
<productname>PostgreSQL</productname>問い合わせプランナは、優れた問い合わせ計画を作成するのに、テーブルの内容に関する統計情報に依存しています。
この統計情報は<xref linkend="sql-analyze">によって収集されます。 
このコマンドはそのものを呼び出す以外にも、<command>VACUUM</>のオプション処理としても呼び出すことができます。
合理的な精度の統計情報を持つことは重要です。 
さもないと非効率的な計画を選択してしまい、データベースの性能を悪化させてしまいます。
   </para>

   <para>
<!--
    The autovacuum daemon, if enabled, will automatically issue
    <command>ANALYZE</> commands whenever the content of a table has
    changed sufficiently.  However, administrators might prefer to rely
    on manually-scheduled <command>ANALYZE</> operations, particularly
    if it is known that update activity on a table will not affect the
    statistics of <quote>interesting</> columns.  The daemon schedules
    <command>ANALYZE</> strictly as a function of the number of rows
    inserted or updated; it has no knowledge of whether that will lead
    to meaningful statistical changes.
-->
自動バキュームデーモンが有効になっている場合は、テーブルの内容が大きく変更されたときはいつでも自動的に<command>ANALYZE</>コマンドを発行します。
しかし、特にテーブルの更新作業が<quote>興味のある</>列の統計情報に影響を与えないことが判っている時、手作業により計画された<command>ANALYZE</>操作を当てにする方が好ましいと管理者は思うかもしれません。
デーモンは、挿入または更新された行数の関数として<command>ANALYZE</>を厳密に計画します。
しかし、意味のある統計情報の変更につながるかどうかは判りません。
   </para>

   <para>
<!--
    As with vacuuming for space recovery, frequent updates of statistics
    are more useful for heavily-updated tables than for seldom-updated
    ones. But even for a heavily-updated table, there might be no need for
    statistics updates if the statistical distribution of the data is
    not changing much. A simple rule of thumb is to think about how much
    the minimum and maximum values of the columns in the table change.
    For example, a <type>timestamp</type> column that contains the time
    of row update will have a constantly-increasing maximum value as
    rows are added and updated; such a column will probably need more
    frequent statistics updates than, say, a column containing URLs for
    pages accessed on a website. The URL column might receive changes just
    as often, but the statistical distribution of its values probably
    changes relatively slowly.
-->
領域復旧のためのバキューム処理と同様、頻繁な統計情報の更新は、滅多に更新されないテーブルよりも更新の激しいテーブルにとってより有益です。
しかし、頻繁に更新されるテーブルであっても、データの統計的な分布が大きく変更されなければ、統計情報を更新する必要はありません。
単純な鉄則は、テーブル内の列の最小値、最大値にどのくらいの変化があったかを考えることです。
例えば、行の更新時刻を保持する<type>timestamp</type>列の場合、最大値は行が追加、更新されるにつれて、単純に増加します。 
こういった列は、おそらく、例えば、あるWebサイト上のアクセスされたページのURLを保持する列よりも頻繁に統計情報を更新する必要があるでしょう。
このURL列の更新頻度も高いものかもしれませんが、その値の統計的な分布の変更は相対的に見ておそらく低いものです。
   </para>

   <para>
<!--
    It is possible to run <command>ANALYZE</> on specific tables and even
    just specific columns of a table, so the flexibility exists to update some
    statistics more frequently than others if your application requires it.
    In practice, however, it is usually best to just analyze the entire
    database, because it is a fast operation.  <command>ANALYZE</> uses a
    statistically random sampling of the rows of a table rather than reading
    every single row.
-->
特定のテーブルに対して<command>ANALYZE</>を実行することができます。 
また、テーブルの特定の列のみに対してさえも実行することができます。
ですので、アプリケーションの要求に応じて、他よりも頻繁に一部の統計情報を更新できるような柔軟性があります。
しかし、実際には、操作が高速であるため、単にデータベース全体を解析することが最善です。
<command>ANALYZE</>は、すべての行を読むのではなく、テーブルから統計的にランダムな行を抽出して使用します。
   </para>

   <tip>
    <para>
<!--
     Although per-column tweaking of <command>ANALYZE</> frequency might not be
     very productive, you might find it worthwhile to do per-column
     adjustment of the level of detail of the statistics collected by
     <command>ANALYZE</>.  Columns that are heavily used in <literal>WHERE</>
     clauses and have highly irregular data distributions might require a
     finer-grain data histogram than other columns.  See <command>ALTER TABLE
     SET STATISTICS</>, or change the database-wide default using the <xref
     linkend="guc-default-statistics-target"> configuration parameter.
-->
列単位での<command>ANALYZE</>実行頻度の調整はあまり実用的とは言えるものではありませんが、<command>ANALYZE</>で集計される統計情報の詳細レベルの調整を列単位で行うことは価値がある場合があります。  
<literal>WHERE</>句でよく使用され、データ分布の規則性がほとんどない列は、他の列よりもより細かいデータの度数分布が必要になるでしょう。
<command>ALTER TABLE SET STATISTICS</>を参照するか、<xref linkend="guc-default-statistics-target">設定パラメータでデータベース全体のデフォルトを変更してください。
    </para>

    <para>
<!--
     Also, by default there is limited information available about
     the selectivity of functions.  However, if you create an expression
     index that uses a function call, useful statistics will be
     gathered about the function, which can greatly improve query
     plans that use the expression index.
-->
またデフォルトで、関数の選択性に関して利用可能な制限付きの情報があります。
しかし、関数呼び出しを使用する式インデックスを作成する場合、有用な統計情報が関数に関して収集されます。
これにより式インデックスを使用する問い合わせ計画を大きく改良することができます。
    </para>
   </tip>

   <tip>
    <para>
<!--
     The autovacuum daemon does not issue <command>ANALYZE</> commands for
     foreign tables, since it has no means of determining how often that
     might be useful.  If your queries require statistics on foreign tables
     for proper planning, it's a good idea to run manually-managed
     <command>ANALYZE</> commands on those tables on a suitable schedule.
-->
自動バキュームデーモンは、有益になる頻度を決定する手段がありませんので、外部テーブルに対して<command>ANALYZE</>コマンドを発行しません。
問い合わせが適切な計画作成のために外部テーブルの統計情報が必要であれば、適当なスケジュールでこれらのテーブルに対して手作業で管理する<command>ANALYZE</>コマンドを実行することを勧めます。
    </para>
   </tip>
  </sect2>

  <sect2 id="vacuum-for-visibility-map">
<!--
   <title>Updating The Visibility Map</title>
-->
   <title>可視性マップの更新</title>

   <para>
<!--
    Vacuum maintains a <link linkend="storage-vm">visibility map</> for each
    table to keep track of which pages contain only tuples that are known to be
    visible to all active transactions (and all future transactions, until the
    page is again modified).  This has two purposes.  First, vacuum
    itself can skip such pages on the next run, since there is nothing to
    clean up.
-->
バキュームは、どのページにすべての有効トランザクション（およびページが再度更新されるまでの将来のトランザクション）で可視であることが分かっているタプルのみが含まれるかを追跡するために、各テーブルの<link linkend="storage-vm">可視性マップ</>の保守を行います。
２つの目的があります。
１つ目はバキューム自身が、整理するものがありませんので、こうしたページを次回飛ばすことができます。
   </para>

   <para>
<!--
    Second, it allows <productname>PostgreSQL</productname> to answer some
    queries using only the index, without reference to the underlying table.
    Since <productname>PostgreSQL</productname> indexes don't contain tuple
    visibility information, a normal index scan fetches the heap tuple for each
    matching index entry, to check whether it should be seen by the current
    transaction.  An <firstterm>index-only scan</>, on the other hand, checks
    the visibility map first.  If it's known that all tuples on the page are
    visible, the heap fetch can be skipped.  This is most noticeable on
    large data sets where the visibility map can prevent disk accesses.
    The visibility map is vastly smaller than the heap, so it can easily be
    cached even when the heap is very large.
-->
２つ目は、<productname>PostgreSQL</productname>が、背後にあるテーブルを参照することなく、インデックスのみを使用して一部の問い合わせに応えることができるようになります。
<productname>PostgreSQL</productname>のインデックスにはタプルの可視性に関する情報を持ちませんので、通常のインデックススキャンは合致したインデックス項目のヒープタプルを取り込み、現在のトランザクションから可視であるべきかどうか検査します。
一方で<firstterm>インデックスオンリースキャン</>はまず可視性マップを検査します。
そのページのタプルがすべて可視であることが分かれば、ヒープの取り出しを省くことができます。
可視性マップがディスクアクセスを防ぐことができるデータ群が大規模である場合、特に顕著です。
可視性マップがヒープより非常に小さいため、ヒープが非常に大きい場合であっても簡単にキャッシュすることができます。
   </para>
  </sect2>

  <sect2 id="vacuum-for-wraparound">
<!--
   <title>Preventing Transaction ID Wraparound Failures</title>
-->
   <title>トランザクションIDの周回エラーの防止</title>

   <indexterm zone="vacuum-for-wraparound">
<!--
    <primary>transaction ID</primary>
    <secondary>wraparound</secondary>
-->
    <primary>トランザクションID</primary>
    <secondary>周回</secondary>
   </indexterm>

    <indexterm>
<!--
     <primary>wraparound</primary>
     <secondary>of transaction IDs</secondary>
-->
     <primary>周回</primary>
     <secondary>トランザクションIDの</secondary>
    </indexterm>

   <para>
<!--
    <productname>PostgreSQL</productname>'s MVCC transaction semantics
    depend on being able to compare transaction ID (<acronym>XID</>)
    numbers: a row version with an insertion XID greater than the current
    transaction's XID is <quote>in the future</> and should not be visible
    to the current transaction.  But since transaction IDs have limited size
    (32 bits) a cluster that runs for a long time (more
    than 4 billion transactions) would suffer <firstterm>transaction ID
    wraparound</>: the XID counter wraps around to zero, and all of a sudden
    transactions that were in the past appear to be in the future &mdash; which
    means their output become invisible.  In short, catastrophic data loss.
    (Actually the data is still there, but that's cold comfort if you cannot
    get at it.)  To avoid this, it is necessary to vacuum every table
    in every database at least once every two billion transactions.
-->
<productname>PostgreSQL</productname>のMVCCトランザクションのセマンティックは、トランザクションID（<firstterm>XID</>）番号の比較が可能であることに依存しています。
現在のトランザクションのXIDよりも新しい挿入時のXIDを持ったバージョンの行は、<quote>未来のもの</>であり、現在のトランザクションから可視であってはなりません。
しかし、トランザクションIDのサイズには制限（32ビット）があり、長時間（40億トランザクション）稼働しているクラスタは<firstterm>トランザクションの周回</>を経験します。
XIDのカウンタが一周して0に戻り、そして、突然に、過去になされたトランザクションが将来のものと見えるように、つまり、その出力が不可視になります。
端的に言うと、破滅的なデータの損失です。
（実際はデータは保持されていますが、それを入手することができなければ、慰めにならないでしょう。）
これを防ぐためには、すべてのデータベースにあるすべてのテーブルを少なくとも20億トランザクションごとにバキュームする必要があります。
   </para>

   <para>
<!--
    The reason that periodic vacuuming solves the problem is that
    <command>VACUUM</> will mark rows as <emphasis>frozen</>, indicating that
    they were inserted by a transaction which committed sufficiently far in
    the past that the effects of the inserting transaction is certain to be
    visible, from an MVCC perspective, to all current and future transactions.
    <productname>PostgreSQL</> reserves a special XID,
    <literal>FrozenTransactionId</>, which does not follow the normal XID
    comparison rules and is always considered older
    than every normal XID. Normal XIDs are
    compared using modulo-2<superscript>32</> arithmetic. This means
    that for every normal XID, there are two billion XIDs that are
    <quote>older</> and two billion that are <quote>newer</>; another
    way to say it is that the normal XID space is circular with no
    endpoint. Therefore, once a row version has been created with a particular
    normal XID, the row version will appear to be <quote>in the past</> for
    the next two billion transactions, no matter which normal XID we are
    talking about. If the row version still exists after more than two billion
    transactions, it will suddenly appear to be in the future. To
    prevent this, frozen row versions are treated as if the inserting XID were
    <literal>FrozenTransactionId</>, so that they will appear to be
    <quote>in the past</> to all normal transactions regardless of wraparound
    issues, and so such row versions will be valid until deleted, no matter
    how long that is.
-->
定期的なバキューム処理によりこの問題が解決する理由は、<command>VACUUM</>が行に<emphasis>凍結状態</>という印をつけて、挿入トランザクションの効果が確実に可視になるような十分遠い過去にコミットされたトランザクションによりそれらが挿入されたことを表すからです。
<productname>PostgreSQL</productname>は特別なXID、<literal>FrozenTransactionId</>を確保します。
このXIDは通常のXIDの比較規則には従わず、常に全ての通常のXIDよりも古いものとみなされます。
通常のXID（2以上の値）はmodulo-2<superscript>32</>という数式を使用して比較されます。
これは、全ての通常のXIDでは、20億の<quote>より古い</>XIDと20億の<quote>より新しい</>XIDが存在することを意味します。
言い換えると、通常のXID空間は終わることなく循環されているということです。
そのため、ある特定のXIDであるバージョンの行を作成すると、そのバージョンの行は、以降の20億トランザクションからはどの通常のXIDについて比較しているのかには関係なく、 <quote>過去のもの</>と認識されます。
そのバージョンの行が20億トランザクション以上後にも存在していた場合、それは突然に未来のものとして認識されます。
これを防ぐために、凍結された行バージョンは挿入XIDが<literal>FrozenTransactionId</>であるかのように扱われ、それで、周回問題に関係なく、すべての通常のトランザクションから<quote>過去のもの</>として認識され、また、そのバージョンの行はどれだけ古いものであろうと、削除されるまで有効状態となります。
   </para>

   <para>
<!--
    <xref linkend="guc-vacuum-freeze-min-age">
    controls how old an XID value has to be before its row version will be
    frozen.  Increasing this setting may avoid unnecessary work if the
    rows that would otherwise be frozen will soon be modified again,
    but decreasing this setting increases
    the number of transactions that can elapse before the table must be
    vacuumed again.
-->
<varname>vacuum_freeze_min_age</>は、その行バージョンが凍結される前に、XID値がどのくらい経過しているのかを制御します。
この設定値を大きくすることで、そうでなければ凍結状態になる行がすぐに再び修正されるのであれば、不必要な作業を避けられるかもしれませんが、この設定値を小さくすることでテーブルを次にバキュームする必要が起こるまで継続できるトランザクション数が増加します。
   </para>

   <para>
<!--
    <command>VACUUM</> normally skips pages that don't have any dead row
    versions, but those pages might still have row versions with old XID
    values.  To ensure all old row versions have been frozen, a
    scan of the whole table is needed.
    <xref linkend="guc-vacuum-freeze-table-age"> controls when
    <command>VACUUM</> does that: a whole table sweep is forced if
    the table hasn't been fully scanned for <varname>vacuum_freeze_table_age</>
    minus <varname>vacuum_freeze_min_age</> transactions. Setting it to 0
    forces <command>VACUUM</> to always scan all pages, effectively ignoring
    the visibility map.
-->
<command>VACUUM</>は通常もはや使用されない行バージョンを持っていないページを読み飛ばしますが、それらのページは旧XID値の行バージョンを未だ所有している可能性があります。
すべての古い行バージョンが凍結状態になったかどうかの確証を得るためには、すべてのテーブルの走査が必要です。
<xref linkend="guc-vacuum-freeze-table-age">は<command>VACUUM</>がいつこれを行うかを制御します。
つまり、テーブル全体にわたる清掃は<varname>vacuum_freeze_table_age</>から<varname>vacuum_freeze_min_age</>を差し引いたトランザクションに対しテーブルが完全に走査されていない場合に強制されます。
0に設定することで<command>VACUUM</>は可視性マップを実質無視し、常に全てのページを走査するようになります。
   </para>

   <para>
<!--
    The maximum time that a table can go unvacuumed is two billion
    transactions minus the <varname>vacuum_freeze_min_age</> value at
    the time <command>VACUUM</> last scanned the whole table.  If it were to go
    unvacuumed for longer than
    that, data loss could result.  To ensure that this does not happen,
    autovacuum is invoked on any table that might contain unfrozen rows with
    XIDs older than the age specified by the configuration parameter <xref
    linkend="guc-autovacuum-freeze-max-age">.  (This will happen even if
    autovacuum is disabled.)
-->
テーブルをバキュームすることなく処理できる最大の時間は、20億トランザクションから<command>VACUUM</>が前回テーブル全体を走査した時点の<varname>vacuum_freeze_min_age</>の値を差し引いたものです。
この時間よりも長期間バキュームを行わないと、データ損失が発生します。
これを確実に防止するために、自動バキュームが<xref linkend="guc-autovacuum-freeze-max-age">設定パラメータで指定された時代より古いXIDを持つ、凍結状態でない行を含む可能性がある任意のテーブルに対して呼び出されます。
（これは自動バキュームが無効であっても起こります。）
   </para>

   <para>
<!--
    This implies that if a table is not otherwise vacuumed,
    autovacuum will be invoked on it approximately once every
    <varname>autovacuum_freeze_max_age</> minus
    <varname>vacuum_freeze_min_age</> transactions.
    For tables that are regularly vacuumed for space reclamation purposes,
    this is of little importance.  However, for static tables
    (including tables that receive inserts, but no updates or deletes),
    there is no need to vacuum for space reclamation, so it can
    be useful to try to maximize the interval between forced autovacuums
    on very large static tables.  Obviously one can do this either by
    increasing <varname>autovacuum_freeze_max_age</> or decreasing
    <varname>vacuum_freeze_min_age</>.
-->
これは、あるテーブルがバキュームされていなかったとしても、自動バキュームがおよそ<varname>autovacuum_freeze_max_age</> - <varname>vacuum_freeze_min_age</>トランザクション毎に呼び出されることを意味します。
領域確保のために定常的にバキューム処理を行うテーブルでは、これは重要ではありません。
しかし、（挿入のみで更新や削除が行われないテーブルを含む）静的なテーブルでは、領域確保のためのバキューム処理を行う必要がなくなりますので、非常に長期間静的なテーブルでは、強制的な自動バキューム間の間隔を最大まで延ばすことができます。
記載するまでもありませんが、<varname>autovacuum_freeze_max_age</>を増やすことでも<varname>vacuum_freeze_min_age</>を減らすことでも、これを行うことができます。
   </para>

   <para>
<!--
    The effective maximum for <varname>vacuum_freeze_table_age</> is 0.95 *
    <varname>autovacuum_freeze_max_age</>; a setting higher than that will be
    capped to the maximum. A value higher than
    <varname>autovacuum_freeze_max_age</> wouldn't make sense because an
    anti-wraparound autovacuum would be triggered at that point anyway, and
    the 0.95 multiplier leaves some breathing room to run a manual
    <command>VACUUM</> before that happens.  As a rule of thumb,
    <command>vacuum_freeze_table_age</> should be set to a value somewhat
    below <varname>autovacuum_freeze_max_age</>, leaving enough gap so that
    a regularly scheduled <command>VACUUM</> or an autovacuum triggered by
    normal delete and update activity is run in that window.  Setting it too
    close could lead to anti-wraparound autovacuums, even though the table
    was recently vacuumed to reclaim space, whereas lower values lead to more
    frequent whole-table scans.
-->
<varname>vacuum_freeze_table_age</>に対する有効な最大値は0.95 * <varname>autovacuum_freeze_max_age</>です。
これより値が高いと値は最大値までに制限されます。
<varname>autovacuum_freeze_max_age</>より高い値は、周回防止用の自動バキュームがその時点でいずれにせよ誘発され、0.95という乗算係数がそれが起こる前に手動による<command>VACUUM</>実行の余地を残すため、意味を持ちません。
経験則に従うと、定期的に計画された<command>VACUUM</>もしくは通常の削除・更新作業により誘発された自動バキュームがその期間で実行されるように十分な間隔を残しておくように、<command>vacuum_freeze_table_age</>は<varname>autovacuum_freeze_max_age</>より多少低い値に設定されるべきです。
これを余りにも近い値に設定すると、たとえ領域を回収するために最近テーブルがバキュームされたとしても、周回防止用の自動バキュームに帰着します。
一方より低い値はより頻繁なテーブル全体の走査を引き起こします。
   </para>

   <para>
<!--
    The sole disadvantage of increasing <varname>autovacuum_freeze_max_age</>
    (and <varname>vacuum_freeze_table_age</> along with it)
    is that the <filename>pg_clog</> subdirectory of the database cluster
    will take more space, because it must store the commit status of all
    transactions back to the <varname>autovacuum_freeze_max_age</> horizon.
    The commit status uses two bits per transaction, so if
    <varname>autovacuum_freeze_max_age</> is set to its maximum allowed
    value of two billion, <filename>pg_clog</> can be expected to
    grow to about half a gigabyte.  If this is trivial compared to your
    total database size, setting <varname>autovacuum_freeze_max_age</> to
    its maximum allowed value is recommended.  Otherwise, set it depending
    on what you are willing to allow for <filename>pg_clog</> storage.
    (The default, 200 million transactions, translates to about 50MB of
    <filename>pg_clog</> storage.)
-->
<varname>autovacuum_freeze_max_age</>（およびそれに付随する<varname>vacuum_freeze_table_age</>）を増やす唯一の欠点は、データベースクラスタのサブディレクトリ<filename>pg_clog</>がより大きな容量となることです。
<varname>autovacuum_freeze_max_age</>の範囲まですべてのトランザクションのコミット状況を格納しなければならないためです。
コミット状況は1トランザクション当たり2ビット使用しますので、もし<varname>autovacuum_freeze_max_age</>がその最大許容値である20億に設定している場合、<filename>pg_clog</>はおよそ0.5ギガバイトまで膨らむものと考えられます。
これがデータベースサイズ全体に対してとるに足らないものであれば、<varname>autovacuum_freeze_max_age</>を最大許容値に設定することを勧めます。
さもなければ、<filename>pg_clog</>の容量として許容できる値に応じてそれらを設定してください。
（デフォルトは2億トランザクションです。換算すると<filename>pg_clog</>はおよそ50メガバイトの容量となります。）
   </para>

   <para>
<!--
    One disadvantage of decreasing <varname>vacuum_freeze_min_age</> is that
    it might cause <command>VACUUM</> to do useless work: freezing a row
    version is a waste of time if the row is modified
    soon thereafter (causing it to acquire a new XID).  So the setting should
    be large enough that rows are not frozen until they are unlikely to change
    any more.
-->
<varname>vacuum_freeze_min_age</> を減らすことにも1つ欠点があります。
これにより<command>VACUUM</>が大して役に立たなくなるかもしれません。
テーブル行がすぐに変更される場合（新しいXIDを獲得することになります）、行バージョンを凍結することは時間の無駄です。
そのため、この設定は、行の変更が起こらなくなるまで凍結されない程度に大きくすべきです。
   </para>

   <para>
<!--
    To track the age of the oldest unfrozen XIDs in a database,
    <command>VACUUM</> stores XID
    statistics in the system tables <structname>pg_class</> and
    <structname>pg_database</>.  In particular,
    the <structfield>relfrozenxid</> column of a table's
    <structname>pg_class</> row contains the freeze cutoff XID that was used
    by the last whole-table <command>VACUUM</> for that table.  All rows
    inserted by transactions with XIDs older than this cutoff XID are
    guaranteed to have been frozen.  Similarly,
    the <structfield>datfrozenxid</> column of a database's
    <structname>pg_database</> row is a lower bound on the unfrozen XIDs
    appearing in that database &mdash; it is just the minimum of the
    per-table <structfield>relfrozenxid</> values within the database.
    A convenient way to
    examine this information is to execute queries such as:
-->
データベース内のもっとも古い凍結されていないXIDの年代を追跡するために、<command>VACUUM</>はシステムテーブル<structname>pg_class</>と<structname>pg_database</>にXID統計情報を保持します。
特に、テーブルに対応する<structname>pg_class</>行の<structfield>relfrozenxid</>列には、テーブルに対する最後のテーブル全体の<command>VACUUM</>で使用された凍結切捨てXIDが含まれます。
この切り捨てXIDよりも古いXIDを持つトランザクションにより挿入されたすべての行は凍結状態であることが保証されています。
同様に、データベースに対応する<structname>pg_database</>行の<structfield>datfrozenxid</>列は、データベース内で現れる凍結されていないXIDの下限値です。
これは、そのデータベース内のテーブル当たりの<structfield>relfrozenxid</>値の最小値です。
この情報を検査する簡便な方法は、以下の問い合わせを実行することです。

<programlisting>
SELECT c.oid::regclass as table_name,
       greatest(age(c.relfrozenxid),age(t.relfrozenxid)) as age
FROM pg_class c
LEFT JOIN pg_class t ON c.reltoastrelid = t.oid
WHERE c.relkind IN ('r', 'm');

SELECT datname, age(datfrozenxid) FROM pg_database;
</programlisting>

<!--
    The <literal>age</> column measures the number of transactions from the
    cutoff XID to the current transaction's XID.
-->
<literal>age</>列は切り捨てXIDから現在のトランザクションXIDまでのトランザクション数を測ります。
   </para>

   <para>
<!--
    <command>VACUUM</> normally
    only scans pages that have been modified since the last vacuum, but
    <structfield>relfrozenxid</> can only be advanced when the whole table is
    scanned. The whole table is scanned when <structfield>relfrozenxid</> is
    more than <varname>vacuum_freeze_table_age</> transactions old, when
    <command>VACUUM</>'s <literal>FREEZE</> option is used, or when all pages
    happen to
    require vacuuming to remove dead row versions. When <command>VACUUM</>
    scans the whole table, after it's finished <literal>age(relfrozenxid)</>
    should be a little more than the <varname>vacuum_freeze_min_age</> setting
    that was used (more by the number of transactions started since the
    <command>VACUUM</> started).  If no whole-table-scanning <command>VACUUM</>
    is issued on the table until <varname>autovacuum_freeze_max_age</> is
    reached, an autovacuum will soon be forced for the table.
-->
<command>VACUUM</>は通常最後のバキュームから変更されたページのみ走査しますが、<structfield>relfrozenxid</>はテーブル全体が走査されたときのみ繰り上がります。
テーブル全体は、<structfield>relfrozenxid</>が<varname>vacuum_freeze_table_age</>トランザクション年齢より大きい時、<command>VACUUM</>の<literal>FREEZE</>オプションが使用された時、もしくは使用されない行バージョンを削除するため全てのページをバキュームしなければならなくなった時、走査されます。
<command>VACUUM</>がテーブル全体を走査した直後、<literal>age(relfrozenxid)</>は、使用された<varname>vacuum_freeze_min_age</>設定より若干大きくなるはずです
（<command>VACUUM</>を起動してから始まったトランザクションの数分大きくなります）。
もしテーブル全体を走査する<command>VACUUM</>が<varname>autovacuum_freeze_max_age</>に達するまでにテーブルに対して発行されない場合、そのテーブルに対して自動バキュームが早急に強制されます。
   </para>

   <para>
<!--
    If for some reason autovacuum fails to clear old XIDs from a table,
    the system will begin to emit warning messages like this when the
    database's oldest XIDs reach ten million transactions from the wraparound
    point:
-->
何らかの理由により自動バキュームがテーブルの古いXIDの整理に失敗した場合、システムはデータベースの最古のXIDが周回ポイントから1000万トランザクションに達した場合と似たような警告メッセージを発行し始めます。

<programlisting>
WARNING:  database "mydb" must be vacuumed within 177009986 transactions
HINT:  To avoid a database shutdown, execute a database-wide VACUUM in "mydb".
</programlisting>

<!--
    (A manual <command>VACUUM</> should fix the problem, as suggested by the
    hint; but note that the <command>VACUUM</> must be performed by a
    superuser, else it will fail to process system catalogs and thus not
    be able to advance the database's <structfield>datfrozenxid</>.)
    If these warnings are
    ignored, the system will shut down and refuse to start any new
    transactions once there are fewer than 1 million transactions left
    until wraparound:
-->
（ヒントで示唆されたように手動<command>VACUUM</>はこの問題を解決します。
しかし、<command>VACUUM</>はスーパーユーザで実行されなければなりません。
さもないとシステムカタログの処理に失敗し、このためデータベースの<structfield>datfrozenxid</>を桁上げすることができません。）
こうした警告も無視し続け、周回するまでのトランザクションが100万より少なくなると、システムは停止し、新しいトランザクションの起動を拒絶します。

<programlisting>
ERROR:  database is not accepting commands to avoid wraparound data loss in database "mydb"
HINT:  Stop the postmaster and vacuum that database in single-user mode.
</programlisting>

<!--
    The 1-million-transaction safety margin exists to let the
    administrator recover without data loss, by manually executing the
    required <command>VACUUM</> commands.  However, since the system will not
    execute commands once it has gone into the safety shutdown mode,
    the only way to do this is to stop the server and start the server in single-user
    mode to execute <command>VACUUM</>.  The shutdown mode is not enforced
    in single-user mode.  See the <xref linkend="app-postgres"> reference
    page for details about using single-user mode.
-->
この100万トランザクションという安全マージンは、管理者が必要な<command>VACUUM</>コマンドを手作業で実行することで、データを失うことなくリカバリすることができるようにするために存在します。
しかし、システムがこの安全のための停止モードになると、コマンドを実行しませんので、実行するためには、サーバを停止し、シングルユーザモードでサーバを起動して<command>VACUUM</>を行う他ありません。
この停止モードはシングルユーザモードでは強制されません。
シングルユーザモードの使用に関する詳細は<xref linkend="app-postgres">マニュアルページを参照してください。
   </para>

   <sect3 id="vacuum-for-multixact-wraparound">
<!--
    <title>Multixacts and Wraparound</title>
-->
    <title>マルチトランザクションと周回</title>

    <indexterm>
     <primary>MultiXactId</primary>
    </indexterm>

    <indexterm>
<!--
     <primary>wraparound</primary>
     <secondary>of multixact IDs</secondary>
-->
     <primary>周回</primary>
     <secondary>マルチトランザクションIDの</secondary>
    </indexterm>

    <para>
<!--
     <firstterm>Multixact IDs</> are used to support row locking by
     multiple transactions.  Since there is only limited space in a tuple
     header to store lock information, that information is encoded as
     a <quote>multiple transaction ID</>, or multixact ID for short,
     whenever there is more than one transaction concurrently locking a
     row.  Information about which transaction IDs are included in any
     particular multixact ID is stored separately in
     the <filename>pg_multixact</> subdirectory, and only the multixact ID
     appears in the <structfield>xmax</> field in the tuple header.
     Like transaction IDs, multixact IDs are implemented as a
     32-bit counter and corresponding storage, all of which requires
     careful aging management, storage cleanup, and wraparound handling.
-->
<firstterm>マルチトランザクションID</>は複数のトランザクションによる行ロックをサポートするのに使われます。
タプルヘッダにはロック情報を格納するために限られた容量しかありませんので、二つ以上のトランザクションが同時に行をロックする時には必ず、その情報は<quote>マルチプル（訳注:複数の）トランザクションID</>、略してマルチトランザクションID、にエンコードされます。
あるマルチトランザクションIDにどのトランザクションIDが含まれているかという情報は<filename>pg_multixact</>サブディレクトリに別に格納されており、マルチトランザクションIDのみがタプルヘッダの<structfield>xmax</>フィールドに現れます。
トランザクションIDと同様に、マルチトランザクションIDは32ビットカウンタと対応する記憶領域として実装されており、どちらも注意深い年代管理や記憶領域の整理、周回の取り扱いが必要です。
    </para>

    <para>
<!--
     During a <command>VACUUM</> table scan, either partial or of the whole
     table, any multixact ID older than
     <xref linkend="guc-vacuum-multixact-freeze-min-age">
     is replaced by a different value, which can be the zero value, a single
     transaction ID, or a newer multixact ID.  For each table,
     <structname>pg_class</>.<structfield>relminmxid</> stores the oldest
     possible multixact ID still appearing in any tuple of that table.
     If this value is older than
     <xref linkend="guc-vacuum-multixact-freeze-table-age">, a whole-table
     scan is forced.  <function>mxid_age()</> can be used on
     <structname>pg_class</>.<structfield>relminmxid</> to find its age.
    </para>

    <para>
     Whole-table <command>VACUUM</> scans, regardless of
     what causes them, enable advancing the value for that table.
     Eventually, as all tables in all databases are scanned and their
     oldest multixact values are advanced, on-disk storage for older
     multixacts can be removed.
-->
テーブルの一部または全体の<command>VACUUM</>テーブル走査の間に<xref linkend="guc-vacuum-multixact-freeze-min-age">よりも古いマルチトランザクションIDはすべて異なる値で置き換えられます。
異なる値とは、0かもしれませんし、単一のトランザクションIDかもしれませんし、より新しいマルチトランザクションIDかもしれません。
各テーブルでは、<structname>pg_class</>.<structfield>relminmxid</>がそのテーブルのタプルにまだ現れる可能性のある一番古いマルチトランザクションIDを保持しています。
この値が<xref linkend="guc-vacuum-multixact-freeze-table-age">よりも古ければ、テーブル全体の走査が強制されます。
テーブル全体の<command>VACUUM</>走査は、その原因が何かに関わらず、そのテーブルのその値を進めることができます。
結局、データベースすべてのテーブルすべてが走査され、最も古いマルチトランザクション値が薦められますので、ディスク上でより古いマルチトランザクションを保持している領域は削除できます。
    </para>

    <para>
<!--
     As a safety device, a whole-table vacuum scan will occur for any table
     whose multixact-age is greater than
     <xref linkend="guc-autovacuum-multixact-freeze-max-age">.
     This will occur even if autovacuum is nominally disabled.
-->
安全装置として、<xref linkend="guc-autovacuum-multixact-freeze-max-age">よりもそのマルチトランザクション年代が大きいどのテーブルに対しても、テーブル全体のバキューム走査が起こります。
これは自動バキュームが名目上無効であっても起こります。
    </para>
   </sect3>
  </sect2>

  <sect2 id="autovacuum">
<!--
   <title>The Autovacuum Daemon</title>
-->
   <title>自動バキュームデーモン</title>

   <indexterm>
    <primary>autovacuum</primary>
<!--
    <secondary>general information</secondary>
-->
    <secondary>一般情報</secondary>
   </indexterm>
   <para>
<!--
    <productname>PostgreSQL</productname> has an optional but highly
    recommended feature called <firstterm>autovacuum</firstterm>,
    whose purpose is to automate the execution of
    <command>VACUUM</command> and <command>ANALYZE </command> commands.
    When enabled, autovacuum checks for
    tables that have had a large number of inserted, updated or deleted
    tuples.  These checks use the statistics collection facility;
    therefore, autovacuum cannot be used unless <xref
    linkend="guc-track-counts"> is set to <literal>true</literal>.
    In the default configuration, autovacuuming is enabled and the related
    configuration parameters are appropriately set.
-->
<productname>PostgreSQL</productname>には、省略可能ですが強く推奨される<firstterm>自動バキューム</firstterm>という機能があります。
これは<command>VACUUM</command>と<command>ANALYZE</command>コマンドの実行を自動化することを目的としたものです。
有効にすると、自動バキュームは大量のタプルの挿入、更新、削除があったテーブルを検査します。
この検査は統計情報収集機能を使用します。
したがって、<xref linkend="guc-track-counts">が<literal>true</literal>に設定されていないと、自動バキュームを使用することができません。
デフォルトの設定では、自動バキュームは有効で、関連するパラメータも適切に設定されています。
   </para>

   <para>
<!--
    The <quote>autovacuum daemon</> actually consists of multiple processes.
    There is a persistent daemon process, called the
    <firstterm>autovacuum launcher</firstterm>, which is in charge of starting
    <firstterm>autovacuum worker</firstterm> processes for all databases. The
    launcher will distribute the work across time, attempting to start one
    worker within each database every <xref linkend="guc-autovacuum-naptime">
    seconds.  (Therefore, if the installation has <replaceable>N</> databases,
    a new worker will be launched every
    <varname>autovacuum_naptime</>/<replaceable>N</> seconds.)
    A maximum of <xref linkend="guc-autovacuum-max-workers"> worker processes
    are allowed to run at the same time. If there are more than
    <varname>autovacuum_max_workers</> databases to be processed,
    the next database will be processed as soon as the first worker finishes.
    Each worker process will check each table within its database and
    execute <command>VACUUM</> and/or <command>ANALYZE</> as needed.
    <varname>log_autovacuum_min_duration</varname> can be used to monitor
    autovacuum activity.
-->
実際のところ<quote>自動バキュームデーモン</>は複数のプロセスから構成されます。
<firstterm>自動バキュームランチャ</firstterm>という永続的デーモンプロセスが存在し、<firstterm>自動バキュームワーカ</firstterm>プロセスがすべてのデータベースを処理します。
ランチャは、1つのワーカを各データベースに対し<xref linkend="guc-autovacuum-naptime">秒ごとに開始するよう試みることにより、時間に対して作業を分散化します。
（したがってインストレーションに<replaceable>N</>個のデータベースがある場合、新規ワーカが<varname>autovacuum_naptime</>/<replaceable>N</>秒毎に起動されます。）
同時に最大<xref linkend="guc-autovacuum-max-workers">個のプロセスが実行可能です。
処理対象のデータベースが<varname>autovacuum_max_workers</>より多くある場合、次のデータベースは最初のワーカが終了するとすぐに処理されます。
それぞれのワーカプロセスはデータベース内の各テーブルを検査し、必要に応じて<command>VACUUM</>または<command>ANALYZE</>コマンドを発行します。
<varname>log_autovacuum_min_duration</varname>も自動バキューム作業を監視するために使えます。
   </para>

   <para>
<!--
    If several large tables all become eligible for vacuuming in a short
    amount of time, all autovacuum workers might become occupied with
    vacuuming those tables for a long period.  This would result
    in other tables and databases not being vacuumed until a worker became
    available. There is no limit on how many workers might be in a
    single database, but workers do try to avoid repeating work that has
    already been done by other workers. Note that the number of running
    workers does not count towards <xref linkend="guc-max-connections"> or
    <xref linkend="guc-superuser-reserved-connections"> limits.
-->
短期間にいくつかの大規模なテーブルがすべてバキューム対象として適切な状態になったとすると、すべての自動バキュームワーカはこうしたテーブルに対するバキューム処理に長い期間占領される可能性があります。
これにより、ワーカが利用できるようになるまで、他のテーブルやデータベースに対するバキュームが行われなくなります。
また、単一データベースに対するワーカ数には制限はありませんが、ワーカはすでに他のワーカによって実行された作業を繰り返さないように試みます。
ワーカの実行数は<xref linkend="guc-max-connections">制限にも<xref linkend="guc-superuser-reserved-connections">制限にも計上されないことに注意してください。
   </para>

   <para>
<!--
    Tables whose <structfield>relfrozenxid</> value is more than
    <xref linkend="guc-autovacuum-freeze-max-age"> transactions old are always
    vacuumed (this also applies to those tables whose freeze max age has
    been modified via storage parameters; see below).  Otherwise, if the
    number of tuples obsoleted since the last
    <command>VACUUM</command> exceeds the <quote>vacuum threshold</quote>, the
    table is vacuumed.  The vacuum threshold is defined as:
-->
テーブルの<structfield>relfrozenxid</>値が<xref linkend="guc-autovacuum-freeze-max-age">トランザクション年齢よりも古い場合、そのテーブルは常にバキュームされます
（これはfreeze max ageがストレージパラメータにより変更されたテーブルに対しても適用されます。以下を参照）。
さもなければ、直前の<command>VACUUM</command>の後に不要となったタプル数が<quote>バキューム閾値</quote>を超えると、テーブルはバキュームされます。
このバキューム閾値は以下のように定義されます。
<programlisting>
<!--
vacuum threshold = vacuum base threshold + vacuum scale factor * number of tuples
-->
バキューム閾値 = バキューム基礎閾値 + バキューム規模係数 * タプル数
</programlisting>
<!--
    where the vacuum base threshold is
    <xref linkend="guc-autovacuum-vacuum-threshold">,
    the vacuum scale factor is
    <xref linkend="guc-autovacuum-vacuum-scale-factor">,
    and the number of tuples is
    <structname>pg_class</structname>.<structfield>reltuples</structfield>.
    The number of obsolete tuples is obtained from the statistics
    collector; it is a semi-accurate count updated by each
    <command>UPDATE</command> and <command>DELETE</command> operation.  (It
    is only semi-accurate because some information might be lost under heavy
    load.)  If the <structfield>relfrozenxid</> value of the table is more
    than <varname>vacuum_freeze_table_age</> transactions old, the whole
    table is scanned to freeze old tuples and advance
    <structfield>relfrozenxid</>, otherwise only pages that have been modified
    since the last vacuum are scanned.
-->
ここで、バキューム基礎閾値は<xref linkend="guc-autovacuum-vacuum-threshold">、バキューム規模係数は<xref linkend="guc-autovacuum-vacuum-scale-factor">、タプル数は<structname>pg_class</structname>.<structfield>reltuples</structfield>です。
不要となったタプル数は、統計情報コレクタから取り出されます。
これは、各<command>UPDATE</command>、<command>DELETE</command>操作で更新される、ほぼ正確な数です。
（負荷が高いと一部の情報が失われる可能性があることから、これはほぼ正確な数でしかありません。）
テーブルの<structfield>relfrozenxid</>値が<varname>vacuum_freeze_table_age</>トランザクション年齢より大きい場合、テーブル全体は古いタプルを凍結するため走査され、<structfield>relfrozenxid</>を繰り上げます。
そうでなければ最後のバキュームの後に変更されたページのみ走査されます。
   </para>

   <para>
<!--
    For analyze, a similar condition is used: the threshold, defined as:
-->
解析でも似たような条件が使用されます。
以下で定義される閾値が、前回の<command>ANALYZE</command>の後に挿入、更新、削除されたタプル数と比較されます。
<programlisting>
<!--
analyze threshold = analyze base threshold + analyze scale factor * number of tuples
-->
解析閾値 = 解析基礎閾値 + 解析規模係数 * タプル数
</programlisting>
<!--
    is compared to the total number of tuples inserted, updated, or deleted
    since the last <command>ANALYZE</command>.
-->
   </para>

   <para>
<!--
    Temporary tables cannot be accessed by autovacuum.  Therefore,
    appropriate vacuum and analyze operations should be performed via
    session SQL commands.
-->
一時テーブルには自動バキュームでアクセスすることはできません。
したがってセッションのSQLコマンドを用いて適切なバキュームおよび解析操作を行わなければなりません。
   </para>

   <para>
<!--
    The default thresholds and scale factors are taken from
    <filename>postgresql.conf</filename>, but it is possible to override them
    on a table-by-table basis; see
    <xref linkend="sql-createtable-storage-parameters"
    endterm="sql-createtable-storage-parameters-title"> for more information.
    If a setting
    has been changed via storage parameters, that value is used; otherwise the
    global settings are used. See <xref linkend="runtime-config-autovacuum"> for
    more details on the global settings.
-->
デフォルトの閾値と規模係数は、<filename>postgresql.conf</filename>から取られますが、テーブル毎に上書きすることができます。
より詳細な情報は<xref linkend="sql-createtable-storage-parameters" endterm="sql-createtable-storage-parameters-title">を参照してください。
ストレージパラメータで設定が変更されるとその値が使用されます。
そうでなければ、全体設定が使われます。
全体設定についての詳細な情報は<xref linkend="runtime-config-autovacuum">を参照してください。
   </para>

   <para>
<!--
    Besides the base threshold values and scale factors, there are six
    more autovacuum parameters that can be set for each table via
    storage parameters.
    The first parameter, <literal>autovacuum_enabled</>,
    can be set to <literal>false</literal> to instruct the autovacuum daemon
    to skip that particular table entirely.  In this case
    autovacuum will only touch the table if it must do so
    to prevent transaction ID wraparound.
    Another two parameters,
    <varname>autovacuum_vacuum_cost_delay</> and
    <varname>autovacuum_vacuum_cost_limit</>, are used to set
    table-specific values for the cost-based vacuum delay feature
    (see <xref linkend="runtime-config-resource-vacuum-cost">).
    <varname>autovacuum_freeze_min_age</>,
    <varname>autovacuum_freeze_max_age</> and
    <varname>autovacuum_freeze_table_age</> are used to set
    values for <xref linkend="guc-vacuum-freeze-min-age">,
    <xref linkend="guc-autovacuum-freeze-max-age"> and
    <xref linkend="guc-vacuum-freeze-table-age"> respectively.
-->
基礎閾値と規模係数の他に、ストレージパラメータを介して各テーブルに対して設定することができる自動バキューム用のパラメータが更に６つあります。
最初の<literal>autovacuum_enabled</>パラメータは、<literal>false</literal>に設定することで自動バキュームデーモンにこのテーブル全体を対象から外すようにします。
この場合自動バキュームは、トランザクションIDの周回を防ぐためにバキュームする必要がある時のみ、このテーブルを対象とします。
別の２つのパラメータ、<varname>autovacuum_vacuum_cost_delay</>と<varname>autovacuum_vacuum_cost_limit</>はコストベースのバキューム遅延機能(<xref linkend="runtime-config-resource-vacuum-cost">参照)に対し、テーブル特定の値を設定するために使用されます。
<varname>autovacuum_freeze_min_age</>、<varname>autovacuum_freeze_max_age</>および<varname>autovacuum_freeze_table_age</>は、それぞれ<xref linkend="guc-vacuum-freeze-min-age">、<xref linkend="guc-autovacuum-freeze-max-age">および<xref linkend="guc-vacuum-freeze-table-age">に対する値を設定するために使用されます。
   </para>

   <para>
<<<<<<< HEAD
=======
<!--
>>>>>>> de74b4ab
    When multiple workers are running, the cost delay parameters are
    <quote>balanced</quote> among all the running workers, so that the
    total I/O impact on the system is the same regardless of the number
    of workers actually running.  However, any workers processing tables whose
    <literal>autovacuum_vacuum_cost_delay</> or
    <literal>autovacuum_vacuum_cost_limit</> have been set are not considered
    in the balancing algorithm.
<<<<<<< HEAD
=======

-->
複数のワーカプロセスの実行中、コスト遅延パラメータは制限は実行中のワーカ全体に<quote>振り分け</quote>られます。
このため、ワーカの実稼働数に関らず、システムに与えるI/Oの総影響は変わりありません。
しかし、<literal>autovacuum_vacuum_cost_delay</>または<literal>autovacuum_vacuum_cost_limit</>が設定されたテーブルを処理するワーカは振り分けアルゴリズムでは考慮されません。
>>>>>>> de74b4ab
   </para>
  </sect2>
 </sect1>


 <sect1 id="routine-reindex">
<!--
  <title>Routine Reindexing</title>
-->
<title>定常的なインデックスの再作成</title>

  <indexterm zone="routine-reindex">
<!--
   <primary>reindex</primary>
-->
   <primary>インデックス再作成</primary>
  </indexterm>

  <para>
<!--
   In some situations it is worthwhile to rebuild indexes periodically
   with the <xref linkend="sql-reindex"> command or a series of individual
   rebuilding steps.
-->
<xref linkend="sql-reindex">コマンドまたは一連の個々の再構築処理を使用して定期的にインデックスを再構築することが価値がある状況があります。
  </para>

  <para>
<!--
   B-tree index pages that have become completely empty are reclaimed for
   re-use.  However, there is still a possibility
   of inefficient use of space: if all but a few index keys on a page have
   been deleted, the page remains allocated.  Therefore, a usage
   pattern in which most, but not all, keys in each range are eventually
   deleted will see poor use of space.  For such usage patterns,
   periodic reindexing is recommended.
-->
完全に空になったB-treeインデックスページは再利用のために回収されます。
しかしまだ非効率的な領域使用の可能性があります。
ページからわずかを残しほとんどすべてのインデックスキーが削除されたとしても、ページは割り当てられたまま残ります。
各範囲において、わずかを残しほとんどすべてのキーが削除されるようなパターンで使用されると、領域が無駄に使用されることが分かります。
こうした使用状況では、定期的なインデックス再構築を推奨します。
  </para>

  <para>
<!--
   The potential for bloat in non-B-tree indexes has not been well
   researched.  It is a good idea to periodically monitor the index's physical
   size when using any non-B-tree index type.
-->
B-tree以外のインデックスが膨張する可能性はまだよく調査されていません。
B-tree以外の任意の種類のインデックスを使用する際には、インデックスの物理容量を定期的に監視することを勧めます。
  </para>

  <para>
<!--
   Also, for B-tree indexes, a freshly-constructed index is slightly faster to
   access than one that has been updated many times because logically
   adjacent pages are usually also physically adjacent in a newly built index.
   (This consideration does not apply to non-B-tree indexes.)  It
   might be worthwhile to reindex periodically just to improve access speed.
-->
また、B-treeインデックスでは、新規に構築したインデックスの方が何度も更新されたインデックスよりもアクセスが多少高速です。
新しく構築されたインデックスでは論理的に近接するページが通常物理的にも近接するからです。
（これはB-tree以外のインデックスではあてはまりません。）
アクセス速度を向上させるためだけに周期的にインデックスを再構築することは価値があるかもしれません。
  </para>

  <para>
<!--
   <xref linkend="sql-reindex"> can be used safely and easily in all cases.
   But since the command requires an exclusive table lock, it is
   often preferable to execute an index rebuild with a sequence of
   creation and replacement steps.  Index types that support
   <xref linkend="sql-createindex"> with the <literal>CONCURRENTLY</>
   option can instead be recreated that way. If that is successful and the
   resulting index is valid, the original index can then be replaced by
   the newly built one using a combination of <xref linkend="sql-alterindex">
   and <xref linkend="sql-dropindex">. When an index is used to enforce
   uniqueness or other constraints, <xref linkend="sql-altertable"> might
   be necessary to swap the existing constraint with one enforced by
   the new index. Review this alternate multi-step rebuild approach
   carefully before using it as there are limitations on which
   indexes can be reindexed this way, and errors must be handled.
-->
<xref linkend="sql-reindex">はすべての状況で安全に簡単に使うことができます。
しかし、このコマンドはテーブルの排他ロックを要求しますので、生成と置き換えの処理を続けて行なうことでインデックスの再構築を実行する方が好ましい場合がしばしばあります。
<literal>CONCURRENTLY</>オプションの付いた<xref linkend="sql-createindex">をサポートする種類のインデックスでは代わりにそのように再構築できます。
それが成功し、結果のインデックスが有効ならば、<xref linkend="sql-alterindex">と<xref linkend="sql-dropindex">を組み合わせて使って、元のインデックスを新しく構築されたものに置き換えることができます。
インデックスが一意性もしくはその他の制約を強制するために使われている場合には、既存の制約を新しいインデックスで強制されるものへ入れ替えるために<xref linkend="sql-altertable">が必要になるかもしれません。
インデックスをこのように再作成するのには制限がありますので、この複数の処理で再構築する代わりの方法を使う前に注意深く検討し、エラーを処理しなければなりません。
  </para>
 </sect1>


 <sect1 id="logfile-maintenance">
<!--
  <title>Log File Maintenance</title>
-->
<title>ログファイルの保守</title>

  <indexterm zone="logfile-maintenance">
<!--
   <primary>server log</primary>
   <secondary>log file maintenance</secondary>
-->
   <primary>サーバログ</primary>
   <secondary>ログファイルの保守</secondary>
  </indexterm>

  <para>
<!--
   It is a good idea to save the database server's log output
   somewhere, rather than just discarding it via <filename>/dev/null</>.
   The log output is invaluable when diagnosing
   problems.  However, the log output tends to be voluminous
   (especially at higher debug levels) so you won't want to save it
   indefinitely.  You need to <emphasis>rotate</> the log files so that
   new log files are started and old ones removed after a reasonable
   period of time.
-->
データベースサーバのログ出力を<filename>/dev/null</>に渡して単に破棄するのではなく、どこかに保存しておくことを推奨します。
問題の原因を究明する時にログ出力は貴重です。
しかし、ログ出力は（特により高いデバッグレベルの時に）巨大になりがちですので、際限なく保存したくはないでしょう。
新しいログファイルを開始させ、適切な期間を経過した古いログファイルを捨てるために、ログファイルを<quote>回転</>させる必要があります。
  </para>

  <para>
<!--
   If you simply direct the <systemitem>stderr</> of
   <command>postgres</command> into a
   file, you will have log output, but
   the only way to truncate the log file is to stop and restart
   the server. This might be acceptable if you are using
   <productname>PostgreSQL</productname> in a development environment,
   but few production servers would find this behavior acceptable.
-->
単に<command>postgres</command>の<systemitem>stderr</>をファイルに渡している場合、ログ出力を保持できますが、そのログファイルを切り詰めるためにはサーバを停止させ、再度起動させるしか方法がありません。
開発環境で<productname>PostgreSQL</productname>を使用しているのであればこれで構いませんが、実運用サーバでこの振舞いが適切となることはほぼありません。
  </para>

  <para>
<!--
   A better approach is to send the server's
   <systemitem>stderr</> output to some type of log rotation program.
   There is a built-in log rotation facility, which you can use by
   setting the configuration parameter <varname>logging_collector</> to
   <literal>true</> in <filename>postgresql.conf</>.  The control
   parameters for this program are described in <xref
   linkend="runtime-config-logging-where">. You can also use this approach
   to capture the log data in machine readable <acronym>CSV</>
   (comma-separated values) format.
-->
サーバの<systemitem>stderr</>を何らかのログ回転プログラムに送信する方が良いでしょう。
組み込みのログ回転機能があり、<filename>postgresql.conf</>の<varname>logging_collector</>設定パラメータを<literal>true</>に設定することでこれを使用することができます。
このプログラムを制御するパラメータについては<xref linkend="runtime-config-logging-where">で説明します。
また、この方法を使用して、機械読み取りしやすい<acronym>CSV</>(カンマ区分値)書式でログデータを取り込むことができます。
  </para>

  <para>
<!--
   Alternatively, you might prefer to use an external log rotation
   program if you have one that you are already using with other
   server software. For example, the <application>rotatelogs</application>
   tool included in the <productname>Apache</productname> distribution
   can be used with <productname>PostgreSQL</productname>.  To do this,
   just pipe the server's
   <systemitem>stderr</> output to the desired program.
   If you start the server with
   <command>pg_ctl</>, then <systemitem>stderr</>
   is already redirected to <systemitem>stdout</>, so you just need a
   pipe command, for example:
-->
また、既に他のサーバソフトウェアで使用している外部のログ回転プログラムがあるのであれば、それを使用したいと考えるでしょう。
例えば、<productname>Apache</productname>配布物に含まれる<application>rotatelogs</application>を<productname>PostgreSQL</productname>で使用することができます。
これを行うには、単にサーバの<systemitem>stderr</>を目的のプログラムにパイプで渡してください。
<command>pg_ctl</>を使用してサーバを起動している場合は<systemitem>stderr</>は既に<systemitem>stdout</>にリダイレクトされていますので、以下の例のようにコマンドをパイプする必要があるだけです。

<programlisting>
pg_ctl start | rotatelogs /var/log/pgsql_log 86400
</programlisting>
  </para>

  <para>
<!--
   Another production-grade approach to managing log output is to
   send it to <application>syslog</> and let
   <application>syslog</> deal with file rotation. To do this, set the
   configuration parameter <varname>log_destination</> to <literal>syslog</>
   (to log to <application>syslog</> only) in
   <filename>postgresql.conf</>. Then you can send a <literal>SIGHUP</literal>
   signal to the <application>syslog</> daemon whenever you want to force it
   to start writing a new log file.  If you want to automate log
   rotation, the <application>logrotate</application> program can be
   configured to work with log files from
   <application>syslog</application>.
-->
この他の実運用レベルのログ出力の管理方法は、<application>syslog</>に送信し、<application>syslog</>にファイルの回転を行わせることです。
このためには、<filename>postgresql.conf</>の<varname>log_destination</>設定パラメータを<literal>syslog</>（<application>syslog</>のみにログを出力）に設定してください。
そして、新しいログファイルへの書き込みを始めたい時に、<application>syslog</>デーモンに<literal>SIGHUP</literal>シグナルを送信してください。
ログ回転を自動化させたい場合は、<application>logrotate</application>プログラムを設定することで、<application>syslog</application>からのログファイルを扱うことができます。
  </para>

  <para>
<!--
   On many systems, however, <application>syslog</> is not very reliable,
   particularly with large log messages; it might truncate or drop messages
   just when you need them the most.  Also, on <productname>Linux</>,
   <application>syslog</> will flush each message to disk, yielding poor
   performance.  (You can use a <quote><literal>-</></> at the start of the file name
   in the <application>syslog</> configuration file to disable syncing.)
-->
しかし、多くのシステムでは<application>syslog</>は特に巨大なログメッセージに関してあまり信頼できません。
必要なメッセージを切り詰めてしまったり、破棄してしまったりする可能性があります。
また、<productname>Linux</>では、<application>syslog</>はメッセージごとにディスクに書き出すため、性能が良くありません。
（同期化を無効にするため、<application>syslog</>設定ファイル内のファイル名の先頭に<literal>-</>を使うことができます。）
  </para>

  <para>
<!--
   Note that all the solutions described above take care of starting new
   log files at configurable intervals, but they do not handle deletion
   of old, no-longer-useful log files.  You will probably want to set
   up a batch job to periodically delete old log files.  Another possibility
   is to configure the rotation program so that old log files are overwritten
   cyclically.
-->
上述の手法は全て、新しいログファイルを開始する周期を設定することができますが、古い、既に役に立たなくなったログファイルの削除は扱わないことに注意してください。
おそらく定期的に古いログファイルを削除するバッチジョブを設定することになるでしょう。
他に、回転用プログラムを設定して古いログファイルを周期的に上書きさせるという方法もあります。
  </para>

  <para>
<!--
   <ulink url="http://dalibo.github.io/pgbadger/"><productname>pgBadger</productname></ulink>
   is an external project that does sophisticated log file analysis.
   <ulink
   url="http://bucardo.org/wiki/Check_postgres"><productname>check_postgres</productname></ulink>
   provides Nagios alerts when important messages appear in the log
   files, as well as detection of many other extraordinary conditions.
-->
<ulink url="http://dalibo.github.io/pgbadger/"><productname>pgBadger</productname></ulink>という外部プロジェクトは洗練されたログファイルの解析を行います。
<ulink url="http://bucardo.org/wiki/Check_postgres"><productname>check_postgres</productname></ulink>は、通常ではない多くの状態の検出を行うのと同時にログファイルに重要なメッセージが現れた時にNagiosで警告する機構を提供します。
  </para>
 </sect1>
</chapter><|MERGE_RESOLUTION|>--- conflicted
+++ resolved
@@ -983,12 +983,7 @@
      possible multixact ID still appearing in any tuple of that table.
      If this value is older than
      <xref linkend="guc-vacuum-multixact-freeze-table-age">, a whole-table
-     scan is forced.  <function>mxid_age()</> can be used on
-     <structname>pg_class</>.<structfield>relminmxid</> to find its age.
-    </para>
-
-    <para>
-     Whole-table <command>VACUUM</> scans, regardless of
+     scan is forced.  Whole-table <command>VACUUM</> scans, regardless of
      what causes them, enable advancing the value for that table.
      Eventually, as all tables in all databases are scanned and their
      oldest multixact values are advanced, on-disk storage for older
@@ -1220,10 +1215,7 @@
    </para>
 
    <para>
-<<<<<<< HEAD
-=======
-<!--
->>>>>>> de74b4ab
+<!--
     When multiple workers are running, the cost delay parameters are
     <quote>balanced</quote> among all the running workers, so that the
     total I/O impact on the system is the same regardless of the number
@@ -1231,14 +1223,11 @@
     <literal>autovacuum_vacuum_cost_delay</> or
     <literal>autovacuum_vacuum_cost_limit</> have been set are not considered
     in the balancing algorithm.
-<<<<<<< HEAD
-=======
 
 -->
 複数のワーカプロセスの実行中、コスト遅延パラメータは制限は実行中のワーカ全体に<quote>振り分け</quote>られます。
 このため、ワーカの実稼働数に関らず、システムに与えるI/Oの総影響は変わりありません。
 しかし、<literal>autovacuum_vacuum_cost_delay</>または<literal>autovacuum_vacuum_cost_limit</>が設定されたテーブルを処理するワーカは振り分けアルゴリズムでは考慮されません。
->>>>>>> de74b4ab
    </para>
   </sect2>
  </sect1>

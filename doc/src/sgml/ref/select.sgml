--- conflicted
+++ resolved
@@ -396,9 +396,6 @@
    </para>
 
    <para>
-<<<<<<< HEAD
-<!--
-=======
     When there are multiple queries in the <literal>WITH</literal>
     clause, <literal>RECURSIVE</literal> should be written only once,
     immediately after <literal>WITH</literal>.  It applies to all queries
@@ -407,7 +404,7 @@
    </para>
 
    <para>
->>>>>>> 5060275a
+<!--
     The primary query and the <literal>WITH</literal> queries are all
     (notionally) executed at the same time.  This implies that the effects of
     a data-modifying statement in <literal>WITH</literal> cannot be seen from

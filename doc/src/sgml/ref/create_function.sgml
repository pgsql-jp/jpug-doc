<!--
doc/src/sgml/ref/create_function.sgml
-->

<refentry id="sql-createfunction">
 <indexterm zone="sql-createfunction">
  <primary>CREATE FUNCTION</primary>
 </indexterm>

 <refmeta>
  <refentrytitle>CREATE FUNCTION</refentrytitle>
  <manvolnum>7</manvolnum>
<!--
  <refmiscinfo>SQL - Language Statements</refmiscinfo>
-->
<refmiscinfo>SQL - 言語</refmiscinfo>
 </refmeta>

 <refnamediv>
  <refname>CREATE FUNCTION</refname>
<!--
  <refpurpose>define a new function</refpurpose>
-->
<refpurpose>新しい関数を定義する</refpurpose>
 </refnamediv>

 <refsynopsisdiv>
<synopsis>
CREATE [ OR REPLACE ] FUNCTION
    <replaceable class="parameter">name</replaceable> ( [ [ <replaceable class="parameter">argmode</replaceable> ] [ <replaceable class="parameter">argname</replaceable> ] <replaceable class="parameter">argtype</replaceable> [ { DEFAULT | = } <replaceable class="parameter">default_expr</replaceable> ] [, ...] ] )
    [ RETURNS <replaceable class="parameter">rettype</replaceable>
      | RETURNS TABLE ( <replaceable class="parameter">column_name</replaceable> <replaceable class="parameter">column_type</replaceable> [, ...] ) ]
  { LANGUAGE <replaceable class="parameter">lang_name</replaceable>
    | TRANSFORM { FOR TYPE <replaceable class="parameter">type_name</replaceable> } [, ... ]
    | WINDOW
    | IMMUTABLE | STABLE | VOLATILE | [ NOT ] LEAKPROOF
    | CALLED ON NULL INPUT | RETURNS NULL ON NULL INPUT | STRICT
    | [ EXTERNAL ] SECURITY INVOKER | [ EXTERNAL ] SECURITY DEFINER
    | PARALLEL { UNSAFE | RESTRICTED | SAFE }
    | COST <replaceable class="parameter">execution_cost</replaceable>
    | ROWS <replaceable class="parameter">result_rows</replaceable>
    | SUPPORT <replaceable class="parameter">support_function</replaceable>
    | SET <replaceable class="parameter">configuration_parameter</replaceable> { TO <replaceable class="parameter">value</replaceable> | = <replaceable class="parameter">value</replaceable> | FROM CURRENT }
    | AS '<replaceable class="parameter">definition</replaceable>'
    | AS '<replaceable class="parameter">obj_file</replaceable>', '<replaceable class="parameter">link_symbol</replaceable>'
  } ...
</synopsis>
 </refsynopsisdiv>

 <refsect1 id="sql-createfunction-description">
<!--
  <title>Description</title>
-->
  <title>説明</title>

  <para>
<!--
   <command>CREATE FUNCTION</command> defines a new function.
   <command>CREATE OR REPLACE FUNCTION</command> will either create a
   new function, or replace an existing definition.
   To be able to define a function, the user must have the
   <literal>USAGE</literal> privilege on the language.
-->
<command>CREATE FUNCTION</command>は新しい関数を定義します。
<command>CREATE OR REPLACE FUNCTION</command>は、新しい関数の作成、または、既存定義の置換のどちらかを行います。
関数を定義するには、ユーザはその言語の<literal>USAGE</literal>権限が必要です。
  </para>

  <para>
<!--
   If a schema name is included, then the function is created in the
   specified schema.  Otherwise it is created in the current schema.
   The name of the new function must not match any existing function or procedure
   with the same input argument types in the same schema.  However,
   functions and procedures of different argument types can share a name (this is
   called <firstterm>overloading</firstterm>).
-->
スキーマ名が含まれている場合、関数は指定されたスキーマに作成されます。
スキーマ名がなければ、関数は現在のスキーマに作成されます。
同じスキーマ内の同じ入力引数データ型を持つ既存の関数またはプロシージャの名前は、新しい関数の名前として使用できません。
しかし、異なる引数データ型を持つ関数やプロシージャであれば、名前が重複しても構いません
（これを、<firstterm>オーバーロード</firstterm>と言います）。
  </para>

  <para>
<!--
   To replace the current definition of an existing function, use
   <command>CREATE OR REPLACE FUNCTION</command>.  It is not possible
   to change the name or argument types of a function this way (if you
   tried, you would actually be creating a new, distinct function).
   Also, <command>CREATE OR REPLACE FUNCTION</command> will not let
   you change the return type of an existing function.  To do that,
   you must drop and recreate the function.  (When using <literal>OUT</literal>
   parameters, that means you cannot change the types of any
   <literal>OUT</literal> parameters except by dropping the function.)
-->
既存の関数定義を入れ替えるには、<command>CREATE OR REPLACE FUNCTION</command>を使用してください。
この方法では関数の名前や引数の型を変更することはできません
（これを行った場合、新しく別の関数が作成されます）。
また、<command>CREATE OR REPLACE FUNCTION</command>では、既存の関数の戻り値の型を変更することはできません。
戻り値の型を変更したい場合は、その関数を削除し、再度作成してください。
（これは、<literal>OUT</literal>パラメータを使用している場合、関数を削除しない限り<literal>OUT</literal>パラメータの型を変更できないことを意味します。）
  </para>

  <para>
<!--
   When <command>CREATE OR REPLACE FUNCTION</command> is used to replace an
   existing function, the ownership and permissions of the function
   do not change.  All other function properties are assigned the
   values specified or implied in the command.  You must own the function
   to replace it (this includes being a member of the owning role).
-->
<command>CREATE OR REPLACE FUNCTION</command>を使用して既存の関数を置き換える場合、関数の所有者と権限は変わりません。
他の関数に関するすべての属性には、そのコマンドで指定された値、または暗黙的な値が設定されます。
関数を置き換えるためにはその関数を所有していなければなりません。
（これには所有するロールのメンバであることが含まれています。）
  </para>

  <para>
<!--
   If you drop and then recreate a function, the new function is not
   the same entity as the old; you will have to drop existing rules, views,
   triggers, etc. that refer to the old function.  Use
   <command>CREATE OR REPLACE FUNCTION</command> to change a function
   definition without breaking objects that refer to the function.
   Also, <command>ALTER FUNCTION</command> can be used to change most of the
   auxiliary properties of an existing function.
-->
関数を削除し再作成した場合、新しい関数は古いものと同じ実体にはなりません。
古い関数を参照する、既存のルール、ビュー、トリガなどを削除しなければならないでしょう。
関数を参照するオブジェクトを破壊せずに関数定義を変更するには、<command>CREATE OR REPLACE FUNCTION</command>を使用してください。
また、<command>ALTER FUNCTION</command>を使用して、既存の関数の補助属性のほとんどを変更することができます。
  </para>

  <para>
<!--
   The user that creates the function becomes the owner of the function.
-->
関数を作成したユーザが、その関数の所有者となります。
  </para>

  <para>
<!--
   To be able to create a function, you must have <literal>USAGE</literal>
   privilege on the argument types and the return type.
-->
関数を作成するためには、引数の型および戻り値の型に対する<literal>USAGE</literal>権限を持たなければなりません。
  </para>
 </refsect1>

 <refsect1>
<!--
  <title>Parameters</title>
-->
  <title>パラメータ</title>

   <variablelist>

    <varlistentry>
     <term><replaceable class="parameter">name</replaceable></term>

     <listitem>
      <para>
<!--
       The name (optionally schema-qualified) of the function to create.
-->
作成する関数の名前です（スキーマ修飾名も可）。
      </para>
     </listitem>
    </varlistentry>

    <varlistentry>
     <term><replaceable class="parameter">argmode</replaceable></term>

     <listitem>
      <para>
<!--
       The mode of an argument: <literal>IN</literal>, <literal>OUT</literal>,
       <literal>INOUT</literal>, or <literal>VARIADIC</literal>.
       If omitted, the default is <literal>IN</literal>.
       Only <literal>OUT</literal> arguments can follow a <literal>VARIADIC</literal> one.
       Also, <literal>OUT</literal> and <literal>INOUT</literal> arguments cannot be used
       together with the <literal>RETURNS TABLE</literal> notation.
-->
引数のモードで、<literal>IN</literal>、<literal>OUT</literal>、<literal>INOUT</literal>、<literal>VARIADIC</literal>のいずれかです。
省略時のデフォルトは<literal>IN</literal>です。
<literal>OUT</literal>引数のみが<literal>VARIADIC</literal>の後に続けることができます。
また、<literal>RETURNS TABLE</literal>記法では、<literal>OUT</literal>と<literal>INOUT</literal>引数の両方を使用することはできません。
      </para>
     </listitem>
    </varlistentry>

    <varlistentry>
     <term><replaceable class="parameter">argname</replaceable></term>

     <listitem>
      <para>
<!--
       The name of an argument. Some languages (including SQL and PL/pgSQL)
       let you use the name in the function body.  For other languages the
       name of an input argument is just extra documentation, so far as
       the function itself is concerned; but you can use input argument names
       when calling a function to improve readability (see <xref
       linkend="sql-syntax-calling-funcs"/>).  In any case, the name
       of an output argument is significant, because it defines the column
       name in the result row type.  (If you omit the name for an output
       argument, the system will choose a default column name.)
-->
引数の名前です。
（SQLおよびPL/pgSQLを含む）言語の中にはこの名前を関数本体で使用できるものもあります。
他の言語では、関数そのものに注目する限り、入力引数の名前は単なる追加ドキュメントとして扱われます。
しかし関数呼び出し時に入力引数の名前を使用することで可読性を高めることができます。
（<xref linkend="sql-syntax-calling-funcs"/>参照）
どのような場合であっても、出力引数の名前は、結果の行型の列名となりますので重要です。
（出力引数の名前を省略した場合、システムはデフォルトの列名を付与します。）
      </para>
     </listitem>
    </varlistentry>

    <varlistentry>
     <term><replaceable class="parameter">argtype</replaceable></term>

     <listitem>
      <para>
<!--
       The data type(s) of the function's arguments (optionally
       schema-qualified), if any. The argument types can be base, composite,
       or domain types, or can reference the type of a table column.
-->
関数の引数のデータ型です（スキーマ修飾名も可）。
基本データ型、複合データ型、ドメイン型、または、テーブル列の型の参照を使用することができます。
      </para>
      <para>
<!--
       Depending on the implementation language it might also be allowed
       to specify <quote>pseudo-types</quote> such as <type>cstring</type>.
       Pseudo-types indicate that the actual argument type is either
       incompletely specified, or outside the set of ordinary SQL data types.
-->
また、実装する言語に依存しますが、<type>cstring</type>といった<quote>疑似型</quote>を指定できる場合もあります。
疑似型は、実引数の型の指定が不完全である、もしくは、通常のSQLデータ型の集合を越えていることを示します。
      </para>
      <para>
<!--
       The type of a column is referenced by writing
       <literal><replaceable
       class="parameter">table_name</replaceable>.<replaceable
       class="parameter">column_name</replaceable>%TYPE</literal>.
       Using this feature can sometimes help make a function independent of
       changes to the definition of a table.
-->
列の型を参照するには、<literal><replaceable class="parameter">table_name</replaceable>.<replaceable class="parameter">column_name</replaceable>%TYPE</literal>と記述します。
これを使用すると、テーブル定義が変更されても関数が影響を受けないようにするのに役に立つことがあります。
      </para>
     </listitem>
    </varlistentry>

    <varlistentry>
     <term><replaceable class="parameter">default_expr</replaceable></term>

     <listitem>
      <para>
<!--
       An expression to be used as default value if the parameter is
       not specified.  The expression has to be coercible to the
       argument type of the parameter.
       Only input (including <literal>INOUT</literal>) parameters can have a default
        value.  All input parameters following a
       parameter with a default value must have default values as well.
-->
パラメータが指定されなかった場合のデフォルト値として使用される式です。
この式はパラメータの引数型と変換可能でなければなりません。
入力パラメータ（<literal>INOUT</literal>を含みます）のみがデフォルト値を持つことができます。
デフォルト値を持つパラメータの後ろにあるパラメータはすべて、同様にデフォルト値を持たなければなりません。
      </para>
     </listitem>
    </varlistentry>

    <varlistentry>
     <term><replaceable class="parameter">rettype</replaceable></term>

     <listitem>
      <para>
<!--
       The return data type (optionally schema-qualified). The return type
       can be a base, composite, or domain type,
       or can reference the type of a table column.
       Depending on the implementation language it might also be allowed
       to specify <quote>pseudo-types</quote> such as <type>cstring</type>.
       If the function is not supposed to return a value, specify
       <type>void</type> as the return type.
-->
関数が返すデータの型です（スキーマ修飾名も可）。
基本型、複合型、ドメイン型、または、テーブル列の型の参照を設定することができます。
また、実装している言語によりますが、<type>cstring</type>のような<quote>疑似型</quote>も指定することが可能です。
その関数が値を返すことを想定していない場合は、戻り値として<type>void</type>を指定してください。
      </para>
      <para>
<!--
       When there are <literal>OUT</literal> or <literal>INOUT</literal> parameters,
       the <literal>RETURNS</literal> clause can be omitted.  If present, it
       must agree with the result type implied by the output parameters:
       <literal>RECORD</literal> if there are multiple output parameters, or
       the same type as the single output parameter.
-->
<literal>OUT</literal>もしくは<literal>INOUT</literal>パラメータが存在する場合、<literal>RETURNS</literal>句を省略することができます。
省略しない場合は、出力用パラメータが意味する結果型に従ったもの、つまり、複数の出力用パラメータがあれば<literal>RECORD</literal>、単一の出力用パラメータであればそれと同じ型、でなければなりません。
      </para>
      <para>
<!--
       The <literal>SETOF</literal>
       modifier indicates that the function will return a set of
       items, rather than a single item.
-->
<literal>SETOF</literal>修飾子は、その関数が、1つではなく複数のアイテムの集合を返すことを示します。
      </para>
      <para>
<!--
       The type of a column is referenced by writing
       <literal><replaceable
       class="parameter">table_name</replaceable>.<replaceable
       class="parameter">column_name</replaceable>%TYPE</literal>.
-->
列の型は、<literal><replaceable class="parameter">table_name</replaceable>.<replaceable class="parameter">column_name</replaceable>%TYPE</literal>と記述することで参照されます。
      </para>
     </listitem>
    </varlistentry>

    <varlistentry>
     <term><replaceable class="parameter">column_name</replaceable></term>

     <listitem>
      <para>
<!--
       The name of an output column in the <literal>RETURNS TABLE</literal>
       syntax.  This is effectively another way of declaring a named
       <literal>OUT</literal> parameter, except that <literal>RETURNS TABLE</literal>
       also implies <literal>RETURNS SETOF</literal>.
-->
<literal>RETURNS TABLE</literal>構文における出力列の名前です。
これは実際名前付けされた<literal>OUT</literal>パラメータを宣言する別の方法ですが、<literal>RETURNS TABLE</literal>が<literal>RETURNS SETOF</literal>をも意味する点が異なります。
      </para>
     </listitem>
    </varlistentry>

    <varlistentry>
     <term><replaceable class="parameter">column_type</replaceable></term>

     <listitem>
      <para>
<!--
       The data type of an output column in the <literal>RETURNS TABLE</literal>
       syntax.
-->
<literal>RETURNS TABLE</literal>構文における出力列のデータ型です。
      </para>
     </listitem>
    </varlistentry>

    <varlistentry>
     <term><replaceable class="parameter">lang_name</replaceable></term>

     <listitem>
      <para>
<!--
       The name of the language that the function is implemented in.
       It can be <literal>sql</literal>, <literal>c</literal>,
       <literal>internal</literal>, or the name of a user-defined
       procedural language, e.g. <literal>plpgsql</literal>.  Enclosing the
       name in single quotes is deprecated and requires matching case.
-->
関数を実装している言語の名前です。
このパラメータには、<literal>sql</literal>、<literal>c</literal>、<literal>internal</literal>、もしくはユーザ定義手続き言語(例：<literal>plpgsql</literal>)の名前を指定可能です。
名前を単一引用符で囲むのは廃止予定で、大文字小文字の一致が必要になります。
      </para>
     </listitem>
    </varlistentry>

    <varlistentry>
     <term><literal>TRANSFORM { FOR TYPE <replaceable class="parameter">type_name</replaceable> } [, ... ] }</literal></term>

     <listitem>
      <para>
<!--
       Lists which transforms a call to the function should apply.  Transforms
       convert between SQL types and language-specific data types;
       see <xref linkend="sql-createtransform"/>.  Procedural language
       implementations usually have hardcoded knowledge of the built-in types,
       so those don't need to be listed here.  If a procedural language
       implementation does not know how to handle a type and no transform is
       supplied, it will fall back to a default behavior for converting data
       types, but this depends on the implementation.
-->
関数呼び出しにどの変換を適用すべきかのリストです。
変換はSQLの型と言語独自のデータ型の間の変換を行います（<xref linkend="sql-createtransform"/>を参照）。
手続言語の実装では、通常、ビルトインの型についてハードコードされた知識があるので、それらをこのリストに含める必要はありません。
手続言語の実装が型の処理について定めておらず、変換が提供されない場合は、データ型変換のデフォルトの動作によることになりますが、これは実装に依存します。
      </para>
     </listitem>
    </varlistentry>

    <varlistentry>
     <term><literal>WINDOW</literal></term>

     <listitem>
<!--
      <para><literal>WINDOW</literal> indicates that the function is a
       <firstterm>window function</firstterm> rather than a plain function.
       This is currently only useful for functions written in C.
       The <literal>WINDOW</literal> attribute cannot be changed when
       replacing an existing function definition.
-->
<para><literal>WINDOW</literal>は、この関数が普通の関数ではなく<firstterm>ウィンドウ関数</firstterm>であることを示します。
現在これはC言語で作成した関数のみに使用することができます。
既存の関数定義を置き換える場合、<literal>WINDOW</literal>属性を変更することはできません。
      </para>
     </listitem>
    </varlistentry>

    <varlistentry>
     <term><literal>IMMUTABLE</literal></term>
     <term><literal>STABLE</literal></term>
     <term><literal>VOLATILE</literal></term>

     <listitem>
      <para>
<!--
       These attributes inform the query optimizer about the behavior
       of the function.  At most one choice
       can be specified.  If none of these appear,
       <literal>VOLATILE</literal> is the default assumption.
-->
これらの属性は、関数の動作に関する情報を問い合わせオプティマイザに提供します。
いずれか1つのキーワードのみ指定できます。
指定がない場合は、デフォルトで<literal>VOLATILE</literal>と解釈されます。
      </para>

<!--
      <para><literal>IMMUTABLE</literal> indicates that the function
       cannot modify the database and always
       returns the same result when given the same argument values; that
       is, it does not do database lookups or otherwise use information not
       directly present in its argument list.  If this option is given,
       any call of the function with all-constant arguments can be
       immediately replaced with the function value.
-->
<para><literal>IMMUTABLE</literal>は、関数がデータベースに対する変更を行わないこと、および、その関数に同じ引数値を与えた場合に常に同じ結果を返すことを示します。
つまり、データベースを検索したり、引数リスト中に直接存在しない情報を使用したりしないということです。
このオプションが指定された場合、引数が全て定数である関数呼び出しは、即座に関数値と置き換えることができます。
      </para>

<!--
      <para><literal>STABLE</literal> indicates that the function
       cannot modify the database,
       and that within a single table scan it will consistently
       return the same result for the same argument values, but that its
       result could change across SQL statements.  This is the appropriate
       selection for functions whose results depend on database lookups,
       parameter variables (such as the current time zone), etc.  (It is
       inappropriate for <literal>AFTER</literal> triggers that wish to
       query rows modified by the current command.)  Also note
       that the <function>current_timestamp</function> family of functions qualify
       as stable, since their values do not change within a transaction.
-->
<para><literal>STABLE</literal>は、関数がデータベースに対する変更を行わないこと、および、その関数に同じ引数値を与えた場合、常に同じ結果を返すが、SQL文が異なると結果が変わってしまう可能性があることを示します。
これは、データベース検索や（現在の時間帯のような）パラメータ変数などに結果が依存する関数に適します。
(これは現在のコマンドで変更された行を問い合わせたい<literal>AFTER</literal>トリガには不適切です。)
また、<function>current_timestamp</function>系の関数は、1つのトランザクション内では値が変化しないため、STABLEであることに注意してください。
      </para>

<!--
      <para><literal>VOLATILE</literal> indicates that the function value can
       change even within a single table scan, so no optimizations can be
       made.  Relatively few database functions are volatile in this sense;
       some examples are <literal>random()</literal>, <literal>currval()</literal>,
       <literal>timeofday()</literal>.  But note that any function that has
       side-effects must be classified volatile, even if its result is quite
       predictable, to prevent calls from being optimized away; an example is
       <literal>setval()</literal>.
-->
<para><literal>VOLATILE</literal>は、1つのテーブルスキャン内でも関数の値が変化する可能性があるため、最適化できないことを示します。
このような意味で変動的（volatile）なデータベース関数は、比較的少数です。
例えば、<literal>random()</literal>、<literal>currval()</literal>、<literal>timeofday()</literal>などは変動的な関数です。
しかし、例えば<literal>setval()</literal>などの副作用がある関数は、その結果を完全に予測できるとしても、呼び出しを最適化しないよう、<literal>VOLATILE</literal>（変動的）に分類する必要があることに注意してください。
      </para>

      <para>
<!--
       For additional details see <xref linkend="xfunc-volatility"/>.
-->
詳細は<xref linkend="xfunc-volatility"/>を参照してください。
      </para>
     </listitem>
    </varlistentry>

    <varlistentry>
     <term><literal>LEAKPROOF</literal></term>
     <listitem>
      <para>
<!--
       <literal>LEAKPROOF</literal> indicates that the function has no side
       effects.  It reveals no information about its arguments other than by
       its return value.  For example, a function which throws an error message
       for some argument values but not others, or which includes the argument
       values in any error message, is not leakproof.  This affects how the
       system executes queries against views created with the
       <literal>security_barrier</literal> option or tables with row level
       security enabled.  The system will enforce conditions from security
       policies and security barrier views before any user-supplied conditions
       from the query itself that contain non-leakproof functions, in order to
       prevent the inadvertent exposure of data.  Functions and operators
       marked as leakproof are assumed to be trustworthy, and may be executed
       before conditions from security policies and security barrier views.
       In addition, functions which do not take arguments or which are not
       passed any arguments from the security barrier view or table do not have
       to be marked as leakproof to be executed before security conditions.  See
       <xref linkend="sql-createview"/> and <xref linkend="rules-privileges"/>.
       This option can only be set by the superuser.
-->
<literal>LEAKPROOF</literal>は、関数が副作用を持たないことを示します。
その引数に関する情報を戻り値以外で漏らしません。
例えば、一部の引数値に対してのみエラーメッセージを返す関数や何らかのエラーメッセージの中に引数の値を含める関数は漏洩防止(leakproof)とはいえません。
これは<literal>security_barrier</literal>オプション付きで作成されたビュー、あるいは行単位セキュリティが有効にされたテーブルに対して、システムが問い合わせを実行する方法に影響します。
データが偶然に露見することを防ぐため、システムは、漏洩防止でない関数を含む問い合わせのユーザが提供した条件より前に、セキュリティポリシーおよびセキュリティバリアビューの条件を強制します。
漏洩防止であるとされた関数および演算子は信頼できると見なされ、セキュリティポリシーおよびセキュリティバリアビューによる条件より先に実行されることがあります。
なお、引数を取らない、あるいはセキュリティバリアビューやテーブルから引数を渡されない関数は、セキュリティ条件より前に実行するために漏洩防止とする必要はありません。
<xref linkend="sql-createview"/>および<xref linkend="rules-privileges"/>を参照してください。
このオプションはスーパーユーザによってのみ設定することができます。
      </para>
     </listitem>
    </varlistentry>

    <varlistentry>
     <term><literal>CALLED ON NULL INPUT</literal></term>
     <term><literal>RETURNS NULL ON NULL INPUT</literal></term>
     <term><literal>STRICT</literal></term>

     <listitem>
<!--
      <para><literal>CALLED ON NULL INPUT</literal> (the default) indicates
       that the function will be called normally when some of its
       arguments are null.  It is then the function author's
       responsibility to check for null values if necessary and respond
       appropriately.
-->
<para><literal>CALLED ON NULL INPUT</literal>（デフォルト）を指定すると、引数にNULLが含まれていても、関数が通常通り呼び出されます。
その場合は、必要に応じてNULL値を確認し、適切な対応をすることは関数作成者の責任です。
      </para>

<!--
      <para><literal>RETURNS NULL ON NULL INPUT</literal> or
       <literal>STRICT</literal> indicates that the function always
       returns null whenever any of its arguments are null.  If this
       parameter is specified, the function is not executed when there
       are null arguments; instead a null result is assumed
       automatically.
-->
<para><literal>RETURNS NULL ON NULL INPUT</literal>もしくは<literal>STRICT</literal>を指定すると、関数の引数に1つでもNULLがある場合、常にNULLを返します。
このパラメータが指定されると、NULL引数がある場合、関数は実行されません。
代わりに、NULLという結果が自動的に与えられます。
      </para>
     </listitem>
    </varlistentry>

   <varlistentry>
    <term><literal><optional>EXTERNAL</optional> SECURITY INVOKER</literal></term>
    <term><literal><optional>EXTERNAL</optional> SECURITY DEFINER</literal></term>

    <listitem>
<!--
     <para><literal>SECURITY INVOKER</literal> indicates that the function
      is to be executed with the privileges of the user that calls it.
      That is the default.  <literal>SECURITY DEFINER</literal>
      specifies that the function is to be executed with the
      privileges of the user that owns it.
-->
<para><literal>SECURITY INVOKER</literal>を指定すると、関数を呼び出したユーザの権限で、その関数が実行されます。
これがデフォルトです。
<literal>SECURITY DEFINER</literal>を指定すると、関数を所有するユーザの権限で、その関数が実行されます。
     </para>

     <para>
<!--
      The key word <literal>EXTERNAL</literal> is allowed for SQL
      conformance, but it is optional since, unlike in SQL, this feature
      applies to all functions not only external ones.
-->
<literal>EXTERNAL</literal>キーワードは、SQLとの互換性を保つために許されています。
しかし、SQLとは異なり、この機能は外部関数だけではなくすべての関数に適用されるため、このキーワードは省略可能です。
     </para>
    </listitem>
   </varlistentry>

   <varlistentry>
    <term><literal>PARALLEL</literal></term>

    <listitem>
<!--
     <para><literal>PARALLEL UNSAFE</literal> indicates that the function
      can't be executed in parallel mode and the presence of such a
      function in an SQL statement forces a serial execution plan.  This is
      the default.  <literal>PARALLEL RESTRICTED</literal> indicates that
      the function can be executed in parallel mode, but the execution is
      restricted to parallel group leader.  <literal>PARALLEL SAFE</literal>
      indicates that the function is safe to run in parallel mode without
      restriction.
-->
     <para>
<literal>PARALLEL UNSAFE</literal>は、その関数が並列モードでは実行できないこと、そしてそのような関数がSQL文の中にある場合は順次の実行プランが強制されることを意味します。
これがデフォルトです。
<literal>PARALLEL RESTRICTED</literal>はその関数が並列モードで実行できますが、その実行は並列グループのリーダーに制限されることを意味します。
<literal>PARALLEL SAFE</literal>はその関数が並列モードで制限なく実行することについて安全であることを意味します。
     </para>

     <para>
<!--
      Functions should be labeled parallel unsafe if they modify any database
      state, or if they make changes to the transaction such as using
      sub-transactions, or if they access sequences or attempt to make
      persistent changes to settings (e.g. <literal>setval</literal>).  They should
      be labeled as parallel restricted if they access temporary tables,
      client connection state, cursors, prepared statements, or miscellaneous
      backend-local state which the system cannot synchronize in parallel mode
      (e.g.  <literal>setseed</literal> cannot be executed other than by the group
      leader because a change made by another process would not be reflected
      in the leader).  In general, if a function is labeled as being safe when
      it is restricted or unsafe, or if it is labeled as being restricted when
      it is in fact unsafe, it may throw errors or produce wrong answers
      when used in a parallel query.  C-language functions could in theory
      exhibit totally undefined behavior if mislabeled, since there is no way
      for the system to protect itself against arbitrary C code, but in most
      likely cases the result will be no worse than for any other function.
      If in doubt, functions should be labeled as <literal>UNSAFE</literal>, which is
      the default.
-->
関数がデータベースの状態に何らかの変更を行う、サブトランザクションを使うなどトランザクションを変更する、シーケンスにアクセスするか設定に恒久的な変更をする（例えば<literal>setval</literal>）という場合はparallel unsafe（並列は安全でない）という印をつけるべきです。
一時テーブル、クライアントの接続状態、カーソル、プリペアド文、その他並列モードでシステムが同期できない様々なバックエンド独自の状態に関数がアクセスする場合、parallel restricted（並列は制限される）という印をつけるべきです（例えば、<literal>setseed</literal>はグループのリーダー以外では実行できません。なぜなら他のプロセスでなされた変更がリーダーに反映されないからです）。
一般的に、restrictedあるいはunsafeな関数がsafeとラベル付けされた場合、あるいはunsafeな関数がrestrictedとラベル付けされた場合、それがパラレルクエリ内で使用されると、エラーが発生したり、誤った結果が生成されたりします。
C言語の関数は、ラベルが間違っていると、理論的には全く予想できない動作をすることがあります。
これは任意のCプログラムに対してシステムが自分を保護する手段がないからですが、多くの場合、その結果は他の関数と同程度の悪さでしょう。
よくわからない場合は、デフォルトの<literal>UNSAFE</literal>で関数にラベル付けしてください。
     </para>
    </listitem>
   </varlistentry>

    <varlistentry>
     <term><literal>COST</literal> <replaceable class="parameter">execution_cost</replaceable></term>

     <listitem>
      <para>
<!--
       A positive number giving the estimated execution cost for the function,
       in units of <xref linkend="guc-cpu-operator-cost"/>.  If the function
       returns a set, this is the cost per returned row.  If the cost is
       not specified, 1 unit is assumed for C-language and internal functions,
       and 100 units for functions in all other languages.  Larger values
       cause the planner to try to avoid evaluating the function more often
       than necessary.
-->
この関数の推定実行コストを表す正数で、単位は<xref linkend="guc-cpu-operator-cost"/>です。
関数が集合を返す場合、これは1行当たりのコストとなります。
このコストが指定されない場合、C言語および内部関数では1、他のすべての言語では100となります。
値をより大きくすると、プランナは必要以上に頻繁に関数を評価しないようになります。
      </para>
     </listitem>
    </varlistentry>

    <varlistentry>
     <term><literal>ROWS</literal> <replaceable class="parameter">result_rows</replaceable></term>

     <listitem>
      <para>
<!--
       A positive number giving the estimated number of rows that the planner
       should expect the function to return.  This is only allowed when the
       function is declared to return a set.  The default assumption is
       1000 rows.
-->
プランナが想定する、この関数が返す行数の推定値を表す正数です。
これは、関数が集合を返すものと宣言された場合のみ使用可能です。
デフォルト推定値は1000行です。
      </para>
     </listitem>
    </varlistentry>

    <varlistentry>
     <term><literal>SUPPORT</literal> <replaceable class="parameter">support_function</replaceable></term>

     <listitem>
      <para>
       The name (optionally schema-qualified) of a <firstterm>planner support
       function</firstterm> to use for this function.  See
       <xref linkend="xfunc-optimization"/> for details.
       You must be superuser to use this option.
      </para>
     </listitem>
    </varlistentry>

    <varlistentry>
     <term><replaceable>configuration_parameter</replaceable></term>
     <term><replaceable>value</replaceable></term>
     <listitem>
      <para>
<!--
       The <literal>SET</literal> clause causes the specified configuration
       parameter to be set to the specified value when the function is
       entered, and then restored to its prior value when the function exits.
       <literal>SET FROM CURRENT</literal> saves the value of the parameter that
       is current when <command>CREATE FUNCTION</command> is executed as the value
       to be applied when the function is entered.
-->
<literal>SET</literal>句により、関数が始まった時に指定した設定パラメータを指定した値に設定し、関数の終了時にそれを以前の値に戻すことができます。
<literal>SET FROM CURRENT</literal>は、<command>CREATE FUNCTION</command>の実行時点でのパラメータ値を、関数に入る時に適用する値として保管します。
      </para>

      <para>
<!--
       If a <literal>SET</literal> clause is attached to a function, then
       the effects of a <command>SET LOCAL</command> command executed inside the
       function for the same variable are restricted to the function: the
       configuration parameter's prior value is still restored at function exit.
       However, an ordinary
       <command>SET</command> command (without <literal>LOCAL</literal>) overrides the
       <literal>SET</literal> clause, much as it would do for a previous <command>SET
       LOCAL</command> command: the effects of such a command will persist after
       function exit, unless the current transaction is rolled back.
-->
関数に<literal>SET</literal>句が付いている場合、関数内部で実行される<command>SET LOCAL</command>コマンドの同一変数に対する効果はその関数に制限されます。
つまり、設定パラメータの前の値は関数が終了する時に元に戻ります。
しかし、通常の（<literal>LOCAL</literal>がない）<command>SET</command>コマンドは<literal>SET</literal>句を上書きします。
これは過去に行われた<command>SET LOCAL</command>コマンドに対してもほぼ同じです。
つまり、このコマンドの効果は、現在のトランザクションがロールバックされない限り、関数が終了した後も永続化されます。
      </para>

      <para>
<!--
       See <xref linkend="sql-set"/> and
       <xref linkend="runtime-config"/>
       for more information about allowed parameter names and values.
-->
使用可能なパラメータと値については、<xref linkend="sql-set"/>および<xref linkend="runtime-config"/>を参照してください。
      </para>
     </listitem>
    </varlistentry>

    <varlistentry>
     <term><replaceable class="parameter">definition</replaceable></term>

     <listitem>
      <para>
<!--
       A string constant defining the function; the meaning depends on the
       language.  It can be an internal function name, the path to an
       object file, an SQL command, or text in a procedural language.
-->
関数を定義する文字列定数です。
このパラメータの意味は言語に依存します。
内部的な関数名、オブジェクトファイルへのパス、SQLコマンド、手続き言語で記述されたテキストなどを指定できます。
      </para>

      <para>
<!--
       It is often helpful to use dollar quoting (see <xref
       linkend="sql-syntax-dollar-quoting"/>) to write the function definition
       string, rather than the normal single quote syntax.  Without dollar
       quoting, any single quotes or backslashes in the function definition must
       be escaped by doubling them.
-->
関数を定義する文字列を記述する際に、通常の単一引用符ではなく、ドル引用符（<xref linkend="sql-syntax-dollar-quoting"/>参照）を使用すると便利なことが多くあります。
ドル引用符を使用しなければ、関数定義内の単一引用符やバックスラッシュは必ず二重にしてエスケープしなければなりません。
      </para>

     </listitem>
    </varlistentry>

    <varlistentry>
     <term><literal><replaceable class="parameter">obj_file</replaceable>, <replaceable class="parameter">link_symbol</replaceable></literal></term>

     <listitem>
      <para>
<!--
       This form of the <literal>AS</literal> clause is used for
       dynamically loadable C language functions when the function name
       in the C language source code is not the same as the name of
       the SQL function. The string <replaceable
       class="parameter">obj_file</replaceable> is the name of the shared
       library file containing the compiled C function, and is interpreted
       as for the <xref linkend="sql-load"/> command.  The string
       <replaceable class="parameter">link_symbol</replaceable> is the
       function's link symbol, that is, the name of the function in the C
       language source code.  If the link symbol is omitted, it is assumed to
       be the same as the name of the SQL function being defined.  The C names
       of all functions must be different, so you must give overloaded C
       functions different C names (for example, use the argument types as
       part of the C names).
<<<<<<< HEAD
=======
-->
この構文の<literal>AS</literal>句は、動的にロードされるC言語関数において、C言語のソースコード中の関数名がSQL関数の名前と同じでない場合に使われます。
<replaceable class="parameter">obj_file</replaceable>という文字列はコンパイルされたC関数を含む共有ライブラリファイルの名前で、<xref linkend="sql-load"/>コマンドの場合と同じように解釈されます。
文字列<replaceable class="parameter">link_symbol</replaceable>はその関数のリンクシンボル、つまり、C言語ソースコード中の関数の名前です。
リンクシンボルが省略された場合、定義されるSQL関数の名前と同じものであるとみなされます。
全ての関数について、C言語における名前は、重複してはいけません。したがって、オーバーロードするC言語関数には、異なるC言語の名前を与える必要があります(例えば、C言語における名前の一部に引数の型を使用してください)。
>>>>>>> bd0a9e56
      </para>

      <para>
<!--
       When repeated <command>CREATE FUNCTION</command> calls refer to
       the same object file, the file is only loaded once per session.
       To unload and
       reload the file (perhaps during development), start a new session.
-->
同一オブジェクトファイルを参照する、<command>CREATE FUNCTION</command>呼び出しが繰り返された場合、そのファイルはセッション毎に一度だけロードされます。
（おそらく開発段階で）ファイルをアンロードし再ロードするには、新しいセッションを開始してください。
      </para>

     </listitem>
    </varlistentry>

   </variablelist>

   <para>
<!--
    Refer to <xref linkend="xfunc"/> for further information on writing
    functions.
-->
さらに詳しい関数の作成方法については<xref linkend="xfunc"/>を参照してください。
   </para>

 </refsect1>

 <refsect1 id="sql-createfunction-overloading">
<!--
  <title>Overloading</title>
-->
  <title>オーバーロード</title>

   <para>
<!--
    <productname>PostgreSQL</productname> allows function
    <firstterm>overloading</firstterm>; that is, the same name can be
    used for several different functions so long as they have distinct
    input argument types.  Whether or not you use it, this capability entails
    security precautions when calling functions in databases where some users
    mistrust other users; see <xref linkend="typeconv-func"/>.
<<<<<<< HEAD
=======
-->
<productname>PostgreSQL</productname>では関数の<firstterm>オーバーロード</firstterm>が可能です。
つまり、入力引数の型が異なっていれば、複数の関数に同じ名前を使用することができます。
使うかどうかに関わりなく、この能力は、あるユーザが他のユーザを信用しないデータベースで関数を呼び出す時に、セキュリティの事前の対策を必要とします。<xref linkend="typeconv-func"/>を参照してください。
>>>>>>> bd0a9e56
   </para>

   <para>
<!--
    Two functions are considered the same if they have the same names and
    <emphasis>input</emphasis> argument types, ignoring any <literal>OUT</literal>
    parameters.  Thus for example these declarations conflict:
-->
同じ名前、同じ<emphasis>入力用</emphasis>パラメータ型を持つ場合、2つの関数は同一であるとみなされます。
<literal>OUT</literal>パラメータは無視されます。
したがって、例えば以下の宣言は競合しています。
<programlisting>
CREATE FUNCTION foo(int) ...
CREATE FUNCTION foo(int, out text) ...
</programlisting>
   </para>

   <para>
<!--
    Functions that have different argument type lists will not be considered
    to conflict at creation time, but if defaults are provided they might
    conflict in use.  For example, consider
-->
異なる引数型のリストを持つ関数は、作成時に競合するとはみなされませんが、デフォルト値が指定された場合使用時に競合する可能性があります。
例えば以下を考えてみましょう。
<programlisting>
CREATE FUNCTION foo(int) ...
CREATE FUNCTION foo(int, int default 42) ...
</programlisting>
<!--
    A call <literal>foo(10)</literal> will fail due to the ambiguity about which
    function should be called.
-->
<literal>foo(10)</literal>という呼び出しは、どちらの関数を呼び出すべきかに関して曖昧さがあるために失敗します。
   </para>

 </refsect1>

 <refsect1 id="sql-createfunction-notes">
<!--
  <title>Notes</title>
-->
  <title>注釈</title>

   <para>
<!--
    The full <acronym>SQL</acronym> type syntax is allowed for
    declaring a function's arguments and return value.  However,
    parenthesized type modifiers (e.g., the precision field for
    type <type>numeric</type>) are discarded by <command>CREATE FUNCTION</command>.
    Thus for example
    <literal>CREATE FUNCTION foo (varchar(10)) ...</literal>
    is exactly the same as
    <literal>CREATE FUNCTION foo (varchar) ...</literal>.
-->
関数の引数と戻り値の宣言において、完全な<acronym>SQL</acronym>型の構文が使用できます。
しかし、括弧付けされた型修飾子（例えば<type>numeric</type>型の精度フィールド）は、<command>CREATE FUNCTION</command>により破棄されます。
従って、<literal>CREATE FUNCTION foo (varchar(10)) ...</literal>は<literal>CREATE FUNCTION foo (varchar) ...</literal>とまったく同じになります。
   </para>

   <para>
<!--
    When replacing an existing function with <command>CREATE OR REPLACE
    FUNCTION</command>, there are restrictions on changing parameter names.
    You cannot change the name already assigned to any input parameter
    (although you can add names to parameters that had none before).
    If there is more than one output parameter, you cannot change the
    names of the output parameters, because that would change the
    column names of the anonymous composite type that describes the
    function's result.  These restrictions are made to ensure that
    existing calls of the function do not stop working when it is replaced.
-->
既存の関数を<command>CREATE OR REPLACE FUNCTION</command>を使って置き換える場合、パラメータ名の変更に関して制限があります。
すでに何らかの入力パラメータに割り当てられた名前を変更することはできません。
（しかし、これまで名前を持たなかったパラメータに名前を追加することは可能です。）
複数の出力パラメータが存在する場合、関数の結果を表わす無名複合型の列名を変更することになるため、出力パラメータの名前を変更することはできません。
既存の関数呼び出しが置き換わった時に動作しなくなることを確実に防ぐために、これらの制限がなされています。
   </para>

   <para>
<!--
    If a function is declared <literal>STRICT</literal> with a <literal>VARIADIC</literal>
    argument, the strictness check tests that the variadic array <emphasis>as
    a whole</emphasis> is non-null.  The function will still be called if the
    array has null elements.
-->
関数が<literal>VARIADIC</literal>引数を持つ<literal>STRICT</literal>と宣言された場合、その厳密性検査では、variadic配列<emphasis>全体</emphasis>が非NULLかどうかを検査します。
配列がNULL要素を持っていたとしても関数は呼び出されます。
   </para>

 </refsect1>

 <refsect1 id="sql-createfunction-examples">
<!--
  <title>Examples</title>
-->
<title>例</title>

  <para>
<!--
   Here are some trivial examples to help you get started.  For more
   information and examples, see <xref linkend="xfunc"/>.
-->
ここでは、初心者向けの簡単な例をいくつか示します。
<xref linkend="xfunc"/>には、より多くの情報と例が記載されています。
<programlisting>
CREATE FUNCTION add(integer, integer) RETURNS integer
    AS 'select $1 + $2;'
    LANGUAGE SQL
    IMMUTABLE
    RETURNS NULL ON NULL INPUT;
</programlisting>
  </para>

  <para>
<!--
   Increment an integer, making use of an argument name, in
   <application>PL/pgSQL</application>:
-->
<application>PL/pgSQL</application>で、引数名を使用して、整数を1増やします。
<programlisting>
CREATE OR REPLACE FUNCTION increment(i integer) RETURNS integer AS $$
        BEGIN
                RETURN i + 1;
        END;
$$ LANGUAGE plpgsql;
</programlisting>
  </para>

  <para>
<!--
   Return a record containing multiple output parameters:
-->
複数の出力用パラメータを持つレコードを返します。
<programlisting>
CREATE FUNCTION dup(in int, out f1 int, out f2 text)
    AS $$ SELECT $1, CAST($1 AS text) || ' is text' $$
    LANGUAGE SQL;

SELECT * FROM dup(42);
</programlisting>
<!--
   You can do the same thing more verbosely with an explicitly named
   composite type:
-->
上と同じことを、明示的な名前が付いた複合型を使用して、より冗長に行うことができます。
<programlisting>
CREATE TYPE dup_result AS (f1 int, f2 text);

CREATE FUNCTION dup(int) RETURNS dup_result
    AS $$ SELECT $1, CAST($1 AS text) || ' is text' $$
    LANGUAGE SQL;

SELECT * FROM dup(42);
</programlisting>
<!--
   Another way to return multiple columns is to use a <literal>TABLE</literal>
   function:
-->
複数列を返す別の方法は、<literal>TABLE</literal>関数を使用することです。
<programlisting>
CREATE FUNCTION dup(int) RETURNS TABLE(f1 int, f2 text)
    AS $$ SELECT $1, CAST($1 AS text) || ' is text' $$
    LANGUAGE SQL;

SELECT * FROM dup(42);
</programlisting>
<!--
   However, a <literal>TABLE</literal> function is different from the
   preceding examples, because it actually returns a <emphasis>set</emphasis>
   of records, not just one record.
-->
しかし、これは実際には、1つのレコードではなく、レコードの<emphasis>集合</emphasis>を返しますので、<literal>TABLE</literal>関数は上の例とは異なります。
  </para>
 </refsect1>

 <refsect1 id="sql-createfunction-security">
<!--
  <title>Writing <literal>SECURITY DEFINER</literal> Functions Safely</title>
-->
  <title><literal>SECURITY DEFINER</literal>関数の安全な作成</title>

  <indexterm>
<!--
   <primary><varname>search_path</varname> configuration parameter</primary>
   <secondary>use in securing functions</secondary>
-->
   <primary><varname>search_path</varname>設定パラメータ</primary>
   <secondary>関数の安全化における使用</secondary>
  </indexterm>

   <para>
<!--
    Because a <literal>SECURITY DEFINER</literal> function is executed
    with the privileges of the user that owns it, care is needed to
    ensure that the function cannot be misused.  For security,
    <xref linkend="guc-search-path"/> should be set to exclude any schemas
    writable by untrusted users.  This prevents
    malicious users from creating objects (e.g., tables, functions, and
    operators) that mask objects intended to be used by the function.
    Particularly important in this regard is the
    temporary-table schema, which is searched first by default, and
    is normally writable by anyone.  A secure arrangement can be obtained
    by forcing the temporary schema to be searched last.  To do this,
    write <literal>pg_temp</literal><indexterm><primary>pg_temp</primary><secondary>securing functions</secondary></indexterm> as the last entry in <varname>search_path</varname>.
    This function illustrates safe usage:
-->
<literal>SECURITY DEFINER</literal>関数は関数を所有するユーザの権限で実行されますので、その関数を間違って使用できないことを確実にしなければなりません。
安全上、<xref linkend="guc-search-path"/>は、信頼できないユーザが書き込み可能なスキーマを除去した形で設定すべきです。
これは、悪意のあるユーザがその関数で使用されるオブジェクトを隠すようなオブジェクト（例えば、テーブル、関数、演算子など）を作成することを防ぎます。
ここで特に重要なことは、一時テーブルスキーマです。
このスキーマはデフォルトで最初に検索され、そして、通常誰でも書き込み可能です。
一時スキーマの検索を強制的に最後にすることで、セキュリティを調整できます。
このためには、<literal>pg_temp</literal>を<varname>search_path</varname>の最後の項目として記載してください。
<indexterm><primary>pg_temp</primary><secondary>関数の安全化</secondary></indexterm>
安全な使用方法を以下の関数で示します。

<programlisting>
CREATE FUNCTION check_password(uname TEXT, pass TEXT)
RETURNS BOOLEAN AS $$
DECLARE passed BOOLEAN;
BEGIN
        SELECT  (pwd = $2) INTO passed
        FROM    pwds
        WHERE   username = $1;

        RETURN passed;
END;
$$  LANGUAGE plpgsql
    SECURITY DEFINER
<!--
    &#045;&#045; Set a secure search_path: trusted schema(s), then 'pg_temp'.
-->
    -- 信頼できるスキーマ、その後にpg_tempという順でsearch_pathを安全に設定します。
    SET search_path = admin, pg_temp;
</programlisting>

<!--
    This function's intention is to access a table <literal>admin.pwds</literal>.
    But without the <literal>SET</literal> clause, or with a <literal>SET</literal> clause
    mentioning only <literal>admin</literal>, the function could be subverted by
    creating a temporary table named <literal>pwds</literal>.
-->
この関数の意図は、テーブル<literal>admin.pwds</literal>にアクセスすることです。
しかし<literal>SET</literal>句がなければ、あるいは<literal>SET</literal>句が<literal>admin</literal>だけしか記述していなければ、<literal>pwds</literal>という名前の一時テーブルを作成することで、この関数は無意味になってしまいます。
   </para>

   <para>
<!--
    Before <productname>PostgreSQL</productname> version 8.3, the
    <literal>SET</literal> clause was not available, and so older functions may
    contain rather complicated logic to save, set, and restore
    <varname>search_path</varname>.  The <literal>SET</literal> clause is far easier
    to use for this purpose.
-->
<productname>PostgreSQL</productname>バージョン8.3より前では、<literal>SET</literal>句は利用できません。
このため古い関数には、<varname>search_path</varname>を保管し、設定、そして元に戻すという、多少複雑なロジックが含まれているかもしれません。
こうした目的に<literal>SET</literal>句を使用すると、かなり簡単になります。
   </para>

   <para>
<!--
    Another point to keep in mind is that by default, execute privilege
    is granted to <literal>PUBLIC</literal> for newly created functions
    (see <xref linkend="ddl-priv"/> for more
    information).  Frequently you will wish to restrict use of a security
    definer function to only some users.  To do that, you must revoke
    the default <literal>PUBLIC</literal> privileges and then grant execute
    privilege selectively.  To avoid having a window where the new function
    is accessible to all, create it and set the privileges within a single
    transaction.  For example:
-->
この他に注意すべき点として、新しく作成された関数ではデフォルトで実行権限が<literal>PUBLIC</literal>に付与されていることがあります。
（詳細は<xref linkend="sql-grant"/>を参照してください。）
SECURITY DEFINER関数の使用を一部のユーザのみに制限したいことはよくあります。
このためには、デフォルトの<literal>PUBLIC</literal>権限を取り消し、そして、実行権限の付与を選択して行ってください。
新しい関数がすべてのユーザに実行可能となる隙間が存在することを防ぐためには、単一トランザクション内で作成と権限設定を行ってください。
以下に例を示します。
   </para>

<programlisting>
BEGIN;
CREATE FUNCTION check_password(uname TEXT, pass TEXT) ... SECURITY DEFINER;
REVOKE ALL ON FUNCTION check_password(uname TEXT, pass TEXT) FROM PUBLIC;
GRANT EXECUTE ON FUNCTION check_password(uname TEXT, pass TEXT) TO admins;
COMMIT;
</programlisting>

 </refsect1>

 <refsect1 id="sql-createfunction-compat">
<!--
  <title>Compatibility</title>
-->
<title>互換性</title>

  <para>
<!--
   A <command>CREATE FUNCTION</command> command is defined in the SQL standard.
   The <productname>PostgreSQL</productname> version is similar but
   not fully compatible.  The attributes are not portable, neither are the
   different available languages.
-->
<command>CREATE FUNCTION</command>コマンドは標準SQLで定義されています。
<application>PostgreSQL</application>における<command>CREATE FUNCTION</command>も類似の機能を持ちますが、完全な互換性はありません。
属性には移植性がありません。また、使用可能な言語も異なります。
  </para>

  <para>
<!--
   For compatibility with some other database systems,
   <replaceable class="parameter">argmode</replaceable> can be written
   either before or after <replaceable class="parameter">argname</replaceable>.
   But only the first way is standard-compliant.
-->
他のデータベースシステムとの互換性のために、<replaceable class="parameter">argmode</replaceable>は<replaceable class="parameter">argname</replaceable>の前に書くことも後に書くこともできます。
しかし、1つ目の方法が標準に従っています。
  </para>

  <para>
<!--
   For parameter defaults, the SQL standard specifies only the syntax with
   the <literal>DEFAULT</literal> key word.  The syntax
   with <literal>=</literal> is used in T-SQL and Firebird.
-->
パラメータのデフォルトに関しては、標準SQLでは<literal>DEFAULT</literal>キーワードの構文のみを規定します。
<literal>=</literal>を持つ構文はT-SQLおよびFirebirdで使用されています。
  </para>
 </refsect1>


 <refsect1>
<!--
  <title>See Also</title>
-->
  <title>関連項目</title>

  <simplelist type="inline">
   <member><xref linkend="sql-alterfunction"/></member>
   <member><xref linkend="sql-dropfunction"/></member>
   <member><xref linkend="sql-grant"/></member>
   <member><xref linkend="sql-load"/></member>
   <member><xref linkend="sql-revoke"/></member>
  </simplelist>
 </refsect1>

</refentry><|MERGE_RESOLUTION|>--- conflicted
+++ resolved
@@ -793,15 +793,12 @@
        of all functions must be different, so you must give overloaded C
        functions different C names (for example, use the argument types as
        part of the C names).
-<<<<<<< HEAD
-=======
 -->
 この構文の<literal>AS</literal>句は、動的にロードされるC言語関数において、C言語のソースコード中の関数名がSQL関数の名前と同じでない場合に使われます。
 <replaceable class="parameter">obj_file</replaceable>という文字列はコンパイルされたC関数を含む共有ライブラリファイルの名前で、<xref linkend="sql-load"/>コマンドの場合と同じように解釈されます。
 文字列<replaceable class="parameter">link_symbol</replaceable>はその関数のリンクシンボル、つまり、C言語ソースコード中の関数の名前です。
 リンクシンボルが省略された場合、定義されるSQL関数の名前と同じものであるとみなされます。
 全ての関数について、C言語における名前は、重複してはいけません。したがって、オーバーロードするC言語関数には、異なるC言語の名前を与える必要があります(例えば、C言語における名前の一部に引数の型を使用してください)。
->>>>>>> bd0a9e56
       </para>
 
       <para>
@@ -844,13 +841,10 @@
     input argument types.  Whether or not you use it, this capability entails
     security precautions when calling functions in databases where some users
     mistrust other users; see <xref linkend="typeconv-func"/>.
-<<<<<<< HEAD
-=======
 -->
 <productname>PostgreSQL</productname>では関数の<firstterm>オーバーロード</firstterm>が可能です。
 つまり、入力引数の型が異なっていれば、複数の関数に同じ名前を使用することができます。
 使うかどうかに関わりなく、この能力は、あるユーザが他のユーザを信用しないデータベースで関数を呼び出す時に、セキュリティの事前の対策を必要とします。<xref linkend="typeconv-func"/>を参照してください。
->>>>>>> bd0a9e56
    </para>
 
    <para>

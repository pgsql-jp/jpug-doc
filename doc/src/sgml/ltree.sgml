<!-- doc/src/sgml/ltree.sgml -->

<sect1 id="ltree" xreflabel="ltree">
 <title>ltree &mdash; hierarchical tree-like data type</title>

 <indexterm zone="ltree">
  <primary>ltree</primary>
 </indexterm>

 <para>
<!--
  This module implements a data type <type>ltree</type> for representing
  labels of data stored in a hierarchical tree-like structure.
  Extensive facilities for searching through label trees are provided.
-->
本モジュールは階層ツリーを模擬した構造に格納されたデータのラベルを表現する <type>ltree</type>データ型を実装します。
ラベルツリー全体を検索する高度な機能を提供します。
 </para>

 <para>
<!--
  This module is considered <quote>trusted</quote>, that is, it can be
  installed by non-superusers who have <literal>CREATE</literal> privilege
  on the current database.
-->
このモジュールは<quote>trusted</quote>と見なされます。つまり、現在のデータベースに対して<literal>CREATE</literal>権限を持つ非スーパーユーザがインストールできます。
 </para>

<<<<<<< HEAD
 <sect2 id="ltree-definitions">
=======
 <sect2>
<!--
>>>>>>> 94ef7168
  <title>Definitions</title>
-->
  <title>定義</title>

  <para>
<<<<<<< HEAD
   A <firstterm>label</firstterm> is a sequence of alphanumeric characters,
   underscores, and hyphens. Valid alphanumeric character ranges are
   dependent on the database locale. For example, in C locale, the characters
   <literal>A-Za-z0-9_-</literal> are allowed.
   Labels must be no more than 1000 characters long.
=======
<!--
   A <firstterm>label</firstterm> is a sequence of alphanumeric characters
   and underscores (for example, in C locale the characters
   <literal>A-Za-z0-9_</literal> are allowed).
   Labels must be less than 256 characters long.
-->
<firstterm>ラベル</firstterm>は、アルファベット文字とアンダースコア（例えばCロケールでは<literal>A-Za-z0-9_</literal>文字が許されます。）の並びです。
ラベルの長さは256文字未満でなければなりません。
>>>>>>> 94ef7168
  </para>

  <para>
<!--
   Examples: <literal>42</literal>, <literal>Personal_Services</literal>
-->
例えば<literal>42</literal>、<literal>Personal_Services</literal>です。
  </para>

  <para>
<!--
   A <firstterm>label path</firstterm> is a sequence of zero or more
   labels separated by dots, for example <literal>L1.L2.L3</literal>, representing
   a path from the root of a hierarchical tree to a particular node.  The
   length of a label path cannot exceed 65535 labels.
-->
<firstterm>ラベル経路</firstterm>は、例えば<literal>L1.L2.L3</literal>のようなドットで区切られた0個以上のラベルの並びであり、階層ツリーのルートから特定のノードまでの経路を表します。
ラベル経路の長さは65535ラベルを超えることはできません。
  </para>

  <para>
<!--
   Example: <literal>Top.Countries.Europe.Russia</literal>
-->
例：<literal>'Top.Countries.Europe.Russia'</literal>
  </para>

  <para>
<!--
   The <filename>ltree</filename> module provides several data types:
-->
<filename>ltree</filename>モジュールは以下の複数のデータ型を提供します。
  </para>

  <itemizedlist>
   <listitem>
    <para>
<!--
     <type>ltree</type> stores a label path.
-->
<type>ltree</type>はラベル経路を格納します。
    </para>
   </listitem>

   <listitem>
    <para>
<!--
     <type>lquery</type> represents a regular-expression-like pattern
     for matching <type>ltree</type> values.  A simple word matches that
     label within a path.  A star symbol (<literal>*</literal>) matches zero
     or more labels.  These can be joined with dots to form a pattern that
     must match the whole label path.  For example:
-->
<type>lquery</type>は、<type>ltree</type>値に一致する正規表現のようなパターンを表現します。
単一の単語は経路内のラベルに一致します。
スター記号（<literal>*</literal>）は0個以上のラベルに一致します。
ドットでつなげることで、ラベル経路全体に一致するパターンを形作ることができます。
以下に例を示します。
<synopsis>
<!--
foo         <lineannotation>Match the exact label path <literal>foo</literal></lineannotation>
*.foo.*     <lineannotation>Match any label path containing the label <literal>foo</literal></lineannotation>
*.foo       <lineannotation>Match any label path whose last label is <literal>foo</literal></lineannotation>
-->
foo         <lineannotation>正確に<literal>foo</literal>というラベル経路に一致します。</lineannotation>
*.foo.*     <lineannotation><literal>foo</literal>というラベルを含むラベル経路すべてに一致します。</lineannotation>
*.foo       <lineannotation><literal>foo</literal>というラベルで終わるラベル経路すべてに一致します。</lineannotation>
</synopsis>
    </para>

    <para>
<!--
     Both star symbols and simple words can be quantified to restrict how many
     labels they can match:
-->
スター記号と単一の単語のどちらも一致可能なラベル数を制限するために量指定を行うことができます。
<synopsis>
<!--
*{<replaceable>n</replaceable>}        <lineannotation>Match exactly <replaceable>n</replaceable> labels</lineannotation>
*{<replaceable>n</replaceable>,}       <lineannotation>Match at least <replaceable>n</replaceable> labels</lineannotation>
*{<replaceable>n</replaceable>,<replaceable>m</replaceable>}      <lineannotation>Match at least <replaceable>n</replaceable> but not more than <replaceable>m</replaceable> labels</lineannotation>
*{,<replaceable>m</replaceable>}       <lineannotation>Match at most <replaceable>m</replaceable> labels &mdash; same as </lineannotation>*{0,<replaceable>m</replaceable>}
foo{<replaceable>n</replaceable>,<replaceable>m</replaceable>}    <lineannotation>Match at least <replaceable>n</replaceable> but not more than <replaceable>m</replaceable> occurrences of <literal>foo</literal></lineannotation>
foo{,}      <lineannotation>Match any number of occurrences of <literal>foo</literal>, including zero</lineannotation>
-->
*{<replaceable>n</replaceable>}        <lineannotation>正確に<replaceable>n</replaceable>個のラベルに一致します。</lineannotation>
*{<replaceable>n</replaceable>,}       <lineannotation>少なくとも<replaceable>n</replaceable>個のラベルに一致します。</lineannotation>
*{<replaceable>n</replaceable>,<replaceable>m</replaceable>}      <lineannotation>少なくとも<replaceable>n</replaceable>個に一致し、多くても<replaceable>m</replaceable>個を超えないラベルに一致します。</lineannotation>
*{,<replaceable>m</replaceable>}       <lineannotation>最大<replaceable>m</replaceable>個のラベルに一致します。つまりと次と同じです。</lineannotation>*{0,<replaceable>m</replaceable>}
foo{<replaceable>n</replaceable>,<replaceable>m</replaceable>}    <lineannotation>少なくとも<replaceable>n</replaceable>個に一致し、多くても<replaceable>m</replaceable>個を超えない<literal>foo</literal>に一致します。</lineannotation>
foo{,}      <lineannotation>ゼロを含む任意の数の<literal>foo</literal>に一致します。</lineannotation>
</synopsis>
<!--
     In the absence of any explicit quantifier, the default for a star symbol
     is to match any number of labels (that is, <literal>{,}</literal>) while
     the default for a non-star item is to match exactly once (that
     is, <literal>{1}</literal>).
-->
明示的な量指定子が存在しなければ、スター記号に対するデフォルトは任意の数のラベルに一致(つまり<literal>{,}</literal>)である一方、非スター項目に対するデフォルトは正確に1回(つまり<literal>{1}</literal>)です。
    </para>

    <para>
<!--
     There are several modifiers that can be put at the end of a non-star
     <type>lquery</type> item to make it match more than just the exact match:
-->
単なる正確な一致以上の一致を行うために、スターでない<type>lquery</type>項目の終端に記述できる複数の修飾子が存在します。
<synopsis>
<!--
@           <lineannotation>Match case-insensitively, for example <literal>a@</literal> matches <literal>A</literal></lineannotation>
*           <lineannotation>Match any label with this prefix, for example <literal>foo*</literal> matches <literal>foobar</literal></lineannotation>
%           <lineannotation>Match initial underscore-separated words</lineannotation>
-->
@           <lineannotation>大文字小文字を区別しない一致。例えば<literal>a@</literal>は<literal>A</literal>に一致します。</lineannotation>
*           <lineannotation>この接頭辞を持つすべてのラベルに一致。例えば<literal>foo*</literal>は<literal>foobar</literal>に一致します。</lineannotation>
%           <lineannotation>最初のアンダースコアで区切られた単語に一致。</lineannotation>
</synopsis>
<!--
     The behavior of <literal>%</literal> is a bit complicated.  It tries to match
     words rather than the entire label.  For example
     <literal>foo_bar%</literal> matches <literal>foo_bar_baz</literal> but not
     <literal>foo_barbaz</literal>.  If combined with <literal>*</literal>, prefix
     matching applies to each word separately, for example
     <literal>foo_bar%*</literal> matches <literal>foo1_bar2_baz</literal> but
     not <literal>foo1_br2_baz</literal>.
-->
<literal>%</literal>の動作は多少複雑です。
ラベル全体ではなく単語一致を試みます。
例えば<literal>foo_bar%</literal>は<literal>foo_bar_baz</literal>に一致しますが<literal>foo_barbaz</literal>に一致しません。
<literal>*</literal>と組み合わせる場合、接頭辞一致が各単語ごとに適用されます。
例えば<literal>foo_bar%*</literal>は<literal>foo1_bar2_baz</literal>に一致しますが、<literal>foo1_br2_baz</literal>に一致しません。
    </para>

    <para>
<!--
     Also, you can write several possibly-modified non-star items separated with
     <literal>|</literal> (OR) to match any of those items, and you can put
     <literal>!</literal> (NOT) at the start of a non-star group to match any
     label that doesn't match any of the alternatives.  A quantifier, if any,
     goes at the end of the group; it means some number of matches for the
     group as a whole (that is, some number of labels matching or not matching
     any of the alternatives).
-->
また、項目のいずれかに一致させるために<literal>|</literal>（論理和）で区切って、修飾子が付いているかもしれない複数の非スター項目を記述することもできます。
さらに、非スターグループ先頭に<literal>!</literal> (否定)を記述して選択肢のいずれにも一致しないすべてのラベルに一致させることもできます。
もしあれば、量指定子はグループの最後になります。これはグループ全体として一致する数を意味します(すなわち、一致するラベルの数、または、選択肢のいずれにも一致しない数です)。
    </para>

    <para>
<!--
     Here's an annotated example of <type>lquery</type>:
-->
以下に注釈付きの<type>lquery</type>の例を示します。
<programlisting>
Top.*{0,2}.sport*@.!football|tennis{1,}.Russ*|Spain
a.  b.     c.      d.                   e.
</programlisting>
<!--
     This query will match any label path that:
-->
この問い合わせは以下のようなラベルに一致します。
    </para>
    <orderedlist numeration="loweralpha">
     <listitem>
      <para>
<!--
       begins with the label <literal>Top</literal>
-->
<literal>Top</literal>ラベルから始まる。
      </para>
     </listitem>
     <listitem>
      <para>
<!--
       and next has zero to two labels before
-->
次いで0から2個のラベルを持つ。
      </para>
     </listitem>
     <listitem>
      <para>
<!--
       a label beginning with the case-insensitive prefix <literal>sport</literal>
-->
直後に<literal>sport</literal>接頭辞（大文字小文字の区別無）から始まるラベルを持つ。
      </para>
     </listitem>
     <listitem>
      <para>
<!--
       then has one or more labels, none of which
       match <literal>football</literal> nor <literal>tennis</literal>
-->
そして、<literal>football</literal>にも<literal>tennis</literal>にも一致しない1つ以上のラベルを持つ。
      </para>
     </listitem>
     <listitem>
      <para>
<!--
       and then ends with a label beginning with <literal>Russ</literal> or
       exactly matching <literal>Spain</literal>.
-->
<literal>Russ</literal>から始まる、または、正確に<literal>Spain</literal>に一致するラベルで終わる。
      </para>
     </listitem>
    </orderedlist>
   </listitem>

   <listitem>
<!--
    <para><type>ltxtquery</type> represents a full-text-search-like
    pattern for matching <type>ltree</type> values.  An
    <type>ltxtquery</type> value contains words, possibly with the
    modifiers <literal>@</literal>, <literal>*</literal>, <literal>%</literal> at the end;
    the modifiers have the same meanings as in <type>lquery</type>.
    Words can be combined with <literal>&amp;</literal> (AND),
    <literal>|</literal> (OR), <literal>!</literal> (NOT), and parentheses.
    The key difference from
    <type>lquery</type> is that <type>ltxtquery</type> matches words without
    regard to their position in the label path.
-->
    <para>
<type>ltxtquery</type>は<type>ltree</type>値に対する全文検索のようなパターンを表します。
<type>ltxtquery</type>値は、おそらく最後に<literal>@</literal>、<literal>*</literal>、<literal>%</literal>修飾子を持った単語からなります。
修飾子の意味は<type>lquery</type>と同じです。
単語は<literal>&amp;</literal> (論理積)、<literal>|</literal> (論理和)、<literal>!</literal> (否定)、括弧を組み合わせることが可能です。
主な<type>lquery</type>との違いは、<type>ltxtquery</type>はラベル経路上の位置を考慮せずに単語に一致することです。
    </para>

    <para>
<!--
     Here's an example <type>ltxtquery</type>:
-->
<type>ltxtquery</type>の例を示します。
<programlisting>
Europe &amp; Russia*@ &amp; !Transportation
</programlisting>
<!--
     This will match paths that contain the label <literal>Europe</literal> and
     any label beginning with <literal>Russia</literal> (case-insensitive),
     but not paths containing the label <literal>Transportation</literal>.
     The location of these words within the path is not important.
     Also, when <literal>%</literal> is used, the word can be matched to any
     underscore-separated word within a label, regardless of position.
-->
これは<literal>Europe</literal>ラベルと<literal>Russia</literal>（大文字小文字の区別無）から始まるラベルを含む経路に一致します。
しかし、<literal>Transportation</literal>ラベルを含む経路は一致しません。
経路内の単語の位置は重要ではありません。
また、<literal>%</literal>が使用された場合、位置に関係なく、単語をラベル内のアンダースコアで区切られた何らかの単語に一致させることができます。
    </para>
   </listitem>

  </itemizedlist>

  <para>
<!--
   Note: <type>ltxtquery</type> allows whitespace between symbols, but
   <type>ltree</type> and <type>lquery</type> do not.
-->
注意：<type>ltxtquery</type>ではシンボルの間に空白を入れることができますが、<type>ltree</type>と<type>lquery</type>ではできません。
  </para>
 </sect2>

<<<<<<< HEAD
 <sect2 id="ltree-ops-funcs">
=======
 <sect2>
<!--
>>>>>>> 94ef7168
  <title>Operators and Functions</title>
-->
  <title>演算子と関数</title>

  <para>
<!--
   Type <type>ltree</type> has the usual comparison operators
   <literal>=</literal>, <literal>&lt;&gt;</literal>,
   <literal>&lt;</literal>, <literal>&gt;</literal>, <literal>&lt;=</literal>, <literal>&gt;=</literal>.
   Comparison sorts in the order of a tree traversal, with the children
   of a node sorted by label text.  In addition, the specialized
   operators shown in <xref linkend="ltree-op-table"/> are available.
-->
<type>ltree</type>型は、通常の比較演算子<literal>=</literal>、<literal>&lt;&gt;</literal>、<literal>&lt;</literal>、<literal>&gt;</literal>、<literal>&lt;=</literal>、<literal>&gt;=</literal>を持ちます。
比較では、ツリーの巡回順でソートされ、ノードの子要素はラベルテキストでソートされます。
さらに、<xref linkend="ltree-op-table"/>に示す特殊な演算子が使用可能です。
  </para>

  <table id="ltree-op-table">
<!--
   <title><type>ltree</type> Operators</title>
-->
   <title><type>ltree</type>演算子</title>
    <tgroup cols="1">
     <thead>
      <row>
       <entry role="func_table_entry"><para role="func_signature">
<!--
        Operator
-->
        演算子
       </para>
       <para>
<!--
        Description
-->
        説明
       </para></entry>
      </row>
     </thead>

     <tbody>
      <row>
       <entry role="func_table_entry"><para role="func_signature">
        <type>ltree</type> <literal>@&gt;</literal> <type>ltree</type>
        <returnvalue>boolean</returnvalue>
       </para>
       <para>
<!--
        Is left argument an ancestor of right (or equal)?
-->
左辺の引数が右辺の祖先要素（か同じ）かどうか。
       </para></entry>
      </row>

      <row>
       <entry role="func_table_entry"><para role="func_signature">
        <type>ltree</type> <literal>&lt;@</literal> <type>ltree</type>
        <returnvalue>boolean</returnvalue>
       </para>
       <para>
<!--
        Is left argument a descendant of right (or equal)?
-->
左辺の引数が右辺の子孫要素（か同じ）かどうか。
       </para></entry>
      </row>

      <row>
       <entry role="func_table_entry"><para role="func_signature">
        <type>ltree</type> <literal>~</literal> <type>lquery</type>
        <returnvalue>boolean</returnvalue>
       </para>
       <para role="func_signature">
        <type>lquery</type> <literal>~</literal> <type>ltree</type>
        <returnvalue>boolean</returnvalue>
       </para>
       <para>
<!--
        Does <type>ltree</type> match <type>lquery</type>?
-->
<type>ltree</type>が<type>lquery</type>に一致するかどうか。
       </para></entry>
      </row>

      <row>
       <entry role="func_table_entry"><para role="func_signature">
        <type>ltree</type> <literal>?</literal> <type>lquery[]</type>
        <returnvalue>boolean</returnvalue>
       </para>
       <para role="func_signature">
        <type>lquery[]</type> <literal>?</literal> <type>ltree</type>
        <returnvalue>boolean</returnvalue>
       </para>
       <para>
<!--
        Does <type>ltree</type> match any <type>lquery</type> in array?
-->
<type>ltree</type>が配列内のいずれかの<type>lquery</type>に一致するかどうか。
       </para></entry>
      </row>

      <row>
       <entry role="func_table_entry"><para role="func_signature">
        <type>ltree</type> <literal>@</literal> <type>ltxtquery</type>
        <returnvalue>boolean</returnvalue>
       </para>
       <para role="func_signature">
        <type>ltxtquery</type> <literal>@</literal> <type>ltree</type>
        <returnvalue>boolean</returnvalue>
       </para>
       <para>
<!--
        Does <type>ltree</type> match <type>ltxtquery</type>?
-->
<type>ltree</type>が<type>ltxtquery</type>に一致するかどうか。
       </para></entry>
      </row>

      <row>
       <entry role="func_table_entry"><para role="func_signature">
        <type>ltree</type> <literal>||</literal> <type>ltree</type>
        <returnvalue>ltree</returnvalue>
       </para>
       <para>
<!--
        Concatenates <type>ltree</type> paths.
-->
<type>ltree</type>経路を連結します。
       </para></entry>
      </row>

      <row>
       <entry role="func_table_entry"><para role="func_signature">
        <type>ltree</type> <literal>||</literal> <type>text</type>
        <returnvalue>ltree</returnvalue>
       </para>
       <para role="func_signature">
        <type>text</type> <literal>||</literal> <type>ltree</type>
        <returnvalue>ltree</returnvalue>
       </para>
       <para>
<!--
        Converts text to <type>ltree</type> and concatenates.
-->
テキストを<type>ltree</type>に変換し、連結します。
       </para></entry>
      </row>

      <row>
       <entry role="func_table_entry"><para role="func_signature">
        <type>ltree[]</type> <literal>@&gt;</literal> <type>ltree</type>
        <returnvalue>boolean</returnvalue>
       </para>
       <para role="func_signature">
        <type>ltree</type> <literal>&lt;@</literal> <type>ltree[]</type>
        <returnvalue>boolean</returnvalue>
       </para>
       <para>
<!--
        Does array contain an ancestor of <type>ltree</type>?
-->
配列に<type>ltree</type>の祖先要素が含まれるかどうか。
       </para></entry>
      </row>

      <row>
       <entry role="func_table_entry"><para role="func_signature">
        <type>ltree[]</type> <literal>&lt;@</literal> <type>ltree</type>
        <returnvalue>boolean</returnvalue>
       </para>
       <para role="func_signature">
        <type>ltree</type> <literal>@&gt;</literal> <type>ltree[]</type>
        <returnvalue>boolean</returnvalue>
       </para>
       <para>
<!--
        Does array contain a descendant of <type>ltree</type>?
-->
配列に<type>ltree</type>の子孫要素が含まれるかどうか。
       </para></entry>
      </row>

      <row>
       <entry role="func_table_entry"><para role="func_signature">
        <type>ltree[]</type> <literal>~</literal> <type>lquery</type>
        <returnvalue>boolean</returnvalue>
       </para>
       <para role="func_signature">
        <type>lquery</type> <literal>~</literal> <type>ltree[]</type>
        <returnvalue>boolean</returnvalue>
       </para>
       <para>
<!--
        Does array contain any path matching <type>lquery</type>?
-->
配列に<type>lquery</type>に一致する経路が含まれるかどうか。
       </para></entry>
      </row>

      <row>
       <entry role="func_table_entry"><para role="func_signature">
        <type>ltree[]</type> <literal>?</literal> <type>lquery[]</type>
        <returnvalue>boolean</returnvalue>
       </para>
       <para role="func_signature">
        <type>lquery[]</type> <literal>?</literal> <type>ltree[]</type>
        <returnvalue>boolean</returnvalue>
       </para>
       <para>
<!--
        Does <type>ltree</type> array contain any path matching
        any <type>lquery</type>?
-->
<type>ltree</type>配列にいずれかの<type>lquery</type>に一致する経路が含まれるかどうか。
       </para></entry>
      </row>

      <row>
       <entry role="func_table_entry"><para role="func_signature">
        <type>ltree[]</type> <literal>@</literal> <type>ltxtquery</type>
        <returnvalue>boolean</returnvalue>
       </para>
       <para role="func_signature">
        <type>ltxtquery</type> <literal>@</literal> <type>ltree[]</type>
        <returnvalue>boolean</returnvalue>
       </para>
       <para>
<!--
        Does array contain any path matching <type>ltxtquery</type>?
-->
配列に<type>ltxtquery</type>に一致する経路が含まれるかどうか。
       </para></entry>
      </row>

      <row>
       <entry role="func_table_entry"><para role="func_signature">
        <type>ltree[]</type> <literal>?@&gt;</literal> <type>ltree</type>
        <returnvalue>ltree</returnvalue>
       </para>
       <para>
<!--
        Returns first array entry that is an ancestor of <type>ltree</type>,
        or <literal>NULL</literal> if none.
-->
<type>ltree</type>の祖先要素となる配列内の最初の要素を、存在しなければ<literal>NULL</literal>を返します。
       </para></entry>
      </row>

      <row>
       <entry role="func_table_entry"><para role="func_signature">
        <type>ltree[]</type> <literal>?&lt;@</literal> <type>ltree</type>
        <returnvalue>ltree</returnvalue>
       </para>
       <para>
<!--
        Returns first array entry that is a descendant of <type>ltree</type>,
        or <literal>NULL</literal> if none.
-->
<type>ltree</type>の子孫要素となる配列内の最初の要素を、存在しなければ<literal>NULL</literal>を返します。
       </para></entry>
      </row>

      <row>
       <entry role="func_table_entry"><para role="func_signature">
        <type>ltree[]</type> <literal>?~</literal> <type>lquery</type>
        <returnvalue>ltree</returnvalue>
       </para>
       <para>
<!--
        Returns first array entry that matches <type>lquery</type>,
        or <literal>NULL</literal> if none.
-->
<type>lquery</type>に一致する配列内の最初の要素を、存在しなければ<literal>NULL</literal>を返します。
       </para></entry>
      </row>

      <row>
       <entry role="func_table_entry"><para role="func_signature">
        <type>ltree[]</type> <literal>?@</literal> <type>ltxtquery</type>
        <returnvalue>ltree</returnvalue>
       </para>
       <para>
<!--
        Returns first array entry that matches <type>ltxtquery</type>,
        or <literal>NULL</literal> if none.
-->
<type>ltxtquery</type>に一致する配列内の最初の要素を、存在しなければ<literal>NULL</literal>を返します。
       </para></entry>
      </row>
     </tbody>
    </tgroup>
  </table>

  <para>
<!--
   The operators <literal>&lt;@</literal>, <literal>@&gt;</literal>,
   <literal>@</literal> and <literal>~</literal> have analogues
   <literal>^&lt;@</literal>, <literal>^@&gt;</literal>, <literal>^@</literal>,
   <literal>^~</literal>, which are the same except they do not use
   indexes.  These are useful only for testing purposes.
-->
演算子<literal>&lt;@</literal>、<literal>@&gt;</literal>、<literal>@</literal>、<literal>~</literal>には類似の演算子<literal>^&lt;@</literal>、<literal>^@&gt;</literal>、<literal>^@</literal>、<literal>^~</literal>があります。
後者はインデックスを使用しない点を除き、同一です。
後者は試験の際にだけ役に立ちます。
  </para>

  <para>
<!--
   The available functions are shown in <xref linkend="ltree-func-table"/>.
-->
使用可能な関数を<xref linkend="ltree-func-table"/>に示します。
  </para>

  <table id="ltree-func-table">
<!--
   <title><type>ltree</type> Functions</title>
-->
   <title><type>ltree</type>関数</title>
    <tgroup cols="1">
     <thead>
      <row>
       <entry role="func_table_entry"><para role="func_signature">
<!--
        Function
-->
        関数
       </para>
       <para>
<!--
        Description
-->
        説明
       </para>
       <para>
<!--
        Example(s)
-->
        例
       </para></entry>
      </row>
     </thead>

     <tbody>
      <row>
       <entry role="func_table_entry"><para role="func_signature">
        <indexterm><primary>subltree</primary></indexterm>
        <function>subltree</function> ( <type>ltree</type>, <parameter>start</parameter> <type>integer</type>, <parameter>end</parameter> <type>integer</type> )
        <returnvalue>ltree</returnvalue>
       </para>
       <para>
<!--
        Returns subpath of <type>ltree</type> from
        position <parameter>start</parameter> to
        position <parameter>end</parameter>-1 (counting from 0).
-->
<parameter>start</parameter>位置から<parameter>end</parameter>-1位置までの<type>ltree</type>の部分経路を返します（位置は0から始まります）。
       </para>
       <para>
        <literal>subltree('Top.Child1.Child2', 1, 2)</literal>
        <returnvalue>Child1</returnvalue>
       </para></entry>
      </row>

      <row>
       <entry role="func_table_entry"><para role="func_signature">
        <indexterm><primary>subpath</primary></indexterm>
        <function>subpath</function> ( <type>ltree</type>, <parameter>offset</parameter> <type>integer</type>, <parameter>len</parameter> <type>integer</type> )
        <returnvalue>ltree</returnvalue>
       </para>
       <para>
<!--
        Returns subpath of <type>ltree</type> starting at
        position <parameter>offset</parameter>, with
        length <parameter>len</parameter>.  If <parameter>offset</parameter>
        is negative, subpath starts that far from the end of the path.
        If <parameter>len</parameter> is negative, leaves that many labels off
        the end of the path.
-->
<parameter>offset</parameter>位置から<parameter>len</parameter>個の<type>ltree</type>の部分経路を返します。
<parameter>offset</parameter>が負の場合、部分経路は経路の終端から数えた位置から始まります。
<parameter>len</parameter>が負の場合、経路の終端から指定個のラベルを除きます。
       </para>
       <para>
        <literal>subpath('Top.Child1.Child2', 0, 2)</literal>
        <returnvalue>Top.Child1</returnvalue>
       </para></entry>
      </row>

      <row>
       <entry role="func_table_entry"><para role="func_signature">
        <function>subpath</function> ( <type>ltree</type>, <parameter>offset</parameter> <type>integer</type> )
        <returnvalue>ltree</returnvalue>
       </para>
       <para>
<!--
        Returns subpath of <type>ltree</type> starting at
        position <parameter>offset</parameter>, extending to end of path.
        If <parameter>offset</parameter> is negative, subpath starts that far
        from the end of the path.
-->
<parameter>offset</parameter>位置から経路の終端までの<type>ltree</type>の部分経路を返します。
<parameter>offset</parameter>が負の場合、部分経路は経路の終端から数えた位置から始まります。
       </para>
       <para>
        <literal>subpath('Top.Child1.Child2', 1)</literal>
        <returnvalue>Child1.Child2</returnvalue>
       </para></entry>
      </row>

      <row>
       <entry role="func_table_entry"><para role="func_signature">
        <indexterm><primary>nlevel</primary></indexterm>
        <function>nlevel</function> ( <type>ltree</type> )
        <returnvalue>integer</returnvalue>
       </para>
       <para>
<!--
        Returns number of labels in path.
-->
経路内のラベル数を返します。
       </para>
       <para>
        <literal>nlevel('Top.Child1.Child2')</literal>
        <returnvalue>3</returnvalue>
       </para></entry>
      </row>

      <row>
       <entry role="func_table_entry"><para role="func_signature">
        <indexterm><primary>index</primary></indexterm>
        <function>index</function> ( <parameter>a</parameter> <type>ltree</type>, <parameter>b</parameter> <type>ltree</type> )
        <returnvalue>integer</returnvalue>
       </para>
       <para>
<!--
        Returns position of first occurrence of <parameter>b</parameter> in
        <parameter>a</parameter>, or -1 if not found.
-->
<parameter>a</parameter>内で<parameter>b</parameter>が最初に出現する位置を、存在しなければ-1を返します。
       </para>
       <para>
        <literal>index('0.1.2.3.5.4.5.6.8.5.6.8', '5.6')</literal>
        <returnvalue>6</returnvalue>
       </para></entry>
      </row>

      <row>
       <entry role="func_table_entry"><para role="func_signature">
        <function>index</function> ( <parameter>a</parameter> <type>ltree</type>,  <parameter>b</parameter> <type>ltree</type>, <parameter>offset</parameter> <type>integer</type> )
        <returnvalue>integer</returnvalue>
       </para>
       <para>
<!--
        Returns position of first occurrence of <parameter>b</parameter>
        in <parameter>a</parameter>, or -1 if not found.  The search starts at
        position <parameter>offset</parameter>;
        negative <parameter>offset</parameter> means
        start <parameter>-offset</parameter> labels from the end of the path.
-->
<parameter>a</parameter>内で<parameter>b</parameter>が最初に出現する位置を、存在しなければ-1を返します。
検索は<parameter>offset</parameter>から始まります。負の<parameter>offset</parameter>は経路終端から<parameter>-offset</parameter>ラベルから検索を始めることを意味します。
       </para>
       <para>
        <literal>index('0.1.2.3.5.4.5.6.8.5.6.8', '5.6', -4)</literal>
        <returnvalue>9</returnvalue>
       </para></entry>
      </row>

      <row>
       <entry role="func_table_entry"><para role="func_signature">
        <indexterm><primary>text2ltree</primary></indexterm>
        <function>text2ltree</function> ( <type>text</type> )
        <returnvalue>ltree</returnvalue>
       </para>
       <para>
<!--
        Casts <type>text</type> to <type>ltree</type>.
-->
<type>text</type>を<type>ltree</type>にキャストします。
       </para></entry>
      </row>

      <row>
       <entry role="func_table_entry"><para role="func_signature">
        <indexterm><primary>ltree2text</primary></indexterm>
        <function>ltree2text</function> ( <type>ltree</type> )
        <returnvalue>text</returnvalue>
       </para>
       <para>
<!--
        Casts <type>ltree</type> to <type>text</type>.
-->
<type>ltree</type>を<type>text</type>にキャストします。
       </para></entry>
      </row>

      <row>
       <entry role="func_table_entry"><para role="func_signature">
        <indexterm><primary>lca</primary></indexterm>
        <function>lca</function> ( <type>ltree</type> <optional>, <type>ltree</type> <optional>, ... </optional></optional> )
        <returnvalue>ltree</returnvalue>
       </para>
       <para>
<!--
        Computes longest common ancestor of paths
        (up to 8 arguments are supported).
-->
経路で共通する最長接頭辞を計算します（最大8個の引数をサポートします）。
       </para>
       <para>
        <literal>lca('1.2.3', '1.2.3.4.5.6')</literal>
        <returnvalue>1.2</returnvalue>
       </para></entry>
      </row>

      <row>
       <entry role="func_table_entry"><para role="func_signature">
        <function>lca</function> ( <type>ltree[]</type> )
        <returnvalue>ltree</returnvalue>
       </para>
       <para>
<!--
        Computes longest common ancestor of paths in array.
-->
配列内の経路で共通する最長接頭辞を計算します。
       </para>
       <para>
        <literal>lca(array['1.2.3'::ltree,'1.2.3.4'])</literal>
        <returnvalue>1.2</returnvalue>
       </para></entry>
      </row>
     </tbody>
    </tgroup>
  </table>
 </sect2>

<<<<<<< HEAD
 <sect2 id="ltree-indexes">
=======
 <sect2>
<!--
>>>>>>> 94ef7168
  <title>Indexes</title>
-->
  <title>インデックス</title>
  <para>
<!--
   <filename>ltree</filename> supports several types of indexes that can speed
   up the indicated operators:
-->
<filename>ltree</filename>は、以下で示された演算子を高速化できる、複数種類のインデックスをサポートします。
  </para>

  <itemizedlist>
   <listitem>
    <para>
<!--
     B-tree index over <type>ltree</type>:
     <literal>&lt;</literal>, <literal>&lt;=</literal>, <literal>=</literal>,
     <literal>&gt;=</literal>, <literal>&gt;</literal>
-->
<type>ltree</type>に対するB-treeインデックス：<literal>&lt;</literal>、<literal>&lt;=</literal>、<literal>=</literal>、<literal>&gt;=</literal>、<literal>&gt;</literal>
    </para>
   </listitem>
   <listitem>
    <para>
<!--
     GiST index over <type>ltree</type> (<literal>gist_ltree_ops</literal>
     opclass):
     <literal>&lt;</literal>, <literal>&lt;=</literal>, <literal>=</literal>,
     <literal>&gt;=</literal>, <literal>&gt;</literal>,
     <literal>@&gt;</literal>, <literal>&lt;@</literal>,
     <literal>@</literal>, <literal>~</literal>, <literal>?</literal>
-->
<type>ltree</type>に対するGiSTインデックス(<literal>gist_ltree_ops</literal>演算子クラス)：
<literal>&lt;</literal>、<literal>&lt;=</literal>、<literal>=</literal>、<literal>&gt;=</literal>、<literal>&gt;</literal>、<literal>@&gt;</literal>、<literal>&lt;@</literal>、<literal>@</literal>、<literal>~</literal>、<literal>?</literal>
    </para>
    <para>
<!--
     <literal>gist_ltree_ops</literal> GiST opclass approximates a set of
     path labels as a bitmap signature.  Its optional integer parameter
     <literal>siglen</literal> determines the
     signature length in bytes.  The default signature length is 8 bytes.
     The length must be a positive multiple of <type>int</type> alignment
     (4 bytes on most machines)) up to 2024.  Longer
     signatures lead to a more precise search (scanning a smaller fraction of the index and
     fewer heap pages), at the cost of a larger index.
-->
<literal>gist_ltree_ops</literal> GiST演算子クラスは経路ラベルの集合をビットマップ署名として近似します。
オプションの整数パラメータ<literal>siglen</literal>は、署名の長さをバイト単位で決定します。
デフォルトの署名の長さは8バイトです。
長さは、<type>int</type>整列(ほとんどのマシンで4バイト)の正の倍数であり、最大で2024であることが必要です。
長い署名では、インデックスはより大きくなってしまいますが、(インデックスのより小さな部分とより少ないヒープページを走査することで)検索がより正確になります。
    </para>
    <para>
<!--
     Example of creating such an index with the default signature length of 8 bytes:
-->
デフォルトの署名の長さが8バイトのインデックスを作成する例。
    </para>
<programlisting>
CREATE INDEX path_gist_idx ON test USING GIST (path);
</programlisting>
    <para>
<!--
     Example of creating such an index with a signature length of 100 bytes:
-->
署名の長さが100バイトのインデックスを作成する例。
    </para>
<programlisting>
CREATE INDEX path_gist_idx ON test USING GIST (path gist_ltree_ops(siglen=100));
</programlisting>
   </listitem>
   <listitem>
    <para>
<!--
     GiST index over <type>ltree[]</type> (<literal>gist__ltree_ops</literal>
     opclass):
     <literal>ltree[] &lt;@ ltree</literal>, <literal>ltree @&gt; ltree[]</literal>,
     <literal>@</literal>, <literal>~</literal>, <literal>?</literal>
-->
<type>ltree[]</type>に対するGiSTインデックス（<literal>gist__ltree_ops</literal>演算子クラス）：<literal>ltree[] &lt;@ ltree</literal>、<literal>ltree @&gt; ltree[]</literal>、<literal>@</literal>、<literal>~</literal>、<literal>?</literal>
    </para>
    <para>
<!--
     <literal>gist__ltree_ops</literal> GiST opclass works similarly to
     <literal>gist_ltree_ops</literal> and also takes signature length as
     a parameter.  The default value of <literal>siglen</literal> in
      <literal>gist__ltree_ops</literal> is 28 bytes.
-->
<literal>gist__ltree_ops</literal> GiST演算子クラスは<literal>gist_ltree_ops</literal>と同じように動作しますが、署名の長さをパラメータとして取ります。
<literal>gist__ltree_ops</literal>での<literal>siglen</literal>のデフォルトの値は28バイトです。
    </para>
    <para>
<!--
     Example of creating such an index with the default signature length of 28 bytes:
-->
デフォルトの署名の長さが28バイトのインデックスを作成する例。
    </para>
<programlisting>
CREATE INDEX path_gist_idx ON test USING GIST (array_path);
</programlisting>
    <para>
<!--
     Example of creating such an index with a signature length of 100 bytes:
-->
署名の長さが100バイトのインデックスを作成する例。
    </para>
<programlisting>
CREATE INDEX path_gist_idx ON test USING GIST (array_path gist__ltree_ops(siglen=100));
</programlisting>
    <para>
<!--
     Note: This index type is lossy.
-->
注意：この種類のインデックスは非可逆です。
    </para>
   </listitem>
  </itemizedlist>
 </sect2>

<<<<<<< HEAD
 <sect2 id="ltree-example">
=======
 <sect2>
<!--
>>>>>>> 94ef7168
  <title>Example</title>
-->
  <title>例</title>

  <para>
<!--
   This example uses the following data (also available in file
   <filename>contrib/ltree/ltreetest.sql</filename> in the source distribution):
-->
この例は、後述のデータを使用します（ソース配布内の<filename>contrib/ltree/ltreetest.sql</filename>ファイルでも利用可能です）。
  </para>

<programlisting>
CREATE TABLE test (path ltree);
INSERT INTO test VALUES ('Top');
INSERT INTO test VALUES ('Top.Science');
INSERT INTO test VALUES ('Top.Science.Astronomy');
INSERT INTO test VALUES ('Top.Science.Astronomy.Astrophysics');
INSERT INTO test VALUES ('Top.Science.Astronomy.Cosmology');
INSERT INTO test VALUES ('Top.Hobbies');
INSERT INTO test VALUES ('Top.Hobbies.Amateurs_Astronomy');
INSERT INTO test VALUES ('Top.Collections');
INSERT INTO test VALUES ('Top.Collections.Pictures');
INSERT INTO test VALUES ('Top.Collections.Pictures.Astronomy');
INSERT INTO test VALUES ('Top.Collections.Pictures.Astronomy.Stars');
INSERT INTO test VALUES ('Top.Collections.Pictures.Astronomy.Galaxies');
INSERT INTO test VALUES ('Top.Collections.Pictures.Astronomy.Astronauts');
CREATE INDEX path_gist_idx ON test USING GIST (path);
CREATE INDEX path_idx ON test USING BTREE (path);
</programlisting>

  <para>
<!--
   Now, we have a table <structname>test</structname> populated with data describing
   the hierarchy shown below:
-->
これで、以下の階層を記述するデータが投入された<structname>test</structname>テーブルができます。
  </para>

<literallayout class="monospaced">
                        Top
                     /   |  \
             Science Hobbies Collections
                 /       |              \
        Astronomy   Amateurs_Astronomy Pictures
           /  \                            |
Astrophysics  Cosmology                Astronomy
                                        /  |    \
                                 Galaxies Stars Astronauts
</literallayout>

  <para>
<!--
   We can do inheritance:
-->
継承を行うことができます。
<screen>
ltreetest=&gt; SELECT path FROM test WHERE path &lt;@ 'Top.Science';
                path
------------------------------------
 Top.Science
 Top.Science.Astronomy
 Top.Science.Astronomy.Astrophysics
 Top.Science.Astronomy.Cosmology
(4 rows)
</screen>
  </para>

  <para>
<!--
   Here are some examples of path matching:
-->
経路一致の例をいくつか示します。
<screen>
ltreetest=&gt; SELECT path FROM test WHERE path ~ '*.Astronomy.*';
                     path
-----------------------------------------------
 Top.Science.Astronomy
 Top.Science.Astronomy.Astrophysics
 Top.Science.Astronomy.Cosmology
 Top.Collections.Pictures.Astronomy
 Top.Collections.Pictures.Astronomy.Stars
 Top.Collections.Pictures.Astronomy.Galaxies
 Top.Collections.Pictures.Astronomy.Astronauts
(7 rows)

ltreetest=&gt; SELECT path FROM test WHERE path ~ '*.!pictures@.Astronomy.*';
                path
------------------------------------
 Top.Science.Astronomy
 Top.Science.Astronomy.Astrophysics
 Top.Science.Astronomy.Cosmology
(3 rows)
</screen>
  </para>

  <para>
<!--
   Here are some examples of full text search:
-->
全文検索の例をいくつか示します。
<screen>
ltreetest=&gt; SELECT path FROM test WHERE path @ 'Astro*% &amp; !pictures@';
                path
------------------------------------
 Top.Science.Astronomy
 Top.Science.Astronomy.Astrophysics
 Top.Science.Astronomy.Cosmology
 Top.Hobbies.Amateurs_Astronomy
(4 rows)

ltreetest=&gt; SELECT path FROM test WHERE path @ 'Astro* &amp; !pictures@';
                path
------------------------------------
 Top.Science.Astronomy
 Top.Science.Astronomy.Astrophysics
 Top.Science.Astronomy.Cosmology
(3 rows)
</screen>
  </para>

  <para>
<!--
   Path construction using functions:
-->
関数を使用した経路構築の例です。
<screen>
ltreetest=&gt; SELECT subpath(path,0,2)||'Space'||subpath(path,2) FROM test WHERE path &lt;@ 'Top.Science.Astronomy';
                 ?column?
------------------------------------------
 Top.Science.Space.Astronomy
 Top.Science.Space.Astronomy.Astrophysics
 Top.Science.Space.Astronomy.Cosmology
(3 rows)
</screen>
  </para>

  <para>
<!--
   We could simplify this by creating an SQL function that inserts a label
   at a specified position in a path:
-->
経路内の位置にラベルを挿入するSQL関数を作成することで、これを簡略化することができます。
<screen>
CREATE FUNCTION ins_label(ltree, int, text) RETURNS ltree
    AS 'select subpath($1,0,$2) || $3 || subpath($1,$2);'
    LANGUAGE SQL IMMUTABLE;

ltreetest=&gt; SELECT ins_label(path,2,'Space') FROM test WHERE path &lt;@ 'Top.Science.Astronomy';
                ins_label
------------------------------------------
 Top.Science.Space.Astronomy
 Top.Science.Space.Astronomy.Astrophysics
 Top.Science.Space.Astronomy.Cosmology
(3 rows)
</screen>
  </para>
 </sect2>

<<<<<<< HEAD
 <sect2 id="ltree-transforms">
=======
 <sect2>
<!--
>>>>>>> 94ef7168
  <title>Transforms</title>
-->
  <title>変換</title>

  <para>
<!--
   The <literal>ltree_plpython3u</literal> extension implements transforms for
   the <type>ltree</type> type for PL/Python. If installed and specified when
   creating a function, <type>ltree</type> values are mapped to Python lists.
   (The reverse is currently not supported, however.)
-->
<literal>ltree_plpython3u</literal>拡張は、PL/Python用の<type>ltree</type>型の変換を実装します。
関数を作成するときにこの変換をインストールして指定していれば、<type>ltree</type>の値はPythonのリストにマップされます。
(しかしながら、その逆は今のところサポートされていません。)
  </para>

  <caution>
   <para>
<!--
    It is strongly recommended that the transform extension be installed in
    the same schema as <filename>ltree</filename>.  Otherwise there are
    installation-time security hazards if a transform extension's schema
    contains objects defined by a hostile user.
-->
変換の拡張は<filename>ltree</filename>と同じスキーマにインストールすることを強く勧めます。
さもないと、変換の拡張のスキーマが悪意のあるユーザにより定義されたオブジェクトを含んでいた場合に、インストール時のセキュリティ問題になります。
   </para>
  </caution>
 </sect2>

<<<<<<< HEAD
 <sect2 id="ltree-authors">
=======
 <sect2>
<!--
>>>>>>> 94ef7168
  <title>Authors</title>
-->
  <title>作者</title>

  <para>
<!--
   All work was done by Teodor Sigaev (<email>teodor@stack.net</email>) and
   Oleg Bartunov (<email>oleg@sai.msu.su</email>). See
   <ulink url="http://www.sai.msu.su/~megera/postgres/gist/"></ulink> for
   additional information. Authors would like to thank Eugeny Rodichev for
   helpful discussions. Comments and bug reports are welcome.
-->
開発はすべてTeodor Sigaev (<email>teodor@stack.net</email>)とOleg Bartunov (<email>oleg@sai.msu.su</email>)によりなされました。
さらなる情報については<ulink url="http://www.sai.msu.su/~megera/postgres/gist/"></ulink>を参照してください。
作者は有用な議論を行ったEugeny Rodichevに感謝しています。
コメントや不具合報告を歓迎します。
  </para>
 </sect2>

</sect1><|MERGE_RESOLUTION|>--- conflicted
+++ resolved
@@ -26,33 +26,18 @@
 このモジュールは<quote>trusted</quote>と見なされます。つまり、現在のデータベースに対して<literal>CREATE</literal>権限を持つ非スーパーユーザがインストールできます。
  </para>
 
-<<<<<<< HEAD
  <sect2 id="ltree-definitions">
-=======
- <sect2>
-<!--
->>>>>>> 94ef7168
+<!--
   <title>Definitions</title>
 -->
   <title>定義</title>
 
   <para>
-<<<<<<< HEAD
    A <firstterm>label</firstterm> is a sequence of alphanumeric characters,
    underscores, and hyphens. Valid alphanumeric character ranges are
    dependent on the database locale. For example, in C locale, the characters
    <literal>A-Za-z0-9_-</literal> are allowed.
    Labels must be no more than 1000 characters long.
-=======
-<!--
-   A <firstterm>label</firstterm> is a sequence of alphanumeric characters
-   and underscores (for example, in C locale the characters
-   <literal>A-Za-z0-9_</literal> are allowed).
-   Labels must be less than 256 characters long.
--->
-<firstterm>ラベル</firstterm>は、アルファベット文字とアンダースコア（例えばCロケールでは<literal>A-Za-z0-9_</literal>文字が許されます。）の並びです。
-ラベルの長さは256文字未満でなければなりません。
->>>>>>> 94ef7168
   </para>
 
   <para>
@@ -316,12 +301,8 @@
   </para>
  </sect2>
 
-<<<<<<< HEAD
  <sect2 id="ltree-ops-funcs">
-=======
- <sect2>
-<!--
->>>>>>> 94ef7168
+<!--
   <title>Operators and Functions</title>
 -->
   <title>演算子と関数</title>
@@ -859,12 +840,8 @@
   </table>
  </sect2>
 
-<<<<<<< HEAD
  <sect2 id="ltree-indexes">
-=======
- <sect2>
-<!--
->>>>>>> 94ef7168
+<!--
   <title>Indexes</title>
 -->
   <title>インデックス</title>
@@ -984,12 +961,8 @@
   </itemizedlist>
  </sect2>
 
-<<<<<<< HEAD
  <sect2 id="ltree-example">
-=======
- <sect2>
-<!--
->>>>>>> 94ef7168
+<!--
   <title>Example</title>
 -->
   <title>例</title>
@@ -1149,12 +1122,8 @@
   </para>
  </sect2>
 
-<<<<<<< HEAD
  <sect2 id="ltree-transforms">
-=======
- <sect2>
-<!--
->>>>>>> 94ef7168
+<!--
   <title>Transforms</title>
 -->
   <title>変換</title>
@@ -1185,12 +1154,8 @@
   </caution>
  </sect2>
 
-<<<<<<< HEAD
  <sect2 id="ltree-authors">
-=======
- <sect2>
-<!--
->>>>>>> 94ef7168
+<!--
   <title>Authors</title>
 -->
   <title>作者</title>

--- conflicted
+++ resolved
@@ -337,23 +337,7 @@
   </table>
 
   <para>
-<<<<<<< HEAD
-=======
-<!--
-   (Before PostgreSQL 8.2, the containment operators <literal>@&gt;</literal> and <literal>&lt;@</literal> were
-   respectively called <literal>@</literal> and <literal>~</literal>.  These names are still available, but are
-   deprecated and will eventually be retired.  Notice that the old names
-   are reversed from the convention formerly followed by the core geometric
-   data types!)
--->
-（PostgreSQL 8.2以前では、包含演算子<literal>@&gt;</literal>と<literal>&lt;@</literal>はそれぞれ<literal>@</literal>と<literal>~</literal>と呼ばれていました。
-これらの名前はまだ利用できますが、廃止予定であり、最終的にはなくなります。
-古い名前がコアの幾何データ型が従う規約と反対であることに注意してください。）
-  </para>
-
-  <para>
-<!--
->>>>>>> 9a9c638e
+<!--
    In addition to the above operators, the usual comparison
    operators shown in <xref linkend="functions-comparison-op-table"/> are
    available for type <type>cube</type>.  These

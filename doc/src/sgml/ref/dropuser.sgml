<!--
doc/src/sgml/ref/dropuser.sgml
PostgreSQL documentation
-->

<refentry id="app-dropuser">
 <indexterm zone="app-dropuser">
  <primary>dropuser</primary>
 </indexterm>

 <refmeta>
  <refentrytitle><application>dropuser</application></refentrytitle>
  <manvolnum>1</manvolnum>
<!--
  <refmiscinfo>Application</refmiscinfo>
-->
<refmiscinfo>アプリケーション</refmiscinfo>
 </refmeta>

 <refnamediv>
  <refname>dropuser</refname>
<!--
  <refpurpose>remove a <productname>PostgreSQL</productname> user account</refpurpose>
-->
<refpurpose><productname>PostgreSQL</productname>のユーザアカウントを削除する</refpurpose>
 </refnamediv>

 <refsynopsisdiv>
  <cmdsynopsis>
   <command>dropuser</command>
   <arg rep="repeat"><replaceable>connection-option</replaceable></arg>
   <arg rep="repeat"><replaceable>option</replaceable></arg>
   <arg choice="opt"><replaceable>username</replaceable></arg>
  </cmdsynopsis>
 </refsynopsisdiv>


 <refsect1>
<!--
  <title>Description</title>
-->
<title>説明</title>

  <para>
<!--
   <application>dropuser</application> removes an existing
   <productname>PostgreSQL</productname> user.
<<<<<<< HEAD
   Superusers can use this command to remove any role; otherwise, only
   non-superuser roles can be removed, and only by a user who possesses
   the <literal>CREATEROLE</literal> privilege and has been granted
   <literal>ADMIN OPTION</literal> on the target role.
=======
   Only superusers and users with the <literal>CREATEROLE</literal> privilege can
   remove <productname>PostgreSQL</productname> users.  (To remove a
   superuser, you must yourself be a superuser.)
-->
<application>dropuser</application>は、既存の<productname>PostgreSQL</productname>のユーザを削除します。
<productname>PostgreSQL</productname>のユーザを削除することができるのは、スーパーユーザと<literal>CREATEROLE</literal>権限があるユーザのみです。
>>>>>>> 94ef7168
  </para>

  <para>
<!--
   <application>dropuser</application> is a wrapper around the
   <acronym>SQL</acronym> command <link linkend="sql-droprole"><command>DROP ROLE</command></link>.
   There is no effective difference between dropping users via
   this utility and via other methods for accessing the server.
-->
<application>dropuser</application>は<acronym>SQL</acronym>コマンド<link linkend="sql-droprole"><command>DROP ROLE</command></link>のラッパーです。
このユーティリティを使用してユーザを削除しても、この方法以外の方法でサーバでアクセスしてユーザを削除しても特に違いはありません。
  </para>

 </refsect1>


 <refsect1>
<!--
  <title>Options</title>
-->
<title>オプション</title>

  <para>
<!--
   <application>dropuser</application> accepts the following command-line arguments:
-->
<application>dropuser</application>は、下記のコマンドライン引数を受け付けます。

    <variablelist>
     <varlistentry>
      <term><replaceable class="parameter">username</replaceable></term>
      <listitem>
       <para>
<!--
        Specifies the name of the <productname>PostgreSQL</productname> user to be removed.
        You will be prompted for a name if none is specified on the command
        line and the <option>-i</option>/<option>&#45;-interactive</option> option
        is used.
-->
削除する<productname>PostgreSQL</productname>のユーザ名を指定します。
コマンドラインで指定されず、かつ<option>-i</option>/<option>--interactive</option>オプションが使用されている場合は、入力を促すプロンプトが表示されます。
       </para>
      </listitem>
     </varlistentry>

     <varlistentry>
      <term><option>-e</option></term>
      <term><option>--echo</option></term>
      <listitem>
       <para>
<!--
        Echo the commands that <application>dropuser</application> generates
        and sends to the server.
-->
<application>dropuser</application>が生成し、サーバに送信するコマンドを表示します。
       </para>
      </listitem>
     </varlistentry>

     <varlistentry>
      <term><option>-i</option></term>
      <term><option>--interactive</option></term>
      <listitem>
       <para>
<!--
        Prompt for confirmation before actually removing the user, and prompt
        for the user name if none is specified on the command line.
-->
実際にユーザを削除する前に確認のプロンプトを表示します。
コマンドラインにてユーザ名が指定されなかった場合にユーザ名の入力を促します。
       </para>
      </listitem>
     </varlistentry>

     <varlistentry>
       <term><option>-V</option></term>
       <term><option>--version</option></term>
       <listitem>
       <para>
<!--
       Print the <application>dropuser</application> version and exit.
-->
<application>dropuser</application>のバージョンを表示し、終了します。
       </para>
       </listitem>
     </varlistentry>

     <varlistentry>
      <term><option>--if-exists</option></term>
      <listitem>
       <para>
<!--
        Do not throw an error if the user does not exist. A notice is
        issued in this case.
-->
ユーザが存在しない場合にエラーを発生しません。
この場合は注意が発生します。
       </para>
      </listitem>
     </varlistentry>

     <varlistentry>
       <term><option>-?</option></term>
       <term><option>--help</option></term>
       <listitem>
       <para>
<!--
       Show help about <application>dropuser</application> command line
       arguments, and exit.
-->
<application>dropuser</application>のコマンドライン引数の使用方法を表示し、終了します。
       </para>
       </listitem>
     </varlistentry>

    </variablelist>
  </para>

  <para>
<!--
   <application>dropuser</application> also accepts the following
   command-line arguments for connection parameters:
-->
<application>dropuser</application>は以下のコマンドライン引数も接続パラメータとして受け付けます。

   <variablelist>
     <varlistentry>
      <term><option>-h <replaceable class="parameter">host</replaceable></option></term>
      <term><option>--host=<replaceable class="parameter">host</replaceable></option></term>
      <listitem>
       <para>
<!--
        Specifies the host name of the machine on which the
        server
        is running.  If the value begins with a slash, it is used
        as the directory for the Unix domain socket.
-->
サーバが稼働しているマシンのホスト名を指定します。
この値がスラッシュから始まる場合、Unixドメインソケット用のディレクトリとして使用されます。
       </para>
      </listitem>
     </varlistentry>

     <varlistentry>
      <term><option>-p <replaceable class="parameter">port</replaceable></option></term>
      <term><option>--port=<replaceable class="parameter">port</replaceable></option></term>
      <listitem>
       <para>
<!--
        Specifies the TCP port or local Unix domain socket file
        extension on which the server
        is listening for connections.
-->
サーバが接続を監視するTCPポートもしくはUnixドメインソケットのファイル拡張子を指定します。
       </para>
      </listitem>
     </varlistentry>

     <varlistentry>
      <term><option>-U <replaceable class="parameter">username</replaceable></option></term>
      <term><option>--username=<replaceable class="parameter">username</replaceable></option></term>
      <listitem>
       <para>
<!--
        User name to connect as (not the user name to drop).
-->
接続に使用するユーザ名です
（削除するユーザ名ではありません）。
       </para>
      </listitem>
     </varlistentry>

     <varlistentry>
      <term><option>-w</option></term>
      <term><option>--no-password</option></term>
      <listitem>
       <para>
<!--
        Never issue a password prompt.  If the server requires
        password authentication and a password is not available by
        other means such as a <filename>.pgpass</filename> file, the
        connection attempt will fail.  This option can be useful in
        batch jobs and scripts where no user is present to enter a
        password.
-->
パスワードの入力を促しません。
サーバがパスワード認証を必要とし、かつ、<filename>.pgpass</filename>ファイルなどの他の方法が利用できない場合、接続試行は失敗します。
バッチジョブやスクリプトなどパスワードを入力するユーザが存在しない場合にこのオプションは有用かもしれません。
       </para>
      </listitem>
     </varlistentry>

     <varlistentry>
      <term><option>-W</option></term>
      <term><option>--password</option></term>
      <listitem>
       <para>
<!--
        Force <application>dropuser</application> to prompt for a
        password before connecting to a database.
-->
データベースに接続する前に、<application>dropuser</application>は強制的にパスワード入力を促します。
       </para>

       <para>
<!--
        This option is never essential, since
        <application>dropuser</application> will automatically prompt
        for a password if the server demands password authentication.
        However, <application>dropuser</application> will waste a
        connection attempt finding out that the server wants a password.
        In some cases it is worth typing <option>-W</option> to avoid the extra
        connection attempt.
-->
サーバがパスワード認証を要求する場合<application>dropuser</application>は自動的にパスワード入力を促しますので、これが重要になることはありません。
しかし、<application>dropuser</application>は、サーバにパスワードが必要かどうかを判断するための接続試行を無駄に行います。
こうした余計な接続試行を防ぐために<option>-W</option>の入力が有意となる場合もあります。
       </para>
      </listitem>
     </varlistentry>
   </variablelist>
  </para>
 </refsect1>


 <refsect1>
<!--
  <title>Environment</title>
-->
<title>環境</title>

  <variablelist>
   <varlistentry>
    <term><envar>PGHOST</envar></term>
    <term><envar>PGPORT</envar></term>
    <term><envar>PGUSER</envar></term>

    <listitem>
     <para>
<!--
      Default connection parameters
-->
      デフォルトの接続パラメータです。
     </para>
    </listitem>
   </varlistentry>

   <varlistentry>
    <term><envar>PG_COLOR</envar></term>
    <listitem>
     <para>
<!--
      Specifies whether to use color in diagnostic messages. Possible values
      are <literal>always</literal>, <literal>auto</literal> and
      <literal>never</literal>.
-->
診断メッセージで色を使うかどうかを指定します。
可能な値は<literal>always</literal>、<literal>auto</literal>、<literal>never</literal>です。
     </para>
    </listitem>
   </varlistentry>
  </variablelist>

  <para>
<!--
   This utility, like most other <productname>PostgreSQL</productname> utilities,
   also uses the environment variables supported by <application>libpq</application>
   (see <xref linkend="libpq-envars"/>).
-->
また、このユーティリティは、他のほとんどの<productname>PostgreSQL</productname>ユーティリティと同様、<application>libpq</application>でサポートされる環境変数を使用します（<xref linkend="libpq-envars"/>を参照してください）。
  </para>

 </refsect1>


 <refsect1>
<!--
  <title>Diagnostics</title>
-->
  <title>診断</title>

  <para>
<!--
   In case of difficulty, see <xref linkend="sql-droprole"/>
   and <xref linkend="app-psql"/> for
   discussions of potential problems and error messages.
   The database server must be running at the
   targeted host.  Also, any default connection settings and environment
   variables used by the <application>libpq</application> front-end
   library will apply.
-->
問題が発生した場合、考えられる原因とエラーメッセージについては<xref linkend="sql-droprole"/>と<xref linkend="app-psql"/>を参照してください。
データベースサーバは対象ホスト上で稼働していなければなりません。
また、<application>libpq</application>フロントエンドライブラリで使用される、あらゆるデフォルトの設定や環境変数が適用されます。
  </para>

 </refsect1>


 <refsect1>
<!--
  <title>Examples</title>
-->
<title>例</title>

   <para>
<!--
    To remove user <literal>joe</literal> from the default database
    server:
-->
デフォルトのデータベースサーバから、ユーザ<literal>joe</literal>を削除します。
<screen>
<prompt>$ </prompt><userinput>dropuser joe</userinput>
</screen>
   </para>

   <para>
<!--
    To remove user <literal>joe</literal> using the server on host
    <literal>eden</literal>, port 5000, with verification and a peek at the underlying
    command:
-->
ホスト<literal>eden</literal>でポート5000を使用しているサーバから、ユーザ<literal>joe</literal>を削除します。
このとき、背後で実行されるコマンドの表示と、削除前の確認をします。
<screen>
<prompt>$ </prompt><userinput>dropuser -p 5000 -h eden -i -e joe</userinput>
<computeroutput>Role "joe" will be permanently removed.
Are you sure? (y/n) </computeroutput><userinput>y</userinput>
<computeroutput>DROP ROLE joe;</computeroutput>
</screen></para>
 </refsect1>


 <refsect1>
<!--
  <title>See Also</title>
-->
<title>関連項目</title>

  <simplelist type="inline">
   <member><xref linkend="app-createuser"/></member>
   <member><xref linkend="sql-droprole"/></member>
  </simplelist>
 </refsect1>

</refentry><|MERGE_RESOLUTION|>--- conflicted
+++ resolved
@@ -42,22 +42,12 @@
 <title>説明</title>
 
   <para>
-<!--
    <application>dropuser</application> removes an existing
    <productname>PostgreSQL</productname> user.
-<<<<<<< HEAD
    Superusers can use this command to remove any role; otherwise, only
    non-superuser roles can be removed, and only by a user who possesses
    the <literal>CREATEROLE</literal> privilege and has been granted
    <literal>ADMIN OPTION</literal> on the target role.
-=======
-   Only superusers and users with the <literal>CREATEROLE</literal> privilege can
-   remove <productname>PostgreSQL</productname> users.  (To remove a
-   superuser, you must yourself be a superuser.)
--->
-<application>dropuser</application>は、既存の<productname>PostgreSQL</productname>のユーザを削除します。
-<productname>PostgreSQL</productname>のユーザを削除することができるのは、スーパーユーザと<literal>CREATEROLE</literal>権限があるユーザのみです。
->>>>>>> 94ef7168
   </para>
 
   <para>

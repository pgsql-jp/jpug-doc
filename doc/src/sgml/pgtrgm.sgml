<!-- doc/src/sgml/pgtrgm.sgml -->

<sect1 id="pgtrgm" xreflabel="pg_trgm">
 <title>pg_trgm</title>

 <indexterm zone="pgtrgm">
  <primary>pg_trgm</primary>
 </indexterm>

 <para>
<!--
  The <filename>pg_trgm</filename> module provides functions and operators
  for determining the similarity of
  alphanumeric text based on trigram matching, as
  well as index operator classes that support fast searching for similar
  strings.
-->
<filename>pg_trgm</filename>モジュールは、類似文字列の高速検索をサポートするインデックス演算子クラスだけではなく、トライグラム一致に基づく英数字の類似度の決定に関する関数と演算子も提供します。
 </para>

 <para>
  This module is considered <quote>trusted</quote>, that is, it can be
  installed by non-superusers who have <literal>CREATE</literal> privilege
  on the current database.
 </para>

 <sect2>
<!--
  <title>Trigram (or Trigraph) Concepts</title>
-->
  <title>トライグラム（またはトリグラフ）の概念</title>

  <para>
<!--
   A trigram is a group of three consecutive characters taken
   from a string.  We can measure the similarity of two strings by
   counting the number of trigrams they share.  This simple idea
   turns out to be very effective for measuring the similarity of
   words in many natural languages.
-->
トライグラムは文字列から3つの連続する文字を取り出したグループです。
共有するトライグラムの個数を数えることで、２つの文字列の類似度を測定することができます。
この単純な考えが、多くの自然言語における単語の類似度を測定する際に非常に効率的であることが判明しています。
  </para>

  <note>
   <para>
<!--
    <filename>pg_trgm</filename> ignores non-word characters
    (non-alphanumerics) when extracting trigrams from a string.
    Each word is considered to have two spaces
    prefixed and one space suffixed when determining the set
    of trigrams contained in the string.
    For example, the set of trigrams in the string
    <quote><literal>cat</literal></quote> is
    <quote><literal>  c</literal></quote>,
    <quote><literal> ca</literal></quote>,
    <quote><literal>cat</literal></quote>, and
    <quote><literal>at </literal></quote>.
    The set of trigrams in the string
    <quote><literal>foo|bar</literal></quote> is
    <quote><literal>  f</literal></quote>,
    <quote><literal> fo</literal></quote>,
    <quote><literal>foo</literal></quote>,
    <quote><literal>oo </literal></quote>,
    <quote><literal>  b</literal></quote>,
    <quote><literal> ba</literal></quote>,
    <quote><literal>bar</literal></quote>, and
    <quote><literal>ar </literal></quote>.
-->
<filename>pg_trgm</filename>は、文字列からトライグラムを抽出する時に単語以外の文字（英数字以外）を無視します。
文字列内に含まれるトライグラム集合を決める際、文字列の前に２つの空白、後に1つの空白が付いているものとみなされます。
例えば、<quote><literal>cat</literal></quote>という文字列のトライグラム集合は、<quote><literal>  c</literal></quote>、<quote><literal> ca</literal></quote>、<quote><literal>cat</literal></quote>、<quote><literal>at </literal></quote>です。
<quote><literal>foo|bar</literal></quote>という文字列のトライグラム集合は、<quote><literal>  f</literal></quote>、<quote><literal> fo</literal></quote>、<quote><literal>foo</literal></quote>、<quote><literal>oo </literal></quote>、<quote><literal>  b</literal></quote>、<quote><literal> ba</literal></quote>、<quote><literal>bar</literal></quote>、<quote><literal>ar </literal></quote>です。
   </para>
  </note>
 </sect2>

 <sect2>
<!--
  <title>Functions and Operators</title>
-->
  <title>関数と演算子</title>

  <para>
<!--
   The functions provided by the <filename>pg_trgm</filename> module
   are shown in <xref linkend="pgtrgm-func-table"/>, the operators
   in <xref linkend="pgtrgm-op-table"/>.
-->
<filename>pg_trgm</filename>モジュールで提供される関数を<xref linkend="pgtrgm-func-table"/>に、演算子を<xref linkend="pgtrgm-op-table"/>に示します。
  </para>

  <table id="pgtrgm-func-table">
<!--
   <title><filename>pg_trgm</filename> Functions</title>
<<<<<<< HEAD
    <tgroup cols="1">
     <thead>
      <row>
       <entry role="func_table_entry"><para role="func_signature">
        Function
       </para>
       <para>
        Description
       </para></entry>
      </row>
     </thead>

     <tbody>
      <row>
       <entry role="func_table_entry"><para role="func_signature">
        <indexterm><primary>similarity</primary></indexterm>
        <function>similarity</function> ( <type>text</type>, <type>text</type> )
        <returnvalue>real</returnvalue>
       </para>
       <para>
        Returns a number that indicates how similar the two arguments are.
        The range of the result is zero (indicating that the two strings are
        completely dissimilar) to one (indicating that the two strings are
        identical).
       </para></entry>
      </row>

      <row>
       <entry role="func_table_entry"><para role="func_signature">
        <indexterm><primary>show_trgm</primary></indexterm>
        <function>show_trgm</function> ( <type>text</type> )
        <returnvalue>text[]</returnvalue>
       </para>
       <para>
        Returns an array of all the trigrams in the given string.
        (In practice this is seldom useful except for debugging.)
       </para></entry>
      </row>

      <row>
       <entry role="func_table_entry"><para role="func_signature">
        <indexterm><primary>word_similarity</primary></indexterm>
        <function>word_similarity</function> ( <type>text</type>, <type>text</type> )
        <returnvalue>real</returnvalue>
       </para>
       <para>
        Returns a number that indicates the greatest similarity between
        the set of trigrams in the first string and any continuous extent
        of an ordered set of trigrams in the second string.  For details, see
        the explanation below.
       </para></entry>
      </row>

      <row>
       <entry role="func_table_entry"><para role="func_signature">
        <indexterm><primary>strict_word_similarity</primary></indexterm>
        <function>strict_word_similarity</function> ( <type>text</type>, <type>text</type> )
        <returnvalue>real</returnvalue>
       </para>
       <para>
        Same as <function>word_similarity</function>, but forces
        extent boundaries to match word boundaries.  Since we don't have
        cross-word trigrams, this function actually returns greatest similarity
        between first string and any continuous extent of words of the second
        string.
       </para></entry>
      </row>

      <row>
       <entry role="func_table_entry"><para role="func_signature">
        <indexterm><primary>show_limit</primary></indexterm>
        <function>show_limit</function> ()
        <returnvalue>real</returnvalue>
       </para>
       <para>
        Returns the current similarity threshold used by the <literal>%</literal>
        operator.  This sets the minimum similarity between
        two words for them to be considered similar enough to
        be misspellings of each other, for example.
        (<emphasis>Deprecated</emphasis>; instead use <command>SHOW</command>
        <varname>pg_trgm.similarity_threshold</varname>.)
       </para></entry>
      </row>

      <row>
       <entry role="func_table_entry"><para role="func_signature">
        <indexterm><primary>set_limit</primary></indexterm>
        <function>set_limit</function> ( <type>real</type> )
        <returnvalue>real</returnvalue>
       </para>
       <para>
        Sets the current similarity threshold that is used by the <literal>%</literal>
        operator.  The threshold must be between 0 and 1 (default is 0.3).
        Returns the same value passed in.
        (<emphasis>Deprecated</emphasis>; instead use <command>SET</command>
        <varname>pg_trgm.similarity_threshold</varname>.)
       </para></entry>
      </row>
     </tbody>
    </tgroup>
=======
-->
   <title><filename>pg_trgm</filename>関数</title>
   <tgroup cols="3">
    <thead>
     <row>
<!--
      <entry>Function</entry>
      <entry>Returns</entry>
      <entry>Description</entry>
-->
      <entry>関数</entry>
      <entry>戻り値</entry>
      <entry>説明</entry>
     </row>
    </thead>

    <tbody>
     <row>
      <entry><function>similarity(text, text)</function><indexterm><primary>similarity</primary></indexterm></entry>
      <entry><type>real</type></entry>
      <entry>
<!--
       Returns a number that indicates how similar the two arguments are.
       The range of the result is zero (indicating that the two strings are
       completely dissimilar) to one (indicating that the two strings are
       identical).
-->
２つの引数がどの程度似ているかを示す数値を返します。
結果はゼロ（２つの文字列がまったく類似していないことを示す）から1（２つの文字列が同一であることを示す）までの範囲です。
      </entry>
     </row>
     <row>
      <entry><function>show_trgm(text)</function><indexterm><primary>show_trgm</primary></indexterm></entry>
      <entry><type>text[]</type></entry>
      <entry>
<!--
       Returns an array of all the trigrams in the given string.
       (In practice this is seldom useful except for debugging.)
-->
与えられた文字列内のすべてのトライグラムからなる配列を返します。
（実際これはデバッグ時を除いて役に立つことはほぼありません。）
      </entry>
     </row>
     <row>
      <entry>
       <function>word_similarity(text, text)</function>
       <indexterm><primary>word_similarity</primary></indexterm>
      </entry>
      <entry><type>real</type></entry>
      <entry>
<!--
       Returns a number that indicates the greatest similarity between
       the set of trigrams in the first string and any continuous extent
       of an ordered set of trigrams in the second string.  For details, see
       the explanation below.
-->
最初の引数文字列中のトライグラムの集合と、二番目の引数文字列中の順序付きトライグラム集合の中で最も類似度の高い連続した範囲の類似度を表す数字を返します。
詳細は以下の説明をご覧ください。
      </entry>
     </row>
     <row>
      <entry>
       <function>strict_word_similarity(text, text)</function>
       <indexterm><primary>strict_word_similarity</primary></indexterm>
      </entry>
      <entry><type>real</type></entry>
      <entry>
<!--
       Same as <function>word_similarity(text, text)</function>, but forces
       extent boundaries to match word boundaries.  Since we don't have
       cross-word trigrams, this function actually returns greatest similarity
       between first string and any continuous extent of words of the second
       string.
-->
<function>word_similarity(text, text)</function>と同様ですが、境界の範囲を単語の境界に一致させます。
単語間にまたがるトライグラムは無いため、この関数は実際のところ最初の文字列と二番目の文字列の単語の任意の連続した範囲との間での最大類似度を返します。
      </entry>
     </row>
     <row>
      <entry><function>show_limit()</function><indexterm><primary>show_limit</primary></indexterm></entry>
      <entry><type>real</type></entry>
      <entry>
<!--
       Returns the current similarity threshold used by the <literal>%</literal>
       operator.  This sets the minimum similarity between
       two words for them to be considered similar enough to
       be misspellings of each other, for example
       (<emphasis>deprecated</emphasis>).
-->
<literal>%</literal>演算子で使用される現在の類似度閾値を返します。
これは、例えば２つの単語それぞれでミススペルがあったとしても類似しているものとみなす、その2つの単語間の最低の類似度を設定します。（<emphasis>廃止予定</emphasis>）
      </entry>
     </row>
     <row>
      <entry><function>set_limit(real)</function><indexterm><primary>set_limit</primary></indexterm></entry>
      <entry><type>real</type></entry>
      <entry>
<!--
       Sets the current similarity threshold that is used by the <literal>%</literal>
       operator.  The threshold must be between 0 and 1 (default is 0.3).
       Returns the same value passed in (<emphasis>deprecated</emphasis>).
-->
<literal>%</literal>演算子で使用される現在の類似度閾値を設定します。
閾値は0から1までの値でなければなりません（デフォルトは0.3です）。
渡された値と同じ値が返ります。（<emphasis>廃止予定</emphasis>）
      </entry>
     </row>
    </tbody>
   </tgroup>
>>>>>>> 184958ef
  </table>

  <para>
<!--
   Consider the following example:
-->
以下の例を考えます。

<programlisting>
# SELECT word_similarity('word', 'two words');
 word_similarity
-----------------
             0.8
(1 row)
</programlisting>

<!--
   In the first string, the set of trigrams is
   <literal>{"  w"," wo","wor","ord","rd "}</literal>.
   In the second string, the ordered set of trigrams is
   <literal>{"  t"," tw","two","wo ","  w"," wo","wor","ord","rds","ds "}</literal>.
   The most similar extent of an ordered set of trigrams in the second string
   is <literal>{"  w"," wo","wor","ord"}</literal>, and the similarity is
   <literal>0.8</literal>.
-->
最初の文字列では、トライグラムの集合は<literal>{"  w"," wo","wor","ord","rd "}</literal>です。
二番目の文字列では、順序付きトライグラムの集合は<literal>{"  t"," tw",two,"wo ","  w"," wo","wor","ord","rds", "ds "}</literal>です。
二番目の文字列中の順序付きトライグラムの集合の中で最も類似度の高い範囲は、<literal>{"  w"," wo","wor","ord"}</literal>で、類似度は<literal>0.8</literal>となります。
  </para>

  <para>
<!--
   This function returns a value that can be approximately understood as the
   greatest similarity between the first string and any substring of the second
   string.  However, this function does not add padding to the boundaries of
   the extent.  Thus, the number of additional characters present in the
   second string is not considered, except for the mismatched word boundaries.
-->
この関数が返す値は、最初の文字列と、二番目の文字列の部分文字列の間の最大の類似度を表す値であると、概ね解釈できます。
しかし、この関数は範囲の境界に対してパディングを行いません。
ですから、一致しない語の境界を除くと、二番目の文字列中に存在する追加文字数は考慮されません。
  </para>

  <para>
<<<<<<< HEAD
   At the same time, <function>strict_word_similarity</function>
=======
<!--
   At the same time, <function>strict_word_similarity(text, text)</function>
>>>>>>> 184958ef
   selects an extent of words in the second string.  In the example above,
   <function>strict_word_similarity</function> would select the
   extent of a single word <literal>'words'</literal>, whose set of trigrams is
   <literal>{"  w"," wo","wor","ord","rds","ds "}</literal>.
-->
一方で、<function>strict_word_similarity(text, text)</function>は二番目の文字列の単語の範囲を選択します。
上記の例で<function>strict_word_similarity(text, text)</function>は単語<literal>'words'</literal>の範囲を選択して、そのトライグラム集合は<literal>{"  w"," wo","wor","ord","rds","ds "}</literal>になるでしょう。

<programlisting>
# SELECT strict_word_similarity('word', 'two words'), similarity('word', 'words');
 strict_word_similarity | similarity
------------------------+------------
               0.571429 |   0.571429
(1 row)
</programlisting>
  </para>

  <para>
<<<<<<< HEAD
   Thus, the <function>strict_word_similarity</function> function
=======
<!--
   Thus, the <function>strict_word_similarity(text, text)</function> function
>>>>>>> 184958ef
   is useful for finding the similarity to whole words, while
   <function>word_similarity</function> is more suitable for
   finding the similarity for parts of words.
-->
このように<function>strict_word_similarity(text, text)</function>関数は単語の並び全体の類似度を求めるのに有益で、対して、<function>word_similarity(text, text)</function>は単語の並びの一部の類似度を求めるのにより適しています。
  </para>

  <table id="pgtrgm-op-table">
<!--
   <title><filename>pg_trgm</filename> Operators</title>
<<<<<<< HEAD
    <tgroup cols="1">
     <thead>
      <row>
       <entry role="func_table_entry"><para role="func_signature">
        Operator
       </para>
       <para>
        Description
       </para></entry>
      </row>
     </thead>

     <tbody>
      <row>
       <entry role="func_table_entry"><para role="func_signature">
        <type>text</type> <literal>%</literal> <type>text</type>
        <returnvalue>boolean</returnvalue>
       </para>
       <para>
        Returns <literal>true</literal> if its arguments have a similarity
        that is greater than the current similarity threshold set by
        <varname>pg_trgm.similarity_threshold</varname>.
       </para></entry>
      </row>

      <row>
       <entry role="func_table_entry"><para role="func_signature">
        <type>text</type> <literal>&lt;%</literal> <type>text</type>
        <returnvalue>boolean</returnvalue>
       </para>
       <para>
        Returns <literal>true</literal> if the similarity between the trigram
        set in the first argument and a continuous extent of an ordered trigram
        set in the second argument is greater than the current word similarity
        threshold set by <varname>pg_trgm.word_similarity_threshold</varname>
        parameter.
       </para></entry>
      </row>

      <row>
       <entry role="func_table_entry"><para role="func_signature">
        <type>text</type> <literal>%&gt;</literal> <type>text</type>
        <returnvalue>boolean</returnvalue>
       </para>
       <para>
        Commutator of the <literal>&lt;%</literal> operator.
       </para></entry>
      </row>

      <row>
       <entry role="func_table_entry"><para role="func_signature">
        <type>text</type> <literal>&lt;&lt;%</literal> <type>text</type>
        <returnvalue>boolean</returnvalue>
       </para>
       <para>
        Returns <literal>true</literal> if its second argument has a continuous
        extent of an ordered trigram set that matches word boundaries,
        and its similarity to the trigram set of the first argument is greater
        than the current strict word similarity threshold set by the
        <varname>pg_trgm.strict_word_similarity_threshold</varname> parameter.
       </para></entry>
      </row>

      <row>
       <entry role="func_table_entry"><para role="func_signature">
        <type>text</type> <literal>%&gt;&gt;</literal> <type>text</type>
        <returnvalue>boolean</returnvalue>
       </para>
       <para>
        Commutator of the <literal>&lt;&lt;%</literal> operator.
       </para></entry>
      </row>

      <row>
       <entry role="func_table_entry"><para role="func_signature">
        <type>text</type> <literal>&lt;-&gt;</literal> <type>text</type>
        <returnvalue>real</returnvalue>
       </para>
       <para>
        Returns the <quote>distance</quote> between the arguments, that is
        one minus the <function>similarity()</function> value.
       </para></entry>
      </row>

      <row>
       <entry role="func_table_entry"><para role="func_signature">
        <type>text</type> <literal>&lt;&lt;-&gt;</literal> <type>text</type>
        <returnvalue>real</returnvalue>
       </para>
       <para>
        Returns the <quote>distance</quote> between the arguments, that is
        one minus the <function>word_similarity()</function> value.
       </para></entry>
      </row>

      <row>
       <entry role="func_table_entry"><para role="func_signature">
        <type>text</type> <literal>&lt;-&gt;&gt;</literal> <type>text</type>
        <returnvalue>real</returnvalue>
       </para>
       <para>
        Commutator of the <literal>&lt;&lt;-&gt;</literal> operator.
       </para></entry>
      </row>

      <row>
       <entry role="func_table_entry"><para role="func_signature">
        <type>text</type> <literal>&lt;&lt;&lt;-&gt;</literal> <type>text</type>
        <returnvalue>real</returnvalue>
       </para>
       <para>
        Returns the <quote>distance</quote> between the arguments, that is
        one minus the <function>strict_word_similarity()</function> value.
       </para></entry>
      </row>

      <row>
       <entry role="func_table_entry"><para role="func_signature">
        <type>text</type> <literal>&lt;-&gt;&gt;&gt;</literal> <type>text</type>
        <returnvalue>real</returnvalue>
       </para>
       <para>
        Commutator of the <literal>&lt;&lt;&lt;-&gt;</literal> operator.
       </para></entry>
      </row>
     </tbody>
    </tgroup>
=======
-->
   <title><filename>pg_trgm</filename>演算子</title>
   <tgroup cols="3">
    <thead>
     <row>
<!--
      <entry>Operator</entry>
      <entry>Returns</entry>
      <entry>Description</entry>
-->
      <entry>演算子</entry>
      <entry>戻り値</entry>
      <entry>説明</entry>
     </row>
    </thead>

    <tbody>
     <row>
      <entry><type>text</type> <literal>%</literal> <type>text</type></entry>
      <entry><type>boolean</type></entry>
      <entry>
<!--
       Returns <literal>true</literal> if its arguments have a similarity that is
       greater than the current similarity threshold set by
       <varname>pg_trgm.similarity_threshold</varname>.
-->
２つの引数が<varname>pg_trgm.similarity_threshold</varname>で設定された類似度閾値以上の類似度を持つ場合<literal>true</literal>を返します。
      </entry>
     </row>
     <row>
      <entry><type>text</type> <literal>&lt;%</literal> <type>text</type></entry>
      <entry><type>boolean</type></entry>
      <entry>
<!--
       Returns <literal>true</literal> if the similarity between the trigram
       set in the first argument and a continuous extent of an ordered trigram
       set in the second argument is greater than the current word similarity
       threshold set by <varname>pg_trgm.word_similarity_threshold</varname>
       parameter.
-->
最初の引数中のトライグラムの集合と、二番目の引数中の順序付きトライグラム集合の中の範囲の類似度が、<varname>pg_trgm.word_similarity_threshold</varname>引数で設定した現在の語類似度の閾値よりも高い場合に<literal>true</literal>を返します。
      </entry>
     </row>
     <row>
      <entry><type>text</type> <literal>%&gt;</literal> <type>text</type></entry>
      <entry><type>boolean</type></entry>
      <entry>
<!--
       Commutator of the <literal>&lt;%</literal> operator.
-->
<literal>&lt;%</literal>演算子の交代演算子です。
      </entry>
     </row>
     <row>
      <entry><type>text</type> <literal>&lt;&lt;%</literal> <type>text</type></entry>
      <entry><type>boolean</type></entry>
      <entry>
<!--
       Returns <literal>true</literal> if its second argument has a continuous
       extent of an ordered trigram set that matches word boundaries,
       and its similarity to the trigram set of the first argument is greater
       than the current strict word similarity threshold set by the
       <varname>pg_trgm.strict_word_similarity_threshold</varname> parameter.
-->
二番目の引数が単語の境界と一致する順序付きトライグラム集合の連続した範囲を持っていて、かつ、最初の引数のトライグラム集合に対する類似度が<varname>pg_trgm.strict_word_similarity_threshold</varname>で設定される現在の厳密な単語類似度の閾値より大きい場合、<literal>true</literal>を返します。
      </entry>
     </row>
     <row>
      <entry><type>text</type> <literal>%&gt;&gt;</literal> <type>text</type></entry>
      <entry><type>boolean</type></entry>
      <entry>
<!--
       Commutator of the <literal>&lt;&lt;%</literal> operator.
-->
<literal>&lt;&lt;%</literal>演算子の交代演算子です。
      </entry>
     </row>
     <row>
      <entry><type>text</type> <literal>&lt;-&gt;</literal> <type>text</type></entry>
      <entry><type>real</type></entry>
      <entry>
<!--
       Returns the <quote>distance</quote> between the arguments, that is
       one minus the <function>similarity()</function> value.
-->
引数間の<quote>距離</quote>、この場合は1 - <function>similarity()</function>の値を返します。
      </entry>
     </row>
     <row>
      <entry>
       <type>text</type> <literal>&lt;&lt;-&gt;</literal> <type>text</type>
      </entry>
      <entry><type>real</type></entry>
      <entry>
<!--
       Returns the <quote>distance</quote> between the arguments, that is
       one minus the <function>word_similarity()</function> value.
-->
引数間の<quote>距離</quote>、この場合は1 - <function>word_similarity()</function>の値を返します。
      </entry>
     </row>
     <row>
      <entry>
       <type>text</type> <literal>&lt;-&gt;&gt;</literal> <type>text</type>
      </entry>
      <entry><type>real</type></entry>
      <entry>
<!--
       Commutator of the <literal>&lt;&lt;-&gt;</literal> operator.
-->
<literal>&lt;&lt;-&gt;</literal>演算子の交代演算子です。
      </entry>
     </row>
     <row>
      <entry>
       <type>text</type> <literal>&lt;&lt;&lt;-&gt;</literal> <type>text</type>
      </entry>
      <entry><type>real</type></entry>
      <entry>
<!--
       Returns the <quote>distance</quote> between the arguments, that is
       one minus the <function>strict_word_similarity()</function> value.
-->
引数間の<quote>距離</quote>、この場合は1 - <function>strict_word_similarity()</function>の値を返します。
      </entry>
     </row>
     <row>
      <entry>
       <type>text</type> <literal>&lt;-&gt;&gt;&gt;</literal> <type>text</type>
      </entry>
      <entry><type>real</type></entry>
      <entry>
<!--
       Commutator of the <literal>&lt;&lt;&lt;-&gt;</literal> operator.
-->
<literal>&lt;&lt;&lt;-&gt;</literal>演算子の交代演算子です。
      </entry>
     </row>
    </tbody>
   </tgroup>
>>>>>>> 184958ef
  </table>
 </sect2>

 <sect2>
<!--
  <title>GUC Parameters</title>
-->
  <title>GUCパラメータ</title>

  <variablelist>
   <varlistentry id="guc-pgtrgm-similarity-threshold" xreflabel="pg_trgm.similarity_threshold">
    <term>
     <varname>pg_trgm.similarity_threshold</varname> (<type>real</type>)
     <indexterm>
<!--
      <primary><varname>pg_trgm.similarity_threshold</varname> configuration parameter</primary>
-->
      <primary><varname>pg_trgm.similarity_threshold</varname>設定パラメータ</primary>
     </indexterm>
    </term>
    <listitem>
     <para>
<!--
      Sets the current similarity threshold that is used by the <literal>%</literal>
      operator.  The threshold must be between 0 and 1 (default is 0.3).
-->
<literal>%</literal>演算子が使用する現在の類似度閾値を設定します。
閾値は0から1の間でなければなりません。（デフォルトは0.3です）
     </para>
    </listitem>
   </varlistentry>
   <varlistentry id="guc-pgtrgm-word-similarity-threshold" xreflabel="pg_trgm.word_similarity_threshold">
    <term>
     <varname>pg_trgm.word_similarity_threshold</varname> (<type>real</type>)
     <indexterm>
      <primary>
<!--
       <varname>pg_trgm.word_similarity_threshold</varname> configuration parameter
-->
       <varname>pg_trgm.word_similarity_threshold</varname>設定パラメータ
      </primary>
     </indexterm>
    </term>
    <listitem>
     <para>
<!--
      Sets the current word similarity threshold that is used by the
      <literal>&lt;%</literal> and <literal>%&gt;</literal> operators.  The threshold
      must be between 0 and 1 (default is 0.6).
-->
<literal>&lt;%</literal>と<literal>%&gt;</literal><literal>%</literal>演算子が使用する現在の語類似度閾値を設定します。
閾値は0から1の間でなければなりません。（デフォルトは0.6です）
     </para>
    </listitem>
   </varlistentry>
   <varlistentry id="guc-pgtrgm-strict-word-similarity-threshold" xreflabel="pg_trgm.strict_word_similarity_threshold">
    <term>
     <varname>pg_trgm.strict_word_similarity_threshold</varname> (<type>real</type>)
     <indexterm>
      <primary>
<!--
       <varname>pg_trgm.strict_word_similarity_threshold</varname> configuration parameter
-->
       <varname>pg_trgm.strict_word_similarity_threshold</varname>設定パラメータ
      </primary>
     </indexterm>
    </term>
    <listitem>
     <para>
<!--
      Sets the current strict word similarity threshold that is used by the
      <literal>&lt;&lt;%</literal> and <literal>%&gt;&gt;</literal> operators.  The threshold
      must be between 0 and 1 (default is 0.5).
-->
<literal>&lt;%</literal>と<literal>%&gt;</literal><literal>%</literal>演算子が使用する現在の厳密な語類似度閾値を設定します。
閾値は0から1の間でなければなりません。（デフォルトは0.5です）
     </para>
    </listitem>
   </varlistentry>
  </variablelist>
 </sect2>

 <sect2>
<!--
  <title>Index Support</title>
-->
  <title>インデックスサポート</title>

  <para>
<!--
   The <filename>pg_trgm</filename> module provides GiST and GIN index
   operator classes that allow you to create an index over a text column for
   the purpose of very fast similarity searches.  These index types support
   the above-described similarity operators, and additionally support
   trigram-based index searches for <literal>LIKE</literal>, <literal>ILIKE</literal>,
   <literal>~</literal> and <literal>~*</literal> queries.  (These indexes do not
   support equality nor simple comparison operators, so you may need a
   regular B-tree index too.)
-->
<literal>pg_trgm</literal>モジュールは、テキスト列全体に非常に高速な類似度検索を行うためのインデックスを作成することができるように、GiSTおよびGINインデックス演算子クラスを提供します。
これらのインデックス種類は上記類似度演算子をサポートし、さらに<literal>LIKE</literal>、<literal>ILIKE</literal>、<literal>~</literal>および<literal>~*</literal>問い合わせにおけるトライグラムを基にしたインデックス検索をサポートします。
（これらのインデックスは等価性や単純な比較演算子をサポートしません。ですので通常のB-treeインデックスも必要になるかもしれません。）
  </para>

  <para>
<!--
   Example:
-->
例：

<programlisting>
CREATE TABLE test_trgm (t text);
CREATE INDEX trgm_idx ON test_trgm USING GIST (t gist_trgm_ops);
</programlisting>
<!--
or
-->
または
<programlisting>
CREATE INDEX trgm_idx ON test_trgm USING GIN (t gin_trgm_ops);
</programlisting>
  </para>

  <para>
<<<<<<< HEAD
   <literal>gist_trgm_ops</literal> GiST opclass approximates a set of
   trigrams as a bitmap signature.  Its optional integer parameter
   <literal>siglen</literal> determines the
   signature length in bytes.  The default length is 12 bytes.
   Valid values of signature length are between 1 and 2024 bytes.  Longer
   signatures lead to a more precise search (scanning a smaller fraction of the index and
   fewer heap pages), at the cost of a larger index.
  </para>

  <para>
   Example of creating such an index with a signature length of 32 bytes:
  </para>
<programlisting>
CREATE INDEX trgm_idx ON test_trgm USING GIST (t gist_trgm_ops(siglen=32));
</programlisting>

  <para>
=======
<!--
>>>>>>> 184958ef
   At this point, you will have an index on the <structfield>t</structfield> column that
   you can use for similarity searching.  A typical query is
-->
この段階で、テキスト列<structfield>t</structfield>に類似度検索で使用可能なインデックスがあります。
典型的な問い合わせを以下に示します。
<programlisting>
SELECT t, similarity(t, '<replaceable>word</replaceable>') AS sml
  FROM test_trgm
  WHERE t % '<replaceable>word</replaceable>'
  ORDER BY sml DESC, t;
</programlisting>
<!--
   This will return all values in the text column that are sufficiently
   similar to <replaceable>word</replaceable>, sorted from best match to worst.  The
   index will be used to make this a fast operation even over very large data
   sets.
-->
これは、<replaceable>word</replaceable>に十分似たテキスト列の値をすべて、類似度の高い順番に返します。
インデックスは非常に大規模なデータ群に対する高速操作を行うために使用されます。
  </para>

  <para>
<!--
   A variant of the above query is
-->
以下は上の問い合わせを変形させたものです。
<programlisting>
SELECT t, t &lt;-&gt; '<replaceable>word</replaceable>' AS dist
  FROM test_trgm
  ORDER BY dist LIMIT 10;
</programlisting>
<!--
   This can be implemented quite efficiently by GiST indexes, but not
   by GIN indexes.  It will usually beat the first formulation when only
   a small number of the closest matches is wanted.
-->
これはGINインデックスではなくGiSTインデックスにより非常に効率的に実装することができます。
通常、類似度が高いものの中から少ない個数のみを必要とする場合、1番目の式よりも効率的です。
  </para>

  <para>
<!--
   Also you can use an index on the <structfield>t</structfield> column for word
   similarity or strict word similarity.  Typical queries are:
-->
また、単語の類似度あるいは厳密な単語の類似度に対して<structfield>t</structfield>列のインデックスを使うことができます。
典型的な問い合わせは、
<programlisting>
SELECT t, word_similarity('<replaceable>word</replaceable>', t) AS sml
  FROM test_trgm
  WHERE '<replaceable>word</replaceable>' &lt;% t
  ORDER BY sml DESC, t;
</programlisting>
<!--
   and
-->
および
<programlisting>
SELECT t, strict_word_similarity('<replaceable>word</replaceable>', t) AS sml
  FROM test_trgm
  WHERE '<replaceable>word</replaceable>' &lt;&lt;% t
  ORDER BY sml DESC, t;
</programlisting>
です。
<!--
   This will return all values in the text column for which there is a
   continuous extent in the corresponding ordered trigram set that is
   sufficiently similar to the trigram set of <replaceable>word</replaceable>,
   sorted from best match to worst.  The index will be used to make this
   a fast operation even over very large data sets.
-->
これは、<replaceable>word</replaceable>のトライグラム集合に十分似ている順序付きトライグラム集合に対応する連続した領域が存在するテキスト列中のすべての値を返します。
結果は、最も似ているものから、最も似ていないものへの順にソートされます。
インデックスは、非常に大きなデータ集合に対しても高速な操作ができるようにするために使われます。
  </para>

  <para>
<!--
   Possible variants of the above queries are:
-->
いくつか例を示します。
<programlisting>
SELECT t, '<replaceable>word</replaceable>' &lt;&lt;-&gt; t AS dist
  FROM test_trgm
  ORDER BY dist LIMIT 10;
</programlisting>
<!--
   and
-->
<programlisting>
SELECT t, '<replaceable>word</replaceable>' &lt;&lt;&lt;-&gt; t AS dist
  FROM test_trgm
  ORDER BY dist LIMIT 10;
</programlisting>
<!--
   This can be implemented quite efficiently by GiST indexes, but not
   by GIN indexes.
-->
これはGINインデックスではなく、GiSTインデックスによって極めて効率的に実装できます。
  </para>


  <para>
<!--
   Beginning in <productname>PostgreSQL</productname> 9.1, these index types also support
   index searches for <literal>LIKE</literal> and <literal>ILIKE</literal>, for example
-->
<productname>PostgreSQL</productname> 9.1から、これらのインデックス種類は<literal>LIKE</literal>および<literal>ILIKE</literal>におけるインデックス検索をサポートします。
以下に例を示します。
<programlisting>
SELECT * FROM test_trgm WHERE t LIKE '%foo%bar';
</programlisting>
<!--
   The index search works by extracting trigrams from the search string
   and then looking these up in the index.  The more trigrams in the search
   string, the more effective the index search is.  Unlike B-tree based
   searches, the search string need not be left-anchored.
-->
インデックス検索は、検索文字列からトライグラムを抽出し、それらをインデックスから検索することによって動作します。
検索文字列内のトライグラムが多ければ、よりインデックス検索が効率的になります。
B-treeを基にした検索とは異なり、検索文字列の左側が固定されている必要はありません。
  </para>

  <para>
<!--
   Beginning in <productname>PostgreSQL</productname> 9.3, these index types also support
   index searches for regular-expression matches
   (<literal>~</literal> and <literal>~*</literal> operators), for example
-->
<productname>PostgreSQL</productname> 9.3から、これらの種類のインデックスは正規表現一致（<literal>~</literal>および<literal>~*</literal>演算子）に対するインデックス検索もサポートします。
以下に例を示します。
<programlisting>
SELECT * FROM test_trgm WHERE t ~ '(foo|bar)';
</programlisting>
<!--
   The index search works by extracting trigrams from the regular expression
   and then looking these up in the index.  The more trigrams that can be
   extracted from the regular expression, the more effective the index search
   is.  Unlike B-tree based searches, the search string need not be
   left-anchored.
-->
インデックス検索は、正規表現からトライグラムを抽出し、それらをインデックスから検索することで動作します。
より多くのトライグラムが正規表現から抽出される場合、インデックス検索はより効率的になります。
B-treeを基にした検索と異なり、検索文字列は先頭一致である必要はありません。
  </para>

  <para>
<!--
   For both <literal>LIKE</literal> and regular-expression searches, keep in mind
   that a pattern with no extractable trigrams will degenerate to a full-index
   scan.
-->
<literal>LIKE</literal>および正規表現検索の両方で、トライグラムが抽出されないパターンでは完全インデックススキャンより性能が落ちることに注意してください。
  </para>

  <para>
<!--
   The choice between GiST and GIN indexing depends on the relative
   performance characteristics of GiST and GIN, which are discussed elsewhere.
-->
GiSTまたはGINインデックスの選択は、他で説明されるGiSTとGINの相対的な性能特性に依存します。
これについては、別途議論されています。
  </para>
 </sect2>

 <sect2>
<!--
  <title>Text Search Integration</title>
-->
  <title>テキスト検索の統合</title>

  <para>
<!--
   Trigram matching is a very useful tool when used in conjunction
   with a full text index.  In particular it can help to recognize
   misspelled input words that will not be matched directly by the
   full text search mechanism.
-->
トライグラム一致は全文テキストインデックスと一緒に使用する時、非常に有用なツールです。
特に、全文検索機構では直接一致しない、ミススペルがある入力単語の認識を行うために役に立ちます。
  </para>

  <para>
<!--
   The first step is to generate an auxiliary table containing all
   the unique words in the documents:
-->
第一段階は文書内で一意な単語からなる補助テーブルを生成することです。

<programlisting>
CREATE TABLE words AS SELECT word FROM
        ts_stat('SELECT to_tsvector(''simple'', bodytext) FROM documents');
</programlisting>

<!--
   where <structname>documents</structname> is a table that has a text field
   <structfield>bodytext</structfield> that we wish to search.  The reason for using
   the <literal>simple</literal> configuration with the <function>to_tsvector</function>
   function, instead of using a language-specific configuration,
   is that we want a list of the original (unstemmed) words.
-->
ここで<structname>documents</structname>は、検索対象の<structfield>bodytext</structfield>テキストフィールドを持つテーブルです。
言語固有の設定を使用するのではなく、<function>to_tsvector</function>関数で<literal>simple</literal>設定を使用する理由は、元の（語幹抽出されていない）単語のリストが欲しいためです。
  </para>

  <para>
<!--
   Next, create a trigram index on the word column:
-->
次にword列にトライグラムインデックスを作成します。

<programlisting>
CREATE INDEX words_idx ON words USING GIN (word gin_trgm_ops);
</programlisting>

<!--
   Now, a <command>SELECT</command> query similar to the previous example can
   be used to suggest spellings for misspelled words in user search terms.
   A useful extra test is to require that the selected words are also of
   similar length to the misspelled word.
-->
これで、上の例に似た<literal>SELECT</literal>問い合わせを使用して、ユーザの検索語内でミススペルのある単語を提示できるようになります。
有用な追加された試験は、選択された単語の長さがミススペルのある単語の長さとほぼ同じになることを要求するものです。
  </para>

  <note>
   <para>
<!--
    Since the <structname>words</structname> table has been generated as a separate,
    static table, it will need to be periodically regenerated so that
    it remains reasonably up-to-date with the document collection.
    Keeping it exactly current is usually unnecessary.
-->
<structname>words</structname>テーブルは別に生成された静的なテーブルですので、文書群の更新に合理的に追従できるよう定期的に再生成する必要があります。
正確に最新状態を維持する必要性は通常ありません。
   </para>
  </note>
 </sect2>

 <sect2>
<!--
  <title>References</title>
-->
  <title>参考</title>

  <para>
<!--
   GiST Development Site
-->
GiST開発サイト
   <ulink url="http://www.sai.msu.su/~megera/postgres/gist/"></ulink>
  </para>
  <para>
<!--
   Tsearch2 Development Site
-->
Tsearch2開発サイト
   <ulink url="http://www.sai.msu.su/~megera/postgres/gist/tsearch/V2/"></ulink>
  </para>
 </sect2>

 <sect2>
<!--
  <title>Authors</title>
-->
  <title>作者</title>

  <para>
   Oleg Bartunov <email>oleg@sai.msu.su</email>, Moscow, Moscow University, Russia
  </para>
  <para>
   Teodor Sigaev <email>teodor@sigaev.ru</email>, Moscow, Delta-Soft Ltd.,Russia
  </para>
  <para>
   Alexander Korotkov <email>a.korotkov@postgrespro.ru</email>, Moscow, Postgres Professional, Russia
  </para>
  <para>
<!--
   Documentation: Christopher Kings-Lynne
-->
文書作成: Christopher Kings-Lynne
  </para>

  <para>
<!--
   This module is sponsored by Delta-Soft Ltd., Moscow, Russia.
-->
本モジュールはロシアモスクワのDelta-Soft Ltd.による後援です。
  </para>
 </sect2>

</sect1><|MERGE_RESOLUTION|>--- conflicted
+++ resolved
@@ -92,9 +92,7 @@
   </para>
 
   <table id="pgtrgm-func-table">
-<!--
    <title><filename>pg_trgm</filename> Functions</title>
-<<<<<<< HEAD
     <tgroup cols="1">
      <thead>
       <row>
@@ -195,117 +193,6 @@
       </row>
      </tbody>
     </tgroup>
-=======
--->
-   <title><filename>pg_trgm</filename>関数</title>
-   <tgroup cols="3">
-    <thead>
-     <row>
-<!--
-      <entry>Function</entry>
-      <entry>Returns</entry>
-      <entry>Description</entry>
--->
-      <entry>関数</entry>
-      <entry>戻り値</entry>
-      <entry>説明</entry>
-     </row>
-    </thead>
-
-    <tbody>
-     <row>
-      <entry><function>similarity(text, text)</function><indexterm><primary>similarity</primary></indexterm></entry>
-      <entry><type>real</type></entry>
-      <entry>
-<!--
-       Returns a number that indicates how similar the two arguments are.
-       The range of the result is zero (indicating that the two strings are
-       completely dissimilar) to one (indicating that the two strings are
-       identical).
--->
-２つの引数がどの程度似ているかを示す数値を返します。
-結果はゼロ（２つの文字列がまったく類似していないことを示す）から1（２つの文字列が同一であることを示す）までの範囲です。
-      </entry>
-     </row>
-     <row>
-      <entry><function>show_trgm(text)</function><indexterm><primary>show_trgm</primary></indexterm></entry>
-      <entry><type>text[]</type></entry>
-      <entry>
-<!--
-       Returns an array of all the trigrams in the given string.
-       (In practice this is seldom useful except for debugging.)
--->
-与えられた文字列内のすべてのトライグラムからなる配列を返します。
-（実際これはデバッグ時を除いて役に立つことはほぼありません。）
-      </entry>
-     </row>
-     <row>
-      <entry>
-       <function>word_similarity(text, text)</function>
-       <indexterm><primary>word_similarity</primary></indexterm>
-      </entry>
-      <entry><type>real</type></entry>
-      <entry>
-<!--
-       Returns a number that indicates the greatest similarity between
-       the set of trigrams in the first string and any continuous extent
-       of an ordered set of trigrams in the second string.  For details, see
-       the explanation below.
--->
-最初の引数文字列中のトライグラムの集合と、二番目の引数文字列中の順序付きトライグラム集合の中で最も類似度の高い連続した範囲の類似度を表す数字を返します。
-詳細は以下の説明をご覧ください。
-      </entry>
-     </row>
-     <row>
-      <entry>
-       <function>strict_word_similarity(text, text)</function>
-       <indexterm><primary>strict_word_similarity</primary></indexterm>
-      </entry>
-      <entry><type>real</type></entry>
-      <entry>
-<!--
-       Same as <function>word_similarity(text, text)</function>, but forces
-       extent boundaries to match word boundaries.  Since we don't have
-       cross-word trigrams, this function actually returns greatest similarity
-       between first string and any continuous extent of words of the second
-       string.
--->
-<function>word_similarity(text, text)</function>と同様ですが、境界の範囲を単語の境界に一致させます。
-単語間にまたがるトライグラムは無いため、この関数は実際のところ最初の文字列と二番目の文字列の単語の任意の連続した範囲との間での最大類似度を返します。
-      </entry>
-     </row>
-     <row>
-      <entry><function>show_limit()</function><indexterm><primary>show_limit</primary></indexterm></entry>
-      <entry><type>real</type></entry>
-      <entry>
-<!--
-       Returns the current similarity threshold used by the <literal>%</literal>
-       operator.  This sets the minimum similarity between
-       two words for them to be considered similar enough to
-       be misspellings of each other, for example
-       (<emphasis>deprecated</emphasis>).
--->
-<literal>%</literal>演算子で使用される現在の類似度閾値を返します。
-これは、例えば２つの単語それぞれでミススペルがあったとしても類似しているものとみなす、その2つの単語間の最低の類似度を設定します。（<emphasis>廃止予定</emphasis>）
-      </entry>
-     </row>
-     <row>
-      <entry><function>set_limit(real)</function><indexterm><primary>set_limit</primary></indexterm></entry>
-      <entry><type>real</type></entry>
-      <entry>
-<!--
-       Sets the current similarity threshold that is used by the <literal>%</literal>
-       operator.  The threshold must be between 0 and 1 (default is 0.3).
-       Returns the same value passed in (<emphasis>deprecated</emphasis>).
--->
-<literal>%</literal>演算子で使用される現在の類似度閾値を設定します。
-閾値は0から1までの値でなければなりません（デフォルトは0.3です）。
-渡された値と同じ値が返ります。（<emphasis>廃止予定</emphasis>）
-      </entry>
-     </row>
-    </tbody>
-   </tgroup>
->>>>>>> 184958ef
   </table>
 
   <para>
@@ -350,12 +237,8 @@
   </para>
 
   <para>
-<<<<<<< HEAD
+<!--
    At the same time, <function>strict_word_similarity</function>
-=======
-<!--
-   At the same time, <function>strict_word_similarity(text, text)</function>
->>>>>>> 184958ef
    selects an extent of words in the second string.  In the example above,
    <function>strict_word_similarity</function> would select the
    extent of a single word <literal>'words'</literal>, whose set of trigrams is
@@ -374,12 +257,8 @@
   </para>
 
   <para>
-<<<<<<< HEAD
+<!--
    Thus, the <function>strict_word_similarity</function> function
-=======
-<!--
-   Thus, the <function>strict_word_similarity(text, text)</function> function
->>>>>>> 184958ef
    is useful for finding the similarity to whole words, while
    <function>word_similarity</function> is more suitable for
    finding the similarity for parts of words.
@@ -388,9 +267,7 @@
   </para>
 
   <table id="pgtrgm-op-table">
-<!--
    <title><filename>pg_trgm</filename> Operators</title>
-<<<<<<< HEAD
     <tgroup cols="1">
      <thead>
       <row>
@@ -518,148 +395,6 @@
       </row>
      </tbody>
     </tgroup>
-=======
--->
-   <title><filename>pg_trgm</filename>演算子</title>
-   <tgroup cols="3">
-    <thead>
-     <row>
-<!--
-      <entry>Operator</entry>
-      <entry>Returns</entry>
-      <entry>Description</entry>
--->
-      <entry>演算子</entry>
-      <entry>戻り値</entry>
-      <entry>説明</entry>
-     </row>
-    </thead>
-
-    <tbody>
-     <row>
-      <entry><type>text</type> <literal>%</literal> <type>text</type></entry>
-      <entry><type>boolean</type></entry>
-      <entry>
-<!--
-       Returns <literal>true</literal> if its arguments have a similarity that is
-       greater than the current similarity threshold set by
-       <varname>pg_trgm.similarity_threshold</varname>.
--->
-２つの引数が<varname>pg_trgm.similarity_threshold</varname>で設定された類似度閾値以上の類似度を持つ場合<literal>true</literal>を返します。
-      </entry>
-     </row>
-     <row>
-      <entry><type>text</type> <literal>&lt;%</literal> <type>text</type></entry>
-      <entry><type>boolean</type></entry>
-      <entry>
-<!--
-       Returns <literal>true</literal> if the similarity between the trigram
-       set in the first argument and a continuous extent of an ordered trigram
-       set in the second argument is greater than the current word similarity
-       threshold set by <varname>pg_trgm.word_similarity_threshold</varname>
-       parameter.
--->
-最初の引数中のトライグラムの集合と、二番目の引数中の順序付きトライグラム集合の中の範囲の類似度が、<varname>pg_trgm.word_similarity_threshold</varname>引数で設定した現在の語類似度の閾値よりも高い場合に<literal>true</literal>を返します。
-      </entry>
-     </row>
-     <row>
-      <entry><type>text</type> <literal>%&gt;</literal> <type>text</type></entry>
-      <entry><type>boolean</type></entry>
-      <entry>
-<!--
-       Commutator of the <literal>&lt;%</literal> operator.
--->
-<literal>&lt;%</literal>演算子の交代演算子です。
-      </entry>
-     </row>
-     <row>
-      <entry><type>text</type> <literal>&lt;&lt;%</literal> <type>text</type></entry>
-      <entry><type>boolean</type></entry>
-      <entry>
-<!--
-       Returns <literal>true</literal> if its second argument has a continuous
-       extent of an ordered trigram set that matches word boundaries,
-       and its similarity to the trigram set of the first argument is greater
-       than the current strict word similarity threshold set by the
-       <varname>pg_trgm.strict_word_similarity_threshold</varname> parameter.
--->
-二番目の引数が単語の境界と一致する順序付きトライグラム集合の連続した範囲を持っていて、かつ、最初の引数のトライグラム集合に対する類似度が<varname>pg_trgm.strict_word_similarity_threshold</varname>で設定される現在の厳密な単語類似度の閾値より大きい場合、<literal>true</literal>を返します。
-      </entry>
-     </row>
-     <row>
-      <entry><type>text</type> <literal>%&gt;&gt;</literal> <type>text</type></entry>
-      <entry><type>boolean</type></entry>
-      <entry>
-<!--
-       Commutator of the <literal>&lt;&lt;%</literal> operator.
--->
-<literal>&lt;&lt;%</literal>演算子の交代演算子です。
-      </entry>
-     </row>
-     <row>
-      <entry><type>text</type> <literal>&lt;-&gt;</literal> <type>text</type></entry>
-      <entry><type>real</type></entry>
-      <entry>
-<!--
-       Returns the <quote>distance</quote> between the arguments, that is
-       one minus the <function>similarity()</function> value.
--->
-引数間の<quote>距離</quote>、この場合は1 - <function>similarity()</function>の値を返します。
-      </entry>
-     </row>
-     <row>
-      <entry>
-       <type>text</type> <literal>&lt;&lt;-&gt;</literal> <type>text</type>
-      </entry>
-      <entry><type>real</type></entry>
-      <entry>
-<!--
-       Returns the <quote>distance</quote> between the arguments, that is
-       one minus the <function>word_similarity()</function> value.
--->
-引数間の<quote>距離</quote>、この場合は1 - <function>word_similarity()</function>の値を返します。
-      </entry>
-     </row>
-     <row>
-      <entry>
-       <type>text</type> <literal>&lt;-&gt;&gt;</literal> <type>text</type>
-      </entry>
-      <entry><type>real</type></entry>
-      <entry>
-<!--
-       Commutator of the <literal>&lt;&lt;-&gt;</literal> operator.
--->
-<literal>&lt;&lt;-&gt;</literal>演算子の交代演算子です。
-      </entry>
-     </row>
-     <row>
-      <entry>
-       <type>text</type> <literal>&lt;&lt;&lt;-&gt;</literal> <type>text</type>
-      </entry>
-      <entry><type>real</type></entry>
-      <entry>
-<!--
-       Returns the <quote>distance</quote> between the arguments, that is
-       one minus the <function>strict_word_similarity()</function> value.
--->
-引数間の<quote>距離</quote>、この場合は1 - <function>strict_word_similarity()</function>の値を返します。
-      </entry>
-     </row>
-     <row>
-      <entry>
-       <type>text</type> <literal>&lt;-&gt;&gt;&gt;</literal> <type>text</type>
-      </entry>
-      <entry><type>real</type></entry>
-      <entry>
-<!--
-       Commutator of the <literal>&lt;&lt;&lt;-&gt;</literal> operator.
--->
-<literal>&lt;&lt;&lt;-&gt;</literal>演算子の交代演算子です。
-      </entry>
-     </row>
-    </tbody>
-   </tgroup>
->>>>>>> 184958ef
   </table>
  </sect2>
 
@@ -784,7 +519,6 @@
   </para>
 
   <para>
-<<<<<<< HEAD
    <literal>gist_trgm_ops</literal> GiST opclass approximates a set of
    trigrams as a bitmap signature.  Its optional integer parameter
    <literal>siglen</literal> determines the
@@ -802,9 +536,7 @@
 </programlisting>
 
   <para>
-=======
-<!--
->>>>>>> 184958ef
+<!--
    At this point, you will have an index on the <structfield>t</structfield> column that
    you can use for similarity searching.  A typical query is
 -->

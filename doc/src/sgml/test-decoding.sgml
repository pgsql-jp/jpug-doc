--- conflicted
+++ resolved
@@ -50,16 +50,8 @@
  </para>
 
 <para>
-<<<<<<< HEAD
   We can also get the changes of the in-progress transaction, and the typical
   output might be:
-=======
-<!--
-  We can also get the changes of the in-progress transaction, and the typical
-  output might be:
--->
-進行中のトランザクションの変化を知ることもでき、典型的な出力は以下のようになるでしょう。
->>>>>>> 185876a6
 
 <programlisting>
 postgres[33712]=#* SELECT * FROM pg_logical_slot_get_changes('test_slot', NULL, NULL, 'stream-changes', '1');

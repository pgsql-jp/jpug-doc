<!-- doc/src/sgml/spi.sgml -->

<chapter id="spi">
<!--
 <title>Server Programming Interface</title>
-->
 <title>サーバプログラミングインタフェース</title>

 <indexterm zone="spi">
  <primary>SPI</primary>
 </indexterm>

 <para>
<!--
  The <firstterm>Server Programming Interface</firstterm>
  (<acronym>SPI</acronym>) gives writers of user-defined
  <acronym>C</acronym> functions the ability to run
  <acronym>SQL</acronym> commands inside their functions or procedures.
  <acronym>SPI</acronym> is a set of
  interface functions to simplify access to the parser, planner,
  and executor. <acronym>SPI</acronym> also does some
  memory management.
-->
<firstterm>サーバプログラミングインタフェース</firstterm>（<acronym>SPI</acronym>）は、ユーザ定義の<acronym>C</acronym>関数が関数やプロシージャから<acronym>SQL</acronym>コマンドを実行する機能をユーザに提供します。
<acronym>SPI</acronym>はパーサ、プランナ、エグゼキュータへのアクセスを単純化したインタフェース関数の集合です。
また、<acronym>SPI</acronym>は多少のメモリ管理を行います。
 </para>

 <note>
  <para>
<!--
   The available procedural languages provide various means to
   execute SQL commands from functions.  Most of these facilities are
   based on SPI, so this documentation might be of use for users
   of those languages as well.
-->
利用可能な手続き言語は、関数からSQLコマンドを実行するための各種手段を提供します。
これらのほとんどは、SPIを基にしていますので、この文書はこれらの言語のユーザにとっても有用な場合があります。
  </para>
 </note>

 <para>
<!--
  Note that if a command invoked via SPI fails, then control will not be
  returned to your C function.  Rather, the
  transaction or subtransaction in which your C function executes will be
  rolled back.  (This might seem surprising given that the SPI functions mostly
  have documented error-return conventions.  Those conventions only apply
  for errors detected within the SPI functions themselves, however.)
  It is possible to recover control after an error by establishing your own
  subtransaction surrounding SPI calls that might fail.
-->
コマンドがSPIの失敗を起こした場合、その制御はC関数には戻らないことに注意してください。
それどころか、プロシージャを実行していたトランザクションもしくは副トランザクションはロールバックされます
（これはSPI関数のほとんどでエラーを返す規約があることから奇妙に思われるかもしれません。
しかし、こうした規約はSPI関数自身でエラーを検知した時にのみ適用されるものです）。
失敗する可能性があるSPI呼び出しを囲む副トランザクションを独自に用意することで、エラーの後の制御を戻すことができます。
 </para>

 <para>
<!--
  <acronym>SPI</acronym> functions return a nonnegative result on
  success (either via a returned integer value or in the global
  variable <varname>SPI_result</varname>, as described below).  On
  error, a negative result or <symbol>NULL</symbol> will be returned.
-->
<acronym>SPI</acronym>関数は成功時に非負の結果を（戻り値、もしくは後述の<varname>SPI_result</varname>グローバル変数の中に）返します。
エラー時、負の結果もしくは<symbol>NULL</symbol>を返します。
 </para>

 <para>
<!--
  Source code files that use SPI must include the header file
  <filename>executor/spi.h</filename>.
-->
SPIを使用するソースコードファイルでは<filename>executor/spi.h</filename>ヘッダファイルをincludeしなければなりません。
 </para>


<sect1 id="spi-interface">
<!--
 <title>Interface Functions</title>
-->
 <title>インタフェース関数</title>

 <refentry id="spi-spi-connect">
  <indexterm><primary>SPI_connect</primary></indexterm>
  <indexterm><primary>SPI_connect_ext</primary></indexterm>

  <refmeta>
   <refentrytitle>SPI_connect</refentrytitle>
   <manvolnum>3</manvolnum>
  </refmeta>

  <refnamediv>
   <refname>SPI_connect</refname>
   <refname>SPI_connect_ext</refname>
<!--
   <refpurpose>connect a C function to the SPI manager</refpurpose>
-->
   <refpurpose>SPIマネージャにC関数を接続する</refpurpose>
 </refnamediv>

 <refsynopsisdiv>
<synopsis>
int SPI_connect(void)
</synopsis>

 <synopsis>
int SPI_connect_ext(int <parameter>options</parameter>)
</synopsis>
 </refsynopsisdiv>

 <refsect1>
<!--
  <title>Description</title>
-->
  <title>説明</title>

  <para>
<!--
   <function>SPI_connect</function> opens a connection from a
   C function invocation to the SPI manager.  You must call this
   function if you want to execute commands through SPI.  Some utility
   SPI functions can be called from unconnected C functions.
-->
<function>SPI_connect</function>はC関数の呼び出しからSPIマネージャへの接続を開きます。
SPIを経由してコマンドを実行させる場合、この関数を呼び出さなければなりません。
SPIユーティリティ関数の中には、未接続のC関数から呼び出し可能なものがあります。
  </para>

  <para>
<!--
   <function>SPI_connect_ext</function> does the same but has an argument that
   allows passing option flags.  Currently, the following option values are
   available:
-->
<function>SPI_connect_ext</function>は同様に動作しますが、オプションフラグを渡せる引数を一つもちます。
今のところ以下のオプション値が使えます。
   <variablelist>
    <varlistentry>
     <term><symbol>SPI_OPT_NONATOMIC</symbol></term>
     <listitem>
      <para>
<!--
       Sets the SPI connection to be <firstterm>nonatomic</firstterm>, which
       means that transaction control calls (<function>SPI_commit</function>,
       <function>SPI_rollback</function>) are allowed.  Otherwise,
       calling those functions will result in an immediate error.
-->
SPI接続を<firstterm>非原子的</firstterm>になるように設定します。これはトランザクション制御呼び出し(<function>SPI_commit</function>、<function>SPI_rollback</function>)が可能であることを意味します。
このフラグなしで、これら関数を呼び出すと即座にエラーになります。
      </para>
     </listitem>
    </varlistentry>
   </variablelist>
  </para>

  <para>
<!--
   <literal>SPI_connect()</literal> is equivalent to
   <literal>SPI_connect_ext(0)</literal>.
-->
<literal>SPI_connect()</literal>は<literal>SPI_connect_ext(0)</literal>と同義です。
  </para>
 </refsect1>

 <refsect1>
<!--
  <title>Return Value</title>
-->
  <title>戻り値</title>

  <variablelist>
   <varlistentry>
    <term><symbol>SPI_OK_CONNECT</symbol></term>
    <listitem>
     <para>
<!--
      on success
-->
成功した場合。
     </para>
    </listitem>
   </varlistentry>

   <varlistentry>
    <term><symbol>SPI_ERROR_CONNECT</symbol></term>
    <listitem>
     <para>
<!--
      on error
-->
エラーが発生した場合。
     </para>
    </listitem>
   </varlistentry>
  </variablelist>
 </refsect1>
</refentry>

<!-- *********************************************** -->

<refentry id="spi-spi-finish">
 <indexterm><primary>SPI_finish</primary></indexterm>

 <refmeta>
  <refentrytitle>SPI_finish</refentrytitle>
  <manvolnum>3</manvolnum>
 </refmeta>

 <refnamediv>
  <refname>SPI_finish</refname>
<!--
  <refpurpose>disconnect a C function from the SPI manager</refpurpose>
-->
  <refpurpose>C関数をSPIマネージャから切断する</refpurpose>
 </refnamediv>

 <refsynopsisdiv>
<synopsis>
int SPI_finish(void)
</synopsis>
 </refsynopsisdiv>

 <refsect1>
<!--
  <title>Description</title>
-->
  <title>説明</title>

  <para>
<!--
   <function>SPI_finish</function> closes an existing connection to
   the SPI manager.  You must call this function after completing the
   SPI operations needed during your C function's current invocation.
   You do not need to worry about making this happen, however, if you
   abort the transaction via <literal>elog(ERROR)</literal>.  In that
   case SPI will clean itself up automatically.
-->
<function>SPI_finish</function>は既存のSPIマネージャへの接続を切断します。
C関数の現在の呼び出し期間内で必要なSPI操作が完了した後この関数を呼び出さなければなりません。
しかし、<literal>elog(ERROR)</literal>経由でトランザクションを中断させる場合は、この関数が何を行うかを気にする必要はありません。
その場合、SPIは自動的に自身を整理します。
  </para>
 </refsect1>

 <refsect1>
<!--
  <title>Return Value</title>
-->
  <title>戻り値</title>

  <variablelist>
   <varlistentry>
    <term><symbol>SPI_OK_FINISH</symbol></term>
    <listitem>
     <para>
<!--
      if properly disconnected
-->
適切に切断された場合。
     </para>
    </listitem>
   </varlistentry>

   <varlistentry>
    <term><symbol>SPI_ERROR_UNCONNECTED</symbol></term>
    <listitem>
     <para>
<!--
      if called from an unconnected C function
-->
未接続のC関数から呼び出された場合
     </para>
    </listitem>
   </varlistentry>
  </variablelist>
 </refsect1>
</refentry>

<!-- *********************************************** -->

<refentry id="spi-spi-execute">
 <indexterm><primary>SPI_execute</primary></indexterm>

 <refmeta>
  <refentrytitle>SPI_execute</refentrytitle>
  <manvolnum>3</manvolnum>
 </refmeta>

 <refnamediv>
  <refname>SPI_execute</refname>
<!--
  <refpurpose>execute a command</refpurpose>
-->
  <refpurpose>コマンドを実行する</refpurpose>
 </refnamediv>

 <refsynopsisdiv>
<synopsis>
int SPI_execute(const char * <parameter>command</parameter>, bool <parameter>read_only</parameter>, long <parameter>count</parameter>)
</synopsis>
 </refsynopsisdiv>

 <refsect1>
<!--
  <title>Description</title>
-->
  <title>説明</title>

  <para>
<!--
   <function>SPI_execute</function> executes the specified SQL command
   for <parameter>count</parameter> rows.  If <parameter>read_only</parameter>
   is <literal>true</literal>, the command must be read-only, and execution overhead
   is somewhat reduced.
-->
<function>SPI_execute</function>は指定したSQLコマンドを、<parameter>count</parameter>行分実行します。
<parameter>read_only</parameter>が<literal>true</literal>の場合、そのコマンドは読み取りのみでなければなりませんが、多少のオーバーヘッドが削減されます。
  </para>

  <para>
<!--
   This function can only be called from a connected C function.
-->
この関数は接続済みのC関数からのみ呼び出し可能です。
  </para>

  <para>
<!--
   If <parameter>count</parameter> is zero then the command is executed
   for all rows that it applies to.  If <parameter>count</parameter>
   is greater than zero, then no more than <parameter>count</parameter> rows
   will be retrieved; execution stops when the count is reached, much like
   adding a <literal>LIMIT</literal> clause to the query. For example,
-->
<parameter>count</parameter>が0の場合、そのコマンドを、適用される全ての行に対して実行します。
<parameter>count</parameter>が0より多ければ、<parameter>count</parameter>を超えない数の行が取り出されます。
問い合わせに<literal>LIMIT</literal>句と追加するの同じように、countに達すれば、実行は止まります。
例えば、
<programlisting>
SPI_execute("SELECT * FROM foo", true, 5);
</programlisting>
<!--
   will retrieve at most 5 rows from the table.  Note that such a limit
   is only effective when the command actually returns rows.  For example,
-->
は、テーブルから多くても5行しか取り出しません。
この制限はコマンドが実際に行を返した場合にのみ有効なことに注意して下さい。
例えば
<programlisting>
SPI_execute("INSERT INTO foo SELECT * FROM bar", false, 5);
</programlisting>
<!--
   inserts all rows from <structname>bar</structname>, ignoring the
   <parameter>count</parameter> parameter.  However, with
-->
は、<parameter>count</parameter>パラメータを無視して、<structname>bar</structname>からすべての行を挿入します。
しかし、
<programlisting>
SPI_execute("INSERT INTO foo SELECT * FROM bar RETURNING *", false, 5);
</programlisting>
<!--
   at most 5 rows would be inserted, since execution would stop after the
   fifth <literal>RETURNING</literal> result row is retrieved.
-->
は、5番目の<literal>RETURNING</literal>の結果行を取り出した後に実行が止まりますので、多くても5行を挿入するだけです。
  </para>

  <para>
<!--
   You can pass multiple commands in one string;
   <function>SPI_execute</function> returns the
   result for the command executed last.  The <parameter>count</parameter>
   limit applies to each command separately (even though only the last
   result will actually be returned).  The limit is not applied to any
   hidden commands generated by rules.
-->
複数のコマンドを1つの文字列として渡すことができます。
<function>SPI_execute</function>は最後に実行したコマンドの結果を返します。
<parameter>count</parameter>制限は（最後の結果が返されただけだとしても）それぞれのコマンドに独立に適用されます。
この制限はルールによって生成される隠れたコマンドには適用されません。
  </para>

  <para>
<!--
   When <parameter>read_only</parameter> is <literal>false</literal>,
   <function>SPI_execute</function> increments the command
   counter and computes a new <firstterm>snapshot</firstterm> before executing each
   command in the string.  The snapshot does not actually change if the
   current transaction isolation level is <literal>SERIALIZABLE</literal> or <literal>REPEATABLE READ</literal>, but in
   <literal>READ COMMITTED</literal> mode the snapshot update allows each command to
   see the results of newly committed transactions from other sessions.
   This is essential for consistent behavior when the commands are modifying
   the database.
-->
<parameter>read_only</parameter>が<literal>false</literal>の場合、文字列内の各コマンドを実行する前に<function>SPI_execute</function>はコマンドカウンタを増分し、新しい<firstterm>スナップショット</firstterm>を作成します。
このスナップショットは、現在のトランザクション分離レベルが<literal>SERIALIZABLE</literal>または<literal>REPEATABLE READ</literal>の場合は変更されません。
しかし、<literal>READ COMMITTED</literal>モードでは、このスナップショットは更新され、他のセッションで新しくコミットされたトランザクションの結果を各コマンドから参照できます。
これは、そのコマンドがデータベースを変更する場合、一貫性の維持に重要です。
  </para>

  <para>
<!--
   When <parameter>read_only</parameter> is <literal>true</literal>,
   <function>SPI_execute</function> does not update either the snapshot
   or the command counter, and it allows only plain <command>SELECT</command>
   commands to appear in the command string.  The commands are executed
   using the snapshot previously established for the surrounding query.
   This execution mode is somewhat faster than the read/write mode due
   to eliminating per-command overhead.  It also allows genuinely
   <firstterm>stable</firstterm> functions to be built: since successive executions
   will all use the same snapshot, there will be no change in the results.
-->
<parameter>read_only</parameter>が<literal>true</literal>の場合は、<function>SPI_execute</function>はスナップショットもコマンドカウンタも更新しません。
さらに、普通の<command>SELECT</command>コマンドのみをコマンド文字列内に記述することができます。
このコマンドは、その前後の問い合わせによって事前に確立済みのスナップショットを使用して実行されます。
この実行モードは読み書きモードよりもコマンドごとのオーバーヘッドが省略される分多少高速です。
また、これにより本当に<firstterm>安定（stable）</firstterm>な関数を構築することができます。
つまり、連続した実行は全て同じスナップショットを使用しますので、結果は変わることがないということです。
  </para>

  <para>
<!--
   It is generally unwise to mix read-only and read-write commands within
   a single function using SPI; that could result in very confusing behavior,
   since the read-only queries would not see the results of any database
   updates done by the read-write queries.
-->
一般的に、SPIを使用する1つの関数内で読み取りのみコマンドと読み書きコマンドを混在させることは勧めません。
読み取りのみの問い合わせでは、読み書き問い合わせでなされたデータベースの更新結果を参照しないため、非常に混乱した動作に陥ることがあります。
  </para>

  <para>
<!--
   The actual number of rows for which the (last) command was executed
   is returned in the global variable <varname>SPI_processed</varname>.
   If the return value of the function is <symbol>SPI_OK_SELECT</symbol>,
   <symbol>SPI_OK_INSERT_RETURNING</symbol>,
   <symbol>SPI_OK_DELETE_RETURNING</symbol>, or
   <symbol>SPI_OK_UPDATE_RETURNING</symbol>,
   then you can use the
   global pointer <literal>SPITupleTable *SPI_tuptable</literal> to
   access the result rows.  Some utility commands (such as
   <command>EXPLAIN</command>) also return row sets, and <literal>SPI_tuptable</literal>
   will contain the result in these cases too. Some utility commands
   (<command>COPY</command>, <command>CREATE TABLE AS</command>) don't return a row set, so
   <literal>SPI_tuptable</literal> is NULL, but they still return the number of
   rows processed in <varname>SPI_processed</varname>.
-->
（最後の）コマンドが実行した実際の行数は、<varname>SPI_processed</varname>グローバル変数に返されます。
関数の戻り値が<symbol>SPI_OK_SELECT</symbol>、<symbol>SPI_OK_INSERT_RETURNING</symbol>、<symbol>SPI_OK_DELETE_RETURNING</symbol>、または<symbol>SPI_OK_UPDATE_RETURNING</symbol>の場合、<literal>SPITupleTable *SPI_tuptable</literal>グローバルポインタを使用して、結果の行にアクセスすることができます。
また、一部のユーティリティコマンド（<command>EXPLAIN</command>など）は行セットを返しますが、この場合も<literal>SPI_tuptable</literal>にはその結果が含まれます。
一部のユーティリティコマンド（<command>COPY</command>, <command>CREATE TABLE AS</command>）は行セットを返しません。
このため<literal>SPI_tuptable</literal>はNULLですが、<varname>SPI_processed</varname>の中で処理行数を返します。
  </para>

  <para>
<!--
   The structure <structname>SPITupleTable</structname> is defined
   thus:
-->
<structname>SPITupleTable</structname>構造体は以下のように定義されています。
<programlisting>
typedef struct SPITupleTable
{
<!--
    /* Public members */
    TupleDesc   tupdesc;        /* tuple descriptor */
    HeapTuple  *vals;           /* array of tuples */
    uint64      numvals;        /* number of valid tuples */
-->
    /* 公開メンバ */
    TupleDesc   tupdesc;        /* タプル記述子 */
    HeapTuple  *vals;           /* タプルの配列 */
    uint64      numvals;        /* 有効なタプルの数 */

<!--
    /* Private members, not intended for external callers */
    uint64      alloced;        /* allocated length of vals array */
    MemoryContext tuptabcxt;    /* memory context of result table */
    slist_node  next;           /* link for internal bookkeeping */
    SubTransactionId subid;     /* subxact in which tuptable was created */
-->
    /* 非公開メンバ、外部呼び出し側のためのものではない */
    uint64      alloced;        /* vals配列に割り当てられた長さ */
    MemoryContext tuptabcxt;    /* 結果テーブルのメモリコンテキスト */
    slist_node  next;           /* 内部情報のためのリンク */
    SubTransactionId subid;     /* SPITupleTableが生成されたサブトランザクション */
} SPITupleTable;
</programlisting>
<!--
   The fields <structfield>tupdesc</structfield>,
   <structfield>vals</structfield>, and
   <structfield>numvals</structfield>
   can be used by SPI callers; the remaining fields are internal.
   <structfield>vals</structfield> is an array of pointers to rows.
   The number of rows is given by <structfield>numvals</structfield>
   (for somewhat historical reasons, this count is also returned
   in <varname>SPI_processed</varname>).
   <structfield>tupdesc</structfield> is a row descriptor which you can pass to
   SPI functions dealing with rows.
-->
フィールド<structfield>tupdesc</structfield>、<structfield>vals</structfield>、<structfield>numvals</structfield>はSPIの呼び出し側で使えます。残りのフィールドは内部のものです。
<structfield>vals</structfield>は行へのポインタの配列です。
行数は<structfield>numvals</structfield>で与えられます(ちょっとした歴史的理由により、この数は<varname>SPI_processed</varname>でも返されます)。
<structfield>tupdesc</structfield>は、行を扱うSPI関数に渡すことのできる行記述子です。
  </para>

  <para>
<!--
   <function>SPI_finish</function> frees all
   <structname>SPITupleTable</structname>s allocated during the current
   C function.  You can free a particular result table earlier, if you
   are done with it, by calling <function>SPI_freetuptable</function>.
-->
<function>SPI_finish</function>は、現在のC関数で割り当てられた<structname>SPITupleTable</structname>をすべて解放します。
<function>SPI_freetuptable</function>を呼び出して解放する場合、特定の結果テーブルを早めに解放することができます。
  </para>
 </refsect1>

 <refsect1>
<!--
  <title>Arguments</title>
-->
  <title>引数</title>

  <variablelist>
   <varlistentry>
    <term><literal>const char * <parameter>command</parameter></literal></term>
    <listitem>
     <para>
<!--
      string containing command to execute
-->
実行するコマンドを含む文字列。
     </para>
    </listitem>
   </varlistentry>

   <varlistentry>
    <term><literal>bool <parameter>read_only</parameter></literal></term>
    <listitem>
<!--
     <para><literal>true</literal> for read-only execution</para>
-->
     <para>
読み取りのみの実行の場合<literal>true</literal>。
     </para>
    </listitem>
   </varlistentry>

   <varlistentry>
    <term><literal>long <parameter>count</parameter></literal></term>
    <listitem>
     <para>
<!--
      maximum number of rows to return,
      or <literal>0</literal> for no limit
-->
返される行の最大数。無制限なら<literal>0</literal>。
     </para>
    </listitem>
   </varlistentry>
  </variablelist>
 </refsect1>

 <refsect1>
<!--
  <title>Return Value</title>
-->
  <title>戻り値</title>

  <para>
<!--
   If the execution of the command was successful then one of the
   following (nonnegative) values will be returned:
-->
コマンドの実行に成功した場合、以下のいずれかの（非負の）値が返されます。

   <variablelist>
    <varlistentry>
     <term><symbol>SPI_OK_SELECT</symbol></term>
     <listitem>
      <para>
<!--
       if a <command>SELECT</command> (but not <command>SELECT
       INTO</command>) was executed
-->
<command>SELECT</command>（<command>SELECT INTO</command>を除く）が実行された場合。
      </para>
     </listitem>
    </varlistentry>

    <varlistentry>
     <term><symbol>SPI_OK_SELINTO</symbol></term>
     <listitem>
      <para>
<!--
       if a <command>SELECT INTO</command> was executed
-->
<command>SELECT INTO</command>が実行された場合。
      </para>
     </listitem>
    </varlistentry>

    <varlistentry>
     <term><symbol>SPI_OK_INSERT</symbol></term>
     <listitem>
      <para>
<!--
       if an <command>INSERT</command> was executed
-->
<command>INSERT</command>が実行された場合。
      </para>
     </listitem>
    </varlistentry>

    <varlistentry>
     <term><symbol>SPI_OK_DELETE</symbol></term>
     <listitem>
      <para>
<!--
       if a <command>DELETE</command> was executed
-->
<command>DELETE</command>が実行された場合。
      </para>
     </listitem>
    </varlistentry>

    <varlistentry>
     <term><symbol>SPI_OK_UPDATE</symbol></term>
     <listitem>
      <para>
<!--
       if an <command>UPDATE</command> was executed
-->
<command>UPDATE</command>が実行された場合。
      </para>
     </listitem>
    </varlistentry>

    <varlistentry>
     <term><symbol>SPI_OK_MERGE</symbol></term>
     <listitem>
      <para>
<!--
       if a <command>MERGE</command> was executed
-->
<command>MERGE</command>が実行された場合。
      </para>
     </listitem>
    </varlistentry>

    <varlistentry>
     <term><symbol>SPI_OK_MERGE</symbol></term>
     <listitem>
      <para>
       if a <command>MERGE</command> was executed
      </para>
     </listitem>
    </varlistentry>

    <varlistentry>
     <term><symbol>SPI_OK_INSERT_RETURNING</symbol></term>
     <listitem>
      <para>
<!--
       if an <command>INSERT RETURNING</command> was executed
-->
<command>INSERT RETURNING</command>が実行された場合。
      </para>
     </listitem>
    </varlistentry>

    <varlistentry>
     <term><symbol>SPI_OK_DELETE_RETURNING</symbol></term>
     <listitem>
      <para>
<!--
       if a <command>DELETE RETURNING</command> was executed
-->
<command>DELETE RETURNING</command>が実行された場合。
      </para>
     </listitem>
    </varlistentry>

    <varlistentry>
     <term><symbol>SPI_OK_UPDATE_RETURNING</symbol></term>
     <listitem>
      <para>
<!--
       if an <command>UPDATE RETURNING</command> was executed
-->
<command>UPDATE RETURNING</command>が実行された場合。
      </para>
     </listitem>
    </varlistentry>

    <varlistentry>
     <term><symbol>SPI_OK_UTILITY</symbol></term>
     <listitem>
      <para>
<!--
       if a utility command (e.g., <command>CREATE TABLE</command>)
       was executed
-->
ユーティリティコマンド（<command>CREATE TABLE</command>など）が実行された場合。
      </para>
     </listitem>
    </varlistentry>

    <varlistentry>
     <term><symbol>SPI_OK_REWRITTEN</symbol></term>
     <listitem>
      <para>
<!--
       if the command was rewritten into another kind of command (e.g.,
       <command>UPDATE</command> became an <command>INSERT</command>) by a <link linkend="rules">rule</link>.
-->
<link linkend="rules">ルール</link>によって（例えば、<command>UPDATE</command>が<command>INSERT</command>になったような）あるコマンドが他の種類のコマンドに書き換えられた場合です。
      </para>
     </listitem>
    </varlistentry>
   </variablelist>
  </para>

  <para>
<!--
   On error, one of the following negative values is returned:
-->
エラーの場合、以下のいずれかの負の値が返されます。

   <variablelist>
    <varlistentry>
     <term><symbol>SPI_ERROR_ARGUMENT</symbol></term>
     <listitem>
      <para>
<!--
       if <parameter>command</parameter> is <symbol>NULL</symbol> or
       <parameter>count</parameter> is less than 0
-->
<parameter>command</parameter>が<symbol>NULL</symbol>、あるいは<parameter>count</parameter>が0未満の場合。
      </para>
     </listitem>
    </varlistentry>

    <varlistentry>
     <term><symbol>SPI_ERROR_COPY</symbol></term>
     <listitem>
      <para>
<!--
       if <command>COPY TO stdout</command> or <command>COPY FROM stdin</command>
       was attempted
-->
<command>COPY TO stdout</command>あるいは<command>COPY FROM stdin</command>が試行された場合。
      </para>
     </listitem>
    </varlistentry>

    <varlistentry>
     <term><symbol>SPI_ERROR_TRANSACTION</symbol></term>
     <listitem>
      <para>
<!--
       if a transaction manipulation command was attempted
       (<command>BEGIN</command>,
       <command>COMMIT</command>,
       <command>ROLLBACK</command>,
       <command>SAVEPOINT</command>,
       <command>PREPARE TRANSACTION</command>,
       <command>COMMIT PREPARED</command>,
       <command>ROLLBACK PREPARED</command>,
       or any variant thereof)
-->
トランザクション操作を行うコマンド（<command>BEGIN</command>、<command>COMMIT</command>、<command>ROLLBACK</command>、<command>SAVEPOINT</command>、<command>PREPARE TRANSACTION</command>、<command>COMMIT PREPARED</command>、<command>ROLLBACK PREPARED</command>、およびこれらの亜種）が試行された場合。
      </para>
     </listitem>
    </varlistentry>

    <varlistentry>
     <term><symbol>SPI_ERROR_OPUNKNOWN</symbol></term>
     <listitem>
      <para>
<!--
       if the command type is unknown (shouldn't happen)
-->
コマンド種類が不明な場合（起きてはなりません）。
      </para>
     </listitem>
    </varlistentry>

    <varlistentry>
     <term><symbol>SPI_ERROR_UNCONNECTED</symbol></term>
     <listitem>
      <para>
<!--
       if called from an unconnected C function
-->
未接続のC関数から呼び出された場合
      </para>
     </listitem>
    </varlistentry>
   </variablelist>
  </para>
 </refsect1>

 <refsect1>
<!--
  <title>Notes</title>
-->
  <title>注意</title>

  <para>
<!--
   All SPI query-execution functions set both
   <varname>SPI_processed</varname> and
   <varname>SPI_tuptable</varname> (just the pointer, not the contents
   of the structure).  Save these two global variables into local
   C function variables if you need to access the result table of
   <function>SPI_execute</function> or another query-execution function
   across later calls.
-->
SPI問い合わせ実行関数はすべて<varname>SPI_processed</varname>と<varname>SPI_tuptable</varname>の両方を変更します（ポインタのみで、構造体の内容は変更しません）。
<function>SPI_exec</function>や他の問い合わせ実行関数の結果テーブルを後の呼び出しでまたがってアクセスしたいのであれば、これら2つのグローバル変数を局所的なプロシージャ変数に保存してください。
  </para>
 </refsect1>
</refentry>

<!-- *********************************************** -->

<refentry id="spi-spi-exec">
 <indexterm><primary>SPI_exec</primary></indexterm>

 <refmeta>
  <refentrytitle>SPI_exec</refentrytitle>
  <manvolnum>3</manvolnum>
 </refmeta>

 <refnamediv>
  <refname>SPI_exec</refname>
<!--
  <refpurpose>execute a read/write command</refpurpose>
-->
  <refpurpose>読み書きコマンドを実行する</refpurpose>
 </refnamediv>

 <refsynopsisdiv>
<synopsis>
int SPI_exec(const char * <parameter>command</parameter>, long <parameter>count</parameter>)
</synopsis>
 </refsynopsisdiv>

 <refsect1>
<!--
  <title>Description</title>
-->
  <title>説明</title>

  <para>
<!--
   <function>SPI_exec</function> is the same as
   <function>SPI_execute</function>, with the latter's
   <parameter>read_only</parameter> parameter always taken as
   <literal>false</literal>.
-->
<function>SPI_exec</function>は、常に<parameter>read_only</parameter>パラメータを<literal>false</literal>とした<function>SPI_execute</function>と同じです。
  </para>
 </refsect1>

 <refsect1>
<!--
  <title>Arguments</title>
-->
  <title>引数</title>

  <variablelist>
   <varlistentry>
    <term><literal>const char * <parameter>command</parameter></literal></term>
    <listitem>
     <para>
<!--
      string containing command to execute
-->
実行するコマンドを含む文字列。
     </para>
    </listitem>
   </varlistentry>

   <varlistentry>
    <term><literal>long <parameter>count</parameter></literal></term>
    <listitem>
     <para>
<!--
      maximum number of rows to return,
      or <literal>0</literal> for no limit
-->
返される行の最大数。無制限なら<literal>0</literal>。
     </para>
    </listitem>
   </varlistentry>
  </variablelist>
 </refsect1>

 <refsect1>
<!--
  <title>Return Value</title>
-->
  <title>戻り値</title>

  <para>
<!--
   See <function>SPI_execute</function>.
-->
<function>SPI_execute</function>を参照してください。
  </para>
 </refsect1>
</refentry>

<!-- *********************************************** -->

<refentry id="spi-spi-execute-extended">
 <indexterm><primary>SPI_execute_extended</primary></indexterm>

 <refmeta>
  <refentrytitle>SPI_execute_extended</refentrytitle>
  <manvolnum>3</manvolnum>
 </refmeta>

 <refnamediv>
  <refname>SPI_execute_extended</refname>
<!--
  <refpurpose>execute a command with out-of-line parameters</refpurpose>
-->
  <refpurpose>行外のパラメータを持つコマンドを実行する</refpurpose>
 </refnamediv>

 <refsynopsisdiv>
<synopsis>
int SPI_execute_extended(const char *<parameter>command</parameter>,
                         const SPIExecuteOptions * <parameter>options</parameter>)
</synopsis>
 </refsynopsisdiv>

 <refsect1>
<!--
  <title>Description</title>
-->
  <title>説明</title>

  <para>
<!--
   <function>SPI_execute_extended</function> executes a command that might
   include references to externally supplied parameters.  The command text
   refers to a parameter as <literal>$<replaceable>n</replaceable></literal>,
   and the <parameter>options-&gt;params</parameter> object (if supplied)
   provides values and type information for each such symbol.
   Various execution options can be specified
   in the <parameter>options</parameter> struct, too.
-->
<function>SPI_execute_extended</function>は外部から供給されるパラメータへの参照を含むコマンドを実行します。
コマンドテキストはパラメータを<literal>$<replaceable>n</replaceable></literal>として参照し、<parameter>options-&gt;params</parameter>オブジェクトは(供給されれば)こうしたシンボル毎にデータ型と値を提供します。
様々な実行オプションを<parameter>options</parameter>構造体にも指定できます。
  </para>

  <para>
<!--
   The <parameter>options-&gt;params</parameter> object should normally
   mark each parameter with the <literal>PARAM_FLAG_CONST</literal> flag,
   since a one-shot plan is always used for the query.
-->
その問い合わせに対しては一度限りの計画が必ず使われますので、<parameter>options-&gt;params</parameter>オブジェクトは通常各パラメータに<literal>PARAM_FLAG_CONST</literal>フラグをつけるべきです。
  </para>

  <para>
<!--
   If <parameter>options-&gt;dest</parameter> is not NULL, then result
   tuples are passed to that object as they are generated by the executor,
   instead of being accumulated in <varname>SPI_tuptable</varname>.  Using
   a caller-supplied <literal>DestReceiver</literal> object is particularly
   helpful for queries that might generate many tuples, since the data can
   be processed on-the-fly instead of being accumulated in memory.
-->
<parameter>options-&gt;dest</parameter>がNULLでなければ、結果タプルは、<varname>SPI_tuptable</varname>に蓄積される代わりに、エグゼキュータにより生成された時にそのオブジェクトに渡されます。
データがメモリに蓄積される代わりにその場で処理されるので、呼び出し元が提供する<literal>DestReceiver</literal>オブジェクトを使うことは、多数のタプルを生成する問い合わせに対して特に有用です。
  </para>
 </refsect1>

 <refsect1>
<!--
  <title>Arguments</title>
-->
  <title>引数</title>

  <variablelist>
   <varlistentry>
    <term><literal>const char * <parameter>command</parameter></literal></term>
    <listitem>
     <para>
<!--
      command string
-->
コマンド文字列
     </para>
    </listitem>
   </varlistentry>

   <varlistentry>
    <term><literal>const SPIExecuteOptions * <parameter>options</parameter></literal></term>
    <listitem>
     <para>
<!--
      struct containing optional arguments
-->
オプションの引数を含む構造体
     </para>
    </listitem>
   </varlistentry>
  </variablelist>

  <para>
<!--
   Callers should always zero out the entire <parameter>options</parameter>
   struct, then fill whichever fields they want to set.  This ensures forward
   compatibility of code, since any fields that are added to the struct in
   future will be defined to behave backwards-compatibly if they are zero.
   The currently available <parameter>options</parameter> fields are:
-->
呼び出し元は、必ず<parameter>options</parameter>構造体全体をゼロクリアしてから、設定したいフィールドを埋めるべきです。
構造体に将来追加されるフィールドは、ゼロであれば後方互換性があるように振る舞うよう定義されますので、これはコードの将来の互換性を確実にします。
現在利用可能な<parameter>options</parameter>フィールドは以下の通りです。
  </para>

  <variablelist>
   <varlistentry>
    <term><literal>ParamListInfo <parameter>params</parameter></literal></term>
    <listitem>
     <para>
<!--
      data structure containing query parameter types and values; NULL if none
-->
問い合わせパラメータの型と値を含むデータ構造。なければNULL
     </para>
    </listitem>
   </varlistentry>

   <varlistentry>
    <term><literal>bool <parameter>read_only</parameter></literal></term>
    <listitem>
<!--
     <para><literal>true</literal> for read-only execution</para>
-->
     <para>読み取りのみの実行の場合<literal>true</literal></para>
    </listitem>
   </varlistentry>

   <varlistentry>
    <term><literal>bool <parameter>allow_nonatomic</parameter></literal></term>
    <listitem>
     <para>
<!--
      <literal>true</literal> allows non-atomic execution of CALL and DO
      statements
-->
<literal>true</literal>でCALLとDO文の非原子的実行を許可します
     </para>
    </listitem>
   </varlistentry>

   <varlistentry>
    <term><literal>bool <parameter>must_return_tuples</parameter></literal></term>
    <listitem>
     <para>
<!--
      if <literal>true</literal>, raise error if the query is not of a kind
      that returns tuples (this does not forbid the case where it happens to
      return zero tuples)
-->
<literal>true</literal>であれば、問い合わせがタプルを返す種類のものでない場合にエラーを発生します(これはたまたま0個のタプルを返す場合を禁止しません)
     </para>
    </listitem>
   </varlistentry>

   <varlistentry>
    <term><literal>uint64 <parameter>tcount</parameter></literal></term>
    <listitem>
     <para>
<!--
      maximum number of rows to return,
      or <literal>0</literal> for no limit
-->
返される行の最大数、無制限の場合には<literal>0</literal>
     </para>
    </listitem>
   </varlistentry>

   <varlistentry>
    <term><literal>DestReceiver * <parameter>dest</parameter></literal></term>
    <listitem>
     <para>
<!--
      <literal>DestReceiver</literal> object that will receive any tuples
      emitted by the query; if NULL, result tuples are accumulated into
      a <varname>SPI_tuptable</varname> structure, as
      in <function>SPI_execute</function>
-->
問い合わせが出すタプルを受け取る<literal>DestReceiver</literal>オブジェクト。
NULLなら、<function>SPI_execute</function>のように、結果タプルは<varname>SPI_tuptable</varname>構造体に蓄積されます。
     </para>
    </listitem>
   </varlistentry>

   <varlistentry>
    <term><literal>ResourceOwner <parameter>owner</parameter></literal></term>
    <listitem>
     <para>
<!--
      This field is present for consistency
      with <function>SPI_execute_plan_extended</function>, but it is
      ignored, since the plan used
      by <function>SPI_execute_extended</function> is never saved.
-->
このフィールドは<function>SPI_execute_plan_extended</function>との一貫性のために存在しますが、無視されます。<function>SPI_execute_extended</function>が使う計画は決して保存されないからです。
     </para>
    </listitem>
   </varlistentry>
  </variablelist>
 </refsect1>

 <refsect1>
<!--
  <title>Return Value</title>
-->
  <title>戻り値</title>

  <para>
<!--
   The return value is the same as for <function>SPI_execute</function>.
-->
戻り値は<function>SPI_execute</function>と同じです。
  </para>

  <para>
<!--
   When <parameter>options-&gt;dest</parameter> is NULL,
   <varname>SPI_processed</varname> and
   <varname>SPI_tuptable</varname> are set as in
   <function>SPI_execute</function>.
   When <parameter>options-&gt;dest</parameter> is not NULL,
   <varname>SPI_processed</varname> is set to zero and
   <varname>SPI_tuptable</varname> is set to NULL.  If a tuple count
   is required, the caller's <literal>DestReceiver</literal> object must
   calculate it.
-->
<parameter>options-&gt;dest</parameter>がNULLであれば、<varname>SPI_processed</varname>と<varname>SPI_tuptable</varname>は<function>SPI_execute</function>と同様に設定されます。
<parameter>options-&gt;dest</parameter>がNULLでなければ、<varname>SPI_processed</varname>はゼロに設定され、<varname>SPI_tuptable</varname>はNULLに設定されます。
タプルの集計が必要なら、呼び出し元の<literal>DestReceiver</literal>オブジェクトが計算しなければなりません。
  </para>
 </refsect1>
</refentry>

<!-- *********************************************** -->

<refentry id="spi-spi-execute-with-args">
 <indexterm><primary>SPI_execute_with_args</primary></indexterm>

 <refmeta>
  <refentrytitle>SPI_execute_with_args</refentrytitle>
  <manvolnum>3</manvolnum>
 </refmeta>

 <refnamediv>
  <refname>SPI_execute_with_args</refname>
<!--
  <refpurpose>execute a command with out-of-line parameters</refpurpose>
-->
  <refpurpose>行外のパラメータを持つコマンドを実行する</refpurpose>
 </refnamediv>

 <refsynopsisdiv>
<synopsis>
int SPI_execute_with_args(const char *<parameter>command</parameter>,
                          int <parameter>nargs</parameter>, Oid *<parameter>argtypes</parameter>,
                          Datum *<parameter>values</parameter>, const char *<parameter>nulls</parameter>,
                          bool <parameter>read_only</parameter>, long <parameter>count</parameter>)
</synopsis>
 </refsynopsisdiv>

 <refsect1>
<!--
  <title>Description</title>
-->
  <title>説明</title>

  <para>
<!--
   <function>SPI_execute_with_args</function> executes a command that might
   include references to externally supplied parameters.  The command text
   refers to a parameter as <literal>$<replaceable>n</replaceable></literal>, and
   the call specifies data types and values for each such symbol.
   <parameter>read_only</parameter> and <parameter>count</parameter> have
   the same interpretation as in <function>SPI_execute</function>.
-->
<function>SPI_execute_with_args</function>は外部から供給されるパラメータへの参照を含むコマンドを実行します。
コマンドテキストはパラメータを<literal>$<replaceable>n</replaceable></literal>として参照し、呼び出しはこうしたシンボル毎にデータ型と値を指定します。
<parameter>read_only</parameter>と<parameter>count</parameter>は<function>SPI_execute</function>と同じ解釈をします。
  </para>

  <para>
<!--
   The main advantage of this routine compared to
   <function>SPI_execute</function> is that data values can be inserted
   into the command without tedious quoting/escaping, and thus with much
   less risk of SQL-injection attacks.
-->
<function>SPI_execute</function>と比較して、このルーチンの主たる利点は、データ値を面倒な引用やエスケープを要せずコマンドに埋め込むことができることで、従ってSQLインジェクション攻撃の危険性を軽減します。
  </para>

  <para>
<!--
   Similar results can be achieved with <function>SPI_prepare</function> followed by
   <function>SPI_execute_plan</function>; however, when using this function
   the query plan is always customized to the specific parameter values
   provided.
   For one-time query execution, this function should be preferred.
   If the same command is to be executed with many different parameters,
   either method might be faster, depending on the cost of re-planning
   versus the benefit of custom plans.
-->
後に<function>SPI_execute_plan</function>が続いた<function>SPI_prepare</function>でも同様の結果が得られますが、この関数を使用するときには、提供された特定のパラメータ値に対して問い合わせ計画が必ずカスタマイズされます。
１回限りの問い合わせ実行に対しては、この関数を選ぶべきです。
多くの異なったパラメータを持つ同一のコマンドを実行する場合、再計画のコストと独自計画による利益に依存して、どちらか一方の方法がより早くなります。
  </para>
 </refsect1>

 <refsect1>
<!--
  <title>Arguments</title>
-->
  <title>引数</title>

  <variablelist>
   <varlistentry>
    <term><literal>const char * <parameter>command</parameter></literal></term>
    <listitem>
     <para>
<!--
      command string
-->
コマンド文字列
     </para>
    </listitem>
   </varlistentry>

   <varlistentry>
    <term><literal>int <parameter>nargs</parameter></literal></term>
    <listitem>
     <para>
<!--
      number of input parameters (<literal>$1</literal>, <literal>$2</literal>, etc.)
-->
入力パラメータ（<literal>$1</literal>、<literal>$2</literal>など）の数
     </para>
    </listitem>
   </varlistentry>

   <varlistentry>
    <term><literal>Oid * <parameter>argtypes</parameter></literal></term>
    <listitem>
     <para>
<!--
      an array of length <parameter>nargs</parameter>, containing the
      <acronym>OID</acronym>s of the data types of the parameters
-->
パラメータのデータ型の<acronym>OID</acronym>を含む、<parameter>nargs</parameter>長の配列
     </para>
    </listitem>
   </varlistentry>

   <varlistentry>
    <term><literal>Datum * <parameter>values</parameter></literal></term>
    <listitem>
     <para>
<!--
      an array of length <parameter>nargs</parameter>, containing the actual
      parameter values
-->
実パラメータ値を含む、<parameter>nargs</parameter>長の配列
     </para>
    </listitem>
   </varlistentry>

   <varlistentry>
    <term><literal>const char * <parameter>nulls</parameter></literal></term>
    <listitem>
     <para>
<!--
      an array of length <parameter>nargs</parameter>, describing which
      parameters are null
-->
どのパラメータがnullかを記述する、<parameter>nargs</parameter>長の配列
     </para>

     <para>
<!--
      If <parameter>nulls</parameter> is <symbol>NULL</symbol> then
      <function>SPI_execute_with_args</function> assumes that no parameters
      are null.  Otherwise, each entry of the <parameter>nulls</parameter>
      array should be <literal>'&nbsp;'</literal> if the corresponding parameter
      value is non-null, or <literal>'n'</literal> if the corresponding parameter
      value is null.  (In the latter case, the actual value in the
      corresponding <parameter>values</parameter> entry doesn't matter.)  Note
      that <parameter>nulls</parameter> is not a text string, just an array:
      it does not need a <literal>'\0'</literal> terminator.
-->
<parameter>nulls</parameter>が<symbol>NULL</symbol>であれば、<function>SPI_execute_with_args</function>はどのパラメータもnullでないと看做します。
さもなければ、<parameter>nulls</parameter>配列の各項目は、対応するパラメータが非NULLならば<literal>'&nbsp;'</literal>、対応するパラメータがNULLならば<literal>'n'</literal>です。
（後者の場合、<parameter>values</parameter>内の対応する値は注意されません。）
<parameter>nulls</parameter>はテキスト文字列ではなく単なる配列であることに注意してください。
<literal>'\0'</literal>終端は必要ありません。
     </para>
    </listitem>
   </varlistentry>

   <varlistentry>
    <term><literal>bool <parameter>read_only</parameter></literal></term>
    <listitem>
<!--
     <para><literal>true</literal> for read-only execution</para>
-->
     <para>
読み取りのみの実行の場合<literal>true</literal>
     </para>
    </listitem>
   </varlistentry>

   <varlistentry>
    <term><literal>long <parameter>count</parameter></literal></term>
    <listitem>
     <para>
<!--
      maximum number of rows to return,
      or <literal>0</literal> for no limit
-->
返される行の最大数。無制限なら<literal>0</literal>。
     </para>
    </listitem>
   </varlistentry>
  </variablelist>
 </refsect1>

 <refsect1>
<!--
  <title>Return Value</title>
-->
  <title>戻り値</title>

  <para>
<!--
   The return value is the same as for <function>SPI_execute</function>.
-->
戻り値は<function>SPI_execute</function>と同じです。
  </para>

  <para>
<!--
   <varname>SPI_processed</varname> and
   <varname>SPI_tuptable</varname> are set as in
   <function>SPI_execute</function> if successful.
-->
成功した場合<varname>SPI_processed</varname>と<varname>SPI_tuptable</varname>は<function>SPI_execute</function>と同様に設定されます。
  </para>
 </refsect1>
</refentry>

<!-- *********************************************** -->

<refentry id="spi-spi-prepare">
 <indexterm><primary>SPI_prepare</primary></indexterm>

 <refmeta>
  <refentrytitle>SPI_prepare</refentrytitle>
  <manvolnum>3</manvolnum>
 </refmeta>

 <refnamediv>
  <refname>SPI_prepare</refname>
<!--
  <refpurpose>prepare a statement, without executing it yet</refpurpose>
-->
  <refpurpose>文を準備する。文の実行はまだ行わない</refpurpose>
 </refnamediv>

 <refsynopsisdiv>
<synopsis>
SPIPlanPtr SPI_prepare(const char * <parameter>command</parameter>, int <parameter>nargs</parameter>, Oid * <parameter>argtypes</parameter>)
</synopsis>
 </refsynopsisdiv>

 <refsect1>
<!--
  <title>Description</title>
-->
  <title>説明</title>

  <para>
<!--
   <function>SPI_prepare</function> creates and returns a prepared
   statement for the specified command, but doesn't execute the command.
   The prepared statement can later be executed repeatedly using
   <function>SPI_execute_plan</function>.
-->
<function>SPI_prepare</function>は指定したコマンド用の準備済み文を作成し、それを返します。
しかし、そのコマンドは実行しません。
その準備済み文は<function>SPI_execute_plan</function>を使って後で繰り返し実行できます。
  </para>

  <para>
<!--
   When the same or a similar command is to be executed repeatedly, it
   is generally advantageous to perform parse analysis only once, and
   might furthermore be advantageous to re-use an execution plan for the
   command.
   <function>SPI_prepare</function> converts a command string into a
   prepared statement that encapsulates the results of parse analysis.
   The prepared statement also provides a place for caching an execution plan
   if it is found that generating a custom plan for each execution is not
   helpful.
-->
同じ、あるいは類似のコマンドが繰り返し実行される場合、一度だけ解析を計画作成を行うことには一般に利点があります。
また、コマンドの実行計画を再利用することにはさらに利点があるかも知れません。
<function>SPI_prepare</function>はコマンド文字列を、解析結果をカプセル化した準備済み文に変換します。
実行の度に独自計画を生成するのが役に立たないと分かった場合には、準備済み文は実行計画をキャッシュする場所も提供します。
  </para>

  <para>
<!--
   A prepared command can be generalized by writing parameters
   (<literal>$1</literal>, <literal>$2</literal>, etc.) in place of what would be
   constants in a normal command.  The actual values of the parameters
   are then specified when <function>SPI_execute_plan</function> is called.
   This allows the prepared command to be used over a wider range of
   situations than would be possible without parameters.
-->
プリペアドコマンドは、通常のコマンド内の定数となる場所を（<literal>$1</literal>、<literal>$2</literal>などの）パラメータで記述することで一般化することができます。
そしてパラメータの実際の値は、<function>SPI_execute_plan</function> が呼び出される時に指定されます。
これにより、プリペアドコマンドは、パラメータがない場合に比べ、より広範な状況で使用できるようになります。
  </para>

  <para>
<!--
   The statement returned by <function>SPI_prepare</function> can be used
   only in the current invocation of the C function, since
   <function>SPI_finish</function> frees memory allocated for such a
   statement.  But the statement can be saved for longer using the functions
   <function>SPI_keepplan</function> or <function>SPI_saveplan</function>.
-->
<function>SPI_finish</function>が文のために割り当てられたメモリを解放しますので、<function>SPI_prepare</function>で返される文は、そのC関数の現在の呼び出し内でのみ使用することができます。
しかし、関数<function>SPI_keepplan</function>や<function>SPI_saveplan</function>を使用して長期間文を保存することもできます。
  </para>
 </refsect1>

 <refsect1>
<!--
  <title>Arguments</title>
-->
  <title>引数</title>

  <variablelist>
   <varlistentry>
    <term><literal>const char * <parameter>command</parameter></literal></term>
    <listitem>
     <para>
<!--
      command string
-->
コマンド文字列
     </para>
    </listitem>
   </varlistentry>

   <varlistentry>
    <term><literal>int <parameter>nargs</parameter></literal></term>
    <listitem>
     <para>
<!--
      number of input parameters (<literal>$1</literal>, <literal>$2</literal>, etc.)
-->
入力パラメータ（<literal>$1</literal>、<literal>$2</literal>など）の数
     </para>
    </listitem>
   </varlistentry>

   <varlistentry>
    <term><literal>Oid * <parameter>argtypes</parameter></literal></term>
    <listitem>
     <para>
<!--
      pointer to an array containing the <acronym>OID</acronym>s of
      the data types of the parameters
-->
パラメータのデータ型の<acronym>OID</acronym>を持つ配列へのポインタ
     </para>
    </listitem>
   </varlistentry>
  </variablelist>
 </refsect1>

 <refsect1>
<!--
  <title>Return Value</title>
-->
  <title>戻り値</title>

  <para>
<!--
   <function>SPI_prepare</function> returns a non-null pointer to an
   <type>SPIPlan</type>, which is an opaque struct representing a prepared
   statement.  On error, <symbol>NULL</symbol> will be returned,
   and <varname>SPI_result</varname> will be set to one of the same
   error codes used by <function>SPI_execute</function>, except that
   it is set to <symbol>SPI_ERROR_ARGUMENT</symbol> if
   <parameter>command</parameter> is <symbol>NULL</symbol>, or if
   <parameter>nargs</parameter> is less than 0, or if <parameter>nargs</parameter> is
   greater than 0 and <parameter>argtypes</parameter> is <symbol>NULL</symbol>.
-->
<function>SPI_prepare</function>は<type>SPIPlan</type>への非NULLのポインタを返します。
ここで<type>SPIPlan</type>は準備済み文を表すopaque構造体です
エラーの場合、<symbol>NULL</symbol>が返され、<function>SPI_execute</function>で使用されるエラーコードと同じコードの1つが<varname>SPI_result</varname>に設定されます。
しかし、<parameter>command</parameter>が<symbol>NULL</symbol>の場合や、<parameter>nargs</parameter>が0未満の場合、<parameter>nargs</parameter>が0より大きくかつ<parameter>argtypes</parameter>が<symbol>NULL</symbol>の場合は、<symbol>SPI_ERROR_ARGUMENT</symbol>に設定されます。
  </para>
 </refsect1>

 <refsect1>
<!--
  <title>Notes</title>
-->
  <title>注意</title>

  <para>
<!--
   If no parameters are defined, a generic plan will be created at the
   first use of <function>SPI_execute_plan</function>, and used for all
   subsequent executions as well.  If there are parameters, the first few uses
   of <function>SPI_execute_plan</function> will generate custom plans
   that are specific to the supplied parameter values.  After enough uses
   of the same prepared statement, <function>SPI_execute_plan</function> will
   build a generic plan, and if that is not too much more expensive than the
   custom plans, it will start using the generic plan instead of re-planning
   each time.  If this default behavior is unsuitable, you can alter it by
   passing the <literal>CURSOR_OPT_GENERIC_PLAN</literal> or
   <literal>CURSOR_OPT_CUSTOM_PLAN</literal> flag to
   <function>SPI_prepare_cursor</function>, to force use of generic or custom
   plans respectively.
-->
パラメータが定義されていなければ、<function>SPI_execute_plan</function>が最初に使用された時に一般的な計画が作成され、以降の実行すべてでも利用されます。
パラメータがあれば、始めの何回かの<function>SPI_execute_plan</function>の使用で、与えられたパラメータの値に固有の独自計画が作成されます。
同じ準備済み文が十分に使用された後、<function>SPI_execute_plan</function>は一般的な計画を作成し、独自計画よりもそれほど高価でなければ、毎回再計画する代わりに一般的な計画を使い始めるようになります。
このデフォルトの動作が不適切であれば、<function>SPI_prepare_cursor</function>に<literal>CURSOR_OPT_GENERIC_PLAN</literal>または<literal>CURSOR_OPT_CUSTOM_PLAN</literal>フラグを設定することで、それぞれ一般的な計画か独自計画を強制的に利用するよう変更できます。
  </para>

  <para>
<!--
   Although the main point of a prepared statement is to avoid repeated parse
   analysis and planning of the statement, <productname>PostgreSQL</productname> will
   force re-analysis and re-planning of the statement before using it
   whenever database objects used in the statement have undergone
   definitional (DDL) changes since the previous use of the prepared
   statement.  Also, if the value of <xref linkend="guc-search-path"/> changes
   from one use to the next, the statement will be re-parsed using the new
   <varname>search_path</varname>.  (This latter behavior is new as of
   <productname>PostgreSQL</productname> 9.3.)  See <xref
   linkend="sql-prepare"/> for more information about the behavior of prepared
   statements.
-->
プリペアド文の主要な利点は、文の解析処理と計画作成処理の繰り返しを防止することですが、<productname>PostgreSQL</productname>では、以前にそのプリペアド文を使用してから、文の中で使用されているデータベースオブジェクトが定義（DDL）の変更を受けた時は常に再解析処理と計画再作成処理を強制します。
また、一度使用してから<xref linkend="guc-search-path"/>の値が変わった場合も、文は新しい<varname>search_path</varname>を使用して再解析されます。
（後者の振る舞いは<productname>PostgreSQL</productname> 9.3の時に追加されました。）
プリペアド文の動作については<xref linkend="sql-prepare"/>を参照してください。
  </para>

  <para>
<!--
   This function should only be called from a connected C function.
-->
この関数は接続済みのC関数からのみ呼び出してください。
  </para>

  <para>
<!--
   <type>SPIPlanPtr</type> is declared as a pointer to an opaque struct type in
   <filename>spi.h</filename>.  It is unwise to try to access its contents
   directly, as that makes your code much more likely to break in
   future revisions of <productname>PostgreSQL</productname>.
-->
<type>SPIPlanPtr</type>は<filename>spi.h</filename>内でopaque構造体型へのポインタとして宣言されています。
たいていの場合将来のバージョンの<productname>PostgreSQL</productname>でそのコードが壊れてしまうため、この内容に直接アクセスすることは避けてください。
  </para>

  <para>
<!--
   The name <type>SPIPlanPtr</type> is somewhat historical, since the data
   structure no longer necessarily contains an execution plan.
-->
そのデータ構造はもはや実行計画を含むとは限りませんので、<type>SPIPlanPtr</type>という名前はいくらか歴史的なものです。
  </para>
 </refsect1>
</refentry>

<!-- *********************************************** -->

<refentry id="spi-spi-prepare-cursor">
 <indexterm><primary>SPI_prepare_cursor</primary></indexterm>

 <refmeta>
  <refentrytitle>SPI_prepare_cursor</refentrytitle>
  <manvolnum>3</manvolnum>
 </refmeta>

 <refnamediv>
  <refname>SPI_prepare_cursor</refname>
<!--
  <refpurpose>prepare a statement, without executing it yet</refpurpose>
-->
  <refpurpose>文を準備する。まだ実行は行わない</refpurpose>
 </refnamediv>

 <refsynopsisdiv>
<synopsis>
SPIPlanPtr SPI_prepare_cursor(const char * <parameter>command</parameter>, int <parameter>nargs</parameter>,
                              Oid * <parameter>argtypes</parameter>, int <parameter>cursorOptions</parameter>)
</synopsis>
 </refsynopsisdiv>

 <refsect1>
<!--
  <title>Description</title>
-->
  <title>説明</title>

  <para>
<!--
   <function>SPI_prepare_cursor</function> is identical to
   <function>SPI_prepare</function>, except that it also allows specification
   of the planner's <quote>cursor options</quote> parameter.  This is a bit mask
   having the values shown in <filename>nodes/parsenodes.h</filename>
   for the <structfield>options</structfield> field of <structname>DeclareCursorStmt</structname>.
   <function>SPI_prepare</function> always takes the cursor options as zero.
-->
<function>SPI_prepare_cursor</function>は、プランナの<quote>カーソルオプション</quote>パラメータを指定できる点を除き、<function>SPI_prepare</function>と同じです。
これは<structname>DeclareCursorStmt</structname>の<structfield>options</structfield>フィールド用に<filename>nodes/parsenodes.h</filename>で示された値を持つビットマスクです。
<function>SPI_prepare</function>では常にカーソルオプションをゼロとして扱います。
  </para>

  <para>
<!--
   This function is now deprecated in favor
   of <function>SPI_prepare_extended</function>.
-->
この関数は<function>SPI_prepare_extended</function>のため現在では廃止予定です。
  </para>
 </refsect1>

 <refsect1>
<!--
  <title>Arguments</title>
-->
  <title>引数</title>

  <variablelist>
   <varlistentry>
    <term><literal>const char * <parameter>command</parameter></literal></term>
    <listitem>
     <para>
<!--
      command string
-->
コマンド文字列
     </para>
    </listitem>
   </varlistentry>

   <varlistentry>
    <term><literal>int <parameter>nargs</parameter></literal></term>
    <listitem>
     <para>
<!--
      number of input parameters (<literal>$1</literal>, <literal>$2</literal>, etc.)
-->
入力パラメータ（<literal>$1</literal>、<literal>$2</literal>など）の数
     </para>
    </listitem>
   </varlistentry>

   <varlistentry>
    <term><literal>Oid * <parameter>argtypes</parameter></literal></term>
    <listitem>
     <para>
<!--
      pointer to an array containing the <acronym>OID</acronym>s of
      the data types of the parameters
-->
パラメータのデータ型の<acronym>OID</acronym>を持つ配列へのポインタ
     </para>
    </listitem>
   </varlistentry>

   <varlistentry>
    <term><literal>int <parameter>cursorOptions</parameter></literal></term>
    <listitem>
     <para>
<!--
      integer bit mask of cursor options; zero produces default behavior
-->
カーソルオプションの整数ビットマスク。
ゼロはデフォルトの動作を引き起こします
     </para>
    </listitem>
   </varlistentry>
  </variablelist>
 </refsect1>

 <refsect1>
<!--
  <title>Return Value</title>
-->
  <title>戻り値</title>

  <para>
<!--
   <function>SPI_prepare_cursor</function> has the same return conventions as
   <function>SPI_prepare</function>.
-->
<function>SPI_prepare_cursor</function>は<function>SPI_prepare</function>と同じ戻り値の規則を持ちます。
  </para>
 </refsect1>

 <refsect1>
<!--
  <title>Notes</title>
-->
  <title>注釈</title>

  <para>
<!--
   Useful bits to set in <parameter>cursorOptions</parameter> include
   <symbol>CURSOR_OPT_SCROLL</symbol>,
   <symbol>CURSOR_OPT_NO_SCROLL</symbol>,
   <symbol>CURSOR_OPT_FAST_PLAN</symbol>,
   <symbol>CURSOR_OPT_GENERIC_PLAN</symbol>, and
   <symbol>CURSOR_OPT_CUSTOM_PLAN</symbol>.  Note in particular that
   <symbol>CURSOR_OPT_HOLD</symbol> is ignored.
-->
<parameter>cursorOptions</parameter>に指定できるビットには、<symbol>CURSOR_OPT_SCROLL</symbol>、<symbol>CURSOR_OPT_NO_SCROLL</symbol>、<symbol>CURSOR_OPT_FAST_PLAN</symbol>、<symbol>CURSOR_OPT_GENERIC_PLAN</symbol>、<symbol>CURSOR_OPT_CUSTOM_PLAN</symbol>があります。
特に<symbol>CURSOR_OPT_HOLD</symbol>は無視される点に注意してください。
  </para>
 </refsect1>
</refentry>

<!-- *********************************************** -->

<refentry id="spi-spi-prepare-extended">
 <indexterm><primary>SPI_prepare_extended</primary></indexterm>

 <refmeta>
  <refentrytitle>SPI_prepare_extended</refentrytitle>
  <manvolnum>3</manvolnum>
 </refmeta>

 <refnamediv>
  <refname>SPI_prepare_extended</refname>
<!--
  <refpurpose>prepare a statement, without executing it yet</refpurpose>
-->
  <refpurpose>文を準備する。文の実行はまだ行わない</refpurpose>
 </refnamediv>

 <refsynopsisdiv>
<synopsis>
SPIPlanPtr SPI_prepare_extended(const char * <parameter>command</parameter>,
                                const SPIPrepareOptions * <parameter>options</parameter>)
</synopsis>
 </refsynopsisdiv>

 <refsect1>
<!--
  <title>Description</title>
-->
  <title>説明</title>

  <para>
<!--
   <function>SPI_prepare_extended</function> creates and returns a prepared
   statement for the specified command, but doesn't execute the command.
   This function is equivalent to <function>SPI_prepare</function>,
   with the addition that the caller can specify options to control
   the parsing of external parameter references, as well as other facets
   of query parsing and planning.
-->
<function>SPI_prepare_extended</function>は指定したコマンド用の準備済み文を作成し、それを返します。しかし、そのコマンドは実行しません。
この関数は、呼び出し元が、問い合わせの解析や計画のその他の面だけでなく、外部のパラメータ参照の解析も制御するオプションを指定できる追加機能のある<function>SPI_prepare</function>と等価です。
  </para>
 </refsect1>

 <refsect1>
<!--
  <title>Arguments</title>
-->
  <title>引数</title>

  <variablelist>
   <varlistentry>
    <term><literal>const char * <parameter>command</parameter></literal></term>
    <listitem>
     <para>
<!--
      command string
-->
コマンド文字列
     </para>
    </listitem>
   </varlistentry>

   <varlistentry>
    <term><literal>const SPIPrepareOptions * <parameter>options</parameter></literal></term>
    <listitem>
     <para>
<!--
      struct containing optional arguments
-->
オプションの引数を含む構造体
     </para>
    </listitem>
   </varlistentry>
  </variablelist>

  <para>
<!--
   Callers should always zero out the entire <parameter>options</parameter>
   struct, then fill whichever fields they want to set.  This ensures forward
   compatibility of code, since any fields that are added to the struct in
   future will be defined to behave backwards-compatibly if they are zero.
   The currently available <parameter>options</parameter> fields are:
-->
呼び出し元は、必ず<parameter>options</parameter>構造体全体をゼロクリアしてから、設定したいフィールドを埋めるべきです。
構造体に将来追加されるフィールドは、ゼロであれば後方互換性があるように振る舞うよう定義されますので、これはコードの将来の互換性を確実にします。
現在利用可能な<parameter>options</parameter>フィールドは以下の通りです。
  </para>

  <variablelist>
   <varlistentry>
    <term><literal>ParserSetupHook <parameter>parserSetup</parameter></literal></term>
    <listitem>
     <para>
<!--
      Parser hook setup function
-->
パーサフック設定関数
     </para>
    </listitem>
   </varlistentry>

   <varlistentry>
    <term><literal>void * <parameter>parserSetupArg</parameter></literal></term>
    <listitem>
     <para>
<!--
      pass-through argument for <parameter>parserSetup</parameter>
-->
<parameter>parserSetup</parameter>に渡される引数
     </para>
    </listitem>
   </varlistentry>

   <varlistentry>
    <term><literal>RawParseMode <parameter>parseMode</parameter></literal></term>
    <listitem>
     <para>
<!--
      mode for raw parsing; <literal>RAW_PARSE_DEFAULT</literal> (zero)
      produces default behavior
-->
raw解析のモード。
<literal>RAW_PARSE_DEFAULT</literal>(ゼロ)はデフォルトの振舞いになります
     </para>
    </listitem>
   </varlistentry>

   <varlistentry>
    <term><literal>int <parameter>cursorOptions</parameter></literal></term>
    <listitem>
     <para>
<!--
      integer bit mask of cursor options; zero produces default behavior
-->
カーソルオプションの整数ビットマスク。ゼロはデフォルトの振舞いになります
     </para>
    </listitem>
   </varlistentry>
  </variablelist>
 </refsect1>

 <refsect1>
<!--
  <title>Return Value</title>
-->
  <title>戻り値</title>

  <para>
<!--
   <function>SPI_prepare_extended</function> has the same return conventions as
   <function>SPI_prepare</function>.
-->
<function>SPI_prepare_extended</function>は<function>SPI_prepare</function>と同じ戻り値の規則を持ちます。
  </para>
 </refsect1>
</refentry>

<!-- *********************************************** -->

<refentry id="spi-spi-prepare-params">
 <indexterm><primary>SPI_prepare_params</primary></indexterm>

 <refmeta>
  <refentrytitle>SPI_prepare_params</refentrytitle>
  <manvolnum>3</manvolnum>
 </refmeta>

 <refnamediv>
  <refname>SPI_prepare_params</refname>
<!--
  <refpurpose>prepare a statement, without executing it yet</refpurpose>
-->
  <refpurpose>文を準備する。まだ実行は行わない</refpurpose>
 </refnamediv>

 <refsynopsisdiv>
<synopsis>
SPIPlanPtr SPI_prepare_params(const char * <parameter>command</parameter>,
                              ParserSetupHook <parameter>parserSetup</parameter>,
                              void * <parameter>parserSetupArg</parameter>,
                              int <parameter>cursorOptions</parameter>)
</synopsis>
 </refsynopsisdiv>

 <refsect1>
<!--
  <title>Description</title>
-->
  <title>説明</title>

  <para>
<!--
   <function>SPI_prepare_params</function> creates and returns a prepared
   statement for the specified command, but doesn't execute the command.
   This function is equivalent to <function>SPI_prepare_cursor</function>,
   with the addition that the caller can specify parser hook functions
   to control the parsing of external parameter references.
-->
<function>SPI_prepare_params</function>は指定したコマンドの準備済み文を作成し返します。
しかしそのコマンドを実行しません。
この関数は<function>SPI_prepare_cursor</function>と同じですが、呼び出し元が外部パラメータ参照の解析を制御するパーサフック関数を指定できる点が追加されています。
  </para>

  <para>
<!--
   This function is now deprecated in favor
   of <function>SPI_prepare_extended</function>.
-->
この関数は<function>SPI_prepare_extended</function>のため現在では廃止予定です。
  </para>
 </refsect1>

 <refsect1>
<!--
  <title>Arguments</title>
-->
  <title>引数</title>

  <variablelist>
   <varlistentry>
    <term><literal>const char * <parameter>command</parameter></literal></term>
    <listitem>
     <para>
<!--
      command string
-->
コマンド文字列
     </para>
    </listitem>
   </varlistentry>

   <varlistentry>
    <term><literal>ParserSetupHook <parameter>parserSetup</parameter></literal></term>
    <listitem>
     <para>
<!--
      Parser hook setup function
-->
パーサフック設定関数
     </para>
    </listitem>
   </varlistentry>

   <varlistentry>
    <term><literal>void * <parameter>parserSetupArg</parameter></literal></term>
    <listitem>
     <para>
<!--
      pass-through argument for <parameter>parserSetup</parameter>
-->
<parameter>parserSetup</parameter>に渡される引数
     </para>
    </listitem>
   </varlistentry>

   <varlistentry>
    <term><literal>int <parameter>cursorOptions</parameter></literal></term>
    <listitem>
     <para>
<!--
      integer bit mask of cursor options; zero produces default behavior
-->
カーソルオプションの整数ビットマスク。
ゼロはデフォルトの動作を引き起こします
     </para>
    </listitem>
   </varlistentry>
  </variablelist>
 </refsect1>

 <refsect1>
<!--
  <title>Return Value</title>
-->
  <title>戻り値</title>

  <para>
<!--
   <function>SPI_prepare_params</function> has the same return conventions as
   <function>SPI_prepare</function>.
-->
<function>SPI_prepare_params</function>は<function>SPI_prepare</function>と同じ戻り値の規則を持ちます。
  </para>
 </refsect1>
</refentry>

<!-- *********************************************** -->

<refentry id="spi-spi-getargcount">
 <indexterm><primary>SPI_getargcount</primary></indexterm>

 <refmeta>
  <refentrytitle>SPI_getargcount</refentrytitle>
  <manvolnum>3</manvolnum>
 </refmeta>

 <refnamediv>
  <refname>SPI_getargcount</refname>
<!--
  <refpurpose>return the number of arguments needed by a statement
  prepared by <function>SPI_prepare</function></refpurpose>
-->
  <refpurpose>
<function>SPI_prepare</function>により準備した文に必要とされる引数の数を返す
  </refpurpose>
 </refnamediv>

 <refsynopsisdiv>
<synopsis>
int SPI_getargcount(SPIPlanPtr <parameter>plan</parameter>)
</synopsis>
 </refsynopsisdiv>

 <refsect1>
<!--
  <title>Description</title>
-->
  <title>説明</title>

  <para>
<!--
   <function>SPI_getargcount</function> returns the number of arguments needed
   to execute a statement prepared by <function>SPI_prepare</function>.
-->
<function>SPI_getargcount</function>は、<function>SPI_prepare</function>により準備された文を実行する時に必要とされる引数の数を返します。
  </para>
 </refsect1>

 <refsect1>
<!--
  <title>Arguments</title>
-->
  <title>引数</title>

  <variablelist>
   <varlistentry>
    <term><literal>SPIPlanPtr <parameter>plan</parameter></literal></term>
    <listitem>
     <para>
<!--
      prepared statement (returned by <function>SPI_prepare</function>)
-->
（<function>SPI_prepare</function>で返される）準備済み文
     </para>
    </listitem>
   </varlistentry>
  </variablelist>
 </refsect1>

 <refsect1>
<!--
  <title>Return Value</title>
-->
  <title>戻り値</title>
  <para>
<!--
    The count of expected arguments for the <parameter>plan</parameter>.
    If the <parameter>plan</parameter> is <symbol>NULL</symbol> or invalid,
    <varname>SPI_result</varname> is set to <symbol>SPI_ERROR_ARGUMENT</symbol>
    and -1 is returned.
-->
<parameter>plan</parameter>で想定される引数の数です。
<parameter>plan</parameter>が<symbol>NULL</symbol>または無効な場合は<varname>SPI_result</varname>に<symbol>SPI_ERROR_ARGUMENT</symbol>が設定され、-1が返されます。
  </para>
 </refsect1>
</refentry>

<!-- *********************************************** -->

<refentry id="spi-spi-getargtypeid">
 <indexterm><primary>SPI_getargtypeid</primary></indexterm>

 <refmeta>
  <refentrytitle>SPI_getargtypeid</refentrytitle>
  <manvolnum>3</manvolnum>
 </refmeta>

 <refnamediv>
  <refname>SPI_getargtypeid</refname>
<!--
  <refpurpose>return the data type OID for an argument of
  a statement prepared by <function>SPI_prepare</function></refpurpose>
-->
  <refpurpose>
<function>SPI_prepare</function>で準備された文で指定される引数のデータ型のOIDを返す
  </refpurpose>
 </refnamediv>

 <refsynopsisdiv>
<synopsis>
Oid SPI_getargtypeid(SPIPlanPtr <parameter>plan</parameter>, int <parameter>argIndex</parameter>)
</synopsis>
 </refsynopsisdiv>

 <refsect1>
<!--
  <title>Description</title>
-->
  <title>説明</title>

  <para>
<!--
   <function>SPI_getargtypeid</function> returns the OID representing the type
   for the <parameter>argIndex</parameter>'th argument of a statement prepared by
   <function>SPI_prepare</function>. First argument is at index zero.
-->
<function>SPI_getargtypeid</function>は、<function>SPI_prepare</function>で準備された文における<parameter>argIndex</parameter>番目の引数の型を表すOIDを返します。
インデックス0は最初の引数を示します。
  </para>
 </refsect1>

 <refsect1>
<!--
  <title>Arguments</title>
-->
  <title>引数</title>

  <variablelist>
   <varlistentry>
    <term><literal>SPIPlanPtr <parameter>plan</parameter></literal></term>
    <listitem>
     <para>
<!--
      prepared statement (returned by <function>SPI_prepare</function>)
-->
（<function>SPI_prepare</function>で返される）準備済み文
     </para>
    </listitem>
   </varlistentry>

   <varlistentry>
    <term><literal>int <parameter>argIndex</parameter></literal></term>
    <listitem>
     <para>
<!--
      zero based index of the argument
-->
0から始まる引数のインデックス
     </para>
    </listitem>
   </varlistentry>
  </variablelist>
 </refsect1>

 <refsect1>
<!--
  <title>Return Value</title>
-->
  <title>戻り値</title>
  <para>
<!--
    The type OID of the argument at the given index.
    If the <parameter>plan</parameter> is <symbol>NULL</symbol> or invalid,
    or <parameter>argIndex</parameter> is less than 0 or
    not less than the number of arguments declared for the
    <parameter>plan</parameter>,
    <varname>SPI_result</varname> is set to <symbol>SPI_ERROR_ARGUMENT</symbol>
    and <symbol>InvalidOid</symbol> is returned.
-->
指定したインデックスにおける引数の型OIDです。
<parameter>plan</parameter>が<symbol>NULL</symbol>または無効、あるいは<parameter>argIndex</parameter>が0未満、<parameter>plan</parameter>で宣言された引数の数以上の場合、<varname>SPI_result</varname>に<symbol>SPI_ERROR_ARGUMENT</symbol>が設定され、<symbol>InvalidOid</symbol>が返されます。
  </para>
 </refsect1>
</refentry>

<!-- *********************************************** -->

<refentry id="spi-spi-is-cursor-plan">
 <indexterm><primary>SPI_is_cursor_plan</primary></indexterm>

 <refmeta>
  <refentrytitle>SPI_is_cursor_plan</refentrytitle>
  <manvolnum>3</manvolnum>
 </refmeta>

 <refnamediv>
  <refname>SPI_is_cursor_plan</refname>
<!--
  <refpurpose>return <symbol>true</symbol> if a statement
  prepared by <function>SPI_prepare</function> can be used with
  <function>SPI_cursor_open</function></refpurpose>
-->
  <refpurpose>
<function>SPI_prepare</function>で準備された文が<function>SPI_cursor_open</function>で使用できる場合に<symbol>true</symbol>を返す
  </refpurpose>
 </refnamediv>

 <refsynopsisdiv>
<synopsis>
bool SPI_is_cursor_plan(SPIPlanPtr <parameter>plan</parameter>)
</synopsis>
 </refsynopsisdiv>

 <refsect1>
<!--
  <title>Description</title>
-->
  <title>説明</title>

  <para>
<!--
   <function>SPI_is_cursor_plan</function> returns <symbol>true</symbol>
   if a statement prepared by <function>SPI_prepare</function> can be passed
   as an argument to <function>SPI_cursor_open</function>, or
   <symbol>false</symbol> if that is not the case. The criteria are that the
   <parameter>plan</parameter> represents one single command and that this
   command returns tuples to the caller; for example, <command>SELECT</command>
   is allowed unless it contains an <literal>INTO</literal> clause, and
   <command>UPDATE</command> is allowed only if it contains a <literal>RETURNING</literal>
   clause.
-->
<function>SPI_prepare</function>で準備済み文が<function>SPI_cursor_open</function>への引数として渡すことができる場合、<function>SPI_is_cursor_plan</function>は<symbol>true</symbol>を返します。
渡すことができない場合は<symbol>false</symbol>を返します。
この基準は、<parameter>plan</parameter>が単一のコマンドであり、かつ、そのコマンドが呼び出し元にタプルを返すことです。
例えば、<literal>INTO</literal>句を含んでいない<command>SELECT</command>は可能です。
そして、<literal>RETURNING</literal>句を含む場合のみ<command>UPDATE</command>も可能です。
  </para>
 </refsect1>

 <refsect1>
<!--
  <title>Arguments</title>
-->
  <title>引数</title>

  <variablelist>
   <varlistentry>
    <term><literal>SPIPlanPtr <parameter>plan</parameter></literal></term>
    <listitem>
     <para>
<!--
      prepared statement (returned by <function>SPI_prepare</function>)
-->
（<function>SPI_prepare</function>で返される）準備済み文
     </para>
    </listitem>
   </varlistentry>
  </variablelist>
 </refsect1>

 <refsect1>
<!--
  <title>Return Value</title>
-->
  <title>戻り値</title>
  <para>
<!--
    <symbol>true</symbol> or <symbol>false</symbol> to indicate if the
    <parameter>plan</parameter> can produce a cursor or not, with
    <varname>SPI_result</varname> set to zero.
    If it is not possible to determine the answer (for example,
    if the <parameter>plan</parameter> is <symbol>NULL</symbol> or invalid,
    or if called when not connected to SPI), then
    <varname>SPI_result</varname> is set to a suitable error code
    and <symbol>false</symbol> is returned.
-->
<parameter>plan</parameter>がカーソルを生成することができるかどうかを示す<symbol>true</symbol>もしくは<symbol>false</symbol>です。
そして<varname>SPI_result</varname>をゼロに設定します。
解答を決定することができない場合（例えば<parameter>plan</parameter>が<symbol>NULL</symbol>、または無効な場合、もしくはSPI未接続時に呼び出された場合）は<varname>SPI_result</varname>に適切なエラーコードが設定され、<symbol>false</symbol>が返されます。
  </para>
 </refsect1>
</refentry>

<!-- *********************************************** -->

<refentry id="spi-spi-execute-plan">
 <indexterm><primary>SPI_execute_plan</primary></indexterm>

 <refmeta>
  <refentrytitle>SPI_execute_plan</refentrytitle>
  <manvolnum>3</manvolnum>
 </refmeta>

 <refnamediv>
  <refname>SPI_execute_plan</refname>
<!--
  <refpurpose>execute a statement prepared by <function>SPI_prepare</function></refpurpose>
-->
  <refpurpose><function>SPI_prepare</function>で準備された文を実行する</refpurpose>
 </refnamediv>

 <refsynopsisdiv>
<synopsis>
int SPI_execute_plan(SPIPlanPtr <parameter>plan</parameter>, Datum * <parameter>values</parameter>, const char * <parameter>nulls</parameter>,
                     bool <parameter>read_only</parameter>, long <parameter>count</parameter>)
</synopsis>
 </refsynopsisdiv>

 <refsect1>
<!--
  <title>Description</title>
-->
  <title>説明</title>

  <para>
<!--
   <function>SPI_execute_plan</function> executes a statement prepared by
   <function>SPI_prepare</function> or one of its siblings.
   <parameter>read_only</parameter> and
   <parameter>count</parameter> have the same interpretation as in
   <function>SPI_execute</function>.
-->
<function>SPI_execute_plan</function>は、<function>SPI_prepare</function>もしくは類似の関数で準備された文を実行します。
<parameter>read_only</parameter>と<parameter>count</parameter>は<function>SPI_execute</function>と同様の解釈がなされます。
  </para>
 </refsect1>

 <refsect1>
<!--
  <title>Arguments</title>
-->
  <title>引数</title>

  <variablelist>
   <varlistentry>
    <term><literal>SPIPlanPtr <parameter>plan</parameter></literal></term>
    <listitem>
     <para>
<!--
      prepared statement (returned by <function>SPI_prepare</function>)
-->
（<function>SPI_prepare</function>で返される）準備済み文
     </para>
    </listitem>
   </varlistentry>

   <varlistentry>
    <term><literal>Datum * <parameter>values</parameter></literal></term>
    <listitem>
     <para>
<!--
      An array of actual parameter values.  Must have same length as the
      statement's number of arguments.
-->
実パラメータ値の配列。
文の引数の数と同じ長さでなければなりません
     </para>
    </listitem>
   </varlistentry>

   <varlistentry>
    <term><literal>const char * <parameter>nulls</parameter></literal></term>
    <listitem>
     <para>
<!--
      An array describing which parameters are null.  Must have same length as
      the statement's number of arguments.
-->
どのパラメータがNULLであるかを示す配列。
文の引数の数と同じ長さでなければなりません。
     </para>

     <para>
<!--
      If <parameter>nulls</parameter> is <symbol>NULL</symbol> then
      <function>SPI_execute_plan</function> assumes that no parameters
      are null.  Otherwise, each entry of the <parameter>nulls</parameter>
      array should be <literal>'&nbsp;'</literal> if the corresponding parameter
      value is non-null, or <literal>'n'</literal> if the corresponding parameter
      value is null.  (In the latter case, the actual value in the
      corresponding <parameter>values</parameter> entry doesn't matter.)  Note
      that <parameter>nulls</parameter> is not a text string, just an array:
      it does not need a <literal>'\0'</literal> terminator.
-->
<parameter>nulls</parameter>が<symbol>NULL</symbol>の場合、<function>SPI_execute_plan</function>はすべてのパラメータがNULLではないとみなします。
さもなければ、<parameter>nulls</parameter>配列の各項目は、対応するパラメータが非NULLならば<literal>'&nbsp;'</literal>、対応するパラメータがNULLならば<literal>'n'</literal>です。
（後者の場合、<parameter>values</parameter>内の対応する値は注意されません。）
<parameter>nulls</parameter>はテキスト文字列ではなく単なる配列であることに注意してください。
<literal>'\0'</literal>終端は必要ありません。
     </para>
    </listitem>
   </varlistentry>

   <varlistentry>
    <term><literal>bool <parameter>read_only</parameter></literal></term>
    <listitem>
<!--
     <para><literal>true</literal> for read-only execution</para>
-->
     <para>
読み取りのみの実行の場合<literal>true</literal>
     </para>
    </listitem>
   </varlistentry>

   <varlistentry>
    <term><literal>long <parameter>count</parameter></literal></term>
    <listitem>
     <para>
<!--
      maximum number of rows to return,
      or <literal>0</literal> for no limit
-->
返される行の最大数。無制限なら<literal>0</literal>。
     </para>
    </listitem>
   </varlistentry>
  </variablelist>
 </refsect1>

 <refsect1>
<!--
  <title>Return Value</title>
-->
  <title>戻り値</title>

  <para>
<!--
   The return value is the same as for <function>SPI_execute</function>,
   with the following additional possible error (negative) results:
-->
戻り値は、<function>SPI_execute</function>同様のものに加え、以下のエラー（負）の結果を取ることがあります。

   <variablelist>
    <varlistentry>
     <term><symbol>SPI_ERROR_ARGUMENT</symbol></term>
     <listitem>
      <para>
<!--
       if <parameter>plan</parameter> is <symbol>NULL</symbol> or invalid,
       or <parameter>count</parameter> is less than 0
-->
<parameter>plan</parameter>が<symbol>NULL</symbol>または無効、あるいは、<parameter>count</parameter>が0未満の場合
      </para>
     </listitem>
    </varlistentry>

    <varlistentry>
     <term><symbol>SPI_ERROR_PARAM</symbol></term>
     <listitem>
      <para>
<!--
       if <parameter>values</parameter> is <symbol>NULL</symbol> and
       <parameter>plan</parameter> was prepared with some parameters
-->
<parameter>values</parameter>が<symbol>NULL</symbol>、かつ、<parameter>plan</parameter>がパラメータ付きで準備された場合
      </para>
     </listitem>
    </varlistentry>
   </variablelist>
  </para>

  <para>
<!--
   <varname>SPI_processed</varname> and
   <varname>SPI_tuptable</varname> are set as in
   <function>SPI_execute</function> if successful.
-->
成功時、<varname>SPI_processed</varname>と<varname>SPI_tuptable</varname>が<function>SPI_execute</function>同様に設定されます。
  </para>
 </refsect1>
</refentry>

<!-- *********************************************** -->

<refentry id="spi-spi-execute-plan-extended">
 <indexterm><primary>SPI_execute_plan_extended</primary></indexterm>

 <refmeta>
  <refentrytitle>SPI_execute_plan_extended</refentrytitle>
  <manvolnum>3</manvolnum>
 </refmeta>

 <refnamediv>
  <refname>SPI_execute_plan_extended</refname>
<!--
  <refpurpose>execute a statement prepared by <function>SPI_prepare</function></refpurpose>
-->
  <refpurpose><function>SPI_prepare</function>で準備された文を実行する</refpurpose>
 </refnamediv>

 <refsynopsisdiv>
<synopsis>
int SPI_execute_plan_extended(SPIPlanPtr <parameter>plan</parameter>,
                              const SPIExecuteOptions * <parameter>options</parameter>)
</synopsis>
 </refsynopsisdiv>

 <refsect1>
<!--
  <title>Description</title>
-->
  <title>説明</title>

  <para>
<!--
   <function>SPI_execute_plan_extended</function> executes a statement
   prepared by <function>SPI_prepare</function> or one of its siblings.
   This function is equivalent to <function>SPI_execute_plan</function>,
   except that information about the parameter values to be passed to the
   query is presented differently, and additional execution-controlling
   options can be passed.
-->
<function>SPI_execute_plan_extended</function>は<function>SPI_prepare</function>もしくは類似の関数で準備された文を実行します。
この関数は、問い合わせに渡すパラメータ値に関する情報が異なる形で存在する点と追加の実行制御オプションを渡せる点を除いて<function>SPI_execute_plan</function>と等価です。
  </para>

  <para>
<!--
   Query parameter values are represented by
   a <literal>ParamListInfo</literal> struct, which is convenient for passing
   down values that are already available in that format.  Dynamic parameter
   sets can also be used, via hook functions specified
   in <literal>ParamListInfo</literal>.
-->
問い合わせパラメータ値は<literal>ParamListInfo</literal>構造体で表現されていますので、既にその形で利用可能な値を渡すには便利です。
<literal>ParamListInfo</literal>で指定されたフック関数経由で、動的なパラメータ群も使うことができます。
  </para>

  <para>
<!--
   Also, instead of always accumulating the result tuples into a
   <varname>SPI_tuptable</varname> structure, tuples can be passed to a
   caller-supplied <literal>DestReceiver</literal> object as they are
   generated by the executor.  This is particularly helpful for queries
   that might generate many tuples, since the data can be processed
   on-the-fly instead of being accumulated in memory.
-->
また、結果タプルを必ず<varname>SPI_tuptable</varname>構造体に蓄積する代わりに、エグゼキュータにより生成された時にタプルを呼び出し元が提供する<literal>DestReceiver</literal>オブジェクトに渡すことができます。
データがメモリに蓄積される代わりにその場で処理されるので、多数のタプルを生成する問い合わせに対して特に有用です。
  </para>
 </refsect1>

 <refsect1>
<!--
  <title>Arguments</title>
-->
  <title>引数</title>

  <variablelist>
   <varlistentry>
    <term><literal>SPIPlanPtr <parameter>plan</parameter></literal></term>
    <listitem>
     <para>
<!--
      prepared statement (returned by <function>SPI_prepare</function>)
-->
（<function>SPI_prepare</function>で返される）準備済み文
     </para>
    </listitem>
   </varlistentry>

   <varlistentry>
    <term><literal>const SPIExecuteOptions * <parameter>options</parameter></literal></term>
    <listitem>
     <para>
<!--
      struct containing optional arguments
-->
オプションの引数を含む構造体
     </para>
    </listitem>
   </varlistentry>
  </variablelist>

  <para>
<!--
   Callers should always zero out the entire <parameter>options</parameter>
   struct, then fill whichever fields they want to set.  This ensures forward
   compatibility of code, since any fields that are added to the struct in
   future will be defined to behave backwards-compatibly if they are zero.
   The currently available <parameter>options</parameter> fields are:
-->
呼び出し元は、必ず<parameter>options</parameter>構造体全体をゼロクリアしてから、設定したいフィールドを埋めるべきです。
構造体に将来追加されるフィールドは、ゼロであれば後方互換性があるように振る舞うよう定義されますので、これはコードの将来の互換性を確実にします。
現在利用可能な<parameter>options</parameter>フィールドは以下の通りです。
  </para>

  <variablelist>
   <varlistentry>
    <term><literal>ParamListInfo <parameter>params</parameter></literal></term>
    <listitem>
     <para>
<!--
      data structure containing query parameter types and values; NULL if none
-->
問い合わせパラメータの型と値を含むデータ構造。なければNULL
     </para>
    </listitem>
   </varlistentry>

   <varlistentry>
    <term><literal>bool <parameter>read_only</parameter></literal></term>
    <listitem>
<!--
     <para><literal>true</literal> for read-only execution</para>
-->
     <para>読み取りのみの実行の場合<literal>true</literal></para>
    </listitem>
   </varlistentry>

   <varlistentry>
    <term><literal>bool <parameter>allow_nonatomic</parameter></literal></term>
    <listitem>
     <para>
<!--
      <literal>true</literal> allows non-atomic execution of CALL and DO
      statements
-->
<literal>true</literal>でCALLとDO文の非原子的実行を許可します
     </para>
    </listitem>
   </varlistentry>

   <varlistentry>
    <term><literal>bool <parameter>must_return_tuples</parameter></literal></term>
    <listitem>
     <para>
<!--
      if <literal>true</literal>, raise error if the query is not of a kind
      that returns tuples (this does not forbid the case where it happens to
      return zero tuples)
-->
<literal>true</literal>であれば、問い合わせがタプルを返す種類のものでない場合にエラーを発生します(これはたまたま0個のタプルを返す場合を禁止しません)
     </para>
    </listitem>
   </varlistentry>

   <varlistentry>
    <term><literal>uint64 <parameter>tcount</parameter></literal></term>
    <listitem>
     <para>
<!--
      maximum number of rows to return,
      or <literal>0</literal> for no limit
-->
返される行の最大数、無制限の場合には<literal>0</literal>
     </para>
    </listitem>
   </varlistentry>

   <varlistentry>
    <term><literal>DestReceiver * <parameter>dest</parameter></literal></term>
    <listitem>
     <para>
<!--
      <literal>DestReceiver</literal> object that will receive any tuples
      emitted by the query; if NULL, result tuples are accumulated into
      a <varname>SPI_tuptable</varname> structure, as
      in <function>SPI_execute_plan</function>
-->
問い合わせが出すタプルを受け取る<literal>DestReceiver</literal>オブジェクト。
NULLなら、<function>SPI_execute_plan</function>のように、結果タプルは<varname>SPI_tuptable</varname>構造体に蓄積されます。
     </para>
    </listitem>
   </varlistentry>

   <varlistentry>
    <term><literal>ResourceOwner <parameter>owner</parameter></literal></term>
    <listitem>
     <para>
<!--
      The resource owner that will hold a reference count on the plan while
      it is executed.  If NULL, CurrentResourceOwner is used.  Ignored for
      non-saved plans, as SPI does not acquire reference counts on those.
-->
実行中、計画の参照カウントを保持するリソース所有者。
NULLならCurrentResourceOwnerが使われます。
SPIは保存されない計画の参照カウントを取得しませんので、保存されない計画に対しては無視されます。
     </para>
    </listitem>
   </varlistentry>
  </variablelist>
 </refsect1>

 <refsect1>
<!--
  <title>Return Value</title>
-->
  <title>戻り値</title>

  <para>
<!--
   The return value is the same as for <function>SPI_execute_plan</function>.
-->
戻り値は<function>SPI_execute_plan</function>と同じです。
  </para>

  <para>
<!--
   When <parameter>options-&gt;dest</parameter> is NULL,
   <varname>SPI_processed</varname> and
   <varname>SPI_tuptable</varname> are set as in
   <function>SPI_execute_plan</function>.
   When <parameter>options-&gt;dest</parameter> is not NULL,
   <varname>SPI_processed</varname> is set to zero and
   <varname>SPI_tuptable</varname> is set to NULL.  If a tuple count
   is required, the caller's <literal>DestReceiver</literal> object must
   calculate it.
-->
<parameter>options-&gt;dest</parameter>がNULLであれば、<varname>SPI_processed</varname>と<varname>SPI_tuptable</varname>は<function>SPI_execute_plan</function>と同様に設定されます。
<parameter>options-&gt;dest</parameter>がNULLでなければ、<varname>SPI_processed</varname>はゼロに設定され、<varname>SPI_tuptable</varname>はNULLに設定されます。
タプルの集計が必要なら、呼び出し元の<literal>DestReceiver</literal>オブジェクトが計算しなければなりません。
  </para>
 </refsect1>
</refentry>

<!-- *********************************************** -->

<refentry id="spi-spi-execute-plan-with-paramlist">
 <indexterm><primary>SPI_execute_plan_with_paramlist</primary></indexterm>

 <refmeta>
  <refentrytitle>SPI_execute_plan_with_paramlist</refentrytitle>
  <manvolnum>3</manvolnum>
 </refmeta>

 <refnamediv>
  <refname>SPI_execute_plan_with_paramlist</refname>
<!--
  <refpurpose>execute a statement prepared by <function>SPI_prepare</function></refpurpose>
-->
  <refpurpose><function>SPI_prepare</function>で準備された文を実行する</refpurpose>
 </refnamediv>

 <refsynopsisdiv>
<synopsis>
int SPI_execute_plan_with_paramlist(SPIPlanPtr <parameter>plan</parameter>,
                                    ParamListInfo <parameter>params</parameter>,
                                    bool <parameter>read_only</parameter>,
                                    long <parameter>count</parameter>)
</synopsis>
 </refsynopsisdiv>

 <refsect1>
<!--
  <title>Description</title>
-->
  <title>説明</title>

  <para>
<!--
   <function>SPI_execute_plan_with_paramlist</function> executes a statement
   prepared by <function>SPI_prepare</function>.
   This function is equivalent to <function>SPI_execute_plan</function>
   except that information about the parameter values to be passed to the
   query is presented differently.  The <literal>ParamListInfo</literal>
   representation can be convenient for passing down values that are
   already available in that format.  It also supports use of dynamic
   parameter sets via hook functions specified in <literal>ParamListInfo</literal>.
-->
<function>SPI_execute_plan_with_paramlist</function>は<function>SPI_prepare</function>で準備された文を実行します。
この関数は<function>SPI_execute_plan</function>と同じですが、問い合わせに渡されるパラメータ値に関する情報が別途存在する点が異なります。
<literal>ParamListInfo</literal>表現は、すでに利用可能な形式で値を渡すために便利です。
また<literal>ParamListInfo</literal>で指定されたフック関数経由での動的なパラメータ群の使用をサポートします。
  </para>

  <para>
<!--
   This function is now deprecated in favor
   of <function>SPI_execute_plan_extended</function>.
-->
この関数は<function>SPI_execute_plan_extended</function>のため現在では廃止予定です。
  </para>
 </refsect1>

 <refsect1>
<!--
  <title>Arguments</title>
-->
  <title>引数</title>

  <variablelist>
   <varlistentry>
    <term><literal>SPIPlanPtr <parameter>plan</parameter></literal></term>
    <listitem>
     <para>
<!--
      prepared statement (returned by <function>SPI_prepare</function>)
-->
（<function>SPI_prepare</function>で返される）準備済み文
     </para>
    </listitem>
   </varlistentry>

   <varlistentry>
    <term><literal>ParamListInfo <parameter>params</parameter></literal></term>
    <listitem>
     <para>
<!--
      data structure containing parameter types and values; NULL if none
-->
パラメータの型と値からなるデータ構造。
なければNULL。
     </para>
    </listitem>
   </varlistentry>

   <varlistentry>
    <term><literal>bool <parameter>read_only</parameter></literal></term>
    <listitem>
<!--
     <para><literal>true</literal> for read-only execution</para>
-->
     <para>
読み取りのみの実行の場合<literal>true</literal>
     </para>
    </listitem>
   </varlistentry>

   <varlistentry>
    <term><literal>long <parameter>count</parameter></literal></term>
    <listitem>
     <para>
<!--
      maximum number of rows to return,
      or <literal>0</literal> for no limit
-->
返される行の最大数。無制限なら<literal>0</literal>。
     </para>
    </listitem>
   </varlistentry>
  </variablelist>
 </refsect1>

 <refsect1>
<!--
  <title>Return Value</title>
-->
  <title>戻り値</title>

  <para>
<!--
   The return value is the same as for <function>SPI_execute_plan</function>.
-->
戻り値は<function>SPI_execute_plan</function>と同じです。
  </para>

  <para>
<!--
   <varname>SPI_processed</varname> and
   <varname>SPI_tuptable</varname> are set as in
   <function>SPI_execute_plan</function> if successful.
-->
成功時、<varname>SPI_processed</varname>と<varname>SPI_tuptable</varname>が<function>SPI_execute_plan</function>同様に設定されます。
  </para>
 </refsect1>
</refentry>

<!-- *********************************************** -->

<refentry id="spi-spi-execp">
 <indexterm><primary>SPI_execp</primary></indexterm>

 <refmeta>
  <refentrytitle>SPI_execp</refentrytitle>
  <manvolnum>3</manvolnum>
 </refmeta>

 <refnamediv>
  <refname>SPI_execp</refname>
<!--
  <refpurpose>execute a statement in read/write mode</refpurpose>
-->
  <refpurpose>読み書きモードで文を実行する</refpurpose>
 </refnamediv>

 <refsynopsisdiv>
<synopsis>
int SPI_execp(SPIPlanPtr <parameter>plan</parameter>, Datum * <parameter>values</parameter>, const char * <parameter>nulls</parameter>, long <parameter>count</parameter>)
</synopsis>
 </refsynopsisdiv>

 <refsect1>
<!--
  <title>Description</title>
-->
  <title>説明</title>

  <para>
<!--
   <function>SPI_execp</function> is the same as
   <function>SPI_execute_plan</function>, with the latter's
   <parameter>read_only</parameter> parameter always taken as
   <literal>false</literal>.
-->
<function>SPI_execp</function>は、常に<parameter>read_only</parameter>パラメータを<literal>false</literal>とした<function>SPI_execute_plan</function>と同じです。
  </para>
 </refsect1>

 <refsect1>
<!--
  <title>Arguments</title>
-->
  <title>引数</title>

  <variablelist>
   <varlistentry>
    <term><literal>SPIPlanPtr <parameter>plan</parameter></literal></term>
    <listitem>
     <para>
<!--
      prepared statement (returned by <function>SPI_prepare</function>)
-->
（<function>SPI_prepare</function>で返される）準備済み文
     </para>
    </listitem>
   </varlistentry>

   <varlistentry>
    <term><literal>Datum * <parameter>values</parameter></literal></term>
    <listitem>
     <para>
<!--
      An array of actual parameter values.  Must have same length as the
      statement's number of arguments.
-->
実パラメータ値の配列。
文の引数の数と同じ長さでなければなりません。
     </para>
    </listitem>
   </varlistentry>

   <varlistentry>
    <term><literal>const char * <parameter>nulls</parameter></literal></term>
    <listitem>
     <para>
<!--
      An array describing which parameters are null.  Must have same length as
      the statement's number of arguments.
-->
どのパラメータがNULLであるかを示す配列。
文の引数の数と同じ長さでなければなりません。
     </para>

     <para>
<!--
      If <parameter>nulls</parameter> is <symbol>NULL</symbol> then
      <function>SPI_execp</function> assumes that no parameters
      are null.  Otherwise, each entry of the <parameter>nulls</parameter>
      array should be <literal>'&nbsp;'</literal> if the corresponding parameter
      value is non-null, or <literal>'n'</literal> if the corresponding parameter
      value is null.  (In the latter case, the actual value in the
      corresponding <parameter>values</parameter> entry doesn't matter.)  Note
      that <parameter>nulls</parameter> is not a text string, just an array:
      it does not need a <literal>'\0'</literal> terminator.
-->
<parameter>nulls</parameter>が<symbol>NULL</symbol>の場合、<function>SPI_execp</function>はすべてのパラメータがNULLではないとみなします。
さもなければ、<parameter>nulls</parameter>配列の各項目は、対応するパラメータが非NULLならば<literal>'&nbsp;'</literal>、対応するパラメータがNULLならば<literal>'n'</literal>です。
（後者の場合、<parameter>values</parameter>内の対応する値は注意されません。）
<parameter>nulls</parameter>はテキスト文字列ではなく単なる配列であることに注意してください。
<literal>'\0'</literal>終端は必要ありません。
     </para>
    </listitem>
   </varlistentry>

   <varlistentry>
    <term><literal>long <parameter>count</parameter></literal></term>
    <listitem>
     <para>
<!--
      maximum number of rows to return,
      or <literal>0</literal> for no limit
-->
返される行の最大数。無制限なら<literal>0</literal>。
     </para>
    </listitem>
   </varlistentry>
  </variablelist>
 </refsect1>

 <refsect1>
<!--
  <title>Return Value</title>
-->
  <title>戻り値</title>

  <para>
<!--
   See <function>SPI_execute_plan</function>.
-->
<function>SPI_execute_plan</function>を参照してください。
  </para>

  <para>
<!--
   <varname>SPI_processed</varname> and
   <varname>SPI_tuptable</varname> are set as in
   <function>SPI_execute</function> if successful.
-->
成功時、<function>SPI_execute</function>同様に<varname>SPI_processed</varname>と<varname>SPI_tuptable</varname>が設定されます。
  </para>
 </refsect1>
</refentry>

<!-- *********************************************** -->

<refentry id="spi-spi-cursor-open">
 <indexterm><primary>SPI_cursor_open</primary></indexterm>

 <refmeta>
  <refentrytitle>SPI_cursor_open</refentrytitle>
  <manvolnum>3</manvolnum>
 </refmeta>

 <refnamediv>
  <refname>SPI_cursor_open</refname>
<!--
  <refpurpose>set up a cursor using a statement created with <function>SPI_prepare</function></refpurpose>
-->
  <refpurpose><function>SPI_prepare</function>で作成された文を使用したカーソルを設定する</refpurpose>
 </refnamediv>

 <refsynopsisdiv>
<synopsis>
Portal SPI_cursor_open(const char * <parameter>name</parameter>, SPIPlanPtr <parameter>plan</parameter>,
                       Datum * <parameter>values</parameter>, const char * <parameter>nulls</parameter>,
                       bool <parameter>read_only</parameter>)
</synopsis>
 </refsynopsisdiv>

 <refsect1>
<!--
  <title>Description</title>
-->
  <title>説明</title>

  <para>
<!--
   <function>SPI_cursor_open</function> sets up a cursor (internally,
   a portal) that will execute a statement prepared by
   <function>SPI_prepare</function>.  The parameters have the same
   meanings as the corresponding parameters to
   <function>SPI_execute_plan</function>.
-->
<function>SPI_cursor_open</function>は、<function>SPI_prepare</function>によって準備された文を実行するカーソル（内部的にはポータル）を設定します。
このパラメータは<function>SPI_execute_plan</function>の対応するパラメータと同じ意味を持ちます。
  </para>

  <para>
<!--
   Using a cursor instead of executing the statement directly has two
   benefits.  First, the result rows can be retrieved a few at a time,
   avoiding memory overrun for queries that return many rows.  Second,
   a portal can outlive the current C function (it can, in fact, live
   to the end of the current transaction).  Returning the portal name
   to the C function's caller provides a way of returning a row set as
   result.
-->
文を直接実行するのではなくカーソルを使用することには2つの利点があります。
1つ目は、結果行を一度に少なく取り出し、多くの行を返す問い合わせでのメモリの過使用を防ぐことができる点です。
2つ目は、ポータルは現在のC関数の外部でも有効である点です（実際、現在のトランザクションの終端まで有効とすることができます）。
C関数の呼び出し元にポータルの名前を返すことで、結果として行セットを返す手段を提供します。
  </para>

  <para>
<!--
   The passed-in parameter data will be copied into the cursor's portal, so it
   can be freed while the cursor still exists.
-->
渡されるパラメータデータはカーソルのポータルにコピーされます。
そのため、カーソルが存在している間にそのデータを解放することができます。
  </para>
 </refsect1>

 <refsect1>
<!--
  <title>Arguments</title>
-->
  <title>引数</title>

  <variablelist>
   <varlistentry>
    <term><literal>const char * <parameter>name</parameter></literal></term>
    <listitem>
     <para>
<!--
      name for portal, or <symbol>NULL</symbol> to let the system
      select a name
-->
ポータルの名前、あるいはシステムに名前を決定させる場合は<symbol>NULL</symbol>
     </para>
    </listitem>
   </varlistentry>

   <varlistentry>
    <term><literal>SPIPlanPtr <parameter>plan</parameter></literal></term>
    <listitem>
     <para>
<!--
      prepared statement (returned by <function>SPI_prepare</function>)
-->
（<function>SPI_prepare</function>で返される）準備済み文
     </para>
    </listitem>
   </varlistentry>

   <varlistentry>
    <term><literal>Datum * <parameter>values</parameter></literal></term>
    <listitem>
     <para>
<!--
      An array of actual parameter values.  Must have same length as the
      statement's number of arguments.
-->
実パラメータ値の配列。
文の引数の数と同じ長さでなければなりません。
     </para>
    </listitem>
   </varlistentry>

   <varlistentry>
    <term><literal>const char * <parameter>nulls</parameter></literal></term>
    <listitem>
     <para>
<!--
      An array describing which parameters are null.  Must have same length as
      the statement's number of arguments.
-->
どのパラメータがNULLであるかを示す配列。
文の引数の数と同じ長さでなければなりません。
     </para>

     <para>
<!--
      If <parameter>nulls</parameter> is <symbol>NULL</symbol> then
      <function>SPI_cursor_open</function> assumes that no parameters
      are null.  Otherwise, each entry of the <parameter>nulls</parameter>
      array should be <literal>'&nbsp;'</literal> if the corresponding parameter
      value is non-null, or <literal>'n'</literal> if the corresponding parameter
      value is null.  (In the latter case, the actual value in the
      corresponding <parameter>values</parameter> entry doesn't matter.)  Note
      that <parameter>nulls</parameter> is not a text string, just an array:
      it does not need a <literal>'\0'</literal> terminator.
-->
<parameter>nulls</parameter>が<symbol>NULL</symbol>の場合、<function>SPI_cursor_open</function>は全てのパラメータがNULLではないとみなします。
さもなければ、<parameter>nulls</parameter>配列の各項目は、対応するパラメータが非NULLならば<literal>'&nbsp;'</literal>、対応するパラメータがNULLならば<literal>'n'</literal>です。
（後者の場合、<parameter>values</parameter>内の対応する値は注意されません。）
<parameter>nulls</parameter>はテキスト文字列ではなく単なる配列であることに注意してください。
<literal>'\0'</literal>終端は必要ありません。
     </para>
    </listitem>
   </varlistentry>

   <varlistentry>
    <term><literal>bool <parameter>read_only</parameter></literal></term>
    <listitem>
<!--
     <para><literal>true</literal> for read-only execution</para>
-->
     <para>
読み取りのみの実行の場合<literal>true</literal>
     </para>
    </listitem>
   </varlistentry>
  </variablelist>
 </refsect1>

 <refsect1>
<!--
  <title>Return Value</title>
-->
  <title>戻り値</title>

  <para>
<!--
   Pointer to portal containing the cursor.  Note there is no error
   return convention; any error will be reported via <function>elog</function>.
-->
カーソルを含むポータルへのポインタ。
戻り値の規約にはエラーを表すものがないことに注意してください。
エラーはすべて<function>elog</function>経由で報告されます。
  </para>
 </refsect1>
</refentry>

<!-- *********************************************** -->

<refentry id="spi-spi-cursor-open-with-args">
 <indexterm><primary>SPI_cursor_open_with_args</primary></indexterm>

 <refmeta>
  <refentrytitle>SPI_cursor_open_with_args</refentrytitle>
  <manvolnum>3</manvolnum>
 </refmeta>

 <refnamediv>
  <refname>SPI_cursor_open_with_args</refname>
<!--
  <refpurpose>set up a cursor using a query and parameters</refpurpose>
-->
  <refpurpose>問い合わせとパラメータを使ってカーソルを設定する</refpurpose>
 </refnamediv>

 <refsynopsisdiv>
<synopsis>
Portal SPI_cursor_open_with_args(const char *<parameter>name</parameter>,
                                 const char *<parameter>command</parameter>,
                                 int <parameter>nargs</parameter>, Oid *<parameter>argtypes</parameter>,
                                 Datum *<parameter>values</parameter>, const char *<parameter>nulls</parameter>,
                                 bool <parameter>read_only</parameter>, int <parameter>cursorOptions</parameter>)
</synopsis>
 </refsynopsisdiv>

 <refsect1>
<!--
  <title>Description</title>
-->
  <title>説明</title>

  <para>
<!--
   <function>SPI_cursor_open_with_args</function> sets up a cursor
   (internally, a portal) that will execute the specified query.
   Most of the parameters have the same meanings as the corresponding
   parameters to <function>SPI_prepare_cursor</function>
   and <function>SPI_cursor_open</function>.
-->
<function>SPI_cursor_open_with_args</function>は特定の問い合わせを実行するカーソル（内部的にはポータル）を設定します。
ほとんどのパラメータは<function>SPI_prepare_cursor</function>と<function>SPI_cursor_open</function>に対応するパラメータと同じ意味を持っています。
  </para>

  <para>
<!--
   For one-time query execution, this function should be preferred
   over <function>SPI_prepare_cursor</function> followed by
   <function>SPI_cursor_open</function>.
   If the same command is to be executed with many different parameters,
   either method might be faster, depending on the cost of re-planning
   versus the benefit of custom plans.
-->
１回限りの問い合わせ実行に対しては、後に<function>SPI_cursor_open</function>が続いた<function>SPI_prepare_cursor</function>よりも、この関数を選ぶべきです。
多くの異なったパラメータを持つ同一のコマンドを実行する場合、再計画のコストと独自計画による利益に依存して、どちらか一方の方法がより早くなります。
  </para>

  <para>
<!--
   The passed-in parameter data will be copied into the cursor's portal, so it
   can be freed while the cursor still exists.
-->
渡されたパラメータデータはカーソルのポータルにコピーされますので、カーソルが存在している間は解放することができます。
  </para>

  <para>
<!--
   This function is now deprecated in favor
   of <function>SPI_cursor_parse_open</function>, which provides equivalent
   functionality using a more modern API for handling query parameters.
-->
この関数は、問い合わせパラメータを取り扱う、より新しいAPIを使って等価な機能を提供する<function>SPI_cursor_parse_open</function>のため現在では廃止予定です。
  </para>
 </refsect1>

 <refsect1>
<!--
  <title>Arguments</title>
-->
  <title>引数</title>

  <variablelist>
   <varlistentry>
    <term><literal>const char * <parameter>name</parameter></literal></term>
    <listitem>
     <para>
<!--
      name for portal, or <symbol>NULL</symbol> to let the system
      select a name
-->
ポータルの名前、またはシステムに名前を選択させる<symbol>NULL</symbol>
     </para>
    </listitem>
   </varlistentry>

   <varlistentry>
    <term><literal>const char * <parameter>command</parameter></literal></term>
    <listitem>
     <para>
<!--
      command string
-->
コマンド文字列
     </para>
    </listitem>
   </varlistentry>

   <varlistentry>
    <term><literal>int <parameter>nargs</parameter></literal></term>
    <listitem>
     <para>
<!--
      number of input parameters (<literal>$1</literal>, <literal>$2</literal>, etc.)
-->
入力パラメータ（<literal>$1</literal>、<literal>$2</literal>など）の数
     </para>
    </listitem>
   </varlistentry>

   <varlistentry>
    <term><literal>Oid * <parameter>argtypes</parameter></literal></term>
    <listitem>
     <para>
<!--
      an array of length <parameter>nargs</parameter>, containing the
      <acronym>OID</acronym>s of the data types of the parameters
-->
パラメータのデータ型の<acronym>OID</acronym>を含む、<parameter>nargs</parameter>長の配列
     </para>
    </listitem>
   </varlistentry>

   <varlistentry>
    <term><literal>Datum * <parameter>values</parameter></literal></term>
    <listitem>
     <para>
<!--
      an array of length <parameter>nargs</parameter>, containing the actual
      parameter values
-->
実パラメータ値を含む、<parameter>nargs</parameter>長の配列
     </para>
    </listitem>
   </varlistentry>

   <varlistentry>
    <term><literal>const char * <parameter>nulls</parameter></literal></term>
    <listitem>
     <para>
<!--
      an array of length <parameter>nargs</parameter>, describing which
      parameters are null
-->
どのパラメータがnullかを記述する、<parameter>nargs</parameter>長の配列
     </para>

     <para>
<!--
      If <parameter>nulls</parameter> is <symbol>NULL</symbol> then
      <function>SPI_cursor_open_with_args</function> assumes that no parameters
      are null.  Otherwise, each entry of the <parameter>nulls</parameter>
      array should be <literal>'&nbsp;'</literal> if the corresponding parameter
      value is non-null, or <literal>'n'</literal> if the corresponding parameter
      value is null.  (In the latter case, the actual value in the
      corresponding <parameter>values</parameter> entry doesn't matter.)  Note
      that <parameter>nulls</parameter> is not a text string, just an array:
      it does not need a <literal>'\0'</literal> terminator.
-->
<parameter>nulls</parameter>が<symbol>NULL</symbol>であれば、<function>SPI_cursor_open_with_args</function>はどのパラメータもnullでないとみなします。
さもなければ、<parameter>nulls</parameter>配列の各項目は、対応するパラメータが非NULLならば<literal>'&nbsp;'</literal>、対応するパラメータがNULLならば<literal>'n'</literal>です。
（後者の場合、<parameter>values</parameter>内の対応する値は注意されません。）
<parameter>nulls</parameter>はテキスト文字列ではなく単なる配列であることに注意してください。
<literal>'\0'</literal>終端は必要ありません。
     </para>
    </listitem>
   </varlistentry>

   <varlistentry>
    <term><literal>bool <parameter>read_only</parameter></literal></term>
    <listitem>
<!--
     <para><literal>true</literal> for read-only execution</para>
-->
     <para>
読み取りのみの実行の場合<literal>true</literal>
     </para>
    </listitem>
   </varlistentry>

   <varlistentry>
    <term><literal>int <parameter>cursorOptions</parameter></literal></term>
    <listitem>
     <para>
<!--
      integer bit mask of cursor options; zero produces default behavior
-->
カーソルオプションの整数ビットマスク。ゼロの場合はデフォルトの動作
     </para>
    </listitem>
   </varlistentry>
  </variablelist>
 </refsect1>

 <refsect1>
<!--
  <title>Return Value</title>
-->
  <title>戻り値</title>

  <para>
<!--
   Pointer to portal containing the cursor.  Note there is no error
   return convention; any error will be reported via <function>elog</function>.
-->
カーソルを含んだポータルへのポインタ。
エラーを返す規約がないことに注意してください。
すべてのエラーは<function>elog</function>で報告されます。
  </para>
 </refsect1>
</refentry>

<!-- *********************************************** -->

<refentry id="spi-spi-cursor-open-with-paramlist">
 <indexterm><primary>SPI_cursor_open_with_paramlist</primary></indexterm>

 <refmeta>
  <refentrytitle>SPI_cursor_open_with_paramlist</refentrytitle>
  <manvolnum>3</manvolnum>
 </refmeta>

 <refnamediv>
  <refname>SPI_cursor_open_with_paramlist</refname>
<!--
  <refpurpose>set up a cursor using parameters</refpurpose>
-->
  <refpurpose>パラメータを使ってカーソルを設定する</refpurpose>
 </refnamediv>

 <refsynopsisdiv>
<synopsis>
Portal SPI_cursor_open_with_paramlist(const char *<parameter>name</parameter>,
                                      SPIPlanPtr <parameter>plan</parameter>,
                                      ParamListInfo <parameter>params</parameter>,
                                      bool <parameter>read_only</parameter>)
</synopsis>
 </refsynopsisdiv>

 <refsect1>
<!--
  <title>Description</title>
-->
  <title>説明</title>

  <para>
<!--
   <function>SPI_cursor_open_with_paramlist</function> sets up a cursor
   (internally, a portal) that will execute a statement prepared by
   <function>SPI_prepare</function>.
   This function is equivalent to <function>SPI_cursor_open</function>
   except that information about the parameter values to be passed to the
   query is presented differently.  The <literal>ParamListInfo</literal>
   representation can be convenient for passing down values that are
   already available in that format.  It also supports use of dynamic
   parameter sets via hook functions specified in <literal>ParamListInfo</literal>.
-->
<function>SPI_cursor_open_with_paramlist</function>は<function>SPI_prepare</function>で準備された文を実行するカーソル(内部的にはポータル)を設定します。
この関数は<function>SPI_cursor_open</function>と同じですが、問い合わせに渡されるパラメータ値に関する情報が別途存在することが異なります。
<literal>ParamListInfo</literal>表現は、すでに利用可能な形式で値を渡すために便利です。
また<literal>ParamListInfo</literal>で指定されたフック関数経由での動的なパラメータ群の使用をサポートします。
  </para>

  <para>
<!--
   The passed-in parameter data will be copied into the cursor's portal, so it
   can be freed while the cursor still exists.
-->
渡されるパラメータデータはカーソルのポータルにコピーされます。
そのため、カーソルが存在している間にそのデータを解放することができます。
  </para>
 </refsect1>

 <refsect1>
<!--
  <title>Arguments</title>
-->
  <title>引数</title>

  <variablelist>
   <varlistentry>
    <term><literal>const char * <parameter>name</parameter></literal></term>
    <listitem>
     <para>
<!--
      name for portal, or <symbol>NULL</symbol> to let the system
      select a name
-->
ポータルの名前、あるいはシステムに名前を決定させる場合は<symbol>NULL</symbol>
     </para>
    </listitem>
   </varlistentry>

   <varlistentry>
    <term><literal>SPIPlanPtr <parameter>plan</parameter></literal></term>
    <listitem>
     <para>
<!--
      prepared statement (returned by <function>SPI_prepare</function>)
-->
（<function>SPI_prepare</function>で返される）準備済み文
     </para>
    </listitem>
   </varlistentry>

   <varlistentry>
    <term><literal>ParamListInfo <parameter>params</parameter></literal></term>
    <listitem>
     <para>
<!--
      data structure containing parameter types and values; NULL if none
-->
パラメータの型と値からなるデータ構造。
なければNULL。
     </para>
    </listitem>
   </varlistentry>

   <varlistentry>
    <term><literal>bool <parameter>read_only</parameter></literal></term>
    <listitem>
<!--
     <para><literal>true</literal> for read-only execution</para>
-->
     <para>
読み取りのみの実行の場合<literal>true</literal>
     </para>
    </listitem>
   </varlistentry>
  </variablelist>
 </refsect1>

 <refsect1>
<!--
  <title>Return Value</title>
-->
  <title>戻り値</title>

  <para>
<!--
   Pointer to portal containing the cursor.  Note there is no error
   return convention; any error will be reported via <function>elog</function>.
-->
カーソルを含むポータルへのポインタ。
戻り値の規約にはエラーを表すものがないことに注意してください。
エラーはすべて<function>elog</function>経由で報告されます。
  </para>
 </refsect1>
</refentry>

<!-- *********************************************** -->

<refentry id="spi-spi-cursor-parse-open">
 <indexterm><primary>SPI_cursor_parse_open</primary></indexterm>

 <refmeta>
  <refentrytitle>SPI_cursor_parse_open</refentrytitle>
  <manvolnum>3</manvolnum>
 </refmeta>

 <refnamediv>
  <refname>SPI_cursor_parse_open</refname>
<!--
  <refpurpose>set up a cursor using a query string and parameters</refpurpose>
-->
  <refpurpose>問い合わせ文字列とパラメータを使ってカーソルを設定する</refpurpose>
 </refnamediv>

 <refsynopsisdiv>
<synopsis>
Portal SPI_cursor_parse_open(const char *<parameter>name</parameter>,
                             const char *<parameter>command</parameter>,
                             const SPIParseOpenOptions * <parameter>options</parameter>)
</synopsis>
 </refsynopsisdiv>

 <refsect1>
<!--
  <title>Description</title>
-->
  <title>説明</title>

  <para>
<!--
   <function>SPI_cursor_parse_open</function> sets up a cursor
   (internally, a portal) that will execute the specified query string.
   This is comparable to <function>SPI_prepare_cursor</function> followed
   by <function>SPI_cursor_open_with_paramlist</function>, except that
   parameter references within the query string are handled entirely by
   supplying a <literal>ParamListInfo</literal> object.
-->
<function>SPI_cursor_parse_open</function>は特定の問い合わせ文字列を実行するカーソル（内部的にはポータル）を設定します。
これは、問い合わせ文字列内のパラメータ参照が<literal>ParamListInfo</literal>を与えることで完全に取り扱われることを除いて、<function>SPI_prepare_cursor</function>に続けて<function>SPI_cursor_open_with_paramlist</function>を実行するのと似ています。
  </para>

  <para>
<!--
   For one-time query execution, this function should be preferred
   over <function>SPI_prepare_cursor</function> followed by
   <function>SPI_cursor_open_with_paramlist</function>.
   If the same command is to be executed with many different parameters,
   either method might be faster, depending on the cost of re-planning
   versus the benefit of custom plans.
-->
一度限りの問い合わせの実行に対しては、この関数は<function>SPI_prepare_cursor</function>に続いて<function>SPI_cursor_open_with_paramlist</function>を実行するよりも好ましいです。
同じコマンドが多くの異なるパラメータで実行されるのなら、再計画のコストとカスタム計画の利益に依存してどちらかの方法がより速いでしょう。
  </para>

  <para>
<!--
   The <parameter>options-&gt;params</parameter> object should normally
   mark each parameter with the <literal>PARAM_FLAG_CONST</literal> flag,
   since a one-shot plan is always used for the query.
-->
その問い合わせに対しては一度限りの計画が必ず使われますので、<parameter>options-&gt;params</parameter>オブジェクトは通常各パラメータに<literal>PARAM_FLAG_CONST</literal>フラグをつけるべきです。
  </para>

  <para>
<!--
   The passed-in parameter data will be copied into the cursor's portal, so it
   can be freed while the cursor still exists.
-->
渡されてきたパラメータデータはカーソルのポータルにコピーされますので、カーソルが存在している間に解放できます。
  </para>
 </refsect1>

 <refsect1>
<!--
  <title>Arguments</title>
-->
  <title>引数</title>

  <variablelist>
   <varlistentry>
    <term><literal>const char * <parameter>name</parameter></literal></term>
    <listitem>
     <para>
<!--
      name for portal, or <symbol>NULL</symbol> to let the system
      select a name
-->
ポータルの名前、あるいはシステムに名前を決定させる場合は<symbol>NULL</symbol>
     </para>
    </listitem>
   </varlistentry>

   <varlistentry>
    <term><literal>const char * <parameter>command</parameter></literal></term>
    <listitem>
     <para>
<!--
      command string
-->
コマンド文字列
     </para>
    </listitem>
   </varlistentry>

   <varlistentry>
    <term><literal>const SPIParseOpenOptions * <parameter>options</parameter></literal></term>
    <listitem>
     <para>
<!--
      struct containing optional arguments
-->
オプションの引数を含む構造体
     </para>
    </listitem>
   </varlistentry>
  </variablelist>

  <para>
<!--
   Callers should always zero out the entire <parameter>options</parameter>
   struct, then fill whichever fields they want to set.  This ensures forward
   compatibility of code, since any fields that are added to the struct in
   future will be defined to behave backwards-compatibly if they are zero.
   The currently available <parameter>options</parameter> fields are:
-->
呼び出し元は、必ず<parameter>options</parameter>構造体全体をゼロクリアしてから、設定したいフィールドを埋めるべきです。
構造体に将来追加されるフィールドは、ゼロであれば後方互換性があるように振る舞うよう定義されますので、これはコードの将来の互換性を確実にします。
現在利用可能な<parameter>options</parameter>フィールドは以下の通りです。
  </para>

  <variablelist>
   <varlistentry>
    <term><literal>ParamListInfo <parameter>params</parameter></literal></term>
    <listitem>
     <para>
<!--
      data structure containing query parameter types and values; NULL if none
-->
問い合わせパラメータの型と値を含むデータ構造。なければNULL
     </para>
    </listitem>
   </varlistentry>

   <varlistentry>
    <term><literal>int <parameter>cursorOptions</parameter></literal></term>
    <listitem>
     <para>
<!--
      integer bit mask of cursor options; zero produces default behavior
-->
カーソルオプションの整数ビットマスク。ゼロの場合はデフォルトの動作
     </para>
    </listitem>
   </varlistentry>

   <varlistentry>
    <term><literal>bool <parameter>read_only</parameter></literal></term>
    <listitem>
<!--
     <para><literal>true</literal> for read-only execution</para>
-->
     <para>読み取りのみの実行の場合<literal>true</literal></para>
    </listitem>
   </varlistentry>
  </variablelist>
 </refsect1>

 <refsect1>
<!--
  <title>Return Value</title>
-->
  <title>戻り値</title>

  <para>
<!--
   Pointer to portal containing the cursor.  Note there is no error
   return convention; any error will be reported via <function>elog</function>.
-->
カーソルを含んだポータルへのポインタ。
エラーを返す規約がないことに注意してください。
すべてのエラーは<function>elog</function>で報告されます。
  </para>
 </refsect1>
</refentry>

<!-- *********************************************** -->

<refentry id="spi-spi-cursor-find">
 <indexterm><primary>SPI_cursor_find</primary></indexterm>

 <refmeta>
  <refentrytitle>SPI_cursor_find</refentrytitle>
  <manvolnum>3</manvolnum>
 </refmeta>

 <refnamediv>
  <refname>SPI_cursor_find</refname>
<!--
  <refpurpose>find an existing cursor by name</refpurpose>
-->
  <refpurpose>既存のカーソルを名前で検索する</refpurpose>
 </refnamediv>

 <refsynopsisdiv>
<synopsis>
Portal SPI_cursor_find(const char * <parameter>name</parameter>)
</synopsis>
 </refsynopsisdiv>

 <refsect1>
<!--
  <title>Description</title>
-->
  <title>説明</title>

  <para>
<!--
   <function>SPI_cursor_find</function> finds an existing portal by
   name.  This is primarily useful to resolve a cursor name returned
   as text by some other function.
-->
<function>SPI_cursor_find</function>は既存のカーソルを名前で検索します。
これは主に、他の何らかの関数でテキストとして返されたカーソル名の名前解決の際に使用されます。
  </para>
 </refsect1>

 <refsect1>
<!--
  <title>Arguments</title>
-->
  <title>引数</title>

  <variablelist>
   <varlistentry>
    <term><literal>const char * <parameter>name</parameter></literal></term>
    <listitem>
     <para>
<!--
      name of the portal
-->
ポータルの名前
     </para>
    </listitem>
   </varlistentry>
  </variablelist>
 </refsect1>

 <refsect1>
<!--
  <title>Return Value</title>
-->
  <title>戻り値</title>

  <para>
<!--
   pointer to the portal with the specified name, or
   <symbol>NULL</symbol> if none was found
-->
指定された名前のポータルへのポインタ。見つからない場合は<symbol>NULL</symbol>です。
  </para>
 </refsect1>
</refentry>

<!-- *********************************************** -->

<refentry id="spi-spi-cursor-fetch">
 <indexterm><primary>SPI_cursor_fetch</primary></indexterm>

 <refmeta>
  <refentrytitle>SPI_cursor_fetch</refentrytitle>
  <manvolnum>3</manvolnum>
 </refmeta>

 <refnamediv>
  <refname>SPI_cursor_fetch</refname>
<!--
  <refpurpose>fetch some rows from a cursor</refpurpose>
-->
  <refpurpose>カーソルから数行を取り出す</refpurpose>
 </refnamediv>

 <refsynopsisdiv>
<synopsis>
void SPI_cursor_fetch(Portal <parameter>portal</parameter>, bool <parameter>forward</parameter>, long <parameter>count</parameter>)
</synopsis>
 </refsynopsisdiv>

 <refsect1>
<!--
  <title>Description</title>
-->
  <title>説明</title>

  <para>
<!--
   <function>SPI_cursor_fetch</function> fetches some rows from a
   cursor.  This is equivalent to a subset of the SQL command
   <command>FETCH</command> (see <function>SPI_scroll_cursor_fetch</function>
   for more functionality).
-->
<function>SPI_cursor_fetch</function>はカーソルから数行を取り出します。
これは、<command>FETCH</command> SQLコマンドと部分的に等価です。
（詳細機能については<function>SPI_scroll_cursor_fetch</function>を参照してください。）
  </para>
 </refsect1>

 <refsect1>
<!--
  <title>Arguments</title>
-->
  <title>引数</title>

  <variablelist>
   <varlistentry>
    <term><literal>Portal <parameter>portal</parameter></literal></term>
    <listitem>
     <para>
<!--
      portal containing the cursor
-->
カーソルを持つポータル
     </para>
    </listitem>
   </varlistentry>

   <varlistentry>
    <term><literal>bool <parameter>forward</parameter></literal></term>
    <listitem>
     <para>
<!--
      true for fetch forward, false for fetch backward
-->
前方方向の取り出しの場合、真。後方方向の場合は偽。
     </para>
    </listitem>
   </varlistentry>

   <varlistentry>
    <term><literal>long <parameter>count</parameter></literal></term>
    <listitem>
     <para>
<!--
      maximum number of rows to fetch
-->
取り出す最大行数。
     </para>
    </listitem>
   </varlistentry>
  </variablelist>
 </refsect1>

 <refsect1>
<!--
  <title>Return Value</title>
-->
  <title>戻り値</title>

  <para>
<!--
   <varname>SPI_processed</varname> and
   <varname>SPI_tuptable</varname> are set as in
   <function>SPI_execute</function> if successful.
-->
成功時、<varname>SPI_processed</varname>と<varname>SPI_tuptable</varname>が<function>SPI_execute</function>同様に設定されます。
  </para>
 </refsect1>

 <refsect1>
<!--
  <title>Notes</title>
-->
  <title>注釈</title>

  <para>
<!--
   Fetching backward may fail if the cursor's plan was not created
   with the <symbol>CURSOR_OPT_SCROLL</symbol> option.
-->
カーソルの計画が <symbol>CURSOR_OPT_SCROLL</symbol>オプションを付けて作成されなかった場合、後方方向の取り出しは失敗する可能性があります。
  </para>
 </refsect1>
</refentry>

<!-- *********************************************** -->

<refentry id="spi-spi-cursor-move">
 <indexterm><primary>SPI_cursor_move</primary></indexterm>

 <refmeta>
  <refentrytitle>SPI_cursor_move</refentrytitle>
  <manvolnum>3</manvolnum>
 </refmeta>

 <refnamediv>
  <refname>SPI_cursor_move</refname>
<!--
  <refpurpose>move a cursor</refpurpose>
-->
  <refpurpose>カーソルを移動する</refpurpose>
 </refnamediv>

 <refsynopsisdiv>
<synopsis>
void SPI_cursor_move(Portal <parameter>portal</parameter>, bool <parameter>forward</parameter>, long <parameter>count</parameter>)
</synopsis>
 </refsynopsisdiv>

 <refsect1>
<!--
  <title>Description</title>
-->
  <title>説明</title>

  <para>
<!--
   <function>SPI_cursor_move</function> skips over some number of rows
   in a cursor.  This is equivalent to a subset of the SQL command
   <command>MOVE</command> (see <function>SPI_scroll_cursor_move</function>
   for more functionality).
-->
<function>SPI_cursor_move</function>はカーソル内で、数行を飛ばします。
これは<command>MOVE</command> SQLコマンドと部分的に等価です。
（詳細機能については<function>SPI_scroll_cursor_move</function>を参照してください。）
  </para>
 </refsect1>

 <refsect1>
<!--
  <title>Arguments</title>
-->
  <title>引数</title>

  <variablelist>
   <varlistentry>
    <term><literal>Portal <parameter>portal</parameter></literal></term>
    <listitem>
     <para>
<!--
      portal containing the cursor
-->
カーソルを持つポータル
     </para>
    </listitem>
   </varlistentry>

   <varlistentry>
    <term><literal>bool <parameter>forward</parameter></literal></term>
    <listitem>
     <para>
<!--
      true for move forward, false for move backward
-->
前方方向の移動の場合、真。後方方向の場合は偽。
     </para>
    </listitem>
   </varlistentry>

   <varlistentry>
    <term><literal>long <parameter>count</parameter></literal></term>
    <listitem>
     <para>
<!--
      maximum number of rows to move
-->
移動する最大行数。
     </para>
    </listitem>
   </varlistentry>
  </variablelist>
 </refsect1>

 <refsect1>
<!--
  <title>Notes</title>
-->
  <title>注釈</title>

  <para>
<!--
   Moving backward may fail if the cursor's plan was not created
   with the <symbol>CURSOR_OPT_SCROLL</symbol> option.
-->
カーソルの計画が<symbol>CURSOR_OPT_SCROLL</symbol>オプション付きで作成されなかった場合、後方方向への移動は失敗する可能性があります。
  </para>
 </refsect1>
</refentry>

<!-- *********************************************** -->

<refentry id="spi-spi-scroll-cursor-fetch">
 <indexterm><primary>SPI_scroll_cursor_fetch</primary></indexterm>

 <refmeta>
  <refentrytitle>SPI_scroll_cursor_fetch</refentrytitle>
  <manvolnum>3</manvolnum>
 </refmeta>

 <refnamediv>
  <refname>SPI_scroll_cursor_fetch</refname>
<!--
  <refpurpose>fetch some rows from a cursor</refpurpose>
-->
  <refpurpose>カーソルから一部の行を取り出す</refpurpose>
 </refnamediv>

 <refsynopsisdiv>
<synopsis>
void SPI_scroll_cursor_fetch(Portal <parameter>portal</parameter>, FetchDirection <parameter>direction</parameter>,
                             long <parameter>count</parameter>)
</synopsis>
 </refsynopsisdiv>

 <refsect1>
<!--
  <title>Description</title>
-->
  <title>説明</title>

  <para>
<!--
   <function>SPI_scroll_cursor_fetch</function> fetches some rows from a
   cursor.  This is equivalent to the SQL command <command>FETCH</command>.
-->
<function>SPI_scroll_cursor_fetch</function>はカーソルから行の一部を取り出します。
これはSQLコマンド<command>FETCH</command>と等価です。
  </para>
 </refsect1>

 <refsect1>
<!--
  <title>Arguments</title>
-->
  <title>引数</title>

  <variablelist>
   <varlistentry>
    <term><literal>Portal <parameter>portal</parameter></literal></term>
    <listitem>
     <para>
<!--
      portal containing the cursor
-->
カーソルを含むポータル
     </para>
    </listitem>
   </varlistentry>

   <varlistentry>
    <term><literal>FetchDirection <parameter>direction</parameter></literal></term>
    <listitem>
     <para>
<!--
      one of <symbol>FETCH_FORWARD</symbol>,
      <symbol>FETCH_BACKWARD</symbol>,
      <symbol>FETCH_ABSOLUTE</symbol> or
      <symbol>FETCH_RELATIVE</symbol>
-->
<symbol>FETCH_FORWARD</symbol>、<symbol>FETCH_BACKWARD</symbol>、<symbol>FETCH_ABSOLUTE</symbol>、<symbol>FETCH_RELATIVE</symbol>のいずれか
     </para>
    </listitem>
   </varlistentry>

   <varlistentry>
    <term><literal>long <parameter>count</parameter></literal></term>
    <listitem>
     <para>
<!--
      number of rows to fetch for
      <symbol>FETCH_FORWARD</symbol> or
      <symbol>FETCH_BACKWARD</symbol>; absolute row number to fetch for
      <symbol>FETCH_ABSOLUTE</symbol>; or relative row number to fetch for
      <symbol>FETCH_RELATIVE</symbol>
-->
<symbol>FETCH_FORWARD</symbol>または<symbol>FETCH_BACKWARD</symbol>では取り出す行数。
<symbol>FETCH_ABSOLUTE</symbol>では取り出す行の絶対番号。
<symbol>FETCH_RELATIVE</symbol>では取り出す行の相対的番号。
     </para>
    </listitem>
   </varlistentry>
  </variablelist>
 </refsect1>

 <refsect1>
<!--
  <title>Return Value</title>
-->
  <title>戻り値</title>

  <para>
<!--
   <varname>SPI_processed</varname> and
   <varname>SPI_tuptable</varname> are set as in
   <function>SPI_execute</function> if successful.
-->
成功時、<function>SPI_execute</function>同様に<varname>SPI_processed</varname>と<varname>SPI_tuptable</varname>が設定されます。
  </para>
 </refsect1>

 <refsect1>
<!--
  <title>Notes</title>
-->
  <title>注釈</title>

  <para>
<!--
   See the SQL <xref linkend="sql-fetch"/> command
   for details of the interpretation of the
   <parameter>direction</parameter> and
   <parameter>count</parameter> parameters.
-->
<parameter>direction</parameter>パラメータおよび<parameter>count</parameter>パラメータの解釈の詳細についてはSQL <xref linkend="sql-fetch"/>コマンドを参照してください。
  </para>

  <para>
<!--
   Direction values other than <symbol>FETCH_FORWARD</symbol>
   may fail if the cursor's plan was not created
   with the <symbol>CURSOR_OPT_SCROLL</symbol> option.
-->
カーソルの計画が<symbol>CURSOR_OPT_SCROLL</symbol>オプション付きで作成されていない場合、<symbol>FETCH_FORWARD</symbol>以外の方向値は失敗する可能性があります。
  </para>
 </refsect1>
</refentry>

<!-- *********************************************** -->

<refentry id="spi-spi-scroll-cursor-move">
 <indexterm><primary>SPI_scroll_cursor_move</primary></indexterm>

 <refmeta>
  <refentrytitle>SPI_scroll_cursor_move</refentrytitle>
  <manvolnum>3</manvolnum>
 </refmeta>

 <refnamediv>
  <refname>SPI_scroll_cursor_move</refname>
<!--
  <refpurpose>move a cursor</refpurpose>
-->
  <refpurpose>カーソルを移動する</refpurpose>
 </refnamediv>

 <refsynopsisdiv>
<synopsis>
void SPI_scroll_cursor_move(Portal <parameter>portal</parameter>, FetchDirection <parameter>direction</parameter>,
                            long <parameter>count</parameter>)
</synopsis>
 </refsynopsisdiv>

 <refsect1>
<!--
  <title>Description</title>
-->
  <title>説明</title>

  <para>
<!--
   <function>SPI_scroll_cursor_move</function> skips over some number of rows
   in a cursor.  This is equivalent to the SQL command
   <command>MOVE</command>.
-->
<function>SPI_scroll_cursor_move</function>はカーソル内の行の一部を飛ばします。
これはSQLコマンド<command>MOVE</command>と等価です。
  </para>
 </refsect1>

 <refsect1>
<!--
  <title>Arguments</title>
-->
  <title>引数</title>

  <variablelist>
   <varlistentry>
    <term><literal>Portal <parameter>portal</parameter></literal></term>
    <listitem>
     <para>
<!--
      portal containing the cursor
-->
カーソルを含むポータル
     </para>
    </listitem>
   </varlistentry>

   <varlistentry>
    <term><literal>FetchDirection <parameter>direction</parameter></literal></term>
    <listitem>
     <para>
<!--
      one of <symbol>FETCH_FORWARD</symbol>,
      <symbol>FETCH_BACKWARD</symbol>,
      <symbol>FETCH_ABSOLUTE</symbol> or
      <symbol>FETCH_RELATIVE</symbol>
-->
<symbol>FETCH_FORWARD</symbol>、<symbol>FETCH_BACKWARD</symbol>、<symbol>FETCH_ABSOLUTE</symbol>、<symbol>FETCH_RELATIVE</symbol>のいずれか
     </para>
    </listitem>
   </varlistentry>

   <varlistentry>
    <term><literal>long <parameter>count</parameter></literal></term>
    <listitem>
     <para>
<!--
      number of rows to move for
      <symbol>FETCH_FORWARD</symbol> or
      <symbol>FETCH_BACKWARD</symbol>; absolute row number to move to for
      <symbol>FETCH_ABSOLUTE</symbol>; or relative row number to move to for
      <symbol>FETCH_RELATIVE</symbol>
-->
<symbol>FETCH_FORWARD</symbol>または<symbol>FETCH_BACKWARD</symbol>では移動する行数。
<symbol>FETCH_ABSOLUTE</symbol>では移動する行の絶対番号。
<symbol>FETCH_RELATIVE</symbol>では移動する行の相対的番号。
     </para>
    </listitem>
   </varlistentry>
  </variablelist>
 </refsect1>

 <refsect1>
<!--
  <title>Return Value</title>
-->
  <title>戻り値</title>

  <para>
<!--
   <varname>SPI_processed</varname> is set as in
   <function>SPI_execute</function> if successful.
   <varname>SPI_tuptable</varname> is set to <symbol>NULL</symbol>, since
   no rows are returned by this function.
-->
成功時、<function>SPI_execute</function>同様に<varname>SPI_processed</varname>が設定されます。
この関数は行を返しませんので、<varname>SPI_tuptable</varname>は<symbol>NULL</symbol>に設定されます。
  </para>
 </refsect1>

 <refsect1>
<!--
  <title>Notes</title>
-->
  <title>注釈</title>

  <para>
<!--
   See the SQL <xref linkend="sql-fetch"/> command
   for details of the interpretation of the
   <parameter>direction</parameter> and
   <parameter>count</parameter> parameters.
-->
<parameter>direction</parameter>パラメータおよび<parameter>count</parameter>パラメータの解釈の詳細についてはSQL <xref linkend="sql-fetch"/>コマンドを参照してください。
  </para>

  <para>
<!--
   Direction values other than <symbol>FETCH_FORWARD</symbol>
   may fail if the cursor's plan was not created
   with the <symbol>CURSOR_OPT_SCROLL</symbol> option.
-->
カーソルの計画が<symbol>CURSOR_OPT_SCROLL</symbol>オプション付きで作成されていない場合、<symbol>FETCH_FORWARD</symbol>以外の方向値は失敗する可能性があります。
  </para>
 </refsect1>
</refentry>

<!-- *********************************************** -->

<refentry id="spi-spi-cursor-close">
 <indexterm><primary>SPI_cursor_close</primary></indexterm>

 <refmeta>
  <refentrytitle>SPI_cursor_close</refentrytitle>
  <manvolnum>3</manvolnum>
 </refmeta>

 <refnamediv>
  <refname>SPI_cursor_close</refname>
<!--
  <refpurpose>close a cursor</refpurpose>
-->
  <refpurpose>カーソルを閉じる</refpurpose>
 </refnamediv>

 <refsynopsisdiv>
<synopsis>
void SPI_cursor_close(Portal <parameter>portal</parameter>)
</synopsis>
 </refsynopsisdiv>

 <refsect1>
<!--
  <title>Description</title>
-->
  <title>説明</title>

  <para>
<!--
   <function>SPI_cursor_close</function> closes a previously created
   cursor and releases its portal storage.
-->
<function>SPI_cursor_close</function>は事前に作成されたカーソルを閉じ、そのポータル用の領域を解放します。
  </para>

  <para>
<!--
   All open cursors are closed automatically at the end of a
   transaction.  <function>SPI_cursor_close</function> need only be
   invoked if it is desirable to release resources sooner.
-->
トランザクションの終了時に全ての開いているカーソルが自動的に閉ざされます。
<function>SPI_cursor_close</function>は、リソースの解放をより早めに行いたい場合にのみ呼び出す必要があります。
  </para>
 </refsect1>

 <refsect1>
<!--
  <title>Arguments</title>
-->
  <title>引数</title>

  <variablelist>
   <varlistentry>
    <term><literal>Portal <parameter>portal</parameter></literal></term>
    <listitem>
     <para>
<!--
      portal containing the cursor
-->
カーソルを持つポータル
     </para>
    </listitem>
   </varlistentry>
  </variablelist>
 </refsect1>
</refentry>

<!-- *********************************************** -->

<refentry id="spi-spi-keepplan">
 <indexterm><primary>SPI_keepplan</primary></indexterm>

 <refmeta>
  <refentrytitle>SPI_keepplan</refentrytitle>
  <manvolnum>3</manvolnum>
 </refmeta>

 <refnamediv>
  <refname>SPI_keepplan</refname>
<!--
  <refpurpose>save a prepared statement</refpurpose>
-->
  <refpurpose>準備済み文を保持する</refpurpose>
 </refnamediv>

 <refsynopsisdiv>
<synopsis>
int SPI_keepplan(SPIPlanPtr <parameter>plan</parameter>)
</synopsis>
 </refsynopsisdiv>

 <refsect1>
<!--
  <title>Description</title>
-->
  <title>説明</title>

  <para>
<!--
   <function>SPI_keepplan</function> saves a passed statement (prepared by
   <function>SPI_prepare</function>) so that it will not be freed
   by <function>SPI_finish</function> nor by the transaction manager.
   This gives you the ability to reuse prepared statements in the subsequent
   invocations of your C function in the current session.
-->
<function>SPI_keepplan</function>は渡された（<function>SPI_prepare</function>で準備された）文を<function>SPI_finish</function>とトランザクションマネージャで解放されないメモリ内に保存します。
これは、現在のセッションにおける、その後のC関数の呼び出しで準備済み文を再利用できる機能を提供します。
  </para>
 </refsect1>

 <refsect1>
<!--
  <title>Arguments</title>
-->
  <title>引数</title>

  <variablelist>
   <varlistentry>
    <term><literal>SPIPlanPtr <parameter>plan</parameter></literal></term>
    <listitem>
     <para>
<!--
      the prepared statement to be saved
-->
保存する準備済み文
     </para>
    </listitem>
   </varlistentry>
  </variablelist>
 </refsect1>

 <refsect1>
<!--
  <title>Return Value</title>
-->
  <title>戻り値</title>

  <para>
<!--
   0 on success;
   <symbol>SPI_ERROR_ARGUMENT</symbol> if <parameter>plan</parameter>
   is <symbol>NULL</symbol> or invalid
-->
成功時は0。
<parameter>plan</parameter>が<symbol>NULL</symbol>または無効な場合は<symbol>SPI_ERROR_ARGUMENT</symbol>
  </para>
 </refsect1>

 <refsect1>
<!--
  <title>Notes</title>
-->
  <title>注意</title>

  <para>
<!--
   The passed-in statement is relocated to permanent storage by means
   of pointer adjustment (no data copying is required).  If you later
   wish to delete it, use <function>SPI_freeplan</function> on it.
-->
渡された文はポインタの調整により永続的記憶領域に再配置されます(データコピーは不要です)。
後ほど削除したければ、<function>SPI_freeplan</function>を実行してください。
  </para>
 </refsect1>
</refentry>

<!-- *********************************************** -->

<refentry id="spi-spi-saveplan">
 <indexterm><primary>SPI_saveplan</primary></indexterm>

 <refmeta>
  <refentrytitle>SPI_saveplan</refentrytitle>
  <manvolnum>3</manvolnum>
 </refmeta>

 <refnamediv>
  <refname>SPI_saveplan</refname>
<!--
  <refpurpose>save a prepared statement</refpurpose>
-->
  <refpurpose>準備済み文を保存する</refpurpose>
 </refnamediv>

 <refsynopsisdiv>
<synopsis>
SPIPlanPtr SPI_saveplan(SPIPlanPtr <parameter>plan</parameter>)
</synopsis>
 </refsynopsisdiv>

 <refsect1>
<!--
  <title>Description</title>
-->
  <title>説明</title>

  <para>
<!--
   <function>SPI_saveplan</function> copies a passed statement (prepared by
   <function>SPI_prepare</function>) into memory that will not be freed
   by <function>SPI_finish</function> nor by the transaction manager,
   and returns a pointer to the copied statement.  This gives you the
   ability to reuse prepared statements in the subsequent invocations of
   your C function in the current session.
-->
<function>SPI_saveplan</function>は渡された（<function>SPI_prepare</function>で準備された）文を<function>SPI_finish</function>とトランザクションマネージャで解放されないメモリ内にコピーします。
そして、コピーした文のポインタを返します。
これは、現在のセッションにおける、その後のC関数の呼び出しで準備済み文を再利用できる機能を提供します。
  </para>
 </refsect1>

 <refsect1>
<!--
  <title>Arguments</title>
-->
  <title>引数</title>

  <variablelist>
   <varlistentry>
    <term><literal>SPIPlanPtr <parameter>plan</parameter></literal></term>
    <listitem>
     <para>
<!--
      the prepared statement to be saved
-->
保存する準備済み文
     </para>
    </listitem>
   </varlistentry>
  </variablelist>
 </refsect1>

 <refsect1>
<!--
  <title>Return Value</title>
-->
  <title>戻り値</title>

  <para>
<!--
   Pointer to the copied statement; or <symbol>NULL</symbol> if unsuccessful.
   On error, <varname>SPI_result</varname> is set thus:
-->
コピーした文へのポインタ。
失敗した場合は<symbol>NULL</symbol>です。
エラー時、<varname>SPI_result</varname>は以下のように設定されます。

   <variablelist>
    <varlistentry>
     <term><symbol>SPI_ERROR_ARGUMENT</symbol></term>
     <listitem>
      <para>
<!--
       if <parameter>plan</parameter> is <symbol>NULL</symbol> or invalid
-->
<parameter>plan</parameter>が<symbol>NULL</symbol>、または無効な場合
      </para>
     </listitem>
    </varlistentry>

    <varlistentry>
     <term><symbol>SPI_ERROR_UNCONNECTED</symbol></term>
     <listitem>
      <para>
<!--
       if called from an unconnected C function
-->
未接続のC関数から呼び出された場合
      </para>
     </listitem>
    </varlistentry>
   </variablelist>
  </para>
 </refsect1>

 <refsect1>
<!--
  <title>Notes</title>
-->
  <title>注意</title>

  <para>
<!--
   The originally passed-in statement is not freed, so you might wish to do
   <function>SPI_freeplan</function> on it to avoid leaking memory
   until <function>SPI_finish</function>.
-->
渡された元の文は解放されません。
ですので、<function>SPI_finish</function>を行うまでのメモリリークを防ぎたければ<function>SPI_freeplan</function>を実行してください。
  </para>

  <para>
<!--
   In most cases, <function>SPI_keepplan</function> is preferred to this
   function, since it accomplishes largely the same result without needing
   to physically copy the prepared statement's data structures.
-->
準備済み文のデータ構造を物理的にコピーする必要なく、ほとんど同じ結果をもたらしますので、たいていの場合、この関数よりも<function>SPI_keepplan</function>の方が好ましいです。
  </para>
 </refsect1>
</refentry>

<!-- *********************************************** -->

<refentry id="spi-spi-register-relation">
 <indexterm><primary>SPI_register_relation</primary></indexterm>

 <indexterm>
  <primary>ephemeral named relation</primary>
  <secondary>registering with SPI</secondary>
 </indexterm>
 <indexterm>
  <primary>短命の名前付きリレーション</primary>
  <secondary>SPIで登録する</secondary>
 </indexterm>

 <refmeta>
  <refentrytitle>SPI_register_relation</refentrytitle>
  <manvolnum>3</manvolnum>
 </refmeta>

 <refnamediv>
  <refname>SPI_register_relation</refname>
<!--
  <refpurpose>make an ephemeral named relation available by name in SPI queries</refpurpose>
-->
  <refpurpose>短命の名前付きリレーションをSPIの問い合わせから名前で参照可能にする</refpurpose>
 </refnamediv>

 <refsynopsisdiv>
<synopsis>
int SPI_register_relation(EphemeralNamedRelation <parameter>enr</parameter>)
</synopsis>
 </refsynopsisdiv>

 <refsect1>
<!--
  <title>Description</title>
-->
  <title>説明</title>

  <para>
<!--
   <function>SPI_register_relation</function> makes an ephemeral named
   relation, with associated information, available to queries planned and
   executed through the current SPI connection.
-->
<function>SPI_register_relation</function>は短命の名前付きリレーションを、現在のSPI接続を通して計画され、実行される問い合わせに対して、関連情報と一緒に参照できるようにします。
  </para>
 </refsect1>

 <refsect1>
<!--
  <title>Arguments</title>
-->
  <title>引数</title>

  <variablelist>
   <varlistentry>
    <term><literal>EphemeralNamedRelation <parameter>enr</parameter></literal></term>
    <listitem>
     <para>
<!--
      the ephemeral named relation registry entry
-->
短命の名前付きリレーションの登録エントリ
     </para>
    </listitem>
   </varlistentry>
  </variablelist>
 </refsect1>

 <refsect1>
<!--
  <title>Return Value</title>
-->
  <title>戻り値</title>

  <para>
<!--
   If the execution of the command was successful then the following
   (nonnegative) value will be returned:
-->
コマンドの実行に成功したときは、次の（負でない）値が返されます。

   <variablelist>
    <varlistentry>
     <term><symbol>SPI_OK_REL_REGISTER</symbol></term>
     <listitem>
      <para>
<!--
       if the relation has been successfully registered by name
-->
リレーションが名前で登録できた場合
      </para>
     </listitem>
    </varlistentry>
   </variablelist>
  </para>

  <para>
<!--
   On error, one of the following negative values is returned:
-->
エラーが発生したときは、以下の負の値の一つが返されます。

   <variablelist>
    <varlistentry>
     <term><symbol>SPI_ERROR_ARGUMENT</symbol></term>
     <listitem>
      <para>
<!--
       if <parameter>enr</parameter> is <symbol>NULL</symbol> or its
       <varname>name</varname> field is <symbol>NULL</symbol>
-->
<parameter>enr</parameter>が<symbol>NULL</symbol>か、その<varname>name</varname>フィールドが<symbol>NULL</symbol>の場合
      </para>
     </listitem>
    </varlistentry>

    <varlistentry>
     <term><symbol>SPI_ERROR_UNCONNECTED</symbol></term>
     <listitem>
      <para>
<!--
       if called from an unconnected C function
-->
未接続のC関数から呼び出された場合
      </para>
     </listitem>
    </varlistentry>

    <varlistentry>
     <term><symbol>SPI_ERROR_REL_DUPLICATE</symbol></term>
     <listitem>
      <para>
<!--
       if the name specified in the <varname>name</varname> field of
       <parameter>enr</parameter> is already registered for this connection
-->
<parameter>enr</parameter>の<varname>name</varname>フィールドで指定された名前が、現在の接続で既に登録済みの場合
      </para>
     </listitem>
    </varlistentry>
   </variablelist>
  </para>
 </refsect1>
</refentry>

<!-- *********************************************** -->

<refentry id="spi-spi-unregister-relation">
 <indexterm><primary>SPI_unregister_relation</primary></indexterm>

 <indexterm>
  <primary>ephemeral named relation</primary>
  <secondary>unregistering from SPI</secondary>
 </indexterm>
 <indexterm>
  <primary>短命の名前付きリレーション</primary>
  <secondary>SPIから登録解除する</secondary>
 </indexterm>

 <refmeta>
  <refentrytitle>SPI_unregister_relation</refentrytitle>
  <manvolnum>3</manvolnum>
 </refmeta>

 <refnamediv>
  <refname>SPI_unregister_relation</refname>
<!--
  <refpurpose>remove an ephemeral named relation from the registry</refpurpose>
-->
  <refpurpose>短命の名前付きリレーションをSPIのレジストリから削除する</refpurpose>
 </refnamediv>

 <refsynopsisdiv>
<synopsis>
int SPI_unregister_relation(const char * <parameter>name</parameter>)
</synopsis>
 </refsynopsisdiv>

 <refsect1>
<!--
  <title>Description</title>
-->
  <title>説明</title>

  <para>
<!--
   <function>SPI_unregister_relation</function> removes an ephemeral named
   relation from the registry for the current connection.
-->
<function>SPI_unregister_relation</function>は短命の名前付きリレーションを現在の接続のレジストリから削除します。
  </para>
 </refsect1>

 <refsect1>
<!--
  <title>Arguments</title>
-->
  <title>引数</title>

  <variablelist>
   <varlistentry>
    <term><literal>const char * <parameter>name</parameter></literal></term>
    <listitem>
     <para>
<!--
      the relation registry entry name
-->
リレーションのレジストリエントリの名前
     </para>
    </listitem>
   </varlistentry>
  </variablelist>
 </refsect1>

 <refsect1>
<!--
  <title>Return Value</title>
-->
  <title>戻り値</title>

  <para>
<!--
   If the execution of the command was successful then the following
   (nonnegative) value will be returned:
-->
コマンドの実行に成功したときは、次の（負でない）値が返されます。

   <variablelist>
    <varlistentry>
     <term><symbol>SPI_OK_REL_UNREGISTER</symbol></term>
     <listitem>
      <para>
<!--
       if the tuplestore has been successfully removed from the registry
-->
タプルストアがレジストリから削除された場合
      </para>
     </listitem>
    </varlistentry>
   </variablelist>
  </para>

  <para>
<!--
   On error, one of the following negative values is returned:
-->
エラーが発生したときは、以下の負の値の一つが返されます。

   <variablelist>
    <varlistentry>
     <term><symbol>SPI_ERROR_ARGUMENT</symbol></term>
     <listitem>
      <para>
<!--
       if <parameter>name</parameter> is <symbol>NULL</symbol>
-->
<parameter>name</parameter>が<symbol>NULL</symbol>の場合
      </para>
     </listitem>
    </varlistentry>

    <varlistentry>
     <term><symbol>SPI_ERROR_UNCONNECTED</symbol></term>
     <listitem>
      <para>
<!--
       if called from an unconnected C function
-->
未接続のC関数から呼び出された場合
      </para>
     </listitem>
    </varlistentry>

    <varlistentry>
     <term><symbol>SPI_ERROR_REL_NOT_FOUND</symbol></term>
     <listitem>
      <para>
<!--
       if <parameter>name</parameter> is not found in the registry for the
       current connection
-->
<parameter>name</parameter>が現在の接続のレジストリに見つからない場合
      </para>
     </listitem>
    </varlistentry>
   </variablelist>
  </para>
 </refsect1>
</refentry>

<!-- *********************************************** -->

<refentry id="spi-spi-register-trigger-data">
 <indexterm><primary>SPI_register_trigger_data</primary></indexterm>

 <indexterm>
  <primary>ephemeral named relation</primary>
  <secondary>registering with SPI</secondary>
 </indexterm>
 <indexterm>
  <primary>短命の名前付きリレーション</primary>
  <secondary>SPIで登録する</secondary>
 </indexterm>

 <indexterm>
  <primary>transition tables</primary>
  <secondary>implementation in PLs</secondary>
 </indexterm>
 <indexterm>
  <primary>遷移テーブル</primary>
  <secondary>PLでの実装</secondary>
 </indexterm>

 <refmeta>
  <refentrytitle>SPI_register_trigger_data</refentrytitle>
  <manvolnum>3</manvolnum>
 </refmeta>

 <refnamediv>
  <refname>SPI_register_trigger_data</refname>
<!--
  <refpurpose>make ephemeral trigger data available in SPI queries</refpurpose>
-->
  <refpurpose>短命のトリガーデータをSPIの問い合わせから利用可能にする</refpurpose>
 </refnamediv>

 <refsynopsisdiv>
<synopsis>
int SPI_register_trigger_data(TriggerData *<parameter>tdata</parameter>)
</synopsis>
 </refsynopsisdiv>

 <refsect1>
<!--
  <title>Description</title>
-->
  <title>説明</title>

  <para>
<!--
   <function>SPI_register_trigger_data</function> makes any ephemeral
   relations captured by a trigger available to queries planned and executed
   through the current SPI connection.  Currently, this means the transition
   tables captured by an <literal>AFTER</literal> trigger defined with a
   <literal>REFERENCING OLD/NEW TABLE AS</literal> ... clause.  This function
   should be called by a PL trigger handler function after connecting.
-->
<function>SPI_register_trigger_data</function>はトリガによって捕捉される任意の短命のリレーションを、現在のSPI接続を通して計画され、実行される問い合わせで利用可能にします。
現在のところ、これは<literal>REFERENCING OLD/NEW TABLE AS</literal>の句で定義される<literal>AFTER</literal>トリガによって捕捉される遷移テーブルを意味します。
この関数は接続後にPLのトリガハンドラ関数から呼び出されるようにします。
  </para>
 </refsect1>

 <refsect1>
<!--
  <title>Arguments</title>
-->
  <title>引数</title>

  <variablelist>
   <varlistentry>
    <term><literal>TriggerData *<parameter>tdata</parameter></literal></term>
    <listitem>
     <para>
<!--
       the <structname>TriggerData</structname> object passed to a trigger
       handler function as <literal>fcinfo->context</literal>
-->
トリガハンドラ関数に<literal>fcinfo->context</literal>として渡される<structname>TriggerData</structname>オブジェクト
     </para>
    </listitem>
   </varlistentry>
  </variablelist>
 </refsect1>

 <refsect1>
<!--
  <title>Return Value</title>
-->
  <title>戻り値</title>

  <para>
<!--
   If the execution of the command was successful then the following
   (nonnegative) value will be returned:
-->
コマンドの実行に成功したときは、次の（負でない）値が返されます。

   <variablelist>
    <varlistentry>
     <term><symbol>SPI_OK_TD_REGISTER</symbol></term>
     <listitem>
      <para>
<!--
       if the captured trigger data (if any) has been successfully registered
-->
捕捉されたトリガデータ（あれば）が登録された場合
      </para>
     </listitem>
    </varlistentry>
   </variablelist>
  </para>

  <para>
<!--
   On error, one of the following negative values is returned:
-->
エラーが発生したときは、以下の負の値の一つが返されます。

   <variablelist>
    <varlistentry>
     <term><symbol>SPI_ERROR_ARGUMENT</symbol></term>
     <listitem>
      <para>
<!--
       if <parameter>tdata</parameter> is <symbol>NULL</symbol>
-->
<parameter>tdata</parameter>が<symbol>NULL</symbol>の場合
      </para>
     </listitem>
    </varlistentry>

    <varlistentry>
     <term><symbol>SPI_ERROR_UNCONNECTED</symbol></term>
     <listitem>
      <para>
<!--
       if called from an unconnected C function
-->
未接続のC関数から呼び出された場合
      </para>
     </listitem>
    </varlistentry>

    <varlistentry>
     <term><symbol>SPI_ERROR_REL_DUPLICATE</symbol></term>
     <listitem>
      <para>
<!--
       if the name of any trigger data transient relation is already
       registered for this connection
-->
トリガデータの遷移リレーションのどれかの名前が、この接続で既に登録されている場合
      </para>
     </listitem>
    </varlistentry>
   </variablelist>
  </para>
 </refsect1>
</refentry>

<!-- *********************************************** -->

</sect1>

<sect1 id="spi-interface-support">
<!--
 <title>Interface Support Functions</title>
-->
 <title>インタフェースサポート関数</title>

 <para>
<!--
  The functions described here provide an interface for extracting
  information from result sets returned by <function>SPI_execute</function> and
  other SPI functions.
-->
以下で説明する関数は、<function>SPI_execute</function>や他のSPI関数で返される結果セットから情報を取り出すためのインタフェースを提供します。
 </para>

 <para>
<!--
  All functions described in this section can be used by both
  connected and unconnected C functions.
-->
本節で説明する関数は全て、接続、未接続のC関数のどちらからでも使用することができます。
 </para>

<!-- *********************************************** -->

<refentry id="spi-spi-fname">
 <indexterm><primary>SPI_fname</primary></indexterm>

 <refmeta>
  <refentrytitle>SPI_fname</refentrytitle>
  <manvolnum>3</manvolnum>
 </refmeta>

 <refnamediv>
  <refname>SPI_fname</refname>
<!--
  <refpurpose>determine the column name for the specified column number</refpurpose>
-->
  <refpurpose>指定した列番号に対する列名を決定する</refpurpose>
 </refnamediv>

 <refsynopsisdiv>
<synopsis>
char * SPI_fname(TupleDesc <parameter>rowdesc</parameter>, int <parameter>colnumber</parameter>)
</synopsis>
 </refsynopsisdiv>

 <refsect1>
<!--
  <title>Description</title>
-->
  <title>説明</title>

  <para>
<!--
   <function>SPI_fname</function> returns a copy of the column name of the
   specified column.  (You can use <function>pfree</function> to
   release the copy of the name when you don't need it anymore.)
-->
<function>SPI_fname</function> は指定した列の列名のコピーを返します
（名前のコピーが不要になった場合<function>pfree</function>を使用してその領域を解放することができます）。
  </para>
 </refsect1>

 <refsect1>
<!--
  <title>Arguments</title>
-->
  <title>引数</title>

  <variablelist>
   <varlistentry>
    <term><literal>TupleDesc <parameter>rowdesc</parameter></literal></term>
    <listitem>
     <para>
<!--
      input row description
-->
入力行の記述
     </para>
    </listitem>
   </varlistentry>

   <varlistentry>
    <term><literal>int <parameter>colnumber</parameter></literal></term>
    <listitem>
     <para>
<!--
      column number (count starts at 1)
-->
（1から始まる）列番号
     </para>
    </listitem>
   </varlistentry>
  </variablelist>
 </refsect1>

 <refsect1>
<!--
  <title>Return Value</title>
-->
  <title>戻り値</title>

  <para>
<!--
   The column name; <symbol>NULL</symbol> if
   <parameter>colnumber</parameter> is out of range.
   <varname>SPI_result</varname> set to
   <symbol>SPI_ERROR_NOATTRIBUTE</symbol> on error.
-->
列の名前です。
<parameter>colnumber</parameter>が範囲外の場合は<symbol>NULL</symbol>です。
エラー時、<varname>SPI_result</varname>は<symbol>SPI_ERROR_NOATTRIBUTE</symbol>に設定されます。
  </para>
 </refsect1>
</refentry>

<!-- *********************************************** -->

<refentry id="spi-spi-fnumber">
 <indexterm><primary>SPI_fnumber</primary></indexterm>

 <refmeta>
  <refentrytitle>SPI_fnumber</refentrytitle>
  <manvolnum>3</manvolnum>
 </refmeta>

 <refnamediv>
  <refname>SPI_fnumber</refname>
<!--
  <refpurpose>determine the column number for the specified column name</refpurpose>
-->
  <refpurpose>指定した列名から列番号を決定する</refpurpose>
 </refnamediv>

 <refsynopsisdiv>
<synopsis>
int SPI_fnumber(TupleDesc <parameter>rowdesc</parameter>, const char * <parameter>colname</parameter>)
</synopsis>
 </refsynopsisdiv>

 <refsect1>
<!--
  <title>Description</title>
-->
  <title>説明</title>

  <para>
<!--
   <function>SPI_fnumber</function> returns the column number for the
   column with the specified name.
-->
<function>SPI_fnumber</function>は指定した名前の列の列番号を返します。
  </para>

  <para>
<!--
   If <parameter>colname</parameter> refers to a system column (e.g.,
   <literal>ctid</literal>) then the appropriate negative column number will
   be returned.  The caller should be careful to test the return value
   for exact equality to <symbol>SPI_ERROR_NOATTRIBUTE</symbol> to
   detect an error; testing the result for less than or equal to 0 is
   not correct unless system columns should be rejected.
-->
<parameter>colname</parameter>が（<literal>ctid</literal>などの）システム列を参照する場合、適切な負の列番号が返されます。
呼び出し元は、エラーを検知するために戻り値が<symbol>SPI_ERROR_NOATTRIBUTE</symbol>と正確に同一であるかどうかを注意して検査しなければなりません。
システム列を拒絶させたくなければ、結果が0あるいは0未満かを検査するという方法は、正しくありません。
  </para>
 </refsect1>

 <refsect1>
<!--
  <title>Arguments</title>
-->
  <title>引数</title>

  <variablelist>
   <varlistentry>
    <term><literal>TupleDesc <parameter>rowdesc</parameter></literal></term>
    <listitem>
     <para>
<!--
      input row description
-->
入力行の記述
     </para>
    </listitem>
   </varlistentry>

   <varlistentry>
    <term><literal>const char * <parameter>colname</parameter></literal></term>
    <listitem>
     <para>
<!--
      column name
-->
列名
     </para>
    </listitem>
   </varlistentry>
  </variablelist>
 </refsect1>

 <refsect1>
<!--
  <title>Return Value</title>
-->
  <title>戻り値</title>

  <para>
<!--
   Column number (count starts at 1 for user-defined columns), or
   <symbol>SPI_ERROR_NOATTRIBUTE</symbol> if the named column was not
   found.
-->
（ユーザ定義の列について1から始まる）列番号。
指定された名前の列が見つからなければ、<symbol>SPI_ERROR_NOATTRIBUTE</symbol>です。
  </para>
 </refsect1>
</refentry>

<!-- *********************************************** -->

<refentry id="spi-spi-getvalue">
 <indexterm><primary>SPI_getvalue</primary></indexterm>

 <refmeta>
  <refentrytitle>SPI_getvalue</refentrytitle>
  <manvolnum>3</manvolnum>
 </refmeta>

 <refnamediv>
  <refname>SPI_getvalue</refname>
<!--
  <refpurpose>return the string value of the specified column</refpurpose>
-->
  <refpurpose>指定された列の文字列値を返す</refpurpose>
 </refnamediv>

 <refsynopsisdiv>
<synopsis>
char * SPI_getvalue(HeapTuple <parameter>row</parameter>, TupleDesc <parameter>rowdesc</parameter>, int <parameter>colnumber</parameter>)
</synopsis>
 </refsynopsisdiv>

 <refsect1>
<!--
  <title>Description</title>
-->
  <title>説明</title>

  <para>
<!--
   <function>SPI_getvalue</function> returns the string representation
   of the value of the specified column.
-->
<function>SPI_getvalue</function>は指定された列の値の文字列表現を返します。
  </para>

  <para>
<!--
   The result is returned in memory allocated using
   <function>palloc</function>.  (You can use
   <function>pfree</function> to release the memory when you don't
   need it anymore.)
-->
結果は、<function>palloc</function>を使用して割り当てられたメモリ内に返されます
（不要になった段階で、<function>pfree</function>を使用してメモリを解放することができます）。
  </para>
 </refsect1>

 <refsect1>
<!--
  <title>Arguments</title>
-->
  <title>引数</title>

  <variablelist>
   <varlistentry>
    <term><literal>HeapTuple <parameter>row</parameter></literal></term>
    <listitem>
     <para>
<!--
      input row to be examined
-->
検査対象の入力行
     </para>
    </listitem>
   </varlistentry>

   <varlistentry>
    <term><literal>TupleDesc <parameter>rowdesc</parameter></literal></term>
    <listitem>
     <para>
<!--
      input row description
-->
入力行の記述
     </para>
    </listitem>
   </varlistentry>

   <varlistentry>
    <term><literal>int <parameter>colnumber</parameter></literal></term>
    <listitem>
     <para>
<!--
      column number (count starts at 1)
-->
（1から始まる）列番号
     </para>
    </listitem>
   </varlistentry>
  </variablelist>
 </refsect1>

 <refsect1>
<!--
  <title>Return Value</title>
-->
  <title>戻り値</title>

  <para>
<!--
   Column value, or <symbol>NULL</symbol> if the column is null,
   <parameter>colnumber</parameter> is out of range
   (<varname>SPI_result</varname> is set to
   <symbol>SPI_ERROR_NOATTRIBUTE</symbol>), or no output function is
   available (<varname>SPI_result</varname> is set to
   <symbol>SPI_ERROR_NOOUTFUNC</symbol>).
-->
列の値。
列がNULLの場合、あるいは<parameter>colnumber</parameter>が範囲外の場合は<symbol>NULL</symbol>です（<varname>SPI_result</varname>が<symbol>SPI_ERROR_NOATTRIBUTE</symbol>に設定されます）。
利用できる出力関数が存在しない場合は、<symbol>NULL</symbol>です
（<varname>SPI_result</varname>が<symbol>SPI_ERROR_NOOUTFUNC</symbol>に設定されます）。
  </para>
 </refsect1>
</refentry>

<!-- *********************************************** -->

<refentry id="spi-spi-getbinval">
 <indexterm><primary>SPI_getbinval</primary></indexterm>

 <refmeta>
  <refentrytitle>SPI_getbinval</refentrytitle>
  <manvolnum>3</manvolnum>
 </refmeta>

 <refnamediv>
  <refname>SPI_getbinval</refname>
<!--
  <refpurpose>return the binary value of the specified column</refpurpose>
-->
  <refpurpose>指定した列のバイナリ値を返す</refpurpose>
 </refnamediv>

 <refsynopsisdiv>
<synopsis>
Datum SPI_getbinval(HeapTuple <parameter>row</parameter>, TupleDesc <parameter>rowdesc</parameter>, int <parameter>colnumber</parameter>,
                    bool * <parameter>isnull</parameter>)
</synopsis>
 </refsynopsisdiv>

 <refsect1>
<!--
  <title>Description</title>
-->
  <title>説明</title>

  <para>
<!--
   <function>SPI_getbinval</function> returns the value of the
   specified column in the internal form (as type <type>Datum</type>).
-->
<function>SPI_getbinval</function> は指定された列の値を内部形式で（<type>Datum</type>として）返します。
  </para>

  <para>
<!--
   This function does not allocate new space for the datum.  In the
   case of a pass-by-reference data type, the return value will be a
   pointer into the passed row.
-->
この関数はデータ用に新しい領域を確保しません。
参照渡しのデータ型の場合、戻り値は渡された行の内部を示すポインタとなります。
  </para>
 </refsect1>

 <refsect1>
<!--
  <title>Arguments</title>
-->
  <title>引数</title>

  <variablelist>
   <varlistentry>
    <term><literal>HeapTuple <parameter>row</parameter></literal></term>
    <listitem>
     <para>
<!--
      input row to be examined
-->
対象とする入力行
     </para>
    </listitem>
   </varlistentry>

   <varlistentry>
    <term><literal>TupleDesc <parameter>rowdesc</parameter></literal></term>
    <listitem>
     <para>
<!--
      input row description
-->
入力行の記述
     </para>
    </listitem>
   </varlistentry>

   <varlistentry>
    <term><literal>int <parameter>colnumber</parameter></literal></term>
    <listitem>
     <para>
<!--
      column number (count starts at 1)
-->
（1から始まる）列番号
     </para>
    </listitem>
   </varlistentry>

   <varlistentry>
    <term><literal>bool * <parameter>isnull</parameter></literal></term>
    <listitem>
     <para>
<!--
      flag for a null value in the column
-->
列のNULL値についてのフラグ
     </para>
    </listitem>
   </varlistentry>
  </variablelist>
 </refsect1>

 <refsect1>
<!--
  <title>Return Value</title>
-->
  <title>戻り値</title>

  <para>
<!--
   The binary value of the column is returned.  The variable pointed
   to by <parameter>isnull</parameter> is set to true if the column is
   null, else to false.
-->
列のバイナリ値が返されます。
<parameter>isnull</parameter>で指し示される変数は、列がNULLならば真に、さもなくば、偽に設定されます。
  </para>

  <para>
<!--
   <varname>SPI_result</varname> is set to
   <symbol>SPI_ERROR_NOATTRIBUTE</symbol> on error.
-->
エラー時、<varname>SPI_result</varname>は<symbol>SPI_ERROR_NOATTRIBUTE</symbol>に設定されます。
  </para>
 </refsect1>
</refentry>

<!-- *********************************************** -->

<refentry id="spi-spi-gettype">
 <indexterm><primary>SPI_gettype</primary></indexterm>

 <refmeta>
  <refentrytitle>SPI_gettype</refentrytitle>
  <manvolnum>3</manvolnum>
 </refmeta>

 <refnamediv>
  <refname>SPI_gettype</refname>
<!--
  <refpurpose>return the data type name of the specified column</refpurpose>
-->
  <refpurpose>指定された列のデータ型名を返す</refpurpose>
 </refnamediv>

 <refsynopsisdiv>
<synopsis>
char * SPI_gettype(TupleDesc <parameter>rowdesc</parameter>, int <parameter>colnumber</parameter>)
</synopsis>
 </refsynopsisdiv>

 <refsect1>
<!--
  <title>Description</title>
-->
  <title>説明</title>

  <para>
<!--
   <function>SPI_gettype</function> returns a copy of the data type name of the
   specified column.  (You can use <function>pfree</function> to
   release the copy of the name when you don't need it anymore.)
-->
<function>SPI_gettype</function>は指定された列のデータ型名のコピーを返します
（不要になった段階で、<function>pfree</function>を使用して名前のコピーを解放することができます）。
  </para>
 </refsect1>

 <refsect1>
<!--
  <title>Arguments</title>
-->
  <title>引数</title>

  <variablelist>
   <varlistentry>
    <term><literal>TupleDesc <parameter>rowdesc</parameter></literal></term>
    <listitem>
     <para>
<!--
      input row description
-->
入力行の記述
     </para>
    </listitem>
   </varlistentry>

   <varlistentry>
    <term><literal>int <parameter>colnumber</parameter></literal></term>
    <listitem>
     <para>
<!--
      column number (count starts at 1)
-->
（1から始まる）列番号
     </para>
    </listitem>
   </varlistentry>
  </variablelist>
 </refsect1>

 <refsect1>
<!--
  <title>Return Value</title>
-->
  <title>戻り値</title>

  <para>
<!--
   The data type name of the specified column, or
   <symbol>NULL</symbol> on error.  <varname>SPI_result</varname> is
   set to <symbol>SPI_ERROR_NOATTRIBUTE</symbol> on error.
-->
指定された列のデータ型名。
エラー時は<symbol>NULL</symbol>です。
エラー時、<varname>SPI_result</varname>は<symbol>SPI_ERROR_NOATTRIBUTE</symbol>に設定されます。
  </para>
 </refsect1>
</refentry>

<!-- *********************************************** -->

<refentry id="spi-spi-gettypeid">
 <indexterm><primary>SPI_gettypeid</primary></indexterm>

 <refmeta>
  <refentrytitle>SPI_gettypeid</refentrytitle>
  <manvolnum>3</manvolnum>
 </refmeta>

 <refnamediv>
  <refname>SPI_gettypeid</refname>
<!--
  <refpurpose>return the data type <acronym>OID</acronym> of the specified column</refpurpose>
-->
  <refpurpose>指定された列のデータ型の<acronym>OID</acronym>を返す</refpurpose>
 </refnamediv>

 <refsynopsisdiv>
<synopsis>
Oid SPI_gettypeid(TupleDesc <parameter>rowdesc</parameter>, int <parameter>colnumber</parameter>)
</synopsis>
 </refsynopsisdiv>

 <refsect1>
<!--
  <title>Description</title>
-->
  <title>説明</title>

  <para>
<!--
   <function>SPI_gettypeid</function> returns the
   <acronym>OID</acronym> of the data type of the specified column.
-->
   <function>SPI_gettypeid</function>は指定された列のデータ型の<acronym>OID</acronym>を返します。
  </para>
 </refsect1>

 <refsect1>
<!--
  <title>Arguments</title>
-->
  <title>引数</title>

  <variablelist>
   <varlistentry>
    <term><literal>TupleDesc <parameter>rowdesc</parameter></literal></term>
    <listitem>
     <para>
<!--
      input row description
-->
入力行の記述
     </para>
    </listitem>
   </varlistentry>

   <varlistentry>
    <term><literal>int <parameter>colnumber</parameter></literal></term>
    <listitem>
     <para>
<!--
      column number (count starts at 1)
-->
（1から始まる）列番号
     </para>
    </listitem>
   </varlistentry>
  </variablelist>
 </refsect1>

 <refsect1>
<!--
  <title>Return Value</title>
-->
  <title>戻り値</title>

  <para>
<!--
   The <acronym>OID</acronym> of the data type of the specified column
   or <symbol>InvalidOid</symbol> on error.  On error,
   <varname>SPI_result</varname> is set to
   <symbol>SPI_ERROR_NOATTRIBUTE</symbol>.
-->
指定された列のデータ型の<acronym>OID</acronym>です。
エラー時は<symbol>InvalidOid</symbol>です。
エラー時、<varname>SPI_result</varname>は<symbol>SPI_ERROR_NOATTRIBUTE</symbol>に設定されます。
  </para>
 </refsect1>
</refentry>

<!-- *********************************************** -->

<refentry id="spi-spi-getrelname">
 <indexterm><primary>SPI_getrelname</primary></indexterm>

 <refmeta>
  <refentrytitle>SPI_getrelname</refentrytitle>
  <manvolnum>3</manvolnum>
 </refmeta>

 <refnamediv>
  <refname>SPI_getrelname</refname>
<!--
  <refpurpose>return the name of the specified relation</refpurpose>
-->
  <refpurpose>指定されたリレーションの名前を返す</refpurpose>
 </refnamediv>

 <refsynopsisdiv>
<synopsis>
char * SPI_getrelname(Relation <parameter>rel</parameter>)
</synopsis>
 </refsynopsisdiv>

 <refsect1>
<!--
  <title>Description</title>
-->
  <title>説明</title>

  <para>
<!--
   <function>SPI_getrelname</function> returns a copy of the name of the
   specified relation.  (You can use <function>pfree</function> to
   release the copy of the name when you don't need it anymore.)
-->
<function>SPI_getrelname</function>は指定リレーションの名前のコピーを返します
（不要になった段階で、<function>pfree</function>を使用して名前のコピーを解放することができます）。
  </para>
 </refsect1>

 <refsect1>
<!--
  <title>Arguments</title>
-->
  <title>引数</title>

  <variablelist>
   <varlistentry>
    <term><literal>Relation <parameter>rel</parameter></literal></term>
    <listitem>
     <para>
<!--
      input relation
-->
入力リレーション
     </para>
    </listitem>
   </varlistentry>
  </variablelist>
 </refsect1>

 <refsect1>
<!--
  <title>Return Value</title>
-->
  <title>戻り値</title>

  <para>
<!--
   The name of the specified relation.
-->
指定されたリレーションの名前です。
  </para>
 </refsect1>
</refentry>

<refentry id="spi-spi-getnspname">
 <indexterm><primary>SPI_getnspname</primary></indexterm>

 <refmeta>
  <refentrytitle>SPI_getnspname</refentrytitle>
  <manvolnum>3</manvolnum>
 </refmeta>

 <refnamediv>
  <refname>SPI_getnspname</refname>
<!--
  <refpurpose>return the namespace of the specified relation</refpurpose>
-->
  <refpurpose>指定されたリレーションの名前空間を返す</refpurpose>
 </refnamediv>

 <refsynopsisdiv>
<synopsis>
char * SPI_getnspname(Relation <parameter>rel</parameter>)
</synopsis>
 </refsynopsisdiv>

 <refsect1>
<!--
  <title>Description</title>
-->
  <title>説明</title>

  <para>
<!--
   <function>SPI_getnspname</function> returns a copy of the name of
   the namespace that the specified <structname>Relation</structname>
   belongs to. This is equivalent to the relation's schema. You should
   <function>pfree</function> the return value of this function when
   you are finished with it.
-->
<function>SPI_getnspname</function>は、指定した<structname>Relation</structname>が属する名前空間名のコピーを返します。
これはリレーションのスキーマと同じです。
作業終了時に、この関数の戻り値に対して<function>pfree</function>を行わなければなりません。
  </para>
 </refsect1>

 <refsect1>
<!--
  <title>Arguments</title>
-->
  <title>引数</title>

  <variablelist>
   <varlistentry>
    <term><literal>Relation <parameter>rel</parameter></literal></term>
    <listitem>
     <para>
<!--
      input relation
-->
入力リレーション
     </para>
    </listitem>
   </varlistentry>
  </variablelist>
 </refsect1>

 <refsect1>
<!--
  <title>Return Value</title>
-->
  <title>戻り値</title>

  <para>
<!--
   The name of the specified relation's namespace.
-->
指定したリレーションの名前空間の名称です。
  </para>
 </refsect1>
</refentry>

<refentry id="spi-spi-result-code-string">
 <indexterm><primary>SPI_result_code_string</primary></indexterm>

 <refmeta>
  <refentrytitle>SPI_result_code_string</refentrytitle>
  <manvolnum>3</manvolnum>
 </refmeta>

 <refnamediv>
  <refname>SPI_result_code_string</refname>
<!--
  <refpurpose>return error code as string</refpurpose>
-->
  <refpurpose>文字列でエラーコードを返します</refpurpose>
 </refnamediv>

 <refsynopsisdiv>
<synopsis>
const char * SPI_result_code_string(int <parameter>code</parameter>);
</synopsis>
 </refsynopsisdiv>

 <refsect1>
<!--
  <title>Description</title>
-->
  <title>説明</title>

  <para>
<!--
   <function>SPI_result_code_string</function> returns a string representation
   of the result code returned by various SPI functions or stored
   in <varname>SPI_result</varname>.
-->
<function>SPI_result_code_string</function>は、様々なSPI関数から返されたか、<varname>SPI_result</varname>に格納された結果コードの文字列表現を返します。
  </para>
 </refsect1>

 <refsect1>
<!--
  <title>Arguments</title>
-->
  <title>引数</title>

  <variablelist>
   <varlistentry>
    <term><literal>int <parameter>code</parameter></literal></term>
    <listitem>
     <para>
<!--
      result code
-->
結果コード
     </para>
    </listitem>
   </varlistentry>
  </variablelist>
 </refsect1>

 <refsect1>
<!--
  <title>Return Value</title>
-->
  <title>戻り値</title>

  <para>
<!--
   A string representation of the result code.
-->
結果コードの文字列表現
  </para>
 </refsect1>
</refentry>

 </sect1>

 <sect1 id="spi-memory">
<!--
  <title>Memory Management</title>
-->
  <title>メモリ管理</title>

  <para>
    <indexterm>
     <primary>memory context</primary>
     <secondary>in SPI</secondary>
    </indexterm>
    <indexterm>
     <primary>メモリコンテキスト</primary>
     <secondary>SPI内部の</secondary>
    </indexterm>
<!--
   <productname>PostgreSQL</productname> allocates memory within
   <firstterm>memory contexts</firstterm>, which provide a convenient method of
   managing allocations made in many different places that need to
   live for differing amounts of time.  Destroying a context releases
   all the memory that was allocated in it.  Thus, it is not necessary
   to keep track of individual objects to avoid memory leaks; instead
   only a relatively small number of contexts have to be managed.
   <function>palloc</function> and related functions allocate memory
   from the <quote>current</quote> context.
-->
<productname>PostgreSQL</productname>は、<firstterm>メモリコンテキスト</firstterm>内にメモリを確保します。
これは、様々な場所で、必要な有効期間がそれぞれ異なるような割り当てを管理する便利な方法を提供します。
コンテキストを破壊することで、そこで割り当てられた全てのメモリを解放します。
したがって、メモリリークを防ぐための個々のオブジェクトの追跡を維持することは不要です。
その代わり、相対的に少量のコンテキストを管理する必要があります。
<function>palloc</function>と関連する関数は<quote>現在の</quote>コンテキストからメモリを確保します。
  </para>

  <para>
<!--
   <function>SPI_connect</function> creates a new memory context and
   makes it current.  <function>SPI_finish</function> restores the
   previous current memory context and destroys the context created by
   <function>SPI_connect</function>.  These actions ensure that
   transient memory allocations made inside your C function are
   reclaimed at C function exit, avoiding memory leakage.
-->
<function>SPI_connect</function>は新しくメモリコンテキストを作成し、それを現在のコンテキストとします。
<function>SPI_finish</function>は直前の現在のメモリコンテキストを戻し、<function>SPI_connect</function>で作成されたコンテキストを破壊します。
これらの動作により、C関数内で割り当てが行われる一時的なメモリがC関数の終了時に回収され、メモリリークが防止されることが保証されます。
  </para>

  <para>
<!--
   However, if your C function needs to return an object in allocated
   memory (such as a value of a pass-by-reference data type), you
   cannot allocate that memory using <function>palloc</function>, at
   least not while you are connected to SPI.  If you try, the object
   will be deallocated by <function>SPI_finish</function>, and your
   C function will not work reliably.  To solve this problem, use
   <function>SPI_palloc</function> to allocate memory for your return
   object.  <function>SPI_palloc</function> allocates memory in the
   <quote>upper executor context</quote>, that is, the memory context
   that was current when <function>SPI_connect</function> was called,
   which is precisely the right context for a value returned from your
   C function.  Several of the other utility functions described in
   this section also return objects created in the upper executor context.
-->
しかし、（参照渡しのデータ型の値といった）C関数が割り当てられたメモリ内のオブジェクトを返す必要がある場合、少なくともSPIに接続していない期間は、<function>palloc</function>を使用してメモリを確保することができません。
これを試行すると、そのオブジェクトは<function>SPI_finish</function>で解放されてしまい、C関数は正しく動作しないでしょう。
この問題を解決するには、<function>SPI_palloc</function>を使用して、戻り値となるオブジェクト用のメモリを確保してください。
<function>SPI_palloc</function>は<quote>上位エグゼキュータコンテキスト</quote>内にメモリを割り当てます。
このメモリコンテキストは、<function>SPI_connect</function>が呼び出された時点において現在のコンテキストだったものであり、C関数の戻り値用のコンテキストとしてまさに正しいものです。
この章で説明されているほかのユーティリティ関数のいくつかも、上位エグゼキュータコンテキスト内で作成されたオブジェクトを返します。
  </para>

  <para>
<!--
   When <function>SPI_connect</function> is called, the private
   context of the C function, which is created by
   <function>SPI_connect</function>, is made the current context.  All
   allocations made by <function>palloc</function>,
   <function>repalloc</function>, or SPI utility functions (except as
   described in this section) are made in this context.  When a
   C function disconnects from the SPI manager (via
   <function>SPI_finish</function>) the current context is restored to
   the upper executor context, and all allocations made in the
   C function memory context are freed and cannot be used any more.
-->
<function>SPI_connect</function>が呼び出されると、<function>SPI_connect</function>によって作成されるC関数固有のコンテキストが現在のコンテキストに作成されます。
<function>palloc</function>、<function>repalloc</function>、SPIユーティリティ関数（この章で説明されているものは除きます）によって作成される割り当ては全て、このコンテキスト内に作成されます。
C関数がSPIマネージャから（<function>SPI_finish</function>経由で）切断した時、現在のコンテキストは上位エグゼキュータコンテキストに戻され、C関数のメモリコンテキスト内で割り当てられたメモリは全て解放され、二度と使用することができません。
  </para>

<!-- *********************************************** -->

<refentry id="spi-spi-palloc">
 <indexterm><primary>SPI_palloc</primary></indexterm>

 <refmeta>
  <refentrytitle>SPI_palloc</refentrytitle>
  <manvolnum>3</manvolnum>
 </refmeta>

 <refnamediv>
  <refname>SPI_palloc</refname>
<!--
  <refpurpose>allocate memory in the upper executor context</refpurpose>
-->
  <refpurpose>上位エグゼキュータコンテキスト内にメモリを割り当てる</refpurpose>
 </refnamediv>

 <refsynopsisdiv>
<synopsis>
void * SPI_palloc(Size <parameter>size</parameter>)
</synopsis>
 </refsynopsisdiv>

 <refsect1>
<!--
  <title>Description</title>
-->
  <title>説明</title>

  <para>
<!--
   <function>SPI_palloc</function> allocates memory in the upper
   executor context.
-->
<function>SPI_palloc</function>は上位エグゼキュータコンテキスト内にメモリを割り当てます。
  </para>

  <para>
<!--
   This function can only be used while connected to SPI.
   Otherwise, it throws an error.
-->
この関数はSPIに接続されている間にのみ使うことができます。
それ以外の場合はエラーを発生させます。
  </para>
 </refsect1>

 <refsect1>
<!--
  <title>Arguments</title>
-->
  <title>引数</title>

  <variablelist>
   <varlistentry>
    <term><literal>Size <parameter>size</parameter></literal></term>
    <listitem>
     <para>
<!--
      size in bytes of storage to allocate
-->
割り当てる領域のバイト数
     </para>
    </listitem>
   </varlistentry>
  </variablelist>
 </refsect1>

 <refsect1>
<!--
  <title>Return Value</title>
-->
  <title>戻り値</title>

  <para>
<!--
   pointer to new storage space of the specified size
-->
指定サイズの新しい格納領域へのポインタ
  </para>
 </refsect1>
</refentry>

<!-- *********************************************** -->

<refentry id="spi-realloc">
 <indexterm><primary>SPI_repalloc</primary></indexterm>

 <refmeta>
  <refentrytitle>SPI_repalloc</refentrytitle>
  <manvolnum>3</manvolnum>
 </refmeta>

 <refnamediv>
  <refname>SPI_repalloc</refname>
<!--
  <refpurpose>reallocate memory in the upper executor context</refpurpose>
-->
  <refpurpose>上位エグゼキュータコンテキスト内にメモリを再割り当てる</refpurpose>
 </refnamediv>

 <refsynopsisdiv>
<synopsis>
void * SPI_repalloc(void * <parameter>pointer</parameter>, Size <parameter>size</parameter>)
</synopsis>
 </refsynopsisdiv>

 <refsect1>
<!--
  <title>Description</title>
-->
  <title>説明</title>

  <para>
<!--
   <function>SPI_repalloc</function> changes the size of a memory
   segment previously allocated using <function>SPI_palloc</function>.
-->
<function>SPI_repalloc</function>は、以前に<function>SPI_palloc</function>を使用して割り当てられたメモリセグメントのサイズを変更します。
  </para>

  <para>
<!--
   This function is no longer different from plain
   <function>repalloc</function>.  It's kept just for backward
   compatibility of existing code.
-->
この関数はもはや通常の<function>repalloc</function>とは異なるものではありません。
単に既存コードの後方互換性のために保持されています。
  </para>
 </refsect1>

 <refsect1>
<!--
  <title>Arguments</title>
-->
  <title>引数</title>

  <variablelist>
   <varlistentry>
    <term><literal>void * <parameter>pointer</parameter></literal></term>
    <listitem>
     <para>
<!--
      pointer to existing storage to change
-->
変更する既存の領域へのポインタ
     </para>
    </listitem>
   </varlistentry>

   <varlistentry>
    <term><literal>Size <parameter>size</parameter></literal></term>
    <listitem>
     <para>
<!--
      size in bytes of storage to allocate
-->
割り当てる領域のバイト数
     </para>
    </listitem>
   </varlistentry>
  </variablelist>
 </refsect1>

 <refsect1>
<!--
  <title>Return Value</title>
-->
  <title>戻り値</title>

  <para>
<!--
   pointer to new storage space of specified size with the contents
   copied from the existing area
-->
指定サイズに新規に割り当てられ、既存領域の内容をコピーした領域へのポインタ
  </para>
 </refsect1>
</refentry>

<!-- *********************************************** -->

<refentry id="spi-spi-pfree">
 <indexterm><primary>SPI_pfree</primary></indexterm>

 <refmeta>
  <refentrytitle>SPI_pfree</refentrytitle>
  <manvolnum>3</manvolnum>
 </refmeta>

 <refnamediv>
  <refname>SPI_pfree</refname>
<!--
  <refpurpose>free memory in the upper executor context</refpurpose>
-->
  <refpurpose>上位エグゼキュータコンテキスト内のメモリを解放する</refpurpose>
 </refnamediv>

 <refsynopsisdiv>
<synopsis>
void SPI_pfree(void * <parameter>pointer</parameter>)
</synopsis>
 </refsynopsisdiv>

 <refsect1>
<!--
  <title>Description</title>
-->
  <title>説明</title>

  <para>
<!--
   <function>SPI_pfree</function> frees memory previously allocated
   using <function>SPI_palloc</function> or
   <function>SPI_repalloc</function>.
-->
<function>SPI_pfree</function>は、以前に<function>SPI_palloc</function>や<function>SPI_repalloc</function>を使用して割り当てられたメモリを解放します。
  </para>

  <para>
<!--
   This function is no longer different from plain
   <function>pfree</function>.  It's kept just for backward
   compatibility of existing code.
-->
この関数はもはや通常の<function>pfree</function>とは異なるものではありません。
単に既存コードの後方互換性のために保持されています。
  </para>
 </refsect1>

 <refsect1>
<!--
  <title>Arguments</title>
-->
  <title>引数</title>

  <variablelist>
   <varlistentry>
    <term><literal>void * <parameter>pointer</parameter></literal></term>
    <listitem>
     <para>
<!--
      pointer to existing storage to free
-->
解放する既存の領域へのポインタ
     </para>
    </listitem>
   </varlistentry>
  </variablelist>
 </refsect1>
</refentry>

<!-- *********************************************** -->

<refentry id="spi-spi-copytuple">
 <indexterm><primary>SPI_copytuple</primary></indexterm>

 <refmeta>
  <refentrytitle>SPI_copytuple</refentrytitle>
  <manvolnum>3</manvolnum>
 </refmeta>

 <refnamediv>
  <refname>SPI_copytuple</refname>
<!--
  <refpurpose>make a copy of a row in the upper executor context</refpurpose>
-->
  <refpurpose>上位エグゼキュータ内に行のコピーを作成する</refpurpose>
 </refnamediv>

 <refsynopsisdiv>
<synopsis>
HeapTuple SPI_copytuple(HeapTuple <parameter>row</parameter>)
</synopsis>
 </refsynopsisdiv>

 <refsect1>
<!--
  <title>Description</title>
-->
  <title>説明</title>

  <para>
<!--
   <function>SPI_copytuple</function> makes a copy of a row in the
   upper executor context.  This is normally used to return a modified
   row from a trigger.  In a function declared to return a composite
   type, use <function>SPI_returntuple</function> instead.
-->
<function>SPI_copytuple</function>は上位エグゼキュータコンテキスト内に行のコピーを作成します。
これは通常、トリガから変更した行を返す時に使用されます。
複合型を返すものと宣言された関数では、代わりに<function>SPI_returntuple</function>を使用してください。
  </para>

  <para>
<!--
   This function can only be used while connected to SPI.
   Otherwise, it returns NULL and sets <varname>SPI_result</varname> to
   <symbol>SPI_ERROR_UNCONNECTED</symbol>.
-->
この関数はSPIに接続されている間にのみ使うことができます。
それ以外の場合はNULLを返し、<varname>SPI_result</varname>を<symbol>SPI_ERROR_UNCONNECTED</symbol>にセットします。
  </para>
 </refsect1>

 <refsect1>
<!--
  <title>Arguments</title>
-->
  <title>引数</title>

  <variablelist>
   <varlistentry>
    <term><literal>HeapTuple <parameter>row</parameter></literal></term>
    <listitem>
     <para>
<!--
      row to be copied
-->
コピーされる行
     </para>
    </listitem>
   </varlistentry>
  </variablelist>
 </refsect1>

 <refsect1>
<!--
  <title>Return Value</title>
-->
  <title>戻り値</title>

  <para>
<!--
   the copied row, or <symbol>NULL</symbol> on error
   (see <varname>SPI_result</varname> for an error indication)
-->
コピーされた行、あるいはエラー時は<symbol>NULL</symbol>
（エラーの表示については<varname>SPI_result</varname>を参照してください）
  </para>
 </refsect1>
</refentry>

<!-- *********************************************** -->

<refentry id="spi-spi-returntuple">
 <indexterm><primary>SPI_returntuple</primary></indexterm>

 <refmeta>
  <refentrytitle>SPI_returntuple</refentrytitle>
  <manvolnum>3</manvolnum>
 </refmeta>

 <refnamediv>
  <refname>SPI_returntuple</refname>
<!--
  <refpurpose>prepare to return a tuple as a Datum</refpurpose>
-->
  <refpurpose>Datumとしてタプルを返す準備をする</refpurpose>
 </refnamediv>

 <refsynopsisdiv>
<synopsis>
HeapTupleHeader SPI_returntuple(HeapTuple <parameter>row</parameter>, TupleDesc <parameter>rowdesc</parameter>)
</synopsis>
 </refsynopsisdiv>

 <refsect1>
<!--
  <title>Description</title>
-->
  <title>説明</title>

  <para>
<!--
   <function>SPI_returntuple</function> makes a copy of a row in
   the upper executor context, returning it in the form of a row type <type>Datum</type>.
   The returned pointer need only be converted to <type>Datum</type> via <function>PointerGetDatum</function>
   before returning.
-->
<function>SPI_returntuple</function>は上位エグゼキュータコンテキスト内に行の複製を作成し、それを行型の<type>Datum</type>形式で返します。
返されるポインタは、返す前に<function>PointerGetDatum</function>を使用して<type>Datum</type>に変換することのみが必要です。
  </para>

  <para>
<!--
   This function can only be used while connected to SPI.
   Otherwise, it returns NULL and sets <varname>SPI_result</varname> to
   <symbol>SPI_ERROR_UNCONNECTED</symbol>.
-->
この関数はSPIに接続されている間にのみ使うことができます。
それ以外の場合はNULLを返し、<varname>SPI_result</varname>を<symbol>SPI_ERROR_UNCONNECTED</symbol>にセットします。
  </para>

  <para>
<!--
   Note that this should be used for functions that are declared to return
   composite types.  It is not used for triggers; use
   <function>SPI_copytuple</function> for returning a modified row in a trigger.
-->
この関数は複合型を返すものと宣言された関数に対して使用しなければなりません。
トリガでは使用されません。
トリガで変更された行を返すには<function>SPI_copytuple</function>を使用してください。
  </para>
 </refsect1>

 <refsect1>
<!--
  <title>Arguments</title>
-->
  <title>引数</title>

  <variablelist>
   <varlistentry>
    <term><literal>HeapTuple <parameter>row</parameter></literal></term>
    <listitem>
     <para>
<!--
      row to be copied
-->
コピーされる行
     </para>
    </listitem>
   </varlistentry>

   <varlistentry>
    <term><literal>TupleDesc <parameter>rowdesc</parameter></literal></term>
    <listitem>
     <para>
<!--
      descriptor for row (pass the same descriptor each time for most
      effective caching)
-->
行の記述子（最も効率的にキャッシュを行えるように毎回同一の記述子を渡してください）
     </para>
    </listitem>
   </varlistentry>
  </variablelist>
 </refsect1>

 <refsect1>
<!--
  <title>Return Value</title>
-->
  <title>戻り値</title>

  <para>
<!--
   <type>HeapTupleHeader</type> pointing to copied row,
   or <symbol>NULL</symbol> on error
   (see <varname>SPI_result</varname> for an error indication)
-->
コピーされた行を指し示す<type>HeapTupleHeader</type>、あるいはエラー時は<symbol>NULL</symbol>です。
（エラーの表示については<varname>SPI_result</varname>を参照してください）
  </para>
 </refsect1>
</refentry>

<!-- *********************************************** -->

<refentry id="spi-spi-modifytuple">
 <indexterm><primary>SPI_modifytuple</primary></indexterm>

 <refmeta>
  <refentrytitle>SPI_modifytuple</refentrytitle>
  <manvolnum>3</manvolnum>
 </refmeta>

 <refnamediv>
  <refname>SPI_modifytuple</refname>
<!--
  <refpurpose>create a row by replacing selected fields of a given row</refpurpose>
-->
  <refpurpose>与えられた行の選択フィールドを置き換えた行を作成する</refpurpose>
 </refnamediv>

 <refsynopsisdiv>
<synopsis>
HeapTuple SPI_modifytuple(Relation <parameter>rel</parameter>, HeapTuple <parameter>row</parameter>, int <parameter>ncols</parameter>,
                          int * <parameter>colnum</parameter>, Datum * <parameter>values</parameter>, const char * <parameter>nulls</parameter>)
</synopsis>
 </refsynopsisdiv>

 <refsect1>
<!--
  <title>Description</title>
-->
  <title>説明</title>

  <para>
<!--
   <function>SPI_modifytuple</function> creates a new row by
   substituting new values for selected columns, copying the original
   row's columns at other positions.  The input row is not modified.
   The new row is returned in the upper executor context.
-->
<function>SPI_modifytuple</function>は、選択された列は新しい値で置き換え、その他の位置は元の行の列をコピーした、新しい行を作成します。
入力行は変更されません。
新しい行は上位エグゼキュータコンテキスト内に返されます。
  </para>

  <para>
<!--
   This function can only be used while connected to SPI.
   Otherwise, it returns NULL and sets <varname>SPI_result</varname> to
   <symbol>SPI_ERROR_UNCONNECTED</symbol>.
-->
この関数はSPIに接続されている間にのみ使うことができます。
それ以外の場合はNULLを返し、<varname>SPI_result</varname>を<symbol>SPI_ERROR_UNCONNECTED</symbol>にセットします。
  </para>
 </refsect1>

 <refsect1>
<!--
  <title>Arguments</title>
-->
  <title>引数</title>

  <variablelist>
   <varlistentry>
    <term><literal>Relation <parameter>rel</parameter></literal></term>
    <listitem>
     <para>
<!--
      Used only as the source of the row descriptor for the row.
      (Passing a relation rather than a row descriptor is a
      misfeature.)
-->
行の行記述子のソースとしてのみ使用されます。
（行記述子ではなくリレーションを渡すことは設計ミスです。）
     </para>
    </listitem>
   </varlistentry>

   <varlistentry>
    <term><literal>HeapTuple <parameter>row</parameter></literal></term>
    <listitem>
     <para>
<!--
      row to be modified
-->
変更される行
     </para>
    </listitem>
   </varlistentry>

   <varlistentry>
    <term><literal>int <parameter>ncols</parameter></literal></term>
    <listitem>
     <para>
<!--
      number of columns to be changed
-->
変更された列数
     </para>
    </listitem>
   </varlistentry>

   <varlistentry>
    <term><literal>int * <parameter>colnum</parameter></literal></term>
    <listitem>
     <para>
<!--
      an array of length <parameter>ncols</parameter>, containing the numbers
      of the columns that are to be changed (column numbers start at 1)
-->
変更される列番号を含む、<parameter>ncols</parameter>長の配列（列番号は1から始まります）
     </para>
    </listitem>
   </varlistentry>

   <varlistentry>
    <term><literal>Datum * <parameter>values</parameter></literal></term>
    <listitem>
     <para>
<!--
      an array of length <parameter>ncols</parameter>, containing the
      new values for the specified columns
-->
指定された列の新しい値を含む、<parameter>ncols</parameter>長の配列
     </para>
    </listitem>
   </varlistentry>

   <varlistentry>
    <term><literal>const char * <parameter>nulls</parameter></literal></term>
    <listitem>
     <para>
<!--
      an array of length <parameter>ncols</parameter>, describing which
      new values are null
-->
新しい値のどれがNULLかを記述する、<parameter>ncols</parameter>長の配列
     </para>

     <para>
<!--
      If <parameter>nulls</parameter> is <symbol>NULL</symbol> then
      <function>SPI_modifytuple</function> assumes that no new values
      are null.  Otherwise, each entry of the <parameter>nulls</parameter>
      array should be <literal>'&nbsp;'</literal> if the corresponding new value is
      non-null, or <literal>'n'</literal> if the corresponding new value is
      null.  (In the latter case, the actual value in the corresponding
      <parameter>values</parameter> entry doesn't matter.)  Note that
      <parameter>nulls</parameter> is not a text string, just an array: it
      does not need a <literal>'\0'</literal> terminator.
-->
<parameter>nulls</parameter>が<symbol>NULL</symbol>であれば、<function>SPI_modifytuple</function>はどの新しい値もnullでないとみなします。
さもなければ、<parameter>nulls</parameter>配列の各項目は、対応するパラメータが非NULLならば<literal>'&nbsp;'</literal>、対応するパラメータがNULLならば<literal>'n'</literal>です。
（後者の場合、<parameter>values</parameter>内の対応する値は注意されません。）
<parameter>nulls</parameter>はテキスト文字列ではなく単なる配列であることに注意してください。
<literal>'\0'</literal>終端は必要ありません。
     </para>
    </listitem>
   </varlistentry>
  </variablelist>
 </refsect1>

 <refsect1>
<!--
  <title>Return Value</title>
-->
  <title>戻り値</title>

  <para>
<!--
   new row with modifications, allocated in the upper executor
   context, or <symbol>NULL</symbol> on error
   (see <varname>SPI_result</varname> for an error indication)
-->
変更された新しい行。上位エグゼキュータコンテキストに割り当てられます。
エラー時は<symbol>NULL</symbol>です。
（エラーの表示については<varname>SPI_result</varname>を参照してください）
  </para>

  <para>
<!--
   On error, <varname>SPI_result</varname> is set as follows:
-->
エラー時、<varname>SPI_result</varname>が以下のように設定されます。
   <variablelist>
    <varlistentry>
     <term><symbol>SPI_ERROR_ARGUMENT</symbol></term>
     <listitem>
      <para>
<!--
       if <parameter>rel</parameter> is <symbol>NULL</symbol>, or if
       <parameter>row</parameter> is <symbol>NULL</symbol>, or if <parameter>ncols</parameter>
       is less than or equal to 0, or if <parameter>colnum</parameter> is
       <symbol>NULL</symbol>, or if <parameter>values</parameter> is <symbol>NULL</symbol>.
-->
<parameter>rel</parameter>が<symbol>NULL</symbol>の場合、<parameter>row</parameter>が<symbol>NULL</symbol>の場合、<parameter>ncols</parameter>が0以下の場合、<parameter>colnum</parameter>が<symbol>NULL</symbol>の場合、<parameter>values</parameter>が<symbol>NULL</symbol>の場合。
      </para>
     </listitem>
    </varlistentry>

    <varlistentry>
     <term><symbol>SPI_ERROR_NOATTRIBUTE</symbol></term>
     <listitem>
      <para>
<!--
       if <parameter>colnum</parameter> contains an invalid column number (less
       than or equal to 0 or greater than the number of columns in
       <parameter>row</parameter>)
-->
<parameter>colnum</parameter>が無効な列番号を持つ場合
（0以下、<parameter>row</parameter>の列数以上）。
      </para>
     </listitem>
    </varlistentry>

    <varlistentry>
     <term><symbol>SPI_ERROR_UNCONNECTED</symbol></term>
     <listitem>
      <para>
<!--
       if SPI is not active
-->
SPIが動作していない場合
      </para>
     </listitem>
    </varlistentry>
   </variablelist>
  </para>
 </refsect1>
</refentry>

<!-- *********************************************** -->

<refentry id="spi-spi-freetuple">
 <indexterm><primary>SPI_freetuple</primary></indexterm>

 <refmeta>
  <refentrytitle>SPI_freetuple</refentrytitle>
  <manvolnum>3</manvolnum>
 </refmeta>

 <refnamediv>
  <refname>SPI_freetuple</refname>
<!--
  <refpurpose>free a row allocated in the upper executor context</refpurpose>
-->
  <refpurpose>上位エグゼキュータコンテキスト内に割り当てられた行を解放する</refpurpose>
 </refnamediv>

 <refsynopsisdiv>
<synopsis>
void SPI_freetuple(HeapTuple <parameter>row</parameter>)
</synopsis>
 </refsynopsisdiv>

 <refsect1>
<!--
  <title>Description</title>
-->
  <title>説明</title>

  <para>
<!--
   <function>SPI_freetuple</function> frees a row previously allocated
   in the upper executor context.
-->
<function>SPI_freetuple</function>は以前に上位エグゼキュータコンテキスト内に割り当てられた行を解放します。
  </para>

  <para>
<!--
   This function is no longer different from plain
   <function>heap_freetuple</function>.  It's kept just for backward
   compatibility of existing code.
-->
この関数はもはや通常の<function>heap_freetuple</function>とは異なるものではありません。
単に既存コードの後方互換性のために保持されています。
  </para>
 </refsect1>

 <refsect1>
<!--
  <title>Arguments</title>
-->
  <title>引数</title>

  <variablelist>
   <varlistentry>
    <term><literal>HeapTuple <parameter>row</parameter></literal></term>
    <listitem>
     <para>
<!--
      row to free
-->
解放する行
     </para>
    </listitem>
   </varlistentry>
  </variablelist>
 </refsect1>
</refentry>

<!-- *********************************************** -->

<refentry id="spi-spi-freetupletable">
 <indexterm><primary>SPI_freetuptable</primary></indexterm>

 <refmeta>
  <refentrytitle>SPI_freetuptable</refentrytitle>
  <manvolnum>3</manvolnum>
 </refmeta>

 <refnamediv>
  <refname>SPI_freetuptable</refname>
<!--
  <refpurpose>free a row set created by <function>SPI_execute</function> or a similar
  function</refpurpose>
-->
  <refpurpose><function>SPI_execute</function>や類似の関数によって生成された行セットを解放する</refpurpose>
 </refnamediv>

 <refsynopsisdiv>
<synopsis>
void SPI_freetuptable(SPITupleTable * <parameter>tuptable</parameter>)
</synopsis>
 </refsynopsisdiv>

 <refsect1>
<!--
  <title>Description</title>
-->
  <title>説明</title>

  <para>
<!--
   <function>SPI_freetuptable</function> frees a row set created by a
   prior SPI command execution function, such as
   <function>SPI_execute</function>.  Therefore, this function is often called
   with the global variable <varname>SPI_tuptable</varname> as
   argument.
-->
<function>SPI_freetuptable</function>は、以前に<function>SPI_execute</function>などのSPIコマンド実行関数によって作成された行セットを解放します。
そのため、この関数はよく<varname>SPI_tuptable</varname>グローバル変数を引数として呼び出されます。
  </para>

  <para>
<!--
   This function is useful if an SPI-using C function needs to execute
   multiple commands and does not want to keep the results of earlier
   commands around until it ends.  Note that any unfreed row sets will
   be freed anyway at <function>SPI_finish</function>.
   Also, if a subtransaction is started and then aborted within execution
   of an SPI-using C function, SPI automatically frees any row sets created while
   the subtransaction was running.
-->
この関数はSPIプロシージャが複数のコマンドを実行する必要があり、かつ、初期のコマンドの結果を終わりまで保持したくない場合に有用です。
解放されない行セットは、<function>SPI_finish</function>時に全て解放されることに注意してください。
また副トランザクションが始まった後SPIプロシージャの実行中にアボートした場合、SPIは自動的に副トランザクションが実行中に作成された行セットすべてを解放します。
  </para>

  <para>
<!--
   Beginning in <productname>PostgreSQL</productname> 9.3,
   <function>SPI_freetuptable</function> contains guard logic to protect
   against duplicate deletion requests for the same row set.  In previous
   releases, duplicate deletions would lead to crashes.
-->
<productname>PostgreSQL</productname> 9.3から<function>SPI_freetuptable</function>には同一行セットに対して重複する削除要求から保護する保護ロジックが含まれます。
過去のリリースでは重複する削除がクラッシュをもたらすかもしれませんでした。
  </para>
 </refsect1>

 <refsect1>
<!--
  <title>Arguments</title>
-->
  <title>引数</title>

  <variablelist>
   <varlistentry>
    <term><literal>SPITupleTable * <parameter>tuptable</parameter></literal></term>
    <listitem>
     <para>
<!--
      pointer to row set to free, or NULL to do nothing
-->
解放する行セットへのポインタ。または何も行わないことを示すNULL。
     </para>
    </listitem>
   </varlistentry>
  </variablelist>
 </refsect1>
</refentry>

<!-- *********************************************** -->

<refentry id="spi-spi-freeplan">
 <indexterm><primary>SPI_freeplan</primary></indexterm>

 <refmeta>
  <refentrytitle>SPI_freeplan</refentrytitle>
  <manvolnum>3</manvolnum>
 </refmeta>

 <refnamediv>
  <refname>SPI_freeplan</refname>
<!--
  <refpurpose>free a previously saved prepared statement</refpurpose>
-->
  <refpurpose>以前に保存した準備済み文を解放する</refpurpose>
 </refnamediv>

 <refsynopsisdiv>
<synopsis>
int SPI_freeplan(SPIPlanPtr <parameter>plan</parameter>)
</synopsis>
 </refsynopsisdiv>

 <refsect1>
<!--
  <title>Description</title>
-->
  <title>説明</title>

  <para>
<!--
   <function>SPI_freeplan</function> releases a prepared statement
   previously returned by <function>SPI_prepare</function> or saved by
   <function>SPI_keepplan</function> or <function>SPI_saveplan</function>.
-->
<function>SPI_freeplan</function>は、以前に<function>SPI_prepare</function>から返された、あるいは<function>SPI_keepplan</function>や<function>SPI_saveplan</function>で保存された準備済み文を解放します。
  </para>
 </refsect1>

 <refsect1>
<!--
  <title>Arguments</title>
-->
  <title>引数</title>

  <variablelist>
   <varlistentry>
    <term><literal>SPIPlanPtr <parameter>plan</parameter></literal></term>
    <listitem>
     <para>
<!--
      pointer to statement to free
-->
解放する文へのポインタ
     </para>
    </listitem>
   </varlistentry>
  </variablelist>
 </refsect1>

 <refsect1>
<!--
  <title>Return Value</title>
-->
  <title>戻り値</title>

  <para>
<!--
   0 on success;
   <symbol>SPI_ERROR_ARGUMENT</symbol> if <parameter>plan</parameter>
   is <symbol>NULL</symbol> or invalid
-->
成功時は0。
<parameter>plan</parameter>が<symbol>NULL</symbol>または無効な場合、<symbol>SPI_ERROR_ARGUMENT</symbol>です。
  </para>
 </refsect1>
</refentry>

 </sect1>

 <sect1 id="spi-transaction">
<!--
  <title>Transaction Management</title>
-->
  <title>トランザクション管理</title>

  <para>
<!--
   It is not possible to run transaction control commands such
   as <command>COMMIT</command> and <command>ROLLBACK</command> through SPI
   functions such as <function>SPI_execute</function>.  There are, however,
   separate interface functions that allow transaction control through SPI.
-->
<command>COMMIT</command>や<command>ROLLBACK</command>といったトランザクション制御コマンドを<function>SPI_execute</function>などのSPI関数を通して実行することはできません。
しかしながら、SPIを通してトランザクション制御ができる別のインタフェース関数があります。
  </para>

  <para>
<!--
   It is not generally safe and sensible to start and end transactions in
   arbitrary user-defined SQL-callable functions without taking into account
   the context in which they are called.  For example, a transaction boundary
   in the middle of a function that is part of a complex SQL expression that
   is part of some SQL command will probably result in obscure internal errors
   or crashes.  The interface functions presented here are primarily intended
   to be used by procedural language implementations to support transaction
   management in SQL-level procedures that are invoked by the <command>CALL</command>
   command, taking the context of the <command>CALL</command> invocation into
   account.  SPI-using procedures implemented in C can implement the same logic, but
   the details of that are beyond the scope of this documentation.
-->
どこで呼び出されるかという文脈を考慮することなく、ユーザ定義された任意のSQL呼び出し可能な関数でトランザクションを開始・終了することは、一般的に安全でも思慮のあることではありません。
例えば、SQLコマンドの一部の複雑なSQL式の一部である関数中のトランザクションブロックは、おそらく不明瞭な内部エラーやクラッシュになります。
ここに示されるインタフェース関数は、<command>CALL</command>起動の文脈を考慮しており、主として<command>CALL</command>コマンドから起動される手続き言語から使われることを意図しています。
SPIを使ったCで実装されたプロシージャは同じロジックを実装できますが、その詳細は本文書の範囲を超えます。
  </para>

<!-- *********************************************** -->

<refentry id="spi-spi-commit">
 <indexterm><primary>SPI_commit</primary></indexterm>
 <indexterm><primary>SPI_commit_and_chain</primary></indexterm>

 <refmeta>
  <refentrytitle>SPI_commit</refentrytitle>
  <manvolnum>3</manvolnum>
 </refmeta>

 <refnamediv>
  <refname>SPI_commit</refname>
  <refname>SPI_commit_and_chain</refname>
<!--
  <refpurpose>commit the current transaction</refpurpose>
-->
  <refpurpose>現在のトランザクションをコミットします。</refpurpose>
 </refnamediv>

 <refsynopsisdiv>
<synopsis>
void SPI_commit(void)
</synopsis>

<synopsis>
void SPI_commit_and_chain(void)
</synopsis>
 </refsynopsisdiv>

 <refsect1>
<!--
  <title>Description</title>
-->
  <title>説明</title>

  <para>
<!--
   <function>SPI_commit</function> commits the current transaction.  It is
   approximately equivalent to running the SQL
   command <command>COMMIT</command>.  After the transaction is committed, a
   new transaction is automatically started using default transaction
   characteristics, so that the caller can continue using SPI facilities.
   If there is a failure during commit, the current transaction is instead
   rolled back and a new transaction is started, after which the error is
   thrown in the usual way.
-->
<function>SPI_commit</function>は現在のトランザクションをコミットします。
これはSQLコマンドの<command>COMMIT</command>を実行することと概ね同等です。
トランザクションがコミットされた後には、新しいトランザクションが自動的にデフォルトのトランザクションの特性を使って開始されます。ですので、呼び出し元はSPIを使い続けることができます。
コミット中に失敗した場合、現在のトランザクションは代わりにロールバックされ、新しいトランザクションが開始され、その後、通常通りエラーが発生します。
  </para>

  <para>
<!--
   <function>SPI_commit_and_chain</function> is the same, but the new
   transaction is started with the same transaction
   characteristics as the just finished one, like with the SQL command
   <command>COMMIT AND CHAIN</command>.
-->
<function>SPI_commit_and_chain</function>は同じですが、新しいトランザクションは、SQLコマンド<command>COMMIT AND CHAIN</command>と同じように、直前に完了したものと同じトランザクションの特性で開始されます。
  </para>

  <para>
<!--
   These functions can only be executed if the SPI connection has been set as
   nonatomic in the call to <function>SPI_connect_ext</function>.
-->
これらの関数はSPI接続が<function>SPI_connect_ext</function>の呼び出しで非原子的と設定されている場合のみ、実行できます。
  </para>
 </refsect1>
</refentry>

<!-- *********************************************** -->

<refentry id="spi-spi-rollback">
 <indexterm><primary>SPI_rollback</primary></indexterm>
 <indexterm><primary>SPI_rollback_and_chain</primary></indexterm>

 <refmeta>
  <refentrytitle>SPI_rollback</refentrytitle>
  <manvolnum>3</manvolnum>
 </refmeta>

 <refnamediv>
  <refname>SPI_rollback</refname>
  <refname>SPI_rollback_and_chain</refname>
<!--
  <refpurpose>abort the current transaction</refpurpose>
-->
  <refpurpose>現在のトランザクションを中断します。</refpurpose>
 </refnamediv>

 <refsynopsisdiv>
<synopsis>
void SPI_rollback(void)
</synopsis>

<synopsis>
void SPI_rollback_and_chain(void)
</synopsis>
 </refsynopsisdiv>

 <refsect1>
<!--
  <title>Description</title>
-->
  <title>説明</title>

  <para>
<!--
   <function>SPI_rollback</function> rolls back the current transaction.  It
   is approximately equivalent to running the SQL
   command <command>ROLLBACK</command>.  After the transaction is rolled back,
   a new transaction is automatically started using default transaction
   characteristics, so that the caller can continue using SPI facilities.
-->
<function>SPI_rollback</function>は現在のトランザクションをロールバックします。
これはSQLコマンドの<command>ROLLBACK</command>を実行することと概ね同等です。
トランザクションがロールバックされた後には、新しいトランザクションが自動的にデフォルトのトランザクションの特性を使って開始されます。ですので、呼び出し元はSPIを使い続けることができます。
  </para>
  <para>
<!--
   <function>SPI_rollback_and_chain</function> is the same, but the new
   transaction is started with the same transaction
   characteristics as the just finished one, like with the SQL command
   <command>ROLLBACK AND CHAIN</command>.
-->
<function>SPI_rollback_and_chain</function>は同じですが、新しいトランザクションは、SQLコマンド<command>ROLLBACK AND CHAIN</command>と同じように、直前に完了したものと同じトランザクションの特性で開始されます。
  </para>

  <para>
<!--
   These functions can only be executed if the SPI connection has been set as
   nonatomic in the call to <function>SPI_connect_ext</function>.
-->
これらの関数はSPI接続が<function>SPI_connect_ext</function>の呼び出しで非原子的と設定されている場合のみ、実行できます。
  </para>
 </refsect1>
</refentry>

<!-- *********************************************** -->

<refentry id="spi-spi-start-transaction">
 <indexterm><primary>SPI_start_transaction</primary></indexterm>

 <refmeta>
  <refentrytitle>SPI_start_transaction</refentrytitle>
  <manvolnum>3</manvolnum>
 </refmeta>

 <refnamediv>
  <refname>SPI_start_transaction</refname>
<!--
  <refpurpose>obsolete function</refpurpose>
-->
  <refpurpose>廃れた関数</refpurpose>
 </refnamediv>

 <refsynopsisdiv>
<synopsis>
void SPI_start_transaction(void)
</synopsis>
 </refsynopsisdiv>

 <refsect1>
<!--
  <title>Description</title>
-->
  <title>説明</title>

  <para>
<!--
   <function>SPI_start_transaction</function> does nothing, and exists
   only for code compatibility with
   earlier <productname>PostgreSQL</productname> releases.  It used to
   be required after calling <function>SPI_commit</function>
   or <function>SPI_rollback</function>, but now those functions start
   a new transaction automatically.
-->
<function>SPI_start_transaction</function>は何もしません。以前の<productname>PostgreSQL</productname>のリリースとのコードの互換性のためだけに存在します。
<function>SPI_commit</function>または<function>SPI_rollback</function>の呼び出しの後で要求されていましたが、今はこれらの関数は自動的に新しいトランザクションを開始します。
  </para>
 </refsect1>
</refentry>

 </sect1>

 <sect1 id="spi-visibility">
<!--
  <title>Visibility of Data Changes</title>
-->
  <title>データ変更の可視性</title>

  <para>
<!--
   The following rules govern the visibility of data changes in
   functions that use SPI (or any other C function):
-->
SPI（や他の任意のC関数）を使用する関数内のデータの可視性は、以下の規則に従います。

   <itemizedlist>
    <listitem>
     <para>
<!--
      During the execution of an SQL command, any data changes made by
      the command are invisible to the command itself.  For
      example, in:
-->
SQLコマンドの実行中、そのコマンドで行われたデータ変更はそのコマンドからは不可視です。
例えば、
<programlisting>
INSERT INTO a SELECT * FROM a;
</programlisting>
<!--
      the inserted rows are invisible to the <command>SELECT</command>
      part.
-->
では、挿入された行は<command>SELECT</command>部からは不可視です。
     </para>
    </listitem>

    <listitem>
     <para>
<!--
      Changes made by a command C are visible to all commands that are
      started after C, no matter whether they are started inside C
      (during the execution of C) or after C is done.
-->
コマンドCで行われた変更は、Cの後に開始された全てのコマンドからは可視です。
Cの内側（処理中）に開始したかCの処理後に開始したかは関係ありません。
     </para>
    </listitem>

    <listitem>
     <para>
<!--
      Commands executed via SPI inside a function called by an SQL command
      (either an ordinary function or a trigger) follow one or the
      other of the above rules depending on the read/write flag passed
      to SPI.  Commands executed in read-only mode follow the first
      rule: they cannot see changes of the calling command.  Commands executed
      in read-write mode follow the second rule: they can see all changes made
      so far.
-->
SQLコマンドによって呼び出される関数（普通の関数やトリガ関数）の内側で、SPIを使用して実行されるコマンドは、SPIに渡される読み書きフラグに応じて上の規則のいくつかに従います。
読み取りのみモードで実行されるコマンドは、呼び出し中のコマンドの変更は不可視であるという最初の規則に従います。
読み書きモードで実行されるコマンドは、今までに行われた変更はすべて可視であるという2番目の規則に従います。
     </para>
    </listitem>

    <listitem>
     <para>
<!--
      All standard procedural languages set the SPI read-write mode
      depending on the volatility attribute of the function.  Commands of
      <literal>STABLE</literal> and <literal>IMMUTABLE</literal> functions are done in
      read-only mode, while commands of <literal>VOLATILE</literal> functions are
      done in read-write mode.  While authors of C functions are able to
      violate this convention, it's unlikely to be a good idea to do so.
-->
標準の手続き言語は全て、関数の変動属性に応じてSPI読み書きモードを設定します。
<literal>STABLE</literal>および<literal>IMMUTABLE</literal>関数のコマンドは、読み取りのみモードで行われ、<literal>VOLATILE</literal>関数のコマンドは読み書きモードで行われます。
C言語関数の作者はこの規約を無視することができますが、それはほとんどの場合勧められません。
     </para>
    </listitem>
   </itemizedlist>
  </para>

  <para>
<!--
   The next section contains an example that illustrates the
   application of these rules.
-->
次節には、これら規則の適用についてを示す例があります。
  </para>
 </sect1>

 <sect1 id="spi-examples">
<!--
  <title>Examples</title>
-->
  <title>例</title>

  <para>
<!--
   This section contains a very simple example of SPI usage. The
   C function <function>execq</function> takes an SQL command as its
   first argument and a row count as its second, executes the command
   using <function>SPI_exec</function> and returns the number of rows
   that were processed by the command.  You can find more complex
   examples for SPI in the source tree in
   <filename>src/test/regress/regress.c</filename> and in the
   <xref linkend="contrib-spi"/> module.
-->
本節には、SPIを使用する非常に簡単な例があります。
C関数<function>execq</function>は1つ目の引数としてSQLコマンドを、2つ目の引数として行数を取り、<function>SPI_exec</function>コマンドを実行し、そのコマンドで処理された行数を返します。
SPIのより複雑な例はソースツリー内の<filename>src/test/regress/regress.c</filename>と<xref linkend="contrib-spi"/>モジュールにあります。
  </para>

<programlisting>
#include "postgres.h"

#include "executor/spi.h"
#include "utils/builtins.h"

PG_MODULE_MAGIC;

PG_FUNCTION_INFO_V1(execq);

Datum
execq(PG_FUNCTION_ARGS)
{
    char *command;
    int cnt;
    int ret;
    uint64 proc;

<!--
    /* Convert given text object to a C string */
-->
    /* 与えられたテキストオブジェクトをC文字列に変換 */
    command = text_to_cstring(PG_GETARG_TEXT_PP(0));
    cnt = PG_GETARG_INT32(1);

    SPI_connect();

    ret = SPI_exec(command, cnt);

    proc = SPI_processed;

    /*
<!--
     * If some rows were fetched, print them via elog(INFO).
-->
     * 何らかの行が取り出された場合は、行をelog(INFO)を使用して表示
     */
    if (ret &gt; 0 &amp;&amp; SPI_tuptable != NULL)
    {
        SPITupleTable *tuptable = SPI_tuptable;
        TupleDesc tupdesc = tuptable-&gt;tupdesc;
        char buf[8192];
        uint64 j;

        for (j = 0; j &lt; tuptable-&gt;numvals; j++)
        {
            HeapTuple tuple = tuptable-&gt;vals[j];
            int i;

            for (i = 1, buf[0] = 0; i &lt;= tupdesc-&gt;natts; i++)
                snprintf(buf + strlen(buf), sizeof(buf) - strlen(buf), " %s%s",
                        SPI_getvalue(tuple, tupdesc, i),
                        (i == tupdesc-&gt;natts) ? " " : " |");
            elog(INFO, "EXECQ: %s", buf);
        }
    }

    SPI_finish();
    pfree(command);

    PG_RETURN_INT64(proc);
}
</programlisting>

  <para>
<!--
   This is how you declare the function after having compiled it into
   a shared library (details are in <xref linkend="dfunc"/>.):
-->
以下は、コンパイルし共有ライブラリ（<xref linkend="dfunc"/>を参照）を作成した後で、関数を宣言する方法です。

<programlisting>
CREATE FUNCTION execq(text, integer) RETURNS int8
    AS '<replaceable>filename</replaceable>'
    LANGUAGE C STRICT;
</programlisting>
  </para>

  <para>
<!--
   Here is a sample session:
-->
以下はセッションの例です。

<programlisting>
=&gt; SELECT execq('CREATE TABLE a (x integer)', 0);
 execq
-------
     0
(1 row)

=&gt; INSERT INTO a VALUES (execq('INSERT INTO a VALUES (0)', 0));
INSERT 0 1
=&gt; SELECT execq('SELECT * FROM a', 0);
<<<<<<< HEAD
INFO:  EXECQ:  0    <lineannotation>-- inserted by execq</lineannotation>
INFO:  EXECQ:  1    <lineannotation>-- returned by execq and inserted by upper INSERT</lineannotation>
=======
<!--
INFO:  EXECQ:  0    <lineannotation>&#45;- inserted by execq</lineannotation>
INFO:  EXECQ:  1    <lineannotation>&#45;- returned by execq and inserted by upper INSERT</lineannotation>
-->
INFO:  EXECQ:  0    <lineannotation>-- execqによって挿入された</lineannotation>
INFO:  EXECQ:  1    <lineannotation>-- execqによって返され、上位のINSERTによって挿入された</lineannotation>
>>>>>>> 94ef7168

 execq
-------
     2
(1 row)

=&gt; SELECT execq('INSERT INTO a SELECT x + 2 FROM a RETURNING *', 1);
<<<<<<< HEAD
INFO:  EXECQ:  2    <lineannotation>-- 0 + 2, then execution was stopped by count</lineannotation>
=======
<!--
INFO:  EXECQ:  2    <lineannotation>&#45;- 0 + 2, then execution was stopped by count</lineannotation>
-->
INFO:  EXECQ:  2    <lineannotation>-- 0 + 2、それから実行はカウントによって止められた</lineannotation>
>>>>>>> 94ef7168
 execq
-------
     1
(1 row)

=&gt; SELECT execq('SELECT * FROM a', 10);
INFO:  EXECQ:  0
INFO:  EXECQ:  1
INFO:  EXECQ:  2
<<<<<<< HEAD
=======

 execq
-------
<!--
     3              <lineannotation>&#45;- 10 is the max value only, 3 is the real number of rows</lineannotation>
-->
     3              <lineannotation>-- 10は最大値を示すのみで、3が実際の行数</lineannotation>
(1 row)
>>>>>>> 94ef7168

=&gt; SELECT execq('INSERT INTO a SELECT x + 10 FROM a', 1);
 execq
-------
<<<<<<< HEAD
     3              <lineannotation>-- 10 is the max value only, 3 is the real number of rows</lineannotation>
(1 row)

=&gt; SELECT execq('INSERT INTO a SELECT x + 10 FROM a', 1);
 execq
-------
     3              <lineannotation>-- all rows processed; count does not stop it, because nothing is returned</lineannotation>
(1 row)

=======
<!--
     3              <lineannotation>&#45;- all rows processed; count does not stop it, because nothing is returned</lineannotation>
-->
     3              <lineannotation>-- すべての行が処理された。何も返されないので、カウントでは止まらない</lineannotation>
(1 row)

>>>>>>> 94ef7168
=&gt; SELECT * FROM a;
 x
----
  0
  1
  2
 10
 11
 12
(6 rows)

=&gt; DELETE FROM a;
DELETE 6
=&gt; INSERT INTO a VALUES (execq('SELECT * FROM a', 0) + 1);
INSERT 0 1
=&gt; SELECT * FROM a;
 x
---
<<<<<<< HEAD
 1                  <lineannotation>-- 0 (no rows in a) + 1</lineannotation>
=======
<!--
 1                  <lineannotation>&#45;- 0 (no rows in a) + 1</lineannotation>
-->
 1                  <lineannotation>-- 0 (aには行がない) + 1</lineannotation>
>>>>>>> 94ef7168
(1 row)

=&gt; INSERT INTO a VALUES (execq('SELECT * FROM a', 0) + 1);
INFO:  EXECQ:  1
INSERT 0 1
=&gt; SELECT * FROM a;
 x
---
 1
<<<<<<< HEAD
 2                  <lineannotation>-- 1 (there was one row in a) + 1</lineannotation>
(2 rows)

<lineannotation>-- This demonstrates the data changes visibility rule.</lineannotation>
<lineannotation>-- execq is called twice and sees different numbers of rows each time:</lineannotation>

=&gt; INSERT INTO a SELECT execq('SELECT * FROM a', 0) * x FROM a;
INFO:  EXECQ:  1    <lineannotation>-- results from first execq</lineannotation>
INFO:  EXECQ:  2
INFO:  EXECQ:  1    <lineannotation>-- results from second execq</lineannotation>
=======
<!--
 2                  <lineannotation>&#45;- 1 (there was one row in a) + 1</lineannotation>
-->
 2                  <lineannotation>-- 1 (aには1行ある) + 1</lineannotation>
(2 rows)

<!--
<lineannotation>&#45;- This demonstrates the data changes visibility rule.</lineannotation>
<lineannotation>&#45;- execq is called twice and sees different numbers of rows each time:</lineannotation>
-->
<lineannotation>-- これはデータ変更に関する可視性規則を説明する。</lineannotation>
<lineannotation>-- execqは2回呼ばれ、各回で異なる行数を見る。</lineannotation>

=&gt; INSERT INTO a SELECT execq('SELECT * FROM a', 0) * x FROM a;
<!--
INFO:  EXECQ:  1    <lineannotation>&#45;- results from first execq</lineannotation>
-->
INFO:  EXECQ:  1    <lineannotation>-- 1回目のexecqの結果</lineannotation>
INFO:  EXECQ:  2
<!--
INFO:  EXECQ:  1    <lineannotation>&#45;- results from second execq</lineannotation>
-->
INFO:  EXECQ:  1    <lineannotation>-- 2回目のexecqの結果</lineannotation>
>>>>>>> 94ef7168
INFO:  EXECQ:  2
INFO:  EXECQ:  2
INSERT 0 2
=&gt; SELECT * FROM a;
 x
---
 1
 2
<<<<<<< HEAD
 2                  <lineannotation>-- 2 rows * 1 (x in first row)</lineannotation>
 6                  <lineannotation>-- 3 rows (2 + 1 just inserted) * 2 (x in second row)</lineannotation>
=======
<!--
 2                  <lineannotation>&#45;- 2 rows * 1 (x in first row)</lineannotation>
 6                  <lineannotation>&#45;- 3 rows (2 + 1 just inserted) * 2 (x in second row)</lineannotation>
-->
 2                  <lineannotation>-- 2 行 * 1 (最初の行のx)</lineannotation>
 6                  <lineannotation>-- 3 行 (2 + ちょうど挿入された1) * 2 (2行目のx)</lineannotation>
>>>>>>> 94ef7168
(4 rows)
</programlisting>
  </para>
 </sect1>
</chapter><|MERGE_RESOLUTION|>--- conflicted
+++ resolved
@@ -654,15 +654,6 @@
     </varlistentry>
 
     <varlistentry>
-     <term><symbol>SPI_OK_MERGE</symbol></term>
-     <listitem>
-      <para>
-       if a <command>MERGE</command> was executed
-      </para>
-     </listitem>
-    </varlistentry>
-
-    <varlistentry>
      <term><symbol>SPI_OK_INSERT_RETURNING</symbol></term>
      <listitem>
       <para>
@@ -7462,17 +7453,12 @@
 =&gt; INSERT INTO a VALUES (execq('INSERT INTO a VALUES (0)', 0));
 INSERT 0 1
 =&gt; SELECT execq('SELECT * FROM a', 0);
-<<<<<<< HEAD
-INFO:  EXECQ:  0    <lineannotation>-- inserted by execq</lineannotation>
-INFO:  EXECQ:  1    <lineannotation>-- returned by execq and inserted by upper INSERT</lineannotation>
-=======
 <!--
 INFO:  EXECQ:  0    <lineannotation>&#45;- inserted by execq</lineannotation>
 INFO:  EXECQ:  1    <lineannotation>&#45;- returned by execq and inserted by upper INSERT</lineannotation>
 -->
 INFO:  EXECQ:  0    <lineannotation>-- execqによって挿入された</lineannotation>
 INFO:  EXECQ:  1    <lineannotation>-- execqによって返され、上位のINSERTによって挿入された</lineannotation>
->>>>>>> 94ef7168
 
  execq
 -------
@@ -7480,14 +7466,10 @@
 (1 row)
 
 =&gt; SELECT execq('INSERT INTO a SELECT x + 2 FROM a RETURNING *', 1);
-<<<<<<< HEAD
-INFO:  EXECQ:  2    <lineannotation>-- 0 + 2, then execution was stopped by count</lineannotation>
-=======
 <!--
 INFO:  EXECQ:  2    <lineannotation>&#45;- 0 + 2, then execution was stopped by count</lineannotation>
 -->
 INFO:  EXECQ:  2    <lineannotation>-- 0 + 2、それから実行はカウントによって止められた</lineannotation>
->>>>>>> 94ef7168
  execq
 -------
      1
@@ -7497,8 +7479,6 @@
 INFO:  EXECQ:  0
 INFO:  EXECQ:  1
 INFO:  EXECQ:  2
-<<<<<<< HEAD
-=======
 
  execq
 -------
@@ -7507,29 +7487,16 @@
 -->
      3              <lineannotation>-- 10は最大値を示すのみで、3が実際の行数</lineannotation>
 (1 row)
->>>>>>> 94ef7168
 
 =&gt; SELECT execq('INSERT INTO a SELECT x + 10 FROM a', 1);
  execq
 -------
-<<<<<<< HEAD
-     3              <lineannotation>-- 10 is the max value only, 3 is the real number of rows</lineannotation>
-(1 row)
-
-=&gt; SELECT execq('INSERT INTO a SELECT x + 10 FROM a', 1);
- execq
--------
-     3              <lineannotation>-- all rows processed; count does not stop it, because nothing is returned</lineannotation>
-(1 row)
-
-=======
 <!--
      3              <lineannotation>&#45;- all rows processed; count does not stop it, because nothing is returned</lineannotation>
 -->
      3              <lineannotation>-- すべての行が処理された。何も返されないので、カウントでは止まらない</lineannotation>
 (1 row)
 
->>>>>>> 94ef7168
 =&gt; SELECT * FROM a;
  x
 ----
@@ -7548,14 +7515,10 @@
 =&gt; SELECT * FROM a;
  x
 ---
-<<<<<<< HEAD
- 1                  <lineannotation>-- 0 (no rows in a) + 1</lineannotation>
-=======
 <!--
  1                  <lineannotation>&#45;- 0 (no rows in a) + 1</lineannotation>
 -->
  1                  <lineannotation>-- 0 (aには行がない) + 1</lineannotation>
->>>>>>> 94ef7168
 (1 row)
 
 =&gt; INSERT INTO a VALUES (execq('SELECT * FROM a', 0) + 1);
@@ -7565,18 +7528,6 @@
  x
 ---
  1
-<<<<<<< HEAD
- 2                  <lineannotation>-- 1 (there was one row in a) + 1</lineannotation>
-(2 rows)
-
-<lineannotation>-- This demonstrates the data changes visibility rule.</lineannotation>
-<lineannotation>-- execq is called twice and sees different numbers of rows each time:</lineannotation>
-
-=&gt; INSERT INTO a SELECT execq('SELECT * FROM a', 0) * x FROM a;
-INFO:  EXECQ:  1    <lineannotation>-- results from first execq</lineannotation>
-INFO:  EXECQ:  2
-INFO:  EXECQ:  1    <lineannotation>-- results from second execq</lineannotation>
-=======
 <!--
  2                  <lineannotation>&#45;- 1 (there was one row in a) + 1</lineannotation>
 -->
@@ -7600,7 +7551,6 @@
 INFO:  EXECQ:  1    <lineannotation>&#45;- results from second execq</lineannotation>
 -->
 INFO:  EXECQ:  1    <lineannotation>-- 2回目のexecqの結果</lineannotation>
->>>>>>> 94ef7168
 INFO:  EXECQ:  2
 INFO:  EXECQ:  2
 INSERT 0 2
@@ -7609,17 +7559,12 @@
 ---
  1
  2
-<<<<<<< HEAD
- 2                  <lineannotation>-- 2 rows * 1 (x in first row)</lineannotation>
- 6                  <lineannotation>-- 3 rows (2 + 1 just inserted) * 2 (x in second row)</lineannotation>
-=======
 <!--
  2                  <lineannotation>&#45;- 2 rows * 1 (x in first row)</lineannotation>
  6                  <lineannotation>&#45;- 3 rows (2 + 1 just inserted) * 2 (x in second row)</lineannotation>
 -->
  2                  <lineannotation>-- 2 行 * 1 (最初の行のx)</lineannotation>
  6                  <lineannotation>-- 3 行 (2 + ちょうど挿入された1) * 2 (2行目のx)</lineannotation>
->>>>>>> 94ef7168
 (4 rows)
 </programlisting>
   </para>

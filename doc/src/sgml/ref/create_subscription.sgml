<!--
doc/src/sgml/ref/create_subscription.sgml
PostgreSQL documentation
-->

<refentry id="sql-createsubscription">
 <indexterm zone="sql-createsubscription">
  <primary>CREATE SUBSCRIPTION</primary>
 </indexterm>

 <refmeta>
  <refentrytitle>CREATE SUBSCRIPTION</refentrytitle>
  <manvolnum>7</manvolnum>
<!--
  <refmiscinfo>SQL - Language Statements</refmiscinfo>
-->
  <refmiscinfo>SQL - 言語</refmiscinfo>
 </refmeta>

 <refnamediv>
  <refname>CREATE SUBSCRIPTION</refname>
<!--
  <refpurpose>define a new subscription</refpurpose>
-->
  <refpurpose>新しいサブスクリプションを定義する</refpurpose>
 </refnamediv>

 <refsynopsisdiv>
<synopsis>
CREATE SUBSCRIPTION <replaceable class="parameter">subscription_name</replaceable>
    CONNECTION '<replaceable class="parameter">conninfo</replaceable>'
    PUBLICATION <replaceable class="parameter">publication_name</replaceable> [, ...]
    [ WITH ( <replaceable class="parameter">subscription_parameter</replaceable> [= <replaceable class="parameter">value</replaceable>] [, ... ] ) ]
</synopsis>
 </refsynopsisdiv>

 <refsect1>
<!--
  <title>Description</title>
-->
  <title>説明</title>

  <para>
<!--
   <command>CREATE SUBSCRIPTION</command> adds a new logical-replication
   subscription.  The user that creates a subscription becomes the owner
   of the subscription. The subscription name must be distinct from the name of
   any existing subscription in the current database.
-->
<command>CREATE SUBSCRIPTION</command>は新しい論理レプリケーションのサブスクリプションを追加します。
サブスクリプションの名前は現在のデータベースに存在するどのサブスクリプションの名前とも異なるものでなければなりません。
  </para>

  <para>
<!--
   A subscription represents a replication connection to the publisher.
   Hence, in addition to adding definitions in the local catalogs, this
   command normally creates a replication slot on the publisher.
-->
サブスクリプションはパブリッシャーへのレプリケーション接続を表します。
そのため、このコマンドはローカルのカタログに定義を追加するだけでなく、通常はパブリッシャーのレプリケーションスロットも作成します。
  </para>

  <para>
<!--
   A logical replication worker will be started to replicate data for the new
   subscription at the commit of the transaction where this command is run,
   unless the subscription is initially disabled.
-->
サブスクリプションが最初に無効にされていない限り、このコマンドが実行されるトランザクションがコミットされた時点で、新しいサブスクリプションに対してデータを複製する論理レプリケーションワーカーが開始されます。
  </para>

  <para>
<<<<<<< HEAD
   To be able to create a subscription, you must have the privileges of the
   the <literal>pg_create_subscription</literal> role, as well as
   <literal>CREATE</literal> privileges on the current database.
  </para>

  <para>
=======
<!--
>>>>>>> 94ef7168
   Additional information about subscriptions and logical replication as a
   whole is available at <xref linkend="logical-replication-subscription"/> and
   <xref linkend="logical-replication"/>.
-->
サブスクリプションおよび論理レプリケーションの全体像についての追加情報は<xref linkend="logical-replication-subscription"/>および<xref linkend="logical-replication"/>に記述されています。
  </para>

 </refsect1>

 <refsect1>
<!--
  <title>Parameters</title>
-->
  <title>パラメータ</title>

  <variablelist>
   <varlistentry id="sql-createsubscription-name">
    <term><replaceable class="parameter">subscription_name</replaceable></term>
    <listitem>
     <para>
<!--
      The name of the new subscription.
-->
新しいサブスクリプションの名前です。
     </para>
    </listitem>
   </varlistentry>

   <varlistentry id="sql-createsubscription-connection">
    <term><literal>CONNECTION '<replaceable class="parameter">conninfo</replaceable>'</literal></term>
    <listitem>
     <para>
<!--
      The <application>libpq</application> connection string defining how
      to connect to the publisher database.  For details see
      <xref linkend="libpq-connstring"/>.
-->
パブリッシャーデータベースへの接続を定義する<application>libpq</application>接続文字列です。
詳細は<xref linkend="libpq-connstring"/>を参照してください。
     </para>
    </listitem>
   </varlistentry>

   <varlistentry id="sql-createsubscription-publication">
    <term><literal>PUBLICATION <replaceable class="parameter">publication_name</replaceable> [, ...]</literal></term>
    <listitem>
     <para>
<!--
      Names of the publications on the publisher to subscribe to.
-->
パブリッシャー上のパブリケーションで、サブスクリプションの対象となるものの名前です。
     </para>
    </listitem>
   </varlistentry>

   <varlistentry id="sql-createsubscription-with">
    <term><literal>WITH ( <replaceable class="parameter">subscription_parameter</replaceable> [= <replaceable class="parameter">value</replaceable>] [, ... ] )</literal></term>
    <listitem>
     <para>
<!--
      This clause specifies optional parameters for a subscription.
-->
この句は、サブスクリプションのオプションのパラメータを指定します。
     </para>

     <para>
<!--
      The following parameters control what happens during subscription creation:
-->
以下のパラメータは、サブスクリプションの作成時に何が行われるかを制御します。

      <variablelist>

       <varlistentry id="sql-createsubscription-with-connect">
        <term><literal>connect</literal> (<type>boolean</type>)</term>
        <listitem>
         <para>
<!--
          Specifies whether the <command>CREATE SUBSCRIPTION</command>
          command should connect to the publisher at all.  The default
          is <literal>true</literal>.  Setting this to
          <literal>false</literal> will force the values of
          <literal>create_slot</literal>, <literal>enabled</literal> and
          <literal>copy_data</literal> to <literal>false</literal>.
          (You cannot combine setting <literal>connect</literal>
          to <literal>false</literal> with
          setting <literal>create_slot</literal>, <literal>enabled</literal>,
          or <literal>copy_data</literal> to <literal>true</literal>.)
-->
<command>CREATE SUBSCRIPTION</command>コマンドがパブリッシャーに接続する必要があるかどうかを指定します。
デフォルトは<literal>true</literal>です。
これを<literal>false</literal>に設定すると、<literal>create_slot</literal>、<literal>enabled</literal>、および<literal>copy_data</literal>の値が、<literal>false</literal>に強制的に設定されます。
(<literal>connect</literal>を<literal>false</literal>に設定することは、<literal>create_slot</literal>、<literal>enabled</literal>、または<literal>copy_data</literal>を<literal>true</literal>に設定することと組み合わせることはできません。)
         </para>

         <para>
<!--
          Since no connection is made when this option is
<<<<<<< HEAD
          <literal>false</literal>, no tables are subscribed. To initiate
          replication, you must manually create the replication slot, enable
          the subscription, and refresh the subscription. See
          <xref linkend="logical-replication-subscription-examples-deferred-slot"/>
          for examples.
=======
          <literal>false</literal>, no tables are subscribed, and so
          after you enable the subscription nothing will be replicated.
          You will need to then run
          <literal>ALTER SUBSCRIPTION ... REFRESH PUBLICATION</literal>
          for tables to be subscribed.
-->
このオプションが<literal>false</literal>に設定されると接続が行われないため、テーブルはサブスクライブされません。そのため、サブスクリプションを有効にしても、何も複製されません。
テーブルをサブスクライブするには、<literal>ALTER SUBSCRIPTION ... REFRESH PUBLICATION</literal>を実行する必要があります。
>>>>>>> 94ef7168
         </para>
        </listitem>
       </varlistentry>

       <varlistentry id="sql-createsubscription-with-create-slot">
        <term><literal>create_slot</literal> (<type>boolean</type>)</term>
        <listitem>
         <para>
<!--
          Specifies whether the command should create the replication slot on
          the publisher.  The default is <literal>true</literal>.
         </para>
         <para>
          If set to <literal>false</literal>, you are responsible for
<<<<<<< HEAD
          creating the publisher's slot in some other way. See
          <xref linkend="logical-replication-subscription-examples-deferred-slot"/>
          for examples.
=======
          creating the publisher's slot in some other way.
-->
このコマンドがパブリッシャー上にレプリケーションスロットを作るかどうかを指定します。
デフォルトは<literal>true</literal>です。
<literal>false</literal>に設定した場合、パブリッシャーのスロットを何か他の方法で作成するのは利用者の責任です。
>>>>>>> 94ef7168
         </para>
        </listitem>
       </varlistentry>

       <varlistentry id="sql-createsubscription-with-enabled">
        <term><literal>enabled</literal> (<type>boolean</type>)</term>
        <listitem>
         <para>
<!--
          Specifies whether the subscription should be actively replicating
          or whether it should just be set up but not started yet.  The default
          is <literal>true</literal>.
-->
サブスクリプションが複製の動作をすぐに行うか、あるいは単に設定をするだけでまだ開始しないかを指定します。
デフォルトは<literal>true</literal>です。
         </para>
        </listitem>
       </varlistentry>

       <varlistentry id="sql-createsubscription-with-slot-name">
        <term><literal>slot_name</literal> (<type>string</type>)</term>
        <listitem>
         <para>
<!--
          Name of the publisher's replication slot to use.  The default is
          to use the name of the subscription for the slot name.
-->
使用するパブリッシャーのレプリケーションスロットの名前です。
デフォルトでは、サブスクリプションの名前をスロット名として使用します。
         </para>

         <para>
<!--
          Setting <literal>slot_name</literal> to <literal>NONE</literal>
<<<<<<< HEAD
          means there will be no replication slot associated with the
          subscription. Such subscriptions must also have both
          <literal>enabled</literal> and <literal>create_slot</literal> set to
          <literal>false</literal>.  Use this when you will be creating the
          replication slot later manually. See
          <xref linkend="logical-replication-subscription-examples-deferred-slot"/>
          for examples.
=======
          means there will be no replication slot
          associated with the subscription.  Use this when you will be
          creating the replication slot later manually.  Such
          subscriptions must also have both <literal>enabled</literal> and
          <literal>create_slot</literal> set to <literal>false</literal>.
-->
<literal>slot_name</literal>を<literal>NONE</literal>に設定すると、サブスクリプションに紐付けられたレプリケーションスロットがなくなります。
これはレプリケーションスロットを後で手作業で作成する場合に使用してください。
そのようなサブスクリプションは、<literal>enabled</literal>と<literal>create_slot</literal>の両方を<literal>false</literal>に設定しなければなりません。
>>>>>>> 94ef7168
         </para>
        </listitem>
       </varlistentry>
      </variablelist>
     </para>

     <para>
<!--
      The following parameters control the subscription's replication
      behavior after it has been created:
-->
以下のパラメータは、作成された後のサブスクリプションのレプリケーション動作を制御します。

      <variablelist>

       <varlistentry id="sql-createsubscription-with-binary">
        <term><literal>binary</literal> (<type>boolean</type>)</term>
        <listitem>
         <para>
<<<<<<< HEAD
          Specifies whether the subscription will request the publisher to send
          the data in binary format (as opposed to text). The default is
          <literal>false</literal>. Any initial table synchronization copy
          (see <literal>copy_data</literal>) also uses the same format. Binary
          format can be faster than the text format, but it is less portable
          across machine architectures and <productname>PostgreSQL</productname>
          versions. Binary format is very data type specific; for example, it
          will not allow copying from a <type>smallint</type> column to an
          <type>integer</type> column, even though that would work fine in text
          format. Even when this option is enabled, only data types having binary
          send and receive functions will be transferred in binary. Note that
          the initial synchronization requires all data types to have binary
          send and receive functions, otherwise the synchronization will fail
          (see <xref linkend="sql-createtype"/> for more about send/receive
          functions).
=======
<!--
          Specifies whether the subscription will request the publisher to
          send the data in binary format (as opposed to text).
          The default is <literal>false</literal>.
          Even when this option is enabled, only data types having
          binary send and receive functions will be transferred in binary.
-->
（テキストではなく）バイナリ形式でデータを送信するようにサブスクリプションがパブリッシャーに要求するかどうかを指定します。
デフォルトは<literal>false</literal>です。
このオプションが有効になっている場合でも、バイナリ送受信関数を持つデータ型のみがバイナリ形式で転送されます。
>>>>>>> 94ef7168
         </para>

         <para>
<!--
          When doing cross-version replication, it could be that the
          publisher has a binary send function for some data type, but the
          subscriber lacks a binary receive function for that type.  In
          such a case, data transfer will fail, and
          the <literal>binary</literal> option cannot be used.
-->
バージョンをまたいでレプリケーションをしている場合は、パブリッシャーはあるデータ型に対してバイナリ送信関数を持っているものの、サブスクライバーはその型に対してバイナリ受信関数を持っていないという場合があり得ます。
その場合、データ転送は失敗し、<literal>binary</literal>オプションは使えません。
         </para>

         <para>
          If the publisher is a <productname>PostgreSQL</productname> version
          before 16, then any initial table synchronization will use text format
          even if <literal>binary = true</literal>.
         </para>
        </listitem>
       </varlistentry>

       <varlistentry id="sql-createsubscription-with-copy-data">
        <term><literal>copy_data</literal> (<type>boolean</type>)</term>
        <listitem>
         <para>
<!--
          Specifies whether to copy pre-existing data in the publications
          that are being subscribed to when the replication starts.
          The default is <literal>true</literal>.
-->
サブスクリプションの対象となるパブリケーションの既存データが、レプリケーションの開始時にコピーされるかどうかを指定します。
デフォルトは<literal>true</literal>です。
         </para>
         <para>
<!--
          If the publications contain <literal>WHERE</literal> clauses, it
          will affect what data is copied. Refer to the
          <xref linkend="sql-createsubscription-notes" /> for details.
-->
パブリケーションに<literal>WHERE</literal>句が含まれている場合、コピーされるデータに影響します。
詳細は<xref linkend="sql-createsubscription-notes" />を参照してください。
         </para>
         <para>
          See <xref linkend="sql-createsubscription-notes"/> for details of how
          <literal>copy_data = true</literal> can interact with the
          <literal>origin</literal> parameter.
         </para>
        </listitem>
       </varlistentry>

       <varlistentry id="sql-createsubscription-with-streaming">
        <term><literal>streaming</literal> (<type>enum</type>)</term>
        <listitem>
         <para>
<!--
          Specifies whether to enable streaming of in-progress transactions
<<<<<<< HEAD
          for this subscription.  The default value is <literal>off</literal>,
          meaning all transactions are fully decoded on the publisher and only
          then sent to the subscriber as a whole.
         </para>

         <para>
          If set to <literal>on</literal>, the incoming changes are written to
          temporary files and then applied only after the transaction is
          committed on the publisher and received by the subscriber.
         </para>

         <para>
          If set to <literal>parallel</literal>, incoming changes are directly
          applied via one of the parallel apply workers, if available. If no
          parallel apply worker is free to handle streaming transactions then
          the changes are written to temporary files and applied after the
          transaction is committed. Note that if an error happens in a
          parallel apply worker, the finish LSN of the remote transaction
          might not be reported in the server log.
=======
          for this subscription.  By default, all transactions
          are fully decoded on the publisher and only then sent to the
          subscriber as a whole.
-->
進行中のトランザクションのストリーミングをこのサブスクリプションで有効にするかどうかを指定します。
デフォルトでは、すべてのトランザクションはパブリッシャーで完全にデコードされ、その後でのみ全体としてサブスクライバーに送られます。
>>>>>>> 94ef7168
         </para>
        </listitem>
       </varlistentry>

       <varlistentry id="sql-createsubscription-with-synchronous-commit">
        <term><literal>synchronous_commit</literal> (<type>enum</type>)</term>
        <listitem>
         <para>
<!--
          The value of this parameter overrides the
          <xref linkend="guc-synchronous-commit"/> setting within this
          subscription's apply worker processes.  The default value
          is <literal>off</literal>.
-->
このパラメータの値は、このサブスクリプションの適用されるワーカープロセスの<xref linkend="guc-synchronous-commit"/>の設定をオーバーライドします。
デフォルト値は<literal>off</literal>です。
         </para>

         <para>
<!--
          It is safe to use <literal>off</literal> for logical replication:
          If the subscriber loses transactions because of missing
          synchronization, the data will be sent again from the publisher.
-->
論理レプリケーションでは<literal>off</literal>を使用するのが安全です。
そうすることで、同期の失敗によりサブスクライバーがトランザクションを失った場合でも、パブリッシャーからデータが再送されます。
         </para>

         <para>
<!--
          A different setting might be appropriate when doing synchronous
          logical replication.  The logical replication workers report the
          positions of writes and flushes to the publisher, and when using
          synchronous replication, the publisher will wait for the actual
          flush.  This means that setting
          <literal>synchronous_commit</literal> for the subscriber to
          <literal>off</literal> when the subscription is used for
          synchronous replication might increase the latency for
          <command>COMMIT</command> on the publisher.  In this scenario, it
          can be advantageous to set <literal>synchronous_commit</literal>
          to <literal>local</literal> or higher.
-->
同期論理レプリケーションを行う場合は別の設定が適切かもしれません。
論理レプリケーションのワーカーは書き込みおよび吐き出しの位置をパブリッシャーに報告しますが、同期レプリケーションを行っているときは、パブリッシャーは実際に吐き出しがされるのを待ちます。
これはつまり、サブスクリプションが同期レプリケーションで使われている時に、サブスクライバーの<literal>synchronous_commit</literal>を<literal>off</literal>に設定すると、パブリッシャーでの<command>COMMIT</command>の遅延が増大するかもしれない、ということを意味します。
この場合、<literal>synchronous_commit</literal>を<literal>local</literal>またはそれ以上に設定することが有利になりえます。
         </para>
        </listitem>
       </varlistentry>

       <varlistentry id="sql-createsubscription-with-two-phase">
        <term><literal>two_phase</literal> (<type>boolean</type>)</term>
        <listitem>
         <para>
<!--
          Specifies whether two-phase commit is enabled for this subscription.
          The default is <literal>false</literal>.
-->
このサブスクリプションに対して2相コミットを有効にするかどうかを指定します。
デフォルトは<literal>false</literal>です。
         </para>

         <para>
<!--
          When two-phase commit is enabled, prepared transactions are sent
          to the subscriber at the time of <command>PREPARE
          TRANSACTION</command>, and are processed as two-phase
          transactions on the subscriber too.  Otherwise, prepared
          transactions are sent to the subscriber only when committed, and
          are then processed immediately by the subscriber.
-->
2相コミットが使用可能な場合、プリペアドトランザクションは<command>PREPARE TRANSACTION</command>時にサブスクライバーに送信され、サブスクライバー上でも2相トランザクションとして処理されます。
それ以外の場合、プリペアドトランザクションはコミット時にのみサブスクライバーに送信され、サブスクライバーによってただちに処理されます。
         </para>

         <para>
<!--
          The implementation of two-phase commit requires that replication
          has successfully finished the initial table synchronization
          phase. So even when <literal>two_phase</literal> is enabled for a
          subscription, the internal two-phase state remains
          temporarily <quote>pending</quote> until the initialization phase
          completes. See column <structfield>subtwophasestate</structfield>
          of <link linkend="catalog-pg-subscription"><structname>pg_subscription</structname></link>
          to know the actual two-phase state.
-->
2相コミットの実装では、レプリケーションが最初のテーブル同期フェーズを正常に完了している必要があります。
そのため、<literal>two_phase</literal>がサブスクリプションに対して有効になっている場合でも、内部の2相状態は初期化フェーズが完了するまで一時的に<quote>pending（保留）</quote>のままです。
実際の2相状態を知るには、<link linkend="catalog-pg-subscription"><structname>pg_subscription</structname></link>の<structfield>subtwophasestate</structfield>列を参照してください。
         </para>

        </listitem>
       </varlistentry>

       <varlistentry id="sql-createsubscription-with-disable-on-error">
        <term><literal>disable_on_error</literal> (<type>boolean</type>)</term>
        <listitem>
         <para>
<!--
          Specifies whether the subscription should be automatically disabled
          if any errors are detected by subscription workers during data
          replication from the publisher. The default is
          <literal>false</literal>.
-->
パブリッシャーからのデータレプリケーション中にサブスクリプションワーカーによってエラーが検出された場合に、サブスクリプションを自動的に無効にするかどうかを指定します。
デフォルトは<literal>false</literal>です。
         </para>
        </listitem>
       </varlistentry>

       <varlistentry id="sql-createsubscription-with-password-required">
        <term><literal>password_required</literal> (<type>boolean</type>)</term>
        <listitem>
         <para>
          Specifies whether connections to the publisher made as a result
          of this subscription must use password authentication. This setting
          is ignored when the subscription is owned by a superuser.
          The default is <literal>true</literal>. Only superusers can set
          this value to <literal>false</literal>.
         </para>
        </listitem>
       </varlistentry>

       <varlistentry id="sql-createsubscription-with-run-as-owner">
        <term><literal>run_as_owner</literal> (<type>boolean</type>)</term>
        <listitem>
         <para>
          If true, all replication actions are performed as the subscription
          owner. If false, replication workers will perform actions on each
          table as the owner of that table. The latter configuration is
          generally much more secure; for details, see
          <xref linkend="logical-replication-security" />.
          The default is <literal>false</literal>.
         </para>
        </listitem>
       </varlistentry>

       <varlistentry id="sql-createsubscription-with-origin">
        <term><literal>origin</literal> (<type>string</type>)</term>
        <listitem>
         <para>
          Specifies whether the subscription will request the publisher to only
          send changes that don't have an origin or send changes regardless of
          origin. Setting <literal>origin</literal> to <literal>none</literal>
          means that the subscription will request the publisher to only send
          changes that don't have an origin. Setting <literal>origin</literal>
          to <literal>any</literal> means that the publisher sends changes
          regardless of their origin. The default is <literal>any</literal>.
         </para>
         <para>
          See <xref linkend="sql-createsubscription-notes"/> for details of how
          <literal>copy_data = true</literal> can interact with the
          <literal>origin</literal> parameter.
         </para>
        </listitem>
       </varlistentry>
      </variablelist></para>

    </listitem>
   </varlistentry>
  </variablelist>

  <para>
   When specifying a parameter of type <type>boolean</type>, the
   <literal>=</literal> <replaceable class="parameter">value</replaceable>
   part can be omitted, which is equivalent to
   specifying <literal>TRUE</literal>.
  </para>
 </refsect1>

<!--
 <refsect1 id="sql-createsubscription-notes" xreflabel="Notes">
  <title>Notes</title>
-->
 <refsect1 id="sql-createsubscription-notes" xreflabel="注釈">
  <title>注釈</title>

  <para>
<!--
   See <xref linkend="logical-replication-security"/> for details on
   how to configure access control between the subscription and the
   publication instance.
-->
サブスクリプションとパブリケーションのインスタンスの間のアクセス制御をどのように設定するかの詳細については、<xref linkend="logical-replication-security"/>を参照してください。
  </para>

  <para>
<!--
   When creating a replication slot (the default behavior), <command>CREATE
   SUBSCRIPTION</command> cannot be executed inside a transaction block.
-->
レプリケーションスロットを作成する（デフォルトの動作です）場合、<command>CREATE SUBSCRIPTION</command>をトランザクションブロックの内側で実行することはできません。
  </para>

  <para>
<!--
   Creating a subscription that connects to the same database cluster (for
   example, to replicate between databases in the same cluster or to replicate
   within the same database) will only succeed if the replication slot is not
   created as part of the same command.  Otherwise, the <command>CREATE
   SUBSCRIPTION</command> call will hang.  To make this work, create the
   replication slot separately (using the
   function <function>pg_create_logical_replication_slot</function> with the
   plugin name <literal>pgoutput</literal>) and create the subscription using
<<<<<<< HEAD
   the parameter <literal>create_slot = false</literal>.  See
   <xref linkend="logical-replication-subscription-examples-deferred-slot"/>
   for examples. This is an implementation restriction that might be lifted in a
   future release.
=======
   the parameter <literal>create_slot = false</literal>.  This is an
   implementation restriction that might be lifted in a future release.
-->
同じデータベースクラスタに接続するサブスクリプション（例えば、同一のクラスタ内のデータベース間で複製を行う、あるいは同一のデータベース内で複製を行う）の作成は、同じコマンド内でレプリケーションスロットが作成されない場合にのみ成功します。
そうでない場合、<command>CREATE SUBSCRIPTION</command>の呼び出しはハングアップします。
これを動作させるには、（関数<function>pg_create_logical_replication_slot</function>をプラグイン名<literal>pgoutput</literal>で使って）レプリケーションスロットを別に作り、パラメータ<literal>create_slot = false</literal>を使ってサブスクリプションを作成してください。
これは実装上の制限で、将来のリリースでは解決されるかもしれません。
>>>>>>> 94ef7168
  </para>

  <para>
<!--
   If any table in the publication has a <literal>WHERE</literal> clause, rows
   for which the <replaceable class="parameter">expression</replaceable>
   evaluates to false or null will not be published. If the subscription has
   several publications in which the same table has been published with
   different <literal>WHERE</literal> clauses, a row will be published if any
   of the expressions (referring to that publish operation) are satisfied. In
   the case of different <literal>WHERE</literal> clauses, if one of the
   publications has no <literal>WHERE</literal> clause (referring to that
   publish operation) or the publication is declared as
<<<<<<< HEAD
   <link linkend="sql-createpublication-for-all-tables"><literal>FOR ALL TABLES</literal></link>
   or <link linkend="sql-createpublication-for-tables-in-schema"><literal>FOR TABLES IN SCHEMA</literal></link>,
   rows are always published regardless of the definition of the other
   expressions. If the subscriber is a <productname>PostgreSQL</productname>
   version before 15, then any row filtering is ignored during the initial data
   synchronization phase. For this case, the user might want to consider
   deleting any initially copied data that would be incompatible with
   subsequent filtering. Because initial data synchronization does not take
   into account the publication
   <link linkend="sql-createpublication-with-publish"><literal>publish</literal></link>
   parameter when copying existing table data, some rows may be copied that
   would not be replicated using DML. See
=======
   <literal>FOR ALL TABLES</literal> or
   <literal>FOR TABLES IN SCHEMA</literal>, rows are always published
   regardless of the definition of the other expressions.
   If the subscriber is a <productname>PostgreSQL</productname> version before
   15, then any row filtering is ignored during the initial data synchronization
   phase. For this case, the user might want to consider deleting any initially
   copied data that would be incompatible with subsequent filtering.
   Because initial data synchronization does not take into account the publication
   <literal>publish</literal> parameter when copying existing table data, some rows
   may be copied that would not be replicated using DML. See
>>>>>>> 94ef7168
   <xref linkend="logical-replication-subscription-examples"/> for examples.
-->
パブリケーション内のテーブルに<literal>WHERE</literal>句がある場合、<replaceable class="parameter">expression</replaceable>が偽またはNULLと評価される行はパブリッシュされません。
サブスクリプションに、同じテーブルが異なる<literal>WHERE</literal>句でパブリッシュされた複数のパブリケーションがある場合、(パブリッシュ操作を参照する)式のいずれかが満たされると行がパブリッシュされます。
<literal>WHERE</literal>句が異なる場合、パブリケーションのいずれかに<literal>WHERE</literal>句がないか(パブリッシュ操作を参照する)パブリケーションが<literal>FOR ALL TABLES</literal>または<literal>FOR TABLES IN SCHEMA</literal>として宣言されている場合、行は他の式の定義に関係なく常にパブリッシュされます。
サブスクライバーのバージョンが<productname>PostgreSQL</productname> 15より前の場合、最初のデータ同期フェーズでは行のフィルタリングは無視されます。
この場合、後続のフィルタリングと互換性のない最初にコピーされたデータの削除を検討したくなるでしょう。
最初のデータ同期では、既存のテーブルデータをコピーする際にパブリケーション<literal>publish</literal>パラメータが考慮されないため、DMLを使用してレプリケートされない行がコピーされる場合があります。
例については<xref linkend="logical-replication-subscription-examples"/>を参照してください。
  </para>

  <para>
<!--
   Subscriptions having several publications in which the same table has been
   published with different column lists are not supported.
-->
同じテーブルが異なる列リストでパブリッシュされた複数のパブリケーションを持つサブスクリプションはサポートされません。
  </para>

  <para>
<!--
   We allow non-existent publications to be specified so that users can add
   those later. This means
   <link linkend="catalog-pg-subscription"><structname>pg_subscription</structname></link>
   can have non-existent publications.
-->
後で追加できるように、存在しないパブリケーションを指定できます。
これは<link linkend="catalog-pg-subscription"><structname>pg_subscription</structname></link>が存在しないパブリケーションを持つことができることを意味します。
  </para>

  <para>
   When using a subscription parameter combination of
   <literal>copy_data = true</literal> and <literal>origin = NONE</literal>,
   the initial sync table data is copied directly from the publisher, meaning
   that knowledge of the true origin of that data is not possible. If the
   publisher also has subscriptions then the copied table data might have
   originated from further upstream. This scenario is detected and a WARNING is
   logged to the user, but the warning is only an indication of a potential
   problem; it is the user's responsibility to make the necessary checks to
   ensure the copied data origins are really as wanted or not.
  </para>

  <para>
   To find which tables might potentially include non-local origins (due to
   other subscriptions created on the publisher) try this SQL query:
<programlisting>
# substitute &lt;pub-names&gt; below with your publication name(s) to be queried
SELECT DISTINCT PT.schemaname, PT.tablename
FROM pg_publication_tables PT,
     pg_subscription_rel PS
     JOIN pg_class C ON (C.oid = PS.srrelid)
     JOIN pg_namespace N ON (N.oid = C.relnamespace)
WHERE N.nspname = PT.schemaname AND
      C.relname = PT.tablename AND
      PT.pubname IN (&lt;pub-names&gt;);
</programlisting></para>

 </refsect1>

 <refsect1>
<!--
  <title>Examples</title>
-->
  <title>例</title>

  <para>
<!--
   Create a subscription to a remote server that replicates tables in
   the publications <literal>mypublication</literal> and
   <literal>insert_only</literal> and starts replicating immediately on
   commit:
-->
パブリケーション<literal>mypublication</literal>および<literal>insert_only</literal>のテーブルを複製する、リモートサーバへのサブスクリプションを作成し、コミット後、すぐにレプリケーションを開始します。
<programlisting>
CREATE SUBSCRIPTION mysub
         CONNECTION 'host=192.168.1.50 port=5432 user=foo dbname=foodb'
        PUBLICATION mypublication, insert_only;
</programlisting>
  </para>

  <para>
<!--
   Create a subscription to a remote server that replicates tables in
   the <literal>insert_only</literal> publication and does not start replicating
   until enabled at a later time.
-->
パブリケーション<literal>insert_only</literal>のテーブルを複製するリモートサーバへのサブスクリプションを作成しますが、後に有効化するまではレプリケーションを開始しません。
<programlisting>
CREATE SUBSCRIPTION mysub
         CONNECTION 'host=192.168.1.50 port=5432 user=foo dbname=foodb'
        PUBLICATION insert_only
               WITH (enabled = false);
</programlisting></para>
 </refsect1>

 <refsect1>
<!--
  <title>Compatibility</title>
-->
  <title>互換性</title>

  <para>
<!--
   <command>CREATE SUBSCRIPTION</command> is a <productname>PostgreSQL</productname>
   extension.
-->
<command>CREATE SUBSCRIPTION</command>は<productname>PostgreSQL</productname>の拡張です。
  </para>
 </refsect1>

 <refsect1>
<!--
  <title>See Also</title>
-->
  <title>関連項目</title>

  <simplelist type="inline">
   <member><xref linkend="sql-altersubscription"/></member>
   <member><xref linkend="sql-dropsubscription"/></member>
   <member><xref linkend="sql-createpublication"/></member>
   <member><xref linkend="sql-alterpublication"/></member>
  </simplelist>
 </refsect1>
</refentry><|MERGE_RESOLUTION|>--- conflicted
+++ resolved
@@ -41,14 +41,10 @@
   <title>説明</title>
 
   <para>
-<!--
    <command>CREATE SUBSCRIPTION</command> adds a new logical-replication
    subscription.  The user that creates a subscription becomes the owner
    of the subscription. The subscription name must be distinct from the name of
    any existing subscription in the current database.
--->
-<command>CREATE SUBSCRIPTION</command>は新しい論理レプリケーションのサブスクリプションを追加します。
-サブスクリプションの名前は現在のデータベースに存在するどのサブスクリプションの名前とも異なるものでなければなりません。
   </para>
 
   <para>
@@ -71,16 +67,13 @@
   </para>
 
   <para>
-<<<<<<< HEAD
    To be able to create a subscription, you must have the privileges of the
    the <literal>pg_create_subscription</literal> role, as well as
    <literal>CREATE</literal> privileges on the current database.
   </para>
 
   <para>
-=======
-<!--
->>>>>>> 94ef7168
+<!--
    Additional information about subscriptions and logical replication as a
    whole is available at <xref linkend="logical-replication-subscription"/> and
    <xref linkend="logical-replication"/>.
@@ -177,24 +170,12 @@
          </para>
 
          <para>
-<!--
           Since no connection is made when this option is
-<<<<<<< HEAD
           <literal>false</literal>, no tables are subscribed. To initiate
           replication, you must manually create the replication slot, enable
           the subscription, and refresh the subscription. See
           <xref linkend="logical-replication-subscription-examples-deferred-slot"/>
           for examples.
-=======
-          <literal>false</literal>, no tables are subscribed, and so
-          after you enable the subscription nothing will be replicated.
-          You will need to then run
-          <literal>ALTER SUBSCRIPTION ... REFRESH PUBLICATION</literal>
-          for tables to be subscribed.
--->
-このオプションが<literal>false</literal>に設定されると接続が行われないため、テーブルはサブスクライブされません。そのため、サブスクリプションを有効にしても、何も複製されません。
-テーブルをサブスクライブするには、<literal>ALTER SUBSCRIPTION ... REFRESH PUBLICATION</literal>を実行する必要があります。
->>>>>>> 94ef7168
          </para>
         </listitem>
        </varlistentry>
@@ -203,23 +184,14 @@
         <term><literal>create_slot</literal> (<type>boolean</type>)</term>
         <listitem>
          <para>
-<!--
           Specifies whether the command should create the replication slot on
           the publisher.  The default is <literal>true</literal>.
          </para>
          <para>
           If set to <literal>false</literal>, you are responsible for
-<<<<<<< HEAD
           creating the publisher's slot in some other way. See
           <xref linkend="logical-replication-subscription-examples-deferred-slot"/>
           for examples.
-=======
-          creating the publisher's slot in some other way.
--->
-このコマンドがパブリッシャー上にレプリケーションスロットを作るかどうかを指定します。
-デフォルトは<literal>true</literal>です。
-<literal>false</literal>に設定した場合、パブリッシャーのスロットを何か他の方法で作成するのは利用者の責任です。
->>>>>>> 94ef7168
          </para>
         </listitem>
        </varlistentry>
@@ -252,9 +224,7 @@
          </para>
 
          <para>
-<!--
           Setting <literal>slot_name</literal> to <literal>NONE</literal>
-<<<<<<< HEAD
           means there will be no replication slot associated with the
           subscription. Such subscriptions must also have both
           <literal>enabled</literal> and <literal>create_slot</literal> set to
@@ -262,17 +232,6 @@
           replication slot later manually. See
           <xref linkend="logical-replication-subscription-examples-deferred-slot"/>
           for examples.
-=======
-          means there will be no replication slot
-          associated with the subscription.  Use this when you will be
-          creating the replication slot later manually.  Such
-          subscriptions must also have both <literal>enabled</literal> and
-          <literal>create_slot</literal> set to <literal>false</literal>.
--->
-<literal>slot_name</literal>を<literal>NONE</literal>に設定すると、サブスクリプションに紐付けられたレプリケーションスロットがなくなります。
-これはレプリケーションスロットを後で手作業で作成する場合に使用してください。
-そのようなサブスクリプションは、<literal>enabled</literal>と<literal>create_slot</literal>の両方を<literal>false</literal>に設定しなければなりません。
->>>>>>> 94ef7168
          </para>
         </listitem>
        </varlistentry>
@@ -292,7 +251,6 @@
         <term><literal>binary</literal> (<type>boolean</type>)</term>
         <listitem>
          <para>
-<<<<<<< HEAD
           Specifies whether the subscription will request the publisher to send
           the data in binary format (as opposed to text). The default is
           <literal>false</literal>. Any initial table synchronization copy
@@ -308,18 +266,6 @@
           send and receive functions, otherwise the synchronization will fail
           (see <xref linkend="sql-createtype"/> for more about send/receive
           functions).
-=======
-<!--
-          Specifies whether the subscription will request the publisher to
-          send the data in binary format (as opposed to text).
-          The default is <literal>false</literal>.
-          Even when this option is enabled, only data types having
-          binary send and receive functions will be transferred in binary.
--->
-（テキストではなく）バイナリ形式でデータを送信するようにサブスクリプションがパブリッシャーに要求するかどうかを指定します。
-デフォルトは<literal>false</literal>です。
-このオプションが有効になっている場合でも、バイナリ送受信関数を持つデータ型のみがバイナリ形式で転送されます。
->>>>>>> 94ef7168
          </para>
 
          <para>
@@ -375,9 +321,7 @@
         <term><literal>streaming</literal> (<type>enum</type>)</term>
         <listitem>
          <para>
-<!--
           Specifies whether to enable streaming of in-progress transactions
-<<<<<<< HEAD
           for this subscription.  The default value is <literal>off</literal>,
           meaning all transactions are fully decoded on the publisher and only
           then sent to the subscriber as a whole.
@@ -397,14 +341,6 @@
           transaction is committed. Note that if an error happens in a
           parallel apply worker, the finish LSN of the remote transaction
           might not be reported in the server log.
-=======
-          for this subscription.  By default, all transactions
-          are fully decoded on the publisher and only then sent to the
-          subscriber as a whole.
--->
-進行中のトランザクションのストリーミングをこのサブスクリプションで有効にするかどうかを指定します。
-デフォルトでは、すべてのトランザクションはパブリッシャーで完全にデコードされ、その後でのみ全体としてサブスクライバーに送られます。
->>>>>>> 94ef7168
          </para>
         </listitem>
        </varlistentry>
@@ -600,7 +536,6 @@
   </para>
 
   <para>
-<!--
    Creating a subscription that connects to the same database cluster (for
    example, to replicate between databases in the same cluster or to replicate
    within the same database) will only succeed if the replication slot is not
@@ -609,24 +544,13 @@
    replication slot separately (using the
    function <function>pg_create_logical_replication_slot</function> with the
    plugin name <literal>pgoutput</literal>) and create the subscription using
-<<<<<<< HEAD
    the parameter <literal>create_slot = false</literal>.  See
    <xref linkend="logical-replication-subscription-examples-deferred-slot"/>
    for examples. This is an implementation restriction that might be lifted in a
    future release.
-=======
-   the parameter <literal>create_slot = false</literal>.  This is an
-   implementation restriction that might be lifted in a future release.
--->
-同じデータベースクラスタに接続するサブスクリプション（例えば、同一のクラスタ内のデータベース間で複製を行う、あるいは同一のデータベース内で複製を行う）の作成は、同じコマンド内でレプリケーションスロットが作成されない場合にのみ成功します。
-そうでない場合、<command>CREATE SUBSCRIPTION</command>の呼び出しはハングアップします。
-これを動作させるには、（関数<function>pg_create_logical_replication_slot</function>をプラグイン名<literal>pgoutput</literal>で使って）レプリケーションスロットを別に作り、パラメータ<literal>create_slot = false</literal>を使ってサブスクリプションを作成してください。
-これは実装上の制限で、将来のリリースでは解決されるかもしれません。
->>>>>>> 94ef7168
-  </para>
-
-  <para>
-<!--
+  </para>
+
+  <para>
    If any table in the publication has a <literal>WHERE</literal> clause, rows
    for which the <replaceable class="parameter">expression</replaceable>
    evaluates to false or null will not be published. If the subscription has
@@ -636,7 +560,6 @@
    the case of different <literal>WHERE</literal> clauses, if one of the
    publications has no <literal>WHERE</literal> clause (referring to that
    publish operation) or the publication is declared as
-<<<<<<< HEAD
    <link linkend="sql-createpublication-for-all-tables"><literal>FOR ALL TABLES</literal></link>
    or <link linkend="sql-createpublication-for-tables-in-schema"><literal>FOR TABLES IN SCHEMA</literal></link>,
    rows are always published regardless of the definition of the other
@@ -649,27 +572,7 @@
    <link linkend="sql-createpublication-with-publish"><literal>publish</literal></link>
    parameter when copying existing table data, some rows may be copied that
    would not be replicated using DML. See
-=======
-   <literal>FOR ALL TABLES</literal> or
-   <literal>FOR TABLES IN SCHEMA</literal>, rows are always published
-   regardless of the definition of the other expressions.
-   If the subscriber is a <productname>PostgreSQL</productname> version before
-   15, then any row filtering is ignored during the initial data synchronization
-   phase. For this case, the user might want to consider deleting any initially
-   copied data that would be incompatible with subsequent filtering.
-   Because initial data synchronization does not take into account the publication
-   <literal>publish</literal> parameter when copying existing table data, some rows
-   may be copied that would not be replicated using DML. See
->>>>>>> 94ef7168
    <xref linkend="logical-replication-subscription-examples"/> for examples.
--->
-パブリケーション内のテーブルに<literal>WHERE</literal>句がある場合、<replaceable class="parameter">expression</replaceable>が偽またはNULLと評価される行はパブリッシュされません。
-サブスクリプションに、同じテーブルが異なる<literal>WHERE</literal>句でパブリッシュされた複数のパブリケーションがある場合、(パブリッシュ操作を参照する)式のいずれかが満たされると行がパブリッシュされます。
-<literal>WHERE</literal>句が異なる場合、パブリケーションのいずれかに<literal>WHERE</literal>句がないか(パブリッシュ操作を参照する)パブリケーションが<literal>FOR ALL TABLES</literal>または<literal>FOR TABLES IN SCHEMA</literal>として宣言されている場合、行は他の式の定義に関係なく常にパブリッシュされます。
-サブスクライバーのバージョンが<productname>PostgreSQL</productname> 15より前の場合、最初のデータ同期フェーズでは行のフィルタリングは無視されます。
-この場合、後続のフィルタリングと互換性のない最初にコピーされたデータの削除を検討したくなるでしょう。
-最初のデータ同期では、既存のテーブルデータをコピーする際にパブリケーション<literal>publish</literal>パラメータが考慮されないため、DMLを使用してレプリケートされない行がコピーされる場合があります。
-例については<xref linkend="logical-replication-subscription-examples"/>を参照してください。
   </para>
 
   <para>

<!--
doc/src/sgml/ref/create_rule.sgml
PostgreSQL documentation
-->

<refentry id="sql-createrule">
 <indexterm zone="sql-createrule">
  <primary>CREATE RULE</primary>
 </indexterm>

 <refmeta>
  <refentrytitle>CREATE RULE</refentrytitle>
  <manvolnum>7</manvolnum>
<!--
  <refmiscinfo>SQL - Language Statements</refmiscinfo>
-->
<refmiscinfo>SQL - 言語</refmiscinfo>
 </refmeta>

 <refnamediv>
  <refname>CREATE RULE</refname>
<!--
  <refpurpose>define a new rewrite rule</refpurpose>
-->
  <refpurpose>
新しい書き換えルールを定義する
  </refpurpose>
 </refnamediv>

 <refsynopsisdiv>
<synopsis>
CREATE [ OR REPLACE ] RULE <replaceable class="parameter">name</replaceable> AS ON <replaceable class="parameter">event</replaceable>
    TO <replaceable class="parameter">table_name</replaceable> [ WHERE <replaceable class="parameter">condition</replaceable> ]
    DO [ ALSO | INSTEAD ] { NOTHING | <replaceable class="parameter">command</replaceable> | ( <replaceable class="parameter">command</replaceable> ; <replaceable class="parameter">command</replaceable> ... ) }

<!--
<phrase>where <replaceable class="parameter">event</replaceable> can be one of:</phrase>
-->
<phrase>ここで<replaceable class="parameter">event</replaceable>は以下のうちの1つです。</phrase>

    SELECT | INSERT | UPDATE | DELETE
</synopsis>
 </refsynopsisdiv>

 <refsect1>
<!--
  <title>Description</title>
-->
  <title>説明</title>

  <para>
<!--
   <command>CREATE RULE</command> defines a new rule applying to a specified
   table or view.
   <command>CREATE OR REPLACE RULE</command> will either create a
   new rule, or replace an existing rule of the same name for the same
   table.
-->
<command>CREATE RULE</command>により、指定したテーブルまたはビューに適用するルールを新しく定義できます。
<command>CREATE OR REPLACE RULE</command>を使用すると、新しいルールの作成、または、同じテーブルの同じ名前の既存ルールの置き換えのいずれかを実行します。
  </para>

  <para>
<!--
   The <productname>PostgreSQL</productname> rule system allows one to
   define an alternative action to be performed on insertions, updates,
   or deletions in database tables.  Roughly speaking, a rule causes
   additional commands to be executed when a given command on a given
   table is executed.  Alternatively, an <literal>INSTEAD</literal>
   rule can replace a given command by another, or cause a command
   not to be executed at all.  Rules are used to implement SQL
   views as well.  It is important to realize that a rule is really
   a command transformation mechanism, or command macro.  The
   transformation happens before the execution of the command starts.
   If you actually want an operation that fires independently for each
   physical row, you probably want to use a trigger, not a rule.
   More information about the rules system is in <xref linkend="rules"/>.
-->
<productname>PostgreSQL</productname>のルールシステムを使用すると、データベーステーブルに対する挿入、更新、削除時に本来の操作の代替として実行するアクションを定義できます。
簡単に言えば、指定されたテーブルに対して指定されたコマンドが実行された時、ルールによって追加のコマンドが実行されるということです。
その他にも、<literal>INSTEAD</literal>ルールによって指定されたコマンドを他のコマンドに置き換えたり、まったくコマンドを実行しないようにすることも可能です。
また、ルールはSQLビューを実装するためにも使われます。
重要なのは、ルールとは実際にコマンドを変換する仕組み、言い換えれば、コマンドのマクロであることです。
ルールによる変換はコマンドの実行前に発生します。
各物理行を個別に操作したい場合、ルールではなくトリガを使用する方が良いでしょう。
ルールシステムについての詳細は、<xref linkend="rules"/>に記載されています。
  </para>

  <para>
<<<<<<< HEAD
=======
<!--
>>>>>>> 43f2d855
   Presently, <literal>ON SELECT</literal> rules can only be attached
   to views.  Such a rule must be named <literal>"_RETURN"</literal>,
   must be an unconditional <literal>INSTEAD</literal> rule, and must have
   an action that consists of a single <command>SELECT</command> command.
   This command defines the visible contents of the view.  (The view
   itself is basically a dummy table with no storage.)  It's best to
   regard such a rule as an implementation detail.  While a view can be
   redefined via <literal>CREATE OR REPLACE RULE "_RETURN" AS
   ...</literal>, it's better style to use <literal>CREATE OR REPLACE
   VIEW</literal>.
<<<<<<< HEAD
=======
-->
《機械翻訳》現在、<literal>ON SELECT</literal>ルールはビューにのみ付加できます。
このようなルールは<literal>"_RETURN"</literal>という名前で、無条件の<literal>INSTEAD</literal>ルールでなければならず、単一の<command>SELECT</command>コマンドからなるアクションを持っていなければなりません。
このコマンドは、ビューの表示内容を定義します。
（ビュー自体は基本的に、ストレージを持たないダミーのテーブルです。）
このような規則は、実装の詳細と見なすのが最善です。
ビューは<literal>CREATE OR REPLACE RULE "_RETURN" AS ...</literal>を使って再定義できますが、<literal>CREATE OR REPLACE VIEW</literal>を使う方がスタイル的には良いです。
>>>>>>> 43f2d855
  </para>

  <para>
<!--
   You can create the illusion of an updatable view by defining
   <literal>ON INSERT</literal>, <literal>ON UPDATE</literal>, and
   <literal>ON DELETE</literal> rules (or any subset of those that's
   sufficient for your purposes) to replace update actions on the view
   with appropriate updates on other tables.  If you want to support
   <command>INSERT RETURNING</command> and so on, then be sure to put a suitable
   <literal>RETURNING</literal> clause into each of these rules.
-->
<literal>ON INSERT</literal>、<literal>ON UPDATE</literal>、<literal>ON DELETE</literal>ルールを必要に応じて定義し、ビューに対する更新操作を他のテーブルに対する適切な更新操作に置換することで、更新可能なビューという実在しないオブジェクトを作成することができます。
<command>INSERT RETURNING</command>などをサポートしたければ、これらのルールに適切な<literal>RETURNING</literal>句を確実につけてください。
  </para>

  <para>
<!--
   There is a catch if you try to use conditional rules for complex view
   updates: there <emphasis>must</emphasis> be an unconditional
   <literal>INSTEAD</literal> rule for each action you wish to allow
   on the view.  If the rule is conditional, or is not
   <literal>INSTEAD</literal>, then the system will still reject
   attempts to perform the update action, because it thinks it might
   end up trying to perform the action on the dummy table of the view
   in some cases.  If you want to handle all the useful cases in
   conditional rules, add an unconditional <literal>DO
   INSTEAD NOTHING</literal> rule to ensure that the system
   understands it will never be called on to update the dummy table.
   Then make the conditional rules non-<literal>INSTEAD</literal>; in
   the cases where they are applied, they add to the default
   <literal>INSTEAD NOTHING</literal> action.  (This method does not
   currently work to support <literal>RETURNING</literal> queries, however.)
-->
複雑なビューの更新に条件付きルールを使用しようとする場合、落とし穴があります。
そのビューに許可するそれぞれの操作に、条件を持たない<literal>INSTEAD</literal>ルールを用意する<emphasis>必要がある</emphasis>ことです。
ルールが条件付きであったり、<literal>INSTEAD</literal>でない場合、システムは更新操作を拒否します。
その場合、システムが、場合によっては、ビューのダミーテーブルに対する操作になる可能性があるとみなすからです。
使用する全てのケースについて条件付きルールを作成する場合は、条件を持たない<literal>DO INSTEAD NOTHING</literal>ルールを追加し、ダミーテーブルに対する更新は呼び出されないことをシステムに明示します。さらに、条件付きルールには、<literal>INSTEAD</literal>と指定しないようにします。
これらの条件が満たされた場合、デフォルトの<literal>INSTEAD NOTHING</literal>アクションにルールに含まれるアクションが追加されます。
（しかし現在、この方法では<literal>RETURNING</literal>問い合わせのサポートがうまく動作しません。）
  </para>

  <note>
   <para>
<!--
    A view that is simple enough to be automatically updatable (see <xref
    linkend="sql-createview"/>) does not require a user-created rule in
    order to be updatable.  While you can create an explicit rule anyway,
    the automatic update transformation will generally outperform an
    explicit rule.
-->
十分単純であり自動更新可能なビュー（<xref linkend="sql-createview"/>参照）は、更新可能とするためにユーザ作成のルールを必要としません。
とにかく明示的なルールを作成することもできますが、自動更新による変形は明示的なルールよりも通常高速です。
   </para>

   <para>
<!--
    Another alternative worth considering is to use <literal>INSTEAD OF</literal>
    triggers (see <xref linkend="sql-createtrigger"/>) in place of rules.
-->
検討すべき別の方法は、ルールの代わりに<literal>INSTEAD OF</literal>トリガ(<xref linkend="sql-createtrigger"/>参照)を使うことです。
   </para>
  </note>
 </refsect1>

 <refsect1>
<!--
  <title>Parameters</title>
-->
  <title>パラメータ</title>

  <variablelist>
   <varlistentry>
    <term><replaceable class="parameter">name</replaceable></term>
    <listitem>
     <para>
<!--
      The name of a rule to create.  This must be distinct from the
      name of any other rule for the same table.  Multiple rules on
      the same table and same event type are applied in alphabetical
      name order.
-->
作成するルールの名前です。
この名前は、同じテーブルの他のルールとは異なる名前にする必要があります。
同一テーブルにイベントの種類が同じルールが複数あった場合、ルール名の順番（アルファベット順）に適用されます。
     </para>
    </listitem>
   </varlistentry>

   <varlistentry>
    <term><replaceable class="parameter">event</replaceable></term>
    <listitem>
     <para>
<!--
      The event is one of <literal>SELECT</literal>,
      <literal>INSERT</literal>, <literal>UPDATE</literal>, or
      <literal>DELETE</literal>.  Note that an
      <command>INSERT</command> containing an <literal>ON
      CONFLICT</literal> clause cannot be used on tables that have
      either <literal>INSERT</literal> or <literal>UPDATE</literal>
      rules.  Consider using an updatable view instead.
-->
イベントとは、<literal>SELECT</literal>、<literal>INSERT</literal>、<literal>UPDATE</literal>、<literal>DELETE</literal>のいずれかです。
<literal>ON CONFLICT</literal>句を含む<command>INSERT</command>は、<literal>INSERT</literal>ルールまたは<literal>UPDATE</literal>ルールのあるテーブルに対して使えないことに注意してください。
代わりに、更新可能ビューを利用することを検討してください。
     </para>
    </listitem>
   </varlistentry>

   <varlistentry>
    <term><replaceable class="parameter">table_name</replaceable></term>
    <listitem>
     <para>
<!--
      The name (optionally schema-qualified) of the table or view the
      rule applies to.
-->
ルールを適用するテーブルまたはビューの名前です（スキーマ修飾名も可）。
     </para>
    </listitem>
   </varlistentry>

   <varlistentry>
    <term><replaceable class="parameter">condition</replaceable></term>
    <listitem>
     <para>
<!--
      Any <acronym>SQL</acronym> conditional expression (returning
      <type>boolean</type>).  The condition expression cannot refer
      to any tables except <literal>NEW</literal> and <literal>OLD</literal>, and
      cannot contain aggregate functions.
-->
任意の<acronym>SQL</acronym>条件式です（<type>boolean</type>型を返します）。
条件式では、<literal>NEW</literal>および<literal>OLD</literal>以外のテーブルは参照できません。
また、集約関数を含めることもできません。
     </para>
    </listitem>
   </varlistentry>

   <varlistentry>
    <term><option>INSTEAD</option></term>
    <listitem>
<!--
     <para><literal>INSTEAD</literal> indicates that the commands should be
      executed <emphasis>instead of</emphasis> the original command.
-->
<para><literal>INSTEAD</literal>は、元のコマンドの<emphasis>代わりに</emphasis>このコマンドが実行されることを示します。
     </para>
    </listitem>
   </varlistentry>

   <varlistentry>
    <term><option>ALSO</option></term>
    <listitem>
<!--
     <para><literal>ALSO</literal> indicates that the commands should be
      executed <emphasis>in addition to</emphasis> the original
      command.
-->
<para><literal>ALSO</literal>は元のコマンドに<emphasis>加えて</emphasis>このコマンドが実行されることを示します。
     </para>

     <para>
<!--
      If neither <literal>ALSO</literal> nor
      <literal>INSTEAD</literal> is specified, <literal>ALSO</literal>
      is the default.
-->
<literal>ALSO</literal>も<literal>INSTEAD</literal>も指定されなかった場合、<literal>ALSO</literal>がデフォルトです。
     </para>
    </listitem>
   </varlistentry>

   <varlistentry>
    <term><replaceable class="parameter">command</replaceable></term>
    <listitem>
     <para>
<!--
      The command or commands that make up the rule action.  Valid
      commands are <command>SELECT</command>,
      <command>INSERT</command>, <command>UPDATE</command>,
      <command>DELETE</command>, or <command>NOTIFY</command>.
-->
ルールのアクションを構成する単一または複数のコマンドです。
有効なコマンドは、<command>SELECT</command>、<command>INSERT</command>、<command>UPDATE</command>、<command>DELETE</command>、<command>NOTIFY</command>です。
     </para>
    </listitem>
   </varlistentry>
  </variablelist>

  <para>
<!--
   Within <replaceable class="parameter">condition</replaceable> and
   <replaceable class="parameter">command</replaceable>, the special
   table names <literal>NEW</literal> and <literal>OLD</literal> can
   be used to refer to values in the referenced table.
   <literal>NEW</literal> is valid in <literal>ON INSERT</literal> and
   <literal>ON UPDATE</literal> rules to refer to the new row being
   inserted or updated.  <literal>OLD</literal> is valid in
   <literal>ON UPDATE</literal> and <literal>ON DELETE</literal> rules
   to refer to the existing row being updated or deleted.
-->
<replaceable class="parameter">condition</replaceable>と<replaceable class="parameter">command</replaceable>の内部では、対象とするテーブルの値を参照するために、特別なテーブル名<literal>NEW</literal>と<literal>OLD</literal>を使用できます。
<literal>NEW</literal>は、<literal>ON INSERT</literal>と<literal>ON UPDATE</literal>ルールで有効で、挿入または更新される新しい行を参照します。
<literal>OLD</literal>は、<literal>ON UPDATE</literal>と<literal>ON DELETE</literal>ルールで有効で、更新または削除される既存の行を参照します。
  </para>
 </refsect1>

 <refsect1>
<!--
  <title>Notes</title>
-->
  <title>注釈</title>

  <para>
<!--
   You must be the owner of a table to create or change rules for it.
-->
テーブルにルールを定義する、または、そのルールを変更するためには所有者でなければなりません。
  </para>

  <para>
<!--
   In a rule for <literal>INSERT</literal>, <literal>UPDATE</literal>, or
   <literal>DELETE</literal> on a view, you can add a <literal>RETURNING</literal>
   clause that emits the view's columns.  This clause will be used to compute
   the outputs if the rule is triggered by an <command>INSERT RETURNING</command>,
   <command>UPDATE RETURNING</command>, or <command>DELETE RETURNING</command> command
   respectively.  When the rule is triggered by a command without
   <literal>RETURNING</literal>, the rule's <literal>RETURNING</literal> clause will be
   ignored.  The current implementation allows only unconditional
   <literal>INSTEAD</literal> rules to contain <literal>RETURNING</literal>; furthermore
   there can be at most one <literal>RETURNING</literal> clause among all the rules
   for the same event.  (This ensures that there is only one candidate
   <literal>RETURNING</literal> clause to be used to compute the results.)
   <literal>RETURNING</literal> queries on the view will be rejected if
   there is no <literal>RETURNING</literal> clause in any available rule.
-->
ビュー上の<literal>INSERT</literal>、<literal>UPDATE</literal>、<literal>DELETE</literal>ルールでは、<literal>RETURNING</literal>句を追加して、ビューの列を返すことができます。
ルールが<command>INSERT RETURNING</command>、<command>UPDATE RETURNING</command>、<command>DELETE RETURNING</command>コマンドによって呼び出された場合、この句は出力を計算することに使用されます。
<literal>RETURNING</literal>なしでルールが呼び出された場合、ルールの<literal>RETURNING</literal>句は無視されます。
現在の実装では、無条件の<literal>INSTEAD</literal>ルールのみが<literal>RETURNING</literal>を含むことができます。
さらに、同一イベント用のすべてのルールの中で多くても1つの<literal>RETURNING</literal>句を持つことができます。
（これにより確実に、結果を計算するために使用される<literal>RETURNING</literal>句の候補が1つのみになります。）
ビュー上の<literal>RETURNING</literal>問い合わせは、利用可能なルールのどれにも<literal>RETURNING</literal>が存在しない場合に拒絶されます。
  </para>

  <para>
<!--
   It is very important to take care to avoid circular rules.  For
   example, though each of the following two rule definitions are
   accepted by <productname>PostgreSQL</productname>, the
   <command>SELECT</command> command would cause
   <productname>PostgreSQL</productname> to report an error because
   of recursive expansion of a rule:
-->
ルールの循環は絶対に避けるよう注意してください。
例えば、下記の2つのルール定義それぞれは<productname>PostgreSQL</productname>に受け入れられますが、ルールが再帰的に展開されるため、<command>SELECT</command>コマンドが、<productname>PostgreSQL</productname>にエラーを表示させます。

<programlisting>
CREATE RULE "_RETURN" AS
    ON SELECT TO t1
    DO INSTEAD
        SELECT * FROM t2;

CREATE RULE "_RETURN" AS
    ON SELECT TO t2
    DO INSTEAD
        SELECT * FROM t1;

SELECT * FROM t1;
</programlisting>
  </para>

  <para>
<!--
   Presently, if a rule action contains a <command>NOTIFY</command>
   command, the <command>NOTIFY</command> command will be executed
   unconditionally, that is, the <command>NOTIFY</command> will be
   issued even if there are not any rows that the rule should apply
   to.  For example, in:
-->
現在、ルールのアクションに<command>NOTIFY</command>コマンドが含まれる場合、<command>NOTIFY</command>コマンドは無条件に実行されます。
つまり、ルールを適用すべき行が存在しなかったとしても、<command>NOTIFY</command>が発行されます。
例えば、
<programlisting>
CREATE RULE notify_me AS ON UPDATE TO mytable DO ALSO NOTIFY mytable;

UPDATE mytable SET name = 'foo' WHERE id = 42;
</programlisting>
<!--
   one <command>NOTIFY</command> event will be sent during the
   <command>UPDATE</command>, whether or not there are any rows that
   match the condition <literal>id = 42</literal>.  This is an
   implementation restriction that might be fixed in future releases.
-->
では、<literal>id = 42</literal>という条件に一致する行があってもなくても、<command>UPDATE</command>の際、1つの<command>NOTIFY</command>イベントが送信されます。
これは実装上の制限であり、将来のリリースでは修正されるかもしれません。
  </para>
 </refsect1>

 <refsect1>
<!--
  <title>Compatibility</title>
-->
  <title>互換性</title>

  <para>
<!--
   <command>CREATE RULE</command> is a
   <productname>PostgreSQL</productname> language extension, as is the
   entire query rewrite system.
-->
<command>CREATE RULE</command>は<productname>PostgreSQL</productname>の言語拡張で、問い合わせ書き換えシステム全体が言語拡張です。
  </para>
 </refsect1>

 <refsect1>
<!--
  <title>See Also</title>
-->
  <title>関連項目</title>

  <simplelist type="inline">
   <member><xref linkend="sql-alterrule"/></member>
   <member><xref linkend="sql-droprule"/></member>
  </simplelist>
 </refsect1>

</refentry><|MERGE_RESOLUTION|>--- conflicted
+++ resolved
@@ -87,10 +87,7 @@
   </para>
 
   <para>
-<<<<<<< HEAD
-=======
-<!--
->>>>>>> 43f2d855
+<!--
    Presently, <literal>ON SELECT</literal> rules can only be attached
    to views.  Such a rule must be named <literal>"_RETURN"</literal>,
    must be an unconditional <literal>INSTEAD</literal> rule, and must have
@@ -101,8 +98,6 @@
    redefined via <literal>CREATE OR REPLACE RULE "_RETURN" AS
    ...</literal>, it's better style to use <literal>CREATE OR REPLACE
    VIEW</literal>.
-<<<<<<< HEAD
-=======
 -->
 《機械翻訳》現在、<literal>ON SELECT</literal>ルールはビューにのみ付加できます。
 このようなルールは<literal>"_RETURN"</literal>という名前で、無条件の<literal>INSTEAD</literal>ルールでなければならず、単一の<command>SELECT</command>コマンドからなるアクションを持っていなければなりません。
@@ -110,7 +105,6 @@
 （ビュー自体は基本的に、ストレージを持たないダミーのテーブルです。）
 このような規則は、実装の詳細と見なすのが最善です。
 ビューは<literal>CREATE OR REPLACE RULE "_RETURN" AS ...</literal>を使って再定義できますが、<literal>CREATE OR REPLACE VIEW</literal>を使う方がスタイル的には良いです。
->>>>>>> 43f2d855
   </para>
 
   <para>

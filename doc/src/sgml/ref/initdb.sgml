<!--
doc/src/sgml/ref/initdb.sgml
PostgreSQL documentation
-->

<refentry id="app-initdb">
 <indexterm zone="app-initdb">
  <primary>initdb</primary>
 </indexterm>

 <refmeta>
  <refentrytitle><application>initdb</application></refentrytitle>
  <manvolnum>1</manvolnum>
<!--
  <refmiscinfo>Application</refmiscinfo>
-->
  <refmiscinfo>アプリケーション</refmiscinfo>
 </refmeta>

 <refnamediv>
  <refname>initdb</refname>
<!--
  <refpurpose>create a new <productname>PostgreSQL</productname> database cluster</refpurpose>
-->
  <refpurpose><productname>PostgreSQL</productname>のデータベースクラスタを新しく作成する</refpurpose>
 </refnamediv>

 <refsynopsisdiv>
  <cmdsynopsis>
   <command>initdb</command>
   <arg rep="repeat"><replaceable>option</replaceable></arg>
   <group choice="plain">
    <group choice="opt">
     <arg choice="plain"><option>--pgdata</option></arg>
     <arg choice="plain"><option>-D</option></arg>
    </group>
    <replaceable> directory</replaceable>
   </group>
  </cmdsynopsis>
 </refsynopsisdiv>

 <refsect1 id="r1-app-initdb-1">
<!--
  <title>Description</title>
-->
  <title>説明</title>
  <para>
<!--
   <command>initdb</command> creates a new
   <productname>PostgreSQL</productname> database cluster.  A database
   cluster is a collection of databases that are managed by a single
   server instance.
-->
<command>initdb</command>は<productname>PostgreSQL</productname>のデータベースクラスタを新しく作成します。
データベースクラスタとは、1つのサーバインスタンスで管理されるデータベースの集合です。
  </para>

  <para>
<!--
   Creating a database cluster consists of creating the directories in
   which the database data will live, generating the shared catalog
   tables (tables that belong to the whole cluster rather than to any
   particular database), and creating the <literal>postgres</literal>,
   <literal>template1</literal>, and <literal>template0</literal> databases.
   The <literal>postgres</literal> database is a default database meant
   for use by users, utilities and third party applications.
<<<<<<< HEAD
   <literal>template1</literal> and <literal>template0</literal> are
   meant as source databases to be copied by later <command>CREATE
   DATABASE</command> commands.  <literal>template0</literal> should never
   be modified, but you can add objects to <literal>template1</literal>,
   which by default will be copied into databases created later.  See
   <xref linkend="manage-ag-templatedbs"/> for more details.
=======
-->
データベースクラスタの作成には、データベースのデータを保存するディレクトリの作成、共有カタログテーブル(特定のデータベースではなく、クラスタ全体に所属するテーブル)の生成、そして<literal>template1</literal>データベースと<literal>postgres</literal>データベースの作成といった作業が含まれます。
後から新しいデータベースを作成する際は、<literal>template1</literal>データベースの全ての内容がコピーされます。
（つまり、<literal>template1</literal>にインストールしたものすべてが、後に生成した各データベースに自動的にコピーされます。）
<literal>postgres</literal>データベースは、ユーザ、ユーティリティ、サードパーティ製アプリケーションのデフォルトデータベースとしての使用を意図したものです。
>>>>>>> 185876a6
  </para>

  <para>
<!--
   Although <command>initdb</command> will attempt to create the
   specified data directory, it might not have permission if the parent
   directory of the desired data directory is root-owned. To initialize
   in such a setup, create an empty data directory as root, then use
   <command>chown</command> to assign ownership of that directory to the
   database user account, then <command>su</command> to become the
   database user to run <command>initdb</command>.
-->
<command>initdb</command>は指定されたデータディレクトリを作成しようと試みますが、そのデータディレクトリの親ディレクトリの所有者がrootであるなど、権限がないことがあります。
このような場合、まず、空のデータディレクトリをrootで作成し、<command>chown</command>を使ってそのディレクトリの所有権限をデータベースのユーザに変えてください。
次に<command>su</command>を使ってデータベースユーザとなり、<command>initdb</command>を実行します。
  </para>

  <para>
<!--
   <command>initdb</command> must be run as the user that will own the
   server process, because the server needs to have access to the
   files and directories that <command>initdb</command> creates.
   Since the server cannot be run as root, you must not run
   <command>initdb</command> as root either.  (It will in fact refuse
   to do so.)
-->
<command>initdb</command>は、サーバプロセスの所有者となるユーザによって実行されなければなりません。
<command>initdb</command>によって作成されるファイルやディレクトリにサーバがアクセスできる必要があるからです。
サーバをrootとして実行することはできませんので、rootで<command>initdb</command>を実行してはいけません
（実際には、実行しようとしても拒否されます）。
  </para>

  <para>
<!--
    For security reasons the new cluster created by <command>initdb</command>
    will only be accessible by the cluster owner by default.  The
    <option>&#045;-allow-group-access</option> option allows any user in the same
    group as the cluster owner to read files in the cluster.  This is useful
    for performing backups as a non-privileged user.
-->
セキュリティ上の理由から、デフォルトでは<command>initdb</command>により作られた新しいクラスタはクラスタの所有者だけがアクセスできます。
<option>--allow-group-access</option>により、クラスタの所有者と同じグループのユーザがクラスタ内のファイルを読めるようになります。
これは非特権ユーザとしてバックアップを実行するのに有用です。
  </para>

  <para>
<<<<<<< HEAD
   <command>initdb</command> initializes the database cluster's default locale
   and character set encoding. These can also be set separately for each
   database when it is created. <command>initdb</command> determines those
   settings for the template databases, which will serve as the default for
   all other databases.  By default, <command>initdb</command> uses the
   locale provider <literal>libc</literal>, takes the locale settings from
   the environment, and determines the encoding from the locale settings.
   This is almost always sufficient, unless there are special requirements.
  </para>

  <para>
   To choose a different locale for the cluster, use the option
   <option>--locale</option>.  There are also individual options
   <option>--lc-*</option> (see below) to set values for the individual locale
   categories.  Note that inconsistent settings for different locale
   categories can give nonsensical results, so this should be used with care.
  </para>

  <para>
   Alternatively, the ICU library can be used to provide locale services.
   (Again, this only sets the default for subsequently created databases.)  To
   select this option, specify <literal>--locale-provider=icu</literal>.
   To choose the specific ICU locale ID to apply, use the option
   <option>--icu-locale</option>.  Note that
   for implementation reasons and to support legacy code,
   <command>initdb</command> will still select and initialize libc locale
   settings when the ICU locale provider is used.
  </para>

  <para>
   When <command>initdb</command> runs, it will print out the locale settings
   it has chosen.  If you have complex requirements or specified multiple
   options, it is advisable to check that the result matches what was
   intended.
  </para>

  <para>
   More details about locale settings can be found in <xref
   linkend="locale"/>.
=======
<!--
   <command>initdb</command> initializes the database cluster's default
   locale and character set encoding. The character set encoding,
   collation order (<literal>LC_COLLATE</literal>) and character set classes
   (<literal>LC_CTYPE</literal>, e.g., upper, lower, digit) can be set separately
   for a database when it is created. <command>initdb</command> determines
   those settings for the <literal>template1</literal> database, which will
   serve as the default for all other databases.
-->
<command>initdb</command>は、データベースクラスタのデフォルトのロケールと文字セット符号化方式を初期化します。
文字セット符号化方式、照合順（<literal>LC_COLLATE</literal>）および文字セットクラス（<literal>LC_CTYPE</literal>、例えば、大文字、小文字、数字）は、データベース作成時、別々に設定することができます。
<command>initdb</command>は<literal>template1</literal>データベース用のこれらの値を決定します。
この値が他のすべてのデータベースのデフォルトとして提供されます。
  </para>

  <para>
<!--
   To alter the default collation order or character set classes, use the
   <option>&#045;&#045;lc-collate</option> and <option>&#045;&#045;lc-ctype</option> options.
   Collation orders other than <literal>C</literal> or <literal>POSIX</literal> also have
   a performance penalty.  For these reasons it is important to choose the
   right locale when running <command>initdb</command>.
-->
デフォルトの照合順や文字セットクラスを変更するためには、<option>--lc-collate</option>および<option>--lc-ctype</option>オプションを使用してください。
<literal>C</literal>や<literal>POSIX</literal>以外の照合順には性能の劣化が伴います。
これらの理由により<command>initdb</command>実行時にロケールを正しく選択することが重要です。
  </para>

  <para>
<!--
   The remaining locale categories can be changed later when the server
   is started.  You can also use <option>&#045;&#045;locale</option> to set the
   default for all locale categories, including collation order and
   character set classes. All server locale values (<literal>lc_*</literal>) can
   be displayed via <command>SHOW ALL</command>.
   More details can be found in <xref linkend="locale"/>.
-->
残りのロケール関連のものはサーバ起動時に変更することができます。
<option>--locale</option>を使用して、照合順や文字セットクラスを含む、すべてのロケール関連のもののデフォルトを設定することも可能です。
<command>SHOW ALL</command>を使用して、すべてのサーバのロケール値（<literal>lc_*</literal>）を表示することができます。
詳細は<xref linkend="locale"/>に記載しています。
>>>>>>> 185876a6
  </para>

  <para>
<!--
   To alter the default encoding, use the <option>&#045;&#045;encoding</option>.
   More details can be found in <xref linkend="multibyte"/>.
-->
デフォルトの符号化方式を変更するには、<option>--encoding</option>オプションを使用します。
詳細は<xref linkend="multibyte"/>に記載しています。
  </para>

 </refsect1>

 <refsect1>
<!--
  <title>Options</title>
-->
<title>オプション</title>

   <para>
    <variablelist>
     <varlistentry>
      <term><option>-A <replaceable class="parameter">authmethod</replaceable></option></term>
      <term><option>--auth=<replaceable class="parameter">authmethod</replaceable></option></term>
      <listitem>
       <para>
<!--
        This option specifies the default authentication method for local
        users used in <filename>pg_hba.conf</filename> (<literal>host</literal>
        and <literal>local</literal> lines).  See <xref linkend="auth-pg-hba-conf"/>
        for an overview of valid values.
       </para>

       <para>
        <command>initdb</command> will
        prepopulate <filename>pg_hba.conf</filename> entries using the
        specified authentication method for non-replication as well as
        replication connections.
-->
このオプションは、<filename>pg_hba.conf</filename>にてローカルユーザ用に使用されるデフォルトの認証方法（<literal>host</literal>行と<literal>local</literal>行）を指定します。
<command>initdb</command>は、非レプリケーションおよびレプリケーションの接続について、指定の認証方式を使うエントリを<filename>pg_hba.conf</filename>に作成します。
       </para>

       <para>
<!--
        Do not use <literal>trust</literal> unless you trust all local users on your
        system.  <literal>trust</literal> is the default for ease of installation.
-->
システムのすべてのローカルユーザが信頼できるわけではない場合は、<literal>trust</literal>を使用しないでください。
インストールを簡単にするために<literal>trust</literal>がデフォルトになっています。
       </para>
      </listitem>
     </varlistentry>

     <varlistentry>
      <term><option>--auth-host=<replaceable class="parameter">authmethod</replaceable></option></term>
      <listitem>
       <para>
<!--
        This option specifies the authentication method for local users via
        TCP/IP connections used in <filename>pg_hba.conf</filename>
        (<literal>host</literal> lines).
-->
このオプションは<filename>pg_hba.conf</filename>にてTCP/IP接続経由のローカルユーザ用に使用される認証方法（<literal>host</literal>行）を指定します。
       </para>
      </listitem>
     </varlistentry>

     <varlistentry>
      <term><option>--auth-local=<replaceable class="parameter">authmethod</replaceable></option></term>
      <listitem>
       <para>
<!--
        This option specifies the authentication method for local users via
        Unix-domain socket connections used in <filename>pg_hba.conf</filename>
        (<literal>local</literal> lines).
-->
このオプションは<filename>pg_hba.conf</filename>にてUnixドメインソケット接続経由のローカルユーザ用に使用される認証方法（<literal>local</literal>行）を指定します。
       </para>
      </listitem>
     </varlistentry>

     <varlistentry>
      <term><option>-D <replaceable class="parameter">directory</replaceable></option></term>
      <term><option>--pgdata=<replaceable class="parameter">directory</replaceable></option></term>
      <listitem>
       <para>
<!--
        This option specifies the directory where the database cluster
        should be stored. This is the only information required by
        <command>initdb</command>, but you can avoid writing it by
        setting the <envar>PGDATA</envar> environment variable, which
        can be convenient since the database server
        (<command>postgres</command>) can find the database
        directory later by the same variable.
-->
このオプションは、データベースクラスタを格納すべきディレクトリを指定します。
<command>initdb</command>が必要とする情報はこれだけですが、環境変数<envar>PGDATA</envar>を設定しておけば、このオプションの指定を省略できます。
この方法は、後に同じ変数を使用してデータベースサーバ（<command>postgres</command>）がデータベースディレクトリを参照できるので、便利です。
       </para>
      </listitem>
     </varlistentry>

     <varlistentry>
      <term><option>-E <replaceable class="parameter">encoding</replaceable></option></term>
      <term><option>--encoding=<replaceable class="parameter">encoding</replaceable></option></term>
      <listitem>
       <para>
<<<<<<< HEAD
        Selects the encoding of the template databases. This will also
=======
<!--
        Selects the encoding of the template database. This will also
>>>>>>> 185876a6
        be the default encoding of any database you create later,
        unless you override it then.  The default is derived from the locale,
        if the libc locale provider is used, or <literal>UTF8</literal> if the
        ICU locale provider is used.  The character sets supported by
        the <productname>PostgreSQL</productname> server are described
        in <xref linkend="multibyte-charset-supported"/>.
-->
テンプレートデータベースの符号化方式を選択します。
これが今後作成される全てのデータベースについてのデフォルト符号化方式となりますが、作成時に上書きすることもできます。
デフォルトは、ロケールから取得しますが、取得できなければ<literal>SQL_ASCII</literal>になります。
<productname>PostgreSQL</productname>サーバによってサポートされる文字セットについては<xref linkend="multibyte-charset-supported"/>で説明します。
       </para>
      </listitem>
     </varlistentry>

     <varlistentry id="app-initdb-allow-group-access" xreflabel="group access">
      <term><option>-g</option></term>
      <term><option>--allow-group-access</option></term>
      <listitem>
       <para>
<!--
        Allows users in the same group as the cluster owner to read all cluster
        files created by <command>initdb</command>.  This option is ignored
        on <productname>Windows</productname> as it does not support
        <acronym>POSIX</acronym>-style group permissions.
-->
クラスタの所有者と同じグループのユーザが、<command>initdb</command>により作られたクラスタファイルすべてを読むことを許可します。
<productname>Windows</productname>では<acronym>POSIX</acronym>形式のグループパーミッションをサポートしませんので、このオプションは無視されます。
       </para>
      </listitem>
     </varlistentry>

     <varlistentry>
      <term><option>--icu-locale=<replaceable>locale</replaceable></option></term>
      <listitem>
       <para>
        Specifies the ICU locale ID, if the ICU locale provider is used.
       </para>
      </listitem>
     </varlistentry>

     <varlistentry id="app-initdb-data-checksums" xreflabel="data checksums">
      <term><option>-k</option></term>
      <term><option>--data-checksums</option></term>
      <listitem>
       <para>
<!--
        Use checksums on data pages to help detect corruption by the
        I/O system that would otherwise be silent. Enabling checksums
        may incur a noticeable performance penalty. If set, checksums
        are calculated for all objects, in all databases. All checksum
        failures will be reported in the
        <link linkend="monitoring-pg-stat-database-view">
        <structname>pg_stat_database</structname></link> view.
        See <xref linkend="checksums" /> for details.
-->
I/Oシステムによる破損検知を補助するために、データページにおいてチェックサムを使用します。
これがないと警告もされません。
チェックサムを有効にすると、認知できる程度の性能低下が発生する可能性があります。
設定した場合、すべてのデータベースにおいて、すべてのオブジェクトに対してチェックサムが計算されます。
チェックサムの失敗はすべて<link linkend="monitoring-pg-stat-database-view"><structname>pg_stat_database</structname></link>ビューで報告されます。
詳細については<xref linkend="checksums" />を参照してください。
       </para>
      </listitem>
     </varlistentry>

     <varlistentry>
      <term><option>--locale=<replaceable>locale</replaceable></option></term>
      <listitem>
       <para>
<!--
        Sets the default locale for the database cluster.  If this
        option is not specified, the locale is inherited from the
        environment that <command>initdb</command> runs in. Locale
        support is described in <xref linkend="locale"/>.
-->
データベースクラスタ用のデフォルトのロケールを設定します。
このオプションを指定しない場合は、<command>initdb</command>を実行している環境のロケールが継承されます。
ロケールサポートについては<xref linkend="locale"/>で説明します。
       </para>
      </listitem>
     </varlistentry>

     <varlistentry>
      <term><option>--lc-collate=<replaceable>locale</replaceable></option></term>
      <term><option>--lc-ctype=<replaceable>locale</replaceable></option></term>
      <term><option>--lc-messages=<replaceable>locale</replaceable></option></term>
      <term><option>--lc-monetary=<replaceable>locale</replaceable></option></term>
      <term><option>--lc-numeric=<replaceable>locale</replaceable></option></term>
      <term><option>--lc-time=<replaceable>locale</replaceable></option></term>

      <listitem>
       <para>
<!--
        Like <option>&#045;&#045;locale</option>, but only sets the locale in
        the specified category.
-->
<option>--locale</option>と似ていますが、指定したカテゴリのロケールのみを設定します。
       </para>
      </listitem>
     </varlistentry>

     <varlistentry>
      <term><option>--no-locale</option></term>
      <listitem>
       <para>
<!--
        Equivalent to <option>&#045;-locale=C</option>.
-->
        <option>--locale=C</option>と同じです。
       </para>
      </listitem>
     </varlistentry>

     <varlistentry>
      <term><option>--locale-provider={<literal>libc</literal>|<literal>icu</literal>}</option></term>
      <listitem>
       <para>
        This option sets the locale provider for databases created in the
        new cluster.  It can be overridden in the <command>CREATE
        DATABASE</command> command when new databases are subsequently
        created.  The default is <literal>libc</literal>.
       </para>
      </listitem>
     </varlistentry>

     <varlistentry>
      <term><option>-N</option></term>
      <term><option>--no-sync</option></term>
      <listitem>
       <para>
<!--
        By default, <command>initdb</command> will wait for all files to be
        written safely to disk.  This option causes <command>initdb</command>
        to return without waiting, which is faster, but means that a
        subsequent operating system crash can leave the data directory
        corrupt.  Generally, this option is useful for testing, but should not
        be used when creating a production installation.
-->
デフォルトでは<command>initdb</command>はすべてのファイルが安全にディスクに書き出されるまで待機します。
このオプションを使うと<command>initdb</command>は待機せずに返るようになり、より高速になりますが、後でオペレーティングシステムがクラッシュした場合にデータディレクトリが破損状態になってしまう可能性があります。
通常、このオプションは試験用では有用ですが、実用のインストレーションを作成する際に使用すべきではありません。
       </para>
      </listitem>
     </varlistentry>

     <varlistentry>
      <term><option>--no-instructions</option></term>
      <listitem>
       <para>
<!--
        By default, <command>initdb</command> will write instructions for how
        to start the cluster at the end of its output. This option causes
        those instructions to be left out. This is primarily intended for use
        by tools that wrap <command>initdb</command> in platform-specific
        behavior, where those instructions are likely to be incorrect.
-->
デフォルトでは<command>initdb</command>は出力の最後にクラスタを起動する手順を表示します。
このオプションを使うと、これらの手順が省略されます。
これは主に<command>initdb</command>をプラットフォーム固有の動作でラップするツールで、これらの手順が間違っている可能性がある場合に使用することを目的としています。

       </para>
      </listitem>
     </varlistentry>

     <varlistentry>
      <term><option>--pwfile=<replaceable>filename</replaceable></option></term>
      <listitem>
       <para>
<!--
        Makes <command>initdb</command> read the database superuser's password
        from a file.  The first line of the file is taken as the password.
-->
<command>initdb</command>はデータベーススーパーユーザのパスワードをこのファイルから読み取ります。
このファイルの最初の行がパスワードとして解釈されます。
       </para>
      </listitem>
     </varlistentry>

     <varlistentry>
      <term><option>-S</option></term>
      <term><option>--sync-only</option></term>
      <listitem>
       <para>
<!--
        Safely write all database files to disk and exit.  This does not
        perform any of the normal <application>initdb</application> operations.
<<<<<<< HEAD
        Generally, this option is useful for ensuring reliable recovery after
        changing <xref linkend="guc-fsync"/> from <literal>off</literal> to
        <literal>on</literal>.
=======
-->
すべてのデータベースファイルを安全にディスクに書き出し、終了します。
これは通常の<application>initdb</application>の操作をまったく行いません。
>>>>>>> 185876a6
       </para>
      </listitem>
     </varlistentry>

     <varlistentry>
      <term><option>-T <replaceable>config</replaceable></option></term>
      <term><option>--text-search-config=<replaceable>config</replaceable></option></term>
      <listitem>
       <para>
<!--
        Sets the default text search configuration.
        See <xref linkend="guc-default-text-search-config"/> for further information.
-->
デフォルトの全文検索設定を設定します。
詳細については<xref linkend="guc-default-text-search-config"/>を参照してください。
       </para>
      </listitem>
     </varlistentry>

     <varlistentry>
      <term><option>-U <replaceable class="parameter">username</replaceable></option></term>
      <term><option>--username=<replaceable class="parameter">username</replaceable></option></term>
      <listitem>
       <para>
<!--
        Selects the user name of the database superuser. This defaults
        to the name of the effective user running
        <command>initdb</command>. It is really not important what the
        superuser's name is, but one might choose to keep the
        customary name <systemitem>postgres</systemitem>, even if the operating
        system user's name is different.
-->
データベースのスーパーユーザのユーザ名を選択します。
<command>initdb</command>を実行している実効ユーザの名前がデフォルトです。
スーパーユーザの名前はあまり重要ではありませんが、慣習的に使われている<systemitem>postgres</systemitem>を（オペレーティングシステムのユーザ名と異なっていても）使っても良いでしょう。
       </para>
      </listitem>
     </varlistentry>

     <varlistentry>
      <term><option>-W</option></term>
      <term><option>--pwprompt</option></term>
      <listitem>
       <para>
<!--
        Makes <command>initdb</command> prompt for a password
        to give the database superuser. If you don't plan on using password
        authentication, this is not important.  Otherwise you won't be
        able to use password authentication until you have a password
        set up.
-->
<command>initdb</command>にデータベースのスーパーユーザ権限を与えるためのパスワード入力のプロンプトを表示させます。
パスワード認証を行うつもりがない場合は必要ありません。
このオプションを指定しても、パスワードの設定を行わない限りパスワード認証は行われません。
       </para>
      </listitem>
     </varlistentry>

      <varlistentry>
      <term><option>-X <replaceable class="parameter">directory</replaceable></option></term>
      <term><option>--waldir=<replaceable class="parameter">directory</replaceable></option></term>
      <listitem>
       <para>
<!--
        This option specifies the directory where the write-ahead log
        should be stored.
-->
このオプションは先行書き込みログの格納ディレクトリを指定します。
       </para>
      </listitem>
     </varlistentry>

     <varlistentry>
      <term><option>--wal-segsize=<replaceable>size</replaceable></option></term>
      <listitem>
       <para>
<!--
        Set the <firstterm>WAL segment size</firstterm>, in megabytes.  This
        is the size of each individual file in the WAL log.  The default size
        is 16 megabytes.  The value must be a power of 2 between 1 and 1024
        (megabytes).  This option can only be set during initialization, and
        cannot be changed later.
-->
<firstterm>WALセグメントサイズ</firstterm>をメガバイト単位で設定します。
これはWALログの個々のファイルの大きさです。
デフォルトの大きさは16メガバイトです。
値は1から1024の間の2の冪でなければなりません。
このオプションは初期化の際にのみ設定することができ、後で変更することはできません。
       </para>

       <para>
<!--
        It may be useful to adjust this size to control the granularity of
        WAL log shipping or archiving.  Also, in databases with a high volume
        of WAL, the sheer number of WAL files per directory can become a
        performance and management problem.  Increasing the WAL file size
        will reduce the number of WAL files.
-->
WALログのシッピングやアーカイブの粒度を制御するために、この大きさを調整することは有用でしょう。
また、大量のWALのあるデータベースでは、ディレクトリ当たりのWALファイルの数だけでパフォーマンスや管理の問題となり得ます。
WALファイルの大きさを増やせば、WALファイルの数は減るでしょう。
       </para>
      </listitem>
     </varlistentry>
    </variablelist>
   </para>

   <para>
<!--
    Other, less commonly used, options are also available:
-->
この他にも、使用頻度は下がりますが、下記のオプションが使用可能です。

    <variablelist>
     <varlistentry>
      <term><option>-d</option></term>
      <term><option>--debug</option></term>
      <listitem>
       <para>
<!--
        Print debugging output from the bootstrap backend and a few other
        messages of lesser interest for the general public.
        The bootstrap backend is the program <command>initdb</command>
        uses to create the catalog tables.  This option generates a tremendous
        amount of extremely boring output.
-->
ブートストラップバックエンドからのデバッグ情報と、一般の利用者にはおそらく不要なその他の情報を出力します。
ブートストラップバックエンドとは<command>initdb</command>がカタログテーブルを作成する際に使用するプログラムです。
このオプションはうんざりするようなログを大量に出力します。
       </para>
      </listitem>
     </varlistentry>

     <varlistentry>
      <term><option>--discard-caches</option></term>
      <listitem>
       <para>
<!--
        Run the bootstrap backend with the
        <literal>debug_discard_caches=1</literal> option.
        This takes a very long time and is only of use for deep debugging.
-->
<literal>debug_discard_caches=1</literal>オプションをつけてブートストラップバックエンドを実行します。
これは非常に長い時間がかかるため、難解なデバッグでのみ使用されます。
       </para>
      </listitem>
     </varlistentry>

     <varlistentry>
      <term><option>--discard-caches</option></term>
      <listitem>
       <para>
        Run the bootstrap backend with the
        <literal>debug_discard_caches=1</literal> option.
        This takes a very long time and is only of use for deep debugging.
       </para>
      </listitem>
     </varlistentry>

     <varlistentry>
      <term><option>-L <replaceable class="parameter">directory</replaceable></option></term>
      <listitem>
       <para>
<!--
        Specifies where <command>initdb</command> should find
        its input files to initialize the database cluster.  This is
        normally not necessary.  You will be told if you need to
        specify their location explicitly.
-->
データベースクラスタを初期化する際に、<command>initdb</command>が参照すべき入力ファイルを指定します。
これは通常必要ありません。
明示的に指定する必要がある場合は、その時に指定するよう要求されます。
       </para>
      </listitem>
     </varlistentry>

     <varlistentry>
      <term><option>-n</option></term>
      <term><option>--no-clean</option></term>
      <listitem>
       <para>
<!--
        By default, when <command>initdb</command>
        determines that an error prevented it from completely creating the database
        cluster, it removes any files it might have created before discovering
        that it cannot finish the job. This option inhibits tidying-up and is
        thus useful for debugging.
-->
デフォルトでは、<command>initdb</command>を実行中にエラーが発生し、データベースクラスタを完成できなかった場合に、そのエラーが発生する前に作成された全てのファイルを削除します。
このオプションを指定すると、これらのファイルが削除しないで残されるので、デバッグの際にはとても便利です。
       </para>
      </listitem>
     </varlistentry>
    </variablelist>
   </para>

   <para>
<!--
    Other options:
-->
その他のオプションを以下に示します。

    <variablelist>

     <varlistentry>
       <term><option>-V</option></term>
       <term><option>--version</option></term>
       <listitem>
       <para>
<!--
       Print the <application>initdb</application> version and exit.
-->
<application>initdb</application>のバージョンを表示し、終了します。
       </para>
       </listitem>
     </varlistentry>

     <varlistentry>
       <term><option>-?</option></term>
       <term><option>--help</option></term>
       <listitem>
       <para>
<!--
       Show help about <application>initdb</application> command line
       arguments, and exit.
-->
<application>initdb</application>のコマンドライン引数の使用方法を表示し、終了します。
       </para>
       </listitem>
     </varlistentry>

    </variablelist>
   </para>

 </refsect1>

 <refsect1>
<!--
  <title>Environment</title>
-->
<title>環境</title>

  <variablelist>
   <varlistentry>
    <term><envar>PGDATA</envar></term>

    <listitem>
     <para>
<!--
      Specifies the directory where the database cluster is to be
      stored; can be overridden using the <option>-D</option> option.
-->
データベースクラスタを保存するディレクトリを指定します。
<option>-D</option>オプションを使用して上書きすることができます。
     </para>
    </listitem>
   </varlistentry>

   <varlistentry>
    <term><envar>PG_COLOR</envar></term>
    <listitem>
     <para>
<!--
      Specifies whether to use color in diagnostic messages. Possible values
      are <literal>always</literal>, <literal>auto</literal> and
      <literal>never</literal>.
-->
診断メッセージで色を使うかどうかを指定します。
可能な値は<literal>always</literal>、<literal>auto</literal>、<literal>never</literal>です。
     </para>
    </listitem>
   </varlistentry>

   <varlistentry>
    <term><envar>TZ</envar></term>

    <listitem>
     <para>
<!--
      Specifies the default time zone of the created database cluster.  The
      value should be a full time zone name
      (see <xref linkend="datatype-timezones"/>).
-->
作成されるデータベースクラスタのデフォルトの時間帯を指定します。
値は完全な時間帯の名前で指定することが望ましいです(<xref linkend="datatype-timezones"/>参照)。
     </para>
    </listitem>
   </varlistentry>
  </variablelist>

  <para>
<!--
   This utility, like most other <productname>PostgreSQL</productname> utilities,
   also uses the environment variables supported by <application>libpq</application>
   (see <xref linkend="libpq-envars"/>).
-->
また、このユーティリティは、他のほとんどの<productname>PostgreSQL</productname>ユーティリティと同様、<application>libpq</application>でサポートされる環境変数を使用します（<xref linkend="libpq-envars"/>を参照してください）。
  </para>

 </refsect1>

 <refsect1>
<!--
  <title>Notes</title>
-->
  <title>注釈</title>

  <para>
<!--
   <command>initdb</command> can also be invoked via
   <command>pg_ctl initdb</command>.
-->
<command>initdb</command>は<command>pg_ctl initdb</command>経由でも呼び出すことができます。
  </para>
 </refsect1>

 <refsect1>
<!--
  <title>See Also</title>
-->
<title>関連項目</title>

  <simplelist type="inline">
   <member><xref linkend="app-pg-ctl"/></member>
   <member><xref linkend="app-postgres"/></member>
   <member><xref linkend="auth-pg-hba-conf"/></member>
  </simplelist>
 </refsect1>

</refentry><|MERGE_RESOLUTION|>--- conflicted
+++ resolved
@@ -64,20 +64,12 @@
    <literal>template1</literal>, and <literal>template0</literal> databases.
    The <literal>postgres</literal> database is a default database meant
    for use by users, utilities and third party applications.
-<<<<<<< HEAD
    <literal>template1</literal> and <literal>template0</literal> are
    meant as source databases to be copied by later <command>CREATE
    DATABASE</command> commands.  <literal>template0</literal> should never
    be modified, but you can add objects to <literal>template1</literal>,
    which by default will be copied into databases created later.  See
    <xref linkend="manage-ag-templatedbs"/> for more details.
-=======
--->
-データベースクラスタの作成には、データベースのデータを保存するディレクトリの作成、共有カタログテーブル(特定のデータベースではなく、クラスタ全体に所属するテーブル)の生成、そして<literal>template1</literal>データベースと<literal>postgres</literal>データベースの作成といった作業が含まれます。
-後から新しいデータベースを作成する際は、<literal>template1</literal>データベースの全ての内容がコピーされます。
-（つまり、<literal>template1</literal>にインストールしたものすべてが、後に生成した各データベースに自動的にコピーされます。）
-<literal>postgres</literal>データベースは、ユーザ、ユーティリティ、サードパーティ製アプリケーションのデフォルトデータベースとしての使用を意図したものです。
->>>>>>> 185876a6
   </para>
 
   <para>
@@ -124,7 +116,6 @@
   </para>
 
   <para>
-<<<<<<< HEAD
    <command>initdb</command> initializes the database cluster's default locale
    and character set encoding. These can also be set separately for each
    database when it is created. <command>initdb</command> determines those
@@ -164,49 +155,6 @@
   <para>
    More details about locale settings can be found in <xref
    linkend="locale"/>.
-=======
-<!--
-   <command>initdb</command> initializes the database cluster's default
-   locale and character set encoding. The character set encoding,
-   collation order (<literal>LC_COLLATE</literal>) and character set classes
-   (<literal>LC_CTYPE</literal>, e.g., upper, lower, digit) can be set separately
-   for a database when it is created. <command>initdb</command> determines
-   those settings for the <literal>template1</literal> database, which will
-   serve as the default for all other databases.
--->
-<command>initdb</command>は、データベースクラスタのデフォルトのロケールと文字セット符号化方式を初期化します。
-文字セット符号化方式、照合順（<literal>LC_COLLATE</literal>）および文字セットクラス（<literal>LC_CTYPE</literal>、例えば、大文字、小文字、数字）は、データベース作成時、別々に設定することができます。
-<command>initdb</command>は<literal>template1</literal>データベース用のこれらの値を決定します。
-この値が他のすべてのデータベースのデフォルトとして提供されます。
-  </para>
-
-  <para>
-<!--
-   To alter the default collation order or character set classes, use the
-   <option>&#045;&#045;lc-collate</option> and <option>&#045;&#045;lc-ctype</option> options.
-   Collation orders other than <literal>C</literal> or <literal>POSIX</literal> also have
-   a performance penalty.  For these reasons it is important to choose the
-   right locale when running <command>initdb</command>.
--->
-デフォルトの照合順や文字セットクラスを変更するためには、<option>--lc-collate</option>および<option>--lc-ctype</option>オプションを使用してください。
-<literal>C</literal>や<literal>POSIX</literal>以外の照合順には性能の劣化が伴います。
-これらの理由により<command>initdb</command>実行時にロケールを正しく選択することが重要です。
-  </para>
-
-  <para>
-<!--
-   The remaining locale categories can be changed later when the server
-   is started.  You can also use <option>&#045;&#045;locale</option> to set the
-   default for all locale categories, including collation order and
-   character set classes. All server locale values (<literal>lc_*</literal>) can
-   be displayed via <command>SHOW ALL</command>.
-   More details can be found in <xref linkend="locale"/>.
--->
-残りのロケール関連のものはサーバ起動時に変更することができます。
-<option>--locale</option>を使用して、照合順や文字セットクラスを含む、すべてのロケール関連のもののデフォルトを設定することも可能です。
-<command>SHOW ALL</command>を使用して、すべてのサーバのロケール値（<literal>lc_*</literal>）を表示することができます。
-詳細は<xref linkend="locale"/>に記載しています。
->>>>>>> 185876a6
   </para>
 
   <para>
@@ -315,12 +263,7 @@
       <term><option>--encoding=<replaceable class="parameter">encoding</replaceable></option></term>
       <listitem>
        <para>
-<<<<<<< HEAD
         Selects the encoding of the template databases. This will also
-=======
-<!--
-        Selects the encoding of the template database. This will also
->>>>>>> 185876a6
         be the default encoding of any database you create later,
         unless you override it then.  The default is derived from the locale,
         if the libc locale provider is used, or <literal>UTF8</literal> if the
@@ -508,15 +451,9 @@
 <!--
         Safely write all database files to disk and exit.  This does not
         perform any of the normal <application>initdb</application> operations.
-<<<<<<< HEAD
         Generally, this option is useful for ensuring reliable recovery after
         changing <xref linkend="guc-fsync"/> from <literal>off</literal> to
         <literal>on</literal>.
-=======
--->
-すべてのデータベースファイルを安全にディスクに書き出し、終了します。
-これは通常の<application>initdb</application>の操作をまったく行いません。
->>>>>>> 185876a6
        </para>
       </listitem>
      </varlistentry>

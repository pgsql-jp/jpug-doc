--- conflicted
+++ resolved
@@ -1051,15 +1051,12 @@
     restore the file from the archive again. This loop of retries from the
     archive, <filename>pg_wal</filename>, and via streaming replication goes on until the server
     is stopped or is promoted.
-<<<<<<< HEAD
-=======
 -->
 《マッチ度[90.559441]》起動時、スタンバイサーバは<varname>restore_command</varname>を呼び出して、アーカイブ場所にある利用可能なすべてのWALをリストアすることから始めます。
 そこで利用可能なWALの終端に達し、<varname>restore_command</varname>が失敗すると、<filename>pg_wal</filename>ディレクトリにある利用可能な任意のWALのリストアを試みます。
 ストリーミングレプリケーションが設定されている場合、これに失敗すると、スタンバイはプライマリサーバへの接続を試み、アーカイブまたは<filename>pg_wal</filename>内に存在した最終の有効レコードからWALのストリーミングを開始します。
 ストリーミングレプリケーションが未設定時にこれに失敗する場合、または、接続が後で切断される場合、スタンバイは最初に戻り、アーカイブからのファイルのリストアを繰り返し行います。
 このアーカイブ、<filename>pg_wal</filename>、ストリーミングレプリケーションからという再試行の繰り返しはサーバが停止する、あるいはトリガファイルによるフェイルオーバーが発行されるまで続きます。
->>>>>>> 43f2d855
    </para>
 
    <para>
@@ -1474,19 +1471,15 @@
     <secondary>ストリーミングレプリケーション</secondary>
    </indexterm>
    <para>
-<<<<<<< HEAD
+<!--
     Replication slots provide an automated way to ensure that the
     primary server does
-=======
-<!--
-    Replication slots provide an automated way to ensure that the primary does
->>>>>>> 43f2d855
     not remove WAL segments until they have been received by all standbys,
     and that the primary does not remove rows which could cause a
     <link linkend="hot-standby-conflict">recovery conflict</link> even when the
     standby is disconnected.
 -->
-レプリケーションスロットは、以下のことを保証する自動的な方法を提供します。
+《マッチ度[91.746032]》レプリケーションスロットは、以下のことを保証する自動的な方法を提供します。
 全てのスタンバイがWALセグメントを受け取るまでは、プライマリがWALセグメントを削除しないこと、また、スタンバイが接続していない際にも、<link linkend="hot-standby-conflict">リカバリの競合</link>が発生する可能性がある行をプライマリが削除しないこと、です。
    </para>
    <para>
@@ -1498,44 +1491,32 @@
     A disadvantage of these methods is that they
     often result in retaining more WAL segments than
     required, whereas replication slots retain only the number of segments
-<<<<<<< HEAD
     known to be needed.
-=======
-    known to be needed.  On the other hand, replication slots can retain so
-    many WAL segments that they fill up the space allocated
-    for <literal>pg_wal</literal>;
-    <xref linkend="guc-max-slot-wal-keep-size"/> limits the size of WAL files
-    retained by replication slots.
--->
-レプリケーションスロットを使う代わりに、<xref linkend="guc-wal-keep-size"/>を使う、あるいは<xref linkend="guc-archive-command"/>または <xref linkend="guc-archive-library"/>を使用してセグメントをアーカイブに保存することによっても、古いWALセグメントの削除を防ぐことができます。
-しかし、これらの方法はしばしば要求される以上のWALセグメントを残すことになってしまうのに対し、レプリケーションスロットは必要と判断されたセグメントのみを残します。
-一方で、レプリケーションスロットは<literal>pg_wal</literal>のための領域を埋め尽くす大量のWALセグメントを残してしまうかも知れません。
-<xref linkend="guc-max-slot-wal-keep-size"/>はレプリケーションスロットによって残されるWALファイルの大きさを制限します。
->>>>>>> 43f2d855
+-->
+《機械翻訳》«In lieu of using replication slots, it is possible to prevent the removal of old WAL segments using <xref linkend="guc-wal-keep-size"/>, or by storing the segments in an archive using <xref linkend="guc-archive-command"/> or <xref linkend="guc-archive-library"/>. A disadvantage of these methods is that they often result in retaining more WAL segments than required, whereas replication slots retain only the number of segments known to be needed.»
    </para>
    <para>
 <!--
     Similarly, <xref linkend="guc-hot-standby-feedback"/> on its own, without
     also using a replication slot, provides protection against relevant rows
     being removed by vacuum, but provides no protection during any time period
-<<<<<<< HEAD
     when the standby is not connected.
-=======
-    when the standby is not connected.  Replication slots overcome these
-    disadvantages.
--->
-同様に、<xref linkend="guc-hot-standby-feedback"/>は、レプリケーションスロットを使用しない場合、関連する行がバキュームによって削除されることに対して保護しますが、スタンバイが接続されていない間は保護しません。
+-->
+《マッチ度[73.046875]》同様に、<xref linkend="guc-hot-standby-feedback"/>は、レプリケーションスロットを使用しない場合、関連する行がバキュームによって削除されることに対して保護しますが、スタンバイが接続されていない間は保護しません。
 レプリケーションスロットはこれらの欠点を克服します。
->>>>>>> 43f2d855
+《機械翻訳》«Similarly, <xref linkend="guc-hot-standby-feedback"/> on its own, without also using a replication slot, provides protection against relevant rows being removed by vacuum, but provides no protection during any time period when the standby is not connected.»
    </para>
 
    <caution>
     <para>
+<!--
      Beware that replication slots can cause the server to retain so
      many WAL segments that they fill up the space allocated for
      <literal>pg_wal</literal>.
      <xref linkend="guc-max-slot-wal-keep-size"/> can be used to limit the size
      of WAL files retained by replication slots.
+-->
+《機械翻訳》«Beware that replication slots can cause the server to retain so many WAL segments that they fill up the space allocated for <literal>pg_wal</literal>. <xref linkend="guc-max-slot-wal-keep-size"/> can be used to limit the size of WAL files retained by replication slots.»
     </para>
    </caution>
 
@@ -2073,12 +2054,9 @@
     <literal>remote_apply</literal> or <literal>remote_write</literal> will wait for
     responses from. Such transaction commits may never be completed
     if any one of the synchronous standbys should crash.
-<<<<<<< HEAD
-=======
 -->
 《マッチ度[93.052109]》<varname>synchronous_commit</varname>が、<literal>on</literal>、<literal>remote_apply</literal>、<literal>remote_write</literal>のいずれかに設定されている場合、<varname>synchronous_standby_names</varname>には、コミットされたトランザクションが応答を待つ同期スタンバイの数と名前を指定します。
 そのようなトランザクションのコミットは、同期スタンバイのどれかがクラッシュすると決して完了しないかもしれません。
->>>>>>> 43f2d855
    </para>
 
    <para>
@@ -2185,8 +2163,9 @@
     <varname>synchronous_commit</varname> = <literal>off</literal>, otherwise those
     requests will wait forever for the standby to appear.
 -->
-トランザクションの待機中にスタンバイサーバを再作成する必要がある場合、pg_backup_start()およびpg_backup_stop()を実行するコマンドを<varname>synchronous_commit</varname> = <literal>off</literal>であるセッション内で確実に実行してください。
+《マッチ度[80.758017]》トランザクションの待機中にスタンバイサーバを再作成する必要がある場合、pg_backup_start()およびpg_backup_stop()を実行するコマンドを<varname>synchronous_commit</varname> = <literal>off</literal>であるセッション内で確実に実行してください。
 さもないとこれらの要求はスタンバイに現れるまで永遠に待機します。
+《機械翻訳》«If you need to re-create a standby server while transactions are waiting, make sure that the functions <function>pg_backup_start()</function> and <function>pg_backup_stop()</function> are run in a session with <varname>synchronous_commit</varname> = <literal>off</literal>, otherwise those requests will wait forever for the standby to appear.»
    </para>
 
    </sect3>
@@ -3508,23 +3487,17 @@
     The cumulative statistics system is active during recovery. All scans,
     reads, blocks, index usage, etc., will be recorded normally on the
     standby. However, WAL replay will not increment relation and database
-<<<<<<< HEAD
     specific counters. I.e. replay will not increment
     <structname>pg_stat_all_tables</structname> columns (like <structfield>n_tup_ins</structfield>),
     nor will reads or writes performed by the startup process be tracked in the
     <structname>pg_statio_</structname> views, nor will associated
     <structname>pg_stat_database</structname> columns be incremented.
-=======
-    specific counters. I.e. replay will not increment pg_stat_all_tables
-    columns (like n_tup_ins), nor will reads or writes performed by the
-    startup process be tracked in the pg_statio views, nor will associated
-    pg_stat_database columns be incremented.
--->
-リカバリの間も累積統計システムはアクティブになります。
+-->
+《マッチ度[77.817531]》リカバリの間も累積統計システムはアクティブになります。
 すべてのスキャン、読み取り、ブロック、インデックスの使用などは、スタンバイサーバにおいて正常に記録されます。
 しかし、WAL再生はリレーションやデータベース固有のカウンタを増加させません。
 つまり、再生はpg_stat_all_tables列(n_tup_insなど)を増加させませんし、起動プロセスによって実行された読み取りや書き込みもpg_statioビューで追跡されませんし、関連するpg_stat_database列も増加されません。
->>>>>>> 43f2d855
+《機械翻訳》«The cumulative statistics system is active during recovery. All scans, reads, blocks, index usage, etc., will be recorded normally on the standby. However, WAL replay will not increment relation and database specific counters. I.e. replay will not increment <structname>pg_stat_all_tables</structname> columns (like <structfield>n_tup_ins</structfield>), nor will reads or writes performed by the startup process be tracked in the <structname>pg_statio_</structname> views, nor will associated <structname>pg_stat_database</structname> columns be incremented.»
    </para>
 
    <para>

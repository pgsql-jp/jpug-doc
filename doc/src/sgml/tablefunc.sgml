<!-- doc/src/sgml/tablefunc.sgml -->

<sect1 id="tablefunc" xreflabel="tablefunc">
 <title>tablefunc</title>

 <indexterm zone="tablefunc">
  <primary>tablefunc</primary>
 </indexterm>

 <para>
<!--
  The <filename>tablefunc</filename> module includes various functions that return
  tables (that is, multiple rows).  These functions are useful both in their
  own right and as examples of how to write C functions that return
  multiple rows.
-->
<filename>tablefunc</filename>モジュールにはテーブル（つまり複数行）を返す各種関数があります。
これらの関数は、その独自の目的として、および、複数行を返すC関数の作成方法を示す例として、有用です。
 </para>

 <para>
  This module is considered <quote>trusted</quote>, that is, it can be
  installed by non-superusers who have <literal>CREATE</literal> privilege
  on the current database.
 </para>

 <sect2>
<!--
  <title>Functions Provided</title>
-->
  <title>提供される関数</title>

  <para>
<<<<<<< HEAD
   <xref linkend="tablefunc-functions"/> summarizes the functions provided
=======
<!--
   <xref linkend="tablefunc-functions"/> shows the functions provided
>>>>>>> 184958ef
   by the <filename>tablefunc</filename> module.
-->
  <filename>tablefunc</filename>モジュールにより提供される関数を<xref linkend="tablefunc-functions"/>に示します。
  </para>

  <table id="tablefunc-functions">
<!--
   <title><filename>tablefunc</filename> Functions</title>
<<<<<<< HEAD
    <tgroup cols="1">
     <thead>
      <row>
       <entry role="func_table_entry"><para role="func_signature">
        Function
       </para>
       <para>
        Description
       </para></entry>
      </row>
     </thead>

     <tbody>
      <row>
       <entry role="func_table_entry"><para role="func_signature">
        <function>normal_rand</function> ( <parameter>numvals</parameter> <type>integer</type>, <parameter>mean</parameter> <type>float8</type>, <parameter>stddev</parameter> <type>float8</type> )
        <returnvalue>setof float8</returnvalue>
       </para>
       <para>
        Produces a set of normally distributed random values.
       </para></entry>
      </row>

      <row>
       <entry role="func_table_entry"><para role="func_signature">
        <function>crosstab</function> ( <parameter>sql</parameter> <type>text</type> )
        <returnvalue>setof record</returnvalue>
       </para>
       <para>
        Produces a <quote>pivot table</quote> containing
        row names plus <replaceable>N</replaceable> value columns, where
        <replaceable>N</replaceable> is determined by the row type specified
        in the calling query.
       </para></entry>
      </row>

      <row>
       <entry role="func_table_entry"><para role="func_signature">
        <function>crosstab<replaceable>N</replaceable></function> ( <parameter>sql</parameter> <type>text</type> )
        <returnvalue>setof table_crosstab_<replaceable>N</replaceable></returnvalue>
       </para>
       <para>
        Produces a <quote>pivot table</quote> containing
        row names plus <replaceable>N</replaceable> value columns.
        <function>crosstab2</function>, <function>crosstab3</function>, and
        <function>crosstab4</function> are predefined, but you can create additional
        <function>crosstab<replaceable>N</replaceable></function> functions as described below.
       </para></entry>
      </row>

      <row>
       <entry role="func_table_entry"><para role="func_signature">
        <function>crosstab</function> ( <parameter>source_sql</parameter> <type>text</type>, <parameter>category_sql</parameter> <type>text</type> )
        <returnvalue>setof record</returnvalue>
       </para>
       <para>
        Produces a <quote>pivot table</quote>
        with the value columns specified by a second query.
       </para></entry>
      </row>

      <row>
       <entry role="func_table_entry"><para role="func_signature">
        <function>crosstab</function> ( <parameter>sql</parameter> <type>text</type>, <parameter>N</parameter> <type>integer</type> )
        <returnvalue>setof record</returnvalue>
       </para>
       <para>
        Obsolete version of <function>crosstab(text)</function>.
        The parameter <parameter>N</parameter> is now ignored, since the
        number of value columns is always determined by the calling query.
       </para></entry>
      </row>

      <row>
       <entry role="func_table_entry"><para role="func_signature">
        <indexterm><primary>connectby</primary></indexterm>
        <function>connectby</function> ( <parameter>relname</parameter> <type>text</type>, <parameter>keyid_fld</parameter> <type>text</type>, <parameter>parent_keyid_fld</parameter> <type>text</type>
        <optional>, <parameter>orderby_fld</parameter> <type>text</type> </optional>, <parameter>start_with</parameter> <type>text</type>, <parameter>max_depth</parameter> <type>integer</type>
        <optional>, <parameter>branch_delim</parameter> <type>text</type> </optional> )
        <returnvalue>setof record</returnvalue>
       </para>
       <para>
        Produces a representation of a hierarchical tree structure.
        </para></entry>
      </row>
     </tbody>
    </tgroup>
=======
-->
   <title><filename>tablefunc</filename>の関数</title>
   <tgroup cols="3">
    <thead>
     <row>
<!--
      <entry>Function</entry>
      <entry>Returns</entry>
      <entry>Description</entry>
-->
      <entry>関数</entry>
      <entry>戻り値</entry>
      <entry>説明</entry>
     </row>
    </thead>
    <tbody>
     <row>
      <entry><function>normal_rand(int numvals, float8 mean, float8 stddev)</function></entry>
      <entry><type>setof float8</type></entry>
      <entry>
<!--
       Produces a set of normally distributed random values
-->
正規分布乱数値の集合を生成します。
      </entry>
     </row>
     <row>
      <entry><function>crosstab(text sql)</function></entry>
      <entry><type>setof record</type></entry>
      <entry>
<!--
       Produces a <quote>pivot table</quote> containing
       row names plus <replaceable>N</replaceable> value columns, where
       <replaceable>N</replaceable> is determined by the row type specified in the calling
       query
-->
行の名前と<replaceable>N</replaceable>個の値列からなる<quote>ピボット表</quote>を生成します。
ここで<replaceable>N</replaceable>は呼出元の問い合わせで指定される行型で決定します。
      </entry>
     </row>
     <row>
      <entry><function>crosstab<replaceable>N</replaceable>(text sql)</function></entry>
      <entry><type>setof table_crosstab_<replaceable>N</replaceable></type></entry>
      <entry>
<!--
       Produces a <quote>pivot table</quote> containing
       row names plus <replaceable>N</replaceable> value columns.
       <function>crosstab2</function>, <function>crosstab3</function>, and
       <function>crosstab4</function> are predefined, but you can create additional
       <function>crosstab<replaceable>N</replaceable></function> functions as described below
-->
行の名前と<replaceable>N</replaceable>個の値列からなる<quote>ピボット表</quote>を生成します。
<function>crosstab2</function>、<function>crosstab3</function>、<function>crosstab4</function>が定義されていますが、後述する手順で追加の<function>crosstab<replaceable>N</replaceable></function>関数を作成することが可能です。
      </entry>
     </row>
     <row>
      <entry><function>crosstab(text source_sql, text category_sql)</function></entry>
      <entry><type>setof record</type></entry>
      <entry>
<!--
       Produces a <quote>pivot table</quote>
       with the value columns specified by a second query
-->
2番目の問い合わせで指定された値列を持つ<quote>ピボット表</quote>を生成します。
      </entry>
     </row>
     <row>
      <entry><function>crosstab(text sql, int N)</function></entry>
      <entry><type>setof record</type></entry>
      <entry>
<!--
       <para>Obsolete version of <function>crosstab(text)</function>.
        The parameter <replaceable>N</replaceable> is now ignored, since the number of
        value columns is always determined by the calling query
-->
       <para>
廃止予定の<function>crosstab(text)</function>です。
値列の数は呼び出す問い合わせで常に決まりますので、現在引数Nは無視されます。
       </para>
      </entry>
     </row>
     <row>
      <entry>
       <function>
        connectby(text relname, text keyid_fld, text parent_keyid_fld
        [, text orderby_fld ], text start_with, int max_depth
        [, text branch_delim ])
       </function>
       <indexterm><primary>connectby</primary></indexterm>
      </entry>
      <entry><type>setof record</type></entry>
      <entry>
<!--
       Produces a representation of a hierarchical tree structure
-->
階層ツリー構造表現を生成します。
      </entry>
     </row>
    </tbody>
   </tgroup>
>>>>>>> 184958ef
  </table>

  <sect3>
   <title><function>normal_rand</function></title>

   <indexterm>
    <primary>normal_rand</primary>
   </indexterm>

<synopsis>
normal_rand(int numvals, float8 mean, float8 stddev) returns setof float8
</synopsis>

    <para>
<!--
     <function>normal_rand</function> produces a set of normally distributed random
     values (Gaussian distribution).
-->
<function>normal_rand</function>は正規乱数値の集合（ガウス分布）を生成します。
    </para>

    <para>
<!--
     <parameter>numvals</parameter> is the number of values to be returned
     from the function. <parameter>mean</parameter> is the mean of the normal
     distribution of values and <parameter>stddev</parameter> is the standard
     deviation of the normal distribution of values.
-->
ここで<parameter>numvals</parameter>はこの関数が返す値の数です。
<parameter>mean</parameter>は正規分布の平均値、<parameter>stddev</parameter>は正規分布値の標準偏差です。
    </para>

    <para>
<!--
     For example, this call requests 1000 values with a mean of 5 and a
     standard deviation of 3:
-->
例えば、以下の呼出しは、平均5、標準偏差3で1000個の値を要求します。
    </para>

<screen>
test=# SELECT * FROM normal_rand(1000, 5, 3);
     normal_rand
----------------------
     1.56556322244898
     9.10040991424657
     5.36957140345079
   -0.369151492880995
    0.283600703686639
       .
       .
       .
     4.82992125404908
     9.71308014517282
     2.49639286969028
(1000 rows)
</screen>
  </sect3>

  <sect3>
   <title><function>crosstab(text)</function></title>

   <indexterm>
    <primary>crosstab</primary>
   </indexterm>

<synopsis>
crosstab(text sql)
crosstab(text sql, int N)
</synopsis>

   <para>
<!--
    The <function>crosstab</function> function is used to produce <quote>pivot</quote>
    displays, wherein data is listed across the page rather than down.
    For example, we might have data like
-->
<function>crosstab</function>関数は<quote>ピボット</quote>表示を生成するために使用されます。
ここでは、データは下方向にではなくページ横方向に渡って列挙されます。
例えば、以下のようなデータがあるとします。
<programlisting>
row1    val11
row1    val12
row1    val13
...
row2    val21
row2    val22
row2    val23
...
</programlisting>
<!--
    which we wish to display like
-->
これを次のように表示したいとします。
<programlisting>
row1    val11   val12   val13   ...
row2    val21   val22   val23   ...
...
</programlisting>
<!--
    The <function>crosstab</function> function takes a text parameter that is a SQL
    query producing raw data formatted in the first way, and produces a table
    formatted in the second way.
-->
<function>crosstab</function>関数は、最初のような書式を持つ生データを生成するSQL問い合わせとなるテキストパラメータを取り、2番目のような書式を持つテーブルを生成します。
   </para>

   <para>
<!--
    The <parameter>sql</parameter> parameter is a SQL statement that produces
    the source set of data. This statement must return one
    <structfield>row_name</structfield> column, one
    <structfield>category</structfield> column, and one
    <structfield>value</structfield> column.  <parameter>N</parameter> is an
    obsolete parameter, ignored if supplied (formerly this had to match the
    number of output value columns, but now that is determined by the
    calling query).
-->
<parameter>sql</parameter>パラメータは元となるデータ集合を生成するSQL文です。
この文は<structfield>row_name</structfield>列を1つ、<structfield>category</structfield>列を1つ、<structfield>value</structfield>列を1つ返さなければなりません。
<parameter>N</parameter>は廃れたパラメータであり、指定されたとしても無視されます。
（これまでは、これは出力値列の数と一致する必要がありました。しかし、現在これは呼び出し元の問い合わせにより決まります。）
   </para>

   <para>
<!--
    For example, the provided query might produce a set something like:
-->
例：指定したSQLは以下のような集合を生成しても構いません。
<programlisting>
 row_name    cat    value
----------+-------+-------
  row1      cat1    val1
  row1      cat2    val2
  row1      cat3    val3
  row1      cat4    val4
  row2      cat1    val5
  row2      cat2    val6
  row2      cat3    val7
  row2      cat4    val8
</programlisting>
   </para>

   <para>
<!--
    The <function>crosstab</function> function is declared to return <type>setof
    record</type>, so the actual names and types of the output columns must be
    defined in the <literal>FROM</literal> clause of the calling <command>SELECT</command>
    statement, for example:
-->
<function>crosstab</function>関数は<type>setof record</type>を返すものとして宣言されています。
このため、出力列の実際の名前と型を呼び出し元の<command>SELECT</command>文の<literal>FROM</literal>内で宣言しなければなりません。
以下に例を示します。
<programlisting>
SELECT * FROM crosstab('...') AS ct(row_name text, category_1 text, category_2 text);
</programlisting>
<!--
    This example produces a set something like:
-->
この例は以下のような集合を生成します。
<programlisting>
           &lt;== value  columns  ==&gt;
 row_name   category_1   category_2
----------+------------+------------
  row1        val1         val2
  row2        val5         val6
</programlisting>
   </para>

   <para>
<!--
    The <literal>FROM</literal> clause must define the output as one
    <structfield>row_name</structfield> column (of the same data type as the first result
    column of the SQL query) followed by N <structfield>value</structfield> columns
    (all of the same data type as the third result column of the SQL query).
    You can set up as many output value columns as you wish.  The names of the
    output columns are up to you.
-->
<literal>FROM</literal>句は出力を1つの<structfield>row_name</structfield>列（SQL問い合わせの最初の結果列と同一データ型）と続くN個の<structfield>value</structfield>列（SQL問い合わせの3番目の結果列とすべて同じデータ型）を持つものとして定義しなければなりません。
必要なだけの個数の値列を出力するように設定することができます。
出力列の名前は使用者に任されています。
   </para>

   <para>
<!--
    The <function>crosstab</function> function produces one output row for each
    consecutive group of input rows with the same
    <structfield>row_name</structfield> value.  It fills the output
    <structfield>value</structfield> columns, left to right, with the
    <structfield>value</structfield> fields from these rows.  If there
    are fewer rows in a group than there are output <structfield>value</structfield>
    columns, the extra output columns are filled with nulls; if there are
    more rows, the extra input rows are skipped.
-->
<function>crosstab</function>関数は、同じ<structfield>row_name</structfield>値を持つ入力行の各連続的なグループに対して、1つの出力行を生成します。
左から右へこれらの行の<structfield>value</structfield>フィールドで出力<structfield>value</structfield>列を埋めていきます。
もしグループ内の行が存在する出力<structfield>value</structfield>列より少なければ、余った出力列はNULLになります。
もし行が多ければ、余った入力行は無視されます。
   </para>

   <para>
<!--
    In practice the SQL query should always specify <literal>ORDER BY 1,2</literal>
    to ensure that the input rows are properly ordered, that is, values with
    the same <structfield>row_name</structfield> are brought together and
    correctly ordered within the row.  Notice that <function>crosstab</function>
    itself does not pay any attention to the second column of the query
    result; it's just there to be ordered by, to control the order in which
    the third-column values appear across the page.
-->
実際のところ、入力行の順序が適切になるように、つまり、同じ<structfield>row_name</structfield>を持つ値がまとまり、行内で正しく順序付けられるように、SQL問い合わせは常に<literal>ORDER BY 1,2</literal>を指定しなければなりません。
<function>crosstab</function>自体が問い合わせ結果の2番目の列に注意を払わないことに注意してください。
これは順序付けのため、3番目の列の値がページに渡って現れる順序を制御するためだけに存在します。
   </para>

   <para>
<!--
    Here is a complete example:
-->
以下に複雑な例を示します。
<programlisting>
CREATE TABLE ct(id SERIAL, rowid TEXT, attribute TEXT, value TEXT);
INSERT INTO ct(rowid, attribute, value) VALUES('test1','att1','val1');
INSERT INTO ct(rowid, attribute, value) VALUES('test1','att2','val2');
INSERT INTO ct(rowid, attribute, value) VALUES('test1','att3','val3');
INSERT INTO ct(rowid, attribute, value) VALUES('test1','att4','val4');
INSERT INTO ct(rowid, attribute, value) VALUES('test2','att1','val5');
INSERT INTO ct(rowid, attribute, value) VALUES('test2','att2','val6');
INSERT INTO ct(rowid, attribute, value) VALUES('test2','att3','val7');
INSERT INTO ct(rowid, attribute, value) VALUES('test2','att4','val8');

SELECT *
FROM crosstab(
  'select rowid, attribute, value
   from ct
   where attribute = ''att2'' or attribute = ''att3''
   order by 1,2')
AS ct(row_name text, category_1 text, category_2 text, category_3 text);

 row_name | category_1 | category_2 | category_3
----------+------------+------------+------------
 test1    | val2       | val3       |
 test2    | val6       | val7       |
(2 rows)
</programlisting>
   </para>

   <para>
<!--
    You can avoid always having to write out a <literal>FROM</literal> clause to
    define the output columns, by setting up a custom crosstab function that
    has the desired output row type wired into its definition.  This is
    described in the next section.  Another possibility is to embed the
    required <literal>FROM</literal> clause in a view definition.
-->
必要な出力行型をその定義に反映した独自のcrosstab関数を構築することで、常に出力列を定義するための<literal>FROM</literal>句を書く必要性をなくすことができます。
これは次節で説明します。
他にも必要な<literal>FROM</literal>句をビュー定義に埋め込むことでも実現可能です。
   </para>

   <note>
    <para>
<!--
     See also the <command><link linkend="app-psql-meta-commands-crosstabview">\crosstabview</link></command>
     command in <application>psql</application>, which provides functionality similar
     to <function>crosstab()</function>.
-->
<application>psql</application>の<command><link linkend="app-psql-meta-commands-crosstabview">\crosstabview</link></command>コマンドも参照してください。<function>crosstab()</function>と類似の機能を提供します。
    </para>
   </note>

  </sect3>

  <sect3>
   <title><function>crosstab<replaceable>N</replaceable>(text)</function></title>

   <indexterm>
    <primary>crosstab</primary>
   </indexterm>

<synopsis>
crosstab<replaceable>N</replaceable>(text sql)
</synopsis>

    <para>
<!--
     The <function>crosstab<replaceable>N</replaceable></function> functions are examples of how
     to set up custom wrappers for the general <function>crosstab</function> function,
     so that you need not write out column names and types in the calling
     <command>SELECT</command> query.  The <filename>tablefunc</filename> module includes
     <function>crosstab2</function>, <function>crosstab3</function>, and
     <function>crosstab4</function>, whose output row types are defined as
-->
<function>crosstab<replaceable>N</replaceable></function>関数は、呼び出し元の<command>SELECT</command>問い合わせで列名と型を書き出す必要性をなくすことができるように、一般的な<function>crosstab</function>関数に対する独自のラッパを構築する方法の例です。
<filename>tablefunc</filename>モジュールには、次のように出力行型が定義された<function>crosstab2</function>、<function>crosstab3</function>、<function>crosstab4</function>が含まれています。
    </para>

<programlisting>
CREATE TYPE tablefunc_crosstab_N AS (
    row_name TEXT,
    category_1 TEXT,
    category_2 TEXT,
        .
        .
        .
    category_N TEXT
);
</programlisting>

    <para>
<!--
     Thus, these functions can be used directly when the input query produces
     <structfield>row_name</structfield> and <structfield>value</structfield> columns of type
     <type>text</type>, and you want 2, 3, or 4 output values columns.
     In all other ways they behave exactly as described above for the
     general <function>crosstab</function> function.
-->
このように、入力問い合わせが<type>text</type>型の<structfield>row_name</structfield>列と<structfield>value</structfield>列を生成し、かつ、2、3、または4個の出力値列を持つ場合、これらの関数を直接使用することができます。
この他の点はすべて、上述の一般的な<function>crosstab</function>関数で説明した通りの動作をします。
    </para>

    <para>
<!--
     For instance, the example given in the previous section would also
     work as
-->
例えば、上で挙げた例は下のように動作します。
<programlisting>
SELECT *
FROM crosstab3(
  'select rowid, attribute, value
   from ct
   where attribute = ''att2'' or attribute = ''att3''
   order by 1,2');
</programlisting>
    </para>

    <para>
<!--
     These functions are provided mostly for illustration purposes. You
     can create your own return types and functions based on the
     underlying <function>crosstab()</function> function.  There are two ways
     to do it:
-->
これらの関数はほぼ説明を目的として提供されたものです。
背後の<function>crosstab()</function>関数に基いた独自の戻り型と関数を作成することができます。
独自のcrosstab関数を構築する方法は2つあります。

    <itemizedlist>
     <listitem>
      <para>
<!--
       Create a composite type describing the desired output columns,
       similar to the examples in
       <filename>contrib/tablefunc/tablefunc&#045;&#045;1.0.sql</filename>.
       Then define a
       unique function name accepting one <type>text</type> parameter and returning
       <type>setof your_type_name</type>, but linking to the same underlying
       <function>crosstab</function> C function.  For example, if your source data
       produces row names that are <type>text</type>, and values that are
       <type>float8</type>, and you want 5 value columns:
-->
<filename>contrib/tablefunc/tablefunc--1.0.sql</filename>の例と同様にして、必要な出力列を記述する複合型を作成します。
そして、<type>text</type>型のパラメータを1つ取り、<type>setof your_type_name</type>を返す一意な名前の関数を、同じ背後の<function>crosstab</function> C関数をリンクさせて定義します。
例えば、元データが行名として<type>text</type>型を、値として<type>float8</type>を生成し、5つの値列を希望する場合、以下のようになります。
<programlisting>
CREATE TYPE my_crosstab_float8_5_cols AS (
    my_row_name text,
    my_category_1 float8,
    my_category_2 float8,
    my_category_3 float8,
    my_category_4 float8,
    my_category_5 float8
);

CREATE OR REPLACE FUNCTION crosstab_float8_5_cols(text)
    RETURNS setof my_crosstab_float8_5_cols
    AS '$libdir/tablefunc','crosstab' LANGUAGE C STABLE STRICT;
</programlisting>
      </para>
     </listitem>

     <listitem>
      <para>
<!--
       Use <literal>OUT</literal> parameters to define the return type implicitly.
       The same example could also be done this way:
-->
暗黙的に戻り値の型を定義する場合は<literal>OUT</literal>パラメータを使用してください。
同じ例を以下のように書くこともできます。
<programlisting>
CREATE OR REPLACE FUNCTION crosstab_float8_5_cols(
    IN text,
    OUT my_row_name text,
    OUT my_category_1 float8,
    OUT my_category_2 float8,
    OUT my_category_3 float8,
    OUT my_category_4 float8,
    OUT my_category_5 float8)
  RETURNS setof record
  AS '$libdir/tablefunc','crosstab' LANGUAGE C STABLE STRICT;
</programlisting>
      </para>
     </listitem>
    </itemizedlist>
    </para>

  </sect3>

  <sect3>
   <title><function>crosstab(text, text)</function></title>

   <indexterm>
    <primary>crosstab</primary>
   </indexterm>

<synopsis>
crosstab(text source_sql, text category_sql)
</synopsis>

   <para>
<!--
    The main limitation of the single-parameter form of <function>crosstab</function>
    is that it treats all values in a group alike, inserting each value into
    the first available column.  If you want the value
    columns to correspond to specific categories of data, and some groups
    might not have data for some of the categories, that doesn't work well.
    The two-parameter form of <function>crosstab</function> handles this case by
    providing an explicit list of the categories corresponding to the
    output columns.
-->
単一パラメータの<function>crosstab</function>構文の大きな制限は、各値を最初の利用可能な列に挿入して、すべての値をグループのように扱う点です。
値列を特定のデータカテゴリに対応させ、グループの一部はカテゴリの一部のデータを持たない可能性がある場合は、うまく動作しません。
2パラメータを取る<function>crosstab</function>構文は、出力列に対応するカテゴリのリストを明示的に提供することで、こうした状況を扱います。
   </para>

   <para>
<!--
    <parameter>source_sql</parameter> is a SQL statement that produces the
    source set of data.  This statement must return one
    <structfield>row_name</structfield> column, one
    <structfield>category</structfield> column, and one
    <structfield>value</structfield> column. It may also have one or more
    <quote>extra</quote> columns.
    The <structfield>row_name</structfield> column must be first. The
    <structfield>category</structfield> and <structfield>value</structfield>
    columns must be the last two columns, in that order.  Any columns between
    <structfield>row_name</structfield> and
    <structfield>category</structfield> are treated as <quote>extra</quote>.
    The <quote>extra</quote> columns are expected to be the same for all rows
    with the same <structfield>row_name</structfield> value.
-->
<parameter>source_sql</parameter>は元となるデータ集合を生成するSQL文です。
このSQL文は<structfield>row_name</structfield>列を1つ<structfield>category</structfield>列を1つ、<structfield>value</structfield>列を1つ返さなければなりません。
また1つ以上の<quote>追加</quote>の列を持つこともできます。
<structfield>row_name</structfield>列が先頭でなければなりません。
<structfield>category</structfield>と<structfield>value</structfield>列は、この順番で最後の2列でなければなりません。
<structfield>row_name</structfield>と<structfield>category</structfield>との間の列はすべて<quote>追加</quote>の列とみなされます。
<quote>追加</quote>の列は同じ<structfield>row_name</structfield>値を持つ行すべてで同一であるということが前提です。
   </para>

   <para>
<!--
    For example, <parameter>source_sql</parameter> might produce a set
    something like:
-->
例えば、<parameter>source_sql</parameter>は以下のような集合を生成しなければなりません。
<programlisting>
SELECT row_name, extra_col, cat, value FROM foo ORDER BY 1;

 row_name    extra_col   cat    value
----------+------------+-----+---------
  row1         extra1    cat1    val1
  row1         extra1    cat2    val2
  row1         extra1    cat4    val4
  row2         extra2    cat1    val5
  row2         extra2    cat2    val6
  row2         extra2    cat3    val7
  row2         extra2    cat4    val8
</programlisting>
   </para>

   <para>
<!--
    <parameter>category_sql</parameter> is a SQL statement that produces
    the set of categories. This statement must return only one column.
    It must produce at least one row, or an error will be generated.
    Also, it must not produce duplicate values, or an error will be
    generated.  <parameter>category_sql</parameter> might be something like:
-->
<parameter>category_sql</parameter>はカテゴリの集合を生成するSQL文でなければなりません。
このSQL文は1つの列のみを返さなければなりません。
また、少なくとも1つの結果行を生成しなければならず、さもないと、エラーになります。
さらに重複するカテゴリを生成してはなりません。
さもないとエラーとなります。
<parameter>category_sql</parameter>は以下のようなものになります。

<programlisting>
SELECT DISTINCT cat FROM foo ORDER BY 1;
    cat
  -------
    cat1
    cat2
    cat3
    cat4
</programlisting>
   </para>

   <para>
<!--
    The <function>crosstab</function> function is declared to return <type>setof
    record</type>, so the actual names and types of the output columns must be
    defined in the <literal>FROM</literal> clause of the calling <command>SELECT</command>
    statement, for example:
-->
<function>crosstab</function>関数は<type>setof record</type>を返すものとして宣言されていますので、出力列の実際の名前と型を、以下の例のように、呼出元の<command>SELECT</command>の<literal>FROM</literal>句で定義しなければなりません。

<programlisting>
SELECT * FROM crosstab('...', '...')
    AS ct(row_name text, extra text, cat1 text, cat2 text, cat3 text, cat4 text);
</programlisting>
   </para>

   <para>
<!--
    This will produce a result something like:
-->
これは以下のような集合を生成します。
<programlisting>
                  &lt;==  value  columns   ==&gt;
row_name   extra   cat1   cat2   cat3   cat4
---------+-------+------+------+------+------
  row1     extra1  val1   val2          val4
  row2     extra2  val5   val6   val7   val8
</programlisting>
   </para>

   <para>
<!--
    The <literal>FROM</literal> clause must define the proper number of output
    columns of the proper data types.  If there are <replaceable>N</replaceable>
    columns in the <parameter>source_sql</parameter> query's result, the first
    <replaceable>N</replaceable>-2 of them must match up with the first
    <replaceable>N</replaceable>-2 output columns.  The remaining output columns
    must have the type of the last column of the <parameter>source_sql</parameter>
    query's result, and there must be exactly as many of them as there
    are rows in the <parameter>category_sql</parameter> query's result.
-->
<literal>FROM</literal>句は、出力列の適切な個数、およびその適切なデータ型を定義しなければなりません。
<parameter>source_sql</parameter>問い合わせ結果に<replaceable>N</replaceable>個の列がある場合、最初の<replaceable>N</replaceable>-2は最初の<replaceable>N</replaceable>-2出力列と一致しなければなりません。
残りの出力列は<parameter>source_sql</parameter>問い合わせ結果の最後の列の型を持たなければならず、かつ、<parameter>category_sql</parameter>問い合わせ結果内の行と同じ個数でなければなりません。
   </para>

   <para>
<!--
    The <function>crosstab</function> function produces one output row for each
    consecutive group of input rows with the same
    <structfield>row_name</structfield> value.  The output
    <structfield>row_name</structfield> column, plus any <quote>extra</quote>
    columns, are copied from the first row of the group.  The output
    <structfield>value</structfield> columns are filled with the
    <structfield>value</structfield> fields from rows having matching
    <structfield>category</structfield> values.  If a row's <structfield>category</structfield>
    does not match any output of the <parameter>category_sql</parameter>
    query, its <structfield>value</structfield> is ignored.  Output
    columns whose matching category is not present in any input row
    of the group are filled with nulls.
-->
<function>crosstab</function>関数は、同一<structfield>row_name</structfield>値を持つ入力行の連続したグループ毎に1つの出力行を生成します。
<structfield>row_name</structfield>出力列と任意の<quote>追加</quote>列はグループの最初の行からコピーされます。
<structfield>value</structfield>出力列は、<structfield>category</structfield>値と一致する行の<structfield>value</structfield>で埋められます。
行の<structfield>category</structfield>が<parameter>category_sql</parameter>問い合わせの出力とまったく一致しなかった場合、その<structfield>value</structfield>は無視されます。
グループの入力行内にまったくカテゴリに一致する出力列が存在しない場合、NULLで埋められます。
   </para>

   <para>
<!--
    In practice the <parameter>source_sql</parameter> query should always
    specify <literal>ORDER BY 1</literal> to ensure that values with the same
    <structfield>row_name</structfield> are brought together.  However,
    ordering of the categories within a group is not important.
    Also, it is essential to be sure that the order of the
    <parameter>category_sql</parameter> query's output matches the specified
    output column order.
-->
実際は、同じ<structfield>row_name</structfield>を持つ値をまとめられるように、<parameter>source_sql</parameter>問い合わせでは常に<literal>ORDER BY 1</literal>を指定すべきです。
しかし、グループ内のカテゴリの順序は重要ではありません。
また、<parameter>category_sql</parameter>問い合わせの出力順序が指定された出力列の順序と一致することを確実にすることが重要です。
   </para>

   <para>
<!--
    Here are two complete examples:
-->
以下に複雑な例を2つ示します。
<programlisting>
create table sales(year int, month int, qty int);
insert into sales values(2007, 1, 1000);
insert into sales values(2007, 2, 1500);
insert into sales values(2007, 7, 500);
insert into sales values(2007, 11, 1500);
insert into sales values(2007, 12, 2000);
insert into sales values(2008, 1, 1000);

select * from crosstab(
  'select year, month, qty from sales order by 1',
  'select m from generate_series(1,12) m'
) as (
  year int,
  "Jan" int,
  "Feb" int,
  "Mar" int,
  "Apr" int,
  "May" int,
  "Jun" int,
  "Jul" int,
  "Aug" int,
  "Sep" int,
  "Oct" int,
  "Nov" int,
  "Dec" int
);
 year | Jan  | Feb  | Mar | Apr | May | Jun | Jul | Aug | Sep | Oct | Nov  | Dec
------+------+------+-----+-----+-----+-----+-----+-----+-----+-----+------+------
 2007 | 1000 | 1500 |     |     |     |     | 500 |     |     |     | 1500 | 2000
 2008 | 1000 |      |     |     |     |     |     |     |     |     |      |
(2 rows)
</programlisting>

<programlisting>
CREATE TABLE cth(rowid text, rowdt timestamp, attribute text, val text);
INSERT INTO cth VALUES('test1','01 March 2003','temperature','42');
INSERT INTO cth VALUES('test1','01 March 2003','test_result','PASS');
INSERT INTO cth VALUES('test1','01 March 2003','volts','2.6987');
INSERT INTO cth VALUES('test2','02 March 2003','temperature','53');
INSERT INTO cth VALUES('test2','02 March 2003','test_result','FAIL');
INSERT INTO cth VALUES('test2','02 March 2003','test_startdate','01 March 2003');
INSERT INTO cth VALUES('test2','02 March 2003','volts','3.1234');

SELECT * FROM crosstab
(
  'SELECT rowid, rowdt, attribute, val FROM cth ORDER BY 1',
  'SELECT DISTINCT attribute FROM cth ORDER BY 1'
)
AS
(
       rowid text,
       rowdt timestamp,
       temperature int4,
       test_result text,
       test_startdate timestamp,
       volts float8
);
 rowid |          rowdt           | temperature | test_result |      test_startdate      | volts
-------+--------------------------+-------------+-------------+--------------------------+--------
 test1 | Sat Mar 01 00:00:00 2003 |          42 | PASS        |                          | 2.6987
 test2 | Sun Mar 02 00:00:00 2003 |          53 | FAIL        | Sat Mar 01 00:00:00 2003 | 3.1234
(2 rows)
</programlisting>
   </para>

   <para>
<!--
    You can create predefined functions to avoid having to write out
    the result column names and types in each query.  See the examples
    in the previous section.  The underlying C function for this form
    of <function>crosstab</function> is named <literal>crosstab_hash</literal>.
-->
各問い合わせで結果列の名前と型を記述する必要性をなくすために、事前定義した関数を作成することができます。
前節の例を参照してください。
この<function>crosstab</function>構文用の背後のC関数は<literal>crosstab_hash</literal>という名前です。
   </para>

  </sect3>

  <sect3>
   <title><function>connectby</function></title>

   <indexterm>
    <primary>connectby</primary>
   </indexterm>

<synopsis>
connectby(text relname, text keyid_fld, text parent_keyid_fld
          [, text orderby_fld ], text start_with, int max_depth
          [, text branch_delim ])
</synopsis>

   <para>
<!--
    The <function>connectby</function> function produces a display of hierarchical
    data that is stored in a table.  The table must have a key field that
    uniquely identifies rows, and a parent-key field that references the
    parent (if any) of each row.  <function>connectby</function> can display the
    sub-tree descending from any row.
-->
<function>connectby</function>関数はテーブル内に格納された階層データ表示を生成します。
テーブルは行を一意に識別するキーフィールドと各行の親（もしあれば）を参照する親キーフィールドを持たなければなりません。
<function>connectby</function>は任意の行から辿った部分ツリーを表示することができます。
   </para>

   <para>
<!--
    <xref linkend="tablefunc-connectby-parameters"/> explains the
    parameters.
-->
<xref linkend="tablefunc-connectby-parameters"/>ではパラメータを解説します。
   </para>

   <table id="tablefunc-connectby-parameters">
<!--
    <title><function>connectby</function> Parameters</title>
-->
    <title><function>connectby</function>パラメータ</title>
    <tgroup cols="2">
     <thead>
      <row>
<!--
       <entry>Parameter</entry>
       <entry>Description</entry>
-->
       <entry>パラメータ</entry>
       <entry>説明</entry>
      </row>
     </thead>
     <tbody>
      <row>
       <entry><parameter>relname</parameter></entry>
<!--
       <entry>Name of the source relation</entry>
-->
       <entry>元となるリレーション名</entry>
      </row>
      <row>
       <entry><parameter>keyid_fld</parameter></entry>
<!--
       <entry>Name of the key field</entry>
-->
       <entry>キーフィールドの名前</entry>
      </row>
      <row>
       <entry><parameter>parent_keyid_fld</parameter></entry>
<!--
       <entry>Name of the parent-key field</entry>
-->
       <entry>親のキーフィールドの名前</entry>
      </row>
      <row>
       <entry><parameter>orderby_fld</parameter></entry>
<!--
       <entry>Name of the field to order siblings by (optional)</entry>
-->
<entry>兄弟の順序付け用のフィールド名（省略可能）</entry>
      </row>
      <row>
       <entry><parameter>start_with</parameter></entry>
<!--
       <entry>Key value of the row to start at</entry>
-->
<entry>開始行のキー値</entry>
      </row>
      <row>
       <entry><parameter>max_depth</parameter></entry>
<!--
       <entry>Maximum depth to descend to, or zero for unlimited depth</entry>
-->
<entry>辿る深さに対する制限。無制限の場合はゼロ</entry>
      </row>
      <row>
       <entry><parameter>branch_delim</parameter></entry>
<!--
       <entry>String to separate keys with in branch output (optional)</entry>
-->
<entry>キーと分岐出力で区切る文字列（省略可能）</entry>
      </row>
      </tbody>
     </tgroup>
    </table>

    <para>
<!--
     The key and parent-key fields can be any data type, but they must be
     the same type.  Note that the <parameter>start_with</parameter> value must be
     entered as a text string, regardless of the type of the key field.
-->
キーおよび親キーフィールドは任意のデータ型を取ることができますが、これらは同じデータ型でなければなりません。
キーフィールドのデータ型に関係なく、<parameter>start_with</parameter>はテキスト文字列として入力されなければならないことに注意してください。
    </para>

    <para>
<!--
     The <function>connectby</function> function is declared to return <type>setof
     record</type>, so the actual names and types of the output columns must be
     defined in the <literal>FROM</literal> clause of the calling <command>SELECT</command>
     statement, for example:
-->
<function>connectby</function>関数は<type>setof record</type>を返すものとして宣言されていますので、以下の例のように、出力列の実際の名前と型を呼出し元の<command>SELECT</command>文の<literal>FROM</literal>句で定義しなければなりません。
    </para>

<programlisting>
SELECT * FROM connectby('connectby_tree', 'keyid', 'parent_keyid', 'pos', 'row2', 0, '~')
    AS t(keyid text, parent_keyid text, level int, branch text, pos int);
</programlisting>

    <para>
<!--
     The first two output columns are used for the current row's key and
     its parent row's key; they must match the type of the table's key field.
     The third output column is the depth in the tree and must be of type
     <type>integer</type>.  If a <parameter>branch_delim</parameter> parameter was
     given, the next output column is the branch display and must be of type
     <type>text</type>.  Finally, if an <parameter>orderby_fld</parameter>
     parameter was given, the last output column is a serial number, and must
     be of type <type>integer</type>.
-->
先頭から2つの出力列は、現在の行のキーおよび親行のキーとして使用されます。
これらはテーブルのキーフィールドのデータ型と一致する必要があります。
3番目の出力列はツリーの深さであり、<type>integer</type>型である必要があります。
<parameter>branch_delim</parameter>パラメータが与えられた場合、次の出力列は分岐表示であり、<type>text</type>型である必要があります。
最後に、<parameter>orderby_fld</parameter>パラメータが与えられた場合、最後の出力列は連番であり、<type>integer</type>型である必要があります。
    </para>

    <para>
<!--
     The <quote>branch</quote> output column shows the path of keys taken to
     reach the current row.  The keys are separated by the specified
     <parameter>branch_delim</parameter> string.  If no branch display is
     wanted, omit both the <parameter>branch_delim</parameter> parameter
     and the branch column in the output column list.
-->
<quote>分岐</quote>出力列は現在の行まで達するために取られるキーの経路を示します。
キーは指定された<parameter>branch_delim</parameter>文字列で区切られます。
分岐表示が不要ならば、<parameter>branch_delim</parameter>パラメータと出力列リスト内の分岐列を省略してください。
    </para>

    <para>
<!--
     If the ordering of siblings of the same parent is important,
     include the <parameter>orderby_fld</parameter> parameter to
     specify which field to order siblings by.  This field can be of any
     sortable data type.  The output column list must include a final
     integer serial-number column, if and only if
     <parameter>orderby_fld</parameter> is specified.
-->
同じ親を持つ兄弟の順序が重要な場合、どのフィールドで兄弟の順序付けを行うかを指定する<parameter>orderby_fld</parameter>パラメータを含めてください。
このフィールドは任意のソート可能なデータ型を取ることができます。
<parameter>orderby_fld</parameter>が指定された場合のみ、出力列リストには、最終整数型連番列を含めなければなりません。
    </para>

    <para>
<!--
     The parameters representing table and field names are copied as-is
     into the SQL queries that <function>connectby</function> generates internally.
     Therefore, include double quotes if the names are mixed-case or contain
     special characters.  You may also need to schema-qualify the table name.
-->
テーブルおよびフィールド名を表すパラメータはそのまま<function>connectby</function>が内部的に生成するSQL問い合わせにコピーされます。
したがって、大文字小文字が混在した名前または特殊文字を含む名前の場合は二重引用符で括ってください。
またテーブル名をスキーマで修飾する必要があるかもしれません。
    </para>

    <para>
<!--
     In large tables, performance will be poor unless there is an index on
     the parent-key field.
-->
大規模なテーブルでは、親キーフィールド上にインデックスがないと性能が劣化します。
    </para>

    <para>
<!--
     It is important that the <parameter>branch_delim</parameter> string
     not appear in any key values, else <function>connectby</function> may incorrectly
     report an infinite-recursion error.  Note that if
     <parameter>branch_delim</parameter> is not provided, a default value
     of <literal>~</literal> is used for recursion detection purposes.
-->
<parameter>branch_delim</parameter>文字列がキー値内にまったく出現しないことが重要です。
さもないと、<function>connectby</function>は無限再帰エラーを間違って報告するかもしれません。
<parameter>branch_delim</parameter>が提供されていない場合、再帰を検知するためにデフォルト値<literal>~</literal>が使用されます。
     <!--原文コメント That pretty well sucks.  FIXME -->
    </para>

    <para>
<!--
     Here is an example:
-->
以下に例を示します。
<programlisting>
CREATE TABLE connectby_tree(keyid text, parent_keyid text, pos int);

INSERT INTO connectby_tree VALUES('row1',NULL, 0);
INSERT INTO connectby_tree VALUES('row2','row1', 0);
INSERT INTO connectby_tree VALUES('row3','row1', 0);
INSERT INTO connectby_tree VALUES('row4','row2', 1);
INSERT INTO connectby_tree VALUES('row5','row2', 0);
INSERT INTO connectby_tree VALUES('row6','row4', 0);
INSERT INTO connectby_tree VALUES('row7','row3', 0);
INSERT INTO connectby_tree VALUES('row8','row6', 0);
INSERT INTO connectby_tree VALUES('row9','row5', 0);

<!--
&#045;- with branch, without orderby_fld (order of results is not guaranteed)
-->
-- 分岐あり、orderby_fldなし(結果の順序は保証されない)
SELECT * FROM connectby('connectby_tree', 'keyid', 'parent_keyid', 'row2', 0, '~')
 AS t(keyid text, parent_keyid text, level int, branch text);
 keyid | parent_keyid | level |       branch
-------+--------------+-------+---------------------
 row2  |              |     0 | row2
 row4  | row2         |     1 | row2~row4
 row6  | row4         |     2 | row2~row4~row6
 row8  | row6         |     3 | row2~row4~row6~row8
 row5  | row2         |     1 | row2~row5
 row9  | row5         |     2 | row2~row5~row9
(6 rows)

<!--
&#045;- without branch, without orderby_fld (order of results is not guaranteed)
-->
-- 分岐なし、orderby_fldなし(結果の順序は保証されない)
SELECT * FROM connectby('connectby_tree', 'keyid', 'parent_keyid', 'row2', 0)
 AS t(keyid text, parent_keyid text, level int);
 keyid | parent_keyid | level
-------+--------------+-------
 row2  |              |     0
 row4  | row2         |     1
 row6  | row4         |     2
 row8  | row6         |     3
 row5  | row2         |     1
 row9  | row5         |     2
(6 rows)

<!--
&#045;- with branch, with orderby_fld (notice that row5 comes before row4)
-->
-- 分岐あり、orderby_fldあり(row5がrow4の前に来ていることに注目)
SELECT * FROM connectby('connectby_tree', 'keyid', 'parent_keyid', 'pos', 'row2', 0, '~')
 AS t(keyid text, parent_keyid text, level int, branch text, pos int);
 keyid | parent_keyid | level |       branch        | pos
-------+--------------+-------+---------------------+-----
 row2  |              |     0 | row2                |   1
 row5  | row2         |     1 | row2~row5           |   2
 row9  | row5         |     2 | row2~row5~row9      |   3
 row4  | row2         |     1 | row2~row4           |   4
 row6  | row4         |     2 | row2~row4~row6      |   5
 row8  | row6         |     3 | row2~row4~row6~row8 |   6
(6 rows)

<!--
&#045;- without branch, with orderby_fld (notice that row5 comes before row4)
-->
-- 分岐なし、orderby_fldあり(row5がrow4の前に来ていることに注目)
SELECT * FROM connectby('connectby_tree', 'keyid', 'parent_keyid', 'pos', 'row2', 0)
 AS t(keyid text, parent_keyid text, level int, pos int);
 keyid | parent_keyid | level | pos
-------+--------------+-------+-----
 row2  |              |     0 |   1
 row5  | row2         |     1 |   2
 row9  | row5         |     2 |   3
 row4  | row2         |     1 |   4
 row6  | row4         |     2 |   5
 row8  | row6         |     3 |   6
(6 rows)
</programlisting>
    </para>
   </sect3>

 </sect2>

 <sect2>
<!--
  <title>Author</title>
-->
  <title>作者</title>

  <para>
   Joe Conway
  </para>

 </sect2>

</sect1><|MERGE_RESOLUTION|>--- conflicted
+++ resolved
@@ -31,21 +31,15 @@
   <title>提供される関数</title>
 
   <para>
-<<<<<<< HEAD
+<!--
    <xref linkend="tablefunc-functions"/> summarizes the functions provided
-=======
-<!--
-   <xref linkend="tablefunc-functions"/> shows the functions provided
->>>>>>> 184958ef
    by the <filename>tablefunc</filename> module.
 -->
   <filename>tablefunc</filename>モジュールにより提供される関数を<xref linkend="tablefunc-functions"/>に示します。
   </para>
 
   <table id="tablefunc-functions">
-<!--
    <title><filename>tablefunc</filename> Functions</title>
-<<<<<<< HEAD
     <tgroup cols="1">
      <thead>
       <row>
@@ -133,108 +127,6 @@
       </row>
      </tbody>
     </tgroup>
-=======
--->
-   <title><filename>tablefunc</filename>の関数</title>
-   <tgroup cols="3">
-    <thead>
-     <row>
-<!--
-      <entry>Function</entry>
-      <entry>Returns</entry>
-      <entry>Description</entry>
--->
-      <entry>関数</entry>
-      <entry>戻り値</entry>
-      <entry>説明</entry>
-     </row>
-    </thead>
-    <tbody>
-     <row>
-      <entry><function>normal_rand(int numvals, float8 mean, float8 stddev)</function></entry>
-      <entry><type>setof float8</type></entry>
-      <entry>
-<!--
-       Produces a set of normally distributed random values
--->
-正規分布乱数値の集合を生成します。
-      </entry>
-     </row>
-     <row>
-      <entry><function>crosstab(text sql)</function></entry>
-      <entry><type>setof record</type></entry>
-      <entry>
-<!--
-       Produces a <quote>pivot table</quote> containing
-       row names plus <replaceable>N</replaceable> value columns, where
-       <replaceable>N</replaceable> is determined by the row type specified in the calling
-       query
--->
-行の名前と<replaceable>N</replaceable>個の値列からなる<quote>ピボット表</quote>を生成します。
-ここで<replaceable>N</replaceable>は呼出元の問い合わせで指定される行型で決定します。
-      </entry>
-     </row>
-     <row>
-      <entry><function>crosstab<replaceable>N</replaceable>(text sql)</function></entry>
-      <entry><type>setof table_crosstab_<replaceable>N</replaceable></type></entry>
-      <entry>
-<!--
-       Produces a <quote>pivot table</quote> containing
-       row names plus <replaceable>N</replaceable> value columns.
-       <function>crosstab2</function>, <function>crosstab3</function>, and
-       <function>crosstab4</function> are predefined, but you can create additional
-       <function>crosstab<replaceable>N</replaceable></function> functions as described below
--->
-行の名前と<replaceable>N</replaceable>個の値列からなる<quote>ピボット表</quote>を生成します。
-<function>crosstab2</function>、<function>crosstab3</function>、<function>crosstab4</function>が定義されていますが、後述する手順で追加の<function>crosstab<replaceable>N</replaceable></function>関数を作成することが可能です。
-      </entry>
-     </row>
-     <row>
-      <entry><function>crosstab(text source_sql, text category_sql)</function></entry>
-      <entry><type>setof record</type></entry>
-      <entry>
-<!--
-       Produces a <quote>pivot table</quote>
-       with the value columns specified by a second query
--->
-2番目の問い合わせで指定された値列を持つ<quote>ピボット表</quote>を生成します。
-      </entry>
-     </row>
-     <row>
-      <entry><function>crosstab(text sql, int N)</function></entry>
-      <entry><type>setof record</type></entry>
-      <entry>
-<!--
-       <para>Obsolete version of <function>crosstab(text)</function>.
-        The parameter <replaceable>N</replaceable> is now ignored, since the number of
-        value columns is always determined by the calling query
--->
-       <para>
-廃止予定の<function>crosstab(text)</function>です。
-値列の数は呼び出す問い合わせで常に決まりますので、現在引数Nは無視されます。
-       </para>
-      </entry>
-     </row>
-     <row>
-      <entry>
-       <function>
-        connectby(text relname, text keyid_fld, text parent_keyid_fld
-        [, text orderby_fld ], text start_with, int max_depth
-        [, text branch_delim ])
-       </function>
-       <indexterm><primary>connectby</primary></indexterm>
-      </entry>
-      <entry><type>setof record</type></entry>
-      <entry>
-<!--
-       Produces a representation of a hierarchical tree structure
--->
-階層ツリー構造表現を生成します。
-      </entry>
-     </row>
-    </tbody>
-   </tgroup>
->>>>>>> 184958ef
   </table>
 
   <sect3>

--- conflicted
+++ resolved
@@ -1627,10 +1627,7 @@
 		 * at the end of each iteration.
 		 */
 		pfree(appinfos);
-<<<<<<< HEAD
-=======
 		bms_free(child_relids);
->>>>>>> 3d6a8289
 		free_child_join_sjinfo(child_sjinfo, parent_sjinfo);
 	}
 }

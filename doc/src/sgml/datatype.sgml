<!-- doc/src/sgml/datatype.sgml -->

 <chapter id="datatype">
<!--
  <title>Data Types</title>
-->
  <title>データ型</title>

  <indexterm zone="datatype">
   <primary>data type</primary>
  </indexterm>
  <indexterm zone="datatype">
   <primary>データ型</primary>
  </indexterm>

  <indexterm>
   <primary>type</primary>
   <see>data type</see>
  </indexterm>
  <indexterm>
   <primary>型</primary>
   <see>データ型</see>
  </indexterm>

  <para>
<!--
   <productname>PostgreSQL</productname> has a rich set of native data
   types available to users.  Users can add new types to
   <productname>PostgreSQL</productname> using the <xref
   linkend="sql-createtype"/> command.
-->
<productname>PostgreSQL</productname>にはユーザが使用可能な豊富なデータ型が始めから備わっています。
<xref linkend="sql-createtype"/>コマンドで<productname>PostgreSQL</productname>に対し新しいデータ型を追加できます。
  </para>

  <para>
<!--
   <xref linkend="datatype-table"/> shows all the built-in general-purpose data
   types. Most of the alternative names listed in the
   <quote>Aliases</quote> column are the names used internally by
   <productname>PostgreSQL</productname> for historical reasons.  In
   addition, some internally used or deprecated types are available,
   but are not listed here.
-->
<xref linkend="datatype-table"/>に組み込みの汎用データ型をすべて示します。
<quote>別名</quote>欄に列挙された代替名称のほとんどは、歴史的な理由により<productname>PostgreSQL</productname>の内部で使用されている名前です。
他にも、内部で使用されるデータ型、削除予定のデータ型もありますが、ここにはリストされていません。
  </para>

   <table id="datatype-table">
<!--
    <title>Data Types</title>
-->
    <title>データ型</title>
    <tgroup cols="3">
     <colspec colname="col1" colwidth="2*"/>
     <colspec colname="col2" colwidth="1*"/>
     <colspec colname="col3" colwidth="2*"/>
     <thead>
      <row>
<!--
       <entry>Name</entry>
-->
       <entry>名称</entry>
<!--
       <entry>Aliases</entry>
-->
       <entry>別名</entry>
<!--
       <entry>Description</entry>
-->
       <entry>説明</entry>
      </row>
     </thead>

     <tbody>
      <row>
       <entry><type>bigint</type></entry>
       <entry><type>int8</type></entry>
<!--
       <entry>signed eight-byte integer</entry>
-->
       <entry>8バイト符号付き整数</entry>
      </row>

      <row>
       <entry><type>bigserial</type></entry>
       <entry><type>serial8</type></entry>
<!--
       <entry>autoincrementing eight-byte integer</entry>
-->
       <entry>自動増分8バイト整数</entry>
      </row>

      <row>
       <entry><type>bit [ (<replaceable>n</replaceable>) ]</type></entry>
       <entry></entry>
<!--
       <entry>fixed-length bit string</entry>
-->
       <entry>固定長ビット列</entry>
      </row>

      <row>
       <entry><type>bit varying [ (<replaceable>n</replaceable>) ]</type></entry>
       <entry><type>varbit [ (<replaceable>n</replaceable>) ]</type></entry>
<!--
       <entry>variable-length bit string</entry>
-->
       <entry>可変長ビット列</entry>
      </row>

      <row>
       <entry><type>boolean</type></entry>
       <entry><type>bool</type></entry>
<!--
       <entry>logical Boolean (true/false)</entry>
-->
       <entry>論理値（真/偽）</entry>
      </row>

      <row>
       <entry><type>box</type></entry>
       <entry></entry>
<!--
       <entry>rectangular box on a plane</entry>
-->
       <entry>平面上の矩形</entry>
      </row>

      <row>
       <entry><type>bytea</type></entry>
       <entry></entry>
<!--
       <entry>binary data (<quote>byte array</quote>)</entry>
-->
       <entry>バイナリデータ（<quote>バイトの配列（byte array）</quote>）</entry>
      </row>

      <row>
       <entry><type>character [ (<replaceable>n</replaceable>) ]</type></entry>
       <entry><type>char [ (<replaceable>n</replaceable>) ]</type></entry>
<!--
       <entry>fixed-length character string</entry>
-->
       <entry>固定長文字列</entry>
      </row>

      <row>
       <entry><type>character varying [ (<replaceable>n</replaceable>) ]</type></entry>
       <entry><type>varchar [ (<replaceable>n</replaceable>) ]</type></entry>
<!--
       <entry>variable-length character string</entry>
-->
       <entry>可変長文字列</entry>
      </row>

      <row>
       <entry><type>cidr</type></entry>
       <entry></entry>
<!--
       <entry>IPv4 or IPv6 network address</entry>
-->
       <entry>IPv4もしくはIPv6ネットワークアドレス</entry>
      </row>

      <row>
       <entry><type>circle</type></entry>
       <entry></entry>
<!--
       <entry>circle on a plane</entry>
-->
       <entry>平面上の円</entry>
      </row>

      <row>
       <entry><type>date</type></entry>
       <entry></entry>
<!--
       <entry>calendar date (year, month, day)</entry>
-->
       <entry>暦の日付（年月日）</entry>
      </row>

      <row>
       <entry><type>double precision</type></entry>
       <entry><type>float8</type></entry>
<!--
       <entry>double precision floating-point number (8 bytes)</entry>
-->
       <entry>倍精度浮動小数点（8バイト）</entry>
      </row>

      <row>
       <entry><type>inet</type></entry>
       <entry></entry>
<!--
       <entry>IPv4 or IPv6 host address</entry>
-->
       <entry>IPv4もしくはIPv6ホストアドレス</entry>
      </row>

      <row>
       <entry><type>integer</type></entry>
       <entry><type>int</type>, <type>int4</type></entry>
<!--
       <entry>signed four-byte integer</entry>
-->
       <entry>4バイト符号付き整数</entry>
      </row>

      <row>
       <entry><type>interval [ <replaceable>fields</replaceable> ] [ (<replaceable>p</replaceable>) ]</type></entry>
       <entry></entry>
<!--
       <entry>time span</entry>
-->
       <entry>時間間隔</entry>
      </row>

      <row>
       <entry><type>json</type></entry>
       <entry></entry>
<!--
       <entry>textual JSON data</entry>
-->
       <entry>テキストのJSONデータ</entry>
      </row>

      <row>
       <entry><type>jsonb</type></entry>
       <entry></entry>
<!--
       <entry>binary JSON data, decomposed</entry>
-->
       <entry>バイナリ JSON データ, 展開型</entry>
      </row>

      <row>
       <entry><type>line</type></entry>
       <entry></entry>
<!--
       <entry>infinite line on a plane</entry>
-->
       <entry>平面上の無限直線</entry>
      </row>

      <row>
       <entry><type>lseg</type></entry>
       <entry></entry>
<!--
       <entry>line segment on a plane</entry>
-->
       <entry>平面上の線分</entry>
      </row>

      <row>
       <entry><type>macaddr</type></entry>
       <entry></entry>
<!--
       <entry>MAC (Media Access Control) address</entry>
-->
       <entry>MAC（Media Access Control）アドレス</entry>
      </row>

      <row>
       <entry><type>macaddr8</type></entry>
       <entry></entry>
<!--
       <entry>MAC (Media Access Control) address (EUI-64 format)</entry>
-->
       <entry>MAC (Media Access Control) アドレス (EUI-64 形式)</entry>
      </row>

      <row>
       <entry><type>money</type></entry>
       <entry></entry>
<!--
       <entry>currency amount</entry>
-->
       <entry>貨幣金額</entry>
      </row>

      <row>
       <entry><type>numeric [ (<replaceable>p</replaceable>,
         <replaceable>s</replaceable>) ]</type></entry>
       <entry><type>decimal [ (<replaceable>p</replaceable>,
         <replaceable>s</replaceable>) ]</type></entry>
<!--
       <entry>exact numeric of selectable precision</entry>
-->
       <entry>精度の選択可能な高精度数値</entry>
      </row>

      <row>
       <entry><type>path</type></entry>
       <entry></entry>
<!--
       <entry>geometric path on a plane</entry>
-->
       <entry>平面上の幾何学的経路</entry>
      </row>

      <row>
       <entry><type>pg_lsn</type></entry>
       <entry></entry>
<!--
       <entry><productname>PostgreSQL</productname> Log Sequence Number</entry>
-->
       <entry><productname>PostgreSQL</productname>ログシーケンス番号</entry>
      </row>

      <row>
       <entry><type>pg_snapshot</type></entry>
       <entry></entry>
<!--
       <entry>user-level transaction ID snapshot</entry>
-->
       <entry>ユーザレベルのトランザクションIDスナップショット</entry>
      </row>

      <row>
       <entry><type>point</type></entry>
       <entry></entry>
<!--
       <entry>geometric point on a plane</entry>
-->
       <entry>平面上の幾何学的点</entry>
      </row>

      <row>
       <entry><type>polygon</type></entry>
       <entry></entry>
<!--
       <entry>closed geometric path on a plane</entry>
-->
       <entry>平面上の閉じた幾何学的経路</entry>
      </row>

      <row>
       <entry><type>real</type></entry>
       <entry><type>float4</type></entry>
<!--
       <entry>single precision floating-point number (4 bytes)</entry>
-->
       <entry>単精度浮動小数点（4バイト）</entry>
      </row>

      <row>
       <entry><type>smallint</type></entry>
       <entry><type>int2</type></entry>
<!--
       <entry>signed two-byte integer</entry>
-->
       <entry>2バイト符号付き整数</entry>
      </row>

      <row>
       <entry><type>smallserial</type></entry>
       <entry><type>serial2</type></entry>
<!--
       <entry>autoincrementing two-byte integer</entry>
-->
       <entry>自動増分2バイト整数</entry>
      </row>

      <row>
       <entry><type>serial</type></entry>
       <entry><type>serial4</type></entry>
<!--
       <entry>autoincrementing four-byte integer</entry>
-->
       <entry>自動増分4バイト整数</entry>
      </row>

      <row>
       <entry><type>text</type></entry>
       <entry></entry>
<!--
       <entry>variable-length character string</entry>
-->
       <entry>可変長文字列</entry>
      </row>

      <row>
       <entry><type>time [ (<replaceable>p</replaceable>) ] [ without time zone ]</type></entry>
       <entry></entry>
<!--
       <entry>time of day (no time zone)</entry>
-->
       <entry>時刻（時間帯なし）</entry>
      </row>

      <row>
       <entry><type>time [ (<replaceable>p</replaceable>) ] with time zone</type></entry>
       <entry><type>timetz</type></entry>
<!--
       <entry>time of day, including time zone</entry>
-->
       <entry>時間帯付き時刻</entry>
      </row>

      <row>
       <entry><type>timestamp [ (<replaceable>p</replaceable>) ] [ without time zone ]</type></entry>
       <entry></entry>
<!--
       <entry>date and time (no time zone)</entry>
-->
       <entry>日付と時刻（時間帯なし）</entry>
      </row>

      <row>
       <entry><type>timestamp [ (<replaceable>p</replaceable>) ] with time zone</type></entry>
       <entry><type>timestamptz</type></entry>
<!--
       <entry>date and time, including time zone</entry>
-->
       <entry>時間帯付き日付と時刻</entry>
      </row>

      <row>
       <entry><type>tsquery</type></entry>
       <entry></entry>
<!--
       <entry>text search query</entry>
-->
       <entry>テキスト検索問い合わせ</entry>
      </row>

      <row>
       <entry><type>tsvector</type></entry>
       <entry></entry>
<!--
       <entry>text search document</entry>
-->
       <entry>テキスト検索文書</entry>
      </row>

      <row>
       <entry><type>txid_snapshot</type></entry>
       <entry></entry>
<!--
       <entry>user-level transaction ID snapshot (deprecated; see <type>pg_snapshot</type>)</entry>
-->
       <entry>ユーザレベルのトランザクションIDスナップショット(廃止予定。<type>pg_snapshot</type>を参照)</entry>
      </row>

      <row>
       <entry><type>uuid</type></entry>
       <entry></entry>
<!--
       <entry>universally unique identifier</entry>
-->
       <entry>汎用一意識別子</entry>
      </row>

      <row>
       <entry><type>xml</type></entry>
       <entry></entry>
<!--
       <entry>XML data</entry>
-->
       <entry>XMLデータ</entry>
      </row>
     </tbody>
    </tgroup>
   </table>

  <note>
<!--
   <title>Compatibility</title>
-->
   <title>互換性</title>
   <para>
<!--
    The following types (or spellings thereof) are specified by
    <acronym>SQL</acronym>: <type>bigint</type>, <type>bit</type>, <type>bit
    varying</type>, <type>boolean</type>, <type>char</type>,
    <type>character varying</type>, <type>character</type>,
    <type>varchar</type>, <type>date</type>, <type>double
    precision</type>, <type>integer</type>, <type>interval</type>,
    <type>numeric</type>, <type>decimal</type>, <type>real</type>,
    <type>smallint</type>, <type>time</type> (with or without time zone),
    <type>timestamp</type> (with or without time zone),
    <type>xml</type>.
-->
次に挙げるデータ型（あるいはその綴り方）は<acronym>SQL</acronym>で規定されています。
<type>bigint</type>、<type>bit</type>、<type>bit varying</type>、<type>boolean</type>、<type>char</type>、
<type>character varying</type>、<type>character</type>、<type>varchar</type>、
<type>date</type>、<type>double precision</type>、<type>integer</type>、
<type>interval</type>、<type>numeric</type>、<type>decimal</type>、<type>real</type>、
<type>smallint</type>、<type>time</type>（時間帯付き、なしの両方）、
<type>timestamp</type>（時間帯付き、なしの両方）、<type>xml</type>。
   </para>
  </note>

  <para>
<!--
   Each data type has an external representation determined by its input
   and output functions.  Many of the built-in types have
   obvious external formats.  However, several types are either unique
   to <productname>PostgreSQL</productname>, such as geometric
   paths, or have several possible formats, such as the date
   and time types.
   Some of the input and output functions are not invertible, i.e.,
   the result of an output function might lose accuracy when compared to
   the original input.
-->
それぞれのデータ型はそのデータ型の入出力関数で決定される外部表現を保有しています。
組み込みデータ型の多くには、自明の外部書式があります。
とは言っても、経路のような<productname>PostgreSQL</productname>に特有な型や、あるいは、日付や時刻データ型のように書式を複数選択できる型がいくつかあります。
一部の入出力関数は可逆ではありません。
つまり、出力関数による結果は元の入力と比較した場合精度を失う可能性があります。
  </para>

  <sect1 id="datatype-numeric">
<!--
   <title>Numeric Types</title>
-->
   <title>数値データ型</title>

   <indexterm zone="datatype-numeric">
    <primary>data type</primary>
    <secondary>numeric</secondary>
   </indexterm>
   <indexterm zone="datatype-numeric">
    <primary>データ型</primary>
    <secondary>数値</secondary>
   </indexterm>

   <para>
<!--
    Numeric types consist of two-, four-, and eight-byte integers,
    four- and eight-byte floating-point numbers, and selectable-precision
    decimals.  <xref linkend="datatype-numeric-table"/> lists the
    available types.
-->
数値データ型には2、4、8バイト整数と、4、8バイト浮動小数点および精度設定が可能な数があります。
<xref linkend="datatype-numeric-table"/>に使用可能な型を列挙します。
   </para>

    <table id="datatype-numeric-table">
<!--
     <title>Numeric Types</title>
-->
     <title>数値データ型</title>
     <tgroup cols="4">
      <colspec colname="col1" colwidth="2*"/>
      <colspec colname="col2" colwidth="1*"/>
      <colspec colname="col3" colwidth="2*"/>
      <colspec colname="col4" colwidth="2*"/>
      <thead>
       <row>
<!--
        <entry>Name</entry>
-->
        <entry>型名</entry>
<!--
        <entry>Storage Size</entry>
-->
        <entry>格納サイズ</entry>
<!--
        <entry>Description</entry>
-->
        <entry>説明</entry>
<!--
        <entry>Range</entry>
-->
        <entry>範囲</entry>
       </row>
      </thead>

      <tbody>
       <row>
        <entry><type>smallint</type></entry>
<!--
        <entry>2 bytes</entry>
-->
        <entry>2バイト</entry>
<!--
        <entry>small-range integer</entry>
-->
        <entry>狭範囲の整数</entry>
<!--
        <entry>-32768 to +32767</entry>
-->
        <entry>-32768から+32767</entry>
       </row>
       <row>
        <entry><type>integer</type></entry>
<!--
        <entry>4 bytes</entry>
-->
        <entry>4バイト</entry>
<!--
        <entry>typical choice for integer</entry>
-->
        <entry>典型的に使用する整数</entry>
<!--
        <entry>-2147483648 to +2147483647</entry>
-->
        <entry>-2147483648から+2147483647</entry>
       </row>
       <row>
        <entry><type>bigint</type></entry>
<!--
        <entry>8 bytes</entry>
-->
        <entry>8バイト</entry>
<!--
        <entry>large-range integer</entry>
-->
        <entry>広範囲整数</entry>
<!--
        <entry>-9223372036854775808 to +9223372036854775807</entry>
-->
        <entry>-9223372036854775808から+9223372036854775807</entry>
       </row>

       <row>
        <entry><type>decimal</type></entry>
<!--
        <entry>variable</entry>
-->
        <entry>可変長</entry>
<!--
        <entry>user-specified precision, exact</entry>
-->
        <entry>ユーザ指定精度、正確</entry>
<!--
        <entry>up to 131072 digits before the decimal point; up to 16383 digits after the decimal point</entry>
-->
        <entry>小数点より上は131072桁まで、小数点より下は16383桁まで</entry>
       </row>
       <row>
        <entry><type>numeric</type></entry>
<!--
        <entry>variable</entry>
-->
        <entry>可変長</entry>
<!--
        <entry>user-specified precision, exact</entry>
-->
        <entry>ユーザ指定精度、正確</entry>
<!--
        <entry>up to 131072 digits before the decimal point; up to 16383 digits after the decimal point</entry>
-->
        <entry>小数点より上は131072桁まで、小数点より下は16383桁まで</entry>
       </row>

       <row>
        <entry><type>real</type></entry>
<!--
        <entry>4 bytes</entry>
-->
        <entry>4バイト</entry>
<!--
        <entry>variable-precision, inexact</entry>
-->
        <entry>可変精度、不正確</entry>
<!--
        <entry>6 decimal digits precision</entry>
-->
        <entry>6桁精度</entry>
       </row>
       <row>
        <entry><type>double precision</type></entry>
<!--
        <entry>8 bytes</entry>
-->
        <entry>8バイト</entry>
<!--
        <entry>variable-precision, inexact</entry>
-->
        <entry>可変精度、不正確</entry>
<!--
        <entry>15 decimal digits precision</entry>
-->
        <entry>15桁精度</entry>
       </row>

       <row>
        <entry><type>smallserial</type></entry>
<!--
        <entry>2 bytes</entry>
-->
        <entry>2バイト</entry>
<!--
        <entry>small autoincrementing integer</entry>
-->
        <entry>狭範囲自動整数</entry>
<!--
        <entry>1 to 32767</entry>
-->
        <entry>1から32767</entry>
       </row>

       <row>
        <entry><type>serial</type></entry>
<!--
        <entry>4 bytes</entry>
-->
        <entry>4バイト</entry>
<!--
        <entry>autoincrementing integer</entry>
-->
        <entry>自動増分整数</entry>
<!--
        <entry>1 to 2147483647</entry>
-->
        <entry>1から2147483647</entry>
       </row>

       <row>
        <entry><type>bigserial</type></entry>
<!--
        <entry>8 bytes</entry>
-->
        <entry>8バイト</entry>
<!--
        <entry>large autoincrementing integer</entry>
-->
        <entry>広範囲自動増分整数</entry>
<!--
        <entry>1 to 9223372036854775807</entry>
-->
        <entry>1から9223372036854775807</entry>
       </row>
      </tbody>
     </tgroup>
    </table>

   <para>
<!--
    The syntax of constants for the numeric types is described in
    <xref linkend="sql-syntax-constants"/>.  The numeric types have a
    full set of corresponding arithmetic operators and
    functions. Refer to <xref linkend="functions"/> for more
    information.  The following sections describe the types in detail.
-->
数値データ型に対する定数の構文は<xref linkend="sql-syntax-constants"/>で説明しています。
数値データ型には対応する算術演算子と関数の一式が揃っています。
詳細は<xref linkend="functions"/>を参照してください。
以降の節でデータ型について詳しく説明します。
   </para>

   <sect2 id="datatype-int">
<!--
    <title>Integer Types</title>
-->
    <title>整数データ型</title>

    <indexterm zone="datatype-int">
     <primary>integer</primary>
    </indexterm>

    <indexterm zone="datatype-int">
     <primary>smallint</primary>
    </indexterm>

    <indexterm zone="datatype-int">
     <primary>bigint</primary>
    </indexterm>

    <indexterm>
     <primary>int4</primary>
     <see>integer</see>
    </indexterm>

    <indexterm>
     <primary>int2</primary>
     <see>smallint</see>
    </indexterm>

    <indexterm>
     <primary>int8</primary>
     <see>bigint</see>
    </indexterm>

    <para>
<!--
     The types <type>smallint</type>, <type>integer</type>, and
     <type>bigint</type> store whole numbers, that is, numbers without
     fractional components, of various ranges.  Attempts to store
     values outside of the allowed range will result in an error.
-->
<type>smallint</type>、<type>integer</type>、<type>bigint</type>は各種範囲の整数、つまり小数点以下の端数がない数を保持します。
許容範囲から外れた値を保存しようとするとエラーになります。
    </para>

    <para>
<!--
     The type <type>integer</type> is the common choice, as it offers
     the best balance between range, storage size, and performance.
     The <type>smallint</type> type is generally only used if disk
     space is at a premium.  The <type>bigint</type> type is designed to be
     used when the range of the <type>integer</type> type is insufficient.
-->
<type>integer</type>型は数値の範囲、格納サイズおよび性能において最も釣合いが取れていますので、一般的に使用されます。
<type>smallint</type>型は通常はディスク容量に制限が付いている場合にのみ使用します。
<type>bigint</type>型は<type>integer</type>の許容範囲では十分ではない場合に使用されるよう設計されています。
    </para>

    <para>
<!--
     <acronym>SQL</acronym> only specifies the integer types
     <type>integer</type> (or <type>int</type>),
     <type>smallint</type>, and <type>bigint</type>.  The
     type names <type>int2</type>, <type>int4</type>, and
     <type>int8</type> are extensions, which are also used by some
     other <acronym>SQL</acronym> database systems.
-->
<acronym>SQL</acronym>では整数の型として<type>integer</type>（または<type>int</type>）と<type>smallint</type>、<type>bigint</type>のみを規定しています。
<type>int2</type>、<type>int4</type>および<type>int8</type>は拡張ですが、いくつか他の<acronym>SQL</acronym>データベースシステムでも使われています。
    </para>

   </sect2>

   <sect2 id="datatype-numeric-decimal">
<!--
    <title>Arbitrary Precision Numbers</title>
-->
    <title>任意の精度を持つ数</title>

    <indexterm>
     <primary>numeric (data type)</primary>
    </indexterm>
    <indexterm>
     <primary>numeric（データ型）</primary>
    </indexterm>

   <indexterm>
    <primary>arbitrary precision numbers</primary>
   </indexterm>
   <indexterm>
    <primary>任意精度の数</primary>
   </indexterm>

    <indexterm>
     <primary>decimal</primary>
     <see>numeric</see>
    </indexterm>
    <indexterm>
     <primary>10進数</primary>
     <see>numeric</see>
    </indexterm>

    <para>
<!--
     The type <type>numeric</type> can store numbers with a
     very large number of digits. It is especially recommended for
     storing monetary amounts and other quantities where exactness is
     required.  Calculations with <type>numeric</type> values yield exact
     results where possible, e.g.,  addition, subtraction, multiplication.
     However, calculations on <type>numeric</type> values are very slow
     compared to the integer types, or to the floating-point types
     described in the next section.
-->
<type>numeric</type>型は、非常に大きな桁数で数値を格納できます。
通貨金額やその他正確性が求められる数量を保存する時は特に、この型を推奨します。
<type>numeric</type>の値での計算は、可能なところ、例えば、足し算、引算、掛け算では、正確な結果（訳注：10進の小数で誤差が生じない、ということ）になります。
とは言っても、<type>numeric</type>の値に対する計算は整数型、もしくは次節で説明する浮動小数点データ型に比較し非常に遅くなります。
    </para>

    <para>
<!--
     We use the following terms below:  The
     <firstterm>precision</firstterm> of a <type>numeric</type>
     is the total count of significant digits in the whole number,
     that is, the number of digits to both sides of the decimal point.
     The <firstterm>scale</firstterm> of a <type>numeric</type> is the
     count of decimal digits in the fractional part, to the right of the
     decimal point.  So the number 23.5141 has a precision of 6 and a
     scale of 4.  Integers can be considered to have a scale of zero.
-->
この後の説明では、次の用語を使用します。
<type>numeric</type>の<firstterm>精度(precision)</firstterm>とは数字全体の有効桁数です。
すなわち、小数点をはさんでいる両側の桁数の合計です。
<type>numeric</type>の<firstterm>位取り(scale)</firstterm>とは、小数点の右側の小数部分の桁数をいいます。
そのため、23.5141という数値の精度は6で位取りは4となります。
整数の位取りは、ゼロであるとみなすことができます。
    </para>

    <para>
<!--
     Both the maximum precision and the maximum scale of a
     <type>numeric</type> column can be
     configured.  To declare a column of type <type>numeric</type> use
     the syntax:
-->
<type>numeric</type>列の数値の最大精度と最大位取りの両方を設定することができます。
<type>numeric</type>型の列を宣言するには次の構文を使います。
<programlisting>
NUMERIC(<replaceable>precision</replaceable>, <replaceable>scale</replaceable>)
</programlisting>
<!--
     The precision must be positive, while the scale may be positive or
     negative (see below).  Alternatively:
-->
精度は正でなければならず、位取りは正または負であることができます(以下を参照)。
または、次のように指定します
<programlisting>
NUMERIC(<replaceable>precision</replaceable>)
</programlisting>
<!--
     selects a scale of 0.  Specifying:
-->
は位取りが0であることを選択します。
精度も位取りも指定せず、
<programlisting>
NUMERIC
</programlisting>
<!--
     without any precision or scale creates an <quote>unconstrained
     numeric</quote> column in which numeric values of any length can be
     stored, up to the implementation limits.  A column of this kind will
     not coerce input values to any particular scale, whereas
     <type>numeric</type> columns with a declared scale will coerce
     input values to that scale.  (The <acronym>SQL</acronym> standard
     requires a default scale of 0, i.e., coercion to integer
     precision.  We find this a bit useless.  If you're concerned
     about portability, always specify the precision and scale
     explicitly.)
-->
と記述すると、実装されている限界の精度まで、いかなる精度あるいは位取りの値も格納できる<quote>制約の無い数値</quote>列が作られます。
この類の列は入力値をいかなる特定の位取りにも変換しませんが、宣言された位取りを持つ<type>numeric</type>列は入力値をその位取りに変換します。
（標準<acronym>SQL</acronym>はデフォルトとして位取り0を要求していて、つまり、整数の精度に変換されます。
しかし、この方法はあまり役に立たないと思われます。
もし移植性を心配するなら、常に精度と位取りを明示的に設定してください。）
    </para>

    <note>
     <para>
<!--
      The maximum precision that can be explicitly specified in
      a <type>numeric</type> type declaration is 1000.  An
      unconstrained <type>numeric</type> column is subject to the limits
      described in <xref linkend="datatype-numeric-table"/>.
-->
明示的に<type>numeric</type>型宣言で指定される場合の最大精度は1000です。
制約の無い<type>numeric</type>列は<xref linkend="datatype-numeric-table"/>で説明する制限に従います。
     </para>
    </note>

    <para>
<!--
     If the scale of a value to be stored is greater than the declared
     scale of the column, the system will round the value to the specified
     number of fractional digits.  Then, if the number of digits to the
     left of the decimal point exceeds the declared precision minus the
     declared scale, an error is raised.
     For example, a column declared as
-->
格納される値の位取りが宣言された列の位取りより大きかった場合、システムは指定された小数部の桁まで値を丸めます。
そして、小数点の左側の桁数が、宣言された精度から宣言された位取りを差し引いた数を超える場合にエラーとなります。
例えば、
<programlisting>
NUMERIC(3, 1)
</programlisting>
<!--
     will round values to 1 decimal place and can store values between
     -99.9 and 99.9, inclusive.
-->
として宣言された列は、値を小数第1位に丸め、-99.9から99.9までの値を格納できます。
    </para>

    <para>
<!--
     Beginning in <productname>PostgreSQL</productname> 15, it is allowed
     to declare a <type>numeric</type> column with a negative scale.  Then
     values will be rounded to the left of the decimal point.  The
     precision still represents the maximum number of non-rounded digits.
     Thus, a column declared as
-->
<productname>PostgreSQL</productname> 15以降では、負の位取りを持つ<type>numeric</type>列を宣言することが許可されました。
その場合、値は小数点の左側に丸められます。
精度は、依然として丸められない最大桁数を表します。
したがって、
<programlisting>
NUMERIC(2, -3)
</programlisting>
<!--
     will round values to the nearest thousand and can store values
     between -99000 and 99000, inclusive.
     It is also allowed to declare a scale larger than the declared
     precision.  Such a column can only hold fractional values, and it
     requires the number of zero digits just to the right of the decimal
     point to be at least the declared scale minus the declared precision.
     For example, a column declared as
-->
として宣言された列は、千に近い値に丸められ、-99000から99000までの値を格納できます。
また、宣言された精度よりも大きな位取りを宣言することも許可されます。
このような列は小数値しか保持できず、小数点のすぐ右の0桁は、少なくとも宣言された位取りから宣言された精度を引いた値である必要があります。
例えば、
<programlisting>
NUMERIC(3, 5)
</programlisting>
<!--
     will round values to 5 decimal places and can store values between
     -0.00999 and 0.00999, inclusive.
-->
として宣言された列は、小数点以下5桁に丸められ、-0.00999から0.00999までの値を格納できます。
    </para>

    <note>
     <para>
<!--
      <productname>PostgreSQL</productname> permits the scale in a
      <type>numeric</type> type declaration to be any value in the range
      -1000 to 1000.  However, the <acronym>SQL</acronym> standard requires
      the scale to be in the range 0 to <replaceable>precision</replaceable>.
      Using scales outside that range may not be portable to other database
      systems.
-->
<productname>PostgreSQL</productname>では、<type>numeric</type>型宣言の位取りを-1000～1000の範囲の任意の値にすることができます。
しかし、標準<acronym>SQL</acronym>では位取りを0～<replaceable>精度</replaceable>の範囲にする必要があります。
この範囲外の位取りを使用すると、他のデータベースシステムに移植できない可能性があります。
     </para>
    </note>

    <para>
<!--
     Numeric values are physically stored without any extra leading or
     trailing zeroes.  Thus, the declared precision and scale of a column
     are maximums, not fixed allocations.  (In this sense the <type>numeric</type>
     type is more akin to <type>varchar(<replaceable>n</replaceable>)</type>
     than to <type>char(<replaceable>n</replaceable>)</type>.)  The actual storage
     requirement is two bytes for each group of four decimal digits,
     plus three to eight bytes overhead.
-->
数値は物理的に先頭や末尾に0を付与されることなく格納されます。
したがって、列の宣言された精度と位取りは最大であり、固定的に割り当てられていません。
（この意味では<type>numeric</type>は<type>char(<replaceable>n</replaceable>)</type>よりも<type>varchar(<replaceable>n</replaceable>)</type>に似ています。）
実際の格納に必要な容量は、10進数4桁のそれぞれのグループに対して2バイトと、3から8バイトのオーバーヘッドです。
    </para>

    <indexterm>
     <primary>infinity</primary>
     <secondary>numeric (data type)</secondary>
    </indexterm>
    <indexterm>
     <primary>無限</primary>
     <secondary>numeric (データ型)</secondary>
    </indexterm>

    <indexterm>
     <primary>NaN</primary>
     <see>not a number</see>
   </indexterm>
    <indexterm>
     <primary>NaN</primary>
     <see>非数</see>
    </indexterm>

    <indexterm>
     <primary>not a number</primary>
     <secondary>numeric (data type)</secondary>
    </indexterm>
    <indexterm>
     <primary>非数</primary>
     <secondary>数値（データ型）</secondary>
    </indexterm>

    <para>
<!--
     In addition to ordinary numeric values, the <type>numeric</type> type
     has several special values:
-->
通常の数値に加え、<type>numeric</type>型はいくつかの特別な値を取ることができます。
<literallayout>
<literal>Infinity</literal>
<literal>-Infinity</literal>
<literal>NaN</literal>
</literallayout>
<!--
     These are adapted from the IEEE 754 standard, and represent
     <quote>infinity</quote>, <quote>negative infinity</quote>, and
     <quote>not-a-number</quote>, respectively. When writing these values
     as constants in an SQL command, you must put quotes around them,
     for example <literal>UPDATE table SET x = '-Infinity'</literal>.
     On input, these strings are recognized in a case-insensitive manner.
     The infinity values can alternatively be spelled <literal>inf</literal>
     and <literal>-inf</literal>.
-->
これらはIEEE 754標準から引用されたもので、それぞれ<quote>無限大</quote>、<quote>マイナス無限大</quote>そして<quote>非数値</quote>を表します。
SQLコマンドの定数として記述する場合は、例えば<literal>UPDATE table SET x = '-Infinity'</literal>のように、引用符でくくらなければなりません。
入力の際、これらの文字列は大文字小文字の区別なく認識されます。
無限の値は代わりに<literal>inf</literal>や<literal>-inf</literal>と綴ることもできます。
    </para>

    <para>
<!--
     The infinity values behave as per mathematical expectations.  For
     example, <literal>Infinity</literal> plus any finite value equals
     <literal>Infinity</literal>, as does <literal>Infinity</literal>
     plus <literal>Infinity</literal>; but <literal>Infinity</literal>
     minus <literal>Infinity</literal> yields <literal>NaN</literal> (not a
     number), because it has no well-defined interpretation.  Note that an
     infinity can only be stored in an unconstrained <type>numeric</type>
     column, because it notionally exceeds any finite precision limit.
-->
無限の値は数学的に期待されたとおりに振る舞います。
例えば、<literal>Infinity</literal>に有限な値を加算した場合や<literal>Infinity</literal>に<literal>Infinity</literal>を加算した場合は<literal>Infinity</literal>になります。しかし、<literal>Infinity</literal>から<literal>Infinity</literal>を減算した場合は、解釈が定まらないため<literal>NaN</literal>(数値では無い)になります。
無限大は制約が無い<type>numeric</type>列にのみ格納できることに注意してください。これは理論上、いかなる有限な精度も超えているためです。
    </para>

    <para>
<!--
     The <literal>NaN</literal> (not a number) value is used to represent
     undefined calculational results.  In general, any operation with
     a <literal>NaN</literal> input yields another <literal>NaN</literal>.
     The only exception is when the operation's other inputs are such that
     the same output would be obtained if the <literal>NaN</literal> were to
     be replaced by any finite or infinite numeric value; then, that output
     value is used for <literal>NaN</literal> too.  (An example of this
     principle is that <literal>NaN</literal> raised to the zero power
     yields one.)
-->
<literal>NaN</literal>(数値では無い)値は定義されていない計算の結果を表現するために使用されます。
通常、<literal>NaN</literal>入力を伴う操作は別の<literal>NaN</literal>を出力します。
その操作の入力が<literal>NaN</literal>を他の有限もしくは無限の数値型の値に置き換えられた場合に同じ出力が得られる時に限り例外があります。
この時は<literal>NaN</literal>の代わりにその操作の出力が使われます(この概念では例えば、<literal>NaN</literal>の0乗は1を出力します)。
    </para>

    <note>
     <para>
<!--
      In most implementations of the <quote>not-a-number</quote> concept,
      <literal>NaN</literal> is not considered equal to any other numeric
      value (including <literal>NaN</literal>).  In order to allow
      <type>numeric</type> values to be sorted and used in tree-based
      indexes, <productname>PostgreSQL</productname> treats <literal>NaN</literal>
      values as equal, and greater than all non-<literal>NaN</literal>
      values.
-->
ほとんどの<quote>非数</quote>の概念の実装において、<literal>NaN</literal>は（<literal>NaN</literal>を含む）他の数値と等価にならないとみなされています。
<type>numeric</type>値をソートできる、また、ツリーを基にしたインデックスで使用できるように、<productname>PostgreSQL</productname>は<literal>NaN</literal>同士は等しく、すべての<literal>NaN</literal>以外の値よりも大きな値となるものとして扱います。
     </para>
    </note>

    <para>
<!--
     The types <type>decimal</type> and <type>numeric</type> are
     equivalent.  Both types are part of the <acronym>SQL</acronym>
     standard.
-->
<type>decimal</type>と<type>numeric</type>型は等価です。
2つのデータ型はともに標準<acronym>SQL</acronym>に含まれます。
    </para>

    <para>
<!--
     When rounding values, the <type>numeric</type> type rounds ties away
     from zero, while (on most machines) the <type>real</type>
     and <type>double precision</type> types round ties to the nearest even
     number.  For example:
-->
値を丸める際、<type>numeric</type>型は0から離れるように丸めますが、一方で（ほとんどのマシンでは）<type>real</type>や<type>double precision</type>型ではその値に最も近い偶数に丸めます。
以下に例を示します。:

<programlisting>
SELECT x,
  round(x::numeric) AS num_round,
  round(x::double precision) AS dbl_round
FROM generate_series(-3.5, 3.5, 1) as x;
  x   | num_round | dbl_round
------+-----------+-----------
 -3.5 |        -4 |        -4
 -2.5 |        -3 |        -2
 -1.5 |        -2 |        -2
 -0.5 |        -1 |        -0
  0.5 |         1 |         0
  1.5 |         2 |         2
  2.5 |         3 |         2
  3.5 |         4 |         4
(8 rows)
</programlisting>
    </para>
   </sect2>


   <sect2 id="datatype-float">
<!--
    <title>Floating-Point Types</title>
-->
    <title>浮動小数点データ型</title>

    <indexterm zone="datatype-float">
     <primary>real</primary>
    </indexterm>

    <indexterm zone="datatype-float">
     <primary>double precision</primary>
    </indexterm>
    <indexterm zone="datatype-float">
     <primary>倍精度</primary>
    </indexterm>

    <indexterm>
     <primary>float4</primary>
     <see>real</see>
    </indexterm>

    <indexterm>
     <primary>float8</primary>
     <see>double precision</see>
    </indexterm>

    <indexterm zone="datatype-float">
     <primary>floating point</primary>
    </indexterm>
    <indexterm zone="datatype-float">
     <primary>浮動小数点</primary>
    </indexterm>

    <para>
<!--
     The data types <type>real</type> and <type>double precision</type> are
     inexact, variable-precision numeric types. On all currently supported
     platforms, these types are implementations of <acronym>IEEE</acronym>
     Standard 754 for Binary Floating-Point Arithmetic (single and double
     precision, respectively), to the extent that the underlying processor,
     operating system, and compiler support it.
-->
<type>real</type>と<type>double precision</type>は不正確な（訳注：10進の小数で誤差が生じる、ということ）可変精度の数値データ型です。
現在サポートされている全てのプラットフォーム上では、これらのデータ型は、使用しているプロセッサ、オペレーティングシステムおよびコンパイラがサポートしていれば、通常は（それぞれ単精度および倍精度の）バイナリ浮動小数点演算用の<acronym>IEEE</acronym>規格754の実装です。
    </para>

    <para>
<!--
     Inexact means that some values cannot be converted exactly to the
     internal format and are stored as approximations, so that storing
     and retrieving a value might show slight discrepancies.
     Managing these errors and how they propagate through calculations
     is the subject of an entire branch of mathematics and computer
     science and will not be discussed here, except for the
     following points:
-->
不正確というのは、ある値はそのままで内部形式に変換されずに近似値として保存されるということです。
ですから、保存しようとする値と抽出しようとする値の間に多少の差異が認められます。
これらのエラーを管理し計算によって補正をどうするかについては、数学とコンピュータ科学の系統すべてに関わることで、以下の点を除き触れません。
     <itemizedlist>
      <listitem>
       <para>
<!--
        If you require exact storage and calculations (such as for
        monetary amounts), use the <type>numeric</type> type instead.
-->
（金銭金額など）正確な記録と計算が必要な時は代わりに<type>numeric</type>を使用してください。
       </para>
      </listitem>

      <listitem>
       <para>
<!--
        If you want to do complicated calculations with these types
        for anything important, especially if you rely on certain
        behavior in boundary cases (infinity, underflow), you should
        evaluate the implementation carefully.
-->
これらのデータ型で何か重要な件に対し複雑な計算を必要とする時、特に（無限大やアンダーフローのような）境界線におけるある種の振舞いについて信頼を置かなければならないのであれば、実装を注意深く検証しなければなりません。
       </para>
      </listitem>

      <listitem>
       <para>
<!--
        Comparing two floating-point values for equality might not
        always work as expected.
-->
2つの浮動小数点値が等価であるのかどうかの比較は予想通りに行かない時もあります。
       </para>
      </listitem>
     </itemizedlist>
    </para>

    <para>
<!--
     On all currently supported platforms, the <type>real</type> type has a
     range of around 1E-37 to 1E+37 with a precision of at least 6 decimal
     digits. The <type>double precision</type> type has a range of around
     1E-307 to 1E+308 with a precision of at least 15 digits. Values that are
     too large or too small will cause an error. Rounding might take place if
     the precision of an input number is too high. Numbers too close to zero
     that are not representable as distinct from zero will cause an underflow
     error.
-->
現在サポートされている全てのプラットフォームでは、<type>real</type>型は最低6桁の精度を持ち、1E-37から1E+37までの範囲です。
<type>double precision</type>型は最低15桁の精度でおよそ1E-307から1E+308までの範囲です。
大き過ぎたり小さ過ぎる値はエラーの原因になります。
入力値の精度が高過ぎる場合は丸められることがあります。
ゼロに限りなく近い値で、しかもゼロと異なる値として表現できない数値はアンダーフローエラーになります。
    </para>

    <para>
<!--
     By default, floating point values are output in text form in their
     shortest precise decimal representation; the decimal value produced is
     closer to the true stored binary value than to any other value
     representable in the same binary precision. (However, the output value is
     currently never <emphasis>exactly</emphasis> midway between two
     representable values, in order to avoid a widespread bug where input
     routines do not properly respect the round-to-nearest-even rule.) This value will
     use at most 17 significant decimal digits for <type>float8</type>
     values, and at most 9 digits for <type>float4</type> values.
-->
デフォルトでは、浮動小数の値は最も短い正確な10進数のテキスト形式で出力されます。
生成される10進値は、同じバイナリ精度で表現できる他の値よりも、実際に格納されているバイナリ値に近い値になります。
(ただし、出力値が2つの表現可能な値の<emphasis>厳密な</emphasis>中間になることはありません。これは、入力ルーチンが最も近い偶数に丸める規則を適切に考慮しないという広範囲にわたる不具合を避けるためです。)
この値は<type>float8</type>型の値には最大17桁の10進数、<type>float4</type>型の値には最大9桁の10進数を使用します。
    </para>

    <note>
     <para>
<!--
      This shortest-precise output format is much faster to generate than the
      historical rounded format.
-->
この最も短く正確な出力フォーマットは従来の丸められた形式よりもはるかに速く値を生成します。
     </para>
    </note>

    <para>
<!--
     For compatibility with output generated by older versions
     of <productname>PostgreSQL</productname>, and to allow the output
     precision to be reduced, the <xref linkend="guc-extra-float-digits"/>
     parameter can be used to select rounded decimal output instead. Setting a
     value of 0 restores the previous default of rounding the value to 6
     (for <type>float4</type>) or 15 (for <type>float8</type>)
     significant decimal digits. Setting a negative value reduces the number
     of digits further; for example -2 would round output to 4 or 13 digits
     respectively.
-->
<productname>PostgreSQL</productname>の古いバージョンで生成された出力との互換性を確保し、出力精度を低くするために、代わりに<xref linkend="guc-extra-float-digits"/>パラメータを使用して丸めた10進数の出力を選択することができます。
値を0に設定した場合は、以前のデフォルト値である6(<type>float4</type>の場合)か15(<type>float8</type>の場合)の有効桁に丸めた値を戻します。
負の値を設定すると、桁数がさらに減少します。たとえば、-2を設定すると、出力はそれぞれ4桁または13桁に丸められます。
    </para>

    <para>
<!--
     Any value of <xref linkend="guc-extra-float-digits"/> greater than 0
     selects the shortest-precise format.
-->
0より大きい<xref linkend="guc-extra-float-digits"/>の値は、最短の正確なフォーマットを選択します。
    </para>

    <note>
     <para>
<!--
      Applications that wanted precise values have historically had to set
      <xref linkend="guc-extra-float-digits"/> to 3 to obtain them. For
      maximum compatibility between versions, they should continue to do so.
-->
精密な値を必要とするアプリケーションでは、従来、<xref linkend="guc-extra-float-digits"/>を3に設定して値を取得する必要がありました。
バージョン間の互換性を最大にするためには継続してそのように設定する必要があります。
     </para>
    </note>

    <indexterm>
     <primary>infinity</primary>
     <secondary>floating point</secondary>
    </indexterm>
    <indexterm>
     <primary>無限</primary>
     <secondary>浮動小数点</secondary>
    </indexterm>

    <indexterm>
     <primary>not a number</primary>
     <secondary>floating point</secondary>
    </indexterm>
    <indexterm>
     <primary>非数</primary>
     <secondary>浮動小数点</secondary>
    </indexterm>

    <para>
<!--
     In addition to ordinary numeric values, the floating-point types
     have several special values:
-->
通常の数値に加え、浮動小数点型では以下の特殊な値を取ります。
<literallayout>
<literal>Infinity</literal>
<literal>-Infinity</literal>
<literal>NaN</literal>
</literallayout>
<!--
     These represent the IEEE 754 special values
     <quote>infinity</quote>, <quote>negative infinity</quote>, and
     <quote>not-a-number</quote>, respectively. When writing these values
     as constants in an SQL command, you must put quotes around them,
     for example <literal>UPDATE table SET x = '-Infinity'</literal>.  On input,
     these strings are recognized in a case-insensitive manner.
     The infinity values can alternatively be spelled <literal>inf</literal>
     and <literal>-inf</literal>.
-->
これらはそれぞれ、IEEE 754の特殊な値、<quote>無限大</quote>、<quote>負の無限大</quote>、<quote>非数値</quote>を表します。
これらの値をSQLコマンドの定数として記述する場合、例えば<literal>UPDATE table SET x = '-Infinity'</literal>のように引用符でくくる必要があります。
入力の際、これらの文字列は大文字小文字の区別なく認識されます。
無限の値は代わりに<literal>inf</literal>や<literal>-inf</literal>と綴ることもできます。
    </para>

    <note>
     <para>
<!--
      IEEE 754 specifies that <literal>NaN</literal> should not compare equal
      to any other floating-point value (including <literal>NaN</literal>).
      In order to allow floating-point values to be sorted and used
      in tree-based indexes, <productname>PostgreSQL</productname> treats
      <literal>NaN</literal> values as equal, and greater than all
      non-<literal>NaN</literal> values.
-->
IEEE 754では、<literal>NaN</literal>は（<literal>NaN</literal>を含む）他のすべての浮動小数点値と比べた時に不等でなければならないと規定しています。
浮動小数点値をソートできる、また、ツリーを基にしたインデックスで使用できるように、<productname>PostgreSQL</productname>は<literal>NaN</literal>同士は等しく、すべての<literal>NaN</literal>以外の値よりも大きな値となるものとして扱います。
     </para>
    </note>

    <para>
<!--
     <productname>PostgreSQL</productname> also supports the SQL-standard
     notations <type>float</type> and
     <type>float(<replaceable>p</replaceable>)</type> for specifying
     inexact numeric types.  Here, <replaceable>p</replaceable> specifies
     the minimum acceptable precision in <emphasis>binary</emphasis> digits.
     <productname>PostgreSQL</productname> accepts
     <type>float(1)</type> to <type>float(24)</type> as selecting the
     <type>real</type> type, while
     <type>float(25)</type> to <type>float(53)</type> select
     <type>double precision</type>.  Values of <replaceable>p</replaceable>
     outside the allowed range draw an error.
     <type>float</type> with no precision specified is taken to mean
     <type>double precision</type>.
-->
また、<productname>PostgreSQL</productname>では不正確な数値型についての標準SQLの表記である<type>float</type>と<type>float(<replaceable>p</replaceable>)</type>をサポートしています。
ここで、<replaceable>p</replaceable>は<emphasis>2進数</emphasis>桁数で最低限、許容可能な精度を指定します。
<productname>PostgreSQL</productname>は<type>float(1)</type>から<type>float(24)</type>を<type>real</type>を選択するものとして受け付け、<type>float(25)</type>から<type>float(53)</type>を<type>double precision</type>を選択するものとして受け付けます。
許容範囲外の<replaceable>p</replaceable>の値はエラーになります。
精度指定のない<type>float</type>は<type>double precision</type>として解釈されます。
    </para>

   </sect2>

   <sect2 id="datatype-serial">
<!--
    <title>Serial Types</title>
-->
    <title>連番型</title>

    <indexterm zone="datatype-serial">
     <primary>smallserial</primary>
    </indexterm>

    <indexterm zone="datatype-serial">
     <primary>serial</primary>
    </indexterm>

    <indexterm zone="datatype-serial">
     <primary>bigserial</primary>
    </indexterm>

    <indexterm zone="datatype-serial">
     <primary>serial2</primary>
    </indexterm>

    <indexterm zone="datatype-serial">
     <primary>serial4</primary>
    </indexterm>

    <indexterm zone="datatype-serial">
     <primary>serial8</primary>
    </indexterm>

    <indexterm>
     <primary>auto-increment</primary>
     <see>serial</see>
    </indexterm>
    <indexterm>
     <primary>自動増分</primary>
     <see>serial</see>
    </indexterm>

    <indexterm>
     <primary>sequence</primary>
     <secondary>and serial type</secondary>
    </indexterm>
    <indexterm>
     <primary>シーケンス</primary>
     <secondary>連番型</secondary>
    </indexterm>

    <note>
     <para>
<!--
      This section describes a PostgreSQL-specific way to create an
      autoincrementing column.  Another way is to use the SQL-standard
      identity column feature, described at <xref linkend="ddl-identity-columns"/>.
-->
この節ではPostgreSQL固有の自動増分列の作成方法について記述します。
標準SQLの識別列機能を使用する方法は、<xref linkend="ddl-identity-columns"/>に記述されています。
     </para>
    </note>

    <para>
<!--
     The data types <type>smallserial</type>, <type>serial</type> and
     <type>bigserial</type> are not true types, but merely
     a notational convenience for creating unique identifier columns
     (similar to the <literal>AUTO_INCREMENT</literal> property
     supported by some other databases). In the current
     implementation, specifying:
-->
<type>smallserial</type>、<type>serial</type>および<type>bigserial</type>データ型は正確にはデータ型ではなく、テーブルの列に一意の識別子を作成する簡便な表記法です
（他のデータベースでサポートされる<literal>AUTO_INCREMENT</literal>プロパティに似ています）。
現在の実装では、

<programlisting>
CREATE TABLE <replaceable class="parameter">tablename</replaceable> (
    <replaceable class="parameter">colname</replaceable> SERIAL
);
</programlisting>

<!--
     is equivalent to specifying:
-->
は以下を指定することと同じです。

<programlisting>
CREATE SEQUENCE <replaceable class="parameter">tablename</replaceable>_<replaceable class="parameter">colname</replaceable>_seq AS integer;
CREATE TABLE <replaceable class="parameter">tablename</replaceable> (
    <replaceable class="parameter">colname</replaceable> integer NOT NULL DEFAULT nextval('<replaceable class="parameter">tablename</replaceable>_<replaceable class="parameter">colname</replaceable>_seq')
);
ALTER SEQUENCE <replaceable class="parameter">tablename</replaceable>_<replaceable class="parameter">colname</replaceable>_seq OWNED BY <replaceable class="parameter">tablename</replaceable>.<replaceable class="parameter">colname</replaceable>;
</programlisting>

<!--
     Thus, we have created an integer column and arranged for its default
     values to be assigned from a sequence generator.  A <literal>NOT NULL</literal>
     constraint is applied to ensure that a null value cannot be
     inserted.  (In most cases you would also want to attach a
     <literal>UNIQUE</literal> or <literal>PRIMARY KEY</literal> constraint to prevent
     duplicate values from being inserted by accident, but this is
     not automatic.)  Lastly, the sequence is marked as <quote>owned by</quote>
     the column, so that it will be dropped if the column or table is dropped.
-->
このように整数列を作成し、その列のデフォルト値が連番ジェネレータから割り当てられるようにしました。
また、<literal>NOT NULL</literal>制約を適用することによって、NULL値が挿入されないようにします。
（たいていの場合は、重複する値を間違って挿入しないように、<literal>UNIQUE</literal>制約または<literal>PRIMARY KEY</literal>制約も追加することになるでしょうが、これは自動的には行われません。）
最後に、シーケンスは列に<quote>より所有</quote>されるものと印が付きます。
したがって、テーブルの列が削除された場合にシーケンスは削除されます。
    </para>

    <note>
      <para>
<!--
        Because <type>smallserial</type>, <type>serial</type> and
        <type>bigserial</type> are implemented using sequences, there may
        be "holes" or gaps in the sequence of values which appears in the
        column, even if no rows are ever deleted.  A value allocated
        from the sequence is still "used up" even if a row containing that
        value is never successfully inserted into the table column.  This
        may happen, for example, if the inserting transaction rolls back.
        See <literal>nextval()</literal> in <xref linkend="functions-sequence"/>
        for details.
-->
<type>smallserial</type>、 <type>serial</type>および<type>bigserial</type>はシーケンスを使って実装されているため、行の削除が行われていなくとも、列に"穴"や連番の抜けが発生するかもしれません。
また、テーブルへ正常に挿入されていないにも関わらず、シーケンスの値を"消費してしまう"こともあります。
これは、例えば挿入したトランザクションがロールバックされた時に発生することがあります。
詳細は<xref linkend="functions-sequence"/>の<literal>nextval()</literal>を参照してください。
      </para>
    </note>

    <para>
<!--
     To insert the next value of the sequence into the <type>serial</type>
     column, specify that the <type>serial</type>
     column should be assigned its default value. This can be done
     either by excluding the column from the list of columns in
     the <command>INSERT</command> statement, or through the use of
     the <literal>DEFAULT</literal> key word.
-->
<type>serial</type>列にシーケンスの次の値を挿入するには、<type>serial</type>列にそのデフォルト値を割り当てるよう指定してください。
これは、<command>INSERT</command>文の列リストからその列を除外する、もしくは<literal>DEFAULT</literal>キーワードを使用することで行うことができます。
    </para>

    <para>
<!--
     The type names <type>serial</type> and <type>serial4</type> are
     equivalent: both create <type>integer</type> columns.  The type
     names <type>bigserial</type> and <type>serial8</type> work
     the same way, except that they create a <type>bigint</type>
     column.  <type>bigserial</type> should be used if you anticipate
     the use of more than 2<superscript>31</superscript> identifiers over the
     lifetime of the table. The type names <type>smallserial</type> and
     <type>serial2</type> also work the same way, except that they
     create a <type>smallint</type> column.
-->
<type>serial</type>と<type>serial4</type>という型の名称は等価です。
ともに<type>integer</type>列を作成します。
<type>bigserial</type>と<type>serial8</type>という型の名称も<type>bigint</type>列を作成することを除いて同じ振舞いをします。
もしテーブルを使用する期間で2<superscript>31</superscript>以上の識別子を使用すると予測される場合、<type>bigserial</type>を使用すべきです。
<type>smallserial</type>と<type>serial2</type>という型の名称もまた、<type>smallint</type>列を作成することを除いて同じ振舞いをします。
    </para>

    <para>
<!--
     The sequence created for a <type>serial</type> column is
     automatically dropped when the owning column is dropped.
     You can drop the sequence without dropping the column, but this
     will force removal of the column default expression.
-->
<type>serial</type>列用に作成されたシーケンスは、それを所有する列が削除された時に自動的に削除されます。
列を削除せずにシーケンスを削除することができますが、これにより強制的に列のデフォルト式が削除されます。
    </para>
   </sect2>
  </sect1>

  <sect1 id="datatype-money">
<!--
   <title>Monetary Types</title>
-->
   <title>通貨型</title>

   <para>
<!--
    The <type>money</type> type stores a currency amount with a fixed
    fractional precision; see <xref
    linkend="datatype-money-table"/>.  The fractional precision is
    determined by the database's <xref linkend="guc-lc-monetary"/> setting.
    The range shown in the table assumes there are two fractional digits.
    Input is accepted in a variety of formats, including integer and
    floating-point literals, as well as typical
    currency formatting, such as <literal>'$1,000.00'</literal>.
    Output is generally in the latter form but depends on the locale.
-->
<type>money</type>型は貨幣金額を固定精度の小数点で格納します。
<xref linkend="datatype-money-table"/>を参照してください。
小数点精度はデータベースの<xref linkend="guc-lc-monetary"/>設定で決定されます。この表が示すように範囲は小数点2桁を想定しています。
<literal>'$1,000.00'</literal>などの典型的な通貨書式の他、整数、浮動小数点リテラルなど様々な書式の入力を受け付けます。
出力形式は通常は後者となりますが、ロケールによって異なります。
   </para>

    <table id="datatype-money-table">
<!--
     <title>Monetary Types</title>
-->
     <title>通貨型</title>
     <tgroup cols="4">
      <colspec colname="col1" colwidth="2*"/>
      <colspec colname="col2" colwidth="1*"/>
      <colspec colname="col3" colwidth="2*"/>
      <colspec colname="col4" colwidth="2*"/>
      <thead>
       <row>
<!--
        <entry>Name</entry>
-->
        <entry>型名</entry>
<!--
        <entry>Storage Size</entry>
-->
        <entry>格納サイズ</entry>
<!--
        <entry>Description</entry>
-->
        <entry>説明</entry>
<!--
        <entry>Range</entry>
-->
        <entry>範囲</entry>
       </row>
      </thead>
      <tbody>
       <row>
        <entry><type>money</type></entry>
<!--
        <entry>8 bytes</entry>
-->
        <entry>8バイト</entry>
<!--
        <entry>currency amount</entry>
-->
        <entry>貨幣金額</entry>
<!--
        <entry>-92233720368547758.08 to +92233720368547758.07</entry>
-->
        <entry>-92233720368547758.08 から +92233720368547758.07</entry>
       </row>
      </tbody>
     </tgroup>
    </table>

   <para>
<!--
    Since the output of this data type is locale-sensitive, it might not
    work to load <type>money</type> data into a database that has a different
    setting of <varname>lc_monetary</varname>.  To avoid problems, before
    restoring a dump into a new database make sure <varname>lc_monetary</varname> has
    the same or equivalent value as in the database that was dumped.
-->
このデータ型の出力はロケールにより変動しますので、<varname>lc_monetary</varname>設定が異なるデータベースに<type>money</type>データをロードする場合には動作しない可能性があります。
この問題を防ぐためには、ダンプを新しいデータベースにリストアする前に、<varname>lc_monetary</varname>がダンプを行ったデータベースと同じまたは等価であることを確認してください。
   </para>

   <para>
<!--
    Values of the <type>numeric</type>, <type>int</type>, and
    <type>bigint</type> data types can be cast to <type>money</type>.
    Conversion from the <type>real</type> and <type>double precision</type>
    data types can be done by casting to <type>numeric</type> first, for
    example:
-->
<type>numeric</type>、<type>int</type>そして<type>bigint</type>型は<type>money</type>型にキャストすることができます。<type>real</type>型や<type>double precision</type>型は最初に<type>numeric</type> 型にキャストした後に行なう必要があります。以下に例を示します。
<programlisting>
SELECT '12.34'::float8::numeric::money;
</programlisting>
<!--
    However, this is not recommended.  Floating point numbers should not be
    used to handle money due to the potential for rounding errors.
-->
しかしこれは推奨されません。浮動小数点数値は丸め誤差の可能性がありますので貨幣を扱うために使用すべきではありません。
   </para>

   <para>
<!--
    A <type>money</type> value can be cast to <type>numeric</type> without
    loss of precision. Conversion to other types could potentially lose
    precision, and must also be done in two stages:
-->
<type>money</type>型の値は精度を落とすことなく<type>numeric</type>にキャストすることができます。
他の型への変換では精度を落とす可能性があり、また２段階で行う必要があります。
<programlisting>
SELECT '52093.89'::money::numeric::float8;
</programlisting>
   </para>

   <para>
<!--
    Division of a <type>money</type> value by an integer value is performed
    with truncation of the fractional part towards zero.  To get a rounded
    result, divide by a floating-point value, or cast the <type>money</type>
    value to <type>numeric</type> before dividing and back to <type>money</type>
    afterwards.  (The latter is preferable to avoid risking precision loss.)
    When a <type>money</type> value is divided by another <type>money</type>
    value, the result is <type>double precision</type> (i.e., a pure number,
    not money); the currency units cancel each other out in the division.
-->
<type>money</type>型の値を整数型の値で除算すると、小数部分を0に切り捨てるように実行されます。
四捨五入した結果を得るためには、小数部分を持つ値で割り算するか、割り算を行う前に<type>money</type>型の値を<type>numeric</type>型にキャストし、あとで<type>money</type>型に戻します。
（精度を落とすリスクを避けるため、後者の方が好ましいです。）
<type>money</type>型の値を別の<type>money</type>型の値で除算すると、結果は<type>double precision</type>型（通貨ではなく純粋な数値）になります。
除算では通貨の単位は相殺されます。
   </para>
  </sect1>


  <sect1 id="datatype-character">
<!--
   <title>Character Types</title>
-->
   <title>文字型</title>

   <indexterm zone="datatype-character">
    <primary>character string</primary>
    <secondary>data types</secondary>
   </indexterm>
   <indexterm zone="datatype-character">
    <primary>文字の並び</primary>
    <secondary>データ型</secondary>
   </indexterm>

   <indexterm>
    <primary>string</primary>
    <see>character string</see>
   </indexterm>
   <indexterm>
    <primary>文字列</primary>
    <see>文字の並び</see>
   </indexterm>

   <indexterm zone="datatype-character">
    <primary>character</primary>
   </indexterm>

   <indexterm zone="datatype-character">
    <primary>character varying</primary>
   </indexterm>

   <indexterm zone="datatype-character">
    <primary>text</primary>
   </indexterm>

   <indexterm zone="datatype-character">
    <primary>char</primary>
   </indexterm>

   <indexterm zone="datatype-character">
    <primary>varchar</primary>
   </indexterm>

   <indexterm zone="datatype-character">
    <primary>bpchar</primary>
   </indexterm>

    <table id="datatype-character-table">
<!--
     <title>Character Types</title>
-->
     <title>文字型</title>
     <tgroup cols="2">
      <thead>
       <row>
<!--
        <entry>Name</entry>
-->
        <entry>型名</entry>
<!--
        <entry>Description</entry>
-->
        <entry>説明</entry>
       </row>
      </thead>
      <tbody>
       <row>
        <entry><type>character varying(<replaceable>n</replaceable>)</type>, <type>varchar(<replaceable>n</replaceable>)</type></entry>
<!--
        <entry>variable-length with limit</entry>
-->
        <entry>上限付き可変長</entry>
       </row>
       <row>
        <entry><type>character(<replaceable>n</replaceable>)</type>, <type>char(<replaceable>n</replaceable>)</type>, <type>bpchar(<replaceable>n</replaceable>)</type></entry>
<!--
        <entry>fixed-length, blank-padded</entry>
-->
        <entry>空白で埋められた固定長</entry>
       </row>
       <row>
        <entry><type>bpchar</type></entry>
        <entry>variable unlimited length, blank-trimmed</entry>
       </row>
       <row>
        <entry><type>text</type></entry>
<!--
        <entry>variable unlimited length</entry>
-->
        <entry>制限なし可変長</entry>
       </row>
     </tbody>
     </tgroup>
    </table>

   <para>
<!--
    <xref linkend="datatype-character-table"/> shows the
    general-purpose character types available in
    <productname>PostgreSQL</productname>.
-->
<xref linkend="datatype-character-table"/>は<productname>PostgreSQL</productname>で使用可能な汎用文字型を示したものです。
   </para>

   <para>
<!--
    <acronym>SQL</acronym> defines two primary character types:
    <type>character varying(<replaceable>n</replaceable>)</type> and
    <type>character(<replaceable>n</replaceable>)</type>, where <replaceable>n</replaceable>
    is a positive integer.  Both of these types can store strings up to
    <replaceable>n</replaceable> characters (not bytes) in length.  An attempt to store a
    longer string into a column of these types will result in an
    error, unless the excess characters are all spaces, in which case
    the string will be truncated to the maximum length. (This somewhat
    bizarre exception is required by the <acronym>SQL</acronym>
    standard.)
    However, if one explicitly casts a value to <type>character
    varying(<replaceable>n</replaceable>)</type> or
    <type>character(<replaceable>n</replaceable>)</type>, then an over-length
    value will be truncated to <replaceable>n</replaceable> characters without
    raising an error. (This too is required by the
    <acronym>SQL</acronym> standard.)
    If the string to be stored is shorter than the declared
    length, values of type <type>character</type> will be space-padded;
    values of type <type>character varying</type> will simply store the
    shorter
    string.
-->
<acronym>SQL</acronym>は2つの主要な文字データ型を定義しています。
<type>character varying(<replaceable>n</replaceable>)</type>と<type>character(<replaceable>n</replaceable>)</type>です。
ここで<replaceable>n</replaceable>は正の整数です。
これらのデータ型は2つとも<replaceable>n</replaceable>文字長（バイト数ではなく）までの文字列を保存できます。
上限を越えた文字列をこれらの型の列に保存しようとするとエラーになります。
ただし、上限を超えた部分にある文字がすべて空白の場合はエラーにはならず、文字列の最大長にまで切り詰められます。
（この一風変わった例外は標準<acronym>SQL</acronym>で要求されています。）
しかし、<type>character varying(<replaceable>n</replaceable>)</type>や<type>character(<replaceable>n</replaceable>)</type>に明示的なキャストが行われた場合、文字数の上限を超えた値は、エラーを発生させることなく<replaceable>n</replaceable>文字に切り捨てられます。
（これもまた、標準<acronym>SQL</acronym>で要求されています。）
もし宣言された上限よりも文字列が短い時は<type>character</type>の値は空白で埋められ、<type>character varying</type>の値は単にその短い文字列で保存されます。
   </para>

   <para>
<!--
    In addition, <productname>PostgreSQL</productname> provides the
    <type>text</type> type, which stores strings of any length.
    Although the <type>text</type> type is not in the
    <acronym>SQL</acronym> standard, several other SQL database
    management systems have it as well.
    <type>text</type> is <productname>PostgreSQL</productname>'s native
    string data type, in that most built-in functions operating on strings
    are declared to take or return <type>text</type> not <type>character
    varying</type>.  For many purposes, <type>character varying</type>
    acts as though it were a <link linkend="domains">domain</link>
    over <type>text</type>.
-->
さらに、<productname>PostgreSQL</productname>は、任意の長さの文字列を格納する<type>text</type>型を提供します。
<type>text</type>型は標準<acronym>SQL</acronym>にはありませんが、他のいくつかのSQLデータベース管理システムにもあります。
<type>text</type>は<productname>PostgreSQL</productname>ネイティブの文字列データ型であり、文字列を操作するほとんどの組み込み関数には、引数や戻り値に<type>character varying</type>ではなく、<type>text</type>が宣言されています。
多くの目的のために、<type>character varying</type>は<type>text</type>に対する<link linkend="domains">ドメイン</link>であるかのように動作します。
   </para>

   <para>
<!--
    The type name <type>varchar</type> is an alias for <type>character
    varying</type>, while <type>bpchar</type> (with length specifier) and
    <type>char</type> are aliases for <type>character</type>.  The
    <type>varchar</type> and <type>char</type> aliases are defined in the
    <acronym>SQL</acronym> standard;  <type>bpchar</type> is a
    <productname>PostgreSQL</productname> extension.
-->
型名<type>varchar</type>は<type>character varying</type>の別名で、（長さ指定子がある）<type>bpchar</type>と<type>char</type>は<type>character</type>の別名です。
<type>varchar</type>と<type>char</type>の別名は標準<acronym>SQL</acronym>で定義されています。<type>bpchar</type>は<productname>PostgreSQL</productname>の拡張です。
   </para>

   <para>
<!--
    If specified, the length <replaceable>n</replaceable> must be greater
    than zero and cannot exceed 10,485,760.  If <type>character
    varying</type> (or <type>varchar</type>) is used without
    length specifier, the type accepts strings of any length. If
    <type>bpchar</type> lacks a length specifier, it also accepts strings
    of any length, but trailing spaces are semantically insignificant.
    If <type>character</type> (or <type>char</type>) lacks a specifier,
    it is equivalent to <type>character(1)</type>.
-->
長さを指定する場合、<replaceable>n</replaceable>はゼロより大きな値でなければならず、10,485,760を超えることはできません。
長さ指定子なしで<type>character varying</type> （または<type>varchar</type>）が使用された場合、この型は任意の長さの文字列を受け入れます。
<type>bpchar</type>に長さ指定子がない場合、この型は任意の長さの文字列も受け付けますが、末尾の空白は意味的に重要ではありません。
<type>character</type>（または<type>char</type>）に指定子がない場合、この型は<type>character(1)</type>と同じです。
   </para>

   <para>
<!--
    Values of type <type>character</type> are physically padded
    with spaces to the specified width <replaceable>n</replaceable>, and are
    stored and displayed that way.  However, trailing spaces are treated as
    semantically insignificant and disregarded when comparing two values
    of type <type>character</type>.  In collations where whitespace
    is significant, this behavior can produce unexpected results;
    for example <command>SELECT 'a '::CHAR(2) collate "C" &lt;
    E'a\n'::CHAR(2)</command> returns true, even though <literal>C</literal>
    locale would consider a space to be greater than a newline.
    Trailing spaces are removed when converting a <type>character</type> value
    to one of the other string types.  Note that trailing spaces
    <emphasis>are</emphasis> semantically significant in
    <type>character varying</type> and <type>text</type> values, and
    when using pattern matching, that is <literal>LIKE</literal> and
    regular expressions.
-->
<type>character</type>型の値は、指定長<replaceable>n</replaceable>になるまで物理的に空白で埋められ、そのまま格納、表示されます。
しかし、最後の空白は、意味的に重要ではないものとして扱われ、2つの<type>character</type>型の値を比べる際には無視されます。
空白が重要な照合順序では、この挙動は予期しない結果を返す可能性があります。例えば、<command>SELECT 'a '::CHAR(2) collate "C" &lt; E'a\n'::CHAR(2)</command>は<literal>C</literal>ロケールでスペースが改行よりも大きいにも関わらず真を返します。
<type>character</type>値を他の文字列型に変換する際は、文字列の終わりの空白は除去されます。
<type>character varying</type>型と<type>text</type>型の値の中や、パターンマッチを行なう際、すなわち<literal>LIKE</literal>や正規表現では、最後の空白は意味的に重要なもの<emphasis>です</emphasis>ので、注意してください。
   </para>

   <para>
<!--
    The characters that can be stored in any of these data types are
    determined by the database character set, which is selected when
    the database is created.  Regardless of the specific character set,
    the character with code zero (sometimes called NUL) cannot be stored.
    For more information refer to <xref linkend="multibyte"/>.
-->
これらのデータ型のいずれかに格納できる文字はデータベースを作成するときに選択されるデータベースキャラクタセットによって決定されます。
特定のキャラクタセットに関わらず、コード0（時にはNULと呼ばれます）を格納することはできません。
より詳細な情報は<xref linkend="multibyte"/>を参照ください。
   </para>

   <para>
<!--
    The storage requirement for a short string (up to 126 bytes) is 1 byte
    plus the actual string, which includes the space padding in the case of
    <type>character</type>.  Longer strings have 4 bytes of overhead instead
    of 1.  Long strings are compressed by the system automatically, so
    the physical requirement on disk might be less. Very long values are also
    stored in background tables so that they do not interfere with rapid
    access to shorter column values. In any case, the longest
    possible character string that can be stored is about 1 GB. (The
    maximum value that will be allowed for <replaceable>n</replaceable> in the data
    type declaration is less than that. It wouldn't be useful to
    change this because with multibyte character encodings the number of
    characters and bytes can be quite different. If you desire to
    store long strings with no specific upper limit, use
    <type>text</type> or <type>character varying</type> without a length
    specifier, rather than making up an arbitrary length limit.)
-->
短い文字列（126バイトまで）の保存には、実際の文字列に１バイト加えたサイズが必要です。
<type>character</type>では空白埋め込み分もこれに含まれます。
より長い文字列では１バイトではなく４バイトのオーバーヘッドになります。
長い文字列はシステムにより自動的に圧縮されますので、ディスク上の物理的必要容量サイズはより小さくなるかもしれません。
また、非常に長い値はより短い列の値への高速アクセスに干渉しないように、バックグラウンドテーブルに格納されます。
いずれの場合にあっても保存できる最長の文字列は約1ギガバイトです。
（データ型宣言に使われる<replaceable>n</replaceable>に許される最大値はこれより小さいものです。
マルチバイト文字符号化方式においては文字数とバイト数はまったく異なっているため、この値の変更は便利ではありません。
特定の上限を設けずに長い文字列を保存したい場合は、適当な上限を設けるよりも、<type>text</type>もしくは長さの指定がない<type>character varying</type>を使用してください。）
   </para>

   <tip>
    <para>
<!--
     There is no performance difference among these three types,
     apart from increased storage space when using the blank-padded
     type, and a few extra CPU cycles to check the length when storing into
     a length-constrained column.  While
     <type>character(<replaceable>n</replaceable>)</type> has performance
     advantages in some other database systems, there is no such advantage in
     <productname>PostgreSQL</productname>; in fact
     <type>character(<replaceable>n</replaceable>)</type> is usually the slowest of
     the three because of its additional storage costs.  In most situations
     <type>text</type> or <type>character varying</type> should be used
     instead.
-->
空白で埋められる型を使用した場合の保存領域の増加、および、長さ制限付きの列に格納する際に長さを検査するためにいくつか余計なCPUサイクルが加わる点を別にして、これら3つの型の間で性能に関する差異はありません。
他の一部のデータベースシステムでは<type>character(<replaceable>n</replaceable>)</type>には性能的な優位性がありますが、<productname>PostgreSQL</productname>ではこうした利点はありません。
実際には、格納の際に追加のコストがあるため、<type>character(<replaceable>n</replaceable>)</type>は3つの中でもっとも低速です。
多くの場合、代わりに<type>text</type>か<type>character varying</type>を使うのがお薦めです。
    </para>
   </tip>

   <para>
<!--
    Refer to <xref linkend="sql-syntax-strings"/> for information about
    the syntax of string literals, and to <xref linkend="functions"/>
    for information about available operators and functions.
-->
文字列リテラルの構文については<xref linkend="sql-syntax-strings"/>、利用可能な演算子と関数については<xref linkend="functions"/>を参照してください。
   </para>

   <example>
<!--
    <title>Using the Character Types</title>
-->
    <title>文字データ型の使用</title>

<programlisting>
CREATE TABLE test1 (a character(4));
INSERT INTO test1 VALUES ('ok');
SELECT a, char_length(a) FROM test1; -- <co id="co.datatype-char"/>
<computeroutput>
  a   | char_length
------+-------------
 ok   |           2
</computeroutput>

CREATE TABLE test2 (b varchar(5));
INSERT INTO test2 VALUES ('ok');
INSERT INTO test2 VALUES ('good      ');
INSERT INTO test2 VALUES ('too long');
<computeroutput>ERROR:  value too long for type character varying(5)</computeroutput>
<!--
INSERT INTO test2 VALUES ('too long'::varchar(5)); &#45;- explicit truncation
-->
INSERT INTO test2 VALUES ('too long'::varchar(5)); -- 明示的な切り捨て
SELECT b, char_length(b) FROM test2;
<computeroutput>
   b   | char_length
-------+-------------
 ok    |           2
 good  |           5
 too l |           5
</computeroutput>
</programlisting>
    <calloutlist>
     <callout arearefs="co.datatype-char">
      <para>
<!--
       The <function>char_length</function> function is discussed in
       <xref linkend="functions-string"/>.
-->
<function>char_length</function>関数は<xref linkend="functions-string"/>で説明されています。
      </para>
     </callout>
    </calloutlist>
   </example>

   <para>
<!--
    There are two other fixed-length character types in
    <productname>PostgreSQL</productname>, shown in <xref
    linkend="datatype-character-special-table"/>.
    These are not intended for general-purpose use, only for use
    in the internal system catalogs.
    The <type>name</type> type is used to store identifiers. Its
    length is currently defined as 64 bytes (63 usable characters plus
    terminator) but should be referenced using the constant
    <symbol>NAMEDATALEN</symbol> in <literal>C</literal> source code.
    The length is set at compile time (and
    is therefore adjustable for special uses); the default maximum
    length might change in a future release. The type <type>"char"</type>
    (note the quotes) is different from <type>char(1)</type> in that it
    only uses one byte of storage, and therefore can store only a single
    ASCII character. It is used in the system
    catalogs as a simplistic enumeration type.
-->
<productname>PostgreSQL</productname>には、<xref linkend="datatype-character-special-table"/>に示すように、この他2つの固定長文字型があります。
これらは一般的な使用を目的としたものではなく、内部的なシステムカタログでのみ使用することを意図しています。
<type>name</type>型は識別子を格納するために使われます。
現在長さは64バイト（63バイトの利用可能文字と終止文字）と定義されていますが、<literal>C</literal>ソースコードにある<symbol>NAMEDATALEN</symbol>定数を使って参照される必要があります。
この長さはコンパイル時に設定されます（そのため特別な用途に合わせ調整できます）。
デフォルトの最大長は今後のリリースで変更される可能性があります。
<type>"char"</type>（二重引用符に注意）は、<type>char(1)</type>とは異なり、1バイトの領域しか使用せず、このため、シングルバイトのASCII文字のみを格納することができます。
過度に単純化した列挙型としてシステムカタログで内部的に使用されます。
   </para>

    <table id="datatype-character-special-table">
<!--
     <title>Special Character Types</title>
-->
     <title>特別な文字データ型</title>
     <tgroup cols="3">
      <thead>
       <row>
<!--
        <entry>Name</entry>
-->
        <entry>型名</entry>
<!--
        <entry>Storage Size</entry>
-->
        <entry>格納サイズ</entry>
<!--
        <entry>Description</entry>
-->
        <entry>説明</entry>
       </row>
      </thead>
      <tbody>
       <row>
        <entry><type>"char"</type></entry>
<!--
        <entry>1 byte</entry>
-->
        <entry>1バイト</entry>
<!--
        <entry>single-byte internal type</entry>
-->
        <entry>単一バイト内部データ型</entry>
       </row>
       <row>
        <entry><type>name</type></entry>
<!--
        <entry>64 bytes</entry>
-->
        <entry>64バイト</entry>
<!--
        <entry>internal type for object names</entry>
-->
        <entry>オブジェクト名用の内部データ型</entry>
       </row>
      </tbody>
     </tgroup>
    </table>

  </sect1>

 <sect1 id="datatype-binary">
<!--
  <title>Binary Data Types</title>
-->
  <title>バイナリ列データ型</title>

  <indexterm zone="datatype-binary">
   <primary>binary data</primary>
  </indexterm>
  <indexterm zone="datatype-binary">
   <primary>バイナリデータ</primary>
  </indexterm>

  <indexterm zone="datatype-binary">
   <primary>bytea</primary>
  </indexterm>

   <para>
<!--
    The <type>bytea</type> data type allows storage of binary strings;
    see <xref linkend="datatype-binary-table"/>.
-->
<type>bytea</type>データ型はバイナリ列の保存を可能にします。
<xref linkend="datatype-binary-table"/>を参照してください。
   </para>

   <table id="datatype-binary-table">
<!--
    <title>Binary Data Types</title>
-->
    <title>バイナリ列データ型</title>
    <tgroup cols="3">
     <colspec colname="col1" colwidth="1*"/>
     <colspec colname="col2" colwidth="3*"/>
     <colspec colname="col3" colwidth="2*"/>
     <thead>
      <row>
<!--
       <entry>Name</entry>
-->
       <entry>型名</entry>
<!--
       <entry>Storage Size</entry>
-->
       <entry>格納サイズ</entry>
<!--
       <entry>Description</entry>
-->
       <entry>説明</entry>
      </row>
     </thead>
     <tbody>
      <row>
       <entry><type>bytea</type></entry>
<!--
       <entry>1 or 4 bytes plus the actual binary string</entry>
-->
       <entry>1または4バイトと実際のバイナリ列の長さ</entry>
<!--
       <entry>variable-length binary string</entry>
-->
       <entry>可変長のバイナリ列</entry>
      </row>
     </tbody>
    </tgroup>
   </table>

   <para>
<!--
    A binary string is a sequence of octets (or bytes).  Binary
    strings are distinguished from character strings in two
    ways.  First, binary strings specifically allow storing
    octets of value zero and other <quote>non-printable</quote>
    octets (usually, octets outside the decimal range 32 to 126).
    Character strings disallow zero octets, and also disallow any
    other octet values and sequences of octet values that are invalid
    according to the database's selected character set encoding.
    Second, operations on binary strings process the actual bytes,
    whereas the processing of character strings depends on locale settings.
    In short, binary strings are appropriate for storing data that the
    programmer thinks of as <quote>raw bytes</quote>, whereas character
    strings are appropriate for storing text.
-->
バイナリ列はオクテット（またはバイト）の連続です。
バイナリ列は２つの点で文字列と区別されます。
1点目は、バイナリ列はゼロの値のオクテットと他の<quote>表示できない</quote>オクテット（通常10進数表記で32から126の範囲外のオクテット）を保存できるということです。
文字列ではゼロというオクテットは使用できません。
また、データベースで選択している文字セット符号化方式で無効なオクテット値やオクテット値の並びも使用できません。
2点目は、バイナリ列を演算すると実際のバイトが処理されるのに対して、文字列の処理はロケール設定に従うということです。
まとめると、バイナリ列はプログラマが<quote>バイト列そのもの</quote>と考えるものを格納するのに適し、文字列はテキストを格納するのに適しています。
   </para>

   <para>
<!--
    The <type>bytea</type> type supports two
    formats for input and output: <quote>hex</quote> format
    and <productname>PostgreSQL</productname>'s historical
    <quote>escape</quote> format.  Both
    of these are always accepted on input.  The output format depends
    on the configuration parameter <xref linkend="guc-bytea-output"/>;
    the default is hex.  (Note that the hex format was introduced in
    <productname>PostgreSQL</productname> 9.0; earlier versions and some
    tools don't understand it.)
-->
<type>bytea</type>型は入出力用に2つの書式をサポートします。
<quote>hex</quote>書式と<productname>PostgreSQL</productname>の歴史的な<quote>エスケープ</quote>書式です。
入力ではこれらの両方とも常に受け入れられます。
出力書式は<xref linkend="guc-bytea-output"/>設定パラメータに依存し、デフォルトではhexです。
（hex書式は<productname>PostgreSQL</productname> 9.0から導入されたものであることに注意してください。
以前のバージョンや一部のツールではこれを理解しません。）
   </para>

   <para>
<!--
    The <acronym>SQL</acronym> standard defines a different binary
    string type, called <type>BLOB</type> or <type>BINARY LARGE
    OBJECT</type>.  The input format is different from
    <type>bytea</type>, but the provided functions and operators are
    mostly the same.
-->
標準<acronym>SQL</acronym>は、<type>BLOB</type>または<type>BINARY LARGE OBJECT</type>という、異なるバイナリ列型を定義します。
入力書式は<type>bytea</type>と異なりますが、提供される関数および演算子はほぼ同じです。
   </para>

  <sect2 id="datatype-binary-bytea-hex-format">
<!--
   <title><type>bytea</type> Hex Format</title>
-->
   <title><type>bytea</type>のhex書式</title>

   <para>
<!--
    The <quote>hex</quote> format encodes binary data as 2 hexadecimal digits
    per byte, most significant nibble first.  The entire string is
    preceded by the sequence <literal>\x</literal> (to distinguish it
    from the escape format).  In some contexts, the initial backslash may
    need to be escaped by doubling it
    (see <xref linkend="sql-syntax-strings"/>).
    For input, the hexadecimal digits can
    be either upper or lower case, and whitespace is permitted between
    digit pairs (but not within a digit pair nor in the starting
    <literal>\x</literal> sequence).
    The hex format is compatible with a wide
    range of external applications and protocols, and it tends to be
    faster to convert than the escape format, so its use is preferred.
-->
<quote>hex</quote>書式ではバイナリデータの各バイトを上位4ビット、下位4ビットの順で2桁の16進数に符号化します。
（エスケープ書式と区別するために）文字列全体は<literal>\x</literal>という並びの後に付けられます。
一部の文脈では、先頭のバックスラッシュを二重にしてエスケープさせる必要があるかもしれません(以下を参照 <xref linkend="sql-syntax-strings"/>)。
これはエスケープ書式でバックスラッシュを二重にしなければならない場合と同じで、詳細は以下に示します。
入力する16進数の桁は大文字でも小文字でも構いません。
数字のペアの間に空白文字を入れることができます。
（しかし桁の組み合わせの間や先頭の<literal>\x</literal>の間には入れることはできません。）
hex書式は外部のアプリケーションおよびプロトコルの間で広く互換性を持ち、また、エスケープ書式と比べ変換が高速になる傾向があります。
このため使用が好まれます。
   </para>

   <para>
<!--
    Example:
-->
例
<programlisting>
SET bytea_output = 'hex';

SELECT '\xDEADBEEF'::bytea;
   bytea
------------
 \xdeadbeef
</programlisting>
   </para>
  </sect2>

  <sect2 id="datatype-binary-bytea-escape-format">
<!--
   <title><type>bytea</type> Escape Format</title>
-->
   <title><type>bytea</type>のエスケープ書式</title>

   <para>
<!--
    The <quote>escape</quote> format is the traditional
    <productname>PostgreSQL</productname> format for the <type>bytea</type>
    type.  It
    takes the approach of representing a binary string as a sequence
    of ASCII characters, while converting those bytes that cannot be
    represented as an ASCII character into special escape sequences.
    If, from the point of view of the application, representing bytes
    as characters makes sense, then this representation can be
    convenient.  But in practice it is usually confusing because it
    fuzzes up the distinction between binary strings and character
    strings, and also the particular escape mechanism that was chosen is
    somewhat unwieldy.  Therefore, this format should probably be avoided
    for most new applications.
-->
<quote>エスケープ</quote>書式は<type>bytea</type>型用の伝統的な<productname>PostgreSQL</productname>の書式です。
これは、バイナリ列をASCII文字の並びとして表現しASCII文字として表現できないバイトは特殊なエスケープシーケンスとして表現するという方式を取ります。
アプリケーションの見地から文字として表現されたバイトが有意であれば、この表現は簡便です。
しかし現実にはバイナリ列と文字列の間の区別があいまいになりますので、通常は混乱します。
また選択されたこのエスケープ機構自体が多少非効率的です。
このためこの書式はおそらくほとんどの新しいアプリケーションでは避けるべきでしょう。
   </para>

   <para>
<!--
    When entering <type>bytea</type> values in escape format,
    octets of certain
    values <emphasis>must</emphasis> be escaped, while all octet
    values <emphasis>can</emphasis> be escaped.  In
    general, to escape an octet, convert it into its three-digit
    octal value and precede it by a backslash.
    Backslash itself (octet decimal value 92) can alternatively be represented by
    double backslashes.
    <xref linkend="datatype-binary-sqlesc"/>
    shows the characters that must be escaped, and gives the alternative
    escape sequences where applicable.
-->
エスケープ書式で<type>bytea</type>値を入力する際に、特定の値のオクテットをエスケープする<emphasis>必要</emphasis>があります。
なお、すべてのオクテットの値をエスケープすることが<emphasis>できます</emphasis>。
一般的にあるオクテットをエスケープするには、それをその3桁の8進数に変換し、バックスラッシュを前に付けます。
他にもバックスラッシュ自体(10進数表記のオクテットで92)を二重のバックスラッシュとして表現することができます。
<xref linkend="datatype-binary-sqlesc"/>には、エスケープする必要がある文字と、その適用可能な代替エスケープシーケンスを示しています。
   </para>

   <table id="datatype-binary-sqlesc">
<!--
    <title><type>bytea</type> Literal Escaped Octets</title>
-->
    <title>オクテットをエスケープした<type>bytea</type>リテラル</title>
    <tgroup cols="5">
     <colspec colname="col1" colwidth="1*"/>
     <colspec colname="col2" colwidth="1*"/>
     <colspec colname="col3" colwidth="1*"/>
     <colspec colname="col4" colwidth="1.25*"/>
     <colspec colname="col5" colwidth="1*"/>
     <thead>
      <row>
<!--
       <entry>Decimal Octet Value</entry>
-->
       <entry>10進オクテット値</entry>
<!--
       <entry>Description</entry>
-->
       <entry>説明</entry>
<!--
       <entry>Escaped Input Representation</entry>
-->
       <entry>エスケープされた入力表現</entry>
<!--
       <entry>Example</entry>
-->
       <entry>例</entry>
<!--
       <entry>Hex Representation</entry>
-->
       <entry>出力表現</entry>
      </row>
     </thead>

     <tbody>
      <row>
       <entry>0</entry>
<!--
       <entry>zero octet</entry>
-->
       <entry>ゼロオクテット</entry>
<!--
       <entry><literal>'\000'</literal></entry>
-->
       <entry><literal>'\000'</literal></entry>
<!--
       <entry><literal>'\000'::bytea</literal></entry>
-->
       <entry><literal>'\000'::bytea;</literal></entry>
<!--
       <entry><literal>\x00</literal></entry>
-->
       <entry><literal>\x00</literal></entry>
      </row>

      <row>
       <entry>39</entry>
<!--
       <entry>single quote</entry>
-->
       <entry>単一引用符</entry>
<!--
       <entry><literal>''''</literal> or <literal>'\047'</literal></entry>
-->
       <entry><literal>''''</literal>もしくは<literal>'\047'</literal></entry>
<!--
       <entry><literal>''''::bytea</literal></entry>
-->
       <entry><literal>''''::bytea;</literal></entry>
       <entry><literal>\x27</literal></entry>
      </row>

      <row>
       <entry>92</entry>
<!--
       <entry>backslash</entry>
-->
       <entry>バックスラッシュ</entry>
<!--
       <entry><literal>'\\'</literal> or <literal>'\134'</literal></entry>
-->
       <entry><literal>'\\'</literal>もしくは<literal>'\\134'</literal></entry>
<!--
       <entry><literal>'\\'::bytea</literal></entry>
-->
       <entry><literal>'\\'::bytea;</literal></entry>
       <entry><literal>\x5c</literal></entry>
      </row>

      <row>
<!--
       <entry>0 to 31 and 127 to 255</entry>
-->
       <entry>0から31まで、および127から255まで</entry>
<!--
       <entry><quote>non-printable</quote> octets</entry>
-->
       <entry><quote>表示できない</quote>オクテット</entry>
<!--
       <entry><literal>'\<replaceable>xxx'</replaceable></literal> (octal value)</entry>
-->
       <entry><literal>'\<replaceable>xxx'</replaceable></literal> (8進数)</entry>
<!--
       <entry><literal>'\001'::bytea</literal></entry>
-->
       <entry><literal>'\001'::bytea;</literal></entry>
       <entry><literal>\x01</literal></entry>
      </row>

     </tbody>
    </tgroup>
   </table>

   <para>
<!--
    The requirement to escape <emphasis>non-printable</emphasis> octets
    varies depending on locale settings. In some instances you can get away
    with leaving them unescaped.
-->
実際には、<emphasis>表示できない</emphasis>オクテットに対するエスケープ要求はロケールの設定に依存して異なります。
ロケールの設定によっては、エスケープをしないで済むこともあります。
   </para>

   <para>
<!--
    The reason that single quotes must be doubled, as shown
    in <xref linkend="datatype-binary-sqlesc"/>, is that this
    is true for any string literal in an SQL command.  The generic
    string-literal parser consumes the outermost single quotes
    and reduces any pair of single quotes to one data character.
    What the <type>bytea</type> input function sees is just one
    single quote, which it treats as a plain data character.
    However, the <type>bytea</type> input function treats
    backslashes as special, and the other behaviors shown in
    <xref linkend="datatype-binary-sqlesc"/> are implemented by
    that function.
-->
<xref linkend="datatype-binary-sqlesc"/>で示したように、シングルクォートが二重に必要な理由は、SQLコマンド中のあらゆる文字列に当てはまるためです。
一般的な文字列パーサは最も外側のシングルクォートを消費し、シングルクォートのペアを一つの文字データに減らします。
<type>bytea</type>を入力する関数が見るのは単に一つのシングルクォートであり、一個の単純なデータ文字として扱います。
しかし、<type>bytea</type>を入力する関数はバックスラッシュを特別なものとして扱い、<xref linkend="datatype-binary-sqlesc"/>に示されているその他の動作はこの関数で実装されています。
   </para>

   <para>
<!--
    In some contexts, backslashes must be doubled compared to what is
    shown above, because the generic string-literal parser will also
    reduce pairs of backslashes to one data character;
    see <xref linkend="sql-syntax-strings"/>.
-->
一般的な文字列パーサはバックスラッシュのペアを一つの文字データに減らすため、文脈によってはバックスラッシュは上記に見られるように、重ねる必要があります。
<xref linkend="sql-syntax-strings"/>も参照ください。
   </para>

   <para>
<!--
    <type>Bytea</type> octets are output in <literal>hex</literal>
    format by default.  If you change <xref linkend="guc-bytea-output"/>
    to <literal>escape</literal>,
    <quote>non-printable</quote> octets are converted to their
    equivalent three-digit octal value and preceded by one backslash.
    Most <quote>printable</quote> octets are output by their standard
    representation in the client character set, e.g.:
-->
<type>Bytea</type>オクテットはデフォルトでは<literal>hex</literal>書式で出力されます。
<xref linkend="guc-bytea-output"/>を<literal>escape</literal>に変えると、<quote>表示できない</quote>オクテットは先頭にバックスラッシュがついた3桁のオクテットの値に変換されます。
ほとんどの<quote>表示可能な</quote>オクテットはクライアント文字セットの標準的な表示で出力されます。例:

<programlisting>
SET bytea_output = 'escape';

SELECT 'abc \153\154\155 \052\251\124'::bytea;
     bytea
----------------
 abc klm *\251T
</programlisting>

<!--
    The octet with decimal value 92 (backslash) is doubled in the output.
    Details are in <xref linkend="datatype-binary-resesc"/>.
-->
10進数で92(バックスラッシュ)を持つオクテットは出力時に二重になります。
詳細は<xref linkend="datatype-binary-resesc"/>を参照してください。
   </para>

   <table id="datatype-binary-resesc">
<!--
    <title><type>bytea</type> Output Escaped Octets</title>
-->
    <title><type>bytea</type>出力のエスケープされたオクテット</title>
    <tgroup cols="5">
     <colspec colname="col1" colwidth="1*"/>
     <colspec colname="col2" colwidth="1*"/>
     <colspec colname="col3" colwidth="1*"/>
     <colspec colname="col4" colwidth="1.25*"/>
     <colspec colname="col5" colwidth="1*"/>
     <thead>
      <row>
<!--
       <entry>Decimal Octet Value</entry>
-->
       <entry>10進オクテット値</entry>
<!--
       <entry>Description</entry>
-->
       <entry>説明</entry>
<!--
       <entry>Escaped Output Representation</entry>
-->
       <entry>エスケープされた出力表現</entry>
<!--
       <entry>Example</entry>
-->
       <entry>例</entry>
<!--
       <entry>Output Result</entry>
-->
       <entry>出力結果</entry>
      </row>
     </thead>

     <tbody>

      <row>
       <entry>92</entry>
<!--
       <entry>backslash</entry>
-->
       <entry>バックスラッシュ</entry>
       <entry><literal>\\</literal></entry>
       <entry><literal>'\134'::bytea</literal></entry>
       <entry><literal>\\</literal></entry>
      </row>

      <row>
<!--
       <entry>0 to 31 and 127 to 255</entry>
-->
       <entry>0から31および127から255</entry>
<!--
       <entry><quote>non-printable</quote> octets</entry>
-->
       <entry><quote>表示できない</quote>オクテット</entry>
<!--
       <entry><literal>\<replaceable>xxx</replaceable></literal> (octal value)</entry>
-->
       <entry><literal>\<replaceable>xxx</replaceable></literal>（8進数）</entry>
<!--
       <entry><literal>'\001'::bytea</literal></entry>
-->
       <entry><literal>'\001'::bytea;</literal></entry>
       <entry><literal>\001</literal></entry>
      </row>

      <row>
<!--
       <entry>32 to 126</entry>
-->
       <entry>32から126</entry>
<!--
       <entry><quote>printable</quote> octets</entry>
-->
       <entry><quote>表示できる</quote>オクテット</entry>
<!--
       <entry>client character set representation</entry>
-->
       <entry>クライアント文字セットにおける表現</entry>
<!--
       <entry><literal>'\176'::bytea</literal></entry>
-->
       <entry><literal>'\176'::bytea;</literal></entry>
<!--
       <entry><literal>~</literal></entry>
-->
       <entry><literal>~</literal></entry>
      </row>

     </tbody>
    </tgroup>
   </table>

   <para>
<!--
    Depending on the front end to <productname>PostgreSQL</productname> you use,
    you might have additional work to do in terms of escaping and
    unescaping <type>bytea</type> strings. For example, you might also
    have to escape line feeds and carriage returns if your interface
    automatically translates these.
-->
使用する<productname>PostgreSQL</productname>のフロントエンドによっては、<type>bytea</type>文字列をエスケープまたはアンエスケープする追加的な作業が必要になることがあります。
例えば、使用するインタフェースが改行文字や復帰文字を自動的に翻訳してしまう場合、これらの文字もエスケープしなければならないかもしれません。
   </para>
  </sect2>
 </sect1>


  <sect1 id="datatype-datetime">
<!--
   <title>Date/Time Types</title>
-->
   <title>日付/時刻データ型</title>

   <indexterm zone="datatype-datetime">
    <primary>date</primary>
   </indexterm>
   <indexterm zone="datatype-datetime">
    <primary>time</primary>
   </indexterm>
   <indexterm zone="datatype-datetime">
    <primary>time without time zone</primary>
   </indexterm>
   <indexterm zone="datatype-datetime">
    <primary>time with time zone</primary>
   </indexterm>
   <indexterm zone="datatype-datetime">
    <primary>timestamp</primary>
   </indexterm>
   <indexterm zone="datatype-datetime">
    <primary>timestamptz</primary>
   </indexterm>
   <indexterm zone="datatype-datetime">
    <primary>timestamp with time zone</primary>
   </indexterm>
   <indexterm zone="datatype-datetime">
    <primary>timestamp without time zone</primary>
   </indexterm>
   <indexterm zone="datatype-datetime">
    <primary>interval</primary>
   </indexterm>
   <indexterm zone="datatype-datetime">
    <primary>time span</primary>
   </indexterm>
   <indexterm zone="datatype-datetime">
    <primary>時間間隔</primary>
   </indexterm>

   <para>
<!--
    <productname>PostgreSQL</productname> supports the full set of
    <acronym>SQL</acronym> date and time types, shown in <xref
    linkend="datatype-datetime-table"/>.  The operations available
    on these data types are described in
    <xref linkend="functions-datetime"/>.
    Dates are counted according to the Gregorian calendar, even in
    years before that calendar was introduced (see <xref
    linkend="datetime-units-history"/> for more information).
-->
<productname>PostgreSQL</productname>では、<xref linkend="datatype-datetime-table"/>に示されている<acronym>SQL</acronym>の日付と時刻データ型のすべてがサポートされています。
これらのデータ型で利用できる演算については<xref linkend="functions-datetime"/>で説明します。
グレゴリオ暦が導入されるより前の年であっても（<xref linkend="datetime-units-history"/>参照）、日付はグレゴリオ暦にしたがって計算されます。
   </para>

    <table id="datatype-datetime-table">
<!--
     <title>Date/Time Types</title>
-->
     <title>日付/時刻データ型</title>
     <tgroup cols="6">
      <thead>
       <row>
<!--
        <entry>Name</entry>
-->
        <entry>型名</entry>
<!--
        <entry>Storage Size</entry>
-->
        <entry>格納サイズ</entry>
<!--
        <entry>Description</entry>
-->
        <entry>説明</entry>
<!--
        <entry>Low Value</entry>
-->
        <entry>最遠の過去</entry>
<!--
        <entry>High Value</entry>
-->
        <entry>最遠の未来</entry>
<!--
        <entry>Resolution</entry>
-->
        <entry>精度</entry>
       </row>
      </thead>
      <tbody>
       <row>
        <entry><type>timestamp [ (<replaceable>p</replaceable>) ] [ without time zone ]</type></entry>
<!--
        <entry>8 bytes</entry>
-->
        <entry>8 バイト</entry>
<!--
        <entry>both date and time (no time zone)</entry>
-->
        <entry>日付と時刻両方（時間帯なし）</entry>
        <entry>4713 BC</entry>
        <entry>294276 AD</entry>
<!--
        <entry>1 microsecond</entry>
-->
        <entry>1マイクロ秒</entry>
       </row>
       <row>
        <entry><type>timestamp [ (<replaceable>p</replaceable>) ] with time zone</type></entry>
<!--
        <entry>8 bytes</entry>
-->
        <entry>8バイト</entry>
<!--
        <entry>both date and time, with time zone</entry>
-->
        <entry>日付と時刻両方、時間帯付き</entry>
        <entry>4713 BC</entry>
        <entry>294276 AD</entry>
<!--
        <entry>1 microsecond</entry>
-->
        <entry>1マイクロ秒</entry>
       </row>
       <row>
        <entry><type>date</type></entry>
<!--
        <entry>4 bytes</entry>
-->
        <entry>4バイト</entry>
<!--
        <entry>date (no time of day)</entry>
-->
        <entry>日付（時刻なし）</entry>
        <entry>4713 BC</entry>
        <entry>5874897 AD</entry>
<!--
        <entry>1 day</entry>
-->
        <entry>1日</entry>
       </row>
       <row>
        <entry><type>time [ (<replaceable>p</replaceable>) ] [ without time zone ]</type></entry>
<!--
        <entry>8 bytes</entry>
-->
        <entry>8バイト</entry>
<!--
        <entry>time of day (no date)</entry>
-->
        <entry>時刻（日付なし）</entry>
        <entry>00:00:00</entry>
        <entry>24:00:00</entry>
<!--
        <entry>1 microsecond</entry>
-->
        <entry>1マイクロ秒</entry>
       </row>
       <row>
        <entry><type>time [ (<replaceable>p</replaceable>) ] with time zone</type></entry>
<!--
        <entry>12 bytes</entry>
-->
        <entry>12 バイト</entry>
        <entry>time of day (no date), with time zone</entry>
        <!-- see MAX_TZDISP_HOUR in datatype/timestamp.h -->
<!--
        <entry>00:00:00+1559</entry>
-->
        <entry>00:00:00+1559</entry>
<!--
        <entry>24:00:00-1559</entry>
-->
        <entry>24:00:00-1559</entry>
<!--
        <entry>1 microsecond</entry>
-->
        <entry>1 マイクロ秒</entry>
       </row>
       <row>
        <entry><type>interval [ <replaceable>fields</replaceable> ] [ (<replaceable>p</replaceable>) ]</type></entry>
<!--
        <entry>16 bytes</entry>
-->
        <entry>16バイト</entry>
<!--
        <entry>time interval</entry>
-->
        <entry>時間間隔</entry>
<!--
        <entry>-178000000 years</entry>
-->
        <entry>-178000000年</entry>
<!--
        <entry>178000000 years</entry>
-->
        <entry>178000000年</entry>
<!--
        <entry>1 microsecond</entry>
-->
        <entry>1マイクロ秒</entry>
       </row>
      </tbody>
     </tgroup>
    </table>

   <note>
    <para>
<!--
     The SQL standard requires that writing just <type>timestamp</type>
     be equivalent to <type>timestamp without time
     zone</type>, and <productname>PostgreSQL</productname> honors that
     behavior.  <type>timestamptz</type> is accepted as an
     abbreviation for <type>timestamp with time zone</type>; this is a
     <productname>PostgreSQL</productname> extension.
-->
標準SQLでは、単なる<type>timestamp</type>という記述は<type>timestamp without time zone</type>と同じであることを要求します。
<productname>PostgreSQL</productname>はこれに準じます。
<type>timestamp with time zone</type>は<type>timestamptz</type>と省略することができますが、これは<productname>PostgreSQL</productname>の拡張です。
    </para>
   </note>

   <para>
<!--
    <type>time</type>, <type>timestamp</type>, and
    <type>interval</type> accept an optional precision value
    <replaceable>p</replaceable> which specifies the number of
    fractional digits retained in the seconds field. By default, there
    is no explicit bound on precision.  The allowed range of
    <replaceable>p</replaceable> is from 0 to 6.
-->
<type>time</type>、<type>timestamp</type>および<type>interval</type>は秒フィールドに保有されている小数点以下の桁数を指定する精度値<replaceable>p</replaceable>をオプションで受け付けます。
デフォルトでは、精度についての明示的な限界はありません。
<replaceable>p</replaceable>の許容範囲は0から6です。
   </para>

   <para>
<!--
    The <type>interval</type> type has an additional option, which is
    to restrict the set of stored fields by writing one of these phrases:
-->
<type>interval</type>データ型には追加のオプションがあり、以下の１つの語句を使用して格納されるフィールドの集合を制約します。
<literallayout class="monospaced">
YEAR
MONTH
DAY
HOUR
MINUTE
SECOND
YEAR TO MONTH
DAY TO HOUR
DAY TO MINUTE
DAY TO SECOND
HOUR TO MINUTE
HOUR TO SECOND
MINUTE TO SECOND
</literallayout>
<!--
    Note that if both <replaceable>fields</replaceable> and
    <replaceable>p</replaceable> are specified, the
    <replaceable>fields</replaceable> must include <literal>SECOND</literal>,
    since the precision applies only to the seconds.
-->
<replaceable>fields</replaceable>および<replaceable>p</replaceable>が共に指定されると、精度は秒のみに適用されるので、<replaceable>fields</replaceable>は<literal>SECOND</literal>を含まなければならないことに注意してください。
   </para>

   <para>
<!--
    The type <type>time with time zone</type> is defined by the SQL
    standard, but the definition exhibits properties which lead to
    questionable usefulness. In most cases, a combination of
    <type>date</type>, <type>time</type>, <type>timestamp without time
    zone</type>, and <type>timestamp with time zone</type> should
    provide a complete range of date/time functionality required by
    any application.
-->
<type>time with time zone</type>は標準SQLで定義されていますが、その定義は、その有用性を疑問視することになりかねない特性を示しています。
ほとんどの場合、<type>date</type>、<type>time</type>、<type>timestamp without time zone</type>、<type>timestamp with time zone</type>の組み合わせで、すべてのアプリケーションで要求される日付/時刻機能すべてを提供しているはずです。
   </para>

   <sect2 id="datatype-datetime-input">
<!--
    <title>Date/Time Input</title>
-->
    <title>日付/時刻の入力</title>

    <para>
<!--
     Date and time input is accepted in almost any reasonable format, including
     ISO 8601, <acronym>SQL</acronym>-compatible,
     traditional <productname>POSTGRES</productname>, and others.
     For some formats, ordering of day, month, and year in date input is
     ambiguous and there is support for specifying the expected
     ordering of these fields.  Set the <xref linkend="guc-datestyle"/> parameter
     to <literal>MDY</literal> to select month-day-year interpretation,
     <literal>DMY</literal> to select day-month-year interpretation, or
     <literal>YMD</literal> to select year-month-day interpretation.
-->
日付と時刻の入力は、ISO 8601、<acronym>SQL</acronym>互換、伝統的な<productname>POSTGRES</productname>、その他を含むほとんどの適正とみなされる書式を受け付けます。
一部の書式では日付の入力における日-月-年の順序が曖昧ですが、これらのフィールドの期待される順序を指定する方式が提供されています。
<xref linkend="guc-datestyle"/>パラメータを<literal>MDY</literal>に設定すれば、月日年という順で解釈され、<literal>DMY</literal>に設定すれば日月年という順で、<literal>YMD</literal>に設定すれば年月日という順で解釈されます。
    </para>

    <para>
<!--
     <productname>PostgreSQL</productname> is more flexible in
     handling date/time input than the
     <acronym>SQL</acronym> standard requires.
     See <xref linkend="datetime-appendix"/>
     for the exact parsing rules of date/time input and for the
     recognized text fields including months, days of the week, and
     time zones.
-->
<productname>PostgreSQL</productname>は日付/時刻入力の取扱いにおいて標準<acronym>SQL</acronym>の要求よりも柔軟です。
日付/時刻の入力における厳密な構文解析規則と、月および週、そして時間帯を含む使用可能なテキストフィールドに関しては<xref linkend="datetime-appendix"/>を参照してください。
    </para>

    <para>
<!--
     Remember that any date or time literal input needs to be enclosed
     in single quotes, like text strings.  Refer to
     <xref linkend="sql-syntax-constants-generic"/> for more
     information.
     <acronym>SQL</acronym> requires the following syntax
-->
日付や時刻リテラルの入力では、テキスト文字列のように、単一引用符で囲む必要があることを思い出してください。
詳細は<xref linkend="sql-syntax-constants-generic"/>を参照してください。
<acronym>SQL</acronym>では下記の構文が要求されます。
<synopsis>
<replaceable>type</replaceable> [ (<replaceable>p</replaceable>) ] '<replaceable>value</replaceable>'
</synopsis>
<!--
     where <replaceable>p</replaceable> is an optional precision
     specification giving the number of
     fractional digits in the seconds field. Precision can be
     specified for <type>time</type>, <type>timestamp</type>, and
     <type>interval</type> types, and can range from 0 to 6.
     If no precision is specified in a constant specification,
     it defaults to the precision of the literal value (but not
     more than 6 digits).
-->
ここで、<replaceable>p</replaceable>は秒フィールドの小数点以下の桁数を与えるオプションの精度の指定です。
精度は<type>time</type>、<type>timestamp</type>および<type>interval</type>型に対して0から6の範囲で設定できます。
値の許容範囲は既に説明しています。
定数指定において精度指定がない場合は、リテラル値の精度がデフォルトとして使われます(ただし、６桁を超えることはありません)。
    </para>

    <sect3 id="datatype-datetime-input-dates">
<!--
    <title>Dates</title>
-->
    <title>日付</title>

    <indexterm>
     <primary>date</primary>
    </indexterm>

    <para>
<!--
     <xref linkend="datatype-datetime-date-table"/> shows some possible
     inputs for the <type>date</type> type.
-->
<xref linkend="datatype-datetime-date-table"/>は<type>date</type>型で入力可能なものの一部を示します。
    </para>

     <table id="datatype-datetime-date-table">
<!--
      <title>Date Input</title>
-->
      <title>日付入力</title>
      <tgroup cols="2">
       <colspec colname="col1" colwidth="1*"/>
       <colspec colname="col2" colwidth="2*"/>
       <thead>
        <row>
<!--
         <entry>Example</entry>
-->
         <entry>例</entry>
<!--
         <entry>Description</entry>
-->
         <entry>説明</entry>
        </row>
       </thead>
       <tbody>
        <row>
         <entry>1999-01-08</entry>
<!--
         <entry>ISO 8601; January 8 in any mode
         (recommended format)</entry>
-->
         <entry>ISO 8601。すべてのモードで1月8日になります（推奨書式）。</entry>
        </row>
        <row>
         <entry>January 8, 1999</entry>
<!--
         <entry>unambiguous in any <varname>datestyle</varname> input mode</entry>
-->
         <entry>すべての<varname>datestyle</varname>入力モードにおいて曖昧さがありません。</entry>
        </row>
        <row>
         <entry>1/8/1999</entry>
<!--
         <entry>January 8 in <literal>MDY</literal> mode;
          August 1 in <literal>DMY</literal> mode</entry>
-->
         <entry><literal>MDY</literal>モードでは1月8日、<literal>DMY</literal>モードでは8月1日。</entry>
        </row>
        <row>
         <entry>1/18/1999</entry>
<!--
         <entry>January 18 in <literal>MDY</literal> mode;
          rejected in other modes</entry>
-->
         <entry><literal>MDY</literal>モードでは1月18日、他のモードでは拒絶されます。</entry>
        </row>
        <row>
         <entry>01/02/03</entry>
<!--
         <entry>January 2, 2003 in <literal>MDY</literal> mode;
          February 1, 2003 in <literal>DMY</literal> mode;
          February 3, 2001 in <literal>YMD</literal> mode
-->
         <entry>
<literal>MDY</literal>モードでは2003年1月2日、<literal>DMY</literal>モードでは2003年2月1日、<literal>YMD</literal>モードでは2001年2月3日。
         </entry>
        </row>
        <row>
         <entry>1999-Jan-08</entry>
<!--
         <entry>January 8 in any mode</entry>
-->
         <entry>すべてのモードで1月8日になります。</entry>
        </row>
        <row>
         <entry>Jan-08-1999</entry>
<!--
         <entry>January 8 in any mode</entry>
-->
         <entry>すべてのモードで1月8日になります。</entry>
        </row>
        <row>
         <entry>08-Jan-1999</entry>
<!--
         <entry>January 8 in any mode</entry>
-->
         <entry>すべてのモードで1月8日になります。</entry>
        </row>
        <row>
         <entry>99-Jan-08</entry>
<!--
         <entry>January 8 in <literal>YMD</literal> mode, else error</entry>
-->
         <entry><literal>YMD</literal>モードで1月8日、他のモードではエラー。</entry>
        </row>
        <row>
         <entry>08-Jan-99</entry>
<!--
         <entry>January 8, except error in <literal>YMD</literal> mode</entry>
-->
         <entry>1月8日。ただし<literal>YMD</literal>モードではエラー。</entry>
        </row>
        <row>
         <entry>Jan-08-99</entry>
<!--
         <entry>January 8, except error in <literal>YMD</literal> mode</entry>
-->
         <entry>1月8日。ただし<literal>YMD</literal>モードではエラー。</entry>
        </row>
        <row>
         <entry>19990108</entry>
<!--
         <entry>ISO 8601; January 8, 1999 in any mode</entry>
-->
         <entry>ISO 8601。すべてのモードで1999年1月8日になります。</entry>
        </row>
        <row>
         <entry>990108</entry>
<!--
         <entry>ISO 8601; January 8, 1999 in any mode</entry>
-->
         <entry>ISO 8601。すべてのモードで1999年1月8日になります。</entry>
        </row>
        <row>
         <entry>1999.008</entry>
<!--
         <entry>year and day of year</entry>
-->
         <entry>年と年間通算日</entry>
        </row>
        <row>
         <entry>J2451187</entry>
<!--
         <entry>Julian date</entry>
-->
         <entry>ユリウス日</entry>
        </row>
        <row>
         <entry>January 8, 99 BC</entry>
<!--
         <entry>year 99 BC</entry>
-->
         <entry>西暦紀元前99年</entry>
        </row>
       </tbody>
      </tgroup>
     </table>
    </sect3>

    <sect3 id="datatype-datetime-input-times">
<!--
     <title>Times</title>
-->
     <title>時刻</title>

     <indexterm>
      <primary>time</primary>
     </indexterm>
     <indexterm>
      <primary>time without time zone</primary>
     </indexterm>
     <indexterm>
      <primary>time with time zone</primary>
     </indexterm>

     <para>
<!--
      The time-of-day types are <type>time [
      (<replaceable>p</replaceable>) ] without time zone</type> and
      <type>time [ (<replaceable>p</replaceable>) ] with time
      zone</type>.  <type>time</type> alone is equivalent to
      <type>time without time zone</type>.
-->
ある一日の時刻を表す型は<type>time [(<replaceable>p</replaceable>) ] without time zone</type>と<type>time [ (<replaceable>p</replaceable>) ] with time zone</type>です。
<type>time</type>単独では<type>time without time zone</type>と同じです。
     </para>

     <para>
<!--
      Valid input for these types consists of a time of day followed
      by an optional time zone. (See <xref
      linkend="datatype-datetime-time-table"/>
      and <xref linkend="datatype-timezone-table"/>.)  If a time zone is
      specified in the input for <type>time without time zone</type>,
      it is silently ignored. You can also specify a date but it will
      be ignored, except when you use a time zone name that involves a
      daylight-savings rule, such as
      <literal>America/New_York</literal>. In this case specifying the date
      is required in order to determine whether standard or daylight-savings
      time applies.  The appropriate time zone offset is recorded in the
      <type>time with time zone</type> value and is output as stored;
      it is not adjusted to the active time zone.
-->
これらの型への有効な入力は、時刻、その後にオプションで時間帯からなります。
（<xref linkend="datatype-datetime-time-table"/>と<xref linkend="datatype-timezone-table"/>を参照してください。）
<type>time without time zone</type>への入力に時間帯が指定された場合、時間帯は警告なく無視されます。
また、日付を指定することもできますが、<literal>America/New_York</literal>のような夏時間規則を含む時間帯名を使用しているのでなければ、それは無視されます。
夏時間規則のある時間帯名の場合は、標準と夏時間のどちらを適用するかを決定できるように、日付の指定が必要です。
適切な時間帯オフセットは<type>time with time zone</type>型の値に記録され格納された通りに出力されます。アクティブなタイムゾーンに調整されることはありません。
     </para>

      <table id="datatype-datetime-time-table">
<!--
       <title>Time Input</title>
-->
       <title>時刻入力</title>
       <tgroup cols="2">
        <colspec colname="col1" colwidth="3*"/>
        <colspec colname="col2" colwidth="2*"/>
        <thead>
         <row>
<!--
          <entry>Example</entry>
-->
          <entry>例</entry>
<!--
          <entry>Description</entry>
-->
          <entry>説明</entry>
         </row>
        </thead>
        <tbody>
         <row>
          <entry><literal>04:05:06.789</literal></entry>
          <entry>ISO 8601</entry>
         </row>
         <row>
          <entry><literal>04:05:06</literal></entry>
          <entry>ISO 8601</entry>
         </row>
         <row>
          <entry><literal>04:05</literal></entry>
          <entry>ISO 8601</entry>
         </row>
         <row>
          <entry><literal>040506</literal></entry>
          <entry>ISO 8601</entry>
         </row>
         <row>
          <entry><literal>04:05 AM</literal></entry>
<!--
          <entry>same as 04:05; AM does not affect value</entry>
-->
          <entry>04:05と同じ。AMは値に影響を与えない。</entry>
         </row>
         <row>
          <entry><literal>04:05 PM</literal></entry>
<!--
          <entry>same as 16:05; input hour must be &lt;= 12</entry>
-->
          <entry>16:05と同じ。時の入力は12以下でなければなりません。</entry>
         </row>
         <row>
          <entry><literal>04:05:06.789-8</literal></entry>
<!--
          <entry>ISO 8601, with time zone as UTC offset</entry>
-->
          <entry>ISO 8601, UTC オフセットとしてのタイムゾーン</entry>
         </row>
         <row>
          <entry><literal>04:05:06-08:00</literal></entry>
<!--
          <entry>ISO 8601, with time zone as UTC offset</entry>
-->
          <entry>ISO 8601, UTC オフセットとしてのタイムゾーン</entry>
         </row>
         <row>
          <entry><literal>04:05-08:00</literal></entry>
<!--
          <entry>ISO 8601, with time zone as UTC offset</entry>
-->
          <entry>ISO 8601, UTC オフセットとしてのタイムゾーン</entry>
         </row>
         <row>
          <entry><literal>040506-08</literal></entry>
<!--
          <entry>ISO 8601, with time zone as UTC offset</entry>
-->
          <entry>ISO 8601, UTC オフセットとしてのタイムゾーン</entry>
         </row>
         <row>
          <entry><literal>040506+0730</literal></entry>
<!--
          <entry>ISO 8601, with fractional-hour time zone as UTC offset</entry>
-->
          <entry>ISO 8601, UTC オフセットとしての小数付き時間のタイムゾーン</entry>
         </row>
         <row>
          <entry><literal>040506+07:30:00</literal></entry>
<!--
          <entry>UTC offset specified to seconds (not allowed in ISO 8601)</entry>
-->
          <entry>秒まで指定されたUTCオフセット(ISO 8601では未サポート)</entry>
         </row>
         <row>
          <entry><literal>04:05:06 PST</literal></entry>
<!--
          <entry>time zone specified by abbreviation</entry>
-->
          <entry>省略形による時間帯の指定。</entry>
         </row>
         <row>
          <entry><literal>2003-04-12 04:05:06 America/New_York</literal></entry>
<!--
          <entry>time zone specified by full name</entry>
-->
          <entry>名前による時間帯の指定。</entry>
         </row>
        </tbody>
       </tgroup>
      </table>

      <table tocentry="1" id="datatype-timezone-table">
<!--
       <title>Time Zone Input</title>
-->
       <title>時間帯入力</title>
       <tgroup cols="2">
        <thead>
         <row>
<!--
          <entry>Example</entry>
-->
          <entry>例</entry>
<!--
          <entry>Description</entry>
-->
          <entry>説明</entry>
         </row>
        </thead>
        <tbody>
         <row>
          <entry><literal>PST</literal></entry>
<!--
          <entry>Abbreviation (for Pacific Standard Time)</entry>
-->
          <entry>省略形（米国太平洋標準時間）</entry>
         </row>
         <row>
          <entry><literal>America/New_York</literal></entry>
<!--
          <entry>Full time zone name</entry>
-->
          <entry>完全な時間帯名</entry>
         </row>
         <row>
          <entry><literal>PST8PDT</literal></entry>
<!--
          <entry>POSIX-style time zone specification</entry>
-->
          <entry>POSIX書式の時間帯指定</entry>
         </row>
         <row>
          <entry><literal>-8:00:00</literal></entry>
<!--
          <entry>UTC offset for PST</entry>
-->
          <entry>PSTのUTCオフセット</entry>
         </row>
         <row>
          <entry><literal>-8:00</literal></entry>
<!--
          <entry>UTC offset for PST (ISO 8601 extended format)</entry>
-->
          <entry>PSTのUTCオフセット(ISO 8601の拡張フォーマット)</entry>
         </row>
         <row>
          <entry><literal>-800</literal></entry>
<!--
          <entry>UTC offset for PST (ISO 8601 basic format)</entry>
-->
          <entry>PSTのUTCオフセット(ISO 8601の基本フォーマット)</entry>
         </row>
         <row>
          <entry><literal>-8</literal></entry>
<!--
          <entry>UTC offset for PST (ISO 8601 basic format)</entry>
-->
          <entry>PSTのUTCオフセット(ISO 8601の基本フォーマット)</entry>
         </row>
         <row>
          <entry><literal>zulu</literal></entry>
<!--
          <entry>Military abbreviation for UTC</entry>
-->
          <entry>UTC用の軍事用略記</entry>
         </row>
         <row>
          <entry><literal>z</literal></entry>
<!--
          <entry>Short form of <literal>zulu</literal> (also in ISO 8601)</entry>
-->
          <entry><literal>zulu</literal>の略記(また、ISO 8601)</entry>
         </row>
        </tbody>
       </tgroup>
      </table>

     <para>
<!--
     Refer to <xref linkend="datatype-timezones"/> for more information on how
     to specify time zones.
-->
時間帯の指定方法に関する詳細は<xref linkend="datatype-timezones"/>を参照してください。
    </para>
    </sect3>

    <sect3 id="datatype-datetime-input-time-stamps">
<!--
    <title>Time Stamps</title>
-->
    <title>タイムスタンプ</title>

    <indexterm>
     <primary>timestamp</primary>
    </indexterm>

    <indexterm>
     <primary>timestamp with time zone</primary>
    </indexterm>

    <indexterm>
     <primary>timestamp without time zone</primary>
    </indexterm>

     <para>
<!--
      Valid input for the time stamp types consists of the concatenation
      of a date and a time, followed by an optional time zone,
      followed by an optional <literal>AD</literal> or <literal>BC</literal>.
      (Alternatively, <literal>AD</literal>/<literal>BC</literal> can appear
      before the time zone, but this is not the preferred ordering.)
      Thus:
-->
タイムスタンプ型への有効な入力は、日付と時刻を連結し、さらにその後にオプションで時間帯、その後にオプションで<literal>AD</literal>もしくは<literal>BC</literal>からなります。
（他に<literal>AD</literal>/<literal>BC</literal>を時間帯の前に付ける方法もありますが、これは推奨される順序ではありません。）
したがって、

<programlisting>
1999-01-08 04:05:06
</programlisting>
<!--
      and:
-->
と
<programlisting>
1999-01-08 04:05:06 -8:00
</programlisting>

<!--
      are valid values, which follow the <acronym>ISO</acronym> 8601
      standard.  In addition, the common format:
-->
は有効な値で、<acronym>ISO</acronym> 8601に準拠しています。
また、広く使用されている
<programlisting>
January 8 04:05:06 1999 PST
</programlisting>
<!--
      is supported.
-->
という書式もサポートされます。
     </para>

     <para>
<!--
      The <acronym>SQL</acronym> standard differentiates
      <type>timestamp without time zone</type>
      and <type>timestamp with time zone</type> literals by the presence of a
      <quote>+</quote> or <quote>-</quote> symbol and time zone offset after
      the time.  Hence, according to the standard,
-->
標準<acronym>SQL</acronym>では、<type>timestamp without time zone</type>のリテラルと<type>timestamp with time zone</type>のリテラルを、時刻の後の<quote>+</quote>もしくは<quote>-</quote>記号と時間帯補正の有無により区別します。
そのため、標準に従うと、

<programlisting>
TIMESTAMP '2004-10-19 10:23:54'
</programlisting>

<!--
      is a <type>timestamp without time zone</type>, while
-->
は<type>timestamp without time zone</type>に、

<programlisting>
TIMESTAMP '2004-10-19 10:23:54+02'
</programlisting>

<!--
      is a <type>timestamp with time zone</type>.
      <productname>PostgreSQL</productname> never examines the content of a
      literal string before determining its type, and therefore will treat
      both of the above as <type>timestamp without time zone</type>.  To
      ensure that a literal is treated as <type>timestamp with time
      zone</type>, give it the correct explicit type:
-->
は<type>timestamp with time zone</type>になります。
<productname>PostgreSQL</productname>では、その型を決める前に文字列リテラルの内容を検証しません。
そのため上の例はいずれも<type>timestamp without time zone</type>として扱います。
リテラルが確実に<type>timestamp with time zone</type>として扱われるようにするには、例えば、

<programlisting>
TIMESTAMP WITH TIME ZONE '2004-10-19 10:23:54+02'
</programlisting>
     </para>

<<<<<<< HEAD
     <para>
      In a value that has been determined to be <type>timestamp without time
      zone</type>, <productname>PostgreSQL</productname> will silently ignore
      any time zone indication.
      That is, the resulting value is derived from the date/time
      fields in the input string, and is not adjusted for time zone.
     </para>

     <para>
      For <type>timestamp with time zone</type> values, an input string
      that includes an explicit time zone will be converted to UTC
      (<glossterm linkend="glossary-utc">Universal Coordinated
      Time</glossterm>) using the appropriate offset
=======
<!--
      In a literal that has been determined to be <type>timestamp without time
      zone</type>, <productname>PostgreSQL</productname> will silently ignore
      any time zone indication.
      That is, the resulting value is derived from the date/time
      fields in the input value, and is not adjusted for time zone.
-->
のように正しい明示的な型を指定してください。
<type>timestamp without time zone</type>と決定済みのリテラルでは、<productname>PostgreSQL</productname>は警告なく時間帯情報をすべて無視します。
つまり、結果の値は明示された入力値の日付/時刻フィールドから持ち込まれますが、時間帯の調整はなされません。
     </para>

     <para>
<!--
      For <type>timestamp with time zone</type>, the internally stored
      value is always in UTC (Universal
      Coordinated Time, traditionally known as Greenwich Mean Time,
      <acronym>GMT</acronym>).  An input value that has an explicit
      time zone specified is converted to UTC using the appropriate offset
>>>>>>> c1fe09c1
      for that time zone.  If no time zone is stated in the input string,
      then it is assumed to be in the time zone indicated by the system's
      <xref linkend="guc-timezone"/> parameter, and is converted to UTC using the
      offset for the <varname>timezone</varname> zone.
<<<<<<< HEAD
      In either case, the value is stored internally as UTC, and the
      originally stated or assumed time zone is not retained.
=======
-->
<type>timestamp with time zone</type>について内部に格納されている値は常にUTCです（協定世界時、歴史的にグリニッジ標準時<acronym>GMT</acronym>として知られています）。
時間帯が明示的に指定された入力値は、その時間帯に適したオフセットを使用してUTCに変換されます。
入力文字列に時間帯が指定されていない場合は、システムの<xref linkend="guc-timezone"/>パラメータに示されている値が時間帯とみなされ、<varname>timezone</varname>時間帯用のオフセットを使用してUTCに変換されます。
>>>>>>> c1fe09c1
     </para>

     <para>
<!--
      When a <type>timestamp with time
      zone</type> value is output, it is always converted from UTC to the
      current <varname>timezone</varname> zone, and displayed as local time in that
      zone.  To see the time in another time zone, either change
      <varname>timezone</varname> or use the <literal>AT TIME ZONE</literal> construct
      (see <xref linkend="functions-datetime-zoneconvert"/>).
-->
<type>timestamp with time zone</type>の値が出力されると、この値はUTCから現行の<varname>timezone</varname>に変換され、その時間帯のローカル時間として表示されます。
他の時間帯での時間を表示するには、<varname>timezone</varname>を変更するか、あるいは<literal>AT TIME ZONE</literal>構文（<xref linkend="functions-datetime-zoneconvert"/> を参照）を使用します。
     </para>

     <para>
<!--
      Conversions between <type>timestamp without time zone</type> and
      <type>timestamp with time zone</type> normally assume that the
      <type>timestamp without time zone</type> value should be taken or given
      as <varname>timezone</varname> local time.  A different time zone can
      be specified for the conversion using <literal>AT TIME ZONE</literal>.
-->
<type>timestamp without time zone</type>と<type>timestamp with time zone</type>の間の変換では、通常<type>timestamp without time zone</type>の値は<varname>timezone</varname>のローカル時間としてみなされる、または、指定されるものと想定されます。
<literal>AT TIME ZONE</literal>を使用する変換では、異なる時間帯を指定できます。
     </para>
    </sect3>

    <sect3 id="datatype-datetime-special-values">
<!--
     <title>Special Values</title>
-->
     <title>特別な値</title>

     <indexterm>
      <primary>time</primary>
      <secondary>constants</secondary>
     </indexterm>
     <indexterm>
      <primary>time</primary>
      <secondary>定数</secondary>
     </indexterm>

     <indexterm>
      <primary>date</primary>
      <secondary>constants</secondary>
     </indexterm>
     <indexterm>
      <primary>date</primary>
      <secondary>定数</secondary>
     </indexterm>

     <para>
<!--
      <productname>PostgreSQL</productname> supports several
      special date/time input values for convenience, as shown in <xref
      linkend="datatype-datetime-special-table"/>.  The values
      <literal>infinity</literal> and <literal>-infinity</literal>
      are specially represented inside the system and will be displayed
      unchanged; but the others are simply notational shorthands
      that will be converted to ordinary date/time values when read.
      (In particular, <literal>now</literal> and related strings are converted
      to a specific time value as soon as they are read.)
      All of these values need to be enclosed in single quotes when used
      as constants in SQL commands.
-->
<productname>PostgreSQL</productname>では利便性のために、<xref linkend="datatype-datetime-special-table"/>に示されているような特別な日付/時刻入力値をサポートしています。
<literal>infinity</literal>と<literal>-infinity</literal>の値は、特別にシステム内部で表現され、変更されずに表示されます。
他のものは、単に簡略化された表記で、読み込まれるときに通常の日付/時刻値に変換されます。
（特に<literal>now</literal>とその関連文字列は読み込まれるとすぐにその時点の値に変換されます。）
これらの値はすべて、SQLコマンドで定数として使う場合は、単一引用符でくくらなければなりません。
     </para>

      <table id="datatype-datetime-special-table">
<!--
       <title>Special Date/Time Inputs</title>
-->
       <title>特別な日付/時刻定数</title>
       <tgroup cols="3">
        <thead>
         <row>
<!--
          <entry>Input String</entry>
-->
          <entry>入力文字列</entry>
<!--
          <entry>Valid Types</entry>
-->
          <entry>有効な型</entry>
<!--
          <entry>Description</entry>
-->
          <entry>説明</entry>
         </row>
        </thead>
        <tbody>
         <row>
          <entry><literal>epoch</literal></entry>
          <entry><type>date</type>, <type>timestamp</type></entry>
<!--
          <entry>1970-01-01 00:00:00+00 (Unix system time zero)</entry>
-->
          <entry>1970-01-01 00:00:00+00（Unixシステム時間におけるゼロ）</entry>
         </row>
         <row>
          <entry><literal>infinity</literal></entry>
          <entry><type>date</type>, <type>timestamp</type>, <type>interval</type></entry>
<!--
          <entry>later than all other time stamps</entry>
-->
          <entry>他のすべてのタイムスタンプより将来</entry>
         </row>
         <row>
          <entry><literal>-infinity</literal></entry>
          <entry><type>date</type>, <type>timestamp</type>, <type>interval</type></entry>
<!--
          <entry>earlier than all other time stamps</entry>
-->
          <entry>他のすべてのタイムスタンプより過去</entry>
         </row>
         <row>
          <entry><literal>now</literal></entry>
          <entry><type>date</type>, <type>time</type>, <type>timestamp</type></entry>
<!--
          <entry>current transaction's start time</entry>
-->
          <entry>現トランザクションの開始時刻</entry>
         </row>
         <row>
          <entry><literal>today</literal></entry>
          <entry><type>date</type>, <type>timestamp</type></entry>
<!--
          <entry>midnight (<literal>00:00</literal>) today</entry>
-->
          <entry>今日の午前０時（<literal>00:00</literal>）</entry>
         </row>
         <row>
          <entry><literal>tomorrow</literal></entry>
          <entry><type>date</type>, <type>timestamp</type></entry>
<!--
          <entry>midnight (<literal>00:00</literal>) tomorrow</entry>
-->
          <entry>明日の午前０時（<literal>00:00</literal>）</entry>
         </row>
         <row>
          <entry><literal>yesterday</literal></entry>
          <entry><type>date</type>, <type>timestamp</type></entry>
<!--
          <entry>midnight (<literal>00:00</literal>) yesterday</entry>
-->
          <entry>昨日の午前０時（<literal>00:00</literal>）</entry>
         </row>
         <row>
          <entry><literal>allballs</literal></entry>
          <entry><type>time</type></entry>
          <entry>00:00:00.00 UTC</entry>
         </row>
        </tbody>
       </tgroup>
      </table>

     <para>
<!--
      The following <acronym>SQL</acronym>-compatible functions can also
      be used to obtain the current time value for the corresponding data
      type:
      <literal>CURRENT_DATE</literal>, <literal>CURRENT_TIME</literal>,
      <literal>CURRENT_TIMESTAMP</literal>, <literal>LOCALTIME</literal>,
      <literal>LOCALTIMESTAMP</literal>.  (See <xref
      linkend="functions-datetime-current"/>.)  Note that these are
      SQL functions and are <emphasis>not</emphasis> recognized in data input strings.
-->
<acronym>SQL</acronym>互換の関数である、<literal>CURRENT_DATE</literal>、<literal>CURRENT_TIME</literal>、<literal>CURRENT_TIMESTAMP</literal>、<literal>LOCALTIME</literal>、<literal>LOCALTIMESTAMP</literal>も、対応するデータ型の現在の日付または時間の値を取得するために使用できます。
（<xref linkend="functions-datetime-current"/> を参照してください。）
これらはSQL関数であり、データ入力文字列として認識<emphasis>されない</emphasis>ことに注意してください。
     </para>

     <caution>
      <para>
<!--
       While the input strings <literal>now</literal>,
       <literal>today</literal>, <literal>tomorrow</literal>,
       and <literal>yesterday</literal> are fine to use in interactive SQL
       commands, they can have surprising behavior when the command is
       saved to be executed later, for example in prepared statements,
       views, and function definitions.  The string can be converted to a
       specific time value that continues to be used long after it becomes
       stale.  Use one of the SQL functions instead in such contexts.
       For example, <literal>CURRENT_DATE + 1</literal> is safer than
       <literal>'tomorrow'::date</literal>.
-->
入力する文字列として<literal>now</literal>、<literal>today</literal>、<literal>tomorrow</literal>及び<literal>yesterday</literal>はインタラクティブなSQLコマンドの中で利用する時は良いですが、コマンドが保存され後に実行されるような時には驚く挙動になることがあります。例えば、準備された文、ビューや関数の定義です。
文字列は特定の時間の値に変換され、その値が古くなってからもしばらく使い続けられることがあります。
このような状況では、代わりにSQL関数を使用してください。
例えば、<literal>'tomorrow'::date</literal>よりも<literal>CURRENT_DATE + 1</literal>の方が安全です。
      </para>
     </caution>

    </sect3>
   </sect2>

   <sect2 id="datatype-datetime-output">
<!--
    <title>Date/Time Output</title>
-->
    <title>日付/時刻の出力</title>

    <indexterm>
     <primary>date</primary>
     <secondary>output format</secondary>
     <seealso>formatting</seealso>
    </indexterm>
    <indexterm>
     <primary>date</primary>
     <secondary>出力書式</secondary>
     <seealso>書式設定</seealso>
    </indexterm>

    <indexterm>
     <primary>time</primary>
     <secondary>output format</secondary>
     <seealso>formatting</seealso>
    </indexterm>
    <indexterm>
     <primary>time</primary>
     <secondary>出力書式</secondary>
     <seealso>書式設定</seealso>
    </indexterm>

    <para>
<!--
     The output format of the date/time types can be set to one of the four
     styles ISO 8601,
     <acronym>SQL</acronym> (Ingres), traditional <productname>POSTGRES</productname>
     (Unix <application>date</application> format), or
     German.  The default
     is the <acronym>ISO</acronym> format.  (The
     <acronym>SQL</acronym> standard requires the use of the ISO 8601
     format.  The name of the <quote>SQL</quote> output format is a
     historical accident.)  <xref
     linkend="datatype-datetime-output-table"/> shows examples of each
     output style.  The output of the <type>date</type> and
     <type>time</type> types is generally only the date or time part
     in accordance with the given examples.  However, the
     <productname>POSTGRES</productname> style outputs date-only values in
     <acronym>ISO</acronym> format.
-->
日付/時刻型の出力書式は、ISO 8601、<acronym>SQL</acronym>（Ingres）、伝統的な<productname>POSTGRES</productname>（Unix <application>date</application>書式）またはGermanの４つのいずれかに設定できます。
デフォルトは<acronym>ISO</acronym>書式です。
（標準<acronym>SQL</acronym>ではISO 8601書式の使用が定められています。
<quote>SQL</quote>という出力書式名は歴史的な事故です。）
<xref linkend="datatype-datetime-output-table"/>に各出力書式の例を示します。
<type>date</type>と<type>time</type>の書式は、例にあるとおり、それぞれ日付と時刻の部分です。しかし、<productname>POSTGRES</productname>では<acronym>ISO</acronym>書式の日付部分のみを出力します。(YMDやMDYの場合12-17-1997を返し、DMYの場合17-12-1997を返します。)
    <!--
     However以下が原文のみだとわかりにくかったため
     http://www.postgresql.org/message-id/2598E90D3D534989905115C5C1172679@maumau
     より補足を追加
    -->
    </para>

     <table id="datatype-datetime-output-table">
<!--
      <title>Date/Time Output Styles</title>
-->
      <title>日付/時刻の出力形式</title>
      <tgroup cols="3">
       <colspec colname="col1" colwidth="1*"/>
       <colspec colname="col2" colwidth="1*"/>
       <colspec colname="col3" colwidth="2*"/>
       <thead>
        <row>
<!--
         <entry>Style Specification</entry>
-->
         <entry>様式指定</entry>
<!--
         <entry>Description</entry>
-->
         <entry>説明</entry>
<!--
         <entry>Example</entry>
-->
         <entry>例</entry>
        </row>
       </thead>
       <tbody>
        <row>
         <entry><literal>ISO</literal></entry>
<!--
         <entry>ISO 8601, SQL standard</entry>
-->
         <entry>ISO 8601, 標準SQL</entry>
         <entry><literal>1997-12-17 07:37:16-08</literal></entry>
        </row>
        <row>
         <entry><literal>SQL</literal></entry>
<!--
         <entry>traditional style</entry>
-->
         <entry>伝統的な様式</entry>
         <entry><literal>12/17/1997 07:37:16.00 PST</literal></entry>
        </row>
        <row>
         <entry><literal>Postgres</literal></entry>
<!--
         <entry>original style</entry>
-->
         <entry>独自の様式</entry>
         <entry><literal>Wed Dec 17 07:37:16 1997 PST</literal></entry>
        </row>
        <row>
         <entry><literal>German</literal></entry>
<!--
         <entry>regional style</entry>
-->
         <entry>地域限定様式</entry>
         <entry><literal>17.12.1997 07:37:16.00 PST</literal></entry>
        </row>
       </tbody>
      </tgroup>
     </table>

    <note>
     <para>
<!--
      ISO 8601 specifies the use of uppercase letter <literal>T</literal> to separate
      the date and time.  <productname>PostgreSQL</productname> accepts that format on
      input, but on output it uses a space rather than <literal>T</literal>, as shown
      above.  This is for readability and for consistency with
      <ulink url="https://datatracker.ietf.org/doc/html/rfc3339">RFC 3339</ulink> as
      well as some other database systems.
-->
ISO 8601の仕様では日付と時刻を区切るために大文字の<literal>T</literal>を使用します。
<productname>PostgreSQL</productname>は入力ではこの書式を受け付けますが、上記のように出力では<literal>T</literal>ではなく空白を使用します。
これは読みやすさのため、そして<ulink url="https://datatracker.ietf.org/doc/html/rfc3339">RFC3339</ulink>や他のデータベースシステムとの整合性を保つためです。
     </para>
    </note>

    <para>
<!--
     In the <acronym>SQL</acronym> and POSTGRES styles, day appears before
     month if DMY field ordering has been specified, otherwise month appears
     before day.
     (See <xref linkend="datatype-datetime-input"/>
     for how this setting also affects interpretation of input values.)
     <xref linkend="datatype-datetime-output2-table"/> shows examples.
-->
<acronym>SQL</acronym>とPOSTGRESでは、DMYフィールド順が指定された場合は月の前に日が現れます。
指定がなければ日の前に月が現れます。
（この設定が入力値の解釈にどう影響を与えるのかについては<xref linkend="datatype-datetime-input"/>を参考にしてください）。
<xref linkend="datatype-datetime-output2-table"/>に例を示します。
    </para>

     <table id="datatype-datetime-output2-table">
<!--
      <title>Date Order Conventions</title>
-->
      <title>日付の順序の慣習</title>
      <tgroup cols="3">
       <colspec colname="col1" colwidth="1*"/>
       <colspec colname="col2" colwidth="1*"/>
       <colspec colname="col3" colwidth="2*"/>
       <thead>
        <row>
<!--
         <entry><varname>datestyle</varname> Setting</entry>
-->
         <entry><varname>datestyle</varname>の設定</entry>
<!--
         <entry>Input Ordering</entry>
-->
         <entry>入力の順序</entry>
<!--
         <entry>Example Output</entry>
-->
         <entry>出力例</entry>
        </row>
       </thead>
       <tbody>
        <row>
         <entry><literal>SQL, DMY</literal></entry>
<!--
         <entry><replaceable>day</replaceable>/<replaceable>month</replaceable>/<replaceable>year</replaceable></entry>
-->
         <entry><replaceable>day</replaceable>（日）/<replaceable>month</replaceable>（月）/<replaceable>year</replaceable>（年）</entry>
         <entry><literal>17/12/1997 15:37:16.00 CET</literal></entry>
        </row>
        <row>
         <entry><literal>SQL, MDY</literal></entry>
<!--
         <entry><replaceable>month</replaceable>/<replaceable>day</replaceable>/<replaceable>year</replaceable></entry>
-->
         <entry><replaceable>month</replaceable>（月）/<replaceable>day</replaceable>（日）/<replaceable>year</replaceable>（年）</entry>
         <entry><literal>12/17/1997 07:37:16.00 PST</literal></entry>
        </row>
        <row>
         <entry><literal>Postgres, DMY</literal></entry>
<!--
         <entry><replaceable>day</replaceable>/<replaceable>month</replaceable>/<replaceable>year</replaceable></entry>
-->
         <entry><replaceable>day</replaceable>（日）/<replaceable>month</replaceable>（月）/<replaceable>year</replaceable>（年）</entry>
         <entry><literal>Wed 17 Dec 07:37:16 1997 PST</literal></entry>
        </row>
       </tbody>
      </tgroup>
     </table>

    <para>
<!--
     In the <acronym>ISO</acronym> style, the time zone is always shown as
     a signed numeric offset from UTC, with positive sign used for zones
     east of Greenwich.  The offset will be shown
     as <replaceable>hh</replaceable> (hours only) if it is an integral
     number of hours, else
     as <replaceable>hh</replaceable>:<replaceable>mm</replaceable> if it
     is an integral number of minutes, else as
     <replaceable>hh</replaceable>:<replaceable>mm</replaceable>:<replaceable>ss</replaceable>.
     (The third case is not possible with any modern time zone standard,
     but it can appear when working with timestamps that predate the
     adoption of standardized time zones.)
     In the other date styles, the time zone is shown as an alphabetic
     abbreviation if one is in common use in the current zone.  Otherwise
     it appears as a signed numeric offset in ISO 8601 basic format
     (<replaceable>hh</replaceable> or <replaceable>hhmm</replaceable>).
-->
<acronym>ISO</acronym>形式ではタイムゾーンはUTCからの符号付きの数値で表現され、グリニッジより東の地域では正の符号が使用されます。
オフセットは時間の整数倍であれば<replaceable>hh</replaceable>（時間のみ）、分の整数倍であれば<replaceable>hh</replaceable>:<replaceable>mm</replaceable>、それ以外の場合は、<replaceable>hh</replaceable>:<replaceable>mm</replaceable>:<replaceable>ss</replaceable>で表現されます。
（三番目のケースは現代のどのタイムゾーンの標準でもありえませんが、タイムゾーンが標準化される前に適用されたタイムスタンプで動いている場合に現れる可能性があります。）
他の日付スタイルでは、現在の地域で一般的に使われている場合、タイムゾーンは省略形で表現されます。
それ以外の場合はISO 8601の基本フォーマット（<replaceable>hh</replaceable>や<replaceable>hhmm</replaceable>）の符号付き数値のオフセットとして表示されます。
    </para>

    <para>
<!--
     The date/time style can be selected by the user using the
     <command>SET datestyle</command> command, the <xref
     linkend="guc-datestyle"/> parameter in the
     <filename>postgresql.conf</filename> configuration file, or the
     <envar>PGDATESTYLE</envar> environment variable on the server or
     client.
-->
ユーザは<command>SET DATESTYLE</command>コマンド、<filename>postgresql.conf</filename>構成ファイルの<xref linkend="guc-datestyle"/>パラメータ、そしてサーバかクライアントの<envar>PGDATESTYLE</envar>環境変数を使用して、日付/時刻の様式を選択することができます。
    </para>

    <para>
<!--
     The formatting function <function>to_char</function>
     (see <xref linkend="functions-formatting"/>) is also available as
     a more flexible way to format date/time output.
-->
日付/時刻出力のより柔軟な書式設定方法として、書式設定関数<function>to_char</function>（<xref linkend="functions-formatting"/>を参照）を使用することもできます。
    </para>
   </sect2>

   <sect2 id="datatype-timezones">
<!--
    <title>Time Zones</title>
-->
    <title>時間帯</title>

    <indexterm zone="datatype-timezones">
     <primary>time zone</primary>
    </indexterm>
    <indexterm zone="datatype-timezones">
     <primary>時間帯</primary>
    </indexterm>

   <para>
<!--
    Time zones, and time-zone conventions, are influenced by
    political decisions, not just earth geometry. Time zones around the
    world became somewhat standardized during the 1900s,
    but continue to be prone to arbitrary changes, particularly with
    respect to daylight-savings rules.
    <productname>PostgreSQL</productname> uses the widely-used
    IANA (Olson) time zone database for information about
    historical time zone rules.  For times in the future, the assumption
    is that the latest known rules for a given time zone will
    continue to be observed indefinitely far into the future.
-->
時間帯および時間帯の取り決めは地球の幾何学的要素のみでなく政治的決定に影響されます。
世界にまたがる時間帯は1900年代に標準化されたようですが、特に夏時間規則の点で、勝手に変更する傾向が続いています。
<productname>PostgreSQL</productname>は歴史的な時間帯ルールについての情報に、広く使われているIANA時間帯データベースを使用します。
将来の時間は、ある与えられた時間帯に対する最新の既知のルールが、将来長きに渡りそのまま遵守が継続されるということを前提としています。
   </para>

    <para>
<!--
     <productname>PostgreSQL</productname> endeavors to be compatible with
     the <acronym>SQL</acronym> standard definitions for typical usage.
     However, the <acronym>SQL</acronym> standard has an odd mix of date and
     time types and capabilities. Two obvious problems are:
-->
<productname>PostgreSQL</productname>は典型的な使用法については標準<acronym>SQL</acronym>への互換性に対し最大限の努力をしています。
しかし、標準<acronym>SQL</acronym>には、日付と時刻のデータ型と機能に関する混乱が見受けられます。
2つの明らかな問題点を以下に示します。

     <itemizedlist>
      <listitem>
       <para>
<!--
        Although the <type>date</type> type
        cannot have an associated time zone, the
        <type>time</type> type can.
        Time zones in the real world have little meaning unless
        associated with a date as well as a time,
        since the offset can vary through the year with daylight-saving
        time boundaries.
-->
<type>date</type>型にはそれに関連する時間帯を持てませんが、<type>time</type>型にはあります。
現実の世界において、時間帯のオフセットが夏時間への切り替えにより年間を通じて変化することから、時刻と同様に日付もそれに結び付けられていないと意味がありません。
       </para>
      </listitem>

      <listitem>
       <para>
<!--
        The default time zone is specified as a constant numeric offset
        from <acronym>UTC</acronym>. It is therefore impossible to adapt to
        daylight-saving time when doing date/time arithmetic across
        <acronym>DST</acronym> boundaries.
-->
デフォルトの時間帯は<acronym>UTC</acronym>からの整数定数オフセットとして指定されています。
したがって<acronym>DST</acronym>（夏時間）への切り替えをまたいで日付/時刻演算を行う場合、夏時間を適用することは不可能です。
       </para>
      </listitem>

     </itemizedlist>
    </para>

    <para>
<!--
     To address these difficulties, we recommend using date/time types
     that contain both date and time when using time zones. We
     do <emphasis>not</emphasis> recommend using the type <type>time with
     time zone</type> (though it is supported by
     <productname>PostgreSQL</productname> for legacy applications and
     for compliance with the <acronym>SQL</acronym> standard).
     <productname>PostgreSQL</productname> assumes
     your local time zone for any type containing only date or time.
-->
このような問題を解決するためには、時間帯を使用する際に日付と時刻の両方を保持できる日付/時刻データ型を使用することを勧めます。
<type>time with time zone</type>型の使用はお勧め<emphasis>しません</emphasis>
（もっとも<productname>PostgreSQL</productname>では、旧式のアプリケーションや、標準<acronym>SQL</acronym>との互換性のために、<type>time with time zone</type>型の使用をサポートしています）。
<productname>PostgreSQL</productname>は、日付または時刻のみを保持するデータ型のすべては使用中の時間帯であると前提しています。
    </para>

    <para>
<!--
     All timezone-aware dates and times are stored internally in
     <acronym>UTC</acronym>.  They are converted to local time
     in the zone specified by the <xref linkend="guc-timezone"/> configuration
     parameter before being displayed to the client.
-->
すべての時間帯付きの日付と時刻は<acronym>UTC</acronym>で内部的に保存されます。
これらはクライアントに表示される前に<xref linkend="guc-timezone"/>設定パラメータで指定された時間帯におけるローカル時間に変換されます。
    </para>

    <para>
<!--
     <productname>PostgreSQL</productname> allows you to specify time zones in
     three different forms:
-->
<productname>PostgreSQL</productname>では、3つの形式で時間帯を指定することができます。
     <itemizedlist>
      <listitem>
       <para>
<!--
        A full time zone name, for example <literal>America/New_York</literal>.
        The recognized time zone names are listed in the
        <literal>pg_timezone_names</literal> view (see <xref
        linkend="view-pg-timezone-names"/>).
        <productname>PostgreSQL</productname> uses the widely-used IANA
        time zone data for this purpose, so the same time zone
        names are also recognized by other software.
-->
<literal>America/New_York</literal>などの完全な時間帯名称。
認識できる時間帯名称は<literal>pg_timezone_names</literal>ビューに列挙されています（<xref linkend="view-pg-timezone-names"/>を参照してください）。
<productname>PostgreSQL</productname>はこの目的のためによく使用されているIANA時間帯データを使用します。
したがって、他のソフトウェアでも同じ名前が認識されます。
       </para>
      </listitem>
      <listitem>
       <para>
<!--
        A time zone abbreviation, for example <literal>PST</literal>.  Such a
        specification merely defines a particular offset from UTC, in
        contrast to full time zone names which can imply a set of daylight
        savings transition rules as well.  The recognized abbreviations
        are listed in the <literal>pg_timezone_abbrevs</literal> view (see <xref
        linkend="view-pg-timezone-abbrevs"/>).  You cannot set the
        configuration parameters <xref linkend="guc-timezone"/> or
        <xref linkend="guc-log-timezone"/> to a time
        zone abbreviation, but you can use abbreviations in
        date/time input values and with the <literal>AT TIME ZONE</literal>
        operator.
-->
<literal>PST</literal>などの時間帯省略形。
こうした指定は、単に特定のUTCからのオフセットを定義します。
一方、完全な時間帯名称では夏時間遷移規則群も組み込まれます。
認識可能な省略形は<literal>pg_timezone_abbrevs</literal>ビューに列挙されています（<xref linkend="view-pg-timezone-abbrevs"/>を参照してください）。
<xref linkend="guc-timezone"/>設定パラメータおよび<xref linkend="guc-log-timezone"/>設定パラメータを時間帯省略形に設定することはできませんが、日付時刻型の入力値や<literal>AT TIME ZONE</literal>演算子に省略形を使用することができます。
       </para>
      </listitem>
      <listitem>
       <para>
<!--
        In addition to the timezone names and abbreviations,
        <productname>PostgreSQL</productname> will accept POSIX-style time zone
        specifications, as described in
        <xref linkend="datetime-posix-timezone-specs"/>.  This option is not
        normally preferable to using a named time zone, but it may be
        necessary if no suitable IANA time zone entry is available.
-->
時間帯名やその省略形に加え、<productname>PostgreSQL</productname>は、<xref linkend="datetime-posix-timezone-specs"/>に記載されているPOSIX様式の時間帯指定を受付けます。
このオプションは通常、名前付きのタイムゾーンを使用するよりも好ましくありませんが、適切なIANAタイムゾーンのエントリが利用できない場合は必要になるかもしれません。
       </para>
      </listitem>
     </itemizedlist>

<!--
     In short, this is the difference between abbreviations
     and full names: abbreviations represent a specific offset from UTC,
     whereas many of the full names imply a local daylight-savings time
     rule, and so have two possible UTC offsets.  As an example,
     <literal>2014-06-04 12:00 America/New_York</literal> represents noon local
     time in New York, which for this particular date was Eastern Daylight
     Time (UTC-4).  So <literal>2014-06-04 12:00 EDT</literal> specifies that
     same time instant.  But <literal>2014-06-04 12:00 EST</literal> specifies
     noon Eastern Standard Time (UTC-5), regardless of whether daylight
     savings was nominally in effect on that date.
-->
一言で言うと、これは省略形と正式名称との差異です。
省略形はUTCから固定したオフセットを表わすのに対して、多くの正式名称はローカルの夏時間規定を暗示するので、2つのUTCオフセットがあるかもしれません。
例えば<literal>2014-06-04 12:00 America/New_York</literal>はニューヨークの正午を示しますが、これはこの日について言えば東部夏時間(UTC-4)です。
つまり<literal>2014-06-04 12:00 EDT</literal>はこれと同時刻を示します。
しかし、<literal>2014-06-04 12:00 EST</literal>は、その日に夏時間が使用されていたかどうかに関わらず、東部標準時間(UTC-5)での正午を示します。
    </para>

    <para>
<!--
     To complicate matters, some jurisdictions have used the same timezone
     abbreviation to mean different UTC offsets at different times; for
     example, in Moscow <literal>MSK</literal> has meant UTC+3 in some years and
     UTC+4 in others.  <productname>PostgreSQL</productname> interprets such
     abbreviations according to whatever they meant (or had most recently
     meant) on the specified date; but, as with the <literal>EST</literal> example
     above, this is not necessarily the same as local civil time on that date.
-->
問題を更に複雑にしているのは、一部の管轄は同じ略号を使って、年によって異なるUTCオフセットを表していることです。
例えばモスクワでは<literal>MSK</literal>はある年ではUTC+3を意味しますが、別の年ではUTC+4を意味します。
<productname>PostgreSQL</productname>ではそのような略号について、指定の日に何を意味していたか（あるいは最も最近にどういう意味だったか）に従って解釈します。
しかし、<literal>EST</literal>の例にあるように、必ずしもその日付における地方常用時を示しているとは限りません。
    </para>

    <para>
<!--
     In all cases, timezone names and abbreviations are recognized
     case-insensitively.  (This is a change from <productname>PostgreSQL</productname>
     versions prior to 8.2, which were case-sensitive in some contexts but
     not others.)
-->
すべての場合において、時間帯名や略号は大文字小文字の区別なく認識されます。
（これは<productname>PostgreSQL</productname>の8.2より前のバージョンからの変更です。
以前は、文脈によって大文字小文字が区別される場合と、されない場合がありました。）
    </para>

    <para>
<!--
     Neither timezone names nor abbreviations are hard-wired into the server;
     they are obtained from configuration files stored under
     <filename>.../share/timezone/</filename> and <filename>.../share/timezonesets/</filename>
     of the installation directory
     (see <xref linkend="datetime-config-files"/>).
-->
時間帯名、省略形のどちらもサーバ内に組み込まれるわけではありません。
インストールディレクトリの<filename>.../share/timezone/</filename>および<filename>.../share/timezonesets/</filename>の下に保存される構成ファイルから取得されます（<xref linkend="datetime-config-files"/>を参照ください）。
    </para>

    <para>
<!--
     The <xref linkend="guc-timezone"/> configuration parameter can
     be set in the file <filename>postgresql.conf</filename>, or in any of the
     other standard ways described in <xref linkend="runtime-config"/>.
     There are also some special ways to set it:
-->
<xref linkend="guc-timezone"/>は<filename>postgresql.conf</filename>ファイルや<xref linkend="runtime-config"/>で説明する他の標準的な方法で設定することができます。
以下に、いくつか特別な設定方法を示します。

     <itemizedlist>
      <listitem>
       <para>
<!--
        The <acronym>SQL</acronym> command <command>SET TIME ZONE</command>
        sets the time zone for the session.  This is an alternative spelling
        of <command>SET TIMEZONE TO</command> with a more SQL-spec-compatible syntax.
-->
<acronym>SQL</acronym>コマンド<command>SET TIME ZONE</command>はセッションの時間帯を設定します。
これは<command>SET TIMEZONE TO</command>の別名ですが、SQL仕様の構文へのより高い互換性があります。
       </para>
      </listitem>

      <listitem>
       <para>
<!--
        The <envar>PGTZ</envar> environment variable is used by
        <application>libpq</application> clients
        to send a <command>SET TIME ZONE</command>
        command to the server upon connection.
-->
<envar>PGTZ</envar>環境変数は、<application>libpq</application>クライアントが接続時にサーバに<command>SET TIME ZONE</command>コマンドを送信するために用いられます。
       </para>
      </listitem>
     </itemizedlist>
    </para>
   </sect2>

   <sect2 id="datatype-interval-input">
<!--
    <title>Interval Input</title>
-->
    <title>時間間隔の入力</title>

    <indexterm>
     <primary>interval</primary>
    </indexterm>
    <indexterm>
     <primary>時間間隔</primary>
    </indexterm>

     <para>
<!--
      <type>interval</type> values can be written using the following
      verbose syntax:
-->
<type>interval</type>値は以下の冗長な構文を使って記述されます。

<synopsis>
<optional>@</optional> <replaceable>quantity</replaceable> <replaceable>unit</replaceable> <optional><replaceable>quantity</replaceable> <replaceable>unit</replaceable>...</optional> <optional><replaceable>direction</replaceable></optional>
</synopsis>

<!--
     where <replaceable>quantity</replaceable> is a number (possibly signed);
     <replaceable>unit</replaceable> is <literal>microsecond</literal>,
     <literal>millisecond</literal>, <literal>second</literal>,
     <literal>minute</literal>, <literal>hour</literal>, <literal>day</literal>,
     <literal>week</literal>, <literal>month</literal>, <literal>year</literal>,
     <literal>decade</literal>, <literal>century</literal>, <literal>millennium</literal>,
     or abbreviations or plurals of these units;
     <replaceable>direction</replaceable> can be <literal>ago</literal> or
     empty.  The at sign (<literal>@</literal>) is optional noise.  The amounts
     of the different units are implicitly added with appropriate
     sign accounting.  <literal>ago</literal> negates all the fields.
     This syntax is also used for interval output, if
     <xref linkend="guc-intervalstyle"/> is set to
     <literal>postgres_verbose</literal>.
-->
ここで、<replaceable>quantity</replaceable>は（符号付き）時間量、<replaceable>unit</replaceable>（単位）は<literal>microsecond</literal>、<literal>millisecond</literal>、<literal>second</literal>（秒）、<literal>minute</literal>（分）、<literal>hour</literal>（時）、<literal>day</literal>（日）、<literal>week</literal>（週）、<literal>month</literal>（月）、<literal>year</literal>（年）、<literal>decade</literal>（10年単位）、<literal>century</literal>（100年単位）、<literal>millennium</literal>（1000年単位）あるいはこれらの単位の簡略形または複数形です。
<replaceable>direction</replaceable>（方向）は<literal>ago</literal>もしくは空です。
アットマーク（<literal>@</literal>）はオプションで、付けても付けなくても構いません。
異なる単位における時間量は適切に符号を考慮して暗黙的に足されます。
<literal>ago</literal>はすべてのフィールドの正負を逆にします。
この構文はまた、<xref linkend="guc-intervalstyle"/>が<literal>postgres_verbose</literal>に設定されている場合に時間間隔の出力でも使用されます。
    </para>

    <para>
<!--
     Quantities of days, hours, minutes, and seconds can be specified without
     explicit unit markings.  For example, <literal>'1 12:59:10'</literal> is read
     the same as <literal>'1 day 12 hours 59 min 10 sec'</literal>.  Also,
     a combination of years and months can be specified with a dash;
     for example <literal>'200-10'</literal> is read the same as <literal>'200 years
     10 months'</literal>.  (These shorter forms are in fact the only ones allowed
     by the <acronym>SQL</acronym> standard, and are used for output when
     <varname>IntervalStyle</varname> is set to <literal>sql_standard</literal>.)
-->
日、時、分、および秒の時間量は明示的に単位を指定しなくても構いません。
例えば、<literal>'1 12:59:10'</literal>は<literal>'1 day 12 hours 59 min 10 sec'</literal>（1日と12時間59分10秒）と解釈されます。
また年と月の組み合わせはダッシュを使って指定することができます。
例えば、<literal>'200-10'</literal>は<literal>'200 years 10 months'</literal>（200年と10か月）と解釈されます。
（実際のところ、標準<acronym>SQL</acronym>で許されている簡略形はこれらだけです。
そして<varname>IntervalStyle</varname>が<literal>sql_standard</literal>に設定されている場合には、これらが出力で使用されます。）
    </para>

    <para>
<!--
     Interval values can also be written as ISO 8601 time intervals, using
     either the <quote>format with designators</quote> of the standard's section
     4.4.3.2 or the <quote>alternative format</quote> of section 4.4.3.3.  The
     format with designators looks like this:
-->
標準の4.4.3.2節の<quote>指定文字付書式</quote>または4.4.3.3節の<quote>代替書式</quote>のどちらかを使用して、時間間隔値はISO 8601時間間隔として書くこともできます。
指定文字付の書式は以下のようなものです。
<synopsis>
P <replaceable>quantity</replaceable> <replaceable>unit</replaceable> <optional> <replaceable>quantity</replaceable> <replaceable>unit</replaceable> ...</optional> <optional> T <optional> <replaceable>quantity</replaceable> <replaceable>unit</replaceable> ...</optional></optional>
</synopsis>
<!--
      The string must start with a <literal>P</literal>, and may include a
      <literal>T</literal> that introduces the time-of-day units.  The
      available unit abbreviations are given in <xref
      linkend="datatype-interval-iso8601-units"/>.  Units may be
      omitted, and may be specified in any order, but units smaller than
      a day must appear after <literal>T</literal>.  In particular, the meaning of
      <literal>M</literal> depends on whether it is before or after
      <literal>T</literal>.
-->
文字列は<literal>P</literal>で始まらなければならず、また、日と時間を区切る<literal>T</literal>を含めることができます。
利用可能な単位の省略形を<xref linkend="datatype-interval-iso8601-units"/>に示します。
単位は省略しても構いませんし、任意の順番で指定できますが、1日より小さな単位は<literal>T</literal>の後に書かなければなりません。
特に<literal>M</literal>の意味は<literal>T</literal>の前にあるか後にあるかに依存します。
     </para>

     <table id="datatype-interval-iso8601-units">
<!--
      <title>ISO 8601 Interval Unit Abbreviations</title>
-->
      <title>ISO 8601における時間間隔単位の省略形</title>
     <tgroup cols="2">
       <thead>
        <row>
<!--
         <entry>Abbreviation</entry>
-->
         <entry>省略形</entry>
<!--
         <entry>Meaning</entry>
-->
         <entry>意味</entry>
        </row>
       </thead>
       <tbody>
        <row>
         <entry>Y</entry>
<!--
         <entry>Years</entry>
-->
         <entry>年</entry>
        </row>
        <row>
         <entry>M</entry>
<!--
         <entry>Months (in the date part)</entry>
-->
         <entry>月（日付部分における）</entry>
        </row>
        <row>
         <entry>W</entry>
<!--
         <entry>Weeks</entry>
-->
         <entry>週</entry>
        </row>
        <row>
         <entry>D</entry>
<!--
         <entry>Days</entry>
-->
         <entry>日</entry>
        </row>
        <row>
         <entry>H</entry>
<!--
         <entry>Hours</entry>
-->
         <entry>時間</entry>
        </row>
        <row>
         <entry>M</entry>
<!--
         <entry>Minutes (in the time part)</entry>
-->
         <entry>分（時刻部分における）</entry>
        </row>
        <row>
         <entry>S</entry>
<!--
         <entry>Seconds</entry>
-->
         <entry>秒</entry>
        </row>
       </tbody>
      </tgroup>
     </table>

     <para>
<!--
      In the alternative format:
-->
別の書式を示します。
<synopsis>
P <optional> <replaceable>years</replaceable>-<replaceable>months</replaceable>-<replaceable>days</replaceable> </optional> <optional> T <replaceable>hours</replaceable>:<replaceable>minutes</replaceable>:<replaceable>seconds</replaceable> </optional>
</synopsis>
<!--
      the string must begin with <literal>P</literal>, and a
      <literal>T</literal> separates the date and time parts of the interval.
      The values are given as numbers similar to ISO 8601 dates.
-->
上の代替書式では、文字列は<literal>P</literal>から始まらなければなりません。
そして、<literal>T</literal>は時間間隔の日付部分と時刻部分とを分割します。
値はISO 8601日付と同様の数字で指定されます。
    </para>

    <para>
<!--
     When writing an interval constant with a <replaceable>fields</replaceable>
     specification, or when assigning a string to an interval column that was
     defined with a <replaceable>fields</replaceable> specification, the interpretation of
     unmarked quantities depends on the <replaceable>fields</replaceable>.  For
     example <literal>INTERVAL '1' YEAR</literal> is read as 1 year, whereas
     <literal>INTERVAL '1'</literal> means 1 second.  Also, field values
     <quote>to the right</quote> of the least significant field allowed by the
     <replaceable>fields</replaceable> specification are silently discarded.  For
     example, writing <literal>INTERVAL '1 day 2:03:04' HOUR TO MINUTE</literal>
     results in dropping the seconds field, but not the day field.
-->
<replaceable>fields</replaceable>指定を使って時間間隔定数を記述する場合、または、<replaceable>fields</replaceable>仕様で定義された時間間隔列に文字列を割り当てる場合、マークされていない時間量の解釈は<replaceable>fields</replaceable>に依存します。
例えば<literal>INTERVAL '1' YEAR</literal>は1年と解釈され、一方で<literal>INTERVAL '1'</literal>は1秒と解釈されます。
同時に、<replaceable>fields</replaceable>仕様によって許可される最下位フィールドの<quote>右側の</quote>フィールド値は警告なしに破棄されます。
例えば、<literal>INTERVAL '1 day 2:03:04' HOUR TO MINUTE</literal>と書くことで、二番目のフィールドは削除されますが、日付フィールドは削除されません。
    </para>

    <para>
<!--
     According to the <acronym>SQL</acronym> standard all fields of an interval
     value must have the same sign, so a leading negative sign applies to all
     fields; for example the negative sign in the interval literal
     <literal>'-1 2:03:04'</literal> applies to both the days and hour/minute/second
     parts.  <productname>PostgreSQL</productname> allows the fields to have different
     signs, and traditionally treats each field in the textual representation
     as independently signed, so that the hour/minute/second part is
     considered positive in this example.  If <varname>IntervalStyle</varname> is
     set to <literal>sql_standard</literal> then a leading sign is considered
     to apply to all fields (but only if no additional signs appear).
     Otherwise the traditional <productname>PostgreSQL</productname> interpretation is
     used.  To avoid ambiguity, it's recommended to attach an explicit sign
     to each field if any field is negative.
-->
標準<acronym>SQL</acronym>に従うと、時間間隔値のフィールドはすべて同じ符号を持たなければなりません。
このため、先頭の負の符号はすべてのフィールドに適用されます。
例えば時間間隔リテラル<literal>'-1 2:03:04'</literal>の負の符号は、日付部分にも時、分、秒部分にも適用されます。
<productname>PostgreSQL</productname>ではフィールドに異なる符号を持たせることができます。
また伝統的にテキスト形式表現における各フィールドは独立した符号を持つものとして扱われます。
このため、この例では時、分、秒部分は正であるとみなされます。
<varname>IntervalStyle</varname>が<literal>sql_standard</literal>に設定されている場合、先頭の符号はすべてのフィールドに適用されるものとみなされます（ただし他に符号がない場合のみです）。
さもなくば、伝統的な<productname>PostgreSQL</productname>の解釈が使用されます。
あいまいさを防ぐために、負のフィールドがある場合には個別に明示的な符号を付けることを勧めます。
    </para>

    <para>
<!--
     Internally, <type>interval</type> values are stored as three integral
     fields: months, days, and microseconds.  These fields are kept
     separate because the number of days in a month varies, while a day
     can have 23 or 25 hours if a daylight savings time transition is
     involved.  An interval input string that uses other units is
     normalized into this format, and then reconstructed in a standardized
     way for output, for example:
-->
内部的には、<type>interval</type>値は3つの整数フィールドとして格納されます。
月、日、マイクロ秒です。
月の日数は変化したり、 夏時間の移行が含まれる場合は1日が23時間または25時間になったりするため、これらのフィールドは分けて保持されます。
他の単位を使用する時間間隔の入力文字列は、このフォーマットに正規化され、出力用に標準化された方法で再再構成されます。例えば以下のとおりです。

<programlisting>
SELECT '2 years 15 months 100 weeks 99 hours 123456789 milliseconds'::interval;
               interval
---------------------------------------
 3 years 3 mons 700 days 133:17:36.789
</programlisting>

<!--
     Here weeks, which are understood as <quote>7 days</quote>, have been
     kept separate, while the smaller and larger time units were
     combined and normalized.
-->
ここでは、週は<quote>7日</quote>と理解され、別々に保持されていますが、小さな時間単位と大きな時間単位は結合され、正規化されています。
    </para>

    <para>
<!--
     Input field values can have fractional parts, for example <literal>'1.5
     weeks'</literal> or <literal>'01:02:03.45'</literal>.  However,
     because <type>interval</type> internally stores only integral fields,
     fractional values must be converted into smaller
     units.  Fractional parts of units greater than months are rounded to
     be an integer number of months, e.g. <literal>'1.5 years'</literal>
     becomes <literal>'1 year 6 mons'</literal>.  Fractional parts of
     weeks and days are computed to be an integer number of days and
     microseconds, assuming 30 days per month and 24 hours per day, e.g.,
     <literal>'1.75 months'</literal> becomes <literal>1 mon 22 days
     12:00:00</literal>.  Only seconds will ever be shown as fractional
     on output.
-->
入力フィールドの値には小数部分が含まれる場合があります。例えば、<literal>'1.5 weeks'</literal>や<literal>'01:02:03.45'</literal>などです。
しかし、<type>interval</type>は内部的に整数フィールドでのみ格納されるため、小数の位はより小さな単位に変換する必要があります。
月より大きな小数部分の位は月の整数に丸められます。例えば、<literal>'1.5 years'</literal>は<literal>'1 year 6 mons'</literal>になります。
週と日の小数部分は、1ヶ月は30日、1日は24時間と想定して整数の日数やマイクロ秒として計算されます。例えば<literal>'1.75 months'</literal>は<literal>1 mon 22 days 12:00:00</literal>になります。
出力では秒だけが小数として表示されます。
    </para>

    <para>
<!--
     <xref linkend="datatype-interval-input-examples"/> shows some examples
     of valid <type>interval</type> input.
-->
<xref linkend="datatype-interval-input-examples"/>は有効な<type>interval</type>入力のいくつかの例を示しています。
    </para>

     <table id="datatype-interval-input-examples">
<!--
      <title>Interval Input</title>
-->
      <title>時間間隔入力</title>
      <tgroup cols="2">
       <thead>
        <row>
<!--
         <entry>Example</entry>
-->
         <entry>例</entry>
<!--
         <entry>Description</entry>
-->
         <entry>説明</entry>
        </row>
       </thead>
       <tbody>
        <row>
         <entry><literal>1-2</literal></entry>
<!--
         <entry>SQL standard format: 1 year 2 months</entry>
-->
         <entry>標準SQL書式。1年2ヶ月</entry>
        </row>
        <row>
         <entry><literal>3 4:05:06</literal></entry>
<!--
         <entry>SQL standard format: 3 days 4 hours 5 minutes 6 seconds</entry>
-->
         <entry>標準SQL書式。3日4時間5分6秒</entry>
        </row>
        <row>
         <entry><literal>1 year 2 months 3 days 4 hours 5 minutes 6 seconds</literal></entry>
<!--
         <entry>Traditional Postgres format: 1 year 2 months 3 days 4 hours 5 minutes 6 seconds</entry>
-->
         <entry>伝統的Postgres書式。1年2月3日4時間5分6秒</entry>
        </row>
        <row>
         <entry><literal>P1Y2M3DT4H5M6S</literal></entry>
<!--
         <entry>ISO 8601 <quote>format with designators</quote>: same meaning as above</entry>
-->
         <entry>ISO 8601 <quote>指定文字付き書式</quote>。意味は上と同じ</entry>
        </row>
        <row>
         <entry><literal>P0001-02-03T04:05:06</literal></entry>
<!--
         <entry>ISO 8601 <quote>alternative format</quote>: same meaning as above</entry>
-->
         <entry>ISO 8601 <quote>代替書式</quote>。意味は上と同じ</entry>
        </row>
       </tbody>
      </tgroup>
     </table>

   </sect2>

   <sect2 id="datatype-interval-output">
<!--
    <title>Interval Output</title>
-->
    <title>時間間隔の出力</title>

    <indexterm>
     <primary>interval</primary>
     <secondary>output format</secondary>
     <seealso>formatting</seealso>
    </indexterm>
    <indexterm>
     <primary>時間間隔</primary>
     <secondary>出力書式</secondary>
     <seealso>書式設定</seealso>
    </indexterm>

    <para>
<!--
     As previously explained, <productname>PostgreSQL</productname>
     stores <type>interval</type> values as months, days, and
     microseconds.  For output, the months field is converted to years and
     months by dividing by 12.  The days field is shown as-is.  The
     microseconds field is converted to hours, minutes, seconds, and
     fractional seconds.  Thus months, minutes, and seconds will never be
     shown as exceeding the ranges 0&ndash;11, 0&ndash;59, and 0&ndash;59
     respectively, while the displayed years, days, and hours fields can
     be quite large.  (The <link
     linkend="function-justify-days"><function>justify_days</function></link>
     and <link
     linkend="function-justify-hours"><function>justify_hours</function></link>
     functions can be used if it is desirable to transpose large days or
     hours values into the next higher field.)
-->
前述のように、<productname>PostgreSQL</productname>は<type>interval</type>値を月、日、マイクロ秒として格納します。
出力の場合、monthsフィールドは12で除算して年と月に変換されます。
daysフィールドはそのまま表示されます。
microseconds フィールドは、時間、分、秒、および小数の秒に変換されます。
したがって、月、分、秒はそれぞれ0~11、0~59、0~59の範囲を超えることはありませんが、表示される年、日、時間のフィールドは非常に大きくなる可能性があります。
（大きな日数または時間の値を次に高いフィールドに移すことが望ましい場合は、<link linkend="function-justify-days"><function>justify_days</function></link>および<link linkend="function-justify-hours"><function>justify_hours</function></link>関数を使用できます）。
    </para>

    <para>
<!--
     The output format of the interval type can be set to one of the
     four styles <literal>sql_standard</literal>, <literal>postgres</literal>,
     <literal>postgres_verbose</literal>, or <literal>iso_8601</literal>,
     using the command <literal>SET intervalstyle</literal>.
     The default is the <literal>postgres</literal> format.
     <xref linkend="interval-style-output-table"/> shows examples of each
     output style.
-->
時間間隔型の出力書式は、<literal>SET intervalstyle</literal>コマンドを使用して、<literal>sql_standard</literal>、<literal>postgres</literal>、<literal>postgres_verbose</literal>または<literal>iso_8601</literal>の４つのうちの１つを設定できます。
デフォルトは<literal>postgres</literal>書式です。
<xref linkend="interval-style-output-table"/>はそれぞれの出力形式を示した例です。
    </para>

    <para>
<!--
     The <literal>sql_standard</literal> style produces output that conforms to
     the SQL standard's specification for interval literal strings, if
     the interval value meets the standard's restrictions (either year-month
     only or day-time only, with no mixing of positive
     and negative components).  Otherwise the output looks like a standard
     year-month literal string followed by a day-time literal string,
     with explicit signs added to disambiguate mixed-sign intervals.
-->
<literal>sql_standard</literal>形式は、時間間隔値が標準制約（構成要素に正負が混在していない年数と月数のみ、または日数と時間のみ）を満足する場合、時間間隔リテラル文字列に対し標準SQLに準拠している出力を作成します。
それ以外の場合、出力は、標準的な年数-月数のリテラル文字列の後に日数-時間のリテラル文字列が続いたものになり、正負混在した時間間隔のあいまいさを無くすために明示的な符号が付加されます。
    </para>

    <para>
<!--
     The output of the <literal>postgres</literal> style matches the output of
     <productname>PostgreSQL</productname> releases prior to 8.4 when the
     <xref linkend="guc-datestyle"/> parameter was set to <literal>ISO</literal>.
-->
<literal>postgres</literal>書式の出力は、<xref linkend="guc-datestyle"/>パラメータが<literal>ISO</literal>に設定されたとき、<productname>PostgreSQL</productname> 8.4より前のリリースと一致します。
    </para>

    <para>
<!--
     The output of the <literal>postgres_verbose</literal> style matches the output of
     <productname>PostgreSQL</productname> releases prior to 8.4 when the
     <varname>DateStyle</varname> parameter was set to non-<literal>ISO</literal> output.
-->
<literal>postgres_verbose</literal>書式の出力は、<varname>DateStyle</varname>パラメータが<literal>ISO</literal>以外に設定されたとき、<productname>PostgreSQL</productname> 8.4より前のリリースと一致します。
    </para>

    <para>
<!--
     The output of the <literal>iso_8601</literal> style matches the <quote>format
     with designators</quote> described in section 4.4.3.2 of the
     ISO 8601 standard.
-->
<literal>iso_8601</literal>書式の出力はISO 8601 標準の4.4.3.2節に記述の<quote>format with designators（指名付き書式）</quote>に一致します。
    </para>

     <table id="interval-style-output-table">
<!--
       <title>Interval Output Style Examples</title>
-->
       <title>時間間隔出力形式の例</title>
       <tgroup cols="4">
        <thead>
         <row>
<!--
          <entry>Style Specification</entry>
-->
          <entry>形式指定</entry>
<!--
          <entry>Year-Month Interval</entry>
-->
          <entry>年-月時間間隔</entry>
<!--
          <entry>Day-Time Interval</entry>
-->
          <entry>日-時刻時間間隔</entry>
<!--
          <entry>Mixed Interval</entry>
-->
          <entry>混在した時間間隔</entry>
         </row>
        </thead>
        <tbody>
         <row>
          <entry><literal>sql_standard</literal></entry>
          <entry>1-2</entry>
          <entry>3 4:05:06</entry>
          <entry>-1-2 +3 -4:05:06</entry>
         </row>
         <row>
          <entry><literal>postgres</literal></entry>
          <entry>1 year 2 mons</entry>
          <entry>3 days 04:05:06</entry>
          <entry>-1 year -2 mons +3 days -04:05:06</entry>
         </row>
         <row>
          <entry><literal>postgres_verbose</literal></entry>
          <entry>@ 1 year 2 mons</entry>
          <entry>@ 3 days 4 hours 5 mins 6 secs</entry>
          <entry>@ 1 year 2 mons -3 days 4 hours 5 mins 6 secs ago</entry>
         </row>
         <row>
          <entry><literal>iso_8601</literal></entry>
          <entry>P1Y2M</entry>
          <entry>P3DT4H5M6S</entry>
          <entry>P-1Y-2M3D&zwsp;T-4H-5M-6S</entry>
         </row>
        </tbody>
       </tgroup>
    </table>

   </sect2>

  </sect1>

  <sect1 id="datatype-boolean">
<!--
   <title>Boolean Type</title>
-->
   <title>論理値データ型</title>

   <indexterm zone="datatype-boolean">
    <primary>Boolean</primary>
    <secondary>data type</secondary>
   </indexterm>
   <indexterm zone="datatype-boolean">
    <primary>Boolean</primary>
    <secondary>データ型</secondary>
   </indexterm>

   <indexterm zone="datatype-boolean">
    <primary>true</primary>
   </indexterm>
   <indexterm zone="datatype-boolean">
    <primary>真</primary>
   </indexterm>

   <indexterm zone="datatype-boolean">
    <primary>false</primary>
   </indexterm>
   <indexterm zone="datatype-boolean">
    <primary>偽</primary>
   </indexterm>

   <para>
<!--
    <productname>PostgreSQL</productname> provides the
    standard <acronym>SQL</acronym> type <type>boolean</type>;
    see <xref linkend="datatype-boolean-table"/>.
    The <type>boolean</type> type can have several states:
    <quote>true</quote>, <quote>false</quote>, and a third state,
    <quote>unknown</quote>, which is represented by the
    <acronym>SQL</acronym> null value.
-->
<productname>PostgreSQL</productname>では、標準<acronym>SQL</acronym>の<type>boolean</type>型が提供されています。
<xref linkend="datatype-boolean-table"/>を参照してください。
<type>boolean</type>型はいくつかの状態を取ることができます。
<quote>真</quote>もしくは<quote>偽</quote>、そして第3の状態は<acronym>SQL</acronym>ではNULL値で表現される<quote>不明</quote>の状態です。
   </para>

   <table id="datatype-boolean-table">
<!--
    <title>Boolean Data Type</title>
-->
    <title>論理値データ型</title>
    <tgroup cols="3">
     <thead>
      <row>
<!--
       <entry>Name</entry>
-->
       <entry>名前</entry>
<!--
       <entry>Storage Size</entry>
-->
       <entry>格納サイズ</entry>
<!--
       <entry>Description</entry>
-->
       <entry>説明</entry>
      </row>
     </thead>
     <tbody>
      <row>
       <entry><type>boolean</type></entry>
<!--
       <entry>1 byte</entry>
-->
       <entry>1バイト</entry>
<!--
       <entry>state of true or false</entry>
-->
       <entry>真または偽の状態</entry>
      </row>
     </tbody>
    </tgroup>
   </table>

   <para>
<!--
    Boolean constants can be represented in SQL queries by the SQL
    key words <literal>TRUE</literal>, <literal>FALSE</literal>,
    and <literal>NULL</literal>.
-->
論理定数はSQL問い合わせの中で、SQLキーワードの<literal>TRUE</literal>、<literal>FALSE</literal>および<literal>NULL</literal>によって表現できます。
   </para>

   <para>
<!--
    The datatype input function for type <type>boolean</type> accepts these
    string representations for the <quote>true</quote> state:
-->
<type>boolean</type>のデータ型を入力する関数には次の文字列表現を<quote>真</quote>の状態として使うことができます。
    <simplelist>
     <member><literal>true</literal></member>
     <member><literal>yes</literal></member>
     <member><literal>on</literal></member>
     <member><literal>1</literal></member>
    </simplelist>
<!--
    and these representations for the <quote>false</quote> state:
-->
<quote>偽</quote>の状態には以下の表現が使用できます。
    <simplelist>
     <member><literal>false</literal></member>
     <member><literal>no</literal></member>
     <member><literal>off</literal></member>
     <member><literal>0</literal></member>
    </simplelist>
<!--
    Unique prefixes of these strings are also accepted, for
    example <literal>t</literal> or <literal>n</literal>.
    Leading or trailing whitespace is ignored, and case does not matter.
-->
<literal>t</literal> や <literal>n</literal>など、これらの文字列固有の接頭辞も利用できます。
先頭または末尾の空白文字は無視され、大文字小文字の区別は関係ありません。
   </para>

   <para>
<!--
    The datatype output function for type <type>boolean</type> always emits
    either <literal>t</literal> or <literal>f</literal>, as shown in
    <xref linkend="datatype-boolean-example"/>.
-->
<type>boolean</type>のデータ型を出力する関数は<xref linkend="datatype-boolean-example"/>にあるように、常に<literal>t</literal>か<literal>f</literal>を出力します。
   </para>

   <example id="datatype-boolean-example">
<!--
    <title>Using the <type>boolean</type> Type</title>
-->
    <title><type>boolean</type>型の使用</title>

<programlisting>
CREATE TABLE test1 (a boolean, b text);
INSERT INTO test1 VALUES (TRUE, 'sic est');
INSERT INTO test1 VALUES (FALSE, 'non est');
SELECT * FROM test1;
 a |    b
---+---------
 t | sic est
 f | non est

SELECT * FROM test1 WHERE a;
 a |    b
---+---------
 t | sic est
</programlisting>
   </example>

   <para>
<!--
    The key words <literal>TRUE</literal> and <literal>FALSE</literal> are
    the preferred (<acronym>SQL</acronym>-compliant) method for writing
    Boolean constants in SQL queries.  But you can also use the string
    representations by following the generic string-literal constant syntax
    described in <xref linkend="sql-syntax-constants-generic"/>, for
    example <literal>'yes'::boolean</literal>.
-->
キーワードである<literal>TRUE</literal> と<literal>FALSE</literal>はSQLクエリの中で論理定数の記述として好ましい(<acronym>SQL</acronym>準拠)方式です。
しかし、 <xref linkend="sql-syntax-constants-generic"/>のリンクで記述されている、以下のような一般的な文字列リテラル定数の構文に従って<literal>'yes'::boolean</literal>というような文字表現することもできます。
   </para>

   <para>
<!--
    Note that the parser automatically understands
    that <literal>TRUE</literal> and <literal>FALSE</literal> are of
    type <type>boolean</type>, but this is not so
    for <literal>NULL</literal> because that can have any type.
    So in some contexts you might have to cast <literal>NULL</literal>
    to <type>boolean</type> explicitly, for
    example <literal>NULL::boolean</literal>.  Conversely, the cast can be
    omitted from a string-literal Boolean value in contexts where the parser
    can deduce that the literal must be of type <type>boolean</type>.
-->
パーサは自動的に<literal>TRUE</literal>と<literal>FALSE</literal>は<type>boolean</type>型と理解しますが、<literal>NULL</literal>は他のすべての型に存在するため、<type>boolean</type>型と理解しない点に気をつけてください。
このため、コンテキストによっては<literal>NULL::boolean</literal>というように、<literal>NULL</literal>を<literal>boolean</literal>に明確にキャストする必要があります。
逆に、解析でリテラルが<type>boolean</type>型でなければならないと推論できるコンテキストでは、文字列リテラルブール値のキャストは省略できます。
   </para>
  </sect1>

  <sect1 id="datatype-enum">
<!--
   <title>Enumerated Types</title>
-->
   <title>列挙型</title>

   <indexterm zone="datatype-enum">
    <primary>data type</primary>
    <secondary>enumerated (enum)</secondary>
   </indexterm>
   <indexterm zone="datatype-enum">
    <primary>データ型</primary>
    <secondary>列挙（enum）</secondary>
   </indexterm>

   <indexterm zone="datatype-enum">
    <primary>enumerated types</primary>
   </indexterm>
   <indexterm zone="datatype-enum">
    <primary>列挙型</primary>
   </indexterm>

   <para>
<!--
    Enumerated (enum) types are data types that
    comprise a static, ordered set of values.
    They are equivalent to the <type>enum</type>
    types supported in a number of programming languages. An example of an enum
    type might be the days of the week, or a set of status values for
    a piece of data.
-->
列挙（enum）型は静的、順序付き集合から構成されるデータ型です。
これは、多くのプログラミング言語でサポートされている<type>enum</type>型と同じです。
列挙型の例として、曜日や個々のデータについての状態値の集合が挙げられます。
   </para>

   <sect2 id="datatype-enum-declaration">
<!--
    <title>Declaration of Enumerated Types</title>
-->
    <title>列挙型の宣言</title>

    <para>
<!--
     Enum types are created using the <xref
     linkend="sql-createtype"/> command,
     for example:
-->
列挙型は<xref linkend="sql-createtype"/>コマンドを使用して作成されます。
以下に例を示します。

<programlisting>
CREATE TYPE mood AS ENUM ('sad', 'ok', 'happy');
</programlisting>

<!--
     Once created, the enum type can be used in table and function
     definitions much like any other type:
-->
作成後、他のデータ型とほとんど同じように、列挙型をテーブルや関数定義で使用することができます。
<programlisting>
CREATE TYPE mood AS ENUM ('sad', 'ok', 'happy');
CREATE TABLE person (
    name text,
    current_mood mood
);
INSERT INTO person VALUES ('Moe', 'happy');
SELECT * FROM person WHERE current_mood = 'happy';
 name | current_mood
------+--------------
 Moe  | happy
(1 row)
</programlisting>
    </para>
    </sect2>

    <sect2 id="datatype-enum-ordering">
<!--
     <title>Ordering</title>
-->
     <title>順序</title>

     <para>
<!--
      The ordering of the values in an enum type is the
      order in which the values were listed when the type was created.
      All standard comparison operators and related
      aggregate functions are supported for enums.  For example:
-->
列挙型内の値の順序はその型が作成された時に値を列挙した順番になります。
列挙型に対して、すべての比較演算子と関連する集約関数がサポートされます。
以下に例を示します。

<programlisting>
INSERT INTO person VALUES ('Larry', 'sad');
INSERT INTO person VALUES ('Curly', 'ok');
SELECT * FROM person WHERE current_mood > 'sad';
 name  | current_mood
-------+--------------
 Moe   | happy
 Curly | ok
(2 rows)

SELECT * FROM person WHERE current_mood > 'sad' ORDER BY current_mood;
 name  | current_mood
-------+--------------
 Curly | ok
 Moe   | happy
(2 rows)

SELECT name
FROM person
WHERE current_mood = (SELECT MIN(current_mood) FROM person);
 name
-------
 Larry
(1 row)
</programlisting>
     </para>
   </sect2>

   <sect2 id="datatype-enum-type-safety">
<!--
    <title>Type Safety</title>
-->
    <title>型の安全性</title>

    <para>
<!--
     Each enumerated data type is separate and cannot
     be compared with other enumerated types.  See this example:
-->
それぞれの列挙型データ型は別個のもので、他の列挙型と比較することはできません。
以下の例を参照してください。

<programlisting>
CREATE TYPE happiness AS ENUM ('happy', 'very happy', 'ecstatic');
CREATE TABLE holidays (
    num_weeks integer,
    happiness happiness
);
INSERT INTO holidays(num_weeks,happiness) VALUES (4, 'happy');
INSERT INTO holidays(num_weeks,happiness) VALUES (6, 'very happy');
INSERT INTO holidays(num_weeks,happiness) VALUES (8, 'ecstatic');
INSERT INTO holidays(num_weeks,happiness) VALUES (2, 'sad');
ERROR:  invalid input value for enum happiness: "sad"
SELECT person.name, holidays.num_weeks FROM person, holidays
  WHERE person.current_mood = holidays.happiness;
ERROR:  operator does not exist: mood = happiness
</programlisting>
    </para>

    <para>
<!--
     If you really need to do something like that, you can either
     write a custom operator or add explicit casts to your query:
-->
もし本当に上のようなことが必要ならば、独自の演算子を作成するか、問い合わせに明示的なキャストを付けることで行うことができます。

<programlisting>
SELECT person.name, holidays.num_weeks FROM person, holidays
  WHERE person.current_mood::text = holidays.happiness::text;
 name | num_weeks
------+-----------
 Moe  |         4
(1 row)

</programlisting>
    </para>
   </sect2>

   <sect2 id="datatype-enum-implementation-details">
<!--
    <title>Implementation Details</title>
-->
    <title>実装の詳細</title>

    <para>
<!--
     Enum labels are case sensitive, so
     <type>'happy'</type> is not the same as <type>'HAPPY'</type>.
     White space in the labels is significant too.
-->
列挙型のラベルは大文字小文字の違いを意識します。
このため、<type>'happy'</type>と<type>'HAPPY'</type>は同じではありません。
同様にラベルの中の空白も重要です。
    </para>

    <para>
<!--
     Although enum types are primarily intended for static sets of values,
     there is support for adding new values to an existing enum type, and for
     renaming values (see <xref linkend="sql-altertype"/>).  Existing values
     cannot be removed from an enum type, nor can the sort ordering of such
     values be changed, short of dropping and re-creating the enum type.
-->
列挙型は主に静的な値のセットを対象としていますが、既存の列挙型に新しい値を加えることや名前を変更することをサポートしています(<xref linkend="sql-altertype"/>を参照)。
ただし、列挙型を削除して再作成せずに、既存の列挙型からラベルを削除することやソート順が変わる値に変更することはできません。
    </para>

    <para>
<!--
     An enum value occupies four bytes on disk.  The length of an enum
     value's textual label is limited by the <symbol>NAMEDATALEN</symbol>
     setting compiled into <productname>PostgreSQL</productname>; in standard
     builds this means at most 63 bytes.
-->
列挙型の値はディスク上では4バイトを占めます。
列挙型の値のテキストラベルの長さは、<productname>PostgreSQL</productname>に組み込まれた<symbol>NAMEDATALEN</symbol>設定により制限されます。
標準のビルドでは、これは最大63バイトを意味します。
    </para>

    <para>
<!--
     The translations from internal enum values to textual labels are
     kept in the system catalog
     <link linkend="catalog-pg-enum"><structname>pg_enum</structname></link>.
     Querying this catalog directly can be useful.
-->
列挙型の内部値からテキスト形式のラベルへの変換は、<link linkend="catalog-pg-enum"><structname>pg_enum</structname></link>システムカタログ内に保持されます。
このカタログを直接問い合わせることが役に立つ場合があります。
    </para>

   </sect2>
  </sect1>

  <sect1 id="datatype-geometric">
<!--
   <title>Geometric Types</title>
-->
   <title>幾何データ型</title>

   <para>
<!--
    Geometric data types represent two-dimensional spatial
    objects. <xref linkend="datatype-geo-table"/> shows the geometric
    types available in <productname>PostgreSQL</productname>.
-->
幾何データ型は2次元空間オブジェクトを表現します。
<xref linkend="datatype-geo-table"/>は、<productname>PostgreSQL</productname>で使用可能な幾何データ型を列挙したものです。
   </para>

    <table id="datatype-geo-table">
<!--
     <title>Geometric Types</title>
-->
     <title>幾何データ型</title>
     <tgroup cols="4">
      <colspec colname="col1" colwidth="1*"/>
      <colspec colname="col2" colwidth="1*"/>
      <colspec colname="col3" colwidth="2*"/>
      <colspec colname="col4" colwidth="1*"/>
      <thead>
       <row>
<!--
        <entry>Name</entry>
-->
        <entry>型名</entry>
<!--
        <entry>Storage Size</entry>
-->
        <entry>格納サイズ</entry>
<!--
        <entry>Description</entry>
-->
        <entry>説明</entry>
<!--
        <entry>Representation</entry>
-->
        <entry>表現</entry>
       </row>
      </thead>
      <tbody>
       <row>
        <entry><type>point</type></entry>
<!--
        <entry>16 bytes</entry>
-->
        <entry>16バイト</entry>
<!--
        <entry>Point on a plane</entry>
-->
        <entry>平面における座標点</entry>
        <entry>(x,y)</entry>
       </row>
       <row>
        <entry><type>line</type></entry>
<!--
        <entry>24 bytes</entry>
-->
        <entry>24バイト</entry>
<!--
        <entry>Infinite line</entry>
-->
        <entry>無限の直線</entry>
        <entry>{A,B,C}</entry>
       </row>
       <row>
        <entry><type>lseg</type></entry>
<!--
        <entry>32 bytes</entry>
-->
        <entry>32バイト</entry>
<!--
        <entry>Finite line segment</entry>
-->
        <entry>有限の線分</entry>
        <entry>[(x1,y1),(x2,y2)]</entry>
       </row>
       <row>
        <entry><type>box</type></entry>
<!--
        <entry>32 bytes</entry>
-->
        <entry>32バイト</entry>
<!--
        <entry>Rectangular box</entry>
-->
        <entry>矩形</entry>
        <entry>(x1,y1),(x2,y2)</entry>
       </row>
       <row>
        <entry><type>path</type></entry>
<!--
        <entry>16+16n bytes</entry>
-->
        <entry>16+16nバイト</entry>
<!--
        <entry>Closed path (similar to polygon)</entry>
-->
        <entry>閉経路（多角形に類似）</entry>
        <entry>((x1,y1),...)</entry>
       </row>
       <row>
        <entry><type>path</type></entry>
<!--
        <entry>16+16n bytes</entry>
-->
        <entry>16+16nバイト</entry>
<!--
        <entry>Open path</entry>
-->
        <entry>開経路</entry>
        <entry>[(x1,y1),...]</entry>
       </row>
       <row>
        <entry><type>polygon</type></entry>
<!--
        <entry>40+16n bytes</entry>
-->
        <entry>40+16nバイト</entry>
<!--
        <entry>Polygon (similar to closed path)</entry>
-->
        <entry>多角形（閉経路に類似）</entry>
        <entry>((x1,y1),...)</entry>
       </row>
       <row>
        <entry><type>circle</type></entry>
<!--
        <entry>24 bytes</entry>
-->
        <entry>24バイト</entry>
<!--
        <entry>Circle</entry>
-->
        <entry>円</entry>
<!--
        <entry>&lt;(x,y),r&gt; (center point and radius)</entry>
-->
        <entry>&lt;(x,y),r&gt;（中心と半径）</entry>
       </row>
      </tbody>
     </tgroup>
    </table>

   <para>
<!--
    In all these types, the individual coordinates are stored as
    <type>double precision</type> (<type>float8</type>) numbers.
-->
いずれの型でも、個々の座標は<type>double precision</type> (<type>float8</type>)の数値として格納されます。
   </para>

   <para>
<!--
    A rich set of functions and operators is available to perform various geometric
    operations such as scaling, translation, rotation, and determining
    intersections.  They are explained in <xref linkend="functions-geometry"/>.
-->
拡大縮小、平行移動、回転、交点の算出といった様々な幾何学的操作を行う関数と演算子の集合が豊富に揃っています。
このことについては<xref linkend="functions-geometry"/>に説明があります。
   </para>

   <sect2 id="datatype-geometric-points">
<!--
    <title>Points</title>
-->
    <title>座標点</title>

    <indexterm>
     <primary>point</primary>
    </indexterm>

    <para>
<!--
     Points are the fundamental two-dimensional building block for geometric
     types.  Values of type <type>point</type> are specified using either of
     the following syntaxes:
-->
座標点は幾何データ型の基礎となる2次元構成要素です。
<type>point</type>型の値は次の構文のいずれかで指定されます。

<synopsis>
( <replaceable>x</replaceable> , <replaceable>y</replaceable> )
  <replaceable>x</replaceable> , <replaceable>y</replaceable>
</synopsis>

<!--
     where <replaceable>x</replaceable> and <replaceable>y</replaceable> are the respective
     coordinates, as floating-point numbers.
-->
ここで<replaceable>x</replaceable>と<replaceable>y</replaceable>は、それぞれの座標を浮動小数点数数値で表したものです。
    </para>

    <para>
<!--
     Points are output using the first syntax.
-->
座標点は1番目の構文で出力されます。
    </para>
   </sect2>

   <sect2 id="datatype-line">
<!--
    <title>Lines</title>
-->
    <title>直線</title>

    <indexterm>
     <primary>line</primary>
    </indexterm>
    <indexterm>
     <primary>直線</primary>
    </indexterm>

    <para>
<!--
     Lines are represented by the linear
     equation <replaceable>A</replaceable>x + <replaceable>B</replaceable>y + <replaceable>C</replaceable> = 0,
     where <replaceable>A</replaceable> and <replaceable>B</replaceable> are not both zero.  Values
     of type <type>line</type> are input and output in the following form:
-->
直線は線形方程式<replaceable>A</replaceable>x + <replaceable>B</replaceable>y + <replaceable>C</replaceable> = 0で表現されます。ここで<replaceable>A</replaceable>と<replaceable>B</replaceable>は同時に0になることはありません。
<type>line</type>型の値は以下の書式で入出力されます。
<synopsis>
{ <replaceable>A</replaceable>, <replaceable>B</replaceable>, <replaceable>C</replaceable> }
</synopsis>

<!--
     Alternatively, any of the following forms can be used for input:
-->
入力のためには以下の書式を代替として使用することもできます。

<synopsis>
[ ( <replaceable>x1</replaceable> , <replaceable>y1</replaceable> ) , ( <replaceable>x2</replaceable> , <replaceable>y2</replaceable> ) ]
( ( <replaceable>x1</replaceable> , <replaceable>y1</replaceable> ) , ( <replaceable>x2</replaceable> , <replaceable>y2</replaceable> ) )
  ( <replaceable>x1</replaceable> , <replaceable>y1</replaceable> ) , ( <replaceable>x2</replaceable> , <replaceable>y2</replaceable> )
    <replaceable>x1</replaceable> , <replaceable>y1</replaceable>   ,   <replaceable>x2</replaceable> , <replaceable>y2</replaceable>
</synopsis>

<!--
     where
     <literal>(<replaceable>x1</replaceable>,<replaceable>y1</replaceable>)</literal>
     and
     <literal>(<replaceable>x2</replaceable>,<replaceable>y2</replaceable>)</literal>
     are two different points on the line.
-->
ここで<literal>(<replaceable>x1</replaceable>,<replaceable>y1</replaceable>)</literal>と<literal>(<replaceable>x2</replaceable>,<replaceable>y2</replaceable>)</literal>はその直線上の2つの異なる点です。
    </para>
   </sect2>

   <sect2 id="datatype-lseg">
<!--
    <title>Line Segments</title>
-->
    <title>線分</title>

    <indexterm>
     <primary>lseg</primary>
    </indexterm>

    <indexterm>
     <primary>line segment</primary>
    </indexterm>
    <indexterm>
     <primary>線分</primary>
    </indexterm>

    <para>
<!--
     Line segments are represented by pairs of points that are the endpoints
     of the segment.  Values of type <type>lseg</type> are specified using any
     of the following syntaxes:
-->
線分は終点を示す2つの点の組み合わせで表現されます。
<type>lseg</type>型の値は以下の構文のいずれかで指定されます。

<synopsis>
[ ( <replaceable>x1</replaceable> , <replaceable>y1</replaceable> ) , ( <replaceable>x2</replaceable> , <replaceable>y2</replaceable> ) ]
( ( <replaceable>x1</replaceable> , <replaceable>y1</replaceable> ) , ( <replaceable>x2</replaceable> , <replaceable>y2</replaceable> ) )
  ( <replaceable>x1</replaceable> , <replaceable>y1</replaceable> ) , ( <replaceable>x2</replaceable> , <replaceable>y2</replaceable> )
    <replaceable>x1</replaceable> , <replaceable>y1</replaceable>   ,   <replaceable>x2</replaceable> , <replaceable>y2</replaceable>
</synopsis>

<!--
     where
     <literal>(<replaceable>x1</replaceable>,<replaceable>y1</replaceable>)</literal>
     and
     <literal>(<replaceable>x2</replaceable>,<replaceable>y2</replaceable>)</literal>
     are the end points of the line segment.
-->
ここで、<literal>(<replaceable>x1</replaceable>,<replaceable>y1</replaceable>)</literal>と<literal>(<replaceable>x2</replaceable>,<replaceable>y2</replaceable>)</literal>は線分の終端点です。
    </para>

    <para>
<!--
     Line segments are output using the first syntax.
-->
線分は1番目の構文で出力されます。
    </para>
   </sect2>

   <sect2 id="datatype-geometric-boxes">
<!--
    <title>Boxes</title>
-->
    <title>矩形</title>

    <indexterm>
     <primary>box (data type)</primary>
    </indexterm>
    <indexterm>
     <primary>box（データ型）</primary>
    </indexterm>

    <indexterm>
     <primary>rectangle</primary>
    </indexterm>
    <indexterm>
     <primary>矩形</primary>
    </indexterm>

    <para>
<!--
     Boxes are represented by pairs of points that are opposite
     corners of the box.
     Values of type <type>box</type> are specified using any of the following
     syntaxes:
-->
矩形は、矩形の対角線の両端の座標点の組み合わせで表されます。
<type>box</type>型の値は以下の構文のいずれかで指定されます。

<synopsis>
( ( <replaceable>x1</replaceable> , <replaceable>y1</replaceable> ) , ( <replaceable>x2</replaceable> , <replaceable>y2</replaceable> ) )
  ( <replaceable>x1</replaceable> , <replaceable>y1</replaceable> ) , ( <replaceable>x2</replaceable> , <replaceable>y2</replaceable> )
    <replaceable>x1</replaceable> , <replaceable>y1</replaceable>   ,   <replaceable>x2</replaceable> , <replaceable>y2</replaceable>
</synopsis>

<!--
     where
     <literal>(<replaceable>x1</replaceable>,<replaceable>y1</replaceable>)</literal>
     and
     <literal>(<replaceable>x2</replaceable>,<replaceable>y2</replaceable>)</literal>
     are any two opposite corners of the box.
-->
ここで<literal>(<replaceable>x1</replaceable>,<replaceable>y1</replaceable>)</literal>と<literal>(<replaceable>x2</replaceable>,<replaceable>y2</replaceable>)</literal>は矩形の対角線の両端です。
    </para>

    <para>
<!--
     Boxes are output using the second syntax.
-->
矩形は2番目の構文で出力されます。
    </para>

    <para>
<!--
     Any two opposite corners can be supplied on input, but the values
     will be reordered as needed to store the
     upper right and lower left corners, in that order.
-->
任意の対角頂点を入力として指定することができます。
しかし頂点は右上の頂点を最初に、左下の頂点をその後に格納するよう必要に応じて並べ替えられます。
    </para>
   </sect2>

   <sect2 id="datatype-geometric-paths">
<!--
    <title>Paths</title>
-->
    <title>経路</title>

    <indexterm>
     <primary>path (data type)</primary>
    </indexterm>
    <indexterm>
     <primary>path（データ型）</primary>
    </indexterm>

    <para>
<!--
     Paths are represented by lists of connected points. Paths can be
     <firstterm>open</firstterm>, where
     the first and last points in the list are considered not connected, or
     <firstterm>closed</firstterm>,
     where the first and last points are considered connected.
-->
経路は接続している座標点のリストで表現されます。
経路は最初の座標点と最後の座標点が接続されていないとみなされる<firstterm>開いている</firstterm>状態か、最初の座標点と最後の座標点が接続されているとみなされる<firstterm>閉じた</firstterm>状態かのいずれかです。
    </para>

    <para>
<!--
     Values of type <type>path</type> are specified using any of the following
     syntaxes:
-->
<type>path</type>型の値は次の構文のいずれかで指定されます。

<synopsis>
[ ( <replaceable>x1</replaceable> , <replaceable>y1</replaceable> ) , ... , ( <replaceable>xn</replaceable> , <replaceable>yn</replaceable> ) ]
( ( <replaceable>x1</replaceable> , <replaceable>y1</replaceable> ) , ... , ( <replaceable>xn</replaceable> , <replaceable>yn</replaceable> ) )
  ( <replaceable>x1</replaceable> , <replaceable>y1</replaceable> ) , ... , ( <replaceable>xn</replaceable> , <replaceable>yn</replaceable> )
  ( <replaceable>x1</replaceable> , <replaceable>y1</replaceable>   , ... ,   <replaceable>xn</replaceable> , <replaceable>yn</replaceable> )
    <replaceable>x1</replaceable> , <replaceable>y1</replaceable>   , ... ,   <replaceable>xn</replaceable> , <replaceable>yn</replaceable>
</synopsis>

<!--
     where the points are the end points of the line segments
     comprising the path.  Square brackets (<literal>[]</literal>) indicate
     an open path, while parentheses (<literal>()</literal>) indicate a
     closed path.  When the outermost parentheses are omitted, as
     in the third through fifth syntaxes, a closed path is assumed.
-->
ここで、各座標点は、経路を構成する線分の終端点です。
大括弧（<literal>[]</literal>）は開経路を、括弧（<literal>()</literal>）は閉経路を示します。
3番目から4番目の構文のようにもっとも外側の括弧が省略された場合、閉経路と仮定されます。
    </para>

    <para>
<!--
     Paths are output using the first or second syntax, as appropriate.
-->
経路は最初または２番目の適切な構文で出力されます。
    </para>
   </sect2>

   <sect2 id="datatype-polygon">
<!--
    <title>Polygons</title>
-->
    <title>多角形(ポリゴン)</title>

    <indexterm>
     <primary>polygon</primary>
    </indexterm>

    <para>
<!--
     Polygons are represented by lists of points (the vertices of the
     polygon). Polygons are very similar to closed paths; the essential
     semantic difference is that a polygon is considered to include the
     area within it, while a path is not.
-->
多角形は座標点（多角形の頂点）のリストで表現されます。
多角形は閉経路ととても良く似ています。多角形は領域をその内側に含むと考えますが、閉経路ではそのように考えない点が本質的な意味の違いです。
    </para>

    <para>
<!--
     An important implementation difference between polygons and
     paths is that the stored representation of a polygon includes its
     smallest bounding box.  This speeds up certain search operations,
     although computing the bounding box adds overhead while constructing
     new polygons.
-->
多角形と経路の重要な実装上の違いは、格納された多角形の表現形式に最小の外接矩形が含まれていることです。
これにより、特定の検索操作が高速化されますが、新しい多角形を構築するときに外接矩形の計算のオーバーヘッドが掛かります。
    </para>

    <para>
<!--
     Values of type <type>polygon</type> are specified using any of the
     following syntaxes:
-->
<type>polygon</type>型の値は次の構文のいずれかで指定されます。

<synopsis>
( ( <replaceable>x1</replaceable> , <replaceable>y1</replaceable> ) , ... , ( <replaceable>xn</replaceable> , <replaceable>yn</replaceable> ) )
  ( <replaceable>x1</replaceable> , <replaceable>y1</replaceable> ) , ... , ( <replaceable>xn</replaceable> , <replaceable>yn</replaceable> )
  ( <replaceable>x1</replaceable> , <replaceable>y1</replaceable>   , ... ,   <replaceable>xn</replaceable> , <replaceable>yn</replaceable> )
    <replaceable>x1</replaceable> , <replaceable>y1</replaceable>   , ... ,   <replaceable>xn</replaceable> , <replaceable>yn</replaceable>
</synopsis>

<!--
     where the points are the end points of the line segments
     comprising the boundary of the polygon.
-->
各座標点は多角形の境界を構成する線分の終端点です。
    </para>

    <para>
<!--
     Polygons are output using the first syntax.
-->
多角形は最初の構文で出力されます。
    </para>
   </sect2>

   <sect2 id="datatype-circle">
<!--
    <title>Circles</title>
-->
    <title>円</title>

    <indexterm>
     <primary>circle</primary>
    </indexterm>

    <para>
<!--
     Circles are represented by a center point and radius.
     Values of type <type>circle</type> are specified using any of the
     following syntaxes:
-->
円は中心座標点と半径で表現されます。
<type>circle</type>型の値は次の構文のいずれかで指定されます。

<synopsis>
&lt; ( <replaceable>x</replaceable> , <replaceable>y</replaceable> ) , <replaceable>r</replaceable> &gt;
( ( <replaceable>x</replaceable> , <replaceable>y</replaceable> ) , <replaceable>r</replaceable> )
  ( <replaceable>x</replaceable> , <replaceable>y</replaceable> ) , <replaceable>r</replaceable>
    <replaceable>x</replaceable> , <replaceable>y</replaceable>   , <replaceable>r</replaceable>
</synopsis>

<!--
     where
     <literal>(<replaceable>x</replaceable>,<replaceable>y</replaceable>)</literal>
     is the center point and <replaceable>r</replaceable> is the radius of the
     circle.
-->
ここで<literal>(<replaceable>x</replaceable>,<replaceable>y</replaceable>)</literal>は円の中心点、<replaceable>r</replaceable>は円の半径です。
    </para>

    <para>
<!--
     Circles are output using the first syntax.
-->
円は最初の構文で出力されます。
    </para>
   </sect2>

  </sect1>

  <sect1 id="datatype-net-types">
<!--
   <title>Network Address Types</title>
-->
   <title>ネットワークアドレス型</title>

   <indexterm zone="datatype-net-types">
    <primary>network</primary>
    <secondary>data types</secondary>
   </indexterm>
   <indexterm zone="datatype-net-types">
    <primary>ネットワーク</primary>
    <secondary>データ型</secondary>
   </indexterm>

   <para>
<!--
    <productname>PostgreSQL</productname> offers data types to store IPv4, IPv6, and MAC
    addresses, as shown in <xref linkend="datatype-net-types-table"/>.  It
    is better to use these types instead of plain text types to store
    network addresses, because
    these types offer input error checking and specialized
    operators and functions (see <xref linkend="functions-net"/>).
-->
<productname>PostgreSQL</productname>は、<xref linkend="datatype-net-types-table"/>に示すように、IPv4アドレス、IPv6アドレス、MACアドレスを格納するデータ型を提供します。
ネットワークアドレスを格納するには普通のテキストデータ型の代わりにこれらの型を使うことの方が優れています。
なぜなら、これらのデータ型は入力値のエラー検査と専用の演算子と関数を提供しているからです
（<xref linkend="functions-net"/>を参照してください）。
   </para>

    <table tocentry="1" id="datatype-net-types-table">
<!--
     <title>Network Address Types</title>
-->
     <title>ネットワークアドレスデータ型</title>
     <tgroup cols="3">
      <colspec colname="col1" colwidth="1*"/>
      <colspec colname="col2" colwidth="1*"/>
      <colspec colname="col3" colwidth="2*"/>
      <thead>
       <row>
<!--
        <entry>Name</entry>
-->
        <entry>名前</entry>
<!--
        <entry>Storage Size</entry>
-->
        <entry>格納サイズ</entry>
<!--
        <entry>Description</entry>
-->
        <entry>説明</entry>
       </row>
      </thead>
      <tbody>

       <row>
        <entry><type>cidr</type></entry>
<!--
        <entry>7 or 19 bytes</entry>
-->
        <entry>7もしくは19バイト</entry>
<!--
        <entry>IPv4 and IPv6 networks</entry>
-->
        <entry>IPv4、およびIPv6ネットワーク</entry>
       </row>

       <row>
        <entry><type>inet</type></entry>
<!--
        <entry>7 or 19 bytes</entry>
-->
        <entry>7もしくは19バイト</entry>
<!--
        <entry>IPv4 and IPv6 hosts and networks</entry>
-->
        <entry>IPv4もしくはIPv6ホスト、およびネットワーク</entry>
       </row>

       <row>
        <entry><type>macaddr</type></entry>
<!--
        <entry>6 bytes</entry>
-->
        <entry>6バイト</entry>
<!--
        <entry>MAC addresses</entry>
-->
        <entry>MACアドレス</entry>
       </row>

       <row>
        <entry><type>macaddr8</type></entry>
<!--
        <entry>8 bytes</entry>
-->
        <entry>8 バイト</entry>
<!--
        <entry>MAC addresses (EUI-64 format)</entry>
-->
        <entry>MAC アドレス (EUI-64 形式)</entry>
       </row>

      </tbody>
     </tgroup>
    </table>

   <para>
<!--
    When sorting <type>inet</type> or <type>cidr</type> data types,
    IPv4 addresses will always sort before IPv6 addresses, including
    IPv4 addresses encapsulated or mapped to IPv6 addresses, such as
    ::10.2.3.4 or ::ffff:10.4.3.2.
-->
<type>inet</type>もしくは<type>cidr</type>をソートする時、IPv4アドレスは常にIPv6よりも前にソートされます。
::10.2.3.4や::ffff:10.4.3.2などIPv6アドレス内に埋め込まれた、もしくは関連付けされたIPv4アドレスも同様です。
   </para>


   <sect2 id="datatype-inet">
    <title><type>inet</type></title>

    <indexterm>
     <primary>inet (data type)</primary>
    </indexterm>
    <indexterm>
     <primary>inet（データ型）</primary>
    </indexterm>

    <para>
<!--
     The <type>inet</type> type holds an IPv4 or IPv6 host address, and
     optionally its subnet, all in one field.
     The subnet is represented by the number of network address bits
     present in the host address (the
     <quote>netmask</quote>).  If the netmask is 32 and the address is IPv4,
     then the value does not indicate a subnet, only a single host.
     In IPv6, the address length is 128 bits, so 128 bits specify a
     unique host address.  Note that if you
     want to accept only networks, you should use the
     <type>cidr</type> type rather than <type>inet</type>.
-->
<type>inet</type>型はIPv4もしくはIPv6ホストアドレスとオプションでそのサブネットを１つのフィールドに保持します。
サブネットはホストアドレス内のネットワークアドレスのビット数（<quote>ネットマスク</quote>）により表現されます。
ネットマスクが32でアドレスがIPv4の場合、その値はサブネットを示さず、単一ホストを表します。
IPv6ではアドレス長は128ビットですので、128ビットが一意なホストアドレスを指定します。
ネットワークのみを使用したい場合は<type>inet</type>ではなく<type>cidr</type>型を利用してください。
    </para>

    <para>
<!--
      The input format for this type is
      <replaceable class="parameter">address/y</replaceable>
      where
      <replaceable class="parameter">address</replaceable>
      is an IPv4 or IPv6 address and
      <replaceable class="parameter">y</replaceable>
      is the number of bits in the netmask.  If the
      <replaceable class="parameter">/y</replaceable>
      portion is omitted, the
      netmask is taken to be 32 for IPv4 or 128 for IPv6,
      so the value represents
      just a single host.  On display, the
      <replaceable class="parameter">/y</replaceable>
      portion is suppressed if the netmask specifies a single host.
-->
このデータ型に対する入力書式は<replaceable class="parameter">address/y</replaceable>です。
ここで、<replaceable class="parameter">address</replaceable>はIPv4またはIPv6のアドレス、<replaceable class="parameter">y</replaceable>はネットマスクのビット数です。
<replaceable class="parameter">/y</replaceable>部分が省略された場合、ネットマスクはIPv4では32、IPv6では128となり、つまり、その値は単一ホストを表現します。
ネットマスクが単一ホストを表す場合、その表示時、<replaceable class="parameter">/y</replaceable>の部分は抑制されます。
    </para>
   </sect2>

   <sect2 id="datatype-cidr">
    <title><type>cidr</type></title>

    <indexterm>
     <primary>cidr</primary>
    </indexterm>

    <para>
<!--
     The <type>cidr</type> type holds an IPv4 or IPv6 network specification.
     Input and output formats follow Classless Internet Domain Routing
     conventions.
     The format for specifying networks is <replaceable
     class="parameter">address/y</replaceable> where <replaceable
     class="parameter">address</replaceable> is the network's lowest
     address represented as an
     IPv4 or IPv6 address, and <replaceable
     class="parameter">y</replaceable> is the number of bits in the netmask.  If
     <replaceable class="parameter">y</replaceable> is omitted, it is calculated
     using assumptions from the older classful network numbering system, except
     it will be at least large enough to include all of the octets
     written in the input.  It is an error to specify a network address
     that has bits set to the right of the specified netmask.
-->
<type>cidr</type>データ型はIPv4、IPv6ネットワーク仕様を保持します。
入出力書式はCIDR表記（クラスレスアドレッシング）に従います。
ネットワークを指定する時の書式は<replaceable class="parameter">address/y</replaceable>で、<replaceable class="parameter">address</replaceable>がIPv4もしくはIPv6アドレスで表したネットワークの最下位アドレスで、<replaceable class="parameter">y</replaceable>はネットマスクのビット数です。
<replaceable class="parameter">y</replaceable>が省略された場合には、従来のクラス付きアドレス番号指定システムに従って計算されますが、入力時に書き込まれたオクテットすべてが含まれるように大きさは確保されます。
指定したネットマスクの右側にビットをセットしたネットワークアドレスを指定するとエラーになります。
    </para>

    <para>
<!--
     <xref linkend="datatype-net-cidr-table"/> shows some examples.
-->
     <xref linkend="datatype-net-cidr-table"/>に例をいくつか示します。
    </para>

     <table id="datatype-net-cidr-table">
<!--
      <title><type>cidr</type> Type Input Examples</title>
-->
      <title><type>cidr</type>データ型入力例</title>
      <tgroup cols="3">
       <thead>
        <row>
<!--
         <entry><type>cidr</type> Input</entry>
-->
         <entry><type>cidr</type>入力</entry>
<!--
         <entry><type>cidr</type> Output</entry>
-->
         <entry><type>cidr</type>出力</entry>
         <entry><literal><function>abbrev(<type>cidr</type>)</function></literal></entry>
        </row>
       </thead>
       <tbody>
        <row>
         <entry>192.168.100.128/25</entry>
         <entry>192.168.100.128/25</entry>
         <entry>192.168.100.128/25</entry>
        </row>
        <row>
         <entry>192.168/24</entry>
         <entry>192.168.0.0/24</entry>
         <entry>192.168.0/24</entry>
        </row>
        <row>
         <entry>192.168/25</entry>
         <entry>192.168.0.0/25</entry>
         <entry>192.168.0.0/25</entry>
        </row>
        <row>
         <entry>192.168.1</entry>
         <entry>192.168.1.0/24</entry>
         <entry>192.168.1/24</entry>
        </row>
        <row>
         <entry>192.168</entry>
         <entry>192.168.0.0/24</entry>
         <entry>192.168.0/24</entry>
        </row>
        <row>
         <entry>128.1</entry>
         <entry>128.1.0.0/16</entry>
         <entry>128.1/16</entry>
        </row>
        <row>
         <entry>128</entry>
         <entry>128.0.0.0/16</entry>
         <entry>128.0/16</entry>
        </row>
        <row>
         <entry>128.1.2</entry>
         <entry>128.1.2.0/24</entry>
         <entry>128.1.2/24</entry>
        </row>
        <row>
         <entry>10.1.2</entry>
         <entry>10.1.2.0/24</entry>
         <entry>10.1.2/24</entry>
        </row>
        <row>
         <entry>10.1</entry>
         <entry>10.1.0.0/16</entry>
         <entry>10.1/16</entry>
        </row>
        <row>
         <entry>10</entry>
         <entry>10.0.0.0/8</entry>
         <entry>10/8</entry>
        </row>
        <row>
         <entry>10.1.2.3/32</entry>
         <entry>10.1.2.3/32</entry>
         <entry>10.1.2.3/32</entry>
        </row>
        <row>
         <entry>2001:4f8:3:ba::/64</entry>
         <entry>2001:4f8:3:ba::/64</entry>
         <entry>2001:4f8:3:ba/64</entry>
        </row>
        <row>
         <entry>2001:4f8:3:ba:&zwsp;2e0:81ff:fe22:d1f1/128</entry>
         <entry>2001:4f8:3:ba:&zwsp;2e0:81ff:fe22:d1f1/128</entry>
         <entry>2001:4f8:3:ba:&zwsp;2e0:81ff:fe22:d1f1/128</entry>
        </row>
        <row>
         <entry>::ffff:1.2.3.0/120</entry>
         <entry>::ffff:1.2.3.0/120</entry>
         <entry>::ffff:1.2.3/120</entry>
        </row>
        <row>
         <entry>::ffff:1.2.3.0/128</entry>
         <entry>::ffff:1.2.3.0/128</entry>
         <entry>::ffff:1.2.3.0/128</entry>
        </row>
       </tbody>
      </tgroup>
     </table>
   </sect2>

   <sect2 id="datatype-inet-vs-cidr">
<!--
    <title><type>inet</type> vs. <type>cidr</type></title>
-->
    <title><type>inet</type>と<type>cidr</type>データ型の違い</title>

    <para>
<!--
    The essential difference between <type>inet</type> and <type>cidr</type>
    data types is that <type>inet</type> accepts values with nonzero bits to
    the right of the netmask, whereas <type>cidr</type> does not.  For
    example, <literal>192.168.0.1/24</literal> is valid for <type>inet</type>
    but not for <type>cidr</type>.
-->
<type>inet</type>データ型と<type>cidr</type>データ型との基本的な相違は、<type>inet</type>ではネットマスクの右側に0でないビット値を受け付けますが、<type>cidr</type>では受け付けないことです。
例えば、<literal>192.168.0.1/24</literal> は<type>inet</type>では有効ですが、<type>cidr</type>では有効ではありません。
    </para>

      <tip>
        <para>
<!--
        If you do not like the output format for <type>inet</type> or
        <type>cidr</type> values, try the functions <function>host</function>,
        <function>text</function>, and <function>abbrev</function>.
-->
もし<type>inet</type>もしくは<type>cidr</type>の値の出力書式が気に入らないのであれば、関数<function>host</function>、<function>text</function>および<function>abbrev</function>を試してください。
        </para>
      </tip>
   </sect2>

   <sect2 id="datatype-macaddr">
    <title><type>macaddr</type></title>

    <indexterm>
     <primary>macaddr (data type)</primary>
    </indexterm>
    <indexterm>
     <primary>macaddr (データ型)</primary>
    </indexterm>

    <indexterm>
     <primary>MAC address</primary>
     <see>macaddr</see>
    </indexterm>
    <indexterm>
     <primary>MACアドレス</primary>
     <see>macaddr</see>
    </indexterm>

    <para>
<!--
     The <type>macaddr</type> type stores MAC addresses, known for example
     from Ethernet card hardware addresses (although MAC addresses are
     used for other purposes as well).  Input is accepted in the
     following formats:
-->
<type>macaddr</type>データ型は例えばイーサネットカードのハードウェアアドレスとして知られるMACアドレスを保持します（MACアドレスは他の目的でも使われますが）。
入力は以下の形式を受け入れます。

     <simplelist>
      <member><literal>'08:00:2b:01:02:03'</literal></member>
      <member><literal>'08-00-2b-01-02-03'</literal></member>
      <member><literal>'08002b:010203'</literal></member>
      <member><literal>'08002b-010203'</literal></member>
      <member><literal>'0800.2b01.0203'</literal></member>
      <member><literal>'0800-2b01-0203'</literal></member>
      <member><literal>'08002b010203'</literal></member>
     </simplelist>

<!--
     These examples all specify the same address.  Upper and
     lower case is accepted for the digits
     <literal>a</literal> through <literal>f</literal>.  Output is always in the
     first of the forms shown.
-->
これらの例はすべて同一のアドレスを指定します。
<literal>a</literal>から<literal>f</literal>までの桁は大文字小文字どちらでも構いません。
出力は常に最初に示された形式となります。
    </para>

    <para>
<!--
     IEEE Standard 802-2001 specifies the second form shown (with hyphens)
     as the canonical form for MAC addresses, and specifies the first
     form (with colons) as used with bit-reversed, MSB-first notation, so that
     08-00-2b-01-02-03 = 10:00:D4:80:40:C0.  This convention is widely
     ignored nowadays, and it is relevant only for obsolete network
     protocols (such as Token Ring).  PostgreSQL makes no provisions
     for bit reversal; all accepted formats use the canonical LSB
     order.
-->
IEEE標準802-2001では、2番目の書式（ハイフンを使用）をMACアドレスの正規の表現と規定しています。
また、ビット反転で表記する最初の書式（コロンを使用）をMSBファーストの表記と規定しています。つまり08-00-2b-01-02-03は10:00:D4:80:40:C0です。
この規約は現在ではほぼ無視され、古びたネットワーク（トークンリングなど）のみに関連するものです。
PostgreSQLではビット反転に関する準備をしていません。
また、すべての受付け可能な書式では正規のLSB順を使用します。
    </para>

    <para>
<!--
     The remaining five input formats are not part of any standard.
-->
残る5つの入力書式はどの標準にも属しません。
    </para>
   </sect2>

   <sect2 id="datatype-macaddr8">
    <title><type>macaddr8</type></title>

    <indexterm>
     <primary>macaddr8 (data type)</primary>
    </indexterm>
    <indexterm>
     <primary>macaddr8 (データ型)</primary>
    </indexterm>

    <indexterm>
     <primary>MAC address (EUI-64 format)</primary>
     <see>macaddr</see>
    </indexterm>
    <indexterm>
     <primary>MACアドレス (EUI-64 形式)</primary>
     <see>macaddr</see>
    </indexterm>

    <para>
<!--
     The <type>macaddr8</type> type stores MAC addresses in EUI-64
     format, known for example from Ethernet card hardware addresses
     (although MAC addresses are used for other purposes as well).
     This type can accept both 6 and 8 byte length MAC addresses
     and stores them in 8 byte length format.  MAC addresses given
     in 6 byte format will be stored in 8 byte length format with the
     4th and 5th bytes set to FF and FE, respectively.
-->
<type>macaddr8</type>データ型はイーサネットカードのハードウェアアドレスなどで知られるEUI-64形式でデータを格納します（MACアドレスは他の目的にもよく使用されます）。
このデータ型は６バイト長と８バイト長の両方の長さのMACアドレスを受け入れることがき、８バイト長の形式で格納します。
6バイト形式で与えられたMACアドレスは8バイト長の形式では、それぞれ、４番目と５番目のバイトをFFとFEとして格納されます。

<!--
     Note that IPv6 uses a modified EUI-64 format where the 7th bit
     should be set to one after the conversion from EUI-48.  The
     function <function>macaddr8_set7bit</function> is provided to make this
     change.
-->
IPv6はEUI-48から変換後に７番目のビットに1となるべき設定がなされた修正EUI-64形式を使用する点に注意してください。
 <function>macaddr8_set7bit</function>関数がこの変換生成を提供します。

<!--
     Generally speaking, any input which is comprised of pairs of hex
     digits (on byte boundaries), optionally separated consistently by
     one of <literal>':'</literal>, <literal>'-'</literal> or <literal>'.'</literal>, is
     accepted.  The number of hex digits must be either 16 (8 bytes) or
     12 (6 bytes).  Leading and trailing whitespace is ignored.
-->
一般的には(バイト境界上での)16進数の対で構成され、任意に<literal>':'</literal>、<literal>'-'</literal> もしくは <literal>'.'</literal>のいずれかの一貫した記号で分割された入力を受け付けます。
16進数の桁数は16桁(8 バイト)か12桁(6バイト)のいずれかである必要があります。
前後の空白は無視されます。

<!--
     The following are examples of input formats that are accepted:
-->
以下の入力形式の例は受け付けられます。

     <simplelist>
      <member><literal>'08:00:2b:01:02:03:04:05'</literal></member>
      <member><literal>'08-00-2b-01-02-03-04-05'</literal></member>
      <member><literal>'08002b:0102030405'</literal></member>
      <member><literal>'08002b-0102030405'</literal></member>
      <member><literal>'0800.2b01.0203.0405'</literal></member>
      <member><literal>'0800-2b01-0203-0405'</literal></member>
      <member><literal>'08002b01:02030405'</literal></member>
      <member><literal>'08002b0102030405'</literal></member>
     </simplelist>

<!--
     These examples all specify the same address.  Upper and
     lower case is accepted for the digits
     <literal>a</literal> through <literal>f</literal>.  Output is always in the
     first of the forms shown.
-->
これらの例は全て同じアドレスを指します。
桁には大文字の<literal>A</literal> から<literal>F</literal>、小文字の<literal>a</literal> から<literal>f</literal>も受付けられます。
出力は常に１番目の形式です。
    </para>

    <para>
<!--
     The last six input formats shown above are not part of any standard.
-->
上記の最後の6つの形式は標準ではありません。
    </para>

    <para>
<!--
     To convert a traditional 48 bit MAC address in EUI-48 format to
     modified EUI-64 format to be included as the host portion of an
     IPv6 address, use <function>macaddr8_set7bit</function> as shown:
-->
従来のEUI-48形式の48ビットのMACアドレスからIPv6のホスト部を含む修正がなされたEUI-64形式へ変更するためには、以下に示すように<function>macaddr8_set7bit</function>を使用します。

<programlisting>
SELECT macaddr8_set7bit('08:00:2b:01:02:03');
<computeroutput>
    macaddr8_set7bit
-------------------------
 0a:00:2b:ff:fe:01:02:03
(1 row)
</computeroutput>
</programlisting>

    </para>

   </sect2>

  </sect1>

  <sect1 id="datatype-bit">
<!--
   <title>Bit String Types</title>
-->
   <title>ビット列データ型</title>

   <indexterm zone="datatype-bit">
    <primary>bit string</primary>
    <secondary>data type</secondary>
   </indexterm>
   <indexterm zone="datatype-bit">
    <primary>ビット列</primary>
    <secondary>データ型</secondary>
   </indexterm>

   <para>
<!--
    Bit strings are strings of 1's and 0's.  They can be used to store
    or visualize bit masks.  There are two SQL bit types:
    <type>bit(<replaceable>n</replaceable>)</type> and <type>bit
    varying(<replaceable>n</replaceable>)</type>, where
    <replaceable>n</replaceable> is a positive integer.
-->
ビット列とは1と0のビットが連続したものです。
ビットマスクを格納したり可視化するために使用されます。
SQLのビット型には2つあります。
<type>bit(<replaceable>n</replaceable>)</type>と<type>bit varying(<replaceable>n</replaceable>)</type>です。
ここで<replaceable>n</replaceable>は正の整数です。
   </para>

   <para>
<!--
    <type>bit</type> type data must match the length
    <replaceable>n</replaceable> exactly; it is an error to attempt to
    store shorter or longer bit strings.  <type>bit varying</type> data is
    of variable length up to the maximum length
    <replaceable>n</replaceable>; longer strings will be rejected.
    Writing <type>bit</type> without a length is equivalent to
    <literal>bit(1)</literal>, while <type>bit varying</type> without a length
    specification means unlimited length.
-->
<type>bit</type>型のデータは<replaceable>n</replaceable>で表される長さに正確に一致しなければなりません。
この長さより長いか短いビット列を格納しようとするとエラーになります。
<type>bit varying</type>型のデータは最大<replaceable>n</replaceable>までの可変長です。
最大長を超えるビット列は受け付けません。
長さ指定のない<type>bit</type>データ型は<literal>bit(1)</literal>データ型と同一で、長さ指定のない<type>bit varying</type>データ型は無限長を意味します。
   </para>

   <note>
    <para>
<!--
     If one explicitly casts a bit-string value to
     <type>bit(<replaceable>n</replaceable>)</type>, it will be truncated or
     zero-padded on the right to be exactly <replaceable>n</replaceable> bits,
     without raising an error.  Similarly,
     if one explicitly casts a bit-string value to
     <type>bit varying(<replaceable>n</replaceable>)</type>, it will be truncated
     on the right if it is more than <replaceable>n</replaceable> bits.
-->
ビット列の値を明示的に<type>bit(<replaceable>n</replaceable>)</type>にキャストすると、厳密に<replaceable>n</replaceable>ビットになるように、切り捨てられるか右側をゼロ詰めされ、エラーにはなりません。
同様に、ビット列の値を明示的に<type>bit varying(<replaceable>n</replaceable>)</type>にキャストすると、ビット数が<replaceable>n</replaceable>を超える場合は右側が切り捨てられます。
    </para>
   </note>

   <para>
<!--
    Refer to <xref
    linkend="sql-syntax-bit-strings"/> for information about the syntax
    of bit string constants.  Bit-logical operators and string
    manipulation functions are available; see <xref
    linkend="functions-bitstring"/>.
-->
ビット列定数に関する構文についての情報は<xref linkend="sql-syntax-bit-strings"/>を参照してください。
ビット論理演算子とビット列操作関数が利用可能ですが、<xref linkend="functions-bitstring"/>を参照してください。
   </para>

   <example>
<!--
    <title>Using the Bit String Types</title>
-->
    <title>ビット列データ型の使用</title>

<programlisting>
CREATE TABLE test (a BIT(3), b BIT VARYING(5));
INSERT INTO test VALUES (B'101', B'00');
INSERT INTO test VALUES (B'10', B'101');
<computeroutput>
ERROR:  bit string length 2 does not match type bit(3)
</computeroutput>
INSERT INTO test VALUES (B'10'::bit(3), B'101');
SELECT * FROM test;
<computeroutput>
  a  |  b
-----+-----
 101 | 00
 100 | 101
</computeroutput>
</programlisting>
   </example>

   <para>
<!--
    A bit string value requires 1 byte for each group of 8 bits, plus
    5 or 8 bytes overhead depending on the length of the string
    (but long values may be compressed or moved out-of-line, as explained
    in <xref linkend="datatype-character"/> for character strings).
-->
ビット列の値は8ビット毎に1バイト、さらにビット列長に応じた5または8バイトのオーバーヘッドが必要です。
（しかし、文字列に関する<xref linkend="datatype-character"/>で説明したように、長い値は圧縮または行外に移動する可能性があります。）
   </para>
  </sect1>

  <sect1 id="datatype-textsearch">
<!--
   <title>Text Search Types</title>
-->
   <title>テキスト検索に関する型</title>

   <indexterm zone="datatype-textsearch">
    <primary>full text search</primary>
    <secondary>data types</secondary>
   </indexterm>
   <indexterm zone="datatype-textsearch">
    <primary>全文検索</primary>
    <secondary>データ型</secondary>
   </indexterm>

   <indexterm zone="datatype-textsearch">
    <primary>text search</primary>
    <secondary>data types</secondary>
   </indexterm>
   <indexterm zone="datatype-textsearch">
    <primary>テキスト検索</primary>
    <secondary>データ型</secondary>
   </indexterm>

   <para>
<!--
    <productname>PostgreSQL</productname> provides two data types that
    are designed to support full text search, which is the activity of
    searching through a collection of natural-language <firstterm>documents</firstterm>
    to locate those that best match a <firstterm>query</firstterm>.
    The <type>tsvector</type> type represents a document in a form optimized
    for text search; the <type>tsquery</type> type similarly represents
    a text query.
    <xref linkend="textsearch"/> provides a detailed explanation of this
    facility, and <xref linkend="functions-textsearch"/> summarizes the
    related functions and operators.
-->
<productname>PostgreSQL</productname>は、自然言語の<firstterm>文書</firstterm>の集合を通して検索を行い<firstterm>問い合わせ</firstterm>に最も合致する文書を見つける機能である全文検索をサポートするために設計された2つのデータ型を提供します。
<type>tsvector</type>型はテキスト検索に最適化された形式で文書を表現します。
<type>tsquery</type>型は同様に問い合わせを表現します。
<xref linkend="textsearch"/>ではこの機能を詳しく説明します。
また、<xref linkend="functions-textsearch"/>では、関連する関数や演算子を要約します。
   </para>

   <sect2 id="datatype-tsvector">
    <title><type>tsvector</type></title>

    <indexterm>
     <primary>tsvector (data type)</primary>
    </indexterm>
    <indexterm>
     <primary>tsvector（データ型）</primary>
    </indexterm>

    <para>
<!--
     A <type>tsvector</type> value is a sorted list of distinct
     <firstterm>lexemes</firstterm>, which are words that have been
     <firstterm>normalized</firstterm> to merge different variants of the same word
     (see <xref linkend="textsearch"/> for details).  Sorting and
     duplicate-elimination are done automatically during input, as shown in
     this example:
-->
<type>tsvector</type>の値は重複がない<firstterm>語彙素</firstterm>のソート済みリストです。
語彙素とは同じ単語の変種をまとめるために<firstterm>正規化</firstterm>された単語です（詳細は<xref linkend="textsearch"/>を参照）。
以下の例に示すようにソートと重複除去は入力の際に自動的になされます。

<programlisting>
SELECT 'a fat cat sat on a mat and ate a fat rat'::tsvector;
                      tsvector
----------------------------------------------------
 'a' 'and' 'ate' 'cat' 'fat' 'mat' 'on' 'rat' 'sat'
</programlisting>

<!--
     To represent
     lexemes containing whitespace or punctuation, surround them with quotes:
-->
空白文字または句読点を含む語彙素を表現するには、引用符でくくってください。

<programlisting>
SELECT $$the lexeme '    ' contains spaces$$::tsvector;
                 tsvector
-------------------------------------------
 '    ' 'contains' 'lexeme' 'spaces' 'the'
</programlisting>

<!--
     (We use dollar-quoted string literals in this example and the next one
     to avoid the confusion of having to double quote marks within the
     literals.)  Embedded quotes and backslashes must be doubled:
-->
（この例と次の例では、リテラル内で引用符記号を二重にしなければならないことによる混乱を防ぐためにドル引用符付け文字列を使用します。）
引用符およびバックスラッシュが埋め込まれている場合は、以下のように二重にしなければなりません。

<programlisting>
SELECT $$the lexeme 'Joe''s' contains a quote$$::tsvector;
                    tsvector
------------------------------------------------
 'Joe''s' 'a' 'contains' 'lexeme' 'quote' 'the'
</programlisting>

<!--
     Optionally, integer <firstterm>positions</firstterm>
     can be attached to lexemes:
-->
オプションとして、語彙素に整数の<firstterm>位置</firstterm>を付けることもできます。

<programlisting>
SELECT 'a:1 fat:2 cat:3 sat:4 on:5 a:6 mat:7 and:8 ate:9 a:10 fat:11 rat:12'::tsvector;
                                  tsvector
-------------------------------------------------------------------&zwsp;------------
 'a':1,6,10 'and':8 'ate':9 'cat':3 'fat':2,11 'mat':7 'on':5 'rat':12 'sat':4
</programlisting>

<!--
     A position normally indicates the source word's location in the
     document.  Positional information can be used for
     <firstterm>proximity ranking</firstterm>.  Position values can
     range from 1 to 16383; larger numbers are silently set to 16383.
     Duplicate positions for the same lexeme are discarded.
-->
位置は通常、元の単語の文書中の位置を示します。
位置情報を<firstterm>近接順序</firstterm>に使用することができます。
位置の値は1から16383までで、これより大きな値は警告なく16383に設定されます。
同一語彙素に対する重複する位置項目は破棄されます。
    </para>

    <para>
<!--
     Lexemes that have positions can further be labeled with a
     <firstterm>weight</firstterm>, which can be <literal>A</literal>,
     <literal>B</literal>, <literal>C</literal>, or <literal>D</literal>.
     <literal>D</literal> is the default and hence is not shown on output:
-->
位置を持つ語彙素はさらに<firstterm>重み</firstterm>付きのラベルを付与することができます。
ラベルは<literal>A</literal>、<literal>B</literal>、<literal>C</literal>、<literal>D</literal>を取ることができます。
<literal>D</literal>はデフォルトですので、以下のように出力には現れません。

<programlisting>
SELECT 'a:1A fat:2B,4C cat:5D'::tsvector;
          tsvector
----------------------------
 'a':1A 'cat':5 'fat':2B,4C
</programlisting>

<!--
     Weights are typically used to reflect document structure, for example
     by marking title words differently from body words.  Text search
     ranking functions can assign different priorities to the different
     weight markers.
-->
典型的に重みは、例えば、表題の単語には本文の単語と異なる印をつけるといった、文書構造を反映させるために使用されます。
テキスト検索の順序付け関数は異なる重み印に異なる優先度を割り当てることができます。
    </para>

    <para>
<!--
     It is important to understand that the
     <type>tsvector</type> type itself does not perform any word
     normalization; it assumes the words it is given are normalized
     appropriately for the application.  For example,
-->
<type>tsvector</type>型自体は単語の正規化を行わないことを理解することは重要です。
与えられる単語はアプリケーションのために適切に正規化されていると仮定しています。
以下に例を示します。

<programlisting>
SELECT 'The Fat Rats'::tsvector;
      tsvector
--------------------
 'Fat' 'Rats' 'The'
</programlisting>

<!--
     For most English-text-searching applications the above words would
     be considered non-normalized, but <type>tsvector</type> doesn't care.
     Raw document text should usually be passed through
     <function>to_tsvector</function> to normalize the words appropriately
     for searching:
-->
ほとんどの英文テキスト検索アプリケーションでは、上の単語は正規化されていないとみなされますが、<type>tsvector</type>は気にしません。
検索用に単語を適切に正規化するために、生の文書テキストは通常<function>to_tsvector</function>経由で渡されます。

<programlisting>
SELECT to_tsvector('english', 'The Fat Rats');
   to_tsvector
-----------------
 'fat':2 'rat':3
</programlisting>

<!--
     Again, see <xref linkend="textsearch"/> for more detail.
-->
これについても、詳細は<xref linkend="textsearch"/>を参照してください。
    </para>

   </sect2>

   <sect2 id="datatype-tsquery">
    <title><type>tsquery</type></title>

    <indexterm>
     <primary>tsquery (data type)</primary>
    </indexterm>
    <indexterm>
     <primary>tsquery（データ型）</primary>
    </indexterm>

    <para>
<!--
     A <type>tsquery</type> value stores lexemes that are to be
     searched for, and can combine them using the Boolean operators
     <literal>&amp;</literal> (AND), <literal>|</literal> (OR), and
     <literal>!</literal> (NOT), as well as the phrase search operator
     <literal>&lt;-&gt;</literal> (FOLLOWED BY).  There is also a variant
     <literal>&lt;<replaceable>N</replaceable>&gt;</literal> of the FOLLOWED BY
     operator, where <replaceable>N</replaceable> is an integer constant that
     specifies the distance between the two lexemes being searched
     for.  <literal>&lt;-&gt;</literal> is equivalent to <literal>&lt;1&gt;</literal>.
-->
<type>tsquery</type>の値には検索される語彙素が格納されます。
それらは論理演算子<literal>&amp;</literal> (論理積)、<literal>|</literal> (論理和)、<literal>!</literal>(否定)および語句検索演算子<literal>&lt;-&gt;</literal>(FOLLOWED BY)を組み合わせることができます。
FOLLOWED BY演算子には<literal>&lt;<replaceable>N</replaceable>&gt;</literal>という変化形もあり、<replaceable>N</replaceable>は２つの検索される語彙素の距離を指定する数値型の定数です。
<literal>&lt;-&gt;</literal>と<literal>&lt;1&gt;</literal>は同じです。
    </para>

    <para>
<!--
     Parentheses can be used to enforce grouping of these operators.
     In the absence of parentheses, <literal>!</literal> (NOT) binds most tightly,
     <literal>&lt;-&gt;</literal> (FOLLOWED BY) next most tightly, then
     <literal>&amp;</literal> (AND), with <literal>|</literal> (OR) binding
     the least tightly.
-->
括弧を使用して演算子を強制的にグループ化することができます。
括弧が無い場合、<literal>!</literal> (NOT)が最も強く結合し、<literal>&lt;-&gt;</literal> (FOLLOWED BY)が次に強く結合します。
次いで、<literal>&amp;</literal> (AND)の結合が強く、 <literal>|</literal> (OR)の結合が最も弱くなります。
    </para>

    <para>
<!--
     Here are some examples:
-->
以下に例を示します：

<programlisting>
SELECT 'fat &amp; rat'::tsquery;
    tsquery
---------------
 'fat' &amp; 'rat'

SELECT 'fat &amp; (rat | cat)'::tsquery;
          tsquery
---------------------------
 'fat' &amp; ( 'rat' | 'cat' )

SELECT 'fat &amp; rat &amp; ! cat'::tsquery;
        tsquery
------------------------
 'fat' &amp; 'rat' &amp; !'cat'
</programlisting>
    </para>

    <para>
<!--
     Optionally, lexemes in a <type>tsquery</type> can be labeled with
     one or more weight letters, which restricts them to match only
     <type>tsvector</type> lexemes with one of those weights:
-->
省略することもできますが、<type>tsquery</type>内の語彙素に1つ以上の重み文字でラベルを付けることができます。
こうすると、これらの重みを持つ<type>tsvector</type>語彙素のみに一致するように制限することになります。

<programlisting>
SELECT 'fat:ab &amp; cat'::tsquery;
    tsquery
------------------
 'fat':AB &amp; 'cat'
</programlisting>
    </para>

    <para>
<!--
     Also, lexemes in a <type>tsquery</type> can be labeled with <literal>*</literal>
     to specify prefix matching:
-->
同時に、<type>tsquery</type>内の語彙素は、前方一致を指定するため<literal>*</literal>でラベルを付けることができます。
<programlisting>
SELECT 'super:*'::tsquery;
  tsquery
-----------
 'super':*
</programlisting>
<!--
     This query will match any word in a <type>tsvector</type> that begins
     with <quote>super</quote>.
-->
この問い合わせでは<quote>super</quote>で始まる<type>tsvector</type>中の全ての言葉と一致します。
    </para>

    <para>
<!--
     Quoting rules for lexemes are the same as described previously for
     lexemes in <type>tsvector</type>; and, as with <type>tsvector</type>,
     any required normalization of words must be done before converting
     to the <type>tsquery</type> type.  The <function>to_tsquery</function>
     function is convenient for performing such normalization:
-->
語彙素の引用符規則は前に説明した<type>tsvector</type>における語彙素と同じです。
また、<type>tsvector</type>同様、必要な単語の正規化は<type>tsquery</type>型に変換する前に行う必要があります。
こうした正規化の実行には<function>to_tsquery</function>関数が簡便です。

<programlisting>
SELECT to_tsquery('Fat:ab &amp; Cats');
    to_tsquery
------------------
 'fat':AB &amp; 'cat'
</programlisting>

<!--
     Note that <function>to_tsquery</function> will process prefixes in the same way
     as other words, which means this comparison returns true:
-->
<function>to_tsquery</function>は他の言葉と同じように接頭辞を扱うことに注意してください。
以下の比較の例ではtrueを返します。

<programlisting>
SELECT to_tsvector( 'postgraduate' ) @@ to_tsquery( 'postgres:*' );
 ?column?
----------
 t
</programlisting>
<!--
     because <literal>postgres</literal> gets stemmed to <literal>postgr</literal>:
-->
これは<literal>postgres</literal>には<literal>postgr</literal>の語幹を含んでいるためです。
<programlisting>
SELECT to_tsvector( 'postgraduate' ), to_tsquery( 'postgres:*' );
  to_tsvector  | to_tsquery
---------------+------------
 'postgradu':1 | 'postgr':*
</programlisting>
<!--
     which will match the stemmed form of <literal>postgraduate</literal>.
-->
これは<literal>postgraduate</literal>の語幹の形と一致します。
    </para>

   </sect2>

  </sect1>

  <sect1 id="datatype-uuid">
<!--
   <title><acronym>UUID</acronym> Type</title>
-->
   <title><acronym>UUID</acronym>型</title>

   <indexterm zone="datatype-uuid">
    <primary>UUID</primary>
   </indexterm>

   <para>
<!--
    The data type <type>uuid</type> stores Universally Unique Identifiers
    (UUID) as defined by <ulink url="https://datatracker.ietf.org/doc/html/rfc4122">RFC 4122</ulink>,
    ISO/IEC 9834-8:2005, and related standards.
    (Some systems refer to this data type as a globally unique identifier, or
    GUID,<indexterm><primary>GUID</primary></indexterm> instead.)  This
    identifier is a 128-bit quantity that is generated by an algorithm chosen
    to make it very unlikely that the same identifier will be generated by
    anyone else in the known universe using the same algorithm.  Therefore,
    for distributed systems, these identifiers provide a better uniqueness
    guarantee than sequence generators, which
    are only unique within a single database.
-->
<type>uuid</type>データ型は、<ulink url="https://datatracker.ietf.org/doc/html/rfc4122">RFC 4122</ulink>:、ISO/IEC 9834-8:2005および関連する標準に従う、汎用一意識別子（UUID）を格納します。
（一部のシステムでは、このデータ型をグローバル一意識別子（GUID<indexterm><primary>GUID</primary></indexterm>）と呼んでいます。）
この識別子は、同一のアルゴリズムを使用しても既知の世界上の他の誰かが同一識別子が生成される可能性がほとんどないように選択されたアルゴリズムで生成された128ビット量の値です。
したがって、分散システムにおいて、これら識別子は、単一データベース内でしか一意にならないシーケンスジェネレータよりも優れた一意性保証を提供します。
   </para>

   <para>
<!--
    A UUID is written as a sequence of lower-case hexadecimal digits,
    in several groups separated by hyphens, specifically a group of 8
    digits followed by three groups of 4 digits followed by a group of
    12 digits, for a total of 32 digits representing the 128 bits.  An
    example of a UUID in this standard form is:
-->
UUIDは、小文字の16進数表記桁の並びをいくつかのグループでハイフンで区切って表現されます。
具体的には、8桁のグループが1つ、4桁のグループが3つ、次いで、12桁のグループが1つとなり、合計32桁で128ビットを表します。
この標準形式のUUIDの例を以下に示します。
<programlisting>
a0eebc99-9c0b-4ef8-bb6d-6bb9bd380a11
</programlisting>
<!--
    <productname>PostgreSQL</productname> also accepts the following
    alternative forms for input:
    use of upper-case digits, the standard format surrounded by
    braces, omitting some or all hyphens, adding a hyphen after any
    group of four digits.  Examples are:
-->
また、<productname>PostgreSQL</productname>は入力の別形式として、桁を大文字表記したもの、標準形式を中括弧でくくったもの、いくつかまたはすべてのハイフンを省略したもの、４桁ごとのグループの間の任意の箇所にハイフンを付加したものも受け付けます。
以下に例を示します。
<programlisting>
A0EEBC99-9C0B-4EF8-BB6D-6BB9BD380A11
{a0eebc99-9c0b-4ef8-bb6d-6bb9bd380a11}
a0eebc999c0b4ef8bb6d6bb9bd380a11
a0ee-bc99-9c0b-4ef8-bb6d-6bb9-bd38-0a11
{a0eebc99-9c0b4ef8-bb6d6bb9-bd380a11}
</programlisting>
<!--
    Output is always in the standard form.
-->
出力は常に標準形式になります。
   </para>

   <para>
<!--
    See <xref linkend="functions-uuid"/> for how to generate a UUID in
    <productname>PostgreSQL</productname>.
-->
<productname>PostgreSQL</productname>でUUIDを生成する方法は<xref linkend="functions-uuid"/>を確認してください。
   </para>
  </sect1>

  <sect1 id="datatype-xml">
<!--
   <title><acronym>XML</acronym> Type</title>
-->
   <title><acronym>XML</acronym>型</title>

   <indexterm zone="datatype-xml">
    <primary>XML</primary>
   </indexterm>

   <para>
<!--
    The <type>xml</type> data type can be used to store XML data.  Its
    advantage over storing XML data in a <type>text</type> field is that it
    checks the input values for well-formedness, and there are support
    functions to perform type-safe operations on it; see <xref
    linkend="functions-xml"/>.  Use of this data type requires the
    installation to have been built with <command>configure
    &#45;-with-libxml</command>.
-->
<type>xml</type>データ型を使用して、XMLデータを格納することができます。
<type>text</type>型のフィールドにXMLデータを格納する方法より、入力された値が整形式かどうかを検査する利点があります。
また、型を安全に操作するサポート関数があります。
<xref linkend="functions-xml"/>を参照してください。
このデータ型を使用するためには、インストレーションが<command>configure --with-libxml</command>で構築されていることが必要です。
   </para>

   <para>
<!--
    The <type>xml</type> type can store well-formed
    <quote>documents</quote>, as defined by the XML standard, as well
    as <quote>content</quote> fragments, which are defined by reference
    to the more permissive
    <ulink url="https://www.w3.org/TR/2010/REC-xpath-datamodel-20101214/#DocumentNode"><quote>document node</quote></ulink>
    of the XQuery and XPath data model.
    Roughly, this means that content fragments can have
    more than one top-level element or character node.  The expression
    <literal><replaceable>xmlvalue</replaceable> IS DOCUMENT</literal>
    can be used to evaluate whether a particular <type>xml</type>
    value is a full document or only a content fragment.
-->
<type>xml</type>型は、XML標準で定義された整形式の<quote>文書</quote>およびXQueryとXPathデータモデルのより寛容な<ulink url="https://www.w3.org/TR/2010/REC-xpath-datamodel-20101214/#DocumentNode"><quote>文書ノード</quote></ulink>を参照して定義される<quote>コンテンツ</quote>フラグメントを格納できます。
大雑把に言うと、これは、コンテンツフラグメントが2つ以上の最上位要素や文字ノードを持つことができることを意味します。
<literal><replaceable>xmlvalue</replaceable> IS DOCUMENT</literal>という式を使用して、特定の<type>xml</type>値が完全な文書か単なるコンテンツフラグメントか評価することができます。
   </para>

   <para>
<!--
    Limits and compatibility notes for the <type>xml</type> data type
    can be found in <xref linkend="xml-limits-conformance"/>.
-->
<type>xml</type>データ型の制限と互換性に関する注意事項は、 <xref linkend="xml-limits-conformance"/>から確認できます。
   </para>

   <sect2 id="datatype-xml-creating">
<!--
    <title>Creating XML Values</title>
-->
    <title>XML値の作成</title>
   <para>
<!--
    To produce a value of type <type>xml</type> from character data,
    use the function
    <function>xmlparse</function>:<indexterm><primary>xmlparse</primary></indexterm>
-->
文字データから<type>xml</type>型の値を生成するためには、<function>xmlparse</function>関数を使用してください。
<indexterm><primary>xmlparse</primary></indexterm>
<synopsis>
XMLPARSE ( { DOCUMENT | CONTENT } <replaceable>value</replaceable>)
</synopsis>
<!--
    Examples:
-->
例：
<programlisting><![CDATA[
XMLPARSE (DOCUMENT '<?xml version="1.0"?><book><title>Manual</title><chapter>...</chapter></book>')
XMLPARSE (CONTENT 'abc<foo>bar</foo><bar>foo</bar>')
]]></programlisting>
<!--
    While this is the only way to convert character strings into XML
    values according to the SQL standard, the PostgreSQL-specific
    syntaxes:
-->
標準SQLに従って文字列をXML値に変換するためにはこの方法しかありませんが、次のようなPostgreSQL固有の構文も使用することができます。
<programlisting><![CDATA[
xml '<foo>bar</foo>'
'<foo>bar</foo>'::xml
]]></programlisting>
<!--
    can also be used.
-->
   </para>

   <para>
<!--
    The <type>xml</type> type does not validate input values
    against a document type declaration
    (DTD),<indexterm><primary>DTD</primary></indexterm>
    even when the input value specifies a DTD.
    There is also currently no built-in support for validating against
    other XML schema languages such as XML Schema.
-->
<type>xml</type>型では文書型定義（DTD）に対して入力値を検証することは、入力値がDTDを指定していたとしても、行いません。
<indexterm><primary>DTD</primary></indexterm>
また同様に、現時点ではXML Schemaなどの他のXMLスキーマ言語に対する検証サポートも組み込まれていません。
   </para>

   <para>
<!--
    The inverse operation, producing a character string value from
    <type>xml</type>, uses the function
    <function>xmlserialize</function>:<indexterm><primary>xmlserialize</primary></indexterm>
-->
<type>xml</type>から文字列値を生成するという逆演算では<function>xmlserialize</function>関数を使用してください。
<indexterm><primary>xmlserialize</primary></indexterm>
<synopsis>
XMLSERIALIZE ( { DOCUMENT | CONTENT } <replaceable>value</replaceable> AS <replaceable>type</replaceable> [ [ NO ] INDENT ] )
</synopsis>
<!--
    <replaceable>type</replaceable> can be
    <type>character</type>, <type>character varying</type>, or
    <type>text</type> (or an alias for one of those).  Again, according
    to the SQL standard, this is the only way to convert between type
    <type>xml</type> and character types, but PostgreSQL also allows
    you to simply cast the value.
-->
ここで、<replaceable>type</replaceable>は、<type>character</type>、<type>character varying</type>、<type>text</type>（またはこれらの別名）を取ることができます。
この場合も、標準SQLに従って<type>xml</type>と文字列型間の変換を行うためにはこの方法しかありません。
PostgreSQLでは単に値をキャストすることが可能です。
   </para>

   <para>
<!--
    The <literal>INDENT</literal> option causes the result to be
    pretty-printed, while <literal>NO INDENT</literal> (which is the
    default) just emits the original input string.  Casting to a character
    type likewise produces the original string.
-->
<literal>INDENT</literal>オプションを指定すると、結果は整形されます。<literal>NO INDENT</literal>(デフォルトです)はオリジナルの入力文字列を単に出力します。
文字列型にキャストすると、同様にオリジナル文字列が生成されます。
   </para>

   <para>
<!--
    When a character string value is cast to or from type
    <type>xml</type> without going through <type>XMLPARSE</type> or
    <type>XMLSERIALIZE</type>, respectively, the choice of
    <literal>DOCUMENT</literal> versus <literal>CONTENT</literal> is
    determined by the <quote>XML option</quote>
    <indexterm><primary>XML option</primary></indexterm>
    session configuration parameter, which can be set using the
    standard command:
-->
<type>XMLPARSE</type>や<type>XMLSERIALIZE</type>を使わずに文字列値と<type>xml</type>との間をキャストした場合、<literal>DOCUMENT</literal>か<literal>CONTENT</literal>かという選択が<quote>XML option</quote>セッション設定パラメータによって決定されます。
<indexterm><primary>XML option</primary></indexterm>
このパラメータは標準コマンド
<synopsis>
SET XML OPTION { DOCUMENT | CONTENT };
</synopsis>
<!--
    or the more PostgreSQL-like syntax
-->
または、よりPostgreSQLらしい構文
<synopsis>
SET xmloption TO { DOCUMENT | CONTENT };
</synopsis>
を使用して設定することができます。
<!--
    The default is <literal>CONTENT</literal>, so all forms of XML
    data are allowed.
-->
デフォルトは<literal>CONTENT</literal>ですので、すべての書式のXMLデータを扱うことができます。
   </para>

   </sect2>

   <sect2 id="datatype-xml-encoding-handling">
<!--
    <title>Encoding Handling</title>
-->
    <title>符号化方式の取扱い</title>
   <para>
<!--
    Care must be taken when dealing with multiple character encodings
    on the client, server, and in the XML data passed through them.
    When using the text mode to pass queries to the server and query
    results to the client (which is the normal mode), PostgreSQL
    converts all character data passed between the client and the
    server and vice versa to the character encoding of the respective
    end; see <xref linkend="multibyte"/>.  This includes string
    representations of XML values, such as in the above examples.
    This would ordinarily mean that encoding declarations contained in
    XML data can become invalid as the character data is converted
    to other encodings while traveling between client and server,
    because the embedded encoding declaration is not changed.  To cope
    with this behavior, encoding declarations contained in
    character strings presented for input to the <type>xml</type> type
    are <emphasis>ignored</emphasis>, and content is assumed
    to be in the current server encoding.  Consequently, for correct
    processing, character strings of XML data must be sent
    from the client in the current client encoding.  It is the
    responsibility of the client to either convert documents to the
    current client encoding before sending them to the server, or to
    adjust the client encoding appropriately.  On output, values of
    type <type>xml</type> will not have an encoding declaration, and
    clients should assume all data is in the current client
    encoding.
-->
クライアント側、サーバ側、および、これらを経由してやり取りされるXMLデータ内部で複数の文字符号化方式を扱う場合には注意が必要です。
テキストモードを使用してサーバに問い合わせを渡し、そしてクライアントに問い合わせ結果を渡す場合（これが通常のモードです）、PostgreSQLは、クライアントからサーバ、サーバからクライアントでやり取りされるすべての文字データを受信側の文字符号化方式に変換します。
<xref linkend="multibyte"/>を参照してください。
これには上の例のようなXML値の文字列表現も含まれます。
これは通常、埋め込まれたencoding宣言は変更されずに、クライアント/サーバ間でやり取りされる間に文字データが他方の符号化方式に変換されてしまうので、XMLデータ内のencodingが無効になる可能性があることを意味します。
この動作に対処するため、<type>xml</type>型の入力として表現された文字列に含まれているencoding宣言は<emphasis>無視</emphasis>され、その内容は常にサーバの現在の符号化方式になっているものと仮定されます。
したがって、正しく処理するためには、XMLデータにおける文字列をクライアントの現在の符号化方式で送信しなければなりません。
サーバに送信する前に文書を現在のクライアントの符号化方式に変換するか、クライアントの符号化方式を適切に調節するかは、クライアントの責任です。
出力では<type>xml</type>型の値はencoding宣言を持ちません。
クライアントはすべてのデータが現在のクライアントの符号化方式であることを前提としなければなりません。
   </para>

   <para>
<!--
    When using binary mode to pass query parameters to the server
    and query results back to the client, no encoding conversion
    is performed, so the situation is different.  In this case, an
    encoding declaration in the XML data will be observed, and if it
    is absent, the data will be assumed to be in UTF-8 (as required by
    the XML standard; note that PostgreSQL does not support UTF-16).
    On output, data will have an encoding declaration
    specifying the client encoding, unless the client encoding is
    UTF-8, in which case it will be omitted.
-->
バイナリモードを使用して、問い合わせパラメータをサーバに渡し、そして問い合わせ結果をクライアントに返す場合、符号化方式の変換は行われません。
このため状況は異なります。
この場合、XMLデータ内のencoding宣言が認識され、もし存在しなければ、データがUTF-8であると仮定されます。
（XML標準の要求通りです。
PostgreSQLはUTF-16をサポートしていないことに注意してください。）
出力では、データはクライアントの符号化方式を指定したencoding宣言を持ちます。
ただし、もしクライアントの符号化方式がUTF-8の場合はencoding宣言は省略されます。
<!-- 原文は"character set"ですが、"encoding"と混同しているとみなして「符号化方式」と訳しました -->
   </para>

   <para>
<!--
    Needless to say, processing XML data with PostgreSQL will be less
    error-prone and more efficient if the XML data encoding, client encoding,
    and server encoding are the same.  Since XML data is internally
    processed in UTF-8, computations will be most efficient if the
    server encoding is also UTF-8.
-->
言うまでもありませんが、PostgreSQLを使用したXML処理では、XMLデータの符号化方式、クライアントの符号化方式、サーバの符号化方式が同じ場合にエラーが起こりづらく、より効率的です。
XMLデータは内部的にUTF-8として処理されますので、サーバの符号化方式が同一のUTF-8である場合、最も効率が上がります。
   </para>

   <caution>
    <para>
<!--
     Some XML-related functions may not work at all on non-ASCII data
     when the server encoding is not UTF-8.  This is known to be an
     issue for <function>xmltable()</function> and <function>xpath()</function> in particular.
-->
サーバ符号化方式がUTF-8でない場合、いくつかのXMLに関係した関数は非ASCIIデータに対して全く機能しないことがあります。
これは特に<function>xmltable()</function>と<function>xpath()</function>に対する問題として知られています。
    </para>
   </caution>
   </sect2>

   <sect2 id="datatype-xml-accessing-xml-values">
<!--
   <title>Accessing XML Values</title>
-->
   <title>XML値へのアクセス</title>

   <para>
<!--
    The <type>xml</type> data type is unusual in that it does not
    provide any comparison operators.  This is because there is no
    well-defined and universally useful comparison algorithm for XML
    data.  One consequence of this is that you cannot retrieve rows by
    comparing an <type>xml</type> column against a search value.  XML
    values should therefore typically be accompanied by a separate key
    field such as an ID.  An alternative solution for comparing XML
    values is to convert them to character strings first, but note
    that character string comparison has little to do with a useful
    XML comparison method.
-->
<type>xml</type>データ型は、比較演算子をまったく提供しないというところが他と異なります。
これは、XMLデータに対し、よく定義され、誰にとっても有用な比較アルゴリズムが存在しないためです。
この結果、<type>xml</type>列を検索値と比べて行を取り出すことはできません。
したがって通常XML値には、IDなどの別のキーフィールドを一般的に付属させなければなりません。
XML値の比較を行うもうひとつの方法は、文字列に一度変換することです。
しかし、文字列比較は有用なXML比較方法といえないことに注意してください。
   </para>

   <para>
<!--
    Since there are no comparison operators for the <type>xml</type>
    data type, it is not possible to create an index directly on a
    column of this type.  If speedy searches in XML data are desired,
    possible workarounds include casting the expression to a
    character string type and indexing that, or indexing an XPath
    expression.  Of course, the actual query would have to be adjusted
    to search by the indexed expression.
-->
<type>xml</type>データ型用の比較演算子がありませんので、この型の列に直接インデックスを作成することはできません。
XMLデータを高速に検索することが望まれるなら、その表現を文字列型にキャストし、それをインデックス付けするか、または、XPath式をインデックス付けするかという対策をとることができます。
当然ながら、インデックス付けされた式で検索されるよう実際の問い合わせを調整する必要があります。
   </para>

   <para>
<!--
    The text-search functionality in PostgreSQL can also be used to speed
    up full-document searches of XML data.  The necessary
    preprocessing support is, however, not yet available in the PostgreSQL
    distribution.
-->
PostgreSQLのテキスト検索機能を使用して、XMLデータの全文検索速度をあげることもできます。
しかし、PostgreSQL配布物では必要な前処理を未だサポートしていません。
   </para>
   </sect2>
  </sect1>

  &json;

  &array;

  &rowtypes;

  &rangetypes;

  <sect1 id="domains">
<!--
   <title>Domain Types</title>
-->
   <title>ドメイン型</title>

   <indexterm zone="domains">
    <primary>domain</primary>
   </indexterm>
   <indexterm zone="domains">
    <primary>ドメイン</primary>
   </indexterm>

   <indexterm zone="domains">
    <primary>data type</primary>
    <secondary>domain</secondary>
   </indexterm>
   <indexterm zone="domains">
    <primary>データ型</primary>
    <secondary>ドメイン</secondary>
   </indexterm>

   <para>
<!--
    A <firstterm>domain</firstterm> is a user-defined data type that is
    based on another <firstterm>underlying type</firstterm>.  Optionally,
    it can have constraints that restrict its valid values to a subset of
    what the underlying type would allow.  Otherwise it behaves like the
    underlying type &mdash; for example, any operator or function that
    can be applied to the underlying type will work on the domain type.
    The underlying type can be any built-in or user-defined base type,
    enum type, array type, composite type, range type, or another domain.
-->
<firstterm>ドメイン</firstterm>は他の<firstterm>基となる型</firstterm>を元にしたユーザ定義のデータ型です。
オプションとして基となる型が許可する型のサブセットの有効な値を制限する制約を持つことができます。
他は基となる型のように振る舞います。&mdash;例えば、基となる型に適用できる演算子や関数はドメイン型でも動作します。
ビルトインもしくはユーザが定義した基本型や列挙型、配列型、複合化型、範囲型もしくは他のドメインが基となる型になれます。
   </para>

   <para>
<!--
    For example, we could create a domain over integers that accepts only
    positive integers:
-->
例として正の整数のみを許容する整数型のドメインを作成します。
<programlisting>
CREATE DOMAIN posint AS integer CHECK (VALUE &gt; 0);
CREATE TABLE mytable (id posint);
INSERT INTO mytable VALUES(1);   -- works
INSERT INTO mytable VALUES(-1);  -- fails
</programlisting>
   </para>

   <para>
<!--
    When an operator or function of the underlying type is applied to a
    domain value, the domain is automatically down-cast to the underlying
    type.  Thus, for example, the result of <literal>mytable.id - 1</literal>
    is considered to be of type <type>integer</type> not <type>posint</type>.
    We could write <literal>(mytable.id - 1)::posint</literal> to cast the
    result back to <type>posint</type>, causing the domain's constraints
    to be rechecked.  In this case, that would result in an error if the
    expression had been applied to an <structfield>id</structfield> value of
    1.  Assigning a value of the underlying type to a field or variable of
    the domain type is allowed without writing an explicit cast, but the
    domain's constraints will be checked.
-->
基となる型の演算子や関数にドメインの値が適用されると、ドメインは自動的に基となる型にダウンキャストされます。
このため、例えば、<literal>mytable.id - 1</literal>の結果は<type>posint</type>ではなく、<type>integer</type>型として考えられます。
ドメイン制約の再チェックが発生するので<type>posint</type>型にキャストするために<literal>(mytable.id - 1)::posint</literal>と記述することができます。
このケースでは、式に<structfield>id</structfield>の値として1が与えられると結果はエラーになるでしょう。
明確なキャストを書かずにドメイン型の変数やフィールドに基となる型の値を代入することが許容されていますが、ドメインの制約はチェックされます。
   </para>

   <para>
<!--
    For additional information see <xref linkend="sql-createdomain"/>.
-->
より詳細な情報は<xref linkend="sql-createdomain"/>を確認ください。
   </para>
  </sect1>

  <sect1 id="datatype-oid">
<!--
   <title>Object Identifier Types</title>
-->
   <title>オブジェクト識別子データ型</title>

   <indexterm zone="datatype-oid">
    <primary>object identifier</primary>
    <secondary>data type</secondary>
   </indexterm>
   <indexterm zone="datatype-oid">
    <primary>オブジェクト識別子</primary>
    <secondary>データ型</secondary>
   </indexterm>

   <indexterm zone="datatype-oid">
    <primary>oid</primary>
   </indexterm>

   <indexterm zone="datatype-oid">
    <primary>regclass</primary>
   </indexterm>

   <indexterm zone="datatype-oid">
    <primary>regcollation</primary>
   </indexterm>

   <indexterm zone="datatype-oid">
    <primary>regconfig</primary>
   </indexterm>

   <indexterm zone="datatype-oid">
    <primary>regdictionary</primary>
   </indexterm>

   <indexterm zone="datatype-oid">
    <primary>regnamespace</primary>
   </indexterm>

   <indexterm zone="datatype-oid">
    <primary>regoper</primary>
   </indexterm>

   <indexterm zone="datatype-oid">
    <primary>regoperator</primary>
   </indexterm>

   <indexterm zone="datatype-oid">
    <primary>regproc</primary>
   </indexterm>

   <indexterm zone="datatype-oid">
    <primary>regprocedure</primary>
   </indexterm>

   <indexterm zone="datatype-oid">
    <primary>regrole</primary>
   </indexterm>

   <indexterm zone="datatype-oid">
    <primary>regtype</primary>
   </indexterm>

   <indexterm zone="datatype-oid">
    <primary>xid8</primary>
   </indexterm>

   <indexterm zone="datatype-oid">
    <primary>cid</primary>
   </indexterm>

   <indexterm zone="datatype-oid">
    <primary>tid</primary>
   </indexterm>

   <indexterm zone="datatype-oid">
    <primary>xid</primary>
   </indexterm>

   <para>
<!--
    Object identifiers (OIDs) are used internally by
    <productname>PostgreSQL</productname> as primary keys for various
    system tables.
    Type <type>oid</type> represents an object identifier.  There are also
    several alias types for <type>oid</type>, each
    named <type>reg<replaceable>something</replaceable></type>.
    <xref linkend="datatype-oid-table"/> shows an
    overview.
-->
オブジェクト識別子（OID）は<productname>PostgreSQL</productname>の内部で様々なシステムテーブルの主キーとして使用されます。
<type>oid</type>データ型はオブジェクト識別子を表します。
<type>oid</type>には別名型もいくつかあります。
<type>reg<replaceable>何とか</replaceable></type>とそれぞれ名付けられた<type>oid</type>の様々なエイリアスの型は<xref linkend="datatype-oid-table"/>からその概要を見ることができます。
   </para>

   <para>
<!--
    The <type>oid</type> type is currently implemented as an unsigned
    four-byte integer.  Therefore, it is not large enough to provide
    database-wide uniqueness in large databases, or even in large
    individual tables.
-->
<type>oid</type>データ型は現在、符号なし4バイト整数として実装されています。
このため、大きなデータベース内でデータベース単位での一意性や個別の大きなテーブルで一意性を提供するためには十分な大きさではありません。
   </para>

   <para>
<!--
    The <type>oid</type> type itself has few operations beyond comparison.
    It can be cast to integer, however, and then manipulated using the
    standard integer operators.  (Beware of possible
    signed-versus-unsigned confusion if you do this.)
-->
<type>oid</type>データ型自体は、比較以外の演算はほとんど行いません。
しかし、整数としてキャストすることもでき、その場合標準の整数演算子を使用して操作することができます。
（これを行うと、符号付きと符号なしの間で混乱が起きかねないことに注意してください。）
   </para>

   <para>
<!--
    The OID alias types have no operations of their own except
    for specialized input and output routines.  These routines are able
    to accept and display symbolic names for system objects, rather than
    the raw numeric value that type <type>oid</type> would use.  The alias
    types allow simplified lookup of OID values for objects.  For example,
    to examine the <structname>pg_attribute</structname> rows related to a table
    <literal>mytable</literal>, one could write:
-->
OIDの別名データ型は、専用の入出力ルーチン以外には演算を行いません。
これらのルーチンでは、<type>oid</type>型が使用するような未加工の数値ではなく、システムオブジェクト用のシンボル名を受け入れたり表示したりできます。
別名データ型により、オブジェクトのOID値の検索が簡単になります。
例えば、<literal>mytable</literal>テーブルに関連した<structname>pg_attribute</structname>行を確認するには、以下のように記述することができます。
<programlisting>
SELECT * FROM pg_attribute WHERE attrelid = 'mytable'::regclass;
</programlisting>
<!--
    rather than:
-->
次のように記述する必要はありません。
<programlisting>
SELECT * FROM pg_attribute
  WHERE attrelid = (SELECT oid FROM pg_class WHERE relname = 'mytable');
</programlisting>
<!--
    While that doesn't look all that bad by itself, it's still oversimplified.
    A far more complicated sub-select would be needed to
    select the right OID if there are multiple tables named
    <literal>mytable</literal> in different schemas.
    The <type>regclass</type> input converter handles the table lookup according
    to the schema path setting, and so it does the <quote>right thing</quote>
    automatically.  Similarly, casting a table's OID to
    <type>regclass</type> is handy for symbolic display of a numeric OID.
-->
後者もそう悪くないように見えますが、これは過度に単純化されています。
異なるスキーマに<literal>mytable</literal>テーブルが複数ある場合には、正しいOIDを選択するために、より複雑な副SELECTが必要となります。
<type>regclass</type>入力変換ではスキーマパスの設定に従ってテーブル検索を扱いますので、自動的に<quote>正しい検索</quote>を行います。
同様に、テーブルのOIDを<type>regclass</type>にキャストすることは、数値のOIDのシンボル表示に便利です。
   </para>

    <table id="datatype-oid-table">
<!--
     <title>Object Identifier Types</title>
-->
     <title>オブジェクト識別子データ型</title>
     <tgroup cols="4">
      <thead>
       <row>
<!--
        <entry>Name</entry>
-->
        <entry>型名</entry>
<!--
        <entry>References</entry>
-->
        <entry>参照</entry>
<!--
        <entry>Description</entry>
-->
        <entry>説明</entry>
<!--
        <entry>Value Example</entry>
-->
        <entry>値の例</entry>
       </row>
      </thead>

      <tbody>

       <row>
        <entry><type>oid</type></entry>
<!--
        <entry>any</entry>
-->
        <entry>すべて</entry>
<!--
        <entry>numeric object identifier</entry>
-->
        <entry>数値オブジェクト識別子</entry>
        <entry><literal>564182</literal></entry>
       </row>

       <row>
        <entry><type>regclass</type></entry>
        <entry><structname>pg_class</structname></entry>
<!--
        <entry>relation name</entry>
-->
        <entry>リレーション名</entry>
        <entry><literal>pg_type</literal></entry>
       </row>

       <row>
        <entry><type>regcollation</type></entry>
        <entry><structname>pg_collation</structname></entry>
<!--
        <entry>collation name</entry>
-->
        <entry>照合名</entry>
        <entry><literal>"POSIX"</literal></entry>
       </row>

       <row>
        <entry><type>regconfig</type></entry>
        <entry><structname>pg_ts_config</structname></entry>
<!--
        <entry>text search configuration</entry>
-->
        <entry>テキスト検索設定</entry>
        <entry><literal>english</literal></entry>
       </row>

       <row>
        <entry><type>regdictionary</type></entry>
        <entry><structname>pg_ts_dict</structname></entry>
<!--
        <entry>text search dictionary</entry>
-->
        <entry>テキスト検索辞書</entry>
        <entry><literal>simple</literal></entry>
       </row>

       <row>
        <entry><type>regnamespace</type></entry>
        <entry><structname>pg_namespace</structname></entry>
<!--
        <entry>namespace name</entry>
-->
        <entry>名前空間名</entry>
        <entry><literal>pg_catalog</literal></entry>
       </row>

       <row>
        <entry><type>regoper</type></entry>
        <entry><structname>pg_operator</structname></entry>
<!--
        <entry>operator name</entry>
-->
        <entry>演算子名</entry>
        <entry><literal>+</literal></entry>
       </row>

       <row>
        <entry><type>regoperator</type></entry>
        <entry><structname>pg_operator</structname></entry>
<!--
        <entry>operator with argument types</entry>
-->
        <entry>引数の型を持つ演算子</entry>
        <entry><literal>*(integer,&zwsp;integer)</literal>
         or <literal>-(NONE,&zwsp;integer)</literal></entry>
       </row>

       <row>
        <entry><type>regproc</type></entry>
        <entry><structname>pg_proc</structname></entry>
<!--
        <entry>function name</entry>
-->
        <entry>関数名</entry>
        <entry><literal>sum</literal></entry>
       </row>

       <row>
        <entry><type>regprocedure</type></entry>
        <entry><structname>pg_proc</structname></entry>
<!--
        <entry>function with argument types</entry>
-->
        <entry>引数の型を持つ関数</entry>
        <entry><literal>sum(int4)</literal></entry>
       </row>

       <row>
        <entry><type>regrole</type></entry>
        <entry><structname>pg_authid</structname></entry>
<!--
        <entry>role name</entry>
-->
        <entry>ロール名</entry>
        <entry><literal>smithee</literal></entry>
       </row>

       <row>
        <entry><type>regtype</type></entry>
        <entry><structname>pg_type</structname></entry>
<!--
        <entry>data type name</entry>
-->
        <entry>データ型の名前</entry>
        <entry><literal>integer</literal></entry>
       </row>
      </tbody>
     </tgroup>
    </table>

   <para>
<!--
    All of the OID alias types for objects that are grouped by namespace
    accept schema-qualified names, and will
    display schema-qualified names on output if the object would not
    be found in the current search path without being qualified.
    For example, <literal>myschema.mytable</literal> is acceptable input
    for <type>regclass</type> (if there is such a table).  That value
    might be output as <literal>myschema.mytable</literal>, or
    just <literal>mytable</literal>, depending on the current search path.
    The <type>regproc</type> and <type>regoper</type> alias types will only
    accept input names that are unique (not overloaded), so they are
    of limited use; for most uses <type>regprocedure</type> or
    <type>regoperator</type> are more appropriate.  For <type>regoperator</type>,
    unary operators are identified by writing <literal>NONE</literal> for the unused
    operand.
-->
名前空間でグループ化されたオブジェクトのOID別名型はすべてスキーマ修飾名を受け入れ、出力時にスキーマ修飾名を表示します。
ただし、現在の検索パスでオブジェクトが見つけられなければ、修飾せずに出力します。
例えば、<literal>myschema.mytable</literal>は<type>regclass</type>という入力を(そのようなテーブルがあれば)許容します。
この値の出力は現在の検索パス次第で<literal>myschema.mytable</literal>もしくは単に<literal>mytable</literal>と出力されるでしょう。
<type>regproc</type>と<type>regoper</type>別名型は、一意な（オーバーロードしていない）名前のみを入力として受け入れるため、これらの使用には限度があります。
ほとんどの場合、<type>regprocedure</type>または<type>regoperator</type>を使用するのが適切です。
<type>regoperator</type>の場合、単項演算子は未使用のオペランドを<literal>NONE</literal>と記述することによって指定されます。
   </para>

   <para>
<!--
    The input functions for these types allow whitespace between tokens,
    and will fold upper-case letters to lower case, except within double
    quotes; this is done to make the syntax rules similar to the way
    object names are written in SQL.  Conversely, the output functions
    will use double quotes if needed to make the output be a valid SQL
    identifier.  For example, the OID of a function
    named <literal>Foo</literal> (with upper case <literal>F</literal>)
    taking two integer arguments could be entered as
    <literal>' "Foo" ( int, integer ) '::regprocedure</literal>.  The
    output would look like <literal>"Foo"(integer,integer)</literal>.
    Both the function name and the argument type names could be
    schema-qualified, too.
-->
これらの型の入力を許容する関数はトークンの間に空白を入れることを許容し、二重引用符で囲まれたものを除き大文字は小文字に折りたたみます。
これはオブジェクト名がSQLで記述される方法と同じような文法のルールとするための動作です。
逆に出力する関数は有効なSQL識別子となるように必要に応じて二重引用符を使用します。
例えば、<literal>Foo</literal>(<literal>F</literal>が大文字)という２つの整数型の引数を持つ関数のOIDは<literal>' "Foo" ( int, integer ) '::regprocedure</literal>として入力できます。
出力は<literal>"Foo"(integer,integer)</literal>のようになります。
関数名も引数の型名も共にスキーマ修飾することもできます。
   </para>

   <para>
<!--
    Many built-in <productname>PostgreSQL</productname> functions accept
    the OID of a table, or another kind of database object, and for
    convenience are declared as taking <type>regclass</type> (or the
    appropriate OID alias type).  This means you do not have to look up
    the object's OID by hand, but can just enter its name as a string
    literal.  For example, the <function>nextval(regclass)</function> function
    takes a sequence relation's OID, so you could call it like this:
-->
<productname>PostgreSQL</productname>に組み込まれている多くの関数はテーブルやそれ以外の種類のデータベースオブジェクトのOIDを受け入れ、利便性のために <type>regclass</type>(もしくは適切なOIDのエイリアスである型)を取るものとして定義されています。
これはオブジェクトのOIDをわざわざ手動で調べる必要が無く、単にその名前を文字列として入力すれば良いことを意味します。
例えば、 <function>nextval(regclass)</function>関数はシーケンスリレーションのOIDを引数に取りますが、このように呼び出すことができます。
<programlisting>
<!--
nextval('foo')              <lineannotation>operates on sequence <literal>foo</literal></lineannotation>
nextval('FOO')              <lineannotation>same as above</lineannotation>
nextval('"Foo"')            <lineannotation>operates on sequence <literal>Foo</literal></lineannotation>
nextval('myschema.foo')     <lineannotation>operates on <literal>myschema.foo</literal></lineannotation>
nextval('"myschema".foo')   <lineannotation>same as above</lineannotation>
nextval('foo')              <lineannotation>searches search path for <literal>foo</literal></lineannotation>
-->
nextval('foo')              <lineannotation>シーケンス<literal>foo</literal>への操作</lineannotation>
nextval('FOO')              <lineannotation>上と同じ</lineannotation>
nextval('"Foo"')            <lineannotation>シーケンス<literal>Foo</literal>への操作</lineannotation>
nextval('myschema.foo')     <lineannotation><literal>myschema.foo</literal>への操作</lineannotation>
nextval('"myschema".foo')   <lineannotation>上と同じ</lineannotation>
nextval('foo')              <lineannotation><literal>foo</literal>のサーチパスの検索</lineannotation>
</programlisting>
   </para>

   <note>
    <para>
<!--
     When you write the argument of such a function as an unadorned
     literal string, it becomes a constant of type <type>regclass</type>
     (or the appropriate type).
     Since this is really just an OID, it will track the originally
     identified object despite later renaming, schema reassignment,
     etc.  This <quote>early binding</quote> behavior is usually desirable for
     object references in column defaults and views.  But sometimes you might
     want <quote>late binding</quote> where the object reference is resolved
     at run time.  To get late-binding behavior, force the constant to be
     stored as a <type>text</type> constant instead of <type>regclass</type>:
-->
そのような関数の引数を装飾のない文字列として記載した場合、それは<type>regclass</type>型(もしくは適切な型)の定数になります。
これは実際には単にOIDなので、スキーマの再割り当てなどで後からリネームされたとしても最初に識別されたオブジェクトを追跡します。
この<quote>早期バインディング(early binding)</quote>の動作は列のデフォルトを参照する列やビューにとっては望ましい動作です。
しかし、オブジェクトの参照を実行時に行う<quote>遅延バインディング(late binding)</quote>が望ましいこともあります。
遅延バインディングの動作とするためには、定数は<type>regclass</type>の代わりに<type>text</type>の定数として配置してください。
<programlisting>
nextval('foo'::text)      <lineannotation><literal>foo</literal> is looked up at runtime</lineannotation>
</programlisting>
<!--
     The <function>to_regclass()</function> function and its siblings
     can also be used to perform run-time lookups.  See
     <xref linkend="functions-info-catalog-table"/>.
-->
<function>to_regclass()</function>関数とその兄弟は実行時に参照させるために使用することもできます。
詳細は<xref linkend="functions-info-catalog-table"/>を参照ください。
    </para>
   </note>

   <para>
<!--
    Another practical example of use of <type>regclass</type>
    is to look up the OID of a table listed in
    the <literal>information_schema</literal> views, which don't supply
    such OIDs directly.  One might for example wish to call
    the <function>pg_relation_size()</function> function, which requires
    the table OID.  Taking the above rules into account, the correct way
    to do that is
-->
<type>regclass</type>のもう一つの実用的な使用例はそのようなOIDを直接提供しない<literal>information_schema</literal>ビューにリストされたテーブルのOIDを参照することです。
例えば、テーブルのOIDを必要とする<function>pg_relation_size()</function>関数を呼び出したい場合を考えます。
上記のルールを考慮すると、正しい方法は以下のとおりです。
<programlisting>
SELECT table_schema, table_name,
       pg_relation_size((quote_ident(table_schema) || '.' ||
                         quote_ident(table_name))::regclass)
FROM information_schema.tables
WHERE ...
</programlisting>
<!--
    The <function>quote_ident()</function> function will take care of
    double-quoting the identifiers where needed.  The seemingly easier
-->
<function>quote_ident()</function>関数は必要に応じて二重引用符をつけます。
より簡単そうに思われる
<programlisting>
SELECT pg_relation_size(table_name)
FROM information_schema.tables
WHERE ...
</programlisting>
<!--
    is <emphasis>not recommended</emphasis>, because it will fail for
    tables that are outside your search path or have names that require
    quoting.
-->
という方法は<emphasis>推奨されません</emphasis>。
テーブルがサーチパスの範囲外にあったり、引用符付けを必要とする名前であった場合に失敗するためです。
   </para>

   <para>
<!--
    An additional property of most of the OID alias types is the creation of
    dependencies.  If a
    constant of one of these types appears in a stored expression
    (such as a column default expression or view), it creates a dependency
    on the referenced object.  For example, if a column has a default
    expression <literal>nextval('my_seq'::regclass)</literal>,
    <productname>PostgreSQL</productname>
    understands that the default expression depends on the sequence
    <literal>my_seq</literal>, so the system will not let the sequence
    be dropped without first removing the default expression.  The
    alternative of <literal>nextval('my_seq'::text)</literal> does not
    create a dependency.
    (<type>regrole</type> is an exception to this property. Constants of this
    type are not allowed in stored expressions.)
-->
ほとんどのOID別名型のさらなる属性は依存性の作成です。
これらの型の1つの定数が格納された式内に存在する場合（列のデフォルト式やビューなど）、参照されるオブジェクトへの依存性を生成します。
例えば、列が<literal>nextval('my_seq'::regclass)</literal>というデフォルト式を持つ場合、<productname>PostgreSQL</productname>はデフォルト式が<literal>my_seq</literal>シーケンスに依存することを理解します。
システムは先にこのデフォルト式が削除されない限り、このシーケンスを削除させません。
代わりに<literal>nextval('my_seq'::text)</literal>を使用しても依存性は作成されません。
(このプロパティの例外は<type>regrole</type>です。
ストアド式では、この型の定数は使用できません。)
   </para>

   <para>
<!--
    Another identifier type used by the system is <type>xid</type>, or transaction
    (abbreviated <abbrev>xact</abbrev>) identifier.  This is the data type of the system columns
    <structfield>xmin</structfield> and <structfield>xmax</structfield>.  Transaction identifiers are 32-bit quantities.
    In some contexts, a 64-bit variant <type>xid8</type> is used.  Unlike
    <type>xid</type> values, <type>xid8</type> values increase strictly
    monotonically and cannot be reused in the lifetime of a database
    cluster.  See <xref linkend="transaction-id"/> for more details.
-->
システムが使用するもう1つの識別子の型は<type>xid</type>、すなわちトランザクション（略して<abbrev>xact</abbrev>）識別子です。
これは<structfield>xmin</structfield>システム列および<structfield>xmax</structfield>システム列のデータ型です。
トランザクション識別子は32ビット長です。
文脈によっては64ビットに変形した<type>xid8</type>が使われます。
<type>xid</type>の値と違い <type>xid8</type>の値は厳密に単調増加し、データベースクラスタのライフタイムの中で再利用されることはありません。
詳細は<xref linkend="transaction-id"/>を参照してください。
   </para>

   <para>
<!--
    A third identifier type used by the system is <type>cid</type>, or
    command identifier.  This is the data type of the system columns
    <structfield>cmin</structfield> and <structfield>cmax</structfield>. Command identifiers are also 32-bit quantities.
-->
システムが使用する3つ目の識別子は<type>cid</type>、すなわちコマンド識別子です。
これは<structfield>cmin</structfield>システム列および<structfield>cmax</structfield>システム列のデータ型です。
コマンド識別子も32ビット長です。
   </para>

   <para>
<!--
    A final identifier type used by the system is <type>tid</type>, or tuple
    identifier (row identifier).  This is the data type of the system column
    <structfield>ctid</structfield>.  A tuple ID is a pair
    (block number, tuple index within block) that identifies the
    physical location of the row within its table.
-->
システムが使用する最後の識別子は<type>tid</type>、すなわちタプル識別子（行識別子）です。
これは<structfield>ctid</structfield>システム列のデータ型です。
タプルIDはテーブル内の行の物理的位置を識別するための組（ブロック番号、ブロック内のタプルインデックス）です。
   </para>

   <para>
<!--
    (The system columns are further explained in <xref
    linkend="ddl-system-columns"/>.)
-->
（システム列の詳細は<xref linkend="ddl-system-columns"/>で説明します。）
   </para>
  </sect1>

  <sect1 id="datatype-pg-lsn">
<!--
   <title><type>pg_lsn</type> Type</title>
-->
   <title><type>pg_lsn</type>型</title>

   <indexterm zone="datatype-pg-lsn">
    <primary>pg_lsn</primary>
   </indexterm>

   <para>
<!--
    The <type>pg_lsn</type> data type can be used to store LSN (Log Sequence
    Number) data which is a pointer to a location in the WAL. This type is a
    representation of <type>XLogRecPtr</type> and an internal system type of
    <productname>PostgreSQL</productname>.
-->
<type>pg_lsn</type>型はWALの位置を示すLSN(Log Sequence Number)データを格納するために使用します。
この型は<type>XLogRecPtr</type>を示す<productname>PostgreSQL</productname>の内部的なシステムの型です。
   </para>

   <para>
<!--
    Internally, an LSN is a 64-bit integer, representing a byte position in
    the write-ahead log stream.  It is printed as two hexadecimal numbers of
    up to 8 digits each, separated by a slash; for example,
    <literal>16/B374D848</literal>.  The <type>pg_lsn</type> type supports the
    standard comparison operators, like <literal>=</literal> and
    <literal>&gt;</literal>.  Two LSNs can be subtracted using the
    <literal>-</literal> operator; the result is the number of bytes separating
    those write-ahead log locations.  Also the number of bytes can be
    added into and subtracted from LSN using the
    <literal>+(pg_lsn,numeric)</literal> and
    <literal>-(pg_lsn,numeric)</literal> operators, respectively. Note that
    the calculated LSN should be in the range of <type>pg_lsn</type> type,
    i.e., between <literal>0/0</literal> and
    <literal>FFFFFFFF/FFFFFFFF</literal>.
-->
内部的にはLSNは64bit整数型で、先行書き込みログ（WAL）ストリームのバイト位置を表現します。
LSNは例えば、<literal>16/B374D848</literal>のように２つのスラッシュで分けられた8桁の16進数で表示されます。
<type>pg_lsn</type>は例えば、<literal>=</literal>や<literal>&gt;</literal>などの標準の比較演算子をサポートしています。
2つのLSNは<literal>-</literal>演算子を使い引き算することも可能で、結果はこれらの2つの先行書き込みログ（WAL）の位置のbytes差分です。
また、バイト数はそれぞれ<literal>+(pg_lsn,numeric)</literal>や<literal>-(pg_lsn,numeric)</literal>演算子を使って加算、減算ができます。
計算されたLSNは<type>pg_lsn</type>型の範囲、つまり、<literal>0/0</literal>と<literal>FFFFFFFF/FFFFFFFF</literal>の間にあるべきであることに注意してください。
   </para>
  </sect1>

  <sect1 id="datatype-pseudo">
<!--
   <title>Pseudo-Types</title>
-->
   <title>疑似データ型</title>

   <indexterm zone="datatype-pseudo">
    <primary>record</primary>
   </indexterm>

   <indexterm zone="datatype-pseudo">
    <primary>any</primary>
   </indexterm>

   <indexterm zone="datatype-pseudo">
    <primary>anyelement</primary>
   </indexterm>

   <indexterm zone="datatype-pseudo">
    <primary>anyarray</primary>
   </indexterm>

   <indexterm zone="datatype-pseudo">
    <primary>anynonarray</primary>
   </indexterm>

   <indexterm zone="datatype-pseudo">
    <primary>anyenum</primary>
   </indexterm>

   <indexterm zone="datatype-pseudo">
    <primary>anyrange</primary>
   </indexterm>

   <indexterm zone="datatype-pseudo">
    <primary>anymultirange</primary>
   </indexterm>

   <indexterm zone="datatype-pseudo">
    <primary>anycompatible</primary>
   </indexterm>

   <indexterm zone="datatype-pseudo">
    <primary>anycompatiblearray</primary>
   </indexterm>

   <indexterm zone="datatype-pseudo">
    <primary>anycompatiblenonarray</primary>
   </indexterm>

   <indexterm zone="datatype-pseudo">
    <primary>anycompatiblerange</primary>
   </indexterm>

   <indexterm zone="datatype-pseudo">
    <primary>anycompatiblemultirange</primary>
   </indexterm>

   <indexterm zone="datatype-pseudo">
    <primary>void</primary>
   </indexterm>

   <indexterm zone="datatype-pseudo">
    <primary>trigger</primary>
   </indexterm>

   <indexterm zone="datatype-pseudo">
    <primary>event_trigger</primary>
   </indexterm>

   <indexterm zone="datatype-pseudo">
    <primary>pg_ddl_command</primary>
   </indexterm>

   <indexterm zone="datatype-pseudo">
    <primary>language_handler</primary>
   </indexterm>

   <indexterm zone="datatype-pseudo">
    <primary>fdw_handler</primary>
   </indexterm>

   <indexterm zone="datatype-pseudo">
    <primary>table_am_handler</primary>
   </indexterm>

   <indexterm zone="datatype-pseudo">
    <primary>index_am_handler</primary>
   </indexterm>

   <indexterm zone="datatype-pseudo">
    <primary>tsm_handler</primary>
   </indexterm>

   <indexterm zone="datatype-pseudo">
    <primary>cstring</primary>
   </indexterm>

   <indexterm zone="datatype-pseudo">
    <primary>internal</primary>
   </indexterm>

   <indexterm zone="datatype-pseudo">
    <primary>unknown</primary>
   </indexterm>

   <para>
<!--
    The <productname>PostgreSQL</productname> type system contains a
    number of special-purpose entries that are collectively called
    <firstterm>pseudo-types</firstterm>.  A pseudo-type cannot be used as a
    column data type, but it can be used to declare a function's
    argument or result type.  Each of the available pseudo-types is
    useful in situations where a function's behavior does not
    correspond to simply taking or returning a value of a specific
    <acronym>SQL</acronym> data type.  <xref
    linkend="datatype-pseudotypes-table"/> lists the existing
    pseudo-types.
-->
<productname>PostgreSQL</productname>型システムには、<firstterm>疑似データ型</firstterm>と総称される特殊用途のエントリが多数含まれます。
疑似データ型は列データ型としては使用できませんが、関数の引数や結果データ型を宣言するために使用できます。
これらの使用可能な疑似データ型は、ある関数の振舞いが、特定の<acronym>SQL</acronym>データ型の値を単に取得したり返したりする操作に対応していない場合に便利です。
<xref linkend="datatype-pseudotypes-table"/>に既存の疑似データ型を列挙します。
   </para>

    <table id="datatype-pseudotypes-table">
<!--
     <title>Pseudo-Types</title>
-->
     <title>疑似データ型</title>
     <tgroup cols="2">
      <colspec colname="col1" colwidth="2*"/>
      <colspec colname="col2" colwidth="3*"/>
      <thead>
       <row>
<!--
        <entry>Name</entry>
-->
        <entry>型名</entry>
<!--
        <entry>Description</entry>
-->
        <entry>説明</entry>
       </row>
      </thead>

      <tbody>
       <row>
        <entry><type>any</type></entry>
<!--
        <entry>Indicates that a function accepts any input data type.</entry>
-->
        <entry>関数がどのような入力データ型でも受け入れることを示します。</entry>
       </row>

       <row>
        <entry><type>anyelement</type></entry>
<!--
        <entry>Indicates that a function accepts any data type
        (see <xref linkend="extend-types-polymorphic"/>).</entry>
-->
        <entry>関数がどのような入力データ型でも受け入れることを示します(<xref linkend="extend-types-polymorphic"/>を参照)。</entry>
       </row>

       <row>
        <entry><type>anyarray</type></entry>
<!--
        <entry>Indicates that a function accepts any array data type
        (see <xref linkend="extend-types-polymorphic"/>).</entry>
-->
        <entry>関数がどのような配列データ型でも受け入れることを示します（<xref linkend="extend-types-polymorphic"/>を参照してください）。</entry>
       </row>

       <row>
        <entry><type>anynonarray</type></entry>
<!--
        <entry>Indicates that a function accepts any non-array data type
        (see <xref linkend="extend-types-polymorphic"/>).</entry>
-->
        <entry>関数がどのような非配列データ型でも受け入れることを示します（<xref linkend="extend-types-polymorphic"/>を参照してください）。</entry>
       </row>

       <row>
        <entry><type>anyenum</type></entry>
<!--
        <entry>Indicates that a function accepts any enum data type
        (see <xref linkend="extend-types-polymorphic"/> and
        <xref linkend="datatype-enum"/>).</entry>
-->
        <entry>関数が何らかの列挙データ型を受け入れることを示します（<xref linkend="extend-types-polymorphic"/>および<xref linkend="datatype-enum"/>を参照してください）。</entry>
       </row>

       <row>
        <entry><type>anyrange</type></entry>
<!--
        <entry>Indicates that a function accepts any range data type
        (see <xref linkend="extend-types-polymorphic"/> and
        <xref linkend="rangetypes"/>).</entry>
-->
        <entry>関数が範囲データ型を受け入れることを示します(<xref linkend="extend-types-polymorphic"/> と <xref linkend="rangetypes"/>を参照してください)。</entry>
       </row>

       <row>
        <entry><type>anymultirange</type></entry>
<!--
        <entry>Indicates that a function accepts any multirange data type
        (see <xref linkend="extend-types-polymorphic"/> and
        <xref linkend="rangetypes"/>).</entry>
-->
        <entry>関数が多重範囲型を受け入れることを示します(<xref linkend="extend-types-polymorphic"/>と<xref linkend="rangetypes"/>を参照してください)。</entry>
       </row>

       <row>
        <entry><type>anycompatible</type></entry>
<!--
        <entry>Indicates that a function accepts any data type,
        with automatic promotion of multiple arguments to a common data type
        (see <xref linkend="extend-types-polymorphic"/>).</entry>
-->
        <entry>関数が複数の引数を一般的なマルチデータ型に自動的に昇格させるどのようなデータ型でも受け入れることを示します(<xref linkend="extend-types-polymorphic"/>)を参照してください)。</entry>
       </row>

       <row>
        <entry><type>anycompatiblearray</type></entry>
<!--
        <entry>Indicates that a function accepts any array data type,
        with automatic promotion of multiple arguments to a common data type
        (see <xref linkend="extend-types-polymorphic"/>).</entry>
-->
        <entry>関数が複数の引数を一般的なデータ型に自動的に昇格させるどのような配列のデータ型でも受け入れることを示します(<xref linkend="extend-types-polymorphic"/>を参照してください)。</entry>
       </row>

       <row>
        <entry><type>anycompatiblenonarray</type></entry>
<!--
        <entry>Indicates that a function accepts any non-array data type,
        with automatic promotion of multiple arguments to a common data type
        (see <xref linkend="extend-types-polymorphic"/>).</entry>
-->
        <entry>関数が複数の引数を一般的なデータ型に自動的に昇格させるどのような非配列のデータ型でも受け入れることを示します(<xref linkend="extend-types-polymorphic"/>を参照ください)。 </entry>
       </row>

       <row>
        <entry><type>anycompatiblerange</type></entry>
<!--
        <entry>Indicates that a function accepts any range data type,
        with automatic promotion of multiple arguments to a common data type
        (see <xref linkend="extend-types-polymorphic"/> and
        <xref linkend="rangetypes"/>).</entry>
-->
        <entry>関数が複数の引数を一般的なデータ型に自動的に昇格させるどのような範囲データ型でも受け入れることを示します(<xref linkend="extend-types-polymorphic"/>と<xref linkend="rangetypes"/>を参照ください)。  </entry>
       </row>

       <row>
        <entry><type>anycompatiblemultirange</type></entry>
<!--
        <entry>Indicates that a function accepts any multirange data type,
        with automatic promotion of multiple arguments to a common data type
        (see <xref linkend="extend-types-polymorphic"/> and
        <xref linkend="rangetypes"/>).</entry>
-->
        <entry>関数が複数の引数を一般的なデータ型に自動的に昇格するすべての多重範囲データ型を受け入れることを示します。(<xref linkend="extend-types-polymorphic"/>と<xref linkend="rangetypes"/>を参照ください)。</entry>
       </row>

       <row>
        <entry><type>cstring</type></entry>
<!--
        <entry>Indicates that a function accepts or returns a null-terminated C string.</entry>
-->
        <entry>関数がヌル終端のC文字列を受け入れる、もしくは返すことを示します。</entry>
       </row>

       <row>
        <entry><type>internal</type></entry>
<!--
        <entry>Indicates that a function accepts or returns a server-internal
        data type.</entry>
-->
        <entry>関数がサーバ内部用データ型を受け入れる、もしくは返すことを示します。
        </entry>
       </row>

       <row>
        <entry><type>language_handler</type></entry>
<!--
        <entry>A procedural language call handler is declared to return <type>language_handler</type>.</entry>
-->
        <entry>
手続き言語呼び出しハンドラは<type>language_handler</type>を返すものとして宣言されます。
        </entry>
       </row>

       <row>
        <entry><type>fdw_handler</type></entry>
<!--
        <entry>A foreign-data wrapper handler is declared to return <type>fdw_handler</type>.</entry>
-->
        <entry>
外部データラッパーハンドラは<type>fdw_handler</type>を返すものとして宣言されます。
        </entry>
       </row>

       <row>
        <entry><type>table_am_handler</type></entry>
<!--
        <entry>A table access method handler is declared to return <type>table_am_handler</type>.</entry>
-->
        <entry>テーブルアクセスメソッドのハンドラは<type>table_am_handler</type>を返すものとして宣言されます。</entry>
       </row>

       <row>
        <entry><type>index_am_handler</type></entry>
<!--
        <entry>An index access method handler is declared to return <type>index_am_handler</type>.</entry>
-->
        <entry>インデックスアクセスメソッドのハンドラは <type>index_am_handler</type>を返すものとして宣言されます。</entry>
       </row>

       <row>
        <entry><type>tsm_handler</type></entry>
<!--
        <entry>A tablesample method handler is declared to return <type>tsm_handler</type>.</entry>
-->
        <entry>テーブルサンプリング方式のハンドラは<type>tsm_handler</type>を返すものとして宣言されます。</entry>
       </row>

       <row>
        <entry><type>record</type></entry>
<!--
        <entry>Identifies a function taking or returning an unspecified row type.</entry>
-->
        <entry>未指定の行型の引数を取る、あるいは返す関数を指定します。</entry>
       </row>

       <row>
        <entry><type>trigger</type></entry>
<!--
        <entry>A trigger function is declared to return <type>trigger.</type></entry>
-->
        <entry>トリガ関数は<type>trigger</type>を返すものとして宣言されます。
        </entry>
       </row>

       <row>
        <entry><type>event_trigger</type></entry>
<!--
        <entry>An event trigger function is declared to return <type>event_trigger.</type></entry>
-->
        <entry>イベントトリガ関数は<type>event_trigger</type>を返すものとして宣言されます。</entry>
       </row>

       <row>
        <entry><type>pg_ddl_command</type></entry>
<!--
        <entry>Identifies a representation of DDL commands that is available to event triggers.</entry>
-->
        <entry>イベントトリガが使用できるDDLコマンドの表現を指定します。</entry>
       </row>

       <row>
        <entry><type>void</type></entry>
<!--
        <entry>Indicates that a function returns no value.</entry>
-->
        <entry>関数が値を返さないことを示します。
        </entry>
       </row>

       <row>
        <entry><type>unknown</type></entry>
<!--
        <entry>Identifies a not-yet-resolved type, e.g., of an undecorated
         string literal.</entry>
-->
        <entry>未解決の型を特定します。例えば、修飾されていない文字列リテラルのような型です。</entry>
       </row>
      </tbody>
     </tgroup>
    </table>

   <para>
<!--
    Functions coded in C (whether built-in or dynamically loaded) can be
    declared to accept or return any of these pseudo-types.  It is up to
    the function author to ensure that the function will behave safely
    when a pseudo-type is used as an argument type.
-->
C言語で作成された関数（それが組み込みか動的にロードされるかに関係なく）は、これらの疑似データ型のどれでも受け入れたり返したりするように宣言することができます。
引数型として疑似データ型が使用されても関数が安全に機能するように、関数の作成時に気を付ける必要があります。
   </para>

   <para>
<!--
    Functions coded in procedural languages can use pseudo-types only as
    allowed by their implementation languages.  At present most procedural
    languages forbid use of a pseudo-type as an argument type, and allow
    only <type>void</type> and <type>record</type> as a result type (plus
    <type>trigger</type> or <type>event_trigger</type> when the function is used
    as a trigger or event trigger).  Some also support polymorphic functions
    using the polymorphic pseudo-types, which are shown above and discussed
    in detail in <xref linkend="extend-types-polymorphic"/>.
-->
手続き型言語で作成された関数では、実装する言語によって許可された疑似データ型のみを使用できます。
現在、ほとんどの手続き型言語では疑似データ型を引数型として使用することが原則として禁止されており、結果型としての<type>void</type>と<type>record</type>（および関数がトリガまたはイベントトリガとして使用される場合の<type>trigger</type>または<type>event_trigger</type>）のみが許可されています。
また、一部の関数は、多様な疑似型を使用する多様関数をサポートしています。
これについては、前述の<xref linkend="extend-types-polymorphic"/>で詳細に説明されています。
   </para>

   <para>
<!--
    The <type>internal</type> pseudo-type is used to declare functions
    that are meant only to be called internally by the database
    system, and not by direct invocation in an <acronym>SQL</acronym>
    query.  If a function has at least one <type>internal</type>-type
    argument then it cannot be called from <acronym>SQL</acronym>.  To
    preserve the type safety of this restriction it is important to
    follow this coding rule: do not create any function that is
    declared to return <type>internal</type> unless it has at least one
    <type>internal</type> argument.
-->
<type>internal</type>疑似データ型は、データベースシステムによって内部的にのみ呼び出される関数を宣言する場合に使用され、<acronym>SQL</acronym>問い合わせでの直接呼び出しには使用できません。
関数に少なくとも1つの<type>internal</type>型の引数があると、これを<acronym>SQL</acronym>から呼び出すことはできません。
この制限の影響からデータ型の安全性を保持するためには、次のコーディング規則に従うことが重要です。
<type>internal</type>引数が少なくとも1つある場合を除き、<type>internal</type>を返すと宣言される関数を作成すべきではありません。
   </para>

  </sect1>

 </chapter><|MERGE_RESOLUTION|>--- conflicted
+++ resolved
@@ -3561,54 +3561,34 @@
 </programlisting>
      </para>
 
-<<<<<<< HEAD
      <para>
+<!--
       In a value that has been determined to be <type>timestamp without time
       zone</type>, <productname>PostgreSQL</productname> will silently ignore
       any time zone indication.
       That is, the resulting value is derived from the date/time
       fields in the input string, and is not adjusted for time zone.
+-->
+《マッチ度[85.172414]》のように正しい明示的な型を指定してください。
+<type>timestamp without time zone</type>と決定済みのリテラルでは、<productname>PostgreSQL</productname>は警告なく時間帯情報をすべて無視します。
+つまり、結果の値は明示された入力値の日付/時刻フィールドから持ち込まれますが、時間帯の調整はなされません。
+《機械翻訳》«In a value that has been determined to be <type>timestamp without time zone</type>, <productname>PostgreSQL</productname> will silently ignore any time zone indication. That is, the resulting value is derived from the date/time fields in the input string, and is not adjusted for time zone.»
      </para>
 
      <para>
+<!--
       For <type>timestamp with time zone</type> values, an input string
       that includes an explicit time zone will be converted to UTC
       (<glossterm linkend="glossary-utc">Universal Coordinated
       Time</glossterm>) using the appropriate offset
-=======
-<!--
-      In a literal that has been determined to be <type>timestamp without time
-      zone</type>, <productname>PostgreSQL</productname> will silently ignore
-      any time zone indication.
-      That is, the resulting value is derived from the date/time
-      fields in the input value, and is not adjusted for time zone.
--->
-のように正しい明示的な型を指定してください。
-<type>timestamp without time zone</type>と決定済みのリテラルでは、<productname>PostgreSQL</productname>は警告なく時間帯情報をすべて無視します。
-つまり、結果の値は明示された入力値の日付/時刻フィールドから持ち込まれますが、時間帯の調整はなされません。
-     </para>
-
-     <para>
-<!--
-      For <type>timestamp with time zone</type>, the internally stored
-      value is always in UTC (Universal
-      Coordinated Time, traditionally known as Greenwich Mean Time,
-      <acronym>GMT</acronym>).  An input value that has an explicit
-      time zone specified is converted to UTC using the appropriate offset
->>>>>>> c1fe09c1
       for that time zone.  If no time zone is stated in the input string,
       then it is assumed to be in the time zone indicated by the system's
       <xref linkend="guc-timezone"/> parameter, and is converted to UTC using the
       offset for the <varname>timezone</varname> zone.
-<<<<<<< HEAD
       In either case, the value is stored internally as UTC, and the
       originally stated or assumed time zone is not retained.
-=======
--->
-<type>timestamp with time zone</type>について内部に格納されている値は常にUTCです（協定世界時、歴史的にグリニッジ標準時<acronym>GMT</acronym>として知られています）。
-時間帯が明示的に指定された入力値は、その時間帯に適したオフセットを使用してUTCに変換されます。
-入力文字列に時間帯が指定されていない場合は、システムの<xref linkend="guc-timezone"/>パラメータに示されている値が時間帯とみなされ、<varname>timezone</varname>時間帯用のオフセットを使用してUTCに変換されます。
->>>>>>> c1fe09c1
+-->
+《機械翻訳》«For <type>timestamp with time zone</type> values, an input string that includes an explicit time zone will be converted to UTC (<glossterm linkend="glossary-utc">Universal Coordinated Time</glossterm>) using the appropriate offset for that time zone. If no time zone is stated in the input string, then it is assumed to be in the time zone indicated by the system's <xref linkend="guc-timezone"/> parameter, and is converted to UTC using the offset for the <varname>timezone</varname> zone. In either case, the value is stored internally as UTC, and the originally stated or assumed time zone is not retained.»
      </para>
 
      <para>

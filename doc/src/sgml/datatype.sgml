--- conflicted
+++ resolved
@@ -2504,7 +2504,7 @@
 <!--
         <entry>12 bytes</entry>
         <entry>time of day (no date), with time zone</entry>
-        <!-- see MAX_TZDISP_HOUR in datatype/timestamp.h -->
+        <!&#045;&#045; 原文コメント: see MAX_TZDISP_HOUR in datatype/timestamp.h &#045;&#045;>
         <entry>00:00:00+1559</entry>
         <entry>24:00:00-1559</entry>
         <entry>1 microsecond</entry>
@@ -3713,26 +3713,10 @@
 <!--
         In addition to the timezone names and abbreviations,
         <productname>PostgreSQL</productname> will accept POSIX-style time zone
-<<<<<<< HEAD
-        specifications of the form <replaceable>STD</replaceable><replaceable>offset</replaceable> or
-        <replaceable>STD</replaceable><replaceable>offset</replaceable><replaceable>DST</replaceable>, where
-        <replaceable>STD</replaceable> is a zone abbreviation, <replaceable>offset</replaceable> is a
-        numeric offset in hours west from UTC, and <replaceable>DST</replaceable> is an
-        optional daylight-savings zone abbreviation, assumed to stand for one
-        hour ahead of the given offset. For example, if <literal>EST5EDT</literal>
-        were not already a recognized zone name, it would be accepted and would
-        be functionally equivalent to United States East Coast time.  In this
-        syntax, a zone abbreviation can be a string of letters, or an
-        arbitrary string surrounded by angle brackets (<literal>&lt;&gt;</literal>).
-        When a daylight-savings zone abbreviation is present,
-        it is assumed to be used
-        according to the same daylight-savings transition rules used in the
-        IANA time zone database's <filename>posixrules</filename> entry.
-        In a standard <productname>PostgreSQL</productname> installation,
-        <filename>posixrules</filename> is the same as <literal>US/Eastern</literal>, so
-        that POSIX-style time zone specifications follow USA daylight-savings
-        rules.  If needed, you can adjust this behavior by replacing the
-        <filename>posixrules</filename> file.
+        specifications, as described in
+        <xref linkend="datetime-posix-timezone-specs"/>.  This option is not
+        normally preferable to using a named time zone, but it may be
+        necessary if no suitable IANA time zone entry is available.
 -->
 時間帯名やその省略形に加え、<productname>PostgreSQL</productname>は、<replaceable>STD</replaceable><replaceable>offset</replaceable>や<replaceable>STD</replaceable><replaceable>offset</replaceable><replaceable>DST</replaceable>という形式のPOSIX様式の時間帯指定を受付けます。
 ここで、<replaceable>STD</replaceable>は時間帯省略形、<replaceable>offset</replaceable>はUTCから西に数えた時間単位のオフセットです。
@@ -3743,12 +3727,6 @@
 標準的な<productname>PostgreSQL</productname>インストレーションでは、<filename>posixrules</filename>は<literal>US/Eastern</literal>と同じです。
 このためPOSIX書式の時間帯指定は米国の夏時間規則に従います。
 必要に応じて<filename>posixrules</filename>ファイルを置き換えることで、この動作を調整することができます。
-=======
-        specifications, as described in
-        <xref linkend="datetime-posix-timezone-specs"/>.  This option is not
-        normally preferable to using a named time zone, but it may be
-        necessary if no suitable IANA time zone entry is available.
->>>>>>> 0ad348f3
        </para>
       </listitem>
      </itemizedlist>
@@ -3789,30 +3767,7 @@
     </para>
 
     <para>
-<<<<<<< HEAD
-<!--
-     One should be wary that the POSIX-style time zone feature can
-     lead to silently accepting bogus input, since there is no check on the
-     reasonableness of the zone abbreviations.  For example, <literal>SET
-     TIMEZONE TO FOOBAR0</literal> will work, leaving the system effectively using
-     a rather peculiar abbreviation for UTC.
-     Another issue to keep in mind is that in POSIX time zone names,
-     positive offsets are used for locations <emphasis>west</emphasis> of Greenwich.
-     Everywhere else, <productname>PostgreSQL</productname> follows the
-     ISO-8601 convention that positive timezone offsets are <emphasis>east</emphasis>
-     of Greenwich.
--->
-時間帯省略形の正当性を検査しないため、POSIX書式時間帯機能ではおかしな入力を警告なく受け付けてしまう可能性があることに注意すべきです。
-例えば、<literal>SET TIMEZONE TO FOOBAR0</literal>でも動作します。
-このとき、システムは事実上、UTCについての奇妙な省略形を使用する状態になります。
-他にも、POSIX時間帯名称では正のオフセットがグリニッジの<emphasis>西</emphasis>側で使用されるという問題には注意しなければなりません。
-<productname>PostgreSQL</productname>は、他ではすべてISO-8601規約にしたがい、正の時間帯オフセットはグリニッジの<emphasis>東</emphasis>としています。
-    </para>
-
-    <para>
-<!--
-=======
->>>>>>> 0ad348f3
+<!--
      In all cases, timezone names and abbreviations are recognized
      case-insensitively.  (This is a change from <productname>PostgreSQL</productname>
      versions prior to 8.2, which were case-sensitive in some contexts but

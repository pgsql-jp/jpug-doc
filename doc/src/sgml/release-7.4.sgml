--- conflicted
+++ resolved
@@ -5932,11 +5932,8 @@
 <!--
      This enabled <command>GRANT</command> to give other users the
      ability to grant privileges on an object.
-<<<<<<< HEAD
-=======
 -->
 これにより、<command>GRANT</command>は他のユーザにオブジェクトの権限を付与する能力を与えることができるようになります。
->>>>>>> de74b4ab
     </para>
    </listitem>
   </itemizedlist>

<!-- doc/src/sgml/gist.sgml -->

<sect1 id="gist">
<!--
<title>GiST Indexes</title>
-->
<title>GiSTインデックス</title>

   <indexterm>
    <primary>index</primary>
    <secondary>GiST</secondary>
   </indexterm>
   <indexterm>
    <primary>インデックス</primary>
    <secondary>GiST</secondary>
   </indexterm>

<sect2 id="gist-intro">
<!--
 <title>Introduction</title>
-->
 <title>はじめに</title>

 <para>
<!--
   <acronym>GiST</acronym> stands for Generalized Search Tree.  It is a
   balanced, tree-structured access method, that acts as a base template in
   which to implement arbitrary indexing schemes. B-trees, R-trees and many
   other indexing schemes can be implemented in <acronym>GiST</acronym>.
-->
<acronym>GiST</acronym>は汎用検索ツリー（Generalized Search Tree）を表します。
これは、均衡な、ツリー構造のアクセスメソッドで、任意のインデックスの枠組みを実装する基本的なテンプレートとして動作します。
B-tree、R-treeやその他多くのインデックスの枠組みを<acronym>GiST</acronym>で実装することができます。
 </para>

 <para>
<!--
  One advantage of <acronym>GiST</acronym> is that it allows the development
  of custom data types with the appropriate access methods, by
  an expert in the domain of the data type, rather than a database expert.
-->
<acronym>GiST</acronym>の利点の1つは、データベースの専門家ではなく、データ型分野の専門家によって、適切なアクセスメソッドで独自のデータ型を開発することができることです。
 </para>

  <para>
<!--
    Some of the information here is derived from the University of California
    at Berkeley's GiST Indexing Project
    <ulink url="http://gist.cs.berkeley.edu/">web site</ulink> and
    Marcel Kornacker's thesis,
    <ulink url="http://www.sai.msu.su/~megera/postgres/gist/papers/concurrency/access-methods-for-next-generation.pdf.gz">
    Access Methods for Next-Generation Database Systems</ulink>.
    The <acronym>GiST</acronym>
    implementation in <productname>PostgreSQL</productname> is primarily
    maintained by Teodor Sigaev and Oleg Bartunov, and there is more
    information on their
    <ulink url="http://www.sai.msu.su/~megera/postgres/gist/">web site</ulink>.
-->
ここで示す情報の一部は、カリフォルニア大学バークレイ校のGiSTインデックスプロジェクト、<ulink url="http://gist.cs.berkeley.edu/">ウェブサイト</ulink>およびMarcel Kornackerの論文、<ulink url="http://www.sai.msu.su/~megera/postgres/gist/papers/concurrency/access-methods-for-next-generation.pdf.gz">Access Methods for Next-Generation Database Systems</ulink>から派生したものです。
<productname>PostgreSQL</productname>における<acronym>GiST</acronym>の実装は、主に、Teodor SigaevとOleg Bartunovによって保守されています。
そして、彼らの<ulink url="http://www.sai.msu.su/~megera/postgres/gist/">ウェブサイト</ulink>にも多くの情報があります。
  </para>

</sect2>

<sect2 id="gist-builtin-opclasses">
<!--
 <title>Built-in Operator Classes</title>
-->
 <title>組み込み演算子クラス</title>

 <para>
<!--
  The core <productname>PostgreSQL</productname> distribution
  includes the <acronym>GiST</acronym> operator classes shown in
  <xref linkend="gist-builtin-opclasses-table"/>.
  (Some of the optional modules described in <xref linkend="contrib"/>
  provide additional <acronym>GiST</acronym> operator classes.)
-->
<productname>PostgreSQL</productname>のコア配布物は<xref linkend="gist-builtin-opclasses-table"/>に示す<acronym>GiST</acronym>演算子クラスを含みます。
(<xref linkend="contrib"/>に記載された追加モジュールの中には追加の<acronym>GiST</acronym>演算子クラスを提供するものもあります。)
 </para>

  <table id="gist-builtin-opclasses-table">
<!--
   <title>Built-in <acronym>GiST</acronym> Operator Classes</title>
-->
   <title>組み込み<acronym>GiST</acronym>演算子クラス</title>
   <tgroup cols="3">
     <colspec colname="col1" colwidth="2*"/>
     <colspec colname="col2" colwidth="3*"/>
     <colspec colname="col3" colwidth="2*"/>
    <thead>
     <row>
<!--
      <entry>Name</entry>
-->
      <entry>名前</entry>
<!--
      <entry>Indexable Operators</entry>
-->
      <entry>インデックス可能な演算子</entry>
<!--
      <entry>Ordering Operators</entry>
-->
      <entry>順序付け演算子</entry>
     </row>
    </thead>
    <tbody>
     <row>
      <entry valign="middle" morerows="11"><literal>box_ops</literal></entry>
      <entry><literal>&lt;&lt; (box, box)</literal></entry>
      <entry valign="middle" morerows="11"><literal>&lt;-&gt; (box, point)</literal></entry>
     </row>
     <row><entry><literal>&amp;&lt; (box, box)</literal></entry></row>
     <row><entry><literal>&amp;&amp; (box, box)</literal></entry></row>
     <row><entry><literal>&amp;&gt; (box, box)</literal></entry></row>
     <row><entry><literal>&gt;&gt; (box, box)</literal></entry></row>
     <row><entry><literal>~= (box, box)</literal></entry></row>
     <row><entry><literal>@&gt; (box, box)</literal></entry></row>
     <row><entry><literal>&lt;@ (box, box)</literal></entry></row>
     <row><entry><literal>&amp;&lt;| (box, box)</literal></entry></row>
     <row><entry><literal>&lt;&lt;| (box, box)</literal></entry></row>
     <row><entry><literal>|&gt;&gt; (box, box)</literal></entry></row>
     <row><entry><literal>|&amp;&gt; (box, box)</literal></entry></row>

     <row>
      <entry valign="middle" morerows="11"><literal>circle_ops</literal></entry>
      <entry><literal>&lt;&lt; (circle, circle)</literal></entry>
      <entry valign="middle" morerows="11"><literal>&lt;-&gt; (circle, point)</literal></entry>
     </row>
     <row><entry><literal>&amp;&lt; (circle, circle)</literal></entry></row>
     <row><entry><literal>&amp;&gt; (circle, circle)</literal></entry></row>
     <row><entry><literal>&gt;&gt; (circle, circle)</literal></entry></row>
     <row><entry><literal>&lt;@ (circle, circle)</literal></entry></row>
     <row><entry><literal>@&gt; (circle, circle)</literal></entry></row>
     <row><entry><literal>~= (circle, circle)</literal></entry></row>
     <row><entry><literal>&amp;&amp; (circle, circle)</literal></entry></row>
     <row><entry><literal>|&gt;&gt; (circle, circle)</literal></entry></row>
     <row><entry><literal>&lt;&lt;| (circle, circle)</literal></entry></row>
     <row><entry><literal>&amp;&lt;| (circle, circle)</literal></entry></row>
     <row><entry><literal>|&amp;&gt; (circle, circle)</literal></entry></row>

     <row>
      <entry valign="middle" morerows="10"><literal>inet_ops</literal></entry>
      <entry><literal>&lt;&lt; (inet, inet)</literal></entry>
      <entry valign="middle" morerows="10"></entry>
     </row>
     <row><entry><literal>&lt;&lt;= (inet, inet)</literal></entry></row>
     <row><entry><literal>&gt;&gt; (inet, inet)</literal></entry></row>
     <row><entry><literal>&gt;&gt;= (inet, inet)</literal></entry></row>
     <row><entry><literal>= (inet, inet)</literal></entry></row>
     <row><entry><literal>&lt;&gt; (inet, inet)</literal></entry></row>
     <row><entry><literal>&lt; (inet, inet)</literal></entry></row>
     <row><entry><literal>&lt;= (inet, inet)</literal></entry></row>
     <row><entry><literal>&gt; (inet, inet)</literal></entry></row>
     <row><entry><literal>&gt;= (inet, inet)</literal></entry></row>
     <row><entry><literal>&amp;&amp; (inet, inet)</literal></entry></row>

     <row>
      <entry valign="middle" morerows="17"><literal>multirange_ops</literal></entry>
      <entry><literal>= (anymultirange, anymultirange)</literal></entry>
      <entry valign="middle" morerows="17"></entry>
     </row>
     <row><entry><literal>&amp;&amp; (anymultirange, anymultirange)</literal></entry></row>
     <row><entry><literal>&amp;&amp; (anymultirange, anyrange)</literal></entry></row>
     <row><entry><literal>@&gt; (anymultirange, anyelement)</literal></entry></row>
     <row><entry><literal>@&gt; (anymultirange, anymultirange)</literal></entry></row>
     <row><entry><literal>@&gt; (anymultirange, anyrange)</literal></entry></row>
     <row><entry><literal>&lt;@ (anymultirange, anymultirange)</literal></entry></row>
     <row><entry><literal>&lt;@ (anymultirange, anyrange)</literal></entry></row>
     <row><entry><literal>&lt;&lt; (anymultirange, anymultirange)</literal></entry></row>
     <row><entry><literal>&lt;&lt; (anymultirange, anyrange)</literal></entry></row>
     <row><entry><literal>&gt;&gt; (anymultirange, anymultirange)</literal></entry></row>
     <row><entry><literal>&gt;&gt; (anymultirange, anyrange)</literal></entry></row>
     <row><entry><literal>&amp;&lt; (anymultirange, anymultirange)</literal></entry></row>
     <row><entry><literal>&amp;&lt; (anymultirange, anyrange)</literal></entry></row>
     <row><entry><literal>&amp;&gt; (anymultirange, anymultirange)</literal></entry></row>
     <row><entry><literal>&amp;&gt; (anymultirange, anyrange)</literal></entry></row>
     <row><entry><literal>-|- (anymultirange, anymultirange)</literal></entry></row>
     <row><entry><literal>-|- (anymultirange, anyrange)</literal></entry></row>

     <row>
      <entry valign="middle" morerows="7"><literal>point_ops</literal></entry>
      <entry><literal>|&gt;&gt; (point, point)</literal></entry>
      <entry valign="middle" morerows="7"><literal>&lt;-&gt; (point, point)</literal></entry>
     </row>
     <row><entry><literal>&lt;&lt; (point, point)</literal></entry></row>
     <row><entry><literal>&gt;&gt; (point, point)</literal></entry></row>
     <row><entry><literal>&lt;&lt;| (point, point)</literal></entry></row>
     <row><entry><literal>~= (point, point)</literal></entry></row>
     <row><entry><literal>&lt;@ (point, box)</literal></entry></row>
     <row><entry><literal>&lt;@ (point, polygon)</literal></entry></row>
     <row><entry><literal>&lt;@ (point, circle)</literal></entry></row>

     <row>
      <entry valign="middle" morerows="11"><literal>poly_ops</literal></entry>
      <entry><literal>&lt;&lt; (polygon, polygon)</literal></entry>
      <entry valign="middle" morerows="11"><literal>&lt;-&gt; (polygon, point)</literal></entry>
     </row>
     <row><entry><literal>&amp;&lt; (polygon, polygon)</literal></entry></row>
     <row><entry><literal>&amp;&gt; (polygon, polygon)</literal></entry></row>
     <row><entry><literal>&gt;&gt; (polygon, polygon)</literal></entry></row>
     <row><entry><literal>&lt;@ (polygon, polygon)</literal></entry></row>
     <row><entry><literal>@&gt; (polygon, polygon)</literal></entry></row>
     <row><entry><literal>~= (polygon, polygon)</literal></entry></row>
     <row><entry><literal>&amp;&amp; (polygon, polygon)</literal></entry></row>
     <row><entry><literal>&lt;&lt;| (polygon, polygon)</literal></entry></row>
     <row><entry><literal>&amp;&lt;| (polygon, polygon)</literal></entry></row>
     <row><entry><literal>|&amp;&gt; (polygon, polygon)</literal></entry></row>
     <row><entry><literal>|&gt;&gt; (polygon, polygon)</literal></entry></row>

     <row>
      <entry valign="middle" morerows="17"><literal>range_ops</literal></entry>
      <entry><literal>= (anyrange, anyrange)</literal></entry>
      <entry valign="middle" morerows="17"></entry>
     </row>
     <row><entry><literal>&amp;&amp; (anyrange, anyrange)</literal></entry></row>
     <row><entry><literal>&amp;&amp; (anyrange, anymultirange)</literal></entry></row>
     <row><entry><literal>@&gt; (anyrange, anyelement)</literal></entry></row>
     <row><entry><literal>@&gt; (anyrange, anyrange)</literal></entry></row>
     <row><entry><literal>@&gt; (anyrange, anymultirange)</literal></entry></row>
     <row><entry><literal>&lt;@ (anyrange, anyrange)</literal></entry></row>
     <row><entry><literal>&lt;@ (anyrange, anymultirange)</literal></entry></row>
     <row><entry><literal>&lt;&lt; (anyrange, anyrange)</literal></entry></row>
     <row><entry><literal>&lt;&lt; (anyrange, anymultirange)</literal></entry></row>
     <row><entry><literal>&gt;&gt; (anyrange, anyrange)</literal></entry></row>
     <row><entry><literal>&gt;&gt; (anyrange, anymultirange)</literal></entry></row>
     <row><entry><literal>&amp;&lt; (anyrange, anyrange)</literal></entry></row>
     <row><entry><literal>&amp;&lt; (anyrange, anymultirange)</literal></entry></row>
     <row><entry><literal>&amp;&gt; (anyrange, anyrange)</literal></entry></row>
     <row><entry><literal>&amp;&gt; (anyrange, anymultirange)</literal></entry></row>
     <row><entry><literal>-|- (anyrange, anyrange)</literal></entry></row>
     <row><entry><literal>-|- (anyrange, anymultirange)</literal></entry></row>

     <row>
      <entry valign="middle" morerows="1"><literal>tsquery_ops</literal></entry>
      <entry><literal>&lt;@ (tsquery, tsquery)</literal></entry>
      <entry valign="middle" morerows="1"></entry>
     </row>
     <row><entry><literal>@&gt; (tsquery, tsquery)</literal></entry></row>
     <row>
      <entry valign="middle"><literal>tsvector_ops</literal></entry>
      <entry><literal>@@ (tsvector, tsquery)</literal></entry>
      <entry></entry>
     </row>
    </tbody>
   </tgroup>
  </table>

 <para>
<!--
  For historical reasons, the <literal>inet_ops</literal> operator class is
  not the default class for types <type>inet</type> and <type>cidr</type>.
  To use it, mention the class name in <command>CREATE INDEX</command>,
  for example
-->
歴史的な理由から、<literal>inet_ops</literal>演算子クラスは型<type>inet</type>と<type>cidr</type>のデフォルトクラスではありません。
これを使用するには、<command>CREATE INDEX</command>でクラス名を指定します。
例えば、以下のようにします。
<programlisting>
CREATE INDEX ON my_table USING GIST (my_inet_column inet_ops);
</programlisting>
 </para>

</sect2>

<sect2 id="gist-extensibility">
<!--
 <title>Extensibility</title>
-->
 <title>拡張性</title>

 <para>
<!--
   Traditionally, implementing a new index access method meant a lot of
   difficult work.  It was necessary to understand the inner workings of the
   database, such as the lock manager and Write-Ahead Log.  The
   <acronym>GiST</acronym> interface has a high level of abstraction,
   requiring the access method implementer only to implement the semantics of
   the data type being accessed.  The <acronym>GiST</acronym> layer itself
   takes care of concurrency, logging and searching the tree structure.
-->
伝統的に、新しいインデックスアクセスメソッドの実装は、非常に難しい作業を意味していました。
ロックマネージャや先行書き込みログ（WAL）などデータベースの内部動作を理解する必要がありました。
<acronym>GiST</acronym>インタフェースは高度に抽象化されており、アクセスメソッドの実装者には、アクセスするデータ型のセマンティクスのみの実装を要求します。
<acronym>GiST</acronym>層自身が同時実行性、ログ処理、ツリー構造の検索処理に関する注意を行います。
 </para>

 <para>
<!--
   This extensibility should not be confused with the extensibility of the
   other standard search trees in terms of the data they can handle.  For
   example, <productname>PostgreSQL</productname> supports extensible B-trees
   and hash indexes. That means that you can use
   <productname>PostgreSQL</productname> to build a B-tree or hash over any
   data type you want. But B-trees only support range predicates
   (<literal>&lt;</literal>, <literal>=</literal>, <literal>&gt;</literal>),
   and hash indexes only support equality queries.
-->
この拡張性と、他の、扱うことができるデータを対象とした標準検索ツリーの拡張性とを混同すべきではありません。
例えば、<productname>PostgreSQL</productname>は拡張可能なB-treeとハッシュインデックスをサポートしています。
これは、<productname>PostgreSQL</productname>を使用して、任意のデータ型に対するB-treeやハッシュを構築することができることを意味します。
しかし、B-treeは範囲述語（<literal>&lt;</literal>、<literal>=</literal>、<literal>&gt;</literal>）のみをサポートし、ハッシュインデックスは等価性問い合わせのみをサポートします。
 </para>

 <para>
<!--
   So if you index, say, an image collection with a
   <productname>PostgreSQL</productname> B-tree, you can only issue queries
   such as <quote>is imagex equal to imagey</quote>, <quote>is imagex less
   than imagey</quote> and <quote>is imagex greater than imagey</quote>.
   Depending on how you define <quote>equals</quote>, <quote>less than</quote>
   and <quote>greater than</quote> in this context, this could be useful.
   However, by using a <acronym>GiST</acronym> based index, you could create
   ways to ask domain-specific questions, perhaps <quote>find all images of
   horses</quote> or <quote>find all over-exposed images</quote>.
-->
ですから、<productname>PostgreSQL</productname>のB-treeで例えば画像群をインデックス付けする場合、<quote>画像xは画像yと同じか</quote>、<quote>画像xは画像yより小さいか</quote>、<quote>画像xは画像yより大きいか</quote>といった問い合わせのみ発行することができます。
この文脈でどのように<quote>同じか</quote>や<quote>より小さいか</quote>、<quote>より大きいか</quote>を定義するかに依存して、これが有意なこともあるでしょう。
しかし、<acronym>GiST</acronym>を基にしたインデックスを使用すれば、問題分野に特化した、おそらくは、<quote>馬の画像を全て見つけたい</quote>、<quote>露出オーバーの写真をすべて見つけたい</quote>といった質問に答えられる手段を作成することができます。
 </para>

 <para>
<!--
   All it takes to get a <acronym>GiST</acronym> access method up and running
   is to implement several user-defined methods, which define the behavior of
   keys in the tree. Of course these methods have to be pretty fancy to
   support fancy queries, but for all the standard queries (B-trees,
   R-trees, etc.) they're relatively straightforward. In short,
   <acronym>GiST</acronym> combines extensibility along with generality, code
   reuse, and a clean interface.
-->
<acronym>GiST</acronym>アクセスメソッドを有効にし、実行するために行なわなければならないことは、ツリーのキーの動作を定義する、複数のユーザ定義のメソッドを実装することです。
当然ながら、これらのメソッドは手の込んだ問い合わせをサポートするためかなり意匠を凝らす必要があります。
しかし、すべての標準的な問い合わせ（B-treeやR-treeなど）ではこれらは、相対的に見てごく簡単です。
まとめると、<acronym>GiST</acronym>は汎用性、コード再利用、整理されたインタフェースと拡張性を兼ね備えたものです。
  </para>

 <para>
<!--
   There are five methods that an index operator class for
   <acronym>GiST</acronym> must provide, and seven that are optional.
   Correctness of the index is ensured
   by proper implementation of the <function>same</function>, <function>consistent</function>
   and <function>union</function> methods, while efficiency (size and speed) of the
   index will depend on the <function>penalty</function> and <function>picksplit</function>
   methods.
   Two optional methods are <function>compress</function> and
   <function>decompress</function>, which allow an index to have internal tree data of
   a different type than the data it indexes. The leaves are to be of the
   indexed data type, while the other tree nodes can be of any C struct (but
   you still have to follow <productname>PostgreSQL</productname> data type rules here,
   see about <literal>varlena</literal> for variable sized data). If the tree's
   internal data type exists at the SQL level, the <literal>STORAGE</literal> option
   of the <command>CREATE OPERATOR CLASS</command> command can be used.
   The optional eighth method is <function>distance</function>, which is needed
   if the operator class wishes to support ordered scans (nearest-neighbor
   searches). The optional ninth method <function>fetch</function> is needed if the
   operator class wishes to support index-only scans, except when the
   <function>compress</function> method is omitted. The optional tenth method
   <function>options</function> is needed if the operator class has
   user-specified parameters.
   The optional eleventh method <function>sortsupport</function> is used to
   speed up building a <acronym>GiST</acronym> index.
<<<<<<< HEAD
-->
<acronym>GiST</acronym>用の演算子クラスが提供しなければならないメソッドが5つ、オプションで提供可能なメソッドが6つあります。
インデックスの正確性は、<function>same</function>、<function>consistent</function>、<function>union</function>メソッドを適切に実装することで保証されます。
一方、インデックスの効率（容量と速度）は<function>penalty</function>と<function>picksplit</function>メソッドに依存します。
オプションのメソッドの２つは、<function>compress</function>と<function>decompress</function>です。これによりインデックスはインデックス付けするデータと異なるデータ型のツリーデータを内部で持つことができるようになります。
リーフはインデックス付けするデータ型となりますが、他のツリーノードは何らかのC構造体を取ることができます。
（しかしここでも<productname>PostgreSQL</productname>のデータ型規約に従わなければなりません。
容量が可変のデータに関しては<literal>varlena</literal>を参照してください。）
ツリーの内部データ型がSQLレベルで存在する場合、<command>CREATE OPERATOR CLASS</command>コマンドの<literal>STORAGE</literal>オプションを使用することができます。
オプションの8番目のメソッドは<function>distance</function>です。
これは演算子クラスに順序付けスキャン（最近傍検索）をサポートさせたい場合に必要です。
オプションの9番目のメソッド<function>fetch</function>は、<function>compress</function>メソッドが省略されている場合を除き、演算子クラスがインデックスオンリースキャンをサポートしたい場合に必要になります。
オプションの10番目のメソッド<function>options</function>は、演算子クラスがユーザに固有のパラメータを持つ場合に必要です。
オプションの11番目のメソッド<function>sortsupport</function>は、<acronym>GiST</acronym>インデックスの構築を高速にするのに使われます。
=======
   The optional twelfth method <function>stratnum</function> is used to
   translate compare types (from
   <filename>src/include/nodes/primnodes.h</filename>) into strategy numbers
   used by the operator class.  This lets the core code look up operators for
   temporal constraint indexes.
>>>>>>> 3d6a8289
 </para>

 <variablelist>
    <varlistentry>
     <term><function>consistent</function></term>
     <listitem>
      <para>
<!--
       Given an index entry <literal>p</literal> and a query value <literal>q</literal>,
       this function determines whether the index entry is
       <quote>consistent</quote> with the query; that is, could the predicate
       <quote><replaceable>indexed_column</replaceable>
       <replaceable>indexable_operator</replaceable> <literal>q</literal></quote> be true for
       any row represented by the index entry?  For a leaf index entry this is
       equivalent to testing the indexable condition, while for an internal
       tree node this determines whether it is necessary to scan the subtree
       of the index represented by the tree node.  When the result is
       <literal>true</literal>, a <literal>recheck</literal> flag must also be returned.
       This indicates whether the predicate is certainly true or only possibly
       true.  If <literal>recheck</literal> = <literal>false</literal> then the index has
       tested the predicate condition exactly, whereas if <literal>recheck</literal>
       = <literal>true</literal> the row is only a candidate match.  In that case the
       system will automatically evaluate the
       <replaceable>indexable_operator</replaceable> against the actual row value to see
       if it is really a match.  This convention allows
       <acronym>GiST</acronym> to support both lossless and lossy index
       structures.
-->
インデックス項目<literal>p</literal>と問い合わせ値<literal>q</literal>が与えられると、この関数はインデックス項目が問い合わせと<quote>一貫性</quote>があるかどうか、つまり、述語<quote><replaceable>indexed_column</replaceable><replaceable>indexable_operator</replaceable> <literal>q</literal></quote>が、インデックス項目で表現される行に対して真かどうかを決定します。
リーフインデックス項目では、これはインデックス付条件の試験と等価です。
一方で内部ツリーノードでは、これはツリーノードで表現されるインデックスの副ツリーをスキャンする必要があるかどうかを決定します。
結果が<literal>true</literal>ならば、<literal>recheck</literal>フラグも返されなければなりません。
これは、述語が確実に真なのか一部のみ真なのかを示します。
<literal>recheck</literal> = <literal>false</literal>ならば、インデックスは述語条件を正確に試験されたことを示し、<literal>recheck</literal>= <literal>true</literal>ならば行が単に一致候補であることを示します。
この場合、システムは自動的に<replaceable>indexable_operator</replaceable>を実際の行値に対して評価し、本当に一致するかどうか確認します。
この規則により、<acronym>GiST</acronym>はインデックス構造が非可逆な場合でも可逆な場合でもサポートすることができます。
      </para>

      <para>
<!--
        The <acronym>SQL</acronym> declaration of the function must look like this:
-->
この関数の<acronym>SQL</acronym>宣言は以下のようになります。

<programlisting>
CREATE OR REPLACE FUNCTION my_consistent(internal, data_type, smallint, oid, internal)
RETURNS bool
AS 'MODULE_PATHNAME'
LANGUAGE C STRICT;
</programlisting>

<!--
        And the matching code in the C module could then follow this skeleton:
-->
そして、Cモジュール内の対応するコードは以下のような骨格に従うことになります。

<programlisting>
PG_FUNCTION_INFO_V1(my_consistent);

Datum
my_consistent(PG_FUNCTION_ARGS)
{
    GISTENTRY  *entry = (GISTENTRY *) PG_GETARG_POINTER(0);
    data_type  *query = PG_GETARG_DATA_TYPE_P(1);
    StrategyNumber strategy = (StrategyNumber) PG_GETARG_UINT16(2);
    /* Oid subtype = PG_GETARG_OID(3); */
    bool       *recheck = (bool *) PG_GETARG_POINTER(4);
    data_type  *key = DatumGetDataType(entry-&gt;key);
    bool        retval;

    /*
<!--
     * determine return value as a function of strategy, key and query.
     *
     * Use GIST_LEAF(entry) to know where you're called in the index tree,
     * which comes handy when supporting the = operator for example (you could
     * check for non empty union() in non-leaf nodes and equality in leaf
     * nodes).
-->
     * strategy、keyおよびqueryの関数として戻り値を決定してください。
     *
     * インデックスツリー内のどこで呼びだされているかを知るためGIST_LEAF(entry)を使用してください。
     * それは、例えば = 演算子をサポートする場合重宝です
     *（非リーフノードにおける空でないunion()とリーフノードにおける等価性を検査することができます）。
     */

<!--
    *recheck = true;        /* or false if check is exact */
-->
    *recheck = true;        /* もしくは検査が正確であれば偽 */

    PG_RETURN_BOOL(retval);
}
</programlisting>

<!--
       Here, <varname>key</varname> is an element in the index and <varname>query</varname>
       the value being looked up in the index. The <literal>StrategyNumber</literal>
       parameter indicates which operator of your operator class is being
       applied &mdash; it matches one of the operator numbers in the
       <command>CREATE OPERATOR CLASS</command> command.
-->
ここで、<varname>key</varname>はインデックス要素であり、<varname>query</varname>はインデックスに対して検索される値です。
<literal>StrategyNumber</literal>パラメータは、演算子クラスのどの演算子が適用されるかを示します。
これは<command>CREATE OPERATOR CLASS</command>コマンドの演算子番号の1つに一致します。
      </para>

      <para>
<!--
       Depending on which operators you have included in the class, the data
       type of <varname>query</varname> could vary with the operator, since it will
       be whatever type is on the right-hand side of the operator, which might
       be different from the indexed data type appearing on the left-hand side.
       (The above code skeleton assumes that only one type is possible; if
       not, fetching the <varname>query</varname> argument value would have to depend
       on the operator.)  It is recommended that the SQL declaration of
       the <function>consistent</function> function use the opclass's indexed data
       type for the <varname>query</varname> argument, even though the actual type
       might be something else depending on the operator.
-->
演算子の右辺にはいかなる型も来ることがあり、それは左辺に現れるインデックス付けされたデータ型とは違うものかもしれませんので、このクラスにどの演算子を含めたかに依存して、<varname>query</varname>のデータ型は演算子に応じて変動することがあります。
(上のコードの骨格は型が1つだけ可能であることを仮定しています。
そうでなければ、<varname>query</varname>引数の値を取得するのは演算子に依存しないといけないでしょう。)
<function>consistent</function>関数のSQL宣言では、実際の型は演算子に依存して何か他のものであるとしても、<varname>query</varname>引数の演算子クラスのインデックス付けされたデータ型を使うことをお勧めします。
      </para>

     </listitem>
    </varlistentry>

    <varlistentry>
     <term><function>union</function></term>
     <listitem>
      <para>
<!--
       This method consolidates information in the tree.  Given a set of
       entries, this function generates a new index entry that represents
       all the given entries.
-->
このメソッドはツリー内の情報を統合します。
項目の集合が与えられると、この関数は与えられた項目すべてを表現するインデックス項目を新しく生成します。
      </para>

      <para>
<!--
        The <acronym>SQL</acronym> declaration of the function must look like this:
-->
この関数の<acronym>SQL</acronym>宣言は以下のようになります。

<programlisting>
CREATE OR REPLACE FUNCTION my_union(internal, internal)
RETURNS storage_type
AS 'MODULE_PATHNAME'
LANGUAGE C STRICT;
</programlisting>

<!--
        And the matching code in the C module could then follow this skeleton:
-->
そして、Cモジュール内の対応するコードは以下のような骨格に従うことになります。

<programlisting>
PG_FUNCTION_INFO_V1(my_union);

Datum
my_union(PG_FUNCTION_ARGS)
{
    GistEntryVector *entryvec = (GistEntryVector *) PG_GETARG_POINTER(0);
    GISTENTRY  *ent = entryvec-&gt;vector;
    data_type  *out,
               *tmp,
               *old;
    int         numranges,
                i = 0;

    numranges = entryvec-&gt;n;
    tmp = DatumGetDataType(ent[0].key);
    out = tmp;

    if (numranges == 1)
    {
        out = data_type_deep_copy(tmp);

        PG_RETURN_DATA_TYPE_P(out);
    }

    for (i = 1; i &lt; numranges; i++)
    {
        old = out;
        tmp = DatumGetDataType(ent[i].key);
        out = my_union_implementation(out, tmp);
    }

    PG_RETURN_DATA_TYPE_P(out);
}
</programlisting>
      </para>

      <para>
<!--
        As you can see, in this skeleton we're dealing with a data type
        where <literal>union(X, Y, Z) = union(union(X, Y), Z)</literal>. It's easy
        enough to support data types where this is not the case, by
        implementing the proper union algorithm in this
        <acronym>GiST</acronym> support method.
-->
ご覧になったように、この骨格で<literal>union(X, Y, Z) = union(union(X, Y), Z)</literal>であるようなデータ型を処理しています。
この<acronym>GiST</acronym>サポートメソッドに適切なunionアルゴリズムを実装することで、このような場合以外のデータ型をサポートすることは非常に容易です。
      </para>

      <para>
<!--
        The result of the <function>union</function> function must be a value of the
        index's storage type, whatever that is (it might or might not be
        different from the indexed column's type).  The <function>union</function>
        function should return a pointer to newly <function>palloc()</function>ed
        memory. You can't just return the input value as-is, even if there is
        no type change.
-->
<function>union</function>関数の結果は、(インデックス付けされた列の型とは異なるかもしれないし、異ならないかもしれませんが)それが何であれインデックスの格納型の値でなければなりません。
<function>union</function>関数は新たに<function>palloc()</function>されたメモリへのポインタを返さなければなりません。
型の変更がなかったとしても、入力値をそのまま返すことはできません。
      </para>

      <para>
<!--
       As shown above, the <function>union</function> function's
       first <type>internal</type> argument is actually
       a <structname>GistEntryVector</structname> pointer.  The second argument is a
       pointer to an integer variable, which can be ignored.  (It used to be
       required that the <function>union</function> function store the size of its
       result value into that variable, but this is no longer necessary.)
-->
上に示したように、<function>union</function>関数の1番目の<type>internal</type>引数は実際は<structname>GistEntryVector</structname>のポインタです。
2番目の引数は整数の変数へのポインタであり、無視できます。
(<function>union</function>関数がその結果値の大きさをその変数に保存するのに必要だったのですが、これはもはや必要ではありません。)
      </para>
     </listitem>
    </varlistentry>

    <varlistentry>
     <term><function>compress</function></term>
     <listitem>
      <para>
<!--
       Converts a data item into a format suitable for physical storage in
       an index page.
       If the <function>compress</function> method is omitted, data items are stored
       in the index without modification.
-->
データ項目をインデックスページ内の物理的な格納に適した形式に変換します。
<function>compress</function>メソッドが省略されている場合、データ項目は変更されずにインデックスに格納されます。
      </para>

      <para>
<!--
        The <acronym>SQL</acronym> declaration of the function must look like this:
-->
この関数の<acronym>SQL</acronym>宣言は以下のようになります。

<programlisting>
CREATE OR REPLACE FUNCTION my_compress(internal)
RETURNS internal
AS 'MODULE_PATHNAME'
LANGUAGE C STRICT;
</programlisting>

<!--
        And the matching code in the C module could then follow this skeleton:
-->
そして、Cモジュール内の対応するコードは以下のような骨格に従うことになります。

<programlisting>
PG_FUNCTION_INFO_V1(my_compress);

Datum
my_compress(PG_FUNCTION_ARGS)
{
    GISTENTRY  *entry = (GISTENTRY *) PG_GETARG_POINTER(0);
    GISTENTRY  *retval;

    if (entry-&gt;leafkey)
    {
<!--
        /* replace entry-&gt;key with a compressed version */
-->
        /* 圧縮バージョンで entry-&gt;key を差し替え */
        compressed_data_type *compressed_data = palloc(sizeof(compressed_data_type));

<!--
        /* fill *compressed_data from entry-&gt;key ... */
-->
        /* entry-&gt;key ... から *compressed_data を補填 */

        retval = palloc(sizeof(GISTENTRY));
        gistentryinit(*retval, PointerGetDatum(compressed_data),
                      entry-&gt;rel, entry-&gt;page, entry-&gt;offset, FALSE);
    }
    else
    {
<!--
        /* typically we needn't do anything with non-leaf entries */
-->
        /* 通常非リーフ項目に対して行うことはない */
        retval = entry;
    }

    PG_RETURN_POINTER(retval);
}
</programlisting>
      </para>

      <para>
<!--
       You have to adapt <replaceable>compressed_data_type</replaceable> to the specific
       type you're converting to in order to compress your leaf nodes, of
       course.
-->
当然ながら<replaceable>compressed_data_type</replaceable>を、リーフノードを圧縮するために変換する特定の型に適合させなければなりません。
      </para>
     </listitem>
    </varlistentry>

    <varlistentry>
     <term><function>decompress</function></term>
     <listitem>
      <para>
<!--
       Converts the stored representation of a data item into a format that
       can be manipulated by the other GiST methods in the operator class.
       If the <function>decompress</function> method is omitted, it is assumed that
       the other GiST methods can work directly on the stored data format.
       (<function>decompress</function> is not necessarily the reverse of
       the <function>compress</function> method; in particular,
       if <function>compress</function> is lossy then it's impossible
       for <function>decompress</function> to exactly reconstruct the original
       data.  <function>decompress</function> is not necessarily equivalent
       to <function>fetch</function>, either, since the other GiST methods might not
       require full reconstruction of the data.)
-->
データ項目の格納された表現を、演算子クラスの他のGiSTメソッドで操作できる形式に変換します。
<function>decompress</function>メソッドが省略された場合、他のGiSTメソッドが直接操作出来るデータ形式で格納されると想定されます。
（<function>decompress</function>は、必ずしも<function>compress</function>メソッドの逆になるわけではありません。
特に、<function>compress</function>が不可逆な場合、<function>decompress</function>で元のデータを正確に再構築するのが不可能になります。
他のGiSTメソッドはすべてのデータを再構築することは必要としないかもしれないので、<function>decompress</function>は<function>fetch</function>と等価であるとは限りません。）
      </para>

      <para>
<!--
        The <acronym>SQL</acronym> declaration of the function must look like this:
-->
この関数の<acronym>SQL</acronym>宣言は以下のようになります。

<programlisting>
CREATE OR REPLACE FUNCTION my_decompress(internal)
RETURNS internal
AS 'MODULE_PATHNAME'
LANGUAGE C STRICT;
</programlisting>

<!--
        And the matching code in the C module could then follow this skeleton:
-->
そして、Cモジュール内の対応するコードは以下のような骨格に従うことになります。

<programlisting>
PG_FUNCTION_INFO_V1(my_decompress);

Datum
my_decompress(PG_FUNCTION_ARGS)
{
    PG_RETURN_POINTER(PG_GETARG_POINTER(0));
}
</programlisting>

<!--
        The above skeleton is suitable for the case where no decompression
        is needed.  (But, of course, omitting the method altogether is even
        easier, and is recommended in such cases.)
-->
上記骨格は、伸長を必要としない場合に適したものです。
（ただし、もちろん、このメソッドを完全に省略する方がさらに簡単なので、このような場合は省略することをお勧めします。）
      </para>
     </listitem>
    </varlistentry>

    <varlistentry>
     <term><function>penalty</function></term>
     <listitem>
      <para>
<!--
       Returns a value indicating the <quote>cost</quote> of inserting the new
       entry into a particular branch of the tree.  Items will be inserted
       down the path of least <function>penalty</function> in the tree.
       Values returned by <function>penalty</function> should be non-negative.
       If a negative value is returned, it will be treated as zero.
-->
新しい項目をツリーの特定の分岐点に挿入するための<quote>コスト</quote>を示す値を返します。
項目は、ツリー内で<function>penalty</function>が最小の経路に挿入されます。
<function>penalty</function>から返される値は非負でなければなりません。
負の値が返された場合、ゼロとして扱われます。
      </para>

      <para>
<!--
        The <acronym>SQL</acronym> declaration of the function must look like this:
-->
この関数の<acronym>SQL</acronym>宣言は以下のようになります。

<programlisting>
CREATE OR REPLACE FUNCTION my_penalty(internal, internal, internal)
RETURNS internal
AS 'MODULE_PATHNAME'
<!--
LANGUAGE C STRICT;  &#45;- in some cases penalty functions need not be strict
-->
LANGUAGE C STRICT;  -- penalty関数は厳密である必要がない場合もあります
</programlisting>

<!--
        And the matching code in the C module could then follow this skeleton:
-->
そして、Cモジュール内の対応するコードは以下のような骨格に従うことになります。

<programlisting>
PG_FUNCTION_INFO_V1(my_penalty);

Datum
my_penalty(PG_FUNCTION_ARGS)
{
    GISTENTRY  *origentry = (GISTENTRY *) PG_GETARG_POINTER(0);
    GISTENTRY  *newentry = (GISTENTRY *) PG_GETARG_POINTER(1);
    float      *penalty = (float *) PG_GETARG_POINTER(2);
    data_type  *orig = DatumGetDataType(origentry-&gt;key);
    data_type  *new = DatumGetDataType(newentry-&gt;key);

    *penalty = my_penalty_implementation(orig, new);
    PG_RETURN_POINTER(penalty);
}
</programlisting>

<!--
        For historical reasons, the <function>penalty</function> function doesn't
        just return a <type>float</type> result; instead it has to store the value
        at the location indicated by the third argument.  The return
        value per se is ignored, though it's conventional to pass back the
        address of that argument.
-->
歴史的な理由により、<function>penalty</function>関数は単純に<type>float</type>の結果を返しません。
その代わり、3番目の引数で指定された場所に値を格納しなければなりません。
その引数のアドレスを戻すのが慣例ですが、戻り値それ自体は無視されます。
      </para>

      <para>
<!--
        The <function>penalty</function> function is crucial to good performance of
        the index. It'll get used at insertion time to determine which branch
        to follow when choosing where to add the new entry in the tree. At
        query time, the more balanced the index, the quicker the lookup.
-->
<function>penalty</function>関数は優れた性能のインデックスではきわめて重要です。
これは、挿入の段階で新しい項目をツリーに追加する場所を決定する際にどの分岐に従うかを決定するために使用されます。
問い合わせの際、インデックスのバランスが良ければ、検索が速くなります。
      </para>
     </listitem>
    </varlistentry>

    <varlistentry>
     <term><function>picksplit</function></term>
     <listitem>
      <para>
<!--
       When an index page split is necessary, this function decides which
       entries on the page are to stay on the old page, and which are to move
       to the new page.
-->
インデックスページ分割が必要になった時、この関数は、ページ内のどの項目を古いページに残すか、および、どれを新しいページに移動するかを決定します。
      </para>

      <para>
<!--
        The <acronym>SQL</acronym> declaration of the function must look like this:
-->
この関数の<acronym>SQL</acronym>宣言は以下のようになります。

<programlisting>
CREATE OR REPLACE FUNCTION my_picksplit(internal, internal)
RETURNS internal
AS 'MODULE_PATHNAME'
LANGUAGE C STRICT;
</programlisting>

<!--
        And the matching code in the C module could then follow this skeleton:
-->
そして、Cモジュール内の対応するコードは以下のような骨格に従うことになります。

<programlisting>
PG_FUNCTION_INFO_V1(my_picksplit);

Datum
my_picksplit(PG_FUNCTION_ARGS)
{
    GistEntryVector *entryvec = (GistEntryVector *) PG_GETARG_POINTER(0);
    GIST_SPLITVEC *v = (GIST_SPLITVEC *) PG_GETARG_POINTER(1);
    OffsetNumber maxoff = entryvec-&gt;n - 1;
    GISTENTRY  *ent = entryvec-&gt;vector;
    int         i,
                nbytes;
    OffsetNumber *left,
               *right;
    data_type  *tmp_union;
    data_type  *unionL;
    data_type  *unionR;
    GISTENTRY **raw_entryvec;

    maxoff = entryvec-&gt;n - 1;
    nbytes = (maxoff + 1) * sizeof(OffsetNumber);

    v-&gt;spl_left = (OffsetNumber *) palloc(nbytes);
    left = v-&gt;spl_left;
    v-&gt;spl_nleft = 0;

    v-&gt;spl_right = (OffsetNumber *) palloc(nbytes);
    right = v-&gt;spl_right;
    v-&gt;spl_nright = 0;

    unionL = NULL;
    unionR = NULL;

<!--
    /* Initialize the raw entry vector. */
-->
    /* 項目自体のベクトルの初期化 */
    raw_entryvec = (GISTENTRY **) malloc(entryvec-&gt;n * sizeof(void *));
    for (i = FirstOffsetNumber; i &lt;= maxoff; i = OffsetNumberNext(i))
        raw_entryvec[i] = &amp;(entryvec-&gt;vector[i]);

    for (i = FirstOffsetNumber; i &lt;= maxoff; i = OffsetNumberNext(i))
    {
        int         real_index = raw_entryvec[i] - entryvec-&gt;vector;

        tmp_union = DatumGetDataType(entryvec-&gt;vector[real_index].key);
        Assert(tmp_union != NULL);

        /*
<!--
         * Choose where to put the index entries and update unionL and unionR
         * accordingly. Append the entries to either v-&gt;spl_left or
         * v-&gt;spl_right, and care about the counters.
-->
         * インデックス項目の格納場所を決定し、それに合わせてunionLとunionRを更新
         * します。v-&gt;spl_left もしくは v-&gt;spl_right のどちらかに項目を追加します。
         * カウンタに留意してください。
         */

        if (my_choice_is_left(unionL, curl, unionR, curr))
        {
            if (unionL == NULL)
                unionL = tmp_union;
            else
                unionL = my_union_implementation(unionL, tmp_union);

            *left = real_index;
            ++left;
            ++(v-&gt;spl_nleft);
        }
        else
        {
            /*
<!--
             * Same on the right
-->
             * 右と同じ
             */
        }
    }

    v-&gt;spl_ldatum = DataTypeGetDatum(unionL);
    v-&gt;spl_rdatum = DataTypeGetDatum(unionR);
    PG_RETURN_POINTER(v);
}
</programlisting>

<!--
       Notice that the <function>picksplit</function> function's result is delivered
       by modifying the passed-in <structname>v</structname> structure.  The return
       value per se is ignored, though it's conventional to pass back the
       address of <structname>v</structname>.
-->
<function>picksplit</function>関数の結果は渡された<structname>v</structname>構造体を修正することで返されることに注意してください。
<structname>v</structname>のアドレスを戻すのが慣例ですが、戻り値それ自体は無視されます。
      </para>

      <para>
<!--
        Like <function>penalty</function>, the <function>picksplit</function> function
        is crucial to good performance of the index.  Designing suitable
        <function>penalty</function> and <function>picksplit</function> implementations
        is where the challenge of implementing well-performing
        <acronym>GiST</acronym> indexes lies.
-->
<function>penalty</function>同様、<function>picksplit</function>関数も優れた性能のインデックスのためにきわめて重要です。
<function>penalty</function>と<function>picksplit</function>の実装を適切に設計することが、性能が良い<acronym>GiST</acronym>インデックスの実装を行うことにつながります。
      </para>
     </listitem>
    </varlistentry>

    <varlistentry>
     <term><function>same</function></term>
     <listitem>
      <para>
<!--
       Returns true if two index entries are identical, false otherwise.
       (An <quote>index entry</quote> is a value of the index's storage type,
       not necessarily the original indexed column's type.)
-->
２つのインデックス項目が同一の場合に真、さもなくば偽を返します。
(<quote>インデックス項目</quote>はインデックスの格納型の値であり、必ずしも元のインデックス付けされた列の型という訳ではありません。)
      </para>

      <para>
<!--
        The <acronym>SQL</acronym> declaration of the function must look like this:
-->
この関数の<acronym>SQL</acronym>宣言は以下のようになります。

<programlisting>
CREATE OR REPLACE FUNCTION my_same(storage_type, storage_type, internal)
RETURNS internal
AS 'MODULE_PATHNAME'
LANGUAGE C STRICT;
</programlisting>

<!--
        And the matching code in the C module could then follow this skeleton:
-->
そして、Cモジュール内の対応するコードは以下のような骨格に従うことになります。

<programlisting>
PG_FUNCTION_INFO_V1(my_same);

Datum
my_same(PG_FUNCTION_ARGS)
{
    prefix_range *v1 = PG_GETARG_PREFIX_RANGE_P(0);
    prefix_range *v2 = PG_GETARG_PREFIX_RANGE_P(1);
    bool       *result = (bool *) PG_GETARG_POINTER(2);

    *result = my_eq(v1, v2);
    PG_RETURN_POINTER(result);
}
</programlisting>

<!--
        For historical reasons, the <function>same</function> function doesn't
        just return a Boolean result; instead it has to store the flag
        at the location indicated by the third argument.  The return
        value per se is ignored, though it's conventional to pass back the
        address of that argument.
-->
歴史的な理由により、<function>same</function>関数は単純に論理値の結果を返しません。
その代わり、3番目の引数で指定された場所にフラグを格納しなければなりません。
その引数のアドレスを戻すのが慣例ですが、戻り値それ自体は無視されます。
      </para>
     </listitem>
    </varlistentry>

    <varlistentry>
     <term><function>distance</function></term>
     <listitem>
      <para>
<!--
       Given an index entry <literal>p</literal> and a query value <literal>q</literal>,
       this function determines the index entry's
       <quote>distance</quote> from the query value.  This function must be
       supplied if the operator class contains any ordering operators.
       A query using the ordering operator will be implemented by returning
       index entries with the smallest <quote>distance</quote> values first,
       so the results must be consistent with the operator's semantics.
       For a leaf index entry the result just represents the distance to
       the index entry; for an internal tree node, the result must be the
       smallest distance that any child entry could have.
-->
インデックス項目<literal>p</literal>と問い合わせ値<literal>q</literal>を与えると、この関数は問い合わせ値からのインデックス項目の<quote>距離</quote>を決定します。
この関数は、演算子クラスが何らかの順序付け演算子を含む場合には提供しなければなりません。
順序付け演算子を使用する問い合わせは、まず最小の<quote>距離</quote>を持つインデックス項目を返すことで実装されます。
このためこの結果は演算子の意味と一貫性を持たなければなりません。
リーフインデックスノード項目では、結果は単にインデックス項目との距離を表します。
内部ツリーノードでは、結果はすべての子項目が持つ中から最も最小の距離でなければなりません。
      </para>

      <para>
<!--
        The <acronym>SQL</acronym> declaration of the function must look like this:
-->
この関数の<acronym>SQL</acronym>宣言は以下のようになります。

<programlisting>
CREATE OR REPLACE FUNCTION my_distance(internal, data_type, smallint, oid, internal)
RETURNS float8
AS 'MODULE_PATHNAME'
LANGUAGE C STRICT;
</programlisting>

<!--
        And the matching code in the C module could then follow this skeleton:
-->
そして、Cモジュール内の対応するコードは以下のような骨格に従うことになります。

<programlisting>
PG_FUNCTION_INFO_V1(my_distance);

Datum
my_distance(PG_FUNCTION_ARGS)
{
    GISTENTRY  *entry = (GISTENTRY *) PG_GETARG_POINTER(0);
    data_type  *query = PG_GETARG_DATA_TYPE_P(1);
    StrategyNumber strategy = (StrategyNumber) PG_GETARG_UINT16(2);
    /* Oid subtype = PG_GETARG_OID(3); */
    /* bool *recheck = (bool *) PG_GETARG_POINTER(4); */
    data_type  *key = DatumGetDataType(entry-&gt;key);
    double      retval;

    /*
<!--
     * determine return value as a function of strategy, key and query.
-->
     * strategy、keyおよびqueryの関数として戻り値を決定してください。
     */

    PG_RETURN_FLOAT8(retval);
}
</programlisting>

<!--
       The arguments to the <function>distance</function> function are identical to
       the arguments of the <function>consistent</function> function.
-->
<function>distance</function>関数の引数は<function>consistent</function>関数の引数と同一です。
      </para>

      <para>
<!--
       Some approximation is allowed when determining the distance, so long
       as the result is never greater than the entry's actual distance. Thus,
       for example, distance to a bounding box is usually sufficient in
       geometric applications.  For an internal tree node, the distance
       returned must not be greater than the distance to any of the child
       nodes. If the returned distance is not exact, the function must set
       <literal>*recheck</literal> to true. (This is not necessary for internal tree
       nodes; for them, the calculation is always assumed to be inexact.) In
       this case the executor will calculate the accurate distance after
       fetching the tuple from the heap, and reorder the tuples if necessary.
-->
距離の決定において、その結果がエントリの実際の距離よりも大きくならない限り、多少の概算は許されます。
したがって、例えば、幾何学に関するアプリケーションでは、通常は外接矩形への距離で十分です。
内部ツリーノードについては、返される距離はどの子ノードへの距離よりも大きくなることは許されません。
返される距離が正確でない場合、関数は<literal>*recheck</literal>を真にセットする必要があります。
（内部ツリーノードについては、計算はいつでも不正確であると見なされるため、これは必要ありません。）
この場合、エグゼキュータはヒープからタプルを取得した後で正確な距離を計算し、必要ならタプルを並べ替えます。
      </para>

      <para>
<!--
       If the distance function returns <literal>*recheck = true</literal> for any
       leaf node, the original ordering operator's return type must
       be <type>float8</type> or <type>float4</type>, and the distance function's
       result values must be comparable to those of the original ordering
       operator, since the executor will sort using both distance function
       results and recalculated ordering-operator results.  Otherwise, the
       distance function's result values can be any finite <type>float8</type>
       values, so long as the relative order of the result values matches the
       order returned by the ordering operator.  (Infinity and minus infinity
       are used internally to handle cases such as nulls, so it is not
       recommended that <function>distance</function> functions return these values.)
-->
距離関数がリーフノードについて<literal>*recheck = true</literal>を返す場合、元の順序づけ演算子の戻り型は<type>float8</type>または<type>float4</type>でなければならず、また距離関数の結果の値は元の順序づけ演算子の戻り型と比較可能でなければなりません。
なぜならエグゼキュータは距離関数の結果および再計算された順序づけ演算子の結果の両方を利用してソート処理を行うからです。
その他の場合は、結果値の相対的な順序が順序づけ演算子が返す順序と一致する限り、距離関数の戻り値は任意の有限の<type>float8</type>の値とすることができます。
（無限大とマイナス無限大は内部的にNULLなどの場合を処理するために利用するので、<function>distance</function>関数がこれらの値を戻すことは薦められません。）
      </para>

     </listitem>
    </varlistentry>

    <varlistentry>
     <term><function>fetch</function></term>
     <listitem>
      <para>
<!--
       Converts the compressed index representation of a data item into the
       original data type, for index-only scans. The returned data must be an
       exact, non-lossy copy of the originally indexed value.
-->
インデックスオンリースキャンで使用するため、データ項目の圧縮されたインデックス表現を元のデータ型に変換します。
返されたデータは元のインデックス値の正確で、何も失われていない複製でなければなりません。
      </para>

      <para>
<!--
        The <acronym>SQL</acronym> declaration of the function must look like this:
-->
この関数の<acronym>SQL</acronym>宣言は以下のようになります。

<programlisting>
CREATE OR REPLACE FUNCTION my_fetch(internal)
RETURNS internal
AS 'MODULE_PATHNAME'
LANGUAGE C STRICT;
</programlisting>

<!--
        The argument is a pointer to a <structname>GISTENTRY</structname> struct. On
        entry, its <structfield>key</structfield> field contains a non-NULL leaf datum in
        compressed form. The return value is another <structname>GISTENTRY</structname>
        struct, whose <structfield>key</structfield> field contains the same datum in its
        original, uncompressed form. If the opclass's compress function does
        nothing for leaf entries, the <function>fetch</function> method can return the
        argument as-is.  Or, if the opclass does not have a compress function,
        the <function>fetch</function> method can be omitted as well, since it would
        necessarily be a no-op.
-->
引数は<structname>GISTENTRY</structname>構造体へのポインタです。
関数が呼び出された時点では、その<structfield>key</structfield>フィールドには、NULLでないリーフデータが圧縮形式で入っています。
戻り値は別の<structname>GISTENTRY</structname>構造体で、その<structfield>key</structfield>フィールドには、同じデータが元の非圧縮形式で入っています。
opclassの圧縮関数がリーフのエントリに対して何もしないなら、<function>fetch</function>メソッドは引数をそのまま返すことができます。
また、opclassに圧縮関数がない場合、<function>fetch</function>メソッドも省略できます。
これは、必然的にno-opになるからです。
       </para>

       <para>
<!--
        The matching code in the C module could then follow this skeleton:
-->
Cモジュールにおける対応するコードは次の骨格に従うことになります。

<programlisting>
PG_FUNCTION_INFO_V1(my_fetch);

Datum
my_fetch(PG_FUNCTION_ARGS)
{
    GISTENTRY  *entry = (GISTENTRY *) PG_GETARG_POINTER(0);
    input_data_type *in = DatumGetPointer(entry->key);
    fetched_data_type *fetched_data;
    GISTENTRY  *retval;

    retval = palloc(sizeof(GISTENTRY));
    fetched_data = palloc(sizeof(fetched_data_type));

    /*
<!--
     * Convert 'fetched_data' into the a Datum of the original datatype.
-->
     * fetched_dataを元のデータ型のデータに変換する。
     */

<!--
    /* fill *retval from fetched_data. */
-->
    /* fetched_dataを使って*retvalに値を入れる。 */
    gistentryinit(*retval, PointerGetDatum(converted_datum),
                  entry->rel, entry->page, entry->offset, FALSE);

    PG_RETURN_POINTER(retval);
}
</programlisting>
      </para>

      <para>
<!--
       If the compress method is lossy for leaf entries, the operator class
       cannot support index-only scans, and must not define
       a <function>fetch</function> function.
-->
compressメソッドがリーフエントリに対してデータ損失がある場合、演算子クラスはインデックスオンリースキャンをサポートすることができず、<function>fetch</function>関数を定義してはいけません。
      </para>

     </listitem>
    </varlistentry>

    <varlistentry>
     <term><function>options</function></term>
     <listitem>
      <para>
<!--
       Allows definition of user-visible parameters that control operator
       class behavior.
-->
演算子クラスの振舞いを制御するユーザに可視のパラメータの集合を定義します。
      </para>

      <para>
<!--
        The <acronym>SQL</acronym> declaration of the function must look like this:
-->
この関数の<acronym>SQL</acronym>宣言は以下のようになります。

<programlisting>
CREATE OR REPLACE FUNCTION my_options(internal)
RETURNS void
AS 'MODULE_PATHNAME'
LANGUAGE C STRICT;
</programlisting>
      </para>

      <para>
<!--
       The function is passed a pointer to a <structname>local_relopts</structname>
       struct, which needs to be filled with a set of operator class
       specific options.  The options can be accessed from other support
       functions using the <literal>PG_HAS_OPCLASS_OPTIONS()</literal> and
       <literal>PG_GET_OPCLASS_OPTIONS()</literal> macros.
-->
関数には<structname>local_relopts</structname>構造体へのポインタが渡されますが、構造体を演算子クラスに固有のオプションの集合で満たすことが必要です。
オプションはマクロ<literal>PG_HAS_OPCLASS_OPTIONS()</literal>と<literal>PG_GET_OPCLASS_OPTIONS()</literal>を使って他のサポート関数からアクセスできます。
      </para>

       <para>
<!--
        An example implementation of my_options() and parameters use
        from other support functions are given below:
-->
my_options()の実装と他のサポート関数からのパラメータの使用の例は以下の通りです。

<programlisting>
typedef enum MyEnumType
{
    MY_ENUM_ON,
    MY_ENUM_OFF,
    MY_ENUM_AUTO
} MyEnumType;

typedef struct
{
<!--
    int32   vl_len_;    /* varlena header (do not touch directly!) */
    int     int_param;  /* integer parameter */
    double  real_param; /* real parameter */
    MyEnumType enum_param; /* enum parameter */
    int     str_param;  /* string parameter */
-->
    int32   vl_len_;    /* varlenaヘッダ(直接触らないこと!) */
    int     int_param;  /* 整数パラメータ */
    double  real_param; /* 実数パラメータ */
    MyEnumType enum_param; /* enumパラメータ */
    int     str_param;  /* 文字列パラメータ */
} MyOptionsStruct;

<!--
/* String representation of enum values */
-->
/* enum値の文字列表現 */
static relopt_enum_elt_def myEnumValues[] =
{
    {"on", MY_ENUM_ON},
    {"off", MY_ENUM_OFF},
    {"auto", MY_ENUM_AUTO},
<!--
    {(const char *) NULL}   /* list terminator */
-->
    {(const char *) NULL}   /* リストの終端 */
};

static char *str_param_default = "default";

/*
<!--
 * Sample validator: checks that string is not longer than 8 bytes.
-->
 * 有効性検査の例: 文字列が8バイトより長くないことを検査します。
 */
static void
validate_my_string_relopt(const char *value)
{
    if (strlen(value) > 8)
        ereport(ERROR,
                (errcode(ERRCODE_INVALID_PARAMETER_VALUE),
                 errmsg("str_param must be at most 8 bytes")));
}

/*
<!--
 * Sample filler: switches characters to lower case.
-->
 * 充填の例: 文字を小文字に交換します。
 */
static Size
fill_my_string_relopt(const char *value, void *ptr)
{
    char   *tmp = str_tolower(value, strlen(value), DEFAULT_COLLATION_OID);
    int     len = strlen(tmp);

    if (ptr)
        strcpy(ptr, tmp);

    pfree(tmp);
    return len + 1;
}

PG_FUNCTION_INFO_V1(my_options);

Datum
my_options(PG_FUNCTION_ARGS)
{
    local_relopts *relopts = (local_relopts *) PG_GETARG_POINTER(0);

    init_local_reloptions(relopts, sizeof(MyOptionsStruct));
    add_local_int_reloption(relopts, "int_param", "integer parameter",
                            100, 0, 1000000,
                            offsetof(MyOptionsStruct, int_param));
    add_local_real_reloption(relopts, "real_param", "real parameter",
                             1.0, 0.0, 1000000.0,
                             offsetof(MyOptionsStruct, real_param));
    add_local_enum_reloption(relopts, "enum_param", "enum parameter",
                             myEnumValues, MY_ENUM_ON,
                             "Valid values are: \"on\", \"off\" and \"auto\".",
                             offsetof(MyOptionsStruct, enum_param));
    add_local_string_reloption(relopts, "str_param", "string parameter",
                               str_param_default,
                               &amp;validate_my_string_relopt,
                               &amp;fill_my_string_relopt,
                               offsetof(MyOptionsStruct, str_param));

    PG_RETURN_VOID();
}

PG_FUNCTION_INFO_V1(my_compress);

Datum
my_compress(PG_FUNCTION_ARGS)
{
    int     int_param = 100;
    double  real_param = 1.0;
    MyEnumType enum_param = MY_ENUM_ON;
    char   *str_param = str_param_default;

    /*
<!--
     * Normally, when opclass contains 'options' method, then options are always
     * passed to support functions.  However, if you add 'options' method to
     * existing opclass, previously defined indexes have no options, so the
     * check is required.
-->
     * 通常は、演算子クラスが'options'メソッドを含む場合、optionsは常にサポート関数に
     * 渡されます。しかしながら、'options'メソッドを既存の演算子クラスに追加した場合、
     * 前に定義されたインデックスにoptionsがない場合、検査が必要です。
     */
    if (PG_HAS_OPCLASS_OPTIONS())
    {
        MyOptionsStruct *options = (MyOptionsStruct *) PG_GET_OPCLASS_OPTIONS();

        int_param = options->int_param;
        real_param = options->real_param;
        enum_param = options->enum_param;
        str_param = GET_STRING_RELOPTION(options, str_param);
    }

<!--
    /* the rest implementation of support function */
-->
    /* サポート関数の残りの実装 */
}

</programlisting>
      </para>

      <para>
<!--
       Since the representation of the key in <acronym>GiST</acronym> is
       flexible, it may depend on user-specified parameters.  For instance,
       the length of key signature may be specified.  See
       <literal>gtsvector_options()</literal> for example.
-->
<acronym>GiST</acronym>でのキーの表現には柔軟性がありますので、ユーザに固有のパラメータに依存するかもしれません。
例えば、キーの署名の長さが指定されるかもしれません。
例については<literal>gtsvector_options()</literal>を参照してください。
      </para>
     </listitem>
    </varlistentry>

    <varlistentry>
     <term><function>sortsupport</function></term>
     <listitem>
      <para>
<!--
       Returns a comparator function to sort data in a way that preserves
       locality. It is used by <command>CREATE INDEX</command> and
       <command>REINDEX</command> commands. The quality of the created index
       depends on how well the sort order determined by the comparator function
       preserves locality of the inputs.
-->
ある程度局所性を保つ方法でデータをソートする比較関数を返します。
<command>CREATE INDEX</command>と<command>REINDEX</command>コマンドで使われます。
作成されるインデックスの質は、比較関数により決定された順序が入力の局所性をどれだけよく保っているかに依存します。
      </para>
      <para>
<!--
       The <function>sortsupport</function> method is optional. If it is not
       provided, <command>CREATE INDEX</command> builds the index by inserting
       each tuple to the tree using the <function>penalty</function> and
       <function>picksplit</function> functions, which is much slower.
-->
<function>sortsupport</function>メソッドは省略可能です。
提供されなければ、<command>CREATE INDEX</command>は各タプルを<function>penalty</function>関数と<function>picksplit</function>関数を使ってツリーに挿入することでインデックスを構築します。これはずっと遅いです。
      </para>

      <para>
<!--
       The <acronym>SQL</acronym> declaration of the function must look like
       this:
-->
この関数の<acronym>SQL</acronym>宣言は以下のようになります。

<programlisting>
CREATE OR REPLACE FUNCTION my_sortsupport(internal)
RETURNS void
AS 'MODULE_PATHNAME'
LANGUAGE C STRICT;
</programlisting>

<!--
       The argument is a pointer to a <structname>SortSupport</structname>
       struct. At a minimum, the function must fill in its comparator field.
       The comparator takes three arguments: two Datums to compare, and
       a pointer to the <structname>SortSupport</structname> struct. The
       Datums are the two indexed values in the format that they are stored
       in the index; that is, in the format returned by the
       <function>compress</function> method. The full API is defined in
       <filename>src/include/utils/sortsupport.h</filename>.
-->
引数は<structname>SortSupport</structname>構造体へのポインタです。
最低でも、関数は構造体のcomparatorフィールドを埋めなければなりません。
比較関数は引数を3つ取ります。比較するDatumを2つと<structname>SortSupport</structname>構造体へのポインタです。
Datumはインデックス付けされる値2つで、インデックスに格納される形式です。すなわち、<function>compress</function>メソッドにより返される形式です。
完全なAPIは<filename>src/include/utils/sortsupport.h</filename>で定義されています。
       </para>

       <para>
<!--
        The matching code in the C module could then follow this skeleton:
-->
Cモジュールにおける対応するコードは次の骨格に従うことになります。

<programlisting>
PG_FUNCTION_INFO_V1(my_sortsupport);

static int
my_fastcmp(Datum x, Datum y, SortSupport ssup)
{
<!--
  /* establish order between x and y by computing some sorting value z */
-->
  /* ソートのための値zを計算することでxとyの間に順序を確立する */

  int z1 = ComputeSpatialCode(x);
  int z2 = ComputeSpatialCode(y);

  return z1 == z2 ? 0 : z1 > z2 ? 1 : -1;
}

Datum
my_sortsupport(PG_FUNCTION_ARGS)
{
  SortSupport ssup = (SortSupport) PG_GETARG_POINTER(0);

  ssup->comparator = my_fastcmp;
  PG_RETURN_VOID();
}
</programlisting>
      </para>
     </listitem>
    </varlistentry>

    <varlistentry>
     <term><function>translate_cmptype</function></term>
     <listitem>
      <para>
       Given a <literal>CompareType</literal> value from
       <filename>src/include/nodes/primnodes.h</filename>, returns a strategy
       number used by this operator class for matching functionality.  The
       function should return <literal>InvalidStrategy</literal> if the
       operator class has no matching strategy.
      </para>

      <para>
       This is used for temporal index constraints (i.e., <literal>PRIMARY
       KEY</literal> and <literal>UNIQUE</literal>).  If the operator class
       provides this function and it returns results for
       <literal>COMPARE_EQ</literal>, it can be used in the
       non-<literal>WITHOUT OVERLAPS</literal> part(s) of an index constraint.
      </para>

      <para>
       This support function corresponds to the index access method callback
       function <structfield>amtranslatecmptype</structfield> (see <xref
       linkend="index-functions"/>).  The
       <structfield>amtranslatecmptype</structfield> callback function for
       GiST indexes merely calls down to the
       <function>translate_cmptype</function> support function of the
       respective operator family, since the GiST index access method has no
       fixed strategy numbers itself.
      </para>

      <para>
       The <acronym>SQL</acronym> declaration of the function must look like
       this:

<programlisting>
CREATE OR REPLACE FUNCTION my_translate_cmptype(integer)
RETURNS smallint
AS 'MODULE_PATHNAME'
LANGUAGE C STRICT;
</programlisting>

       And the operator family registration must look like this:
<programlisting>
ALTER OPERATOR FAMILY my_opfamily USING gist ADD
    FUNCTION 12 ("any", "any") my_translate_cmptype(int);
</programlisting>
      </para>

       <para>
        The matching code in the C module could then follow this skeleton:

<programlisting>
PG_FUNCTION_INFO_V1(my_translate_cmptype);

Datum
my_translate_cmptype(PG_FUNCTION_ARGS)
{
    CompareType cmptype = PG_GETARG_INT32(0);
    StrategyNumber ret = InvalidStrategy;

    switch (cmptype)
    {
        case COMPARE_EQ:
            ret = BTEqualStrategyNumber;
    }

    PG_RETURN_UINT16(ret);
}
</programlisting>
      </para>

      <para>
       One translation function is provided by
       <productname>PostgreSQL</productname>:
       <literal>gist_translate_cmptype_common</literal> is for operator classes that
       use the <literal>RT*StrategyNumber</literal> constants.
       The <literal>btree_gist</literal>
       extension defines a second translation function,
       <literal>gist_translate_cmptype_btree</literal>, for operator classes that use
       the <literal>BT*StrategyNumber</literal> constants.
      </para>
     </listitem>
    </varlistentry>
  </variablelist>

  <para>
<!--
   All the GiST support methods are normally called in short-lived memory
   contexts; that is, <varname>CurrentMemoryContext</varname> will get reset after
   each tuple is processed.  It is therefore not very important to worry about
   pfree'ing everything you palloc.  However, in some cases it's useful for a
   support method to cache data across repeated calls.  To do that, allocate
   the longer-lived data in <literal>fcinfo-&gt;flinfo-&gt;fn_mcxt</literal>, and
   keep a pointer to it in <literal>fcinfo-&gt;flinfo-&gt;fn_extra</literal>.  Such
   data will survive for the life of the index operation (e.g., a single GiST
   index scan, index build, or index tuple insertion).  Be careful to pfree
   the previous value when replacing a <literal>fn_extra</literal> value, or the leak
   will accumulate for the duration of the operation.
-->
すべてのGiSTサポートメソッドは通常短期間有効なメモリコンテキストで呼び出されます。
つまり<varname>CurrentMemoryContext</varname>は各タプルが処理された後にリセットされます。
そのためpallocしたすべてをpfreeすることに注意するのはあまり重要ではありません。
しかし、サポートメソッドで、繰り返される呼び出しを跨がってデータをキャッシュすることが有用な場合があります。
このためには、<literal>fcinfo-&gt;flinfo-&gt;fn_mcxt</literal>の中で長期間有効なデータを割り当て、そこへのポインタを<literal>fcinfo-&gt;flinfo-&gt;fn_extra</literal>の中に保持してください。
こうしたデータはインデックス操作（例えば１つのGiSTインデックススキャン、インデックス構築、インデックスタプルの挿入）の間有効です。
<literal>fn_extra</literal>値を置き換える時に以前の値をpfreeすることに注意してください。
さもないと操作の間リークが蓄積されます。
  </para>

</sect2>

<sect2 id="gist-implementation">
<!--
 <title>Implementation</title>
-->
 <title>実装</title>

 <sect3 id="gist-buffering-build">
<!--
  <title>GiST Index Build Methods</title>
-->
  <title>GiSTインデックス構築法</title>

  <para>
<!--
   The simplest way to build a GiST index is just to insert all the entries,
   one by one.  This tends to be slow for large indexes, because if the
   index tuples are scattered across the index and the index is large enough
   to not fit in cache, a lot of random I/O will be
   needed.  <productname>PostgreSQL</productname> supports two alternative
   methods for initial build of a GiST index: <firstterm>sorted</firstterm>
   and <firstterm>buffered</firstterm> modes.
-->
GiSTインデックスを構築する一番簡単な方法は、全項目を単に1つ1つ挿入することです。
インデックスタプルがインデックス全体に分散し、インデックスがキャッシュに収まらない程大規模である場合、大量のランダムI/Oを必要としますので、これは大規模なインデックスに対して低速になりがちです。
<productname>PostgreSQL</productname>はGiSTインデックスの初期構築のために他に2つの方法をサポートします。<firstterm>ソート処理</firstterm>モードと<firstterm>バッファ処理</firstterm>モードです。
  </para>

  <para>
<!--
   The sorted method is only available if each of the opclasses used by the
   index provides a <function>sortsupport</function> function, as described
   in <xref linkend="gist-extensibility"/>.  If they do, this method is
   usually the best, so it is used by default.
-->
ソート処理法は、インデックスで使われる演算子クラスのそれぞれが、<xref linkend="gist-extensibility"/>に記載されているように<function>sortsupport</function>を提供している場合にのみ利用可能です。
もしそうであれば、この方法が普通は最善ですので、デフォルトで使われます。
  </para>

  <para>
<!--
   The buffered method works by not inserting tuples directly into the index
   right away.  It can dramatically reduce the amount of random I/O needed
   for non-ordered data sets.  For well-ordered data sets the benefit is
   smaller or non-existent, because only a small number of pages receive new
   tuples at a time, and those pages fit in cache even if the index as a
   whole does not.
-->
バッファ処理法はタプルを直ちに直接インデックスに挿入しないことで動作します。
これは、順序付けられていないデータ群に対して必要とされるランダムI/Oの量を劇的に減らすかもしれません。
十分に順序付けられたデータ群では、一度にわずかなページ数のみが新しいタプルを受け取り、そのためインデックス全体がキャッシュに収まらなくてもこれらのページがキャッシュ内に収まりますので、利点はより小さく、または利点がなくなります。
  </para>

  <para>
<!--
   The buffered method needs to call the <function>penalty</function>
   function more often than the simple method does, which consumes some
   extra CPU resources. Also, the buffers need temporary disk space, up to
   the size of the resulting index. Buffering can also influence the quality
   of the resulting index, in both positive and negative directions. That
   influence depends on various factors, like the distribution of the input
   data and the operator class implementation.
-->
バッファ処理法は、<function>penalty</function>関数を単純な方法よりもより多く呼び出すことが必要で、余計にCPUリソースを消費します。
またバッファは、最大作成されるインデックスと同じサイズまで、一時的にディスク容量を必要とします。
バッファ処理は作成されるインデックスの品質にも、良くも悪くも、影響を与えます。
この影響は、入力データの分布や演算子クラスの実装等、様々な要因に依存します。
  </para>

  <para>
<!--
   If sorting is not possible, then by default a GiST index build switches
   to the buffering method when the index size reaches
   <xref linkend="guc-effective-cache-size"/>.  Buffering can be manually
   forced or prevented by the <literal>buffering</literal> parameter to the
   CREATE INDEX command.  The default behavior is good for most cases, but
   turning buffering off might speed up the build somewhat if the input data
   is ordered.
-->
ソートが可能でない場合、デフォルトでは、インデックスのサイズが<xref linkend="guc-effective-cache-size"/>に達した時にGiSTインデックス構築はバッファ処理法に切り替わります。
バッファ処理はCREATE INDEXコマンドの<literal>buffering</literal>パラメータによって、手動で強制あるいは無効にできます。
デフォルトの動作は大抵の場合良好です。
しかし、入力データが順序付けされている場合、バッファ処理を無効にすることで構築が多少高速になります。
  </para>

 </sect3>
</sect2>

<sect2 id="gist-examples">
<!--
 <title>Examples</title>
-->
 <title>例</title>

 <para>
<!--
  The <productname>PostgreSQL</productname> source distribution includes
  several examples of index methods implemented using
  <acronym>GiST</acronym>.  The core system currently provides text search
  support (indexing for <type>tsvector</type> and <type>tsquery</type>) as well as
  R-Tree equivalent functionality for some of the built-in geometric data types
  (see <filename>src/backend/access/gist/gistproc.c</filename>).  The following
  <filename>contrib</filename> modules also contain <acronym>GiST</acronym>
  operator classes:
-->
<productname>PostgreSQL</productname>のソース配布物には<acronym>GiST</acronym>を使用したインデックスメソッドの実装のいくつかの事例が含まれています。
コアシステムは現在全文検索サポート（<type>tsvector</type>と<type>tsquery</type>のインデックス付け）や組み込みの幾何データ型の一部に対するR-Treeと等価な機能を提供します
（<filename>src/backend/access/gist/gistproc.c</filename>を参照してください）。
以下の<filename>contrib</filename>モジュールも同時に<acronym>GiST</acronym>演算子クラスを含みます。

 <variablelist>
  <varlistentry>
   <term><filename>btree_gist</filename></term>
   <listitem>
<!--
    <para>B-tree equivalent functionality for several data types</para>
-->
    <para>いくつかのデータ型に対するB-tree等価機能</para>
   </listitem>
  </varlistentry>

  <varlistentry>
   <term><filename>cube</filename></term>
   <listitem>
<!--
    <para>Indexing for multidimensional cubes</para>
-->
    <para>多次元の立方体用のインデックス</para>
   </listitem>
  </varlistentry>

  <varlistentry>
   <term><filename>hstore</filename></term>
   <listitem>
<!--
    <para>Module for storing (key, value) pairs</para>
-->
    <para>（キー、値）の組み合わせを格納するモジュール</para>
   </listitem>
  </varlistentry>

  <varlistentry>
   <term><filename>intarray</filename></term>
   <listitem>
<!--
    <para>RD-Tree for one-dimensional array of int4 values</para>
-->
    <para>int4値の1次元配列用のRD-Tree</para>
   </listitem>
  </varlistentry>

  <varlistentry>
   <term><filename>ltree</filename></term>
   <listitem>
<!--
    <para>Indexing for tree-like structures</para>
-->
    <para>疑似ツリー構造用のインデックス</para>
   </listitem>
  </varlistentry>

  <varlistentry>
   <term><filename>pg_trgm</filename></term>
   <listitem>
<!--
    <para>Text similarity using trigram matching</para>
-->
    <para>トライグラム一致を使用したテキストの類似性</para>
   </listitem>
  </varlistentry>

  <varlistentry>
   <term><filename>seg</filename></term>
   <listitem>
<!--
    <para>Indexing for <quote>float ranges</quote></para>
-->
    <para><quote>浮動小数点範囲</quote>のインデックス</para>
   </listitem>
  </varlistentry>
 </variablelist>
 </para>

</sect2>

</sect1><|MERGE_RESOLUTION|>--- conflicted
+++ resolved
@@ -363,9 +363,13 @@
    user-specified parameters.
    The optional eleventh method <function>sortsupport</function> is used to
    speed up building a <acronym>GiST</acronym> index.
-<<<<<<< HEAD
--->
-<acronym>GiST</acronym>用の演算子クラスが提供しなければならないメソッドが5つ、オプションで提供可能なメソッドが6つあります。
+   The optional twelfth method <function>stratnum</function> is used to
+   translate compare types (from
+   <filename>src/include/nodes/primnodes.h</filename>) into strategy numbers
+   used by the operator class.  This lets the core code look up operators for
+   temporal constraint indexes.
+-->
+《マッチ度[81.405177]》<acronym>GiST</acronym>用の演算子クラスが提供しなければならないメソッドが5つ、オプションで提供可能なメソッドが6つあります。
 インデックスの正確性は、<function>same</function>、<function>consistent</function>、<function>union</function>メソッドを適切に実装することで保証されます。
 一方、インデックスの効率（容量と速度）は<function>penalty</function>と<function>picksplit</function>メソッドに依存します。
 オプションのメソッドの２つは、<function>compress</function>と<function>decompress</function>です。これによりインデックスはインデックス付けするデータと異なるデータ型のツリーデータを内部で持つことができるようになります。
@@ -378,13 +382,7 @@
 オプションの9番目のメソッド<function>fetch</function>は、<function>compress</function>メソッドが省略されている場合を除き、演算子クラスがインデックスオンリースキャンをサポートしたい場合に必要になります。
 オプションの10番目のメソッド<function>options</function>は、演算子クラスがユーザに固有のパラメータを持つ場合に必要です。
 オプションの11番目のメソッド<function>sortsupport</function>は、<acronym>GiST</acronym>インデックスの構築を高速にするのに使われます。
-=======
-   The optional twelfth method <function>stratnum</function> is used to
-   translate compare types (from
-   <filename>src/include/nodes/primnodes.h</filename>) into strategy numbers
-   used by the operator class.  This lets the core code look up operators for
-   temporal constraint indexes.
->>>>>>> 3d6a8289
+《機械翻訳》«There are five methods that an index operator class for <acronym>GiST</acronym> must provide, and seven that are optional. Correctness of the index is ensured by proper implementation of the <function>same</function>, <function>consistent</function> and <function>union</function> methods, while efficiency (size and speed) of the index will depend on the <function>penalty</function> and <function>picksplit</function> methods. Two optional methods are <function>compress</function> and <function>decompress</function>, which allow an index to have internal tree data of a different type than the data it indexes. The leaves are to be of the indexed data type, while the other tree nodes can be of any C struct (but you still have to follow <productname>PostgreSQL</productname> data type rules here, see about <literal>varlena</literal> for variable sized data). If the tree's internal data type exists at the SQL level, the <literal>STORAGE</literal> option of the <command>CREATE OPERATOR CLASS</command> command can be used. The optional eighth method is <function>distance</function>, which is needed if the operator class wishes to support ordered scans (nearest-neighbor searches). The optional ninth method <function>fetch</function> is needed if the operator class wishes to support index-only scans, except when the <function>compress</function> method is omitted. The optional tenth method <function>options</function> is needed if the operator class has user-specified parameters. The optional eleventh method <function>sortsupport</function> is used to speed up building a <acronym>GiST</acronym> index. The optional twelfth method <function>stratnum</function> is used to translate compare types (from <filename>src/include/nodes/primnodes.h</filename>) into strategy numbers used by the operator class. This lets the core code look up operators for temporal constraint indexes.»
  </para>
 
  <variablelist>
@@ -1563,22 +1561,29 @@
      <term><function>translate_cmptype</function></term>
      <listitem>
       <para>
+<!--
        Given a <literal>CompareType</literal> value from
        <filename>src/include/nodes/primnodes.h</filename>, returns a strategy
        number used by this operator class for matching functionality.  The
        function should return <literal>InvalidStrategy</literal> if the
        operator class has no matching strategy.
-      </para>
-
-      <para>
+-->
+《機械翻訳》«Given a <literal>CompareType</literal> value from <filename>src/include/nodes/primnodes.h</filename>, returns a strategy number used by this operator class for matching functionality. The function should return <literal>InvalidStrategy</literal> if the operator class has no matching strategy.»
+      </para>
+
+      <para>
+<!--
        This is used for temporal index constraints (i.e., <literal>PRIMARY
        KEY</literal> and <literal>UNIQUE</literal>).  If the operator class
        provides this function and it returns results for
        <literal>COMPARE_EQ</literal>, it can be used in the
        non-<literal>WITHOUT OVERLAPS</literal> part(s) of an index constraint.
-      </para>
-
-      <para>
+-->
+《機械翻訳》«This is used for temporal index constraints (i.e., <literal>PRIMARY KEY</literal> and <literal>UNIQUE</literal>). If the operator class provides this function and it returns results for <literal>COMPARE_EQ</literal>, it can be used in the non-<literal>WITHOUT OVERLAPS</literal> part(s) of an index constraint.»
+      </para>
+
+      <para>
+<!--
        This support function corresponds to the index access method callback
        function <structfield>amtranslatecmptype</structfield> (see <xref
        linkend="index-functions"/>).  The
@@ -1587,11 +1592,17 @@
        <function>translate_cmptype</function> support function of the
        respective operator family, since the GiST index access method has no
        fixed strategy numbers itself.
-      </para>
-
-      <para>
+-->
+《機械翻訳》«This support function corresponds to the index access method callback function <structfield>amtranslatecmptype</structfield> (see <xref linkend="index-functions"/>). The <structfield>amtranslatecmptype</structfield> callback function for GiST indexes merely calls down to the <function>translate_cmptype</function> support function of the respective operator family, since the GiST index access method has no fixed strategy numbers itself.»
+      </para>
+
+      <para>
+<!--
        The <acronym>SQL</acronym> declaration of the function must look like
        this:
+-->
+《マッチ度[89.333333]》この関数の<acronym>SQL</acronym>宣言は以下のようになります。
+《機械翻訳》«The <acronym>SQL</acronym> declaration of the function must look like this:»
 
 <programlisting>
 CREATE OR REPLACE FUNCTION my_translate_cmptype(integer)
@@ -1600,7 +1611,10 @@
 LANGUAGE C STRICT;
 </programlisting>
 
+<!--
        And the operator family registration must look like this:
+-->
+《機械翻訳》«And the operator family registration must look like this:»
 <programlisting>
 ALTER OPERATOR FAMILY my_opfamily USING gist ADD
     FUNCTION 12 ("any", "any") my_translate_cmptype(int);
@@ -1608,7 +1622,10 @@
       </para>
 
        <para>
+<!--
         The matching code in the C module could then follow this skeleton:
+-->
+Cモジュールにおける対応するコードは次の骨格に従うことになります。
 
 <programlisting>
 PG_FUNCTION_INFO_V1(my_translate_cmptype);
@@ -1631,6 +1648,7 @@
       </para>
 
       <para>
+<!--
        One translation function is provided by
        <productname>PostgreSQL</productname>:
        <literal>gist_translate_cmptype_common</literal> is for operator classes that
@@ -1639,6 +1657,8 @@
        extension defines a second translation function,
        <literal>gist_translate_cmptype_btree</literal>, for operator classes that use
        the <literal>BT*StrategyNumber</literal> constants.
+-->
+《機械翻訳》«One translation function is provided by <productname>PostgreSQL</productname>: <literal>gist_translate_cmptype_common</literal> is for operator classes that use the <literal>RT*StrategyNumber</literal> constants. The <literal>btree_gist</literal> extension defines a second translation function, <literal>gist_translate_cmptype_btree</literal>, for operator classes that use the <literal>BT*StrategyNumber</literal> constants.»
       </para>
      </listitem>
     </varlistentry>

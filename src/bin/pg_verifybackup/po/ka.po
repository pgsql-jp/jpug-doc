--- conflicted
+++ resolved
@@ -7,13 +7,8 @@
 msgstr ""
 "Project-Id-Version: pg_verifybackup (PostgreSQL) 18\n"
 "Report-Msgid-Bugs-To: pgsql-bugs@lists.postgresql.org\n"
-<<<<<<< HEAD
-"POT-Creation-Date: 2024-08-29 17:48+0000\n"
-"PO-Revision-Date: 2024-08-29 22:31+0200\n"
-=======
 "POT-Creation-Date: 2025-05-02 22:18+0000\n"
 "PO-Revision-Date: 2025-05-03 01:22+0200\n"
->>>>>>> 3d6a8289
 "Last-Translator: Temuri Doghonadze <temuri.doghonadze@gmail.com>\n"
 "Language-Team: Georgian <nothing>\n"
 "Language: ka\n"
@@ -48,13 +43,8 @@
 msgid "could not open file \"%s\" for reading: %m"
 msgstr "ფაილის (%s) გახსნის შეცდომა: %m"
 
-<<<<<<< HEAD
-#: ../../common/controldata_utils.c:110 pg_verifybackup.c:438
-#: pg_verifybackup.c:476 pg_verifybackup.c:896
-=======
 #: ../../common/controldata_utils.c:110 pg_verifybackup.c:440
 #: pg_verifybackup.c:478 pg_verifybackup.c:1025 pg_verifybackup.c:1144
->>>>>>> 3d6a8289
 #, c-format
 msgid "could not read file \"%s\": %m"
 msgstr "ფაილის (%s) წაკითხვის შეცდომა: %m"
@@ -65,11 +55,7 @@
 msgstr "\"%s\"-ის წაკითხვის შეცდომა: წაკითხულია %d %zu-დან"
 
 #: ../../common/controldata_utils.c:132 ../../common/controldata_utils.c:280
-<<<<<<< HEAD
-#: pg_verifybackup.c:902
-=======
 #: pg_verifybackup.c:1030 pg_verifybackup.c:1150
->>>>>>> 3d6a8289
 #, c-format
 msgid "could not close file \"%s\": %m"
 msgstr "ფაილის (%s) დახურვის შეცდომა: %m"
@@ -90,13 +76,8 @@
 "ბაიტების მიმდევრობა შესაძლოა არ ემთხვეოდეს ამ პროგრამის მიერ გამოყენებულს. ამ შემთხვევაში  ქვემოთ \n"
 "მოცემული შედეგები არასწორი იქნება და PostgreSQL ეს აგება ამ მონაცემთა საქაღალდესთან შეუთავსებელი იქნება."
 
-<<<<<<< HEAD
-#: ../../common/controldata_utils.c:230 pg_verifybackup.c:406
-#: pg_verifybackup.c:865
-=======
 #: ../../common/controldata_utils.c:230 pg_verifybackup.c:408
 #: pg_verifybackup.c:1005 pg_verifybackup.c:1113
->>>>>>> 3d6a8289
 #, c-format
 msgid "could not open file \"%s\": %m"
 msgstr "ფაილის (%s) გახსნის შეცდომა: %m"
@@ -112,12 +93,8 @@
 msgstr "ფაილის (%s) fsync-ის შეცდომა: %m"
 
 #: ../../common/cryptohash.c:261 ../../common/cryptohash_openssl.c:356
-<<<<<<< HEAD
-#: ../../common/parse_manifest.c:157 ../../common/parse_manifest.c:853
-=======
 #: ../../common/jsonapi.c:2407 ../../common/parse_manifest.c:157
 #: ../../common/parse_manifest.c:852
->>>>>>> 3d6a8289
 #, c-format
 msgid "out of memory"
 msgstr "არასაკმარისი მეხსიერება"
@@ -242,15 +219,11 @@
 msgid "Unicode low surrogate must follow a high surrogate."
 msgstr "უნიკოდის დაბალი სუროგატი მაღალ სუროგატს უნდა მისდევდეს."
 
-<<<<<<< HEAD
-#: ../../common/parse_manifest.c:159 ../../common/parse_manifest.c:855
-=======
 #: ../../common/jsonapi.c:2523
 msgid "out of memory while constructing error description"
 msgstr "არასაკმარისი მეხსიერება შეცდომის აღწერის აგებისას"
 
 #: ../../common/parse_manifest.c:159 ../../common/parse_manifest.c:854
->>>>>>> 3d6a8289
 #, c-format
 msgid "could not initialize checksum of manifest"
 msgstr "მანიფესტის საკონტროლო ჯამის ინიციალიზაციის შეცდომა"
@@ -312,11 +285,7 @@
 msgid "unexpected manifest version"
 msgstr "მანიფესტის მოულოდნელი ვერსია"
 
-<<<<<<< HEAD
-#: ../../common/parse_manifest.c:637
-=======
 #: ../../common/parse_manifest.c:636
->>>>>>> 3d6a8289
 msgid "system identifier in manifest not an integer"
 msgstr "სისტემის იდენფიტიკატორი მანიფესტში მთელი რიცხვი არაა"
 
@@ -625,45 +594,32 @@
 msgid "program \"%s\" was found by \"%s\" but was not the same version as %s"
 msgstr "პროგრამა „%s“ ნაპოვნია „%s“-ის მიერ, მაგრამ ვერსია, იგივეა არაა, რაც %s"
 
-<<<<<<< HEAD
-#: pg_verifybackup.c:381
+#: pg_verifybackup.c:304 pg_verifybackup.c:625
+#, c-format
+msgid "could not open directory \"%s\": %m"
+msgstr "საქაღალდის (%s) გახსნის შეცდომა: %m"
+
+#: pg_verifybackup.c:323 pg_verifybackup.c:412
+#, c-format
+msgid "could not stat file \"%s\": %m"
+msgstr "ფაილი \"%s\" არ არსებობს: %m"
+
+#: pg_verifybackup.c:340
+#, c-format
+msgid "pg_waldump cannot read tar files"
+msgstr "pg_waldump-ს tar ფაილების წაკითხვა არ შეუძლია"
+
+#: pg_verifybackup.c:341
+#, c-format
+msgid "You must use -n/--no-parse-wal when verifying a tar-format backup."
+msgstr "Tar-ის ფორმატში არსებული მარქაფების გადამოწმებისას უნდა გამოიყენოთ პარამეტრი -n ან --no-parse-wal."
+
+#: pg_verifybackup.c:383
 #, c-format
 msgid "backup successfully verified\n"
 msgstr "მარქაფი წარმატებით შემოწმდა\n"
 
-#: pg_verifybackup.c:410
-=======
-#: pg_verifybackup.c:304 pg_verifybackup.c:625
-#, c-format
-msgid "could not open directory \"%s\": %m"
-msgstr "საქაღალდის (%s) გახსნის შეცდომა: %m"
-
-#: pg_verifybackup.c:323 pg_verifybackup.c:412
->>>>>>> 3d6a8289
-#, c-format
-msgid "could not stat file \"%s\": %m"
-msgstr "ფაილი \"%s\" არ არსებობს: %m"
-
-<<<<<<< HEAD
-#: pg_verifybackup.c:440
-=======
-#: pg_verifybackup.c:340
-#, c-format
-msgid "pg_waldump cannot read tar files"
-msgstr "pg_waldump-ს tar ფაილების წაკითხვა არ შეუძლია"
-
-#: pg_verifybackup.c:341
-#, c-format
-msgid "You must use -n/--no-parse-wal when verifying a tar-format backup."
-msgstr "Tar-ის ფორმატში არსებული მარქაფების გადამოწმებისას უნდა გამოიყენოთ პარამეტრი -n ან --no-parse-wal."
-
-#: pg_verifybackup.c:383
-#, c-format
-msgid "backup successfully verified\n"
-msgstr "მარქაფი წარმატებით შემოწმდა\n"
-
 #: pg_verifybackup.c:442
->>>>>>> 3d6a8289
 #, c-format
 msgid "could not read file \"%s\": read %d of %lld"
 msgstr "ფაილის \"%s\" წაკითხვა შეუძლებელია: წაკითხულია %d %lld-დან"
@@ -728,16 +684,12 @@
 msgid "file \"%s\" is not expected in a tar format backup"
 msgstr "ფაილი \"%s\" მოულოდნელია tar ფორმატის მარქაფში"
 
-<<<<<<< HEAD
-#: pg_verifybackup.c:921
-=======
 #: pg_verifybackup.c:1049
 #, c-format
 msgid "\"%s\" is present in the manifest but not on disk"
 msgstr "\"%s\" არსებობს მანიფესტში, მაგრამ არა დისკზე"
 
 #: pg_verifybackup.c:1121
->>>>>>> 3d6a8289
 #, c-format
 msgid "could not initialize checksum of file \"%s\""
 msgstr "ფაილის (\"%s\") საკონტროლო ჯამის ინიციალიზაციის შეცდომა"

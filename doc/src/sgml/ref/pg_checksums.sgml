--- conflicted
+++ resolved
@@ -39,12 +39,8 @@
   </cmdsynopsis>
  </refsynopsisdiv>
 
-<<<<<<< HEAD
  <refsect1 id="r1-app-pgchecksums-1">
-=======
- <refsect1 id="r1-app-pg_checksums-1">
-<!--
->>>>>>> 94ef7168
+<!--
   <title>Description</title>
 -->
   <title>説明</title>

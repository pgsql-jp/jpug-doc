--- conflicted
+++ resolved
@@ -118,14 +118,10 @@
       A list of values for the
       associated <replaceable class="parameter">filter_variable</replaceable>
       for which the trigger should fire.  For <literal>TAG</literal>, this means a
-<<<<<<< HEAD
       list of command tags (e.g., <literal>'DROP FUNCTION'</literal>).
-=======
-      list of command tags (e.g. <literal>'DROP FUNCTION'</literal>).
 -->
 どこでトリガを発行すべきかについて、関連する<replaceable class="parameter">filter_variable</replaceable>用の値のリストです。
 <literal>TAG</literal>の場合、これはコマンドタグ（例えば<literal>'DROP FUNCTION'</literal>）のリストを意味します。
->>>>>>> 184958ef
      </para>
     </listitem>
    </varlistentry>

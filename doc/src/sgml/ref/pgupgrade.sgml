--- conflicted
+++ resolved
@@ -633,12 +633,8 @@
     </para>
 
     <para>
-<<<<<<< HEAD
-     The <option>--jobs</option> option allows multiple CPU cores to be used
-=======
 <!--
      The <option>&#45;-jobs</option> option allows multiple CPU cores to be used
->>>>>>> 94ef7168
      for copying/linking of files and to dump and restore database schemas
      in parallel;  a good place to start is the maximum of the number of
      CPU cores and tablespaces.  This option can dramatically reduce the
@@ -950,13 +946,10 @@
        or take a file system backup as the standbys are still synchronized
        with the primary.)  Replication slots are not copied and must
        be recreated.
-<<<<<<< HEAD
-=======
 -->
 ログシッピングのためにサーバを設定します。
 （スタンバイはまだプライマリと同期されているので、<function>pg_backup_start()</function>と<function>pg_backup_stop()</function>を実行したり、ファイルシステムのバックアップを取得したりする必要はありません。）
 レプリケーションスロットはコピーされないため、再作成する必要があります。
->>>>>>> 94ef7168
       </para>
      </step>
 
@@ -1189,14 +1182,11 @@
    removed automatically if <application>pg_upgrade</application> completes
    successfully; but in the event of trouble, the files there may provide
    useful debugging information.
-<<<<<<< HEAD
-=======
 -->
 <application>pg_upgrade</application>はスキーマのダンプなど様々な作業ファイルを作成し、新しいクラスタのディレクトリの<filename>pg_upgrade_output.d</filename>内に保存します。
 実行するたびに、ISO 8601に従ってフォーマットされたタイムスタンプ(<literal>%Y%m%dT%H%M%S</literal>)の付いた名前の新しいサブディレクトリが作成されます。このサブディレクトリには、生成されたファイルがすべて保存されます。
 <application>pg_upgrade</application>が正常に完了した場合、<filename>pg_upgrade_output.d</filename>とそれに含まれるファイルは自動的に削除されます。
 しかし、問題が発生した場合、そこにあるファイルは有用なデバッグ情報を提供する可能性があります。
->>>>>>> 94ef7168
   </para>
 
   <para>

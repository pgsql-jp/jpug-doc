--- conflicted
+++ resolved
@@ -435,11 +435,7 @@
 	}
 
 	if (BlockNumberIsValid(block))
-<<<<<<< HEAD
-		smgrtruncate2(RelationGetSmgr(rel), &fork, 1, &old_block, &block);
-=======
 		smgrtruncate(RelationGetSmgr(rel), &fork, 1, &old_block, &block);
->>>>>>> 3d6a8289
 
 	END_CRIT_SECTION();
 	MyProc->delayChkptFlags &= ~(DELAY_CHKPT_START | DELAY_CHKPT_COMPLETE);

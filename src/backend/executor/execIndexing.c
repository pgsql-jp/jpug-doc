/*-------------------------------------------------------------------------
 *
 * execIndexing.c
 *	  routines for inserting index tuples and enforcing unique and
 *	  exclusive constraints.
 *
 * ExecInsertIndexTuples() is the main entry point.  It's called after
 * inserting a tuple to the heap, and it inserts corresponding index tuples
 * into all indexes.  At the same time, it enforces any unique and
 * exclusion constraints:
 *
 * Unique Indexes
 * --------------
 *
 * Enforcing a unique constraint is straightforward.  When the index AM
 * inserts the tuple to the index, it also checks that there are no
 * conflicting tuples in the index already.  It does so atomically, so that
 * even if two backends try to insert the same key concurrently, only one
 * of them will succeed.  All the logic to ensure atomicity, and to wait
 * for in-progress transactions to finish, is handled by the index AM.
 *
 * If a unique constraint is deferred, we request the index AM to not
 * throw an error if a conflict is found.  Instead, we make note that there
 * was a conflict and return the list of indexes with conflicts to the
 * caller.  The caller must re-check them later, by calling index_insert()
 * with the UNIQUE_CHECK_EXISTING option.
 *
 * Exclusion Constraints
 * ---------------------
 *
 * Exclusion constraints are different from unique indexes in that when the
 * tuple is inserted to the index, the index AM does not check for
 * duplicate keys at the same time.  After the insertion, we perform a
 * separate scan on the index to check for conflicting tuples, and if one
 * is found, we throw an error and the transaction is aborted.  If the
 * conflicting tuple's inserter or deleter is in-progress, we wait for it
 * to finish first.
 *
 * There is a chance of deadlock, if two backends insert a tuple at the
 * same time, and then perform the scan to check for conflicts.  They will
 * find each other's tuple, and both try to wait for each other.  The
 * deadlock detector will detect that, and abort one of the transactions.
 * That's fairly harmless, as one of them was bound to abort with a
 * "duplicate key error" anyway, although you get a different error
 * message.
 *
 * If an exclusion constraint is deferred, we still perform the conflict
 * checking scan immediately after inserting the index tuple.  But instead
 * of throwing an error if a conflict is found, we return that information
 * to the caller.  The caller must re-check them later by calling
 * check_exclusion_constraint().
 *
 * Speculative insertion
 * ---------------------
 *
 * Speculative insertion is a two-phase mechanism used to implement
 * INSERT ... ON CONFLICT DO UPDATE/NOTHING.  The tuple is first inserted
 * to the heap and update the indexes as usual, but if a constraint is
 * violated, we can still back out the insertion without aborting the whole
 * transaction.  In an INSERT ... ON CONFLICT statement, if a conflict is
 * detected, the inserted tuple is backed out and the ON CONFLICT action is
 * executed instead.
 *
 * Insertion to a unique index works as usual: the index AM checks for
 * duplicate keys atomically with the insertion.  But instead of throwing
 * an error on a conflict, the speculatively inserted heap tuple is backed
 * out.
 *
 * Exclusion constraints are slightly more complicated.  As mentioned
 * earlier, there is a risk of deadlock when two backends insert the same
 * key concurrently.  That was not a problem for regular insertions, when
 * one of the transactions has to be aborted anyway, but with a speculative
 * insertion we cannot let a deadlock happen, because we only want to back
 * out the speculatively inserted tuple on conflict, not abort the whole
 * transaction.
 *
 * When a backend detects that the speculative insertion conflicts with
 * another in-progress tuple, it has two options:
 *
 * 1. back out the speculatively inserted tuple, then wait for the other
 *	  transaction, and retry. Or,
 * 2. wait for the other transaction, with the speculatively inserted tuple
 *	  still in place.
 *
 * If two backends insert at the same time, and both try to wait for each
 * other, they will deadlock.  So option 2 is not acceptable.  Option 1
 * avoids the deadlock, but it is prone to a livelock instead.  Both
 * transactions will wake up immediately as the other transaction backs
 * out.  Then they both retry, and conflict with each other again, lather,
 * rinse, repeat.
 *
 * To avoid the livelock, one of the backends must back out first, and then
 * wait, while the other one waits without backing out.  It doesn't matter
 * which one backs out, so we employ an arbitrary rule that the transaction
 * with the higher XID backs out.
 *
 *
 * Portions Copyright (c) 1996-2016, PostgreSQL Global Development Group
 * Portions Copyright (c) 1994, Regents of the University of California
 *
 *
 * IDENTIFICATION
 *	  src/backend/executor/execIndexing.c
 *
 *-------------------------------------------------------------------------
 */
#include "postgres.h"

#include "access/relscan.h"
#include "access/xact.h"
#include "catalog/index.h"
#include "executor/executor.h"
#include "nodes/nodeFuncs.h"
#include "storage/lmgr.h"
#include "utils/tqual.h"

/* waitMode argument to check_exclusion_or_unique_constraint() */
typedef enum
{
	CEOUC_WAIT,
	CEOUC_NOWAIT,
	CEOUC_LIVELOCK_PREVENTING_WAIT
} CEOUC_WAIT_MODE;

static bool check_exclusion_or_unique_constraint(Relation heap, Relation index,
									 IndexInfo *indexInfo,
									 ItemPointer tupleid,
									 Datum *values, bool *isnull,
									 EState *estate, bool newIndex,
									 CEOUC_WAIT_MODE waitMode,
									 bool errorOK,
									 ItemPointer conflictTid);

static bool index_recheck_constraint(Relation index, Oid *constr_procs,
						 Datum *existing_values, bool *existing_isnull,
						 Datum *new_values);

/* ----------------------------------------------------------------
 *		ExecOpenIndices
 *
 *		Find the indices associated with a result relation, open them,
 *		and save information about them in the result ResultRelInfo.
 *
 *		At entry, caller has already opened and locked
 *		resultRelInfo->ri_RelationDesc.
 * ----------------------------------------------------------------
 */
void
ExecOpenIndices(ResultRelInfo *resultRelInfo, bool speculative)
{
	Relation	resultRelation = resultRelInfo->ri_RelationDesc;
	List	   *indexoidlist;
	ListCell   *l;
	int			len,
				i;
	RelationPtr relationDescs;
	IndexInfo **indexInfoArray;

	resultRelInfo->ri_NumIndices = 0;

	/* fast path if no indexes */
	if (!RelationGetForm(resultRelation)->relhasindex)
		return;

	/*
	 * Get cached list of index OIDs
	 */
	indexoidlist = RelationGetIndexList(resultRelation);
	len = list_length(indexoidlist);
	if (len == 0)
		return;

	/*
	 * allocate space for result arrays
	 */
	relationDescs = (RelationPtr) palloc(len * sizeof(Relation));
	indexInfoArray = (IndexInfo **) palloc(len * sizeof(IndexInfo *));

	resultRelInfo->ri_NumIndices = len;
	resultRelInfo->ri_IndexRelationDescs = relationDescs;
	resultRelInfo->ri_IndexRelationInfo = indexInfoArray;

	/*
	 * For each index, open the index relation and save pg_index info. We
	 * acquire RowExclusiveLock, signifying we will update the index.
	 *
	 * Note: we do this even if the index is not IndexIsReady; it's not worth
	 * the trouble to optimize for the case where it isn't.
	 */
	i = 0;
	foreach(l, indexoidlist)
	{
		Oid			indexOid = lfirst_oid(l);
		Relation	indexDesc;
		IndexInfo  *ii;

		indexDesc = index_open(indexOid, RowExclusiveLock);

		/* extract index key information from the index's pg_index info */
		ii = BuildIndexInfo(indexDesc);

		/*
		 * If the indexes are to be used for speculative insertion, add extra
		 * information required by unique index entries.
		 */
		if (speculative && ii->ii_Unique)
			BuildSpeculativeIndexInfo(indexDesc, ii);

		relationDescs[i] = indexDesc;
		indexInfoArray[i] = ii;
		i++;
	}

	list_free(indexoidlist);
}

/* ----------------------------------------------------------------
 *		ExecCloseIndices
 *
 *		Close the index relations stored in resultRelInfo
 * ----------------------------------------------------------------
 */
void
ExecCloseIndices(ResultRelInfo *resultRelInfo)
{
	int			i;
	int			numIndices;
	RelationPtr indexDescs;

	numIndices = resultRelInfo->ri_NumIndices;
	indexDescs = resultRelInfo->ri_IndexRelationDescs;

	for (i = 0; i < numIndices; i++)
	{
		if (indexDescs[i] == NULL)
			continue;			/* shouldn't happen? */

		/* Drop lock acquired by ExecOpenIndices */
		index_close(indexDescs[i], RowExclusiveLock);
	}

	/*
	 * XXX should free indexInfo array here too?  Currently we assume that
	 * such stuff will be cleaned up automatically in FreeExecutorState.
	 */
}

/* ----------------------------------------------------------------
 *		ExecInsertIndexTuples
 *
 *		This routine takes care of inserting index tuples
 *		into all the relations indexing the result relation
 *		when a heap tuple is inserted into the result relation.
 *
 *		Unique and exclusion constraints are enforced at the same
 *		time.  This returns a list of index OIDs for any unique or
 *		exclusion constraints that are deferred and that had
 *		potential (unconfirmed) conflicts.  (if noDupErr == true,
 *		the same is done for non-deferred constraints, but report
 *		if conflict was speculative or deferred conflict to caller)
 *
 *		If 'arbiterIndexes' is nonempty, noDupErr applies only to
 *		those indexes.  NIL means noDupErr applies to all indexes.
 *
 *		CAUTION: this must not be called for a HOT update.
 *		We can't defend against that here for lack of info.
 *		Should we change the API to make it safer?
 * ----------------------------------------------------------------
 */
List *
ExecInsertIndexTuples(TupleTableSlot *slot,
					  ItemPointer tupleid,
					  EState *estate,
					  bool noDupErr,
					  bool *specConflict,
					  List *arbiterIndexes)
{
	List	   *result = NIL;
	ResultRelInfo *resultRelInfo;
	int			i;
	int			numIndices;
	RelationPtr relationDescs;
	Relation	heapRelation;
	IndexInfo **indexInfoArray;
	ExprContext *econtext;
	Datum		values[INDEX_MAX_KEYS];
	bool		isnull[INDEX_MAX_KEYS];

	/*
	 * Get information from the result relation info structure.
	 */
	resultRelInfo = estate->es_result_relation_info;
	numIndices = resultRelInfo->ri_NumIndices;
	relationDescs = resultRelInfo->ri_IndexRelationDescs;
	indexInfoArray = resultRelInfo->ri_IndexRelationInfo;
	heapRelation = resultRelInfo->ri_RelationDesc;

	/*
	 * We will use the EState's per-tuple context for evaluating predicates
	 * and index expressions (creating it if it's not already there).
	 */
	econtext = GetPerTupleExprContext(estate);

	/* Arrange for econtext's scan tuple to be the tuple under test */
	econtext->ecxt_scantuple = slot;

	/*
	 * for each index, form and insert the index tuple
	 */
	for (i = 0; i < numIndices; i++)
	{
		Relation	indexRelation = relationDescs[i];
		IndexInfo  *indexInfo;
		bool		applyNoDupErr;
		IndexUniqueCheck checkUnique;
		bool		satisfiesConstraint;

		if (indexRelation == NULL)
			continue;

		indexInfo = indexInfoArray[i];

		/* If the index is marked as read-only, ignore it */
		if (!indexInfo->ii_ReadyForInserts)
			continue;

		/* Check for partial index */
		if (indexInfo->ii_Predicate != NIL)
		{
			List	   *predicate;

			/*
			 * If predicate state not set up yet, create it (in the estate's
			 * per-query context)
			 */
			predicate = indexInfo->ii_PredicateState;
			if (predicate == NIL)
			{
				predicate = (List *)
					ExecPrepareExpr((Expr *) indexInfo->ii_Predicate,
									estate);
				indexInfo->ii_PredicateState = predicate;
			}

			/* Skip this index-update if the predicate isn't satisfied */
			if (!ExecQual(predicate, econtext, false))
				continue;
		}

		/*
		 * FormIndexDatum fills in its values and isnull parameters with the
		 * appropriate values for the column(s) of the index.
		 */
		FormIndexDatum(indexInfo,
					   slot,
					   estate,
					   values,
					   isnull);

		/* Check whether to apply noDupErr to this index */
		applyNoDupErr = noDupErr &&
			(arbiterIndexes == NIL ||
			 list_member_oid(arbiterIndexes,
							 indexRelation->rd_index->indexrelid));

		/*
		 * The index AM does the actual insertion, plus uniqueness checking.
		 *
		 * For an immediate-mode unique index, we just tell the index AM to
		 * throw error if not unique.
		 *
		 * For a deferrable unique index, we tell the index AM to just detect
		 * possible non-uniqueness, and we add the index OID to the result
		 * list if further checking is needed.
		 *
		 * For a speculative insertion (used by INSERT ... ON CONFLICT), do
		 * the same as for a deferrable unique index.
		 */
		if (!indexRelation->rd_index->indisunique)
			checkUnique = UNIQUE_CHECK_NO;
		else if (applyNoDupErr)
			checkUnique = UNIQUE_CHECK_PARTIAL;
		else if (indexRelation->rd_index->indimmediate)
			checkUnique = UNIQUE_CHECK_YES;
		else
			checkUnique = UNIQUE_CHECK_PARTIAL;

		satisfiesConstraint =
			index_insert(indexRelation, /* index relation */
						 values,	/* array of index Datums */
						 isnull,	/* null flags */
						 tupleid,		/* tid of heap tuple */
						 heapRelation,	/* heap relation */
						 checkUnique);	/* type of uniqueness check to do */

		/*
		 * If the index has an associated exclusion constraint, check that.
		 * This is simpler than the process for uniqueness checks since we
		 * always insert first and then check.  If the constraint is deferred,
		 * we check now anyway, but don't throw error on violation or wait for
		 * a conclusive outcome from a concurrent insertion; instead we'll
		 * queue a recheck event.  Similarly, noDupErr callers (speculative
		 * inserters) will recheck later, and wait for a conclusive outcome
		 * then.
		 *
		 * An index for an exclusion constraint can't also be UNIQUE (not an
		 * essential property, we just don't allow it in the grammar), so no
		 * need to preserve the prior state of satisfiesConstraint.
		 */
		if (indexInfo->ii_ExclusionOps != NULL)
		{
			bool		violationOK;
			CEOUC_WAIT_MODE waitMode;

			if (applyNoDupErr)
			{
				violationOK = true;
				waitMode = CEOUC_LIVELOCK_PREVENTING_WAIT;
			}
			else if (!indexRelation->rd_index->indimmediate)
			{
				violationOK = true;
				waitMode = CEOUC_NOWAIT;
			}
			else
			{
				violationOK = false;
				waitMode = CEOUC_WAIT;
			}

			satisfiesConstraint =
				check_exclusion_or_unique_constraint(heapRelation,
													 indexRelation, indexInfo,
													 tupleid, values, isnull,
													 estate, false,
												waitMode, violationOK, NULL);
		}

		if ((checkUnique == UNIQUE_CHECK_PARTIAL ||
			 indexInfo->ii_ExclusionOps != NULL) &&
			!satisfiesConstraint)
		{
			/*
			 * The tuple potentially violates the uniqueness or exclusion
			 * constraint, so make a note of the index so that we can re-check
			 * it later.  Speculative inserters are told if there was a
			 * speculative conflict, since that always requires a restart.
			 */
			result = lappend_oid(result, RelationGetRelid(indexRelation));
			if (indexRelation->rd_index->indimmediate && specConflict)
				*specConflict = true;
		}
	}

	return result;
}

/* ----------------------------------------------------------------
 *		ExecCheckIndexConstraints
 *
 *		This routine checks if a tuple violates any unique or
 *		exclusion constraints.  Returns true if there is no conflict.
 *		Otherwise returns false, and the TID of the conflicting
 *		tuple is returned in *conflictTid.
 *
 *		If 'arbiterIndexes' is given, only those indexes are checked.
 *		NIL means all indexes.
 *
 *		Note that this doesn't lock the values in any way, so it's
 *		possible that a conflicting tuple is inserted immediately
 *		after this returns.  But this can be used for a pre-check
 *		before insertion.
 * ----------------------------------------------------------------
 */
bool
ExecCheckIndexConstraints(TupleTableSlot *slot,
						  EState *estate, ItemPointer conflictTid,
						  List *arbiterIndexes)
{
	ResultRelInfo *resultRelInfo;
	int			i;
	int			numIndices;
	RelationPtr relationDescs;
	Relation	heapRelation;
	IndexInfo **indexInfoArray;
	ExprContext *econtext;
	Datum		values[INDEX_MAX_KEYS];
	bool		isnull[INDEX_MAX_KEYS];
	ItemPointerData invalidItemPtr;
	bool		checkedIndex = false;

	ItemPointerSetInvalid(conflictTid);
	ItemPointerSetInvalid(&invalidItemPtr);

	/*
	 * Get information from the result relation info structure.
	 */
	resultRelInfo = estate->es_result_relation_info;
	numIndices = resultRelInfo->ri_NumIndices;
	relationDescs = resultRelInfo->ri_IndexRelationDescs;
	indexInfoArray = resultRelInfo->ri_IndexRelationInfo;
	heapRelation = resultRelInfo->ri_RelationDesc;

	/*
	 * We will use the EState's per-tuple context for evaluating predicates
	 * and index expressions (creating it if it's not already there).
	 */
	econtext = GetPerTupleExprContext(estate);

	/* Arrange for econtext's scan tuple to be the tuple under test */
	econtext->ecxt_scantuple = slot;

	/*
	 * For each index, form index tuple and check if it satisfies the
	 * constraint.
	 */
	for (i = 0; i < numIndices; i++)
	{
		Relation	indexRelation = relationDescs[i];
		IndexInfo  *indexInfo;
		bool		satisfiesConstraint;

		if (indexRelation == NULL)
			continue;

		indexInfo = indexInfoArray[i];

		if (!indexInfo->ii_Unique && !indexInfo->ii_ExclusionOps)
			continue;

		/* If the index is marked as read-only, ignore it */
		if (!indexInfo->ii_ReadyForInserts)
			continue;

		/* When specific arbiter indexes requested, only examine them */
		if (arbiterIndexes != NIL &&
			!list_member_oid(arbiterIndexes,
							 indexRelation->rd_index->indexrelid))
			continue;

		if (!indexRelation->rd_index->indimmediate)
			ereport(ERROR,
					(errcode(ERRCODE_OBJECT_NOT_IN_PREREQUISITE_STATE),
					 errmsg("ON CONFLICT does not support deferrable unique constraints/exclusion constraints as arbiters"),
					 errtableconstraint(heapRelation,
								   RelationGetRelationName(indexRelation))));

		checkedIndex = true;

		/* Check for partial index */
		if (indexInfo->ii_Predicate != NIL)
		{
			List	   *predicate;

			/*
			 * If predicate state not set up yet, create it (in the estate's
			 * per-query context)
			 */
			predicate = indexInfo->ii_PredicateState;
			if (predicate == NIL)
			{
				predicate = (List *)
					ExecPrepareExpr((Expr *) indexInfo->ii_Predicate,
									estate);
				indexInfo->ii_PredicateState = predicate;
			}

			/* Skip this index-update if the predicate isn't satisfied */
			if (!ExecQual(predicate, econtext, false))
				continue;
		}

		/*
		 * FormIndexDatum fills in its values and isnull parameters with the
		 * appropriate values for the column(s) of the index.
		 */
		FormIndexDatum(indexInfo,
					   slot,
					   estate,
					   values,
					   isnull);

		satisfiesConstraint =
			check_exclusion_or_unique_constraint(heapRelation, indexRelation,
												 indexInfo, &invalidItemPtr,
											   values, isnull, estate, false,
												 CEOUC_WAIT, true,
												 conflictTid);
		if (!satisfiesConstraint)
			return false;
	}

	if (arbiterIndexes != NIL && !checkedIndex)
		elog(ERROR, "unexpected failure to find arbiter index");

	return true;
}

/*
 * Check for violation of an exclusion or unique constraint
 *
 * heap: the table containing the new tuple
 * index: the index supporting the constraint
 * indexInfo: info about the index, including the exclusion properties
 * tupleid: heap TID of the new tuple we have just inserted (invalid if we
 *		haven't inserted a new tuple yet)
 * values, isnull: the *index* column values computed for the new tuple
 * estate: an EState we can do evaluation in
 * newIndex: if true, we are trying to build a new index (this affects
 *		only the wording of error messages)
 * waitMode: whether to wait for concurrent inserters/deleters
 * violationOK: if true, don't throw error for violation
 * conflictTid: if not-NULL, the TID of the conflicting tuple is returned here
 *
 * Returns true if OK, false if actual or potential violation
 *
 * 'waitMode' determines what happens if a conflict is detected with a tuple
 * that was inserted or deleted by a transaction that's still running.
 * CEOUC_WAIT means that we wait for the transaction to commit, before
 * throwing an error or returning.  CEOUC_NOWAIT means that we report the
 * violation immediately; so the violation is only potential, and the caller
 * must recheck sometime later.  This behavior is convenient for deferred
 * exclusion checks; we need not bother queuing a deferred event if there is
 * definitely no conflict at insertion time.
 *
 * CEOUC_LIVELOCK_PREVENTING_WAIT is like CEOUC_NOWAIT, but we will sometimes
 * wait anyway, to prevent livelocking if two transactions try inserting at
 * the same time.  This is used with speculative insertions, for INSERT ON
 * CONFLICT statements. (See notes in file header)
 *
 * If violationOK is true, we just report the potential or actual violation to
 * the caller by returning 'false'.  Otherwise we throw a descriptive error
 * message here.  When violationOK is false, a false result is impossible.
 *
 * Note: The indexam is normally responsible for checking unique constraints,
 * so this normally only needs to be used for exclusion constraints.  But this
 * function is also called when doing a "pre-check" for conflicts on a unique
 * constraint, when doing speculative insertion.  Caller may use the returned
 * conflict TID to take further steps.
 */
static bool
check_exclusion_or_unique_constraint(Relation heap, Relation index,
									 IndexInfo *indexInfo,
									 ItemPointer tupleid,
									 Datum *values, bool *isnull,
									 EState *estate, bool newIndex,
									 CEOUC_WAIT_MODE waitMode,
									 bool violationOK,
									 ItemPointer conflictTid)
{
	Oid		   *constr_procs;
	uint16	   *constr_strats;
	Oid		   *index_collations = index->rd_indcollation;
	int			index_natts = index->rd_index->indnatts;
	IndexScanDesc index_scan;
	HeapTuple	tup;
	ScanKeyData scankeys[INDEX_MAX_KEYS];
	SnapshotData DirtySnapshot;
	int			i;
	bool		conflict;
	bool		found_self;
	ExprContext *econtext;
	TupleTableSlot *existing_slot;
	TupleTableSlot *save_scantuple;

	if (indexInfo->ii_ExclusionOps)
	{
		constr_procs = indexInfo->ii_ExclusionProcs;
		constr_strats = indexInfo->ii_ExclusionStrats;
	}
	else
	{
		constr_procs = indexInfo->ii_UniqueProcs;
		constr_strats = indexInfo->ii_UniqueStrats;
	}

	/*
	 * If any of the input values are NULL, the constraint check is assumed to
	 * pass (i.e., we assume the operators are strict).
	 */
	for (i = 0; i < index_natts; i++)
	{
		if (isnull[i])
			return true;
	}

	/*
	 * Search the tuples that are in the index for any violations, including
	 * tuples that aren't visible yet.
	 */
	InitDirtySnapshot(DirtySnapshot);

	for (i = 0; i < index_natts; i++)
	{
		ScanKeyEntryInitialize(&scankeys[i],
							   0,
							   i + 1,
							   constr_strats[i],
							   InvalidOid,
							   index_collations[i],
							   constr_procs[i],
							   values[i]);
	}

	/*
	 * Need a TupleTableSlot to put existing tuples in.
	 *
	 * To use FormIndexDatum, we have to make the econtext's scantuple point
	 * to this slot.  Be sure to save and restore caller's value for
	 * scantuple.
	 */
	existing_slot = MakeSingleTupleTableSlot(RelationGetDescr(heap));

	econtext = GetPerTupleExprContext(estate);
	save_scantuple = econtext->ecxt_scantuple;
	econtext->ecxt_scantuple = existing_slot;

	/*
	 * May have to restart scan from this point if a potential conflict is
	 * found.
	 */
retry:
	conflict = false;
	found_self = false;
	index_scan = index_beginscan(heap, index, &DirtySnapshot, index_natts, 0);
	index_rescan(index_scan, scankeys, index_natts, NULL, 0);

	while ((tup = index_getnext(index_scan,
								ForwardScanDirection)) != NULL)
	{
		TransactionId xwait;
		ItemPointerData ctid_wait;
<<<<<<< HEAD
		XLTW_Oper		reason_wait;
=======
		XLTW_Oper	reason_wait;
>>>>>>> 7961c31a
		Datum		existing_values[INDEX_MAX_KEYS];
		bool		existing_isnull[INDEX_MAX_KEYS];
		char	   *error_new;
		char	   *error_existing;

		/*
		 * Ignore the entry for the tuple we're trying to check.
		 */
		if (ItemPointerIsValid(tupleid) &&
			ItemPointerEquals(tupleid, &tup->t_self))
		{
			if (found_self)		/* should not happen */
				elog(ERROR, "found self tuple multiple times in index \"%s\"",
					 RelationGetRelationName(index));
			found_self = true;
			continue;
		}

		/*
		 * Extract the index column values and isnull flags from the existing
		 * tuple.
		 */
		ExecStoreTuple(tup, existing_slot, InvalidBuffer, false);
		FormIndexDatum(indexInfo, existing_slot, estate,
					   existing_values, existing_isnull);

		/* If lossy indexscan, must recheck the condition */
		if (index_scan->xs_recheck)
		{
			if (!index_recheck_constraint(index,
										  constr_procs,
										  existing_values,
										  existing_isnull,
										  values))
				continue;		/* tuple doesn't actually match, so no
								 * conflict */
		}

		/*
		 * At this point we have either a conflict or a potential conflict.
		 *
		 * If an in-progress transaction is affecting the visibility of this
		 * tuple, we need to wait for it to complete and then recheck (unless
		 * the caller requested not to).  For simplicity we do rechecking by
		 * just restarting the whole scan --- this case probably doesn't
		 * happen often enough to be worth trying harder, and anyway we don't
		 * want to hold any index internal locks while waiting.
		 */
		xwait = TransactionIdIsValid(DirtySnapshot.xmin) ?
			DirtySnapshot.xmin : DirtySnapshot.xmax;

		if (TransactionIdIsValid(xwait) &&
			(waitMode == CEOUC_WAIT ||
			 (waitMode == CEOUC_LIVELOCK_PREVENTING_WAIT &&
			  DirtySnapshot.speculativeToken &&
			  TransactionIdPrecedes(GetCurrentTransactionId(), xwait))))
		{
			ctid_wait = tup->t_data->t_ctid;
			reason_wait = indexInfo->ii_ExclusionOps ?
				XLTW_RecheckExclusionConstr : XLTW_InsertIndex;
			index_endscan(index_scan);
			if (DirtySnapshot.speculativeToken)
				SpeculativeInsertionWait(DirtySnapshot.xmin,
										 DirtySnapshot.speculativeToken);
			else
				XactLockTableWait(xwait, heap, &ctid_wait, reason_wait);
			goto retry;
		}

		/*
		 * We have a definite conflict (or a potential one, but the caller
		 * didn't want to wait).  Return it to caller, or report it.
		 */
		if (violationOK)
		{
			conflict = true;
			if (conflictTid)
				*conflictTid = tup->t_self;
			break;
		}

		error_new = BuildIndexValueDescription(index, values, isnull);
		error_existing = BuildIndexValueDescription(index, existing_values,
													existing_isnull);
		if (newIndex)
			ereport(ERROR,
					(errcode(ERRCODE_EXCLUSION_VIOLATION),
					 errmsg("could not create exclusion constraint \"%s\"",
							RelationGetRelationName(index)),
					 error_new && error_existing ?
					 errdetail("Key %s conflicts with key %s.",
							   error_new, error_existing) :
					 errdetail("Key conflicts exist."),
					 errtableconstraint(heap,
										RelationGetRelationName(index))));
		else
			ereport(ERROR,
					(errcode(ERRCODE_EXCLUSION_VIOLATION),
					 errmsg("conflicting key value violates exclusion constraint \"%s\"",
							RelationGetRelationName(index)),
					 error_new && error_existing ?
					 errdetail("Key %s conflicts with existing key %s.",
							   error_new, error_existing) :
					 errdetail("Key conflicts with existing key."),
					 errtableconstraint(heap,
										RelationGetRelationName(index))));
	}

	index_endscan(index_scan);

	/*
	 * Ordinarily, at this point the search should have found the originally
	 * inserted tuple (if any), unless we exited the loop early because of
	 * conflict.  However, it is possible to define exclusion constraints for
	 * which that wouldn't be true --- for instance, if the operator is <>. So
	 * we no longer complain if found_self is still false.
	 */

	econtext->ecxt_scantuple = save_scantuple;

	ExecDropSingleTupleTableSlot(existing_slot);

	return !conflict;
}

/*
 * Check for violation of an exclusion constraint
 *
 * This is a dumbed down version of check_exclusion_or_unique_constraint
 * for external callers. They don't need all the special modes.
 */
void
check_exclusion_constraint(Relation heap, Relation index,
						   IndexInfo *indexInfo,
						   ItemPointer tupleid,
						   Datum *values, bool *isnull,
						   EState *estate, bool newIndex)
{
	(void) check_exclusion_or_unique_constraint(heap, index, indexInfo, tupleid,
												values, isnull,
												estate, newIndex,
												CEOUC_WAIT, false, NULL);
}

/*
 * Check existing tuple's index values to see if it really matches the
 * exclusion condition against the new_values.  Returns true if conflict.
 */
static bool
index_recheck_constraint(Relation index, Oid *constr_procs,
						 Datum *existing_values, bool *existing_isnull,
						 Datum *new_values)
{
	int			index_natts = index->rd_index->indnatts;
	int			i;

	for (i = 0; i < index_natts; i++)
	{
		/* Assume the exclusion operators are strict */
		if (existing_isnull[i])
			return false;

		if (!DatumGetBool(OidFunctionCall2Coll(constr_procs[i],
											   index->rd_indcollation[i],
											   existing_values[i],
											   new_values[i])))
			return false;
	}

	return true;
}<|MERGE_RESOLUTION|>--- conflicted
+++ resolved
@@ -730,11 +730,7 @@
 	{
 		TransactionId xwait;
 		ItemPointerData ctid_wait;
-<<<<<<< HEAD
-		XLTW_Oper		reason_wait;
-=======
 		XLTW_Oper	reason_wait;
->>>>>>> 7961c31a
 		Datum		existing_values[INDEX_MAX_KEYS];
 		bool		existing_isnull[INDEX_MAX_KEYS];
 		char	   *error_new;

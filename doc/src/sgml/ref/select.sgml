<!--
doc/src/sgml/ref/select.sgml
PostgreSQL documentation
-->

<refentry id="SQL-SELECT">
 <indexterm zone="sql-select">
  <primary>SELECT</primary>
 </indexterm>

 <indexterm zone="sql-select">
<!--
  <primary>TABLE command</primary>
-->
  <primary>TABLEコマンド</primary>
 </indexterm>

 <indexterm zone="sql-select">
  <primary>WITH</primary>
<!--
  <secondary>in SELECT</secondary>
-->
  <secondary>SELECTにおける</secondary>
 </indexterm>

 <refmeta>
  <refentrytitle>SELECT</refentrytitle>
  <manvolnum>7</manvolnum>
<!--
  <refmiscinfo>SQL - Language Statements</refmiscinfo>
-->
  <refmiscinfo>SQL - 言語</refmiscinfo>
 </refmeta>

 <refnamediv>
  <refname>SELECT</refname>
  <refname>TABLE</refname>
  <refname>WITH</refname>
<!--
  <refpurpose>retrieve rows from a table or view</refpurpose>
-->
  <refpurpose>テーブルもしくはビューから行を検索する</refpurpose>
 </refnamediv>

 <refsynopsisdiv>
<synopsis>
[ WITH [ RECURSIVE ] <replaceable class="parameter">with_query</replaceable> [, ...] ]
SELECT [ ALL | DISTINCT [ ON ( <replaceable class="parameter">expression</replaceable> [, ...] ) ] ]
    [ * | <replaceable class="parameter">expression</replaceable> [ [ AS ] <replaceable class="parameter">output_name</replaceable> ] [, ...] ]
    [ FROM <replaceable class="parameter">from_item</replaceable> [, ...] ]
    [ WHERE <replaceable class="parameter">condition</replaceable> ]
    [ GROUP BY <replaceable class="parameter">expression</replaceable> [, ...] ]
    [ HAVING <replaceable class="parameter">condition</replaceable> [, ...] ]
    [ WINDOW <replaceable class="parameter">window_name</replaceable> AS ( <replaceable class="parameter">window_definition</replaceable> ) [, ...] ]
    [ { UNION | INTERSECT | EXCEPT } [ ALL | DISTINCT ] <replaceable class="parameter">select</replaceable> ]
    [ ORDER BY <replaceable class="parameter">expression</replaceable> [ ASC | DESC | USING <replaceable class="parameter">operator</replaceable> ] [ NULLS { FIRST | LAST } ] [, ...] ]
    [ LIMIT { <replaceable class="parameter">count</replaceable> | ALL } ]
    [ OFFSET <replaceable class="parameter">start</replaceable> [ ROW | ROWS ] ]
    [ FETCH { FIRST | NEXT } [ <replaceable class="parameter">count</replaceable> ] { ROW | ROWS } ONLY ]
    [ FOR { UPDATE | NO KEY UPDATE | SHARE | KEY SHARE } [ OF <replaceable class="parameter">table_name</replaceable> [, ...] ] [ NOWAIT | SKIP LOCKED ] [...] ]

<!--
<phrase>where <replaceable class="parameter">from_item</replaceable> can be one of:</phrase>
-->
<phrase>ここで<replaceable class="parameter">from_item</replaceable>は以下のいずれかです。</phrase>


    [ ONLY ] <replaceable class="parameter">table_name</replaceable> [ * ] [ [ AS ] <replaceable class="parameter">alias</replaceable> [ ( <replaceable class="parameter">column_alias</replaceable> [, ...] ) ] ]
    [ LATERAL ] ( <replaceable class="parameter">select</replaceable> ) [ AS ] <replaceable class="parameter">alias</replaceable> [ ( <replaceable class="parameter">column_alias</replaceable> [, ...] ) ]
    <replaceable class="parameter">with_query_name</replaceable> [ [ AS ] <replaceable class="parameter">alias</replaceable> [ ( <replaceable class="parameter">column_alias</replaceable> [, ...] ) ] ]
    [ LATERAL ] <replaceable class="parameter">function_name</replaceable> ( [ <replaceable class="parameter">argument</replaceable> [, ...] ] )
                [ WITH ORDINALITY ] [ [ AS ] <replaceable class="parameter">alias</replaceable> [ ( <replaceable class="parameter">column_alias</replaceable> [, ...] ) ] ]
    [ LATERAL ] <replaceable class="parameter">function_name</replaceable> ( [ <replaceable class="parameter">argument</replaceable> [, ...] ] ) [ AS ] <replaceable class="parameter">alias</replaceable> ( <replaceable class="parameter">column_definition</replaceable> [, ...] )
    [ LATERAL ] <replaceable class="parameter">function_name</replaceable> ( [ <replaceable class="parameter">argument</replaceable> [, ...] ] ) AS ( <replaceable class="parameter">column_definition</replaceable> [, ...] )
    [ LATERAL ] ROWS FROM( <replaceable class="parameter">function_name</replaceable> ( [ <replaceable class="parameter">argument</replaceable> [, ...] ] ) [ AS ( <replaceable class="parameter">column_definition</replaceable> [, ...] ) ] [, ...] )
                [ WITH ORDINALITY ] [ [ AS ] <replaceable class="parameter">alias</replaceable> [ ( <replaceable class="parameter">column_alias</replaceable> [, ...] ) ] ]
    <replaceable class="parameter">from_item</replaceable> [ NATURAL ] <replaceable class="parameter">join_type</replaceable> <replaceable class="parameter">from_item</replaceable> [ ON <replaceable class="parameter">join_condition</replaceable> | USING ( <replaceable class="parameter">join_column</replaceable> [, ...] ) ]

<!--
<phrase>and <replaceable class="parameter">with_query</replaceable> is:</phrase>
-->
<phrase>また<replaceable class="parameter">with_query</replaceable>は以下の通りです。</phrase>

    <replaceable class="parameter">with_query_name</replaceable> [ ( <replaceable class="parameter">column_name</replaceable> [, ...] ) ] AS ( <replaceable class="parameter">select</replaceable> | <replaceable class="parameter">values</replaceable> | <replaceable class="parameter">insert</replaceable> | <replaceable class="parameter">update</replaceable> | <replaceable class="parameter">delete</replaceable> )

TABLE [ ONLY ] <replaceable class="parameter">table_name</replaceable> [ * ]
</synopsis>

 </refsynopsisdiv>

 <refsect1>
<!--
  <title>Description</title>
-->
  <title>説明</title>

  <para>
<!--
   <command>SELECT</command> retrieves rows from zero or more tables.
   The general processing of <command>SELECT</command> is as follows:
-->
<command>SELECT</command>は0個以上のテーブルから行を返します。
<command>SELECT</command>の一般的な処理は以下の通りです。

   <orderedlist>
    <listitem>
     <para>
<!--
      All queries in the <literal>WITH</literal> list are computed.
      These effectively serve as temporary tables that can be referenced
      in the <literal>FROM</literal> list.  A <literal>WITH</literal> query
      that is referenced more than once in <literal>FROM</literal> is
      computed only once.
      (See <xref linkend="sql-with" endterm="sql-with-title"> below.)
-->
<literal>WITH</literal>リスト内のすべての問い合わせが計算されます。
これらは実質的には、<literal>FROM</literal>リスト内から参照可能な一時テーブルとして提供されます。
<literal>FROM</literal>内で2回以上参照される<literal>WITH</literal>問い合わせは一度のみ計算されます。
（後述の<xref linkend="sql-with" endterm="sql-with-title">を参照してください。）
     </para>
    </listitem>

    <listitem>
     <para>
<!--
      All elements in the <literal>FROM</literal> list are computed.
      (Each element in the <literal>FROM</literal> list is a real or
      virtual table.)  If more than one element is specified in the
      <literal>FROM</literal> list, they are cross-joined together.
      (See <xref linkend="sql-from" endterm="sql-from-title"> below.)
-->
<literal>FROM</literal>リストにある全要素が計算されます
（<literal>FROM</literal>リストの要素は実テーブルか仮想テーブルのいずれかです）。
<literal>FROM</literal>リストに複数の要素が指定された場合、それらはクロス結合されます
（後述の<xref linkend="sql-from" endterm="sql-from-title">を参照してください）。
     </para>
    </listitem>

    <listitem>
     <para>
<!--
      If the <literal>WHERE</literal> clause is specified, all rows
      that do not satisfy the condition are eliminated from the
      output.  (See <xref linkend="sql-where"
      endterm="sql-where-title"> below.)
-->
<literal>WHERE</literal>句が指定された場合、条件を満たさない行は全て出力から取り除かれます
（後述の<xref linkend="sql-where" endterm="sql-where-title">を参照してください）。
     </para>
    </listitem>

    <listitem>
     <para>
<<<<<<< HEAD
=======
<!--
>>>>>>> de74b4ab
      If the <literal>GROUP BY</literal> clause is specified,
      or if there are aggregate function calls, the
      output is combined into groups of rows that match on one or more
      values, and the results of aggregate functions are computed.
      If the <literal>HAVING</literal> clause is present, it
      eliminates groups that do not satisfy the given condition.  (See
      <xref linkend="sql-groupby" endterm="sql-groupby-title"> and
      <xref linkend="sql-having" endterm="sql-having-title"> below.)
-->
<literal>GROUP BY</literal>句が指定された場合、および集約関数の呼び出しがある場合は、1つまたは複数の値が条件に合う行ごとにグループに組み合わせて出力され、また集約関数の結果が計算されます。
<literal>HAVING</literal>句が指定された場合、指定した条件を満たさないグループは取り除かれます
（後述の<xref linkend="sql-groupby" endterm="sql-groupby-title">と<xref linkend="sql-having" endterm="sql-having-title">を参照してください）。
     </para>
    </listitem>

    <listitem>
     <para>
<!--
      The actual output rows are computed using the
      <command>SELECT</command> output expressions for each selected
      row or row group.  (See
      <xref linkend="sql-select-list" endterm="sql-select-list-title">
      below.)
-->
実際には、選択された各行または行グループに対して、<command>SELECT</command>の出力式を使用して計算した結果の行が出力されます
（後述の<xref linkend="sql-select-list" endterm="sql-select-list-title">を参照してください）。
     </para>
    </listitem>

    <listitem>
<!--
     <para><literal>SELECT DISTINCT</literal> eliminates duplicate rows from the
      result.  <literal>SELECT DISTINCT ON</literal> eliminates rows that
      match on all the specified expressions.  <literal>SELECT ALL</literal>
      (the default) will return all candidate rows, including
      duplicates.  (See <xref linkend="sql-distinct"
      endterm="sql-distinct-title"> below.)
-->
<para><literal>SELECT DISTINCT</literal>は結果から重複行を取り除きます。
<literal>SELECT DISTINCT ON</literal>は指定した全ての式に一致する行を取り除きます。
<literal>SELECT ALL</literal>では、重複行も含め、全ての候補行を返します（これがデフォルトです。
詳しくは、後述の<xref linkend="sql-distinct" endterm="sql-distinct-title">を参照してください）。
     </para>
    </listitem>

    <listitem>
     <para>
<!--
      Using the operators <literal>UNION</literal>,
      <literal>INTERSECT</literal>, and <literal>EXCEPT</literal>, the
      output of more than one <command>SELECT</command> statement can
      be combined to form a single result set.  The
      <literal>UNION</literal> operator returns all rows that are in
      one or both of the result sets.  The
      <literal>INTERSECT</literal> operator returns all rows that are
      strictly in both result sets.  The <literal>EXCEPT</literal>
      operator returns the rows that are in the first result set but
      not in the second.  In all three cases, duplicate rows are
      eliminated unless <literal>ALL</literal> is specified.  The noise
      word <literal>DISTINCT</> can be added to explicitly specify
      eliminating duplicate rows.  Notice that <literal>DISTINCT</> is
      the default behavior here, even though <literal>ALL</literal> is
      the default for <command>SELECT</> itself.  (See
      <xref linkend="sql-union" endterm="sql-union-title">, <xref
      linkend="sql-intersect" endterm="sql-intersect-title">, and
      <xref linkend="sql-except" endterm="sql-except-title"> below.)
-->
<literal>UNION</literal>、<literal>INTERSECT</literal>、<literal>EXCEPT</literal>演算子を使用すると、複数の<command>SELECT</command>文の出力を1つの結果集合にまとめることができます。
<literal>UNION</literal>演算子は、両方の結果集合に存在する行と、片方の結果集合に存在する行を全て返します。
<literal>INTERSECT</literal>演算子は、両方の結果集合に存在する行を返します。
<literal>EXCEPT</literal>演算子は、最初の結果集合にあり、2番目の結果集合にない行を返します。
<literal>ALL</literal>が指定されない限り、いずれの場合も、重複する行は取り除かれます。
無意味な<literal>DISTINCT</>という単語を付けて、明示的に重複行を除去することを指定することができます。
<command>SELECT</>自体は<literal>ALL</literal>がデフォルトですが、この場合は<literal>DISTINCT</>がデフォルトの動作であることに注意してください。
（後述の<xref linkend="sql-union" endterm="sql-union-title">、<xref linkend="sql-intersect" endterm="sql-intersect-title">、<xref linkend="sql-except" endterm="sql-except-title">を参照してください。）
     </para>
    </listitem>

    <listitem>
     <para>
<!--
      If the <literal>ORDER BY</literal> clause is specified, the
      returned rows are sorted in the specified order.  If
      <literal>ORDER BY</literal> is not given, the rows are returned
      in whatever order the system finds fastest to produce.  (See
      <xref linkend="sql-orderby" endterm="sql-orderby-title"> below.)
-->
<literal>ORDER BY</literal>句が指定された場合、返される行は指定した順番でソートされます。
<literal>ORDER BY</literal>が指定されない場合は、システムが計算過程で見つけた順番で行が返されます
（後述の<xref linkend="sql-orderby" endterm="sql-orderby-title">を参照してください）。
     </para>
    </listitem>

    <listitem>
     <para>
<!--
      If the <literal>LIMIT</literal> (or <literal>FETCH FIRST</literal>) or <literal>OFFSET</literal>
      clause is specified, the <command>SELECT</command> statement
      only returns a subset of the result rows. (See <xref
      linkend="sql-limit" endterm="sql-limit-title"> below.)
-->
<literal>LIMIT</literal>（または<literal>FETCH FIRST</literal>）あるいは<literal>OFFSET</literal>句が指定された場合、<command>SELECT</command>文は結果行の一部分のみを返します
（詳しくは、後述の<xref linkend="sql-limit" endterm="sql-limit-title">を参照してください）。
     </para>
    </listitem>

    <listitem>
     <para>
<!--
      If <literal>FOR UPDATE</>, <literal>FOR NO KEY UPDATE</literal>, <literal>FOR SHARE</literal>
      or <literal>FOR KEY SHARE</literal>
      is specified, the
      <command>SELECT</command> statement locks the selected rows
      against concurrent updates.  (See <xref linkend="sql-for-update-share"
      endterm="sql-for-update-share-title"> below.)
-->
<literal>FOR UPDATE</literal>、<literal>FOR NO KEY UPDATE</literal>、<literal>FOR SHARE</literal>または<literal>FOR KEY SHARE</literal>句を指定すると、<command>SELECT</command>文は引き続き行われる更新に備えて選択行をロックします
（詳しくは、後述の<xref linkend="sql-for-update-share" endterm="sql-for-update-share-title">を参照してください）。
     </para>
    </listitem>
   </orderedlist>
  </para>

  <para>
<!--
   You must have <literal>SELECT</literal> privilege on each column used
   in a <command>SELECT</> command.  The use of <literal>FOR NO KEY UPDATE</>,
   <literal>FOR UPDATE</literal>,
   <literal>FOR SHARE</literal> or <literal>FOR KEY SHARE</literal> requires
   <literal>UPDATE</literal> privilege as well (for at least one column
   of each table so selected).
-->
<command>SELECT</>コマンド内で使われる列それぞれに対する<literal>SELECT</literal>権限が必要です。
<literal>FOR NO KEY UPDATE</>、<literal>FOR UPDATE</literal>、<literal>FOR SHARE</literal>または<literal>FOR KEY SHARE</literal>を使用するためには、さらに、（選択された各テーブルで少なくとも1列に対する）<literal>UPDATE</literal>権限が必要です。

  </para>
 </refsect1>

 <refsect1>
<!--
  <title>Parameters</title>
-->
  <title>パラメータ</title>

  <refsect2 id="SQL-WITH">
<!--
   <title id="sql-with-title"><literal>WITH</literal> Clause</title>
-->
   <title id="sql-with-title"><literal>WITH</literal>句</title>

   <para>
<!--
    The <literal>WITH</literal> clause allows you to specify one or more
    subqueries that can be referenced by name in the primary query.
    The subqueries effectively act as temporary tables or views
    for the duration of the primary query.
    Each subquery can be a <command>SELECT</command>, <command>TABLE</>, <command>VALUES</command>,
    <command>INSERT</command>, <command>UPDATE</command> or
    <command>DELETE</command> statement.
    When writing a data-modifying statement (<command>INSERT</command>,
    <command>UPDATE</command> or <command>DELETE</command>) in
    <literal>WITH</>, it is usual to include a <literal>RETURNING</> clause.
    It is the output of <literal>RETURNING</>, <emphasis>not</> the underlying
    table that the statement modifies, that forms the temporary table that is
    read by the primary query.  If <literal>RETURNING</> is omitted, the
    statement is still executed, but it produces no output so it cannot be
    referenced as a table by the primary query.
-->
<literal>WITH</literal>句により主問い合わせ内で名前により参照可能な、1つ以上の副問い合わせを指定することができます。
副問い合わせは実質的に主問い合わせの間の一時的なテーブルかビューのように動作します。
各副問い合わせは<command>SELECT</command>、<command>TABLE</>、<command>VALUES</command>、<command>INSERT</command>、<command>UPDATE</command>、<command>DELETE</command>にすることができます。
<literal>WITH</>内でデータ変更文（<command>INSERT</command>、<command>UPDATE</command>、<command>DELETE</command>）を記述する場合は、<literal>RETURNING</>句を含めるのが普通です。
主問い合わせで読み取られる一時テーブルを形成するのは、<literal>RETURNING</>の出力であり、文が変更する背後のテーブルでは<emphasis>ありません</>。
<literal>RETURNING</>を省いても文は実行されますが、出力を生成しませんので、主問い合わせでテーブルとして参照することができません。
   </para>

   <para>
<!--
    A name (without schema qualification) must be specified for each
    <literal>WITH</literal> query.  Optionally, a list of column names
    can be specified; if this is omitted,
    the column names are inferred from the subquery.
-->
（スキーマ修飾がない）名前を各<literal>WITH</literal>問い合わせで指定しなければなりません。
列名のリストをオプションで指定することもできます。
これを省略すると、列名は副問い合わせから推定されます。
   </para>

   <para>
<!--
    If <literal>RECURSIVE</literal> is specified, it allows a
    <command>SELECT</command> subquery to reference itself by name.  Such a
    subquery must have the form
-->
<literal>RECURSIVE</literal>が指定されると、<command>SELECT</command>副問い合わせは自身で名前により参照することができます。
こうした副問い合わせは以下のような形式でなければなりません。
<synopsis>
<replaceable class="parameter">non_recursive_term</replaceable> UNION [ ALL | DISTINCT ] <replaceable class="parameter">recursive_term</replaceable>
</synopsis>
<!--
    where the recursive self-reference must appear on the right-hand
    side of the <literal>UNION</>.  Only one recursive self-reference
    is permitted per query.  Recursive data-modifying statements are not
    supported, but you can use the results of a recursive
    <command>SELECT</command> query in
    a data-modifying statement.  See <xref linkend="queries-with"> for
    an example.
-->
ここで再帰的な自己参照は<literal>UNION</>の右辺に現れなければなりません。
問い合わせ当たり1つの再帰的な自己参照のみが許されます。
再帰的なデータ変更文はサポートされていませんが、データ変更文で再帰的な<command>SELECT</command>の結果を使用することができます。
例は<xref linkend="queries-with">を参照してください。
   </para>

   <para>
<!--
    Another effect of <literal>RECURSIVE</literal> is that
    <literal>WITH</literal> queries need not be ordered: a query
    can reference another one that is later in the list.  (However,
    circular references, or mutual recursion, are not implemented.)
    Without <literal>RECURSIVE</literal>, <literal>WITH</literal> queries
    can only reference sibling <literal>WITH</literal> queries
    that are earlier in the <literal>WITH</literal> list.
-->
<literal>RECURSIVE</literal>には他にも、<literal>WITH</literal>問い合わせが順序通りでなくても構わないという効果があります。
つまり、問い合わせはリストの後にある別のものを参照することができます。
（しかし巡回する参照や相互的な参照は実装されていません。）
<literal>RECURSIVE</literal>がないと、<literal>WITH</literal>問い合わせは主問い合わせが共通する<literal>WITH</literal>問い合わせのうち、<literal>WITH</literal>リストの前方にあるもののみを参照することができます。
   </para>

   <para>
<!--
    A key property of <literal>WITH</literal> queries is that they
    are evaluated only once per execution of the primary query,
    even if the primary query refers to them more than once.
    In particular, data-modifying statements are guaranteed to be
    executed once and only once, regardless of whether the primary query
    reads all or any of their output.
-->
<literal>WITH</literal>問い合わせの重要な特性は、これらを主問い合わせが複数回参照していたとしても、主問い合わせの実行当たり一度のみ評価される点です。
特にデータ変更文は、主問い合わせがその出力のすべてまたは一部を読み取るかに関係なく、本当に一度のみ実行されることが保証されています。
   </para>

   <para>
<!--
    The primary query and the <literal>WITH</literal> queries are all
    (notionally) executed at the same time.  This implies that the effects of
    a data-modifying statement in <literal>WITH</literal> cannot be seen from
    other parts of the query, other than by reading its <literal>RETURNING</>
    output.  If two such data-modifying statements attempt to modify the same
    row, the results are unspecified.
-->
主問い合わせと<literal>WITH</literal>問い合わせは（理論上）同時にすべて実行されます。
<literal>WITH</literal>内のデータ変更文によりなされた影響は、<literal>RETURNING</>出力を読み取る以外、問い合わせの他の部分では参照できないことを意味します。
こうしたデータ変更文が２つあり、同じ行を変更しようとした場合、その結果は不定です。
   </para>

   <para>
<!--
    See <xref linkend="queries-with"> for additional information.
-->
追加情報については<xref linkend="queries-with">を参照してください。
   </para>
  </refsect2>

  <refsect2 id="SQL-FROM">
<!--
   <title id="sql-from-title"><literal>FROM</literal> Clause</title>
-->
   <title id="sql-from-title"><literal>FROM</literal>句</title>

   <para>
<!--
    The <literal>FROM</literal> clause specifies one or more source
    tables for the <command>SELECT</command>.  If multiple sources are
    specified, the result is the Cartesian product (cross join) of all
    the sources.  But usually qualification conditions are added (via
    <literal>WHERE</>) to restrict the returned rows to a small subset of the
    Cartesian product.
-->
<literal>FROM</literal>句には<command>SELECT</command>の対象となるソーステーブルを1つ以上指定します。
複数のソースが指定された場合、結果は全てのソースの直積（クロス結合）となります。
しかし、通常は（<literal>WHERE</>を介して）制約条件を付けて、直積のごく一部を返すように結果行を限定します。
   </para>

   <para>
<!--
    The <literal>FROM</literal> clause can contain the following
    elements:
-->
<literal>FROM</literal>句には以下の要素を指定できます。

    <variablelist>
     <varlistentry>
      <term><replaceable class="parameter">table_name</replaceable></term>
      <listitem>
       <para>
<!--
        The name (optionally schema-qualified) of an existing table or view.
        If <literal>ONLY</> is specified before the table name, only that
        table is scanned.  If <literal>ONLY</> is not specified, the table
        and all its descendant tables (if any) are scanned.  Optionally,
        <literal>*</> can be specified after the table name to explicitly
        indicate that descendant tables are included.
-->
既存のテーブルもしくはビューの名前です（スキーマ修飾名も可）。
テーブル名の前に<literal>ONLY</>が指定された場合、そのテーブルのみがスキャンされます。
<literal>ONLY</>が指定されない場合、テーブルと（もしあれば）それを継承する全てのテーブルがスキャンされます。
省略することもできますが、テーブル名の後に<literal>*</>を指定することで、明示的に継承するテーブルも含まれることを示すことができます。
       </para>
      </listitem>
     </varlistentry>

     <varlistentry>
      <term><replaceable class="parameter">alias</replaceable></term>
      <listitem>
       <para>
<!--
        A substitute name for the <literal>FROM</> item containing the
        alias.  An alias is used for brevity or to eliminate ambiguity
        for self-joins (where the same table is scanned multiple
        times).  When an alias is provided, it completely hides the
        actual name of the table or function; for example given
        <literal>FROM foo AS f</>, the remainder of the
        <command>SELECT</command> must refer to this <literal>FROM</>
        item as <literal>f</> not <literal>foo</>.  If an alias is
        written, a column alias list can also be written to provide
        substitute names for one or more columns of the table.
-->
別名を含む<literal>FROM</>項目の代替名です。
別名は、指定を簡潔にするため、もしくは、自己結合（同じテーブルを複数回スキャンする結合）の曖昧さをなくすために使われます。
別名が指定されている場合は、その別名によって実際のテーブル名または関数名が完全に隠されます。
例えば、<literal>FROM foo AS f</>と指定されている場合、<command>SELECT</command>文の以降の部分ではこの<literal>FROM</>項目を<literal>foo</>ではなく<literal>f</>として参照する必要があります。
テーブルの別名があれば、そのテーブルの複数の列の名前を置き換える列の別名リストを記述することができます。
       </para>
      </listitem>
     </varlistentry>

     <varlistentry>
      <term><replaceable class="parameter">select</replaceable></term>
      <listitem>
       <para>
<!--
        A sub-<command>SELECT</command> can appear in the
        <literal>FROM</literal> clause.  This acts as though its
        output were created as a temporary table for the duration of
        this single <command>SELECT</command> command.  Note that the
        sub-<command>SELECT</command> must be surrounded by
        parentheses, and an alias <emphasis>must</emphasis> be
        provided for it.  A
        <xref linkend="sql-values"> command
        can also be used here.
-->
<literal>FROM</literal>句では、副<command>SELECT</command>を使うことができます。
<command>SELECT</command>コマンドの実行中、副<command>SELECT</command>の出力は一時テーブルであるかのように動作します。
副<command>SELECT</command>は括弧で囲まれなければなりません。また、<emphasis>必ず</emphasis>別名を与えなければなりません。
<xref linkend="sql-values">コマンドをここで使用することもできます。
       </para>
      </listitem>
     </varlistentry>

     <varlistentry>
      <term><replaceable class="parameter">with_query_name</replaceable></term>
      <listitem>
       <para>
<!--
        A <literal>WITH</> query is referenced by writing its name,
        just as though the query's name were a table name.  (In fact,
        the <literal>WITH</> query hides any real table of the same name
        for the purposes of the primary query.  If necessary, you can
        refer to a real table of the same name by schema-qualifying
        the table's name.)
        An alias can be provided in the same way as for a table.
-->
<literal>WITH</>問い合わせは、問い合わせの名前があたかもテーブル名であるかのように、名前を記述することで参照されます。
（実際には<literal>WITH</>問い合わせは主問い合わせの対象とするテーブルと同じ名前の実テーブルを隠蔽します。
必要ならばテーブル名をスキーマ修飾することで同じ名前の実テーブルを参照することができます。）
テーブルと同様の方法で別名を提供することができます。
       </para>
      </listitem>
     </varlistentry>

     <varlistentry>
      <term><replaceable class="parameter">function_name</replaceable></term>
      <listitem>
       <para>
<!--
        Function calls can appear in the <literal>FROM</literal>
        clause.  (This is especially useful for functions that return
        result sets, but any function can be used.)  This acts as
        though the function's output were created as a temporary table for the
        duration of this single <command>SELECT</command> command.
        When the optional <command>WITH ORDINALITY</command> clause is
        added to the function call, a new column is appended after
        all the function's output columns with numbering for each row.
-->
<literal>FROM</literal>句では、関数呼び出しを使用することができます
（これは特に関数が結果セットを返す場合に有用ですが、任意の関数を使用することもできます）。
<command>SELECT</command>コマンドの実行中は、この関数の結果は一時テーブルであるかのように動作します。
関数呼び出しに<command>WITH ORDINALITY</command>句を追加した時は、すべての関数の出力列の後に各行の番号の列が追加されます。
       </para>

       <para>
<!--
        An alias can be provided in the same way as for a table.
        If an alias is written, a column
        alias list can also be written to provide substitute names for
        one or more attributes of the function's composite return
        type, including the column added by <literal>ORDINALITY</literal>
        if present.
-->
テーブルに対するのと同じように、別名を使用することができます。 
別名が記述されていれば、列の別名リストを記述して、関数の複合型の戻り値の１つ以上の、<literal>ORDINALITY</literal>がある場合はそれが追加する列を含め、属性に対する代替名を提供することもできます。
       </para>

       <para>
<!--
        Multiple function calls can be combined into a
        single <literal>FROM</>-clause item by surrounding them
        with <literal>ROWS FROM( ... )</>.  The output of such an item is the
        concatenation of the first row from each function, then the second
        row from each function, etc.  If some of the functions produce fewer
        rows than others, NULLs are substituted for the missing data, so
        that the total number of rows returned is always the same as for the
        function that produced the most rows.
-->
複数の関数呼び出しを<literal>ROWS FROM( ... )</>で括ることにより、1つの<literal>FROM</>句の項目にまとめることができます。
このような項目の出力は各関数の最初の行を結合した項目、次いで各関数の2番目の行、といった具合になります。
一部の関数が他の関数より少ない行数を出力した場合は、存在しないデータについてNULLが代用され、戻される行数はいつでも最大の行数を返した関数と同じになります。
       </para>

      <para>
<!--
        If the function has been defined as returning the
        <type>record</> data type, then an alias or the key word
        <literal>AS</> must be present, followed by a column
        definition list in the form <literal>( <replaceable
        class="parameter">column_name</replaceable> <replaceable
        class="parameter">data_type</replaceable> <optional>, ...
        </>)</literal>.  The column definition list must match the
        actual number and types of columns returned by the function.
-->
関数が<type>record</>データ型を返すと定義されている場合は、別名すなわち<literal>AS</>キーワードと、それに続く<literal>（<replaceable class="parameter">column_name</replaceable> <replaceable class="parameter">data_type</replaceable> <optional>, ... </>）</literal>という形式の列定義リストが必要です。
列定義リストは、関数によって返される実際の列の数およびデータ型に一致していなければなりません。
       </para>

       <para>
<!--
        When using the <literal>ROWS FROM( ... )</> syntax, if one of the
        functions requires a column definition list, it's preferred to put
        the column definition list after the function call inside
        <literal>ROWS FROM( ... )</>.  A column definition list can be placed
        after the <literal>ROWS FROM( ... )</> construct only if there's just
        a single function and no <literal>WITH ORDINALITY</> clause.
-->
<literal>ROWS FROM( ... )</>の構文を使う時、関数の1つが列定義のリストを必要としている場合は、<literal>ROWS FROM( ... )</>内の関数呼び出しの後に列定義のリストを置くのが望ましいです。
関数が1つだけで、<literal>WITH ORDINALITY</>句がない場合に限り、列定義のリストを<literal>ROWS FROM( ... )</>の後に置くことができます。
       </para>

       <para>
<!--
        To use <literal>ORDINALITY</literal> together with a column definition
        list, you must use the <literal>ROWS FROM( ... )</> syntax and put the
        column definition list inside <literal>ROWS FROM( ... )</>.
-->
<literal>ORDINALITY</literal>を列定義のリストと一緒に使うには、<literal>ROWS FROM( ... )</>構文を使い、列定義のリストを<literal>ROWS FROM( ... )</>の内側に置かなければなりません。
       </para>
      </listitem>
     </varlistentry>

     <varlistentry>
      <term><replaceable class="parameter">join_type</replaceable></term>
      <listitem>
       <para>
<!--
        One of
-->
        以下のいずれかです。
        <itemizedlist>
         <listitem>
          <para><literal>[ INNER ] JOIN</literal></para>
         </listitem>
         <listitem>
          <para><literal>LEFT [ OUTER ] JOIN</literal></para>
         </listitem>
         <listitem>
          <para><literal>RIGHT [ OUTER ] JOIN</literal></para>
         </listitem>
         <listitem>
          <para><literal>FULL [ OUTER ] JOIN</literal></para>
         </listitem>
         <listitem>
          <para><literal>CROSS JOIN</literal></para>
         </listitem>
        </itemizedlist>

<!--
        For the <literal>INNER</> and <literal>OUTER</> join types, a
        join condition must be specified, namely exactly one of
        <literal>NATURAL</>, <literal>ON <replaceable
        class="parameter">join_condition</replaceable></literal>, or
        <literal>USING (<replaceable
        class="parameter">join_column</replaceable> [, ...])</literal>.
        See below for the meaning.  For <literal>CROSS JOIN</literal>,
        none of these clauses can appear.
-->
<literal>INNER</>および<literal>OUTER</>結合型では、結合条件、すなわち、<literal>NATURAL</>, <literal>ON <replaceable class="parameter">join_condition</replaceable></literal>、<literal>USING (<replaceable class="parameter">join_column</replaceable> [, ...])</literal>のいずれか1つのみを指定する必要があります。
それぞれの意味は後述します。
<literal>CROSS JOIN</literal>では、これらの句を記述しなくても構いません。
       </para>

       <para>
<!--
        A <literal>JOIN</literal> clause combines two <literal>FROM</>
        items, which for convenience we will refer to as <quote>tables</>,
        though in reality they can be any type of <literal>FROM</> item.
        Use parentheses if necessary to determine the order of nesting.
        In the absence of parentheses, <literal>JOIN</literal>s nest
        left-to-right.  In any case <literal>JOIN</literal> binds more
        tightly than the commas separating <literal>FROM</>-list items.
-->
<literal>JOIN</literal>句は、2つの<literal>FROM</>項目を結び付けます。
便宜上<quote>テーブル</>と呼びますが、実際には任意の種類の<literal>FROM</>項目とすることができます。
入れ子の順番を決めるために、必要ならば括弧を使用してください。
括弧がないと、<literal>JOIN</literal>は左から右へ入れ子にします。
どのような場合でも<literal>JOIN</literal>は、カンマで分けられた<literal>FROM</>項目よりも強い結び付きを持ちます。
       </para>

<!--
       <para><literal>CROSS JOIN</> and <literal>INNER JOIN</literal>
        produce a simple Cartesian product, the same result as you get from
        listing the two tables at the top level of <literal>FROM</>,
        but restricted by the join condition (if any).
        <literal>CROSS JOIN</> is equivalent to <literal>INNER JOIN ON
        (TRUE)</>, that is, no rows are removed by qualification.
        These join types are just a notational convenience, since they
        do nothing you couldn't do with plain <literal>FROM</> and
        <literal>WHERE</>.
-->
<para><literal>CROSS JOIN</>と<literal>INNER JOIN</literal>は直積を1つ生成します。これは、<literal>FROM</>の最上位で2つのテーブルを結合した結果と同一です。
しかし、（指定すれば）結合条件によって制限をかけることができます。
<literal>CROSS JOIN</>は<literal>INNER JOIN ON (TRUE)</>と等価であり、条件によって削除される行はありません。
これらの結合型は記述上の便宜のためだけに用意されています。
なぜなら、通常の<literal>FROM</>と<literal>WHERE</>でできないことは何もしないからです。
       </para>

<!--
       <para><literal>LEFT OUTER JOIN</> returns all rows in the qualified
        Cartesian product (i.e., all combined rows that pass its join
        condition), plus one copy of each row in the left-hand table
        for which there was no right-hand row that passed the join
        condition.  This left-hand row is extended to the full width
        of the joined table by inserting null values for the
        right-hand columns.  Note that only the <literal>JOIN</>
        clause's own condition is considered while deciding which rows
        have matches.  Outer conditions are applied afterwards.
-->
<para><literal>LEFT OUTER JOIN</>は、条件に合う直積の全ての行（つまり、その結合条件を満たす全ての組み合わせ）に加え、左側テーブルの中で、右側テーブルには結合条件を満たす行が存在しなかった行のコピーも返します。  
この左側テーブルの行を結合結果のテーブルの幅に拡張するために、右側テーブルが入る列にはNULL値が挿入されます。 
マッチする行を決める時は、<literal>JOIN</>句自身の条件のみが考慮されることに注意してください。
外部結合条件は後で適用されます。
       </para>

       <para>
<!--
        Conversely, <literal>RIGHT OUTER JOIN</> returns all the
        joined rows, plus one row for each unmatched right-hand row
        (extended with nulls on the left).  This is just a notational
        convenience, since you could convert it to a <literal>LEFT
        OUTER JOIN</> by switching the left and right tables.
-->
逆に、<literal>RIGHT OUTER JOIN</>は、全ての結合行と、左側テーブルに当てはまるものがなかった右側の行（左側はNULLで拡張されています）の1行ずつを返します。
左右のテーブルを入れ替えれば<literal>LEFT OUTER JOIN</>に変換できるので、<literal>RIGHT OUTER JOIN</>は記述上の便宜を図るため用意されているに過ぎません。
       </para>

<!--
       <para><literal>FULL OUTER JOIN</> returns all the joined rows, plus
        one row for each unmatched left-hand row (extended with nulls
        on the right), plus one row for each unmatched right-hand row
        (extended with nulls on the left).
-->
<para><literal>FULL OUTER JOIN</>は、全ての結合行に加え、一致しなかった左側の行（右側はNULLで拡張）、一致しなかった右側の行（左側はNULLで拡張）を全て返します。
       </para>
      </listitem>
     </varlistentry>

     <varlistentry>
      <term><literal>ON <replaceable class="parameter">join_condition</replaceable></literal></term>
      <listitem>
<!--
       <para><replaceable class="parameter">join_condition</replaceable> is
        an expression resulting in a value of type
        <type>boolean</type> (similar to a <literal>WHERE</literal>
        clause) that specifies which rows in a join are considered to
        match.
-->
<para><replaceable class="parameter">join_condition</replaceable>は、結合においてどの行が一致するかを指定する、<type>boolean</type>型の値を返す式です（<literal>WHERE</literal>句に類似しています）。
       </para>
      </listitem>
     </varlistentry>

     <varlistentry>
      <term><literal>USING ( <replaceable class="parameter">join_column</replaceable> [, ...] )</literal></term>
      <listitem>
       <para>
<!--
        A clause of the form <literal>USING ( a, b, ... )</literal> is
        shorthand for <literal>ON left_table.a = right_table.a AND
        left_table.b = right_table.b ...</literal>.  Also,
        <literal>USING</> implies that only one of each pair of
        equivalent columns will be included in the join output, not
        both.
-->
<literal>USING ( a, b, ... )</literal>という形式の句は<literal>ON left_table.a = right_table.a AND left_table.b = right_table.b ...</literal>の省略形です。
また<literal>USING</>は等価な列の両方ではなく片方のみが結合の出力に含まれることを意味します。
       </para>
      </listitem>
     </varlistentry>

     <varlistentry>
      <term><literal>NATURAL</literal></term>
      <listitem>
<!--
       <para><literal>NATURAL</literal> is shorthand for a
        <literal>USING</> list that mentions all columns in the two
        tables that have the same names.
-->
<para><literal>NATURAL</literal>は、2つのテーブル内の同じ名前を持つ列を全て指定した<literal>USING</>リストの省略形です。
       </para>
      </listitem>
     </varlistentry>

     <varlistentry>
      <term><literal>LATERAL</literal></term>
      <listitem>
       <para>
<!--
        The <literal>LATERAL</literal> key word can precede a
        sub-<command>SELECT</command> <literal>FROM</> item.  This allows the
        sub-<command>SELECT</command> to refer to columns of <literal>FROM</>
        items that appear before it in the <literal>FROM</> list.  (Without
        <literal>LATERAL</literal>, each sub-<command>SELECT</command> is
        evaluated independently and so cannot cross-reference any other
        <literal>FROM</> item.)
-->
<literal>LATERAL</literal>キーワードを副<command>SELECT</command>の<literal>FROM</>項目の前に付けることができます。
これにより、副<command>SELECT</command>が<literal>FROM</>リストの中で前に現れる<literal>FROM</>項目の列を参照することができます。
（<literal>LATERAL</literal>がないと、副<command>SELECT</command>それぞれが個別に評価され、他の<literal>FROM</>項目とのクロス参照を行うことができません。）
       </para>

<!--
       <para><literal>LATERAL</literal> can also precede a function-call
        <literal>FROM</> item, but in this case it is a noise word, because
        the function expression can refer to earlier <literal>FROM</> items
        in any case.
-->
       <para>
<literal>LATERAL</literal>を関数を呼び出す<literal>FROM</>の前に付けることもできます。
しかしこの場合、無意味な単語になります。
関数式はどのような場合でもより前の<literal>FROM</>項目を参照することができるからです。
       </para>

       <para>
<!--
        A <literal>LATERAL</literal> item can appear at top level in the
        <literal>FROM</> list, or within a <literal>JOIN</> tree.  In the
        latter case it can also refer to any items that are on the left-hand
        side of a <literal>JOIN</> that it is on the right-hand side of.
-->
<literal>LATERAL</literal>項目は<literal>FROM</>の最上位レベルや<literal>JOIN</>ツリー内に記述することができます。
後者の場合、<literal>JOIN</>の右辺にあれば、左辺にある任意の項目を参照することができます。
       </para>

       <para>
<!--
        When a <literal>FROM</> item contains <literal>LATERAL</literal>
        cross-references, evaluation proceeds as follows: for each row of the
        <literal>FROM</> item providing the cross-referenced column(s), or
        set of rows of multiple <literal>FROM</> items providing the
        columns, the <literal>LATERAL</literal> item is evaluated using that
        row or row set's values of the columns.  The resulting row(s) are
        joined as usual with the rows they were computed from.  This is
        repeated for each row or set of rows from the column source table(s).
-->
<literal>FROM</>項目が<literal>LATERAL</literal>クロス参照を含む場合、評価は次のように行われます。
クロス参照される列を提供する<literal>FROM</>項目の各行、または、その列を提供する複数の<literal>FROM</>項目の行集合に対して、
<literal>LATERAL</literal>項目は列の行または行集合を使用して評価されます。
結果となる行は、計算された行と通常通り結合されます。
これが各行または列ソーステーブルからの行集合に対して繰り返されます。
       </para>

       <para>
<!--
        The column source table(s) must be <literal>INNER</> or
        <literal>LEFT</> joined to the <literal>LATERAL</literal> item, else
        there would not be a well-defined set of rows from which to compute
        each set of rows for the <literal>LATERAL</literal> item.  Thus,
        although a construct such as <literal><replaceable>X</> RIGHT JOIN
        LATERAL <replaceable>Y</></literal> is syntactically valid, it is
        not actually allowed for <replaceable>Y</> to reference
        <replaceable>X</>.
-->
列ソーステーブルは<literal>LATERAL</literal>項目と<literal>INNER</>または<literal>LEFT</>結合されていなければなりません。
さもないと、
<literal>LATERAL</literal>項目において各行集合を計算するための行集合が完全に定義することができません。
したがって<literal><replaceable>X</> RIGHT JOIN LATERAL <replaceable>Y</></literal>という式は構文としては有効ですが、実際には<replaceable>Y</>では<replaceable>X</>を参照することができません。
       </para>
      </listitem>
     </varlistentry>
    </variablelist>
   </para>
  </refsect2>

  <refsect2 id="SQL-WHERE">
<!--
   <title id="sql-where-title"><literal>WHERE</literal> Clause</title>
-->
   <title id="sql-where-title"><literal>WHERE</literal>句</title>

   <para>
<!--
    The optional <literal>WHERE</literal> clause has the general form
-->
<literal>WHERE</literal>句の一般的な構文は以下の通りです（この句は省略可能です）。
<synopsis>
WHERE <replaceable class="parameter">condition</replaceable>
</synopsis>
<!--
    where <replaceable class="parameter">condition</replaceable> is
    any expression that evaluates to a result of type
    <type>boolean</type>.  Any row that does not satisfy this
    condition will be eliminated from the output.  A row satisfies the
    condition if it returns true when the actual row values are
    substituted for any variable references.
-->
<replaceable class="parameter">condition</replaceable>は、評価の結果として<type>boolean</type>型を返す任意の式です。
この条件を満たさない行は全て出力から取り除かれます。
全ての変数に実際の行の値を代入して、式が真を返す場合、その行は条件を満たすとみなされます。
   </para>
  </refsect2>

  <refsect2 id="SQL-GROUPBY">
<!--
   <title id="sql-groupby-title"><literal>GROUP BY</literal> Clause</title>
-->
   <title id="sql-groupby-title"><literal>GROUP BY</literal>句</title>

   <para>
<!--
    The optional <literal>GROUP BY</literal> clause has the general form
-->
<literal>GROUP BY</literal>句の一般的な構文は以下の通りです（この句は省略可能です）。
<synopsis>
GROUP BY <replaceable class="parameter">expression</replaceable> [, ...]
</synopsis>
   </para>

   <para>
<!--
    <literal>GROUP BY</literal> will condense into a single row all
    selected rows that share the same values for the grouped
    expressions.  <replaceable
    class="parameter">expression</replaceable> can be an input column
    name, or the name or ordinal number of an output column
    (<command>SELECT</command> list item), or an arbitrary
    expression formed from input-column values.  In case of ambiguity,
    a <literal>GROUP BY</literal> name will be interpreted as an
    input-column name rather than an output column name.
-->
<literal>GROUP BY</literal>は、グループ化のために与えられた式を評価し、結果が同じ値になった行を1つの行にまとめる機能を持ちます。
<replaceable class="parameter">expression</replaceable>には、入力列の名前、出力列（<command>SELECT</command>リスト項目）の名前/序数、あるいは入力列の値から計算される任意の式を取ることができます。
判断がつかない時は、<literal>GROUP BY</literal>の名前は出力列名ではなく入力列名として解釈されます。
   </para>

   <para>
<!--
    Aggregate functions, if any are used, are computed across all rows
    making up each group, producing a separate value for each group.
    (If there are aggregate functions but no <literal>GROUP BY</literal>
    clause, the query is treated as having a single group comprising all
    the selected rows.)
    The set of rows fed to each aggregate function can be further filtered by
    attaching a <literal>FILTER</literal> clause to the aggregate function
    call; see <xref linkend="syntax-aggregates"> for more information.  When
    a <literal>FILTER</literal> clause is present, only those rows matching it
    are included in the input to that aggregate function.
<<<<<<< HEAD
   </para>

   <para>
=======
-->
集約関数が使用された場合、各グループ内の全ての行を対象に計算が行われ、グループごとに別々の値が生成されます
（集約関数が使われていて<literal>GROUP BY</literal>がない場合、その問い合わせは選択された全ての行からなる1つのグループを持つものとして扱われます）。
集約関数の入力となる行の集合は、集約関数の呼び出しに<literal>FILTER</literal>句を付けることで、さらに絞り込むことができます。
詳しくは<xref linkend="syntax-aggregates">を参照してください。
<literal>FILTER</literal>句があると、その条件に適合する行だけが集約関数の入力行に取り込まれます。
   </para>

   <para>
<!--
>>>>>>> de74b4ab
    When <literal>GROUP BY</literal> is present,
    or any aggregate functions are present, it is not valid for
    the <command>SELECT</command> list expressions to refer to
    ungrouped columns except within aggregate functions or when the
    ungrouped column is functionally dependent on the grouped columns,
    since there would otherwise be more than one possible value to
    return for an ungrouped column.  A functional dependency exists if
    the grouped columns (or a subset thereof) are the primary key of
    the table containing the ungrouped column.
-->
<literal>GROUP BY</literal>が存在する場合、あるいは集約関数が存在する場合、集約関数内部以外で、グループ化されていない列を参照する、あるいはグループ化されていない列がグループ化された列に関数依存する<command>SELECT</command>リストの式は無効になります。
こうしないとグループ化されていない列について返される値は複数の値になってしまう可能性があるからです。
グループ化された列(またはその部分集合)がグループ化されていない列を含むテーブルのプライマリキーである場合、関数依存が存在します。
   </para>

   <para>
<<<<<<< HEAD
=======
<!--
>>>>>>> de74b4ab
    Keep in mind that all aggregate functions are evaluated before
    evaluating any <quote>scalar</> expressions in the <literal>HAVING</>
    clause or <literal>SELECT</> list.  This means that, for example,
    a <literal>CASE</> expression cannot be used to skip evaluation of
    an aggregate function; see <xref linkend="syntax-express-eval">.
<<<<<<< HEAD
   </para>

   <para>
=======
-->
すべての集約関数は、<literal>HAVING</>句や<literal>SELECT</>リストのどの<quote>スカラー</>式よりも先に評価されることに注意してください。
これは例えば、<literal>CASE</>式を集約関数の評価をスキップするために使うことはできない、ということを意味します。
<xref linkend="syntax-express-eval">を参照してください。
   </para>

   <para>
<!--
>>>>>>> de74b4ab
    Currently, <literal>FOR NO KEY UPDATE</>, <literal>FOR UPDATE</>,
    <literal>FOR SHARE</> and <literal>FOR KEY SHARE</> cannot be
    specified with <literal>GROUP BY</literal>.
-->
現在は、<literal>FOR NO KEY UPDATE</>、<literal>FOR UPDATE</>、<literal>FOR SHARE</>、<literal>FOR KEY SHARE</>を<literal>GROUP BY</literal>と合わせて使うことはできません。
   </para>
  </refsect2>

  <refsect2 id="SQL-HAVING">
<!--
   <title id="sql-having-title"><literal>HAVING</literal> Clause</title>
-->
   <title id="sql-having-title"><literal>HAVING</literal>句</title>

   <para>
<!--
    The optional <literal>HAVING</literal> clause has the general form
-->
<literal>HAVING</literal>句の一般的な構文は以下の通りです（この句は省略可能です）。
<synopsis>
HAVING <replaceable class="parameter">condition</replaceable>
</synopsis>
<!--
    where <replaceable class="parameter">condition</replaceable> is
    the same as specified for the <literal>WHERE</literal> clause.
-->
<replaceable class="parameter">condition</replaceable>は<literal>WHERE</literal>句で指定するものと同じです。
   </para>

   <para>
<!--
    <literal>HAVING</literal> eliminates group rows that do not
    satisfy the condition.  <literal>HAVING</literal> is different
    from <literal>WHERE</literal>: <literal>WHERE</literal> filters
    individual rows before the application of <literal>GROUP
    BY</literal>, while <literal>HAVING</literal> filters group rows
    created by <literal>GROUP BY</literal>.  Each column referenced in
    <replaceable class="parameter">condition</replaceable> must
    unambiguously reference a grouping column, unless the reference
    appears within an aggregate function or the ungrouped column is
    functionally dependent on the grouping columns.
<<<<<<< HEAD
=======
-->
<literal>HAVING</literal>は、グループ化された行の中で、条件を満たさない行を取り除く機能を持ちます。
<literal>HAVING</literal>と<literal>WHERE</literal>は次の点が異なります。
<literal>WHERE</literal>が、<literal>GROUP BY</literal>の適用前に個々の行に対してフィルタを掛けるのに対し、<literal>HAVING</literal>は、<literal>GROUP BY</literal>の適用後に生成されたグループ化された行に対してフィルタをかけます。
<replaceable class="parameter">condition</replaceable>内で使用する列は、集約関数内で使用される場合とグループ化されない列がグループ化される列に関数依存する場合を除き、グループ化された列を一意に参照するものでなければなりません。
>>>>>>> de74b4ab
   </para>

   <para>
<!--
    The presence of <literal>HAVING</literal> turns a query into a grouped
    query even if there is no <literal>GROUP BY</> clause.  This is the
    same as what happens when the query contains aggregate functions but
    no <literal>GROUP BY</> clause.  All the selected rows are considered to
    form a single group, and the <command>SELECT</command> list and
    <literal>HAVING</literal> clause can only reference table columns from
    within aggregate functions.  Such a query will emit a single row if the
    <literal>HAVING</literal> condition is true, zero rows if it is not true.
-->
<literal>HAVING</literal>句があると、<literal>GROUP BY</>句がなかったとしても問い合わせはグループ化された問い合わせになります。
<literal>GROUP BY</>句を持たない問い合わせが集約関数を含む場合と同様です。
選択された行はすべて、1つのグループを形成するものとみなされます。また、<command>SELECT</command>リストと<literal>HAVING</literal>句では、集約関数が出力するテーブル列しか参照することができません。
こうした問い合わせでは、<literal>HAVING</literal>が真の場合には単一の行を、真以外の場合は0行を出力します。
   </para>

   <para>
<!--
    Currently, <literal>FOR NO KEY UPDATE</>, <literal>FOR UPDATE</>,
    <literal>FOR SHARE</> and <literal>FOR KEY SHARE</> cannot be
    specified with <literal>HAVING</literal>.
-->
現在は、<literal>FOR NO KEY UPDATE</>、<literal>FOR UPDATE</>、<literal>FOR SHARE</>、<literal>FOR KEY SHARE</>を<literal>HAVING</literal>と合わせて使うことはできません。
   </para>
  </refsect2>

  <refsect2 id="SQL-WINDOW">
<!--
   <title id="sql-window-title"><literal>WINDOW</literal> Clause</title>
-->
   <title id="sql-window-title"><literal>WINDOW</literal>句</title>

   <para>
<!--
    The optional <literal>WINDOW</literal> clause has the general form
-->
<literal>WINDOW</literal>句(省略可能)の一般的な構文は以下の通りです。
<synopsis>
WINDOW <replaceable class="parameter">window_name</replaceable> AS ( <replaceable class="parameter">window_definition</replaceable> ) [, ...]
</synopsis>
<!--
    where <replaceable class="parameter">window_name</replaceable> is
    a name that can be referenced from <literal>OVER</> clauses or
    subsequent window definitions, and
    <replaceable class="parameter">window_definition</replaceable> is
-->
ここで<replaceable class="parameter">window_name</replaceable>は、<literal>OVER</>句やこの後のウィンドウ定義で参照することができる名前です。
また、<replaceable class="parameter">window_definition</replaceable>は以下の通りです。
<synopsis>
[ <replaceable class="parameter">existing_window_name</replaceable> ]
[ PARTITION BY <replaceable class="parameter">expression</replaceable> [, ...] ]
[ ORDER BY <replaceable class="parameter">expression</replaceable> [ ASC | DESC | USING <replaceable class="parameter">operator</replaceable> ] [ NULLS { FIRST | LAST } ] [, ...] ]
[ <replaceable class="parameter">frame_clause</replaceable> ]
</synopsis>
   </para>

   <para>
<!--
    If an <replaceable class="parameter">existing_window_name</replaceable>
    is specified it must refer to an earlier entry in the <literal>WINDOW</>
    list; the new window copies its partitioning clause from that entry,
    as well as its ordering clause if any.  In this case the new window cannot
    specify its own <literal>PARTITION BY</> clause, and it can specify
    <literal>ORDER BY</> only if the copied window does not have one.
    The new window always uses its own frame clause; the copied window
    must not specify a frame clause.
-->
<replaceable class="parameter">existing_window_name</replaceable>を指定する場合、それは<literal>WINDOW</>リスト内のそれより前にある項目を参照しなければなりません。
新しいウィンドウはその<literal>PARTITION BY</>句をその項目からコピーします。
<literal>ORDER BY</>句があった場合も同様です。
この場合、新しいウィンドウでは独自の<literal>PARTITION BY</>句を指定することはできません。
また、コピーされたウィンドウが<literal>ORDER BY</>を持たない場合のみ<literal>ORDER BY</>を指定することができます。
新しいウィンドウは常に独自のフレーム句を使用します。
コピーされたウィンドウはフレーム句を指定してはなりません。
   </para>

   <para>
<!--
    The elements of the <literal>PARTITION BY</> list are interpreted in
    much the same fashion as elements of a
    <xref linkend="sql-groupby" endterm="sql-groupby-title">, except that
    they are always simple expressions and never the name or number of an
    output column.
    Another difference is that these expressions can contain aggregate
    function calls, which are not allowed in a regular <literal>GROUP BY</>
    clause.  They are allowed here because windowing occurs after grouping
    and aggregation.
-->
<literal>PARTITION BY</>リストの要素は<xref linkend="sql-groupby" endterm="sql-groupby-title">の要素とほとんど同じように解釈されます。
ただし、こちらは常に単純な式であり、出力列の名前や番号ではないことが異なります。
他にも違いがあり、これらの式は、通常の<literal>GROUP BY</>句では許されない、集約関数を含めることができるという点です。
グループ化および集約処理の後にウィンドウ処理が動作するため、これらでは許されています。
   </para>

   <para>
<!--
    Similarly, the elements of the <literal>ORDER BY</> list are interpreted
    in much the same fashion as elements of an
    <xref linkend="sql-orderby" endterm="sql-orderby-title">, except that
    the expressions are always taken as simple expressions and never the name
    or number of an output column.
-->
同様に、<literal>ORDER BY</>リストの要素は<xref linkend="sql-orderby" endterm="sql-orderby-title">の要素とほとんど同じように解釈されます。
ただし、この式は常に単純な式であり、出力列の名前や番号ではないことが異なります。
   </para>

   <para>
<!--
    The optional <replaceable class="parameter">frame_clause</> defines
    the <firstterm>window frame</> for window functions that depend on the
    frame (not all do).  The window frame is a set of related rows for
    each row of the query (called the <firstterm>current row</>).
    The <replaceable class="parameter">frame_clause</> can be one of
-->
<replaceable class="parameter">frame_clause</>を指定すると、（すべてではありませんが）フレームに依存するウィンドウ関数用の<firstterm>ウィンドウフレーム</>を定義できます。
ウィンドウフレームは、問い合わせの各行(<firstterm>現在の行</>と呼ばれます)に関連する行の集合です。
<replaceable class="parameter">frame_clause</>は以下のいずれかを取ることができます。

<synopsis>
[ RANGE | ROWS ] <replaceable>frame_start</>
[ RANGE | ROWS ] BETWEEN <replaceable>frame_start</> AND <replaceable>frame_end</>
</synopsis>

<!--
    where <replaceable>frame_start</> and <replaceable>frame_end</> can be
    one of
-->
ここで<replaceable>frame_start</>と<replaceable>frame_end</>は以下のいずれかを取ることができます。

<synopsis>
UNBOUNDED PRECEDING
<replaceable>value</replaceable> PRECEDING
CURRENT ROW
<replaceable>value</replaceable> FOLLOWING
UNBOUNDED FOLLOWING
</synopsis>

<!--
    If <replaceable>frame_end</> is omitted it defaults to <literal>CURRENT
    ROW</>.  Restrictions are that
    <replaceable>frame_start</> cannot be <literal>UNBOUNDED FOLLOWING</>,
    <replaceable>frame_end</> cannot be <literal>UNBOUNDED PRECEDING</>,
    and the <replaceable>frame_end</> choice cannot appear earlier in the
    above list than the <replaceable>frame_start</> choice &mdash; for example
    <literal>RANGE BETWEEN CURRENT ROW AND <replaceable>value</>
    PRECEDING</literal> is not allowed.
-->
<replaceable>frame_end</>が省略された場合デフォルトで<literal>CURRENT ROW</>となります。
<replaceable>frame_start</>は<literal>UNBOUNDED FOLLOWING</>とすることができない、<replaceable>frame_end</>は<literal>UNBOUNDED PRECEDING</>とすることができない、および、上のリストで<replaceable>frame_end</>の選択を<replaceable>frame_start</>の選択より前に置くことができないという制限があります。
例えば<literal>RANGE BETWEEN CURRENT ROW AND <replaceable>value</> PRECEDING</literal>は許されません。
   </para>

   <para>
<!--
    The default framing option is <literal>RANGE UNBOUNDED PRECEDING</>,
    which is the same as <literal>RANGE BETWEEN UNBOUNDED PRECEDING AND
    CURRENT ROW</>; it sets the frame to be all rows from the partition start
    up through the current row's last peer (a row that <literal>ORDER
    BY</> considers equivalent to the current row, or all rows if there
    is no <literal>ORDER BY</>).
    In general, <literal>UNBOUNDED PRECEDING</> means that the frame
    starts with the first row of the partition, and similarly
    <literal>UNBOUNDED FOLLOWING</> means that the frame ends with the last
    row of the partition (regardless of <literal>RANGE</> or <literal>ROWS</>
    mode).  In <literal>ROWS</> mode, <literal>CURRENT ROW</>
    means that the frame starts or ends with the current row; but in
    <literal>RANGE</> mode it means that the frame starts or ends with
    the current row's first or last peer in the <literal>ORDER BY</> ordering.
    The <replaceable>value</> <literal>PRECEDING</> and
    <replaceable>value</> <literal>FOLLOWING</> cases are currently only
    allowed in <literal>ROWS</> mode.  They indicate that the frame starts
    or ends with the row that many rows before or after the current row.
    <replaceable>value</replaceable> must be an integer expression not
    containing any variables, aggregate functions, or window functions.
    The value must not be null or negative; but it can be zero, which
    selects the current row itself.
-->
デフォルトのフレーム化オプションは<literal>RANGE UNBOUNDED PRECEDING</>です。
これは<literal>RANGE BETWEEN UNBOUNDED PRECEDING AND CURRENT ROW</>と同じで、
パーティションの先頭から<literal>ORDER BY</>順序における現在の行の最後のピア(<literal>ORDER BY</>が現在の行の同等であるとみなす行、あるいは<literal>ORDER BY</>がなければすべての行)までのすべての行をフレームとします。
一般的に<literal>UNBOUNDED PRECEDING</>はフレームがパーティションの先頭から始まることを意味し、同様に<literal>UNBOUNDED FOLLOWING</>はフレームがパーティションの最終行で終わることを意味します(<literal>RANGE</>モードか<literal>ROWS</>かは関係ありません)。
<literal>ROWS</>モードでは、<literal>CURRENT ROW</>はフレームが現在の行で始まる、または終わることを意味しますが、<literal>RANGE</>モードでは、フレームが現在の行の<literal>ORDER BY</>順序における最初のピアまたは最後のピアで始まる、または終わることを意味します。
現時点では<replaceable>value</> <literal>PRECEDING</>および<replaceable>value</> <literal>FOLLOWING</>という場合わけは<literal>ROWS</>モードだけで許されます。
これらは、現在の行の何行前または何行後にフレームが始まるまたは終わることを示します。
<replaceable>value</replaceable>は整数式でなければならず、変数、集約関数、ウィンドウ関数を含めることはできません。
この値はNULLまたは負を取ることはできません。
しかし、現在の行自身を選択するゼロを取ることができます。
   </para>

   <para>
<!--
    Beware that the <literal>ROWS</> options can produce unpredictable
    results if the <literal>ORDER BY</> ordering does not order the rows
    uniquely.  The <literal>RANGE</> options are designed to ensure that
    rows that are peers in the <literal>ORDER BY</> ordering are treated
    alike; all peer rows will be in the same frame.
<<<<<<< HEAD
=======
-->
<literal>ORDER BY</>順序によりその行を一意に順序付けできない場合、<literal>ROWS</>が予期できない結果をもたらす可能性があることに注意して下さい。
<literal>RANGE</>は、<literal>ORDER BY</>順序におけるピアとなる行が同等に扱われる、つまりすべてのピアは同じフレーム内に両方とも存在することが確実になるように設計されています。
>>>>>>> de74b4ab
   </para>

   <para>
<!--
    The purpose of a <literal>WINDOW</literal> clause is to specify the
    behavior of <firstterm>window functions</> appearing in the query's
    <xref linkend="sql-select-list" endterm="sql-select-list-title"> or
    <xref linkend="sql-orderby" endterm="sql-orderby-title">.  These functions
    can reference the <literal>WINDOW</literal> clause entries by name
    in their <literal>OVER</> clauses.  A <literal>WINDOW</literal> clause
    entry does not have to be referenced anywhere, however; if it is not
    used in the query it is simply ignored.  It is possible to use window
    functions without any <literal>WINDOW</literal> clause at all, since
    a window function call can specify its window definition directly in
    its <literal>OVER</> clause.  However, the <literal>WINDOW</literal>
    clause saves typing when the same window definition is needed for more
    than one window function.
-->
<literal>WINDOW</literal>句の目的は、問い合わせの<xref linkend="sql-select-list" endterm="sql-select-list-title">または<xref linkend="sql-orderby" endterm="sql-orderby-title">に記載される<firstterm>ウィンドウ関数</>の動作を規定することです。
これらの関数はその<literal>OVER</>句において名前で<literal>WINDOW</literal>句の項目を参照することができます。
しかし<literal>WINDOW</literal>句の項目は他で参照される必要はありません。
問い合わせ内で使用されなかったものは、単に無視されます。
ウィンドウ関数呼び出しは<literal>OVER</>句でウィンドウ定義を直接規定することができますので、<literal>WINDOW</literal>句を全く使わずにウィンドウ関数を使用することができます。
しかし<literal>WINDOW</literal>句は、同じウィンドウ定義が複数のウィンドウ関数で必要とされる場合に入力量を省くことができます。
   </para>

   <para>
<!--
    Currently, <literal>FOR NO KEY UPDATE</>, <literal>FOR UPDATE</>,
    <literal>FOR SHARE</> and <literal>FOR KEY SHARE</> cannot be
    specified with <literal>WINDOW</literal>.
-->
現在は、<literal>FOR NO KEY UPDATE</>、<literal>FOR UPDATE</>、<literal>FOR SHARE</>、<literal>FOR KEY SHARE</>を<literal>WINDOW</literal>と合わせて使うことはできません。
   </para>

   <para>
<!--
    Window functions are described in detail in
    <xref linkend="tutorial-window">,
    <xref linkend="syntax-window-functions">, and
    <xref linkend="queries-window">.
-->
ウィンドウ関数に関する詳細については<xref linkend="tutorial-window">、<xref linkend="syntax-window-functions">、<xref linkend="queries-window">を参照してください。
   </para>
  </refsect2>

  <refsect2 id="sql-select-list">
<!--
   <title id="sql-select-list-title"><command>SELECT</command> List</title>
-->
   <title id="sql-select-list-title"><command>SELECT</command>リスト</title>

   <para>
<!--
    The <command>SELECT</command> list (between the key words
    <literal>SELECT</> and <literal>FROM</>) specifies expressions
    that form the output rows of the <command>SELECT</command>
    statement.  The expressions can (and usually do) refer to columns
    computed in the <literal>FROM</> clause.
-->
<command>SELECT</command>リスト（<literal>SELECT</>キーワードと<literal>FROM</>キーワードの間にあるもの）は、<command>SELECT</command>文の出力行を形成する式を指定するものです。
この式では、<literal>FROM</>句で処理後の列を参照することができます（通常は実際に参照します）。
   </para>

   <para>
<!--
    Just as in a table, every output column of a <command>SELECT</command>
    has a name.  In a simple <command>SELECT</command> this name is just
    used to label the column for display, but when the <command>SELECT</>
    is a sub-query of a larger query, the name is seen by the larger query
    as the column name of the virtual table produced by the sub-query.
    To specify the name to use for an output column, write
    <literal>AS</> <replaceable class="parameter">output_name</replaceable>
    after the column's expression.  (You can omit <literal>AS</literal>,
    but only if the desired output name does not match any
    <productname>PostgreSQL</productname> keyword (see <xref
    linkend="sql-keywords-appendix">).  For protection against possible
    future keyword additions, it is recommended that you always either
    write <literal>AS</literal> or double-quote the output name.)
    If you do not specify a column name, a name is chosen automatically
    by <productname>PostgreSQL</productname>.  If the column's expression
    is a simple column reference then the chosen name is the same as that
    column's name.  In more complex cases a function or type name may be
    used, or the system may fall back on a generated name such as
    <literal>?column?</literal>.
-->
テーブルの場合と同様に、<command>SELECT</command>の出力列はすべて名前を持ちます。
簡単な<command>SELECT</command>では、この名前は列に表示用のラベルを付けるために使用されるだけです。
しかし<command>SELECT</command>が大規模な問い合わせの副問い合わせである場合、大規模な問い合わせ側で副問い合わせで生成された仮想のテーブルの列名としてこの名前が参照されます。
出力列として使用するための名前を指定するためには、列式の後に<literal>AS</> <replaceable class="parameter">output_name</replaceable>と記述してください。
（希望する列名が<productname>PostgreSQL</productname>のキーワード（<xref linkend="sql-keywords-appendix">を参照）に一致しない場合にのみ<literal>AS</literal>を省略することができます。
将来あり得るキーワードの追加に備えるために、常に<literal>AS</literal>を記述する、あるいは、出力名を二重引用符で括ることを推奨します。）
列名を指定しない場合、名前は<productname>PostgreSQL</productname>により自動的に付けられます。
列式が単純な列参照であれば、つけられる名前はその列の名前と同じものです。
より複雑な場合では、関数名または型名が使用されるかもしれません。さもなければ<literal>?column?</literal>のように生成される名前になるかもしれません。
   </para>

   <para>
<!--
    An output column's name can be used to refer to the column's value in
    <literal>ORDER BY</> and <literal>GROUP BY</> clauses, but not in the
    <literal>WHERE</> or <literal>HAVING</> clauses; there you must write
    out the expression instead.
-->
<literal>ORDER BY</>句と<literal>GROUP BY</>句内で列の値を参照する時も、出力列名を使用できます。
しかし、<literal>WHERE</>や<literal>HAVING</>句では使用できません。これらでは式を書かなければなりません。
   </para>

   <para>
<!--
    Instead of an expression, <literal>*</literal> can be written in
    the output list as a shorthand for all the columns of the selected
    rows.  Also, you can write <literal><replaceable
    class="parameter">table_name</replaceable>.*</literal> as a
    shorthand for the columns coming from just that table.  In these
    cases it is not possible to specify new names with <literal>AS</>;
    the output column names will be the same as the table columns' names.
-->
リストには、選択された行の全ての列を表す省略形として、式ではなく<literal>*</literal>と書くことができます。
また、そのテーブルに由来する列のみを表す省略形として、<literal><replaceable class="parameter">table_name</replaceable>.*</literal>と書くこともできます。
このような場合、<literal>AS</>により新しい名前を指定することはできません。
出力列名はテーブルの列名と同一になります。
   </para>
  </refsect2>

  <refsect2 id="sql-distinct">
<!--
   <title id="sql-distinct-title"><literal>DISTINCT</literal> Clause</title>
-->
   <title id="sql-distinct-title"><literal>DISTINCT</literal>句</title>

   <para>
<!--
    If <literal>SELECT DISTINCT</> is specified, all duplicate rows are
    removed from the result set (one row is kept from each group of
    duplicates).  <literal>SELECT ALL</> specifies the opposite: all rows are
    kept; that is the default.
-->
<literal>SELECT DISTINCT</>が指定されると、重複する行は全て結果セットから削除されます
（重複するグループの中で1行が保持されます）。
<literal>SELECT ALL</>はこの反対で、全ての行が保持されます。
デフォルトはこちらです。
   </para>

   <para>
<!--
    <literal>SELECT DISTINCT ON ( <replaceable
    class="parameter">expression</replaceable> [, ...] )</literal>
    keeps only the first row of each set of rows where the given
    expressions evaluate to equal.  The <literal>DISTINCT ON</literal>
    expressions are interpreted using the same rules as for
    <literal>ORDER BY</> (see above).  Note that the <quote>first
    row</quote> of each set is unpredictable unless <literal>ORDER
    BY</> is used to ensure that the desired row appears first.  For
    example:
-->
<literal>SELECT DISTINCT ON ( <replaceable class="parameter">expression</replaceable> [, ...] )</literal>は指定した式が等しいと評価した各行集合の中で、最初の行のみを保持します。
<literal>DISTINCT ON</literal>式は、<literal>ORDER BY</>（上述）と同じ規則で扱われます。
各集合の<quote>最初の行</quote>は、<literal>ORDER BY</>を使用して目的の行が確実に最初に現れるようにしない限り予測することはできないことに注意してください。
例えば、次の例は各地点の最新の気象情報を取り出します。
<programlisting>
SELECT DISTINCT ON (location) location, time, report
    FROM weather_reports
    ORDER BY location, time DESC;
</programlisting>
<!--
    retrieves the most recent weather report for each location.  But
    if we had not used <literal>ORDER BY</> to force descending order
    of time values for each location, we'd have gotten a report from
    an unpredictable time for each location.
-->
しかし<literal>ORDER BY</>を使用して各地点を時間によって降順にソートしなければ、各地点について得られる情報がいつのものかはわかりません。
   </para>

   <para>
<!--
    The <literal>DISTINCT ON</> expression(s) must match the leftmost
    <literal>ORDER BY</> expression(s).  The <literal>ORDER BY</> clause
    will normally contain additional expression(s) that determine the
    desired precedence of rows within each <literal>DISTINCT ON</> group.
-->
<literal>DISTINCT ON</>に指定する式は<literal>ORDER BY</>の最も左側の式と一致しなければなりません。
<literal>ORDER BY</>句は、通常、各<literal>DISTINCT ON</>グループの中での行の優先順位を決定する追加的な式を含みます。
   </para>

   <para>
<!--
    Currently, <literal>FOR NO KEY UPDATE</>, <literal>FOR UPDATE</>,
    <literal>FOR SHARE</> and <literal>FOR KEY SHARE</> cannot be
    specified with <literal>DISTINCT</literal>.
-->
現在は、<literal>FOR NO KEY UPDATE</>、<literal>FOR UPDATE</>、<literal>FOR SHARE</>、<literal>FOR KEY SHARE</>を<literal>DISTINCT</literal>と合わせて使うことはできません。
   </para>
  </refsect2>

  <refsect2 id="SQL-UNION">
<!--
   <title id="sql-union-title"><literal>UNION</literal> Clause</title>
-->
   <title id="sql-union-title"><literal>UNION</literal>句</title>

   <para>
<!--
    The <literal>UNION</literal> clause has this general form:
-->
<literal>UNION</literal>句の一般的な構文は以下の通りです。
<synopsis>
<replaceable class="parameter">select_statement</replaceable> UNION [ ALL | DISTINCT ] <replaceable class="parameter">select_statement</replaceable>
<!--
</synopsis><replaceable class="parameter">select_statement</replaceable> is
    any <command>SELECT</command> statement without an <literal>ORDER
    BY</>, <literal>LIMIT</>, <literal>FOR NO KEY UPDATE</>, <literal>FOR UPDATE</literal>,
    <literal>FOR SHARE</literal>, or <literal>FOR KEY SHARE</literal> clause.
    (<literal>ORDER BY</> and <literal>LIMIT</> can be attached to a
    subexpression if it is enclosed in parentheses.  Without
    parentheses, these clauses will be taken to apply to the result of
    the <literal>UNION</literal>, not to its right-hand input
    expression.)
-->
</synopsis><replaceable class="parameter">select_statement</replaceable>には、<literal>ORDER BY</>、<literal>LIMIT</>、<literal>FOR NO KEY UPDATE</>、<literal>FOR UPDATE</literal>、<literal>FOR SHARE</literal>、<literal>FOR KEY SHARE</literal>句を持たない任意の<command>SELECT</command>文が入ります
（<literal>ORDER BY</>と<literal>LIMIT</>は、括弧で囲めば副式として付与することができます。
括弧がない場合、これらの句は右側に置かれた入力式ではなく、<literal>UNION</literal>の結果に対して適用されてしまいます）。
   </para>

   <para>
<!--
    The <literal>UNION</literal> operator computes the set union of
    the rows returned by the involved <command>SELECT</command>
    statements.  A row is in the set union of two result sets if it
    appears in at least one of the result sets.  The two
    <command>SELECT</command> statements that represent the direct
    operands of the <literal>UNION</literal> must produce the same
    number of columns, and corresponding columns must be of compatible
    data types.
-->
<literal>UNION</literal>演算子は、2つの<command>SELECT</command>文が返す行の和集合を作成します。
この和集合には、2つの<command>SELECT</command>文の結果集合のいずれか（または両方）に存在する行が全て含まれています。
<literal>UNION</literal>の直接のオペランドとなる2つの<command>SELECT</command>文が返す列数は、同じでなければなりません。また、対応する列のデータ型には互換性が存在する必要があります。
   </para>

   <para>
<!--
    The result of <literal>UNION</> does not contain any duplicate
    rows unless the <literal>ALL</> option is specified.
    <literal>ALL</> prevents elimination of duplicates.  (Therefore,
    <literal>UNION ALL</> is usually significantly quicker than
    <literal>UNION</>; use <literal>ALL</> when you can.)
    <literal>DISTINCT</> can be written to explicitly specify the
    default behavior of eliminating duplicate rows.
-->
<literal>ALL</>オプションが指定されていない限り、<literal>UNION</literal>の結果には重複行は含まれません。
<literal>ALL</>を指定するとこのような重複除去が行われません
（したがって、通常<literal>UNION ALL</>は<literal>UNION</>よりかなり高速です。
できれば<literal>ALL</>を使用してください）。
重複行を除去するデフォルトの動作を明示的に指定するために<literal>DISTINCT</>を記述することができます。
   </para>

   <para>
<!--
    Multiple <literal>UNION</> operators in the same
    <command>SELECT</command> statement are evaluated left to right,
    unless otherwise indicated by parentheses.
-->
1つの<command>SELECT</command>文に複数の<literal>UNION</literal>演算子がある場合、括弧がない限り、それらは左から右に評価されます。
   </para>

   <para>
<!--
    Currently, <literal>FOR NO KEY UPDATE</>, <literal>FOR UPDATE</>, <literal>FOR SHARE</> and
    <literal>FOR KEY SHARE</> cannot be
    specified either for a <literal>UNION</> result or for any input of a
    <literal>UNION</>.
-->
現時点では、<literal>UNION</>の結果や<literal>UNION</>に対する入力に、<literal>FOR NO KEY UPDATE</>、<literal>FOR UPDATE</>、<literal>FOR SHARE</>、<literal>FOR KEY SHARE</>を指定することはできません。
   </para>
  </refsect2>

  <refsect2 id="SQL-INTERSECT">
<!--
   <title id="sql-intersect-title"><literal>INTERSECT</literal> Clause</title>
-->
   <title id="sql-intersect-title"><literal>INTERSECT</literal>句</title>

   <para>
<!--
    The <literal>INTERSECT</literal> clause has this general form:
-->
<literal>INTERSECT</literal>句の一般的な構文は以下の通りです。
<synopsis>
<replaceable class="parameter">select_statement</replaceable> INTERSECT [ ALL | DISTINCT ] <replaceable class="parameter">select_statement</replaceable>
<!--
</synopsis><replaceable class="parameter">select_statement</replaceable> is
    any <command>SELECT</command> statement without an <literal>ORDER
    BY</>, <literal>LIMIT</>, <literal>FOR NO KEY UPDATE</>, <literal>FOR UPDATE</literal>,
    <literal>FOR SHARE</literal>, or <literal>FOR KEY SHARE</> clause.
-->
</synopsis><replaceable class="parameter">select_statement</replaceable>には、<literal>ORDER BY</>、<literal>LIMIT</>、<literal>FOR NO KEY UPDATE</>、<literal>FOR UPDATE</literal>、<literal>FOR SHARE</literal>、<literal>FOR KEY SHARE</>句を持たない、任意の<command>SELECT</command>文が入ります。
   </para>

   <para>
<!--
    The <literal>INTERSECT</literal> operator computes the set
    intersection of the rows returned by the involved
    <command>SELECT</command> statements.  A row is in the
    intersection of two result sets if it appears in both result sets.
-->
<literal>INTERSECT</literal>は、2つの<command>SELECT</command>文が返す行の積集合を計算します。
この積集合に含まれるのは、2つの<command>SELECT</command>文の結果集合の両方に存在する行です。
   </para>

   <para>
<!--
    The result of <literal>INTERSECT</literal> does not contain any
    duplicate rows unless the <literal>ALL</> option is specified.
    With <literal>ALL</>, a row that has <replaceable>m</> duplicates in the
    left table and <replaceable>n</> duplicates in the right table will appear
    min(<replaceable>m</>,<replaceable>n</>) times in the result set.
    <literal>DISTINCT</> can be written to explicitly specify the
    default behavior of eliminating duplicate rows.
-->
<literal>ALL</>オプションを指定しない限り、<literal>INTERSECT</literal>の結果に重複行は含まれません。
<literal>ALL</>が指定された場合、左側テーブルに<replaceable>m</>個、右側テーブルに<replaceable>n</>個の重複がある行は、結果集合ではmin(<replaceable>m</>,<replaceable>n</>)個出現します。
重複行を除去するデフォルトの動作を明示的に指定するために<literal>DISTINCT</>を記述することができます。
   </para>

   <para>
<!--
    Multiple <literal>INTERSECT</literal> operators in the same
    <command>SELECT</command> statement are evaluated left to right,
    unless parentheses dictate otherwise.
    <literal>INTERSECT</literal> binds more tightly than
    <literal>UNION</literal>.  That is, <literal>A UNION B INTERSECT
    C</literal> will be read as <literal>A UNION (B INTERSECT
    C)</literal>.
-->
1つの<command>SELECT</command>文に複数の<literal>INTERSECT</literal>演算子がある場合、括弧がない限り、それらは左から右に評価されます。
<literal>INTERSECT</literal>は<literal>UNION</literal>よりも強い結び付きを持ちます。
つまり、<literal>A UNION B INTERSECT C</literal> は<literal>A UNION (B INTERSECT C)</literal>と解釈されます。
   </para>

   <para>
<!--
    Currently, <literal>FOR NO KEY UPDATE</>, <literal>FOR UPDATE</>, <literal>FOR SHARE</> and
    <literal>FOR KEY SHARE</> cannot be
    specified either for an <literal>INTERSECT</> result or for any input of
    an <literal>INTERSECT</>.
-->
現時点では、<literal>INTERSECT</>の結果や<literal>INTERSECT</>に対する入力に、<literal>FOR NO KEY UPDATE</>、<literal>FOR UPDATE</>、<literal>FOR SHARE</>または<literal>FOR KEY SHARE</>を指定することはできません。
   </para>
  </refsect2>

  <refsect2 id="SQL-EXCEPT">
<!--
   <title id="sql-except-title"><literal>EXCEPT</literal> Clause</title>
-->
   <title id="sql-except-title"><literal>EXCEPT</literal>句</title>

   <para>
<!--
    The <literal>EXCEPT</literal> clause has this general form:
-->
<literal>EXCEPT</literal>句の一般的な構文は以下の通りです。
<synopsis>
<replaceable class="parameter">select_statement</replaceable> EXCEPT [ ALL | DISTINCT ] <replaceable class="parameter">select_statement</replaceable>
<!--
</synopsis><replaceable class="parameter">select_statement</replaceable> is
    any <command>SELECT</command> statement without an <literal>ORDER
    BY</>, <literal>LIMIT</>, <literal>FOR NO KEY UPDATE</>, <literal>FOR UPDATE</literal>,
    <literal>FOR SHARE</literal>, or <literal>FOR KEY SHARE</> clause.
-->
</synopsis><replaceable class="parameter">select_statement</replaceable>には、<literal>ORDER BY</>、<literal>LIMIT</>、<literal>FOR NO KEY UPDATE</>、<literal>FOR UPDATE</literal>、<literal>FOR SHARE</literal>、<literal>FOR KEY SHARE</>句を持たない、任意の<command>SELECT</command>文が入ります。
   </para>

   <para>
<!--
    The <literal>EXCEPT</literal> operator computes the set of rows
    that are in the result of the left <command>SELECT</command>
    statement but not in the result of the right one.
-->
<literal>EXCEPT</literal>は、左側の<command>SELECT</command>文の結果には存在し、右側の<command>SELECT</command>文の結果には存在しない行の集合を生成します。
   </para>

   <para>
<!--
    The result of <literal>EXCEPT</literal> does not contain any
    duplicate rows unless the <literal>ALL</> option is specified.
    With <literal>ALL</>, a row that has <replaceable>m</> duplicates in the
    left table and <replaceable>n</> duplicates in the right table will appear
    max(<replaceable>m</>-<replaceable>n</>,0) times in the result set.
    <literal>DISTINCT</> can be written to explicitly specify the
    default behavior of eliminating duplicate rows.
-->
<literal>ALL</>オプションが指定されていない限り、<literal>EXCEPT</literal>の結果には重複行は含まれません。
<literal>ALL</>がある場合、左側テーブルに<replaceable>m</>個、右側テーブルに<replaceable>n</>個の重複がある行は、結果集合ではmax(<replaceable>m</>-<replaceable>n</>,0)個出現します。
重複行を除去するデフォルトの動作を明示的に指定するために<literal>DISTINCT</>を記述することができます。
   </para>

   <para>
<!--
    Multiple <literal>EXCEPT</literal> operators in the same
    <command>SELECT</command> statement are evaluated left to right,
    unless parentheses dictate otherwise.  <literal>EXCEPT</> binds at
    the same level as <literal>UNION</>.
-->
1つの<command>SELECT</command>文に複数の<literal>EXCEPT</literal>演算子がある場合、括弧がない限り、それらは左から右に評価されます。
<literal>EXCEPT</literal>の結び付きの強さは<literal>UNION</>と同じです。
   </para>

   <para>
<!--
    Currently, <literal>FOR NO KEY UPDATE</>, <literal>FOR UPDATE</>, <literal>FOR SHARE</> and
    <literal>FOR KEY SHARE</> cannot be
    specified either for an <literal>EXCEPT</> result or for any input of
    an <literal>EXCEPT</>.
-->
現時点では、<literal>EXCEPT</>の結果や<literal>EXCEPT</>に対する入力に、<literal>FOR NO KEY UPDATE</>、<literal>FOR UPDATE</>、<literal>FOR SHARE</>または<literal>FOR KEY SHARE</>を指定することはできません。
   </para>
  </refsect2>

  <refsect2 id="SQL-ORDERBY">
<!--
   <title id="sql-orderby-title"><literal>ORDER BY</literal> Clause</title>
-->
   <title id="sql-orderby-title"><literal>ORDER BY</literal>句</title>

   <para>
<!--
    The optional <literal>ORDER BY</literal> clause has this general form:
-->
<literal>ORDER BY</literal>句の一般的な構文は以下の通りです（この句は省略可能です）。

<synopsis>
ORDER BY <replaceable class="parameter">expression</replaceable> [ ASC | DESC | USING <replaceable class="parameter">operator</replaceable> ] [ NULLS { FIRST | LAST } ] [, ...]
</synopsis>
<!--
    The <literal>ORDER BY</literal> clause causes the result rows to
    be sorted according to the specified expression(s).  If two rows are
    equal according to the leftmost expression, they are compared
    according to the next expression and so on.  If they are equal
    according to all specified expressions, they are returned in
    an implementation-dependent order.
-->
<literal>ORDER BY</literal>句を使うと、結果行を指定した式（複数可）に従ってソートすることができます。
最も左側の式を使って比較した結果、2つの行が等しいと判断された場合は、1つ右側の式を使って比較します。その結果も等しければ、さらに次の式に進みます。
指定した全ての式で等しいと判断された場合は、実装に依存した順番で返されます。
   </para>

   <para>
<!--
    Each <replaceable class="parameter">expression</replaceable> can be the
    name or ordinal number of an output column
    (<command>SELECT</command> list item), or it can be an arbitrary
    expression formed from input-column values.
-->
<replaceable class="parameter">expression</replaceable>には、出力列（<command>SELECT</command>リスト項目）の名前または序数、あるいは入力列値から形成される任意の式を取ることができます。
   </para>

   <para>
<!--
    The ordinal number refers to the ordinal (left-to-right) position
    of the output column. This feature makes it possible to define an
    ordering on the basis of a column that does not have a unique
    name.  This is never absolutely necessary because it is always
    possible to assign a name to an output column using the
    <literal>AS</> clause.
-->
序数は、出力列の位置（左から右に割り当てられます）を示します。
これを使うと、一意な名前を持たない列の順序を定義することができます。
<literal>AS</>句を使用すれば出力列に名前を割り当てることができるので、これはどうしても必要な機能というわけではありません。
   </para>

   <para>
<!--
    It is also possible to use arbitrary expressions in the
    <literal>ORDER BY</literal> clause, including columns that do not
    appear in the <command>SELECT</command> output list.  Thus the
    following statement is valid:
-->
また、<literal>ORDER BY</literal>句には、<command>SELECT</command>出力リストに出現しない列を含む、任意の式を使用できます。
したがって、以下の文は有効です。
<programlisting>
SELECT name FROM distributors ORDER BY code;
</programlisting>
<!--
    A limitation of this feature is that an <literal>ORDER BY</>
    clause applying to the result of a <literal>UNION</>,
    <literal>INTERSECT</>, or <literal>EXCEPT</> clause can only
    specify an output column name or number, not an expression.
-->
ただし、<literal>UNION</>、<literal>INTERSECT</>、<literal>EXCEPT</>の結果に<literal>ORDER BY</>を適用する場合は、式は使用できず、出力列の名前か序数のみを指定できるという制限があります。
   </para>

   <para>
<!--
    If an <literal>ORDER BY</> expression is a simple name that
    matches both an output column name and an input column name,
    <literal>ORDER BY</> will interpret it as the output column name.
    This is the opposite of the choice that <literal>GROUP BY</> will
    make in the same situation.  This inconsistency is made to be
    compatible with the SQL standard.
-->
<literal>ORDER BY</>の式として出力列名と入力列名の両方に一致する単なる名前が与えられた場合、<literal>ORDER BY</>はそれを出力列名として扱います。
これは、同じ状況における<literal>GROUP BY</>の選択とは反対です。
この不整合は、標準SQLとの互換性を保持するために発生しています。
   </para>

   <para>
<!--
    Optionally one can add the key word <literal>ASC</> (ascending) or
    <literal>DESC</> (descending) after any expression in the
    <literal>ORDER BY</> clause.  If not specified, <literal>ASC</> is
    assumed by default.  Alternatively, a specific ordering operator
    name can be specified in the <literal>USING</> clause.
    An ordering operator must be a less-than or greater-than
    member of some B-tree operator family.
    <literal>ASC</> is usually equivalent to <literal>USING &lt;</> and
    <literal>DESC</> is usually equivalent to <literal>USING &gt;</>.
    (But the creator of a user-defined data type can define exactly what the
    default sort ordering is, and it might correspond to operators with other
    names.)
-->
<literal>ORDER BY</>中の任意の式の後に、キーワード<literal>ASC</>（昇順）、<literal>DESC</>（降順）を付加することができます(省略可能)。
指定がなければ、デフォルトで<literal>ASC</>があるものとして扱われます。
その他、順序を指定する演算子名を<literal>USING</>句に指定する方法もあります。
順序指定演算子は何らかのB-Tree演算子族の小なりまたは大なり演算子でなければなりません。
通常、<literal>ASC</>は<literal>USING &lt;</>と、<literal>DESC</>は<literal>USING &gt;</>と同じです
（ただし、ユーザ定義データ型の作成時には、デフォルトのソート順を定義することができます。また、異なる名前の演算子と対応付けすることもできます）。
   </para>

   <para>
<!--
    If <literal>NULLS LAST</> is specified, null values sort after all
    non-null values; if <literal>NULLS FIRST</> is specified, null values
    sort before all non-null values.  If neither is specified, the default
    behavior is <literal>NULLS LAST</> when <literal>ASC</> is specified
    or implied, and <literal>NULLS FIRST</> when <literal>DESC</> is specified
    (thus, the default is to act as though nulls are larger than non-nulls).
    When <literal>USING</> is specified, the default nulls ordering depends
    on whether the operator is a less-than or greater-than operator.
-->
<literal>NULLS LAST</>が指定されると、NULL値はすべての非NULL値の後にソートされます。
<literal>NULLS FIRST</>が指定されると、NULL値はすべての非NULL値の前にソートされます。
どちらも指定されない場合のデフォルト動作は、明示的あるいは暗黙的な<literal>ASC</>の場合は<literal>NULLS LAST</>、<literal>DESC</>が指定された場合は<literal>NULLS FIRST</>です。
（したがって、デフォルトでは、NULLが非NULLよりも大きい値であるかのように動作します。）
<literal>USING</>が指定されると、デフォルトのNULLの順序は、演算子が小なり演算子か大なり演算子によって変わります。
   </para>

   <para>
<!--
    Note that ordering options apply only to the expression they follow;
    for example <literal>ORDER BY x, y DESC</> does not mean
    the same thing as <literal>ORDER BY x DESC, y DESC</>.
-->
順序付けオプションは直前の演算子にのみ適用されます。
たとえば、<literal>ORDER BY x, y DESC</>は<literal>ORDER BY x DESC, y DESC</>と同一の意味ではありません。
   </para>

   <para>
<!--
    Character-string data is sorted according to the collation that applies
    to the column being sorted.  That can be overridden at need by including
    a <literal>COLLATE</> clause in the
    <replaceable class="parameter">expression</replaceable>, for example
    <literal>ORDER BY mycolumn COLLATE "en_US"</>.
    For more information see <xref linkend="sql-syntax-collate-exprs"> and
    <xref linkend="collation">.
-->
文字型データでは、格納する列に適用された照合順序に従ってソートされます。
これは必要に応じて<replaceable class="parameter">expression</replaceable>内に<literal>COLLATE</>句を含めることで上書きできます。
例えば<literal>ORDER BY mycolumn COLLATE "en_US"</>です。
より詳細については<xref linkend="sql-syntax-collate-exprs">および<xref linkend="collation">を参照してください。
   </para>
  </refsect2>

  <refsect2 id="SQL-LIMIT">
<!--
   <title id="sql-limit-title"><literal>LIMIT</literal> Clause</title>
-->
   <title id="sql-limit-title"><literal>LIMIT</literal>句</title>

   <para>
<!--
    The <literal>LIMIT</literal> clause consists of two independent
    sub-clauses:
-->
<literal>LIMIT</literal>句は2つの独立した副句から構成されます。
<synopsis>
LIMIT { <replaceable class="parameter">count</replaceable> | ALL }
OFFSET <replaceable class="parameter">start</replaceable>
</synopsis>
<!--
    <replaceable class="parameter">count</replaceable> specifies the
    maximum number of rows to return, while <replaceable
    class="parameter">start</replaceable> specifies the number of rows
    to skip before starting to return rows.  When both are specified,
    <replaceable class="parameter">start</replaceable> rows are skipped
    before starting to count the <replaceable
    class="parameter">count</replaceable> rows to be returned.
-->
<replaceable class="parameter">count</replaceable>には返される行の最大数を、一方、<replaceable class="parameter">start</replaceable>には行を返し始める前に飛ばす行数を指定します。
両方とも指定された場合、<replaceable class="parameter">start</replaceable>行分が飛ばされ、そこから数えて<replaceable class="parameter">count</replaceable>行が返されます。
   </para>

   <para>
<!--
    If the <replaceable class="parameter">count</replaceable> expression
    evaluates to NULL, it is treated as <literal>LIMIT ALL</>, i.e., no
    limit.  If <replaceable class="parameter">start</replaceable> evaluates
    to NULL, it is treated the same as <literal>OFFSET 0</>.
-->
<replaceable class="parameter">count</replaceable>式がNULLと評価された場合、<literal>LIMIT ALL</>として、つまり制限無しとして扱われます。
<replaceable class="parameter">start</replaceable>がNULLと評価された場合、<literal>OFFSET 0</>と同様に扱われます。
   </para>

   <para>
<!--
    SQL:2008 introduced a different syntax to achieve the same result,
    which <productname>PostgreSQL</> also supports.  It is:
-->
SQL:2008では同じ結果を実現する異なる構文が導入されました。
<productname>PostgreSQL</>でもサポートしています。
以下の構文です。
<synopsis>
OFFSET <replaceable class="parameter">start</replaceable> { ROW | ROWS }
FETCH { FIRST | NEXT } [ <replaceable class="parameter">count</replaceable> ] { ROW | ROWS } ONLY
</synopsis>
<!--
    In this syntax, to write anything except a simple integer constant for
    <replaceable class="parameter">start</> or <replaceable
    class="parameter">count</replaceable>, you must write parentheses
    around it.
    If <replaceable class="parameter">count</> is
    omitted in a <literal>FETCH</> clause, it defaults to 1.
    <literal>ROW</literal>
    and <literal>ROWS</literal> as well as <literal>FIRST</literal>
    and <literal>NEXT</literal> are noise words that don't influence
    the effects of these clauses.
    According to the standard, the <literal>OFFSET</literal> clause must come
    before the <literal>FETCH</literal> clause if both are present; but
    <productname>PostgreSQL</> is laxer and allows either order.
-->
この構文において、<replaceable class="parameter">start</>または<replaceable class="parameter">count</replaceable>に単一整数定数以外を記述するためには、括弧でくくって記述しなければなりません。
<replaceable class="parameter">count</>を<literal>FETCH</>句で省略した場合、そのデフォルトは１です。
<literal>ROW</literal>および<literal>ROWS</literal>、そして<literal>FIRST</literal>および<literal>NEXT</literal>は意味がない単語で、この句に影響を与えることはありません。
標準に従うと<literal>OFFSET</literal>句は、<literal>FETCH</literal>句と同時に使用する場合、これより前に存在しなければなりません。
しかし<productname>PostgreSQL</>は厳密ではなく、どちらが先でも許されます。
   </para>

   <para>
<!--
    When using <literal>LIMIT</>, it is a good idea to use an
    <literal>ORDER BY</> clause that constrains the result rows into a
    unique order.  Otherwise you will get an unpredictable subset of
    the query's rows &mdash; you might be asking for the tenth through
    twentieth rows, but tenth through twentieth in what ordering?  You
    don't know what ordering unless you specify <literal>ORDER BY</>.
-->
<literal>LIMIT</>を使う時は、結果行を一意な順番に強制する<literal>ORDER BY</>句を使うとよいでしょう。
そうしないと、問い合わせ結果のどの部分が返されるのかがわかりません。 
10〜20行目までを出力するとしても、どの順番で並べた時の10〜20行目なのでしょうか。
<literal>ORDER BY</>を指定しない限り、行が返される順番は不明です。
   </para>

   <para>
<!--
    The query planner takes <literal>LIMIT</> into account when
    generating a query plan, so you are very likely to get different
    plans (yielding different row orders) depending on what you use
    for <literal>LIMIT</> and <literal>OFFSET</>.  Thus, using
    different <literal>LIMIT</>/<literal>OFFSET</> values to select
    different subsets of a query result <emphasis>will give
    inconsistent results</emphasis> unless you enforce a predictable
    result ordering with <literal>ORDER BY</>.  This is not a bug; it
    is an inherent consequence of the fact that SQL does not promise
    to deliver the results of a query in any particular order unless
    <literal>ORDER BY</> is used to constrain the order.
-->
問い合わせプランナは問い合わせ計画を作成する時に<literal>LIMIT</>を考慮するので、<literal>LIMIT</>と<literal>OFFSET</>の指定によって異なった計画を得ることになるでしょう。計画が異なれば、異なる順番で行が返ります。
したがって、<literal>LIMIT</>/<literal>OFFSET</>値の変更によって異なる結果行を選択しようとすると、<literal>ORDER BY</>で順序を並び替えない限り、<emphasis>矛盾した結果を返すことになります</emphasis>。
これはバグではありません。
「SQLは、<literal>ORDER BY</>で順序を制御されない限り、問い合わせ結果が返す順序を約束しない」という事実の当然の帰結なのです。
   </para>

   <para>
<!--
    It is even possible for repeated executions of the same <literal>LIMIT</>
    query to return different subsets of the rows of a table, if there
    is not an <literal>ORDER BY</> to enforce selection of a deterministic
    subset.  Again, this is not a bug; determinism of the results is
    simply not guaranteed in such a case.
-->
厳密的に部分集合の選択を強制する<literal>ORDER BY</>がなければ、同じ<literal>LIMIT</>問い合わせを繰り返し実行してもテーブル行から異なる部分集合が取り出される可能性すらあります。
繰り返しますが、これは不具合ではありません。
こうした場合に確定した結果は単に保証されていないのです。
   </para>
  </refsect2>

  <refsect2 id="SQL-FOR-UPDATE-SHARE">
<!--
   <title id="sql-for-update-share-title">The Locking Clause</title>
-->
   <title id="sql-for-update-share-title">ロック処理句</title>

   <para>
<!--
    <literal>FOR UPDATE</>, <literal>FOR NO KEY UPDATE</>, <literal>FOR SHARE</>
    and <literal>FOR KEY SHARE</>
    are <firstterm>locking clauses</>; they affect how <literal>SELECT</>
    locks rows as they are obtained from the table.
-->
<literal>FOR UPDATE</>、<literal>FOR NO KEY UPDATE</>、<literal>FOR SHARE</>および<literal>FOR KEY SHARE</>は<firstterm>ロック処理句</>です。
これらはテーブルから行を入手する時にどのように<literal>SELECT</>がその行をロックするかに影響します。
   </para>

   <para>
<!--
    The locking clause has the general form
-->
ロック処理句の一般的な構文は以下の通りです。

<synopsis>
FOR <replaceable>lock_strength</> [ OF <replaceable class="parameter">table_name</replaceable> [, ...] ] [ NOWAIT | SKIP LOCKED ]
</synopsis>

<!--
    where <replaceable>lock_strength</> can be one of
-->
ここで<replaceable>lock_strength</>は以下のいずれかを取ることができます。

<synopsis>
UPDATE
NO KEY UPDATE
SHARE
KEY SHARE
</synopsis>
   </para>

   <para>
<<<<<<< HEAD
    For more information on each row-level lock mode, refer to
    <xref linkend="locking-rows">.
=======
<!--
    For more information on each row-level lock mode, refer to
    <xref linkend="locking-rows">.
-->
それぞれの行レベルロックモードについての詳しい説明は<xref linkend="locking-rows">を参照してください。
>>>>>>> de74b4ab
   </para>

   <para>
<!--
    To prevent the operation from waiting for other transactions to commit,
    use either the <literal>NOWAIT</> or <literal>SKIP LOCKED</literal>
    option.  With <literal>NOWAIT</>, the statement reports an error, rather
    than waiting, if a selected row cannot be locked immediately.
    With <literal>SKIP LOCKED</literal>, any selected rows that cannot be
    immediately locked are skipped.  Skipping locked rows provides an
    inconsistent view of the data, so this is not suitable for general purpose
    work, but can be used to avoid lock contention with multiple consumers
    accessing a queue-like table.
    Note that <literal>NOWAIT</> and <literal>SKIP LOCKED</literal> apply only
    to the row-level lock(s) &mdash; the required <literal>ROW SHARE</literal>
    table-level lock is still taken in the ordinary way (see
    <xref linkend="mvcc">).  You can use
    <xref linkend="sql-lock">
    with the <literal>NOWAIT</> option first,
    if you need to acquire the table-level lock without waiting.
-->
他のトランザクションのコミットを待機することなく操作を進めるには、<literal>NOWAIT</>オプションを使用してください。
<literal>NOWAIT</>では、選択行のロックを即座に獲得できない時、文は待機せずに、エラーを報告します。
<literal>NOWAIT</>は行レベルロックにのみに適用される点に注意してください。
つまり、必要な<literal>ROW SHARE</literal>テーブルレベルロックは通常通りの方法（ <xref linkend="mvcc">を参照）で獲得されます。
もし、テーブルレベルのロックを待機せずに獲得しなければならないのであれば、最初に<xref linkend="sql-lock">の<literal>NOWAIT</>オプションを使用してください。
   </para>

   <para>
<!--
    If specific tables are named in a locking clause,
    then only rows coming from those tables are locked; any other
    tables used in the <command>SELECT</command> are simply read as
    usual.  A locking
    clause without a table list affects all tables used in the statement.
    If a locking clause is
    applied to a view or sub-query, it affects all tables used in
    the view or sub-query.
    However, these clauses
    do not apply to <literal>WITH</> queries referenced by the primary query.
    If you want row locking to occur within a <literal>WITH</> query, specify
    a locking clause within the <literal>WITH</> query.
-->
ロック処理句内に特定のテーブルが指定されている場合は、そのテーブルの行のみがロックされます。
<command>SELECT</command>内の他のテーブルは通常通りに読み込まれます。
テーブルリストを持たないロック処理句は、その文で使用されるすべてのテーブルに影響を与えます。
ロック処理句がビューまたは副問い合わせで使用された場合、そのビューや副問い合わせで使用されるすべてのテーブルに影響を与えます。
しかしこれらの句は主問い合わせで参照される<literal>WITH</>問い合わせには適用されません。
<literal>WITH</>問い合わせ内での行ロックを行いたい場合は、<literal>WITH</>問い合わせ内でロック処理句を指定してください。
   </para>

   <para>
<!--
    Multiple locking
    clauses can be written if it is necessary to specify different locking
    behavior for different tables.  If the same table is mentioned (or
    implicitly affected) by more than one locking clause,
    then it is processed as if it was only specified by the strongest one.
    Similarly, a table is processed
    as <literal>NOWAIT</> if that is specified in any of the clauses
<<<<<<< HEAD
    affecting it.  Otherwise, it is processed
    as <literal>SKIP LOCKED</literal> if that is specified in any of the
    clauses affecting it.
=======
    affecting it.
-->
異なるロック方式を異なるテーブルに指定する必要があれば、複数のロック処理句を記述することができます。
複数のロック処理句で同一のテーブルを記述した（または暗黙的に影響が与えられた）場合、最も強いものだけが指定されたかのように処理されます。
同様に、あるテーブルに影響を与える句のいずれかで<literal>NOWAIT</>が指定された場合、そのテーブルは<literal>NOWAIT</>として処理されます。
>>>>>>> de74b4ab
   </para>

   <para>
<!--
    The locking clauses cannot be
    used in contexts where returned rows cannot be clearly identified with
    individual table rows; for example they cannot be used with aggregation.
-->
ロック処理句は、返される行がテーブルのどの行に対応するのかが明確に識別できない場合には使用することができません。
例えば、集約には使用できません。
   </para>

   <para>
<!--
    When a locking clause
    appears at the top level of a <command>SELECT</> query, the rows that
    are locked are exactly those that are returned by the query; in the
    case of a join query, the rows locked are those that contribute to
    returned join rows.  In addition, rows that satisfied the query
    conditions as of the query snapshot will be locked, although they
    will not be returned if they were updated after the snapshot
    and no longer satisfy the query conditions.  If a
    <literal>LIMIT</> is used, locking stops
    once enough rows have been returned to satisfy the limit (but note that
    rows skipped over by <literal>OFFSET</> will get locked).  Similarly,
    if a locking clause
    is used in a cursor's query, only rows actually fetched or stepped past
    by the cursor will be locked.
-->
ロック処理句が<command>SELECT</>問い合わせの最上位レベルに存在する場合、ロック対象行は問い合わせが返す行に正確に一致します。
結合問い合わせ内の場合、ロック対象行は返される結合行に関連する行となります。
さらに、スナップショットを更新した後に問い合わせ条件を満たさなくなった場合は返されなくなりますが、問い合わせのスナップショット時点で問い合わせ条件を満たす行もロックされます。
<literal>LIMIT</>が使用された場合、制限を満たす行が返されるとロック処理は止まります。
（しかし、<literal>OFFSET</>により飛ばされた行はロックされることに注意してください。）
同様に、ロック処理句がカーソル問い合わせで使用された場合、カーソルにより実際に取り込んだ行または通り過ぎた行のみがロックされます。
   </para>

   <para>
<!--
    When a locking clause
    appears in a sub-<command>SELECT</>, the rows locked are those
    returned to the outer query by the sub-query.  This might involve
    fewer rows than inspection of the sub-query alone would suggest,
    since conditions from the outer query might be used to optimize
    execution of the sub-query.  For example,
-->
ロック処理句が副<command>SELECT</>に存在する場合、ロック対象行は副問い合わせの外側の問い合わせに返される行となります。
外側の問い合わせからの条件が副問い合わせ実行の最適化に使用される可能性がありますので、これには副問い合わせ自体の検査が提示する行より少なくなるかもしれません。
例えば、
<programlisting>
SELECT * FROM (SELECT * FROM mytable FOR UPDATE) ss WHERE col1 = 5;
</programlisting>
<!--
    will lock only rows having <literal>col1 = 5</>, even though that
    condition is not textually within the sub-query.
-->
は、副問い合わせ内では文字として条件が記載されていなくても、<literal>col1 = 5</>を持つ行のみがロックされます。
   </para>

  <para>
<!--
   Previous releases failed to preserve a lock which is upgraded by a later
   savepoint.  For example, this code:
-->
以前のリリースでは、セーブポイント以降に更新されるロックの保持は失敗しました。
例えば以下のコードです。
<programlisting>
BEGIN;
SELECT * FROM mytable WHERE key = 1 FOR UPDATE;
SAVEPOINT s;
UPDATE mytable SET ... WHERE key = 1;
ROLLBACK TO s;
</programlisting>
<!--
   would fail to preserve the <literal>FOR UPDATE</> lock after the
   <command>ROLLBACK TO</>.  This has been fixed in release 9.3.
-->
<command>ROLLBACK TO</>後の<literal>FOR UPDATE</>ロックの保持に失敗します。
これはリリース9.3で修正されました。
  </para>

  <caution>
   <para>
<!--
    It is possible for a <command>SELECT</> command running at the <literal>READ
    COMMITTED</literal> transaction isolation level and using <literal>ORDER
    BY</literal> and a locking clause to return rows out of
    order.  This is because <literal>ORDER BY</> is applied first.
    The command sorts the result, but might then block trying to obtain a lock
    on one or more of the rows.  Once the <literal>SELECT</> unblocks, some
    of the ordering column values might have been modified, leading to those
    rows appearing to be out of order (though they are in order in terms
    of the original column values).  This can be worked around at need by
    placing the <literal>FOR UPDATE/SHARE</literal> clause in a sub-query,
    for example
-->
<literal>ORDER BY</literal>句とロック処理句を使用した、<literal>READ COMMITTED</literal>トランザクション隔離レベルで実行する<command>SELECT</>コマンドでは、順序通りにならない行を返す可能性があります。
<literal>ORDER BY</>が最初に適用されるためです。
このコマンドは結果をソートしますが、その後、1行または複数の行のロック獲得がブロックされる可能性があります。
この<literal>SELECT</>のブロックが解除された時点で、順序付け対象の列値の一部が変更されているかもしれません。
これによりこうした行が（元の列値という観点では順序通りではありますが、）順序通りに現れません。
必要に応じて、これは以下のように副問い合わせ内に<literal>FOR UPDATE/SHARE</literal>句を記述することで、回避することができます。
<programlisting>
SELECT * FROM (SELECT * FROM mytable FOR UPDATE) ss ORDER BY column1;
</programlisting>
<!--
    Note that this will result in locking all rows of <structname>mytable</>,
    whereas <literal>FOR UPDATE</> at the top level would lock only the
    actually returned rows.  This can make for a significant performance
    difference, particularly if the <literal>ORDER BY</> is combined with
    <literal>LIMIT</> or other restrictions.  So this technique is recommended
    only if concurrent updates of the ordering columns are expected and a
    strictly sorted result is required.
-->
最上位レベルにおける<literal>FOR UPDATE</>は実際に返される行のみをロックするのに対して、これは結果として<structname>mytable</>のすべての行をロックすることに注意してください。
これは、特に<literal>ORDER BY</>が<literal>LIMIT</>やその他の制限と組み合わせている場合、性能上大きな違いを生み出す可能性があります。
このため、この技法は、順序付け対象の列に対する同時実行の更新が想定され、かつ、厳密にソートされた結果が要求される場合にのみ推奨されます。
   </para>

   <para>
<!--
    At the <literal>REPEATABLE READ</literal> or <literal>SERIALIZABLE</literal>
    transaction isolation level this would cause a serialization failure (with
    a <literal>SQLSTATE</literal> of <literal>'40001'</literal>), so there is
    no possibility of receiving rows out of order under these isolation levels.
-->
<literal>REPEATABLE READ</literal>または<literal>SERIALIZABLE</literal>トランザクション隔離レベルでは、（<literal>'40001'</literal>という<literal>SQLSTATE</literal>を持つ）シリアライゼーション失敗が発生します。
このためこれらの隔離レベルでは順序通りでない行を受け取る可能性はありません。
   </para>
  </caution>
  </refsect2>

  <refsect2 id="SQL-TABLE">
<!--
   <title><literal>TABLE</literal> Command</title>
-->
   <title><literal>TABLE</literal>コマンド</title>

   <para>
<!--
    The command
-->
<programlisting>
TABLE <replaceable class="parameter">name</replaceable>
</programlisting>
<!--
    is equivalent to
-->
というコマンドは以下と同じです。
<programlisting>
SELECT * FROM <replaceable class="parameter">name</replaceable>
</programlisting>
<!--
    It can be used as a top-level command or as a space-saving syntax
    variant in parts of complex queries. Only the <literal>WITH</>,
    <literal>UNION</>, <literal>INTERSECT</>, <literal>EXCEPT</>,
    <literal>ORDER BY</>, <literal>LIMIT</>, <literal>OFFSET</>,
    <literal>FETCH</> and <literal>FOR</> locking clauses can be used
    with <command>TABLE</>; the <literal>WHERE</> clause and any form of
    aggregation cannot
    be used.
-->
これは、最上位のコマンドとして、あるいは複雑な問い合わせの一部として、入力を省略する構文の一種としても使用することができます。
<literal>WITH</>、<literal>UNION</>、<literal>INTERSECT</>、<literal>EXCEPT</>、<literal>ORDER BY</>、<literal>LIMIT</>、<literal>OFFSET</>、<literal>FETCH</>、<literal>FOR</>のロック句だけを<command>TABLE</>と一緒に使うことができます。
<literal>WHERE</>句およびいかなる形式の集約も使うことはできません。
   </para>
  </refsect2>
 </refsect1>

 <refsect1>
<!--
  <title>Examples</title>
-->
  <title>例</title>

  <para>
<!--
   To join the table <literal>films</literal> with the table
   <literal>distributors</literal>:
-->
<literal>films</literal>テーブルを<literal>distributors</literal>テーブルと結合します。

<programlisting>
SELECT f.title, f.did, d.name, f.date_prod, f.kind
    FROM distributors d, films f
    WHERE f.did = d.did

       title       | did |     name     | date_prod  |   kind
-------------------+-----+--------------+------------+----------
 The Third Man     | 101 | British Lion | 1949-12-23 | Drama
 The African Queen | 101 | British Lion | 1951-08-11 | Romantic
 ...
</programlisting>
  </para>

  <para>
<!--
   To sum the column <literal>len</literal> of all films and group
   the results by <literal>kind</literal>:
-->
全ての映画の<literal>len</literal>列を合計し<literal>kind</literal>列によって結果をグループ化します。

<programlisting>
SELECT kind, sum(len) AS total FROM films GROUP BY kind;

   kind   | total
----------+-------
 Action   | 07:34
 Comedy   | 02:58
 Drama    | 14:28
 Musical  | 06:42
 Romantic | 04:38
</programlisting>
  </para>

  <para>
<!--
   To sum the column <literal>len</literal> of all films, group
   the results by <literal>kind</literal> and show those group totals
   that are less than 5 hours:
-->
全ての映画の<literal>len</literal>列を合計し<literal>kind</literal>列によって結果をグループ化し、合計が5時間より少ないグループの合計を表示します。

<programlisting>
SELECT kind, sum(len) AS total
    FROM films
    GROUP BY kind
    HAVING sum(len) &lt; interval '5 hours';

   kind   | total
----------+-------
 Comedy   | 02:58
 Romantic | 04:38
</programlisting>
  </para>

  <para>
<!--
   The following two examples are identical ways of sorting the individual
   results according to the contents of the second column
   (<literal>name</literal>):
-->
次に、結果を2番目の列（<literal>name</literal>）の内容に基づいてソートする方法を2つ例示します。

<programlisting>
SELECT * FROM distributors ORDER BY name;
SELECT * FROM distributors ORDER BY 2;

 did |       name
-----+------------------
 109 | 20th Century Fox
 110 | Bavaria Atelier
 101 | British Lion
 107 | Columbia
 102 | Jean Luc Godard
 113 | Luso films
 104 | Mosfilm
 103 | Paramount
 106 | Toho
 105 | United Artists
 111 | Walt Disney
 112 | Warner Bros.
 108 | Westward
</programlisting>
  </para>

  <para>
<!--
   The next example shows how to obtain the union of the tables
   <literal>distributors</literal> and
   <literal>actors</literal>, restricting the results to those that begin
   with the letter W in each table.  Only distinct rows are wanted, so the
   key word <literal>ALL</literal> is omitted.
-->
次の例は、<literal>distributors</literal>テーブルと<literal>actors</literal>テーブルの和集合を取得する方法を示しています。さらに、両方のテーブルで結果をWという文字で始まる行のみに限定しています。
重複しない行のみが必要なので、<literal>ALL</literal>キーワードは省略されています。

<programlisting>
distributors:               actors:
 did |     name              id |     name
-----+--------------        ----+----------------
 108 | Westward               1 | Woody Allen
 111 | Walt Disney            2 | Warren Beatty
 112 | Warner Bros.           3 | Walter Matthau
 ...                         ...

SELECT distributors.name
    FROM distributors
    WHERE distributors.name LIKE 'W%'
UNION
SELECT actors.name
    FROM actors
    WHERE actors.name LIKE 'W%';

      name
----------------
 Walt Disney
 Walter Matthau
 Warner Bros.
 Warren Beatty
 Westward
 Woody Allen
</programlisting>
  </para>

  <para>
<!--
   This example shows how to use a function in the <literal>FROM</>
   clause, both with and without a column definition list:
-->
次に、<literal>FROM</>句内での関数の使用方法について、列定義リストがある場合とない場合の両方の例を示します。

<programlisting>
CREATE FUNCTION distributors(int) RETURNS SETOF distributors AS $$
    SELECT * FROM distributors WHERE did = $1;
$$ LANGUAGE SQL;

SELECT * FROM distributors(111);
 did |    name
-----+-------------
 111 | Walt Disney

CREATE FUNCTION distributors_2(int) RETURNS SETOF record AS $$
    SELECT * FROM distributors WHERE did = $1;
$$ LANGUAGE SQL;

SELECT * FROM distributors_2(111) AS (f1 int, f2 text);
 f1  |     f2
-----+-------------
 111 | Walt Disney
</programlisting>
  </para>

  <para>
<!--
   Here is an example of a function with an ordinality column added:
-->
以下は序数列が追加された関数の例です。

<programlisting>
SELECT * FROM unnest(ARRAY['a','b','c','d','e','f']) WITH ORDINALITY;
 unnest | ordinality
--------+----------
 a      |        1
 b      |        2
 c      |        3
 d      |        4
 e      |        5
 f      |        6
(6 rows)
</programlisting>
  </para>

  <para>
<!--
   This example shows how to use a simple <literal>WITH</> clause:
-->
以下の例では簡単な<literal>WITH</>句の使用方法を示します。

<programlisting>
WITH t AS (
    SELECT random() as x FROM generate_series(1, 3)
  )
SELECT * FROM t
UNION ALL
SELECT * FROM t

         x          
--------------------
  0.534150459803641
  0.520092216785997
 0.0735620250925422
  0.534150459803641
  0.520092216785997
 0.0735620250925422
</programlisting>

<!--
   Notice that the <literal>WITH</> query was evaluated only once,
   so that we got two sets of the same three random values.
-->
<literal>WITH</>問い合わせが一度だけ評価されることに注意してください。
このため3つのランダムな値の同じ集合2組を得ることになります。
  </para>

  <para>
<!--
   This example uses <literal>WITH RECURSIVE</literal> to find all
   subordinates (direct or indirect) of the employee Mary, and their
   level of indirectness, from a table that shows only direct
   subordinates:
-->
以下の例では<literal>WITH RECURSIVE</literal>を使用して、直接の部下しか表示しないテーブルから、従業員Maryの（直接または間接的な）部下とその間接度を見つけ出します。

<programlisting>
WITH RECURSIVE employee_recursive(distance, employee_name, manager_name) AS (
    SELECT 1, employee_name, manager_name
    FROM employee
    WHERE manager_name = 'Mary'
  UNION ALL
    SELECT er.distance + 1, e.employee_name, e.manager_name
    FROM employee_recursive er, employee e
    WHERE er.employee_name = e.manager_name
  )
SELECT distance, employee_name FROM employee_recursive;
</programlisting>

<!--
   Notice the typical form of recursive queries:
   an initial condition, followed by <literal>UNION</literal>,
   followed by the recursive part of the query. Be sure that the
   recursive part of the query will eventually return no tuples, or
   else the query will loop indefinitely.  (See <xref linkend="queries-with">
   for more examples.)
-->
初期条件、続いて<literal>UNION</literal>、さらに問い合わせの再帰部分という再帰問い合わせの典型的な構文に注意してください。
問い合わせの再帰部分は最終的にはタプルを返さないことを確実にしてください。
さもないと問い合わせは無限にループします。
（より多くの例については<xref linkend="queries-with">を参照してください。）
  </para>

  <para>
<!--
   This example uses <literal>LATERAL</> to apply a set-returning function
   <function>get_product_names()</> for each row of the
   <structname>manufacturers</> table:
-->
以下の例では、<structname>manufacturers</>テーブルの各行に対して集合を返す<function>get_product_names()</>関数を適用するために<literal>LATERAL</>を使用します。

<programlisting>
SELECT m.name AS mname, pname
FROM manufacturers m, LATERAL get_product_names(m.id) pname;
</programlisting>

<!--
    Manufacturers not currently having any products would not appear in the
    result, since it is an inner join.  If we wished to include the names of
    such manufacturers in the result, we could do:
-->
これは内部結合ですので、現時点で製品をまったく持たないメーカは結果に現れません。
こうしたメーカの名前も結果に含めたければ以下のようにします。

<programlisting>
SELECT m.name AS mname, pname
FROM manufacturers m LEFT JOIN LATERAL get_product_names(m.id) pname ON true;
</programlisting></para>
 </refsect1>

 <refsect1>
<!--
  <title>Compatibility</title>
-->
  <title>互換性</title>


  <para>
<!--
   Of course, the <command>SELECT</command> statement is compatible
   with the SQL standard.  But there are some extensions and some
   missing features.
-->
当然ながら、<command>SELECT</command>文は標準SQLと互換性があります。
しかし、拡張機能や実現されていない機能もいくつかあります。
  </para>

  <refsect2>
<!--
   <title>Omitted <literal>FROM</literal> Clauses</title>
-->
   <title><literal>FROM</literal>句の省略</title>

   <para>
<!--
    <productname>PostgreSQL</productname> allows one to omit the
    <literal>FROM</literal> clause.  It has a straightforward use to
    compute the results of simple expressions:
-->
<productname>PostgreSQL</productname>では、<literal>FROM</literal>句を省略することができます。
これによって、以下のように単純な式を計算させることができます。
<programlisting>
SELECT 2+2;

 ?column?
----------
        4
</programlisting>
<!--
    Some other <acronym>SQL</acronym> databases cannot do this except
    by introducing a dummy one-row table from which to do the
    <command>SELECT</command>.
-->
他の<acronym>SQL</acronym>データベースでは、このような<command>SELECT</command>を行うためにはダミーの1行テーブルを使わなければならないものもあります。
   </para>

   <para>
<!--
    Note that if a <literal>FROM</literal> clause is not specified,
    the query cannot reference any database tables. For example, the
    following query is invalid:
-->
<literal>FROM</literal>句の指定がない場合、問い合わせではデータベーステーブルを参照することができません。
例えば、以下の問い合わせは無効です。
<programlisting>
SELECT distributors.* WHERE distributors.name = 'Westward';
</programlisting>
<!--
    <productname>PostgreSQL</productname> releases prior to
    8.1 would accept queries of this form, and add an implicit entry
    to the query's <literal>FROM</literal> clause for each table
    referenced by the query. This is no longer allowed.
-->
<productname>PostgreSQL</productname>リリース8.1より前まででは、こうした形の問い合わせを受け付け、問い合わせで参照する各テーブルに対する暗黙的な項目を問い合わせの<literal>FROM</literal>句に追加していました。
これは許されなくなりました。
   </para>
  </refsect2>

  <refsect2>
<!--
   <title>Empty <literal>SELECT</literal> Lists</title>
-->
   <title>空の<literal>SELECT</literal>リスト</title>

   <para>
<!--
    The list of output expressions after <literal>SELECT</literal> can be
    empty, producing a zero-column result table.
    This is not valid syntax according to the SQL standard.
    <productname>PostgreSQL</productname> allows it to be consistent with
    allowing zero-column tables.
    However, an empty list is not allowed when <literal>DISTINCT</> is used.
-->
<literal>SELECT</literal>の後の出力式のリストは空でも良く、このとき列数がゼロの結果テーブルが生成されます。
これは標準SQLでは有効な構文ではありませんが、<productname>PostgreSQL</productname>は列数がゼロのテーブルを許すので、それと整合性を保つために許しています。
しかし、<literal>DISTINCT</>を使う時は、空のリストを使うことはできません。
   </para>
  </refsect2>

  <refsect2>
<!--
   <title>Omitting the <literal>AS</literal> Key Word</title>
-->
   <title><literal>AS</literal>キーワードの省略</title>

   <para>
<!--
    In the SQL standard, the optional key word <literal>AS</> can be
    omitted before an output column name whenever the new column name
    is a valid column name (that is, not the same as any reserved
    keyword).  <productname>PostgreSQL</productname> is slightly more
    restrictive: <literal>AS</> is required if the new column name
    matches any keyword at all, reserved or not.  Recommended practice is
    to use <literal>AS</> or double-quote output column names, to prevent
    any possible conflict against future keyword additions.
-->
標準SQLでは、キーワード<literal>AS</>(省略可能)は、新しい列名が有効な列名（つまり予約済みのどのキーワードとも異なるもの）である場合は常に、出力列名の前から省くことができます。
<productname>PostgreSQL</productname>には多少より強い制限があります。
新しい列名が予約済みか否かに関わらず何らかのキーワードに一致する場合は<literal>AS</>が必要です。
推奨する実践方法は、今後のキーワードの追加と競合する可能性に備え、<literal>AS</>を使用する、または出力列名を二重引用符で括ることです。
   </para>

   <para>
<!--
    In <literal>FROM</literal> items, both the standard and
    <productname>PostgreSQL</productname> allow <literal>AS</> to
    be omitted before an alias that is an unreserved keyword.  But
    this is impractical for output column names, because of syntactic
    ambiguities.
-->
<literal>FROM</literal>項目において標準および<productname>PostgreSQL</productname>では、未予約のキーワードである別名の前の<literal>AS</>を省略することができます。
しかし、構文があいまいになるため、出力名では実践的ではありません。
   </para>
  </refsect2>

  <refsect2>
<!--
   <title><literal>ONLY</literal> and Inheritance</title>
-->
   <title><literal>ONLY</literal>と継承関係</title>

   <para>
<!--
    The SQL standard requires parentheses around the table name when
    writing <literal>ONLY</literal>, for example <literal>SELECT * FROM ONLY
    (tab1), ONLY (tab2) WHERE ...</literal>.  <productname>PostgreSQL</>
    considers these parentheses to be optional.
-->
標準SQLでは、<literal>SELECT * FROM ONLY (tab1), ONLY (tab2) WHERE ...</literal>のように、<literal>ONLY</literal>を記述する時にテーブル名の前後を括弧でくくることを要求します。
<productname>PostgreSQL</>ではこの括弧を省略可能であるとみなしています。
   </para>

   <para>
<!--
    <productname>PostgreSQL</> allows a trailing <literal>*</> to be written to
    explicitly specify the non-<literal>ONLY</literal> behavior of including
    child tables.  The standard does not allow this.
-->
<productname>PostgreSQL</>では最後に<literal>*</>を付けることで
明示的に子テーブルを含めるという<literal>ONLY</literal>ではない動作を指定することができます。
標準ではこれを許していません。
   </para>

   <para>
<!--
    (These points apply equally to all SQL commands supporting the
    <literal>ONLY</literal> option.)
-->
（これらの点は<literal>ONLY</literal>オプションをサポートするすべてのSQLコマンドで同様に適用されます。）
   </para>
  </refsect2>

  <refsect2>
<!--
   <title>Function Calls in <literal>FROM</literal></title>
-->
   <title><literal>FROM</literal>内の関数呼び出し</title>

   <para>
<!--
    <productname>PostgreSQL</productname> allows a function call to be
    written directly as a member of the <literal>FROM</> list.  In the SQL
    standard it would be necessary to wrap such a function call in a
    sub-<command>SELECT</command>; that is, the syntax
    <literal>FROM <replaceable>func</>(...) <replaceable>alias</></literal>
    is approximately equivalent to
    <literal>FROM LATERAL (SELECT <replaceable>func</>(...)) <replaceable>alias</></literal>.
    Note that <literal>LATERAL</> is considered to be implicit; this is
    because the standard requires <literal>LATERAL</> semantics for an
    <literal>UNNEST()</> item in <literal>FROM</>.
    <productname>PostgreSQL</productname> treats <literal>UNNEST()</> the
    same as other set-returning functions.
-->
<productname>PostgreSQL</productname>では、<literal>FROM</>リストのメンバとして直接関数呼び出しを記述することができます。
標準SQLではこうした関数呼び出しを副<command>SELECT</command>内に囲む必要があります。
つまり<literal>FROM <replaceable>func</>(...) <replaceable>alias</></literal>はおおよそ<literal>FROM LATERAL (SELECT <replaceable>func</>(...)) <replaceable>alias</></literal>と同じです。
暗黙的に<literal>LATERAL</>であるとみなされることに注意してください。
標準では<literal>FROM</>内の<literal>UNNEST()</>項目には<literal>LATERAL</>構文を必要とするためです。
<productname>PostgreSQL</productname>では<literal>UNNEST()</>を他の集合を返す関数と同じものとして扱います。
   </para>
  </refsect2>

  <refsect2>
<!--
   <title>Namespace Available to <literal>GROUP BY</literal> and <literal>ORDER BY</literal></title>
-->
   <title><literal>GROUP BY</literal>と<literal>ORDER BY</literal>における利用可能な名前空間</title>

   <para>
<!--
    In the SQL-92 standard, an <literal>ORDER BY</literal> clause can
    only use output column names or numbers, while a <literal>GROUP
    BY</literal> clause can only use expressions based on input column
    names.  <productname>PostgreSQL</productname> extends each of
    these clauses to allow the other choice as well (but it uses the
    standard's interpretation if there is ambiguity).
    <productname>PostgreSQL</productname> also allows both clauses to
    specify arbitrary expressions.  Note that names appearing in an
    expression will always be taken as input-column names, not as
    output-column names.
-->
標準SQL-92では、<literal>ORDER BY</literal>句で使用できるのは、出力列名か序数のみであり、<literal>GROUP BY</literal>句で使用できるのは、入力列名からなる式のみです。
<productname>PostgreSQL</productname>は、これらの句で両方が指定できるように拡張されています
（ただし、不明瞭さがある場合は標準の解釈が使用されます）。
さらに、<productname>PostgreSQL</productname>ではどちらの句にも任意の式を指定できます。
式で使われる名前は、常に出力列名ではなく入力列の名前とみなされることに注意してください。
   </para>

   <para>
<!--
    SQL:1999 and later use a slightly different definition which is not
    entirely upward compatible with SQL-92.
    In most cases, however, <productname>PostgreSQL</productname>
    will interpret an <literal>ORDER BY</literal> or <literal>GROUP
    BY</literal> expression the same way SQL:1999 does.
-->
SQL:1999以降では、SQL-92と完全には上位互換でない、多少異なる定義が採用されています。
しかし、ほとんどの場合、<productname>PostgreSQL</productname>はSQL:1999と同じ方法で<literal>ORDER BY</literal>や<literal>GROUP BY</literal>を解釈します。
   </para>
  </refsect2>

  <refsect2>
<!--
   <title>Functional Dependencies</title>
-->
   <title>関数依存性</title>

   <para>
<!--
    <productname>PostgreSQL</productname> recognizes functional dependency
    (allowing columns to be omitted from <literal>GROUP BY</>) only when
    a table's primary key is included in the <literal>GROUP BY</> list.
    The SQL standard specifies additional conditions that should be
    recognized.
-->
テーブルのプライマリキーが<literal>GROUP BY</>リストに含まれる場合に限り、<productname>PostgreSQL</productname>は（<literal>GROUP BY</>で列を省くことができる）関数依存性を認識します。
標準SQLでは、認識しなければならない追加の条件を規定しています。
   </para>
  </refsect2>

  <refsect2>
<!--
   <title><literal>WINDOW</literal> Clause Restrictions</title>
-->
   <title><literal>WINDOW</literal>句の制限</title>

   <para>
<!--
    The SQL standard provides additional options for the window
    <replaceable class="parameter">frame_clause</>.
    <productname>PostgreSQL</productname> currently supports only the
    options listed above.
-->
標準SQLではウィンドウ用の<replaceable class="parameter">frame_clause</>に追加のオプションを提供します。
現在の<productname>PostgreSQL</productname>では上述のオプションのみをサポートします。
   </para>
  </refsect2>

  <refsect2>
<!--
   <title><literal>LIMIT</literal> and <literal>OFFSET</literal></title>
-->
   <title><literal>LIMIT</literal>および<literal>OFFSET</literal></title>

   <para>
<!--
    The clauses <literal>LIMIT</literal> and <literal>OFFSET</literal>
    are <productname>PostgreSQL</productname>-specific syntax, also
    used by <productname>MySQL</productname>.  The SQL:2008 standard
    has introduced the clauses <literal>OFFSET ... FETCH {FIRST|NEXT}
    ...</literal> for the same functionality, as shown above
    in <xref linkend="sql-limit" endterm="sql-limit-title">.  This
    syntax is also used by <productname>IBM DB2</productname>.
    (Applications written for <productname>Oracle</productname>
    frequently use a workaround involving the automatically
    generated <literal>rownum</literal> column, which is not available in
    PostgreSQL, to implement the effects of these clauses.)
-->
<literal>LIMIT</literal>および<literal>OFFSET</literal>句は<productname>PostgreSQL</productname>独自の構文ですが、<productname>MySQL</productname>でも使用されています。
<xref linkend="sql-limit" endterm="sql-limit-title">で説明したように、標準SQL:2008にて同じ機能の<literal>OFFSET ... FETCH {FIRST|NEXT} ...</literal>が導入されました。
この構文は<productname>IBM DB2</productname>でも使用されています。
（<productname>Oracle</productname>用に開発されたアプリケーションでは、これらの句の機能を実装するために自動生成される<literal>rownum</literal>列を含めるという回避策を使用することが多いですが、PostgreSQLでは利用できません。）
   </para>
  </refsect2>

  <refsect2>
<!--
   <title><literal>FOR NO KEY UPDATE</>, <literal>FOR UPDATE</>, <literal>FOR SHARE</>, <literal>FOR KEY SHARE</></title>
-->
   <title><literal>FOR NO KEY UPDATE</>、<literal>FOR UPDATE</>、<literal>FOR SHARE</>、<literal>FOR KEY SHARE</></title>

   <para>
<!--
    Although <literal>FOR UPDATE</> appears in the SQL standard, the
    standard allows it only as an option of <command>DECLARE CURSOR</>.
    <productname>PostgreSQL</productname> allows it in any <command>SELECT</>
    query as well as in sub-<command>SELECT</>s, but this is an extension.
    The <literal>FOR NO KEY UPDATE</>, <literal>FOR SHARE</> and
<<<<<<< HEAD
    <literal>FOR KEY SHARE</> variants, as well as the <literal>NOWAIT</>
    and <literal>SKIP LOCKED</literal> options, do not appear in the
    standard.
=======
    <literal>FOR KEY SHARE</> variants,
    as well as the <literal>NOWAIT</> option,
    do not appear in the standard.
-->
<literal>FOR UPDATE</>は標準SQLに存在しますが、標準では、<command>DECLARE CURSOR</>のオプションとしてしか許されていません。
<productname>PostgreSQL</productname>では、副<command>SELECT</>など任意の<command>SELECT</>で許されます。
これは拡張です。
<literal>FOR NO KEY UPDATE</>、<literal>FOR SHARE</>、<literal>FOR KEY SHARE</>の亜種、および<literal>NOWAIT</>オプションは標準にはありません。
>>>>>>> de74b4ab
   </para>
  </refsect2>

  <refsect2>
<!--
   <title>Data-Modifying Statements in <literal>WITH</></title>
-->
   <title><literal>WITH</>内のデータ変更文</title>

   <para>
<!--
    <productname>PostgreSQL</productname> allows <command>INSERT</>,
    <command>UPDATE</>, and <command>DELETE</> to be used as <literal>WITH</>
    queries.  This is not found in the SQL standard.
-->
<productname>PostgreSQL</productname>では<literal>WITH</>問い合わせとして<command>INSERT</>、<command>UPDATE</>および<command>DELETE</>を使用することができます。
これは標準SQLにはありません。
   </para>
  </refsect2>

  <refsect2>
<!--
   <title>Nonstandard Clauses</title>
-->
   <title>非標準句</title>

   <para>
<!--
    <literal>DISTINCT ON ( ... )</literal> is an extension of the
    SQL standard.
-->
<literal>DISTINCT ON ( ... )</literal>は標準SQLの拡張です。
   </para>

   <para>
<!--
    <literal>ROWS FROM( ... )</> is an extension of the SQL standard.
-->
<literal>ROWS FROM( ... )</>は標準SQLの拡張です。
   </para>
  </refsect2>
 </refsect1>
</refentry><|MERGE_RESOLUTION|>--- conflicted
+++ resolved
@@ -57,7 +57,7 @@
     [ LIMIT { <replaceable class="parameter">count</replaceable> | ALL } ]
     [ OFFSET <replaceable class="parameter">start</replaceable> [ ROW | ROWS ] ]
     [ FETCH { FIRST | NEXT } [ <replaceable class="parameter">count</replaceable> ] { ROW | ROWS } ONLY ]
-    [ FOR { UPDATE | NO KEY UPDATE | SHARE | KEY SHARE } [ OF <replaceable class="parameter">table_name</replaceable> [, ...] ] [ NOWAIT | SKIP LOCKED ] [...] ]
+    [ FOR { UPDATE | NO KEY UPDATE | SHARE | KEY SHARE } [ OF <replaceable class="parameter">table_name</replaceable> [, ...] ] [ NOWAIT ] [...] ]
 
 <!--
 <phrase>where <replaceable class="parameter">from_item</replaceable> can be one of:</phrase>
@@ -151,10 +151,7 @@
 
     <listitem>
      <para>
-<<<<<<< HEAD
-=======
-<!--
->>>>>>> de74b4ab
+<!--
       If the <literal>GROUP BY</literal> clause is specified,
       or if there are aggregate function calls, the
       output is combined into groups of rows that match on one or more
@@ -941,11 +938,6 @@
     call; see <xref linkend="syntax-aggregates"> for more information.  When
     a <literal>FILTER</literal> clause is present, only those rows matching it
     are included in the input to that aggregate function.
-<<<<<<< HEAD
-   </para>
-
-   <para>
-=======
 -->
 集約関数が使用された場合、各グループ内の全ての行を対象に計算が行われ、グループごとに別々の値が生成されます
 （集約関数が使われていて<literal>GROUP BY</literal>がない場合、その問い合わせは選択された全ての行からなる1つのグループを持つものとして扱われます）。
@@ -956,7 +948,6 @@
 
    <para>
 <!--
->>>>>>> de74b4ab
     When <literal>GROUP BY</literal> is present,
     or any aggregate functions are present, it is not valid for
     the <command>SELECT</command> list expressions to refer to
@@ -973,20 +964,12 @@
    </para>
 
    <para>
-<<<<<<< HEAD
-=======
-<!--
->>>>>>> de74b4ab
+<!--
     Keep in mind that all aggregate functions are evaluated before
     evaluating any <quote>scalar</> expressions in the <literal>HAVING</>
     clause or <literal>SELECT</> list.  This means that, for example,
     a <literal>CASE</> expression cannot be used to skip evaluation of
     an aggregate function; see <xref linkend="syntax-express-eval">.
-<<<<<<< HEAD
-   </para>
-
-   <para>
-=======
 -->
 すべての集約関数は、<literal>HAVING</>句や<literal>SELECT</>リストのどの<quote>スカラー</>式よりも先に評価されることに注意してください。
 これは例えば、<literal>CASE</>式を集約関数の評価をスキップするために使うことはできない、ということを意味します。
@@ -995,7 +978,6 @@
 
    <para>
 <!--
->>>>>>> de74b4ab
     Currently, <literal>FOR NO KEY UPDATE</>, <literal>FOR UPDATE</>,
     <literal>FOR SHARE</> and <literal>FOR KEY SHARE</> cannot be
     specified with <literal>GROUP BY</literal>.
@@ -1037,14 +1019,11 @@
     unambiguously reference a grouping column, unless the reference
     appears within an aggregate function or the ungrouped column is
     functionally dependent on the grouping columns.
-<<<<<<< HEAD
-=======
 -->
 <literal>HAVING</literal>は、グループ化された行の中で、条件を満たさない行を取り除く機能を持ちます。
 <literal>HAVING</literal>と<literal>WHERE</literal>は次の点が異なります。
 <literal>WHERE</literal>が、<literal>GROUP BY</literal>の適用前に個々の行に対してフィルタを掛けるのに対し、<literal>HAVING</literal>は、<literal>GROUP BY</literal>の適用後に生成されたグループ化された行に対してフィルタをかけます。
 <replaceable class="parameter">condition</replaceable>内で使用する列は、集約関数内で使用される場合とグループ化されない列がグループ化される列に関数依存する場合を除き、グループ化された列を一意に参照するものでなければなりません。
->>>>>>> de74b4ab
    </para>
 
    <para>
@@ -1244,12 +1223,9 @@
     uniquely.  The <literal>RANGE</> options are designed to ensure that
     rows that are peers in the <literal>ORDER BY</> ordering are treated
     alike; all peer rows will be in the same frame.
-<<<<<<< HEAD
-=======
 -->
 <literal>ORDER BY</>順序によりその行を一意に順序付けできない場合、<literal>ROWS</>が予期できない結果をもたらす可能性があることに注意して下さい。
 <literal>RANGE</>は、<literal>ORDER BY</>順序におけるピアとなる行が同等に扱われる、つまりすべてのピアは同じフレーム内に両方とも存在することが確実になるように設計されています。
->>>>>>> de74b4ab
    </para>
 
    <para>
@@ -1971,7 +1947,7 @@
 ロック処理句の一般的な構文は以下の通りです。
 
 <synopsis>
-FOR <replaceable>lock_strength</> [ OF <replaceable class="parameter">table_name</replaceable> [, ...] ] [ NOWAIT | SKIP LOCKED ]
+FOR <replaceable>lock_strength</> [ OF <replaceable class="parameter">table_name</replaceable> [, ...] ] [ NOWAIT ]
 </synopsis>
 
 <!--
@@ -1988,30 +1964,19 @@
    </para>
 
    <para>
-<<<<<<< HEAD
+<!--
     For more information on each row-level lock mode, refer to
     <xref linkend="locking-rows">.
-=======
-<!--
-    For more information on each row-level lock mode, refer to
-    <xref linkend="locking-rows">.
 -->
 それぞれの行レベルロックモードについての詳しい説明は<xref linkend="locking-rows">を参照してください。
->>>>>>> de74b4ab
    </para>
 
    <para>
 <!--
     To prevent the operation from waiting for other transactions to commit,
-    use either the <literal>NOWAIT</> or <literal>SKIP LOCKED</literal>
-    option.  With <literal>NOWAIT</>, the statement reports an error, rather
-    than waiting, if a selected row cannot be locked immediately.
-    With <literal>SKIP LOCKED</literal>, any selected rows that cannot be
-    immediately locked are skipped.  Skipping locked rows provides an
-    inconsistent view of the data, so this is not suitable for general purpose
-    work, but can be used to avoid lock contention with multiple consumers
-    accessing a queue-like table.
-    Note that <literal>NOWAIT</> and <literal>SKIP LOCKED</literal> apply only
+    use the <literal>NOWAIT</> option.  With <literal>NOWAIT</>, the statement
+    reports an error, rather than waiting, if a selected row
+    cannot be locked immediately.  Note that <literal>NOWAIT</> applies only
     to the row-level lock(s) &mdash; the required <literal>ROW SHARE</literal>
     table-level lock is still taken in the ordinary way (see
     <xref linkend="mvcc">).  You can use
@@ -2058,17 +2023,11 @@
     then it is processed as if it was only specified by the strongest one.
     Similarly, a table is processed
     as <literal>NOWAIT</> if that is specified in any of the clauses
-<<<<<<< HEAD
-    affecting it.  Otherwise, it is processed
-    as <literal>SKIP LOCKED</literal> if that is specified in any of the
-    clauses affecting it.
-=======
     affecting it.
 -->
 異なるロック方式を異なるテーブルに指定する必要があれば、複数のロック処理句を記述することができます。
 複数のロック処理句で同一のテーブルを記述した（または暗黙的に影響が与えられた）場合、最も強いものだけが指定されたかのように処理されます。
 同様に、あるテーブルに影響を与える句のいずれかで<literal>NOWAIT</>が指定された場合、そのテーブルは<literal>NOWAIT</>として処理されます。
->>>>>>> de74b4ab
    </para>
 
    <para>
@@ -2825,11 +2784,6 @@
     <productname>PostgreSQL</productname> allows it in any <command>SELECT</>
     query as well as in sub-<command>SELECT</>s, but this is an extension.
     The <literal>FOR NO KEY UPDATE</>, <literal>FOR SHARE</> and
-<<<<<<< HEAD
-    <literal>FOR KEY SHARE</> variants, as well as the <literal>NOWAIT</>
-    and <literal>SKIP LOCKED</literal> options, do not appear in the
-    standard.
-=======
     <literal>FOR KEY SHARE</> variants,
     as well as the <literal>NOWAIT</> option,
     do not appear in the standard.
@@ -2838,7 +2792,6 @@
 <productname>PostgreSQL</productname>では、副<command>SELECT</>など任意の<command>SELECT</>で許されます。
 これは拡張です。
 <literal>FOR NO KEY UPDATE</>、<literal>FOR SHARE</>、<literal>FOR KEY SHARE</>の亜種、および<literal>NOWAIT</>オプションは標準にはありません。
->>>>>>> de74b4ab
    </para>
   </refsect2>
 

<!-- doc/src/sgml/queries.sgml -->

<chapter id="queries">
<!--
 <title>Queries</title>
-->
 <title>問い合わせ</title>

 <indexterm zone="queries">
  <primary>query</primary>
 </indexterm>
 <indexterm zone="queries">
  <primary>問い合わせ</primary>
 </indexterm>

 <indexterm zone="queries">
  <primary>SELECT</primary>
 </indexterm>

 <para>
<!--
  The previous chapters explained how to create tables, how to fill
  them with data, and how to manipulate that data.  Now we finally
  discuss how to retrieve the data from the database.
-->
前章までで、テーブルを作成し、これにデータを挿入し、さらに挿入したデータを操作する方法について説明しました。
本章では、データベースからデータを取り出す方法について説明します。
 </para>


 <sect1 id="queries-overview">
<!--
  <title>Overview</title>
-->
  <title>概要</title>

  <para>
<!--
   The process of retrieving or the command to retrieve data from a
   database is called a <firstterm>query</firstterm>.  In SQL the
   <link linkend="sql-select"><command>SELECT</command></link> command is
   used to specify queries.  The general syntax of the
   <command>SELECT</command> command is
-->
データベースからデータを取り出す処理、または、取り出すためのコマンドを<firstterm>問い合わせ</firstterm>と言います。
SQLでは、<link linkend="sql-select"><command>SELECT</command></link>コマンドを、問い合わせを指定するために使います。
<command>SELECT</command>コマンドの一般的な構文は次の通りです。
<synopsis>
<optional>WITH <replaceable>with_queries</replaceable></optional> SELECT <replaceable>select_list</replaceable> FROM <replaceable>table_expression</replaceable> <optional><replaceable>sort_specification</replaceable></optional>
</synopsis>
<!--
   The following sections describe the details of the select list, the
   table expression, and the sort specification.  <literal>WITH</literal>
   queries are treated last since they are an advanced feature.
-->
以降の節では、選択リスト、テーブル式、並べ替えの仕様について詳細に説明します。
<literal>WITH</literal>問い合わせは、より進んだ機能のため最後で扱います。
  </para>

  <para>
<!--
   A simple kind of query has the form:
-->
単純な問い合わせの形式は次のようなものです。
<programlisting>
SELECT * FROM table1;
</programlisting>
<!--
  Assuming that there is a table called <literal>table1</literal>,
  this command would retrieve all rows and all user-defined columns from
  <literal>table1</literal>.  (The method of retrieval depends on the
  client application.  For example, the
  <application>psql</application> program will display an ASCII-art
  table on the screen, while client libraries will offer functions to
  extract individual values from the query result.)  The select list
  specification <literal>*</literal> means all columns that the table
  expression happens to provide.  A select list can also select a
  subset of the available columns or make calculations using the
  columns.  For example, if
  <literal>table1</literal> has columns named <literal>a</literal>,
  <literal>b</literal>, and <literal>c</literal> (and perhaps others) you can make
  the following query:
-->
<literal>table1</literal>というテーブルがあるとして、このコマンドは<literal>table1</literal>からすべてのユーザ定義の列を全行取り出します。
（検索する方法はクライアントアプリケーションに依存します。
クライアントライブラリは、問い合わせ結果から個々の値を抽出する機能を提供する一方、例えば<application>psql</application>プログラムでは、アスキーアートで表組を画面上に表示します。）
選択リストの指定における<literal>*</literal>は、テーブル式が持つすべての列を提供することを意味します。
選択リストでは、選択可能な列の一部を選択することも、選択可能な列を使用して計算することもできます。
例えば、<literal>table1</literal>に<literal>a</literal>、<literal>b</literal>、<literal>c</literal>という名前の列がある場合（他の列があっても構いません）、以下のような問い合わせができます。
<programlisting>
SELECT a, b + c FROM table1;
</programlisting>
<!--
  (assuming that <literal>b</literal> and <literal>c</literal> are of a numerical
  data type).
  See <xref linkend="queries-select-lists"/> for more details.
-->
（ここでは<literal>b</literal>および<literal>c</literal>は数値型のデータであると仮定しています。）
詳細については<xref linkend="queries-select-lists"/>を参照してください。
 </para>

 <para>
<!--
  <literal>FROM table1</literal> is a simple kind of
  table expression: it reads just one table.  In general, table
  expressions can be complex constructs of base tables, joins, and
  subqueries.  But you can also omit the table expression entirely and
  use the <command>SELECT</command> command as a calculator:
-->
<literal>FROM table1</literal>は、単純な形のテーブル式で、読み込むテーブルは1つだけです。
一般にテーブル式は基本テーブルや結合そして副問い合わせなどで複雑に構成されることがあります。
しかし、以下のように、テーブル式をすべて省略し、<command>SELECT</command>コマンドを電卓として使用することもできます。
<programlisting>
SELECT 3 * 4;
</programlisting>
<!--
  This is more useful if the expressions in the select list return
  varying results.  For example, you could call a function this way:
-->
選択リストの式が返す結果が変化する場合、これはさらに有用です。
例えば、関数を次のように呼び出すことができます。
<programlisting>
SELECT random();
</programlisting>
  </para>
 </sect1>


 <sect1 id="queries-table-expressions">
<!--
  <title>Table Expressions</title>
-->
  <title>テーブル式</title>

  <indexterm zone="queries-table-expressions">
   <primary>table expression</primary>
  </indexterm>
  <indexterm zone="queries-table-expressions">
   <primary>テーブル式</primary>
  </indexterm>

  <para>
<!--
   A <firstterm>table expression</firstterm> computes a table.  The
   table expression contains a <literal>FROM</literal> clause that is
   optionally followed by <literal>WHERE</literal>, <literal>GROUP BY</literal>, and
   <literal>HAVING</literal> clauses.  Trivial table expressions simply refer
   to a table on disk, a so-called base table, but more complex
   expressions can be used to modify or combine base tables in various
   ways.
-->
<firstterm>テーブル式</firstterm>はテーブルを計算するためのものです。
テーブル式には<literal>FROM</literal>句が含まれており、その後ろにオプションとして<literal>WHERE</literal>句、<literal>GROUP BY</literal>句、<literal>HAVING</literal>句を付けることができます。
単純なテーブル式は、単にディスク上のいわゆる基本テーブルと呼ばれるテーブルを参照するだけです。
しかし複雑な式では、様々な方法で基本テーブルを修正したり、結合させて使用することができます。
  </para>

  <para>
<!--
   The optional <literal>WHERE</literal>, <literal>GROUP BY</literal>, and
   <literal>HAVING</literal> clauses in the table expression specify a
   pipeline of successive transformations performed on the table
   derived in the <literal>FROM</literal> clause.  All these transformations
   produce a virtual table that provides the rows that are passed to
   the select list to compute the output rows of the query.
-->
テーブル式のオプション<literal>WHERE</literal>句、<literal>GROUP BY</literal>句、および<literal>HAVING</literal>句は、<literal>FROM</literal>句で派生したテーブル上に対して次々に変換を実行するパイプラインを指定します。
これらの変換によって仮想テーブルが1つ生成されます。
そしてこの仮想テーブルの行が選択リストに渡され、問い合わせの出力行が計算されます。
  </para>

  <sect2 id="queries-from">
<!--
   <title>The <literal>FROM</literal> Clause</title>
-->
   <title><literal>FROM</literal>句</title>

   <para>
<!--
    The <link linkend="sql-from"><literal>FROM</literal></link> clause derives a
    table from one or more other tables given in a comma-separated
    table reference list.
-->
<link linkend="sql-from"><literal>FROM</literal></link>句は、カンマで分けられたテーブル参照リストで与えられる1つ以上のテーブルから、1つのテーブルを派生します。
<synopsis>
FROM <replaceable>table_reference</replaceable> <optional>, <replaceable>table_reference</replaceable> <optional>, ...</optional></optional>
</synopsis>

<!--
    A table reference can be a table name (possibly schema-qualified),
    or a derived table such as a subquery, a <literal>JOIN</literal> construct, or
    complex combinations of these.  If more than one table reference is
    listed in the <literal>FROM</literal> clause, the tables are cross-joined
    (that is, the Cartesian product of their rows is formed; see below).
    The result of the <literal>FROM</literal> list is an intermediate virtual
    table that can then be subject to
    transformations by the <literal>WHERE</literal>, <literal>GROUP BY</literal>,
    and <literal>HAVING</literal> clauses and is finally the result of the
    overall table expression.
-->
テーブル参照は、テーブル名（スキーマで修飾することもできます）、あるいは、副問い合わせ、<literal>JOIN</literal>による結合、これらの複雑な組み合わせなどの派生テーブルとすることができます。
<literal>FROM</literal>句に複数のテーブル参照がある場合、クロス結合されます（テーブルの行のデカルト積が形成されます。下記を参照）。
<literal>FROM</literal>リストの結果は<literal>WHERE</literal>句、<literal>GROUP BY</literal>句、および<literal>HAVING</literal>句での変換対象となる中間的な仮想テーブルになり、最終的にはテーブル式全体の結果となります。
   </para>

   <indexterm>
    <primary>ONLY</primary>
   </indexterm>

   <para>
<!--
    When a table reference names a table that is the parent of a
    table inheritance hierarchy, the table reference produces rows of
    not only that table but all of its descendant tables, unless the
    key word <literal>ONLY</literal> precedes the table name.  However, the
    reference produces only the columns that appear in the named table
    &mdash; any columns added in subtables are ignored.
-->
テーブル参照で、テーブルの継承階層の親テーブルの名前を指定すると、テーブル名の前に<literal>ONLY</literal>キーワードがない場合は、テーブル参照はそのテーブルだけでなくその子テーブルに継承されたすべての行を生成します。
しかし、この参照は名前を指定したテーブルに現れる列のみを生成し、子テーブルで追加された列は無視されます。
   </para>

   <para>
<!--
    Instead of writing <literal>ONLY</literal> before the table name, you can write
    <literal>*</literal> after the table name to explicitly specify that descendant
    tables are included.  There is no real reason to use this syntax any more,
    because searching descendant tables is now always the default behavior.
    However, it is supported for compatibility with older releases.
-->
テーブル名の前に<literal>ONLY</literal>を記述する代わりに、テーブル名の後に<literal>*</literal>を記述して、子テーブルが含まれることを明示的に指定することができます。
子テーブルを検索するのが今は常にデフォルトの振る舞いですので、この文法を使う本当の理由はもうありません。
しかし、古いリリースとの互換性のためにサポートされています。
   </para>

   <sect3 id="queries-join">
<!--
    <title>Joined Tables</title>
-->
    <title>結合テーブル</title>

    <indexterm zone="queries-join">
     <primary>join</primary>
    </indexterm>
    <indexterm zone="queries-join">
     <primary>結合</primary>
    </indexterm>

    <para>
<!--
     A joined table is a table derived from two other (real or
     derived) tables according to the rules of the particular join
     type.  Inner, outer, and cross-joins are available.
     The general syntax of a joined table is
-->
結合テーブルは、2つの（実または派生）テーブルから、指定した結合種類の規則に従って派生したテーブルです。
内部結合、外部結合、およびクロス結合が使用可能です。
テーブル結合の一般的な構文は次のとおりです
<synopsis>
<replaceable>T1</replaceable> <replaceable>join_type</replaceable> <replaceable>T2</replaceable> <optional> <replaceable>join_condition</replaceable> </optional>
</synopsis>
<!--
     Joins of all types can be chained together, or nested: either or
     both <replaceable>T1</replaceable> and
     <replaceable>T2</replaceable> can be joined tables.  Parentheses
     can be used around <literal>JOIN</literal> clauses to control the join
     order.  In the absence of parentheses, <literal>JOIN</literal> clauses
     nest left-to-right.
-->
すべての結合は、互いに結び付けたり、あるいは入れ子にしたりすることができます。
<replaceable>T1</replaceable>と<replaceable>T2</replaceable>のどちらか、あるいは両方が、結合テーブルになることがあります。
括弧で<literal>JOIN</literal>句を括ることで結合の順序を制御することができます。
括弧がない場合、<literal>JOIN</literal>句は左から右に入れ子にします。
    </para>

    <variablelist>
<!--
     <title>Join Types</title>
-->
     <title>結合の種類</title>

     <varlistentry>
<!--
      <term>Cross join
-->
      <term>クロス結合
      <indexterm>
       <primary>join</primary>
       <secondary>cross</secondary>
      </indexterm>
      <indexterm>
       <primary>結合</primary>
       <secondary>クロス</secondary>
      </indexterm>

      <indexterm>
       <primary>cross join</primary>
      </indexterm>
      <indexterm>
       <primary>クロス結合</primary>
      </indexterm>
      </term>

      <listitem>
<synopsis>
<replaceable>T1</replaceable> CROSS JOIN <replaceable>T2</replaceable>
</synopsis>

       <para>
<!--
        For every possible combination of rows from
        <replaceable>T1</replaceable> and
        <replaceable>T2</replaceable> (i.e., a Cartesian product),
        the joined table will contain a
        row consisting of all columns in <replaceable>T1</replaceable>
        followed by all columns in <replaceable>T2</replaceable>.  If
        the tables have N and M rows respectively, the joined
        table will have N * M rows.
-->
<replaceable>T1</replaceable>および<replaceable>T2</replaceable>からのすべての可能な行の組み合わせ（つまりデカルト積）に対し、結合されたテーブルは<replaceable>T1</replaceable>のすべての列の後に<replaceable>T2</replaceable>のすべての列が続く行を含みます。
テーブルがそれぞれN行とM行で構成されているとすると、結合されたテーブルの行数は N * M 行となります。
       </para>

       <para>
<!--
        <literal>FROM <replaceable>T1</replaceable> CROSS JOIN
        <replaceable>T2</replaceable></literal> is equivalent to
        <literal>FROM <replaceable>T1</replaceable> INNER JOIN
        <replaceable>T2</replaceable> ON TRUE</literal> (see below).
        It is also equivalent to
        <literal>FROM <replaceable>T1</replaceable>,
        <replaceable>T2</replaceable></literal>.
-->
<literal>FROM <replaceable>T1</replaceable> CROSS JOIN <replaceable>T2</replaceable></literal> は <literal>FROM <replaceable>T1</replaceable> INNER JOIN <replaceable>T2</replaceable> ON TRUE</literal> と同じです（下記を参照）。
また <literal>FROM <replaceable>T1</replaceable>, <replaceable>T2</replaceable></literal> とも同じです。
        <note>
        <para>
<!--
         This latter equivalence does not hold exactly when more than two
         tables appear, because <literal>JOIN</literal> binds more tightly than
         comma.  For example
         <literal>FROM <replaceable>T1</replaceable> CROSS JOIN
         <replaceable>T2</replaceable> INNER JOIN <replaceable>T3</replaceable>
         ON <replaceable>condition</replaceable></literal>
         is not the same as
         <literal>FROM <replaceable>T1</replaceable>,
         <replaceable>T2</replaceable> INNER JOIN <replaceable>T3</replaceable>
         ON <replaceable>condition</replaceable></literal>
         because the <replaceable>condition</replaceable> can
         reference <replaceable>T1</replaceable> in the first case but not
         the second.
-->
３つ以上のテーブルが現れた場合、この後者の等価性は厳密には保たれてはいません。
なぜなら、<literal>JOIN</literal>はカンマより強固に結合するためです。
例えば
<literal>FROM <replaceable>T1</replaceable> CROSS JOIN
<replaceable>T2</replaceable> INNER JOIN <replaceable>T3</replaceable>
ON <replaceable>condition</replaceable></literal>
は
<literal>FROM <replaceable>T1</replaceable>,
<replaceable>T2</replaceable> INNER JOIN <replaceable>T3</replaceable>
ON <replaceable>condition</replaceable></literal>
と同じではありません。
なぜなら最初のケースでは<replaceable>condition</replaceable>が<replaceable>T1</replaceable>を参照できますが、2番目ではできないからです。
        </para>
        </note>
       </para>
      </listitem>
     </varlistentry>

     <varlistentry>
<!--
      <term>Qualified joins
-->
      <term>限定的な結合
      <indexterm>
       <primary>join</primary>
       <secondary>outer</secondary>
      </indexterm>
      <indexterm>
       <primary>結合</primary>
       <secondary>外部</secondary>
      </indexterm>

      <indexterm>
       <primary>outer join</primary>
      </indexterm>
      <indexterm>
       <primary>外部結合</primary>
      </indexterm>
      </term>

      <listitem>
<synopsis>
<replaceable>T1</replaceable> { <optional>INNER</optional> | { LEFT | RIGHT | FULL } <optional>OUTER</optional> } JOIN <replaceable>T2</replaceable> ON <replaceable>boolean_expression</replaceable>
<replaceable>T1</replaceable> { <optional>INNER</optional> | { LEFT | RIGHT | FULL } <optional>OUTER</optional> } JOIN <replaceable>T2</replaceable> USING ( <replaceable>join column list</replaceable> )
<replaceable>T1</replaceable> NATURAL { <optional>INNER</optional> | { LEFT | RIGHT | FULL } <optional>OUTER</optional> } JOIN <replaceable>T2</replaceable>
</synopsis>

       <para>
<!--
        The words <literal>INNER</literal> and
        <literal>OUTER</literal> are optional in all forms.
        <literal>INNER</literal> is the default;
        <literal>LEFT</literal>, <literal>RIGHT</literal>, and
        <literal>FULL</literal> imply an outer join.
-->
<literal>INNER</literal>や<literal>OUTER</literal>は省略可能です。
<literal>INNER</literal>がデフォルトとなります。
<literal>LEFT</literal>、<literal>RIGHT</literal>、<literal>FULL</literal>は外部結合を意味します。
       </para>

       <para>
<!--
        The <firstterm>join condition</firstterm> is specified in the
        <literal>ON</literal> or <literal>USING</literal> clause, or implicitly by
        the word <literal>NATURAL</literal>.  The join condition determines
        which rows from the two source tables are considered to
        <quote>match</quote>, as explained in detail below.
-->
<firstterm>結合条件</firstterm>は、<literal>ON</literal>句か<literal>USING</literal>句で指定するか、または<literal>NATURAL</literal>記述で暗黙的に指定します。
結合条件は、以下で詳しく説明するように、2つの元となるテーブルのどの行が<quote>一致するか</quote>を決めます。
       </para>

       <para>
<!--
        The possible types of qualified join are:
-->
限定的な結合には次のものがあります。

       <variablelist>
        <varlistentry>
<!--
         <term><literal>INNER JOIN</literal></term>
-->
         <term><literal>INNER JOIN</literal>（内部結合）</term>

         <listitem>
          <para>
<!--
           For each row R1 of T1, the joined table has a row for each
           row in T2 that satisfies the join condition with R1.
-->
T1の各行R1に対して、T2において行R1との結合条件を満たしている各行が、結合されたテーブルに含まれます。
          </para>
         </listitem>
        </varlistentry>

        <varlistentry>
<!--
         <term><literal>LEFT OUTER JOIN</literal>
-->
         <term><literal>LEFT OUTER JOIN</literal>（左外部結合）
         <indexterm>
          <primary>join</primary>
          <secondary>left</secondary>
         </indexterm>
         <indexterm>
          <primary>結合</primary>
          <secondary>左</secondary>
         </indexterm>

         <indexterm>
          <primary>left join</primary>
         </indexterm>
         <indexterm>
          <primary>左結合</primary>
         </indexterm>
         </term>

         <listitem>
          <para>
<!--
           First, an inner join is performed.  Then, for each row in
           T1 that does not satisfy the join condition with any row in
           T2, a joined row is added with null values in columns of
           T2.  Thus, the joined table always has at least
           one row for each row in T1.
-->
まず、内部結合が行われます。
その後、T2のどの行との結合条件も満たさないT1の各行については、T2の列をNULL値として結合行が追加されます。
したがって、連結されたテーブルは常にT1の行それぞれに少なくとも1つの行があります。
          </para>
         </listitem>
        </varlistentry>

        <varlistentry>
<!--
         <term><literal>RIGHT OUTER JOIN</literal>
-->
         <term><literal>RIGHT OUTER JOIN</literal>（右外部結合）
         <indexterm>
          <primary>join</primary>
          <secondary>right</secondary>
         </indexterm>
         <indexterm>
          <primary>結合</primary>
          <secondary>右</secondary>
         </indexterm>

         <indexterm>
          <primary>right join</primary>
         </indexterm>
         <indexterm>
          <primary>右結合</primary>
         </indexterm>
         </term>

         <listitem>
          <para>
<!--
           First, an inner join is performed.  Then, for each row in
           T2 that does not satisfy the join condition with any row in
           T1, a joined row is added with null values in columns of
           T1.  This is the converse of a left join: the result table
           will always have a row for each row in T2.
-->
まず、内部結合が行われます。
その後、T1のどの行の結合条件も満たさないT2の各行については、T1の列をNULL値として結合行が追加されます。
これは左結合の反対です。
結果のテーブルは、T2の行が常に入ります。
          </para>
         </listitem>
        </varlistentry>

        <varlistentry>
<!--
         <term><literal>FULL OUTER JOIN</literal></term>
-->
         <term><literal>FULL OUTER JOIN</literal>（完全外部結合）</term>

         <listitem>
          <para>
<!--
           First, an inner join is performed.  Then, for each row in
           T1 that does not satisfy the join condition with any row in
           T2, a joined row is added with null values in columns of
           T2.  Also, for each row of T2 that does not satisfy the
           join condition with any row in T1, a joined row with null
           values in the columns of T1 is added.
-->
まず、内部結合が行われます。
その後、T2のどの行の結合条件も満たさないT1の各行については、T2の列をNULL値として結合行が追加されます。
さらに、T1のどの行でも結合条件を満たさないT2の各行に対して、T1の列をNULL値として結合行が追加されます。
          </para>
         </listitem>
        </varlistentry>
       </variablelist>
       </para>

       <para>
<!--
        The <literal>ON</literal> clause is the most general kind of join
        condition: it takes a Boolean value expression of the same
        kind as is used in a <literal>WHERE</literal> clause.  A pair of rows
        from <replaceable>T1</replaceable> and <replaceable>T2</replaceable> match if the
        <literal>ON</literal> expression evaluates to true.
-->
<literal>ON</literal>句は最も汎用的な結合条件であり、<literal>WHERE</literal>句で使われるものと同じ論理値評価式となります。
<literal>ON</literal>式の評価が真となる場合、<replaceable>T1</replaceable>および<replaceable>T2</replaceable>の対応する行が一致します。
       </para>

       <para>
<!--
        The <literal>USING</literal> clause is a shorthand that allows you to take
        advantage of the specific situation where both sides of the join use
        the same name for the joining column(s).  It takes a
        comma-separated list of the shared column names
        and forms a join condition that includes an equality comparison
        for each one.  For example, joining <replaceable>T1</replaceable>
        and <replaceable>T2</replaceable> with <literal>USING (a, b)</literal> produces
        the join condition <literal>ON <replaceable>T1</replaceable>.a
        = <replaceable>T2</replaceable>.a AND <replaceable>T1</replaceable>.b
        = <replaceable>T2</replaceable>.b</literal>.
-->
<literal>USING</literal>句は、結合の両側で結合列に同じ名前を使っているという特別な状況の利点を活かすことができる省略形です。
それは、結合テーブルが共通で持つ列名をカンマで区切ったリストから、それぞれの列の等価性を結合条件として生成します。
例えば, <replaceable>T1</replaceable>と<replaceable>T2</replaceable>を<literal>USING (a, b)</literal>を使用して結合する場合は、<literal>ON <replaceable>T1</replaceable>.a = <replaceable>T2</replaceable>.a AND <replaceable>T1</replaceable>.b = <replaceable>T2</replaceable>.b</literal>という結合条件を生成します。
       </para>

       <para>
<!--
        Furthermore, the output of <literal>JOIN USING</literal> suppresses
        redundant columns: there is no need to print both of the matched
        columns, since they must have equal values.  While <literal>JOIN
        ON</literal> produces all columns from <replaceable>T1</replaceable> followed by all
        columns from <replaceable>T2</replaceable>, <literal>JOIN USING</literal> produces one
        output column for each of the listed column pairs (in the listed
        order), followed by any remaining columns from <replaceable>T1</replaceable>,
        followed by any remaining columns from <replaceable>T2</replaceable>.
-->
さらに、<literal>JOIN USING</literal>の出力は、冗長列を抑制します。マッチした列は両方が同じ値を待つので両方を出力する必要がありません。
<literal>JOIN ON</literal> は <replaceable>T1</replaceable> からのすべての列と、それに続く <replaceable>T2</replaceable> からのすべての列を生成します。
<literal>JOIN USING</literal>は指定された列のペアのそれぞれについて１つの出力（結合リストでの指定順）、続いて<replaceable>T1</replaceable>の残りの列、その後に<replaceable>T2</replaceable>の残りの列を出力します。
       </para>

       <para>
        <indexterm>
         <primary>join</primary>
         <secondary>natural</secondary>
        </indexterm>
       <indexterm>
         <primary>結合</primary>
         <secondary>自然</secondary>
        </indexterm>
        <indexterm>
         <primary>natural join</primary>
        </indexterm>
        <indexterm>
         <primary>自然結合</primary>
        </indexterm>
<!--
        Finally, <literal>NATURAL</literal> is a shorthand form of
        <literal>USING</literal>: it forms a <literal>USING</literal> list
        consisting of all column names that appear in both
        input tables.  As with <literal>USING</literal>, these columns appear
        only once in the output table.  If there are no common
        column names, <literal>NATURAL JOIN</literal> behaves like
        <literal>JOIN ... ON TRUE</literal>, producing a cross-product join.
-->
最後に、<literal>NATURAL</literal>は<literal>USING</literal>の略記形式で、２つの入力テーブルの両方に含まれているすべての列名で構成される<literal>USING</literal>リストを形成します。
<literal>USING</literal>と同様、これらの列は出力テーブルに一度だけ現れます。
共通する列が存在しない場合、<literal>NATURAL JOIN</literal>は<literal>JOIN ... ON TRUE</literal>と同様に動作し、クロス積結合を生成します。
       </para>

       <note>
        <para>
<!--
         <literal>USING</literal> is reasonably safe from column changes
         in the joined relations since only the listed columns
         are combined.  <literal>NATURAL</literal> is considerably more risky since
         any schema changes to either relation that cause a new matching
         column name to be present will cause the join to combine that new
         column as well.
-->
<literal>USING</literal>は、リストされている列のみ結合するのでリレーションの列の変更から適度に安全です。
<literal>NATURAL</literal>は、<literal>USING</literal>よりもかなり危険です。
いずれかのリレーションのスキーマ変更により新しくマッチする列名が作られると、結合にその新しい列も使われるようになってしまうからです。
        </para>
       </note>
      </listitem>
     </varlistentry>
    </variablelist>

    <para>
<!--
     To put this together, assume we have tables <literal>t1</literal>:
-->
まとめとして、 以下のテーブル<literal>t1</literal>
<programlisting>
 num | name
-----+------
   1 | a
   2 | b
   3 | c
</programlisting>
<!--
     and <literal>t2</literal>:
-->
および、テーブル<literal>t2</literal>
<programlisting>
 num | value
-----+-------
   1 | xxx
   3 | yyy
   5 | zzz
</programlisting>
<!--
     then we get the following results for the various joins:
-->
を想定すると、以下のように様々な結合に関する結果が得られます。
<screen>
<prompt>=&gt;</prompt> <userinput>SELECT * FROM t1 CROSS JOIN t2;</userinput>
 num | name | num | value
-----+------+-----+-------
   1 | a    |   1 | xxx
   1 | a    |   3 | yyy
   1 | a    |   5 | zzz
   2 | b    |   1 | xxx
   2 | b    |   3 | yyy
   2 | b    |   5 | zzz
   3 | c    |   1 | xxx
   3 | c    |   3 | yyy
   3 | c    |   5 | zzz
(9 rows)

<prompt>=&gt;</prompt> <userinput>SELECT * FROM t1 INNER JOIN t2 ON t1.num = t2.num;</userinput>
 num | name | num | value
-----+------+-----+-------
   1 | a    |   1 | xxx
   3 | c    |   3 | yyy
(2 rows)

<prompt>=&gt;</prompt> <userinput>SELECT * FROM t1 INNER JOIN t2 USING (num);</userinput>
 num | name | value
-----+------+-------
   1 | a    | xxx
   3 | c    | yyy
(2 rows)

<prompt>=&gt;</prompt> <userinput>SELECT * FROM t1 NATURAL INNER JOIN t2;</userinput>
 num | name | value
-----+------+-------
   1 | a    | xxx
   3 | c    | yyy
(2 rows)

<prompt>=&gt;</prompt> <userinput>SELECT * FROM t1 LEFT JOIN t2 ON t1.num = t2.num;</userinput>
 num | name | num | value
-----+------+-----+-------
   1 | a    |   1 | xxx
   2 | b    |     |
   3 | c    |   3 | yyy
(3 rows)

<prompt>=&gt;</prompt> <userinput>SELECT * FROM t1 LEFT JOIN t2 USING (num);</userinput>
 num | name | value
-----+------+-------
   1 | a    | xxx
   2 | b    |
   3 | c    | yyy
(3 rows)

<prompt>=&gt;</prompt> <userinput>SELECT * FROM t1 RIGHT JOIN t2 ON t1.num = t2.num;</userinput>
 num | name | num | value
-----+------+-----+-------
   1 | a    |   1 | xxx
   3 | c    |   3 | yyy
     |      |   5 | zzz
(3 rows)

<prompt>=&gt;</prompt> <userinput>SELECT * FROM t1 FULL JOIN t2 ON t1.num = t2.num;</userinput>
 num | name | num | value
-----+------+-----+-------
   1 | a    |   1 | xxx
   2 | b    |     |
   3 | c    |   3 | yyy
     |      |   5 | zzz
(4 rows)
</screen>
    </para>

    <para>
<!--
     The join condition specified with <literal>ON</literal> can also contain
     conditions that do not relate directly to the join.  This can
     prove useful for some queries but needs to be thought out
     carefully.  For example:
-->
<literal>ON</literal>で指定される結合条件には、結合に直接関係しない条件も含めることができます。
これは一部の問い合わせにおいては便利ですが、使用の際には注意が必要です。
例を示します。
<screen>
<prompt>=&gt;</prompt> <userinput>SELECT * FROM t1 LEFT JOIN t2 ON t1.num = t2.num AND t2.value = 'xxx';</userinput>
 num | name | num | value
-----+------+-----+-------
   1 | a    |   1 | xxx
   2 | b    |     |
   3 | c    |     |
(3 rows)
</screen>
<!--
     Notice that placing the restriction in the <literal>WHERE</literal> clause
     produces a different result:
-->
<literal>WHERE</literal>句の中に制約を記述すると異なる結果になることに注意してください。
<screen>
<prompt>=&gt;</prompt> <userinput>SELECT * FROM t1 LEFT JOIN t2 ON t1.num = t2.num WHERE t2.value = 'xxx';</userinput>
 num | name | num | value
-----+------+-----+-------
   1 | a    |   1 | xxx
(1 row)
</screen>
<!--
     This is because a restriction placed in the <literal>ON</literal>
     clause is processed <emphasis>before</emphasis> the join, while
     a restriction placed in the <literal>WHERE</literal> clause is processed
     <emphasis>after</emphasis> the join.
     That does not matter with inner joins, but it matters a lot with outer
     joins.
-->
この理由は<literal>ON</literal>句の中の制約は結合の<emphasis>前</emphasis>に処理され、一方<literal>WHERE</literal>句の中の制約は結合の<emphasis>後</emphasis>に処理されることによります。
これは内部結合には影響がありませんが、外部結合には大きな影響があります。
    </para>
   </sect3>

   <sect3 id="queries-table-aliases">
<!--
    <title>Table and Column Aliases</title>
-->
    <title>テーブルと列の別名</title>

    <indexterm zone="queries-table-aliases">
     <primary>alias</primary>
     <secondary>in the FROM clause</secondary>
    </indexterm>
    <indexterm zone="queries-table-aliases">
     <primary>別名</primary>
     <secondary>FROM句内の</secondary>
    </indexterm>

    <indexterm>
     <primary>label</primary>
     <see>alias</see>
    </indexterm>
    <indexterm>
     <primary>ラベル</primary>
     <see>別名</see>
    </indexterm>

    <para>
<!--
     A temporary name can be given to tables and complex table
     references to be used for references to the derived table in
     the rest of the query.  This is called a <firstterm>table
     alias</firstterm>.
-->
テーブルや複雑なテーブル参照に一時的な名前を付与し、問い合わせの以降の部分では、その名前を使ってテーブルや複雑なテーブル参照を利用することができます。
これを<firstterm>テーブルの別名</firstterm>と呼びます。
    </para>

    <para>
<!--
     To create a table alias, write
-->
テーブルの別名を作成するには以下のようにします。
<synopsis>
FROM <replaceable>table_reference</replaceable> AS <replaceable>alias</replaceable>
</synopsis>
<!--
     or
-->
もしくは
<synopsis>
FROM <replaceable>table_reference</replaceable> <replaceable>alias</replaceable>
</synopsis>
<!--
     The <literal>AS</literal> key word is optional noise.
     <replaceable>alias</replaceable> can be any identifier.
-->
<literal>AS</literal>キーワードはなくても構わないノイズです。
<replaceable>alias</replaceable>は任意の識別子になります。
    </para>

    <para>
<!--
     A typical application of table aliases is to assign short
     identifiers to long table names to keep the join clauses
     readable.  For example:
-->
テーブルの別名の一般的な適用法は、長いテーブル名に短縮した識別子を割り当てて結合句を読みやすくすることです。
例を示します。
<programlisting>
SELECT * FROM some_very_long_table_name s JOIN another_fairly_long_name a ON s.id = a.num;
</programlisting>
    </para>

    <para>
<!--
     The alias becomes the new name of the table reference so far as the
     current query is concerned &mdash; it is not allowed to refer to the
     table by the original name elsewhere in the query.  Thus, this is not
     valid:
-->
現在の問い合わせに関しては、別名がテーブル参照をする時の新しい名前になります。
問い合わせの他の場所で元々の名前でテーブルを参照することはできなくなります。
よって、次の例は有効ではありません。
<programlisting>
<!--
SELECT * FROM my_table AS m WHERE my_table.a &gt; 5;    &#45;- wrong
-->
SELECT * FROM my_table AS m WHERE my_table.a &gt; 5;    -- 間違い
</programlisting>
    </para>

    <para>
<!--
     Table aliases are mainly for notational convenience, but it is
     necessary to use them when joining a table to itself, e.g.:
-->
テーブルの別名は主に表記を簡単にするためにあります。
しかし次のように、1つのテーブルが自分自身と結合する場合は、必須となります。
<programlisting>
SELECT * FROM people AS mother JOIN people AS child ON mother.id = child.mother_id;
</programlisting>
<<<<<<< HEAD
=======
<!--
     Additionally, an alias is required if the table reference is a
     subquery (see <xref linkend="queries-subqueries"/>).
-->
さらに、テーブル参照が副問い合わせ（<xref linkend="queries-subqueries"/>を参照）の場合に別名が必要になります。
>>>>>>> 94ef7168
    </para>

    <para>
<!--
     Parentheses are used to resolve ambiguities.  In the following example,
     the first statement assigns the alias <literal>b</literal> to the second
     instance of <literal>my_table</literal>, but the second statement assigns the
     alias to the result of the join:
-->
括弧は曖昧さをなくすために使われます。
次の例では、最初の文で2つ目の<literal>my_table</literal>のインスタンスに<literal>b</literal>という別名を付与し、一方、2つ目の文では結合結果に対して別名を付与しています。
<programlisting>
SELECT * FROM my_table AS a CROSS JOIN my_table AS b ...
SELECT * FROM (my_table AS a CROSS JOIN my_table) AS b ...
</programlisting>
    </para>

    <para>
<!--
     Another form of table aliasing gives temporary names to the columns of
     the table, as well as the table itself:
-->
次のような形式でテーブル別名を付けて、テーブル自身と同様にテーブルの列に一時的な名前を付けることができます。
<synopsis>
FROM <replaceable>table_reference</replaceable> <optional>AS</optional> <replaceable>alias</replaceable> ( <replaceable>column1</replaceable> <optional>, <replaceable>column2</replaceable> <optional>, ...</optional></optional> )
</synopsis>
<!--
     If fewer column aliases are specified than the actual table has
     columns, the remaining columns are not renamed.  This syntax is
     especially useful for self-joins or subqueries.
-->
もし、実際のテーブルが持つ列よりも少ない数の列の別名が与えられる場合、残りの列は改名されません。
この構文は、自己結合あるいは副問い合わせで特に役立ちます。
    </para>

    <para>
<!--
     When an alias is applied to the output of a <literal>JOIN</literal>
     clause, the alias hides the original
     name(s) within the <literal>JOIN</literal>.  For example:
-->
別名が<literal>JOIN</literal>句の結果に適用される場合、別名は<literal>JOIN</literal>内で参照される元々の名を隠します。
以下に例を示します。
<programlisting>
SELECT a.* FROM my_table AS a JOIN your_table AS b ON ...
</programlisting>
<!--
     is valid SQL, but:
-->
は有効なSQLですが、
<programlisting>
SELECT a.* FROM (my_table AS a JOIN your_table AS b ON ...) AS c
</programlisting>
<!--
     is not valid; the table alias <literal>a</literal> is not visible
     outside the alias <literal>c</literal>.
-->
は有効ではありません。
テーブルの別名<literal>a</literal>は、別名<literal>c</literal>の外側では参照することができません。
    </para>
   </sect3>

   <sect3 id="queries-subqueries">
<!--
    <title>Subqueries</title>
-->
    <title>副問い合わせ</title>

    <indexterm zone="queries-subqueries">
     <primary>subquery</primary>
    </indexterm>
    <indexterm zone="queries-subqueries">
     <primary>副問い合わせ</primary>
    </indexterm>

    <para>
<!--
     Subqueries specifying a derived table must be enclosed in
<<<<<<< HEAD
     parentheses.  They may be assigned a table alias name, and optionally
     column alias names (as in <xref linkend="queries-table-aliases"/>).
     For example:
=======
     parentheses and <emphasis>must</emphasis> be assigned a table
     alias name (as in <xref linkend="queries-table-aliases"/>).  For
     example:
-->
派生テーブルを指定する副問い合わせは括弧で囲む必要があります。
また、（<xref linkend="queries-table-aliases"/>にあるように）<emphasis>必ず</emphasis>テーブル別名が割り当てられている必要があります。
例を示します。
>>>>>>> 94ef7168
<programlisting>
FROM (SELECT * FROM table1) AS alias_name
</programlisting>
    </para>

    <para>
<!--
     This example is equivalent to <literal>FROM table1 AS
     alias_name</literal>.  More interesting cases, which cannot be
     reduced to a plain join, arise when the subquery involves
     grouping or aggregation.
-->
この例は<literal>FROM table1 AS alias_name</literal>と同じです。
副問い合わせがグループ化や集約を含んでいる場合は、単純結合にまとめることはできない、より重要な例が発生します。
    </para>

    <para>
<!--
     A subquery can also be a <command>VALUES</command> list:
-->
また、副問い合わせを<command>VALUES</command>リストとすることもできます。
<programlisting>
FROM (VALUES ('anne', 'smith'), ('bob', 'jones'), ('joe', 'blow'))
     AS names(first, last)
</programlisting>
<<<<<<< HEAD
     Again, a table alias is optional.  Assigning alias names to the columns
=======
<!--
     Again, a table alias is required.  Assigning alias names to the columns
>>>>>>> 94ef7168
     of the <command>VALUES</command> list is optional, but is good practice.
     For more information see <xref linkend="queries-values"/>.
-->
繰り返しますが、テーブルの別名が必要です。
<command>VALUES</command>リストの列に別名を付与することは省略することもできますが、付与することを勧めます。
<xref linkend="queries-values"/>を参照してください。
    </para>

    <para>
     According to the SQL standard, a table alias name must be supplied
     for a subquery.  <productname>PostgreSQL</productname>
     allows <literal>AS</literal> and the alias to be omitted, but
     writing one is good practice in SQL code that might be ported to
     another system.
    </para>
   </sect3>

   <sect3 id="queries-tablefunctions">
<!--
    <title>Table Functions</title>
-->
    <title>テーブル関数</title>

    <indexterm zone="queries-tablefunctions"><primary>table function</primary></indexterm>
    <indexterm zone="queries-tablefunctions"><primary>テーブル関数</primary></indexterm>

    <indexterm zone="queries-tablefunctions">
     <primary>function</primary>
     <secondary>in the FROM clause</secondary>
    </indexterm>
    <indexterm zone="queries-tablefunctions">
     <primary>関数</primary>
     <secondary>FROM句内の</secondary>
    </indexterm>

    <para>
<!--
     Table functions are functions that produce a set of rows, made up
     of either base data types (scalar types) or composite data types
     (table rows).  They are used like a table, view, or subquery in
     the <literal>FROM</literal> clause of a query. Columns returned by table
     functions can be included in <literal>SELECT</literal>,
     <literal>JOIN</literal>, or <literal>WHERE</literal> clauses in the same manner
     as columns of a table, view, or subquery.
-->
テーブル関数は、基本データ型（スカラ型）、もしくは複合データ型（テーブル行）からなる行の集合を生成する関数です。
これらは、問い合わせの<literal>FROM</literal>句内でテーブル、ビュー、副問い合わせのように使用されます。
テーブル関数から返される列は、テーブル、ビュー、副問い合わせの列と同様の手順で、<literal>SELECT</literal>、<literal>JOIN</literal>、<literal>WHERE</literal>の中に含めることができます。
    </para>

    <para>
<!--
     Table functions may also be combined using the <literal>ROWS FROM</literal>
     syntax, with the results returned in parallel columns; the number of
     result rows in this case is that of the largest function result, with
     smaller results padded with null values to match.
-->
テーブル関数は<literal>ROWS FROM</literal>構文を使用することで、それらの返却列を一緒に組み合わせることもできます。
このときの結果の行数は、行数が最大となる関数の結果と同じになり、少ない結果側は多い結果に合わせてnull値で埋められます。
    </para>

<synopsis>
<replaceable>function_call</replaceable> <optional>WITH ORDINALITY</optional> <optional><optional>AS</optional> <replaceable>table_alias</replaceable> <optional>(<replaceable>column_alias</replaceable> <optional>, ... </optional>)</optional></optional>
ROWS FROM( <replaceable>function_call</replaceable> <optional>, ... </optional> ) <optional>WITH ORDINALITY</optional> <optional><optional>AS</optional> <replaceable>table_alias</replaceable> <optional>(<replaceable>column_alias</replaceable> <optional>, ... </optional>)</optional></optional>
</synopsis>

    <para>
<!--
     If the <literal>WITH ORDINALITY</literal> clause is specified, an
     additional column of type <type>bigint</type> will be added to the
     function result columns.  This column numbers the rows of the function
     result set, starting from 1. (This is a generalization of the
     SQL-standard syntax for <literal>UNNEST ... WITH ORDINALITY</literal>.)
     By default, the ordinal column is called <literal>ordinality</literal>, but
     a different column name can be assigned to it using
     an <literal>AS</literal> clause.
-->
<literal>WITH ORDINALITY</literal>句が指定されている場合、関数の結果の列に<type>bigint</type>型の列が追加されます。
この列は関数の結果の行を1から数えます。
（これは標準SQLの構文<literal>UNNEST ... WITH ORDINALITY</literal>の一般化です。）
デフォルトでは、この序数(ordinal)の列は<literal>ordinality</literal>になります。しかし別の名前を<literal>AS</literal>句を使用して別名を割り当てることができます。
    </para>

    <para>
<!--
     The special table function <literal>UNNEST</literal> may be called with
     any number of array parameters, and it returns a corresponding number of
     columns, as if <literal>UNNEST</literal>
     (<xref linkend="functions-array"/>) had been called on each parameter
     separately and combined using the <literal>ROWS FROM</literal> construct.
-->
特別なテーブル関数<literal>UNNEST</literal>は、任意の数の配列パラメータで呼ぶことができます。
そしてそれは、対応する数の列を返し、あたかも<literal>UNNEST</literal>(<xref linkend="functions-array"/>)が各パラメータ毎に<literal>ROWS FROM</literal>構文を使用して結合されているかのようになります。
    </para>

<synopsis>
UNNEST( <replaceable>array_expression</replaceable> <optional>, ... </optional> ) <optional>WITH ORDINALITY</optional> <optional><optional>AS</optional> <replaceable>table_alias</replaceable> <optional>(<replaceable>column_alias</replaceable> <optional>, ... </optional>)</optional></optional>
</synopsis>

    <para>
<!--
     If no <replaceable>table_alias</replaceable> is specified, the function
     name is used as the table name; in the case of a <literal>ROWS FROM()</literal>
     construct, the first function's name is used.
-->
<replaceable>table_alias</replaceable>が指定されない場合、テーブル名として関数名が使用されます。
<literal>ROWS FROM()</literal>の場合は最初の関数名が使用されます。
    </para>

    <para>
<!--
     If column aliases are not supplied, then for a function returning a base
     data type, the column name is also the same as the function name.  For a
     function returning a composite type, the result columns get the names
     of the individual attributes of the type.
-->
列に別名が提供されない場合、基本データ型を返す関数に対しては、列名も関数名と同じになります。
複合型を返す関数の場合は、結果の列は型の個々の属性の名前を取得します。
    </para>

    <para>
<!--
     Some examples:
-->
以下に数例示します。
<programlisting>
CREATE TABLE foo (fooid int, foosubid int, fooname text);

CREATE FUNCTION getfoo(int) RETURNS SETOF foo AS $$
    SELECT * FROM foo WHERE fooid = $1;
$$ LANGUAGE SQL;

SELECT * FROM getfoo(1) AS t1;

SELECT * FROM foo
    WHERE foosubid IN (
                        SELECT foosubid
                        FROM getfoo(foo.fooid) z
                        WHERE z.fooid = foo.fooid
                      );

CREATE VIEW vw_getfoo AS SELECT * FROM getfoo(1);

SELECT * FROM vw_getfoo;
</programlisting>
    </para>

    <para>
<!--
     In some cases it is useful to define table functions that can
     return different column sets depending on how they are invoked.
     To support this, the table function can be declared as returning
     the pseudo-type <type>record</type> with no <literal>OUT</literal>
     parameters.  When such a function is used in
     a query, the expected row structure must be specified in the
     query itself, so that the system can know how to parse and plan
     the query.  This syntax looks like:
-->
呼び出し方法に応じて異なる列集合を返すテーブル関数を定義することが役に立つ場合があります。
これをサポートするために、テーブル関数は<literal>OUT</literal>パラメータを持たない<type>record</type>擬似型を返すものと宣言することができます。
こうした関数を問い合わせで使用する場合、システムがその問い合わせをどのように解析し計画を作成すればよいのかが判断できるように、想定した行構造を問い合わせ自身内に指定しなければなりません。
この構文は次のようになります。
    </para>

<synopsis>
<replaceable>function_call</replaceable> <optional>AS</optional> <replaceable>alias</replaceable> (<replaceable>column_definition</replaceable> <optional>, ... </optional>)
<replaceable>function_call</replaceable> AS <optional><replaceable>alias</replaceable></optional> (<replaceable>column_definition</replaceable> <optional>, ... </optional>)
ROWS FROM( ... <replaceable>function_call</replaceable> AS (<replaceable>column_definition</replaceable> <optional>, ... </optional>) <optional>, ... </optional> )
</synopsis>

    <para>
<!--
     When not using the <literal>ROWS FROM()</literal> syntax,
     the <replaceable>column_definition</replaceable> list replaces the column
     alias list that could otherwise be attached to the <literal>FROM</literal>
     item; the names in the column definitions serve as column aliases.
     When using the <literal>ROWS FROM()</literal> syntax,
     a <replaceable>column_definition</replaceable> list can be attached to
     each member function separately; or if there is only one member function
     and no <literal>WITH ORDINALITY</literal> clause,
     a <replaceable>column_definition</replaceable> list can be written in
     place of a column alias list following <literal>ROWS FROM()</literal>.
-->
<literal>ROWS FROM()</literal>構文を使用しない場合は、<replaceable>column_definition</replaceable>のリストが<literal>FROM</literal>項目に取り付けることができる列の別名の代わりとなります。
列の定義内の名前は、列の別名として機能します。
<literal>ROWS FROM()</literal>構文を使用する場合は、<replaceable>column_definition</replaceable>リストを個別に各メンバー関数に添付することができます。
またはメンバ関数が1つだけしかなく、かつ<literal>WITH ORDINALITY</literal>句がない場合は、<replaceable>column_definition</replaceable>リストを、<literal>ROWS FROM()</literal>の後ろの列別名のリストの場所に書くことができます。
    </para>

    <para>
<!--
     Consider this example:
-->
以下の例を考えます。
<programlisting>
SELECT *
    FROM dblink('dbname=mydb', 'SELECT proname, prosrc FROM pg_proc')
      AS t1(proname name, prosrc text)
    WHERE proname LIKE 'bytea%';
</programlisting>
<!--
     The <xref linkend="contrib-dblink-function"/> function
     (part of the <xref linkend="dblink"/> module) executes
     a remote query.  It is declared to return
     <type>record</type> since it might be used for any kind of query.
     The actual column set must be specified in the calling query so
     that the parser knows, for example, what <literal>*</literal> should
     expand to.
-->
<xref linkend="contrib-dblink-function"/>関数（<xref linkend="dblink"/>モジュールの一部）は遠隔問い合わせを実行します。
これは任意の問い合わせで使用できるように、<type>record</type>を返すものと宣言されています。
実際の列集合は、パーサが例えば<literal>*</literal>がどのように展開されるかを理解できるように、呼び出した問い合わせ内で指定されなければなりません。
    </para>

    <para>
<!--
     This example uses <literal>ROWS FROM</literal>:
-->
<literal>ROWS FROM</literal>を使用した例:
<programlisting>
SELECT *
FROM ROWS FROM
    (
        json_to_recordset('[{"a":40,"b":"foo"},{"a":"100","b":"bar"}]')
            AS (a INTEGER, b TEXT),
        generate_series(1, 3)
    ) AS x (p, q, s)
ORDER BY p;

  p  |  q  | s
-----+-----+---
  40 | foo | 1
 100 | bar | 2
     |     | 3
</programlisting>
<!--
     It joins two functions into a single <literal>FROM</literal>
     target.  <function>json_to_recordset()</function> is instructed
     to return two columns, the first <type>integer</type>
     and the second <type>text</type>.  The result of
     <function>generate_series()</function> is used directly.
     The <literal>ORDER BY</literal> clause sorts the column values
     as integers.
-->
2つの関数を結合して1つの<literal>FROM</literal>ターゲットにします。
<function>json_to_recordset()</function>は、2つの列(最初の<type>integer</type>と2番目の<type>text</type>)を返すように指示されます。
<function>generate_series()</function>の結果は直接使用されます。
<literal>ORDER BY</literal>句では、列値が整数として並べ替えられます。
    </para>
   </sect3>

   <sect3 id="queries-lateral">
<!--
    <title><literal>LATERAL</literal> Subqueries</title>
-->
    <title><literal>LATERAL</literal> 副問い合わせ</title>

    <indexterm zone="queries-lateral">
     <primary>LATERAL</primary>
     <secondary>in the FROM clause</secondary>
    </indexterm>
    <indexterm zone="queries-lateral">
     <primary>LATERAL</primary>
     <secondary>FROM句内の</secondary>
    </indexterm>

    <para>
<!--
     Subqueries appearing in <literal>FROM</literal> can be
     preceded by the key word <literal>LATERAL</literal>.  This allows them to
     reference columns provided by preceding <literal>FROM</literal> items.
     (Without <literal>LATERAL</literal>, each subquery is
     evaluated independently and so cannot cross-reference any other
     <literal>FROM</literal> item.)
-->
<literal>FROM</literal>に現れる副問い合わせの前にキーワード<literal>LATERAL</literal>を置くことができます。
こうすると、副問い合わせは先行する<literal>FROM</literal>項目によって提供される列を参照できます。
（<literal>LATERAL</literal>がない場合、それぞれの副問い合わせは個別に評価され、従ってその他の<literal>FROM</literal>項目を相互参照できません。）
    </para>

    <para>
<!--
     Table functions appearing in <literal>FROM</literal> can also be
     preceded by the key word <literal>LATERAL</literal>, but for functions the
     key word is optional; the function's arguments can contain references
     to columns provided by preceding <literal>FROM</literal> items in any case.
-->
<literal>FROM</literal>に現れるテーブル関数の前にもキーワード<literal>LATERAL</literal>を置くことが可能ですが、関数に対してこのキーワードは省略可能です。
どんな場合であっても、関数の引数は先行する <literal>FROM</literal>項目により提供される列の参照を含むことができます。
    </para>

    <para>
<<<<<<< HEAD
=======
<!--
>>>>>>> 94ef7168
     A <literal>LATERAL</literal> item can appear at the top level in the
     <literal>FROM</literal> list, or within a <literal>JOIN</literal> tree.  In the latter
     case it can also refer to any items that are on the left-hand side of a
     <literal>JOIN</literal> that it is on the right-hand side of.
-->
<literal>LATERAL</literal>項目は<literal>FROM</literal>リストの最上層、または<literal>JOIN</literal>ツリーの中で表示することができます。
後者の場合、右側にある<literal>JOIN</literal>の左側のすべての項目を参照することが可能です。
    </para>

    <para>
<!--
     When a <literal>FROM</literal> item contains <literal>LATERAL</literal>
     cross-references, evaluation proceeds as follows: for each row of the
     <literal>FROM</literal> item providing the cross-referenced column(s), or
     set of rows of multiple <literal>FROM</literal> items providing the
     columns, the <literal>LATERAL</literal> item is evaluated using that
     row or row set's values of the columns.  The resulting row(s) are
     joined as usual with the rows they were computed from.  This is
     repeated for each row or set of rows from the column source table(s).
-->
<literal>FROM</literal>項目が<literal>LATERAL</literal>相互参照を含む場合の評価は以下のようになります。
相互参照される列（複数可）を提供する<literal>FROM</literal>項目のそれぞれの行、もしくは列を提供する複数の<literal>FROM</literal>項目の行一式に対し、<literal>LATERAL</literal>項目は列の行または複数行の一式の値により評価されます。
結果行（複数可）は通常のように演算された行と結合されます。
元となるテーブル（複数可）の列からそれぞれの行、または行の一式に対し反復されます。
    </para>

    <para>
<!--
     A trivial example of <literal>LATERAL</literal> is
-->
<literal>LATERAL</literal>の些細な例としては以下があげられます。
<programlisting>
SELECT * FROM foo, LATERAL (SELECT * FROM bar WHERE bar.id = foo.bar_id) ss;
</programlisting>
<!--
     This is not especially useful since it has exactly the same result as
     the more conventional
-->
上記は以下のより伝統的なやり方と全く同じ結果をもたらしますので特別に有用ではありません。
<programlisting>
SELECT * FROM foo, bar WHERE bar.id = foo.bar_id;
</programlisting>
<!--
     <literal>LATERAL</literal> is primarily useful when the cross-referenced
     column is necessary for computing the row(s) to be joined.  A common
     application is providing an argument value for a set-returning function.
     For example, supposing that <function>vertices(polygon)</function> returns the
     set of vertices of a polygon, we could identify close-together vertices
     of polygons stored in a table with:
-->
<literal>LATERAL</literal>は、結合される行を計算するために相互参照する列を必須とする場合、第一義的に有用です。
一般的な利用方法は、集合を返す関数に対して引数の値を提供することです。
例えば、<function>vertices(polygon)</function>が多角形の頂点の組みを返す関数だとして、以下のようにしてテーブルに格納されている多角形の互いに近接する頂点を特定できます。
<programlisting>
SELECT p1.id, p2.id, v1, v2
FROM polygons p1, polygons p2,
     LATERAL vertices(p1.poly) v1,
     LATERAL vertices(p2.poly) v2
WHERE (v1 &lt;-&gt; v2) &lt; 10 AND p1.id != p2.id;
</programlisting>
<!--
     This query could also be written
-->
この問い合わせは以下のようにも書くことができます。
<programlisting>
SELECT p1.id, p2.id, v1, v2
FROM polygons p1 CROSS JOIN LATERAL vertices(p1.poly) v1,
     polygons p2 CROSS JOIN LATERAL vertices(p2.poly) v2
WHERE (v1 &lt;-&gt; v2) &lt; 10 AND p1.id != p2.id;
</programlisting>
<!--
     or in several other equivalent formulations.  (As already mentioned,
     the <literal>LATERAL</literal> key word is unnecessary in this example, but
     we use it for clarity.)
-->
そのほか幾つかの同等の定式化が考えられます。
（既に言及したとおり、<literal>LATERAL</literal>キーワードはこの例に於いて必要ではありませんが、明確に示すために使用しました。）
    </para>

    <para>
<!--
     It is often particularly handy to <literal>LEFT JOIN</literal> to a
     <literal>LATERAL</literal> subquery, so that source rows will appear in
     the result even if the <literal>LATERAL</literal> subquery produces no
     rows for them.  For example, if <function>get_product_names()</function> returns
     the names of products made by a manufacturer, but some manufacturers in
     our table currently produce no products, we could find out which ones
     those are like this:
-->
<literal>LATERAL</literal>副問い合わせは<literal>LEFT JOIN</literal>の対象として、しばしば特に重宝します。
たとえ<literal>LATERAL</literal>副問い合わせがそこから行を生成しない場合に於いても元となった行が結果に現れるからです。
たとえば、<function>get_product_names()</function>が製造者により生産された製品名を返すとして、テーブル内のいくつかの製造者が現在製品を製造していない場合、それらは何であるかを以下のようにして見つけることができます。
<programlisting>
SELECT m.name
FROM manufacturers m LEFT JOIN LATERAL get_product_names(m.id) pname ON true
WHERE pname IS NULL;
</programlisting>
    </para>
   </sect3>
  </sect2>

  <sect2 id="queries-where">
<!--
   <title>The <literal>WHERE</literal> Clause</title>
-->
   <title><literal>WHERE</literal>句</title>

   <indexterm zone="queries-where">
    <primary>WHERE</primary>
   </indexterm>

   <para>
<!--
    The syntax of the <link linkend="sql-where"><literal>WHERE</literal></link>
    clause is
-->
<link linkend="sql-where"><literal>WHERE</literal></link>句の構文は以下の通りです。
<synopsis>
WHERE <replaceable>search_condition</replaceable>
</synopsis>
<!--
    where <replaceable>search_condition</replaceable> is any value
    expression (see <xref linkend="sql-expressions"/>) that
    returns a value of type <type>boolean</type>.
-->
ここで、<replaceable>search_condition</replaceable>には<type>boolean</type>型を返すどのような評価式（<xref linkend="sql-expressions"/>を参照）も指定できます。
   </para>

   <para>
<!--
    After the processing of the <literal>FROM</literal> clause is done, each
    row of the derived virtual table is checked against the search
    condition.  If the result of the condition is true, the row is
    kept in the output table, otherwise (i.e., if the result is
    false or null) it is discarded.  The search condition typically
    references at least one column of the table generated in the
    <literal>FROM</literal> clause; this is not required, but otherwise the
    <literal>WHERE</literal> clause will be fairly useless.
-->
<literal>FROM</literal>句の処理が終わった後、派生した仮想テーブルの各行は検索条件と照合されます。
条件の結果が真の場合、その行は出力されます。
そうでない（すなわち結果が偽またはNULLの）場合は、その行は捨てられます。
一般的に検索条件は、<literal>FROM</literal>句で生成されたテーブルの最低１列を参照します。
これは必須ではありませんが、そうしないと<literal>WHERE</literal>句はまったく意味がなくなります。
   </para>

   <note>
    <para>
<!--
     The join condition of an inner join can be written either in
     the <literal>WHERE</literal> clause or in the <literal>JOIN</literal> clause.
     For example, these table expressions are equivalent:
-->
内部結合の結合条件は、<literal>WHERE</literal>句でも<literal>JOIN</literal>句でも記述することができます。
例えば、以下のテーブル式は等価です。
<programlisting>
FROM a, b WHERE a.id = b.id AND b.val &gt; 5
</programlisting>
<!--
     and:
-->
および
<programlisting>
FROM a INNER JOIN b ON (a.id = b.id) WHERE b.val &gt; 5
</programlisting>
<!--
     or perhaps even:
-->
また、以下でも同じです。
<programlisting>
FROM a NATURAL JOIN b WHERE b.val &gt; 5
</programlisting>
<!--
     Which one of these you use is mainly a matter of style.  The
     <literal>JOIN</literal> syntax in the <literal>FROM</literal> clause is
     probably not as portable to other SQL database management systems,
     even though it is in the SQL standard.  For
     outer joins there is no choice:  they must be done in
     the <literal>FROM</literal> clause.  The <literal>ON</literal> or <literal>USING</literal>
     clause of an outer join is <emphasis>not</emphasis> equivalent to a
     <literal>WHERE</literal> condition, because it results in the addition
     of rows (for unmatched input rows) as well as the removal of rows
     in the final result.
-->
どれを使うかは、主にスタイルの問題です。
<literal>FROM</literal>句の<literal>JOIN</literal>構文はSQL標準であるにも関わらず、おそらく他のSQLデータベース管理システムへの移植性では劣るでしょう。
外部結合については、<literal>FROM</literal>句以外に選択の余地はありません。
外部結合の<literal>ON</literal>句または<literal>USING</literal>句は、<literal>WHERE</literal>条件とは等しく<emphasis>ありません</emphasis>。
なぜなら、最終結果での行を除去すると同様に、（一致しない入力行に対する）行の追加となるからです。
    </para>
   </note>

   <para>
<!--
    Here are some examples of <literal>WHERE</literal> clauses:
-->
<literal>WHERE</literal>句の例を以下に示します。
<programlisting>
SELECT ... FROM fdt WHERE c1 &gt; 5

SELECT ... FROM fdt WHERE c1 IN (1, 2, 3)

SELECT ... FROM fdt WHERE c1 IN (SELECT c1 FROM t2)

SELECT ... FROM fdt WHERE c1 IN (SELECT c3 FROM t2 WHERE c2 = fdt.c1 + 10)

SELECT ... FROM fdt WHERE c1 BETWEEN (SELECT c3 FROM t2 WHERE c2 = fdt.c1 + 10) AND 100

SELECT ... FROM fdt WHERE EXISTS (SELECT c1 FROM t2 WHERE c2 &gt; fdt.c1)
</programlisting>
<!--
    <literal>fdt</literal> is the table derived in the
    <literal>FROM</literal> clause. Rows that do not meet the search
    condition of the <literal>WHERE</literal> clause are eliminated from
    <literal>fdt</literal>. Notice the use of scalar subqueries as
    value expressions.  Just like any other query, the subqueries can
    employ complex table expressions.  Notice also how
    <literal>fdt</literal> is referenced in the subqueries.
    Qualifying <literal>c1</literal> as <literal>fdt.c1</literal> is only necessary
    if <literal>c1</literal> is also the name of a column in the derived
    input table of the subquery.  But qualifying the column name adds
    clarity even when it is not needed.  This example shows how the column
    naming scope of an outer query extends into its inner queries.
-->
<literal>fdt</literal>は<literal>FROM</literal>句で派生されたテーブルです。
<literal>WHERE</literal>句の検索条件を満たさなかった行は、<literal>fdt</literal>から削除されます。
評価式としてのスカラ副問い合わせの使い方に注目してください。
他の問い合わせのように、副問い合わせは複雑なテーブル式を使うことができます。
副問い合わせの中でどのように<literal>fdt</literal>が参照されるかにも注意してください。
<literal>c1</literal>を<literal>fdt.c1</literal>のように修飾することは、<literal>c1</literal>が副問い合わせの入力テーブルから派生した列名でもある時にだけ必要です。
列名の修飾は、必須の場合ではなくても、明確にするために役立ちます。
この例は、外側の問い合わせの列名の有効範囲を、どのようにして内側の問い合わせまで拡張するかを示します。
   </para>
  </sect2>


  <sect2 id="queries-group">
<!--
   <title>The <literal>GROUP BY</literal> and <literal>HAVING</literal> Clauses</title>
-->
   <title><literal>GROUP BY</literal>句と<literal>HAVING</literal>句</title>

   <indexterm zone="queries-group">
    <primary>GROUP BY</primary>
   </indexterm>

   <indexterm zone="queries-group">
    <primary>grouping</primary>
   </indexterm>
   <indexterm zone="queries-group">
    <primary>グループ化</primary>
   </indexterm>

   <para>
<!--
    After passing the <literal>WHERE</literal> filter, the derived input
    table might be subject to grouping, using the <literal>GROUP BY</literal>
    clause, and elimination of group rows using the <literal>HAVING</literal>
    clause.
-->
<literal>WHERE</literal>フィルタを通した後、派生された入力テーブルを<literal>GROUP BY</literal>句でグループ化し、また、<literal>HAVING</literal>句を使用して不要なグループを取り除くことができます。
   </para>

<synopsis>
SELECT <replaceable>select_list</replaceable>
    FROM ...
    <optional>WHERE ...</optional>
    GROUP BY <replaceable>grouping_column_reference</replaceable> <optional>, <replaceable>grouping_column_reference</replaceable></optional>...
</synopsis>

   <para>
<!--
    The <link linkend="sql-groupby"><literal>GROUP BY</literal></link> clause is
    used to group together those rows in a table that have the same
    values in all the columns listed. The order in which the columns
    are listed does not matter.  The effect is to combine each set
    of rows having common values into one group row that
    represents all rows in the group.  This is done to
    eliminate redundancy in the output and/or compute aggregates that
    apply to these groups.  For instance:
-->
<link linkend="sql-groupby"><literal>GROUP BY</literal></link>句は、列挙されたすべての列で同じ値を所有する行をまとめてグループ化するために使用されます。
列の列挙順は関係ありません。
これは共通する値を持つそれぞれの行の集合をグループ内のすべての行を代表する１つのグループ行にまとめるものです。
これは、出力の冗長度を排除したり、それぞれのグループに適用される集約計算を行うためのものです。
以下に例を示します。
<screen>
<prompt>=&gt;</prompt> <userinput>SELECT * FROM test1;</userinput>
 x | y
---+---
 a | 3
 c | 2
 b | 5
 a | 1
(4 rows)

<prompt>=&gt;</prompt> <userinput>SELECT x FROM test1 GROUP BY x;</userinput>
 x
---
 a
 b
 c
(3 rows)
</screen>
   </para>

   <para>
<!--
    In the second query, we could not have written <literal>SELECT *
    FROM test1 GROUP BY x</literal>, because there is no single value
    for the column <literal>y</literal> that could be associated with each
    group.  The grouped-by columns can be referenced in the select list since
    they have a single value in each group.
-->
2番目の問い合わせでは、<literal>SELECT * FROM test1 GROUP BY x</literal>と書くことはできません。
各グループに関連付けられる列<literal>y</literal>の単一の値がないからです。
<literal>GROUP BY</literal>で指定した列はグループごとに単一の値を持つので、選択リストで参照することができます。
   </para>

   <para>
<!--
    In general, if a table is grouped, columns that are not
    listed in <literal>GROUP BY</literal> cannot be referenced except in aggregate
    expressions.  An example with aggregate expressions is:
-->
一般的に、テーブルがグループ化されている場合、<literal>GROUP BY</literal>でリストされていない列は集約式を除いて参照することはできません。
集約式の例は以下の通りです。
<screen>
<prompt>=&gt;</prompt> <userinput>SELECT x, sum(y) FROM test1 GROUP BY x;</userinput>
 x | sum
---+-----
 a |   4
 b |   5
 c |   2
(3 rows)
</screen>
<!--
    Here <literal>sum</literal> is an aggregate function that
    computes a single value over the entire group.  More information
    about the available aggregate functions can be found in <xref
    linkend="functions-aggregate"/>.
-->
上記で<literal>sum()</literal> は、グループ全体について単一の値を計算する集約関数です。
使用可能な集約関数の詳細については、<xref linkend="functions-aggregate"/>を参照してください。
   </para>

   <tip>
    <para>
<!--
     Grouping without aggregate expressions effectively calculates the
     set of distinct values in a column.  This can also be achieved
     using the <literal>DISTINCT</literal> clause (see <xref
     linkend="queries-distinct"/>).
-->
集約式を使用しないグループ化は、列内の重複しない値の集合を効率良く計算します。
これは<literal>DISTINCT</literal>句（<xref linkend="queries-distinct"/>を参照）の使用で同じように達成することができます。
    </para>
   </tip>

   <para>
<!--
    Here is another example:  it calculates the total sales for each
    product (rather than the total sales of all products):
-->
別の例を示します。
これは各製品の総売上を計算します
（全製品の総売上ではありません）。
<programlisting>
SELECT product_id, p.name, (sum(s.units) * p.price) AS sales
    FROM products p LEFT JOIN sales s USING (product_id)
    GROUP BY product_id, p.name, p.price;
</programlisting>
<!--
    In this example, the columns <literal>product_id</literal>,
    <literal>p.name</literal>, and <literal>p.price</literal> must be
    in the <literal>GROUP BY</literal> clause since they are referenced in
    the query select list (but see below).  The column
    <literal>s.units</literal> does not have to be in the <literal>GROUP
    BY</literal> list since it is only used in an aggregate expression
    (<literal>sum(...)</literal>), which represents the sales
    of a product.  For each product, the query returns a summary row about
    all sales of the product.
-->
この例では、<literal>product_id</literal>列、<literal>p.name</literal>列、<literal>p.price</literal>列は必ず<literal>GROUP BY</literal>句で指定する必要があります。
なぜなら、これらは問い合わせ選択リストの中で使われているからです（ただし、以下を参照）。
<literal>s.units</literal>列は<literal>GROUP BY</literal>で指定する必要はありません。
これは、製品ごとの売上計算の集約式（<literal>sum(...)</literal>）の中だけで使われるためです。
この問い合わせは、各製品に対して製品の全販売に関する合計行が返されます。
   </para>

   <indexterm><primary>functional dependency</primary></indexterm>
   <indexterm><primary>関数依存</primary></indexterm>

   <para>
<!--
    If the products table is set up so that, say,
    <literal>product_id</literal> is the primary key, then it would be
    enough to group by <literal>product_id</literal> in the above example,
    since name and price would be <firstterm>functionally
    dependent</firstterm> on the product ID, and so there would be no
    ambiguity about which name and price value to return for each product
    ID group.
-->
productsテーブルが、例えば、<literal>product_id</literal>が主キーであるように設定されている場合、nameとprice列は製品ID（product_id）に<firstterm>関数依存</firstterm>しており、このため製品IDグループそれぞれに対してどのnameとpriceの値を返すかに関するあいまいさがありませんので、上の例では<literal>product_id</literal>でグループ化することで十分です。
   </para>

   <para>
<!--
    In strict SQL, <literal>GROUP BY</literal> can only group by columns of
    the source table but <productname>PostgreSQL</productname> extends
    this to also allow <literal>GROUP BY</literal> to group by columns in the
    select list.  Grouping by value expressions instead of simple
    column names is also allowed.
-->
厳密なSQLでは、<literal>GROUP BY</literal>は、元となるテーブルの列によってのみグループ化できますが、<productname>PostgreSQL</productname>では、<literal>GROUP BY</literal>が選択リストの列によってグループ化できるように拡張されています。
単純な列名の代わりに、評価式でグループ化することもできます。
   </para>

   <indexterm>
    <primary>HAVING</primary>
   </indexterm>

   <para>
<!--
    If a table has been grouped using <literal>GROUP BY</literal>,
    but only certain groups are of interest, the
    <literal>HAVING</literal> clause can be used, much like a
    <literal>WHERE</literal> clause, to eliminate groups from the result.
    The syntax is:
-->
<literal>GROUP BY</literal>を使ってグループ化されたテーブルで特定のグループのみ必要な場合、結果から不要なグループを除くのに、<literal>WHERE</literal>句のように<literal>HAVING</literal>句を使うことができます。
構文は以下の通りです。
<synopsis>
SELECT <replaceable>select_list</replaceable> FROM ... <optional>WHERE ...</optional> GROUP BY ... HAVING <replaceable>boolean_expression</replaceable>
</synopsis>
<!--
    Expressions in the <literal>HAVING</literal> clause can refer both to
    grouped expressions and to ungrouped expressions (which necessarily
    involve an aggregate function).
-->
<literal>HAVING</literal>句内の式は、グループ化された式とグループ化されてない式（この場合は集約関数が必要になります）の両方を参照することができます。
   </para>

   <para>
<!--
    Example:
-->
例を示します。
<screen>
<prompt>=&gt;</prompt> <userinput>SELECT x, sum(y) FROM test1 GROUP BY x HAVING sum(y) &gt; 3;</userinput>
 x | sum
---+-----
 a |   4
 b |   5
(2 rows)

<prompt>=&gt;</prompt> <userinput>SELECT x, sum(y) FROM test1 GROUP BY x HAVING x &lt; 'c';</userinput>
 x | sum
---+-----
 a |   4
 b |   5
(2 rows)
</screen>
   </para>

   <para>
<!--
    Again, a more realistic example:
-->
次に、より現実的な例を示します。
<programlisting>
SELECT product_id, p.name, (sum(s.units) * (p.price - p.cost)) AS profit
    FROM products p LEFT JOIN sales s USING (product_id)
    WHERE s.date &gt; CURRENT_DATE - INTERVAL '4 weeks'
    GROUP BY product_id, p.name, p.price, p.cost
    HAVING sum(p.price * s.units) &gt; 5000;
</programlisting>
<!--
    In the example above, the <literal>WHERE</literal> clause is selecting
    rows by a column that is not grouped (the expression is only true for
    sales during the last four weeks), while the <literal>HAVING</literal>
    clause restricts the output to groups with total gross sales over
    5000.  Note that the aggregate expressions do not necessarily need
    to be the same in all parts of the query.
-->
上の例で、<literal>WHERE</literal>句は、グループ化されていない列によって行を選択している（この式では最近の4週間の売上のみが真になります）のに対し、<literal>HAVING</literal>句は出力を売上高が5000を超えるグループに制限しています。
集約式が、問い合わせ内で常に同じである必要がないことに注意してください。
   </para>

   <para>
<!--
    If a query contains aggregate function calls, but no <literal>GROUP BY</literal>
    clause, grouping still occurs: the result is a single group row (or
    perhaps no rows at all, if the single row is then eliminated by
    <literal>HAVING</literal>).
    The same is true if it contains a <literal>HAVING</literal> clause, even
    without any aggregate function calls or <literal>GROUP BY</literal> clause.
-->
ある問い合わせが集約関数を含んでいるが<literal>GROUP BY</literal>句がない場合でも、グループ化は依然として行われます。
結果は単一グループ行（または<literal>HAVING</literal>で単一行が削除されれば、行が全くなくなるかもしれません）となります。
<literal>HAVING</literal>句を含んでいれば、集約関数呼び出しや<literal>GROUP BY</literal>句がまったく存在しなくても同じことが言えます。
   </para>
  </sect2>

  <sect2 id="queries-grouping-sets">
<!--
   <title><literal>GROUPING SETS</literal>, <literal>CUBE</literal>, and <literal>ROLLUP</literal></title>
-->
   <title><literal>GROUPING SETS</literal>、<literal>CUBE</literal>、<literal>ROLLUP</literal></title>

   <indexterm zone="queries-grouping-sets">
    <primary>GROUPING SETS</primary>
   </indexterm>
   <indexterm zone="queries-grouping-sets">
    <primary>CUBE</primary>
   </indexterm>
   <indexterm zone="queries-grouping-sets">
    <primary>ROLLUP</primary>
   </indexterm>

   <para>
<!--
    More complex grouping operations than those described above are possible
    using the concept of <firstterm>grouping sets</firstterm>.  The data selected by
    the <literal>FROM</literal> and <literal>WHERE</literal> clauses is grouped separately
    by each specified grouping set, aggregates computed for each group just as
    for simple <literal>GROUP BY</literal> clauses, and then the results returned.
    For example:
-->
上述のものよりも複雑なグループ化の操作は、<firstterm>グループ化セット</firstterm>の概念を用いることで可能です。
<literal>FROM</literal>句と<literal>WHERE</literal>句によって選択されたデータは、指定されたグループ化セットによってそれぞれグループ化され、単純な<literal>GROUP BY</literal>句と同じように集約計算され、その後結果が返されます。
例を示します。
<screen>
<prompt>=&gt;</prompt> <userinput>SELECT * FROM items_sold;</userinput>
 brand | size | sales
-------+------+-------
 Foo   | L    |  10
 Foo   | M    |  20
 Bar   | M    |  15
 Bar   | L    |  5
(4 rows)

<prompt>=&gt;</prompt> <userinput>SELECT brand, size, sum(sales) FROM items_sold GROUP BY GROUPING SETS ((brand), (size), ());</userinput>
 brand | size | sum
-------+------+-----
 Foo   |      |  30
 Bar   |      |  20
       | L    |  15
       | M    |  35
       |      |  50
(5 rows)
</screen>
   </para>

   <para>
<!--
    Each sublist of <literal>GROUPING SETS</literal> may specify zero or more columns
    or expressions and is interpreted the same way as though it were directly
    in the <literal>GROUP BY</literal> clause.  An empty grouping set means that all
    rows are aggregated down to a single group (which is output even if no
    input rows were present), as described above for the case of aggregate
    functions with no <literal>GROUP BY</literal> clause.
-->
<literal>GROUPING SETS</literal>の各サブリストはゼロ個以上の列または式を指定することが出来ます。
そして、それが直接<literal>GROUP BY</literal>句で指定したのと同じように解釈されます。
空のグループ化セットは、全行が一つのグループにまで集約されることを意味します（何も入力行が存在しない場合でも出力されます）。
これは、上述した<literal>GROUP BY</literal>句がない集約関数の場合と同様です。
   </para>

   <para>
<!--
    References to the grouping columns or expressions are replaced
    by null values in result rows for grouping sets in which those
    columns do not appear.  To distinguish which grouping a particular output
    row resulted from, see <xref linkend="functions-grouping-table"/>.
-->
グループ化している列または式の参照は、その列が現われないグループ化セットの結果行ではNULL値に置き換えられます。
特定の出力行が、どのグループ化から生じたかを識別するには<xref linkend="functions-grouping-table"/>を参照して下さい。
   </para>

   <para>
<!--
    A shorthand notation is provided for specifying two common types of grouping set.
    A clause of the form
-->
グループ化セットの中で一般的な２種類については、略記法での指定方法が提供されています。
<programlisting>
ROLLUP ( <replaceable>e1</replaceable>, <replaceable>e2</replaceable>, <replaceable>e3</replaceable>, ... )
</programlisting>
<!--
    represents the given list of expressions and all prefixes of the list including
    the empty list; thus it is equivalent to
-->
上の句は、式の指定されたリストと空のリストを含めたリストのすべてのプレフィックスを表します。
したがって、以下と同等です。
<programlisting>
GROUPING SETS (
    ( <replaceable>e1</replaceable>, <replaceable>e2</replaceable>, <replaceable>e3</replaceable>, ... ),
    ...
    ( <replaceable>e1</replaceable>, <replaceable>e2</replaceable> ),
    ( <replaceable>e1</replaceable> ),
    ( )
)
</programlisting>
<!--
    This is commonly used for analysis over hierarchical data; e.g., total
    salary by department, division, and company-wide total.
-->
これは一般に、階層データに対する分析のために使用されます。例えば、部署、部門、全社合計による総給与を出します。
   </para>

   <para>
<!--
    A clause of the form
-->
<programlisting>
CUBE ( <replaceable>e1</replaceable>, <replaceable>e2</replaceable>, ... )
</programlisting>
<!--
    represents the given list and all of its possible subsets (i.e., the power
    set).  Thus
-->
上の句は、与えられたリストとその可能な部分集合（サブセット）のすべて（すなわち、べき集合）を表します。
したがって
<programlisting>
CUBE ( a, b, c )
</programlisting>
<!--
    is equivalent to
-->
は以下と同等です。
<programlisting>
GROUPING SETS (
    ( a, b, c ),
    ( a, b    ),
    ( a,    c ),
    ( a       ),
    (    b, c ),
    (    b    ),
    (       c ),
    (         )
)
</programlisting>
   </para>

   <para>
<!--
    The individual elements of a <literal>CUBE</literal> or <literal>ROLLUP</literal>
    clause may be either individual expressions, or sublists of elements in
    parentheses.  In the latter case, the sublists are treated as single
    units for the purposes of generating the individual grouping sets.
    For example:
-->
<literal>CUBE</literal>句や<literal>ROLLUP</literal>句の各要素は、個々の式、または括弧で囲まれた要素のサブリスト、どちらかに出来ます。
後者の場合には、サブリストは個々のグループ化セットを生成する目的において一つの単位として扱われます。
例えば
<programlisting>
CUBE ( (a, b), (c, d) )
</programlisting>
<!--
    is equivalent to
-->
は以下と同等です。
<programlisting>
GROUPING SETS (
    ( a, b, c, d ),
    ( a, b       ),
    (       c, d ),
    (            )
)
</programlisting>
<!--
    and
-->
そして
<programlisting>
ROLLUP ( a, (b, c), d )
</programlisting>
<!--
    is equivalent to
-->
は以下と同等です。
<programlisting>
GROUPING SETS (
    ( a, b, c, d ),
    ( a, b, c    ),
    ( a          ),
    (            )
)
</programlisting>
   </para>

   <para>
<!--
    The <literal>CUBE</literal> and <literal>ROLLUP</literal> constructs can be used either
    directly in the <literal>GROUP BY</literal> clause, or nested inside a
    <literal>GROUPING SETS</literal> clause.  If one <literal>GROUPING SETS</literal> clause
    is nested inside another, the effect is the same as if all the elements of
    the inner clause had been written directly in the outer clause.
-->
<literal>CUBE</literal>と<literal>ROLLUP</literal>構文は、<literal>GROUP BY</literal>句の中で直接使用、または<literal>GROUPING SETS</literal>句の中で入れ子に出来ます。
<literal>GROUPING SETS</literal>句が別の内側に入れ子になっている場合、内側の句が外側の句に直接書かれている場合と効果は同じになります。
   </para>

   <para>
<!--
    If multiple grouping items are specified in a single <literal>GROUP BY</literal>
    clause, then the final list of grouping sets is the cross product of the
    individual items.  For example:
-->
複数の集約項目が<literal>GROUP BY</literal>句一つで指定されている場合、グループ化セットの最終的なリストは、個々の項目の外積（クロス積）です。
例えば
<programlisting>
GROUP BY a, CUBE (b, c), GROUPING SETS ((d), (e))
</programlisting>
<!--
    is equivalent to
-->
は以下と同等です。
<programlisting>
GROUP BY GROUPING SETS (
    (a, b, c, d), (a, b, c, e),
    (a, b, d),    (a, b, e),
    (a, c, d),    (a, c, e),
    (a, d),       (a, e)
)
</programlisting>
   </para>

   <para>
    <indexterm zone="queries-grouping-sets">
     <primary>ALL</primary>
     <secondary>GROUP BY ALL</secondary>
    </indexterm>
    <indexterm zone="queries-grouping-sets">
     <primary>DISTINCT</primary>
     <secondary>GROUP BY DISTINCT</secondary>
    </indexterm>
<!--
    When specifying multiple grouping items together, the final set of grouping
    sets might contain duplicates. For example:
-->
複数の集約項目をまとめて指定する場合、グループ化セットの最終的なセットに重複が含まれる可能性があります。
例えば
<programlisting>
GROUP BY ROLLUP (a, b), ROLLUP (a, c)
</programlisting>
<!--
    is equivalent to
-->
は以下と同等です。
<programlisting>
GROUP BY GROUPING SETS (
    (a, b, c),
    (a, b),
    (a, b),
    (a, c),
    (a),
    (a),
    (a, c),
    (a),
    ()
)
</programlisting>
<!--
    If these duplicates are undesirable, they can be removed using the
    <literal>DISTINCT</literal> clause directly on the <literal>GROUP BY</literal>.
    Therefore:
-->
これらの重複が望ましくない場合は、<literal>GROUP BY</literal>で直接<literal>DISTINCT</literal>句を使用して削除できます。
したがって、
<programlisting>
GROUP BY <emphasis>DISTINCT</emphasis> ROLLUP (a, b), ROLLUP (a, c)
</programlisting>
<!--
    is equivalent to
-->
は以下と同等です。
<programlisting>
GROUP BY GROUPING SETS (
    (a, b, c),
    (a, b),
    (a, c),
    (a),
    ()
)
</programlisting>
<!--
    This is not the same as using <literal>SELECT DISTINCT</literal> because the output
    rows may still contain duplicates.  If any of the ungrouped columns contains NULL,
    it will be indistinguishable from the NULL used when that same column is grouped.
-->
これは、<literal>SELECT DISTINCT</literal>を使用する場合と同じではありません。
出力行に重複が含まれる可能性があるためです。
グループ化されていない列のいずれかにNULLが含まれている場合、同じ列をグループ化するときに使用されるNULLと区別できません。
   </para>

  <note>
   <para>
<!--
    The construct <literal>(a, b)</literal> is normally recognized in expressions as
    a <link linkend="sql-syntax-row-constructors">row constructor</link>.
    Within the <literal>GROUP BY</literal> clause, this does not apply at the top
    levels of expressions, and <literal>(a, b)</literal> is parsed as a list of
    expressions as described above.  If for some reason you <emphasis>need</emphasis>
    a row constructor in a grouping expression, use <literal>ROW(a, b)</literal>.
-->
<literal>(a, b)</literal>という構文は通常<link linkend="sql-syntax-row-constructors">行コンストラクタ</link>として式に認識されます。
<literal>GROUP BY</literal>句の中では、トップレベルの式の場合これは適用されず、<literal>(a, b)</literal>は上記のような式のリストとして解析されます。
何らかの理由で、グループ化式の中で行コンストラクタが<emphasis>必要</emphasis>になった場合は、<literal>ROW(a, b)</literal>を使用して下さい。
   </para>
  </note>
  </sect2>

  <sect2 id="queries-window">
<!--
   <title>Window Function Processing</title>
-->
   <title>ウィンドウ関数処理</title>

   <indexterm zone="queries-window">
    <primary>window function</primary>
    <secondary>order of execution</secondary>
   </indexterm>
   <indexterm zone="queries-window">
    <primary>ウィンドウ関数</primary>
    <secondary>実行順</secondary>
   </indexterm>

   <para>
<!--
    If the query contains any window functions (see
    <xref linkend="tutorial-window"/>,
    <xref linkend="functions-window"/> and
    <xref linkend="syntax-window-functions"/>), these functions are evaluated
    after any grouping, aggregation, and <literal>HAVING</literal> filtering is
    performed.  That is, if the query uses any aggregates, <literal>GROUP
    BY</literal>, or <literal>HAVING</literal>, then the rows seen by the window functions
    are the group rows instead of the original table rows from
    <literal>FROM</literal>/<literal>WHERE</literal>.
-->
問い合わせがウィンドウ関数（<xref linkend="tutorial-window"/>、<xref linkend="functions-window"/>と<xref linkend="syntax-window-functions"/>を参照）を含んでいれば、これらの関数はグループ化、集約および<literal>HAVING</literal>条件検索が行われた後に評価されます。
つまり、問い合わせが何らかの集約、<literal>GROUP BY</literal>または<literal>HAVING</literal>を使用していれば、ウィンドウ関数により見える行は<literal>FROM</literal>/<literal>WHERE</literal>での本来のテーブル行ではなく、グループ行となります。
   </para>

   <para>
<!--
    When multiple window functions are used, all the window functions having
    syntactically equivalent <literal>PARTITION BY</literal> and <literal>ORDER BY</literal>
    clauses in their window definitions are guaranteed to be evaluated in a
    single pass over the data. Therefore they will see the same sort ordering,
    even if the <literal>ORDER BY</literal> does not uniquely determine an ordering.
    However, no guarantees are made about the evaluation of functions having
    different <literal>PARTITION BY</literal> or <literal>ORDER BY</literal> specifications.
    (In such cases a sort step is typically required between the passes of
    window function evaluations, and the sort is not guaranteed to preserve
    ordering of rows that its <literal>ORDER BY</literal> sees as equivalent.)
-->
複数のウィンドウ関数が使用された場合、そのウィンドウ定義にある構文的に同等である<literal>PARTITION BY</literal>および<literal>ORDER BY</literal>句を持つすべてのウィンドウ関数は、データ全体に渡って単一の実行手順により評価されることが保証されています。
したがって、<literal>ORDER BY</literal>が一意に順序付けを決定しなくても同一の並べ替え順序付けを見ることができます。
しかし、異なる<literal>PARTITION BY</literal>または<literal>ORDER BY</literal>仕様を持つ関数の評価については保証されません。
（このような場合、並べ替え手順がウィンドウ関数評価の諸手順間で一般的に必要となり、<literal>ORDER BY</literal>が等価と判断する行の順序付けを保存するような並べ替えは保証されません。）
   </para>

   <para>
<!--
    Currently, window functions always require presorted data, and so the
    query output will be ordered according to one or another of the window
    functions' <literal>PARTITION BY</literal>/<literal>ORDER BY</literal> clauses.
    It is not recommended to rely on this, however.  Use an explicit
    top-level <literal>ORDER BY</literal> clause if you want to be sure the
    results are sorted in a particular way.
-->
現時点では、ウィンドウ関数は常に事前に並べ替えられたデータを必要とするので、問い合わせ出力はウィンドウ関数の<literal>PARTITION BY</literal>/<literal>ORDER BY</literal>句のどれか１つに従って順序付けされます。
とはいえ、これに依存することは薦められません。
確実に結果が特定の方法で並べ替えられるようにしたいのであれば、明示的な最上階層の<literal>ORDER BY</literal>を使用します。
   </para>
  </sect2>
 </sect1>


 <sect1 id="queries-select-lists">
<!--
  <title>Select Lists</title>
-->
  <title>選択リスト</title>

  <indexterm>
   <primary>SELECT</primary>
   <secondary>select list</secondary>
  </indexterm>
  <indexterm>
   <primary>SELECT</primary>
   <secondary>選択リスト</secondary>
  </indexterm>

  <para>
<!--
   As shown in the previous section,
   the table expression in the <command>SELECT</command> command
   constructs an intermediate virtual table by possibly combining
   tables, views, eliminating rows, grouping, etc.  This table is
   finally passed on to processing by the <firstterm>select list</firstterm>.  The select
   list determines which <emphasis>columns</emphasis> of the
   intermediate table are actually output.
-->
前節で示したように、<command>SELECT</command>コマンド中のテーブル式は、テーブルやビューの結合、行の抽出、グループ化などにより中間の仮想テーブルを作ります。
このテーブルは最終的に<firstterm>選択リスト</firstterm>による処理に渡されます。
選択リストは、中間のテーブルのどの<emphasis>列</emphasis>を実際に出力するかを決めます。
  </para>

  <sect2 id="queries-select-list-items">
<!--
   <title>Select-List Items</title>
-->
   <title>選択リスト項目</title>

   <indexterm>
    <primary>*</primary>
   </indexterm>

   <para>
<!--
    The simplest kind of select list is <literal>*</literal> which
    emits all columns that the table expression produces.  Otherwise,
    a select list is a comma-separated list of value expressions (as
    defined in <xref linkend="sql-expressions"/>).  For instance, it
    could be a list of column names:
-->
テーブル式が生成するすべての列を出力する<literal>*</literal>が最も簡単な選択リストです。
そうでなければ、選択リストは、カンマで区切られた（<xref linkend="sql-expressions"/>で定義された）評価式のリストです。
例えば、以下のような列名のリストであっても構いません。
<programlisting>
SELECT a, b, c FROM ...
</programlisting>
<!--
     The columns names <literal>a</literal>, <literal>b</literal>, and <literal>c</literal>
     are either the actual names of the columns of tables referenced
     in the <literal>FROM</literal> clause, or the aliases given to them as
     explained in <xref linkend="queries-table-aliases"/>.  The name
     space available in the select list is the same as in the
     <literal>WHERE</literal> clause, unless grouping is used, in which case
     it is the same as in the <literal>HAVING</literal> clause.
-->
<literal>a</literal>、<literal>b</literal>、<literal>c</literal>という列名は、<literal>FROM</literal>句で参照されるテーブルの実際の列名か、あるいは<xref linkend="queries-table-aliases"/>で説明したような列名に対する別名です。
グループ化されていなければ、選択リストで使用可能な名前空間は<literal>WHERE</literal>句と同じです。
グループ化されている場合は、<literal>HAVING</literal>句と同じとなります。
   </para>

   <para>
<!--
    If more than one table has a column of the same name, the table
    name must also be given, as in:
-->
もし、2つ以上のテーブルで同じ名前の列がある場合は、次のように、テーブル名を必ず指定しなければいけません。
<programlisting>
SELECT tbl1.a, tbl2.a, tbl1.b FROM ...
</programlisting>
<!--
    When working with multiple tables, it can also be useful to ask for
    all the columns of a particular table:
-->
複数のテーブルを使用する場合、特定のテーブルのすべての列を求める方法も便利かもしれません。
<programlisting>
SELECT tbl1.*, tbl2.a FROM ...
</programlisting>
<!--
    See <xref linkend="rowtypes-usage"/> for more about
    the <replaceable>table_name</replaceable><literal>.*</literal> notation.
-->
<replaceable>table_name</replaceable><literal>.*</literal>という指定方法の詳細については、<xref linkend="rowtypes-usage"/>を参照してください。
   </para>

   <para>
<!--
    If an arbitrary value expression is used in the select list, it
    conceptually adds a new virtual column to the returned table.  The
    value expression is evaluated once for each result row, with
    the row's values substituted for any column references.  But the
    expressions in the select list do not have to reference any
    columns in the table expression of the <literal>FROM</literal> clause;
    they can be constant arithmetic expressions, for instance.
-->
任意の評価式が選択リストで使われる場合、返されるテーブルは、概念的には新たに仮想的な列を追加したものとなります。
評価式は、それぞれの結果行で、その列参照を置換した行の値としていったん評価されます。
しかし、選択リストの式は<literal>FROM</literal>句で指定されたテーブル式内の列を参照するものである必要はありません。例えば、定数算術式であっても構いません。
   </para>
  </sect2>

  <sect2 id="queries-column-labels">
<!--
   <title>Column Labels</title>
-->
   <title>列ラベル</title>

   <indexterm zone="queries-column-labels">
    <primary>alias</primary>
    <secondary>in the select list</secondary>
   </indexterm>
   <indexterm zone="queries-column-labels">
    <primary>別名</primary>
    <secondary>選択リスト内の</secondary>
   </indexterm>

   <para>
<!--
    The entries in the select list can be assigned names for subsequent
    processing, such as for use in an <literal>ORDER BY</literal> clause
    or for display by the client application.  For example:
-->
選択リスト中の項目は、<literal>ORDER BY</literal>句の中での参照、もしくはクライアントアプリケーションによる表示での使用など、それに続く処理のために名前を割り当てることができます。
例を示します。
<programlisting>
SELECT a AS value, b + c AS sum FROM ...
</programlisting>
   </para>

   <para>
<!--
    If no output column name is specified using <literal>AS</literal>,
    the system assigns a default column name.  For simple column references,
    this is the name of the referenced column.  For function
    calls, this is the name of the function.  For complex expressions,
    the system will generate a generic name.
-->
<literal>AS</literal>を使った出力列名の指定がない場合、システムはデフォルトの列名を割り当てます。
単純な列参照では参照された列名となります。
関数呼び出しでは関数名となります。
複雑な表現についてはシステムが汎用の名前を生成します。
   </para>

   <para>
<!--
    The <literal>AS</literal> key word is usually optional, but in some
    cases where the desired column name matches a
    <productname>PostgreSQL</productname> key word, you must write
    <literal>AS</literal> or double-quote the column name in order to
    avoid ambiguity.
    (<xref linkend="sql-keywords-appendix"/> shows which key words
    require <literal>AS</literal> to be used as a column label.)
    For example, <literal>FROM</literal> is one such key word, so this
    does not work:
-->
<literal>AS</literal>キーワードは通常省略できますが、必要な列名が<productname>PostgreSQL</productname>キーワードと一致する場合は、あいまいさを避けるために<literal>AS</literal>と記述するか、列名を二重引用符で括る必要があります。
（<xref linkend="sql-keywords-appendix"/>は、列ラベルとして<literal>AS</literal>を使用する必要があるキーワードを示しています。）
例えば、<literal>FROM</literal>はそのようなキーワードの1つなので、以下は動きません。
<programlisting>
SELECT a from, b + c AS sum FROM ...
</programlisting>
<!--
    but either of these do:
-->
しかし、以下はどちらも動きます。
<programlisting>
SELECT a AS from, b + c AS sum FROM ...
SELECT a "from", b + c AS sum FROM ...
</programlisting>
<!--
    For greatest safety against possible
    future key word additions, it is recommended that you always either
    write <literal>AS</literal> or double-quote the output column name.
-->
将来のキーワードの追加に対する最大限の安全性を確保するために、常に<literal>AS</literal>と記述するか、出力列名を二重引用符で囲むことを推奨します。
   </para>

   <note>
    <para>
<!--
     The naming of output columns here is different from that done in
     the <literal>FROM</literal> clause (see <xref
     linkend="queries-table-aliases"/>).  It is possible
     to rename the same column twice, but the name assigned in
     the select list is the one that will be passed on.
-->
ここでの出力列の名前の指定は、<literal>FROM</literal>句での名前の指定（<xref linkend="queries-table-aliases"/>を参照）とは異なります。
同じ列の名前を2度変更することができますが、渡されるのは選択リストの中で割り当てられたものです。
    </para>
   </note>
  </sect2>

  <sect2 id="queries-distinct">
   <title><literal>DISTINCT</literal></title>

   <indexterm zone="queries-distinct">
    <primary>ALL</primary>
    <secondary>SELECT ALL</secondary>
   </indexterm>
   <indexterm zone="queries-distinct">
    <primary>DISTINCT</primary>
    <secondary>SELECT DISTINCT</secondary>
   </indexterm>

   <indexterm zone="queries-distinct">
    <primary>duplicates</primary>
   </indexterm>
   <indexterm zone="queries-distinct">
    <primary>重複</primary>
   </indexterm>

   <para>
<!--
    After the select list has been processed, the result table can
    optionally be subject to the elimination of duplicate rows.  The
    <literal>DISTINCT</literal> key word is written directly after
    <literal>SELECT</literal> to specify this:
-->
選択リストが処理された後、結果テーブルの重複行を削除の対象にすることもできます。
これを指定するためには、<literal>SELECT</literal>の直後に<literal>DISTINCT</literal>キーワードを記述します。
<synopsis>
SELECT DISTINCT <replaceable>select_list</replaceable> ...
</synopsis>
<!--
    (Instead of <literal>DISTINCT</literal> the key word <literal>ALL</literal>
    can be used to specify the default behavior of retaining all rows.)
-->
（<literal>DISTINCT</literal>の代わりに<literal>ALL</literal>キーワードを使用して、すべての行が保持されるというデフォルトの動作を指定することができます。）
   </para>

   <indexterm>
    <primary>null value</primary>
    <secondary sortas="DISTINCT">in DISTINCT</secondary>
   </indexterm>
   <indexterm>
    <primary>NULL値</primary>
    <secondary sortas="DISTINCT">DISTINCT内の</secondary>
   </indexterm>

   <para>
<!--
    Obviously, two rows are considered distinct if they differ in at
    least one column value.  Null values are considered equal in this
    comparison.
-->
少なくとも1つの列の値が異なる場合、もちろん、それら2行は異なるとみなされます。
NULL値同士は、この比較において等しいとみなされます。
   </para>

   <para>
<!--
    Alternatively, an arbitrary expression can determine what rows are
    to be considered distinct:
-->
また、任意の式を使用して、どの行が別であるかを決定することもできます。
<synopsis>
SELECT DISTINCT ON (<replaceable>expression</replaceable> <optional>, <replaceable>expression</replaceable> ...</optional>) <replaceable>select_list</replaceable> ...
</synopsis>
<!--
    Here <replaceable>expression</replaceable> is an arbitrary value
    expression that is evaluated for all rows.  A set of rows for
    which all the expressions are equal are considered duplicates, and
    only the first row of the set is kept in the output.  Note that
    the <quote>first row</quote> of a set is unpredictable unless the
    query is sorted on enough columns to guarantee a unique ordering
    of the rows arriving at the <literal>DISTINCT</literal> filter.
    (<literal>DISTINCT ON</literal> processing occurs after <literal>ORDER
    BY</literal> sorting.)
-->
ここで<replaceable>expression</replaceable>は、すべての行で評価される任意の評価式です。
すべての式が等しくなる行の集合は、重複しているとみなされ、集合の最初の行だけが出力内に保持されます。
<literal>DISTINCT</literal>フィルタに掛けられる行の順序の一意性を保証できるよう十分な数の列で問い合わせを並べ替えない限り、出力される集合の<quote>最初の行</quote>は予想不可能であることに注意してください。
（<literal>DISTINCT ON</literal>処理は、<literal>ORDER BY</literal>による並べ替えの後に行われます。）
   </para>

   <para>
<!--
    The <literal>DISTINCT ON</literal> clause is not part of the SQL standard
    and is sometimes considered bad style because of the potentially
    indeterminate nature of its results.  With judicious use of
    <literal>GROUP BY</literal> and subqueries in <literal>FROM</literal>, this
    construct can be avoided, but it is often the most convenient
    alternative.
-->
<literal>DISTINCT ON</literal>句は標準SQLではありません。
さらに、結果が不定となる可能性があるため、好ましくないスタイルとみなされることもあります。
<literal>GROUP BY</literal>と<literal>FROM</literal>中の副問い合わせをうまく使うことにより、この構文を使わずに済みますが、<literal>DISTINCT ON</literal>句はしばしば非常に便利な代案となります。
   </para>
  </sect2>
 </sect1>


 <sect1 id="queries-union">
<!--
  <title>Combining Queries (<literal>UNION</literal>, <literal>INTERSECT</literal>, <literal>EXCEPT</literal>)</title>
-->
  <title>問い合わせの結合(<literal>UNION</literal>, <literal>INTERSECT</literal>, <literal>EXCEPT</literal>)</title>

  <indexterm zone="queries-union">
   <primary>UNION</primary>
  </indexterm>
  <indexterm zone="queries-union">
   <primary>INTERSECT</primary>
  </indexterm>
  <indexterm zone="queries-union">
   <primary>EXCEPT</primary>
  </indexterm>
  <indexterm zone="queries-union">
   <primary>set union</primary>
  </indexterm>
  <indexterm zone="queries-union">
    <primary>集合和</primary>
  </indexterm>
  <indexterm zone="queries-union">
   <primary>set intersection</primary>
  </indexterm>
  <indexterm zone="queries-union">
   <primary>集合積</primary>
  </indexterm>
  <indexterm zone="queries-union">
   <primary>set difference</primary>
  </indexterm>
  <indexterm zone="queries-union">
   <primary>集合差</primary>
  </indexterm>
  <indexterm zone="queries-union">
   <primary>set operation</primary>
  </indexterm>
  <indexterm zone="queries-union">
   <primary>集合演算</primary>
  </indexterm>

  <para>
<!--
   The results of two queries can be combined using the set operations
   union, intersection, and difference.  The syntax is
-->
2つの問い合わせの結果は、和、積、差の集合演算を使って結合することができます。
構文は以下の通りです。
<synopsis>
<replaceable>query1</replaceable> UNION <optional>ALL</optional> <replaceable>query2</replaceable>
<replaceable>query1</replaceable> INTERSECT <optional>ALL</optional> <replaceable>query2</replaceable>
<replaceable>query1</replaceable> EXCEPT <optional>ALL</optional> <replaceable>query2</replaceable>
</synopsis>
<!--
   where <replaceable>query1</replaceable> and
   <replaceable>query2</replaceable> are queries that can use any of
   the features discussed up to this point.
-->
<replaceable>query1</replaceable>と<replaceable>query2</replaceable>は、これまで説明した任意の機能をすべて使用することができる問い合わせです。
  </para>

  <para>
<!--
   <literal>UNION</literal> effectively appends the result of
   <replaceable>query2</replaceable> to the result of
   <replaceable>query1</replaceable> (although there is no guarantee
   that this is the order in which the rows are actually returned).
   Furthermore, it eliminates duplicate rows from its result, in the same
   way as <literal>DISTINCT</literal>, unless <literal>UNION ALL</literal> is used.
-->
<literal>UNION</literal>は、<replaceable>query2</replaceable>の結果を<replaceable>query1</replaceable>の結果に付加します（しかし、この順序で実際に行が返される保証はありません）。
さらに、<literal>UNION ALL</literal>を指定しないと、<literal>DISTINCT</literal>と同様に、結果から重複している行を削除します。
  </para>

  <para>
<!--
   <literal>INTERSECT</literal> returns all rows that are both in the result
   of <replaceable>query1</replaceable> and in the result of
   <replaceable>query2</replaceable>.  Duplicate rows are eliminated
   unless <literal>INTERSECT ALL</literal> is used.
-->
<literal>INTERSECT</literal>は、<replaceable>query1</replaceable>の結果と<replaceable>query2</replaceable>の結果の両方に含まれているすべての行を返します。
<literal>INTERSECT ALL</literal>を使用しないと、重複している行は削除されます。
  </para>

  <para>
<!--
   <literal>EXCEPT</literal> returns all rows that are in the result of
   <replaceable>query1</replaceable> but not in the result of
   <replaceable>query2</replaceable>.  (This is sometimes called the
   <firstterm>difference</firstterm> between two queries.)  Again, duplicates
   are eliminated unless <literal>EXCEPT ALL</literal> is used.
-->
<literal>EXCEPT</literal>は、<replaceable>query1</replaceable>の結果には含まれているけれども、<replaceable>query2</replaceable>の結果には含まれていないすべての行を返します。
（これが2つの問い合わせの<firstterm>差</firstterm>であると言われることがあります。）
この場合も、<literal>EXCEPT ALL</literal> を使用しないと、重複している行は削除されます。
  </para>

  <para>
<!--
   In order to calculate the union, intersection, or difference of two
   queries, the two queries must be <quote>union compatible</quote>,
   which means that they return the same number of columns and
   the corresponding columns have compatible data types, as
   described in <xref linkend="typeconv-union-case"/>.
-->
2つの問い合わせの和、積、差を算出するために、そこの2つの問い合わせは<quote>union互換</quote>でなければいけません。
つまり、その問い合わせが同じ数の列を返し、対応する列は互換性のあるデータ型（<xref linkend="typeconv-union-case"/>を参照）でなければなりません。
  </para>

  <para>
<!--
   Set operations can be combined, for example
-->
集合演算は組み合わせることができます。以下に例を示します。
<synopsis>
<replaceable>query1</replaceable> UNION <replaceable>query2</replaceable> EXCEPT <replaceable>query3</replaceable>
</synopsis>
<!--
   which is equivalent to
-->
これは以下と同じです。
<synopsis>
(<replaceable>query1</replaceable> UNION <replaceable>query2</replaceable>) EXCEPT <replaceable>query3</replaceable>
</synopsis>
<!--
   As shown here, you can use parentheses to control the order of
   evaluation.  Without parentheses, <literal>UNION</literal>
   and <literal>EXCEPT</literal> associate left-to-right,
   but <literal>INTERSECT</literal> binds more tightly than those two
   operators.  Thus
-->
ここに示すように、括弧を使用して評価の順序を制御できます。
括弧がない場合、<literal>UNION</literal>と<literal>EXCEPT</literal>は左から右に関連付けられますが、<literal>INTERSECT</literal>はこれらの2つの演算子よりも強く結合します。
つまり、
<synopsis>
<replaceable>query1</replaceable> UNION <replaceable>query2</replaceable> INTERSECT <replaceable>query3</replaceable>
</synopsis>
<!--
   means
-->
は以下を意味します。
<synopsis>
<replaceable>query1</replaceable> UNION (<replaceable>query2</replaceable> INTERSECT <replaceable>query3</replaceable>)
</synopsis>
<!--
   You can also surround an individual <replaceable>query</replaceable>
   with parentheses.  This is important if
   the <replaceable>query</replaceable> needs to use any of the clauses
   discussed in following sections, such as <literal>LIMIT</literal>.
   Without parentheses, you'll get a syntax error, or else the clause will
   be understood as applying to the output of the set operation rather
   than one of its inputs.  For example,
-->
個々の<replaceable>query</replaceable>を括弧で囲むこともできます。
これは、<replaceable>query</replaceable>が<literal>LIMIT</literal>のような、以下の節で説明されている句のいずれかを使用する必要がある場合に重要です。
括弧がないと、構文エラーが発生します。さもなければ、この句は集合演算の入力の1つではなく、集合演算の出力に適用されると解釈されます。
例えば、以下のようになります。
<synopsis>
SELECT a FROM b UNION SELECT x FROM y LIMIT 10
</synopsis>
<!--
   is accepted, but it means
-->
は、受け入れられますが、以下を意味します。
<synopsis>
(SELECT a FROM b UNION SELECT x FROM y) LIMIT 10
</synopsis>
<!--
   not
-->
以下ではありません。
<synopsis>
SELECT a FROM b UNION (SELECT x FROM y LIMIT 10)
</synopsis>
  </para>
 </sect1>


 <sect1 id="queries-order">
<!--
  <title>Sorting Rows (<literal>ORDER BY</literal>)</title>
-->
  <title>行の並べ替え(<literal>ORDER BY</literal>)</title>

  <indexterm zone="queries-order">
   <primary>sorting</primary>
  </indexterm>
  <indexterm zone="queries-order">
   <primary>並べ替え</primary>
  </indexterm>

  <indexterm zone="queries-order">
   <primary>ORDER BY</primary>
  </indexterm>

  <para>
<!--
   After a query has produced an output table (after the select list
   has been processed) it can optionally be sorted.  If sorting is not
   chosen, the rows will be returned in an unspecified order.  The actual
   order in that case will depend on the scan and join plan types and
   the order on disk, but it must not be relied on.  A particular
   output ordering can only be guaranteed if the sort step is explicitly
   chosen.
-->
ある問い合わせが1つの出力テーブルを生成した後（選択リストの処理が完了した後）、並べ替えることができます。
並べ替えが選ばれなかった場合、行は無規則な順序で返されます。
そのような場合、実際の順序は、スキャンや結合計画の種類や、ディスク上に格納されている順序に依存します。
しかし、当てにしてはいけません。
明示的に並べ替え手続きを選択した場合にのみ、特定の出力順序は保証されます。
  </para>

  <para>
<!--
   The <literal>ORDER BY</literal> clause specifies the sort order:
-->
<literal>ORDER BY</literal>句は並べ替えの順番を指定します。
<synopsis>
SELECT <replaceable>select_list</replaceable>
    FROM <replaceable>table_expression</replaceable>
    ORDER BY <replaceable>sort_expression1</replaceable> <optional>ASC | DESC</optional> <optional>NULLS { FIRST | LAST }</optional>
             <optional>, <replaceable>sort_expression2</replaceable> <optional>ASC | DESC</optional> <optional>NULLS { FIRST | LAST }</optional> ...</optional>
</synopsis>
<!--
   The sort expression(s) can be any expression that would be valid in the
   query's select list.  An example is:
-->
並べ替え式(複数可)は問い合わせの選択リスト内で使用可能な任意の式を取ることができます。
以下に例を示します。
<programlisting>
SELECT a, b FROM table1 ORDER BY a + b, c;
</programlisting>
<!--
   When more than one expression is specified,
   the later values are used to sort rows that are equal according to the
   earlier values.  Each expression can be followed by an optional
   <literal>ASC</literal> or <literal>DESC</literal> keyword to set the sort direction to
   ascending or descending.  <literal>ASC</literal> order is the default.
   Ascending order puts smaller values first, where
   <quote>smaller</quote> is defined in terms of the
   <literal>&lt;</literal> operator.  Similarly, descending order is
   determined with the <literal>&gt;</literal> operator.
-->
複数の式が指定された場合、前の式の値が等しい行を並べ替える際に後の式の値が使用されます。
列指定の後にオプションで<literal>ASC</literal>もしくは<literal>DESC</literal>を付与することで、並べ替えの方向を昇順、降順にするかを設定することができます。
<literal>ASC</literal>順がデフォルトです。
昇順では、小さな値を先に出力します。
ここでの<quote>小さい</quote>とは、<literal>&lt;</literal>演算子によって決定されます。
同様に降順では<literal>&gt;</literal>演算子で決定されます。
    <footnote>
     <para>
<!--
      Actually, <productname>PostgreSQL</productname> uses the <firstterm>default B-tree
      operator class</firstterm> for the expression's data type to determine the sort
      ordering for <literal>ASC</literal> and <literal>DESC</literal>.  Conventionally,
      data types will be set up so that the <literal>&lt;</literal> and
      <literal>&gt;</literal> operators correspond to this sort ordering,
      but a user-defined data type's designer could choose to do something
      different.
-->
実際、<productname>PostgreSQL</productname>は、<literal>ASC</literal>と<literal>DESC</literal>の並べ替え順を決定するために、式のデータ型用の<firstterm>デフォルトのB-tree演算子クラス</firstterm>を使用します。
慣習的に、データ型は<literal>&lt;</literal>と<literal>&gt;</literal>演算子をこの並べ替え順になるように設定されます。
しかし、ユーザ定義データ型の設計者は異なるものを選択することができます。
     </para>
    </footnote>
  </para>

  <para>
<!--
   The <literal>NULLS FIRST</literal> and <literal>NULLS LAST</literal> options can be
   used to determine whether nulls appear before or after non-null values
   in the sort ordering.  By default, null values sort as if larger than any
   non-null value; that is, <literal>NULLS FIRST</literal> is the default for
   <literal>DESC</literal> order, and <literal>NULLS LAST</literal> otherwise.
-->
<literal>NULLS FIRST</literal>および<literal>NULLS LAST</literal>オプションを使用して、その並べ替え順においてNULL値を非NULL値の前にするか後にするかを決定することができます。
デフォルトでは、NULL値はあたかもすべての非NULL値よりも大きいとみなして並べ替えます。
と言うことは、<literal>NULLS FIRST</literal>は<literal>DESC</literal>順序付けのデフォルトで、そうでなければ<literal>NULLS LAST</literal>です。
  </para>

  <para>
<!--
   Note that the ordering options are considered independently for each
   sort column.  For example <literal>ORDER BY x, y DESC</literal> means
   <literal>ORDER BY x ASC, y DESC</literal>, which is not the same as
   <literal>ORDER BY x DESC, y DESC</literal>.
-->
この順序づけオプションは、並べ替えで使用される各列に個別に適用されることに注意してください。
例えば、<literal>ORDER BY x, y DESC</literal>は、<literal>ORDER BY x DESC, y DESC</literal>と同じではなく、<literal>ORDER BY x ASC, y DESC</literal>を意味します。
  </para>

  <para>
<!--
   A <replaceable>sort_expression</replaceable> can also be the column label or number
   of an output column, as in:
-->
<replaceable>sort_expression</replaceable>は以下のように列ラベルもしくは出力列の番号で指定することができます。
<programlisting>
SELECT a + b AS sum, c FROM table1 ORDER BY sum;
SELECT a, max(b) FROM table1 GROUP BY a ORDER BY 1;
</programlisting>
<!--
   both of which sort by the first output column.  Note that an output
   column name has to stand alone, that is, it cannot be used in an expression
   &mdash; for example, this is <emphasis>not</emphasis> correct:
-->
両方とも最初の出力列で並べ替えられます。
出力列名は単体でなければなりません。つまり式としては使用できないことに注意してください。
例えば以下は<emphasis>間違い</emphasis>です。
<programlisting>
<!--
SELECT a + b AS sum, c FROM table1 ORDER BY sum + c;          &#45;- wrong
-->
SELECT a + b AS sum, c FROM table1 ORDER BY sum + c;          -- 間違い
</programlisting>
<!--
   This restriction is made to reduce ambiguity.  There is still
   ambiguity if an <literal>ORDER BY</literal> item is a simple name that
   could match either an output column name or a column from the table
   expression.  The output column is used in such cases.  This would
   only cause confusion if you use <literal>AS</literal> to rename an output
   column to match some other table column's name.
-->
これは曖昧さを減らすための制限です。
<literal>ORDER BY</literal>項目が単純な名前であっても、出力列名とテーブル式による列と同じ名前となる場合、曖昧さはまだ存在します。
この場合、出力列名が使用されます。
<literal>AS</literal>を使用して他のテーブル列の名前と同じ名前に出力列を変名した場合にのみ混乱が発生します。
  </para>

  <para>
<!--
   <literal>ORDER BY</literal> can be applied to the result of a
   <literal>UNION</literal>, <literal>INTERSECT</literal>, or <literal>EXCEPT</literal>
   combination, but in this case it is only permitted to sort by
   output column names or numbers, not by expressions.
-->
<literal>ORDER BY</literal>を、<literal>UNION</literal>、<literal>INTERSECT</literal>、<literal>EXCEPT</literal>組み合わせの結果に適用することができます。
しかしこの場合、出力列の名前または番号でのみ並べ替えることができ、式では並べ替えることができません。
  </para>
 </sect1>


 <sect1 id="queries-limit">
<!--
  <title><literal>LIMIT</literal> and <literal>OFFSET</literal></title>
-->
  <title><literal>LIMIT</literal>と<literal>OFFSET</literal></title>

  <indexterm zone="queries-limit">
   <primary>LIMIT</primary>
  </indexterm>

  <indexterm zone="queries-limit">
   <primary>OFFSET</primary>
  </indexterm>

  <para>
<!--
   <literal>LIMIT</literal> and <literal>OFFSET</literal> allow you to retrieve just
   a portion of the rows that are generated by the rest of the query:
-->
<literal>LIMIT</literal>および<literal>OFFSET</literal>を使うことで、問い合わせの実行で生成された行の一部だけを取り出すことができます。
<synopsis>
SELECT <replaceable>select_list</replaceable>
    FROM <replaceable>table_expression</replaceable>
    <optional> ORDER BY ... </optional>
    <optional> LIMIT { <replaceable>number</replaceable> | ALL } </optional> <optional> OFFSET <replaceable>number</replaceable> </optional>
</synopsis>
  </para>

  <para>
<!--
   If a limit count is given, no more than that many rows will be
   returned (but possibly fewer, if the query itself yields fewer rows).
   <literal>LIMIT ALL</literal> is the same as omitting the <literal>LIMIT</literal>
   clause, as is <literal>LIMIT</literal> with a NULL argument.
-->
限度(limit)数を指定すると、指定した行数より多くの行が返されることはありません（しかし、問い合わせの結果が指定した行数より少なければ、それより少なくなります）。
<literal>LIMIT ALL</literal>は、<literal>LIMIT</literal>句を省略した場合と同じです。<literal>LIMIT</literal>の引数がNULLの場合も同様です。
  </para>

  <para>
<!--
   <literal>OFFSET</literal> says to skip that many rows before beginning to
   return rows.  <literal>OFFSET 0</literal> is the same as omitting the
   <literal>OFFSET</literal> clause, as is <literal>OFFSET</literal> with a NULL argument.
-->
<literal>OFFSET</literal>は、行を返し始める前に飛ばす行数を指定します。
<literal>OFFSET 0</literal>は、<literal>OFFSET</literal>句を省略した場合と同じです。<literal>OFFSET</literal>の引数がNULLの場合も同様です。
  </para>

  <para>
<!--
   If both <literal>OFFSET</literal>
   and <literal>LIMIT</literal> appear, then <literal>OFFSET</literal> rows are
   skipped before starting to count the <literal>LIMIT</literal> rows that
   are returned.
-->
<literal>OFFSET</literal>および<literal>LIMIT</literal>の両者が指定された場合、<literal>OFFSET</literal>分の行を飛ばしてから、返される<literal>LIMIT</literal>行を数え始めます。
  </para>

  <para>
<!--
   When using <literal>LIMIT</literal>, it is important to use an
   <literal>ORDER BY</literal> clause that constrains the result rows into a
   unique order.  Otherwise you will get an unpredictable subset of
   the query's rows. You might be asking for the tenth through
   twentieth rows, but tenth through twentieth in what ordering? The
   ordering is unknown, unless you specified <literal>ORDER BY</literal>.
-->
<literal>LIMIT</literal>を使用する時は、結果の行を一意な順序に制御する<literal>ORDER BY</literal>句を使用することが重要です。
<literal>ORDER BY</literal>を使わなければ、問い合わせの行について予測不能な部分集合を得ることになるでしょう。
10番目から20番目の行を問い合わせることもあるでしょうが、どういう並び順での10番目から20番目の行でしょうか？
<literal>ORDER BY</literal>を指定しなければ、並び順はわかりません。
  </para>

  <para>
<!--
   The query optimizer takes <literal>LIMIT</literal> into account when
   generating query plans, so you are very likely to get different
   plans (yielding different row orders) depending on what you give
   for <literal>LIMIT</literal> and <literal>OFFSET</literal>.  Thus, using
   different <literal>LIMIT</literal>/<literal>OFFSET</literal> values to select
   different subsets of a query result <emphasis>will give
   inconsistent results</emphasis> unless you enforce a predictable
   result ordering with <literal>ORDER BY</literal>.  This is not a bug; it
   is an inherent consequence of the fact that SQL does not promise to
   deliver the results of a query in any particular order unless
   <literal>ORDER BY</literal> is used to constrain the order.
-->
問い合わせオプティマイザは、問い合わせ計画を生成する時に<literal>LIMIT</literal>を考慮します。
そのため、<literal>LIMIT</literal>と<literal>OFFSET</literal>に指定した値によって、異なった計画（得られる行の順序も異なります）が得られる可能性が高いです。
従って、1つの問い合わせ結果から異なる部分集合を選び出すために、異なる<literal>LIMIT</literal>/<literal>OFFSET</literal>の値を使用すると、<literal>ORDER BY</literal>で結果の順序を制御しなければ、<emphasis>一貫しない結果が生じるでしょう</emphasis>。
これは不具合ではありません。
<literal>ORDER BY</literal>を使って順序を制御しない限り、SQLは必ずしも特定の順序で問い合わせの結果を渡さないという特性の必然的な結果です。
  </para>

  <para>
<!--
   The rows skipped by an <literal>OFFSET</literal> clause still have to be
   computed inside the server; therefore a large <literal>OFFSET</literal>
   might be inefficient.
-->
<literal>OFFSET</literal>句で飛ばされる行を、実際にはサーバ内で計算しなければなりません。
そのため、大きな値の<literal>OFFSET</literal>は非効率的になることがあります。
  </para>
 </sect1>


 <sect1 id="queries-values">
<!--
  <title><literal>VALUES</literal> Lists</title>
-->
  <title><literal>VALUES</literal>リスト</title>

  <indexterm zone="queries-values">
   <primary>VALUES</primary>
  </indexterm>

  <para>
<!--
   <literal>VALUES</literal> provides a way to generate a <quote>constant table</quote>
   that can be used in a query without having to actually create and populate
   a table on-disk.  The syntax is
-->
<literal>VALUES</literal>は、<quote>定数テーブル</quote>を生成する方法を提供します。
それは実際にはディスク上に作成して配置することなく、問い合わせで使用することができます。
構文を以下に示します。
<synopsis>
VALUES ( <replaceable class="parameter">expression</replaceable> [, ...] ) [, ...]
</synopsis>
<!--
   Each parenthesized list of expressions generates a row in the table.
   The lists must all have the same number of elements (i.e., the number
   of columns in the table), and corresponding entries in each list must
   have compatible data types.  The actual data type assigned to each column
   of the result is determined using the same rules as for <literal>UNION</literal>
   (see <xref linkend="typeconv-union-case"/>).
-->
括弧で括られた式のリストがそれぞれ、テーブルの行を生成します。
リストは同一の要素数（つまり、テーブルの列数）を持たなければなりません。
また、各リストで対応する項目のデータ型に互換性がなければなりません。
最終的に各列に割り当てられる実際のデータ型は、<literal>UNION</literal>と同様の規則に従って決定されます。
（<xref linkend="typeconv-union-case"/>を参照してください。）
  </para>

  <para>
<!--
   As an example:
-->
以下に例を示します。
<programlisting>
VALUES (1, 'one'), (2, 'two'), (3, 'three');
</programlisting>

<!--
   will return a table of two columns and three rows.  It's effectively
   equivalent to:
-->
これは、2列3行のテーブルを返します。
実質的に、以下と同じです。
<programlisting>
SELECT 1 AS column1, 'one' AS column2
UNION ALL
SELECT 2, 'two'
UNION ALL
SELECT 3, 'three';
</programlisting>

<!--
   By default, <productname>PostgreSQL</productname> assigns the names
   <literal>column1</literal>, <literal>column2</literal>, etc. to the columns of a
   <literal>VALUES</literal> table.  The column names are not specified by the
   SQL standard and different database systems do it differently, so
   it's usually better to override the default names with a table alias
   list, like this:
-->
デフォルトでは、<productname>PostgreSQL</productname>は<literal>VALUES</literal>テーブルの各列に<literal>column1</literal>、<literal>column2</literal>といった名前をつけます。
標準SQLではこれらの列名は規定されていませんので、データベースシステムの種類によって異なる名前を付与しています。
そのため、通常はテーブル別名リストを使用して、以下のようにデフォルトの名前を上書きする方がよいでしょう。
<programlisting>
=&gt; SELECT * FROM (VALUES (1, 'one'), (2, 'two'), (3, 'three')) AS t (num,letter);
 num | letter
-----+--------
   1 | one
   2 | two
   3 | three
(3 rows)
</programlisting>
  </para>

  <para>
<!--
   Syntactically, <literal>VALUES</literal> followed by expression lists is
   treated as equivalent to:
-->
文法的には、<literal>VALUES</literal>の後に式のリストがあるものは、以下と同様に扱われます。
<synopsis>
SELECT <replaceable>select_list</replaceable> FROM <replaceable>table_expression</replaceable>
</synopsis>
<!--
   and can appear anywhere a <literal>SELECT</literal> can.  For example, you can
   use it as part of a <literal>UNION</literal>, or attach a
   <replaceable>sort_specification</replaceable> (<literal>ORDER BY</literal>,
   <literal>LIMIT</literal>, and/or <literal>OFFSET</literal>) to it.  <literal>VALUES</literal>
   is most commonly used as the data source in an <command>INSERT</command> command,
   and next most commonly as a subquery.
-->
そして、<literal>SELECT</literal>が記述できるところであれば、どこにでも記述することができます。
例えば、<literal>UNION</literal>の一部として使用することもできますし、<replaceable>sort_specification</replaceable> (<literal>ORDER BY</literal>、<literal>LIMIT</literal>、<literal>OFFSET</literal>)を付けることもできます。
<literal>VALUES</literal>は<command>INSERT</command>コマンドの元データとしてもっとも頻繁に使用されます。
次に使用頻度が高いのは副問い合わせとしての使用です。
  </para>

  <para>
<!--
   For more information see <xref linkend="sql-values"/>.
-->
詳しくは<xref linkend="sql-values"/>を参照してください。
  </para>

 </sect1>


 <sect1 id="queries-with">
<!--
  <title><literal>WITH</literal> Queries (Common Table Expressions)</title>
-->
  <title><literal>WITH</literal>問い合わせ（共通テーブル式）</title>

  <indexterm zone="queries-with">
   <primary>WITH</primary>
   <secondary>in SELECT</secondary>
  </indexterm>
  <indexterm zone="queries-with">
   <primary>WITH</primary>
   <secondary>SELECTにおける</secondary>
  </indexterm>

  <indexterm>
   <primary>common table expression</primary>
   <see>WITH</see>
  </indexterm>
  <indexterm>
   <primary>共通テーブル式</primary>
   <see>WITH</see>
  </indexterm>

  <para>
<!--
   <literal>WITH</literal> provides a way to write auxiliary statements for use in a
   larger query.  These statements, which are often referred to as Common
   Table Expressions or <acronym>CTE</acronym>s, can be thought of as defining
   temporary tables that exist just for one query.  Each auxiliary statement
   in a <literal>WITH</literal> clause can be a <command>SELECT</command>,
   <command>INSERT</command>, <command>UPDATE</command>, or <command>DELETE</command>; and the
   <literal>WITH</literal> clause itself is attached to a primary statement that can
   be a <command>SELECT</command>, <command>INSERT</command>, <command>UPDATE</command>,
   <command>DELETE</command>, or <command>MERGE</command>.
<<<<<<< HEAD
=======
-->
<literal>WITH</literal>は、より大規模な問い合わせで使用される補助文を記述する方法を提供します。
これらの文は共通テーブル式(Common Table Expressions)または<acronym>CTE</acronym>とよく呼ばれるものであり、１つの問い合わせのために存在する一時テーブルを定義すると考えることができます。
<literal>WITH</literal>句内の補助文はそれぞれ<command>SELECT</command>、<command>INSERT</command>、<command>UPDATE</command>または<command>DELETE</command>を取ることができます。
そして<literal>WITH</literal>句自身は、これも<command>SELECT</command>、<command>INSERT</command>、<command>UPDATE</command>、<command>DELETE</command>、または<command>MERGE</command>を取ることができる主文に付与されます。
>>>>>>> 94ef7168
  </para>

 <sect2 id="queries-with-select">
<!--
   <title><command>SELECT</command> in <literal>WITH</literal></title>
-->
   <title><literal>WITH</literal>内の<command>SELECT</command></title>

  <para>
<!--
   The basic value of <command>SELECT</command> in <literal>WITH</literal> is to
   break down complicated queries into simpler parts.  An example is:
-->
<literal>WITH</literal>内の<command>SELECT</command>の基本的な価値は、複雑な問い合わせをより単純な部品に分解することです。
以下に例を示します。

<programlisting>
WITH regional_sales AS (
    SELECT region, SUM(amount) AS total_sales
    FROM orders
    GROUP BY region
), top_regions AS (
    SELECT region
    FROM regional_sales
    WHERE total_sales &gt; (SELECT SUM(total_sales)/10 FROM regional_sales)
)
SELECT region,
       product,
       SUM(quantity) AS product_units,
       SUM(amount) AS product_sales
FROM orders
WHERE region IN (SELECT region FROM top_regions)
GROUP BY region, product;
</programlisting>

<!--
   which displays per-product sales totals in only the top sales regions.
   The <literal>WITH</literal> clause defines two auxiliary statements named
   <structname>regional_sales</structname> and <structname>top_regions</structname>,
   where the output of <structname>regional_sales</structname> is used in
   <structname>top_regions</structname> and the output of <structname>top_regions</structname>
   is used in the primary <command>SELECT</command> query.
   This example could have been written without <literal>WITH</literal>,
   but we'd have needed two levels of nested sub-<command>SELECT</command>s.  It's a bit
   easier to follow this way.
-->
これは販売トップの地域（region）のみから製品ごとの売上高を表示します。
<literal>WITH</literal>句は、<structname>regional_sales</structname>、<structname>top_regions</structname>という名前の２つの補助文を定義します。
ここで、<structname>regional_sales</structname>の出力は<structname>top_regions</structname>内で使用され、<structname>top_regions</structname>は<command>SELECT</command>主問い合わせで使用されます。
この例は <literal>WITH</literal>なしでも記述できますが、二階層の入れ子のsub-<command>SELECT</command>を必要とします。この方法に従うほうが多少扱いやすいです。
  </para>
 </sect2>

 <sect2 id="queries-with-recursive">
<!--
  <title>Recursive Queries</title>
-->
  <title>再帰的問い合わせ</title>

  <para>
   <indexterm>
    <primary>RECURSIVE</primary>
    <secondary>in common table expressions</secondary>
   </indexterm>
   <indexterm>
    <primary>RECURSIVE</primary>
    <secondary>共通テーブル式内の</secondary>
   </indexterm>
<!--
   The optional <literal>RECURSIVE</literal> modifier changes <literal>WITH</literal>
   from a mere syntactic convenience into a feature that accomplishes
   things not otherwise possible in standard SQL.  Using
   <literal>RECURSIVE</literal>, a <literal>WITH</literal> query can refer to its own
   output.  A very simple example is this query to sum the integers from 1
   through 100:
-->
オプションの<literal>RECURSIVE</literal>修飾子は、<literal>WITH</literal>を、単に構文上の利便性の高めるだけでなく標準的なSQLでは不可能な機能を実現させます。
<literal>RECURSIVE</literal>を使用すれば、<literal>WITH</literal>問い合わせが行った自己の結果を参照できるようになります。1から100までの数を合計する非常に単純な問い合わせは以下のようなものです。

<programlisting>
WITH RECURSIVE t(n) AS (
    VALUES (1)
  UNION ALL
    SELECT n+1 FROM t WHERE n &lt; 100
)
SELECT sum(n) FROM t;
</programlisting>

<!--
   The general form of a recursive <literal>WITH</literal> query is always a
   <firstterm>non-recursive term</firstterm>, then <literal>UNION</literal> (or
   <literal>UNION ALL</literal>), then a
   <firstterm>recursive term</firstterm>, where only the recursive term can contain
   a reference to the query's own output.  Such a query is executed as
   follows:
-->
再帰的<literal>WITH</literal>問い合わせの汎用形式は常に、<firstterm>非再帰的表現（non-recursive term）</firstterm>、そして<literal>UNION</literal>（または<literal>UNION ALL</literal>）、そして<firstterm>再帰的表現（recursive term）</firstterm>です。
再帰的表現だけが、その問い合わせ自身の出力への参照を含むことができます。
このような問い合わせは以下のように実行されます。
  </para>

  <procedure>
<!--
   <title>Recursive Query Evaluation</title>
-->
   <title>再帰的問い合わせの評価</title>

   <step performance="required">
    <para>
<!--
     Evaluate the non-recursive term.  For <literal>UNION</literal> (but not
     <literal>UNION ALL</literal>), discard duplicate rows.  Include all remaining
     rows in the result of the recursive query, and also place them in a
     temporary <firstterm>working table</firstterm>.
-->
非再帰的表現を評価します。
<literal>UNION</literal>（ただし<literal>UNION ALL</literal>は除きます）では、重複行を廃棄します。
その再帰的問い合わせの結果の残っているすべての行を盛り込み、同時にそれらを一時<firstterm>作業テーブル</firstterm>に置きます。
    </para>
   </step>

   <step performance="required">
    <para>
<!--
     So long as the working table is not empty, repeat these steps:
-->
作業テーブルが空でないのであれば以下の手順を繰り返します。
    </para>
    <substeps>
     <step performance="required">
      <para>
<!--
       Evaluate the recursive term, substituting the current contents of
       the working table for the recursive self-reference.
       For <literal>UNION</literal> (but not <literal>UNION ALL</literal>), discard
       duplicate rows and rows that duplicate any previous result row.
       Include all remaining rows in the result of the recursive query, and
       also place them in a temporary <firstterm>intermediate table</firstterm>.
-->
再帰自己参照を作業テーブルの実行中の内容で置換し、再帰的表現を評価します。
<literal>UNION</literal>（ただし<literal>UNION ALL</literal>は除きます）に対し、重複行と前の結果行と重複する行を破棄します。
その再帰的問い合わせの結果の残っているすべての行を盛り込み、同時にそれらを一時<firstterm>中間テーブル</firstterm>に置きます。
      </para>
     </step>

     <step performance="required">
      <para>
<!--
       Replace the contents of the working table with the contents of the
       intermediate table, then empty the intermediate table.
-->
中間テーブルの内容で作業テーブルの内容を差し替え、中間テーブルを空にします。
      </para>
     </step>
    </substeps>
   </step>
  </procedure>

  <note>
   <para>
<<<<<<< HEAD
    While <literal>RECURSIVE</literal> allows queries to be specified
    recursively, internally such queries are evaluated iteratively.
=======
<!--
    While <literal>RECURSIVE</literal> allows queries to be specified
    recursively, internally such queries are evaluated iteratively.
-->
<literal>RECURSIVE</literal>では問い合わせを再帰的(recursively)に指定できますが、内部的にはそのような問い合わせは反復的(iteratively)に評価されます。
>>>>>>> 94ef7168
   </para>
  </note>

  <para>
<!--
   In the example above, the working table has just a single row in each step,
   and it takes on the values from 1 through 100 in successive steps.  In
   the 100th step, there is no output because of the <literal>WHERE</literal>
   clause, and so the query terminates.
-->
上記の例で、作業テーブルはそれぞれの手順での単なる単一行で、引き続く作業で1から100までの値を獲得します。
100番目の作業で、<literal>WHERE</literal>句による出力が無くなり、問い合わせが終了します。
  </para>

  <para>
<!--
   Recursive queries are typically used to deal with hierarchical or
   tree-structured data.  A useful example is this query to find all the
   direct and indirect sub-parts of a product, given only a table that
   shows immediate inclusions:
-->
再帰的問い合わせは階層的、またはツリー構造データに対処するため一般的に使用されます。
実用的な例は、直接使用する部品を表すテーブル１つのみが与えられ、そこから製品すべての直接・間接部品を見つける次の問い合わせです。

<programlisting>
WITH RECURSIVE included_parts(sub_part, part, quantity) AS (
    SELECT sub_part, part, quantity FROM parts WHERE part = 'our_product'
  UNION ALL
    SELECT p.sub_part, p.part, p.quantity * pr.quantity
    FROM included_parts pr, parts p
    WHERE p.part = pr.sub_part
)
SELECT sub_part, SUM(quantity) as total_quantity
FROM included_parts
GROUP BY sub_part
</programlisting>
  </para>

  <sect3 id="queries-with-search">
<!--
   <title>Search Order</title>
-->
   <title>検索順</title>

   <para>
<!--
    When computing a tree traversal using a recursive query, you might want to
    order the results in either depth-first or breadth-first order.  This can
    be done by computing an ordering column alongside the other data columns
    and using that to sort the results at the end.  Note that this does not
    actually control in which order the query evaluation visits the rows; that
    is as always in SQL implementation-dependent.  This approach merely
    provides a convenient way to order the results afterwards.
-->
再帰的問い合わせを使用してツリーの巡回順を計算する場合、深さ優先または幅優先のいずれかの順序で結果を順序付ける必要がある場合があります。
これは、他のデータ列と並んで順序付け列を計算し、それを使用して最後に結果を並べ替えることで実行できます。
これは、問合せ評価が行を訪問する順序を実際に制御するものではなく、常にSQL実装に依存することに注意してください。
このアプローチは、結果を後で順序付けるための便利な方法を提供するにすぎません。
   </para>

   <para>
<!--
    To create a depth-first order, we compute for each result row an array of
    rows that we have visited so far.  For example, consider the following
    query that searches a table <structname>tree</structname> using a
    <structfield>link</structfield> field:
-->
深さ優先順序を作成するには、結果行ごとに、これまでに訪れた行の配列を計算します。
例えば、<structfield>link</structfield>フィールドを使用してテーブル<structname>tree</structname>を検索する次の問合せを考えてみます。

<programlisting>
WITH RECURSIVE search_tree(id, link, data) AS (
    SELECT t.id, t.link, t.data
    FROM tree t
  UNION ALL
    SELECT t.id, t.link, t.data
    FROM tree t, search_tree st
    WHERE t.id = st.link
)
SELECT * FROM search_tree;
</programlisting>

<!--
    To add depth-first ordering information, you can write this:
-->
深さ優先の順序付け情報を追加するには、次のように記述します。

<programlisting>
WITH RECURSIVE search_tree(id, link, data, <emphasis>path</emphasis>) AS (
    SELECT t.id, t.link, t.data, <emphasis>ARRAY[t.id]</emphasis>
    FROM tree t
  UNION ALL
    SELECT t.id, t.link, t.data, <emphasis>path || t.id</emphasis>
    FROM tree t, search_tree st
    WHERE t.id = st.link
)
SELECT * FROM search_tree <emphasis>ORDER BY path</emphasis>;
</programlisting>
   </para>

   <para>
<!--
    In the general case where more than one field needs to be used to identify
    a row, use an array of rows.  For example, if we needed to track fields
    <structfield>f1</structfield> and <structfield>f2</structfield>:
-->
行を識別するために複数のフィールドを使用する必要がある一般的な場合は、行の配列を使用します。
たとえば、フィールド<structfield>f1</structfield>と<structfield>f2</structfield>を追跡する必要がある場合は、次のようにします。

<programlisting>
WITH RECURSIVE search_tree(id, link, data, <emphasis>path</emphasis>) AS (
    SELECT t.id, t.link, t.data, <emphasis>ARRAY[ROW(t.f1, t.f2)]</emphasis>
    FROM tree t
  UNION ALL
    SELECT t.id, t.link, t.data, <emphasis>path || ROW(t.f1, t.f2)</emphasis>
    FROM tree t, search_tree st
    WHERE t.id = st.link
)
SELECT * FROM search_tree <emphasis>ORDER BY path</emphasis>;
</programlisting>
   </para>

   <tip>
    <para>
<!--
     Omit the <literal>ROW()</literal> syntax in the common case where only one
     field needs to be tracked.  This allows a simple array rather than a
     composite-type array to be used, gaining efficiency.
-->
追跡する必要があるフィールドが１つだけである一般的な場合では、<literal>ROW()</literal>構文を削除します。
これで、複合型配列ではなく単純配列で済むので、効率も上がります。
    </para>
   </tip>

   <para>
<!--
    To create a breadth-first order, you can add a column that tracks the depth
    of the search, for example:
-->
幅優先順序を作成するには、検索の深さを追跡する列を追加します。次に例を示します。

<programlisting>
WITH RECURSIVE search_tree(id, link, data, <emphasis>depth</emphasis>) AS (
    SELECT t.id, t.link, t.data, <emphasis>0</emphasis>
    FROM tree t
  UNION ALL
    SELECT t.id, t.link, t.data, <emphasis>depth + 1</emphasis>
    FROM tree t, search_tree st
    WHERE t.id = st.link
)
SELECT * FROM search_tree <emphasis>ORDER BY depth</emphasis>;
</programlisting>

<!--
    To get a stable sort, add data columns as secondary sorting columns.
-->
安定した並べ替えを行うには、データ列を2次並べ替え列として追加します。
   </para>

   <tip>
    <para>
<!--
     The recursive query evaluation algorithm produces its output in
     breadth-first search order.  However, this is an implementation detail and
     it is perhaps unsound to rely on it.  The order of the rows within each
     level is certainly undefined, so some explicit ordering might be desired
     in any case.
-->
再帰的問い合わせ評価アルゴリズムは、幅優先の検索順で出力を生成します。
しかし、これは実装の詳細であり、これに頼るのはおそらく不健全です。
各レベル内の行の順序は確かに未定義であるため、いかなる場合でも明示的な順序付けが望まれるかもしれません。
    </para>
   </tip>

   <para>
<!--
    There is built-in syntax to compute a depth- or breadth-first sort column.
    For example:
-->
深さ優先または幅優先の並べ替え列を計算するための組み込み構文があります。
例えば、

<programlisting>
WITH RECURSIVE search_tree(id, link, data) AS (
    SELECT t.id, t.link, t.data
    FROM tree t
  UNION ALL
    SELECT t.id, t.link, t.data
    FROM tree t, search_tree st
    WHERE t.id = st.link
) <emphasis>SEARCH DEPTH FIRST BY id SET ordercol</emphasis>
SELECT * FROM search_tree ORDER BY ordercol;

WITH RECURSIVE search_tree(id, link, data) AS (
    SELECT t.id, t.link, t.data
    FROM tree t
  UNION ALL
    SELECT t.id, t.link, t.data
    FROM tree t, search_tree st
    WHERE t.id = st.link
) <emphasis>SEARCH BREADTH FIRST BY id SET ordercol</emphasis>
SELECT * FROM search_tree ORDER BY ordercol;
</programlisting>
<!--
    This syntax is internally expanded to something similar to the above
    hand-written forms.  The <literal>SEARCH</literal> clause specifies whether
    depth- or breadth first search is wanted, the list of columns to track for
    sorting, and a column name that will contain the result data that can be
    used for sorting.  That column will implicitly be added to the output rows
    of the CTE.
-->
この構文は、上記の手書きの形式に似たものに内部的に拡張されています。
<literal>SEARCH</literal>句は、深さ優先または幅優先のどちらの検索が必要か、並べ替えのために追跡する列のリスト、並べ替えに使用できる結果データを含む列名を指定します。
この列は、CTEの出力行に暗黙的に追加されます。
   </para>
  </sect3>

  <sect3 id="queries-with-cycle">
<!--
   <title>Cycle Detection</title>
-->
   <title>サイクル検出</title>

  <para>
<!--
   When working with recursive queries it is important to be sure that
   the recursive part of the query will eventually return no tuples,
   or else the query will loop indefinitely.  Sometimes, using
   <literal>UNION</literal> instead of <literal>UNION ALL</literal> can accomplish this
   by discarding rows that duplicate previous output rows.  However, often a
   cycle does not involve output rows that are completely duplicate: it may be
   necessary to check just one or a few fields to see if the same point has
   been reached before.  The standard method for handling such situations is
   to compute an array of the already-visited values.  For example, consider again
   the following query that searches a table <structname>graph</structname> using a
   <structfield>link</structfield> field:
-->
再帰的問い合わせを扱う場合、問い合わせの再帰部分が最終的にはタプルを返さないようにすることが重要です。
そうしなければ、問い合わせが永久にループしてしまうからです。
<literal>UNION ALL</literal>の替わりに<literal>UNION</literal>を使用することで、重複する前回の出力行が廃棄され、これを実現できることもあるでしょう。
しかし、各周期が完全に重複している行を含まないこともよくあり、そのような場合は、1つまたは少数のフィールドを検査して、同じ場所に既に到達したかどうかを調べる必要があるかもしれません。
このような状態を取り扱う標準手法は、既に巡回された値の配列を計算することです。
例えば、<structfield>link</structfield>フィールドを使ってテーブル<structname>graph</structname>を検索する以下の問い合わせを考えて見ます。

<programlisting>
WITH RECURSIVE search_graph(id, link, data, depth) AS (
    SELECT g.id, g.link, g.data, 0
    FROM graph g
  UNION ALL
    SELECT g.id, g.link, g.data, sg.depth + 1
    FROM graph g, search_graph sg
    WHERE g.id = sg.link
)
SELECT * FROM search_graph;
</programlisting>

<!--
   This query will loop if the <structfield>link</structfield> relationships contain
   cycles.  Because we require a <quote>depth</quote> output, just changing
   <literal>UNION ALL</literal> to <literal>UNION</literal> would not eliminate the looping.
   Instead we need to recognize whether we have reached the same row again
   while following a particular path of links.  We add two columns
   <structfield>is_cycle</structfield> and <structfield>path</structfield> to the loop-prone query:
-->
この問い合わせは<structfield>link</structfield>関係が循環を含んでいればループします。
<quote>depth</quote>出力を要求しているので、<literal>UNION ALL</literal>を<literal>UNION</literal>に変えるだけでは、ループを取り除くことができません。
その代わり、linkの特定の経路をたどっている間に、同じ行に到達したかどうかを認識する必要があります。
このループしやすい問い合わせに、<structfield>path</structfield>と<structfield>cycle</structfield>の２列を加えます。

<programlisting>
WITH RECURSIVE search_graph(id, link, data, depth, <emphasis>is_cycle, path</emphasis>) AS (
    SELECT g.id, g.link, g.data, 0,
      <emphasis>false,
      ARRAY[g.id]</emphasis>
    FROM graph g
  UNION ALL
    SELECT g.id, g.link, g.data, sg.depth + 1,
      <emphasis>g.id = ANY(path),
      path || g.id</emphasis>
    FROM graph g, search_graph sg
    WHERE g.id = sg.link <emphasis>AND NOT is_cycle</emphasis>
)
SELECT * FROM search_graph;
</programlisting>

<!--
   Aside from preventing cycles, the array value is often useful in its own
   right as representing the <quote>path</quote> taken to reach any particular row.
-->
巡回防止の他に、特定行に到達する際に選ばれた<quote>path</quote> それ自体を表示するため、配列値はしばしば利用価値があります。
  </para>

  <para>
<!--
   In the general case where more than one field needs to be checked to
   recognize a cycle, use an array of rows.  For example, if we needed to
   compare fields <structfield>f1</structfield> and <structfield>f2</structfield>:
-->
循環を認識するために検査するために必要なフィールドが複数存在する一般的な状況では、行の配列を使用します。
例えば、フィールド<structfield>f1</structfield>と<structfield>f2</structfield>を比較する必要があるときは次のようにします。

<programlisting>
WITH RECURSIVE search_graph(id, link, data, depth, <emphasis>is_cycle, path</emphasis>) AS (
    SELECT g.id, g.link, g.data, 0,
      <emphasis>false,
      ARRAY[ROW(g.f1, g.f2)]</emphasis>
    FROM graph g
  UNION ALL
    SELECT g.id, g.link, g.data, sg.depth + 1,
      <emphasis>ROW(g.f1, g.f2) = ANY(path),
      path || ROW(g.f1, g.f2)</emphasis>
    FROM graph g, search_graph sg
    WHERE g.id = sg.link <emphasis>AND NOT is_cycle</emphasis>
)
SELECT * FROM search_graph;
</programlisting>
  </para>

  <tip>
   <para>
<!--
    Omit the <literal>ROW()</literal> syntax in the common case where only one field
    needs to be checked to recognize a cycle.  This allows a simple array
    rather than a composite-type array to be used, gaining efficiency.
-->
循環を認識するために検査するために必要なフィールドが１つだけである一般的な場合では、<literal>ROW()</literal>構文を削除します。
これで、複合型配列ではなく単純配列で済むので、効率も上がります。
   </para>
  </tip>

  <para>
<!--
   There is built-in syntax to simplify cycle detection.  The above query can
   also be written like this:
-->
サイクル検出を簡略化する組み込み構文があります。
上記のクエリは、次のように記述することもできます。
<programlisting>
WITH RECURSIVE search_graph(id, link, data, depth) AS (
    SELECT g.id, g.link, g.data, 1
    FROM graph g
  UNION ALL
    SELECT g.id, g.link, g.data, sg.depth + 1
    FROM graph g, search_graph sg
    WHERE g.id = sg.link
) <emphasis>CYCLE id SET is_cycle USING path</emphasis>
SELECT * FROM search_graph;
</programlisting>
<!--
   and it will be internally rewritten to the above form.  The
   <literal>CYCLE</literal> clause specifies first the list of columns to
   track for cycle detection, then a column name that will show whether a
   cycle has been detected, and finally the name of another column that will track the
   path.  The cycle and path columns will implicitly be added to the output
   rows of the CTE.
-->
また、内部的に上記の形式に書き換えられます。
<literal>CYCLE</literal>句は、最初にサイクル検出のために追跡する列のリストを指定し、次にサイクルが検出されたかどうかを示す列名、最後にパスを追跡する別の列の名前を指定します。
サイクル列とパス列は、CTEの出力行に暗黙的に追加されます。
  </para>

  <tip>
   <para>
<!--
    The cycle path column is computed in the same way as the depth-first
    ordering column show in the previous section.  A query can have both a
    <literal>SEARCH</literal> and a <literal>CYCLE</literal> clause, but a
    depth-first search specification and a cycle detection specification would
    create redundant computations, so it's more efficient to just use the
    <literal>CYCLE</literal> clause and order by the path column.  If
    breadth-first ordering is wanted, then specifying both
    <literal>SEARCH</literal> and <literal>CYCLE</literal> can be useful.
-->
サイクル・パス列は、前のセクションで示した深さ優先順序列と同じ方法で計算されます。
問い合わせには<literal>SEARCH</literal>句と<literal>CYCLE</literal>句の両方を含めることができますが、深さ優先検索指定とサイクル検出指定では冗長な計算が作成されるため、<literal>CYCLE</literal>句を使用してパス列で順序付けるだけの方が効率的です。
幅優先順序が必要な場合は、<literal>SEARCH</literal>と<literal>CYCLE</literal>の両方を指定すると便利です。
   </para>
  </tip>

  <para>
<!--
   A helpful trick for testing queries
   when you are not certain if they might loop is to place a <literal>LIMIT</literal>
   in the parent query.  For example, this query would loop forever without
   the <literal>LIMIT</literal>:
-->
ループするかどうか確信が持てない問い合わせをテストする有益な秘訣として、親問い合わせに<literal>LIMIT</literal>を配置します。
例えば、以下の問い合わせは<literal>LIMIT</literal>がないと永久にループします。

<programlisting>
WITH RECURSIVE t(n) AS (
    SELECT 1
  UNION ALL
    SELECT n+1 FROM t
)
SELECT n FROM t <emphasis>LIMIT 100</emphasis>;
</programlisting>

<!--
   This works because <productname>PostgreSQL</productname>'s implementation
   evaluates only as many rows of a <literal>WITH</literal> query as are actually
   fetched by the parent query.  Using this trick in production is not
   recommended, because other systems might work differently.  Also, it
   usually won't work if you make the outer query sort the recursive query's
   results or join them to some other table, because in such cases the
   outer query will usually try to fetch all of the <literal>WITH</literal> query's
   output anyway.
-->
これが動作するのは、<productname>PostgreSQL</productname>の実装が、実際に親問い合わせで取り出されるのと同じ数の<literal>WITH</literal>問い合わせの行のみを評価するからです。
この秘訣を実稼働環境で使用することは勧められません。
他のシステムでは異なった動作をする可能性があるからです。
同時に、もし外部問い合わせを再帰的問い合わせの結果を並べ替えたり、またはそれらを他のテーブルと結合するような書き方をした場合、動作しません。
このような場合、外部問い合わせは通常、<literal>WITH</literal>問い合わせの出力をとにかくすべて取り込もうとするからです。
  </para>
  </sect3>
 </sect2>

<<<<<<< HEAD
 <sect2 id="queries-with-cte-materialization">
=======
 <sect2>
<!--
>>>>>>> 94ef7168
  <title>Common Table Expression Materialization</title>
-->
  <title>共通テーブル式内マテリアライゼーション</title>

  <para>
<!--
   A useful property of <literal>WITH</literal> queries is that they are
   normally evaluated only once per execution of the parent query, even if
   they are referred to more than once by the parent query or
   sibling <literal>WITH</literal> queries.
   Thus, expensive calculations that are needed in multiple places can be
   placed within a <literal>WITH</literal> query to avoid redundant work.  Another
   possible application is to prevent unwanted multiple evaluations of
   functions with side-effects.
   However, the other side of this coin is that the optimizer is not able to
   push restrictions from the parent query down into a multiply-referenced
   <literal>WITH</literal> query, since that might affect all uses of the
   <literal>WITH</literal> query's output when it should affect only one.
   The multiply-referenced <literal>WITH</literal> query will be
   evaluated as written, without suppression of rows that the parent query
   might discard afterwards.  (But, as mentioned above, evaluation might stop
   early if the reference(s) to the query demand only a limited number of
   rows.)
-->
有用な<literal>WITH</literal>問い合わせの特性は、親問い合わせ、もしくは兄弟<literal>WITH</literal>問い合わせによりたとえ１回以上参照されるとしても、通常は親問い合わせ実行で１回だけ評価されることです。
したがって、複数の場所で必要な高価な計算は、冗長作業を防止するため<literal>WITH</literal>問い合わせの中に配置することができます。
他にありうる適用としては、望まれない副作用のある関数の多重評価を避けることです。
しかし、反対の見方をすれば、オプティマイザが親クエリから複数参照される<literal>WITH</literal>問い合わせに制約を押し下げることができないということになります。
これは、<literal>WITH</literal>問い合わせの出力が1つのみに影響する場合、その出力のすべての使用に影響する可能性があるためです。
複数参照される<literal>WITH</literal>問い合わせは、親問い合わせが後で破棄するであろう行を抑制せずに、書かれた通りに評価されます。
（しかし、上で述べたように、問い合わせの参照が限定された数の行のみを要求する場合、評価は早期に停止します。）
  </para>

  <para>
<!--
   However, if a <literal>WITH</literal> query is non-recursive and
   side-effect-free (that is, it is a <literal>SELECT</literal> containing
   no volatile functions) then it can be folded into the parent query,
   allowing joint optimization of the two query levels.  By default, this
   happens if the parent query references the <literal>WITH</literal> query
   just once, but not if it references the <literal>WITH</literal> query
   more than once.  You can override that decision by
   specifying <literal>MATERIALIZED</literal> to force separate calculation
   of the <literal>WITH</literal> query, or by specifying <literal>NOT
   MATERIALIZED</literal> to force it to be merged into the parent query.
   The latter choice risks duplicate computation of
   the <literal>WITH</literal> query, but it can still give a net savings if
   each usage of the <literal>WITH</literal> query needs only a small part
   of the <literal>WITH</literal> query's full output.
-->
しかし、<literal>WITH</literal>問い合わせが非再帰で副作用がない（つまり、揮発性（volatile）の関数を含まない<literal>SELECT</literal>である）場合は、親問い合わせに組み込むことができ、2つの問い合わせレベルを同時に最適化できます。
デフォルトでは、親問い合わせが<literal>WITH</literal>問い合わせを1回だけ参照する場合にこれが発生しますが、<literal>WITH</literal>問い合わせを2回以上参照する場合には発生しません。
この決定を上書きするには、<literal>MATERIALIZED</literal>を指定して<literal>WITH</literal>問い合わせの個別の計算を強制するか、<literal>NOT MATERIALIZED</literal>を指定して親問い合わせにマージするようにします。
後者を選択すると、<literal>WITH</literal>問い合わせの計算が重複する危険性がありますが、<literal>WITH</literal>問い合わせを使用するたびに<literal>WITH</literal>問い合わせのごく一部しか必要としない場合は、全体の節約になります。
  </para>

  <para>
<!--
   A simple example of these rules is
-->
これらのルールの簡単な例を次に示します。
<programlisting>
WITH w AS (
    SELECT * FROM big_table
)
SELECT * FROM w WHERE key = 123;
</programlisting>
<!--
   This <literal>WITH</literal> query will be folded, producing the same
   execution plan as
-->
この<literal>WITH</literal>問い合わせは組み込まれ、次のものと同じ実行計画を生成します。
<programlisting>
SELECT * FROM big_table WHERE key = 123;
</programlisting>
<!--
   In particular, if there's an index on <structfield>key</structfield>,
   it will probably be used to fetch just the rows having <literal>key =
   123</literal>.  On the other hand, in
-->
特に、<structfield>key</structfield>インデックスがある場合、<literal>key = 123</literal>を持つ行のみをフェッチするために使用される可能性があります。
一方で、
<programlisting>
WITH w AS (
    SELECT * FROM big_table
)
SELECT * FROM w AS w1 JOIN w AS w2 ON w1.key = w2.ref
WHERE w2.key = 123;
</programlisting>
<!--
   the <literal>WITH</literal> query will be materialized, producing a
   temporary copy of <structname>big_table</structname> that is then
   joined with itself &mdash; without benefit of any index.  This query
   will be executed much more efficiently if written as
-->
この<literal>WITH</literal>問い合わせでは実体化され、<structname>big_table</structname>の一時的なコピーが生成されます。このコピーはインデックスのメリットなしに、それ自体に結合されます。
この問い合わせは次のように記述すると、より効率的に実行されます。
<programlisting>
WITH w AS NOT MATERIALIZED (
    SELECT * FROM big_table
)
SELECT * FROM w AS w1 JOIN w AS w2 ON w1.key = w2.ref
WHERE w2.key = 123;
</programlisting>
<!--
   so that the parent query's restrictions can be applied directly
   to scans of <structname>big_table</structname>.
-->
親の問い合わせの制限を<structname>big_table</structname>のスキャンに直接適用することが出来ます。
  </para>

  <para>
<!--
   An example where <literal>NOT MATERIALIZED</literal> could be
   undesirable is
-->
<literal>NOT MATERIALIZED</literal>が望ましくない例を次に示します。
<programlisting>
WITH w AS (
    SELECT key, very_expensive_function(val) as f FROM some_table
)
SELECT * FROM w AS w1 JOIN w AS w2 ON w1.f = w2.f;
</programlisting>
<!--
   Here, materialization of the <literal>WITH</literal> query ensures
   that <function>very_expensive_function</function> is evaluated only
   once per table row, not twice.
-->
ここで、<literal>WITH</literal>問い合わせを生成すると、<function>very_expensive_function</function>がテーブルの行毎に１回のみ評価され、２回は評価されないことが保証されます。
  </para>

  <para>
<!--
   The examples above only show <literal>WITH</literal> being used with
   <command>SELECT</command>, but it can be attached in the same way to
   <command>INSERT</command>, <command>UPDATE</command>,
   <command>DELETE</command>, or <command>MERGE</command>.
   In each case it effectively provides temporary table(s) that can
   be referred to in the main command.
-->
上の例では<command>SELECT</command>を使用する<literal>WITH</literal>のみを示しています。
しかし、同じ方法で<command>INSERT</command>、<command>UPDATE</command>、<command>DELETE</command>または<command>MERGE</command>に対して付与することができます。
それぞれの場合において、これは主コマンド内で参照可能な一時テーブルを実質的に提供します。
  </para>
 </sect2>

 <sect2 id="queries-with-modifying">
<!--
   <title>Data-Modifying Statements in <literal>WITH</literal></title>
-->
   <title><literal>WITH</literal>内のデータ変更文</title>

   <para>
<<<<<<< HEAD
=======
<!--
>>>>>>> 94ef7168
    You can use most data-modifying statements (<command>INSERT</command>,
    <command>UPDATE</command>, or <command>DELETE</command>, but not
    <command>MERGE</command>) in <literal>WITH</literal>.  This
    allows you to perform several different operations in the same query.
    An example is:
-->
ほとんどのデータ変更文（<command>INSERT</command>、<command>UPDATE</command>、<command>DELETE</command>は使用できますが、<command>MERGE</command>は使用できません）は、<literal>WITH</literal>内で使用できます。
これにより同じ問い合わせ内で複数の異なる操作を行うことができます。

<programlisting>
WITH moved_rows AS (
    DELETE FROM products
    WHERE
        "date" &gt;= '2010-10-01' AND
        "date" &lt; '2010-11-01'
    RETURNING *
)
INSERT INTO products_log
SELECT * FROM moved_rows;
</programlisting>

<!--
    This query effectively moves rows from <structname>products</structname> to
    <structname>products_log</structname>.  The <command>DELETE</command> in <literal>WITH</literal>
    deletes the specified rows from <structname>products</structname>, returning their
    contents by means of its <literal>RETURNING</literal> clause; and then the
    primary query reads that output and inserts it into
    <structname>products_log</structname>.
-->
この問い合わせは実質、<structname>products</structname>から<structname>products_log</structname>に行を移動します。
<literal>WITH</literal>内の<command>DELETE</command>は<structname>products</structname>から指定した行を削除し、その<literal>RETURNING</literal>句により削除した内容を返します。
その後、主問い合わせはその出力を読み取り、それを<structname>products_log</structname>に挿入します。
   </para>

   <para>
<!--
    A fine point of the above example is that the <literal>WITH</literal> clause is
    attached to the <command>INSERT</command>, not the sub-<command>SELECT</command> within
    the <command>INSERT</command>.  This is necessary because data-modifying
    statements are only allowed in <literal>WITH</literal> clauses that are attached
    to the top-level statement.  However, normal <literal>WITH</literal> visibility
    rules apply, so it is possible to refer to the <literal>WITH</literal>
    statement's output from the sub-<command>SELECT</command>.
-->
上の例の見事なところは、<literal>WITH</literal>句が<command>INSERT</command>内のsub-<command>SELECT</command>ではなく、<command>INSERT</command>に付与されていることです。
これは、データ更新文は最上位レベルの文に付与される<literal>WITH</literal>句内でのみ許されているため必要です。
しかし、通常の<literal>WITH</literal>の可視性規則が適用されますので、sub-<command>SELECT</command>から<literal>WITH</literal>文の出力を参照することができます。
   </para>

   <para>
<!--
    Data-modifying statements in <literal>WITH</literal> usually have
    <literal>RETURNING</literal> clauses (see <xref linkend="dml-returning"/>),
    as shown in the example above.
    It is the output of the <literal>RETURNING</literal> clause, <emphasis>not</emphasis> the
    target table of the data-modifying statement, that forms the temporary
    table that can be referred to by the rest of the query.  If a
    data-modifying statement in <literal>WITH</literal> lacks a <literal>RETURNING</literal>
    clause, then it forms no temporary table and cannot be referred to in
    the rest of the query.  Such a statement will be executed nonetheless.
    A not-particularly-useful example is:
-->
上の例で示したように、<literal>WITH</literal>内のデータ変更文は通常<literal>RETURNING</literal>句（<xref linkend="dml-returning"/>を参照）を持ちます。
問い合わせの残りの部分で参照することができる一時テーブルを形成するのは、<literal>RETURNING</literal>句の出力の出力であって、データ変更文の対象テーブルでは<emphasis>ありません</emphasis>。
<literal>WITH</literal>内のデータ変更文が<literal>RETURNING</literal>句を持たない場合、一時テーブルを形成しませんので、問い合わせの残りの部分で参照することができません。
これにもかかわらずこうした文は実行されます。
特別有用でもない例を以下に示します。

<programlisting>
WITH t AS (
    DELETE FROM foo
)
DELETE FROM bar;
</programlisting>

<!--
    This example would remove all rows from tables <structname>foo</structname> and
    <structname>bar</structname>.  The number of affected rows reported to the client
    would only include rows removed from <structname>bar</structname>.
-->
この例は<structname>foo</structname>テーブルと<structname>bar</structname>テーブルからすべての行を削除します。
クライアントに報告される影響を受けた行数には<structname>bar</structname>から削除された行のみが含まれます。
   </para>

   <para>
<!--
    Recursive self-references in data-modifying statements are not
    allowed.  In some cases it is possible to work around this limitation by
    referring to the output of a recursive <literal>WITH</literal>, for example:
-->
データ変更文内の再帰的な自己参照は許されません。
一部の場合において、再帰的な<literal>WITH</literal>の出力を参照することで、この制限を回避することができます。
以下に例を示します。

<programlisting>
WITH RECURSIVE included_parts(sub_part, part) AS (
    SELECT sub_part, part FROM parts WHERE part = 'our_product'
  UNION ALL
    SELECT p.sub_part, p.part
    FROM included_parts pr, parts p
    WHERE p.part = pr.sub_part
)
DELETE FROM parts
  WHERE part IN (SELECT part FROM included_parts);
</programlisting>

<!--
    This query would remove all direct and indirect subparts of a product.
-->
この問い合わせはある製品の直接的な部品と間接的な部品をすべて削除します。
   </para>

   <para>
<!--
    Data-modifying statements in <literal>WITH</literal> are executed exactly once,
    and always to completion, independently of whether the primary query
    reads all (or indeed any) of their output.  Notice that this is different
    from the rule for <command>SELECT</command> in <literal>WITH</literal>: as stated in the
    previous section, execution of a <command>SELECT</command> is carried only as far
    as the primary query demands its output.
-->
<literal>WITH</literal>内のデータ変更文は正確に１回のみ実行され、主問い合わせがその出力をすべて（実際にはいずれか）を呼び出したかどうかに関係なく、常に完了します。
これが、前節で説明した主問い合わせがその出力を要求した時のみに<command>SELECT</command>の実行が行われるという<literal>WITH</literal>内の<command>SELECT</command>についての規則と異なることに注意してください。
   </para>

   <para>
<!--
    The sub-statements in <literal>WITH</literal> are executed concurrently with
    each other and with the main query.  Therefore, when using data-modifying
    statements in <literal>WITH</literal>, the order in which the specified updates
    actually happen is unpredictable.  All the statements are executed with
    the same <firstterm>snapshot</firstterm> (see <xref linkend="mvcc"/>), so they
    cannot <quote>see</quote> one another's effects on the target tables.  This
    alleviates the effects of the unpredictability of the actual order of row
    updates, and means that <literal>RETURNING</literal> data is the only way to
    communicate changes between different <literal>WITH</literal> sub-statements and
    the main query.  An example of this is that in
-->
<literal>WITH</literal>内の副文はそれぞれと主問い合わせで同時に実行されます。
したがって<literal>WITH</literal>内のデータ変更文を使用する時、指定したデータ変更文が実際に実行される順序は予測できません。
すべての文は同じ<firstterm>スナップショット</firstterm>（<xref linkend="mvcc"/>参照）を用いて実行されます。
このため互いが対象テーブルに行った影響を<quote>見る</quote>ことはできません。これは、行の更新に関する実際の順序が予測できないという影響を軽減し、<literal>RETURNING</literal>データが別の<literal>WITH</literal>副文と主問い合わせとの間で変更を伝える唯一の手段であることを意味します。
この例を以下に示します。

<programlisting>
WITH t AS (
    UPDATE products SET price = price * 1.05
    RETURNING *
)
SELECT * FROM products;
</programlisting>

<!--
    the outer <command>SELECT</command> would return the original prices before the
    action of the <command>UPDATE</command>, while in
-->
外側の<command>SELECT</command>は<command>UPDATE</command>の動作前の元々の価格を返します。

<programlisting>
WITH t AS (
    UPDATE products SET price = price * 1.05
    RETURNING *
)
SELECT * FROM t;
</programlisting>

<!--
    the outer <command>SELECT</command> would return the updated data.
-->
一方こちらでは外側の<command>SELECT</command>は更新されたデータを返します。
   </para>

   <para>
<!--
    Trying to update the same row twice in a single statement is not
    supported.  Only one of the modifications takes place, but it is not easy
    (and sometimes not possible) to reliably predict which one.  This also
    applies to deleting a row that was already updated in the same statement:
    only the update is performed.  Therefore you should generally avoid trying
    to modify a single row twice in a single statement.  In particular avoid
    writing <literal>WITH</literal> sub-statements that could affect the same rows
    changed by the main statement or a sibling sub-statement.  The effects
    of such a statement will not be predictable.
-->
単一の文で同じ行を２回更新しようとすることはサポートされていません。
変更のうちの１つだけが行われますが、どれが実行されるかを確実に予測することは簡単ではありません（場合によっては不可能です）。
これはまた、同じ文内ですでに更新された行を削除する場合でも当てはまり、更新のみが実行されます。
したがって一般的には単一の文で１つの行を２回変更しようと試みることを避けなければなりません。
具体的には主文または同レベルの副文で変更される行と同じ行に影響を与える<literal>WITH</literal>副文を記述することは避けてください。
こうした文の影響は予測することはできません。
   </para>

   <para>
<!--
    At present, any table used as the target of a data-modifying statement in
    <literal>WITH</literal> must not have a conditional rule, nor an <literal>ALSO</literal>
    rule, nor an <literal>INSTEAD</literal> rule that expands to multiple statements.
-->
現状、<literal>WITH</literal>内のデータ変更文の対象として使用されるテーブルはすべて、複数の文に展開される条件付きルール、<literal>ALSO</literal>ルール、<literal>INSTEAD</literal>ルールを持ってはなりません。
   </para>

  </sect2>

 </sect1>

</chapter><|MERGE_RESOLUTION|>--- conflicted
+++ resolved
@@ -883,14 +883,6 @@
 <programlisting>
 SELECT * FROM people AS mother JOIN people AS child ON mother.id = child.mother_id;
 </programlisting>
-<<<<<<< HEAD
-=======
-<!--
-     Additionally, an alias is required if the table reference is a
-     subquery (see <xref linkend="queries-subqueries"/>).
--->
-さらに、テーブル参照が副問い合わせ（<xref linkend="queries-subqueries"/>を参照）の場合に別名が必要になります。
->>>>>>> 94ef7168
     </para>
 
     <para>
@@ -967,21 +959,10 @@
     </indexterm>
 
     <para>
-<!--
      Subqueries specifying a derived table must be enclosed in
-<<<<<<< HEAD
      parentheses.  They may be assigned a table alias name, and optionally
      column alias names (as in <xref linkend="queries-table-aliases"/>).
      For example:
-=======
-     parentheses and <emphasis>must</emphasis> be assigned a table
-     alias name (as in <xref linkend="queries-table-aliases"/>).  For
-     example:
--->
-派生テーブルを指定する副問い合わせは括弧で囲む必要があります。
-また、（<xref linkend="queries-table-aliases"/>にあるように）<emphasis>必ず</emphasis>テーブル別名が割り当てられている必要があります。
-例を示します。
->>>>>>> 94ef7168
 <programlisting>
 FROM (SELECT * FROM table1) AS alias_name
 </programlisting>
@@ -1007,18 +988,9 @@
 FROM (VALUES ('anne', 'smith'), ('bob', 'jones'), ('joe', 'blow'))
      AS names(first, last)
 </programlisting>
-<<<<<<< HEAD
      Again, a table alias is optional.  Assigning alias names to the columns
-=======
-<!--
-     Again, a table alias is required.  Assigning alias names to the columns
->>>>>>> 94ef7168
      of the <command>VALUES</command> list is optional, but is good practice.
      For more information see <xref linkend="queries-values"/>.
--->
-繰り返しますが、テーブルの別名が必要です。
-<command>VALUES</command>リストの列に別名を付与することは省略することもできますが、付与することを勧めます。
-<xref linkend="queries-values"/>を参照してください。
     </para>
 
     <para>
@@ -1305,10 +1277,7 @@
     </para>
 
     <para>
-<<<<<<< HEAD
-=======
-<!--
->>>>>>> 94ef7168
+<!--
      A <literal>LATERAL</literal> item can appear at the top level in the
      <literal>FROM</literal> list, or within a <literal>JOIN</literal> tree.  In the latter
      case it can also refer to any items that are on the left-hand side of a
@@ -3088,14 +3057,11 @@
    <literal>WITH</literal> clause itself is attached to a primary statement that can
    be a <command>SELECT</command>, <command>INSERT</command>, <command>UPDATE</command>,
    <command>DELETE</command>, or <command>MERGE</command>.
-<<<<<<< HEAD
-=======
 -->
 <literal>WITH</literal>は、より大規模な問い合わせで使用される補助文を記述する方法を提供します。
 これらの文は共通テーブル式(Common Table Expressions)または<acronym>CTE</acronym>とよく呼ばれるものであり、１つの問い合わせのために存在する一時テーブルを定義すると考えることができます。
 <literal>WITH</literal>句内の補助文はそれぞれ<command>SELECT</command>、<command>INSERT</command>、<command>UPDATE</command>または<command>DELETE</command>を取ることができます。
 そして<literal>WITH</literal>句自身は、これも<command>SELECT</command>、<command>INSERT</command>、<command>UPDATE</command>、<command>DELETE</command>、または<command>MERGE</command>を取ることができる主文に付与されます。
->>>>>>> 94ef7168
   </para>
 
  <sect2 id="queries-with-select">
@@ -3256,16 +3222,11 @@
 
   <note>
    <para>
-<<<<<<< HEAD
+<!--
     While <literal>RECURSIVE</literal> allows queries to be specified
     recursively, internally such queries are evaluated iteratively.
-=======
-<!--
-    While <literal>RECURSIVE</literal> allows queries to be specified
-    recursively, internally such queries are evaluated iteratively.
 -->
 <literal>RECURSIVE</literal>では問い合わせを再帰的(recursively)に指定できますが、内部的にはそのような問い合わせは反復的(iteratively)に評価されます。
->>>>>>> 94ef7168
    </para>
   </note>
 
@@ -3683,12 +3644,8 @@
   </sect3>
  </sect2>
 
-<<<<<<< HEAD
  <sect2 id="queries-with-cte-materialization">
-=======
- <sect2>
-<!--
->>>>>>> 94ef7168
+<!--
   <title>Common Table Expression Materialization</title>
 -->
   <title>共通テーブル式内マテリアライゼーション</title>
@@ -3842,10 +3799,7 @@
    <title><literal>WITH</literal>内のデータ変更文</title>
 
    <para>
-<<<<<<< HEAD
-=======
-<!--
->>>>>>> 94ef7168
+<!--
     You can use most data-modifying statements (<command>INSERT</command>,
     <command>UPDATE</command>, or <command>DELETE</command>, but not
     <command>MERGE</command>) in <literal>WITH</literal>.  This

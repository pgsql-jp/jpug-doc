<!-- doc/src/sgml/rules.sgml -->

<chapter id="rules">
<!--
<title>The Rule System</title>
-->
<title>ルールシステム</title>

 <indexterm zone="rules">
  <primary>rule</primary>
 </indexterm>
 <indexterm zone="rules">
  <primary>ルール</primary>
 </indexterm>

<para>
<!--
     This chapter discusses the rule system in
     <productname>PostgreSQL</productname>.  Production rule systems
     are conceptually simple, but there are many subtle points
     involved in actually using them.
-->
本章では<productname>PostgreSQL</productname>のルールシステムについて説明します。
本番で稼働するルールシステムは概念としては単純ですが、実際に使ってみると、わかりにくいところが少なからずあります。
</para>

<para>
<!--
     Some other database systems define active database rules, which
     are usually stored procedures and triggers.  In
     <productname>PostgreSQL</productname>, these can be implemented
     using functions and triggers as well.
-->
通常それらはストアドプロシージャとトリガですが、他のいくつかのデータベースシステムは能動的データベースルールを定義しています。
<productname>PostgreSQL</productname>では関数とトリガとして実装されています。
</para>

<para>
<!--
     The rule system (more precisely speaking, the query rewrite rule
     system) is totally different from stored procedures and triggers.
     It modifies queries to take rules into consideration, and then
     passes the modified query to the query planner for planning and
     execution.  It is very powerful, and can be used for many things
     such as query language procedures, views, and versions.  The
     theoretical foundations and the power of this rule system are
     also discussed in <xref linkend="ston90b"/> and <xref
     linkend="ong90"/>.
-->
ルールシステム（より正確に言うと問い合わせ書き換えルールシステム）はストアドプロシージャとトリガとはまったく異なります。
ルールシステムはルールを参照して問い合わせを修正し、修正した問い合わせを、計画作成と実行のために問い合わせプランナに渡します。
これは非常に強力なため、問い合わせ言語プロシージャ、ビューあるいはバージョンなど多くのパターンで使用することができます。
このルールシステムの基礎理論と能力は<xref linkend="ston90b"/>および<xref linkend="ong90"/>で解説されています。
</para>

<sect1 id="querytree">
<!--
<title>The Query Tree</title>
-->
<title>問い合わせツリーとは</title>

<indexterm zone="querytree">
 <primary>query tree</primary>
</indexterm>
<indexterm zone="querytree">
 <primary>問い合わせツリー</primary>
</indexterm>

<para>
<!--
    To understand how the rule system works it is necessary to know
    when it is invoked and what its input and results are.
-->
どのようにルールシステムが機能するかを理解するためには、ルールがどのように起動され、その入力と結果は何かを理解しなければなりません。
</para>

<para>
<!--
    The rule system is located between the parser and the planner.
    It takes the output of the parser, one query tree, and the user-defined
    rewrite rules, which are also
    query trees with some extra information, and creates zero or more
    query trees as result. So its input and output are always things
    the parser itself could have produced and thus, anything it sees
    is basically representable as an <acronym>SQL</acronym> statement.
-->
ルールシステムは問い合わせパーサとプランナの中間に位置します。
ルールシステムは、入力としてパーサの出力、単一の問い合わせツリー、および何らかの特別な情報を持つ問い合わせツリーでもあるユーザ定義の書き換えルールを取り、結果として0個以上の問い合わせツリーを生成します。
ルールシステムの入力と出力は常にパーサ自体でも生成することができるもので、参照する対象は基本的に<acronym>SQL</acronym>文として表現できるものです。
</para>

<para>
<!--
    Now what is a query tree? It is an internal representation of an
    <acronym>SQL</acronym> statement where the single parts that it is
    built from are stored separately. These query trees can be shown
    in the server log if you set the configuration parameters
    <varname>debug_print_parse</varname>,
    <varname>debug_print_rewritten</varname>, or
    <varname>debug_print_plan</varname>.  The rule actions are also
    stored as query trees, in the system catalog
    <structname>pg_rewrite</structname>.  They are not formatted like
    the log output, but they contain exactly the same information.
-->
では問い合わせツリーとは何でしょうか。
それは、<acronym>SQL</acronym>文を構成する個々の部品を別々に記憶した、<acronym>SQL</acronym>文の内部表現です。
<varname>debug_print_parse</varname>、<varname>debug_print_rewritten</varname>、もしくは<varname>debug_print_plan</varname>設定パラメータを設定していれば、サーバログ内で問い合わせツリーを見ることができます。
ルールアクションも<structname>pg_rewrite</structname>システムカタログ内に問い合わせツリーとして格納されています。
これはログ出力のように整形されていませんが、まったく同じ情報を持っています。
</para>

<para>
<!--
    Reading a raw query tree requires some experience.  But since
    <acronym>SQL</acronym> representations of query trees are
    sufficient to understand the rule system, this chapter will not
    teach how to read them.
-->
問い合わせツリーそのものを読むためにはある程度の経験が必要です。
ルールシステムを理解するためには問い合わせツリーの<acronym>SQL</acronym>表現で十分ですので、本章ではその読み方については説明しません。
</para>

<para>
<!--
    When reading the <acronym>SQL</acronym> representations of the
    query trees in this chapter it is necessary to be able to identify
    the parts the statement is broken into when it is in the query tree
    structure. The parts of a query tree are
-->
本章の問い合わせツリーの<acronym>SQL</acronym>表現形式を読む時に必要なのは、問い合わせツリー構造の中に分解された、ある文の部品を識別できることです。
問い合わせツリーには以下の部品があります。

<variablelist>
    <varlistentry>
    <term>
<!--
        the command type
-->
コマンド種類
    </term>
    <listitem>
    <para>
<!--
        This is a simple value telling which command
        (<command>SELECT</command>, <command>INSERT</command>,
        <command>UPDATE</command>, <command>DELETE</command>) produced
        the query tree.
-->
これはどのコマンド（<command>SELECT</command>、<command>INSERT</command>、<command>UPDATE</command>、<command>DELETE</command>）が構文解析ツリーを作ったかを示す単純な値です。
    </para>
    </listitem>
    </varlistentry>

    <varlistentry>
    <term>
<!--
        the range table
      <indexterm><primary>range table</primary></indexterm>
-->
範囲テーブル
      <indexterm><primary>範囲テーブル</primary></indexterm>
    </term>
    <listitem>
    <para>
<!--
        The range table is a list of relations that are used in the query.
        In a <command>SELECT</command> statement these are the relations given after
        the <literal>FROM</literal> key word.
-->
範囲テーブルは問い合わせで使われるリレーションのリストです。
<command>SELECT</command>文ではこれは<literal>FROM</literal>キーワードの後で与えられるリレーションになります。
    </para>

    <para>
<!--
        Every range table entry identifies a table or view and tells
        by which name it is called in the other parts of the query.
        In the query tree, the range table entries are referenced by
        number rather than by name, so here it doesn't matter if there
        are duplicate names as it would in an <acronym>SQL</acronym>
        statement. This can happen after the range tables of rules
        have been merged in. The examples in this chapter will not have
        this situation.
-->
範囲テーブルのそれぞれの項目はテーブルもしくはビューを識別し、問い合わせの別の部品ではどんな名前で呼び出されるかを示します。
問い合わせツリーでは範囲テーブルの項目は名前よりも番号で参照されることが多いため、ここでは<acronym>SQL</acronym>文とは違い、重複する名前があるかということは問題になりません。
これはルールの範囲テーブルがマージされた後に起こる可能性があります。
本章の例ではその状況を含んでいません。
    </para>
    </listitem>
    </varlistentry>

    <varlistentry>
    <term>
<!--
        the result relation
-->
結果リレーション
    </term>
    <listitem>
    <para>
<!--
        This is an index into the range table that identifies the
        relation where the results of the query go.
-->
問い合わせの結果が格納されるリレーションを識別する範囲テーブルへのインデックスです。
    </para>

    <para>
<!--
        <command>SELECT</command> queries don't have a result
        relation. (The special case of <command>SELECT INTO</command> is
        mostly identical to <command>CREATE TABLE</command> followed by
        <literal>INSERT ... SELECT</literal>, and is not discussed
        separately here.)
-->
<command>SELECT</command>問い合わせは結果リレーションを持ちません。
（<command>SELECT INTO</command>の場合は特別ですが、<literal>INSERT ... SELECT</literal>が付いた<command>CREATE TABLE</command>とほぼ同じですので、ここでは個別には説明しません。）
    </para>

    <para>
<!--
        For <command>INSERT</command>, <command>UPDATE</command>, and
        <command>DELETE</command> commands, the result relation is the table
        (or view!) where the changes are to take effect.
-->
<command>INSERT</command>、<command>UPDATE</command>、<command>DELETE</command>コマンドでは、結果リレーションは変更が有効になるテーブル（もしくはビュー）です。
    </para>
    </listitem>
    </varlistentry>

    <varlistentry>
    <term>
<!--
        the target list
    <indexterm><primary>target list</primary></indexterm>
-->
目的リスト
    <indexterm><primary>目的リスト</primary></indexterm>
    </term>
    <listitem>
    <para>
<!--
        The target list is a list of expressions that define the
        result of the query.  In the case of a
        <command>SELECT</command>, these expressions are the ones that
        build the final output of the query.  They correspond to the
        expressions between the key words <command>SELECT</command>
        and <command>FROM</command>.  (<literal>*</literal> is just an
        abbreviation for all the column names of a relation.  It is
        expanded by the parser into the individual columns, so the
        rule system never sees it.)
-->
目的リストは問い合わせの結果を定義する式のリストです。
<command>SELECT</command>の場合、この式は問い合わせの最終結果を構築するものです。
これらは<command>SELECT</command>と<command>FROM</command>キーワードの間にある式に対応します
（<literal>*</literal>は単にリレーションの全ての列名の省略です。
これはパーサによって個別の列に展開されますので、ルールシステムが見ることはありません）。
    </para>

    <para>
<!--
        <command>DELETE</command> commands don't need a normal target list
        because they don't produce any result.  Instead, the planner
        adds a special <acronym>CTID</acronym> entry to the empty target list,
        to allow the executor to find the row to be deleted.
        (<acronym>CTID</acronym> is added when the result relation is an ordinary
        table.  If it is a view, a whole-row variable is added instead, by
        the rule system, as described in <xref linkend="rules-views-update"/>.)
-->
<command>DELETE</command>コマンドは結果を返しませんので、通常の目的リストは必要ありません。
その代わり、プランナは空の目的リストに特別な<acronym>CTID</acronym>項目を追加し、エグゼキュータが削除すべき行を見つけられるようにします。
（<acronym>CTID</acronym>は結果リレーションが通常のテーブルの場合に追加されます。
もしビューであれば<xref linkend="rules-views-update"/>で述べるように、代わりに行全体の変数がルールシステムによって追加されます。）
    </para>

    <para>
<!--
        For <command>INSERT</command> commands, the target list describes
        the new rows that should go into the result relation. It consists of the
        expressions in the <literal>VALUES</literal> clause or the ones from the
        <command>SELECT</command> clause in <literal>INSERT
        ... SELECT</literal>.  The first step of the rewrite process adds
        target list entries for any columns that were not assigned to by
        the original command but have defaults.  Any remaining columns (with
        neither a given value nor a default) will be filled in by the
        planner with a constant null expression.
-->
<command>INSERT</command>問い合わせでは、目的リストは結果リレーションへ入る新規の行を示します。
これは<literal>VALUES</literal>句か<literal>INSERT ... SELECT</literal>の中の<command>SELECT</command>句の式です。
書き換え処理の最初のステップでは、元の問い合わせでは割り当てられず、デフォルト値となっている列の目的リストの項目を追加します。
残った列（値が与えられていない列、かつデフォルト値を持たない列）は全て、プランナによって定数NULL式で埋められます。
    </para>

    <para>
<!--
        For <command>UPDATE</command> commands, the target list
        describes the new rows that should replace the old ones. In the
        rule system, it contains just the expressions from the <literal>SET
        column = expression</literal> part of the command.  The planner will
        handle missing columns by inserting expressions that copy the values
        from the old row into the new one.  Just as for <command>DELETE</command>,
        a <acronym>CTID</acronym> or whole-row variable is added so that
        the executor can identify the old row to be updated.
-->
<command>UPDATE</command>コマンドでは、目的リストは古いものを置き換えるべき新しい行を示します。
ルールシステムではコマンド内の<literal>SET column = expression</literal>部分にある式だけを持っています。
プランナは、古い行から新しい行へ値をコピーする式を挿入することにより、抜けている列を処理します。
<command>DELETE</command>の場合と同様、エグゼキュータが更新すべき行を見つけられるように、<acronym>CTID</acronym>もしくは行全体の変数が追加されます。
    </para>

    <para>
<!--
        Every entry in the target list contains an expression that can
        be a constant value, a variable pointing to a column of one
        of the relations in the range table, a parameter, or an expression
        tree made of function calls, constants, variables, operators, etc.
-->
目的リストの各項目は、定数値、範囲テーブル内のリレーション中の1つの列を指し示す変数、パラメータ等の式を保持するか、または、関数呼び出し、定数、変数、演算子などにより作られた式のツリーを保持します。
    </para>
    </listitem>
    </varlistentry>

    <varlistentry>
    <term>
<!--
        the qualification
-->
条件
    </term>
    <listitem>
    <para>
<!--
        The query's qualification is an expression much like one of
        those contained in the target list entries. The result value of
        this expression is a Boolean that tells whether the operation
        (<command>INSERT</command>, <command>UPDATE</command>,
        <command>DELETE</command>, or <command>SELECT</command>) for the
        final result row should be executed or not. It corresponds to the <literal>WHERE</literal> clause
        of an <acronym>SQL</acronym> statement.
-->
問い合わせの条件は目的リストの項目に含まれている式によく似た式です。
この式の結果は、最終的な結果の行を得るための（<command>INSERT</command>、<command>UPDATE</command>、<command>DELETE</command>または<command>SELECT</command>）演算を実行すべきかどうかを示すブール値です。
それは<acronym>SQL</acronym>文の中の<literal>WHERE</literal>句に対応します。
    </para>
    </listitem>
    </varlistentry>

    <varlistentry>
    <term>
<!--
        the join tree
-->
結合ツリー
    </term>
    <listitem>
    <para>
<!--
        The query's join tree shows the structure of the <literal>FROM</literal> clause.
        For a simple query like <literal>SELECT ... FROM a, b, c</literal>, the join tree is just
        a list of the <literal>FROM</literal> items, because we are allowed to join them in
        any order.  But when <literal>JOIN</literal> expressions, particularly outer joins,
        are used, we have to join in the order shown by the joins.
        In that case, the join tree shows the structure of the <literal>JOIN</literal> expressions.  The
        restrictions associated with particular <literal>JOIN</literal> clauses (from <literal>ON</literal> or
        <literal>USING</literal> expressions) are stored as qualification expressions attached
        to those join-tree nodes.  It turns out to be convenient to store
        the top-level <literal>WHERE</literal> expression as a qualification attached to the
        top-level join-tree item, too.  So really the join tree represents
        both the <literal>FROM</literal> and <literal>WHERE</literal> clauses of a <command>SELECT</command>.
-->
問い合わせの結合ツリーは<literal>FROM</literal>句の構造を表します。
<literal>SELECT ... FROM a, b, c</literal>のような単純な問い合わせでは、結合ツリーは単なる<literal>FROM</literal>項目のリストです。
なぜならこれらはどんな順番で結合しても構わないためです。
しかし<literal>JOIN</literal>式、特に外部結合が使われた場合は、その結合が示す順番通りに結合しなければいけません。
この場合結合ツリーは<literal>JOIN</literal>式の構造を表します。
特定の<literal>JOIN</literal>句と関連付けられた制約（<literal>ON</literal>もしくは<literal>USING</literal>式からのもの）はこれらの結合ツリーノードに付加された条件として格納されます。
頂点レベルの<literal>WHERE</literal>式を頂点レベルの結合ツリー項目に付加された条件として格納することも便利です。
ですから、結合ツリーは<command>SELECT</command>の<literal>FROM</literal>句と<literal>WHERE</literal>句の両方を表しているわけです。
    </para>
    </listitem>
    </varlistentry>

    <varlistentry>
    <term>
<!--
        the others
-->
その他
    </term>
    <listitem>
    <para>
<!--
        The other parts of the query tree like the <literal>ORDER BY</literal>
        clause aren't of interest here. The rule system
        substitutes some entries there while applying rules, but that
        doesn't have much to do with the fundamentals of the rule
        system.
-->
<literal>ORDER BY</literal>句のような、問い合わせツリーのその他の部品は、ここでは取り上げません。
ルールシステムはルールを適用している時にそこで項目を入れ替えることもありますが、これはルールシステムの基本とはあまり関係しません。
    </para>
    </listitem>
    </varlistentry>

</variablelist>
</para>
</sect1>

<sect1 id="rules-views">
<!--
<title>Views and the Rule System</title>
-->
<title>ビューとルールシステム</title>

<indexterm zone="rules-views">
 <primary>rule</primary>
 <secondary>and views</secondary>
</indexterm>
<indexterm zone="rules-views">
 <primary>ルール</primary>
 <secondary>とビュー</secondary>
</indexterm>

<indexterm zone="rules-views">
 <primary>view</primary>
 <secondary>implementation through rules</secondary>
</indexterm>
<indexterm zone="rules-views">
 <primary>ビュー</primary>
 <secondary>ルールを使用した実装</secondary>
</indexterm>

<para>
<!--
    Views in <productname>PostgreSQL</productname> are implemented
    using the rule system.  A view is basically an empty table (having no
    actual storage) with an <literal>ON SELECT DO INSTEAD</literal> rule.
    Conventionally, that rule is named <literal>_RETURN</literal>.
    So a view like
-->
<productname>PostgreSQL</productname>におけるビューはルールシステムを使って実装されています。
ビューは基本的に、<literal>ON SELECT DO INSTEAD</literal>ルールのある空のテーブルです(実際の記憶域はありません)。
慣例的に、そのルールは<literal>_RETURN</literal>という名前です。
ですので、以下のようなビューは

<programlisting>
CREATE VIEW myview AS SELECT * FROM mytab;
</programlisting>

<!--
    is very nearly the same thing as
-->
以下と同じものに非常に近いです。

<programlisting>
CREATE TABLE myview (<replaceable>same column list as mytab</replaceable>);
CREATE RULE "_RETURN" AS ON SELECT TO myview DO INSTEAD
    SELECT * FROM mytab;
</programlisting>

<!--
    although you can't actually write that, because tables are not
    allowed to have <literal>ON SELECT</literal> rules.
-->
ですが、テーブルは<literal>ON SELECT</literal>ルールを持つことができませんので、これを実際には書くことはできません。
</para>

<para>
<!--
    A view can also have other kinds of <literal>DO INSTEAD</literal>
    rules, allowing <command>INSERT</command>, <command>UPDATE</command>,
    or <command>DELETE</command> commands to be performed on the view
    despite its lack of underlying storage.
    This is discussed further below, in
    <xref linkend="rules-views-update"/>.
-->
ビューには他の種類の<literal>DO INSTEAD</literal>ルールもあり、基礎となる記憶域がないにもかかわらず、ビューに対して<command>INSERT</command>、<command>UPDATE</command>、または<command>DELETE</command>コマンドを実行できるようにします。
これについては、以下の<xref linkend="rules-views-update"/>でさらに説明します。
</para>

<sect2 id="rules-select">
<!--
<title>How <command>SELECT</command> Rules Work</title>
-->
<title><command>SELECT</command>ルールの動き</title>

<indexterm zone="rules-select">
 <primary>rule</primary>
 <secondary sortas="SELECT">for SELECT</secondary>
</indexterm>
<indexterm zone="rules-select">
 <primary>ルール</primary>
 <secondary sortas="SELECT">SELECT用</secondary>
</indexterm>

<para>
<!--
    Rules <literal>ON SELECT</literal> are applied to all queries as the last step, even
    if the command given is an <command>INSERT</command>,
    <command>UPDATE</command> or <command>DELETE</command>. And they
    have different semantics from rules on the other command types in that they modify the
    query tree in place instead of creating a new one.  So
    <command>SELECT</command> rules are described first.
-->
たとえコマンドが<command>INSERT</command>、<command>UPDATE</command>、<command>DELETE</command>などであっても、<literal>ON SELECT</literal>ルールは全ての問い合わせに対し最後に適用されます。
そして、このルールは他のコマンド種類のルールと異なるセマンティクスを持っていて、問い合わせツリーを新規に生成せずに、そこにあるものを修正します。
したがって<command>SELECT</command>ルールを一番初めに記述します。
</para>

<para>
<!--
    Currently, there can be only one action in an <literal>ON SELECT</literal> rule, and it must
    be an unconditional <command>SELECT</command> action that is <literal>INSTEAD</literal>. This restriction was
    required to make rules safe enough to open them for ordinary users, and
    it restricts <literal>ON SELECT</literal> rules to act like views.
-->
現在のところ、<literal>ON SELECT</literal>ルールでは1つのアクションしか許されず、それは<literal>INSTEAD</literal>である無条件の<command>SELECT</command>アクションでなければいけません。
この制約は、一般のユーザが何をしても、ルールシステムが堅牢であるために必要であり、<literal>ON SELECT</literal>のルールはビュー同様の動作に限定されます。
</para>

<para>
<!--
    The examples for this chapter are two join views that do some
    calculations and some more views using them in turn.  One of the
    two first views is customized later by adding rules for
    <command>INSERT</command>, <command>UPDATE</command>, and
    <command>DELETE</command> operations so that the final result will
    be a view that behaves like a real table with some magic
    functionality.  This is not such a simple example to start from and
    this makes things harder to get into. But it's better to have one
    example that covers all the points discussed step by step rather
    than having many different ones that might mix up in mind.
-->
本章の例として挙げているのは、ちょっとした演算をする2つの結合のビューと、次にこれらの機能を利用するいくつかのビューです。
初めの2つのビューのうちの1つは、<command>INSERT</command>、<command>UPDATE</command>、<command>DELETE</command>操作に対するルールを後で追加することでカスタマイズされ、最終結果は何らかの魔法の機能によりあたかも実テーブルのように振舞うビューになります。
初めて学ぶための例としては決して簡単ではなく先に進むことを躊躇させるかもしれませんが、多くの別々の例を持ち出して頭の混乱を招くよりも、全ての論点をステップごとに追う1つの例を挙げる方が良いでしょう。
</para>

<para>
<!--
    The real tables we need in the first two rule system descriptions
    are these:
-->
最初の2つのルールシステムの説明で必要とする実テーブルを以下に示します。

<programlisting>
<!--
CREATE TABLE shoe_data (
    shoename   text,          &#45;- primary key
    sh_avail   integer,       &#45;- available number of pairs
    slcolor    text,          &#45;- preferred shoelace color
    slminlen   real,          &#45;- minimum shoelace length
    slmaxlen   real,          &#45;- maximum shoelace length
    slunit     text           &#45;- length unit
);
-->
CREATE TABLE shoe_data (
    shoename   text,          -- 主キー
    sh_avail   integer,       -- 在庫
    slcolor    text,          -- 望ましい靴紐の色
    slminlen   real,          -- 靴紐の最短サイズ
    slmaxlen   real,          -- 靴紐の最長サイズ
    slunit     text           -- 長さの単位
);

<!--
CREATE TABLE shoelace_data (
    sl_name    text,          &#45;- primary key
    sl_avail   integer,       &#45;- available number of pairs
    sl_color   text,          &#45;- shoelace color
    sl_len     real,          &#45;- shoelace length
    sl_unit    text           &#45;- length unit
);
-->
CREATE TABLE shoelace_data (
    sl_name    text,          -- 主キー
    sl_avail   integer,       -- 在庫
    sl_color   text,          -- 靴紐の色
    sl_len     real,          -- 靴紐の長さ
    sl_unit    text           -- 長さの単位
);

<!--
CREATE TABLE unit (
    un_name    text,          &#45;- primary key
    un_fact    real           &#45;- factor to transform to cm
);
-->
CREATE TABLE unit (
    un_name    text,          -- 主キー
    un_fact    real           -- cmに変換するファクタ
);
</programlisting>

<!--
    As you can see, they represent shoe-store data.
-->
これでわかるかもしれませんが、これらは靴屋のデータを表しています。
</para>

<para>
<!--
    The views are created as:
-->
ビューを以下のように作成します。

<programlisting>
CREATE VIEW shoe AS
    SELECT sh.shoename,
           sh.sh_avail,
           sh.slcolor,
           sh.slminlen,
           sh.slminlen * un.un_fact AS slminlen_cm,
           sh.slmaxlen,
           sh.slmaxlen * un.un_fact AS slmaxlen_cm,
           sh.slunit
      FROM shoe_data sh, unit un
     WHERE sh.slunit = un.un_name;

CREATE VIEW shoelace AS
    SELECT s.sl_name,
           s.sl_avail,
           s.sl_color,
           s.sl_len,
           s.sl_unit,
           s.sl_len * u.un_fact AS sl_len_cm
      FROM shoelace_data s, unit u
     WHERE s.sl_unit = u.un_name;

CREATE VIEW shoe_ready AS
    SELECT rsh.shoename,
           rsh.sh_avail,
           rsl.sl_name,
           rsl.sl_avail,
           least(rsh.sh_avail, rsl.sl_avail) AS total_avail
      FROM shoe rsh, shoelace rsl
     WHERE rsl.sl_color = rsh.slcolor
       AND rsl.sl_len_cm &gt;= rsh.slminlen_cm
       AND rsl.sl_len_cm &lt;= rsh.slmaxlen_cm;
</programlisting>

<!--
    The <command>CREATE VIEW</command> command for the
    <literal>shoelace</literal> view (which is the simplest one we
    have) will create a relation <literal>shoelace</literal> and an entry in
    <structname>pg_rewrite</structname> that tells that there is a
    rewrite rule that must be applied whenever the relation <literal>shoelace</literal>
    is referenced in a query's range table.  The rule has no rule
    qualification (discussed later, with the non-<command>SELECT</command> rules, since
    <command>SELECT</command> rules currently cannot have them) and it is <literal>INSTEAD</literal>. Note
    that rule qualifications are not the same as query qualifications.
    The action of our rule has a query qualification.
    The action of the rule is one query tree that is a copy of the
    <command>SELECT</command> statement in the view creation command.
-->
<literal>shoelace</literal>ビュー（今ある一番簡単なビュー）用の<command>CREATE VIEW</command>コマンドは、<literal>shoelace</literal>リレーションと、問い合わせ範囲テーブルの中で<literal>shoelace</literal>リレーションが参照される時はいつでも、適用されるべき書き換えルールの存在を示す項目を<structname>pg_rewrite</structname>に作ります。
ルールはルール条件（<command>SELECT</command>ルールは現在持つことができませんので、非<command>SELECT</command>ルールのところで取り上げます）を持たない<literal>INSTEAD</literal>です。
ルール条件は問い合わせ条件とは異なることに注意してください！
ルールアクションは問い合わせ条件を持っています。
このルールアクションは、ビュー作成コマンド内の<command>SELECT</command>のコピーである、1つの問い合わせツリーです。
</para>

    <note>
    <para>
<!--
    The two extra range
    table entries for <literal>NEW</literal> and <literal>OLD</literal> that you can see in
    the <structname>pg_rewrite</structname> entry aren't of interest
    for <command>SELECT</command> rules.
-->
<structname>pg_rewrite</structname>項目の<literal>NEW</literal>と<literal>OLD</literal>に対する2つの特別な範囲テーブル項目は<command>SELECT</command>ルールには関係ありません。
    </para>
    </note>

<para>
<!--
    Now we populate <literal>unit</literal>, <literal>shoe_data</literal>
    and <literal>shoelace_data</literal> and run a simple query on a view:
-->
ではここで<literal>unit</literal>、<literal>shoe_data</literal>、<literal>shoelace_data</literal>にデータを入れ、ビューに簡単な問い合わせを行います。

<programlisting>
INSERT INTO unit VALUES ('cm', 1.0);
INSERT INTO unit VALUES ('m', 100.0);
INSERT INTO unit VALUES ('inch', 2.54);

INSERT INTO shoe_data VALUES ('sh1', 2, 'black', 70.0, 90.0, 'cm');
INSERT INTO shoe_data VALUES ('sh2', 0, 'black', 30.0, 40.0, 'inch');
INSERT INTO shoe_data VALUES ('sh3', 4, 'brown', 50.0, 65.0, 'cm');
INSERT INTO shoe_data VALUES ('sh4', 3, 'brown', 40.0, 50.0, 'inch');

INSERT INTO shoelace_data VALUES ('sl1', 5, 'black', 80.0, 'cm');
INSERT INTO shoelace_data VALUES ('sl2', 6, 'black', 100.0, 'cm');
INSERT INTO shoelace_data VALUES ('sl3', 0, 'black', 35.0 , 'inch');
INSERT INTO shoelace_data VALUES ('sl4', 8, 'black', 40.0 , 'inch');
INSERT INTO shoelace_data VALUES ('sl5', 4, 'brown', 1.0 , 'm');
INSERT INTO shoelace_data VALUES ('sl6', 0, 'brown', 0.9 , 'm');
INSERT INTO shoelace_data VALUES ('sl7', 7, 'brown', 60 , 'cm');
INSERT INTO shoelace_data VALUES ('sl8', 1, 'brown', 40 , 'inch');

SELECT * FROM shoelace;

 sl_name   | sl_avail | sl_color | sl_len | sl_unit | sl_len_cm
-----------+----------+----------+--------+---------+-----------
 sl1       |        5 | black    |     80 | cm      |        80
 sl2       |        6 | black    |    100 | cm      |       100
 sl7       |        7 | brown    |     60 | cm      |        60
 sl3       |        0 | black    |     35 | inch    |      88.9
 sl4       |        8 | black    |     40 | inch    |     101.6
 sl8       |        1 | brown    |     40 | inch    |     101.6
 sl5       |        4 | brown    |      1 | m       |       100
 sl6       |        0 | brown    |    0.9 | m       |        90
(8 rows)
</programlisting>
   </para>

   <para>
<!--
    This is the simplest <command>SELECT</command> you can do on our
    views, so we take this opportunity to explain the basics of view
    rules.  The <literal>SELECT * FROM shoelace</literal> was
    interpreted by the parser and produced the query tree:
-->
これは、ビューに対する最も簡単な<command>SELECT</command>ですので、この機会にビュールールの基本を説明します。
<literal>SELECT * FROM shoelace</literal>はパーサによって処理され、次の問い合わせツリーが生成されます。

<programlisting>
SELECT shoelace.sl_name, shoelace.sl_avail,
       shoelace.sl_color, shoelace.sl_len,
       shoelace.sl_unit, shoelace.sl_len_cm
  FROM shoelace shoelace;
</programlisting>

<!--
    and this is given to the rule system. The rule system walks through the
    range table and checks if there are rules
    for any relation. When processing the range table entry for
    <literal>shoelace</literal> (the only one up to now) it finds the
    <literal>_RETURN</literal> rule with the query tree:
-->
このツリーがルールシステムに伝えられます。
ルールシステムは範囲テーブルを参照し、何らかのリレーションに対してルールが存在するか調べます。
<literal>shoelace</literal>（現時点では唯一のビュー）についての範囲テーブル項目を処理する際、問い合わせツリーで<literal>_RETURN</literal>ルールを検出します。

<programlisting>
SELECT s.sl_name, s.sl_avail,
       s.sl_color, s.sl_len, s.sl_unit,
       s.sl_len * u.un_fact AS sl_len_cm
  FROM shoelace old, shoelace new,
       shoelace_data s, unit u
 WHERE s.sl_unit = u.un_name;
</programlisting>
</para>

<para>
<!--
    To expand the view, the rewriter simply creates a subquery range-table
    entry containing the rule's action query tree, and substitutes this
    range table entry for the original one that referenced the view.  The
    resulting rewritten query tree is almost the same as if you had typed:
-->
ビューを展開するために、リライタは単純にルールのアクション問い合わせツリーを持つ副問い合わせ範囲テーブルの項目を作り、ビューを参照していた元の範囲テーブルを置き換えます。
書き換えられた結果の問い合わせツリーは、以下のように入力した場合とほぼ同じです。

<programlisting>
SELECT shoelace.sl_name, shoelace.sl_avail,
       shoelace.sl_color, shoelace.sl_len,
       shoelace.sl_unit, shoelace.sl_len_cm
  FROM (SELECT s.sl_name,
               s.sl_avail,
               s.sl_color,
               s.sl_len,
               s.sl_unit,
               s.sl_len * u.un_fact AS sl_len_cm
          FROM shoelace_data s, unit u
         WHERE s.sl_unit = u.un_name) shoelace;
</programlisting>

<!--
     There is one difference however: the subquery's range table has two
     extra entries <literal>shoelace old</literal> and <literal>shoelace new</literal>.  These entries don't
     participate directly in the query, since they aren't referenced by
     the subquery's join tree or target list.  The rewriter uses them
     to store the access privilege check information that was originally present
     in the range-table entry that referenced the view.  In this way, the
     executor will still check that the user has proper privileges to access
     the view, even though there's no direct use of the view in the rewritten
     query.
-->
しかし1つだけ違いがあります。
副問い合わせの範囲テーブルが2つの余分な項目<literal>shoelace old</literal>と<literal>shoelace new</literal>を持っていることです。
これらの項目は副問い合わせの結合ツリーや目的リストで参照されませんので、直接問い合わせでは使われません。
リライタはそれらを使用して、ビューを参照した範囲テーブルの項目に元々存在したアクセス権限確認情報を格納します。
この方法で、書き換えられた問い合わせで直接ビューを使用していなくても、エグゼキュータはユーザがそのビューにアクセスするための正しい権限を持っているか確認します。
</para>

<para>
<!--
    That was the first rule applied.  The rule system will continue checking
    the remaining range-table entries in the top query (in this example there
    are no more), and it will recursively check the range-table entries in
    the added subquery to see if any of them reference views.  (But it
    won't expand <literal>old</literal> or <literal>new</literal> &mdash; otherwise we'd have infinite recursion!)
    In this example, there are no rewrite rules for <literal>shoelace_data</literal> or <literal>unit</literal>,
    so rewriting is complete and the above is the final result given to
    the planner.
-->
これが最初に適用されるルールです。
ルールシステムは最上位の問い合わせの残り（この例ではこれ以上ありません）の範囲テーブルの項目をチェックし続けます。
そしてルールシステムは、追加された副問い合わせの範囲テーブルの項目がビューを参照するかを再帰的に確認します
（しかし<literal>old</literal>や<literal>new</literal>は展開しません。
そうでなければ無限再帰になってしまいます！）。
この例では<literal>shoelace_data</literal>や<literal>unit</literal>用の書き換えルールはありません。
ですから書き換えは完結し、上記がプランナに渡される最終的な結果となります。
</para>

<para>
<!--
    Now we want to write a query that finds out for which shoes currently in the store
    we have the matching shoelaces (color and length) and where the
    total number of exactly matching pairs is greater than or equal to two.
-->
さて、店に置いてある靴紐（の色とサイズ）に一致する靴が店にあるか、完全に一致する靴の在庫数が2以上あるかどうかを把握する問い合わせを書いてみましょう。

<programlisting>
SELECT * FROM shoe_ready WHERE total_avail &gt;= 2;

 shoename | sh_avail | sl_name | sl_avail | total_avail
----------+----------+---------+----------+-------------
 sh1      |        2 | sl1     |        5 |           2
 sh3      |        4 | sl7     |        7 |           4
(2 rows)
</programlisting>
</para>

<para>
<!--
    The output of the parser this time is the query tree:
-->
今回のパーサの出力は以下の問い合わせツリーです。

<programlisting>
SELECT shoe_ready.shoename, shoe_ready.sh_avail,
       shoe_ready.sl_name, shoe_ready.sl_avail,
       shoe_ready.total_avail
  FROM shoe_ready shoe_ready
 WHERE shoe_ready.total_avail &gt;= 2;
</programlisting>

<!--
    The first rule applied will be the one for the
    <literal>shoe_ready</literal> view and it results in the
    query tree:
-->
最初に適用されるルールは<literal>shoe_ready</literal>ビュー用のもので、問い合わせツリーにおける結果は以下のようになります。

<programlisting>
SELECT shoe_ready.shoename, shoe_ready.sh_avail,
       shoe_ready.sl_name, shoe_ready.sl_avail,
       shoe_ready.total_avail
  FROM (SELECT rsh.shoename,
               rsh.sh_avail,
               rsl.sl_name,
               rsl.sl_avail,
               least(rsh.sh_avail, rsl.sl_avail) AS total_avail
          FROM shoe rsh, shoelace rsl
         WHERE rsl.sl_color = rsh.slcolor
           AND rsl.sl_len_cm &gt;= rsh.slminlen_cm
           AND rsl.sl_len_cm &lt;= rsh.slmaxlen_cm) shoe_ready
 WHERE shoe_ready.total_avail &gt;= 2;
</programlisting>

<!--
    Similarly, the rules for <literal>shoe</literal> and
    <literal>shoelace</literal> are substituted into the range table of
    the subquery, leading to a three-level final query tree:
-->
同じように、<literal>shoe</literal>と<literal>shoelace</literal>用のルールは副問い合わせの範囲テーブルとして代用され、3レベルの最終問い合わせツリーへと導きます。

<programlisting>
SELECT shoe_ready.shoename, shoe_ready.sh_avail,
       shoe_ready.sl_name, shoe_ready.sl_avail,
       shoe_ready.total_avail
  FROM (SELECT rsh.shoename,
               rsh.sh_avail,
               rsl.sl_name,
               rsl.sl_avail,
               least(rsh.sh_avail, rsl.sl_avail) AS total_avail
          FROM (SELECT sh.shoename,
                       sh.sh_avail,
                       sh.slcolor,
                       sh.slminlen,
                       sh.slminlen * un.un_fact AS slminlen_cm,
                       sh.slmaxlen,
                       sh.slmaxlen * un.un_fact AS slmaxlen_cm,
                       sh.slunit
                  FROM shoe_data sh, unit un
                 WHERE sh.slunit = un.un_name) rsh,
               (SELECT s.sl_name,
                       s.sl_avail,
                       s.sl_color,
                       s.sl_len,
                       s.sl_unit,
                       s.sl_len * u.un_fact AS sl_len_cm
                  FROM shoelace_data s, unit u
                 WHERE s.sl_unit = u.un_name) rsl
         WHERE rsl.sl_color = rsh.slcolor
           AND rsl.sl_len_cm &gt;= rsh.slminlen_cm
           AND rsl.sl_len_cm &lt;= rsh.slmaxlen_cm) shoe_ready
 WHERE shoe_ready.total_avail &gt; 2;
</programlisting>
   </para>

   <para>
<!--
    This might look inefficient, but the planner will collapse this into a
    single-level query tree by <quote>pulling up</quote> the subqueries,
    and then it will plan the joins just as if we'd written them out
    manually.  So collapsing the query tree is an optimization that the
    rewrite system doesn't have to concern itself with.
-->
これは非効率的に見えるかもしれませんが、プランナは副問い合わせを<quote>引っ張り上げること</quote>で、これを単一レベルの問い合わせツリーに縮めてから、手で書き出したかのように結合を計画します。
そのため、問い合わせツリーを縮めるという最適化を、書き換えシステム自身で意識する必要はありません。
   </para>
</sect2>

<sect2 id="rules-views-non-select">
<!--
<title>View Rules in Non-<command>SELECT</command> Statements</title>
-->
<title>非<command>SELECT</command>文のビュールール</title>

<para>
<!--
    Two details of the query tree aren't touched in the description of
    view rules above. These are the command type and the result relation.
    In fact, the command type is not needed by view rules, but the result
    relation may affect the way in which the query rewriter works, because
    special care needs to be taken if the result relation is a view.
-->
これまでのビュールールの説明では問い合わせツリーの2つの詳細について触れませんでした。
それらは、コマンドタイプと結果リレーションです。
実際、コマンドタイプはビュールールでは必要とされませんが、結果リレーションがビューの場合には特別な考慮が必要ですので、結果リレーションは問い合わせリライタの動作に影響するかもしれません。
</para>

<para>
<!--
    There are only a few differences between a query tree for a
    <command>SELECT</command> and one for any other
    command. Obviously, they have a different command type and for a
    command other than a <command>SELECT</command>, the result
    relation points to the range-table entry where the result should
    go.  Everything else is absolutely the same.  So having two tables
    <literal>t1</literal> and <literal>t2</literal> with columns <literal>a</literal> and
    <literal>b</literal>, the query trees for the two statements:
-->
<command>SELECT</command>と他のコマンドに対する問い合わせツリーの間には大きな違いはありません。
明らかに、それらは違うコマンドタイプを持っていて、<command>SELECT</command>以外のコマンドでは、結果リレーションは結果の格納先となる範囲テーブルの項目を指し示します。
それ以外ではまったく同じです。
ですから、<literal>a</literal>と<literal>b</literal>の列を持つテーブル<literal>t1</literal>、<literal>t2</literal>に対する以下の2つの文の問い合わせツリーは、ほとんど同じです。

<programlisting>
SELECT t2.b FROM t1, t2 WHERE t1.a = t2.a;

UPDATE t1 SET b = t2.b FROM t2 WHERE t1.a = t2.a;
</programlisting>

<!--
    are nearly identical.  In particular:
-->
以下に、具体的に示します。

    <itemizedlist>
        <listitem>
        <para>
<!--
            The range tables contain entries for the tables <literal>t1</literal> and <literal>t2</literal>.
-->
範囲テーブルには、テーブル<literal>t1</literal>と<literal>t2</literal>に対する項目があります。
        </para>
        </listitem>

        <listitem>
        <para>
<!--
            The target lists contain one variable that points to column
            <literal>b</literal> of the range table entry for table <literal>t2</literal>.
-->
目的リストにはテーブル<literal>t2</literal>に対する範囲テーブル項目の<literal>b</literal>列を指し示す1つの変数があります。
        </para>
        </listitem>

        <listitem>
        <para>
<!--
            The qualification expressions compare the columns <literal>a</literal> of both
            range-table entries for equality.
-->
条件式は、範囲テーブルの両項目の<literal>a</literal>列の等価性を比較します。
        </para>
        </listitem>

        <listitem>
        <para>
<!--
            The join trees show a simple join between <literal>t1</literal> and <literal>t2</literal>.
-->
結合ツリーは<literal>t1</literal>と<literal>t2</literal>の単純な結合を表しています。
        </para>
        </listitem>
    </itemizedlist>
   </para>

   <para>
<!--
    The consequence is, that both query trees result in similar
    execution plans: They are both joins over the two tables. For the
    <command>UPDATE</command> the missing columns from <literal>t1</literal> are added to
    the target list by the planner and the final query tree will read
    as:
-->
結果として、両方の問い合わせツリーは似たような実行計画になります。
それらはともに2つのテーブルの結合です。
<command>UPDATE</command>では<literal>t1</literal>から抜けている列はプランナによって目的リストに追加され、最終の問い合わせツリーは、以下のようになります。

<programlisting>
UPDATE t1 SET a = t1.a, b = t2.b FROM t2 WHERE t1.a = t2.a;
</programlisting>

<!--
    and thus the executor run over the join will produce exactly the
    same result set as:
-->
そして、結合を実行したエグゼキュータは、

<programlisting>
SELECT t1.a, t2.b FROM t1, t2 WHERE t1.a = t2.a;
</programlisting>

<!--
    But there is a little problem in
    <command>UPDATE</command>: the part of the executor plan that does
    the join does not care what the results from the join are
    meant for. It just produces a result set of rows. The fact that
    one is a <command>SELECT</command> command and the other is an
    <command>UPDATE</command> is handled higher up in the executor, where
    it knows that this is an <command>UPDATE</command>, and it knows that
    this result should go into table <literal>t1</literal>. But which of the rows
    that are there has to be replaced by the new row?
-->
の結果集合とまったく同じ結果集合を作成します。
とは言っても<command>UPDATE</command>にはちょっとした問題があります。
結合を行うエグゼキュータの計画の部分は、結合の結果が何に向けられているかに関与しません。
エグゼキュータは単に結果となる行の集合を作成するだけです。
1つは<command>SELECT</command>コマンドでもう1つは<command>UPDATE</command>コマンドであるという事実は、エグゼキュータの中のより上位で扱われます。
そこでは、これが<command>UPDATE</command>であるとわかっていて、この結果がテーブル<literal>t1</literal>に入らなければいけないことを知っています。
しかし、そこにあるどの行が新しい行によって置換されなければならないのでしょうか。
</para>

<para>
<!--
    To resolve this problem, another entry is added to the target list
    in <command>UPDATE</command> (and also in
    <command>DELETE</command>) statements: the current tuple ID
    (<acronym>CTID</acronym>).<indexterm><primary>CTID</primary></indexterm>
    This is a system column containing the
    file block number and position in the block for the row. Knowing
    the table, the <acronym>CTID</acronym> can be used to retrieve the
    original row of <literal>t1</literal> to be updated.  After adding the
    <acronym>CTID</acronym> to the target list, the query actually looks like:
-->
この問題を解決するため、<command>UPDATE</command>文（<command>DELETE</command>文の場合も同様）の目的リストに別の項目が付け加えられます。
それは、現在のタプルID（<acronym>CTID</acronym>）です。
<indexterm><primary>CTID</primary></indexterm>
これはその行のファイルブロック番号とブロック中の位置を持つシステム列です。
テーブルがわかっている場合、<acronym>CTID</acronym>を使用して、元の<literal>t1</literal>行を抽出して更新することができます。
<acronym>CTID</acronym>を目的リストに追加すると、問い合わせは以下のようになります。

<programlisting>
SELECT t1.a, t2.b, t1.ctid FROM t1, t2 WHERE t1.a = t2.a;
</programlisting>

<!--
    Now another detail of <productname>PostgreSQL</productname> enters
    the stage. Old table rows aren't overwritten, and this
    is why <command>ROLLBACK</command> is fast. In an <command>UPDATE</command>,
    the new result row is inserted into the table (after stripping the
    <acronym>CTID</acronym>) and in the row header of the old row, which the
    <acronym>CTID</acronym> pointed to, the <literal>cmax</literal> and
    <literal>xmax</literal> entries are set to the current command counter
    and current transaction ID. Thus the old row is hidden, and after
    the transaction commits the vacuum cleaner can eventually remove
    the dead row.
-->
では、<productname>PostgreSQL</productname>の別の詳細説明に入りましょう。
テーブルの行は上書きされませんので、<command>ROLLBACK</command>処理は速いのです。
<command>UPDATE</command>では、（<acronym>CTID</acronym>を取り除いた後）テーブルに新しい結果行が挿入され、<acronym>CTID</acronym>が指し示す古い行の行ヘッダ内の<literal>cmax</literal>と<literal>xmax</literal>項目は現在のコマンドカウンタと現在のトランザクションIDに設定されます。
このようにして、古い行は隠され、トランザクションがコミットされた後、vacuum掃除機が不必要になった行をそのうちに削除できます。
</para>

<para>
<!--
    Knowing all that, we can simply apply view rules in absolutely
    the same way to any command. There is no difference.
-->
これらの詳細が全部理解できれば、どんなコマンドに対してもまったく同じようにしてビューのルールを簡単に適用することができます。
そこには差異がありません。
</para>
</sect2>

<sect2 id="rules-views-power">
<!--
<title>The Power of Views in <productname>PostgreSQL</productname></title>
-->
<title><productname>PostgreSQL</productname>におけるビューの能力</title>

<para>
<!--
    The above demonstrates how the rule system incorporates view
    definitions into the original query tree. In the second example, a
    simple <command>SELECT</command> from one view created a final
    query tree that is a join of 4 tables (<literal>unit</literal> was used twice with
    different names).
-->
ここまでで、ルールシステムがどのようにビューの諸定義を元の問い合わせツリーに組み入れるかを解説しました。
第2の例では、1つのビューからの単純な<command>SELECT</command>によって、最終的に4つのテーブルを結合する問い合わせツリーが生成されました（<literal>unit</literal>は違った名前で2回使われました）。
</para>

<para>
<!--
    The benefit of implementing views with the rule system is
    that the planner has all
    the information about which tables have to be scanned plus the
    relationships between these tables plus the restrictive
    qualifications from the views plus the qualifications from
    the original query
    in one single query tree. And this is still the situation
    when the original query is already a join over views.
    The planner has to decide which is
    the best path to execute the query, and the more information
    the planner has, the better this decision can be. And
    the rule system as implemented in <productname>PostgreSQL</productname>
    ensures that this is all information available about the query
    up to that point.
-->
ビューをルールシステムで実装する利点は、どのテーブルをスキャンすべきか、それらのテーブル間の関連性、ビューからの制約条件、元の問い合わせ条件に関する情報を全て、プランナが1つの問い合わせツリーの中に持っていることです。
元の問い合わせが既にビューに対する結合である時も同様です。
プランナはここでどれが問い合わせ処理の最適経路かを決定しなければなりません。
プランナは保持する情報が多ければ多いほど、より良い決定を下すことができます。
そして<productname>PostgreSQL</productname>に実装されているルールシステムはこれが現時点で、提供されている全ての情報であることを保証します。
</para>
</sect2>

<sect2 id="rules-views-update">
<!--
<title>Updating a View</title>
-->
<title>ビューの更新について</title>

<para>
<!--
    What happens if a view is named as the target relation for an
    <command>INSERT</command>, <command>UPDATE</command>,
    <command>DELETE</command>, or <command>MERGE</command>?  Doing the
    substitutions described above would give a query tree in which the result
    relation points at a subquery range-table entry, which will not
    work.  There are several ways in which <productname>PostgreSQL</productname>
    can support the appearance of updating a view, however.
    In order of user-experienced complexity those are: automatically substitute
    in the underlying table for the view, execute a user-defined trigger,
    or rewrite the query per a user-defined rule.
    These options are discussed below.
-->
ビューが<command>INSERT</command>、<command>UPDATE</command>、<command>DELETE</command>などの目的リレーションとして名付けられた場合はどうなるのでしょうか？
上で説明したような置換をすると、結果リレーションが副問い合わせの範囲テーブル項目を指す問い合わせツリーができてしまい、それは上手く機能しません。しかし、いくつかのケースでは<productname>PostgreSQL</productname>はビューの更新をサポートする事ができます。
ユーザーエクスペリエンスの複雑さの順に、ビューから参照されているテーブルでの自動的な置換、ユーザ定義トリガの実行、ユーザ定義ルールごとの問い合わせの書き換えがあります。
これらのオプションについては、以下で説明します。
</para>

<para>
<!--
    If the subquery selects from a single base relation and is simple
    enough, the rewriter can automatically replace the subquery with the
    underlying base relation so that the <command>INSERT</command>,
<<<<<<< HEAD
    <command>UPDATE</command>, <command>DELETE</command>, or
    <command>MERGE</command> is applied to the base relation in the
    appropriate way.  Views that are <quote>simple enough</quote> for this
    are called <firstterm>automatically updatable</firstterm>.  For detailed
    information on the kinds of view that can be automatically updated, see
    <xref linkend="sql-createview"/>.
=======
    <command>UPDATE</command>, or <command>DELETE</command> is applied to
    the base relation in the appropriate way.  Views that are
    <quote>simple enough</quote> for this are called <firstterm>automatically
    updatable</firstterm>.  For detailed information on the kinds of view that can
    be automatically updated, see <xref linkend="sql-createview"/>.
-->
副問い合わせが単一の基底リレーションを参照しかつ十分に単純である時、リライタは副問い合わせを基となる基底リレーションに自動的に置き換え、したがって、<command>INSERT</command>、<command>UPDATE</command>あるいは<command>DELETE</command>を適切な方法で基底リレーションに適用する事ができます。
この場合の<quote>十分に単純</quote>なビューは<firstterm>自動的に更新可能</firstterm>であると呼ばれます。自動的に更新可能なビューに関するより詳細な情報については、<xref linkend="sql-createview"/>を参照してください。
>>>>>>> 32de6336
</para>

<para>
<!--
    Alternatively, the operation may be handled by a user-provided
    <literal>INSTEAD OF</literal> trigger on the view
    (see <xref linkend="sql-createtrigger"/>).
    Rewriting works slightly differently
    in this case.  For <command>INSERT</command>, the rewriter does
    nothing at all with the view, leaving it as the result relation
    for the query.  For <command>UPDATE</command>, <command>DELETE</command>,
    and <command>MERGE</command>, it's still necessary to expand the
    view query to produce the <quote>old</quote> rows that the command will
    attempt to update, delete, or merge.  So the view is expanded as normal,
    but another unexpanded range-table entry is added to the query
    to represent the view in its capacity as the result relation.
-->
もう一つの方法として、ビューに対するユーザ定義の<literal>INSTEAD OF</literal>トリガによってこれらのコマンドを処理する事ができます。この場合、書き換えは少々違う形で行われます
（<xref linkend="sql-createtrigger"/>を参照してください）。
<command>INSERT</command>に対しては、リライタはビューに全く何もせず、問い合わせの結果リレーションをそのままにします。
<command>UPDATE</command>と<command>DELETE</command>に対しては、コマンドが更新もしくは削除しようとする<quote>古い</quote>行を生成するためにビュー問い合わせを展開する必要がまだあります。
そのため、ビューは通常通り展開されますが、もう一つの展開されない範囲テーブル項目が結果リレーションとしてビューを表す問い合わせに追加されます。
</para>

<para>
<!--
    The problem that now arises is how to identify the rows to be
    updated in the view. Recall that when the result relation
    is a table, a special <acronym>CTID</acronym> entry is added to the target
    list to identify the physical locations of the rows to be updated.
    This does not work if the result relation is a view, because a view
    does not have any <acronym>CTID</acronym>, since its rows do not have
<<<<<<< HEAD
    actual physical locations. Instead, for an <command>UPDATE</command>,
    <command>DELETE</command>, or <command>MERGE</command> operation, a
    special <literal>wholerow</literal> entry is added to the target list,
    which expands to include all columns from the view. The executor uses this
    value to supply the <quote>old</quote> row to the
    <literal>INSTEAD OF</literal> trigger.  It is up to the trigger to work
    out what to update based on the old and new row values.
=======
    actual physical locations. Instead, for an <command>UPDATE</command>
    or <command>DELETE</command> operation, a special <literal>wholerow</literal>
    entry is added to the target list, which expands to include all
    columns from the view. The executor uses this value to supply the
    <quote>old</quote> row to the <literal>INSTEAD OF</literal> trigger.  It is
    up to the trigger to work out what to update based on the old and
    new row values.
-->
ここで起こる問題はビューで更新される行をどのように特定するかということです。
結果リレーションがテーブルの場合、更新する行の物理的な位置を特定するために特別な<acronym>CTID</acronym>項目が目的リストに追加されることを思い出して下さい。
ビューの行には実際の物理的な位置がないため、ビューには<acronym>CTID</acronym>がありませんので、これは結果リレーションがビューの場合には上手くいきません。
その代わり、<command>UPDATE</command>や<command>DELETE</command>操作では、特別な<literal>行全体</literal>の項目が目的リストに追加されていて、それはビューからすべての列を含むように展開されています。
エグゼキュータはこの値を使って<quote>古い</quote>行を<literal>INSTEAD OF</literal>トリガに提供します。
新旧の行の値に基づいて更新するものを計算するのはトリガの責任です。
>>>>>>> 32de6336
</para>

<para>
<!--
    Another possibility is for the user to define <literal>INSTEAD</literal>
    rules that specify substitute actions for <command>INSERT</command>,
    <command>UPDATE</command>, and <command>DELETE</command> commands on
    a view. These rules will rewrite the command, typically into a command
    that updates one or more tables, rather than views. That is the topic
<<<<<<< HEAD
    of <xref linkend="rules-update"/>.  Note that this will not work with
    <command>MERGE</command>, which currently does not support rules on
    the target relation other than <command>SELECT</command> rules.
=======
    of <xref linkend="rules-update"/>.
-->
別の方法としては、ビューに対する<command>INSERT</command>、<command>UPDATE</command>、<command>DELETE</command>コマンドに代替の動作を指定する<literal>INSTEAD</literal>ルールを定義する事です。
これらのルールは、ビューではなくコマンドを、通常は1つもしくは複数のテーブルを更新するコマンドに書き換えます。
それが<xref linkend="rules-update"/>の論題になります。
>>>>>>> 32de6336
</para>

<para>
<!--
    Note that rules are evaluated first, rewriting the original query
    before it is planned and executed. Therefore, if a view has
    <literal>INSTEAD OF</literal> triggers as well as rules on <command>INSERT</command>,
    <command>UPDATE</command>, or <command>DELETE</command>, then the rules will be
    evaluated first, and depending on the result, the triggers may not be
    used at all.
-->
ルールが最初に評価され、元の問い合わせが計画され実行される前にそれを書き換えることに注意して下さい。
そのためビューに<literal>INSTEAD OF</literal>トリガと<command>INSERT</command>や<command>UPDATE</command>や<command>DELETE</command>に関するルールがあった場合、ルールが最初に評価され、その結果よってはトリガが全く使われないかもしれません。
</para>

<para>
<!--
    Automatic rewriting of an <command>INSERT</command>,
    <command>UPDATE</command>, <command>DELETE</command>, or
    <command>MERGE</command> query on a
    simple view is always tried last. Therefore, if a view has rules or
    triggers, they will override the default behavior of automatically
    updatable views.
-->
単純なビューに対する<command>INSERT</command>、<command>UPDATE</command>あるいは<command>DELETE</command>コマンドの自動書き換えは常に最後に試みられます。したがって、ビューがルールもしくはトリガを持っていた場合、これらは更新可能ビューのデフォルト動作を上書きします。
</para>

<para>
<!--
    If there are no <literal>INSTEAD</literal> rules or <literal>INSTEAD OF</literal>
    triggers for the view, and the rewriter cannot automatically rewrite
    the query as an update on the underlying base relation, an error will
    be thrown because the executor cannot update a view as such.
-->
ビューに<literal>INSTEAD</literal>ルールも<literal>INSTEAD OF</literal>トリガも定義されておらず、かつ、リライタが問い合わせを自動的に基となる基底リレーションへの更新に書き換える事ができなかった場合、エグゼキュータはビューを更新できませんのでエラーが発生します。
</para>

</sect2>

</sect1>

<sect1 id="rules-materializedviews">
<!--
<title>Materialized Views</title>
-->
<title>マテリアライズドビュー</title>

<indexterm zone="rules-materializedviews">
 <primary>rule</primary>
 <secondary>and materialized views</secondary>
</indexterm>
<indexterm zone="rules-materializedviews">
 <primary>ルール</primary>
 <secondary>とマテリアライズドビュー</secondary>
</indexterm>

<indexterm zone="rules-materializedviews">
 <primary>materialized view</primary>
 <secondary>implementation through rules</secondary>
</indexterm>
<indexterm zone="rules-materializedviews">
 <primary>マテリアライズドビュー</primary>
 <secondary>ルールによる実装</secondary>
</indexterm>

<indexterm zone="rules-materializedviews">
 <primary>view</primary>
 <secondary>materialized</secondary>
</indexterm>
<indexterm zone="rules-materializedviews">
 <primary>ビュー</primary>
 <secondary>マテリアライズド</secondary>
</indexterm>

<para>
<!--
    Materialized views in <productname>PostgreSQL</productname> use the
    rule system like views do, but persist the results in a table-like form.
    The main differences between:
-->
<productname>PostgreSQL</productname>におけるマテリアライズドビューはビューのようにルールシステムを使用しますが、あたかもテーブルであるかのような形態で結果を保持します。

<programlisting>
CREATE MATERIALIZED VIEW mymatview AS SELECT * FROM mytab;
</programlisting>

<!--
    and:
-->
と

<programlisting>
CREATE TABLE mymatview AS SELECT * FROM mytab;
</programlisting>

<!--
    are that the materialized view cannot subsequently be directly updated
    and that the query used to create the materialized view is stored in
    exactly the same way that a view's query is stored, so that fresh data
    can be generated for the materialized view with:
-->
の間の主な違いは、その後にマテリアライズドビューを直接更新できない事と、マテリアライズドビューを作成するために使われた問い合わせがビューと全く同様の方法で保持され、以下のコマンドを用いて最新のデータでマテリアライズドビューを再構築できる事です。

<programlisting>
REFRESH MATERIALIZED VIEW mymatview;
</programlisting>

<!--
    The information about a materialized view in the
    <productname>PostgreSQL</productname> system catalogs is exactly
    the same as it is for a table or view. So for the parser, a
    materialized view is a relation, just like a table or a view.  When
    a materialized view is referenced in a query, the data is returned
    directly from the materialized view, like from a table; the rule is
    only used for populating the materialized view.
-->
マテリアライズドビューに関する情報は<productname>PostgreSQL</productname>システムカタログでビューやテーブルに対するものと全く同様に保持されています。
そのため、パーサにとってマテリアライズドビューはテーブルやビューと同じリレーションです。
問い合わせでマテリアライズドビューが参照された時、あたかもテーブルのように、データはマテリアライズドビューから直接返されます。ルールはマテリアライズドビューにデータを投入する時にだけ使用されます。
</para>

<para>
<!--
    While access to the data stored in a materialized view is often much
    faster than accessing the underlying tables directly or through a view,
    the data is not always current; yet sometimes current data is not needed.
    Consider a table which records sales:
-->
多くの場合、マテリアライズドビューに格納されているデータの参照は、ビューを通して、あるいはビューから参照されているテーブルを直接参照するよりも高速ですが、データが常に最新であるとは限りません。ですが、時には最新のデータは必要でない事もあります。
販売履歴を記録するテーブルの例を考えてみましょう。

<programlisting>
<!--
CREATE TABLE invoice (
    invoice_no    integer        PRIMARY KEY,
    seller_no     integer,       &#45;- ID of salesperson
    invoice_date  date,          &#45;- date of sale
    invoice_amt   numeric(13,2)  &#45;- amount of sale
);
-->
CREATE TABLE invoice (
    invoice_no    integer        PRIMARY KEY,
    seller_no     integer,       -- 販売員のID
    invoice_date  date,          -- 販売日
    invoice_amt   numeric(13,2)  -- 販売量
);
</programlisting>

<!--
    If people want to be able to quickly graph historical sales data, they
    might want to summarize, and they may not care about the incomplete data
    for the current date:
-->
もし利用者が過去の販売データを速やかにグラフ化可能であってほしいと考えるなら、彼らはデータの要約を望むのであって、最新のデータが不完全である事は気にしないでしょう。

<programlisting>
CREATE MATERIALIZED VIEW sales_summary AS
  SELECT
      seller_no,
      invoice_date,
      sum(invoice_amt)::numeric(13,2) as sales_amt
    FROM invoice
    WHERE invoice_date &lt; CURRENT_DATE
    GROUP BY
      seller_no,
      invoice_date;

CREATE UNIQUE INDEX sales_summary_seller
  ON sales_summary (seller_no, invoice_date);
</programlisting>

<!--
    This materialized view might be useful for displaying a graph in the
    dashboard created for salespeople.  A job could be scheduled to update
    the statistics each night using this SQL statement:
-->
このマテリアライズドビューは営業担当用に作成されるダッシュボードのグラフを表示するのにぴったりでしょう。
以下のSQLを使った統計情報を更新するジョブを毎晩スケジュールしておくことができます。

<programlisting>
REFRESH MATERIALIZED VIEW sales_summary;
</programlisting>
</para>

<para>
<!--
    Another use for a materialized view is to allow faster access to data
    brought across from a remote system through a foreign data wrapper.
    A simple example using <literal>file_fdw</literal> is below, with timings,
    but since this is using cache on the local system the performance
    difference compared to access to a remote system would usually be greater
    than shown here.  Notice we are also exploiting the ability to put an
    index on the materialized view, whereas <literal>file_fdw</literal> does
    not support indexes; this advantage might not apply for other sorts of
    foreign data access.
-->
それ以外のマテリアライズドビューの用途として、外部データラッパーを通じてリモートシステムから取得したデータの高速化が挙げられます。
以下の例は<literal>file_fdw</literal>を用いた単純な例で、実行時間を含みますが、これはローカルシステムのキャッシュ機構を用いているため、リモートシステムへのアクセスと比較した違いの方がここで示したものより劇的です。
マテリアライズドビューにはインデックスを設定することもできますが、<literal>file_fdw</literal>はインデックスをサポートしないことに注意してください。
この有利な点は、他の種類の外部データアクセスには当てはまらないでしょう。
</para>

<para>
<!--
    Setup:
-->
セットアップ:

<programlisting>
CREATE EXTENSION file_fdw;
CREATE SERVER local_file FOREIGN DATA WRAPPER file_fdw;
CREATE FOREIGN TABLE words (word text NOT NULL)
  SERVER local_file
  OPTIONS (filename '/usr/share/dict/words');
CREATE MATERIALIZED VIEW wrd AS SELECT * FROM words;
CREATE UNIQUE INDEX wrd_word ON wrd (word);
CREATE EXTENSION pg_trgm;
CREATE INDEX wrd_trgm ON wrd USING gist (word gist_trgm_ops);
VACUUM ANALYZE wrd;
</programlisting>

<!--
    Now let's spell-check a word.  Using <literal>file_fdw</literal> directly:
-->
<literal>file_fdw</literal>を直接用いて字句のスペルチェックをしてみましょう。

<programlisting>
SELECT count(*) FROM words WHERE word = 'caterpiler';

 count
-------
     0
(1 row)
</programlisting>

<!--
    With <command>EXPLAIN ANALYZE</command>, we see:
-->
<command>EXPLAIN ANALYZE</command>によれば以下の通りです:

<programlisting>
 Aggregate  (cost=21763.99..21764.00 rows=1 width=0) (actual time=188.180..188.181 rows=1 loops=1)
   -&gt;  Foreign Scan on words  (cost=0.00..21761.41 rows=1032 width=0) (actual time=188.177..188.177 rows=0 loops=1)
         Filter: (word = 'caterpiler'::text)
         Rows Removed by Filter: 479829
         Foreign File: /usr/share/dict/words
         Foreign File Size: 4953699
 Planning time: 0.118 ms
 Execution time: 188.273 ms
</programlisting>

<!--
    If the materialized view is used instead, the query is much faster:
-->
代わりにマテリアライズドビューを使った場合、問い合わせは非常に速くなります。

<programlisting>
 Aggregate  (cost=4.44..4.45 rows=1 width=0) (actual time=0.042..0.042 rows=1 loops=1)
   -&gt;  Index Only Scan using wrd_word on wrd  (cost=0.42..4.44 rows=1 width=0) (actual time=0.039..0.039 rows=0 loops=1)
         Index Cond: (word = 'caterpiler'::text)
         Heap Fetches: 0
 Planning time: 0.164 ms
 Execution time: 0.117 ms
</programlisting>

<!--
    Either way, the word is spelled wrong, so let's look for what we might
    have wanted.  Again using <literal>file_fdw</literal> and
    <literal>pg_trgm</literal>:
-->
どちらの場合でも、wordの綴りは間違っています。では、我々が望んでいたであろう結果を得るために、もう一度<literal>file_fdw</literal>と<literal>pg_trgm</literal>を使ってみます。
（訳注：検索条件の正しい綴りは<quote>caterpillar</quote>）

<programlisting>
SELECT word FROM words ORDER BY word &lt;-&gt; 'caterpiler' LIMIT 10;

     word
---------------
 cater
 caterpillar
 Caterpillar
 caterpillars
 caterpillar's
 Caterpillar's
 caterer
 caterer's
 caters
 catered
(10 rows)
</programlisting>

<programlisting>
 Limit  (cost=11583.61..11583.64 rows=10 width=32) (actual time=1431.591..1431.594 rows=10 loops=1)
   -&gt;  Sort  (cost=11583.61..11804.76 rows=88459 width=32) (actual time=1431.589..1431.591 rows=10 loops=1)
         Sort Key: ((word &lt;-&gt; 'caterpiler'::text))
         Sort Method: top-N heapsort  Memory: 25kB
         -&gt;  Foreign Scan on words  (cost=0.00..9672.05 rows=88459 width=32) (actual time=0.057..1286.455 rows=479829 loops=1)
               Foreign File: /usr/share/dict/words
               Foreign File Size: 4953699
 Planning time: 0.128 ms
 Execution time: 1431.679 ms
</programlisting>

<!--
    Using the materialized view:
-->
マテリアライズドビューを使用した場合:

<programlisting>
 Limit  (cost=0.29..1.06 rows=10 width=10) (actual time=187.222..188.257 rows=10 loops=1)
   -&gt;  Index Scan using wrd_trgm on wrd  (cost=0.29..37020.87 rows=479829 width=10) (actual time=187.219..188.252 rows=10 loops=1)
         Order By: (word &lt;-&gt; 'caterpiler'::text)
 Planning time: 0.196 ms
 Execution time: 198.640 ms
</programlisting>

<!--
    If you can tolerate periodic update of the remote data to the local
    database, the performance benefit can be substantial.
-->
定期的にリモートのデータをローカルに更新せねばならない事を許容できるのであれば、代わりに性能上の便益を得られることでしょう。
</para>

</sect1>

<sect1 id="rules-update">
<!--
<title>Rules on <command>INSERT</command>, <command>UPDATE</command>, and <command>DELETE</command></title>
-->
<title><command>INSERT</command>、<command>UPDATE</command>、<command>DELETE</command>についてのルール</title>

<indexterm zone="rules-update">
 <primary>rule</primary>
 <secondary sortas="INSERT">for INSERT</secondary>
</indexterm>
<indexterm zone="rules-update">
 <primary>ルール</primary>
 <secondary sortas="INSERT">INSERT用</secondary>
</indexterm>

<indexterm zone="rules-update">
 <primary>rule</primary>
 <secondary sortas="UPDATE">for UPDATE</secondary>
</indexterm>
<indexterm zone="rules-update">
 <primary>ルール</primary>
 <secondary sortas="UPDATE">UPDATE用</secondary>
</indexterm>

<indexterm zone="rules-update">
 <primary>rule</primary>
 <secondary sortas="DELETE">for DELETE</secondary>
</indexterm>
<indexterm zone="rules-update">
 <primary>ルール</primary>
 <secondary sortas="DELETE">DELETE用</secondary>
</indexterm>

<para>
<!--
    Rules that are defined on <command>INSERT</command>, <command>UPDATE</command>,
    and <command>DELETE</command> are significantly different from the view rules
    described in the previous sections. First, their <command>CREATE
    RULE</command> command allows more:
-->
<command>INSERT</command>、<command>UPDATE</command>、<command>DELETE</command>に定義するルールは前節で解説したビューのルールとはまったく異なります。
第一点として、これらの<command>CREATE RULE</command>コマンドでは以下を行うことができます。

    <itemizedlist>
        <listitem>
        <para>
<!--
            They are allowed to have no action.
-->
アクションがないルールも可能です。
        </para>
        </listitem>

        <listitem>
        <para>
<!--
            They can have multiple actions.
-->
複数のアクションを持てます。
        </para>
        </listitem>

        <listitem>
        <para>
<!--
            They can be <literal>INSTEAD</literal> or <literal>ALSO</literal> (the default).
-->
<literal>INSTEAD</literal>もしくは<literal>ALSO</literal>（デフォルト）を取ることができます。
        </para>
        </listitem>

        <listitem>
        <para>
<!--
            The pseudorelations <literal>NEW</literal> and <literal>OLD</literal> become useful.
-->
疑似リレーション<literal>NEW</literal>と<literal>OLD</literal>が役立つようになります。
        </para>
        </listitem>

        <listitem>
        <para>
<!--
            They can have rule qualifications.
-->
ルール条件を持たせることができます。
        </para>
        </listitem>
    </itemizedlist>

<!--
    Second, they don't modify the query tree in place. Instead they
    create zero or more new query trees and can throw away the
    original one.
-->
第二点として、その場で問い合わせツリーを変更しません。
その代わりに新規の0個以上の問い合わせツリーを生成して、オリジナルを破棄することができます。
</para>

<caution>
 <para>
<!--
  In many cases, tasks that could be performed by rules
  on <command>INSERT</command>/<command>UPDATE</command>/<command>DELETE</command> are better done
  with triggers.  Triggers are notationally a bit more complicated, but their
  semantics are much simpler to understand.  Rules tend to have surprising
  results when the original query contains volatile functions: volatile
  functions may get executed more times than expected in the process of
  carrying out the rules.
-->
多くの場合、<command>INSERT</command>/<command>UPDATE</command>/<command>DELETE</command>におけるルールによって実行できるタスクは、トリガーで実行した方が良いでしょう。
トリガーは概念としては少し複雑ですが、意味を理解するにはとても単純です。
元の問い合わせにvolatile関数を含む場合、ルールは驚かせる結果を返すことがよくあります。（volatile関数はルールを遂行する過程で予期していた回数より多く実行されてしまうかもしれません）
 </para>

 <para>
<!--
  Also, there are some cases that are not supported by these types of rules at
  all, notably including <literal>WITH</literal> clauses in the original query and
  multiple-assignment sub-<literal>SELECT</literal>s in the <literal>SET</literal> list
  of <command>UPDATE</command> queries.  This is because copying these constructs
  into a rule query would result in multiple evaluations of the sub-query,
  contrary to the express intent of the query's author.
-->
また、これらのタイプのルールが全くサポートしない場合もあります。
特に<literal>WITH</literal>句を元の問い合わせに含む場合と<command>UPDATE</command>問い合わせの<literal>SET</literal>リストの中で複数列に代入するサブ<literal>SELECT</literal>の場合です。
これはルール問い合わせにこれらの構造を複製すると副問い合わせを複数回評価し、問い合わせの作者が表現したかった意図と異なる結果となるためです。
 </para>
</caution>

<sect2 id="rules-update-how">
<!--
<title>How Update Rules Work</title>
-->
<title>更新ルールの動作</title>

<para>
<!--
    Keep the syntax:
-->

<programlisting>
CREATE [ OR REPLACE ] RULE <replaceable class="parameter">name</replaceable> AS ON <replaceable class="parameter">event</replaceable>
    TO <replaceable class="parameter">table</replaceable> [ WHERE <replaceable class="parameter">condition</replaceable> ]
    DO [ ALSO | INSTEAD ] { NOTHING | <replaceable class="parameter">command</replaceable> | ( <replaceable class="parameter">command</replaceable> ; <replaceable class="parameter">command</replaceable> ... ) }
</programlisting>

<!--
    in mind.
    In the following, <firstterm>update rules</firstterm> means rules that are defined
    on <command>INSERT</command>, <command>UPDATE</command>, or <command>DELETE</command>.
-->
上記の構文を覚えておいてください。
以下では、<firstterm>更新ルール</firstterm>は<command>INSERT</command>、<command>UPDATE</command>、<command>DELETE</command>に定義されたルールを意味します。
</para>

<para>
<!--
    Update rules get applied by the rule system when the result
    relation and the command type of a query tree are equal to the
    object and event given in the <command>CREATE RULE</command> command.
    For update rules, the rule system creates a list of query trees.
    Initially the query-tree list is empty.
    There can be zero (<literal>NOTHING</literal> key word), one, or multiple actions.
    To simplify, we will look at a rule with one action. This rule
    can have a qualification or not and it can be <literal>INSTEAD</literal> or
    <literal>ALSO</literal> (the default).
-->
更新ルールは、問い合わせツリーの結果リレーションとコマンド種類が<command>CREATE RULE</command>で与えられるオブジェクトとイベントと等しい場合にルールシステムによって適用されます。
更新ルールに対してルールシステムは問い合わせツリーのリストを生成します。
最初は問い合わせツリーリストは空です。
0（<literal>NOTHING</literal>キーワード）、1つまたは複数のアクションが有効です。
簡単にするため、ここでは1つのアクションのルールを取り上げます。
このルールは条件を持っていても持っていなくても構いませんし、また<literal>INSTEAD</literal>か<literal>ALSO</literal>（デフォルト）のいずれかを取ることができます。
</para>

<para>
<!--
    What is a rule qualification? It is a restriction that tells
    when the actions of the rule should be done and when not. This
    qualification can only reference the pseudorelations <literal>NEW</literal> and/or <literal>OLD</literal>,
    which basically represent the relation that was given as object (but with a
    special meaning).
-->
ルール条件とはどんなものでしょうか。
それはルールのアクションを行わなければならない時と、行ってはならない時を指定する条件です。
基本的に（特別な意味合いを持った）オブジェクトとして与えられるリレーションである<literal>NEW</literal>疑似リレーションか<literal>OLD</literal>疑似リレーション、または、その両者のみをこの条件は参照することができます。
</para>

   <para>
<!--
    So we have three cases that produce the following query trees for
    a one-action rule.
-->
1アクションのルールに対し、以下の問い合わせツリーを生成する3つの場合があります。

    <variablelist>
     <varlistentry>
<!--
      <term>No qualification, with either <literal>ALSO</literal> or
      <literal>INSTEAD</literal></term>
-->
      <term><literal>ALSO</literal>または<literal>INSTEAD</literal>で条件がない場合。</term>
      <listitem>
       <para>
<!--
        the query tree from the rule action with the original query
        tree's qualification added
-->
元の問い合わせツリーの条件が追加された、ルールアクションからの問い合わせツリー
       </para>
      </listitem>
     </varlistentry>

     <varlistentry>
<!--
      <term>Qualification given and <literal>ALSO</literal></term>
-->
      <term>条件付き、かつ<literal>ALSO</literal></term>
      <listitem>
       <para>
<!--
        the query tree from the rule action with the rule
        qualification and the original query tree's qualification
        added
-->
ルール条件と元の問い合わせツリーの条件が追加された、ルールアクションからの問い合わせツリー
       </para>
      </listitem>
     </varlistentry>

     <varlistentry>
<!--
      <term>Qualification given and <literal>INSTEAD</literal></term>
-->
      <term>条件付き、かつ<literal>INSTEAD</literal></term>
      <listitem>
       <para>
<!--
        the query tree from the rule action with the rule
        qualification and the original query tree's qualification; and
        the original query tree with the negated rule qualification
        added
-->
ルール条件と元の問い合わせツリーの条件が追加された、ルールアクションからの問い合わせツリーとルール条件の否定条件が追加された元の問い合わせツリー
       </para>
      </listitem>
     </varlistentry>
    </variablelist>

<!--
    Finally, if the rule is <literal>ALSO</literal>, the unchanged original query tree is
    added to the list. Since only qualified <literal>INSTEAD</literal> rules already add the
    original query tree, we end up with either one or two output query trees
    for a rule with one action.
-->
最後に、もしルールが<literal>ALSO</literal>の場合、変更されていない元の問い合わせツリーがリストに付け加えられます。
条件付きの<literal>INSTEAD</literal>ルールのみが既に元の構文解析ツリーに追加をしているので、最後は1つのアクションを持つルールに対して1つもしくは2つの問い合わせツリーにたどり着きます。
</para>

<para>
<!--
    For <literal>ON INSERT</literal> rules, the original query (if not suppressed by <literal>INSTEAD</literal>)
    is done before any actions added by rules.  This allows the actions to
    see the inserted row(s).  But for <literal>ON UPDATE</literal> and <literal>ON
    DELETE</literal> rules, the original query is done after the actions added by rules.
    This ensures that the actions can see the to-be-updated or to-be-deleted
    rows; otherwise, the actions might do nothing because they find no rows
    matching their qualifications.
-->
<literal>ON INSERT</literal>ルールでは、元の問い合わせは、（<literal>INSTEAD</literal>により止められていない限り）ルールによって追加されたアクションの前に実行されます。
これにより、アクションは挿入された行（複数可）を参照することができます。
しかし、<literal>ON UPDATE</literal>と<literal>ON DELETE</literal>ルールでは、元の問い合わせはルールによって追加されたアクションの後に実行されます。
これは、アクションが更新される予定の、または削除される予定の行を参照できることを保証します。
さもないと、条件に一致する行を見つけることができないためにアクションが作動しなくなる可能性が起こります。
</para>

<para>
<!--
    The query trees generated from rule actions are thrown into the
    rewrite system again, and maybe more rules get applied resulting
    in additional or fewer query trees.
    So a rule's actions must have either a different
    command type or a different result relation than the rule itself is
    on, otherwise this recursive process will end up in an infinite loop.
    (Recursive expansion of a rule will be detected and reported as an
    error.)
-->
ルールアクションで生成された問い合わせツリーは、再度書き換えシステムに渡され、より多くのルールの適用を受けて問い合わせツリーが増やされたり減らされたりするかもしれません。
ですから、ルールのアクションはルール自身とは異なるコマンド種類か、異なる結果リレーションを持っていなければなりません。
さもないと、この再帰的処理により無限ループに陥ってしまいます。
(ルールの再帰展開は検知され、エラーとして報告されます。)
</para>

<para>
<!--
    The query trees found in the actions of the
    <structname>pg_rewrite</structname> system catalog are only
    templates. Since they can reference the range-table entries for
    <literal>NEW</literal> and <literal>OLD</literal>, some substitutions have to be made before they can be
    used. For any reference to <literal>NEW</literal>, the target list of the original
    query is searched for a corresponding entry. If found, that
    entry's expression replaces the reference. Otherwise, <literal>NEW</literal> means the
    same as <literal>OLD</literal> (for an <command>UPDATE</command>) or is replaced by
    a null value (for an <command>INSERT</command>). Any reference to <literal>OLD</literal> is
    replaced by a reference to the range-table entry that is the
    result relation.
-->
<structname>pg_rewrite</structname>システムカタログのアクションにある問い合わせツリーは単なるテンプレートです。
これらは<literal>NEW</literal>と<literal>OLD</literal>に対する範囲テーブルの項目を参照することができるため、使用される前に何らかの置換措置がとられていなければなりません。
<literal>NEW</literal>を参照する全てに対し、元の問い合わせの目的リストは対応する項目があるかどうか検索されます。
項目が見つかった場合には、その項目式が参照を置き換えます。
項目がなかった場合、<literal>NEW</literal>は<literal>OLD</literal>と同じ意味になる（<command>UPDATE</command>の場合）か、NULLによって置き換えられます（<command>INSERT</command>の場合）。
<literal>OLD</literal>に対する参照は全て結果リレーションである範囲テーブルの項目への参照に置き換えられます。
</para>

<para>
<!--
    After the system is done applying update rules, it applies view rules to the
    produced query tree(s).  Views cannot insert new update actions so
    there is no need to apply update rules to the output of view rewriting.
-->
更新ルールの適用が終わると、システムはそこで作られた構文解析ツリーにビュールールを適用します。
ビューは、新しい更新アクションを挿入できないため、ビュー書き換えの結果に更新ルールを適用する必要はありません。
</para>

<sect3 id="rules-update-how-first">
<!--
<title>A First Rule Step by Step</title>
-->
<title>最初のルール、ステップバイステップ</title>

<para>
<!--
    Say we want to trace changes to the <literal>sl_avail</literal> column in the
    <literal>shoelace_data</literal> relation. So we set up a log table
    and a rule that conditionally writes a log entry when an
    <command>UPDATE</command> is performed on
    <literal>shoelace_data</literal>.
-->
<literal>shoelace_data</literal>リレーションの<literal>sl_avail</literal>列の変化を追跡してみたいと思います。
そこでログ用テーブルと、<literal>shoelace_data</literal>に対して行われる<command>UPDATE</command>をログに記録するルールを用意しました。

<programlisting>
<!--
CREATE TABLE shoelace_log (
    sl_name    text,          &#45;- shoelace changed
    sl_avail   integer,       &#45;- new available value
    log_who    text,          &#45;- who did it
    log_when   timestamp      &#45;- when
);
-->
CREATE TABLE shoelace_log (
    sl_name    text,          -- 変更された靴紐
    sl_avail   integer,       -- 新しい現在値
    log_who    text,          -- 誰が行ったか
    log_when   timestamp      -- いつ行ったか
);

CREATE RULE log_shoelace AS ON UPDATE TO shoelace_data
    WHERE NEW.sl_avail &lt;&gt; OLD.sl_avail
    DO INSERT INTO shoelace_log VALUES (
                                    NEW.sl_name,
                                    NEW.sl_avail,
                                    current_user,
                                    current_timestamp
                                );
</programlisting>
</para>

<para>
<!--
    Now someone does:
-->
ここで誰かが以下を実行します。

<programlisting>
UPDATE shoelace_data SET sl_avail = 6 WHERE sl_name = 'sl7';
</programlisting>

<!--
    and we look at the log table:
-->
ログテーブルを見てみましょう。

<programlisting>
SELECT * FROM shoelace_log;

 sl_name | sl_avail | log_who | log_when
---------+----------+---------+----------------------------------
 sl7     |        6 | Al      | Tue Oct 20 16:14:45 1998 MET DST
(1 row)
</programlisting>
   </para>

   <para>
<!--
    That's what we expected. What happened in the background is the following.
    The parser created the query tree:
-->
思った通りの結果が出ました。
以下に裏で何が起こったのかを説明します。
パーサがまず以下の構文解析ツリーを生成しました。

<programlisting>
UPDATE shoelace_data SET sl_avail = 6
  FROM shoelace_data shoelace_data
 WHERE shoelace_data.sl_name = 'sl7';
</programlisting>

<!--
    There is a rule <literal>log_shoelace</literal> that is <literal>ON UPDATE</literal> with the rule
    qualification expression:
-->
ルール<literal>log_shoelace</literal>には、<literal>ON UPDATE</literal>を持つルール条件式

<programlisting>
NEW.sl_avail &lt;&gt; OLD.sl_avail
</programlisting>

<!--
    and the action:
-->
と以下のアクションがあります。

<programlisting>
INSERT INTO shoelace_log VALUES (
       new.sl_name, new.sl_avail,
       current_user, current_timestamp )
  FROM shoelace_data new, shoelace_data old;
</programlisting>

<!--
    (This looks a little strange since you cannot normally write
    <literal>INSERT ... VALUES ... FROM</literal>.  The <literal>FROM</literal>
    clause here is just to indicate that there are range-table entries
    in the query tree for <literal>new</literal> and <literal>old</literal>.
    These are needed so that they can be referenced by variables in
    the <command>INSERT</command> command's query tree.)
-->
（通常、<literal>INSERT ... VALUES ... FROM</literal>を書くことはできないのでちょっと奇妙に見えるかもしれません。
ここの<literal>FROM</literal>句は単に<literal>new</literal>と<literal>old</literal>の問い合わせツリーの範囲テーブル項目があることを示しているだけです。
これらは、<command>INSERT</command>コマンドの問い合わせツリー中の変数から参照されるために必要なのです。）
</para>

<para>
<!--
    The rule is a qualified <literal>ALSO</literal> rule, so the rule system
    has to return two query trees: the modified rule action and the original
    query tree. In step 1, the range table of the original query is
    incorporated into the rule's action query tree. This results in:
-->
このルールは条件付きの<literal>ALSO</literal>ルールですので、ルールシステムは変更されたルールアクションと元の問い合わせツリーという2つの問い合わせツリーを返さなければなりません。
第1の段階で元の問い合わせの範囲テーブルはルールアクション問い合わせツリーに取り込まれます。
そして、次の結果を生みます。

<programlisting>
INSERT INTO shoelace_log VALUES (
       new.sl_name, new.sl_avail,
       current_user, current_timestamp )
  FROM shoelace_data new, shoelace_data old,
       <emphasis>shoelace_data shoelace_data</emphasis>;
</programlisting>

<!--
    In step 2, the rule qualification is added to it, so the result set
    is restricted to rows where <literal>sl_avail</literal> changes:
-->
第2段階で、以下のようにルール条件が付け加えられます。
これにより、この結果集合は<literal>sl_avail</literal>が変更した行に限定されます。

<programlisting>
INSERT INTO shoelace_log VALUES (
       new.sl_name, new.sl_avail,
       current_user, current_timestamp )
  FROM shoelace_data new, shoelace_data old,
       shoelace_data shoelace_data
 <emphasis>WHERE new.sl_avail &lt;&gt; old.sl_avail</emphasis>;
</programlisting>

<!--
    (This looks even stranger, since <literal>INSERT ... VALUES</literal> doesn't have
    a <literal>WHERE</literal> clause either, but the planner and executor will have no
    difficulty with it.  They need to support this same functionality
    anyway for <literal>INSERT ... SELECT</literal>.)
-->
（<literal>INSERT ... VALUES</literal>は<literal>WHERE</literal>句を持たないため、これはさらに奇妙です。
しかし、プランナとエグゼキュータには問題はありません。
これらはどのみち<literal>INSERT ... SELECT</literal>のために同じ機能をサポートしなければなりません。）
   </para>

   <para>
<!--
    In step 3, the original query tree's qualification is added,
    restricting the result set further to only the rows that would have been touched
    by the original query:
-->
第3段階で、以下のように元の問い合わせツリーの条件が付け加えられ、結果集合は元の問い合わせで変更された行のみにさらに限定されます。

<programlisting>
INSERT INTO shoelace_log VALUES (
       new.sl_name, new.sl_avail,
       current_user, current_timestamp )
  FROM shoelace_data new, shoelace_data old,
       shoelace_data shoelace_data
 WHERE new.sl_avail &lt;&gt; old.sl_avail
   <emphasis>AND shoelace_data.sl_name = 'sl7'</emphasis>;
</programlisting>
   </para>

   <para>
<!--
    Step 4 replaces references to <literal>NEW</literal> by the target list entries from the
    original query tree or by the matching variable references
    from the result relation:
-->
第4段階では、以下のように元の問い合わせツリーの目的リスト項目、または結果リレーションの該当する変数参照で、<literal>NEW</literal>の参照を置換します。

<programlisting>
INSERT INTO shoelace_log VALUES (
       <emphasis>shoelace_data.sl_name</emphasis>, <emphasis>6</emphasis>,
       current_user, current_timestamp )
  FROM shoelace_data new, shoelace_data old,
       shoelace_data shoelace_data
 WHERE <emphasis>6</emphasis> &lt;&gt; old.sl_avail
   AND shoelace_data.sl_name = 'sl7';
</programlisting>

   </para>

   <para>
<!--
    Step 5 changes <literal>OLD</literal> references into result relation references:
-->
第5段階は、以下のように<literal>OLD</literal>参照を結果リレーション参照に置き換えます。

<programlisting>
INSERT INTO shoelace_log VALUES (
       shoelace_data.sl_name, 6,
       current_user, current_timestamp )
  FROM shoelace_data new, shoelace_data old,
       shoelace_data shoelace_data
 WHERE 6 &lt;&gt; <emphasis>shoelace_data.sl_avail</emphasis>
   AND shoelace_data.sl_name = 'sl7';
</programlisting>
   </para>

   <para>
<!--
    That's it.  Since the rule is <literal>ALSO</literal>, we also output the
    original query tree.  In short, the output from the rule system
    is a list of two query trees that correspond to these statements:
-->
これで終わりです。このルールは<literal>ALSO</literal>のため、元の問い合わせツリーも出力します。
まとめると、ルールシステムからの出力は以下の文に対応する2つの問い合わせツリーのリストです。

<programlisting>
INSERT INTO shoelace_log VALUES (
       shoelace_data.sl_name, 6,
       current_user, current_timestamp )
  FROM shoelace_data
 WHERE 6 &lt;&gt; shoelace_data.sl_avail
   AND shoelace_data.sl_name = 'sl7';

UPDATE shoelace_data SET sl_avail = 6
 WHERE sl_name = 'sl7';
</programlisting>

<!--
    These are executed in this order, and that is exactly what
    the rule was meant to do.
-->
この2つは順番通りに処理され、正確にルールが定義した通りです。
   </para>

   <para>
<!--
    The substitutions and the added qualifications
    ensure that, if the original query would be, say:
-->
元の問い合わせが例えば下記のような場合に、置換と追加された条件は、ログには何も書かれないことを確実にします。

<programlisting>
UPDATE shoelace_data SET sl_color = 'green'
 WHERE sl_name = 'sl7';
</programlisting>

<!--
    no log entry would get written.  In that case, the original query
    tree does not contain a target list entry for
    <literal>sl_avail</literal>, so <literal>NEW.sl_avail</literal> will get
    replaced by <literal>shoelace_data.sl_avail</literal>.  Thus, the extra
    command generated by the rule is:
-->
この場合、元の問い合わせツリーの目的リストには<literal>sl_avail</literal>の項目がありませんので、<literal>NEW.sl_avail</literal>が<literal>shoelace_data.sl_avail</literal>に置き換えられます。
その結果、このルールによって以下のような特別の問い合わせが生成されます。

<programlisting>
INSERT INTO shoelace_log VALUES (
       shoelace_data.sl_name, <emphasis>shoelace_data.sl_avail</emphasis>,
       current_user, current_timestamp )
  FROM shoelace_data
 WHERE <emphasis>shoelace_data.sl_avail</emphasis> &lt;&gt; shoelace_data.sl_avail
   AND shoelace_data.sl_name = 'sl7';
</programlisting>

<!--
    and that qualification will never be true.
-->
そしてこの条件は決して真にはなりません。
   </para>

   <para>
<!--
    It will also work if the original query modifies multiple rows. So
    if someone issued the command:
-->
もし元の問い合わせが複数の行を変更してもうまくいきます。
ですから、誰かが下記のようなコマンドを実行したとします。

<programlisting>
UPDATE shoelace_data SET sl_avail = 0
 WHERE sl_color = 'black';
</programlisting>

<!--
    four rows in fact get updated (<literal>sl1</literal>, <literal>sl2</literal>, <literal>sl3</literal>, and <literal>sl4</literal>).
    But <literal>sl3</literal> already has <literal>sl_avail = 0</literal>.   In this case, the original
    query trees qualification is different and that results
    in the extra query tree:
-->
この場合、実際には4行が更新されます（<literal>sl1</literal>、<literal>sl2</literal>、<literal>sl3</literal>および<literal>sl4</literal>）。
しかし<literal>sl3</literal>は既に<literal>sl_avail = 0</literal>を持っています。
この場合、元の問い合わせツリーの条件を満たさず、その結果、以下のような特別の問い合わせツリーがルールによって生成されます。

<programlisting>
INSERT INTO shoelace_log
SELECT shoelace_data.sl_name, 0,
       current_user, current_timestamp
  FROM shoelace_data
 WHERE 0 &lt;&gt; shoelace_data.sl_avail
   AND <emphasis>shoelace_data.sl_color = 'black'</emphasis>;
</programlisting>

<!--
    being generated by the rule.  This query tree will surely insert
    three new log entries. And that's absolutely correct.
-->
この構文解析ツリーは確実に3つの新しいログ項目を挿入します。
これはまったく正しい動作です
[訳注：sl3行はWHERE 0 != shoelace_data.sl_avail条件を満たさない（0!=0）ので、実際に更新される4行-1の3行分のログ項目が挿入されます]。
</para>

<para>
<!--
    Here we can see why it is important that the original query tree
    is executed last.  If the <command>UPDATE</command> had been
    executed first, all the rows would have already been set to zero, so the
    logging <command>INSERT</command> would not find any row where
    <literal>0 &lt;&gt; shoelace_data.sl_avail</literal>.
-->
ここで元の構文解析ツリーが最後に実行されるということが重要な理由がわかります。
もし<command>UPDATE</command>が先に実行されたとしたら、全ての行は0にセットされ、<literal>0 &lt;&gt; shoelace_data.sl_avail</literal>である行をログ書き込み時の<command>INSERT</command>の段階で見つけられなくなります。
</para>
</sect3>

</sect2>

<sect2 id="rules-update-views">
<!--
<title>Cooperation with Views</title>
-->
<title>ビューとの協調</title>

<indexterm zone="rules-update-views"><primary>view</primary><secondary>updating</secondary></indexterm>
<indexterm zone="rules-update-views"><primary>ビュー</primary><secondary>更新</secondary></indexterm>

<para>
<!--
    A simple way to protect view relations from the mentioned
    possibility that someone can try to run <command>INSERT</command>,
    <command>UPDATE</command>, or <command>DELETE</command> on them is
    to let those query trees get thrown away.  So we could create the rules:
-->
誰かがビューに対して<command>INSERT</command>、<command>UPDATE</command>、<command>DELETE</command>を発行するといった、前述の可能性からビューリレーションを保護する簡単な方法は、それらの構文解析ツリーを破棄してしまうことです。
このために以下のルールを作ることができます。

<programlisting>
CREATE RULE shoe_ins_protect AS ON INSERT TO shoe
    DO INSTEAD NOTHING;
CREATE RULE shoe_upd_protect AS ON UPDATE TO shoe
    DO INSTEAD NOTHING;
CREATE RULE shoe_del_protect AS ON DELETE TO shoe
    DO INSTEAD NOTHING;
</programlisting>

<!--
    If someone now tries to do any of these operations on the view
    relation <literal>shoe</literal>, the rule system will
    apply these rules. Since the rules have
    no actions and are <literal>INSTEAD</literal>, the resulting list of
    query trees will be empty and the whole query will become
    nothing because there is nothing left to be optimized or
    executed after the rule system is done with it.
-->
誰かが<literal>shoe</literal>ビューリレーションに上記の操作を行おうとすると、ルールシステムはルールを適用します。
ルールにはアクションがなく、かつ、<literal>INSTEAD</literal>ですから、結果の問い合わせツリーリストは空になります。
ルールシステムの処理が完了した後に最適化されるものや実行されるべきものが何も残っていませんので、問い合わせ全体が無効になります。
</para>

<para>
<!--
    A more sophisticated way to use the rule system is to
    create rules that rewrite the query tree into one that
    does the right operation on the real tables. To do that
    on the <literal>shoelace</literal> view, we create
    the following rules:
-->
より洗練されたルールシステムの使用方法は、実テーブルに適当な操作を行う問い合わせツリーへの書き換えを行うルールを作ることです。
<literal>shoelace</literal>ビューにこれを適用するために以下のルールを作ります。

<programlisting>
CREATE RULE shoelace_ins AS ON INSERT TO shoelace
    DO INSTEAD
    INSERT INTO shoelace_data VALUES (
           NEW.sl_name,
           NEW.sl_avail,
           NEW.sl_color,
           NEW.sl_len,
           NEW.sl_unit
    );

CREATE RULE shoelace_upd AS ON UPDATE TO shoelace
    DO INSTEAD
    UPDATE shoelace_data
       SET sl_name = NEW.sl_name,
           sl_avail = NEW.sl_avail,
           sl_color = NEW.sl_color,
           sl_len = NEW.sl_len,
           sl_unit = NEW.sl_unit
     WHERE sl_name = OLD.sl_name;

CREATE RULE shoelace_del AS ON DELETE TO shoelace
    DO INSTEAD
    DELETE FROM shoelace_data
     WHERE sl_name = OLD.sl_name;
</programlisting>
   </para>

   <para>
<!--
    If you want to support <literal>RETURNING</literal> queries on the view,
    you need to make the rules include <literal>RETURNING</literal> clauses that
    compute the view rows.  This is usually pretty trivial for views on a
    single table, but it's a bit tedious for join views such as
    <literal>shoelace</literal>.  An example for the insert case is:
-->
このビュー上で<literal>RETURNING</literal>問い合わせをサポートしたい場合、ビューの行を計算する<literal>RETURNING</literal>句を含むルールを作成しなければなりません。
これは通常、単一テーブルに対するビューでは非常に簡単ですが、<literal>shoelace</literal>のような結合されたビューの場合は多少やっかいです。
挿入する場合を例として以下に示します。

<programlisting>
CREATE RULE shoelace_ins AS ON INSERT TO shoelace
    DO INSTEAD
    INSERT INTO shoelace_data VALUES (
           NEW.sl_name,
           NEW.sl_avail,
           NEW.sl_color,
           NEW.sl_len,
           NEW.sl_unit
    )
    RETURNING
           shoelace_data.*,
           (SELECT shoelace_data.sl_len * u.un_fact
            FROM unit u WHERE shoelace_data.sl_unit = u.un_name);
</programlisting>

<!--
    Note that this one rule supports both <command>INSERT</command> and
    <command>INSERT RETURNING</command> queries on the view &mdash; the
    <literal>RETURNING</literal> clause is simply ignored for <command>INSERT</command>.
-->
この1つのルールが、ビューに対する<command>INSERT</command>問い合わせと<command>INSERT RETURNING</command>問い合わせルールをサポートすることに注意してください。
<command>INSERT</command>では<literal>RETURNING</literal>句が無視されるだけです。
   </para>

   <para>
<!--
    Now assume that once in a while, a pack of shoelaces arrives at
    the shop and a big parts list along with it.  But you don't want
    to manually update the <literal>shoelace</literal> view every
    time.  Instead we set up two little tables: one where you can
    insert the items from the part list, and one with a special
    trick. The creation commands for these are:
-->
ここで店には不定期に靴紐のケースが分厚い送り状とともに届けられると仮定します。
しかし、毎回毎回手作業で<literal>shoelace</literal>ビューを更新したくはありません。
代わりに、送り状から品目を挿入するテーブルと特殊な仕掛けを持つテーブルの2つの小さなテーブルを用意します。
以下はそれらを作成するコマンドです。

<programlisting>
CREATE TABLE shoelace_arrive (
    arr_name    text,
    arr_quant   integer
);

CREATE TABLE shoelace_ok (
    ok_name     text,
    ok_quant    integer
);

CREATE RULE shoelace_ok_ins AS ON INSERT TO shoelace_ok
    DO INSTEAD
    UPDATE shoelace
       SET sl_avail = sl_avail + NEW.ok_quant
     WHERE sl_name = NEW.ok_name;
</programlisting>

<!--
    Now you can fill the table <literal>shoelace_arrive</literal> with
    the data from the parts list:
-->
これで、送り状のデータを<literal>shoelace_arrive</literal>テーブルに投入することができます。

<programlisting>
SELECT * FROM shoelace_arrive;

 arr_name | arr_quant
----------+-----------
 sl3      |        10
 sl6      |        20
 sl8      |        20
(3 rows)
</programlisting>

<!--
    Take a quick look at the current data:
-->
そして現在のデータをチェックします。

<programlisting>
SELECT * FROM shoelace;

 sl_name  | sl_avail | sl_color | sl_len | sl_unit | sl_len_cm
----------+----------+----------+--------+---------+-----------
 sl1      |        5 | black    |     80 | cm      |        80
 sl2      |        6 | black    |    100 | cm      |       100
 sl7      |        6 | brown    |     60 | cm      |        60
 sl3      |        0 | black    |     35 | inch    |      88.9
 sl4      |        8 | black    |     40 | inch    |     101.6
 sl8      |        1 | brown    |     40 | inch    |     101.6
 sl5      |        4 | brown    |      1 | m       |       100
 sl6      |        0 | brown    |    0.9 | m       |        90
(8 rows)
</programlisting>

<!--
    Now move the arrived shoelaces in:
-->
さて、届いた靴紐を移動します。

<programlisting>
INSERT INTO shoelace_ok SELECT * FROM shoelace_arrive;
</programlisting>

<!--
    and check the results:
-->
そして結果を確認します。

<programlisting>
SELECT * FROM shoelace ORDER BY sl_name;

 sl_name  | sl_avail | sl_color | sl_len | sl_unit | sl_len_cm
----------+----------+----------+--------+---------+-----------
 sl1      |        5 | black    |     80 | cm      |        80
 sl2      |        6 | black    |    100 | cm      |       100
 sl7      |        6 | brown    |     60 | cm      |        60
 sl4      |        8 | black    |     40 | inch    |     101.6
 sl3      |       10 | black    |     35 | inch    |      88.9
 sl8      |       21 | brown    |     40 | inch    |     101.6
 sl5      |        4 | brown    |      1 | m       |       100
 sl6      |       20 | brown    |    0.9 | m       |        90
(8 rows)

SELECT * FROM shoelace_log;

 sl_name | sl_avail | log_who| log_when
---------+----------+--------+----------------------------------
 sl7     |        6 | Al     | Tue Oct 20 19:14:45 1998 MET DST
 sl3     |       10 | Al     | Tue Oct 20 19:25:16 1998 MET DST
 sl6     |       20 | Al     | Tue Oct 20 19:25:16 1998 MET DST
 sl8     |       21 | Al     | Tue Oct 20 19:25:16 1998 MET DST
(4 rows)
</programlisting>
   </para>

   <para>
<!--
    It's a long way from the one <literal>INSERT ... SELECT</literal>
    to these results. And the description of the query-tree
    transformation will be the last in this chapter.  First, there is
    the parser's output:
-->
1つの<literal>INSERT ... SELECT</literal>からこの結果になるには、長い道のりがあります。
本章での問い合わせツリーの変形に関する説明はこれが最後です。
まず、以下のようなパーサの出力があります。

<programlisting>
INSERT INTO shoelace_ok
SELECT shoelace_arrive.arr_name, shoelace_arrive.arr_quant
  FROM shoelace_arrive shoelace_arrive, shoelace_ok shoelace_ok;
</programlisting>

<!--
    Now the first rule <literal>shoelace_ok_ins</literal> is applied and turns this
    into:
-->
最初の<literal>shoelace_ok_ins</literal>ルールが適用され、結果は以下のようになります。

<programlisting>
UPDATE shoelace
   SET sl_avail = shoelace.sl_avail + shoelace_arrive.arr_quant
  FROM shoelace_arrive shoelace_arrive, shoelace_ok shoelace_ok,
       shoelace_ok old, shoelace_ok new,
       shoelace shoelace
 WHERE shoelace.sl_name = shoelace_arrive.arr_name;
</programlisting>

<!--
    and throws away the original <command>INSERT</command> on
    <literal>shoelace_ok</literal>.  This rewritten query is passed to
    the rule system again, and the second applied rule
    <literal>shoelace_upd</literal> produces:
-->
そして、<literal>shoelace_ok</literal>に対する元の<command>INSERT</command>を破棄します。
この書き換えられた問い合わせは再びルールシステムに渡されて、2番目に適用される<literal>shoelace_upd</literal>ルールは以下を生成します。

<programlisting>
UPDATE shoelace_data
   SET sl_name = shoelace.sl_name,
       sl_avail = shoelace.sl_avail + shoelace_arrive.arr_quant,
       sl_color = shoelace.sl_color,
       sl_len = shoelace.sl_len,
       sl_unit = shoelace.sl_unit
  FROM shoelace_arrive shoelace_arrive, shoelace_ok shoelace_ok,
       shoelace_ok old, shoelace_ok new,
       shoelace shoelace, shoelace old,
       shoelace new, shoelace_data shoelace_data
 WHERE shoelace.sl_name = shoelace_arrive.arr_name
   AND shoelace_data.sl_name = shoelace.sl_name;
</programlisting>

<!--
    Again it's an <literal>INSTEAD</literal> rule and the previous query tree is trashed.
    Note that this query still uses the view <literal>shoelace</literal>.
    But the rule system isn't finished with this step, so it continues
    and applies the <literal>_RETURN</literal> rule on it, and we get:
-->
これは再び<literal>INSTEAD</literal>ルールですので、以前の問い合わせツリーは破棄されます。
この問い合わせは<literal>shoelace</literal>ビューを引き続き使用していることに注意してください。
しかし、この段階ではルールシステムは終了していないため、引き続き<literal>_RETURN</literal>ルールが適用され、下記のようになります。

<programlisting>
UPDATE shoelace_data
   SET sl_name = s.sl_name,
       sl_avail = s.sl_avail + shoelace_arrive.arr_quant,
       sl_color = s.sl_color,
       sl_len = s.sl_len,
       sl_unit = s.sl_unit
  FROM shoelace_arrive shoelace_arrive, shoelace_ok shoelace_ok,
       shoelace_ok old, shoelace_ok new,
       shoelace shoelace, shoelace old,
       shoelace new, shoelace_data shoelace_data,
       shoelace old, shoelace new,
       shoelace_data s, unit u
 WHERE s.sl_name = shoelace_arrive.arr_name
   AND shoelace_data.sl_name = s.sl_name;
</programlisting>

<!--
    Finally, the rule <literal>log_shoelace</literal> gets applied,
    producing the extra query tree:
-->
最後に、<literal>log_shoelace</literal>ルールが適用され、以下のような特別な問い合わせツリーが生成されます。

<programlisting>
INSERT INTO shoelace_log
SELECT s.sl_name,
       s.sl_avail + shoelace_arrive.arr_quant,
       current_user,
       current_timestamp
  FROM shoelace_arrive shoelace_arrive, shoelace_ok shoelace_ok,
       shoelace_ok old, shoelace_ok new,
       shoelace shoelace, shoelace old,
       shoelace new, shoelace_data shoelace_data,
       shoelace old, shoelace new,
       shoelace_data s, unit u,
       shoelace_data old, shoelace_data new
       shoelace_log shoelace_log
 WHERE s.sl_name = shoelace_arrive.arr_name
   AND shoelace_data.sl_name = s.sl_name
   AND (s.sl_avail + shoelace_arrive.arr_quant) &lt;&gt; s.sl_avail;
</programlisting>

<!--
    After that the rule system runs out of rules and returns the
    generated query trees.
-->
この後、ルールシステムはルールを使い切り、生成された問い合わせツリーを返します。
   </para>

   <para>
<!--
    So we end up with two final query trees that are equivalent to the
    <acronym>SQL</acronym> statements:
-->
そして、以下の<acronym>SQL</acronym>文と等価となる2つの最終問い合わせツリーで終結します。

<programlisting>
INSERT INTO shoelace_log
SELECT s.sl_name,
       s.sl_avail + shoelace_arrive.arr_quant,
       current_user,
       current_timestamp
  FROM shoelace_arrive shoelace_arrive, shoelace_data shoelace_data,
       shoelace_data s
 WHERE s.sl_name = shoelace_arrive.arr_name
   AND shoelace_data.sl_name = s.sl_name
   AND s.sl_avail + shoelace_arrive.arr_quant &lt;&gt; s.sl_avail;

UPDATE shoelace_data
   SET sl_avail = shoelace_data.sl_avail + shoelace_arrive.arr_quant
  FROM shoelace_arrive shoelace_arrive,
       shoelace_data shoelace_data,
       shoelace_data s
 WHERE s.sl_name = shoelace_arrive.sl_name
   AND shoelace_data.sl_name = s.sl_name;
</programlisting>

<!--
    The result is that data coming from one relation inserted into another,
    changed into updates on a third, changed into updating
    a fourth plus logging that final update in a fifth
    gets reduced into two queries.
-->
結果は、1つのリレーションから来たデータが別のリレーションに挿入され、3つ目のリレーションの更新に変更され、4つ目の更新と5つ目への最終更新のログ記録に変更され、最終的に2つの問い合わせに縮小されます。
</para>

<para>
<!--
    There is a little detail that's a bit ugly. Looking at the two
    queries, it turns out that the <literal>shoelace_data</literal>
    relation appears twice in the range table where it could
    definitely be reduced to one. The planner does not handle it and
    so the execution plan for the rule systems output of the
    <command>INSERT</command> will be
-->
ちょっと見苦しい小さな事項があります。
でき上がった2つの問い合わせを見ると、1つに縮小されたはずの<literal>shoelace_data</literal>リレーションが範囲テーブルに二度出てきます。
プランナは処理をしないので、<command>INSERT</command>のルールシステムの出力に対する実行計画は次のようになります。

<literallayout class="monospaced">
Nested Loop
  -&gt;  Merge Join
        -&gt;  Seq Scan
              -&gt;  Sort
                    -&gt;  Seq Scan on s
        -&gt;  Seq Scan
              -&gt;  Sort
                    -&gt;  Seq Scan on shoelace_arrive
  -&gt;  Seq Scan on shoelace_data
</literallayout>

<!--
    while omitting the extra range table entry would result in a
-->
一方、余計な範囲テーブル項目を省略することで、以下のようにログテーブルにまったく同じ項目が作られます。

<literallayout class="monospaced">
Merge Join
  -&gt;  Seq Scan
        -&gt;  Sort
              -&gt;  Seq Scan on s
  -&gt;  Seq Scan
        -&gt;  Sort
              -&gt;  Seq Scan on shoelace_arrive
</literallayout>

<!--
    which produces exactly the same entries in the log table.  Thus,
    the rule system caused one extra scan on the table
    <literal>shoelace_data</literal> that is absolutely not
    necessary. And the same redundant scan is done once more in the
    <command>UPDATE</command>. But it was a really hard job to make
    that all possible at all.
-->
ですから、ルールシステムは、まったく必要のない<literal>shoelace_data</literal>リレーションに対する余計なスキャンを一度行うことになります。
そして<command>UPDATE</command>でも同様な不要なスキャンが再度実行されます。
しかしながら、これらを全て可能にするのは大変な仕事です。
</para>

<para>
<!--
    Now we make a final demonstration of the
    <productname>PostgreSQL</productname> rule system and its power.
    Say you add some shoelaces with extraordinary colors to your
    database:
-->
最後に<productname>PostgreSQL</productname>のルールシステムとその効力を示しましょう。
例えば、まったく売れそうもない靴紐をデータベースに追加してみます。

<programlisting>
INSERT INTO shoelace VALUES ('sl9', 0, 'pink', 35.0, 'inch', 0.0);
INSERT INTO shoelace VALUES ('sl10', 1000, 'magenta', 40.0, 'inch', 0.0);
</programlisting>

<!--
    We would like to make a view to check which
    <literal>shoelace</literal> entries do not fit any shoe in color.
    The view for this is:
-->
全ての靴に合わない色が<literal>shoelace</literal>項目にあるかどうかを検査するビューを作成したいと考えます。
ビューは以下のようになります。

<programlisting>
CREATE VIEW shoelace_mismatch AS
    SELECT * FROM shoelace WHERE NOT EXISTS
        (SELECT shoename FROM shoe WHERE slcolor = sl_color);
</programlisting>

<!--
    Its output is:
-->
この出力は以下のようになります。

<programlisting>
SELECT * FROM shoelace_mismatch;

 sl_name | sl_avail | sl_color | sl_len | sl_unit | sl_len_cm
---------+----------+----------+--------+---------+-----------
 sl9     |        0 | pink     |     35 | inch    |      88.9
 sl10    |     1000 | magenta  |     40 | inch    |     101.6
</programlisting>
   </para>

   <para>
<!--
    Now we want to set it up so that mismatching shoelaces that are
    not in stock are deleted from the database.
    To make it a little harder for <productname>PostgreSQL</productname>,
    we don't delete it directly. Instead we create one more view:
-->
ここで、合う靴がない靴紐のうち、在庫がないものをデータベースから削除するように設定してみます。
これは<productname>PostgreSQL</productname>では困難な作業ですので、直接削除しません。
代わりに、以下のようにもう1つビューを作成します。

<programlisting>
CREATE VIEW shoelace_can_delete AS
    SELECT * FROM shoelace_mismatch WHERE sl_avail = 0;
</programlisting>

<!--
    and do it this way:
-->
そして、以下を行います。

<programlisting>
DELETE FROM shoelace WHERE EXISTS
    (SELECT * FROM shoelace_can_delete
             WHERE sl_name = shoelace.sl_name);
</programlisting>

<!--
    The results are:
-->
結果は次のとおりです。

<programlisting>
SELECT * FROM shoelace;

 sl_name | sl_avail | sl_color | sl_len | sl_unit | sl_len_cm
---------+----------+----------+--------+---------+-----------
 sl1     |        5 | black    |     80 | cm      |        80
 sl2     |        6 | black    |    100 | cm      |       100
 sl7     |        6 | brown    |     60 | cm      |        60
 sl4     |        8 | black    |     40 | inch    |     101.6
 sl3     |       10 | black    |     35 | inch    |      88.9
 sl8     |       21 | brown    |     40 | inch    |     101.6
 sl10    |     1000 | magenta  |     40 | inch    |     101.6
 sl5     |        4 | brown    |      1 | m       |       100
 sl6     |       20 | brown    |    0.9 | m       |        90
(9 rows)
</programlisting>
   </para>

   <para>
<!--
    A <command>DELETE</command> on a view, with a subquery qualification that
    in total uses 4 nesting/joined views, where one of them
    itself has a subquery qualification containing a view
    and where calculated view columns are used,
    gets rewritten into
    one single query tree that deletes the requested data
    from a real table.
-->
合計4つのネスト/結合されたビューを副問い合わせの条件として持ち、その中の1つはビューを含む副問い合わせ条件を持ち、かつ演算を施されたビューの列が使われる場合の、ビューに対する<command>DELETE</command>が、実テーブルから要求されたデータを削除する単一の問い合わせツリーに書き換えられます。
</para>

<para>
<!--
    There are probably only a few situations out in the real world
    where such a construct is necessary. But it makes you feel
    comfortable that it works.
-->
このような構造が必要な状況は実社会ではほとんどないと思われます。
しかし、実際に動くことを確認できれば安心できます。
</para>
</sect2>

</sect1>

<sect1 id="rules-privileges">
<!--
<title>Rules and Privileges</title>
-->
<title>ルールと権限</title>

<indexterm zone="rules-privileges">
 <primary>privilege</primary>
 <secondary sortas="Regeln">with rules</secondary>
</indexterm>
<indexterm zone="rules-privileges">
 <primary>権限</primary>
 <secondary sortas="Regeln">ルールでの</secondary>
</indexterm>

<indexterm zone="rules-privileges">
 <primary>privilege</primary>
 <secondary sortas="Sichten">with views</secondary>
</indexterm>
<indexterm zone="rules-privileges">
 <primary>権限</primary>
 <secondary sortas="Sichten">ビューでの</secondary>
</indexterm>

<para>
<!--
    Due to rewriting of queries by the <productname>PostgreSQL</productname>
    rule system, other tables/views than those used in the original
    query get accessed. When update rules are used, this can include write access
    to tables.
-->
<productname>PostgreSQL</productname>のルールシステムによる問い合わせの書き換えによって、オリジナルの問い合わせで使われたものではない他のテーブル/ビューがアクセスされます。
更新ルールを使うことによってテーブルへの書き込みアクセスを包含することができます。
</para>

<para>
<!--
    Rewrite rules don't have a separate owner. The owner of
    a relation (table or view) is automatically the owner of the
    rewrite rules that are defined for it.
    The <productname>PostgreSQL</productname> rule system changes the
    behavior of the default access control system. With the exception of
    <literal>SELECT</literal> rules associated with security invoker views
    (see <link linkend="sql-createview"><command>CREATE VIEW</command></link>),
    all relations that are used due to rules get checked against the
    privileges of the rule owner, not the user invoking the rule.
    This means that, except for security invoker views, users only need the
    required privileges for the tables/views that are explicitly named in
    their queries.
-->
書き換えルールに別々の所有者はいません。
リレーション（テーブルまたはビュー）の所有者は自動的にそれに定義された書き換えルールの所有者となります。
<productname>PostgreSQL</productname>のルールシステムはデフォルトのアクセス制御システムの振舞いを変更します。
セキュリティ実行者ビュー（<link linkend="sql-createview"><command>CREATE VIEW</command>を参照</link>）に関連付けられている<literal>SELECT</literal>ルールを除いて、ルールのために使用されるすべてのリレーションは、ルールを起動するユーザではなくルール所有者の権限でチェックされます。
このことは、セキュリティ実行者ビューを除き、ユーザは問い合わせで明記するテーブル/ビューに対しての権限だけあればよいことを示しています。
</para>

<para>
<!--
    For example: A user has a list of phone numbers where some of
    them are private, the others are of interest for the assistant of the office.
    The user can construct the following:
-->
例えば、以下のようにします。
あるユーザが、いくつかは個人用の、その他は事務所で秘書が利用するための、電話番号のリストを持っていたとします。
ユーザは次のようにして構築することができます。

<programlisting>
CREATE TABLE phone_data (person text, phone text, private boolean);
CREATE VIEW phone_number AS
    SELECT person, CASE WHEN NOT private THEN phone END AS phone
    FROM phone_data;
GRANT SELECT ON phone_number TO assistant;
</programlisting>

<!--
    Nobody except that user (and the database superusers) can access the
    <literal>phone_data</literal> table. But because of the <command>GRANT</command>,
    the assistant can run a <command>SELECT</command> on the
    <literal>phone_number</literal> view. The rule system will rewrite the
    <command>SELECT</command> from <literal>phone_number</literal> into a
    <command>SELECT</command> from <literal>phone_data</literal>.
    Since the user is the owner of
    <literal>phone_number</literal> and therefore the owner of the rule, the
    read access to <literal>phone_data</literal> is now checked against the user's
    privileges and the query is permitted. The check for accessing
    <literal>phone_number</literal> is also performed, but this is done
    against the invoking user, so nobody but the user and the
    assistant can use it.
-->
そのユーザ（とデータベースのスーパーユーザ）以外は<literal>phone_data</literal>テーブルにアクセスできません。
しかし、<command>GRANT</command>により秘書は<literal>phone_number</literal>ビューに対し<command>SELECT</command>できます。
ルールシステムは<literal>phone_number</literal>からの<command>SELECT</command>操作を<literal>phone_data</literal>からの<command>SELECT</command>操作に書き換えます。
そのユーザは<literal>phone_number</literal>の所有者、したがってルールの所有者ですから、<literal>phone_data</literal>の読み込みに対するアクセスはそのユーザの権限に従ってチェックされ、問い合わせを受け付けてもよいことになります。
<literal>phone_number</literal>へのアクセスもチェックされますが、これは呼び出したユーザに対して行われますので、秘書とユーザ以外は使うことができません。
</para>

<para>
<!--
    The privileges are checked rule by rule. So the assistant is for now the
    only one who can see the public phone numbers. But the assistant can set up
    another view and grant access to that to the public. Then, anyone
    can see the <literal>phone_number</literal> data through the assistant's view.
    What the assistant cannot do is to create a view that directly
    accesses <literal>phone_data</literal>.  (Actually the assistant can, but it will not work since
    every access will be denied during the permission checks.)
    And as soon as the user notices that the assistant opened
    their <literal>phone_number</literal> view, the user can revoke the assistant's access. Immediately, any
    access to the assistant's view would fail.
-->
権限はルールごとにチェックされます。
ですから秘書だけが今のところ公開の電話番号を参照することができます。
しかし、秘書は別のビューを作成し、それにPUBLICに対するアクセス許可を与えることができます。
こうすると秘書のビューを通して誰もが<literal>phone_number</literal>データを見ることができます。
秘書ができないことは<literal>phone_data</literal>に直接アクセスするビューを作ることです
（実際には作成はできますが、アクセスは全て、権限チェックで拒絶されます）。
そして、秘書が独自の<literal>phone_number</literal>ビューを開いたことにユーザが気付いた時点で、秘書の権限を取り上げることができます。
秘書のビューへのアクセスは即座に失敗に終わります。
</para>

<para>
<!--
    One might think that this rule-by-rule checking is a security
    hole, but in fact it isn't.   But if it did not work this way, the assistant
    could set up a table with the same columns as <literal>phone_number</literal> and
    copy the data to there once per day. Then it's the assistant's own data and
    the assistant can grant access to everyone they want. A
    <command>GRANT</command> command means, <quote>I trust you</quote>.
    If someone you trust does the thing above, it's time to
    think it over and then use <command>REVOKE</command>.
-->
このルールごとのチェックがセキュリティホールになると考える人がいるかもしれませんが、実際にはそうではありません。
もしこのように機能しないとなると、秘書は<literal>phone_number</literal>と同じ列を持ったテーブルを用意して、1日1回データをそこにコピーするかもしれません。
そうなると、データは彼のものですから、誰にアクセス権を与えようが彼の自由です。
<command>GRANT</command>は<quote>あなたを信用しています</quote>ということです。
信用している誰かがこのようなことを行った場合は、考えを変えて<command>REVOKE</command>してください。
</para>

<para>
<!--
    Note that while views can be used to hide the contents of certain
    columns using the technique shown above, they cannot be used to reliably
    conceal the data in unseen rows unless the
    <literal>security_barrier</literal> flag has been set.  For example,
    the following view is insecure:
-->
上に示したような手法を使ってある列の内容を隠すのにビューは使えますが、<literal>security_barrier</literal>フラグが設定されていない限り、見えない行にあるデータを隠す信頼できる方法ではない事に注意してください。
例えば、以下のビューは安全ではありません。
<programlisting>
CREATE VIEW phone_number AS
    SELECT person, phone FROM phone_data WHERE phone NOT LIKE '412%';
</programlisting>
<!--
    This view might seem secure, since the rule system will rewrite any
    <command>SELECT</command> from <literal>phone_number</literal> into a
    <command>SELECT</command> from <literal>phone_data</literal> and add the
    qualification that only entries where <literal>phone</literal> does not begin
    with 412 are wanted.  But if the user can create their own functions,
    it is not difficult to convince the planner to execute the user-defined
    function prior to the <function>NOT LIKE</function> expression.
    For example:
-->
ルールシステムが<literal>phone_number</literal>からの<command>SELECT</command>を<literal>phone_data</literal>からの<command>SELECT</command>に書き換え、<literal>phone</literal>が412で始まらない項目のみが必要だという条件を追加しますので、このビューは安全に見えます。
しかし、ユーザが自身の関数を作成できるのであれば、<function>NOT LIKE</function>式の前にユーザ定義の関数を実行するようプランナを説得することは難しくありません。
例えば以下の通りです。
<programlisting>
CREATE FUNCTION tricky(text, text) RETURNS bool AS $$
BEGIN
    RAISE NOTICE '% =&gt; %', $1, $2;
    RETURN true;
END;
$$ LANGUAGE plpgsql COST 0.0000000000000000000001;

SELECT * FROM phone_number WHERE tricky(person, phone);
</programlisting>
<!--
    Every person and phone number in the <literal>phone_data</literal> table will be
    printed as a <literal>NOTICE</literal>, because the planner will choose to
    execute the inexpensive <function>tricky</function> function before the
    more expensive <function>NOT LIKE</function>.  Even if the user is
    prevented from defining new functions, built-in functions can be used in
    similar attacks.  (For example, most casting functions include their
    input values in the error messages they produce.)
-->
プランナはより高価な<function>NOT LIKE</function>の前に安価な<function>tricky</function>関数を実行することを選びますので、<literal>phone_data</literal>テーブルの人と電話番号はすべて<literal>NOTICE</literal>として表示されます。
たとえユーザが新しい関数を定義できない場合でも、同様の攻撃で組み込み関数が使えます。
（例えば、ほとんどの型変換関数は生成するエラーメッセージに入力値を含んでいます。）
</para>

<para>
<!--
    Similar considerations apply to update rules. In the examples of
    the previous section, the owner of the tables in the example
    database could grant the privileges <literal>SELECT</literal>,
    <literal>INSERT</literal>, <literal>UPDATE</literal>, and <literal>DELETE</literal> on
    the <literal>shoelace</literal> view to someone else, but only
    <literal>SELECT</literal> on <literal>shoelace_log</literal>. The rule action to
    write log entries will still be executed successfully, and that
    other user could see the log entries.  But they could not create fake
    entries, nor could they manipulate or remove existing ones.  In this
    case, there is no possibility of subverting the rules by convincing
    the planner to alter the order of operations, because the only rule
    which references <literal>shoelace_log</literal> is an unqualified
    <literal>INSERT</literal>.  This might not be true in more complex scenarios.
-->
同様の考慮は更新ルールにも適用できます。
前節の例において、データベースのテーブルの所有者は<literal>shoelace</literal>ビューに対し、誰かに<literal>SELECT</literal>、<literal>INSERT</literal>、<literal>UPDATE</literal>、<literal>DELETE</literal>権限を与えることができます。
しかし、<literal>shoelace_log</literal>に対しては<literal>SELECT</literal>だけです。
ログ項目を書き込むルールアクションは支障なく実行され、また、他のユーザはログ項目を見ることができます。
しかし、他のユーザは項目を捏造したり、既に存在する項目を操作する、あるいは削除することはできません。
この場合、<literal>shoelace_log</literal>を参照しているルールは条件のない<literal>INSERT</literal>だけですので、操作の順序を変えるようにプランナを説得することでルールを破壊する可能性はありません。
これはより複雑な状況では正しくないかもしれません。
</para>

<para>
<!--
    When it is necessary for a view to provide row-level security, the
    <literal>security_barrier</literal> attribute should be applied to
    the view.  This prevents maliciously-chosen functions and operators from
    being passed values from rows until after the view has done its work.  For
    example, if the view shown above had been created like this, it would
    be secure:
-->
ビューが行単位セキュリティを提供する場合には、そのビューには<literal>security_barrier</literal>属性を付与するべきです。
これは、悪意を持って選ばれた関数や演算子が、ビューが適用されるより前に渡された行に対して実行されないようにします。
例えば、上記のビューが次のように定義された場合、これは安全です。
<programlisting>
CREATE VIEW phone_number WITH (security_barrier) AS
    SELECT person, phone FROM phone_data WHERE phone NOT LIKE '412%';
</programlisting>
<!--
    Views created with the <literal>security_barrier</literal> may perform
    far worse than views created without this option.  In general, there is
    no way to avoid this: the fastest possible plan must be rejected
    if it may compromise security.  For this reason, this option is not
    enabled by default.
-->
<literal>security_barrier</literal>を付けて定義されたビューは、このオプションなしのビューよりも性能の劣る問い合わせ実行プランを生成します。一般的に、最も高速だが、セキュリティ上の問題がある問い合わせ実行プランを破棄しなければならないという状況は不可避です。そのため、このオプションはデフォルトでは有効になっていません。
</para>

<para>
<!--
    The query planner has more flexibility when dealing with functions that
    have no side effects.  Such functions are referred to as <literal>LEAKPROOF</literal>, and
    include many simple, commonly used operators, such as many equality
    operators.  The query planner can safely allow such functions to be evaluated
    at any point in the query execution process, since invoking them on rows
    invisible to the user will not leak any information about the unseen rows.
    Further, functions which do not take arguments or which are not passed any
    arguments from the security barrier view do not have to be marked as
    <literal>LEAKPROOF</literal> to be pushed down, as they never receive data
    from the view.  In contrast, a function that might throw an error depending
    on the values received as arguments (such as one that throws an error in the
    event of overflow or division by zero) is not leak-proof, and could provide
    significant information about the unseen rows if applied before the security
    view's row filters.
-->
プランナは副作用が無い関数をもう少し柔軟に扱います。
これらの関数は<literal>LEAKPROOF</literal>属性を持っており、等価演算子など、単純で広く用いられる演算子も多く含まれます。
利用者に対して不可視な行に対するこれら関数の呼び出しはいかなる情報も漏えいさせないため、プランナはこれらの関数をどのような場所でも安全に実行させる事ができます。
さらに、引数をとらなかったり、セキュリティバリアビューから引数を渡されない関数は、ビューからデータを渡されることは決して無いため、プッシュダウンされるための<literal>LEAKPROOF</literal>をマークする必要はありません。
一方、受け取った引数の値に応じてエラー（例えばオーバーフローやゼロ除算など）を発生させるかもしれない関数は leak-proof ではありません。
これがもしセキュリティ・ビューの条件句でフィルタリングされるより前に適用されたなら、不可視行に関する何か重要な情報を与える事ができてしまいます。
</para>

<para>
<!--
    It is important to understand that even a view created with the
    <literal>security_barrier</literal> option is intended to be secure only
    in the limited sense that the contents of the invisible tuples will not be
    passed to possibly-insecure functions.  The user may well have other means
    of making inferences about the unseen data; for example, they can see the
    query plan using <command>EXPLAIN</command>, or measure the run time of
    queries against the view.  A malicious attacker might be able to infer
    something about the amount of unseen data, or even gain some information
    about the data distribution or most common values (since these things may
    affect the run time of the plan; or even, since they are also reflected in
    the optimizer statistics, the choice of plan).  If these types of "covert
    channel" attacks are of concern, it is probably unwise to grant any access
    to the data at all.
-->
ビューが<literal>security_barrier</literal>属性付きで定義されたとしても、それは限定的な意味で安全である、つまり不可視な行の内容が潜在的に安全でない関数に渡される事がないという事を意図しているにすぎません。
利用者には不可視な行に対して何らかの推測を行う他の手段があるかもしれません。例えば、<command>EXPLAIN</command>を用いて問い合わせ実行プランを見たり、ビューに対する問い合わせ実行時間を計測したりすることです。
悪意の攻撃者は不可視データの量を推測したり、分散や最頻値（なぜなら、これらはオプティマイザの統計情報を通じて実行プランの選択、ひいては実行時間に影響するかもしれません）に関する何らかの情報を得る事ができるかもしれません。
もし、この種の"隠れチャネル"攻撃に対する対策が必要であれば、とにかくデータに対するアクセスを許可するのは得策ではありません。
</para>
</sect1>

<sect1 id="rules-status">
<!--
<title>Rules and Command Status</title>
-->
<title>ルールおよびコマンドの状態</title>

<para>
<!--
    The <productname>PostgreSQL</productname> server returns a command
    status string, such as <literal>INSERT 149592 1</literal>, for each
    command it receives.  This is simple enough when there are no rules
    involved, but what happens when the query is rewritten by rules?
-->
<productname>PostgreSQL</productname>サーバでは、受け取った問い合わせのそれぞれに対して、<literal>INSERT 149592 1</literal>のようなコマンド状態文字列を返します。
これは簡単ですが、ルールが使用されていない場合には十分なものです。
しかし、問い合わせがルールにより書き換えられた場合、どのようになるでしょうか。
</para>

<para>
<!--
    Rules affect the command status as follows:
-->
ルールはコマンド状態に以下のように影響を与えます。

    <itemizedlist>
     <listitem>
      <para>
<!--
       If there is no unconditional <literal>INSTEAD</literal> rule for the query, then
       the originally given query will be executed, and its command
       status will be returned as usual.  (But note that if there were
       any conditional <literal>INSTEAD</literal> rules, the negation of their qualifications
       will have been added to the original query.  This might reduce the
       number of rows it processes, and if so the reported status will
       be affected.)
-->
問い合わせに無条件の<literal>INSTEAD</literal>ルールが使用されていない場合、元々与えられていた問い合わせが実行され、そのコマンド状態は通常通り返されます
（しかし、条件付き<literal>INSTEAD</literal>ルールが使用されている場合、その条件の否定が元の問い合わせに追加されることに注意してください。
これにより、処理する行の数が減り、その結果報告される状態が影響を受けるかもしれません）。
      </para>
     </listitem>

     <listitem>
      <para>
<!--
       If there is any unconditional <literal>INSTEAD</literal> rule for the query, then
       the original query will not be executed at all.  In this case,
       the server will return the command status for the last query
       that was inserted by an <literal>INSTEAD</literal> rule (conditional or
       unconditional) and is of the same command type
       (<command>INSERT</command>, <command>UPDATE</command>, or
       <command>DELETE</command>) as the original query.  If no query
       meeting those requirements is added by any rule, then the
       returned command status shows the original query type and
       zeroes for the row-count and OID fields.
-->
問い合わせに無条件の<literal>INSTEAD</literal>ルールが使用されている場合、元の問い合わせはまったく実行されません。
この場合、サーバでは、（条件付きもしくは無条件の）<literal>INSTEAD</literal>ルールによって挿入され、かつ、元の問い合わせと同じ種類（<command>INSERT</command>、<command>UPDATE</command>または<command>DELETE</command>）の最後の問い合わせについてコマンド状態を返します。
この条件に合致する問い合わせがルールによって追加されない場合、返されるコマンド状態は、元の問い合わせの種類と行数およびOIDフィールドに0が表示されます。
      </para>
     </listitem>
    </itemizedlist>
</para>

<para>
<!--
    The programmer can ensure that any desired <literal>INSTEAD</literal> rule is the one
    that sets the command status in the second case, by giving it the
    alphabetically last rule name among the active rules, so that it
    gets applied last.
-->
後者の場合、プログラマは、有効ルールの中でアルファベット順の最後のルール名を与えることによって、必要な<literal>INSTEAD</literal>ルールを最後に実行することができます。そして、そのことによって、コマンド状態が確実にそのルールで設定されるようにできます。
</para>
</sect1>

<sect1 id="rules-triggers">
<!--
<title>Rules Versus Triggers</title>
-->
<title>ルール対トリガ</title>

<indexterm zone="rules-triggers">
 <primary>rule</primary>
 <secondary sortas="Trigger">compared with triggers</secondary>
</indexterm>
<indexterm zone="rules-triggers">
 <primary>ルール</primary>
 <secondary sortas="Trigger">とトリガとの比較</secondary>
</indexterm>

<indexterm zone="rules-triggers">
 <primary>trigger</primary>
 <secondary sortas="Regeln">compared with rules</secondary>
</indexterm>
<indexterm zone="rules-triggers">
 <primary>トリガ</primary>
 <secondary sortas="Regeln">とルールとの比較</secondary>
</indexterm>

<para>
<!--
    Many things that can be done using triggers can also be
    implemented using the <productname>PostgreSQL</productname>
    rule system.  One of the things that cannot be implemented by
    rules are some kinds of constraints, especially foreign keys. It is possible
    to place a qualified rule that rewrites a command to <literal>NOTHING</literal>
    if the value of a column does not appear in another table.
    But then the data is silently thrown away and that's
    not a good idea. If checks for valid values are required,
    and in the case of an invalid value an error message should
    be generated, it must be done by a trigger.
-->
トリガによって行われる多くの操作は<productname>PostgreSQL</productname>のルールシステムで実装可能です。
ルールで実装できないものの1つはある種の制約、特に外部キーに関してです。
もし他のテーブルに列の値がなかった場合、条件ルールでコマンドを<literal>NOTHING</literal>に書き換えてしまうことも可能ですが、これではデータがだまって消去されてしまい、良いアイディアとは言えません。
有効な値かどうかのチェックが必要で、無効な値についてはエラーメッセージを表示する必要があるなら、このことは今のところトリガを使って行わなければなりません。
</para>

<para>
<!--
    In this chapter, we focused on using rules to update views. All of
    the update rule examples in this chapter can also be implemented
    using <literal>INSTEAD OF</literal> triggers on the views.  Writing such
    triggers is often easier than writing rules, particularly if complex
    logic is required to perform the update.
-->
この章ではビューを更新するのにルールを使うことに焦点を当ててきました。
この章の更新ルールの例はすべてビューの<literal>INSTEAD OF</literal>トリガを使っても実装できます。
特に更新を実行するのに複雑な論理が要求される場合には、そのようなトリガを書くことはしばしばルールを書くよりも簡単です。
</para>

<para>
<!--
    For the things that can be implemented by both, which is best
    depends on the usage of the database.
    A trigger is fired once for each affected row. A rule modifies
    the query or generates an additional query. So if many
    rows are affected in one statement, a rule issuing one extra
    command is likely to be faster than a trigger that is
    called for every single row and must re-determine what to do
    many times.  However, the trigger approach is conceptually far
    simpler than the rule approach, and is easier for novices to get right.
-->
どちらでも実装できる事項に関してどちらがベストかはデータベースの使用方法によります。
トリガは各行に対して一度起動します。
ルールは問い合わせを修正するか追加の問い合わせを生成します。
ですから、1つの文が多くの行に影響を与える場合、1つの行を処理する度に呼び出され、何をするかを何度も再決定しなければならないトリガよりも、追加の問い合わせを1つ発行するルールの方がほとんどの場合高速になります。
しかし、トリガ方式は概念的にルールシステムよりかなり単純であり、初心者は簡単に正しく扱うことができます。
</para>

<para>
<!--
    Here we show an example of how the choice of rules versus triggers
    plays out in one situation.  There are two tables:
-->
ここで、ある状況下でルールとトリガのどちらを選択するかを示す例を挙げます。
例えば、2つのテーブルがあるとします。

<programlisting>
<!--
CREATE TABLE computer (
    hostname        text,    &#45;- indexed
    manufacturer    text     &#45;- indexed
);
-->
CREATE TABLE computer (
    hostname        text,    -- インデックスあり
    manufacturer    text     -- インデックスあり
);

<!--
CREATE TABLE software (
    software        text,    &#45;- indexed
    hostname        text     &#45;- indexed
);
-->
CREATE TABLE software (
    software        text,    -- インデックスあり
    hostname        text     -- インデックスあり
);
</programlisting>

<!--
    Both tables have many thousands of rows and the indexes on
    <structfield>hostname</structfield> are unique.  The rule or trigger should
    implement a constraint that deletes rows from <literal>software</literal>
    that reference a deleted computer.  The trigger would use this command:
-->
2つのテーブルにはともに数千の行があって、<structfield>hostname</structfield>上のインデックスは一意です。
ルール/トリガは削除されたホストを参照する、<literal>software</literal>の行を削除する制限を実装しなければなりません。
トリガの場合は以下のコマンドを使用します。

<programlisting>
DELETE FROM software WHERE hostname = $1;
</programlisting>

<!--
    Since the trigger is called for each individual row deleted from
    <literal>computer</literal>, it can prepare and save the plan for this
    command and pass the <structfield>hostname</structfield> value in the
    parameter.  The rule would be written as:
-->
<literal>computer</literal>から削除された行1つひとつに対してこのトリガが呼び出されますので、このコマンドの準備を行い、計画を保存し、パラメータとして<structfield>hostname</structfield>を渡すことができます。
ルールの場合は以下のように作成されます。

<programlisting>
CREATE RULE computer_del AS ON DELETE TO computer
    DO DELETE FROM software WHERE hostname = OLD.hostname;
</programlisting>
   </para>

   <para>
<!--
    Now we look at different types of deletes. In the case of a:
-->
ここで別の類の削除を考えてみましょう。

<programlisting>
DELETE FROM computer WHERE hostname = 'mypc.local.net';
</programlisting>

<!--
    the table <literal>computer</literal> is scanned by index (fast), and the
    command issued by the trigger would also use an index scan (also fast).
    The extra command from the rule would be:
-->
上のような場合では、<literal>computer</literal>はインデックスにより（高速に）スキャンされます。
トリガによってこのコマンドが発行された場合もインデックススキャンが使用されます（高速です）。
ルールによる追加コマンドは以下のようになります。

<programlisting>
DELETE FROM software WHERE computer.hostname = 'mypc.local.net'
                       AND software.hostname = computer.hostname;
</programlisting>

<!--
    Since there are appropriate indexes set up, the planner
    will create a plan of
-->
適切なインデックスが設定されていますので、プランナは以下の計画を作成します。

<literallayout class="monospaced">
Nestloop
  -&gt;  Index Scan using comp_hostidx on computer
  -&gt;  Index Scan using soft_hostidx on software
</literallayout>

<!--
    So there would be not that much difference in speed between
    the trigger and the rule implementation.
-->
ですので、トリガとルールの実装間での速度差はあまりありません。
   </para>

   <para>
<!--
    With the next delete we want to get rid of all the 2000 computers
    where the <structfield>hostname</structfield> starts with
    <literal>old</literal>. There are two possible commands to do that. One
    is:
-->
次の削除処理では<structfield>hostname</structfield>が<literal>old</literal>で始まる2,000台全てのcomputerを削除しようと思います。
方法として2つの有効な問い合わせがあって、1つは以下のようなものです。

<programlisting>
DELETE FROM computer WHERE hostname &gt;= 'old'
                       AND hostname &lt;  'ole'
</programlisting>

<!--
    The command added by the rule will be:
-->
ルールによって追加されるコマンドは以下のようになります。

<programlisting>
DELETE FROM software WHERE computer.hostname &gt;= 'old' AND computer.hostname &lt; 'ole'
                       AND software.hostname = computer.hostname;
</programlisting>

<!--
    with the plan
-->
これに対する計画は以下のようになります。

<literallayout class="monospaced">
Hash Join
  -&gt;  Seq Scan on software
  -&gt;  Hash
    -&gt;  Index Scan using comp_hostidx on computer
</literallayout>

<!--
    The other possible command is:
-->
もう1つのコマンドは以下のようなものです。

<programlisting>
DELETE FROM computer WHERE hostname ~ '^old';
</programlisting>

<!--
    which results in the following executing plan for the command
    added by the rule:
-->
これにより、ルールによって追加されるコマンド用の実行計画は以下のようになります。

<literallayout class="monospaced">
Nestloop
  -&gt;  Index Scan using comp_hostidx on computer
  -&gt;  Index Scan using soft_hostidx on software
</literallayout>

<!--
    This shows, that the planner does not realize that the
    qualification for <structfield>hostname</structfield> in
    <literal>computer</literal> could also be used for an index scan on
    <literal>software</literal> when there are multiple qualification
    expressions combined with <literal>AND</literal>, which is what it does
    in the regular-expression version of the command. The trigger will
    get invoked once for each of the 2000 old computers that have to be
    deleted, and that will result in one index scan over
    <literal>computer</literal> and 2000 index scans over
    <literal>software</literal>. The rule implementation will do it with two
    commands that use indexes.  And it depends on the overall size of
    the table <literal>software</literal> whether the rule will still be faster in the
    sequential scan situation. 2000 command executions from the trigger over the SPI
    manager take some time, even if all the index blocks will soon be in the cache.
-->
これが示していることは、<literal>AND</literal>で結合された複数の検索条件が存在する場合、プランナは正規表現版のコマンドでは行っていることですが、<literal>computer</literal>上の<structfield>hostname</structfield>に対する検索条件を<literal>software</literal>上のインデックススキャンにも同様に使用できることを理解しないということです。
トリガは削除されるべき2,000台の旧式コンピュータのそれぞれについて1回呼び出され、結果<literal>computer</literal>上で1回のインデックススキャンと<literal>software</literal>上で2,000回のインデックススキャンが行われます。
ルールによる実装ではインデックスを使用する2つの問い合わせによって実行されます。
シーケンシャルスキャンの場合でもルールがより速いかどうかは<literal>software</literal>テーブルの大きさに依存します。
参照する全てのインデックスブロックがすぐにキャッシュに現れるとしても、トリガによるSPIマネージャ経由の2,000回のコマンドの実行には時間を要します。
</para>

<para>
<!--
    The last command we look at is:
-->
最後のコマンドを見てみましょう。

<programlisting>
DELETE FROM computer WHERE manufacturer = 'bim';
</programlisting>

<!--
    Again this could result in many rows to be deleted from
    <literal>computer</literal>. So the trigger will again run many commands
    through the executor.  The command generated by the rule will be:
-->
この文でも<literal>computer</literal>から多くの行が削除される結果となります。
ですので、ここでもトリガはエグゼキュータを通して多くのコマンドを実行することになります。
ルールで作成されるコマンドは以下のようなものです。

<programlisting>
DELETE FROM software WHERE computer.manufacturer = 'bim'
                       AND software.hostname = computer.hostname;
</programlisting>

<!--
    The plan for that command will again be the nested loop over two
    index scans, only using a different index on <literal>computer</literal>:
-->
このコマンド用の計画もまた前回同様2つのインデックススキャンのネステッドループとなります。
<literal>computer</literal>の別のインデックスを使用する点のみが異なります。

<programlisting>
Nestloop
  -&gt;  Index Scan using comp_manufidx on computer
  -&gt;  Index Scan using soft_hostidx on software
</programlisting>

<!--
    In any of these cases, the extra commands from the rule system
    will be more or less independent from the number of affected rows
    in a command.
-->
いずれの場合においても、ルールシステムが生成する追加コマンドは影響を受ける行数からは多かれ少なかれ独立しています。
</para>

<para>
<!--
    The summary is, rules will only be significantly slower than
    triggers if their actions result in large and badly qualified
    joins, a situation where the planner fails.
-->
まとめると、問い合わせ結果が大きく、プランナがうまく結合条件を設定できないような状況下でのみルールはトリガに比べて明らかに遅くなります。
</para>
</sect1>

</chapter><|MERGE_RESOLUTION|>--- conflicted
+++ resolved
@@ -1159,7 +1159,6 @@
 <title>ビューの更新について</title>
 
 <para>
-<!--
     What happens if a view is named as the target relation for an
     <command>INSERT</command>, <command>UPDATE</command>,
     <command>DELETE</command>, or <command>MERGE</command>?  Doing the
@@ -1171,39 +1170,21 @@
     in the underlying table for the view, execute a user-defined trigger,
     or rewrite the query per a user-defined rule.
     These options are discussed below.
--->
-ビューが<command>INSERT</command>、<command>UPDATE</command>、<command>DELETE</command>などの目的リレーションとして名付けられた場合はどうなるのでしょうか？
-上で説明したような置換をすると、結果リレーションが副問い合わせの範囲テーブル項目を指す問い合わせツリーができてしまい、それは上手く機能しません。しかし、いくつかのケースでは<productname>PostgreSQL</productname>はビューの更新をサポートする事ができます。
-ユーザーエクスペリエンスの複雑さの順に、ビューから参照されているテーブルでの自動的な置換、ユーザ定義トリガの実行、ユーザ定義ルールごとの問い合わせの書き換えがあります。
-これらのオプションについては、以下で説明します。
-</para>
-
-<para>
-<!--
+</para>
+
+<para>
     If the subquery selects from a single base relation and is simple
     enough, the rewriter can automatically replace the subquery with the
     underlying base relation so that the <command>INSERT</command>,
-<<<<<<< HEAD
     <command>UPDATE</command>, <command>DELETE</command>, or
     <command>MERGE</command> is applied to the base relation in the
     appropriate way.  Views that are <quote>simple enough</quote> for this
     are called <firstterm>automatically updatable</firstterm>.  For detailed
     information on the kinds of view that can be automatically updated, see
     <xref linkend="sql-createview"/>.
-=======
-    <command>UPDATE</command>, or <command>DELETE</command> is applied to
-    the base relation in the appropriate way.  Views that are
-    <quote>simple enough</quote> for this are called <firstterm>automatically
-    updatable</firstterm>.  For detailed information on the kinds of view that can
-    be automatically updated, see <xref linkend="sql-createview"/>.
--->
-副問い合わせが単一の基底リレーションを参照しかつ十分に単純である時、リライタは副問い合わせを基となる基底リレーションに自動的に置き換え、したがって、<command>INSERT</command>、<command>UPDATE</command>あるいは<command>DELETE</command>を適切な方法で基底リレーションに適用する事ができます。
-この場合の<quote>十分に単純</quote>なビューは<firstterm>自動的に更新可能</firstterm>であると呼ばれます。自動的に更新可能なビューに関するより詳細な情報については、<xref linkend="sql-createview"/>を参照してください。
->>>>>>> 32de6336
-</para>
-
-<para>
-<!--
+</para>
+
+<para>
     Alternatively, the operation may be handled by a user-provided
     <literal>INSTEAD OF</literal> trigger on the view
     (see <xref linkend="sql-createtrigger"/>).
@@ -1216,23 +1197,15 @@
     attempt to update, delete, or merge.  So the view is expanded as normal,
     but another unexpanded range-table entry is added to the query
     to represent the view in its capacity as the result relation.
--->
-もう一つの方法として、ビューに対するユーザ定義の<literal>INSTEAD OF</literal>トリガによってこれらのコマンドを処理する事ができます。この場合、書き換えは少々違う形で行われます
-（<xref linkend="sql-createtrigger"/>を参照してください）。
-<command>INSERT</command>に対しては、リライタはビューに全く何もせず、問い合わせの結果リレーションをそのままにします。
-<command>UPDATE</command>と<command>DELETE</command>に対しては、コマンドが更新もしくは削除しようとする<quote>古い</quote>行を生成するためにビュー問い合わせを展開する必要がまだあります。
-そのため、ビューは通常通り展開されますが、もう一つの展開されない範囲テーブル項目が結果リレーションとしてビューを表す問い合わせに追加されます。
-</para>
-
-<para>
-<!--
+</para>
+
+<para>
     The problem that now arises is how to identify the rows to be
     updated in the view. Recall that when the result relation
     is a table, a special <acronym>CTID</acronym> entry is added to the target
     list to identify the physical locations of the rows to be updated.
     This does not work if the result relation is a view, because a view
     does not have any <acronym>CTID</acronym>, since its rows do not have
-<<<<<<< HEAD
     actual physical locations. Instead, for an <command>UPDATE</command>,
     <command>DELETE</command>, or <command>MERGE</command> operation, a
     special <literal>wholerow</literal> entry is added to the target list,
@@ -1240,42 +1213,17 @@
     value to supply the <quote>old</quote> row to the
     <literal>INSTEAD OF</literal> trigger.  It is up to the trigger to work
     out what to update based on the old and new row values.
-=======
-    actual physical locations. Instead, for an <command>UPDATE</command>
-    or <command>DELETE</command> operation, a special <literal>wholerow</literal>
-    entry is added to the target list, which expands to include all
-    columns from the view. The executor uses this value to supply the
-    <quote>old</quote> row to the <literal>INSTEAD OF</literal> trigger.  It is
-    up to the trigger to work out what to update based on the old and
-    new row values.
--->
-ここで起こる問題はビューで更新される行をどのように特定するかということです。
-結果リレーションがテーブルの場合、更新する行の物理的な位置を特定するために特別な<acronym>CTID</acronym>項目が目的リストに追加されることを思い出して下さい。
-ビューの行には実際の物理的な位置がないため、ビューには<acronym>CTID</acronym>がありませんので、これは結果リレーションがビューの場合には上手くいきません。
-その代わり、<command>UPDATE</command>や<command>DELETE</command>操作では、特別な<literal>行全体</literal>の項目が目的リストに追加されていて、それはビューからすべての列を含むように展開されています。
-エグゼキュータはこの値を使って<quote>古い</quote>行を<literal>INSTEAD OF</literal>トリガに提供します。
-新旧の行の値に基づいて更新するものを計算するのはトリガの責任です。
->>>>>>> 32de6336
-</para>
-
-<para>
-<!--
+</para>
+
+<para>
     Another possibility is for the user to define <literal>INSTEAD</literal>
     rules that specify substitute actions for <command>INSERT</command>,
     <command>UPDATE</command>, and <command>DELETE</command> commands on
     a view. These rules will rewrite the command, typically into a command
     that updates one or more tables, rather than views. That is the topic
-<<<<<<< HEAD
     of <xref linkend="rules-update"/>.  Note that this will not work with
     <command>MERGE</command>, which currently does not support rules on
     the target relation other than <command>SELECT</command> rules.
-=======
-    of <xref linkend="rules-update"/>.
--->
-別の方法としては、ビューに対する<command>INSERT</command>、<command>UPDATE</command>、<command>DELETE</command>コマンドに代替の動作を指定する<literal>INSTEAD</literal>ルールを定義する事です。
-これらのルールは、ビューではなくコマンドを、通常は1つもしくは複数のテーブルを更新するコマンドに書き換えます。
-それが<xref linkend="rules-update"/>の論題になります。
->>>>>>> 32de6336
 </para>
 
 <para>
@@ -1292,15 +1240,12 @@
 </para>
 
 <para>
-<!--
     Automatic rewriting of an <command>INSERT</command>,
     <command>UPDATE</command>, <command>DELETE</command>, or
     <command>MERGE</command> query on a
     simple view is always tried last. Therefore, if a view has rules or
     triggers, they will override the default behavior of automatically
     updatable views.
--->
-単純なビューに対する<command>INSERT</command>、<command>UPDATE</command>あるいは<command>DELETE</command>コマンドの自動書き換えは常に最後に試みられます。したがって、ビューがルールもしくはトリガを持っていた場合、これらは更新可能ビューのデフォルト動作を上書きします。
 </para>
 
 <para>

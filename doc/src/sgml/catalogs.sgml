<!-- doc/src/sgml/catalogs.sgml -->
<!--
 Documentation of the system catalogs, directed toward PostgreSQL developers
 -->

<chapter id="catalogs">
<!--
 <title>System Catalogs</title>
-->
 <title>システムカタログ</title>

  <para>
<!--
   The system catalogs are the place where a relational database
   management system stores schema metadata, such as information about
   tables and columns, and internal bookkeeping information.
   <productname>PostgreSQL</productname>'s system catalogs are regular
   tables.  You can drop and recreate the tables, add columns, insert
   and update values, and severely mess up your system that way.
   Normally, one should not change the system catalogs by hand, there
   are normally SQL commands to do that.  (For example, <command>CREATE
   DATABASE</command> inserts a row into the
   <structname>pg_database</structname> catalog &mdash; and actually
   creates the database on disk.)  There are some exceptions for
   particularly esoteric operations, but many of those have been made
   available as SQL commands over time, and so the need for direct manipulation
   of the system catalogs is ever decreasing.
-->
システムカタログとは、リレーショナルデータベース管理システムがテーブルや列の情報などのスキーマメタデータと内部的な情報を格納する場所です。
<productname>PostgreSQL</productname>のシステムカタログは通常のテーブルです。
テーブルを削除したり再作成したり、列の追加および値の挿入や更新をすることは可能ですが、これらの操作でデータベースシステムを台なしにしてしまう可能性もあります。
通常手作業でシステムカタログを変更してはいけません。
その代わりとしてSQLコマンドを使用します（例えば<command>CREATE DATABASE</command>により<structname>pg_database</structname>カタログに1行挿入し、ディスク上にデータベースを実際に作成します）。
しかし特に難易度の高い操作の時などの例外がありますが、それらの多くは時間と共にSQLコマンドとして利用可能となっており、それゆえシステムカタログを直接操作する必要は無くなってきています。
  </para>

 <sect1 id="catalogs-overview">
<!--
  <title>Overview</title>
-->
  <title>概要</title>

  <para>
<!--
   <xref linkend="catalog-table"/> lists the system catalogs.
   More detailed documentation of each catalog follows below.
-->
<xref linkend="catalog-table"/>にシステムカタログを列挙します。
以降システムカタログについてより詳細を説明します。
  </para>

  <para>
<!--
   Most system catalogs are copied from the template database during
   database creation and are thereafter database-specific. A few
   catalogs are physically shared across all databases in a cluster;
   these are noted in the descriptions of the individual catalogs.
-->
ほとんどのシステムカタログはデータベースを作成する時にテンプレートデータベースからコピーされ、以降はデータベースに固有のものになります。
ごく一部のカタログがデータベースクラスタ内の全てのデータベースにわたって物理的に共有されます。
これらについては、それぞれのカタログで説明します。
  </para>

  <table id="catalog-table">
<!--
   <title>System Catalogs</title>
-->
   <title>システムカタログ</title>

   <tgroup cols="2">
    <thead>
     <row>
<!--
      <entry>Catalog Name</entry>
      <entry>Purpose</entry>
-->
      <entry>カタログ名</entry>
      <entry>用途</entry>
     </row>
    </thead>

    <tbody>
     <row>
      <entry><link linkend="catalog-pg-aggregate"><structname>pg_aggregate</structname></link></entry>
<!--
      <entry>aggregate functions</entry>
-->
      <entry>集約関数</entry>
     </row>

     <row>
      <entry><link linkend="catalog-pg-am"><structname>pg_am</structname></link></entry>
<!--
      <entry>relation access methods</entry>
-->
      <entry>リレーションアクセスメソッド</entry>
     </row>

     <row>
      <entry><link linkend="catalog-pg-amop"><structname>pg_amop</structname></link></entry>
<!--
      <entry>access method operators</entry>
-->
      <entry>アクセスメソッド演算子</entry>
     </row>

     <row>
      <entry><link linkend="catalog-pg-amproc"><structname>pg_amproc</structname></link></entry>
<!--
      <entry>access method support functions</entry>
-->
      <entry>アクセスメソッドサポート関数</entry>
     </row>

     <row>
      <entry><link linkend="catalog-pg-attrdef"><structname>pg_attrdef</structname></link></entry>
<!--
      <entry>column default values</entry>
-->
      <entry>列デフォルト値</entry>
     </row>

     <row>
      <entry><link linkend="catalog-pg-attribute"><structname>pg_attribute</structname></link></entry>
<!--
      <entry>table columns (<quote>attributes</quote>)</entry>
-->
      <entry>テーブル列（<quote>属性</quote>）</entry>
     </row>

     <row>
      <entry><link linkend="catalog-pg-authid"><structname>pg_authid</structname></link></entry>
<!--
      <entry>authorization identifiers (roles)</entry>
-->
      <entry>認証識別子（ロール）</entry>
     </row>

     <row>
      <entry><link linkend="catalog-pg-auth-members"><structname>pg_auth_members</structname></link></entry>
<!--
      <entry>authorization identifier membership relationships</entry>
-->
      <entry>認証識別子メンバシップ関係</entry>
     </row>

     <row>
      <entry><link linkend="catalog-pg-cast"><structname>pg_cast</structname></link></entry>
<!--
      <entry>casts (data type conversions)</entry>
-->
      <entry>キャスト（データ型変換）</entry>
     </row>

     <row>
      <entry><link linkend="catalog-pg-class"><structname>pg_class</structname></link></entry>
<!--
      <entry>tables, indexes, sequences, views (<quote>relations</quote>)</entry>
-->
      <entry>テーブル、インデックス、シーケンス、ビュー（<quote>リレーション</quote>）</entry>
     </row>

     <row>
      <entry><link linkend="catalog-pg-collation"><structname>pg_collation</structname></link></entry>
<!--
      <entry>collations (locale information)</entry>
-->
      <entry>照合順序（ロケール情報）</entry>
     </row>

     <row>
      <entry><link linkend="catalog-pg-constraint"><structname>pg_constraint</structname></link></entry>
<!--
      <entry>check constraints, unique constraints, primary key constraints, foreign key constraints</entry>
-->
      <entry>検査制約、一意性制約、主キー制約、外部キー制約</entry>
     </row>

     <row>
      <entry><link linkend="catalog-pg-conversion"><structname>pg_conversion</structname></link></entry>
<!--
      <entry>encoding conversion information</entry>
-->
      <entry>エンコード方式変換情報</entry>
     </row>

     <row>
      <entry><link linkend="catalog-pg-database"><structname>pg_database</structname></link></entry>
<!--
      <entry>databases within this database cluster</entry>
-->
      <entry>データベースクラスタにあるデータベース</entry>
     </row>

     <row>
      <entry><link linkend="catalog-pg-db-role-setting"><structname>pg_db_role_setting</structname></link></entry>
<!--
      <entry>per-role and per-database settings</entry>
-->
      <entry>ロール毎およびデータベース毎の設定</entry>
     </row>

     <row>
      <entry><link linkend="catalog-pg-default-acl"><structname>pg_default_acl</structname></link></entry>
<!--
      <entry>default privileges for object types</entry>
-->
      <entry>オブジェクト種類のデフォルト権限</entry>
     </row>

     <row>
      <entry><link linkend="catalog-pg-depend"><structname>pg_depend</structname></link></entry>
<!--
      <entry>dependencies between database objects</entry>
-->
      <entry>データベースオブジェクト間の依存関係</entry>
     </row>

     <row>
      <entry><link linkend="catalog-pg-description"><structname>pg_description</structname></link></entry>
<!--
      <entry>descriptions or comments on database objects</entry>
-->
      <entry>データベースオブジェクトの説明やコメント</entry>
     </row>

     <row>
      <entry><link linkend="catalog-pg-enum"><structname>pg_enum</structname></link></entry>
<!--
      <entry>enum label and value definitions</entry>
-->
      <entry>列挙型のラベルや値の定義</entry>
     </row>

     <row>
      <entry><link linkend="catalog-pg-event-trigger"><structname>pg_event_trigger</structname></link></entry>
<!--
      <entry>event triggers</entry>
-->
      <entry>イベントトリガ</entry>
     </row>

     <row>
      <entry><link linkend="catalog-pg-extension"><structname>pg_extension</structname></link></entry>
<!--
      <entry>installed extensions</entry>
-->
      <entry>インストールされた拡張</entry>
     </row>

     <row>
      <entry><link linkend="catalog-pg-foreign-data-wrapper"><structname>pg_foreign_data_wrapper</structname></link></entry>
<!--
      <entry>foreign-data wrapper definitions</entry>
-->
      <entry>外部データラッパーの定義</entry>
     </row>

     <row>
      <entry><link linkend="catalog-pg-foreign-server"><structname>pg_foreign_server</structname></link></entry>
<!--
      <entry>foreign server definitions</entry>
-->
      <entry>外部サーバの定義</entry>
     </row>

     <row>
      <entry><link linkend="catalog-pg-foreign-table"><structname>pg_foreign_table</structname></link></entry>
<!--
      <entry>additional foreign table information</entry>
-->
      <entry>追加の外部テーブル情報</entry>
     </row>

     <row>
      <entry><link linkend="catalog-pg-index"><structname>pg_index</structname></link></entry>
<!--
      <entry>additional index information</entry>
-->
      <entry>追加インデックス情報</entry>
     </row>

     <row>
      <entry><link linkend="catalog-pg-inherits"><structname>pg_inherits</structname></link></entry>
<!--
      <entry>table inheritance hierarchy</entry>
-->
      <entry>テーブル継承階層</entry>
     </row>

     <row>
      <entry><link linkend="catalog-pg-init-privs"><structname>pg_init_privs</structname></link></entry>
<!--
      <entry>object initial privileges</entry>
-->
      <entry>オブジェクトの初期権限</entry>
     </row>

     <row>
      <entry><link linkend="catalog-pg-language"><structname>pg_language</structname></link></entry>
<!--
      <entry>languages for writing functions</entry>
-->
      <entry>関数記述言語</entry>
     </row>

     <row>
      <entry><link linkend="catalog-pg-largeobject"><structname>pg_largeobject</structname></link></entry>
<!--
      <entry>data pages for large objects</entry>
-->
      <entry>ラージオブジェクト用のデータページ</entry>
     </row>

     <row>
      <entry><link linkend="catalog-pg-largeobject-metadata"><structname>pg_largeobject_metadata</structname></link></entry>
<!--
      <entry>metadata for large objects</entry>
-->
      <entry>ラージオブジェクトのメタデータ</entry>
     </row>

     <row>
      <entry><link linkend="catalog-pg-namespace"><structname>pg_namespace</structname></link></entry>
<!--
      <entry>schemas</entry>
-->
      <entry>スキーマ</entry>
     </row>

     <row>
      <entry><link linkend="catalog-pg-opclass"><structname>pg_opclass</structname></link></entry>
<!--
      <entry>access method operator classes</entry>
-->
      <entry>アクセスメソッド演算子クラス</entry>
     </row>

     <row>
      <entry><link linkend="catalog-pg-operator"><structname>pg_operator</structname></link></entry>
<!--
      <entry>operators</entry>
-->
      <entry>演算子</entry>
     </row>

     <row>
      <entry><link linkend="catalog-pg-opfamily"><structname>pg_opfamily</structname></link></entry>
<!--
      <entry>access method operator families</entry>
-->
      <entry>アクセスメソッド演算子族</entry>
     </row>

     <row>
<!--
      <entry><link linkend="catalog-pg-parameter-acl"><structname>pg_parameter_acl</structname></link></entry>
      <entry>configuration parameters for which privileges have been granted</entry>
-->
      <entry><link linkend="catalog-pg-parameter-acl"><structname>pg_parameter_acl</structname></link></entry>
      <entry>権限が付与された設定パラメータ</entry>
     </row>

     <row>
      <entry><link linkend="catalog-pg-partitioned-table"><structname>pg_partitioned_table</structname></link></entry>
<!--
      <entry>information about partition key of tables</entry>
-->
      <entry>テーブルのパーティションキーについての情報</entry>
     </row>

     <row>
      <entry><link linkend="catalog-pg-policy"><structname>pg_policy</structname></link></entry>
<!--
      <entry>row-security policies</entry>
-->
      <entry>行単位セキュリティポリシー</entry>
     </row>

     <row>
      <entry><link linkend="catalog-pg-proc"><structname>pg_proc</structname></link></entry>
<!--
      <entry>functions and procedures</entry>
-->
      <entry>関数とプロシージャ</entry>
     </row>

     <row>
      <entry><link linkend="catalog-pg-publication"><structname>pg_publication</structname></link></entry>
<!--
      <entry>publications for logical replication</entry>
-->
      <entry>論理レプリケーションのパブリケーション</entry>
     </row>

     <row>
      <entry><link linkend="catalog-pg-publication-namespace"><structname>pg_publication_namespace</structname></link></entry>
<!--
      <entry>schema to publication mapping</entry>
-->
      <entry>スキーマからパブリケーションの対応</entry>
     </row>

     <row>
      <entry><link linkend="catalog-pg-publication-rel"><structname>pg_publication_rel</structname></link></entry>
<!--
      <entry>relation to publication mapping</entry>
-->
      <entry>リレーションとパブリケーションの対応</entry>
     </row>

     <row>
      <entry><link linkend="catalog-pg-range"><structname>pg_range</structname></link></entry>
<!--
      <entry>information about range types</entry>
-->
      <entry>範囲型の情報</entry>
     </row>

     <row>
      <entry><link linkend="catalog-pg-replication-origin"><structname>pg_replication_origin</structname></link></entry>
<!--
      <entry>registered replication origins</entry>
-->
      <entry>登録されたレプリケーション起点</entry>
     </row>

     <row>
      <entry><link linkend="catalog-pg-rewrite"><structname>pg_rewrite</structname></link></entry>
<!--
      <entry>query rewrite rules</entry>
-->
      <entry>問い合わせ書き換えルール</entry>
     </row>

     <row>
      <entry><link linkend="catalog-pg-seclabel"><structname>pg_seclabel</structname></link></entry>
<!--
      <entry>security labels on database objects</entry>
-->
      <entry>データベースオブジェクト上のセキュリティラベル</entry>
     </row>

     <row>
      <entry><link linkend="catalog-pg-sequence"><structname>pg_sequence</structname></link></entry>
<!--
      <entry>information about sequences</entry>
-->
      <entry>シーケンスについての情報</entry>
     </row>

     <row>
      <entry><link linkend="catalog-pg-shdepend"><structname>pg_shdepend</structname></link></entry>
<!--
      <entry>dependencies on shared objects</entry>
-->
      <entry>共有オブジェクトの依存関係</entry>
     </row>

     <row>
      <entry><link linkend="catalog-pg-shdescription"><structname>pg_shdescription</structname></link></entry>
<!--
      <entry>comments on shared objects</entry>
-->
      <entry>共有オブジェクトに対するコメント</entry>
     </row>

     <row>
      <entry><link linkend="catalog-pg-shseclabel"><structname>pg_shseclabel</structname></link></entry>
<!--
      <entry>security labels on shared database objects</entry>
-->
      <entry>共有データベースオブジェクトのセキュリティラベル</entry>
     </row>

     <row>
      <entry><link linkend="catalog-pg-statistic"><structname>pg_statistic</structname></link></entry>
<!--
      <entry>planner statistics</entry>
-->
      <entry>プランナ統計情報</entry>
     </row>

     <row>
      <entry><link linkend="catalog-pg-statistic-ext"><structname>pg_statistic_ext</structname></link></entry>
<!--
      <entry>extended planner statistics (definition)</entry>
-->
      <entry>プランナ拡張統計情報（定義）</entry>
     </row>

     <row>
      <entry><link linkend="catalog-pg-statistic-ext-data"><structname>pg_statistic_ext_data</structname></link></entry>
<!--
      <entry>extended planner statistics (built statistics)</entry>
-->
      <entry>プランナ拡張統計情報（構築統計情報）</entry>
     </row>

     <row>
      <entry><link linkend="catalog-pg-subscription"><structname>pg_subscription</structname></link></entry>
<!--
      <entry>logical replication subscriptions</entry>
-->
      <entry>論理レプリケーションのサブスクリプション</entry>
     </row>

     <row>
      <entry><link linkend="catalog-pg-subscription-rel"><structname>pg_subscription_rel</structname></link></entry>
<!--
      <entry>relation state for subscriptions</entry>
-->
      <entry>サブスクリプションについてのリレーションの状態</entry>
     </row>

     <row>
      <entry><link linkend="catalog-pg-tablespace"><structname>pg_tablespace</structname></link></entry>
<!--
      <entry>tablespaces within this database cluster</entry>
-->
      <entry>データベースクラスタ内のテーブル空間</entry>
     </row>

     <row>
      <entry><link linkend="catalog-pg-transform"><structname>pg_transform</structname></link></entry>
<!--
      <entry>transforms (data type to procedural language conversions)</entry>
-->
      <entry>変換（データ型を手続き言語に変換）</entry>
     </row>

     <row>
      <entry><link linkend="catalog-pg-trigger"><structname>pg_trigger</structname></link></entry>
<!--
      <entry>triggers</entry>
-->
      <entry>トリガ</entry>
     </row>

     <row>
      <entry><link linkend="catalog-pg-ts-config"><structname>pg_ts_config</structname></link></entry>
<!--
      <entry>text search configurations</entry>
-->
      <entry>全文検索設定</entry>
     </row>

     <row>
      <entry><link linkend="catalog-pg-ts-config-map"><structname>pg_ts_config_map</structname></link></entry>
<!--
      <entry>text search configurations' token mappings</entry>
-->
      <entry>全文検索設定のトークン写像</entry>
     </row>

     <row>
      <entry><link linkend="catalog-pg-ts-dict"><structname>pg_ts_dict</structname></link></entry>
<!--
      <entry>text search dictionaries</entry>
-->
      <entry>全文検索辞書</entry>
     </row>

     <row>
      <entry><link linkend="catalog-pg-ts-parser"><structname>pg_ts_parser</structname></link></entry>
<!--
      <entry>text search parsers</entry>
-->
      <entry>全文検索パーサ</entry>
     </row>

     <row>
      <entry><link linkend="catalog-pg-ts-template"><structname>pg_ts_template</structname></link></entry>
<!--
      <entry>text search templates</entry>
-->
      <entry>全文検索テンプレート</entry>
     </row>

     <row>
      <entry><link linkend="catalog-pg-type"><structname>pg_type</structname></link></entry>
<!--
      <entry>data types</entry>
-->
      <entry>データ型</entry>
     </row>

     <row>
      <entry><link linkend="catalog-pg-user-mapping"><structname>pg_user_mapping</structname></link></entry>
<!--
      <entry>mappings of users to foreign servers</entry>
-->
      <entry>外部サーバへのユーザのマッピング</entry>
     </row>
    </tbody>
   </tgroup>
  </table>
 </sect1>


 <sect1 id="catalog-pg-aggregate">
  <title><structname>pg_aggregate</structname></title>

  <indexterm zone="catalog-pg-aggregate">
   <primary>pg_aggregate</primary>
  </indexterm>

  <para>
<!--
   The catalog <structname>pg_aggregate</structname> stores information about
   aggregate functions.  An aggregate function is a function that
   operates on a set of values (typically one column from each row
   that matches a query condition) and returns a single value computed
   from all these values.  Typical aggregate functions are
   <function>sum</function>, <function>count</function>, and
   <function>max</function>.  Each entry in
   <structname>pg_aggregate</structname> is an extension of an entry
   in <link linkend="catalog-pg-proc"><structname>pg_proc</structname></link>.
   The <structname>pg_proc</structname> entry carries the aggregate's name,
   input and output data types, and other information that is similar to
   ordinary functions.
-->
<structname>pg_aggregate</structname>カタログには集約関数の情報が格納されています。
集約関数とは、値の集合（多くの場合は問い合わせ条件に該当する各行の1つの列）にある操作を行い、それらすべての値の演算の結果得られる単一の値を返します。
集約関数の代表的なものは<function>sum</function>、<function>count</function>そして<function>max</function>です。
<structname>pg_aggregate</structname>内の各項目は、<structname>pg_proc</structname>内の項目の拡張です。
<link linkend="catalog-pg-proc"><structname>pg_proc</structname></link>の項目には、集約の名前、入出力データ型および通常の関数と類似したその他の情報が含まれます。
  </para>

  <table>
<!--
   <title><structname>pg_aggregate</structname> Columns</title>
-->
   <title><structname>pg_aggregate</structname>の列</title>
   <tgroup cols="1">
    <thead>
     <row>
      <entry role="catalog_table_entry"><para role="column_definition">
<!--
       Column Type
-->
列 型
      </para>
      <para>
<!--
       Description
-->
説明
      </para></entry>
     </row>
    </thead>

    <tbody>
     <row>
      <entry role="catalog_table_entry"><para role="column_definition">
       <structfield>aggfnoid</structfield> <type>regproc</type>
<!--
       (references <link linkend="catalog-pg-proc"><structname>pg_proc</structname></link>.<structfield>oid</structfield>)
-->
（参照先 <link linkend="catalog-pg-proc"><structname>pg_proc</structname></link>.<structfield>oid</structfield>）
      </para>
      <para>
<!--
       <structname>pg_proc</structname> OID of the aggregate function
-->
<structname>pg_proc</structname>集約関数のOID
      </para></entry>
     </row>

     <row>
      <entry role="catalog_table_entry"><para role="column_definition">
       <structfield>aggkind</structfield> <type>char</type>
      </para>
      <para>
<!--
       Aggregate kind:
       <literal>n</literal> for <quote>normal</quote> aggregates,
       <literal>o</literal> for <quote>ordered-set</quote> aggregates, or
       <literal>h</literal> for <quote>hypothetical-set</quote> aggregates
-->
集約関数の種類：
<literal>n</literal> = <quote>通常の</quote>集約関数、
<literal>o</literal> = <quote>順序集合の</quote>集約関数、
<literal>h</literal> = <quote>仮想集合の</quote>集約関数
      </para></entry>
     </row>

     <row>
      <entry role="catalog_table_entry"><para role="column_definition">
       <structfield>aggnumdirectargs</structfield> <type>int2</type>
      </para>
      <para>
<!--
       Number of direct (non-aggregated) arguments of an ordered-set or
       hypothetical-set aggregate, counting a variadic array as one argument.
       If equal to <structfield>pronargs</structfield>, the aggregate must be variadic
       and the variadic array describes the aggregated arguments as well as
       the final direct arguments.
       Always zero for normal aggregates.
-->
順序集合や仮想集合の集約関数では、（集約されていない）複数の引数は、可変長配列として1個の引数と見なします。
引数が数が<structfield>pronargs</structfield>と同じ場合、最終的な直接引数同様、集約された引数として、集約関数の引数は、可変または可変長配列で記述しなければなりません。
通常の集約関数は引数を取りません。
      </para></entry>
     </row>

     <row>
      <entry role="catalog_table_entry"><para role="column_definition">
       <structfield>aggtransfn</structfield> <type>regproc</type>
<!--
       (references <link linkend="catalog-pg-proc"><structname>pg_proc</structname></link>.<structfield>oid</structfield>)
-->
（参照先 <link linkend="catalog-pg-proc"><structname>pg_proc</structname></link>.<structfield>oid</structfield>）
      </para>
      <para>
<!--
       Transition function
-->
遷移関数
      </para></entry>
     </row>

     <row>
      <entry role="catalog_table_entry"><para role="column_definition">
       <structfield>aggfinalfn</structfield> <type>regproc</type>
<!--
       (references <link linkend="catalog-pg-proc"><structname>pg_proc</structname></link>.<structfield>oid</structfield>)
-->
（参照先 <link linkend="catalog-pg-proc"><structname>pg_proc</structname></link>.<structfield>oid</structfield>）
      </para>
      <para>
<!--
       Final function (zero if none)
-->
最終関数（ない時はゼロ）
      </para></entry>
     </row>

     <row>
      <entry role="catalog_table_entry"><para role="column_definition">
       <structfield>aggcombinefn</structfield> <type>regproc</type>
<!--
       (references <link linkend="catalog-pg-proc"><structname>pg_proc</structname></link>.<structfield>oid</structfield>)
-->
（参照先 <link linkend="catalog-pg-proc"><structname>pg_proc</structname></link>.<structfield>oid</structfield>）
      </para>
      <para>
<!--
       Combine function (zero if none)
-->
結合関数（ない時はゼロ）
      </para></entry>
     </row>

     <row>
      <entry role="catalog_table_entry"><para role="column_definition">
       <structfield>aggserialfn</structfield> <type>regproc</type>
<!--
       (references <link linkend="catalog-pg-proc"><structname>pg_proc</structname></link>.<structfield>oid</structfield>)
-->
（参照先 <link linkend="catalog-pg-proc"><structname>pg_proc</structname></link>.<structfield>oid</structfield>）
      </para>
      <para>
<!--
       Serialization function (zero if none)
-->
直列化関数（ない時はゼロ）
      </para></entry>
     </row>

     <row>
      <entry role="catalog_table_entry"><para role="column_definition">
       <structfield>aggdeserialfn</structfield> <type>regproc</type>
<!--
       (references <link linkend="catalog-pg-proc"><structname>pg_proc</structname></link>.<structfield>oid</structfield>)
-->
（参照先 <link linkend="catalog-pg-proc"><structname>pg_proc</structname></link>.<structfield>oid</structfield>）
      </para>
      <para>
<!--
       Deserialization function (zero if none)
-->
逆直列化関数（ない時はゼロ）
      </para></entry>
     </row>

     <row>
      <entry role="catalog_table_entry"><para role="column_definition">
       <structfield>aggmtransfn</structfield> <type>regproc</type>
<!--
       (references <link linkend="catalog-pg-proc"><structname>pg_proc</structname></link>.<structfield>oid</structfield>)
-->
（参照先 <link linkend="catalog-pg-proc"><structname>pg_proc</structname></link>.<structfield>oid</structfield>）
      </para>
      <para>
<!--
       Forward transition function for moving-aggregate mode (zero if none)
-->
移動集約モードの順方向遷移関数（ない時はゼロ）
      </para></entry>
     </row>

     <row>
      <entry role="catalog_table_entry"><para role="column_definition">
       <structfield>aggminvtransfn</structfield> <type>regproc</type>
<!--
       (references <link linkend="catalog-pg-proc"><structname>pg_proc</structname></link>.<structfield>oid</structfield>)
-->
（参照先 <link linkend="catalog-pg-proc"><structname>pg_proc</structname></link>.<structfield>oid</structfield>）
      </para>
      <para>
<!--
       Inverse transition function for moving-aggregate mode (zero if none)
-->
移動集約モードの逆遷移関数（ない時はゼロ）
      </para></entry>
     </row>

     <row>
      <entry role="catalog_table_entry"><para role="column_definition">
       <structfield>aggmfinalfn</structfield> <type>regproc</type>
<!--
       (references <link linkend="catalog-pg-proc"><structname>pg_proc</structname></link>.<structfield>oid</structfield>)
-->
（参照先 <link linkend="catalog-pg-proc"><structname>pg_proc</structname></link>.<structfield>oid</structfield>）
      </para>
      <para>
<!--
       Final function for moving-aggregate mode (zero if none)
-->
移動集約モードの最終関数（ない時はゼロ）
      </para></entry>
     </row>

     <row>
      <entry role="catalog_table_entry"><para role="column_definition">
       <structfield>aggfinalextra</structfield> <type>bool</type>
      </para>
      <para>
<!--
       True to pass extra dummy arguments to <structfield>aggfinalfn</structfield>
-->
<structfield>aggfinalfn</structfield>に追加の仮引数を渡す場合はtrue
      </para></entry>
     </row>

     <row>
      <entry role="catalog_table_entry"><para role="column_definition">
       <structfield>aggmfinalextra</structfield> <type>bool</type>
      </para>
      <para>
<!--
       True to pass extra dummy arguments to <structfield>aggmfinalfn</structfield>
-->
<structfield>aggmfinalfn</structfield>に追加の仮引数を渡す場合はtrue
      </para></entry>
     </row>

     <row>
      <entry role="catalog_table_entry"><para role="column_definition">
       <structfield>aggfinalmodify</structfield> <type>char</type>
      </para>
      <para>
<!--
       Whether <structfield>aggfinalfn</structfield> modifies the
       transition state value:
       <literal>r</literal> if it is read-only,
       <literal>s</literal> if the <structfield>aggtransfn</structfield>
       cannot be applied after the <structfield>aggfinalfn</structfield>, or
       <literal>w</literal> if it writes on the value
-->
<structfield>aggfinalfn</structfield>が遷移状態値を変更するかどうか：
<literal>r</literal> = 読み出し専用の場合、
<literal>s</literal> = <structfield>aggfinalfn</structfield>の後で<structfield>aggtransfn</structfield>を適用できない場合、
<literal>w</literal> = その値に書き込む場合
      </para></entry>
     </row>

     <row>
      <entry role="catalog_table_entry"><para role="column_definition">
       <structfield>aggmfinalmodify</structfield> <type>char</type>
      </para>
      <para>
<!--
       Like <structfield>aggfinalmodify</structfield>, but for
       the <structfield>aggmfinalfn</structfield>
-->
<structfield>aggmfinalfn</structfield>用であることを除き、<structfield>aggfinalmodify</structfield>と同様
      </para></entry>
     </row>

     <row>
      <entry role="catalog_table_entry"><para role="column_definition">
       <structfield>aggsortop</structfield> <type>oid</type>
<!--
       (references <link linkend="catalog-pg-operator"><structname>pg_operator</structname></link>.<structfield>oid</structfield>)
-->
（参照先 <link linkend="catalog-pg-operator"><structname>pg_operator</structname></link>.<structfield>oid</structfield>）
      </para>
      <para>
<!--
       Associated sort operator (zero if none)
-->
関連するソート演算子（ない時はゼロ）
      </para></entry>
     </row>

     <row>
      <entry role="catalog_table_entry"><para role="column_definition">
       <structfield>aggtranstype</structfield> <type>oid</type>
<!--
       (references <link linkend="catalog-pg-type"><structname>pg_type</structname></link>.<structfield>oid</structfield>)
-->
（参照先 <link linkend="catalog-pg-type"><structname>pg_type</structname></link>.<structfield>oid</structfield>）
      </para>
      <para>
<!--
       Data type of the aggregate function's internal transition (state) data
-->
集約関数の内部遷移（状態）データのデータ型
      </para></entry>
     </row>

     <row>
      <entry role="catalog_table_entry"><para role="column_definition">
       <structfield>aggtransspace</structfield> <type>int4</type>
      </para>
      <para>
<!--
       Approximate average size (in bytes) of the transition state
       data, or zero to use a default estimate
-->
遷移状態データの推定平均サイズ（バイト）、またはデフォルトの推定値であるゼロ
      </para></entry>
     </row>

     <row>
      <entry role="catalog_table_entry"><para role="column_definition">
       <structfield>aggmtranstype</structfield> <type>oid</type>
<!--
       (references <link linkend="catalog-pg-type"><structname>pg_type</structname></link>.<structfield>oid</structfield>)
-->
（参照先 <link linkend="catalog-pg-type"><structname>pg_type</structname></link>.<structfield>oid</structfield>）
      </para>
      <para>
<!--
       Data type of the aggregate function's internal transition (state)
       data for moving-aggregate mode (zero if none)
-->
移動集約モードの、集約関数の内部遷移（状態）データのデータ型（ない時はゼロ）
      </para></entry>
     </row>

     <row>
      <entry role="catalog_table_entry"><para role="column_definition">
       <structfield>aggmtransspace</structfield> <type>int4</type>
      </para>
      <para>
<!--
       Approximate average size (in bytes) of the transition state data
       for moving-aggregate mode, or zero to use a default estimate
-->
移動集約モードの、遷移状態データの推定平均サイズ（バイト）、またはデフォルトの推定値であるゼロ
      </para></entry>
     </row>

     <row>
      <entry role="catalog_table_entry"><para role="column_definition">
       <structfield>agginitval</structfield> <type>text</type>
      </para>
      <para>
<!--
       The initial value of the transition state.  This is a text
       field containing the initial value in its external string
       representation.  If this field is null, the transition state
       value starts out null.
-->
遷移状態の初期値。
外部文字列表現での初期値を含んだテキストフィールド。
フィールドがNULL値の場合、推移状態はNULL値で始まります。
      </para></entry>
     </row>

     <row>
      <entry role="catalog_table_entry"><para role="column_definition">
       <structfield>aggminitval</structfield> <type>text</type>
      </para>
      <para>
<!--
       The initial value of the transition state for moving-aggregate mode.
       This is a text field containing the initial value in its external
       string representation.  If this field is null, the transition state
       value starts out null.
-->
移動集約モードの、遷移状態の初期値。外部に文字列表記された初期値を含むテキストフィールド。
このフィールドがNULLの場合、遷移状態の値はNULLから始まります。
      </para></entry>
     </row>
    </tbody>
   </tgroup>
  </table>

  <para>
<!--
   New aggregate functions are registered with the <link
   linkend="sql-createaggregate"><command>CREATE AGGREGATE</command></link>
   command.  See <xref linkend="xaggr"/> for more information about
   writing aggregate functions and the meaning of the transition
   functions, etc.
-->
新しい集約関数は<link linkend="sql-createaggregate"><command>CREATE AGGREGATE</command></link>コマンドで登録されます。
集約関数の書き方や遷移関数の説明などの詳細は<xref linkend="xaggr"/>を参照してください。
  </para>

 </sect1>


 <sect1 id="catalog-pg-am">
  <title><structname>pg_am</structname></title>

  <indexterm zone="catalog-pg-am">
   <primary>pg_am</primary>
  </indexterm>

  <para>
<!--
   The catalog <structname>pg_am</structname> stores information about
   relation access methods.  There is one row for each access method supported
   by the system.
   Currently, only tables and indexes have access methods. The requirements for table
   and index access methods are discussed in detail in <xref linkend="tableam"/> and
   <xref linkend="indexam"/> respectively.
-->
<structname>pg_am</structname>カタログにはリレーションアクセスメソッドの情報が格納されます。
システムがサポートするアクセスメソッド毎に1つの行が存在します。
今の所、テーブルとインデックスのみがアクセスメソッドを持ちます。
テーブルとインデックスアクセスメソッドの要件は<xref linkend="tableam"/>と<xref linkend="indexam"/>で詳しく説明されています。
  </para>

  <table>
<!--
   <title><structname>pg_am</structname> Columns</title>
-->
   <title><structname>pg_am</structname>の列</title>
   <tgroup cols="1">
    <thead>
     <row>
      <entry role="catalog_table_entry"><para role="column_definition">
<!--
       Column Type
-->
列 型
      </para>
      <para>
<!--
       Description
-->
説明
      </para></entry>
     </row>
    </thead>

    <tbody>
     <row>
      <entry role="catalog_table_entry"><para role="column_definition">
       <structfield>oid</structfield> <type>oid</type>
      </para>
      <para>
<!--
       Row identifier
-->
行識別子
      </para></entry>
     </row>

     <row>
      <entry role="catalog_table_entry"><para role="column_definition">
       <structfield>amname</structfield> <type>name</type>
      </para>
      <para>
<!--
       Name of the access method
-->
アクセスメソッド名
      </para></entry>
     </row>

     <row>
      <entry role="catalog_table_entry"><para role="column_definition">
       <structfield>amhandler</structfield> <type>regproc</type>
<!--
       (references <link linkend="catalog-pg-proc"><structname>pg_proc</structname></link>.<structfield>oid</structfield>)
-->
（参照先 <link linkend="catalog-pg-proc"><structname>pg_proc</structname></link>.<structfield>oid</structfield>）
      </para>
      <para>
<!--
       OID of a handler function that is responsible for supplying information
       about the access method
-->
アクセスメソッドについての情報の提供に責任を持つハンドラ関数のOID
      </para></entry>
     </row>

     <row>
      <entry role="catalog_table_entry"><para role="column_definition">
       <structfield>amtype</structfield> <type>char</type>
      </para>
      <para>
<!--
       <literal>t</literal> = table (including materialized views),
       <literal>i</literal> = index.
-->
<literal>t</literal> = テーブル（マテリアライズドビューを含む）、
<literal>i</literal> = インデックス
      </para></entry>
     </row>
    </tbody>
   </tgroup>
  </table>

  <note>
   <para>
<!--
    Before <productname>PostgreSQL</productname> 9.6, <structname>pg_am</structname>
    contained many additional columns representing properties of index access
    methods.  That data is now only directly visible at the C code level.
    However, <function>pg_index_column_has_property()</function> and related
    functions have been added to allow SQL queries to inspect index access
    method properties; see <xref linkend="functions-info-catalog-table"/>.
-->
<productname>PostgreSQL</productname>9.6以前では、<structname>pg_am</structname>にはインデックスアクセスメソッドのプロパティを表す多くの追加列が含まれていました。
そのデータは今ではCコードレベルで直接参照できるのみです。
しかし、<function>pg_index_column_has_property()</function>関数と関連する関数群が、インデックスアクセスメソッドのプロパティを検査するためのSQLクエリを許容するために追加されました。
<xref linkend="functions-info-catalog-table"/>を参照してください。
   </para>
  </note>

 </sect1>


 <sect1 id="catalog-pg-amop">
  <title><structname>pg_amop</structname></title>

  <indexterm zone="catalog-pg-amop">
   <primary>pg_amop</primary>
  </indexterm>

  <para>
<!--
   The catalog <structname>pg_amop</structname> stores information about
   operators associated with access method operator families.  There is one
   row for each operator that is a member of an operator family.  A family
   member can be either a <firstterm>search</firstterm> operator or an
   <firstterm>ordering</firstterm> operator.  An operator
   can appear in more than one family, but cannot appear in more than one
   search position nor more than one ordering position within a family.
   (It is allowed, though unlikely, for an operator to be used for both
   search and ordering purposes.)
-->
<structname>pg_amop</structname>カタログにはアクセスメソッド演算子の集合に関連付けられた演算子の情報が格納されています。
演算子族のメンバである演算子毎に１つの行が存在します。
演算子族のメンバは<firstterm>検索</firstterm>演算子または<firstterm>順序付け</firstterm>演算子のいずれかになることができます。
演算子は1つ以上の演算子族に現れますが、演算子族の中では検索でも順序付けでも複数現れることはありません。
（ほとんどありませんが、ある演算子が検索目的と順序付け目的の両方で使用されることが許されます。）
  </para>

  <table>
<!--
   <title><structname>pg_amop</structname> Columns</title>
-->
   <title><structname>pg_amop</structname>の列</title>
   <tgroup cols="1">
    <thead>
     <row>
      <entry role="catalog_table_entry"><para role="column_definition">
<!--
       Column Type
-->
列 型
      </para>
      <para>
<!--
       Description
-->
説明
      </para></entry>
     </row>
    </thead>

    <tbody>
     <row>
      <entry role="catalog_table_entry"><para role="column_definition">
       <structfield>oid</structfield> <type>oid</type>
      </para>
      <para>
<!--
       Row identifier
-->
行識別子
      </para></entry>
     </row>

     <row>
      <entry role="catalog_table_entry"><para role="column_definition">
       <structfield>amopfamily</structfield> <type>oid</type>
<!--
       (references <link linkend="catalog-pg-opfamily"><structname>pg_opfamily</structname></link>.<structfield>oid</structfield>)
-->
（参照先 <link linkend="catalog-pg-opfamily"><structname>pg_opfamily</structname></link>.<structfield>oid</structfield>）
      </para>
      <para>
<!--
       The operator family this entry is for
-->
この項目用の演算子族
      </para></entry>
     </row>

     <row>
      <entry role="catalog_table_entry"><para role="column_definition">
       <structfield>amoplefttype</structfield> <type>oid</type>
<!--
       (references <link linkend="catalog-pg-type"><structname>pg_type</structname></link>.<structfield>oid</structfield>)
-->
（参照先 <link linkend="catalog-pg-type"><structname>pg_type</structname></link>.<structfield>oid</structfield>）
      </para>
      <para>
<!--
       Left-hand input data type of operator
-->
演算子の左辺側のデータ型
      </para></entry>
     </row>

     <row>
      <entry role="catalog_table_entry"><para role="column_definition">
       <structfield>amoprighttype</structfield> <type>oid</type>
<!--
       (references <link linkend="catalog-pg-type"><structname>pg_type</structname></link>.<structfield>oid</structfield>)
-->
（参照先 <link linkend="catalog-pg-type"><structname>pg_type</structname></link>.<structfield>oid</structfield>）
      </para>
      <para>
<!--
       Right-hand input data type of operator
-->
演算子の右辺側のデータ型
      </para></entry>
     </row>

     <row>
      <entry role="catalog_table_entry"><para role="column_definition">
       <structfield>amopstrategy</structfield> <type>int2</type>
      </para>
      <para>
<!--
       Operator strategy number
-->
演算子の戦略番号
      </para></entry>
     </row>

     <row>
      <entry role="catalog_table_entry"><para role="column_definition">
       <structfield>amoppurpose</structfield> <type>char</type>
      </para>
      <para>
<!--
       Operator purpose, either <literal>s</literal> for search or
       <literal>o</literal> for ordering
-->
演算子の目的。 <literal>s</literal> = 検索用、 <literal>o</literal> = 順序付け用
      </para></entry>
     </row>

     <row>
      <entry role="catalog_table_entry"><para role="column_definition">
       <structfield>amopopr</structfield> <type>oid</type>
<!--
       (references <link linkend="catalog-pg-operator"><structname>pg_operator</structname></link>.<structfield>oid</structfield>)
-->
（参照先 <link linkend="catalog-pg-operator"><structname>pg_operator</structname></link>.<structfield>oid</structfield>）
      </para>
      <para>
<!--
       OID of the operator
-->
演算子のOID
      </para></entry>
     </row>

     <row>
      <entry role="catalog_table_entry"><para role="column_definition">
       <structfield>amopmethod</structfield> <type>oid</type>
<!--
       (references <link linkend="catalog-pg-am"><structname>pg_am</structname></link>.<structfield>oid</structfield>)
-->
（参照先 <link linkend="catalog-pg-am"><structname>pg_am</structname></link>.<structfield>oid</structfield>）
      </para>
      <para>
<!--
       Index access method operator family is for
-->
演算子族用のインデックスアクセスメソッド
      </para></entry>
     </row>

     <row>
      <entry role="catalog_table_entry"><para role="column_definition">
       <structfield>amopsortfamily</structfield> <type>oid</type>
<!--
       (references <link linkend="catalog-pg-opfamily"><structname>pg_opfamily</structname></link>.<structfield>oid</structfield>)
-->
（参照先 <link linkend="catalog-pg-opfamily"><structname>pg_opfamily</structname></link>.<structfield>oid</structfield>）
      </para>
      <para>
<!--
       The B-tree operator family this entry sorts according to, if an
       ordering operator; zero if a search operator
-->
順序付け用の演算子の場合、この項目のソートが従うB-tree演算子族。検索用演算子であればゼロ
      </para></entry>
     </row>
    </tbody>
   </tgroup>
  </table>

  <para>
<!--
   A <quote>search</quote> operator entry indicates that an index of this operator
   family can be searched to find all rows satisfying
   <literal>WHERE</literal>
   <replaceable>indexed_column</replaceable>
   <replaceable>operator</replaceable>
   <replaceable>constant</replaceable>.
   Obviously, such an operator must return <type>boolean</type>, and its left-hand input
   type must match the index's column data type.
-->
<quote>検索</quote>用演算子の項目は、この演算子族のインデックスを<literal>WHERE</literal> <replaceable>indexed_column</replaceable> <replaceable>operator</replaceable> <replaceable>constant</replaceable>を満たすすべての行を見つけるための検索に使用できることを示します。
いうまでもありませんが、こうした演算子は<type>論理型</type>を返さなければならず、また左辺の入力型はインデックス列のデータ型に一致しなければなりません。
  </para>

  <para>
<!--
   An <quote>ordering</quote> operator entry indicates that an index of this
   operator family can be scanned to return rows in the order represented by
   <literal>ORDER BY</literal>
   <replaceable>indexed_column</replaceable>
   <replaceable>operator</replaceable>
   <replaceable>constant</replaceable>.
   Such an operator could return any sortable data type, though again
   its left-hand input type must match the index's column data type.
   The exact semantics of the <literal>ORDER BY</literal> are specified by the
   <structfield>amopsortfamily</structfield> column, which must reference
   a B-tree operator family for the operator's result type.
-->
<quote>順序付け</quote>用演算子の項目は、この演算子族のインデックスを<literal>ORDER BY</literal> <replaceable>indexed_column</replaceable> <replaceable>operator</replaceable> <replaceable>constant</replaceable>で表される順序で行を返すためのスキャンに使用できることを示します。
こうした演算子の左辺の入力型はインデックス列のデータ型に一致しなければならないことは同じですが、任意のソート可能なデータ型を返すことができます。
<literal>ORDER BY</literal>の正確な意味は、この演算子の結果型用のB-tree演算子族を参照する必要がある<structfield>amopsortfamily</structfield>列により指定されます。
  </para>

  <note>
   <para>
<!--
    At present, it's assumed that the sort order for an ordering operator
    is the default for the referenced operator family, i.e., <literal>ASC NULLS
    LAST</literal>.  This might someday be relaxed by adding additional columns
    to specify sort options explicitly.
-->
現在、順序付け演算子のソート順は参照される演算子族のデフォルト、つまり<literal>ASC NULLS LAST</literal>であると仮定されています。
これは将来、ソートオプションを明示的に指定する追加列を加えることで緩和されるかもしれません。
   </para>
  </note>

  <para>
<!--
   An entry's <structfield>amopmethod</structfield> must match the
   <structfield>opfmethod</structfield> of its containing operator family (including
   <structfield>amopmethod</structfield> here is an intentional denormalization of the
   catalog structure for performance reasons).  Also,
   <structfield>amoplefttype</structfield> and <structfield>amoprighttype</structfield> must match
   the <structfield>oprleft</structfield> and <structfield>oprright</structfield> fields of the
   referenced <link linkend="catalog-pg-operator"><structname>pg_operator</structname></link> entry.
-->
項目の<structfield>amopmethod</structfield>は、項目を含む演算子族の<structfield>opfmethod</structfield>に一致しなくてはいけません（ここでの<structfield>amopmethod</structfield>は、性能上の理由からカタログ構造を意図的に非正規化したものも含みます）。
また、<structfield>amoplefttype</structfield>と<structfield>amoprighttype</structfield>は、参照されている<link linkend="catalog-pg-operator"><structname>pg_operator</structname></link>項目の<structfield>oprleft</structfield>と<structfield>oprright</structfield>に一致しなくてはいけません。
  </para>

 </sect1>


 <sect1 id="catalog-pg-amproc">
  <title><structname>pg_amproc</structname></title>

  <indexterm zone="catalog-pg-amproc">
   <primary>pg_amproc</primary>
  </indexterm>

  <para>
<!--
   The catalog <structname>pg_amproc</structname> stores information about
   support functions associated with access method operator families.  There
   is one row for each support function belonging to an operator family.
-->
<structname>pg_amproc</structname>カタログには、アクセスメソッド演算子族に関連付けられたサポート関数の情報が格納されます。
演算子族に含まれるサポート関数毎に１つの行が存在します。
  </para>

  <table>
<!--
   <title><structname>pg_amproc</structname> Columns</title>
-->
   <title><structname>pg_amproc</structname>の列</title>
   <tgroup cols="1">
    <thead>
     <row>
      <entry role="catalog_table_entry"><para role="column_definition">
<!--
       Column Type
-->
列 型
      </para>
      <para>
<!--
       Description
-->
説明
      </para></entry>
     </row>
    </thead>

    <tbody>
     <row>
      <entry role="catalog_table_entry"><para role="column_definition">
       <structfield>oid</structfield> <type>oid</type>
      </para>
      <para>
<!--
       Row identifier
-->
行識別子
      </para></entry>
     </row>

     <row>
      <entry role="catalog_table_entry"><para role="column_definition">
       <structfield>amprocfamily</structfield> <type>oid</type>
<!--
       (references <link linkend="catalog-pg-opfamily"><structname>pg_opfamily</structname></link>.<structfield>oid</structfield>)
-->
（参照先 <link linkend="catalog-pg-opfamily"><structname>pg_opfamily</structname></link>.<structfield>oid</structfield>）
      </para>
      <para>
<!--
       The operator family this entry is for
-->
この項目用の演算子族
      </para></entry>
     </row>

     <row>
      <entry role="catalog_table_entry"><para role="column_definition">
       <structfield>amproclefttype</structfield> <type>oid</type>
<!--
       (references <link linkend="catalog-pg-type"><structname>pg_type</structname></link>.<structfield>oid</structfield>)
-->
（参照先 <link linkend="catalog-pg-type"><structname>pg_type</structname></link>.<structfield>oid</structfield>）
      </para>
      <para>
<!--
       Left-hand input data type of associated operator
-->
関連付けられた演算子の左辺のデータ型
      </para></entry>
     </row>

     <row>
      <entry role="catalog_table_entry"><para role="column_definition">
       <structfield>amprocrighttype</structfield> <type>oid</type>
<!--
       (references <link linkend="catalog-pg-type"><structname>pg_type</structname></link>.<structfield>oid</structfield>)
-->
（参照先 <link linkend="catalog-pg-type"><structname>pg_type</structname></link>.<structfield>oid</structfield>）
      </para>
      <para>
<!--
       Right-hand input data type of associated operator
-->
関連付けられた演算子の右辺データ型
      </para></entry>
     </row>

     <row>
      <entry role="catalog_table_entry"><para role="column_definition">
       <structfield>amprocnum</structfield> <type>int2</type>
      </para>
      <para>
<!--
       Support function number
-->
サポート関数番号
      </para></entry>
     </row>

     <row>
      <entry role="catalog_table_entry"><para role="column_definition">
       <structfield>amproc</structfield> <type>regproc</type>
<!--
       (references <link linkend="catalog-pg-proc"><structname>pg_proc</structname></link>.<structfield>oid</structfield>)
-->
（参照先 <link linkend="catalog-pg-proc"><structname>pg_proc</structname></link>.<structfield>oid</structfield>）
      </para>
      <para>
<!--
       OID of the function
-->
関数のOID
      </para></entry>
     </row>
    </tbody>
   </tgroup>
  </table>

  <para>
<!--
   The usual interpretation of the
   <structfield>amproclefttype</structfield> and <structfield>amprocrighttype</structfield> fields
   is that they identify the left and right input types of the operator(s)
   that a particular support function supports.  For some access methods
   these match the input data type(s) of the support function itself, for
   others not.  There is a notion of <quote>default</quote> support functions for
   an index, which are those with <structfield>amproclefttype</structfield> and
   <structfield>amprocrighttype</structfield> both equal to the index operator class's
   <structfield>opcintype</structfield>.
-->
<structfield>amproclefttype</structfield>と<structfield>amprocrighttype</structfield>属性の通常の解釈は、それらが、特定のサポート関数がサポートする演算子の左と右の入力型を識別することです。
いくつかのアクセスメソッドに対して、これらはサポート関数自身の入力データ型に一致することもあります。
また、そうでないものもあります。
インデックスに対して<quote>デフォルト</quote>サポート関数の概念があります。
これは<structfield>amproclefttype</structfield>と<structfield>amprocrighttype</structfield>の両方が、インデックス演算クラスの<structfield>opcintype</structfield>に等しい、という概念です。
  </para>

 </sect1>


 <sect1 id="catalog-pg-attrdef">
  <title><structname>pg_attrdef</structname></title>

  <indexterm zone="catalog-pg-attrdef">
   <primary>pg_attrdef</primary>
  </indexterm>

  <para>
<!--
   The catalog <structname>pg_attrdef</structname> stores column default
   values.  The main information about columns is stored in
   <link linkend="catalog-pg-attribute"><structname>pg_attribute</structname></link>.
   Only columns for which a default value has been explicitly set will have
   an entry here.
-->
<structname>pg_attrdef</structname>システムカタログは列のデフォルト値を格納します。
列の主要な情報は<link linkend="catalog-pg-attribute"><structname>pg_attribute</structname></link>に格納されています。
デフォルト値が明示的に設定された列のみここに項目を持ちます。
  </para>

  <table>
<!--
   <title><structname>pg_attrdef</structname> Columns</title>
-->
   <title><structname>pg_attrdef</structname>の列</title>
   <tgroup cols="1">
    <thead>
     <row>
      <entry role="catalog_table_entry"><para role="column_definition">
<!--
       Column Type
-->
列 型
      </para>
      <para>
<!--
       Description
-->
説明
      </para></entry>
     </row>
    </thead>

    <tbody>
     <row>
      <entry role="catalog_table_entry"><para role="column_definition">
       <structfield>oid</structfield> <type>oid</type>
      </para>
      <para>
<!--
       Row identifier
-->
行識別子
      </para></entry>
     </row>

     <row>
      <entry role="catalog_table_entry"><para role="column_definition">
       <structfield>adrelid</structfield> <type>oid</type>
<!--
       (references <link linkend="catalog-pg-class"><structname>pg_class</structname></link>.<structfield>oid</structfield>)
-->
（参照先 <link linkend="catalog-pg-class"><structname>pg_class</structname></link>.<structfield>oid</structfield>）
      </para>
      <para>
<!--
       The table this column belongs to
-->
この列が属するテーブル
      </para></entry>
     </row>

     <row>
      <entry role="catalog_table_entry"><para role="column_definition">
       <structfield>adnum</structfield> <type>int2</type>
<!--
       (references <link linkend="catalog-pg-attribute"><structname>pg_attribute</structname></link>.<structfield>attnum</structfield>)
-->
（参照先 <link linkend="catalog-pg-attribute"><structname>pg_attribute</structname></link>.<structfield>attnum</structfield>）
      </para>
      <para>
<!--
       The number of the column
-->
列番号
      </para></entry>
     </row>

     <row>
      <entry role="catalog_table_entry"><para role="column_definition">
       <structfield>adbin</structfield> <type>pg_node_tree</type>
      </para>
      <para>
<!--
       The column default value, in <function>nodeToString()</function>
       representation.  Use <literal>pg_get_expr(adbin, adrelid)</literal> to
       convert it to an SQL expression.
-->
<function>nodeToString()</function>表現の列デフォルト値。
<literal>pg_get_expr(adbin, adrelid)</literal>を使ってSQL式に変換します。
      </para></entry>
     </row>
    </tbody>
   </tgroup>
  </table>
 </sect1>


 <sect1 id="catalog-pg-attribute">
  <title><structname>pg_attribute</structname></title>

  <indexterm zone="catalog-pg-attribute">
   <primary>pg_attribute</primary>
  </indexterm>

  <para>
<!--
   The catalog <structname>pg_attribute</structname> stores information about
   table columns.  There will be exactly one
   <structname>pg_attribute</structname> row for every column in every
   table in the database.  (There will also be attribute entries for
   indexes, and indeed all objects that have
   <link linkend="catalog-pg-class"><structname>pg_class</structname></link>
   entries.)
-->
<structname>pg_attribute</structname>カタログにはテーブルの列情報が格納されます。
データベース内のすべてのテーブルの各列に対し必ず１つの<structname>pg_attribute</structname>行があります。
（また、インデックスと<link linkend="catalog-pg-class"><structname>pg_class</structname></link>に項目を持つすべてのオブジェクトに対しての属性記述があります。）
  </para>

  <para>
<!--
   The term attribute is equivalent to column and is used for
   historical reasons.
-->
属性という表現は列と同等の意味で、歴史的背景からそのように呼ばれています。
  </para>

  <table>
<!--
   <title><structname>pg_attribute</structname> Columns</title>
-->
   <title><structname>pg_attribute</structname>の列</title>
   <tgroup cols="1">
    <thead>
     <row>
      <entry role="catalog_table_entry"><para role="column_definition">
<!--
       Column Type
-->
列 型
      </para>
      <para>
<!--
       Description
-->
説明
      </para></entry>
     </row>
    </thead>

    <tbody>
     <row>
      <entry role="catalog_table_entry"><para role="column_definition">
       <structfield>attrelid</structfield> <type>oid</type>
<!--
       (references <link linkend="catalog-pg-class"><structname>pg_class</structname></link>.<structfield>oid</structfield>)
-->
（参照先 <link linkend="catalog-pg-class"><structname>pg_class</structname></link>.<structfield>oid</structfield>）
      </para>
      <para>
<!--
       The table this column belongs to
-->
この列が属するテーブル
      </para></entry>
     </row>

     <row>
      <entry role="catalog_table_entry"><para role="column_definition">
       <structfield>attname</structfield> <type>name</type>
      </para>
      <para>
<!--
       The column name
-->
列名
      </para></entry>
     </row>

     <row>
      <entry role="catalog_table_entry"><para role="column_definition">
       <structfield>atttypid</structfield> <type>oid</type>
<!--
       (references <link linkend="catalog-pg-type"><structname>pg_type</structname></link>.<structfield>oid</structfield>)
-->
（参照先 <link linkend="catalog-pg-type"><structname>pg_type</structname></link>.<structfield>oid</structfield>）
      </para>
      <para>
<!--
       The data type of this column (zero for a dropped column)
-->
この列のデータ型（ゼロなら削除された列）
      </para></entry>
     </row>

     <row>
      <entry role="catalog_table_entry"><para role="column_definition">
       <structfield>attlen</structfield> <type>int2</type>
      </para>
      <para>
<!--
       A copy of <literal>pg_type.typlen</literal> of this column's
       type
-->
この列の型の<literal>pg_type.typlen</literal>のコピー
      </para></entry>
     </row>

     <row>
      <entry role="catalog_table_entry"><para role="column_definition">
       <structfield>attnum</structfield> <type>int2</type>
      </para>
      <para>
<!--
       The number of the column.  Ordinary columns are numbered from 1
       up.  System columns, such as <structfield>ctid</structfield>,
       have (arbitrary) negative numbers.
-->
列番号。
通常の列には1から始まる番号付けがなされます。
<structfield>ctid</structfield>のようなシステムによる列には（任意の）負の番号が付きます。
      </para></entry>
     </row>

     <row>
      <entry role="catalog_table_entry"><para role="column_definition">
       <structfield>attcacheoff</structfield> <type>int4</type>
      </para>
      <para>
<!--
       Always -1 in storage, but when loaded into a row descriptor
       in memory this might be updated to cache the offset of the attribute
       within the row
-->
格納時は必ず-1ですが、メモリ内の行記述子に読み込まれた場合は、行内での属性オフセットをキャッシュするために更新される可能性があります。
      </para></entry>
     </row>

     <row>
      <entry role="catalog_table_entry"><para role="column_definition">
       <structfield>atttypmod</structfield> <type>int4</type>
      </para>
      <para>
<!--
       <structfield>atttypmod</structfield> records type-specific data
       supplied at table creation time (for example, the maximum
       length of a <type>varchar</type> column).  It is passed to
       type-specific input functions and length coercion functions.
       The value will generally be -1 for types that do not need <structfield>atttypmod</structfield>.
-->
<structfield>atttypmod</structfield>は、テーブル作成時に与えられた型固有のデータ（たとえば<type>varchar</type>列の最大長）を記録します。
これは型固有の入力関数や長さ強制関数に渡されます。
<structfield>atttypmod</structfield>を必要としない型では、通常、この値は-1です。
      </para></entry>
     </row>

     <row>
      <entry role="catalog_table_entry"><para role="column_definition">
       <structfield>attndims</structfield> <type>int2</type>
      </para>
      <para>
<!--
       Number of dimensions, if the column is an array type; otherwise 0.
       (Presently, the number of dimensions of an array is not enforced,
       so any nonzero value effectively means <quote>it's an array</quote>.)
-->
列が配列型の場合は次元数を表現し、そうでない時はゼロです。
（現在配列の次元数は強制されていませんのでゼロ以外のどのような値であっても<quote>これは配列である</quote>ということを意味します。）
      </para></entry>
     </row>

     <row>
      <entry role="catalog_table_entry"><para role="column_definition">
       <structfield>attbyval</structfield> <type>bool</type>
      </para>
      <para>
<!--
       A copy of <literal>pg_type.typbyval</literal> of this column's type
-->
この列の型の<literal>pg_type.typbyval</literal>のコピー
      </para></entry>
     </row>

     <row>
      <entry role="catalog_table_entry"><para role="column_definition">
       <structfield>attalign</structfield> <type>char</type>
      </para>
      <para>
<!--
       A copy of <literal>pg_type.typalign</literal> of this column's type
-->
この列の型の<literal>pg_type.typalign</literal>のコピー
      </para></entry>
     </row>

     <row>
      <entry role="catalog_table_entry"><para role="column_definition">
       <structfield>attstorage</structfield> <type>char</type>
      </para>
      <para>
<!--
       Normally a copy of <literal>pg_type.typstorage</literal> of this
       column's type.  For TOAST-able data types, this can be altered
       after column creation to control storage policy.
-->
通常、この列の型の<literal>pg_type.typstorage</literal>のコピー。
TOAST可能なデータ型では、格納ポリシーを制御するために列の作成後に変更できます。
      </para></entry>
     </row>

     <row>
      <entry role="catalog_table_entry"><para role="column_definition">
       <structfield>attcompression</structfield> <type>char</type>
      </para>
      <para>
<!--
       The current compression method of the column.  Typically this is
       <literal>'\0'</literal> to specify use of the current default setting
       (see <xref linkend="guc-default-toast-compression"/>).  Otherwise,
       <literal>'p'</literal> selects pglz compression, while
       <literal>'l'</literal> selects <productname>LZ4</productname>
       compression.  However, this field is ignored
       whenever <structfield>attstorage</structfield> does not allow
       compression.
-->
この列の現在の圧縮方法。
典型的には現在のデフォルト設定（<xref linkend="guc-default-toast-compression"/>参照）を指定する<literal>'\0'</literal>です。
そうでなければ、<literal>'p'</literal>はpglz圧縮を選択し、<literal>'l'</literal>は<productname>LZ4</productname>圧縮を選択します。
ただし、<structfield>attstorage</structfield>が圧縮を許可しなければ、このフィールドは無視されます。
      </para></entry>
     </row>

     <row>
      <entry role="catalog_table_entry"><para role="column_definition">
       <structfield>attnotnull</structfield> <type>bool</type>
      </para>
      <para>
<!--
       This represents a not-null constraint.
-->
非NULL制約を表します。
      </para></entry>
     </row>

     <row>
      <entry role="catalog_table_entry"><para role="column_definition">
       <structfield>atthasdef</structfield> <type>bool</type>
      </para>
      <para>
<!--
       This column has a default expression or generation expression, in which
       case there will be a corresponding entry in the
       <link linkend="catalog-pg-attrdef"><structname>pg_attrdef</structname></link> catalog that actually defines the
       expression.  (Check <structfield>attgenerated</structfield> to
       determine whether this is a default or a generation expression.)
-->
この列にはデフォルト値あるいは生成式があります。
その場合、実際に値を定義する<link linkend="catalog-pg-attrdef"><structname>pg_attrdef</structname></link>カタログ内に対応する項目があります。
（これがデフォルトなのか生成式なのかは<structfield>attgenerated</structfield>をチェックします。）
      </para></entry>
     </row>

     <row>
      <entry role="catalog_table_entry"><para role="column_definition">
       <structfield>atthasmissing</structfield> <type>bool</type>
      </para>
      <para>
<!--
       This column has a value which is used where the column is entirely
       missing from the row, as happens when a column is added with a
       non-volatile <literal>DEFAULT</literal> value after the row is created.
       The actual value used is stored in the
       <structfield>attmissingval</structfield> column.
-->
この列は、行から列の値が完全に失われている場合に使われる値を持ちます。
これは、行が作られた後で非不安定(non-volatile)な<literal>DEFAULT</literal>値を持つ列が追加される際に起こります。
実際に使われる値は<structfield>attmissingval</structfield>列に格納されています。
      </para></entry>
     </row>

     <row>
      <entry role="catalog_table_entry"><para role="column_definition">
       <structfield>attidentity</structfield> <type>char</type>
      </para>
      <para>
<!--
       If a zero byte (<literal>''</literal>), then not an identity column.
       Otherwise, <literal>a</literal> = generated
       always, <literal>d</literal> = generated by default.
-->
ゼロバイト（<literal>''</literal>）ならこれはIDENTITY列ではありません。
IDENTITY列では、 <literal>a</literal> = GENERATED ALWAYS、 <literal>d</literal> = GENERATED BY DEFAULTになります。
      </para></entry>
     </row>

     <row>
      <entry role="catalog_table_entry"><para role="column_definition">
       <structfield>attgenerated</structfield> <type>char</type>
      </para>
      <para>
<!--
       If a zero byte (<literal>''</literal>), then not a generated column.
       Otherwise, <literal>s</literal> = stored.  (Other values might be added
       in the future.)
-->
ゼロバイト（<literal>''</literal>）なら、生成列ではありません。
さもなければ <literal>s</literal> = storedです。
（将来他の値が追加されるかも知れません。）
      </para></entry>
     </row>

     <row>
      <entry role="catalog_table_entry"><para role="column_definition">
       <structfield>attisdropped</structfield> <type>bool</type>
      </para>
      <para>
<!--
       This column has been dropped and is no longer valid.  A dropped
       column is still physically present in the table, but is
       ignored by the parser and so cannot be accessed via SQL.
-->
この列は既に削除されていて有効ではありません。
削除された列は物理的にはまだテーブル上に存在していますが、パーサによって無視されるためSQLでアクセスできません。
      </para></entry>
     </row>

     <row>
      <entry role="catalog_table_entry"><para role="column_definition">
       <structfield>attislocal</structfield> <type>bool</type>
      </para>
      <para>
<!--
       This column is defined locally in the relation.  Note that a column can
       be locally defined and inherited simultaneously.
-->
この列はリレーション内でローカルに定義されます。
列がローカルに定義されると同時に継承される場合もあることに注意してください。
      </para></entry>
     </row>

     <row>
      <entry role="catalog_table_entry"><para role="column_definition">
       <structfield>attinhcount</structfield> <type>int2</type>
      </para>
      <para>
<!--
       The number of direct ancestors this column has.  A column with a
       nonzero number of ancestors cannot be dropped nor renamed.
-->
この列が持つ直接の祖先の数です。
祖先を持っている列の削除や名前は変更はできません。
      </para></entry>
     </row>

     <row>
      <entry role="catalog_table_entry"><para role="column_definition">
       <structfield>attcollation</structfield> <type>oid</type>
<!--
       (references <link linkend="catalog-pg-collation"><structname>pg_collation</structname></link>.<structfield>oid</structfield>)
-->
（参照先 <link linkend="catalog-pg-collation"><structname>pg_collation</structname></link>.<structfield>oid</structfield>）
      </para>
      <para>
<!--
       The defined collation of the column, or zero if the column is
       not of a collatable data type
-->
列で定義された照合順序。列が照合順序の設定ができないデータ型の場合はゼロ
      </para></entry>
     </row>

     <row>
      <entry role="catalog_table_entry"><para role="column_definition">
       <structfield>attstattarget</structfield> <type>int2</type>
      </para>
      <para>
<!--
       <structfield>attstattarget</structfield> controls the level of detail
       of statistics accumulated for this column by
       <link linkend="sql-analyze"><command>ANALYZE</command></link>.
       A zero value indicates that no statistics should be collected.
       A null value says to use the system default statistics target.
       The exact meaning of positive values is data type-dependent.
       For scalar data types, <structfield>attstattarget</structfield>
       is both the target number of <quote>most common values</quote>
       to collect, and the target number of histogram bins to create.
-->
《マッチ度[87.364621]》<structfield>attstattarget</structfield>は<link linkend="sql-analyze"><command>ANALYZE</command></link>によるこの列に対する蓄積された統計情報をどの程度詳しく管理するかを規定します。
値がゼロの場合は統計情報を収集しません。
負の値の場合は、システムのデフォルトの統計目標を使用すべきであるということです。
正の値が厳密に意味するところはデータ型に依存します。
スカラデータ型に対して<structfield>attstattarget</structfield>は収集する<quote>最も一般的な値</quote>の目標となる数であり、また作成するヒストグラムビンの目標数でもあります。
《機械翻訳》<structfield>attstattarget</structfield>は<link linkend="sql-analyze"><command>ANALYZE</command></link>でこの列に対して集められる統計の詳細レベルを制御します。
ゼロの値は、統計情報を収集しないことを示します。
NULL値は、システムのデフォルト統計ターゲットを使用することを示します。
正の値の正確な意味は、データ型によって異なります。
スカラーデータ型の場合、<structfield>attstattarget</structfield>は収集する<quote>最も一般的な値</quote>のターゲット数と、作成するヒストグラムビンのターゲット数の両方を指定します。
      </para></entry>
     </row>

     <row>
      <entry role="catalog_table_entry"><para role="column_definition">
       <structfield>attacl</structfield> <type>aclitem[]</type>
      </para>
      <para>
<!--
       Column-level access privileges, if any have been granted specifically
       on this column
-->
この列に特定して付与された場合における、列レベルのアクセス権限
      </para></entry>
     </row>

     <row>
      <entry role="catalog_table_entry"><para role="column_definition">
       <structfield>attoptions</structfield> <type>text[]</type>
      </para>
      <para>
<!--
       Attribute-level options, as <quote>keyword=value</quote> strings
-->
<quote>keyword=value</quote>文字列のような、属性レベルのオプション
      </para></entry>
     </row>

     <row>
      <entry role="catalog_table_entry"><para role="column_definition">
       <structfield>attfdwoptions</structfield> <type>text[]</type>
      </para>
      <para>
<!--
       Attribute-level foreign data wrapper options, as <quote>keyword=value</quote> strings
-->
<quote>keyword=value</quote>文字列のような、外部データラッパーオプションの属性レベル
      </para></entry>
     </row>

     <row>
      <entry role="catalog_table_entry"><para role="column_definition">
       <structfield>attmissingval</structfield> <type>anyarray</type>
      </para>
      <para>
<!--
       This column has a one element array containing the value used when the
       column is entirely missing from the row, as happens when the column is
       added with a non-volatile <literal>DEFAULT</literal> value after the
       row is created.  The value is only used when
       <structfield>atthasmissing</structfield> is true.  If there is no value
       the column is null.
-->
この列は、行から列の値が完全に失われている場合に使われる値を持つ一要素配列を持ちます。
これは、行が作られた後で非不安定(non-volatile)な<literal>DEFAULT</literal>値を持つ列が追加される際に起こります。
この値は<structfield>atthasmissing</structfield>がtrueのときだけ使用されます。
値がなければその列はNULLになります。
      </para></entry>
     </row>
    </tbody>
   </tgroup>
  </table>

  <para>
<!--
   In a dropped column's <structname>pg_attribute</structname> entry,
   <structfield>atttypid</structfield> is reset to zero, but
   <structfield>attlen</structfield> and the other fields copied from
   <link linkend="catalog-pg-type"><structname>pg_type</structname></link> are still valid.  This arrangement is needed
   to cope with the situation where the dropped column's data type was
   later dropped, and so there is no <structname>pg_type</structname> row anymore.
   <structfield>attlen</structfield> and the other fields can be used
   to interpret the contents of a row of the table.
-->
削除された列の<structname>pg_attribute</structname>項目では、<structfield>atttypid</structfield>はゼロにリセットされます。
しかし<structfield>attlen</structfield>と<link linkend="catalog-pg-type"><structname>pg_type</structname></link>からコピーされた他のフィールドは、有効なままです。
この動作は、削除された列のデータ型が後になって削除されて、<structname>pg_type</structname>行が存在しないような状況の場合に必要です。
<structfield>attlen</structfield>と他のフィールドは、テーブル内の行の内容を解釈するために使用されます。
  </para>
 </sect1>


 <sect1 id="catalog-pg-authid">
  <title><structname>pg_authid</structname></title>

  <indexterm zone="catalog-pg-authid">
   <primary>pg_authid</primary>
  </indexterm>

  <para>
<!--
   The catalog <structname>pg_authid</structname> contains information about
   database authorization identifiers (roles).  A role subsumes the concepts
   of <quote>users</quote> and <quote>groups</quote>.  A user is essentially just a
   role with the <structfield>rolcanlogin</structfield> flag set.  Any role (with or
   without <structfield>rolcanlogin</structfield>) can have other roles as members; see
   <link linkend="catalog-pg-auth-members"><structname>pg_auth_members</structname></link>.
-->
<structname>pg_authid</structname>カタログはデータベース認証識別子（ロール）の情報を保持します。
ロールは<quote>ユーザ</quote>と<quote>グループ</quote>の概念を包括しています。
ユーザは本質的に<structfield>rolcanlogin</structfield>フラグセットを持ったロールです。
どのようなロール（<structfield>rolcanlogin</structfield>を持っている、持っていないに関わらず）も他のロールをメンバとして持っていても構いません。
<link linkend="catalog-pg-auth-members"><structname>pg_auth_members</structname></link>を参照してください。
  </para>

  <para>
<!--
   Since this catalog contains passwords, it must not be publicly readable.
   <link linkend="view-pg-roles"><structname>pg_roles</structname></link>
   is a publicly readable view on
   <structname>pg_authid</structname> that blanks out the password field.
-->
このカタログはパスワードを含んでいるため、第三者が内容を読むことができないようにしなければいけません。
<link linkend="view-pg-roles"><structname>pg_roles</structname></link>は、<structname>pg_authid</structname>のビューで、パスワードのフィールドは空白となっていますので内容を読み取ることができます。
  </para>

  <para>
<!--
   <xref linkend="user-manag"/> contains detailed information about user and
   privilege management.
-->
<xref linkend="user-manag"/>でユーザと権限管理に関するより詳細について説明します。
  </para>

  <para>
<!--
   Because user identities are cluster-wide,
   <structname>pg_authid</structname>
   is shared across all databases of a cluster: there is only one
   copy of <structname>pg_authid</structname> per cluster, not
   one per database.
-->
ユーザの本人確認はクラスタ全体にわたる情報ですので、<structname>pg_authid</structname>はクラスタのすべてのデータベースで共有されます。
データベース毎ではなく、クラスタ毎にたった1つだけ<structname>pg_authid</structname>が存在します。
  </para>

  <table>
<!--
   <title><structname>pg_authid</structname> Columns</title>
-->
   <title><structname>pg_authid</structname>の列</title>
   <tgroup cols="1">
    <thead>
     <row>
      <entry role="catalog_table_entry"><para role="column_definition">
<!--
       Column Type
-->
列 型
      </para>
      <para>
<!--
       Description
-->
説明
      </para></entry>
     </row>
    </thead>

    <tbody>
     <row>
      <entry role="catalog_table_entry"><para role="column_definition">
       <structfield>oid</structfield> <type>oid</type>
      </para>
      <para>
<!--
       Row identifier
-->
行識別子
      </para></entry>
     </row>

     <row>
      <entry role="catalog_table_entry"><para role="column_definition">
       <structfield>rolname</structfield> <type>name</type>
      </para>
      <para>
<!--
       Role name
-->
ロール名
      </para></entry>
     </row>

     <row>
      <entry role="catalog_table_entry"><para role="column_definition">
       <structfield>rolsuper</structfield> <type>bool</type>
      </para>
      <para>
<!--
       Role has superuser privileges
-->
ロールはスーパーユーザの権限を持っている
      </para></entry>
     </row>

     <row>
      <entry role="catalog_table_entry"><para role="column_definition">
       <structfield>rolinherit</structfield> <type>bool</type>
      </para>
      <para>
<!--
       Role automatically inherits privileges of roles it is a
       member of
-->
ロールは自動的にメンバとして属するロールの権限を継承
      </para></entry>
     </row>

     <row>
      <entry role="catalog_table_entry"><para role="column_definition">
       <structfield>rolcreaterole</structfield> <type>bool</type>
      </para>
      <para>
<!--
       Role can create more roles
-->
ロールはロールを作成できる
      </para></entry>
     </row>

     <row>
      <entry role="catalog_table_entry"><para role="column_definition">
       <structfield>rolcreatedb</structfield> <type>bool</type>
      </para>
      <para>
<!--
       Role can create databases
-->
ロールはデータベースを作成できる
      </para></entry>
     </row>

     <row>
      <entry role="catalog_table_entry"><para role="column_definition">
       <structfield>rolcanlogin</structfield> <type>bool</type>
      </para>
      <para>
<!--
       Role can log in. That is, this role can be given as the initial
       session authorization identifier.
-->
ロールはログインできる。つまりロールはセッションを始める認証の識別子となることができます。
      </para></entry>
     </row>

     <row>
      <entry role="catalog_table_entry"><para role="column_definition">
       <structfield>rolreplication</structfield> <type>bool</type>
      </para>
      <para>
<!--
       Role is a replication role. A replication role can initiate replication
       connections and create and drop replication slots.
-->
ロールはレプリケーションのロールである。
レプリケーションロールは、レプリケーション接続を開始すること、およびレプリケーションスロットを作成および削除できます。
      </para></entry>
     </row>

     <row>
      <entry role="catalog_table_entry"><para role="column_definition">
       <structfield>rolbypassrls</structfield> <type>bool</type>
      </para>
      <para>
<!--
       Role bypasses every row-level security policy, see
       <xref linkend="ddl-rowsecurity"/> for more information.
-->
すべての行単位セキュリティポリシーを無視するロール。詳しくは<xref linkend="ddl-rowsecurity"/>を参照してください。
      </para></entry>
     </row>

     <row>
      <entry role="catalog_table_entry"><para role="column_definition">
       <structfield>rolconnlimit</structfield> <type>int4</type>
      </para>
      <para>
<!--
       For roles that can log in, this sets maximum number of concurrent
       connections this role can make.  -1 means no limit.
-->
ログイン可能なロールでは、これはロールが確立できる同時実行接続数を設定します。
-1は制限無しを意味します。
      </para></entry>
     </row>

     <row>
      <entry role="catalog_table_entry"><para role="column_definition">
       <structfield>rolpassword</structfield> <type>text</type>
      </para>
      <para>
<!--
       Password (possibly encrypted); null if none. The format depends
       on the form of encryption used.
-->
（おそらく暗号化された）パスワード。無い場合はNULLです。
書式は使用される暗号化の形式に依存します。
      </para></entry>
     </row>

     <row>
      <entry role="catalog_table_entry"><para role="column_definition">
       <structfield>rolvaliduntil</structfield> <type>timestamptz</type>
      </para>
      <para>
<!--
       Password expiry time (only used for password authentication);
       null if no expiration
-->
パスワード有効期限（パスワード認証でのみ使用）。
NULLの場合には満了時間はありません。
      </para></entry>
     </row>
    </tbody>
   </tgroup>
  </table>

  <para>
<!--
   For an MD5 encrypted password, <structfield>rolpassword</structfield>
   column will begin with the string <literal>md5</literal> followed by a
   32-character hexadecimal MD5 hash. The MD5 hash will be of the user's
   password concatenated to their user name. For example, if user
   <literal>joe</literal> has password <literal>xyzzy</literal>, <productname>PostgreSQL</productname>
   will store the md5 hash of <literal>xyzzyjoe</literal>.
-->
MD5で暗号化されたパスワードでは、<structfield>rolpassword</structfield>列は文字列<literal>md5</literal>で始まり、それに32文字の16進MD5ハッシュ値が続きます。
MD5ハッシュは、ユーザのパスワードとユーザ名を繋げたものに対して生成されます。
例えば<literal>joe</literal>のパスワードが<literal>xyzzy</literal>なら、<productname>PostgreSQL</productname>は<literal>xyzzyjoe</literal>のMD5ハッシュを格納します。
  </para>

  <para>
<!--
   If the password is encrypted with SCRAM-SHA-256, it has the format:
-->
パスワードがSCRAM-SHA-256で暗号化される場合、次の書式になります。
<synopsis>
SCRAM-SHA-256$<replaceable>&lt;iteration count&gt;</replaceable>:<replaceable>&lt;salt&gt;</replaceable>$<replaceable>&lt;StoredKey&gt;</replaceable>:<replaceable>&lt;ServerKey&gt;</replaceable>
</synopsis>
<!--
   where <replaceable>salt</replaceable>, <replaceable>StoredKey</replaceable> and
   <replaceable>ServerKey</replaceable> are in Base64 encoded format. This format is
   the same as that specified by <ulink url="https://datatracker.ietf.org/doc/html/rfc5803">RFC 5803</ulink>.
-->
《マッチ度[91.417910]》ここで、<replaceable>salt</replaceable>、<replaceable>StoredKey</replaceable>、<replaceable>ServerKey</replaceable>はBase64の符号化書式に従います。
この書式は<ulink url="https://tools.ietf.org/html/rfc5803">RFC 5803</ulink>で指定されているものと同じです。
  </para>

  <para>
<!--
    A password that does not follow either of those formats is assumed to be
    unencrypted.
-->
これらのいずれの書式にも従っていないパスワードは、暗号化されていないものとみなされます。
  </para>
 </sect1>


 <sect1 id="catalog-pg-auth-members">
  <title><structname>pg_auth_members</structname></title>

  <indexterm zone="catalog-pg-auth-members">
   <primary>pg_auth_members</primary>
  </indexterm>

  <para>
<!--
   The catalog <structname>pg_auth_members</structname> shows the membership
   relations between roles.  Any non-circular set of relationships is allowed.
-->
<structname>pg_auth_members</structname>カタログはロール間のメンバシップ関係を示しています。
循環していなければ、どのような関係でも許可されています。
  </para>

  <para>
<!--
   Because user identities are cluster-wide,
   <structname>pg_auth_members</structname>
   is shared across all databases of a cluster: there is only one
   copy of <structname>pg_auth_members</structname> per cluster, not
   one per database.
-->
ユーザの同一性はクラスタ間で保たれる必要があるため、<structname>pg_auth_members</structname>はクラスタ間のすべてのデータベースで共有されています。
<structname>pg_auth_members</structname>のコピーはデータベースごとではなく、各クラスタにひとつだけ持っています。
  </para>

  <table>
<!--
   <title><structname>pg_auth_members</structname> Columns</title>
-->
   <title><structname>pg_auth_members</structname>の列</title>
   <tgroup cols="1">
    <thead>
     <row>
      <entry role="catalog_table_entry"><para role="column_definition">
<!--
       Column Type
-->
列 型
      </para>
      <para>
<!--
       Description
-->
説明
      </para></entry>
     </row>
    </thead>

    <tbody>
     <row>
      <entry role="catalog_table_entry"><para role="column_definition">
       <structfield>oid</structfield> <type>oid</type>
      </para>
      <para>
<!--
       Row identifier
-->
行識別子
      </para></entry>
     </row>

     <row>
      <entry role="catalog_table_entry"><para role="column_definition">
       <structfield>roleid</structfield> <type>oid</type>
<!--
       (references <link linkend="catalog-pg-authid"><structname>pg_authid</structname></link>.<structfield>oid</structfield>)
-->
（参照先 <link linkend="catalog-pg-authid"><structname>pg_authid</structname></link>.<structfield>oid</structfield>）
      </para>
      <para>
<!--
       ID of a role that has a member
-->
メンバを持っているロールのID
      </para></entry>
     </row>

     <row>
      <entry role="catalog_table_entry"><para role="column_definition">
       <structfield>member</structfield> <type>oid</type>
<!--
       (references <link linkend="catalog-pg-authid"><structname>pg_authid</structname></link>.<structfield>oid</structfield>)
-->
（参照先 <link linkend="catalog-pg-authid"><structname>pg_authid</structname></link>.<structfield>oid</structfield>）
      </para>
      <para>
<!--
       ID of a role that is a member of <structfield>roleid</structfield>
-->
<structfield>roleid</structfield>のメンバであるロールのID
      </para></entry>
     </row>

     <row>
      <entry role="catalog_table_entry"><para role="column_definition">
       <structfield>grantor</structfield> <type>oid</type>
<!--
       (references <link linkend="catalog-pg-authid"><structname>pg_authid</structname></link>.<structfield>oid</structfield>)
-->
（参照先 <link linkend="catalog-pg-authid"><structname>pg_authid</structname></link>.<structfield>oid</structfield>）
      </para>
      <para>
<!--
       ID of the role that granted this membership
-->
このメンバシップを与えたロールのID
      </para></entry>
     </row>

     <row>
      <entry role="catalog_table_entry"><para role="column_definition">
       <structfield>admin_option</structfield> <type>bool</type>
      </para>
      <para>
<!--
       True if <structfield>member</structfield> can grant membership in
       <structfield>roleid</structfield> to others
-->
<structfield>member</structfield>は<structfield>roleid</structfield>のメンバシップを他に与えることができる場合はtrue
      </para></entry>
     </row>

     <row>
      <entry role="catalog_table_entry"><para role="column_definition">
       <structfield>inherit_option</structfield> <type>bool</type>
      </para>
      <para>
<!--
       True if the member automatically inherits the privileges of the
       granted role
-->
メンバが付与されたロールの権限を自動的に継承する場合はtrue
      </para></entry>
     </row>

     <row>
      <entry role="catalog_table_entry"><para role="column_definition">
       <structfield>set_option</structfield> <type>bool</type>
      </para>
      <para>
<!--
       True if the member can
       <link linkend="sql-set-role"><command>SET ROLE</command></link>
       to the granted role
-->
メンバが<link linkend="sql-set-role"><command>SET ROLE</command></link>で付与されたロールに設定できる場合はtrue
      </para></entry>
     </row>
    </tbody>
   </tgroup>
  </table>

 </sect1>


 <sect1 id="catalog-pg-cast">
  <title><structname>pg_cast</structname></title>

  <indexterm zone="catalog-pg-cast">
   <primary>pg_cast</primary>
  </indexterm>

  <para>
<!--
   The catalog <structname>pg_cast</structname> stores data type conversion
   paths, both built-in and user-defined.
-->
<structname>pg_cast</structname>カタログにはデータ型変換パスが格納されます。
ここには、組み込みのパスとユーザ定義のパスが存在します。
  </para>

  <para>
<!--
   It should be noted that <structname>pg_cast</structname> does not represent
   every type conversion that the system knows how to perform; only those that
   cannot be deduced from some generic rule.  For example, casting between a
   domain and its base type is not explicitly represented in
   <structname>pg_cast</structname>.  Another important exception is that
   <quote>automatic I/O conversion casts</quote>, those performed using a data
   type's own I/O functions to convert to or from <type>text</type> or other
   string types, are not explicitly represented in
   <structname>pg_cast</structname>.
-->
<structname>pg_cast</structname>は、システムがどのように動作するかわかっているような、あらゆる型変換を表しているわけではないということに注意してください。
いくつかの一般的な規則から推測できないような型変換についてのみ表しています。
例えば、ドメインとその基本の型は明示的に<structname>pg_cast</structname>内で表されていません。
他の重要な例外は<quote>自動I/O変換キャスト</quote>です。
これらのキャストは、<type>text</type>型やほかの文字列型から変換したりされたりするのにデータ型自身のI/O関数を用いていますが、これらのキャストは明示的に<structname>pg_cast</structname>内において表されていません。
  </para>

  <table>
<!--
   <title><structname>pg_cast</structname> Columns</title>
-->
   <title><structname>pg_cast</structname>の列</title>
   <tgroup cols="1">
    <thead>
     <row>
      <entry role="catalog_table_entry"><para role="column_definition">
<!--
       Column Type
-->
列 型
      </para>
      <para>
<!--
       Description
-->
説明
      </para></entry>
     </row>
    </thead>

    <tbody>
     <row>
      <entry role="catalog_table_entry"><para role="column_definition">
       <structfield>oid</structfield> <type>oid</type>
      </para>
      <para>
<!--
       Row identifier
-->
行識別子
      </para></entry>
     </row>

     <row>
      <entry role="catalog_table_entry"><para role="column_definition">
       <structfield>castsource</structfield> <type>oid</type>
<!--
       (references <link linkend="catalog-pg-type"><structname>pg_type</structname></link>.<structfield>oid</structfield>)
-->
（参照先 <link linkend="catalog-pg-type"><structname>pg_type</structname></link>.<structfield>oid</structfield>）
      </para>
      <para>
<!--
       OID of the source data type
-->
変換元データ型のOID
      </para></entry>
     </row>

     <row>
      <entry role="catalog_table_entry"><para role="column_definition">
       <structfield>casttarget</structfield> <type>oid</type>
<!--
       (references <link linkend="catalog-pg-type"><structname>pg_type</structname></link>.<structfield>oid</structfield>)
-->
（参照先 <link linkend="catalog-pg-type"><structname>pg_type</structname></link>.<structfield>oid</structfield>）
      </para>
      <para>
<!--
       OID of the target data type
-->
対象データ型のOID
      </para></entry>
     </row>

     <row>
      <entry role="catalog_table_entry"><para role="column_definition">
       <structfield>castfunc</structfield> <type>oid</type>
<!--
       (references <link linkend="catalog-pg-proc"><structname>pg_proc</structname></link>.<structfield>oid</structfield>)
-->
（参照先 <link linkend="catalog-pg-proc"><structname>pg_proc</structname></link>.<structfield>oid</structfield>）
      </para>
      <para>
<!--
       The OID of the function to use to perform this cast.  Zero is
       stored if the cast method doesn't require a function.
-->
このキャストを実行するために使用する関数のOID。
キャストメソッドが関数を必要としない場合はゼロが格納されます。
      </para></entry>
     </row>

     <row>
      <entry role="catalog_table_entry"><para role="column_definition">
       <structfield>castcontext</structfield> <type>char</type>
      </para>
      <para>
<!--
       Indicates what contexts the cast can be invoked in.
       <literal>e</literal> means only as an explicit cast (using
       <literal>CAST</literal> or <literal>::</literal> syntax).
       <literal>a</literal> means implicitly in assignment
       to a target column, as well as explicitly.
       <literal>i</literal> means implicitly in expressions, as well as the
       other cases.
-->
キャストがどの文脈で呼び出し可能かを示します。
<literal>e</literal> = 明示のキャストとしてのみ起動されることを意味します（<literal>CAST</literal>または<literal>::</literal>構文を使用します）。
<literal>a</literal> = 対象となる列を明示的に特定するだけでなく暗黙的にも特定することを意味します。
<literal>i</literal> = 他の場合と同様に演算式内で暗黙的であることを意味します。
      </para></entry>
     </row>

     <row>
      <entry role="catalog_table_entry"><para role="column_definition">
       <structfield>castmethod</structfield> <type>char</type>
      </para>
      <para>
<!--
       Indicates how the cast is performed.
       <literal>f</literal> means that the function specified in the <structfield>castfunc</structfield> field is used.
       <literal>i</literal> means that the input/output functions are used.
       <literal>b</literal> means that the types are binary-coercible, thus no conversion is required.
-->
どのようにキャストが実行されるかを示します。
<literal>f</literal> = <structfield>castfunc</structfield>フィールド内で示される関数が使用されていることを意味します。
<literal>i</literal> = 入出力関数が使用されていることを示します。
<literal>b</literal> = 型がバイナリを強制しているため、変換が必要ないことを意味します。
      </para></entry>
     </row>
    </tbody>
   </tgroup>
  </table>

  <para>
<!--
   The cast functions listed in <structname>pg_cast</structname> must
   always take the cast source type as their first argument type, and
   return the cast destination type as their result type.  A cast
   function can have up to three arguments.  The second argument,
   if present, must be type <type>integer</type>; it receives the type
   modifier associated with the destination type, or -1
   if there is none.  The third argument,
   if present, must be type <type>boolean</type>; it receives <literal>true</literal>
   if the cast is an explicit cast, <literal>false</literal> otherwise.
-->
<structname>pg_cast</structname>内に挙げられているキャスト関数は、第1番目の引数の型として、キャスト元の型をいつも取らなければいけません。
また、キャスト関数は、結果の型としてキャスト先の型を返します。
キャスト関数は3つまで引数を持つことができます。
もし存在するなら、2番目の引数は<type>integer</type>型でなくてはなりません。
この引数はキャスト先の型に関連付けられた型修飾子を受け取ります。
2番目の引数がない場合は、-1です。
3番目の引数は、もし存在する場合は、<type>boolean</type>型でなくてはなりません。
この引数は、もしキャストが明示的なキャストであれば<literal>true</literal>を受け取り、そうでない場合は<literal>false</literal>を受け取ります。
  </para>

  <para>
<!--
   It is legitimate to create a <structname>pg_cast</structname> entry
   in which the source and target types are the same, if the associated
   function takes more than one argument.  Such entries represent
   <quote>length coercion functions</quote> that coerce values of the type
   to be legal for a particular type modifier value.
-->
もし関連のある関数が複数の引数を持つ場合、キャストの元と先で型が同じである<structname>pg_cast</structname>項目を作成することが妥当です。
このような項目は、<quote>length coercion functions</quote>を表現します。
<quote>length coercion functions</quote>は型の値を特定の型の修飾子の値に適するように修正します。
  </para>

  <para>
<!--
   When a <structname>pg_cast</structname> entry has different source and
   target types and a function that takes more than one argument, it
   represents converting from one type to another and applying a length
   coercion in a single step.  When no such entry is available, coercion
   to a type that uses a type modifier involves two steps, one to
   convert between data types and a second to apply the modifier.
-->
<structname>pg_cast</structname>項目が異なるキャスト元とキャスト先の型を持っていて、かつ関数が複数の引数を持つ時は、1つの型から別の型への変換し、かつ、1つの手順で長さの修正を適用することを意味します。
このような項目が利用できない時は、型修飾子を使用した型の修正は2つの手順が必要です。
1つはデータ型の間での変換で、2つ目は修飾子を適用することです。
  </para>
 </sect1>

 <sect1 id="catalog-pg-class">
  <title><structname>pg_class</structname></title>

  <indexterm zone="catalog-pg-class">
   <primary>pg_class</primary>
  </indexterm>

  <para>
<!--
   The catalog <structname>pg_class</structname> describes tables and
   other objects that have columns or are otherwise similar to a
   table.  This includes indexes (but see also <link
   linkend="catalog-pg-index"><structname>pg_index</structname></link>),
   sequences (but see also <link
   linkend="catalog-pg-sequence"><structname>pg_sequence</structname></link>),
   views, materialized views, composite types, and TOAST tables;
   see <structfield>relkind</structfield>.
   Below, when we mean all of these kinds of objects we speak of
   <quote>relations</quote>.  Not all of <structname>pg_class</structname>'s
   columns are meaningful for all relation kinds.
-->
《マッチ度[83.359498]》<structname>pg_class</structname>カタログはテーブルと、その他に列を持つもの、あるいはテーブルに似た全てのものを目録にしています。
その中にはインデックス（<link linkend="catalog-pg-index"><structname>pg_index</structname></link>も参照）、シーケンス（<link linkend="catalog-pg-sequence"><structname>pg_sequence</structname></link>も参照）、ビュー、マテリアライズドビュー、複合型およびTOASTテーブルが含まれます。
<structfield>relkind</structfield>を参照してください。
これより以降、<quote>リレーション</quote>と記されている場合はこれらすべてのオブジェクトを意味しています。
すべての列が全てのリレーションの型に該当するとは限りません。
《機械翻訳》カタログ<structname>pg_class</structname>は、列を持つか、または他の方法でテーブルに類似したオブジェクトを記述します。
 これにはインデックス（<structname>pg_index</structname>も参照）、シーケンス（<structname>pg_sequence</structname>も参照）、ビュー、マテリアライズドビュー、複合型、TOASTテーブルが含まれます。
 <structname>pg_class</structname>のすべての種類のオブジェクトについては<link linkend="catalog-pg-sequence"><structname>pg_sequence</structname></link>を参照してください。
 <structname>pg_class</structname>の全ての列がすべてのリレーション種別にとって意味を持つわけではありません。
  </para>

  <table>
<!--
   <title><structname>pg_class</structname> Columns</title>
-->
   <title><structname>pg_class</structname>の列</title>
   <tgroup cols="1">
    <thead>
     <row>
      <entry role="catalog_table_entry"><para role="column_definition">
<!--
       Column Type
-->
列 型
      </para>
      <para>
<!--
       Description
-->
説明
      </para></entry>
     </row>
    </thead>

    <tbody>
     <row>
      <entry role="catalog_table_entry"><para role="column_definition">
       <structfield>oid</structfield> <type>oid</type>
      </para>
      <para>
<!--
       Row identifier
-->
行識別子
      </para></entry>
     </row>

     <row>
      <entry role="catalog_table_entry"><para role="column_definition">
       <structfield>relname</structfield> <type>name</type>
      </para>
      <para>
<!--
       Name of the table, index, view, etc.
-->
テーブル、インデックス、ビューなどの名前
      </para></entry>
     </row>

     <row>
      <entry role="catalog_table_entry"><para role="column_definition">
       <structfield>relnamespace</structfield> <type>oid</type>
<!--
       (references <link linkend="catalog-pg-namespace"><structname>pg_namespace</structname></link>.<structfield>oid</structfield>)
-->
（参照先 <link linkend="catalog-pg-namespace"><structname>pg_namespace</structname></link>.<structfield>oid</structfield>）
      </para>
      <para>
<!--
       The OID of the namespace that contains this relation
-->
このリレーションを持つ名前空間のOID
      </para></entry>
     </row>

     <row>
      <entry role="catalog_table_entry"><para role="column_definition">
       <structfield>reltype</structfield> <type>oid</type>
<!--
       (references <link linkend="catalog-pg-type"><structname>pg_type</structname></link>.<structfield>oid</structfield>)
-->
（参照先 <link linkend="catalog-pg-type"><structname>pg_type</structname></link>.<structfield>oid</structfield>）
      </para>
      <para>
<!--
       The OID of the data type that corresponds to this table's row type,
       if any; zero for indexes, sequences, and toast tables, which have
       no <structname>pg_type</structname> entry
-->
このテーブルの行の型に対応するデータ型のOID。ゼロならば、<structname>pg_type</structname>エントリを持たないインデックス、シーケンス、TOASTテーブル。
      </para></entry>
     </row>

     <row>
      <entry role="catalog_table_entry"><para role="column_definition">
       <structfield>reloftype</structfield> <type>oid</type>
<!--
       (references <link linkend="catalog-pg-type"><structname>pg_type</structname></link>.<structfield>oid</structfield>)
-->
（参照先 <link linkend="catalog-pg-type"><structname>pg_type</structname></link>.<structfield>oid</structfield>）
      </para>
      <para>
<!--
       For typed tables, the OID of the underlying composite type;
       zero for all other relations
-->
型付けされたテーブルでは背後にある複合型のOID。
その他のリレーションではゼロ
      </para></entry>
     </row>

     <row>
      <entry role="catalog_table_entry"><para role="column_definition">
       <structfield>relowner</structfield> <type>oid</type>
<!--
       (references <link linkend="catalog-pg-authid"><structname>pg_authid</structname></link>.<structfield>oid</structfield>)
-->
（参照先 <link linkend="catalog-pg-authid"><structname>pg_authid</structname></link>.<structfield>oid</structfield>）
      </para>
      <para>
<!--
       Owner of the relation
-->
リレーションの所有者
      </para></entry>
     </row>

     <row>
      <entry role="catalog_table_entry"><para role="column_definition">
       <structfield>relam</structfield> <type>oid</type>
<!--
       (references <link linkend="catalog-pg-am"><structname>pg_am</structname></link>.<structfield>oid</structfield>)
-->
（参照先 <link linkend="catalog-pg-am"><structname>pg_am</structname></link>.<structfield>oid</structfield>）
      </para>
      <para>
<!--
       The access method used to access this table or index.
       Not meaningful if the relation is a sequence or
       has no on-disk file,
       except for partitioned tables, where, if set, it takes
       precedence over <varname>default_table_access_method</varname>
       when determining the access method to use for partitions created
       when one is not specified in the creation command.
-->
《機械翻訳》このテーブルまたはインデックスにアクセスするために使用されるアクセスメソッド。
リレーションがシーケンスである場合、またはディスク上にファイルがない場合、意味がありません。
ただし、パーティションテーブルの場合は例外で、設定されている場合、作成コマンドで指定されていないパーティションに使用するアクセスメソッドを決定する際に、<varname>default_table_access_method</varname>よりも優先されます。
      </para></entry>
     </row>

     <row>
      <entry role="catalog_table_entry"><para role="column_definition">
       <structfield>relfilenode</structfield> <type>oid</type>
      </para>
      <para>
<!--
       Name of the on-disk file of this relation; zero means this
       is a <quote>mapped</quote> relation whose disk file name is determined
       by low-level state
-->
このリレーションのディスク上のファイルの名前です。
ゼロはディスク上のファイル名が低レベルな状態で決定される<quote>マップ付けされた</quote>リレーションであることを意味します。
      </para></entry>
     </row>

     <row>
      <entry role="catalog_table_entry"><para role="column_definition">
       <structfield>reltablespace</structfield> <type>oid</type>
<!--
       (references <link linkend="catalog-pg-tablespace"><structname>pg_tablespace</structname></link>.<structfield>oid</structfield>)
-->
（参照先 <link linkend="catalog-pg-tablespace"><structname>pg_tablespace</structname></link>.<structfield>oid</structfield>）
      </para>
      <para>
<!--
       The tablespace in which this relation is stored.
       If zero, the database's default tablespace is implied.
       Not meaningful if the relation has no on-disk file,
       except for partitioned tables, where this is the tablespace
       in which partitions will be created when one is not
       specified in the creation command.
-->
《機械翻訳》このリレーションが格納される表領域。
ゼロの場合、データベースのデフォルトの表領域が暗黙的に使用されます。
ディスク上にファイルがない場合、パーティション化された表の場合を除き、意味がありません。
パーティション化された表の場合、作成コマンドでパーティションが指定されていない場合にパーティションが作成される表領域です。
      </para></entry>
     </row>

     <row>
      <entry role="catalog_table_entry"><para role="column_definition">
       <structfield>relpages</structfield> <type>int4</type>
      </para>
      <para>
<!--
       Size of the on-disk representation of this table in pages (of size
       <symbol>BLCKSZ</symbol>).  This is only an estimate used by the
       planner.  It is updated by <link linkend="sql-vacuum"><command>VACUUM</command></link>,
       <link linkend="sql-analyze"><command>ANALYZE</command></link>, and a few DDL commands such as
       <link linkend="sql-createindex"><command>CREATE INDEX</command></link>.
-->
このテーブルのディスク上表現のページ単位（<symbol>BLCKSZ</symbol>）のサイズ。
これはプランナで使用される単なる推測値です。
<link linkend="sql-vacuum"><command>VACUUM</command></link>、<link linkend="sql-analyze"><command>ANALYZE</command></link>および<link linkend="sql-createindex"><command>CREATE INDEX</command></link>コマンドなどの一部のDDLコマンドで更新されます。
      </para></entry>
     </row>

     <row>
      <entry role="catalog_table_entry"><para role="column_definition">
       <structfield>reltuples</structfield> <type>float4</type>
      </para>
      <para>
<!--
       Number of live rows in the table.  This is only an estimate used by
       the planner.  It is updated by <link linkend="sql-vacuum"><command>VACUUM</command></link>,
       <link linkend="sql-analyze"><command>ANALYZE</command></link>, and a few DDL commands such as
       <link linkend="sql-createindex"><command>CREATE INDEX</command></link>.
       If the table has never yet been vacuumed or
       analyzed, <structfield>reltuples</structfield>
       contains <literal>-1</literal> indicating that the row count is
       unknown.
-->
テーブル内の生きている行数。
これはプランナで使用される単なる推測値です。
<link linkend="sql-vacuum"><command>VACUUM</command></link>、<link linkend="sql-analyze"><command>ANALYZE</command></link>、<link linkend="sql-createindex"><command>CREATE INDEX</command></link>などの一部のDDLコマンドで更新されます。
テーブルにまだVACUUMやANALYZEが行われていなければ、<structfield>reltuples</structfield>には行数が未知であることを示す<literal>-1</literal>が入ります。
      </para></entry>
     </row>

     <row>
      <entry role="catalog_table_entry"><para role="column_definition">
       <structfield>relallvisible</structfield> <type>int4</type>
      </para>
      <para>
<!--
       Number of pages that are marked all-visible in the table's
       visibility map.  This is only an estimate used by the
       planner.  It is updated by <link linkend="sql-vacuum"><command>VACUUM</command></link>,
       <link linkend="sql-analyze"><command>ANALYZE</command></link>, and a few DDL commands such as
       <link linkend="sql-createindex"><command>CREATE INDEX</command></link>.
-->
テーブル内の可視マップ内で全て可視とマークされているページ数。
これはプランナで使用される単なる見積です。
<link linkend="sql-vacuum"><command>VACUUM</command></link>、<link linkend="sql-analyze"><command>ANALYZE</command></link>、<link linkend="sql-createindex"><command>CREATE INDEX</command></link>などの一部のDDLコマンドで更新されます。
      </para></entry>
     </row>

     <row>
      <entry role="catalog_table_entry"><para role="column_definition">
       <structfield>reltoastrelid</structfield> <type>oid</type>
<!--
       (references <link linkend="catalog-pg-class"><structname>pg_class</structname></link>.<structfield>oid</structfield>)
-->
（参照先 <link linkend="catalog-pg-class"><structname>pg_class</structname></link>.<structfield>oid</structfield>）
      </para>
      <para>
<!--
       OID of the TOAST table associated with this table, zero if none.  The
       TOAST table stores large attributes <quote>out of line</quote> in a
       secondary table.
-->
このテーブルに関連しているTOASTテーブルのOID。
何もない場合はゼロ。
TOASTテーブルは<quote>行に収まらない</quote>大きい属性を副テーブルに格納します。
      </para></entry>
     </row>

     <row>
      <entry role="catalog_table_entry"><para role="column_definition">
       <structfield>relhasindex</structfield> <type>bool</type>
      </para>
      <para>
<!--
       True if this is a table and it has (or recently had) any indexes
-->
テーブルであり、かつ、インデックスを持つ（あるいはつい最近まで持っていた）場合はtrue
      </para></entry>
     </row>

     <row>
      <entry role="catalog_table_entry"><para role="column_definition">
       <structfield>relisshared</structfield> <type>bool</type>
      </para>
      <para>
<!--
       True if this table is shared across all databases in the cluster.  Only
       certain system catalogs (such as <link linkend="catalog-pg-database"><structname>pg_database</structname></link>)
       are shared.
-->
クラスタ内の全てのデータベースにわたってこのテーブルが共有されている場合はtrue。
（<link linkend="catalog-pg-database"><structname>pg_database</structname></link>のような）ある特定のシステムカタログのみ共有されます。
      </para></entry>
     </row>

     <row>
      <entry role="catalog_table_entry"><para role="column_definition">
       <structfield>relpersistence</structfield> <type>char</type>
      </para>
      <para>
<!--
       <literal>p</literal> = permanent table/sequence, <literal>u</literal> = unlogged table/sequence,
       <literal>t</literal> = temporary table/sequence
-->
<literal>p</literal> = 永続テーブル/シーケンス、
<literal>u</literal> = ログを取らないテーブル/シーケンス、
<literal>t</literal> = 一時テーブル/シーケンス
      </para></entry>
     </row>

     <row>
      <entry role="catalog_table_entry"><para role="column_definition">
       <structfield>relkind</structfield> <type>char</type>
      </para>
      <para>
<!--
       <literal>r</literal> = ordinary table,
       <literal>i</literal> = index,
       <literal>S</literal> = sequence,
       <literal>t</literal> = TOAST table,
       <literal>v</literal> = view,
       <literal>m</literal> = materialized view,
       <literal>c</literal> = composite type,
       <literal>f</literal> = foreign table,
       <literal>p</literal> = partitioned table,
       <literal>I</literal> = partitioned index
-->
<literal>r</literal> = 通常のテーブル、
<literal>i</literal> = インデックス、
<literal>S</literal> = シーケンス、
<literal>t</literal> = TOASTテーブル、
<literal>v</literal> = ビュー、
<literal>m</literal> = マテリアライズドビュー、
<literal>c</literal> = 複合型、
<literal>f</literal> = 外部テーブル、
<literal>p</literal> = パーティションテーブル、
<literal>I</literal> = パーティションインデックス
      </para></entry>
     </row>

     <row>
      <entry role="catalog_table_entry"><para role="column_definition">
       <structfield>relnatts</structfield> <type>int2</type>
      </para>
      <para>
<!--
       Number of user columns in the relation (system columns not
       counted).  There must be this many corresponding entries in
       <link linkend="catalog-pg-attribute"><structname>pg_attribute</structname></link>.  See also
       <structname>pg_attribute</structname>.<structfield>attnum</structfield>.
-->
リレーションにあるユーザ列数（システム列は含みません）。
<link linkend="catalog-pg-attribute"><structname>pg_attribute</structname></link>にこれに対応する数多くの項目があるはずです。
<structname>pg_attribute</structname>.<structfield>attnum</structfield>も参照してください。
      </para></entry>
     </row>

     <row>
      <entry role="catalog_table_entry"><para role="column_definition">
       <structfield>relchecks</structfield> <type>int2</type>
      </para>
      <para>
<!--
       Number of <literal>CHECK</literal> constraints on the table; see
       <link linkend="catalog-pg-constraint"><structname>pg_constraint</structname></link> catalog
-->
テーブル上の<literal>CHECK</literal>制約の数。
<link linkend="catalog-pg-constraint"><structname>pg_constraint</structname></link>カタログを参照してください
      </para></entry>
     </row>

     <row>
      <entry role="catalog_table_entry"><para role="column_definition">
       <structfield>relhasrules</structfield> <type>bool</type>
      </para>
      <para>
<!--
       True if table has (or once had) rules; see
       <link linkend="catalog-pg-rewrite"><structname>pg_rewrite</structname></link> catalog
-->
テーブルにルールがある（あるいは以前あった）場合はtrue。
<link linkend="catalog-pg-rewrite"><structname>pg_rewrite</structname></link>カタログを参照してください
      </para></entry>
     </row>

     <row>
      <entry role="catalog_table_entry"><para role="column_definition">
       <structfield>relhastriggers</structfield> <type>bool</type>
      </para>
      <para>
<!--
       True if table has (or once had) triggers; see
       <link linkend="catalog-pg-trigger"><structname>pg_trigger</structname></link> catalog
-->
テーブルにトリガがある（あるいは以前あった）場合はtrue。
<link linkend="catalog-pg-trigger"><structname>pg_trigger</structname></link>カタログを参照してください
      </para></entry>
     </row>

     <row>
      <entry role="catalog_table_entry"><para role="column_definition">
       <structfield>relhassubclass</structfield> <type>bool</type>
      </para>
      <para>
<!--
       True if table or index has (or once had) any inheritance children or partitions
-->
テーブルあるいはインデックスが子テーブルあるいはパーティションに継承されている（または以前に継承されていた）場合はtrue
      </para></entry>
     </row>

     <row>
      <entry role="catalog_table_entry"><para role="column_definition">
       <structfield>relrowsecurity</structfield> <type>bool</type>
      </para>
      <para>
<!--
       True if table has row-level security enabled; see
       <link linkend="catalog-pg-policy"><structname>pg_policy</structname></link> catalog
-->
行単位セキュリティが有効なテーブルの場合はtrue。
<link linkend="catalog-pg-policy"><structname>pg_policy</structname></link>カタログを参照してください
      </para></entry>
     </row>

     <row>
      <entry role="catalog_table_entry"><para role="column_definition">
       <structfield>relforcerowsecurity</structfield> <type>bool</type>
      </para>
      <para>
<!--
       True if row-level security (when enabled) will also apply to table owner; see
       <link linkend="catalog-pg-policy"><structname>pg_policy</structname></link> catalog
-->
行単位セキュリティが（有効にされているとして）テーブルの所有者にも適用される場合はtrue。
<link linkend="catalog-pg-policy"><structname>pg_policy</structname></link>カタログを参照してください
      </para></entry>
     </row>

     <row>
      <entry role="catalog_table_entry"><para role="column_definition">
       <structfield>relispopulated</structfield> <type>bool</type>
      </para>
      <para>
<!--
       True if relation is populated (this is true for all
       relations other than some materialized views)
-->
リレーションにデータが投入されている場合はtrue（マテリアライズドビュー以外のすべてのリレーションではtrueです）
      </para></entry>
     </row>

     <row>
      <entry role="catalog_table_entry"><para role="column_definition">
       <structfield>relreplident</structfield> <type>char</type>
      </para>
      <para>
<!--
       Columns used to form <quote>replica identity</quote> for rows:
       <literal>d</literal> = default (primary key, if any),
       <literal>n</literal> = nothing,
       <literal>f</literal> = all columns,
       <literal>i</literal> = index with
       <structfield>indisreplident</structfield> set (same as nothing if the
       index used has been dropped)
-->
行に<quote>replica identity</quote>フォームを使った列：
<literal>d</literal> = デフォルト（もしあれば主キー）、
<literal>n</literal> = 無し、
<literal>f</literal> = 全ての列、
<literal>i</literal> = インデックスと <structfield>indisreplident</structfield>のセット（使用されていたインデックスが削除されていた場合は、無し、と同様）
      </para></entry>
     </row>

     <row>
      <entry role="catalog_table_entry"><para role="column_definition">
       <structfield>relispartition</structfield> <type>bool</type>
      </para>
      <para>
<!--
       True if table or index is a partition
-->
テーブルあるいはインデックスがパーティションである場合はtrue
      </para></entry>
     </row>

     <row>
      <entry role="catalog_table_entry"><para role="column_definition">
       <structfield>relrewrite</structfield> <type>oid</type>
<!--
       (references <link linkend="catalog-pg-class"><structname>pg_class</structname></link>.<structfield>oid</structfield>)
-->
（参照先 <link linkend="catalog-pg-class"><structname>pg_class</structname></link>.<structfield>oid</structfield>）
      </para>
      <para>
<!--
       For new relations being written during a DDL operation that requires a
       table rewrite, this contains the OID of the original relation;
       otherwise zero.  That state is only visible internally; this field should
       never contain anything other than zero for a user-visible relation.
-->
テーブルの書き換えが必要なDDL操作中に書き込みが行われる新しいリレーションでは、これは元のリレーションのOIDを持ちます。
そうでなければゼロです。
この状態は内部的にのみ可視です。
このフィールドはユーザから見えるリレーションではゼロ以外を持つべきではありません。
      </para></entry>
     </row>

     <row>
      <entry role="catalog_table_entry"><para role="column_definition">
       <structfield>relfrozenxid</structfield> <type>xid</type>
      </para>
      <para>
<!--
       All transaction IDs before this one have been replaced with a permanent
       (<quote>frozen</quote>) transaction ID in this table.  This is used to track
       whether the table needs to be vacuumed in order to prevent transaction
       ID wraparound or to allow <literal>pg_xact</literal> to be shrunk.  Zero
       (<symbol>InvalidTransactionId</symbol>) if the relation is not a table.
-->
この値より以前のトランザクションIDはすべて、このテーブルで永続的な（<quote>凍結された</quote>）トランザクションIDに置き換えられています。
これは、このテーブルに対して、トランザクションID周回を防ぎ、かつ、<literal>pg_xact</literal>を縮小させることを目的としたバキュームを行うかどうかを追跡するために使用されます。
リレーションがテーブルではない場合はゼロ（<symbol>InvalidTransactionId</symbol>）です。
      </para></entry>
     </row>

     <row>
      <entry role="catalog_table_entry"><para role="column_definition">
       <structfield>relminmxid</structfield> <type>xid</type>
      </para>
      <para>
<!--
       All multixact IDs before this one have been replaced by a
       transaction ID in this table.  This is used to track
       whether the table needs to be vacuumed in order to prevent multixact ID
       wraparound or to allow <literal>pg_multixact</literal> to be shrunk.  Zero
       (<symbol>InvalidMultiXactId</symbol>) if the relation is not a table.
-->
このテーブル内のトランザクションIDによって置換される前のすべてのマルチトランザクションID。
これは、マルチトランザクションIDのID周回を防ぐ、または<literal>pg_multixact</literal>を縮小させるために、テーブルをバキュームする必要があるかどうかを追跡するために使用されます。
リレーションがテーブルではない場合はゼロ（<symbol>InvalidMultiXactId</symbol>）です。
      </para></entry>
     </row>

     <row>
      <entry role="catalog_table_entry"><para role="column_definition">
       <structfield>relacl</structfield> <type>aclitem[]</type>
      </para>
      <para>
<!--
       Access privileges; see <xref linkend="ddl-priv"/> for details
-->
アクセス権限。
詳細は<xref linkend="ddl-priv"/>を参照してください
      </para></entry>
     </row>

     <row>
      <entry role="catalog_table_entry"><para role="column_definition">
       <structfield>reloptions</structfield> <type>text[]</type>
      </para>
      <para>
<!--
       Access-method-specific options, as <quote>keyword=value</quote> strings
-->
<quote>keyword=value</quote>文字列のような、アクセスメソッド特有のオプション
      </para></entry>
     </row>

     <row>
      <entry role="catalog_table_entry"><para role="column_definition">
       <structfield>relpartbound</structfield> <type>pg_node_tree</type>
      </para>
      <para>
<!--
       If table is a partition (see <structfield>relispartition</structfield>),
       internal representation of the partition bound
-->
テーブルがパーティションの場合（<structfield>relispartition</structfield>参照）のパーティション境界の内部表現
      </para></entry>
     </row>
    </tbody>
   </tgroup>
  </table>

  <para>
<!--
   Several of the Boolean flags in <structname>pg_class</structname> are maintained
   lazily: they are guaranteed to be true if that's the correct state, but
   may not be reset to false immediately when the condition is no longer
   true.  For example, <structfield>relhasindex</structfield> is set by
   <link linkend="sql-createindex"><command>CREATE INDEX</command></link>, but it is never cleared by
   <link linkend="sql-dropindex"><command>DROP INDEX</command></link>.  Instead, <link linkend="sql-vacuum"><command>VACUUM</command></link> clears
   <structfield>relhasindex</structfield> if it finds the table has no indexes.  This
   arrangement avoids race conditions and improves concurrency.
-->
<structname>pg_class</structname>内の複数の論理型フラグは、ゆっくりと保守されます。
正しい状態にあるときにtrueであることが保証されていますが、その条件がtrueでなくなった時即座にfalseに再設定されないかもしれません。
例えば<structfield>relhasindex</structfield>は<link linkend="sql-createindex"><command>CREATE INDEX</command></link>で設定されますが、<link linkend="sql-dropindex"><command>DROP INDEX</command></link>では決して初期化されません。
代わりに<link linkend="sql-vacuum"><command>VACUUM</command></link>がそのテーブルにインデックスがないことを判定した場合に<structfield>relhasindex</structfield>を初期化します。
この調整により競合状態を防止し、同時実行性が向上します。
  </para>
 </sect1>

 <sect1 id="catalog-pg-collation">
  <title><structname>pg_collation</structname></title>

  <indexterm zone="catalog-pg-collation">
   <primary>pg_collation</primary>
  </indexterm>

  <para>
<!--
   The catalog <structname>pg_collation</structname> describes the
   available collations, which are essentially mappings from an SQL
   name to operating system locale categories.
   See <xref linkend="collation"/> for more information.
-->
<structname>pg_collation</structname>カタログは利用可能、SQL名とオペレーティングシステムのロケールカテゴリとの基本的な対応付けを行う照合順序を記述します。
詳細は <xref linkend="collation"/>を参照してください。
  </para>

  <table>
<!--
   <title><structname>pg_collation</structname> Columns</title>
-->
   <title><structname>pg_collation</structname>の列</title>
   <tgroup cols="1">
    <thead>
     <row>
      <entry role="catalog_table_entry"><para role="column_definition">
<!--
       Column Type
-->
列 型
      </para>
      <para>
<!--
       Description
-->
説明
      </para></entry>
     </row>
    </thead>

    <tbody>
     <row>
      <entry role="catalog_table_entry"><para role="column_definition">
       <structfield>oid</structfield> <type>oid</type>
      </para>
      <para>
<!--
       Row identifier
-->
行識別子
      </para></entry>
     </row>

     <row>
      <entry role="catalog_table_entry"><para role="column_definition">
       <structfield>collname</structfield> <type>name</type>
      </para>
      <para>
<!--
       Collation name (unique per namespace and encoding)
-->
照合順序の名前（名前空間およびエンコード方式で一意）
      </para></entry>
     </row>

     <row>
      <entry role="catalog_table_entry"><para role="column_definition">
       <structfield>collnamespace</structfield> <type>oid</type>
<!--
       (references <link linkend="catalog-pg-namespace"><structname>pg_namespace</structname></link>.<structfield>oid</structfield>)
-->
（参照先 <link linkend="catalog-pg-namespace"><structname>pg_namespace</structname></link>.<structfield>oid</structfield>）
      </para>
      <para>
<!--
       The OID of the namespace that contains this collation
-->
この照合順序を含む名前空間のOID
      </para></entry>
     </row>

     <row>
      <entry role="catalog_table_entry"><para role="column_definition">
       <structfield>collowner</structfield> <type>oid</type>
<!--
       (references <link linkend="catalog-pg-authid"><structname>pg_authid</structname></link>.<structfield>oid</structfield>)
-->
（参照先 <link linkend="catalog-pg-authid"><structname>pg_authid</structname></link>.<structfield>oid</structfield>）
      </para>
      <para>
<!--
       Owner of the collation
-->
照合順序の所有者
      </para></entry>
     </row>

     <row>
      <entry role="catalog_table_entry"><para role="column_definition">
       <structfield>collprovider</structfield> <type>char</type>
      </para>
      <para>
<!--
       Provider of the collation: <literal>d</literal> = database
       default, <literal>c</literal> = libc, <literal>i</literal> = icu
-->
照合順序の提供者： <literal>d</literal> = データベースのデフォルト、 <literal>c</literal> = libc、 <literal>i</literal> = icu
      </para></entry>
     </row>

     <row>
      <entry role="catalog_table_entry"><para role="column_definition">
       <structfield>collisdeterministic</structfield> <type>bool</type>
      </para>
      <para>
<!--
       Is the collation deterministic?
-->
照合順序は決定論的か？
      </para></entry>
     </row>

     <row>
      <entry role="catalog_table_entry"><para role="column_definition">
       <structfield>collencoding</structfield> <type>int4</type>
      </para>
      <para>
<!--
       Encoding in which the collation is applicable, or -1 if it
       works for any encoding
-->
この照合順序を適用できるエンコード方式。任意のエンコード方式で動作する場合は-1
      </para></entry>
     </row>

     <row>
      <entry role="catalog_table_entry"><para role="column_definition">
       <structfield>collcollate</structfield> <type>text</type>
      </para>
      <para>
<!--
       <symbol>LC_COLLATE</symbol> for this collation object. If the provider is
       not <literal>libc</literal>, <structfield>collcollate</structfield> is
       <literal>NULL</literal> and <structfield>colllocale</structfield> is
       used instead.
-->
《機械翻訳》この照合オブジェクトの<symbol>LC_COLLATE</symbol>。
プロバイダが<literal>libc</literal>でない場合、<structfield>collcollate</structfield>は<literal>NULL</literal>で、代わりに<structfield>colllocale</structfield>が使用されます。
      </para></entry>
     </row>

     <row>
      <entry role="catalog_table_entry"><para role="column_definition">
       <structfield>collctype</structfield> <type>text</type>
      </para>
      <para>
<!--
       <symbol>LC_CTYPE</symbol> for this collation object. If the provider is
       not <literal>libc</literal>, <structfield>collctype</structfield> is
       <literal>NULL</literal> and <structfield>colllocale</structfield> is
       used instead.
-->
《機械翻訳》この照合オブジェクトの<symbol>LC_CTYPE</symbol>。
プロバイダが<literal>libc</literal>でない場合、<structfield>collctype</structfield>は<literal>NULL</literal>で、代わりに<structfield>colllocale</structfield>が使用されます。
      </para></entry>
     </row>

     <row>
      <entry role="catalog_table_entry"><para role="column_definition">
       <structfield>colllocale</structfield> <type>text</type>
      </para>
      <para>
<!--
       Collation provider locale name for this collation object. If the
       provider is <literal>libc</literal>,
       <structfield>colllocale</structfield> is <literal>NULL</literal>;
       <structfield>collcollate</structfield> and
       <structfield>collctype</structfield> are used instead.
-->
《機械翻訳》この照合オブジェクトの照合プロバイダロケール名。
プロバイダが<literal>libc</literal>の場合、<structfield>colllocale</structfield>は<literal>NULL</literal>です。
代わりに<structfield>collcollate</structfield>と<structfield>collctype</structfield>が使用されます。
      </para></entry>
     </row>

     <row>
      <entry role="catalog_table_entry"><para role="column_definition">
       <structfield>collicurules</structfield> <type>text</type>
      </para>
      <para>
<!--
       ICU collation rules for this collation object
-->
この照合オブジェクトのICU照合規則
      </para></entry>
     </row>

     <row>
      <entry role="catalog_table_entry"><para role="column_definition">
       <structfield>collversion</structfield> <type>text</type>
      </para>
      <para>
<!--
       Provider-specific version of the collation.  This is recorded when the
       collation is created and then checked when it is used, to detect
       changes in the collation definition that could lead to data corruption.
-->
この照合順序に対する提供者固有のバージョンです。
これは照合順序が作成された時に記録され、データの破壊につながりかねない照合順序定義の変更を検知するために使用時に検査されます。
      </para></entry>
     </row>
    </tbody>
   </tgroup>
  </table>

  <para>
<!--
   Note that the unique key on this catalog is (<structfield>collname</structfield>,
   <structfield>collencoding</structfield>, <structfield>collnamespace</structfield>) not just
   (<structfield>collname</structfield>, <structfield>collnamespace</structfield>).
   <productname>PostgreSQL</productname> generally ignores all
   collations that do not have <structfield>collencoding</structfield> equal to
   either the current database's encoding or -1, and creation of new entries
   with the same name as an entry with <structfield>collencoding</structfield> = -1
   is forbidden.  Therefore it is sufficient to use a qualified SQL name
   (<replaceable>schema</replaceable>.<replaceable>name</replaceable>) to identify a collation,
   even though this is not unique according to the catalog definition.
   The reason for defining the catalog this way is that
   <application>initdb</application> fills it in at cluster initialization time with
   entries for all locales available on the system, so it must be able to
   hold entries for all encodings that might ever be used in the cluster.
-->
このカタログの一意キーは(<structfield>collname</structfield>, <structfield>collnamespace</structfield>)だけではなく(<structfield>collname</structfield>,<structfield>collencoding</structfield>, <structfield>collnamespace</structfield>)です。
<productname>PostgreSQL</productname>は通常、<structfield>collencoding</structfield>が現在のデータベースのエンコード方式または-1と一致しない照合順序をすべて無視します。
また、<structfield>collencoding</structfield> = -1を持つ項目と名前が一致する新しい項目の作成は許されません。
したがって照合順序を識別するためには、カタログの定義に従った一意ではない場合であっても、限定されたSQL名称(<replaceable>schema</replaceable>.<replaceable>name</replaceable>)を使用することで十分です。
このようにカタログを定義した理由は、クラスタの初期化時に<application>initdb</application> がシステムで利用可能なすべてのロケール用の項目でこのカタログにデータを投入するためです。
その為、今後そのクラスタで使用される可能性があるすべてのエンコード方式のエントリーを保持できるようにしなければなりません。
  </para>

  <para>
<!--
   In the <literal>template0</literal> database, it could be useful to create
   collations whose encoding does not match the database encoding,
   since they could match the encodings of databases later cloned from
   <literal>template0</literal>.  This would currently have to be done manually.
-->
後で<literal>template0</literal>から複製されるデータベースのエンコード方式と一致するかもしれないので、<literal>template0</literal>データベースのデータベースのエンコード方式と一致しないものの照合順を作成することが有用になるかもしれません。
現在これは手作業で行う必要があります。
  </para>
 </sect1>

 <sect1 id="catalog-pg-constraint">
  <title><structname>pg_constraint</structname></title>

  <indexterm zone="catalog-pg-constraint">
   <primary>pg_constraint</primary>
  </indexterm>

  <para>
<!--
   The catalog <structname>pg_constraint</structname> stores check, primary
   key, unique, foreign key, and exclusion constraints on tables, as well as
   not-null constraints on domains.
   (Column constraints are not treated specially.  Every column constraint is
   equivalent to some table constraint.)
   Not-null constraints on relations are represented in the
   <link linkend="catalog-pg-attribute"><structname>pg_attribute</structname></link>
   catalog, not here.
-->
《機械翻訳》カタログ<structname>pg_constraint</structname>は、テーブル上のチェック、主キー、ユニーク、外部キー、および排他制約と、ドメイン上の非NULL制約を格納します（列制約は特別な扱いを受けません。
すべての列制約は、テーブル制約と同等です）。
リレーション上の非NULL制約は<link linkend="catalog-pg-attribute"><structname>pg_attribute</structname></link>カタログで表現されます。
ここでは表しません。
  </para>

  <para>
<!--
   User-defined constraint triggers (created with <link linkend="sql-createtrigger">
   <command>CREATE CONSTRAINT TRIGGER</command></link>) also give rise to an entry in this table.
-->
（<link linkend="sql-createtrigger"><command>CREATE CONSTRAINT TRIGGER</command></link>で作成される）ユーザ定義の制約トリガもこのテーブルの項目の元になります。
  </para>

  <para>
<!--
   Check constraints on domains are stored here, too.
-->
   ドメイン上の検査制約もここに格納されます。
  </para>

  <table>
<!--
   <title><structname>pg_constraint</structname> Columns</title>
-->
   <title><structname>pg_constraint</structname>の列</title>
   <tgroup cols="1">
    <thead>
     <row>
      <entry role="catalog_table_entry"><para role="column_definition">
<!--
       Column Type
-->
列 型
      </para>
      <para>
<!--
       Description
-->
説明
      </para></entry>
     </row>
    </thead>

    <tbody>
     <row>
      <entry role="catalog_table_entry"><para role="column_definition">
       <structfield>oid</structfield> <type>oid</type>
      </para>
      <para>
<!--
       Row identifier
-->
行識別子
      </para></entry>
     </row>

     <row>
      <entry role="catalog_table_entry"><para role="column_definition">
       <structfield>conname</structfield> <type>name</type>
      </para>
      <para>
<!--
       Constraint name (not necessarily unique!)
-->
制約名（一意である必要はありません！）
      </para></entry>
     </row>

     <row>
      <entry role="catalog_table_entry"><para role="column_definition">
       <structfield>connamespace</structfield> <type>oid</type>
<!--
       (references <link linkend="catalog-pg-namespace"><structname>pg_namespace</structname></link>.<structfield>oid</structfield>)
-->
（参照先 <link linkend="catalog-pg-namespace"><structname>pg_namespace</structname></link>.<structfield>oid</structfield>）
      </para>
      <para>
<!--
       The OID of the namespace that contains this constraint
-->
この制約を含む名前空間のOID
      </para></entry>
     </row>

     <row>
      <entry role="catalog_table_entry"><para role="column_definition">
       <structfield>contype</structfield> <type>char</type>
      </para>
      <para>
<!--
       <literal>c</literal> = check constraint,
       <literal>f</literal> = foreign key constraint,
       <literal>n</literal> = not-null constraint (domains only),
       <literal>p</literal> = primary key constraint,
       <literal>u</literal> = unique constraint,
       <literal>t</literal> = constraint trigger,
       <literal>x</literal> = exclusion constraint
-->
《機械翻訳》<literal>c</literal> = チェック制約、<literal>f</literal> = 外部キー制約、<literal>n</literal> = 非NULL制約 （ドメインのみ）、<literal>p</literal> = 主キー制約、<literal>u</literal> = 一意制約、<literal>t</literal> = 制約トリガ、<literal>x</literal> = 除外制約。
      </para></entry>
     </row>

     <row>
      <entry role="catalog_table_entry"><para role="column_definition">
       <structfield>condeferrable</structfield> <type>bool</type>
      </para>
      <para>
<!--
       Is the constraint deferrable?
-->
制約は遅延可能かどうか？
      </para></entry>
     </row>

     <row>
      <entry role="catalog_table_entry"><para role="column_definition">
       <structfield>condeferred</structfield> <type>bool</type>
      </para>
      <para>
<!--
       Is the constraint deferred by default?
-->
制約はデフォルトで遅延可能かどうか？
      </para></entry>
     </row>

     <row>
      <entry role="catalog_table_entry"><para role="column_definition">
       <structfield>convalidated</structfield> <type>bool</type>
      </para>
      <para>
<!--
       Has the constraint been validated?
       Currently, can be false only for foreign keys and CHECK constraints
-->
制約が検証されているか？
現時点では外部キーとチェック制約の場合のみfalseになる可能性があります
      </para></entry>
     </row>

     <row>
      <entry role="catalog_table_entry"><para role="column_definition">
       <structfield>conrelid</structfield> <type>oid</type>
<!--
       (references <link linkend="catalog-pg-class"><structname>pg_class</structname></link>.<structfield>oid</structfield>)
-->
（参照先 <link linkend="catalog-pg-class"><structname>pg_class</structname></link>.<structfield>oid</structfield>）
      </para>
      <para>
<!--
       The table this constraint is on; zero if not a table constraint
-->
この制約が存在しているテーブル。
テーブル制約でなければゼロ
      </para></entry>
     </row>

     <row>
      <entry role="catalog_table_entry"><para role="column_definition">
       <structfield>contypid</structfield> <type>oid</type>
<!--
       (references <link linkend="catalog-pg-type"><structname>pg_type</structname></link>.<structfield>oid</structfield>)
-->
（参照先 <link linkend="catalog-pg-type"><structname>pg_type</structname></link>.<structfield>oid</structfield>）
      </para>
      <para>
<!--
       The domain this constraint is on; zero if not a domain constraint
-->
この制約が存在しているドメイン。
ドメイン制約でなければゼロ
      </para></entry>
     </row>

     <row>
      <entry role="catalog_table_entry"><para role="column_definition">
       <structfield>conindid</structfield> <type>oid</type>
<!--
       (references <link linkend="catalog-pg-class"><structname>pg_class</structname></link>.<structfield>oid</structfield>)
-->
（参照先 <link linkend="catalog-pg-class"><structname>pg_class</structname></link>.<structfield>oid</structfield>）
      </para>
      <para>
<!--
       The index supporting this constraint, if it's a unique, primary
       key, foreign key, or exclusion constraint; else zero
-->
一意性制約、主キー制約、外部キー制約、排他制約の場合、この制約をサポートするインデックス。
そうでなければゼロ
      </para></entry>
     </row>

     <row>
      <entry role="catalog_table_entry"><para role="column_definition">
       <structfield>conparentid</structfield> <type>oid</type>
<!--
       (references <link linkend="catalog-pg-constraint"><structname>pg_constraint</structname></link>.<structfield>oid</structfield>)
-->
（参照先 <link linkend="catalog-pg-constraint"><structname>pg_constraint</structname></link>.<structfield>oid</structfield>）
      </para>
      <para>
<!--
       The corresponding constraint of the parent partitioned table,
       if this is a constraint on a partition; else zero
-->
パーティション内の制約なら、親パーティションテーブルの該当制約。
そうでなければゼロ
      </para></entry>
     </row>

     <row>
      <entry role="catalog_table_entry"><para role="column_definition">
       <structfield>confrelid</structfield> <type>oid</type>
<!--
       (references <link linkend="catalog-pg-class"><structname>pg_class</structname></link>.<structfield>oid</structfield>)
-->
（参照先 <link linkend="catalog-pg-class"><structname>pg_class</structname></link>.<structfield>oid</structfield>）
      </para>
      <para>
<!--
       If a foreign key, the referenced table; else zero
-->
外部キーであれば、参照されるテーブル。
そうでなければゼロ
      </para></entry>
     </row>

     <row>
      <entry role="catalog_table_entry"><para role="column_definition">
       <structfield>confupdtype</structfield> <type>char</type>
      </para>
      <para>
<!--
       Foreign key update action code:
       <literal>a</literal> = no action,
       <literal>r</literal> = restrict,
       <literal>c</literal> = cascade,
       <literal>n</literal> = set null,
       <literal>d</literal> = set default
-->
外部キー更新アクションコード：
<literal>a</literal> = no action,
<literal>r</literal> = restrict,
<literal>c</literal> = cascade,
<literal>n</literal> = set null,
<literal>d</literal> = set default
      </para></entry>
     </row>

     <row>
      <entry role="catalog_table_entry"><para role="column_definition">
       <structfield>confdeltype</structfield> <type>char</type>
      </para>
      <para>
<!--
       Foreign key deletion action code:
       <literal>a</literal> = no action,
       <literal>r</literal> = restrict,
       <literal>c</literal> = cascade,
       <literal>n</literal> = set null,
       <literal>d</literal> = set default
-->
外部キー削除アクションコード：
<literal>a</literal> = no action,
<literal>r</literal> = restrict,
<literal>c</literal> = cascade,
<literal>n</literal> = set null,
<literal>d</literal> = set default
      </para></entry>
     </row>

     <row>
      <entry role="catalog_table_entry"><para role="column_definition">
       <structfield>confmatchtype</structfield> <type>char</type>
      </para>
      <para>
<!--
       Foreign key match type:
       <literal>f</literal> = full,
       <literal>p</literal> = partial,
       <literal>s</literal> = simple
-->
外部キーの一致型：
<literal>f</literal> = full,
<literal>p</literal> = partial,
<literal>s</literal> = simple
      </para></entry>
     </row>

     <row>
      <entry role="catalog_table_entry"><para role="column_definition">
       <structfield>conislocal</structfield> <type>bool</type>
      </para>
      <para>
<!--
       This constraint is defined locally for the relation.  Note that a
       constraint can be locally defined and inherited simultaneously.
-->
この制約はリレーションでローカルに定義されています。制約はローカルに定義されていて同時に継承されます。
      </para></entry>
     </row>

     <row>
      <entry role="catalog_table_entry"><para role="column_definition">
       <structfield>coninhcount</structfield> <type>int2</type>
      </para>
      <para>
<!--
       The number of direct inheritance ancestors this constraint has.
       A constraint with
       a nonzero number of ancestors cannot be dropped nor renamed.
-->
この制約がもつ直系の先祖の数。
先祖の数がゼロではない制約は削除や改名はできません。
      </para></entry>
     </row>

     <row>
      <entry role="catalog_table_entry"><para role="column_definition">
       <structfield>connoinherit</structfield> <type>bool</type>
      </para>
      <para>
<!--
       This constraint is defined locally for the relation.  It is a
       non-inheritable constraint.
-->
この制約はリレーションのためにローカルで定義されます。これは非継承制約です。
      </para></entry>
     </row>

     <row>
      <entry role="catalog_table_entry"><para role="column_definition">
<<<<<<< HEAD
       <structfield>conperiod</structfield> <type>bool</type>
      </para>
      <para>
<!--
       This constraint is defined with <literal>WITHOUT OVERLAPS</literal>
       (for primary keys and unique constraints) or <literal>PERIOD</literal>
       (for foreign keys).
-->
《機械翻訳》この制約は<literal>WITHOUT OVERLAPS</literal>（主キーと一意性制約の場合）または<literal>PERIOD</literal>（外部キーの場合）で定義されます。
      </para></entry>
     </row>

     <row>
      <entry role="catalog_table_entry"><para role="column_definition">
=======
>>>>>>> 779ac2c7
       <structfield>conkey</structfield> <type>int2[]</type>
<!--
       (references <link linkend="catalog-pg-attribute"><structname>pg_attribute</structname></link>.<structfield>attnum</structfield>)
-->
（参照先 <link linkend="catalog-pg-attribute"><structname>pg_attribute</structname></link>.<structfield>attnum</structfield>）
      </para>
      <para>
<!--
       If a table constraint (including foreign keys, but not constraint
       triggers), list of the constrained columns
-->
テーブル制約（外部キーを含みますが制約トリガは含みません）であれば、その制約によって制約される列のリスト
      </para></entry>
     </row>

     <row>
      <entry role="catalog_table_entry"><para role="column_definition">
       <structfield>confkey</structfield> <type>int2[]</type>
<!--
       (references <link linkend="catalog-pg-attribute"><structname>pg_attribute</structname></link>.<structfield>attnum</structfield>)
-->
（参照先 <link linkend="catalog-pg-attribute"><structname>pg_attribute</structname></link>.<structfield>attnum</structfield>）
      </para>
      <para>
<!--
       If a foreign key, list of the referenced columns
-->
外部キーであれば、参照される列のリスト
      </para></entry>
     </row>

     <row>
      <entry role="catalog_table_entry"><para role="column_definition">
       <structfield>conpfeqop</structfield> <type>oid[]</type>
<!--
       (references <link linkend="catalog-pg-operator"><structname>pg_operator</structname></link>.<structfield>oid</structfield>)
-->
（参照先 <link linkend="catalog-pg-operator"><structname>pg_operator</structname></link>.<structfield>oid</structfield>）
      </para>
      <para>
<!--
       If a foreign key, list of the equality operators for PK = FK comparisons
-->
外部キーであれば、PK = FKの比較のための同値演算子のリスト
      </para></entry>
     </row>

     <row>
      <entry role="catalog_table_entry"><para role="column_definition">
       <structfield>conppeqop</structfield> <type>oid[]</type>
<!--
       (references <link linkend="catalog-pg-operator"><structname>pg_operator</structname></link>.<structfield>oid</structfield>)
-->
（参照先 <link linkend="catalog-pg-operator"><structname>pg_operator</structname></link>.<structfield>oid</structfield>）
      </para>
      <para>
<!--
       If a foreign key, list of the equality operators for PK = PK comparisons
-->
外部キーであれば、PK = PKの比較のための同値演算子のリスト
      </para></entry>
     </row>

     <row>
      <entry role="catalog_table_entry"><para role="column_definition">
       <structfield>conffeqop</structfield> <type>oid[]</type>
<!--
       (references <link linkend="catalog-pg-operator"><structname>pg_operator</structname></link>.<structfield>oid</structfield>)
-->
（参照先 <link linkend="catalog-pg-operator"><structname>pg_operator</structname></link>.<structfield>oid</structfield>）
      </para>
      <para>
<!--
       If a foreign key, list of the equality operators for FK = FK comparisons
-->
外部キーであれば、FK = FKの比較のための同値演算子のリスト
      </para></entry>
     </row>

     <row>
      <entry role="catalog_table_entry"><para role="column_definition">
       <structfield>confdelsetcols</structfield> <type>int2[]</type>
<!--
       (references <link linkend="catalog-pg-attribute"><structname>pg_attribute</structname></link>.<structfield>attnum</structfield>)
-->
（参照先 <link linkend="catalog-pg-attribute"><structname>pg_attribute</structname></link>.<structfield>attnum</structfield>）
      </para>
      <para>
<!--
       If a foreign key with a <literal>SET NULL</literal> or <literal>SET
       DEFAULT</literal> delete action, the columns that will be updated.
       If null, all of the referencing columns will be updated.
-->
外部キーに<literal>SET NULL</literal>または<literal>SET DEFAULT</literal>削除アクションがある場合、更新される列。
NULLの場合、参照しているすべての列が更新されます。
      </para></entry>
     </row>

     <row>
      <entry role="catalog_table_entry"><para role="column_definition">
       <structfield>conexclop</structfield> <type>oid[]</type>
<!--
       (references <link linkend="catalog-pg-operator"><structname>pg_operator</structname></link>.<structfield>oid</structfield>)
-->
（参照先 <link linkend="catalog-pg-operator"><structname>pg_operator</structname></link>.<structfield>oid</structfield>）
      </para>
      <para>
<!--
       If an exclusion constraint, list of the per-column exclusion operators
-->
排他制約の場合、列単位の排他演算子のリスト
      </para></entry>
     </row>

     <row>
      <entry role="catalog_table_entry"><para role="column_definition">
       <structfield>conbin</structfield> <type>pg_node_tree</type>
      </para>
      <para>
<!--
       If a check constraint, an internal representation of the
       expression.  (It's recommended to use
       <function>pg_get_constraintdef()</function> to extract the definition of
       a check constraint.)
-->
チェック制約なら式の内部表現。（<function>pg_get_constraintdef()</function>を使ってチェック制約の定義を取り出すことをお勧めします。）
      </para></entry>
     </row>
    </tbody>
   </tgroup>
  </table>

  <para>
<!--
   In the case of an exclusion constraint, <structfield>conkey</structfield>
   is only useful for constraint elements that are simple column references.
   For other cases, a zero appears in <structfield>conkey</structfield>
   and the associated index must be consulted to discover the expression
   that is constrained.  (<structfield>conkey</structfield> thus has the
   same contents as <link linkend="catalog-pg-index"><structname>pg_index</structname></link>.<structfield>indkey</structfield> for the
   index.)
-->
排他制約の場合、単純な列参照である制約要素でのみ<structfield>conkey</structfield>が有用です。
その他の場合、<structfield>conkey</structfield>はゼロであり、関連するインデックスは制約される式を調査して見つけなければなりません。
（したがってインデックスでは<structfield>conkey</structfield>は<link linkend="catalog-pg-index"><structname>pg_index</structname></link>.<structfield>indkey</structfield>の内容と同じものを持ちます。）
  </para>

  <note>
   <para>
<!--
    <literal>pg_class.relchecks</literal> needs to agree with the
    number of check-constraint entries found in this table for each
    relation.
-->
<literal>pg_class.relchecks</literal>はそれぞれのリレーションに対してこのテーブルで検出された検査制約の項目数と一致しなければなりません。
   </para>
  </note>
 </sect1>

<!-- split-catalogs0-end -->
<!-- split-catalogs1-start -->

 <sect1 id="catalog-pg-conversion">
  <title><structname>pg_conversion</structname></title>

  <indexterm zone="catalog-pg-conversion">
   <primary>pg_conversion</primary>
  </indexterm>

  <para>
<!--
   The catalog <structname>pg_conversion</structname> describes
   encoding conversion functions.  See <xref linkend="sql-createconversion"/>
   for more information.
-->
<structname>pg_conversion</structname>カタログはエンコード方式変換関数を記述します。
詳細は<xref linkend="sql-createconversion"/>を参照してください。
  </para>

  <table>
<!--
   <title><structname>pg_conversion</structname> Columns</title>
-->
   <title><structname>pg_conversion</structname>の列</title>
   <tgroup cols="1">
    <thead>
     <row>
      <entry role="catalog_table_entry"><para role="column_definition">
<!--
       Column Type
-->
列 型
      </para>
      <para>
<!--
       Description
-->
説明
      </para></entry>
     </row>
    </thead>

    <tbody>
     <row>
      <entry role="catalog_table_entry"><para role="column_definition">
       <structfield>oid</structfield> <type>oid</type>
      </para>
      <para>
<!--
       Row identifier
-->
行識別子
      </para></entry>
     </row>

     <row>
      <entry role="catalog_table_entry"><para role="column_definition">
       <structfield>conname</structfield> <type>name</type>
      </para>
      <para>
<!--
       Conversion name (unique within a namespace)
-->
変換名（名前空間内で一意）
      </para></entry>
     </row>

     <row>
      <entry role="catalog_table_entry"><para role="column_definition">
       <structfield>connamespace</structfield> <type>oid</type>
<!--
       (references <link linkend="catalog-pg-namespace"><structname>pg_namespace</structname></link>.<structfield>oid</structfield>)
-->
（参照先 <link linkend="catalog-pg-namespace"><structname>pg_namespace</structname></link>.<structfield>oid</structfield>）
      </para>
      <para>
<!--
       The OID of the namespace that contains this conversion
-->
この変換を含む名前空間のOID
      </para></entry>
     </row>

     <row>
      <entry role="catalog_table_entry"><para role="column_definition">
       <structfield>conowner</structfield> <type>oid</type>
<!--
       (references <link linkend="catalog-pg-authid"><structname>pg_authid</structname></link>.<structfield>oid</structfield>)
-->
（参照先 <link linkend="catalog-pg-authid"><structname>pg_authid</structname></link>.<structfield>oid</structfield>）
      </para>
      <para>
<!--
       Owner of the conversion
-->
変換の所有者
      </para></entry>
     </row>

     <row>
      <entry role="catalog_table_entry"><para role="column_definition">
       <structfield>conforencoding</structfield> <type>int4</type>
      </para>
      <para>
<!--
       Source encoding ID (<link linkend="pg-encoding-to-char"><function>pg_encoding_to_char()</function></link>
       can translate this number to the encoding name)
-->
ソースエンコーディングID（<link linkend="pg-encoding-to-char"><function>pg_encoding_to_char()</function></link>で、この番号からエンコード方式名称に変換できます）
      </para></entry>
     </row>

     <row>
      <entry role="catalog_table_entry"><para role="column_definition">
       <structfield>contoencoding</structfield> <type>int4</type>
      </para>
      <para>
<!--
       Destination encoding ID (<link linkend="pg-encoding-to-char"><function>pg_encoding_to_char()</function></link>
       can translate this number to the encoding name)
-->
ディスティネーションエンコーディングID（<link linkend="pg-encoding-to-char"><function>pg_encoding_to_char()</function></link>で、この番号からエンコード方式名称に変換できます）
      </para></entry>
     </row>

     <row>
      <entry role="catalog_table_entry"><para role="column_definition">
       <structfield>conproc</structfield> <type>regproc</type>
<!--
       (references <link linkend="catalog-pg-proc"><structname>pg_proc</structname></link>.<structfield>oid</structfield>)
-->
（参照先 <link linkend="catalog-pg-proc"><structname>pg_proc</structname></link>.<structfield>oid</structfield>）
      </para>
      <para>
<!--
       Conversion function
-->
変換関数
      </para></entry>
     </row>

     <row>
      <entry role="catalog_table_entry"><para role="column_definition">
       <structfield>condefault</structfield> <type>bool</type>
      </para>
      <para>
<!--
       True if this is the default conversion
-->
これがデフォルト変換である場合はtrue
      </para></entry>
     </row>
    </tbody>
   </tgroup>
  </table>

 </sect1>

 <sect1 id="catalog-pg-database">
  <title><structname>pg_database</structname></title>

  <indexterm zone="catalog-pg-database">
   <primary>pg_database</primary>
  </indexterm>

  <para>
<!--
   The catalog <structname>pg_database</structname> stores information about
   the available databases.  Databases are created with the <link
   linkend="sql-createdatabase"><command>CREATE DATABASE</command></link> command.
   Consult <xref linkend="managing-databases"/> for details about the meaning
   of some of the parameters.
-->
<structname>pg_database</structname>カタログには使用可能なデータベースの情報が格納されます。
データベースは<link linkend="sql-createdatabase"><command>CREATE DATABASE</command></link>コマンドで作成されます。
いくつかのパラメータの詳細については<xref linkend="managing-databases"/>を参照してください。
  </para>

  <para>
<!--
   Unlike most system catalogs, <structname>pg_database</structname>
   is shared across all databases of a cluster: there is only one
   copy of <structname>pg_database</structname> per cluster, not
   one per database.
-->
ほとんどのシステムカタログとは異なり、<structname>pg_database</structname>はクラスタにおける全てのデータベースにわたって共有されます。
データベース毎に1つではなく、クラスタ毎にたった1つだけ<structname>pg_database</structname>のコピーが存在します。
  </para>

  <table>
<!--
   <title><structname>pg_database</structname> Columns</title>
-->
   <title><structname>pg_database</structname>の列</title>
   <tgroup cols="1">
    <thead>
     <row>
      <entry role="catalog_table_entry"><para role="column_definition">
<!--
       Column Type
-->
列 型
      </para>
      <para>
<!--
       Description
-->
説明
      </para></entry>
     </row>
    </thead>

    <tbody>
     <row>
      <entry role="catalog_table_entry"><para role="column_definition">
       <structfield>oid</structfield> <type>oid</type>
      </para>
      <para>
<!--
       Row identifier
-->
行識別子
      </para></entry>
     </row>

     <row>
      <entry role="catalog_table_entry"><para role="column_definition">
       <structfield>datname</structfield> <type>name</type>
      </para>
      <para>
<!--
       Database name
-->
データベース名
      </para></entry>
     </row>

     <row>
      <entry role="catalog_table_entry"><para role="column_definition">
       <structfield>datdba</structfield> <type>oid</type>
<!--
       (references <link linkend="catalog-pg-authid"><structname>pg_authid</structname></link>.<structfield>oid</structfield>)
-->
（参照先 <link linkend="catalog-pg-authid"><structname>pg_authid</structname></link>.<structfield>oid</structfield>）
      </para>
      <para>
<!--
       Owner of the database, usually the user who created it
-->
データベースの所有者。通常はそのデータベースの作成者
      </para></entry>
     </row>

     <row>
      <entry role="catalog_table_entry"><para role="column_definition">
       <structfield>encoding</structfield> <type>int4</type>
      </para>
      <para>
<!--
       Character encoding for this database
       (<link linkend="pg-encoding-to-char"><function>pg_encoding_to_char()</function></link> can translate
       this number to the encoding name)
-->
このデータベースの文字エンコード（<link linkend="pg-encoding-to-char"><function>pg_encoding_to_char()</function></link>で、この番号からエンコード方式名称に変換できます）
      </para></entry>
     </row>

     <row>
      <entry role="catalog_table_entry"><para role="column_definition">
       <structfield>datlocprovider</structfield> <type>char</type>
      </para>
      <para>
<!--
       Locale provider for this database: <literal>c</literal> = libc,
       <literal>i</literal> = icu
-->
このデータベースのロケールプロバイダ： <literal>c</literal> = libc、 <literal>i</literal> = icu
      </para></entry>
     </row>

     <row>
      <entry role="catalog_table_entry"><para role="column_definition">
       <structfield>datistemplate</structfield> <type>bool</type>
      </para>
      <para>
<!--
       If true, then this database can be cloned by
       any user with <literal>CREATEDB</literal> privileges;
       if false, then only superusers or the owner of
       the database can clone it.
-->
trueの場合、このデータベースはどのユーザでも<literal>CREATEDB</literal>を使って複製できます。
falseの場合、スーパーユーザまたはデータベースの所有者だけが複製できます。
      </para></entry>
     </row>

     <row>
      <entry role="catalog_table_entry"><para role="column_definition">
       <structfield>datallowconn</structfield> <type>bool</type>
      </para>
      <para>
<!--
       If false then no one can connect to this database.  This is
       used to protect the <literal>template0</literal> database from being altered.
-->
falseの場合、このデータベースには誰も接続できません。
これは<literal>template0</literal>データベースが変更されることを防ぐために使用されます。
      </para></entry>
     </row>

     <row>
      <entry role="catalog_table_entry"><para role="column_definition">
       <structfield>dathasloginevt</structfield> <type>bool</type>
      </para>
      <para>
<!--
        Indicates that there are login event triggers defined for this database.
        This flag is used to avoid extra lookups on the
        <structname>pg_event_trigger</structname> table during each backend
        startup.  This flag is used internally by <productname>PostgreSQL</productname>
        and should not be manually altered or read for monitoring purposes.
-->
《機械翻訳》このデータベースに対して定義されたログインイベントトリガがあることを示します。
このフラグは、各バックエンド起動時に<structname>pg_event_trigger</structname>テーブルの余分な検索を避けるために使用されます。
このフラグは<productname>PostgreSQL</productname>内部で使用され、監視目的で手動で変更したり読み取ったりすべきではありません。
      </para></entry>
     </row>

     <row>
      <entry role="catalog_table_entry"><para role="column_definition">
       <structfield>datconnlimit</structfield> <type>int4</type>
      </para>
      <para>
<!--
       Sets maximum number of concurrent connections that can be made
       to this database.  -1 means no limit, -2 indicates the database is
       invalid.
-->
このデータベースに対する同時のコネクションの最大数を設定します。
-1は無制限を意味し、-2はデータベースが無効であることを示します。
      </para></entry>
     </row>

     <row>
      <entry role="catalog_table_entry"><para role="column_definition">
       <structfield>datfrozenxid</structfield> <type>xid</type>
      </para>
      <para>
<!--
       All transaction IDs before this one have been replaced with a permanent
       (<quote>frozen</quote>) transaction ID in this database.  This is used to
       track whether the database needs to be vacuumed in order to prevent
       transaction ID wraparound or to allow <literal>pg_xact</literal> to be shrunk.
       It is the minimum of the per-table
       <link linkend="catalog-pg-class"><structname>pg_class</structname></link>.<structfield>relfrozenxid</structfield> values.
-->
このデータベースの中で、この値よりも前のトランザクションIDは、永続的な（<quote>凍結された</quote>）トランザクションIDを持つように変更されています。
これは、このデータベースに対して、トランザクションID周回を防ぎ、かつ、<literal>pg_xact</literal>を縮小させることを目的としたバキュームを行うかどうかを追跡するために使用されます。
これはテーブル毎の<link linkend="catalog-pg-class"><structname>pg_class</structname></link>.<structfield>relfrozenxid</structfield>値の最小値になります。
      </para></entry>
     </row>

     <row>
      <entry role="catalog_table_entry"><para role="column_definition">
       <structfield>datminmxid</structfield> <type>xid</type>
      </para>
      <para>
<!--
       All multixact IDs before this one have been replaced with a
       transaction ID in this database.  This is used to
       track whether the database needs to be vacuumed in order to prevent
       multixact ID wraparound or to allow <literal>pg_multixact</literal> to be shrunk.
       It is the minimum of the per-table
       <link linkend="catalog-pg-class"><structname>pg_class</structname></link>.<structfield>relminmxid</structfield> values.
-->
このデータベース内のトランザクションIDで置換される前のすべてのマルチトランザクションID。
これは、トランザクションIDの周回問題を防ぐ、または<literal>pg_multixact</literal>を縮小させるためにデータベースをバキュームする必要があるかどうかを追跡するために使用されます。
これはテーブル毎の<link linkend="catalog-pg-class"><structname>pg_class</structname></link>.<structfield>relminmxid</structfield>の最小値です。
      </para></entry>
     </row>

     <row>
      <entry role="catalog_table_entry"><para role="column_definition">
       <structfield>dattablespace</structfield> <type>oid</type>
<!--
       (references <link linkend="catalog-pg-tablespace"><structname>pg_tablespace</structname></link>.<structfield>oid</structfield>)
-->
（参照先 <link linkend="catalog-pg-tablespace"><structname>pg_tablespace</structname></link>.<structfield>oid</structfield>）
      </para>
      <para>
<!--
       The default tablespace for the database.
       Within this database, all tables for which
       <link linkend="catalog-pg-class"><structname>pg_class</structname></link>.<structfield>reltablespace</structfield> is zero
       will be stored in this tablespace; in particular, all the non-shared
       system catalogs will be there.
-->
データベース用のデフォルトテーブル空間。
このデータベース内で<link linkend="catalog-pg-class"><structname>pg_class</structname></link>.<structfield>reltablespace</structfield>がゼロであるすべてのテーブルは、このテーブル空間に格納されます。
特に、共有されていないすべてのシステムカタログはこのテーブル空間にあります。
      </para></entry>
     </row>

     <row>
      <entry role="catalog_table_entry"><para role="column_definition">
       <structfield>datcollate</structfield> <type>text</type>
      </para>
      <para>
<!--
       LC_COLLATE for this database
-->
このデータベースのLC_COLLATE
      </para></entry>
     </row>

     <row>
      <entry role="catalog_table_entry"><para role="column_definition">
       <structfield>datctype</structfield> <type>text</type>
      </para>
      <para>
<!--
       LC_CTYPE for this database
-->
このデータベースのLC_CTYPE
      </para></entry>
     </row>

     <row>
      <entry role="catalog_table_entry"><para role="column_definition">
       <structfield>datlocale</structfield> <type>text</type>
      </para>
      <para>
<!--
       Collation provider locale name for this database. If the
       provider is <literal>libc</literal>,
       <structfield>datlocale</structfield> is <literal>NULL</literal>;
       <structfield>datcollate</structfield> and
       <structfield>datctype</structfield> are used instead.
-->
《機械翻訳》このデータベースの照合順序プロバイダのロケール名。
プロバイダが<literal>libc</literal>の場合、<structfield>datlocale</structfield>は<literal>NULL</literal>です。
代わりに<structfield>datcollate</structfield>と<structfield>datctype</structfield>が使用されます。
      </para></entry>
     </row>

     <row>
      <entry role="catalog_table_entry"><para role="column_definition">
       <structfield>daticurules</structfield> <type>text</type>
      </para>
      <para>
<!--
       ICU collation rules for this database
-->
このデータベースのICU照合規則
      </para></entry>
     </row>

     <row>
      <entry role="catalog_table_entry"><para role="column_definition">
       <structfield>datcollversion</structfield> <type>text</type>
      </para>
      <para>
<!--
       Provider-specific version of the collation.  This is recorded when the
       database is created and then checked when it is used, to detect
       changes in the collation definition that could lead to data corruption.
-->
この照合順序に対する提供者固有のバージョンです。
これはデータベースが作成された時に記録され、データの破壊につながりかねない照合順序定義の変更を検知するために使用時に検査されます。
      </para></entry>
     </row>

     <row>
      <entry role="catalog_table_entry"><para role="column_definition">
       <structfield>datacl</structfield> <type>aclitem[]</type>
      </para>
      <para>
<!--
       Access privileges; see <xref linkend="ddl-priv"/> for details
-->
アクセス権限。
詳細は<xref linkend="ddl-priv"/>を参照してください
      </para></entry>
     </row>
    </tbody>
   </tgroup>
  </table>
 </sect1>


 <sect1 id="catalog-pg-db-role-setting">
  <title><structname>pg_db_role_setting</structname></title>

  <indexterm zone="catalog-pg-db-role-setting">
   <primary>pg_db_role_setting</primary>
  </indexterm>

  <para>
<!--
   The catalog <structname>pg_db_role_setting</structname> records the default
   values that have been set for run-time configuration variables,
   for each role and database combination.
-->
<structname>pg_db_role_setting</structname>カタログはロールとデータベースの組み合わせ毎に、実行時設定変数に設定されるデフォルト値を記録します。
  </para>

  <para>
<!--
   Unlike most system catalogs, <structname>pg_db_role_setting</structname>
   is shared across all databases of a cluster: there is only one
   copy of <structname>pg_db_role_setting</structname> per cluster, not
   one per database.
-->
ほとんどのカタログとは異なり、<structname>pg_db_role_setting</structname>はクラスタのすべてのデータベースにまたがって共有されます。
つまりクラスタには<structname>pg_db_role_setting</structname>のコピーは1つしかありません。
データベース毎に1つではありません。
  </para>

  <table>
<!--
   <title><structname>pg_db_role_setting</structname> Columns</title>
-->
   <title><structname>pg_db_role_setting</structname>の列</title>
   <tgroup cols="1">
    <thead>
     <row>
      <entry role="catalog_table_entry"><para role="column_definition">
<!--
       Column Type
-->
列 型
      </para>
      <para>
<!--
       Description
-->
説明
      </para></entry>
     </row>
    </thead>

    <tbody>
     <row>
      <entry role="catalog_table_entry"><para role="column_definition">
       <structfield>setdatabase</structfield> <type>oid</type>
<!--
       (references <link linkend="catalog-pg-database"><structname>pg_database</structname></link>.<structfield>oid</structfield>)
-->
（参照先 <link linkend="catalog-pg-database"><structname>pg_database</structname></link>.<structfield>oid</structfield>）
      </para>
      <para>
<!--
       The OID of the database the setting is applicable to, or zero if not database-specific
-->
この設定が適用されるデータベースのOID。データベース固有でなければゼロ
      </para></entry>
     </row>

     <row>
      <entry role="catalog_table_entry"><para role="column_definition">
       <structfield>setrole</structfield> <type>oid</type>
<!--
       (references <link linkend="catalog-pg-authid"><structname>pg_authid</structname></link>.<structfield>oid</structfield>)
-->
（参照先 <link linkend="catalog-pg-authid"><structname>pg_authid</structname></link>.<structfield>oid</structfield>）
      </para>
      <para>
<!--
       The OID of the role the setting is applicable to, or zero if not role-specific
-->
この設定が適用されるロールのOID。ロール固有でなければゼロ
      </para></entry>
     </row>

     <row>
      <entry role="catalog_table_entry"><para role="column_definition">
       <structfield>setconfig</structfield> <type>text[]</type>
      </para>
      <para>
<!--
       Defaults for run-time configuration variables
-->
実行時設定パラメータのデフォルト。
      </para></entry>
     </row>
    </tbody>
   </tgroup>
  </table>
 </sect1>


 <sect1 id="catalog-pg-default-acl">
  <title><structname>pg_default_acl</structname></title>

  <indexterm zone="catalog-pg-default-acl">
   <primary>pg_default_acl</primary>
  </indexterm>

  <para>
<!--
   The catalog <structname>pg_default_acl</structname> stores initial
   privileges to be assigned to newly created objects.
-->
<structname>pg_default_acl</structname>カタログには、新規に作成されたオブジェクトに割り当てられた初期権限が格納されます。
  </para>

  <table>
<!--
   <title><structname>pg_default_acl</structname> Columns</title>
-->
   <title><structname>pg_default_acl</structname>の列</title>
   <tgroup cols="1">
    <thead>
     <row>
      <entry role="catalog_table_entry"><para role="column_definition">
<!--
       Column Type
-->
列 型
      </para>
      <para>
<!--
       Description
-->
説明
      </para></entry>
     </row>
    </thead>

    <tbody>
     <row>
      <entry role="catalog_table_entry"><para role="column_definition">
       <structfield>oid</structfield> <type>oid</type>
      </para>
      <para>
<!--
       Row identifier
-->
行識別子
      </para></entry>
     </row>

     <row>
      <entry role="catalog_table_entry"><para role="column_definition">
       <structfield>defaclrole</structfield> <type>oid</type>
<!--
       (references <link linkend="catalog-pg-authid"><structname>pg_authid</structname></link>.<structfield>oid</structfield>)
-->
（参照先 <link linkend="catalog-pg-authid"><structname>pg_authid</structname></link>.<structfield>oid</structfield>）
      </para>
      <para>
<!--
       The OID of the role associated with this entry
-->
この項目に関連するロールのOID
      </para></entry>
     </row>

     <row>
      <entry role="catalog_table_entry"><para role="column_definition">
       <structfield>defaclnamespace</structfield> <type>oid</type>
<!--
       (references <link linkend="catalog-pg-namespace"><structname>pg_namespace</structname></link>.<structfield>oid</structfield>)
-->
（参照先 <link linkend="catalog-pg-namespace"><structname>pg_namespace</structname></link>.<structfield>oid</structfield>）
      </para>
      <para>
<!--
       The OID of the namespace associated with this entry,
       or zero if none
-->
この項目に関連する名前空間のOID。何もない場合はゼロ
      </para></entry>
     </row>

     <row>
      <entry role="catalog_table_entry"><para role="column_definition">
       <structfield>defaclobjtype</structfield> <type>char</type>
      </para>
      <para>
<!--
       Type of object this entry is for:
       <literal>r</literal> = relation (table, view),
       <literal>S</literal> = sequence,
       <literal>f</literal> = function,
       <literal>T</literal> = type,
       <literal>n</literal> = schema
-->
この項目のオブジェクト種類：
<literal>r</literal> = リレーション（テーブル、ビュー）、
<literal>S</literal> = シーケンス、
<literal>f</literal> = 関数、
<literal>T</literal> = 型、
<literal>n</literal> = スキーマ
      </para></entry>
     </row>

     <row>
      <entry role="catalog_table_entry"><para role="column_definition">
       <structfield>defaclacl</structfield> <type>aclitem[]</type>
      </para>
      <para>
<!--
       Access privileges that this type of object should have on creation
-->
この種類のオブジェクトが作成時に保持しなければならないアクセス権限
      </para></entry>
     </row>
    </tbody>
   </tgroup>
  </table>

  <para>
<!--
   A <structname>pg_default_acl</structname> entry shows the initial privileges to
   be assigned to an object belonging to the indicated user.  There are
   currently two types of entry: <quote>global</quote> entries with
   <structfield>defaclnamespace</structfield> = zero, and <quote>per-schema</quote> entries
   that reference a particular schema.  If a global entry is present then
   it <emphasis>overrides</emphasis> the normal hard-wired default privileges
   for the object type.  A per-schema entry, if present, represents privileges
   to be <emphasis>added to</emphasis> the global or hard-wired default privileges.
-->
<structname>pg_default_acl</structname>の項目は、指示されたユーザに属するオブジェクトに割り当てられる初期権限を示します。
現在2種類の項目があります。
<structfield>defaclnamespace</structfield> = ゼロを持つ<quote>大域的</quote>な項目と特定のスキーマを参照する<quote>スキーマ単位</quote>の項目です。
大域的な項目が存在する場合、その種類のオブジェクトの通常の組み込まれたデフォルト権限を<emphasis>上書き</emphasis>します。
もしスキーマ単位の項目があれば、それは大域的な権限または組み込まれたデフォルト権限に<emphasis>追加される</emphasis>権限を表します。
  </para>

  <para>
<!--
   Note that when an ACL entry in another catalog is null, it is taken
   to represent the hard-wired default privileges for its object,
   <emphasis>not</emphasis> whatever might be in <structname>pg_default_acl</structname>
   at the moment.  <structname>pg_default_acl</structname> is only consulted during
   object creation.
-->
他のカタログ内のACL項目がNULLの場合、その時の<structname>pg_default_acl</structname>内のものでは<emphasis>ではなく</emphasis>そのオブジェクトの組み込まれたデフォルト権限を表すものが取られます。
<structname>pg_default_acl</structname>はオブジェクトの生成時のみに考慮されます。
  </para>

 </sect1>


 <sect1 id="catalog-pg-depend">
  <title><structname>pg_depend</structname></title>

  <indexterm zone="catalog-pg-depend">
   <primary>pg_depend</primary>
  </indexterm>

  <para>
<!--
   The catalog <structname>pg_depend</structname> records the dependency
   relationships between database objects.  This information allows
   <command>DROP</command> commands to find which other objects must be dropped
   by <command>DROP CASCADE</command> or prevent dropping in the <command>DROP
   RESTRICT</command> case.
-->
<structname>pg_depend</structname>カタログは、データベースオブジェクト間の依存関係を記録します。
この情報によって<command>DROP</command>コマンドが、他のどのオブジェクトを<command>DROP CASCADE</command>で削除する必要があるか、また、<command>DROP RESTRICT</command>で削除を防止するかの場合を判断します。
  </para>

  <para>
<!--
   See also <link linkend="catalog-pg-shdepend"><structname>pg_shdepend</structname></link>,
   which performs a similar function for dependencies involving objects
   that are shared across a database cluster.
-->
<link linkend="catalog-pg-shdepend"><structname>pg_shdepend</structname></link>も参照してください。
これはデータベースクラスタ間で共有されるオブジェクトの依存関係に対する似たような機能を持っています。
  </para>

  <table>
<!--
   <title><structname>pg_depend</structname> Columns</title>
-->
   <title><structname>pg_depend</structname>の列</title>
   <tgroup cols="1">
    <thead>
     <row>
      <entry role="catalog_table_entry"><para role="column_definition">
<!--
       Column Type
-->
列 型
      </para>
      <para>
<!--
       Description
-->
説明
      </para></entry>
     </row>
    </thead>

    <tbody>
     <row>
      <entry role="catalog_table_entry"><para role="column_definition">
       <structfield>classid</structfield> <type>oid</type>
<!--
       (references <link linkend="catalog-pg-class"><structname>pg_class</structname></link>.<structfield>oid</structfield>)
-->
（参照先 <link linkend="catalog-pg-class"><structname>pg_class</structname></link>.<structfield>oid</structfield>）
      </para>
      <para>
<!--
       The OID of the system catalog the dependent object is in
-->
依存するオブジェクトが存在するシステムカタログのOID
      </para></entry>
     </row>

     <row>
      <entry role="catalog_table_entry"><para role="column_definition">
       <structfield>objid</structfield> <type>oid</type>
<!--
       (references any OID column)
-->
（いずれかのOID列）
      </para>
      <para>
<!--
       The OID of the specific dependent object
-->
依存する特定のオブジェクトのOID
      </para></entry>
     </row>

     <row>
      <entry role="catalog_table_entry"><para role="column_definition">
       <structfield>objsubid</structfield> <type>int4</type>
      </para>
      <para>
<!--
       For a table column, this is the column number (the
       <structfield>objid</structfield> and <structfield>classid</structfield> refer to the
       table itself).  For all other object types, this column is
       zero.
-->
テーブル列の場合、これは列番号です（<structfield>objid</structfield>と<structfield>classid</structfield>はテーブル自身を参照します）。
他のすべての種類のオブジェクトでは、この列はゼロです。
      </para></entry>
     </row>

     <row>
      <entry role="catalog_table_entry"><para role="column_definition">
       <structfield>refclassid</structfield> <type>oid</type>
<!--
       (references <link linkend="catalog-pg-class"><structname>pg_class</structname></link>.<structfield>oid</structfield>)
-->
（参照先 <link linkend="catalog-pg-class"><structname>pg_class</structname></link>.<structfield>oid</structfield>）
      </para>
      <para>
<!--
       The OID of the system catalog the referenced object is in
-->
参照されるオブジェクトが存在するシステムカタログのOID
      </para></entry>
     </row>

     <row>
      <entry role="catalog_table_entry"><para role="column_definition">
       <structfield>refobjid</structfield> <type>oid</type>
<!--
       (references any OID column)
-->
（いずれかのOID列）
      </para>
      <para>
<!--
       The OID of the specific referenced object
-->
特定の参照されるオブジェクトのOID
      </para></entry>
     </row>

     <row>
      <entry role="catalog_table_entry"><para role="column_definition">
       <structfield>refobjsubid</structfield> <type>int4</type>
      </para>
      <para>
<!--
       For a table column, this is the column number (the
       <structfield>refobjid</structfield> and <structfield>refclassid</structfield> refer
       to the table itself).  For all other object types, this column
       is zero.
-->
テーブル列の場合、これは列番号です（<structfield>refobjid</structfield>と<structfield>refclassid</structfield>はテーブル自身を参照します）。
他のすべての種類のオブジェクトでは、この列はゼロです。
      </para></entry>
     </row>

     <row>
      <entry role="catalog_table_entry"><para role="column_definition">
       <structfield>deptype</structfield> <type>char</type>
      </para>
      <para>
<!--
       A code defining the specific semantics of this dependency relationship; see text
-->
この依存関係の特定のセマンティクスを定義するコード（後述）
      </para></entry>
     </row>
    </tbody>
   </tgroup>
  </table>

  <para>
<!--
   In all cases, a <structname>pg_depend</structname> entry indicates that the
   referenced object cannot be dropped without also dropping the dependent
   object.  However, there are several subflavors identified by
   <structfield>deptype</structfield>:
-->
すべての場合において、<structname>pg_depend</structname>エントリは依存するオブジェクトも削除しない限り、参照されるオブジェクトを削除できないことを示します。
もっとも、<structfield>deptype</structfield>によって指定される以下のようないくつかのオプションもあります。

   <variablelist>
    <varlistentry>
     <term><symbol>DEPENDENCY_NORMAL</symbol> (<literal>n</literal>)</term>
     <listitem>
      <para>
<!--
       A normal relationship between separately-created objects.  The
       dependent object can be dropped without affecting the
       referenced object.  The referenced object can only be dropped
       by specifying <literal>CASCADE</literal>, in which case the dependent
       object is dropped, too.  Example: a table column has a normal
       dependency on its data type.
-->
個別に作成されたオブジェクト間の通常の関係です。
依存するオブジェクトは参照されるオブジェクトに影響を与えずに削除できます。
参照されるオブジェクトは<literal>CASCADE</literal>を指定することによってのみ削除できます。
この場合は依存するオブジェクトも削除されます。
例：テーブルの列はそのデータ型に対して通常の依存関係を持ちます。
      </para>
     </listitem>
    </varlistentry>

    <varlistentry>
     <term><symbol>DEPENDENCY_AUTO</symbol> (<literal>a</literal>)</term>
     <listitem>
      <para>
<!--
       The dependent object can be dropped separately from the
       referenced object, and should be automatically dropped
       (regardless of <literal>RESTRICT</literal> or <literal>CASCADE</literal>
       mode) if the referenced object is dropped.  Example: a named
       constraint on a table is made auto-dependent on the table, so
       that it will go away if the table is dropped.
-->
依存するオブジェクトは参照されるオブジェクトから独立して削除できます。
そして、参照されるオブジェクトが削除される時は（<literal>RESTRICT</literal>もしくは<literal>CASCADE</literal>モードに関わりなく）依存するオブジェクトも自動的に削除されなければなりません。
例：テーブル上の名前付き制約はテーブル上に自動設定されているため、テーブルが削除されるとなくなります。
      </para>
     </listitem>
    </varlistentry>

    <varlistentry>
     <term><symbol>DEPENDENCY_INTERNAL</symbol> (<literal>i</literal>)</term>
     <listitem>
      <para>
<!--
       The dependent object was created as part of creation of the
       referenced object, and is really just a part of its internal
       implementation.  A direct <command>DROP</command> of the dependent
       object will be disallowed outright (we'll tell the user to issue
       a <command>DROP</command> against the referenced object, instead).
       A <command>DROP</command> of the referenced object will result in
       automatically dropping the dependent object
       whether <literal>CASCADE</literal> is specified or not.  If the
       dependent object has to be dropped due to a dependency on some other
       object being removed, its drop is converted to a drop of the referenced
       object, so that <literal>NORMAL</literal> and <literal>AUTO</literal>
       dependencies of the dependent object behave much like they were
       dependencies of the referenced object.
       Example: a view's <literal>ON SELECT</literal> rule is made
       internally dependent on the view, preventing it from being dropped
       while the view remains.  Dependencies of the rule (such as tables it
       refers to) act as if they were dependencies of the view.
-->
依存するオブジェクトは参照されるオブジェクトの作成時に作成されたもので、実際には内部実装の一部に過ぎません。
依存するオブジェクトに対して<command>DROP</command>コマンドを直接的に実行できません
（その代わりに、参照されるオブジェクトに対して<command>DROP</command>を実行するように指示されます）。
参照されるオブジェクトに<command>DROP</command>を実行すると、<literal>CASCADE</literal>が指定されているかどうかに関わらず、依存するオブジェクトも削除されます。
削除されるオブジェクトへの依存関係で依存しているオブジェクトを削除しなければらない場合、その削除は参照されるオブジェクトの削除に変換されます。
ですから依存しているオブジェクトの<literal>NORMAL</literal>と<literal>AUTO</literal>依存関係は、参照されるオブジェクトの依存関係に非常に似通った振る舞いをします。
例：ビューの<literal>ON SELECT</literal>ルールがビューに依存して内部的に作られ、ビューが存在する限り削除されることを防ぎます。
ルールの依存関係（たとえばそれが参照するテーブル）はビューの依存関係であるかのように振る舞います。
      </para>
     </listitem>
    </varlistentry>

    <varlistentry>
     <term><symbol>DEPENDENCY_PARTITION_PRI</symbol> (<literal>P</literal>)</term>
     <term><symbol>DEPENDENCY_PARTITION_SEC</symbol> (<literal>S</literal>)</term>
     <listitem>
      <para>
<!--
       The dependent object was created as part of creation of the
       referenced object, and is really just a part of its internal
       implementation; however, unlike <literal>INTERNAL</literal>,
       there is more than one such referenced object.  The dependent object
       must not be dropped unless at least one of these referenced objects
       is dropped; if any one is, the dependent object should be dropped
       whether or not <literal>CASCADE</literal> is specified.  Also
       unlike <literal>INTERNAL</literal>, a drop of some other object
       that the dependent object depends on does not result in automatic
       deletion of any partition-referenced object.  Hence, if the drop
       does not cascade to at least one of these objects via some other
       path, it will be refused.  (In most cases, the dependent object
       shares all its non-partition dependencies with at least one
       partition-referenced object, so that this restriction does not
       result in blocking any cascaded delete.)
       Primary and secondary partition dependencies behave identically
       except that the primary dependency is preferred for use in error
       messages; hence, a partition-dependent object should have one
       primary partition dependency and one or more secondary partition
       dependencies.
       Note that partition dependencies are made in addition to, not
       instead of, any dependencies the object would normally have.  This
       simplifies <command>ATTACH/DETACH PARTITION</command> operations:
       the partition dependencies need only be added or removed.
       Example: a child partitioned index is made partition-dependent
       on both the partition table it is on and the parent partitioned
       index, so that it goes away if either of those is dropped, but
       not otherwise.  The dependency on the parent index is primary,
       so that if the user tries to drop the child partitioned index,
       the error message will suggest dropping the parent index instead
       (not the table).
-->
依存するオブジェクトは参照されるオブジェクトの生成の一環で作成され、実際にはこれは内部的な実装の一部に過ぎません。
しかし、<literal>INTERNAL</literal>とは違って複数の参照されるオブジェクトが存在します。
参照されているオブジェクトの少なくとも１つが削除されない限り、依存するオブジェクトは削除されてはいけません。
もし参照されているオブジェクトの一つが削除されたら、<literal>CASCADE</literal>が指定されているかどうかに関わらず、依存しているオブジェクトは削除されるべきです。
また、<literal>INTERNAL</literal>とは違って、依存オブジェクトが依存しているオブジェクトを削除してもパーティション参照オブジェクトを自動的に削除することにはなりません。
ですからその削除処理によって他の経路でこれらのオブジェクトの少なくとも１つに連鎖波及しない限り、削除は拒否されます。
（たいていの場合、依存するオブジェクトはすべての非パーティション依存関係を、少なくとも１つのパーティション参照オブジェクトと共有するので、この制限によって連鎖削除をブロックすることにはなりません。）
エラーメッセージで優先的に主パーティションが使われることを除くと、主および二次パーティション依存関係は同じように振る舞います。
よって、パーティション依存オブジェクトは一つの主パーティション依存関係と1つ以上の二次パーティション依存関係を持つはずです。
パーティション依存関係は、オブジェクトが通常持っている依存関係に加えて作成されるのであり、それを置き換えるものではないことに注意してください。
これによって<command>ATTACH/DETACH PARTITION</command>操作が簡単になります。
パーティション依存関係は追加されるか削除されるかのどちらかになります。
例：子パーティションインデックスは、それが作成されているパーティションテーブルと親パーティションインデックスの両方にパーティション依存します。
ですから、このどちらかが削除されると削除されますが、それ以外の場合には削除されません。
親インデックスへの依存関係は主なので、ユーザが子パーティションインデックスを削除しようとすると、エラーメッセージは（テーブルではなく）親インデックスを削除するように示唆します。
      </para>
     </listitem>
    </varlistentry>

    <varlistentry>
     <term><symbol>DEPENDENCY_EXTENSION</symbol> (<literal>e</literal>)</term>
     <listitem>
      <para>
<!--
       The dependent object is a member of the <firstterm>extension</firstterm> that is
       the referenced object (see
       <link linkend="catalog-pg-extension"><structname>pg_extension</structname></link>).
       The dependent object can be dropped only via
       <link linkend="sql-dropextension"><command>DROP EXTENSION</command></link> on the referenced object.
       Functionally this dependency type acts the same as
       an <literal>INTERNAL</literal> dependency, but it's kept separate for
       clarity and to simplify <application>pg_dump</application>.
-->
依存するオブジェクトは参照されるオブジェクトの<firstterm>拡張</firstterm>のメンバです（<link linkend="catalog-pg-extension"><structname>pg_extension</structname></link>参照）。
依存するオブジェクトは参照されるオブジェクトに対する<link linkend="sql-dropextension"><command>DROP EXTENSION</command></link>経由でのみ削除できます。
機能的にはこの種類の依存関係は<literal>INTERNAL</literal>依存関係と同様に動作しますが、明確さと<application>pg_dump</application>を単純化するために別々に保持されます。
      </para>
     </listitem>
    </varlistentry>

    <varlistentry>
     <term><symbol>DEPENDENCY_AUTO_EXTENSION</symbol> (<literal>x</literal>)</term>
     <listitem>
      <para>
<!--
       The dependent object is not a member of the extension that is the
       referenced object (and so it should not be ignored
       by <application>pg_dump</application>), but it cannot function
       without the extension and should be auto-dropped if the extension is.
       The dependent object may be dropped on its own as well.
       Functionally this dependency type acts the same as
       an <literal>AUTO</literal> dependency, but it's kept separate for
       clarity and to simplify <application>pg_dump</application>.
-->
依存するオブジェクトは参照されるオブジェクトの拡張のメンバではありません（そしてそれゆえ<application>pg_dump</application>によって無視されません）が、拡張なしに機能することが出来ず、拡張自体が削除される時に自動的に削除されるでしょう。
依存するオブジェクトは、同様にそれ自身で削除されるかもしれません。
機能的にはこの種類の依存関係は<literal>AUTO</literal>依存関係と同様に動作しますが、明確さと<application>pg_dump</application>を単純化するために別々に保持されます。
      </para>
     </listitem>
    </varlistentry>
   </variablelist>

<!--
   Other dependency flavors might be needed in future.
-->
将来的に、他の依存関係のオプションが必要になる可能性があります。
  </para>

  <para>
<!--
   Note that it's quite possible for two objects to be linked by more than
   one <structname>pg_depend</structname> entry.  For example, a child
   partitioned index would have both a partition-type dependency on its
   associated partition table, and an auto dependency on each column of
   that table that it indexes.  This sort of situation expresses the union
   of multiple dependency semantics.  A dependent object can be dropped
   without <literal>CASCADE</literal> if any of its dependencies satisfies
   its condition for automatic dropping.  Conversely, all the
   dependencies' restrictions about which objects must be dropped together
   must be satisfied.
-->
2つのオブジェクトが複数の<structname>pg_depend</structname>エントリでリンクされていることは十分ありえます。
たとえば子パーティションインデックスは、パーティションテーブルに対してパーティション型依存関係を持ち、更にインデックスが貼ってあるテーブルの列に自動依存関係を持ちます。
この種の状況は、複数の依存関係セマンティクスの和で表現されます。
自動削除の条件をこの依存関係の一つが満たすならば依存するオブジェクトは<literal>CASCADE</literal>なしに削除できます。
逆に、どのオブジェクトが一緒に削除されなければならないかに関するすべての依存関係の制限は満足されなければなりません。
  </para>

  <para>
<!--
   Most objects created during <application>initdb</application> are
   considered <quote>pinned</quote>, which means that the system itself
   depends on them.  Therefore, they are never allowed to be dropped.
   Also, knowing that pinned objects will not be dropped, the dependency
   mechanism doesn't bother to make <structname>pg_depend</structname>
   entries showing dependencies on them.  Thus, for example, a table
   column of type <type>numeric</type> notionally has
   a <literal>NORMAL</literal> dependency on the <type>numeric</type>
   data type, but no such entry actually appears
   in <structname>pg_depend</structname>.
-->
<application>initdb</application>中に作成されたほとんどのオブジェクトは<quote>固定(pinned)</quote>とみなされます。
これは、システム自体がオブジェクトに依存していることを意味します。
したがって、オブジェクトを削除することは決してできません。
また、固定されたオブジェクトが削除されないことを知っているため、依存メカニズムはオブジェクトへの依存関係を示す<structname>pg_depend</structname>エントリをわざわざ作成する必要がありません。
ですから、例えば、<type>numeric</type>型のテーブル列は理論上<type>numeric</type>データ型に<literal>NORMAL</literal>依存しますが、そのようなエントリは実際には<structname>pg_depend</structname>にはありません。
  </para>

 </sect1>


 <sect1 id="catalog-pg-description">
  <title><structname>pg_description</structname></title>

  <indexterm zone="catalog-pg-description">
   <primary>pg_description</primary>
  </indexterm>

  <para>
<!--
   The catalog <structname>pg_description</structname> stores optional descriptions
   (comments) for each database object.  Descriptions can be manipulated
   with the <link linkend="sql-comment"><command>COMMENT</command></link> command and viewed with
   <application>psql</application>'s <literal>\d</literal> commands.
   Descriptions of many built-in system objects are provided in the initial
   contents of <structname>pg_description</structname>.
-->
各データベースオブジェクトに対して付けられたオプションの補足説明（コメント）は<structname>pg_description</structname>カタログに格納されます。
補足説明は<link linkend="sql-comment"><command>COMMENT</command></link>コマンドで編集でき、<application>psql</application>の<literal>\d</literal>コマンドで表示できます。
多くの組み込み型のシステムオブジェクトの説明は、<structname>pg_description</structname>の最初の部分で提供されています。
  </para>

  <para>
<!--
   See also <link linkend="catalog-pg-shdescription"><structname>pg_shdescription</structname></link>,
   which performs a similar function for descriptions involving objects that
   are shared across a database cluster.
-->
<link linkend="catalog-pg-shdescription"><structname>pg_shdescription</structname></link>も参照してください。
こちらは、データベースクラスタに渡って共有されるオブジェクトに関する説明について、同様の機能を行います。
  </para>

  <table>
<!--
   <title><structname>pg_description</structname> Columns</title>
-->
   <title><structname>pg_description</structname>の列</title>
   <tgroup cols="1">
    <thead>
     <row>
      <entry role="catalog_table_entry"><para role="column_definition">
<!--
       Column Type
-->
列 型
      </para>
      <para>
<!--
       Description
-->
説明
      </para></entry>
     </row>
    </thead>

    <tbody>
     <row>
      <entry role="catalog_table_entry"><para role="column_definition">
       <structfield>objoid</structfield> <type>oid</type>
<!--
       (references any OID column)
-->
（いずれかのOID列）
      </para>
      <para>
<!--
       The OID of the object this description pertains to
-->
この補足説明が属するオブジェクトのOID
      </para></entry>
     </row>

     <row>
      <entry role="catalog_table_entry"><para role="column_definition">
       <structfield>classoid</structfield> <type>oid</type>
<!--
       (references <link linkend="catalog-pg-class"><structname>pg_class</structname></link>.<structfield>oid</structfield>)
-->
（参照先 <link linkend="catalog-pg-class"><structname>pg_class</structname></link>.<structfield>oid</structfield>）
      </para>
      <para>
<!--
       The OID of the system catalog this object appears in
-->
このオブジェクトが現れるシステムカタログのOID
      </para></entry>
     </row>

     <row>
      <entry role="catalog_table_entry"><para role="column_definition">
       <structfield>objsubid</structfield> <type>int4</type>
      </para>
      <para>
<!--
       For a comment on a table column, this is the column number (the
       <structfield>objoid</structfield> and <structfield>classoid</structfield> refer to
       the table itself).  For all other object types, this column is
       zero.
-->
テーブル列についてのコメントの場合、これは列の（<structfield>objoid</structfield>もしくは<structfield>classoid</structfield>はテーブル自身を参照します）列番号です。
他のすべての種類のオブジェクトでは、この列はゼロです。
      </para></entry>
     </row>

     <row>
      <entry role="catalog_table_entry"><para role="column_definition">
       <structfield>description</structfield> <type>text</type>
      </para>
      <para>
<!--
       Arbitrary text that serves as the description of this object
-->
このオブジェクトの説明となる任意のテキスト
      </para></entry>
     </row>
    </tbody>
   </tgroup>
  </table>

 </sect1>


 <sect1 id="catalog-pg-enum">
  <title><structname>pg_enum</structname></title>

  <indexterm zone="catalog-pg-enum">
   <primary>pg_enum</primary>
  </indexterm>

  <para>
<!--
   The <structname>pg_enum</structname> catalog contains entries
   showing the values and labels for each enum type. The
   internal representation of a given enum value is actually the OID
   of its associated row in <structname>pg_enum</structname>.
-->
<structname>pg_enum</structname>カタログは、各列挙型についてその値とラベルを示す項目を含みます。
ある与えられた列挙値の内部表現は、実際には<structname>pg_enum</structname>内の関連付けられた行のOIDです。
  </para>

  <table>
<!--
   <title><structname>pg_enum</structname> Columns</title>
-->
   <title><structname>pg_enum</structname>の列</title>
   <tgroup cols="1">
    <thead>
     <row>
      <entry role="catalog_table_entry"><para role="column_definition">
<!--
       Column Type
-->
列 型
      </para>
      <para>
<!--
       Description
-->
説明
      </para></entry>
     </row>
    </thead>

    <tbody>
     <row>
      <entry role="catalog_table_entry"><para role="column_definition">
       <structfield>oid</structfield> <type>oid</type>
      </para>
      <para>
<!--
       Row identifier
-->
行識別子
      </para></entry>
     </row>

     <row>
      <entry role="catalog_table_entry"><para role="column_definition">
       <structfield>enumtypid</structfield> <type>oid</type>
<!--
       (references <link linkend="catalog-pg-type"><structname>pg_type</structname></link>.<structfield>oid</structfield>)
-->
（参照先 <link linkend="catalog-pg-type"><structname>pg_type</structname></link>.<structfield>oid</structfield>）
      </para>
      <para>
<!--
       The OID of the <link linkend="catalog-pg-type"><structname>pg_type</structname></link> entry owning this enum value
-->
この列挙値を所有している<link linkend="catalog-pg-type"><structname>pg_type</structname></link>項目のOID
      </para></entry>
     </row>

     <row>
      <entry role="catalog_table_entry"><para role="column_definition">
       <structfield>enumsortorder</structfield> <type>float4</type>
      </para>
      <para>
<!--
       The sort position of this enum value within its enum type
-->
列挙型におけるこの列挙値のソート位置
      </para></entry>
     </row>

     <row>
      <entry role="catalog_table_entry"><para role="column_definition">
       <structfield>enumlabel</structfield> <type>name</type>
      </para>
      <para>
<!--
       The textual label for this enum value
-->
この列挙値のテキストラベル
      </para></entry>
     </row>
    </tbody>
   </tgroup>
  </table>

  <para>
<!--
   The OIDs for <structname>pg_enum</structname> rows follow a special
   rule: even-numbered OIDs are guaranteed to be ordered in the same way
   as the sort ordering of their enum type.  That is, if two even OIDs
   belong to the same enum type, the smaller OID must have the smaller
   <structfield>enumsortorder</structfield> value.  Odd-numbered OID values
   need bear no relationship to the sort order.  This rule allows the
   enum comparison routines to avoid catalog lookups in many common cases.
   The routines that create and alter enum types attempt to assign even
   OIDs to enum values whenever possible.
-->
<structname>pg_enum</structname>行のOIDは次のような特別な規則に従います。
列挙型のソート順序と同じ順序で並んだ偶数のOIDが保証されています。
つまり、２つの偶数のOIDが同じ列挙型に属する場合、OIDの小さい方がより小さい<structfield>enumsortorder</structfield>値を持たなければなりません。
奇数のOID値はソート順序に関連を持ってはなりません。
この規則により列挙の比較処理は多くの一般的な場合でカタログの検索を防ぐことができます。
列挙型の作成および変更を行う処理は、可能であれば偶数のOIDを列挙値に割り当てようとします。
  </para>

  <para>
<!--
   When an enum type is created, its members are assigned sort-order
   positions 1..<replaceable>n</replaceable>.  But members added later might be given
   negative or fractional values of <structfield>enumsortorder</structfield>.
   The only requirement on these values is that they be correctly
   ordered and unique within each enum type.
-->
列挙型を作成する時、そのメンバには1..<replaceable>n</replaceable>のソート順位置が割り当てられます。
しかし後で追加されたメンバには負もしくは<structfield>enumsortorder</structfield>の小数値が与えられる可能性があります。
これらの値の要件は、各列挙型の中で正しく順序付けされ、かつ一意であることだけです。
  </para>
 </sect1>


 <sect1 id="catalog-pg-event-trigger">
  <title><structname>pg_event_trigger</structname></title>

  <indexterm zone="catalog-pg-event-trigger">
   <primary>pg_event_trigger</primary>
  </indexterm>

  <para>
<!--
   The catalog <structname>pg_event_trigger</structname> stores event triggers.
   See <xref linkend="event-triggers"/> for more information.
-->
<structname>pg_event_trigger</structname>カタログはイベントトリガを格納します。
詳細は<xref linkend="event-triggers"/>を参照してください。
  </para>

  <table>
<!--
   <title><structname>pg_event_trigger</structname> Columns</title>
-->
   <title><structname>pg_event_trigger</structname>の列</title>
   <tgroup cols="1">
    <thead>
     <row>
      <entry role="catalog_table_entry"><para role="column_definition">
<!--
       Column Type
-->
列 型
      </para>
      <para>
<!--
       Description
-->
説明
      </para></entry>
     </row>
    </thead>

    <tbody>
     <row>
      <entry role="catalog_table_entry"><para role="column_definition">
       <structfield>oid</structfield> <type>oid</type>
      </para>
      <para>
<!--
       Row identifier
-->
行識別子
      </para></entry>
     </row>

     <row>
      <entry role="catalog_table_entry"><para role="column_definition">
       <structfield>evtname</structfield> <type>name</type>
      </para>
      <para>
<!--
       Trigger name (must be unique)
-->
トリガ名（一意でなければなりません）
      </para></entry>
     </row>

     <row>
      <entry role="catalog_table_entry"><para role="column_definition">
       <structfield>evtevent</structfield> <type>name</type>
      </para>
      <para>
<!--
       Identifies the event for which this trigger fires
-->
このトリガが発行する対象のイベントを識別します
      </para></entry>
     </row>

     <row>
      <entry role="catalog_table_entry"><para role="column_definition">
       <structfield>evtowner</structfield> <type>oid</type>
<!--
       (references <link linkend="catalog-pg-authid"><structname>pg_authid</structname></link>.<structfield>oid</structfield>)
-->
（参照先 <link linkend="catalog-pg-authid"><structname>pg_authid</structname></link>.<structfield>oid</structfield>）
      </para>
      <para>
<!--
       Owner of the event trigger
-->
イベントトリガの所有者
      </para></entry>
     </row>

     <row>
      <entry role="catalog_table_entry"><para role="column_definition">
       <structfield>evtfoid</structfield> <type>oid</type>
<!--
       (references <link linkend="catalog-pg-proc"><structname>pg_proc</structname></link>.<structfield>oid</structfield>)
-->
（参照先 <link linkend="catalog-pg-proc"><structname>pg_proc</structname></link>.<structfield>oid</structfield>）
      </para>
      <para>
<!--
       The function to be called
-->
呼び出される関数
      </para></entry>
     </row>

     <row>
      <entry role="catalog_table_entry"><para role="column_definition">
       <structfield>evtenabled</structfield> <type>char</type>
      </para>
      <para>
<!--
       Controls in which <xref linkend="guc-session-replication-role"/> modes
       the event trigger fires.
       <literal>O</literal> = trigger fires in <quote>origin</quote> and <quote>local</quote> modes,
       <literal>D</literal> = trigger is disabled,
       <literal>R</literal> = trigger fires in <quote>replica</quote> mode,
       <literal>A</literal> = trigger fires always.
-->
どの<xref linkend="guc-session-replication-role"/> モードでこのイベントトリガを発行するかを制御します。
<literal>O</literal> = トリガは<quote>origin</quote>および<quote>local</quote>モードで発行、
<literal>D</literal> = トリガは無効、
<literal>R</literal> = トリガは<quote>replica</quote>モードで発行、
<literal>A</literal> = トリガは常に発行。
      </para></entry>
     </row>

     <row>
      <entry role="catalog_table_entry"><para role="column_definition">
       <structfield>evttags</structfield> <type>text[]</type>
      </para>
      <para>
<!--
       Command tags for which this trigger will fire.  If NULL, the firing
       of this trigger is not restricted on the basis of the command tag.
-->
このトリガを発行するコマンドタグです。 NULLの場合、このトリガの発行はコマンドタグに基づいて制限されていません。
      </para></entry>
     </row>
    </tbody>
   </tgroup>
  </table>
 </sect1>


 <sect1 id="catalog-pg-extension">
  <title><structname>pg_extension</structname></title>

  <indexterm zone="catalog-pg-extension">
   <primary>pg_extension</primary>
  </indexterm>

  <para>
<!--
   The catalog <structname>pg_extension</structname> stores information
   about the installed extensions.  See <xref linkend="extend-extensions"/>
   for details about extensions.
-->
<structname>pg_extension</structname>カタログにはインストールされた拡張に関する情報が格納されます。
拡張の詳細については<xref linkend="extend-extensions"/>を参照してください。
  </para>

  <table>
<!--
   <title><structname>pg_extension</structname> Columns</title>
-->
   <title><structname>pg_extension</structname>の列</title>
   <tgroup cols="1">
    <thead>
     <row>
      <entry role="catalog_table_entry"><para role="column_definition">
<!--
       Column Type
-->
列 型
      </para>
      <para>
<!--
       Description
-->
説明
      </para></entry>
     </row>
    </thead>

    <tbody>
     <row>
      <entry role="catalog_table_entry"><para role="column_definition">
       <structfield>oid</structfield> <type>oid</type>
      </para>
      <para>
<!--
       Row identifier
-->
行識別子
      </para></entry>
     </row>

     <row>
      <entry role="catalog_table_entry"><para role="column_definition">
       <structfield>extname</structfield> <type>name</type>
      </para>
      <para>
<!--
       Name of the extension
-->
拡張の名前
      </para></entry>
     </row>

     <row>
      <entry role="catalog_table_entry"><para role="column_definition">
       <structfield>extowner</structfield> <type>oid</type>
<!--
       (references <link linkend="catalog-pg-authid"><structname>pg_authid</structname></link>.<structfield>oid</structfield>)
-->
（参照先 <link linkend="catalog-pg-authid"><structname>pg_authid</structname></link>.<structfield>oid</structfield>）
      </para>
      <para>
<!--
       Owner of the extension
-->
拡張の所有者
      </para></entry>
     </row>

     <row>
      <entry role="catalog_table_entry"><para role="column_definition">
       <structfield>extnamespace</structfield> <type>oid</type>
<!--
       (references <link linkend="catalog-pg-namespace"><structname>pg_namespace</structname></link>.<structfield>oid</structfield>)
-->
（参照先 <link linkend="catalog-pg-namespace"><structname>pg_namespace</structname></link>.<structfield>oid</structfield>）
      </para>
      <para>
<!--
       Schema containing the extension's exported objects
-->
拡張が提供するオブジェクトを含むスキーマ
      </para></entry>
     </row>

     <row>
      <entry role="catalog_table_entry"><para role="column_definition">
       <structfield>extrelocatable</structfield> <type>bool</type>
      </para>
      <para>
<!--
       True if extension can be relocated to another schema
-->
拡張が他のスキーマに再配置可能である場合はtrue
      </para></entry>
     </row>

     <row>
      <entry role="catalog_table_entry"><para role="column_definition">
       <structfield>extversion</structfield> <type>text</type>
      </para>
      <para>
<!--
       Version name for the extension
-->
拡張のバージョン名
      </para></entry>
     </row>

     <row>
      <entry role="catalog_table_entry"><para role="column_definition">
       <structfield>extconfig</structfield> <type>oid[]</type>
<!--
       (references <link linkend="catalog-pg-class"><structname>pg_class</structname></link>.<structfield>oid</structfield>)
-->
（参照先 <link linkend="catalog-pg-class"><structname>pg_class</structname></link>.<structfield>oid</structfield>）
      </para>
      <para>
<!--
       Array of <type>regclass</type> OIDs for the extension's configuration
       table(s), or <literal>NULL</literal> if none
-->
拡張の設定テーブル<type>regclass</type>のOIDの配列。なければ<literal>NULL</literal>
      </para></entry>
     </row>

     <row>
      <entry role="catalog_table_entry"><para role="column_definition">
       <structfield>extcondition</structfield> <type>text[]</type>
      </para>
      <para>
<!--
       Array of <literal>WHERE</literal>-clause filter conditions for the
       extension's configuration table(s), or <literal>NULL</literal> if none
-->
拡張の設定テーブル用の<literal>WHERE</literal>句フィルタ条件の配列。なければ<literal>NULL</literal>
      </para></entry>
     </row>
    </tbody>
   </tgroup>
  </table>

  <para>
<!--
   Note that unlike most catalogs with a <quote>namespace</quote> column,
   <structfield>extnamespace</structfield> is not meant to imply
   that the extension belongs to that schema.  Extension names are never
   schema-qualified.  Rather, <structfield>extnamespace</structfield>
   indicates the schema that contains most or all of the extension's
   objects.  If <structfield>extrelocatable</structfield> is true, then
   this schema must in fact contain all schema-qualifiable objects
   belonging to the extension.
-->
ほとんどの<quote>名前空間</quote>に関する列を持つカタログと異なり、<structfield>extnamespace</structfield>は、拡張がそのスキーマに属することを意図したものではありません。
拡張の名前は決してスキーマで修飾されません。
<structfield>extnamespace</structfield>は、拡張のオブジェクトのすべて、あるいは、ほとんどを含むスキーマを示します。
<structfield>extrelocatable</structfield>がtrueの場合、このスキーマは拡張に属するすべてのスキーマ修飾可能なオブジェクトを含まなければなりません。
  </para>
 </sect1>


 <sect1 id="catalog-pg-foreign-data-wrapper">
  <title><structname>pg_foreign_data_wrapper</structname></title>

  <indexterm zone="catalog-pg-foreign-data-wrapper">
   <primary>pg_foreign_data_wrapper</primary>
  </indexterm>

  <para>
<!--
   The catalog <structname>pg_foreign_data_wrapper</structname> stores
   foreign-data wrapper definitions.  A foreign-data wrapper is the
   mechanism by which external data, residing on foreign servers, is
   accessed.
-->
<structname>pg_foreign_data_wrapper</structname>カタログは外部データラッパーの定義を保存します。
外部データラッパーは外部サーバにあるデータにアクセスするための機構です。
  </para>

  <table>
<!--
   <title><structname>pg_foreign_data_wrapper</structname> Columns</title>
-->
   <title><structname>pg_foreign_data_wrapper</structname>の列</title>
   <tgroup cols="1">
    <thead>
     <row>
      <entry role="catalog_table_entry"><para role="column_definition">
<!--
       Column Type
-->
列 型
      </para>
      <para>
<!--
       Description
-->
説明
      </para></entry>
     </row>
    </thead>

    <tbody>
     <row>
      <entry role="catalog_table_entry"><para role="column_definition">
       <structfield>oid</structfield> <type>oid</type>
      </para>
      <para>
<!--
       Row identifier
-->
行識別子
      </para></entry>
     </row>

     <row>
      <entry role="catalog_table_entry"><para role="column_definition">
       <structfield>fdwname</structfield> <type>name</type>
      </para>
      <para>
<!--
       Name of the foreign-data wrapper
-->
外部データラッパーの名前
      </para></entry>
     </row>

     <row>
      <entry role="catalog_table_entry"><para role="column_definition">
       <structfield>fdwowner</structfield> <type>oid</type>
<!--
       (references <link linkend="catalog-pg-authid"><structname>pg_authid</structname></link>.<structfield>oid</structfield>)
-->
（参照先 <link linkend="catalog-pg-authid"><structname>pg_authid</structname></link>.<structfield>oid</structfield>）
      </para>
      <para>
<!--
       Owner of the foreign-data wrapper
-->
外部データラッパーの所有者
      </para></entry>
     </row>

     <row>
      <entry role="catalog_table_entry"><para role="column_definition">
       <structfield>fdwhandler</structfield> <type>oid</type>
<!--
       (references <link linkend="catalog-pg-proc"><structname>pg_proc</structname></link>.<structfield>oid</structfield>)
-->
（参照先 <link linkend="catalog-pg-proc"><structname>pg_proc</structname></link>.<structfield>oid</structfield>）
      </para>
      <para>
<!--
       References a handler function that is responsible for
       supplying execution routines for the foreign-data wrapper.
       Zero if no handler is provided
-->
外部データラッパーに対する実行関数の提供に責任を持つハンドラ関数への参照。
ハンドラ関数がない場合はゼロになります。
      </para></entry>
     </row>

     <row>
      <entry role="catalog_table_entry"><para role="column_definition">
       <structfield>fdwvalidator</structfield> <type>oid</type>
<!--
       (references <link linkend="catalog-pg-proc"><structname>pg_proc</structname></link>.<structfield>oid</structfield>)
-->
（参照先 <link linkend="catalog-pg-proc"><structname>pg_proc</structname></link>.<structfield>oid</structfield>）
      </para>
      <para>
<!--
       References a validator function that is responsible for
       checking the validity of the options given to the
       foreign-data wrapper, as well as options for foreign servers and user
       mappings using the foreign-data wrapper.  Zero if no validator
       is provided
-->
外部サーバや外部データラッパーを使用するユーザマップと同様に外部データラッパーに対して与えられたオプションの正当性を検査する有効性検証関数。
有効性検証関数がない場合はゼロになります。
      </para></entry>
     </row>

     <row>
      <entry role="catalog_table_entry"><para role="column_definition">
       <structfield>fdwacl</structfield> <type>aclitem[]</type>
      </para>
      <para>
<!--
       Access privileges; see <xref linkend="ddl-priv"/> for details
-->
アクセス権限。
詳細は<xref linkend="ddl-priv"/>を参照してください
      </para></entry>
     </row>

     <row>
      <entry role="catalog_table_entry"><para role="column_definition">
       <structfield>fdwoptions</structfield> <type>text[]</type>
      </para>
      <para>
<!--
       Foreign-data wrapper specific options, as <quote>keyword=value</quote> strings
-->
外部データラッパーの<quote>keyword=value</quote>のような特定のオプション
      </para></entry>
     </row>
    </tbody>
   </tgroup>
  </table>
 </sect1>


 <sect1 id="catalog-pg-foreign-server">
  <title><structname>pg_foreign_server</structname></title>

  <indexterm zone="catalog-pg-foreign-server">
   <primary>pg_foreign_server</primary>
  </indexterm>

  <para>
<!--
   The catalog <structname>pg_foreign_server</structname> stores
   foreign server definitions.  A foreign server describes a source
   of external data, such as a remote server.  Foreign
   servers are accessed via foreign-data wrappers.
-->
<structname>pg_foreign_server</structname>カタログは外部サーバの定義を保存します。
外部サーバはリモートサーバなど外部データの源を記述します。
外部サーバは外部データラッパーを介してアクセスされます。
  </para>

  <table>
<!--
   <title><structname>pg_foreign_server</structname> Columns</title>
-->
   <title><structname>pg_foreign_server</structname>の列</title>
   <tgroup cols="1">
    <thead>
     <row>
      <entry role="catalog_table_entry"><para role="column_definition">
<!--
       Column Type
-->
列 型
      </para>
      <para>
<!--
       Description
-->
説明
      </para></entry>
     </row>
    </thead>

    <tbody>
     <row>
      <entry role="catalog_table_entry"><para role="column_definition">
       <structfield>oid</structfield> <type>oid</type>
      </para>
      <para>
<!--
       Row identifier
-->
行識別子
      </para></entry>
     </row>

     <row>
      <entry role="catalog_table_entry"><para role="column_definition">
       <structfield>srvname</structfield> <type>name</type>
      </para>
      <para>
<!--
       Name of the foreign server
-->
外部サーバの名前
      </para></entry>
     </row>

     <row>
      <entry role="catalog_table_entry"><para role="column_definition">
       <structfield>srvowner</structfield> <type>oid</type>
<!--
       (references <link linkend="catalog-pg-authid"><structname>pg_authid</structname></link>.<structfield>oid</structfield>)
-->
（参照先 <link linkend="catalog-pg-authid"><structname>pg_authid</structname></link>.<structfield>oid</structfield>）
      </para>
      <para>
<!--
       Owner of the foreign server
-->
外部サーバの所有者
      </para></entry>
     </row>

     <row>
      <entry role="catalog_table_entry"><para role="column_definition">
       <structfield>srvfdw</structfield> <type>oid</type>
<!--
       (references <link linkend="catalog-pg-foreign-data-wrapper"><structname>pg_foreign_data_wrapper</structname></link>.<structfield>oid</structfield>)
-->
（参照先 <link linkend="catalog-pg-foreign-data-wrapper"><structname>pg_foreign_data_wrapper</structname></link>.<structfield>oid</structfield>）
      </para>
      <para>
<!--
       OID of the foreign-data wrapper of this foreign server
-->
外部サーバの外部データラッパーのOID
      </para></entry>
     </row>

     <row>
      <entry role="catalog_table_entry"><para role="column_definition">
       <structfield>srvtype</structfield> <type>text</type>
      </para>
      <para>
<!--
       Type of the server (optional)
-->
サーバの型（オプション）
      </para></entry>
     </row>

     <row>
      <entry role="catalog_table_entry"><para role="column_definition">
       <structfield>srvversion</structfield> <type>text</type>
      </para>
      <para>
<!--
       Version of the server (optional)
-->
サーバのバージョン（オプション）
      </para></entry>
     </row>

     <row>
      <entry role="catalog_table_entry"><para role="column_definition">
       <structfield>srvacl</structfield> <type>aclitem[]</type>
      </para>
      <para>
<!--
       Access privileges; see <xref linkend="ddl-priv"/> for details
-->
アクセス権限。
詳細は<xref linkend="ddl-priv"/>を参照してください
      </para></entry>
     </row>

     <row>
      <entry role="catalog_table_entry"><para role="column_definition">
       <structfield>srvoptions</structfield> <type>text[]</type>
      </para>
      <para>
<!--
       Foreign server specific options, as <quote>keyword=value</quote> strings
-->
外部サーバの<quote>keyword=value</quote>のような特定のオプション
      </para></entry>
     </row>
    </tbody>
   </tgroup>
  </table>
 </sect1>


 <sect1 id="catalog-pg-foreign-table">
  <title><structname>pg_foreign_table</structname></title>

  <indexterm zone="catalog-pg-foreign-table">
   <primary>pg_foreign_table</primary>
  </indexterm>

  <para>
<!--
   The catalog <structname>pg_foreign_table</structname> contains
   auxiliary information about foreign tables.  A foreign table is
   primarily represented by a
   <link linkend="catalog-pg-class"><structname>pg_class</structname></link>
   entry, just like a regular table.  Its <structname>pg_foreign_table</structname>
   entry contains the information that is pertinent only to foreign tables
   and not any other kind of relation.
-->
<structname>pg_foreign_table</structname>カタログには、外部テーブルに関する補助情報が含まれます。
外部テーブルは主に<link linkend="catalog-pg-class"><structname>pg_class</structname></link>の項目により表されます。
<structname>pg_foreign_table</structname>の項目には、外部テーブルに属する情報のみに関する情報が含まれ、他の種類のリレーションは含まれません。
  </para>

  <table>
<!--
   <title><structname>pg_foreign_table</structname> Columns</title>
-->
   <title><structname>pg_foreign_table</structname>の列</title>
   <tgroup cols="1">
    <thead>
     <row>
      <entry role="catalog_table_entry"><para role="column_definition">
<!--
       Column Type
-->
列 型
      </para>
      <para>
<!--
       Description
-->
説明
      </para></entry>
     </row>
    </thead>

    <tbody>
     <row>
      <entry role="catalog_table_entry"><para role="column_definition">
       <structfield>ftrelid</structfield> <type>oid</type>
<!--
       (references <link linkend="catalog-pg-class"><structname>pg_class</structname></link>.<structfield>oid</structfield>)
-->
（参照先 <link linkend="catalog-pg-class"><structname>pg_class</structname></link>.<structfield>oid</structfield>）
      </para>
      <para>
<!--
       The OID of the <link linkend="catalog-pg-class"><structname>pg_class</structname></link> entry for this foreign table
-->
この外部テーブルに対する<link linkend="catalog-pg-class"><structname>pg_class</structname></link>項目のOID
      </para></entry>
     </row>

     <row>
      <entry role="catalog_table_entry"><para role="column_definition">
       <structfield>ftserver</structfield> <type>oid</type>
<!--
       (references <link linkend="catalog-pg-foreign-server"><structname>pg_foreign_server</structname></link>.<structfield>oid</structfield>)
-->
（参照先 <link linkend="catalog-pg-foreign-server"><structname>pg_foreign_server</structname></link>.<structfield>oid</structfield>）
      </para>
      <para>
<!--
       OID of the foreign server for this foreign table
-->
この外部テーブルに対する外部サーバOID
      </para></entry>
     </row>

     <row>
      <entry role="catalog_table_entry"><para role="column_definition">
       <structfield>ftoptions</structfield> <type>text[]</type>
      </para>
      <para>
<!--
       Foreign table options, as <quote>keyword=value</quote> strings
-->
<quote>keyword=value</quote>文字列のような、外部テーブルのオプション
      </para></entry>
     </row>
    </tbody>
   </tgroup>
  </table>
 </sect1>


 <sect1 id="catalog-pg-index">
  <title><structname>pg_index</structname></title>

  <indexterm zone="catalog-pg-index">
   <primary>pg_index</primary>
  </indexterm>

  <para>
<!--
   The catalog <structname>pg_index</structname> contains part of the information
   about indexes.  The rest is mostly in
   <link linkend="catalog-pg-class"><structname>pg_class</structname></link>.
-->
<structname>pg_index</structname>カタログはインデックス情報の一部を保持します。
その他のほとんどの情報は<link linkend="catalog-pg-class"><structname>pg_class</structname></link>にあります。
  </para>

  <table>
<!--
   <title><structname>pg_index</structname> Columns</title>
-->
   <title><structname>pg_index</structname>の列</title>
   <tgroup cols="1">
    <thead>
     <row>
      <entry role="catalog_table_entry"><para role="column_definition">
<!--
       Column Type
-->
列 型
      </para>
      <para>
<!--
       Description
-->
説明
      </para></entry>
     </row>
    </thead>

    <tbody>
     <row>
      <entry role="catalog_table_entry"><para role="column_definition">
       <structfield>indexrelid</structfield> <type>oid</type>
<!--
       (references <link linkend="catalog-pg-class"><structname>pg_class</structname></link>.<structfield>oid</structfield>)
-->
（参照先 <link linkend="catalog-pg-class"><structname>pg_class</structname></link>.<structfield>oid</structfield>）
      </para>
      <para>
<!--
       The OID of the <link linkend="catalog-pg-class"><structname>pg_class</structname></link> entry for this index
-->
このインデックスに対する<link linkend="catalog-pg-class"><structname>pg_class</structname></link>項目のOID
      </para></entry>
     </row>

     <row>
      <entry role="catalog_table_entry"><para role="column_definition">
       <structfield>indrelid</structfield> <type>oid</type>
<!--
       (references <link linkend="catalog-pg-class"><structname>pg_class</structname></link>.<structfield>oid</structfield>)
-->
（参照先 <link linkend="catalog-pg-class"><structname>pg_class</structname></link>.<structfield>oid</structfield>）
      </para>
      <para>
<!--
       The OID of the <link linkend="catalog-pg-class"><structname>pg_class</structname></link> entry for the table this index is for
-->
このインデックスが使われるテーブルに対する<link linkend="catalog-pg-class"><structname>pg_class</structname></link>項目のOID
      </para></entry>
     </row>

     <row>
      <entry role="catalog_table_entry"><para role="column_definition">
       <structfield>indnatts</structfield> <type>int2</type>
      </para>
      <para>
<!--
       The total number of columns in the index (duplicates
       <literal>pg_class.relnatts</literal>); this number includes both key and included attributes
-->
インデックス内の列数（<literal>pg_class.relnatts</literal>の複製）
      </para></entry>
     </row>

     <row>
      <entry role="catalog_table_entry"><para role="column_definition">
       <structfield>indnkeyatts</structfield> <type>int2</type>
      </para>
      <para>
<!--
       The number of <firstterm>key columns</firstterm> in the index,
       not counting any <firstterm>included columns</firstterm>, which are
       merely stored and do not participate in the index semantics
-->
格納されているだけで、インデックスのセマンティクスに寄与していない<firstterm>included columns</firstterm>を含まないインデックス内の<firstterm>key columns</firstterm>の数。
      </para></entry>
     </row>

     <row>
      <entry role="catalog_table_entry"><para role="column_definition">
       <structfield>indisunique</structfield> <type>bool</type>
      </para>
      <para>
<!--
       If true, this is a unique index
-->
trueの場合、一意性インデックス
      </para></entry>
     </row>

     <row>
      <entry role="catalog_table_entry"><para role="column_definition">
       <structfield>indnullsnotdistinct</structfield> <type>bool</type>
      </para>
      <para>
<!--
       This value is only used for unique indexes.  If false, this unique
       index will consider null values distinct (so the index can contain
       multiple null values in a column, the default PostgreSQL behavior).  If
       it is true, it will consider null values to be equal (so the index can
       only contain one null value in a column).
-->
この値はユニークインデックスに対してのみ使用されます。
falseの場合は、このユニークインデックスはNULL値を区別するものとみなします（PostgreSQLのデフォルト動作では、インデックスはカラムに複数のNULL値を含むことができます）。
NULL値は等しいものとみなします場合はtrue（インデックスはカラムに1つのNULL値しか含むことができません）。
      </para></entry>
     </row>

     <row>
      <entry role="catalog_table_entry"><para role="column_definition">
       <structfield>indisprimary</structfield> <type>bool</type>
      </para>
      <para>
<!--
       If true, this index represents the primary key of the table
       (<structfield>indisunique</structfield> should always be true when this is true)
-->
trueの場合、このインデックスはテーブルの主キーを表します
（この値がtrueの場合、<structfield>indisunique</structfield>は常にtrueでなければなりません）
      </para></entry>
     </row>

     <row>
      <entry role="catalog_table_entry"><para role="column_definition">
       <structfield>indisexclusion</structfield> <type>bool</type>
      </para>
      <para>
<!--
       If true, this index supports an exclusion constraint
-->
trueの場合、このインデックスは排他制約をサポートします
      </para></entry>
     </row>

     <row>
      <entry role="catalog_table_entry"><para role="column_definition">
       <structfield>indimmediate</structfield> <type>bool</type>
      </para>
      <para>
<!--
       If true, the uniqueness check is enforced immediately on
       insertion
       (irrelevant if <structfield>indisunique</structfield> is not true)
-->
trueの場合、一意性検査が挿入時即座に強制されます
（<structfield>indisunique</structfield>がtrueでなければ無関係です）
      </para></entry>
     </row>

     <row>
      <entry role="catalog_table_entry"><para role="column_definition">
       <structfield>indisclustered</structfield> <type>bool</type>
      </para>
      <para>
<!--
       If true, the table was last clustered on this index
-->
trueの場合、前回このインデックスを元にテーブルはクラスタ化されました
      </para></entry>
     </row>

     <row>
      <entry role="catalog_table_entry"><para role="column_definition">
       <structfield>indisvalid</structfield> <type>bool</type>
      </para>
      <para>
<!--
       If true, the index is currently valid for queries.  False means the
       index is possibly incomplete: it must still be modified by
       <link linkend="sql-insert"><command>INSERT</command></link>/<link linkend="sql-update"><command>UPDATE</command></link> operations, but it cannot safely
       be used for queries. If it is unique, the uniqueness property is not
       guaranteed true either.
-->
trueの場合、現在このインデックスは問い合わせに対して有効です。
falseの場合は、インデックスが不完全かもしれないことを意味します。
<link linkend="sql-insert"><command>INSERT</command></link>/<link linkend="sql-update"><command>UPDATE</command></link>操作による変更が行われているはずで、問い合わせに使用するには安全ではありません。
一意性インデックスであれば、一意性も保証されません。
      </para></entry>
     </row>

     <row>
      <entry role="catalog_table_entry"><para role="column_definition">
       <structfield>indcheckxmin</structfield> <type>bool</type>
      </para>
      <para>
<!--
       If true, queries must not use the index until the <structfield>xmin</structfield>
       of this <structname>pg_index</structname> row is below their <symbol>TransactionXmin</symbol>
       event horizon, because the table may contain broken <link linkend="storage-hot">HOT chains</link> with
       incompatible rows that they can see
-->
trueの場合、<structname>pg_index</structname>行の<structfield>xmin</structfield>が<symbol>TransactionXmin</symbol>イベント境界値を下回るまで、問い合わせはインデックスを使用してはいけません。
なぜなら、テーブルは互換性の無い行と共に破壊された<link linkend="storage-hot">HOTチェイン</link>を含み、それらが可視であるかもしれないからです。
      </para></entry>
     </row>

     <row>
      <entry role="catalog_table_entry"><para role="column_definition">
       <structfield>indisready</structfield> <type>bool</type>
      </para>
      <para>
<!--
       If true, the index is currently ready for inserts.  False means the
       index must be ignored by <link linkend="sql-insert"><command>INSERT</command></link>/<link linkend="sql-update"><command>UPDATE</command></link>
       operations.
-->
trueの場合、インデックスは挿入に対する準備ができています。
falseの場合、インデックスは<link linkend="sql-insert"><command>INSERT</command></link>/<link linkend="sql-update"><command>UPDATE</command></link>操作により無視されなければならないことを意味します。
      </para></entry>
     </row>

     <row>
      <entry role="catalog_table_entry"><para role="column_definition">
       <structfield>indislive</structfield> <type>bool</type>
      </para>
      <para>
<!--
       If false, the index is in process of being dropped, and should be
       ignored for all purposes (including HOT-safety decisions)
-->
falseの場合は、インデックスの削除処理が進行中であり、このためすべての目的において（HOT安全性の決定を含む）無視しなければなりません
      </para></entry>
     </row>

     <row>
      <entry role="catalog_table_entry"><para role="column_definition">
       <structfield>indisreplident</structfield> <type>bool</type>
      </para>
      <para>
<!--
       If true this index has been chosen as <quote>replica identity</quote>
       using <link linkend="sql-altertable-replica-identity"><command>ALTER TABLE ...
       REPLICA IDENTITY USING INDEX ...</command></link>
-->
trueの場合、このインデックスは<link linkend="sql-altertable-replica-identity"><command>ALTER TABLE ...
REPLICA IDENTITY USING INDEX ...</command></link>を用いて<quote>replica identity</quote>が選択されます
      </para></entry>
     </row>

     <row>
      <entry role="catalog_table_entry"><para role="column_definition">
       <structfield>indkey</structfield> <type>int2vector</type>
<!--
       (references <link linkend="catalog-pg-attribute"><structname>pg_attribute</structname></link>.<structfield>attnum</structfield>)
-->
（参照先 <link linkend="catalog-pg-attribute"><structname>pg_attribute</structname></link>.<structfield>attnum</structfield>）
      </para>
      <para>
<!--
       This is an array of <structfield>indnatts</structfield> values that
       indicate which table columns this index indexes.  For example, a value
       of <literal>1 3</literal> would mean that the first and the third table
       columns make up the index entries.  Key columns come before non-key
       (included) columns.  A zero in this array indicates that the
       corresponding index attribute is an expression over the table columns,
       rather than a simple column reference.
-->
このインデックスがどのテーブル列をインデックスとしているかを示す<structfield>indnatts</structfield>配列の値です。
例えば、<literal>1 3</literal>は1番目と3番目のテーブル列がインデックス項目となっていることを示します。
キー列は、（INCLUDE句で指定した）非キー列の前に来ます。
この配列でゼロとなっているのは対応するインデックスの属性が単純な列参照ではなくテーブル列に渡った演算式であることを示します。
      </para></entry>
     </row>

     <row>
      <entry role="catalog_table_entry"><para role="column_definition">
       <structfield>indcollation</structfield> <type>oidvector</type>
<!--
       (references <link linkend="catalog-pg-collation"><structname>pg_collation</structname></link>.<structfield>oid</structfield>)
-->
（参照先 <link linkend="catalog-pg-collation"><structname>pg_collation</structname></link>.<structfield>oid</structfield>）
      </para>
      <para>
<!--
       For each column in the index key
       (<structfield>indnkeyatts</structfield> values), this contains the OID
       of the collation to use for the index, or zero if the column is not of
       a collatable data type.
-->
インデックスキー（<structfield>indnkeyatts</structfield>の値）内の各列に関してここにはインデックスで使用される照合順序のOIDが含まれます。
照合できないデータ型の列ではゼロが入ります。
      </para></entry>
     </row>

     <row>
      <entry role="catalog_table_entry"><para role="column_definition">
       <structfield>indclass</structfield> <type>oidvector</type>
<!--
       (references <link linkend="catalog-pg-opclass"><structname>pg_opclass</structname></link>.<structfield>oid</structfield>)
-->
（参照先 <link linkend="catalog-pg-opclass"><structname>pg_opclass</structname></link>.<structfield>oid</structfield>）
      </para>
      <para>
<!--
       For each column in the index key
       (<structfield>indnkeyatts</structfield> values), this contains the OID
       of the operator class to use.  See
       <link linkend="catalog-pg-opclass"><structname>pg_opclass</structname></link> for details.
-->
インデックスキー（<structfield>indnkeyatts</structfield>の値）内のそれぞれの列に対して、使用する演算子クラスのOIDを保持します。
<link linkend="catalog-pg-opclass"><structname>pg_opclass</structname></link>を参照してください。
      </para></entry>
     </row>

     <row>
      <entry role="catalog_table_entry"><para role="column_definition">
       <structfield>indoption</structfield> <type>int2vector</type>
      </para>
      <para>
<!--
       This is an array of <structfield>indnkeyatts</structfield> values that
       store per-column flag bits.  The meaning of the bits is defined by
       the index's access method.
-->
列毎のフラグビットを格納する<structfield>indnkeyatts</structfield>値の配列です。
ビットの意味はインデックスのアクセスメソッドによって定義されています。
      </para></entry>
     </row>

     <row>
      <entry role="catalog_table_entry"><para role="column_definition">
       <structfield>indexprs</structfield> <type>pg_node_tree</type>
      </para>
      <para>
<!--
       Expression trees (in <function>nodeToString()</function>
       representation) for index attributes that are not simple column
       references.  This is a list with one element for each zero
       entry in <structfield>indkey</structfield>.  Null if all index attributes
       are simple references.
-->
単純な列参照でないインデックス属性の（<function>nodeToString()</function>表現による）演算式ツリー。
<structfield>indkey</structfield>がゼロの各エントリについて1つの要素があるリストになっています。
すべてのインデックス属性が単純な参照ならNULLとなります。
      </para></entry>
     </row>

     <row>
      <entry role="catalog_table_entry"><para role="column_definition">
       <structfield>indpred</structfield> <type>pg_node_tree</type>
      </para>
      <para>
<!--
       Expression tree (in <function>nodeToString()</function>
       representation) for partial index predicate.  Null if not a
       partial index.
-->
部分インデックス属性の（<function>nodeToString()</function>表現による）演算式ツリー。
部分インデックスでなければNULL。
      </para></entry>
     </row>
    </tbody>
   </tgroup>
  </table>

 </sect1>


 <sect1 id="catalog-pg-inherits">
  <title><structname>pg_inherits</structname></title>

  <indexterm zone="catalog-pg-inherits">
   <primary>pg_inherits</primary>
  </indexterm>

  <para>
<!--
   The catalog <structname>pg_inherits</structname> records information about
   table and index inheritance hierarchies.  There is one entry for each direct
   parent-child table or index relationship in the database.  (Indirect
   inheritance can be determined by following chains of entries.)
-->
<structname>pg_inherits</structname>カタログはテーブルとインデックスの継承階層の情報を記録します。
データベース内の、それぞれの直接の親子テーブルあるいはインデックス関係に対して1つの記述があります（直接ではない継承は、記述の連鎖から決定されます）。
  </para>

  <table>
<!--
   <title><structname>pg_inherits</structname> Columns</title>
-->
   <title><structname>pg_inherits</structname>の列</title>
   <tgroup cols="1">
    <thead>
     <row>
      <entry role="catalog_table_entry"><para role="column_definition">
<!--
       Column Type
-->
列 型
      </para>
      <para>
<!--
       Description
-->
説明
      </para></entry>
     </row>
    </thead>

    <tbody>
     <row>
      <entry role="catalog_table_entry"><para role="column_definition">
       <structfield>inhrelid</structfield> <type>oid</type>
<!--
       (references <link linkend="catalog-pg-class"><structname>pg_class</structname></link>.<structfield>oid</structfield>)
-->
（参照先 <link linkend="catalog-pg-class"><structname>pg_class</structname></link>.<structfield>oid</structfield>）
      </para>
      <para>
<!--
       The OID of the child table or index
-->
子テーブルあるいはインデックスのOID
      </para></entry>
     </row>

     <row>
      <entry role="catalog_table_entry"><para role="column_definition">
       <structfield>inhparent</structfield> <type>oid</type>
<!--
       (references <link linkend="catalog-pg-class"><structname>pg_class</structname></link>.<structfield>oid</structfield>)
-->
（参照先 <link linkend="catalog-pg-class"><structname>pg_class</structname></link>.<structfield>oid</structfield>）
      </para>
      <para>
<!--
       The OID of the parent table or index
-->
親テーブルあるいはインデックスのOID
      </para></entry>
     </row>

     <row>
      <entry role="catalog_table_entry"><para role="column_definition">
       <structfield>inhseqno</structfield> <type>int4</type>
      </para>
      <para>
<!--
       If there is more than one direct parent for a child table (multiple
       inheritance), this number tells the order in which the
       inherited columns are to be arranged.  The count starts at 1.
-->
子テーブルの直接の親が複数あるとき（多重継承）、この数は継承列を整える順序を導きます。
1から数えます。
      </para>
      <para>
<!--
       Indexes cannot have multiple inheritance, since they can only inherit
       when using declarative partitioning.
-->
インデックスは多重継承できません。宣言的パーティショニングを使用する際にしか継承できないからです。
      </para></entry>
     </row>

     <row>
      <entry role="catalog_table_entry"><para role="column_definition">
       <structfield>inhdetachpending</structfield> <type>bool</type>
      </para>
      <para>
<!--
       <literal>true</literal> for a partition that is in the process of
       being detached; <literal>false</literal> otherwise.
-->
パーティションが取り外し処理中の場合は<literal>true</literal>。そうでなければ<literal>false</literal>。
      </para></entry>
     </row>
    </tbody>
   </tgroup>
  </table>

 </sect1>

 <sect1 id="catalog-pg-init-privs">
  <title><structname>pg_init_privs</structname></title>

  <indexterm zone="catalog-pg-init-privs">
   <primary>pg_init_privs</primary>
  </indexterm>

  <para>
<!--
   The catalog <structname>pg_init_privs</structname> records information about
   the initial privileges of objects in the system.  There is one entry
   for each object in the database which has a non-default (non-NULL)
   initial set of privileges.
-->
<structname>pg_init_privs</structname>カタログは、システム内のオブジェクトの初期権限についての情報を記録します。
データベース内の初期権限のセットがデフォルトでない（NULLでない）オブジェクトごとに1つの記述があります。
  </para>

  <para>
<!--
   Objects can have initial privileges either by having those privileges set
   when the system is initialized (by <application>initdb</application>) or when the
   object is created during a <link linkend="sql-createextension"><command>CREATE EXTENSION</command></link> and the
   extension script sets initial privileges using the <link linkend="sql-grant"><command>GRANT</command></link>
   system.  Note that the system will automatically handle recording of the
   privileges during the extension script and that extension authors need
   only use the <command>GRANT</command> and <command>REVOKE</command>
   statements in their script to have the privileges recorded.  The
   <literal>privtype</literal> column indicates if the initial privilege was
   set by <application>initdb</application> or during a
   <command>CREATE EXTENSION</command> command.
-->
オブジェクトは、システムが（<application>initdb</application>によって）初期化された時、またはオブジェクトが<link linkend="sql-createextension"><command>CREATE EXTENSION</command></link>の実行中に作成され、拡張スクリプトが<link linkend="sql-grant"><command>GRANT</command></link>コマンドを使用して初期権限をシステムにセットする時に初期権限を持つことができます。
システムは、拡張スクリプトの実行中に権限の記録を自動的に処理することや、拡張作成者が権限を記録させるためにスクリプトの中で<command>GRANT</command>と<command>REVOKE</command>ステートメントの使用のみを必要とすることに注意してください。
<literal>privtype</literal>列は、初期権限が<application>initdb</application>によって設定されたか、もしくは<command>CREATE EXTENSION</command>コマンド実行中に設定されたかを表示します。
  </para>

  <para>
<!--
   Objects which have initial privileges set by <application>initdb</application> will
   have entries where <literal>privtype</literal> is
   <literal>'i'</literal>, while objects which have initial privileges set
   by <command>CREATE EXTENSION</command> will have entries where
   <literal>privtype</literal> is <literal>'e'</literal>.
-->
<application>initdb</application>によって設定された初期権限を持つオブジェクトは、<literal>privtype</literal>が<literal>'i'</literal>で、<command>CREATE EXTENSION</command>によって設定された初期権限を持つオブジェクトは、<literal>privtype</literal>が<literal>'e'</literal>になります。
  </para>

  <table>
<!--
   <title><structname>pg_init_privs</structname> Columns</title>
-->
   <title><structname>pg_init_privs</structname>の列</title>
   <tgroup cols="1">
    <thead>
     <row>
      <entry role="catalog_table_entry"><para role="column_definition">
<!--
       Column Type
-->
列 型
      </para>
      <para>
<!--
       Description
-->
説明
      </para></entry>
     </row>
    </thead>

    <tbody>
     <row>
      <entry role="catalog_table_entry"><para role="column_definition">
       <structfield>objoid</structfield> <type>oid</type>
<!--
       (references any OID column)
-->
（いずれかのOID列）
      </para>
      <para>
<!--
       The OID of the specific object
-->
特定のオブジェクトのOID
      </para></entry>
     </row>

     <row>
      <entry role="catalog_table_entry"><para role="column_definition">
       <structfield>classoid</structfield> <type>oid</type>
<!--
       (references <link linkend="catalog-pg-class"><structname>pg_class</structname></link>.<structfield>oid</structfield>)
-->
（参照先 <link linkend="catalog-pg-class"><structname>pg_class</structname></link>.<structfield>oid</structfield>）
      </para>
      <para>
<!--
       The OID of the system catalog the object is in
-->
オブジェクトが存在するシステムカタログのOID
      </para></entry>
     </row>

     <row>
      <entry role="catalog_table_entry"><para role="column_definition">
       <structfield>objsubid</structfield> <type>int4</type>
      </para>
      <para>
<!--
       For a table column, this is the column number (the
       <structfield>objoid</structfield> and <structfield>classoid</structfield> refer to the
       table itself).  For all other object types, this column is
       zero.
-->
テーブル列においては、列番号です（<structfield>objoid</structfield>と<structfield>classoid</structfield>はテーブル自身を参照します）。
その他すべてのオブジェクト型においては、この列はゼロです。
      </para></entry>
     </row>

     <row>
      <entry role="catalog_table_entry"><para role="column_definition">
       <structfield>privtype</structfield> <type>char</type>
      </para>
      <para>
<!--
       A code defining the type of initial privilege of this object; see text
-->
オブジェクトの初期権限の型を設定しているコード。
テキストを参照してください
      </para></entry>
     </row>

     <row>
      <entry role="catalog_table_entry"><para role="column_definition">
       <structfield>initprivs</structfield> <type>aclitem[]</type>
      </para>
      <para>
<!--
       The initial access privileges; see
       <xref linkend="ddl-priv"/> for details
-->
初期アクセス権限。
詳細は<xref linkend="ddl-priv"/>を参照してください
      </para></entry>
     </row>
    </tbody>
   </tgroup>
  </table>

 </sect1>


 <sect1 id="catalog-pg-language">
  <title><structname>pg_language</structname></title>

  <indexterm zone="catalog-pg-language">
   <primary>pg_language</primary>
  </indexterm>

  <para>
<!--
   The catalog <structname>pg_language</structname> registers
   languages in which you can write functions or stored procedures.
   See <xref linkend="sql-createlanguage"/>
   and <xref linkend="xplang"/> for more information about language handlers.
-->
<structname>pg_language</structname>カタログはユーザ定義関数やストアドプロシージャを作成できる言語を登録します。
言語ハンドラの詳細は<xref linkend="sql-createlanguage"/>と<xref linkend="xplang"/>を参照してください。
  </para>

  <table>
<!--
   <title><structname>pg_language</structname> Columns</title>
-->
   <title><structname>pg_language</structname>の列</title>
   <tgroup cols="1">
    <thead>
     <row>
      <entry role="catalog_table_entry"><para role="column_definition">
<!--
       Column Type
-->
列 型
      </para>
      <para>
<!--
       Description
-->
説明
      </para></entry>
     </row>
    </thead>

    <tbody>
     <row>
      <entry role="catalog_table_entry"><para role="column_definition">
       <structfield>oid</structfield> <type>oid</type>
      </para>
      <para>
<!--
       Row identifier
-->
行識別子
      </para></entry>
     </row>

     <row>
      <entry role="catalog_table_entry"><para role="column_definition">
       <structfield>lanname</structfield> <type>name</type>
      </para>
      <para>
<!--
       Name of the language
-->
言語名称
      </para></entry>
     </row>

     <row>
      <entry role="catalog_table_entry"><para role="column_definition">
       <structfield>lanowner</structfield> <type>oid</type>
<!--
       (references <link linkend="catalog-pg-authid"><structname>pg_authid</structname></link>.<structfield>oid</structfield>)
-->
（参照先 <link linkend="catalog-pg-authid"><structname>pg_authid</structname></link>.<structfield>oid</structfield>）
      </para>
      <para>
<!--
       Owner of the language
-->
言語の所有者
      </para></entry>
     </row>

     <row>
      <entry role="catalog_table_entry"><para role="column_definition">
       <structfield>lanispl</structfield> <type>bool</type>
      </para>
      <para>
<!--
       This is false for internal languages (such as
       <acronym>SQL</acronym>) and true for user-defined languages.
       Currently, <application>pg_dump</application> still uses this
       to determine which languages need to be dumped, but this might be
       replaced by a different mechanism in the future.
-->
（<acronym>SQL</acronym>のような）内部言語ではfalseで、ユーザ定義言語ではtrueです。
現在、<application>pg_dump</application>ではどの言語がダンプされる必要があるかを特定するためにこれを利用していますが、近い将来に異なるメカニズムによって置き換わる可能性があります。
      </para></entry>
     </row>

     <row>
      <entry role="catalog_table_entry"><para role="column_definition">
       <structfield>lanpltrusted</structfield> <type>bool</type>
      </para>
      <para>
<!--
       True if this is a trusted language, which means that it is believed
       not to grant access to anything outside the normal SQL execution
       environment.  Only superusers can create functions in untrusted
       languages.
-->
信頼できる言語の場合はtrue。
信頼できる言語とは、通常のSQL実行環境の外側にある、いかなる言語へのアクセス許可も付与されていないと信用できる言語です。
スーパーユーザのみが信頼されない言語で関数を作成できます。
      </para></entry>
     </row>

     <row>
      <entry role="catalog_table_entry"><para role="column_definition">
       <structfield>lanplcallfoid</structfield> <type>oid</type>
<!--
       (references <link linkend="catalog-pg-proc"><structname>pg_proc</structname></link>.<structfield>oid</structfield>)
-->
（参照先 <link linkend="catalog-pg-proc"><structname>pg_proc</structname></link>.<structfield>oid</structfield>）
      </para>
      <para>
<!--
       For noninternal languages this references the language
       handler, which is a special function that is responsible for
       executing all functions that are written in the particular
       language. Zero for internal languages.
-->
非内部言語用の、言語ハンドラを参照します。
これは、この言語で記述されたすべての関数を実行するための責任を持つ特別な関数です。
内部言語の場合はゼロ。
      </para></entry>
     </row>

     <row>
      <entry role="catalog_table_entry"><para role="column_definition">
       <structfield>laninline</structfield> <type>oid</type>
<!--
       (references <link linkend="catalog-pg-proc"><structname>pg_proc</structname></link>.<structfield>oid</structfield>)
-->
（参照先 <link linkend="catalog-pg-proc"><structname>pg_proc</structname></link>.<structfield>oid</structfield>）
      </para>
      <para>
<!--
       This references a function that is responsible for executing
       <quote>inline</quote> anonymous code blocks
       (<xref linkend="sql-do"/> blocks).
       Zero if inline blocks are not supported.
-->
これは<quote>インライン</quote>匿名コードブロック（<xref linkend="sql-do"/>ブロック）の実行に責任を持つ関数を参照します。
インラインブロックをサポートしない場合はゼロ。
      </para></entry>
     </row>

     <row>
      <entry role="catalog_table_entry"><para role="column_definition">
       <structfield>lanvalidator</structfield> <type>oid</type>
<!--
       (references <link linkend="catalog-pg-proc"><structname>pg_proc</structname></link>.<structfield>oid</structfield>)
-->
（参照先 <link linkend="catalog-pg-proc"><structname>pg_proc</structname></link>.<structfield>oid</structfield>）
      </para>
      <para>
<!--
       This references a language validator function that is responsible
       for checking the syntax and validity of new functions when they
       are created.  Zero if no validator is provided.
-->
これは、新しい関数が作成された時に構文や有効性の検査を引き受ける言語有効性検査関数を参照します。
有効性検査関数がない場合はゼロになります。
      </para></entry>
     </row>

     <row>
      <entry role="catalog_table_entry"><para role="column_definition">
       <structfield>lanacl</structfield> <type>aclitem[]</type>
      </para>
      <para>
<!--
       Access privileges; see <xref linkend="ddl-priv"/> for details
-->
アクセス権限。
詳細は<xref linkend="ddl-priv"/>を参照してください
      </para></entry>
     </row>
    </tbody>
   </tgroup>
  </table>

 </sect1>


 <sect1 id="catalog-pg-largeobject">
  <title><structname>pg_largeobject</structname></title>

  <indexterm zone="catalog-pg-largeobject">
   <primary>pg_largeobject</primary>
  </indexterm>

  <para>
<!--
   The catalog <structname>pg_largeobject</structname> holds the data making up
   <quote>large objects</quote>.  A large object is identified by an OID
   assigned when it is created.  Each large object is broken into
   segments or <quote>pages</quote> small enough to be conveniently stored as rows
   in <structname>pg_largeobject</structname>.
   The amount of data per page is defined to be <symbol>LOBLKSIZE</symbol> (which is currently
   <literal>BLCKSZ/4</literal>, or typically 2 kB).
-->
<structname>pg_largeobject</structname>カタログは<quote>ラージオブジェクト</quote>を構築するデータを保持します。
ラージオブジェクトは作成された時に割り当てられたOIDで識別されます。
それぞれのラージオブジェクトは<structname>pg_largeobject</structname>の行に都合良く格納されるのに十分に足る小さなセグメント、もしくは<quote>ページ</quote>に分割されます。
ページごとのデータ量は（現在<literal>BLCKSZ/4</literal>あるいは典型的に2キロバイトの）<symbol>LOBLKSIZE</symbol>として定義されます。
  </para>

  <para>
<!--
   Prior to <productname>PostgreSQL</productname> 9.0, there was no permission structure
   associated with large objects.  As a result,
   <structname>pg_largeobject</structname> was publicly readable and could be
   used to obtain the OIDs (and contents) of all large objects in the system.
   This is no longer the case; use
   <link linkend="catalog-pg-largeobject-metadata"><structname>pg_largeobject_metadata</structname></link>
   to obtain a list of large object OIDs.
-->
<productname>PostgreSQL</productname> 9.0より前までは、ラージオブジェクトに関連した権限構造はありませんでした。
その結果<structname>pg_largeobject</structname>は可読性が高いもので、システム内のすべてのラージオブジェクトのOIDを入手するために使用できました。
これはもはや当てはまりません。
ラージオブジェクトのOIDのリストを入手するためには<link linkend="catalog-pg-largeobject-metadata"><structname>pg_largeobject_metadata</structname></link>を使用してください。
  </para>

  <table>
<!--
   <title><structname>pg_largeobject</structname> Columns</title>
-->
   <title><structname>pg_largeobject</structname>の列</title>
   <tgroup cols="1">
    <thead>
     <row>
      <entry role="catalog_table_entry"><para role="column_definition">
<!--
       Column Type
-->
列 型
      </para>
      <para>
<!--
       Description
-->
説明
      </para></entry>
     </row>
    </thead>

    <tbody>
     <row>
      <entry role="catalog_table_entry"><para role="column_definition">
       <structfield>loid</structfield> <type>oid</type>
<!--
       (references <link linkend="catalog-pg-largeobject-metadata"><structname>pg_largeobject_metadata</structname></link>.<structfield>oid</structfield>)
-->
（参照先 <link linkend="catalog-pg-largeobject-metadata"><structname>pg_largeobject_metadata</structname></link>.<structfield>oid</structfield>）
      </para>
      <para>
<!--
       Identifier of the large object that includes this page
-->
このページを含んだラージオブジェクトの識別子
      </para></entry>
     </row>

     <row>
      <entry role="catalog_table_entry"><para role="column_definition">
       <structfield>pageno</structfield> <type>int4</type>
      </para>
      <para>
<!--
       Page number of this page within its large object
       (counting from zero)
-->
ラージオブジェクト内の（ゼロから数えた）このページのページ番号
      </para></entry>
     </row>

     <row>
      <entry role="catalog_table_entry"><para role="column_definition">
       <structfield>data</structfield> <type>bytea</type>
      </para>
      <para>
<!--
       Actual data stored in the large object.
       This will never be more than <symbol>LOBLKSIZE</symbol> bytes and might be less.
-->
ラージオブジェクト内に保存された実データ。
<symbol>LOBLKSIZE</symbol>バイトを絶対上回りません。
たぶんそれより小さいでしょう。
      </para></entry>
     </row>
    </tbody>
   </tgroup>
  </table>

  <para>
<!--
   Each row of <structname>pg_largeobject</structname> holds data
   for one page of a large object, beginning at
   byte offset (<literal>pageno * LOBLKSIZE</literal>) within the object.  The implementation
   allows sparse storage: pages might be missing, and might be shorter than
   <literal>LOBLKSIZE</literal> bytes even if they are not the last page of the object.
   Missing regions within a large object read as zeroes.
-->
<structname>pg_largeobject</structname>のそれぞれの行はオブジェクト内のバイトオフセット（<literal>pageno * LOBLKSIZE</literal>）から始まるラージオブジェクトの1ページ分のデータを保持します。
ページが見つからなかったり、たとえオブジェクトの最後のページでない場合でも<literal>LOBLKSIZE</literal>より小さくてもよいといった、あちこちに散らばって保存されてもよいような実装になっています。
ラージオブジェクトの中で見つからない部分はゼロとして読み込まれます。
  </para>

 </sect1>

 <sect1 id="catalog-pg-largeobject-metadata">
  <title><structname>pg_largeobject_metadata</structname></title>

  <indexterm zone="catalog-pg-largeobject-metadata">
   <primary>pg_largeobject_metadata</primary>
  </indexterm>

  <para>
<!--
   The catalog <structname>pg_largeobject_metadata</structname>
   holds metadata associated with large objects.  The actual large object
   data is stored in
   <link linkend="catalog-pg-largeobject"><structname>pg_largeobject</structname></link>.
-->
<structname>pg_largeobject_metadata</structname>はラージオブジェクトに関連したメタデータを保持します。
実際のラージオブジェクトデータは<link linkend="catalog-pg-largeobject"><structname>pg_largeobject</structname></link>に格納されます。
  </para>

  <table>
<!--
   <title><structname>pg_largeobject_metadata</structname> Columns</title>
-->
   <title><structname>pg_largeobject_metadata</structname>の列</title>
   <tgroup cols="1">
    <thead>
     <row>
      <entry role="catalog_table_entry"><para role="column_definition">
<!--
       Column Type
-->
列 型
      </para>
      <para>
<!--
       Description
-->
説明
      </para></entry>
     </row>
    </thead>

    <tbody>
     <row>
      <entry role="catalog_table_entry"><para role="column_definition">
       <structfield>oid</structfield> <type>oid</type>
      </para>
      <para>
<!--
       Row identifier
-->
行識別子
      </para></entry>
     </row>

     <row>
      <entry role="catalog_table_entry"><para role="column_definition">
       <structfield>lomowner</structfield> <type>oid</type>
<!--
       (references <link linkend="catalog-pg-authid"><structname>pg_authid</structname></link>.<structfield>oid</structfield>)
-->
（参照先 <link linkend="catalog-pg-authid"><structname>pg_authid</structname></link>.<structfield>oid</structfield>）
      </para>
      <para>
<!--
       Owner of the large object
-->
ラージオブジェクトの所有者
      </para></entry>
     </row>

     <row>
      <entry role="catalog_table_entry"><para role="column_definition">
       <structfield>lomacl</structfield> <type>aclitem[]</type>
      </para>
      <para>
<!--
       Access privileges; see <xref linkend="ddl-priv"/> for details
-->
アクセス権限。
詳細は<xref linkend="ddl-priv"/>を参照してください
      </para></entry>
     </row>
    </tbody>
   </tgroup>
  </table>
 </sect1>


 <sect1 id="catalog-pg-namespace">
  <title><structname>pg_namespace</structname></title>

  <indexterm zone="catalog-pg-namespace">
   <primary>pg_namespace</primary>
  </indexterm>

  <para>
<!--
   The catalog <structname>pg_namespace</structname> stores namespaces.
   A namespace is the structure underlying SQL schemas: each namespace
   can have a separate collection of relations, types, etc. without name
   conflicts.
-->
<structname>pg_namespace</structname>カタログは名前空間を保存します。
名前空間はSQLスキーマの裏にある構造です。
それぞれの名前空間は、リレーション、型などの集合を、名前が競合することなく、個別に持ちます。
  </para>

  <table>
<!--
   <title><structname>pg_namespace</structname> Columns</title>
-->
   <title><structname>pg_namespace</structname>の列</title>
   <tgroup cols="1">
    <thead>
     <row>
      <entry role="catalog_table_entry"><para role="column_definition">
<!--
       Column Type
-->
列 型
      </para>
      <para>
<!--
       Description
-->
説明
      </para></entry>
     </row>
    </thead>

    <tbody>
     <row>
      <entry role="catalog_table_entry"><para role="column_definition">
       <structfield>oid</structfield> <type>oid</type>
      </para>
      <para>
<!--
       Row identifier
-->
行識別子
      </para></entry>
     </row>

     <row>
      <entry role="catalog_table_entry"><para role="column_definition">
       <structfield>nspname</structfield> <type>name</type>
      </para>
      <para>
<!--
       Name of the namespace
-->
名前空間の名前
      </para></entry>
     </row>

     <row>
      <entry role="catalog_table_entry"><para role="column_definition">
       <structfield>nspowner</structfield> <type>oid</type>
<!--
       (references <link linkend="catalog-pg-authid"><structname>pg_authid</structname></link>.<structfield>oid</structfield>)
-->
（参照先 <link linkend="catalog-pg-authid"><structname>pg_authid</structname></link>.<structfield>oid</structfield>）
      </para>
      <para>
<!--
       Owner of the namespace
-->
名前空間の所有者
      </para></entry>
     </row>

     <row>
      <entry role="catalog_table_entry"><para role="column_definition">
       <structfield>nspacl</structfield> <type>aclitem[]</type>
      </para>
      <para>
<!--
       Access privileges; see <xref linkend="ddl-priv"/> for details
-->
アクセス権限。
詳細は<xref linkend="ddl-priv"/>を参照してください
      </para></entry>
     </row>
    </tbody>
   </tgroup>
  </table>

 </sect1>


 <sect1 id="catalog-pg-opclass">
  <title><structname>pg_opclass</structname></title>

  <indexterm zone="catalog-pg-opclass">
   <primary>pg_opclass</primary>
  </indexterm>

  <para>
<!--
   The catalog <structname>pg_opclass</structname> defines
   index access method operator classes.  Each operator class defines
   semantics for index columns of a particular data type and a particular
   index access method.  An operator class essentially specifies that a
   particular operator family is applicable to a particular indexable column
   data type.  The set of operators from the family that are actually usable
   with the indexed column are whichever ones accept the column's data type
   as their left-hand input.
-->
<structname>pg_opclass</structname>カタログはインデックスアクセスメソッド演算子クラスを定義します。
それぞれの演算子クラスは特定のデータ型のインデックス列のセマンティクスと特定のインデックスアクセスメソッドを定義します。
演算子クラスは、ある特定の演算子族は特定のインデックス可能な列データの型に対して適用できる、ということを本質的に特定します。
インデックス付けされた列を実際に使用可能な演算子族の演算子群は、その列のデータ型を左辺の入力として受け付けます。
  </para>

  <para>
<!--
   Operator classes are described at length in <xref linkend="xindex"/>.
-->
   演算子クラスについては<xref linkend="xindex"/>に詳細に説明されています。
  </para>

  <table>
<!--
   <title><structname>pg_opclass</structname> Columns</title>
-->
   <title><structname>pg_opclass</structname>の列</title>
   <tgroup cols="1">
    <thead>
     <row>
      <entry role="catalog_table_entry"><para role="column_definition">
<!--
       Column Type
-->
列 型
      </para>
      <para>
<!--
       Description
-->
説明
      </para></entry>
     </row>
    </thead>

    <tbody>
     <row>
      <entry role="catalog_table_entry"><para role="column_definition">
       <structfield>oid</structfield> <type>oid</type>
      </para>
      <para>
<!--
       Row identifier
-->
行識別子
      </para></entry>
     </row>

     <row>
      <entry role="catalog_table_entry"><para role="column_definition">
       <structfield>opcmethod</structfield> <type>oid</type>
<!--
       (references <link linkend="catalog-pg-am"><structname>pg_am</structname></link>.<structfield>oid</structfield>)
-->
（参照先 <link linkend="catalog-pg-am"><structname>pg_am</structname></link>.<structfield>oid</structfield>）
      </para>
      <para>
<!--
       Index access method operator class is for
-->
対象のインデックスアクセスメソッド演算子クラス
      </para></entry>
     </row>

     <row>
      <entry role="catalog_table_entry"><para role="column_definition">
       <structfield>opcname</structfield> <type>name</type>
      </para>
      <para>
<!--
       Name of this operator class
-->
この演算子クラスの名前
      </para></entry>
     </row>

     <row>
      <entry role="catalog_table_entry"><para role="column_definition">
       <structfield>opcnamespace</structfield> <type>oid</type>
<!--
       (references <link linkend="catalog-pg-namespace"><structname>pg_namespace</structname></link>.<structfield>oid</structfield>)
-->
（参照先 <link linkend="catalog-pg-namespace"><structname>pg_namespace</structname></link>.<structfield>oid</structfield>）
      </para>
      <para>
<!--
       Namespace of this operator class
-->
この演算子クラスの名前空間
      </para></entry>
     </row>

     <row>
      <entry role="catalog_table_entry"><para role="column_definition">
       <structfield>opcowner</structfield> <type>oid</type>
<!--
       (references <link linkend="catalog-pg-authid"><structname>pg_authid</structname></link>.<structfield>oid</structfield>)
-->
（参照先 <link linkend="catalog-pg-authid"><structname>pg_authid</structname></link>.<structfield>oid</structfield>）
      </para>
      <para>
<!--
       Owner of the operator class
-->
演算子クラスの所有者
      </para></entry>
     </row>

     <row>
      <entry role="catalog_table_entry"><para role="column_definition">
       <structfield>opcfamily</structfield> <type>oid</type>
<!--
       (references <link linkend="catalog-pg-opfamily"><structname>pg_opfamily</structname></link>.<structfield>oid</structfield>)
-->
（参照先 <link linkend="catalog-pg-opfamily"><structname>pg_opfamily</structname></link>.<structfield>oid</structfield>）
      </para>
      <para>
<!--
       Operator family containing the operator class
-->
演算子クラスを含んでいる演算子族
      </para></entry>
     </row>

     <row>
      <entry role="catalog_table_entry"><para role="column_definition">
       <structfield>opcintype</structfield> <type>oid</type>
<!--
       (references <link linkend="catalog-pg-type"><structname>pg_type</structname></link>.<structfield>oid</structfield>)
-->
（参照先 <link linkend="catalog-pg-type"><structname>pg_type</structname></link>.<structfield>oid</structfield>）
      </para>
      <para>
<!--
       Data type that the operator class indexes
-->
演算子クラスがインデックスを作成するデータ型
      </para></entry>
     </row>

     <row>
      <entry role="catalog_table_entry"><para role="column_definition">
       <structfield>opcdefault</structfield> <type>bool</type>
      </para>
      <para>
<!--
       True if this operator class is the default for <structfield>opcintype</structfield>
-->
演算子クラスが<structfield>opcintype</structfield>のデフォルトである場合はtrue
      </para></entry>
     </row>

     <row>
      <entry role="catalog_table_entry"><para role="column_definition">
       <structfield>opckeytype</structfield> <type>oid</type>
<!--
       (references <link linkend="catalog-pg-type"><structname>pg_type</structname></link>.<structfield>oid</structfield>)
-->
（参照先 <link linkend="catalog-pg-type"><structname>pg_type</structname></link>.<structfield>oid</structfield>）
      </para>
      <para>
<!--
       Type of data stored in index, or zero if same as <structfield>opcintype</structfield>
-->
インデックス内に格納されているデータ型。<structfield>opcintype</structfield>と同じ場合はゼロ
      </para></entry>
     </row>
    </tbody>
   </tgroup>
  </table>

  <para>
<!--
   An operator class's <structfield>opcmethod</structfield> must match the
   <structfield>opfmethod</structfield> of its containing operator family.
   Also, there must be no more than one <structname>pg_opclass</structname>
   row having <structfield>opcdefault</structfield> true for any given combination of
   <structfield>opcmethod</structfield> and <structfield>opcintype</structfield>.
-->
演算子クラスの<structfield>opcmethod</structfield>は、演算子クラスが含んでいる演算子族の<structfield>opfmethod</structfield>に一致しなければいけません。
また、任意の<structfield>opcmethod</structfield>と<structfield>opcintype</structfield>の組み合わせに対して<structfield>opcdefault</structfield>がtrueとなるような<structname>pg_opclass</structname>行が複数存在してはいけません。
  </para>

 </sect1>


 <sect1 id="catalog-pg-operator">
  <title><structname>pg_operator</structname></title>

  <indexterm zone="catalog-pg-operator">
   <primary>pg_operator</primary>
  </indexterm>

  <para>
<!--
   The catalog <structname>pg_operator</structname> stores information about operators.
   See <xref linkend="sql-createoperator"/>
   and <xref linkend="xoper"/> for more information.
-->
<structname>pg_operator</structname>カタログは演算子の情報を保存します。
<xref linkend="sql-createoperator"/>と<xref linkend="xoper"/>を参照してください。
  </para>

  <table>
<!--
   <title><structname>pg_operator</structname> Columns</title>
-->
   <title><structname>pg_operator</structname>の列</title>
   <tgroup cols="1">
    <thead>
     <row>
      <entry role="catalog_table_entry"><para role="column_definition">
<!--
       Column Type
-->
列 型
      </para>
      <para>
<!--
       Description
-->
説明
      </para></entry>
     </row>
    </thead>

    <tbody>
     <row>
      <entry role="catalog_table_entry"><para role="column_definition">
       <structfield>oid</structfield> <type>oid</type>
      </para>
      <para>
<!--
       Row identifier
-->
行識別子
      </para></entry>
     </row>

     <row>
      <entry role="catalog_table_entry"><para role="column_definition">
       <structfield>oprname</structfield> <type>name</type>
      </para>
      <para>
<!--
       Name of the operator
-->
演算子名
      </para></entry>
     </row>

     <row>
      <entry role="catalog_table_entry"><para role="column_definition">
       <structfield>oprnamespace</structfield> <type>oid</type>
<!--
       (references <link linkend="catalog-pg-namespace"><structname>pg_namespace</structname></link>.<structfield>oid</structfield>)
-->
（参照先 <link linkend="catalog-pg-namespace"><structname>pg_namespace</structname></link>.<structfield>oid</structfield>）
      </para>
      <para>
<!--
       The OID of the namespace that contains this operator
-->
この演算子を含む名前空間のOID
      </para></entry>
     </row>

     <row>
      <entry role="catalog_table_entry"><para role="column_definition">
       <structfield>oprowner</structfield> <type>oid</type>
<!--
       (references <link linkend="catalog-pg-authid"><structname>pg_authid</structname></link>.<structfield>oid</structfield>)
-->
（参照先 <link linkend="catalog-pg-authid"><structname>pg_authid</structname></link>.<structfield>oid</structfield>）
      </para>
      <para>
<!--
       Owner of the operator
-->
演算子の所有者
      </para></entry>
     </row>

     <row>
      <entry role="catalog_table_entry"><para role="column_definition">
       <structfield>oprkind</structfield> <type>char</type>
      </para>
      <para>
<!--
       <literal>b</literal> = infix operator (<quote>both</quote>),
       or <literal>l</literal> = prefix operator (<quote>left</quote>)
-->
<literal>b</literal> = 挿入辞演算子（<quote>両側</quote>）、
<literal>l</literal> = 接頭辞演算子 (<quote>左側</quote>)
      </para></entry>
     </row>

     <row>
      <entry role="catalog_table_entry"><para role="column_definition">
       <structfield>oprcanmerge</structfield> <type>bool</type>
      </para>
      <para>
<!--
       This operator supports merge joins
-->
この演算子はマージ結合をサポートします
      </para></entry>
     </row>

     <row>
      <entry role="catalog_table_entry"><para role="column_definition">
       <structfield>oprcanhash</structfield> <type>bool</type>
      </para>
      <para>
<!--
       This operator supports hash joins
-->
この演算子はハッシュ結合をサポートします
      </para></entry>
     </row>

     <row>
      <entry role="catalog_table_entry"><para role="column_definition">
       <structfield>oprleft</structfield> <type>oid</type>
<!--
       (references <link linkend="catalog-pg-type"><structname>pg_type</structname></link>.<structfield>oid</structfield>)
-->
（参照先 <link linkend="catalog-pg-type"><structname>pg_type</structname></link>.<structfield>oid</structfield>）
      </para>
      <para>
<!--
       Type of the left operand (zero for a prefix operator)
-->
左辺オペランドの型（前置演算子に対してはゼロ）
      </para></entry>
     </row>

     <row>
      <entry role="catalog_table_entry"><para role="column_definition">
       <structfield>oprright</structfield> <type>oid</type>
<!--
       (references <link linkend="catalog-pg-type"><structname>pg_type</structname></link>.<structfield>oid</structfield>)
-->
（参照先 <link linkend="catalog-pg-type"><structname>pg_type</structname></link>.<structfield>oid</structfield>）
      </para>
      <para>
<!--
       Type of the right operand
-->
右辺オペランドの型
      </para></entry>
     </row>

     <row>
      <entry role="catalog_table_entry"><para role="column_definition">
       <structfield>oprresult</structfield> <type>oid</type>
<!--
       (references <link linkend="catalog-pg-type"><structname>pg_type</structname></link>.<structfield>oid</structfield>)
-->
（参照先 <link linkend="catalog-pg-type"><structname>pg_type</structname></link>.<structfield>oid</structfield>）
      </para>
      <para>
<!--
       Type of the result
       (zero for a not-yet-defined <quote>shell</quote> operator)
-->
結果の型（まだ定義されていない<quote>shell</quote>演算子に対してはゼロ）
      </para></entry>
     </row>

     <row>
      <entry role="catalog_table_entry"><para role="column_definition">
       <structfield>oprcom</structfield> <type>oid</type>
<!--
       (references <link linkend="catalog-pg-operator"><structname>pg_operator</structname></link>.<structfield>oid</structfield>)
-->
（参照先 <link linkend="catalog-pg-operator"><structname>pg_operator</structname></link>.<structfield>oid</structfield>）
      </para>
      <para>
<!--
       Commutator of this operator (zero if none)
-->
もし存在すればこの演算子の交代演算子（ない時はゼロ）
      </para></entry>
     </row>

     <row>
      <entry role="catalog_table_entry"><para role="column_definition">
       <structfield>oprnegate</structfield> <type>oid</type>
<!--
       (references <link linkend="catalog-pg-operator"><structname>pg_operator</structname></link>.<structfield>oid</structfield>)
-->
（参照先 <link linkend="catalog-pg-operator"><structname>pg_operator</structname></link>.<structfield>oid</structfield>）
      </para>
      <para>
<!--
       Negator of this operator (zero if none)
-->
もし存在すればこの演算子の否定子（ない時はゼロ）
      </para></entry>
     </row>

     <row>
      <entry role="catalog_table_entry"><para role="column_definition">
       <structfield>oprcode</structfield> <type>regproc</type>
<!--
       (references <link linkend="catalog-pg-proc"><structname>pg_proc</structname></link>.<structfield>oid</structfield>)
-->
（参照先 <link linkend="catalog-pg-proc"><structname>pg_proc</structname></link>.<structfield>oid</structfield>）
      </para>
      <para>
<!--
       Function that implements this operator
       (zero for a not-yet-defined <quote>shell</quote> operator)
-->
この演算子を実装する関数（まだ定義されていない<quote>shell</quote>演算子に対してはゼロ）
      </para></entry>
     </row>

     <row>
      <entry role="catalog_table_entry"><para role="column_definition">
       <structfield>oprrest</structfield> <type>regproc</type>
<!--
       (references <link linkend="catalog-pg-proc"><structname>pg_proc</structname></link>.<structfield>oid</structfield>)
-->
（参照先 <link linkend="catalog-pg-proc"><structname>pg_proc</structname></link>.<structfield>oid</structfield>）
      </para>
      <para>
<!--
       Restriction selectivity estimation function for this operator
       (zero if none)
-->
この演算子の制約選択評価関数（ない時はゼロ）
      </para></entry>
     </row>

     <row>
      <entry role="catalog_table_entry"><para role="column_definition">
       <structfield>oprjoin</structfield> <type>regproc</type>
<!--
       (references <link linkend="catalog-pg-proc"><structname>pg_proc</structname></link>.<structfield>oid</structfield>)
-->
（参照先 <link linkend="catalog-pg-proc"><structname>pg_proc</structname></link>.<structfield>oid</structfield>）
      </para>
      <para>
<!--
       Join selectivity estimation function for this operator
       (zero if none)
-->
この演算子の結合選択評価関数（ない時はゼロ）
      </para></entry>
     </row>
    </tbody>
   </tgroup>
  </table>

 </sect1>


 <sect1 id="catalog-pg-opfamily">
  <title><structname>pg_opfamily</structname></title>

  <indexterm zone="catalog-pg-opfamily">
   <primary>pg_opfamily</primary>
  </indexterm>

  <para>
<!--
   The catalog <structname>pg_opfamily</structname> defines operator families.
   Each operator family is a collection of operators and associated
   support routines that implement the semantics specified for a particular
   index access method.  Furthermore, the operators in a family are all
   <quote>compatible</quote>, in a way that is specified by the access method.
   The operator family concept allows cross-data-type operators to be used
   with indexes and to be reasoned about using knowledge of access method
   semantics.
-->
<structname>pg_opfamily</structname>カタログは演算子族を定義します。
それぞれの演算子族は、演算子とサポートルーチン（特定のインデックスアクセスメソッドのために特化されたセマンティクスを実装するような関連付けられたもの）を集めたものです。
さらに、演算子族内の演算子はすべて、アクセスメソッドにより特定される方法において<quote>互換性</quote>があります。
演算子族の概念は、データ型を跨る演算子がインデックスで使用されることを許可し、さらにアクセスメソッドのセマンティクスの知識を使用することについて理由付けすることも許可します。
  </para>

  <para>
<!--
   Operator families are described at length in <xref linkend="xindex"/>.
-->
演算子族については<xref linkend="xindex"/>で詳しく説明します。
  </para>

  <table>
<!--
   <title><structname>pg_opfamily</structname> Columns</title>
-->
   <title><structname>pg_opfamily</structname>の列</title>
   <tgroup cols="1">
    <thead>
     <row>
      <entry role="catalog_table_entry"><para role="column_definition">
<!--
       Column Type
-->
列 型
      </para>
      <para>
<!--
       Description
-->
説明
      </para></entry>
     </row>
    </thead>

    <tbody>
     <row>
      <entry role="catalog_table_entry"><para role="column_definition">
       <structfield>oid</structfield> <type>oid</type>
      </para>
      <para>
<!--
       Row identifier
-->
行識別子
      </para></entry>
     </row>

     <row>
      <entry role="catalog_table_entry"><para role="column_definition">
       <structfield>opfmethod</structfield> <type>oid</type>
<!--
       (references <link linkend="catalog-pg-am"><structname>pg_am</structname></link>.<structfield>oid</structfield>)
-->
（参照先 <link linkend="catalog-pg-am"><structname>pg_am</structname></link>.<structfield>oid</structfield>）
      </para>
      <para>
<!--
       Index access method operator family is for
-->
演算子族用のインデックスアクセスメソッド
      </para></entry>
     </row>

     <row>
      <entry role="catalog_table_entry"><para role="column_definition">
       <structfield>opfname</structfield> <type>name</type>
      </para>
      <para>
<!--
       Name of this operator family
-->
演算子族の名称
      </para></entry>
     </row>

     <row>
      <entry role="catalog_table_entry"><para role="column_definition">
       <structfield>opfnamespace</structfield> <type>oid</type>
<!--
       (references <link linkend="catalog-pg-namespace"><structname>pg_namespace</structname></link>.<structfield>oid</structfield>)
-->
（参照先 <link linkend="catalog-pg-namespace"><structname>pg_namespace</structname></link>.<structfield>oid</structfield>）
      </para>
      <para>
<!--
       Namespace of this operator family
-->
演算子族の名前空間
      </para></entry>
     </row>

     <row>
      <entry role="catalog_table_entry"><para role="column_definition">
       <structfield>opfowner</structfield> <type>oid</type>
<!--
       (references <link linkend="catalog-pg-authid"><structname>pg_authid</structname></link>.<structfield>oid</structfield>)
-->
（参照先 <link linkend="catalog-pg-authid"><structname>pg_authid</structname></link>.<structfield>oid</structfield>）
      </para>
      <para>
<!--
       Owner of the operator family
-->
演算子族の所有者
      </para></entry>
     </row>
    </tbody>
   </tgroup>
  </table>

  <para>
<!--
   The majority of the information defining an operator family is not in its
   <structname>pg_opfamily</structname> row, but in the associated rows in
   <link linkend="catalog-pg-amop"><structname>pg_amop</structname></link>,
   <link linkend="catalog-pg-amproc"><structname>pg_amproc</structname></link>,
   and
   <link linkend="catalog-pg-opclass"><structname>pg_opclass</structname></link>.
-->
演算子族を定義している情報の大部分が、<structname>pg_opfamily</structname>行にあるわけではなく、<link linkend="catalog-pg-amop"><structname>pg_amop</structname></link>や<link linkend="catalog-pg-amproc"><structname>pg_amproc</structname></link>や<link linkend="catalog-pg-opclass"><structname>pg_opclass</structname></link>行にあります。
  </para>

 </sect1>

<!-- split-catalogs1-end -->
<!-- split-catalogs2-start -->

 <sect1 id="catalog-pg-parameter-acl">
  <title><structname>pg_parameter_acl</structname></title>

  <indexterm zone="catalog-pg-parameter-acl">
   <primary>pg_parameter_acl</primary>
  </indexterm>

  <para>
<!--
   The catalog <structname>pg_parameter_acl</structname> records configuration
   parameters for which privileges have been granted to one or more roles.
   No entry is made for parameters that have default privileges.
-->
カタログ<structname>pg_parameter_acl</structname>には、権限が1つ以上のロールに付与された設定パラメータが記録されます。
デフォルト権限を持つパラメータに対しては何も記録されません。
  </para>

  <para>
<!--
   Unlike most system catalogs, <structname>pg_parameter_acl</structname>
   is shared across all databases of a cluster: there is only one
   copy of <structname>pg_parameter_acl</structname> per cluster, not
   one per database.
-->
大部分のシステムカタログとは異なり、<structname>pg_parameter_acl</structname>は、クラスタのすべてのデータベース間で共有されます。
データベース毎ではなく、クラスタ毎に<structname>pg_parameter_acl</structname>のコピーが1つだけ存在します。
  </para>

  <table>
   <title><structname>pg_parameter_acl</structname> Columns</title>
   <tgroup cols="1">
    <thead>
     <row>
      <entry role="catalog_table_entry"><para role="column_definition">
<!--
       Column Type
-->
列 型
      </para>
      <para>
<!--
       Description
-->
説明
      </para></entry>
     </row>
    </thead>

    <tbody>
     <row>
      <entry role="catalog_table_entry"><para role="column_definition">
       <structfield>oid</structfield> <type>oid</type>
      </para>
      <para>
<!--
       Row identifier
-->
行識別子
      </para></entry>
     </row>

     <row>
      <entry role="catalog_table_entry"><para role="column_definition">
       <structfield>parname</structfield> <type>text</type>
      </para>
      <para>
<!--
       The name of a configuration parameter for which privileges are granted
-->
権限が付与される設定パラメーターの名前
      </para></entry>
     </row>

     <row>
      <entry role="catalog_table_entry"><para role="column_definition">
       <structfield>paracl</structfield> <type>aclitem[]</type>
      </para>
      <para>
<!--
       Access privileges; see <xref linkend="ddl-priv"/> for details
-->
アクセス権限。
詳細は<xref linkend="ddl-priv"/>を参照してください
      </para></entry>
     </row>

    </tbody>
   </tgroup>
  </table>
 </sect1>


 <sect1 id="catalog-pg-partitioned-table">
  <title><structname>pg_partitioned_table</structname></title>

  <indexterm zone="catalog-pg-partitioned-table">
   <primary>pg_partitioned_table</primary>
  </indexterm>

  <para>
<!--
   The catalog <structname>pg_partitioned_table</structname> stores
   information about how tables are partitioned.
-->
カタログ<structname>pg_partitioned_table</structname>はテーブルがどのようにパーティションに分けられているかに関する情報を格納します。
  </para>

  <table>
<!--
   <title><structname>pg_partitioned_table</structname> Columns</title>
-->
   <title><structname>pg_partitioned_table</structname>の列</title>
   <tgroup cols="1">
    <thead>
     <row>
      <entry role="catalog_table_entry"><para role="column_definition">
<!--
       Column Type
-->
列 型
      </para>
      <para>
<!--
       Description
-->
説明
      </para></entry>
     </row>
    </thead>

    <tbody>
     <row>
      <entry role="catalog_table_entry"><para role="column_definition">
       <structfield>partrelid</structfield> <type>oid</type>
<!--
       (references <link linkend="catalog-pg-class"><structname>pg_class</structname></link>.<structfield>oid</structfield>)
-->
（参照先 <link linkend="catalog-pg-class"><structname>pg_class</structname></link>.<structfield>oid</structfield>）
      </para>
      <para>
<!--
       The OID of the <link linkend="catalog-pg-class"><structname>pg_class</structname></link> entry for this partitioned table
-->
このパーティションテーブルの<link linkend="catalog-pg-class"><structname>pg_class</structname></link>のエントリのOID
      </para></entry>
     </row>

     <row>
      <entry role="catalog_table_entry"><para role="column_definition">
       <structfield>partstrat</structfield> <type>char</type>
      </para>
      <para>
<!--
       Partitioning strategy; <literal>h</literal> = hash partitioned table,
       <literal>l</literal> = list partitioned table, <literal>r</literal> = range partitioned table
-->
パーティショニング戦略。
<literal>h</literal> = ハッシュパーティションテーブル、 <literal>l</literal> = リストパーティションテーブル、 <literal>r</literal> = 範囲パーティションテーブル
      </para></entry>
     </row>

     <row>
      <entry role="catalog_table_entry"><para role="column_definition">
       <structfield>partnatts</structfield> <type>int2</type>
      </para>
      <para>
<!--
       The number of columns in the partition key
-->
パーティションキーの列の数
      </para></entry>
     </row>

     <row>
      <entry role="catalog_table_entry"><para role="column_definition">
       <structfield>partdefid</structfield> <type>oid</type>
<!--
       (references <link linkend="catalog-pg-class"><structname>pg_class</structname></link>.<structfield>oid</structfield>)
-->
（参照先 <link linkend="catalog-pg-class"><structname>pg_class</structname></link>.<structfield>oid</structfield>）
      </para>
      <para>
<!--
       The OID of the <link linkend="catalog-pg-class"><structname>pg_class</structname></link> entry for the default partition
       of this partitioned table, or zero if this partitioned table does not
       have a default partition
-->
このパーティションのデフォルトパーティションの<link linkend="catalog-pg-class"><structname>pg_class</structname></link>エントリのOID。
このパーティションテーブルにデフォルトパーティションがなければゼロ。
      </para></entry>
     </row>

     <row>
      <entry role="catalog_table_entry"><para role="column_definition">
       <structfield>partattrs</structfield> <type>int2vector</type>
<!--
       (references <link linkend="catalog-pg-attribute"><structname>pg_attribute</structname></link>.<structfield>attnum</structfield>)
-->
（参照先 <link linkend="catalog-pg-attribute"><structname>pg_attribute</structname></link>.<structfield>attnum</structfield>）
      </para>
      <para>
<!--
       This is an array of <structfield>partnatts</structfield> values that
       indicate which table columns are part of the partition key.  For
       example, a value of <literal>1 3</literal> would mean that the first
       and the third table columns make up the partition key.  A zero in this
       array indicates that the corresponding partition key column is an
       expression, rather than a simple column reference.
-->
これは<structfield>partnatts</structfield>値の配列で、どのテーブル列がパーティションキーの一部となっているかを示します。
例えば、値が<literal>1 3</literal>であれば、テーブルの1番目と3番目の列がパーティションキーを構成することを意味します。
この配列がゼロの場合は、対応するパーティションキー列が式であって、単なる列参照ではないことを示します。
      </para></entry>
     </row>

     <row>
      <entry role="catalog_table_entry"><para role="column_definition">
       <structfield>partclass</structfield> <type>oidvector</type>
<!--
       (references <link linkend="catalog-pg-opclass"><structname>pg_opclass</structname></link>.<structfield>oid</structfield>)
-->
（参照先 <link linkend="catalog-pg-opclass"><structname>pg_opclass</structname></link>.<structfield>oid</structfield>）
      </para>
      <para>
<!--
       For each column in the partition key, this contains the OID of the
       operator class to use.  See
       <link linkend="catalog-pg-opclass"><structname>pg_opclass</structname></link> for details.
-->
これは、パーティションキーの各列について、使用する演算子クラスのOIDが入ります。
詳細については<link linkend="catalog-pg-opclass"><structname>pg_opclass</structname></link>を参照してください。
      </para></entry>
     </row>

     <row>
      <entry role="catalog_table_entry"><para role="column_definition">
       <structfield>partcollation</structfield> <type>oidvector</type>
<!--
       (references <link linkend="catalog-pg-collation"><structname>pg_collation</structname></link>.<structfield>oid</structfield>)
-->
（参照先 <link linkend="catalog-pg-collation"><structname>pg_collation</structname></link>.<structfield>oid</structfield>）
      </para>
      <para>
<!--
       For each column in the partition key, this contains the OID of the
       collation to use for partitioning, or zero if the column is not
       of a collatable data type.
-->
これは、パーティションキーの各列について、パーティショニングで使用する照合のOIDが入ります。
列が照合できないデータ型の場合はゼロが入ります。
      </para></entry>
     </row>

     <row>
      <entry role="catalog_table_entry"><para role="column_definition">
       <structfield>partexprs</structfield> <type>pg_node_tree</type>
      </para>
      <para>
<!--
       Expression trees (in <function>nodeToString()</function>
       representation) for partition key columns that are not simple column
       references.  This is a list with one element for each zero
       entry in <structfield>partattrs</structfield>.  Null if all partition key columns
       are simple references.
-->
単純な列参照ではないパーティションキー列についての（<function>nodeToString()</function>形式での）式ツリーです。
<structfield>partattrs</structfield>がゼロの各エントリについて1つの要素があるリストになっています。
すべてのパーティションキー列が単純な参照ならNULLとなります。
      </para></entry>
     </row>
    </tbody>
   </tgroup>
  </table>
 </sect1>


 <sect1 id="catalog-pg-policy">
  <title><structname>pg_policy</structname></title>

  <indexterm zone="catalog-pg-policy">
   <primary>pg_policy</primary>
  </indexterm>

  <para>
<!--
   The catalog <structname>pg_policy</structname> stores row-level
   security policies for tables.  A policy includes the kind of
   command that it applies to (possibly all commands), the roles that it
   applies to, the expression to be added as a security-barrier
   qualification to queries that include the table, and the expression
   to be added as a <literal>WITH CHECK</literal> option for queries that attempt to
   add new records to the table.
-->
カタログ<structname>pg_policy</structname>はテーブルの行単位セキュリティのポリシーを格納します。
ポリシーには、それが適用されるコマンドの種類（すべてのコマンドのこともあります）、それが適用されるロール、セキュリティバリアの制約として、そのテーブルを含む問い合わせに追加される式、そしてテーブルに新しいレコードを追加しようとする問い合わせのために<literal>WITH CHECK</literal>オプションとして追加される式が含まれます。
  </para>

  <table>
<!--
   <title><structname>pg_policy</structname> Columns</title>
-->
   <title><structname>pg_policy</structname>の列</title>
   <tgroup cols="1">
    <thead>
     <row>
      <entry role="catalog_table_entry"><para role="column_definition">
<!--
       Column Type
-->
列 型
      </para>
      <para>
<!--
       Description
-->
説明
      </para></entry>
     </row>
    </thead>

    <tbody>
     <row>
      <entry role="catalog_table_entry"><para role="column_definition">
       <structfield>oid</structfield> <type>oid</type>
      </para>
      <para>
<!--
       Row identifier
-->
行識別子
      </para></entry>
     </row>

     <row>
      <entry role="catalog_table_entry"><para role="column_definition">
       <structfield>polname</structfield> <type>name</type>
      </para>
      <para>
<!--
       The name of the policy
-->
ポリシーの名前
      </para></entry>
     </row>

     <row>
      <entry role="catalog_table_entry"><para role="column_definition">
       <structfield>polrelid</structfield> <type>oid</type>
<!--
       (references <link linkend="catalog-pg-class"><structname>pg_class</structname></link>.<structfield>oid</structfield>)
-->
（参照先 <link linkend="catalog-pg-class"><structname>pg_class</structname></link>.<structfield>oid</structfield>）
      </para>
      <para>
<!--
       The table to which the policy applies
-->
ポリシーが適用されるテーブル
      </para></entry>
     </row>

     <row>
      <entry role="catalog_table_entry"><para role="column_definition">
       <structfield>polcmd</structfield> <type>char</type>
      </para>
      <para>
<!--
       The command type to which the policy is applied:
       <literal>r</literal> for <xref linkend="sql-select"/>,
       <literal>a</literal> for <xref linkend="sql-insert"/>,
       <literal>w</literal> for <xref linkend="sql-update"/>,
       <literal>d</literal> for <xref linkend="sql-delete"/>,
       or <literal>*</literal> for all
-->
ポリシーが適用されるコマンドの種類：
<literal>r</literal> = <xref linkend="sql-select"/>、
<literal>a</literal> = <xref linkend="sql-insert"/>、
<literal>w</literal> = <xref linkend="sql-update"/>、
<literal>d</literal> = <xref linkend="sql-delete"/>、
<literal>*</literal> = すべて
      </para></entry>
     </row>

     <row>
      <entry role="catalog_table_entry"><para role="column_definition">
       <structfield>polpermissive</structfield> <type>bool</type>
      </para>
      <para>
<!--
       Is the policy permissive or restrictive?
-->
許容(permissive)ポリシーか、制限(restrictive)ポリシーか
      </para></entry>
     </row>

     <row>
      <entry role="catalog_table_entry"><para role="column_definition">
       <structfield>polroles</structfield> <type>oid[]</type>
<!--
       (references <link linkend="catalog-pg-authid"><structname>pg_authid</structname></link>.<structfield>oid</structfield>)
-->
（参照先 <link linkend="catalog-pg-authid"><structname>pg_authid</structname></link>.<structfield>oid</structfield>）
      </para>
      <para>
<!--
       The roles to which the policy is applied;
       zero means <literal>PUBLIC</literal>
       (and normally appears alone in the array)
-->
ポリシーが適用されるロール。ゼロなら<literal>PUBLIC</literal>（通常配列中に単独で現れます）
      </para></entry>
     </row>

     <row>
      <entry role="catalog_table_entry"><para role="column_definition">
       <structfield>polqual</structfield> <type>pg_node_tree</type>
      </para>
      <para>
<!--
       The expression tree to be added to the security barrier qualifications for queries that use the table
-->
テーブルを使用する問い合わせにセキュリティバリアの制約として追加される式のツリー
      </para></entry>
     </row>

     <row>
      <entry role="catalog_table_entry"><para role="column_definition">
       <structfield>polwithcheck</structfield> <type>pg_node_tree</type>
      </para>
      <para>
<!--
       The expression tree to be added to the WITH CHECK qualifications for queries that attempt to add rows to the table
-->
テーブルに行を追加する問い合わせにWITH CHECKの制約として追加される式のツリー
      </para></entry>
     </row>
    </tbody>
   </tgroup>
  </table>

  <note>
   <para>
<!--
    Policies stored in <structname>pg_policy</structname> are applied only when
    <link linkend="catalog-pg-class"><structname>pg_class</structname></link>.<structfield>relrowsecurity</structfield> is set for
    their table.
-->
<structname>pg_policy</structname>に格納されるポリシーは、そのテーブルに<link linkend="catalog-pg-class"><structname>pg_class</structname></link>.<structfield>relrowsecurity</structfield>が設定されている場合にのみ適用されます。
   </para>
  </note>

 </sect1>

 <sect1 id="catalog-pg-proc">
  <title><structname>pg_proc</structname></title>

  <indexterm zone="catalog-pg-proc">
   <primary>pg_proc</primary>
  </indexterm>

  <para>
<!--
   The catalog <structname>pg_proc</structname> stores information about
   functions, procedures, aggregate functions, and window functions
   (collectively also known as routines).  See <xref
   linkend="sql-createfunction"/>, <xref linkend="sql-createprocedure"/>, and
   <xref linkend="xfunc"/> for more information.
-->
<structname>pg_proc</structname>カタログは関数、プロシージャ、集約関数あるいはWINDOW関数（これらをまとめてルーチンとも言います）に関する情報を格納します。
<xref linkend="sql-createfunction"/>、<xref linkend="sql-createprocedure"/>と<xref linkend="xfunc"/>を参照してください。
  </para>

  <para>
<!--
   If <structfield>prokind</structfield> indicates that the entry is for an
   aggregate function, there should be a matching row in
   <link linkend="catalog-pg-aggregate"><structfield>pg_aggregate</structfield></link>.
-->
<structfield>prokind</structfield>がそのエントリが集約関数であることを示しているなら、<link linkend="catalog-pg-aggregate"><structfield>pg_aggregate</structfield></link>に一致する行があるはずです。
  </para>

  <table>
<!--
   <title><structname>pg_proc</structname> Columns</title>
-->
   <title><structname>pg_proc</structname>の列</title>
   <tgroup cols="1">
    <thead>
     <row>
      <entry role="catalog_table_entry"><para role="column_definition">
<!--
       Column Type
-->
列 型
      </para>
      <para>
<!--
       Description
-->
説明
      </para></entry>
     </row>
    </thead>

    <tbody>
     <row>
      <entry role="catalog_table_entry"><para role="column_definition">
       <structfield>oid</structfield> <type>oid</type>
      </para>
      <para>
<!--
       Row identifier
-->
行識別子
      </para></entry>
     </row>

     <row>
      <entry role="catalog_table_entry"><para role="column_definition">
       <structfield>proname</structfield> <type>name</type>
      </para>
      <para>
<!--
       Name of the function
-->
関数名
      </para></entry>
     </row>

     <row>
      <entry role="catalog_table_entry"><para role="column_definition">
       <structfield>pronamespace</structfield> <type>oid</type>
<!--
       (references <link linkend="catalog-pg-namespace"><structname>pg_namespace</structname></link>.<structfield>oid</structfield>)
-->
（参照先 <link linkend="catalog-pg-namespace"><structname>pg_namespace</structname></link>.<structfield>oid</structfield>）
      </para>
      <para>
<!--
       The OID of the namespace that contains this function
-->
この関数を含む名前空間のOID
      </para></entry>
     </row>

     <row>
      <entry role="catalog_table_entry"><para role="column_definition">
       <structfield>proowner</structfield> <type>oid</type>
<!--
       (references <link linkend="catalog-pg-authid"><structname>pg_authid</structname></link>.<structfield>oid</structfield>)
-->
（参照先 <link linkend="catalog-pg-authid"><structname>pg_authid</structname></link>.<structfield>oid</structfield>）
      </para>
      <para>
<!--
       Owner of the function
-->
関数の所有者
      </para></entry>
     </row>

     <row>
      <entry role="catalog_table_entry"><para role="column_definition">
       <structfield>prolang</structfield> <type>oid</type>
<!--
       (references <link linkend="catalog-pg-language"><structname>pg_language</structname></link>.<structfield>oid</structfield>)
-->
（参照先 <link linkend="catalog-pg-language"><structname>pg_language</structname></link>.<structfield>oid</structfield>）
      </para>
      <para>
<!--
       Implementation language or call interface of this function
-->
この関数の実装言語または呼び出しインタフェース
      </para></entry>
     </row>

     <row>
      <entry role="catalog_table_entry"><para role="column_definition">
       <structfield>procost</structfield> <type>float4</type>
      </para>
      <para>
<!--
       Estimated execution cost (in units of
       <xref linkend="guc-cpu-operator-cost"/>); if <structfield>proretset</structfield>,
       this is cost per row returned
-->
推定実行コスト（<xref linkend="guc-cpu-operator-cost"/>単位です）。
<structfield>proretset</structfield>の場合は、返される行毎のコストになります
      </para></entry>
     </row>

     <row>
      <entry role="catalog_table_entry"><para role="column_definition">
       <structfield>prorows</structfield> <type>float4</type>
      </para>
      <para>
<!--
       Estimated number of result rows (zero if not <structfield>proretset</structfield>)
-->
結果の推定行数（<structfield>proretset</structfield>でなければゼロになります）
      </para></entry>
     </row>

     <row>
      <entry role="catalog_table_entry"><para role="column_definition">
       <structfield>provariadic</structfield> <type>oid</type>
<!--
       (references <link linkend="catalog-pg-type"><structname>pg_type</structname></link>.<structfield>oid</structfield>)
-->
（参照先 <link linkend="catalog-pg-type"><structname>pg_type</structname></link>.<structfield>oid</structfield>）
      </para>
      <para>
<!--
       Data type of the variadic array parameter's elements,
       or zero if the function does not have a variadic parameter
-->
可変配列パラメータの要素のデータ型。関数が可変パラメータを持っていない場合はゼロになります
      </para></entry>
     </row>

     <row>
      <entry role="catalog_table_entry"><para role="column_definition">
       <structfield>prosupport</structfield> <type>regproc</type>
<!--
       (references <link linkend="catalog-pg-proc"><structname>pg_proc</structname></link>.<structfield>oid</structfield>)
-->
（参照先 <link linkend="catalog-pg-proc"><structname>pg_proc</structname></link>.<structfield>oid</structfield>）
      </para>
      <para>
<!--
       Planner support function for this function
       (see <xref linkend="xfunc-optimization"/>), or zero if none
-->
この関数に対する任意のプランナサポート関数。なければゼロ。
（<xref linkend="xfunc-optimization"/>参照）
      </para></entry>
     </row>

     <row>
      <entry role="catalog_table_entry"><para role="column_definition">
       <structfield>prokind</structfield> <type>char</type>
      </para>
      <para>
<!--
       <literal>f</literal> for a normal function, <literal>p</literal>
       for a procedure, <literal>a</literal> for an aggregate function, or
       <literal>w</literal> for a window function
-->
<literal>f</literal> = 通常の関数、 <literal>p</literal> = プロシージャ、 <literal>a</literal> = 集約関数、 <literal>w</literal> = WINDOW関数
      </para></entry>
     </row>

     <row>
      <entry role="catalog_table_entry"><para role="column_definition">
       <structfield>prosecdef</structfield> <type>bool</type>
      </para>
      <para>
<!--
       Function is a security definer (i.e., a <quote>setuid</quote>
       function)
-->
セキュリティ定義の関数（すなわち<quote>setuid</quote>関数）
      </para></entry>
     </row>

     <row>
      <entry role="catalog_table_entry"><para role="column_definition">
       <structfield>proleakproof</structfield> <type>bool</type>
      </para>
      <para>
<!--
       The function has no side effects.  No information about the
       arguments is conveyed except via the return value.  Any function
       that might throw an error depending on the values of its arguments
       is not leak-proof.
-->
この関数には副作用がありません。引数に関する情報が戻り値以外から伝わることがありません。
引数の値に依存するエラーを発生する可能性がある関数はすべてリークプルーフ関数ではありません。
      </para></entry>
     </row>

     <row>
      <entry role="catalog_table_entry"><para role="column_definition">
       <structfield>proisstrict</structfield> <type>bool</type>
      </para>
      <para>
<!--
       Function returns null if any call argument is null.  In that
       case the function won't actually be called at all.  Functions
       that are not <quote>strict</quote> must be prepared to handle
       null inputs.
-->
関数は呼び出し引数がNULLの場合にはNULLを返します。
その場合、関数は実際にはまったく呼び出されません。
<quote>厳密</quote>ではない関数はNULL値入力を取り扱えるようにしなければいけません。
      </para></entry>
     </row>

     <row>
      <entry role="catalog_table_entry"><para role="column_definition">
       <structfield>proretset</structfield> <type>bool</type>
      </para>
      <para>
<!--
       Function returns a set (i.e., multiple values of the specified
       data type)
-->
集合（すなわち指定されたデータ型の複数の値）を返す関数
      </para></entry>
     </row>

     <row>
      <entry role="catalog_table_entry"><para role="column_definition">
       <structfield>provolatile</structfield> <type>char</type>
      </para>
      <para>
<!--
       <structfield>provolatile</structfield> tells whether the function's
       result depends only on its input arguments, or is affected by outside
       factors.
       It is <literal>i</literal> for <quote>immutable</quote> functions,
       which always deliver the same result for the same inputs.
       It is <literal>s</literal> for <quote>stable</quote> functions,
       whose results (for fixed inputs) do not change within a scan.
       It is <literal>v</literal> for <quote>volatile</quote> functions,
       whose results might change at any time.  (Use <literal>v</literal> also
       for functions with side-effects, so that calls to them cannot get
       optimized away.)
-->
<structfield>provolatile</structfield>は、関数の結果が入力引数のみで決定されるか、または外部要素に影響されるかを示します。
<literal>i</literal> = <quote>immutable（不変）</quote>関数を表し、同じ入力に対し常に同じ結果をもたらします。
<literal>s</literal> = <quote>stable（安定）</quote>関数を表し、（固定入力に対する）結果はスキャン内で変わりません。
<literal>v</literal> = <quote>volatile（不安定）</quote>関数を表し、どのような場合にも結果は異なる可能性があります。
（また、副作用を持つ関数に <literal>v</literal> を使用することで、その関数に対する呼び出しが最適化で消されないようにできます。）
      </para></entry>
     </row>

     <row>
      <entry role="catalog_table_entry"><para role="column_definition">
       <structfield>proparallel</structfield> <type>char</type>
      </para>
      <para>
<!--
       <structfield>proparallel</structfield> tells whether the function
       can be safely run in parallel mode.
       It is <literal>s</literal> for functions which are safe to run in
       parallel mode without restriction.
       It is <literal>r</literal> for functions which can be run in parallel
       mode, but their execution is restricted to the parallel group leader;
       parallel worker processes cannot invoke these functions.
       It is <literal>u</literal> for functions which are unsafe in parallel
       mode; the presence of such a function forces a serial execution plan.
-->
<structfield>proparallel</structfield>は関数が並列モードにて安全に実行できるかを示します。
<literal>s</literal> = 制限なしに並列モードにて実行することが安全である関数を表します。
<literal>r</literal> = 並列モードにて実行可能な関数を表しますが、実行は並列グループリーダーに制限されます。
並列ワーカープロセスはこれらの関数を呼び出すことができません。
<literal>u</literal> = 並列モードにて安全ではない関数を表します。
このような関数が存在すると、直列的な実行プランが強制されます。
      </para></entry>
     </row>

     <row>
      <entry role="catalog_table_entry"><para role="column_definition">
       <structfield>pronargs</structfield> <type>int2</type>
      </para>
      <para>
<!--
       Number of input arguments
-->
入力の引数の数
      </para></entry>
     </row>

     <row>
      <entry role="catalog_table_entry"><para role="column_definition">
       <structfield>pronargdefaults</structfield> <type>int2</type>
      </para>
      <para>
<!--
       Number of arguments that have defaults
-->
デフォルト値を持つ引数の数
      </para></entry>
     </row>

     <row>
      <entry role="catalog_table_entry"><para role="column_definition">
       <structfield>prorettype</structfield> <type>oid</type>
<!--
       (references <link linkend="catalog-pg-type"><structname>pg_type</structname></link>.<structfield>oid</structfield>)
-->
（参照先 <link linkend="catalog-pg-type"><structname>pg_type</structname></link>.<structfield>oid</structfield>）
      </para>
      <para>
<!--
       Data type of the return value
-->
戻り値のデータ型
      </para></entry>
     </row>

     <row>
      <entry role="catalog_table_entry"><para role="column_definition">
       <structfield>proargtypes</structfield> <type>oidvector</type>
<!--
       (references <link linkend="catalog-pg-type"><structname>pg_type</structname></link>.<structfield>oid</structfield>)
-->
（参照先 <link linkend="catalog-pg-type"><structname>pg_type</structname></link>.<structfield>oid</structfield>）
      </para>
      <para>
<!--
       An array of the data types of the function arguments.  This includes
       only input arguments (including <literal>INOUT</literal> and
       <literal>VARIADIC</literal> arguments), and thus represents
       the call signature of the function.
-->
関数の引数のデータ型を格納した配列。
これは入力引数（<literal>INOUT</literal>と<literal>VARIADIC</literal>も含みます）のみを含んでいて、関数の呼び出しシグネチャを表現します。
      </para></entry>
     </row>

     <row>
      <entry role="catalog_table_entry"><para role="column_definition">
       <structfield>proallargtypes</structfield> <type>oid[]</type>
<!--
       (references <link linkend="catalog-pg-type"><structname>pg_type</structname></link>.<structfield>oid</structfield>)
-->
（参照先 <link linkend="catalog-pg-type"><structname>pg_type</structname></link>.<structfield>oid</structfield>）
      </para>
      <para>
<!--
       An array of the data types of the function arguments.  This includes
       all arguments (including <literal>OUT</literal> and
       <literal>INOUT</literal> arguments); however, if all the
       arguments are <literal>IN</literal> arguments, this field will be null.
       Note that subscripting is 1-based, whereas for historical reasons
       <structfield>proargtypes</structfield> is subscripted from 0.
-->
関数の引数のデータ型を格納した配列。
これは（<literal>OUT</literal>と<literal>INOUT</literal>引数を含んだ）全ての引数を含みます。
しかし、すべての引数が<literal>IN</literal>であった場合は、この列はNULLになります。
歴史的な理由から<structfield>proargtypes</structfield>は0から番号が振られていますが、添字は1から始まっていることに注意してください。
      </para></entry>
     </row>

     <row>
      <entry role="catalog_table_entry"><para role="column_definition">
       <structfield>proargmodes</structfield> <type>char[]</type>
      </para>
      <para>
<!--
       An array of the modes of the function arguments, encoded as
       <literal>i</literal> for <literal>IN</literal> arguments,
       <literal>o</literal> for <literal>OUT</literal> arguments,
       <literal>b</literal> for <literal>INOUT</literal> arguments,
       <literal>v</literal> for <literal>VARIADIC</literal> arguments,
       <literal>t</literal> for <literal>TABLE</literal> arguments.
       If all the arguments are <literal>IN</literal> arguments,
       this field will be null.
       Note that subscripts correspond to positions of
       <structfield>proallargtypes</structfield> not <structfield>proargtypes</structfield>.
-->
関数の引数のモードを格納した配列。
以下のようにエンコードされています。
<literal>i</literal> = <literal>IN</literal>引数に対して、
<literal>o</literal> = <literal>OUT</literal>引数に対して、
<literal>b</literal> = <literal>INOUT</literal>引数に対して 、
<literal>v</literal> = <literal>VARIADIC</literal>引数に対して、
<literal>t</literal> = <literal>TABLE</literal>引数に対して。
もしすべての引数が<literal>IN</literal>引数であった場合は、この列はNULLです。
添字は<structfield>proargtypes</structfield>ではなく<structfield>proallargtypes</structfield>の位置に対応していることに注意してください。
      </para></entry>
     </row>

     <row>
      <entry role="catalog_table_entry"><para role="column_definition">
       <structfield>proargnames</structfield> <type>text[]</type>
      </para>
      <para>
<!--
       An array of the names of the function arguments.
       Arguments without a name are set to empty strings in the array.
       If none of the arguments have a name, this field will be null.
       Note that subscripts correspond to positions of
       <structfield>proallargtypes</structfield> not <structfield>proargtypes</structfield>.
-->
関数の引数名を格納する配列。
名前のない引数は、配列内では空文字列で設定されます。
もしすべての引数に名前がない場合は、この列はNULLです。
添字は<structfield>proargtypes</structfield>ではなく<structfield>proallargtypes</structfield>の位置に対応していることに注意してください。
      </para></entry>
     </row>

     <row>
      <entry role="catalog_table_entry"><para role="column_definition">
       <structfield>proargdefaults</structfield> <type>pg_node_tree</type>
      </para>
      <para>
<!--
       Expression trees (in <function>nodeToString()</function> representation)
       for default values.  This is a list with
       <structfield>pronargdefaults</structfield> elements, corresponding to the last
       <replaceable>N</replaceable> <emphasis>input</emphasis> arguments (i.e., the last
       <replaceable>N</replaceable> <structfield>proargtypes</structfield> positions).
       If none of the arguments have defaults, this field will be null.
-->
デフォルト値のための（<function>nodeToString()</function>表現の）演算式ツリー。
これは<structfield>pronargdefaults</structfield>の要素のリストで、最後の<replaceable>N</replaceable>個の<emphasis>入力</emphasis>引数と対応しています（つまり最後の<replaceable>N</replaceable> <structfield>proargtypes</structfield>の位置ということです）。
もし引数にデフォルト値がない場合は、この列はNULLになります。
      </para></entry>
     </row>

     <row>
      <entry role="catalog_table_entry"><para role="column_definition">
       <structfield>protrftypes</structfield> <type>oid[]</type>
<!--
       (references <link linkend="catalog-pg-type"><structname>pg_type</structname></link>.<structfield>oid</structfield>)
-->
（参照先 <link linkend="catalog-pg-type"><structname>pg_type</structname></link>.<structfield>oid</structfield>）
      </para>
      <para>
<!--
       An array of the argument/result data type(s) for which to apply
       transforms (from the function's <literal>TRANSFORM</literal>
       clause).  Null if none.
-->
（関数の<literal>TRANSFORM</literal>句による）変換を適用するための引数／結果データ型の配列。
なければNULL。
      </para></entry>
     </row>

     <row>
      <entry role="catalog_table_entry"><para role="column_definition">
       <structfield>prosrc</structfield> <type>text</type>
      </para>
      <para>
<!--
       This tells the function handler how to invoke the function.  It
       might be the actual source code of the function for interpreted
       languages, a link symbol, a file name, or just about anything
       else, depending on the implementation language/call convention.
-->
関数の起動方法を関数ハンドラに伝えます。
実装言語や呼び出し規約に依存して、使用する言語用の関数の実際のソースコード、リンクシンボル、ファイル名などになります。
      </para></entry>
     </row>

     <row>
      <entry role="catalog_table_entry"><para role="column_definition">
       <structfield>probin</structfield> <type>text</type>
      </para>
      <para>
<!--
       Additional information about how to invoke the function.
       Again, the interpretation is language-specific.
-->
関数の起動方法についての追加情報。
同じように解釈は言語に依存します。
      </para></entry>
     </row>

     <row>
      <entry role="catalog_table_entry"><para role="column_definition">
       <structfield>prosqlbody</structfield> <type>pg_node_tree</type>
      </para>
      <para>
<!--
       Pre-parsed SQL function body.  This is used for SQL-language
       functions when the body is given in SQL-standard notation
       rather than as a string literal.  It's null in other cases.
-->
前もってパースしたSQL関数の本体。
文字列リテラルではなく、SQL標準表記で本体が与えられた時にSQL言語関数に使用されます。
その他の場合はNULLです。
       </para></entry>
     </row>

     <row>
      <entry role="catalog_table_entry"><para role="column_definition">
       <structfield>proconfig</structfield> <type>text[]</type>
      </para>
      <para>
<!--
       Function's local settings for run-time configuration variables
-->
実行時の設定変数に対する関数のローカル設定
      </para></entry>
     </row>

     <row>
      <entry role="catalog_table_entry"><para role="column_definition">
       <structfield>proacl</structfield> <type>aclitem[]</type>
      </para>
      <para>
<!--
       Access privileges; see <xref linkend="ddl-priv"/> for details
-->
アクセス権限。
詳細は<xref linkend="ddl-priv"/>を参照してください
      </para></entry>
     </row>
    </tbody>
   </tgroup>
  </table>

  <para>
<!--
   For compiled functions, both built-in and dynamically loaded,
   <structfield>prosrc</structfield> contains the function's C-language
   name (link symbol).
   For SQL-language functions, <structfield>prosrc</structfield> contains
   the function's source text if that is specified as a string literal;
   but if the function body is specified in SQL-standard style,
   <structfield>prosrc</structfield> is unused (typically it's an empty
   string) and <structfield>prosqlbody</structfield> contains the
   pre-parsed definition.
   For all other currently-known language types,
   <structfield>prosrc</structfield> contains the function's source
   text.  <structfield>probin</structfield> is null except for
   dynamically-loaded C functions, for which it gives the name of the
   shared library file containing the function.
-->
コンパイル言語で作成された、組み込みおよび動的にロードされる関数では、<structfield>prosrc</structfield>は関数のC言語名（リンクシンボル）を持ちます。
SQL言語関数に対しては、関数が文字列リテラルで与えられた場合に<structfield>prosrc</structfield>は関数のソーステキストを持ちます。
しかし関数本体がSQL標準形式で指定された場合には、<structfield>prosrc</structfield>は使われず（典型的には空文字列となります）、<structfield>prosqlbody</structfield>に前もってパースされた定義が格納されます。
それ以外の現在知られているすべての言語形式では、<structfield>prosrc</structfield>には関数のソーステキストが含まれます。
<structfield>probin</structfield>は動的にロードされるC関数に対してはその関数を保有する共有ライブラリファイルの名前を与えますが、それ以外ではNULLです。
  </para>

 </sect1>

 <sect1 id="catalog-pg-publication">
  <title><structname>pg_publication</structname></title>

  <indexterm zone="catalog-pg-publication">
   <primary>pg_publication</primary>
  </indexterm>

  <para>
<!--
   The catalog <structname>pg_publication</structname> contains all
   publications created in the database.  For more on publications see
   <xref linkend="logical-replication-publication"/>.
-->
カタログ<structname>pg_publication</structname>には、データベース内に作成されたすべてのパブリケーションが含まれます。
パブリケーションについての詳細は<xref linkend="logical-replication-publication"/>を参照してください。
  </para>

  <table>
<!--
   <title><structname>pg_publication</structname> Columns</title>
-->
   <title><structname>pg_publication</structname>の列</title>
   <tgroup cols="1">
    <thead>
     <row>
      <entry role="catalog_table_entry"><para role="column_definition">
<!--
       Column Type
-->
列 型
      </para>
      <para>
<!--
       Description
-->
説明
      </para></entry>
     </row>
    </thead>

    <tbody>
     <row>
      <entry role="catalog_table_entry"><para role="column_definition">
       <structfield>oid</structfield> <type>oid</type>
      </para>
      <para>
<!--
       Row identifier
-->
行識別子
      </para></entry>
     </row>

     <row>
      <entry role="catalog_table_entry"><para role="column_definition">
       <structfield>pubname</structfield> <type>name</type>
      </para>
      <para>
<!--
       Name of the publication
-->
パブリケーションの名前
      </para></entry>
     </row>

     <row>
      <entry role="catalog_table_entry"><para role="column_definition">
       <structfield>pubowner</structfield> <type>oid</type>
<!--
       (references <link linkend="catalog-pg-authid"><structname>pg_authid</structname></link>.<structfield>oid</structfield>)
-->
（参照先 <link linkend="catalog-pg-authid"><structname>pg_authid</structname></link>.<structfield>oid</structfield>）
      </para>
      <para>
<!--
       Owner of the publication
-->
パブリケーションの所有者
      </para></entry>
     </row>

     <row>
      <entry role="catalog_table_entry"><para role="column_definition">
       <structfield>puballtables</structfield> <type>bool</type>
      </para>
      <para>
<!--
       If true, this publication automatically includes all tables
       in the database, including any that will be created in the future.
-->
trueの場合、このパブリケーションは、将来作成されるテーブルを含め、データベース内の全テーブルを自動的に含みます。
      </para></entry>
     </row>

     <row>
      <entry role="catalog_table_entry"><para role="column_definition">
       <structfield>pubinsert</structfield> <type>bool</type>
      </para>
      <para>
<!--
       If true, <xref linkend="sql-insert"/> operations are replicated for
       tables in the publication.
-->
trueの場合、パブリケーション内のテーブルに対する<xref linkend="sql-insert"/>操作は複製されます。
      </para></entry>
     </row>

     <row>
      <entry role="catalog_table_entry"><para role="column_definition">
       <structfield>pubupdate</structfield> <type>bool</type>
      </para>
      <para>
<!--
       If true, <xref linkend="sql-update"/> operations are replicated for
       tables in the publication.
-->
trueの場合、パブリケーション内のテーブルに対する<xref linkend="sql-update"/>操作は複製されます。
      </para></entry>
     </row>

     <row>
      <entry role="catalog_table_entry"><para role="column_definition">
       <structfield>pubdelete</structfield> <type>bool</type>
      </para>
      <para>
<!--
       If true, <xref linkend="sql-delete"/> operations are replicated for
       tables in the publication.
-->
trueの場合、パブリケーション内のテーブルに対する<xref linkend="sql-delete"/>操作は複製されます。
      </para></entry>
     </row>

     <row>
      <entry role="catalog_table_entry"><para role="column_definition">
       <structfield>pubtruncate</structfield> <type>bool</type>
      </para>
      <para>
<!--
       If true, <xref linkend="sql-truncate"/> operations are replicated for
       tables in the publication.
-->
trueの場合、パブリケーション内のテーブルに対する<xref linkend="sql-truncate"/>操作は複製されます。
      </para></entry>
     </row>

     <row>
      <entry role="catalog_table_entry"><para role="column_definition">
       <structfield>pubviaroot</structfield> <type>bool</type>
      </para>
      <para>
<!--
       If true, operations on a leaf partition are replicated using the
       identity and schema of its topmost partitioned ancestor mentioned in the
       publication instead of its own.
-->
trueの場合、自分自身ではなく、パブリケーションが言及しているパーティションの最上位の祖先の識別子とスキーマを使って、リーフパーティションに対する操作が複製されます。
      </para></entry>
     </row>
    </tbody>
   </tgroup>
  </table>
 </sect1>

 <sect1 id="catalog-pg-publication-namespace">
  <title><structname>pg_publication_namespace</structname></title>

  <indexterm zone="catalog-pg-publication-namespace">
   <primary>pg_publication_namespace</primary>
  </indexterm>

  <para>
<!--
   The catalog <structname>pg_publication_namespace</structname> contains the
   mapping between schemas and publications in the database.  This is a
   many-to-many mapping.
-->
カタログ<structname>pg_publication_namespace</structname>にはデータベース内のスキーマとパブリケーションの間のマッピングが含まれます。
これは多対多のマッピングです。
  </para>

  <table>
   <title><structname>pg_publication_namespace</structname> Columns</title>
   <tgroup cols="1">
    <thead>
     <row>
      <entry role="catalog_table_entry"><para role="column_definition">
<!--
       Column Type
-->
列 型
      </para>
      <para>
<!--
       Description
-->
説明
      </para></entry>
     </row>
    </thead>

    <tbody>
     <row>
      <entry role="catalog_table_entry"><para role="column_definition">
       <structfield>oid</structfield> <type>oid</type>
      </para>
      <para>
<!--
       Row identifier
-->
行識別子
      </para></entry>
     </row>

     <row>
      <entry role="catalog_table_entry"><para role="column_definition">
       <structfield>pnpubid</structfield> <type>oid</type>
<!--
       (references <link linkend="catalog-pg-publication"><structname>pg_publication</structname></link>.<structfield>oid</structfield>)
-->
（参照先 <link linkend="catalog-pg-publication"><structname>pg_publication</structname></link>.<structfield>oid</structfield>）
      </para>
      <para>
<!--
       Reference to publication
-->
パブリケーションへの参照
      </para></entry>
     </row>

     <row>
      <entry role="catalog_table_entry"><para role="column_definition">
       <structfield>pnnspid</structfield> <type>oid</type>
<!--
       (references <link linkend="catalog-pg-namespace"><structname>pg_namespace</structname></link>.<structfield>oid</structfield>)
-->
（参照先 <link linkend="catalog-pg-namespace"><structname>pg_namespace</structname></link>.<structfield>oid</structfield>）
      </para>
      <para>
<!--
       Reference to schema
-->
スキーマへの参照
      </para></entry>
     </row>
    </tbody>
   </tgroup>
  </table>
 </sect1>

 <sect1 id="catalog-pg-publication-rel">
  <title><structname>pg_publication_rel</structname></title>

  <indexterm zone="catalog-pg-publication-rel">
   <primary>pg_publication_rel</primary>
  </indexterm>

  <para>
<!--
   The catalog <structname>pg_publication_rel</structname> contains the
   mapping between relations and publications in the database.  This is a
   many-to-many mapping.  See also <xref linkend="view-pg-publication-tables"/>
   for a more user-friendly view of this information.
-->
カタログ<structname>pg_publication_rel</structname>にはデータベース内のリレーションとパブリケーションのマッピングが含まれます。
これは多対多のマッピングです。
この情報のよりユーザフレンドリなビューについては<xref linkend="view-pg-publication-tables"/>も参照してください。
  </para>

  <table>
<!--
   <title><structname>pg_publication_rel</structname> Columns</title>
-->
   <title><structname>pg_publication_rel</structname>の列</title>
   <tgroup cols="1">
    <thead>
     <row>
      <entry role="catalog_table_entry"><para role="column_definition">
<!--
       Column Type
-->
列 型
      </para>
      <para>
<!--
       Description
-->
説明
      </para></entry>
     </row>
    </thead>

    <tbody>
     <row>
      <entry role="catalog_table_entry"><para role="column_definition">
       <structfield>oid</structfield> <type>oid</type>
      </para>
      <para>
<!--
       Row identifier
-->
行識別子
      </para></entry>
     </row>

     <row>
      <entry role="catalog_table_entry"><para role="column_definition">
       <structfield>prpubid</structfield> <type>oid</type>
<!--
       (references <link linkend="catalog-pg-publication"><structname>pg_publication</structname></link>.<structfield>oid</structfield>)
-->
（参照先 <link linkend="catalog-pg-publication"><structname>pg_publication</structname></link>.<structfield>oid</structfield>）
      </para>
      <para>
<!--
       Reference to publication
-->
パブリケーションの参照
      </para></entry>
     </row>

     <row>
      <entry role="catalog_table_entry"><para role="column_definition">
       <structfield>prrelid</structfield> <type>oid</type>
<!--
       (references <link linkend="catalog-pg-class"><structname>pg_class</structname></link>.<structfield>oid</structfield>)
-->
（参照先 <link linkend="catalog-pg-class"><structname>pg_class</structname></link>.<structfield>oid</structfield>）
      </para>
      <para>
<!--
       Reference to relation
-->
リレーションの参照
      </para></entry>
     </row>

     <row>
      <entry role="catalog_table_entry"><para role="column_definition">
      <structfield>prqual</structfield> <type>pg_node_tree</type>
      </para>
<!--
      <para>Expression tree (in <function>nodeToString()</function>
      representation) for the relation's publication qualifying condition. Null
      if there is no publication qualifying condition.</para></entry>
-->
      <para>リレーションのパブリケーション修飾条件の（<function>nodeToString()</function>形式の）式ツリー。
       パブリケーション修飾条件がない場合はNULLです。</para></entry>
     </row>

     <row>
      <entry role="catalog_table_entry"><para role="column_definition">
       <structfield>prattrs</structfield> <type>int2vector</type>
<!--
       (references <link linkend="catalog-pg-attribute"><structname>pg_attribute</structname></link>.<structfield>attnum</structfield>)
-->
（参照先 <link linkend="catalog-pg-attribute"><structname>pg_attribute</structname></link>.<structfield>attnum</structfield>）
      </para>
      <para>
<!--
       This is an array of values that indicates which table columns are
       part of the publication.  For example, a value of <literal>1 3</literal>
       would mean that the first and the third table columns are published.
       A null value indicates that all columns are published.
-->
これは、どのテーブル列がパブリケーションの一部であるかを示す値の配列です。
たとえば、<literal>1 3</literal>という値は、テーブルの最初と3番目の列がパブリッシュされることを意味します。
NULL値は、すべての列がパブリッシュされることを示します。
      </para></entry>
     </row>
    </tbody>
   </tgroup>
  </table>
 </sect1>

 <sect1 id="catalog-pg-range">
  <title><structname>pg_range</structname></title>

  <indexterm zone="catalog-pg-range">
   <primary>pg_range</primary>
  </indexterm>

  <para>
<!--
   The catalog <structname>pg_range</structname> stores information about
   range types.  This is in addition to the types' entries in
   <link linkend="catalog-pg-type"><structname>pg_type</structname></link>.
-->
<structname>pg_range</structname>カタログは、範囲型についての情報を保存します。
これは<link linkend="catalog-pg-type"><structname>pg_type</structname></link>内の型のエントリに追加されます。
  </para>

  <table>
<!--
   <title><structname>pg_range</structname> Columns</title>
-->
   <title><structname>pg_range</structname>の列</title>
   <tgroup cols="1">
    <thead>
     <row>
      <entry role="catalog_table_entry"><para role="column_definition">
<!--
       Column Type
-->
列 型
      </para>
      <para>
<!--
       Description
-->
説明
      </para></entry>
     </row>
    </thead>

    <tbody>
     <row>
      <entry role="catalog_table_entry"><para role="column_definition">
       <structfield>rngtypid</structfield> <type>oid</type>
<!--
       (references <link linkend="catalog-pg-type"><structname>pg_type</structname></link>.<structfield>oid</structfield>)
-->
（参照先 <link linkend="catalog-pg-type"><structname>pg_type</structname></link>.<structfield>oid</structfield>）
      </para>
      <para>
<!--
       OID of the range type
-->
範囲型のOID
      </para></entry>
     </row>

     <row>
      <entry role="catalog_table_entry"><para role="column_definition">
       <structfield>rngsubtype</structfield> <type>oid</type>
<!--
       (references <link linkend="catalog-pg-type"><structname>pg_type</structname></link>.<structfield>oid</structfield>)
-->
（参照先 <link linkend="catalog-pg-type"><structname>pg_type</structname></link>.<structfield>oid</structfield>）
      </para>
      <para>
<!--
       OID of the element type (subtype) of this range type
-->
この範囲型の要素型（派生元型）のOID
      </para></entry>
     </row>

     <row>
      <entry role="catalog_table_entry"><para role="column_definition">
       <structfield>rngmultitypid</structfield> <type>oid</type>
<!--
       (references <link linkend="catalog-pg-type"><structname>pg_type</structname></link>.<structfield>oid</structfield>)
-->
（参照先 <link linkend="catalog-pg-type"><structname>pg_type</structname></link>.<structfield>oid</structfield>）
      </para>
      <para>
<!--
       OID of the multirange type for this range type
-->
この範囲型のための多重範囲型のOID
      </para></entry>
     </row>

     <row>
      <entry role="catalog_table_entry"><para role="column_definition">
       <structfield>rngcollation</structfield> <type>oid</type>
<!--
       (references <link linkend="catalog-pg-collation"><structname>pg_collation</structname></link>.<structfield>oid</structfield>)
-->
（参照先 <link linkend="catalog-pg-collation"><structname>pg_collation</structname></link>.<structfield>oid</structfield>）
      </para>
      <para>
<!--
       OID of the collation used for range comparisons, or zero if none
-->
範囲比較のために使用される照合のOID。何もない場合はゼロ
      </para></entry>
     </row>

     <row>
      <entry role="catalog_table_entry"><para role="column_definition">
       <structfield>rngsubopc</structfield> <type>oid</type>
<!--
       (references <link linkend="catalog-pg-opclass"><structname>pg_opclass</structname></link>.<structfield>oid</structfield>)
-->
（参照先 <link linkend="catalog-pg-opclass"><structname>pg_opclass</structname></link>.<structfield>oid</structfield>）
      </para>
      <para>
<!--
       OID of the subtype's operator class used for range comparisons
-->
範囲比較のために使用される派生元型の演算子クラスのOID
      </para></entry>
     </row>

     <row>
      <entry role="catalog_table_entry"><para role="column_definition">
       <structfield>rngcanonical</structfield> <type>regproc</type>
<!--
       (references <link linkend="catalog-pg-proc"><structname>pg_proc</structname></link>.<structfield>oid</structfield>)
-->
（参照先 <link linkend="catalog-pg-proc"><structname>pg_proc</structname></link>.<structfield>oid</structfield>）
      </para>
      <para>
<!--
       OID of the function to convert a range value into canonical form,
       or zero if none
-->
範囲型を標準型に変換する関数のOID。何もない場合はゼロ
      </para></entry>
     </row>

     <row>
      <entry role="catalog_table_entry"><para role="column_definition">
       <structfield>rngsubdiff</structfield> <type>regproc</type>
<!--
       (references <link linkend="catalog-pg-proc"><structname>pg_proc</structname></link>.<structfield>oid</structfield>)
-->
（参照先 <link linkend="catalog-pg-proc"><structname>pg_proc</structname></link>.<structfield>oid</structfield>）
      </para>
      <para>
<!--
       OID of the function to return the difference between two element
       values as <type>double precision</type>, or zero if none
-->
２つの要素値の間の違いを<type>double precision</type>として返す関数のOID、なければゼロ
      </para></entry>
     </row>
    </tbody>
   </tgroup>
  </table>

  <para>
<!--
   <structfield>rngsubopc</structfield> (plus <structfield>rngcollation</structfield>, if the
   element type is collatable) determines the sort ordering used by the range
   type.  <structfield>rngcanonical</structfield> is used when the element type is
   discrete.  <structfield>rngsubdiff</structfield> is optional but should be supplied to
   improve performance of GiST indexes on the range type.
-->
<structfield>rngsubopc</structfield>（および、要素型が照合可能である場合は<structfield>rngcollation</structfield>）は範囲型で使用されるソートの順番を決定します。<structfield>rngcanonical</structfield>は要素型が離散的である場合に使用されます。
<structfield>rngsubdiff</structfield>は省略可能ですが、範囲型に対するGiSTインデックスの性能を向上するためには提供しなければなりません。
  </para>

 </sect1>

 <sect1 id="catalog-pg-replication-origin">
  <title><structname>pg_replication_origin</structname></title>

  <indexterm zone="catalog-pg-replication-origin">
   <primary>pg_replication_origin</primary>
  </indexterm>

  <para>
<!--
   The <structname>pg_replication_origin</structname> catalog contains
   all replication origins created.  For more on replication origins
   see <xref linkend="replication-origins"/>.
-->
<structname>pg_replication_origin</structname>カタログは、作成されたすべてのレプリケーション起点を含んでいます。
レプリケーション起点についての詳細は<xref linkend="replication-origins"/>を参照してください。
  </para>

  <para>
<!--
   Unlike most system catalogs, <structname>pg_replication_origin</structname>
   is shared across all databases of a cluster: there is only one copy
   of <structname>pg_replication_origin</structname> per cluster, not one per
   database.
-->
ほとんどのシステムカタログとは異なり、<structname>pg_replication_origin</structname>はクラスタ内の全データベースで共有されます。
つまりクラスタごとに<structname>pg_replication_origin</structname>の実体は1つだけ存在し、データベースごとに1つではありません。
  </para>

  <table>
<!--
   <title><structname>pg_replication_origin</structname> Columns</title>
-->
   <title><structname>pg_replication_origin</structname>の列</title>
   <tgroup cols="1">
    <thead>
     <row>
      <entry role="catalog_table_entry"><para role="column_definition">
<!--
       Column Type
-->
列 型
      </para>
      <para>
<!--
       Description
-->
説明
      </para></entry>
     </row>
    </thead>

    <tbody>
     <row>
      <entry role="catalog_table_entry"><para role="column_definition">
       <structfield>roident</structfield> <type>oid</type>
      </para>
      <para>
<!--
       A unique, cluster-wide identifier for the replication
       origin. Should never leave the system.
-->
クラスタ全体で一意なレプリケーション起点の識別子。
システムから除かれてはいけません。
      </para></entry>
     </row>

     <row>
      <entry role="catalog_table_entry"><para role="column_definition">
       <structfield>roname</structfield> <type>text</type>
      </para>
      <para>
<!--
       The external, user defined, name of a replication
       origin.
-->
レプリケーション起点のユーザ定義の外部名
      </para></entry>
     </row>
    </tbody>
   </tgroup>
  </table>
 </sect1>

 <sect1 id="catalog-pg-rewrite">
  <title><structname>pg_rewrite</structname></title>

  <indexterm zone="catalog-pg-rewrite">
   <primary>pg_rewrite</primary>
  </indexterm>

  <para>
<!--
   The catalog <structname>pg_rewrite</structname> stores rewrite rules for tables and views.
-->
   <structname>pg_rewrite</structname>カタログはテーブルとビューに対する書き換えルールを保存します。
  </para>

  <table>
<!--
   <title><structname>pg_rewrite</structname> Columns</title>
-->
   <title><structname>pg_rewrite</structname>の列</title>
   <tgroup cols="1">
    <thead>
     <row>
      <entry role="catalog_table_entry"><para role="column_definition">
<!--
       Column Type
-->
列 型
      </para>
      <para>
<!--
       Description
-->
説明
      </para></entry>
     </row>
    </thead>

    <tbody>
     <row>
      <entry role="catalog_table_entry"><para role="column_definition">
       <structfield>oid</structfield> <type>oid</type>
      </para>
      <para>
<!--
       Row identifier
-->
行識別子
      </para></entry>
     </row>

     <row>
      <entry role="catalog_table_entry"><para role="column_definition">
       <structfield>rulename</structfield> <type>name</type>
      </para>
      <para>
<!--
       Rule name
-->
ルール名
      </para></entry>
     </row>

     <row>
      <entry role="catalog_table_entry"><para role="column_definition">
       <structfield>ev_class</structfield> <type>oid</type>
<!--
       (references <link linkend="catalog-pg-class"><structname>pg_class</structname></link>.<structfield>oid</structfield>)
-->
（参照先 <link linkend="catalog-pg-class"><structname>pg_class</structname></link>.<structfield>oid</structfield>）
      </para>
      <para>
<!--
       The table this rule is for
-->
ルールを適用するテーブル
      </para></entry>
     </row>

     <row>
      <entry role="catalog_table_entry"><para role="column_definition">
       <structfield>ev_type</structfield> <type>char</type>
      </para>
      <para>
<!--
       Event type that the rule is for: 1 = <xref linkend="sql-select"/>, 2 =
       <xref linkend="sql-update"/>, 3 = <xref linkend="sql-insert"/>, 4 =
       <xref linkend="sql-delete"/>
-->
ルールを適用するイベントの型：
1 = <xref linkend="sql-select"/>、
2 = <xref linkend="sql-update"/>、
3 = <xref linkend="sql-insert"/>、
4 = <xref linkend="sql-delete"/>
      </para></entry>
     </row>

     <row>
      <entry role="catalog_table_entry"><para role="column_definition">
       <structfield>ev_enabled</structfield> <type>char</type>
      </para>
      <para>
<!--
       Controls in which <xref linkend="guc-session-replication-role"/> modes
       the rule fires.
       <literal>O</literal> = rule fires in <quote>origin</quote> and <quote>local</quote> modes,
       <literal>D</literal> = rule is disabled,
       <literal>R</literal> = rule fires in <quote>replica</quote> mode,
       <literal>A</literal> = rule fires always.
-->
ルールがどの<xref linkend="guc-session-replication-role"/>モードで発行されるかを制御します。
<literal>O</literal> = ルールは<quote>origin</quote>および<quote>local</quote>モードで発行、
<literal>D</literal> = ルールは無効、
<literal>R</literal> = ルールは<quote>replica</quote>モードで発行、
<literal>A</literal> = ルールは常に発行。
      </para></entry>
     </row>

     <row>
      <entry role="catalog_table_entry"><para role="column_definition">
       <structfield>is_instead</structfield> <type>bool</type>
      </para>
      <para>
<!--
       True if the rule is an <literal>INSTEAD</literal> rule
-->
ルールが<literal>INSTEAD</literal>ルールである場合はtrue
      </para></entry>
     </row>

     <row>
      <entry role="catalog_table_entry"><para role="column_definition">
       <structfield>ev_qual</structfield> <type>pg_node_tree</type>
      </para>
      <para>
<!--
       Expression tree (in the form of a
       <function>nodeToString()</function> representation) for the
       rule's qualifying condition
-->
ルールの制約条件に対する（<function>nodeToString()</function>表現による）演算式ツリー
      </para></entry>
     </row>

     <row>
      <entry role="catalog_table_entry"><para role="column_definition">
       <structfield>ev_action</structfield> <type>pg_node_tree</type>
      </para>
      <para>
<!--
       Query tree (in the form of a
       <function>nodeToString()</function> representation) for the
       rule's action
-->
ルールのアクションに対する（<function>nodeToString()</function>表現による）問い合わせツリー
      </para></entry>
     </row>
    </tbody>
   </tgroup>
  </table>

  <note>
   <para>
<!--
    <literal>pg_class.relhasrules</literal>
    must be true if a table has any rules in this catalog.
-->
テーブルがこのカタログ内のルールを持つ場合、<literal>pg_class.relhasrules</literal>はtrueでなければなりません。
   </para>
  </note>

 </sect1>

 <sect1 id="catalog-pg-seclabel">
  <title><structname>pg_seclabel</structname></title>

  <indexterm zone="catalog-pg-seclabel">
   <primary>pg_seclabel</primary>
  </indexterm>

  <para>
<!--
   The catalog <structname>pg_seclabel</structname> stores security
   labels on database objects.  Security labels can be manipulated
   with the <link linkend="sql-security-label"><command>SECURITY LABEL</command></link> command.  For an easier
   way to view security labels, see <xref linkend="view-pg-seclabels"/>.
-->
<structname>pg_seclabel</structname>カタログにはデータベースオブジェクト上のセキュリティラベルが格納されます。
セキュリティラベルは<link linkend="sql-security-label"><command>SECURITY LABEL</command></link>コマンドを用いて操作できます。
セキュリティラベルを閲覧するより簡単な方法については<xref linkend="view-pg-seclabels"/>を参照してください。
  </para>

  <para>
<!--
   See also <link linkend="catalog-pg-shseclabel"><structname>pg_shseclabel</structname></link>,
   which performs a similar function for security labels of database objects
   that are shared across a database cluster.
-->
<link linkend="catalog-pg-shseclabel"><structname>pg_shseclabel</structname></link>も参照してください。
これは、データベースクラスタ間で共有されたデータベースオブジェクトにおけるセキュリティラベルのための類似した機能を提供します。
  </para>

  <table>
<!--
   <title><structname>pg_seclabel</structname> Columns</title>
-->
   <title><structname>pg_seclabel</structname>の列</title>
   <tgroup cols="1">
    <thead>
     <row>
      <entry role="catalog_table_entry"><para role="column_definition">
<!--
       Column Type
-->
列 型
      </para>
      <para>
<!--
       Description
-->
説明
      </para></entry>
     </row>
    </thead>

    <tbody>
     <row>
      <entry role="catalog_table_entry"><para role="column_definition">
       <structfield>objoid</structfield> <type>oid</type>
<!--
       (references any OID column)
-->
（いずれかのOID列）
      </para>
      <para>
<!--
       The OID of the object this security label pertains to
-->
このセキュリティラベルが関係するオブジェクトのOID
      </para></entry>
     </row>

     <row>
      <entry role="catalog_table_entry"><para role="column_definition">
       <structfield>classoid</structfield> <type>oid</type>
<!--
       (references <link linkend="catalog-pg-class"><structname>pg_class</structname></link>.<structfield>oid</structfield>)
-->
（参照先 <link linkend="catalog-pg-class"><structname>pg_class</structname></link>.<structfield>oid</structfield>）
      </para>
      <para>
<!--
       The OID of the system catalog this object appears in
-->
このオブジェクトが現れるシステムカタログのOID
      </para></entry>
     </row>

     <row>
      <entry role="catalog_table_entry"><para role="column_definition">
       <structfield>objsubid</structfield> <type>int4</type>
      </para>
      <para>
<!--
       For a security label on a table column, this is the column number (the
       <structfield>objoid</structfield> and <structfield>classoid</structfield> refer to
       the table itself).  For all other object types, this column is
       zero.
-->
テーブル列上のセキュリティラベルでは、これは列番号です（<structfield>objoid</structfield>および<structfield>classoid</structfield>はテーブル自身を参照します）。
他のすべての種類のオブジェクトでは、この列はゼロです。
      </para></entry>
     </row>

     <row>
      <entry role="catalog_table_entry"><para role="column_definition">
       <structfield>provider</structfield> <type>text</type>
      </para>
      <para>
<!--
       The label provider associated with this label.
-->
このラベルに関連付いたラベルプロバイダです。
      </para></entry>
     </row>

     <row>
      <entry role="catalog_table_entry"><para role="column_definition">
       <structfield>label</structfield> <type>text</type>
      </para>
      <para>
<!--
       The security label applied to this object.
-->
このオブジェクトに適用されるセキュリティラベルです。
      </para></entry>
     </row>
    </tbody>
   </tgroup>
  </table>
 </sect1>

 <sect1 id="catalog-pg-sequence">
  <title><structname>pg_sequence</structname></title>

  <indexterm zone="catalog-pg-sequence">
   <primary>pg_sequence</primary>
  </indexterm>

  <para>
<!--
   The catalog <structname>pg_sequence</structname> contains information about
   sequences.  Some of the information about sequences, such as the name and
   the schema, is in
   <link linkend="catalog-pg-class"><structname>pg_class</structname></link>
-->
カタログ<structname>pg_sequence</structname>にはシーケンスに関する情報が含まれます。
名前やスキーマなどシーケンスに関する情報の一部は<link linkend="catalog-pg-class"><structname>pg_class</structname></link>にあります。
  </para>

  <table>
<!--
   <title><structname>pg_sequence</structname> Columns</title>
-->
   <title><structname>pg_sequence</structname>の列</title>
   <tgroup cols="1">
    <thead>
     <row>
      <entry role="catalog_table_entry"><para role="column_definition">
<!--
       Column Type
-->
列 型
      </para>
      <para>
<!--
       Description
-->
説明
      </para></entry>
     </row>
    </thead>

    <tbody>
     <row>
      <entry role="catalog_table_entry"><para role="column_definition">
       <structfield>seqrelid</structfield> <type>oid</type>
<!--
       (references <link linkend="catalog-pg-class"><structname>pg_class</structname></link>.<structfield>oid</structfield>)
-->
（参照先 <link linkend="catalog-pg-class"><structname>pg_class</structname></link>.<structfield>oid</structfield>）
      </para>
      <para>
<!--
       The OID of the <link linkend="catalog-pg-class"><structname>pg_class</structname></link> entry for this sequence
-->
このシーケンスの<link linkend="catalog-pg-class"><structname>pg_class</structname></link>のエントリのOID
      </para></entry>
     </row>

     <row>
      <entry role="catalog_table_entry"><para role="column_definition">
       <structfield>seqtypid</structfield> <type>oid</type>
<!--
       (references <link linkend="catalog-pg-type"><structname>pg_type</structname></link>.<structfield>oid</structfield>)
-->
（参照先 <link linkend="catalog-pg-type"><structname>pg_type</structname></link>.<structfield>oid</structfield>）
      </para>
      <para>
<!--
       Data type of the sequence
-->
シーケンスのデータ型
      </para></entry>
     </row>

     <row>
      <entry role="catalog_table_entry"><para role="column_definition">
       <structfield>seqstart</structfield> <type>int8</type>
      </para>
      <para>
<!--
       Start value of the sequence
-->
シーケンスの開始値
      </para></entry>
     </row>

     <row>
      <entry role="catalog_table_entry"><para role="column_definition">
       <structfield>seqincrement</structfield> <type>int8</type>
      </para>
      <para>
<!--
       Increment value of the sequence
-->
シーケンスの増分値
      </para></entry>
     </row>

     <row>
      <entry role="catalog_table_entry"><para role="column_definition">
       <structfield>seqmax</structfield> <type>int8</type>
      </para>
      <para>
<!--
       Maximum value of the sequence
-->
シーケンスの最大値
      </para></entry>
     </row>

     <row>
      <entry role="catalog_table_entry"><para role="column_definition">
       <structfield>seqmin</structfield> <type>int8</type>
      </para>
      <para>
<!--
       Minimum value of the sequence
-->
シーケンスの最小値
      </para></entry>
     </row>

     <row>
      <entry role="catalog_table_entry"><para role="column_definition">
       <structfield>seqcache</structfield> <type>int8</type>
      </para>
      <para>
<!--
       Cache size of the sequence
-->
シーケンスのキャッシュサイズ
      </para></entry>
     </row>

     <row>
      <entry role="catalog_table_entry"><para role="column_definition">
       <structfield>seqcycle</structfield> <type>bool</type>
      </para>
      <para>
<!--
       Whether the sequence cycles
-->
シーケンスが周回するかどうか
      </para></entry>
     </row>
    </tbody>
   </tgroup>
  </table>
 </sect1>

 <sect1 id="catalog-pg-shdepend">
  <title><structname>pg_shdepend</structname></title>

  <indexterm zone="catalog-pg-shdepend">
   <primary>pg_shdepend</primary>
  </indexterm>

  <para>
<!--
   The catalog <structname>pg_shdepend</structname> records the
   dependency relationships between database objects and shared objects,
   such as roles.  This information allows
   <productname>PostgreSQL</productname> to ensure that those objects are
   unreferenced before attempting to delete them.
-->
<structname>pg_shdepend</structname>カタログは、データベースオブジェクトとロールのような共有オブジェクト間のリレーション依存関係を保持します。
この情報は<productname>PostgreSQL</productname>が依存関係を削除しようとする前に、これらのオブジェクトを参照されないようにすることを保証することを許可します。
  </para>

  <para>
<!--
   See also <link linkend="catalog-pg-depend"><structname>pg_depend</structname></link>,
   which performs a similar function for dependencies involving objects
   within a single database.
-->
<link linkend="catalog-pg-depend"><structname>pg_depend</structname></link>も参照してください。
<structname>pg_depend</structname>は単一のデータベース内のオブジェクトに関する依存関係について同じような機能を実行します。
  </para>

  <para>
<!--
   Unlike most system catalogs, <structname>pg_shdepend</structname>
   is shared across all databases of a cluster: there is only one
   copy of <structname>pg_shdepend</structname> per cluster, not
   one per database.
-->
多くのシステムカタログと異なり<structname>pg_shdepend</structname>はクラスタの全てのデータベースに共有されています。
データベース毎ではなく、クラスタ毎にただ1つの<structname>pg_shdepend</structname>のコピーがあります。
  </para>

  <table>
<!--
   <title><structname>pg_shdepend</structname> Columns</title>
-->
   <title><structname>pg_shdepend</structname>の列</title>
   <tgroup cols="1">
    <thead>
     <row>
      <entry role="catalog_table_entry"><para role="column_definition">
<!--
       Column Type
-->
列 型
      </para>
      <para>
<!--
       Description
-->
説明
      </para></entry>
     </row>
    </thead>

    <tbody>
     <row>
      <entry role="catalog_table_entry"><para role="column_definition">
       <structfield>dbid</structfield> <type>oid</type>
<!--
       (references <link linkend="catalog-pg-database"><structname>pg_database</structname></link>.<structfield>oid</structfield>)
-->
（参照先 <link linkend="catalog-pg-database"><structname>pg_database</structname></link>.<structfield>oid</structfield>）
      </para>
      <para>
<!--
       The OID of the database the dependent object is in,
       or zero for a shared object
-->
依存オブジェクトが属するデータベースのOID。
共有オブジェクトの場合はゼロ
      </para></entry>
     </row>

     <row>
      <entry role="catalog_table_entry"><para role="column_definition">
       <structfield>classid</structfield> <type>oid</type>
<!--
       (references <link linkend="catalog-pg-class"><structname>pg_class</structname></link>.<structfield>oid</structfield>)
-->
（参照先 <link linkend="catalog-pg-class"><structname>pg_class</structname></link>.<structfield>oid</structfield>）
      </para>
      <para>
<!--
       The OID of the system catalog the dependent object is in
-->
依存するオブジェクトが存在するシステムカタログのOID
      </para></entry>
     </row>

     <row>
      <entry role="catalog_table_entry"><para role="column_definition">
       <structfield>objid</structfield> <type>oid</type>
<!--
       (references any OID column)
-->
（いずれかのOID列）
      </para>
      <para>
<!--
       The OID of the specific dependent object
-->
特定の依存するオブジェクトのOID
      </para></entry>
     </row>

     <row>
      <entry role="catalog_table_entry"><para role="column_definition">
       <structfield>objsubid</structfield> <type>int4</type>
      </para>
      <para>
<!--
       For a table column, this is the column number (the
       <structfield>objid</structfield> and <structfield>classid</structfield> refer to the
       table itself).  For all other object types, this column is zero.
-->
テーブル列の場合、これは列番号です（<structfield>objid</structfield>と<structfield>classid</structfield>はテーブル自身を参照します）。
他のすべての種類のオブジェクトでは、この列はゼロになります。
      </para></entry>
     </row>

     <row>
      <entry role="catalog_table_entry"><para role="column_definition">
       <structfield>refclassid</structfield> <type>oid</type>
<!--
       (references <link linkend="catalog-pg-class"><structname>pg_class</structname></link>.<structfield>oid</structfield>)
-->
（参照先 <link linkend="catalog-pg-class"><structname>pg_class</structname></link>.<structfield>oid</structfield>）
      </para>
      <para>
<!--
       The OID of the system catalog the referenced object is in
       (must be a shared catalog)
-->
参照されるオブジェクトが入っているシステムカタログのOID（共有カタログである必要があります）
      </para></entry>
     </row>

     <row>
      <entry role="catalog_table_entry"><para role="column_definition">
       <structfield>refobjid</structfield> <type>oid</type>
<!--
       (references any OID column)
-->
（いずれかのOID列）
      </para>
      <para>
<!--
       The OID of the specific referenced object
-->
特定の参照されるオブジェクトのOID
      </para></entry>
     </row>

     <row>
      <entry role="catalog_table_entry"><para role="column_definition">
       <structfield>deptype</structfield> <type>char</type>
      </para>
      <para>
<!--
       A code defining the specific semantics of this dependency relationship; see text
-->
この依存関係の特定のセマンティクスを定義するコード（後述）
      </para></entry>
     </row>
    </tbody>
   </tgroup>
  </table>

  <para>
<!--
   In all cases, a <structname>pg_shdepend</structname> entry indicates that
   the referenced object cannot be dropped without also dropping the dependent
   object.  However, there are several subflavors identified by
   <structfield>deptype</structfield>:
-->
すべての場合において、<structname>pg_shdepend</structname>項目は依存するオブジェクトも削除しない限り、参照されるオブジェクトを削除できないことを示します。
もっとも、<structfield>deptype</structfield>によって指定される以下のようないくつかのオプションもあります。

   <variablelist>
    <varlistentry>
     <term><symbol>SHARED_DEPENDENCY_OWNER</symbol> (<literal>o</literal>)</term>
     <listitem>
      <para>
<!--
       The referenced object (which must be a role) is the owner of the
       dependent object.
-->
       参照されるオブジェクト（ロールである必要があります）が依存するオブジェクトの所有者です。
      </para>
     </listitem>
    </varlistentry>

    <varlistentry>
     <term><symbol>SHARED_DEPENDENCY_ACL</symbol> (<literal>a</literal>)</term>
     <listitem>
      <para>
<!--
       The referenced object (which must be a role) is mentioned in the
       ACL (access control list, i.e., privileges list) of the
       dependent object.  (A <symbol>SHARED_DEPENDENCY_ACL</symbol> entry is
       not made for the owner of the object, since the owner will have
       a <symbol>SHARED_DEPENDENCY_OWNER</symbol> entry anyway.)
-->
参照されたオブジェクト（ロールである必要があります）が、依存するオブジェクトのACL（アクセス制御リスト。権限リストのこと）内で述べられています。
（所有者は<symbol>SHARED_DEPENDENCY_OWNER</symbol>項目を持つため、<symbol>SHARED_DEPENDENCY_ACL</symbol>項目は、オブジェクトの所有者に対して作成されません。）
      </para>
     </listitem>
    </varlistentry>

    <varlistentry>
     <term><symbol>SHARED_DEPENDENCY_INITACL</symbol> (<literal>i</literal>)</term>
     <listitem>
      <para>
<!--
       The referenced object (which must be a role) is mentioned in a
       <link linkend="catalog-pg-init-privs"><structname>pg_init_privs</structname></link>
       entry for the dependent object.
       (A <symbol>SHARED_DEPENDENCY_INITACL</symbol> entry is not made for
       the owner of the object, since the owner will have
       a <symbol>SHARED_DEPENDENCY_OWNER</symbol> entry anyway.)
-->
《マッチ度[69.577465]》参照されたオブジェクト（ロールである必要があります）が、依存するオブジェクトのACL（アクセス制御リスト。権限リストのこと）内で述べられています。
（所有者は<symbol>SHARED_DEPENDENCY_OWNER</symbol>項目を持つため、<symbol>SHARED_DEPENDENCY_ACL</symbol>項目は、オブジェクトの所有者に対して作成されません。）
《機械翻訳》参照されるオブジェクト（ロールである必要があります）は、依存するオブジェクトの<link linkend="catalog-pg-init-privs"><structname>pg_init_privs</structname></link>エントリで参照されます。
（所有者は<symbol>SHARED_DEPENDENCY_OWNER</symbol>エントリを持つので、オブジェクトの所有者に対しては<symbol>SHARED_DEPENDENCY_INITACL</symbol>エントリは作成されません。）
      </para>
     </listitem>
    </varlistentry>

    <varlistentry>
     <term><symbol>SHARED_DEPENDENCY_POLICY</symbol> (<literal>r</literal>)</term>
     <listitem>
      <para>
<!--
       The referenced object (which must be a role) is mentioned as the
       target of a dependent policy object.
-->
参照されたオブジェクト（ロールである必要があります）が、依存するポリシーオブジェクトのターゲットとして述べられています。
      </para>
     </listitem>
    </varlistentry>

    <varlistentry>
     <term><symbol>SHARED_DEPENDENCY_TABLESPACE</symbol> (<literal>t</literal>)</term>
     <listitem>
      <para>
<!--
       The referenced object (which must be a tablespace) is mentioned as
       the tablespace for a relation that doesn't have storage.
-->
参照されているオブジェクト（テーブル空間でなければなりません）は格納を持たないリレーションのためのテーブル空間として言及されています。
      </para>
     </listitem>
    </varlistentry>
   </variablelist>

<!--
   Other dependency flavors might be needed in future.  Note in particular
   that the current definition only supports roles and tablespaces as referenced
   objects.
-->
他の依存関係のオプションが将来必要になる可能性があります。
現状の定義は、参照されるオブジェクトとしてロールとテーブル空間のみをサポートしていることに特に注意してください。
  </para>

  <para>
<!--
   As in the <structname>pg_depend</structname> catalog, most objects
   created during <application>initdb</application> are
   considered <quote>pinned</quote>.  No entries are made
   in <structname>pg_shdepend</structname> that would have a pinned
   object as either referenced or dependent object.
-->
<structname>pg_depend</structname>カタログと同様に、<application>initdb</application>時に作成されるほとんどのオブジェクトは<quote>固定(pinned)</quote>と見なされます。
<structname>pg_shdepend</structname>には、参照オブジェクトまたは依存オブジェクトとして固定されたオブジェクトを持つエントリは作成されません。
  </para>

 </sect1>

 <sect1 id="catalog-pg-shdescription">
  <title><structname>pg_shdescription</structname></title>

  <indexterm zone="catalog-pg-shdescription">
   <primary>pg_shdescription</primary>
  </indexterm>

  <para>
<!--
   The catalog <structname>pg_shdescription</structname> stores optional
   descriptions (comments) for shared database objects.  Descriptions can be
   manipulated with the <link linkend="sql-comment"><command>COMMENT</command></link> command and viewed with
   <application>psql</application>'s <literal>\d</literal> commands.
-->
<structname>pg_shdescription</structname>には共有データベースオブジェクトに対する補足説明（コメント）を格納します。
補足説明は<link linkend="sql-comment"><command>COMMENT</command></link>コマンドを使用して編集でき、<application>psql</application>の<literal>\d</literal>コマンドを使用して閲覧できます。
  </para>

  <para>
<!--
   See also <link linkend="catalog-pg-description"><structname>pg_description</structname></link>,
   which performs a similar function for descriptions involving objects
   within a single database.
-->
<link linkend="catalog-pg-description"><structname>pg_description</structname></link>も参照してください。
こちらは、単一データベース内のオブジェクトに関する説明について、同様の機能を行います。
  </para>

  <para>
<!--
   Unlike most system catalogs, <structname>pg_shdescription</structname>
   is shared across all databases of a cluster: there is only one
   copy of <structname>pg_shdescription</structname> per cluster, not
   one per database.
-->
他のシステムカタログと異なり、<structname>pg_shdescription</structname>はクラスタ内のすべてのデータベースに渡って共有されます。
データベース毎に存在するのではなく、1つのクラスタに<structname>pg_shdescription</structname>が1つのみ存在します。
  </para>

  <table>
<!--
   <title><structname>pg_shdescription</structname> Columns</title>
-->
   <title><structname>pg_shdescription</structname>の列</title>
   <tgroup cols="1">
    <thead>
     <row>
      <entry role="catalog_table_entry"><para role="column_definition">
<!--
       Column Type
-->
列 型
      </para>
      <para>
<!--
       Description
-->
説明
      </para></entry>
     </row>
    </thead>

    <tbody>
     <row>
      <entry role="catalog_table_entry"><para role="column_definition">
       <structfield>objoid</structfield> <type>oid</type>
<!--
       (references any OID column)
-->
（いずれかのOID列）
      </para>
      <para>
<!--
       The OID of the object this description pertains to
-->
この補足説明が属するオブジェクトのOID
      </para></entry>
     </row>

     <row>
      <entry role="catalog_table_entry"><para role="column_definition">
       <structfield>classoid</structfield> <type>oid</type>
<!--
       (references <link linkend="catalog-pg-class"><structname>pg_class</structname></link>.<structfield>oid</structfield>)
-->
（参照先 <link linkend="catalog-pg-class"><structname>pg_class</structname></link>.<structfield>oid</structfield>）
      </para>
      <para>
<!--
       The OID of the system catalog this object appears in
-->
このオブジェクトが現れるシステムカタログのOID
      </para></entry>
     </row>

     <row>
      <entry role="catalog_table_entry"><para role="column_definition">
       <structfield>description</structfield> <type>text</type>
      </para>
      <para>
<!--
       Arbitrary text that serves as the description of this object
-->
このオブジェクトの説明となる任意のテキスト
      </para></entry>
     </row>
    </tbody>
   </tgroup>
  </table>

 </sect1>

 <sect1 id="catalog-pg-shseclabel">
  <title><structname>pg_shseclabel</structname></title>

  <indexterm zone="catalog-pg-shseclabel">
   <primary>pg_shseclabel</primary>
  </indexterm>

  <para>
<!--
   The catalog <structname>pg_shseclabel</structname> stores security
   labels on shared database objects.  Security labels can be manipulated
   with the <link linkend="sql-security-label"><command>SECURITY LABEL</command></link> command.  For an easier
   way to view security labels, see <xref linkend="view-pg-seclabels"/>.
-->
<structname>pg_shseclabel</structname>カタログは、共有データベースオブジェクト上のセキュリティラベルを保存します。
セキュリティラベルは<link linkend="sql-security-label"><command>SECURITY LABEL</command></link>コマンドで操作されます。
セキュリティラベルを見る簡単な方法は、<xref linkend="view-pg-seclabels"/>を参照してください。
  </para>

  <para>
<!--
   See also <link linkend="catalog-pg-seclabel"><structname>pg_seclabel</structname></link>,
   which performs a similar function for security labels involving objects
   within a single database.
-->
<link linkend="catalog-pg-seclabel"><structname>pg_seclabel</structname></link>も参照してください。
これは、単一データベース内のオブジェクトを含むセキュリティラベルのための類似した機能を提供します。
  </para>

  <para>
<!--
   Unlike most system catalogs, <structname>pg_shseclabel</structname>
   is shared across all databases of a cluster: there is only one
   copy of <structname>pg_shseclabel</structname> per cluster, not
   one per database.
-->
多くのシステムカタログと違い、<structname>pg_shseclabel</structname>はクラスタ内の全てのデータベース間で共有されます。
<structname>pg_shseclabel</structname>は、データベースごとではなく、クラスタごとに1つのみ存在します。
  </para>

  <table>
<!--
   <title><structname>pg_shseclabel</structname> Columns</title>
-->
   <title><structname>pg_shseclabel</structname>の列</title>
   <tgroup cols="1">
    <thead>
     <row>
      <entry role="catalog_table_entry"><para role="column_definition">
<!--
       Column Type
-->
列 型
      </para>
      <para>
<!--
       Description
-->
説明
      </para></entry>
     </row>
    </thead>

    <tbody>
     <row>
      <entry role="catalog_table_entry"><para role="column_definition">
       <structfield>objoid</structfield> <type>oid</type>
<!--
       (references any OID column)
-->
（いずれかのOID列）
      </para>
      <para>
<!--
       The OID of the object this security label pertains to
-->
このセキュリティラベルが関係するオブジェクトのOID
      </para></entry>
     </row>

     <row>
      <entry role="catalog_table_entry"><para role="column_definition">
       <structfield>classoid</structfield> <type>oid</type>
<!--
       (references <link linkend="catalog-pg-class"><structname>pg_class</structname></link>.<structfield>oid</structfield>)
-->
（参照先 <link linkend="catalog-pg-class"><structname>pg_class</structname></link>.<structfield>oid</structfield>）
      </para>
      <para>
<!--
       The OID of the system catalog this object appears in
-->
このオブジェクトが現れるシステムカタログのOID
      </para></entry>
     </row>

     <row>
      <entry role="catalog_table_entry"><para role="column_definition">
       <structfield>provider</structfield> <type>text</type>
      </para>
      <para>
<!--
       The label provider associated with this label.
-->
このラベルに関連付いたラベルプロバイダです。
      </para></entry>
     </row>

     <row>
      <entry role="catalog_table_entry"><para role="column_definition">
       <structfield>label</structfield> <type>text</type>
      </para>
      <para>
<!--
       The security label applied to this object.
-->
このオブジェクトに適用されるセキュリティラベルです。
      </para></entry>
     </row>
    </tbody>
   </tgroup>
  </table>
 </sect1>

 <sect1 id="catalog-pg-statistic">
  <title><structname>pg_statistic</structname></title>

  <indexterm zone="catalog-pg-statistic">
   <primary>pg_statistic</primary>
  </indexterm>

  <para>
<!--
   The catalog <structname>pg_statistic</structname> stores
   statistical data about the contents of the database.  Entries are
   created by <link linkend="sql-analyze"><command>ANALYZE</command></link>
   and subsequently used by the query planner.  Note that all the
   statistical data is inherently approximate, even assuming that it
   is up-to-date.
-->
<structname>pg_statistic</structname>カタログはデータベースの内容に関する統計データを保存します。
項目は<link linkend="sql-analyze"><command>ANALYZE</command></link>で作成され、後に問い合わせプランナで使用されます。
最新のものと思ってもすべての統計データは本質的に大雑把なものであることに注意してください。
  </para>

  <para>
<!--
   Normally there is one entry, with <structfield>stainherit</structfield> =
   <literal>false</literal>, for each table column that has been analyzed.
   If the table has inheritance children or partitions, a second entry with
   <structfield>stainherit</structfield> = <literal>true</literal> is also created.  This row
   represents the column's statistics over the inheritance tree, i.e.,
   statistics for the data you'd see with
   <literal>SELECT <replaceable>column</replaceable> FROM <replaceable>table</replaceable>*</literal>,
   whereas the <structfield>stainherit</structfield> = <literal>false</literal> row represents
   the results of
   <literal>SELECT <replaceable>column</replaceable> FROM ONLY <replaceable>table</replaceable></literal>.
-->
通常は、解析されるテーブル列毎に、<structfield>stainherit</structfield> = <literal>false</literal>を持つ1つの項目が存在します。
テーブルが継承された子あるいはパーティションを持つ場合、<structfield>stainherit</structfield> = <literal>true</literal>を持つ2つ目の項目が作成されます。
この行は継承ツリー全体に渡る列の統計情報、つまり、<literal>SELECT <replaceable>column</replaceable> FROM <replaceable>table</replaceable>*</literal>で確認できるデータに対する統計情報を表します。
一方で<structfield>stainherit</structfield> = <literal>false</literal>の行は<literal>SELECT <replaceable>column</replaceable> FROM ONLY <replaceable>table</replaceable></literal>の結果を表します。
  </para>

  <para>
<!--
   <structname>pg_statistic</structname> also stores statistical data about
   the values of index expressions.  These are described as if they were
   actual data columns; in particular, <structfield>starelid</structfield>
   references the index.  No entry is made for an ordinary non-expression
   index column, however, since it would be redundant with the entry
   for the underlying table column.  Currently, entries for index expressions
   always have <structfield>stainherit</structfield> = <literal>false</literal>.
-->
<structname>pg_statistic</structname>はインデックス式の値についての統計データも格納します。
これらはあたかも値が実際のデータ列であるかのように表現されます。
特に<structfield>starelid</structfield>はインデックスを参照します。
これは元のテーブル列の項目に対して冗長となるので、普通の式を持たないインデックス列では項目は作成されません。
現在インデックス式用の項目は常に<structfield>stainherit</structfield> = <literal>false</literal>を持ちます。
  </para>

  <para>
<!--
   Since different kinds of statistics might be appropriate for different
   kinds of data, <structname>pg_statistic</structname> is designed not
   to assume very much about what sort of statistics it stores.  Only
   extremely general statistics (such as nullness) are given dedicated
   columns in <structname>pg_statistic</structname>.  Everything else
   is stored in <quote>slots</quote>, which are groups of associated columns
   whose content is identified by a code number in one of the slot's columns.
   For more information see
   <filename>src/include/catalog/pg_statistic.h</filename>.
-->
異なる種類のデータに対しては違った種類の統計が相応しいことから<structname>pg_statistic</structname>はどのような情報を保存するか深く推定しないように設計されています。
（例えばNULLであるような）極端に一般的な統計のみ<structname>pg_statistic</structname>の特定の列に入ります。
その他すべてはスロット列の内の1つのコード番号でその内容が識別される相関している列のグループである<quote>スロット</quote>に保存されます。
<filename>src/include/catalog/pg_statistic.h</filename>を参照してください。
  </para>

  <para>
<!--
   <structname>pg_statistic</structname> should not be readable by the
   public, since even statistical information about a table's contents
   might be considered sensitive.  (Example: minimum and maximum values
   of a salary column might be quite interesting.)
   <link linkend="view-pg-stats"><structname>pg_stats</structname></link>
   is a publicly readable view on
   <structname>pg_statistic</structname> that only exposes information
   about those tables that are readable by the current user.
-->
<structname>pg_statistic</structname>はテーブル内容に関する統計情報と言えども秘密の情報とみなされますので、一般のユーザが読み取り可能であってはいけません。
（給与列の最高額と最低額などは誰もが興味をそそられる良い例ですよね。）
<link linkend="view-pg-stats"><structname>pg_stats</structname></link>は一般のユーザが読み取り可能な<structname>pg_statistic</structname>に対するビューで、既存のユーザが読んでも差し支えないテーブルの情報のみを開示しています。
  </para>

  <table>
<!--
   <title><structname>pg_statistic</structname> Columns</title>
-->
   <title><structname>pg_statistic</structname>の列</title>
   <tgroup cols="1">
    <thead>
     <row>
      <entry role="catalog_table_entry"><para role="column_definition">
<!--
       Column Type
-->
列 型
      </para>
      <para>
<!--
       Description
-->
説明
      </para></entry>
     </row>
    </thead>

    <tbody>
     <row>
      <entry role="catalog_table_entry"><para role="column_definition">
       <structfield>starelid</structfield> <type>oid</type>
<!--
       (references <link linkend="catalog-pg-class"><structname>pg_class</structname></link>.<structfield>oid</structfield>)
-->
（参照先 <link linkend="catalog-pg-class"><structname>pg_class</structname></link>.<structfield>oid</structfield>）
      </para>
      <para>
<!--
       The table or index that the described column belongs to
-->
記述された列が属するテーブルもしくはインデックス
      </para></entry>
     </row>

     <row>
      <entry role="catalog_table_entry"><para role="column_definition">
       <structfield>staattnum</structfield> <type>int2</type>
<!--
       (references <link linkend="catalog-pg-attribute"><structname>pg_attribute</structname></link>.<structfield>attnum</structfield>)
-->
（参照先 <link linkend="catalog-pg-attribute"><structname>pg_attribute</structname></link>.<structfield>attnum</structfield>）
      </para>
      <para>
<!--
       The number of the described column
-->
記述された列数
      </para></entry>
     </row>

     <row>
      <entry role="catalog_table_entry"><para role="column_definition">
       <structfield>stainherit</structfield> <type>bool</type>
      </para>
      <para>
<!--
       If true, the stats include values from child tables, not just the
       values in the specified relation
-->
trueの場合、統計情報には指定されたリレーションの値だけではなく、子テーブルの値も含まれます
      </para></entry>
     </row>

     <row>
      <entry role="catalog_table_entry"><para role="column_definition">
       <structfield>stanullfrac</structfield> <type>float4</type>
      </para>
      <para>
<!--
       The fraction of the column's entries that are null
-->
NULL値である列項目の割合
      </para></entry>
     </row>

     <row>
      <entry role="catalog_table_entry"><para role="column_definition">
       <structfield>stawidth</structfield> <type>int4</type>
      </para>
      <para>
<!--
       The average stored width, in bytes, of nonnull entries
-->
非NULL項目の平均保存幅（バイト単位）
      </para></entry>
     </row>

     <row>
      <entry role="catalog_table_entry"><para role="column_definition">
       <structfield>stadistinct</structfield> <type>float4</type>
      </para>
      <para>
<!--
       The number of distinct nonnull data values in the column.
       A value greater than zero is the actual number of distinct values.
       A value less than zero is the negative of a multiplier for the number
       of rows in the table; for example, a column in which about 80% of the
       values are nonnull and each nonnull value appears about twice on
       average could be represented by <structfield>stadistinct</structfield> = -0.4.
       A zero value means the number of distinct values is unknown.
-->
列内で非NULL個別値を持つデータ数。
ゼロより大きい値は実際の個別値の数です。
ゼロより小さい値はテーブル内の行数に対する乗数を負にしたものです。
例えば、約80%の値が非NULLで、それぞれの非NULL値が平均して2回ほど出現する列は<structfield>stadistinct</structfield> = -0.4であると表現されます。
ゼロは個別値の数を特定できない場合です。
      </para></entry>
     </row>

     <row>
      <entry role="catalog_table_entry"><para role="column_definition">
       <structfield>stakind<replaceable>N</replaceable></structfield> <type>int2</type>
      </para>
      <para>
<!--
       A code number indicating the kind of statistics stored in the
       <replaceable>N</replaceable>th <quote>slot</quote> of the
       <structname>pg_statistic</structname> row.
-->
<structname>pg_statistic</structname>行の<replaceable>N</replaceable>番目の<quote>スロット</quote>に保存されている統計情報の種類を示すコード番号。
      </para></entry>
     </row>

     <row>
      <entry role="catalog_table_entry"><para role="column_definition">
       <structfield>staop<replaceable>N</replaceable></structfield> <type>oid</type>
<!--
       (references <link linkend="catalog-pg-operator"><structname>pg_operator</structname></link>.<structfield>oid</structfield>)
-->
（参照先 <link linkend="catalog-pg-operator"><structname>pg_operator</structname></link>.<structfield>oid</structfield>）
      </para>
      <para>
<!--
       An operator used to derive the statistics stored in the
       <replaceable>N</replaceable>th <quote>slot</quote>.  For example, a
       histogram slot would show the <literal>&lt;</literal> operator
       that defines the sort order of the data.
       Zero if the statistics kind does not require an operator.
-->
<replaceable>N</replaceable>番目の<quote>スロット</quote>に保存されている統計情報を引き出すために使われる演算子。
例えば、ヒストグラムスロットはデータの並べ替えの順序を定義する<literal>&lt;</literal>演算子を示します。
統計情報が演算子を要求しない種類であればゼロです。
      </para></entry>
     </row>

     <row>
      <entry role="catalog_table_entry"><para role="column_definition">
       <structfield>stacoll<replaceable>N</replaceable></structfield> <type>oid</type>
<!--
       (references <link linkend="catalog-pg-collation"><structname>pg_collation</structname></link>.<structfield>oid</structfield>)
-->
（参照先 <link linkend="catalog-pg-collation"><structname>pg_collation</structname></link>.<structfield>oid</structfield>）
      </para>
      <para>
<!--
       The collation used to derive the statistics stored in the
       <replaceable>N</replaceable>th <quote>slot</quote>.  For example, a
       histogram slot for a collatable column would show the collation that
       defines the sort order of the data.  Zero for noncollatable data.
-->
<replaceable>N</replaceable>番目の<quote>スロット</quote>に格納された統計情報を派生させるために使われる照合順序。
たとえば、照合可能な列のヒストグラムスロットはそのデータをソート順を定義する照合順を表示します。
ゼロなら照合可能ではないデータです。
      </para></entry>
     </row>

     <row>
      <entry role="catalog_table_entry"><para role="column_definition">
       <structfield>stanumbers<replaceable>N</replaceable></structfield> <type>float4[]</type>
      </para>
      <para>
<!--
       Numerical statistics of the appropriate kind for the
       <replaceable>N</replaceable>th <quote>slot</quote>, or null if the slot
       kind does not involve numerical values
-->
<replaceable>N</replaceable>番目の<quote>スロット</quote>に対する適切な種類の数値統計情報、もしくはスロットの種類に数値が含まれない時はNULLです。
      </para></entry>
     </row>

     <row>
      <entry role="catalog_table_entry"><para role="column_definition">
       <structfield>stavalues<replaceable>N</replaceable></structfield> <type>anyarray</type>
      </para>
      <para>
<!--
       Column data values of the appropriate kind for the
       <replaceable>N</replaceable>th <quote>slot</quote>, or null if the slot
       kind does not store any data values.  Each array's element
       values are actually of the specific column's data type, or a related
       type such as an array's element type, so there is no way to define
       these columns' type more specifically than <type>anyarray</type>.
-->
<replaceable>N</replaceable>番目の<quote>スロット</quote>に対する適切な種類の列データの値、もしくはスロットの種類にデータ値が何も保存されていない場合はNULL。
それぞれの配列要素の値は実際には特定された列のデータ型、もしくは配列要素の型といったような関連のある型になります。ですから<type>anyarray</type>とする以外に列型を定義することはできません。
      </para></entry>
     </row>
    </tbody>
   </tgroup>
  </table>

 </sect1>

 <sect1 id="catalog-pg-statistic-ext">
  <title><structname>pg_statistic_ext</structname></title>

  <indexterm zone="catalog-pg-statistic-ext">
   <primary>pg_statistic_ext</primary>
  </indexterm>

  <para>
<!--
   The catalog <structname>pg_statistic_ext</structname>
   holds definitions of extended planner statistics.
   Each row in this catalog corresponds to a <firstterm>statistics object</firstterm>
   created with <link linkend="sql-createstatistics"><command>CREATE STATISTICS</command></link>.
-->
カタログ<structname>pg_statistic_ext</structname>はプランナの拡張統計情報の定義を保持します。
このカタログの各行は<link linkend="sql-createstatistics"><command>CREATE STATISTICS</command></link>で作成された<firstterm>統計オブジェクト</firstterm>に対応します。
  </para>

  <table>
<!--
   <title><structname>pg_statistic_ext</structname> Columns</title>
-->
   <title><structname>pg_statistic_ext</structname>の列</title>
   <tgroup cols="1">
    <thead>
     <row>
      <entry role="catalog_table_entry"><para role="column_definition">
<!--
       Column Type
-->
列 型
      </para>
      <para>
<!--
       Description
-->
説明
      </para></entry>
     </row>
    </thead>

    <tbody>
     <row>
      <entry role="catalog_table_entry"><para role="column_definition">
       <structfield>oid</structfield> <type>oid</type>
      </para>
      <para>
<!--
       Row identifier
-->
行識別子
      </para></entry>
     </row>

     <row>
      <entry role="catalog_table_entry"><para role="column_definition">
       <structfield>stxrelid</structfield> <type>oid</type>
<!--
       (references <link linkend="catalog-pg-class"><structname>pg_class</structname></link>.<structfield>oid</structfield>)
-->
（参照先 <link linkend="catalog-pg-class"><structname>pg_class</structname></link>.<structfield>oid</structfield>）
      </para>
      <para>
<!--
       Table containing the columns described by this object
-->
このオブジェクトが記述する列を含むテーブル
      </para></entry>
     </row>

     <row>
      <entry role="catalog_table_entry"><para role="column_definition">
       <structfield>stxname</structfield> <type>name</type>
      </para>
      <para>
<!--
       Name of the statistics object
-->
統計オブジェクトの名前
      </para></entry>
     </row>

     <row>
      <entry role="catalog_table_entry"><para role="column_definition">
       <structfield>stxnamespace</structfield> <type>oid</type>
<!--
       (references <link linkend="catalog-pg-namespace"><structname>pg_namespace</structname></link>.<structfield>oid</structfield>)
-->
（参照先 <link linkend="catalog-pg-namespace"><structname>pg_namespace</structname></link>.<structfield>oid</structfield>）
      </para>
      <para>
<!--
       The OID of the namespace that contains this statistics object
-->
この統計オブジェクトを含む名前空間のOID
      </para></entry>
     </row>

     <row>
      <entry role="catalog_table_entry"><para role="column_definition">
       <structfield>stxowner</structfield> <type>oid</type>
<!--
       (references <link linkend="catalog-pg-authid"><structname>pg_authid</structname></link>.<structfield>oid</structfield>)
-->
（参照先 <link linkend="catalog-pg-authid"><structname>pg_authid</structname></link>.<structfield>oid</structfield>）
      </para>
      <para>
<!--
       Owner of the statistics object
-->
統計オブジェクトの所有者
      </para></entry>
     </row>

     <row>
      <entry role="catalog_table_entry"><para role="column_definition">
       <structfield>stxkeys</structfield> <type>int2vector</type>
<!--
       (references <link linkend="catalog-pg-attribute"><structname>pg_attribute</structname></link>.<structfield>attnum</structfield>)
-->
（参照先 <link linkend="catalog-pg-attribute"><structname>pg_attribute</structname></link>.<structfield>attnum</structfield>）
      </para>
      <para>
<!--
       An array of attribute numbers, indicating which table columns are
       covered by this statistics object;
       for example a value of <literal>1 3</literal> would
       mean that the first and the third table columns are covered
-->
属性番号の配列で、どのテーブル列が統計オブジェクトに含まれるかを示します。
例えば、値が<literal>1 3</literal>なら、テーブルの1番目と3番目の列が含まれるということになります。
      </para></entry>
     </row>

     <row>
      <entry role="catalog_table_entry"><para role="column_definition">
       <structfield>stxstattarget</structfield> <type>int2</type>
      </para>
      <para>
<!--
       <structfield>stxstattarget</structfield> controls the level of detail
       of statistics accumulated for this statistics object by
       <link linkend="sql-analyze"><command>ANALYZE</command></link>.
       A zero value indicates that no statistics should be collected.
       A null value says to use the maximum of the statistics targets of
       the referenced columns, if set, or the system default statistics target.
       Positive values of <structfield>stxstattarget</structfield>
       determine the target number of <quote>most common values</quote>
       to collect.
-->
《マッチ度[86.717268]》<structfield>stxstattarget</structfield>は<link linkend="sql-analyze"><command>ANALYZE</command></link>によるこの列に対する蓄積された統計情報をどの程度詳しく管理するかを規定します。
値がゼロの場合は統計情報を収集しません。
負の値の場合は、参照する列の統計情報の収集目標の最大値があればそれを使い、なければシステムのデフォルトの統計目標を使用すべきであるということです。
正の値の<structfield>stxstattarget</structfield>は、収集する<quote>最も一般的な値</quote>の目標となる数を決定します。
《機械翻訳》<structfield>stxstattarget</structfield>は、<link linkend="sql-analyze"><command>ANALYZE</command></link>によってこの統計情報オブジェクトに対して蓄積される統計情報の詳細レベルを制御します。
ゼロの値は、統計情報を収集しないことを示します。
NULL値は、参照される列の統計ターゲットの最大値（設定されている場合）またはシステムのデフォルト統計ターゲットを使用することを示します。
<structfield>stxstattarget</structfield>の正の値は、収集する<quote>最も一般的な値</quote>のターゲット数を決定します。
      </para></entry>
     </row>

     <row>
      <entry role="catalog_table_entry"><para role="column_definition">
       <structfield>stxkind</structfield> <type>char[]</type>
      </para>
      <para>
<!--
       An array containing codes for the enabled statistics kinds;
       valid values are:
       <literal>d</literal> for n-distinct statistics,
       <literal>f</literal> for functional dependency statistics,
       <literal>m</literal> for most common values (MCV) list statistics, and
       <literal>e</literal> for expression statistics
-->
有効にされた統計種別のコードが入る配列です。
有効な値は：
<literal>d</literal> = N個別統計を表す、
<literal>f</literal> = 関数従属統計を表す、
<literal>m</literal> = 最も共通した値(MCV)を表す、
<literal>e</literal> = 統計情報を表す。
      </para></entry>
     </row>

     <row>
      <entry role="catalog_table_entry"><para role="column_definition">
       <structfield>stxexprs</structfield> <type>pg_node_tree</type>
      </para>
      <para>
<!--
       Expression trees (in <function>nodeToString()</function>
       representation) for statistics object attributes that are not simple
       column references.  This is a list with one element per expression.
       Null if all statistics object attributes are simple references.
-->
単純な列参照ではないオブジェクト属性の統計情報に対する（<function>nodeToString()</function>表現による）演算式ツリー。
これは一つの演算式に対して一つの項目であるリストです。
すべての統計情報オブジェクト属性が単純な参照ならばNULLです。
      </para></entry>
     </row>

    </tbody>
   </tgroup>
  </table>

  <para>
<!--
   The <structname>pg_statistic_ext</structname> entry is filled in
   completely during <link linkend="sql-createstatistics"><command>CREATE STATISTICS</command></link>, but the actual
   statistical values are not computed then.
   Subsequent <link linkend="sql-analyze"><command>ANALYZE</command></link> commands compute the desired values
   and populate an entry in the
   <link linkend="catalog-pg-statistic-ext-data"><structname>pg_statistic_ext_data</structname></link>
   catalog.
-->
<link linkend="sql-createstatistics"><command>CREATE STATISTICS</command></link>の実行中に<structname>pg_statistic_ext</structname>エントリはすべて満たされますが、実際の統計データ値は計算されません。
あとで実行される<link linkend="sql-analyze"><command>ANALYZE</command></link>コマンドが必要な値を計算し、<link linkend="catalog-pg-statistic-ext-data"><structname>pg_statistic_ext_data</structname></link>カタログのエントリに投入します。
  </para>
 </sect1>

 <sect1 id="catalog-pg-statistic-ext-data">
  <title><structname>pg_statistic_ext_data</structname></title>

  <indexterm zone="catalog-pg-statistic-ext">
   <primary>pg_statistic_ext_data</primary>
  </indexterm>

  <para>
<!--
   The catalog <structname>pg_statistic_ext_data</structname>
   holds data for extended planner statistics defined in
   <link linkend="catalog-pg-statistic-ext"><structname>pg_statistic_ext</structname></link>.
   Each row in this catalog corresponds to a <firstterm>statistics object</firstterm>
   created with <link linkend="sql-createstatistics"><command>CREATE STATISTICS</command></link>.
-->
カタログ<structname>pg_statistic_ext_data</structname>は、<link linkend="catalog-pg-statistic-ext"><structname>pg_statistic_ext</structname></link>で定義されたプランナの拡張統計情報のデータを保持します。
このカタログの個々の行は<link linkend="sql-createstatistics"><command>CREATE STATISTICS</command></link>で作成された<firstterm>統計情報オブジェクト</firstterm>に関連します。
  </para>

  <para>
<!--
   Normally there is one entry, with <structfield>stxdinherit</structfield> =
   <literal>false</literal>, for each statistics object that has been analyzed.
   If the table has inheritance children or partitions, a second entry with
   <structfield>stxdinherit</structfield> = <literal>true</literal> is also created.
   This row represents the statistics object over the inheritance tree, i.e.,
   statistics for the data you'd see with
   <literal>SELECT * FROM <replaceable>table</replaceable>*</literal>,
   whereas the <structfield>stxdinherit</structfield> = <literal>false</literal> row
   represents the results of
   <literal>SELECT * FROM ONLY <replaceable>table</replaceable></literal>.
-->
通常は、解析される統計情報オブジェクト毎に、<structfield>stxdinherit</structfield> = <literal>false</literal>を持つ1つの項目が存在します。
テーブルが継承された子あるいはパーティションを持つ場合、<structfield>stxdinherit</structfield> = <literal>true</literal>を持つ2つ目の項目が作成されます。
この行は継承ツリー全体に渡る列の統計情報、つまり、<literal>SELECT * FROM <replaceable>table</replaceable>*</literal>で確認できるデータに対する統計情報を表します。
一方で<structfield>stxdinherit</structfield> = <literal>false</literal>の行は<literal>SELECT * FROM ONLY <replaceable>table</replaceable></literal>の結果を表します。
  </para>

  <para>
<!--
   Like <link linkend="catalog-pg-statistic"><structname>pg_statistic</structname></link>,
   <structname>pg_statistic_ext_data</structname> should not be
   readable by the public, since the contents might be considered sensitive.
   (Example: most common combinations of values in columns might be quite
   interesting.)
   <link linkend="view-pg-stats-ext"><structname>pg_stats_ext</structname></link>
   is a publicly readable view
   on <structname>pg_statistic_ext_data</structname> (after joining
   with <link linkend="catalog-pg-statistic-ext"><structname>pg_statistic_ext</structname></link>) that only exposes
   information about tables the current user owns.
-->
《マッチ度[87.987520]》<link linkend="catalog-pg-statistic"><structname>pg_statistic</structname></link>同様、<structname>pg_statistic_ext_data</structname>はテーブル内容が秘密の情報とみなされますので、一般のユーザが読み取り可能であってはいけません。
（列の値の最も共通した組み合わせは誰もが興味をそそられる良い例ですよね。）
<link linkend="view-pg-stats-ext"><structname>pg_stats_ext</structname></link>は一般のユーザが読み取り可能な（<link linkend="catalog-pg-statistic-ext"><structname>pg_statistic_ext</structname></link>と結合後の）<structname>pg_statistic_ext_data</structname>に対するビューで、現在のユーザが読んでも差し支えないテーブルと列の情報のみを開示しています。
《機械翻訳》<link linkend="catalog-pg-statistic"><structname>pg_statistic</structname></link>と同様に、<structname>pg_statistic_ext_data</structname>は、その内容が機密と見なされる可能性があるため、一般には読み取り不可能であるべきです。
（例: 列の値の最も一般的な組み合わせは非常に興味深いものになる可能性があります。
<link linkend="view-pg-stats-ext"><structname>pg_stats_ext</structname></link>は<structname>pg_statistic_ext_data</structname>（<structname>pg_statistic_ext</structname>と結合した後）の読み取り可能なビューで、現在のユーザが所有するテーブルに関する情報のみを公開します。
  </para>

  <table>
<!--
   <title><structname>pg_statistic_ext_data</structname> Columns</title>
-->
   <title><structname>pg_statistic_ext_data</structname>の列</title>
   <tgroup cols="1">
    <thead>
     <row>
      <entry role="catalog_table_entry"><para role="column_definition">
<!--
       Column Type
-->
列 型
      </para>
      <para>
<!--
       Description
-->
説明
      </para></entry>
     </row>
    </thead>

    <tbody>
     <row>
      <entry role="catalog_table_entry"><para role="column_definition">
       <structfield>stxoid</structfield> <type>oid</type>
<!--
       (references <link linkend="catalog-pg-statistic-ext"><structname>pg_statistic_ext</structname></link>.<structfield>oid</structfield>)
-->
（参照先 <link linkend="catalog-pg-statistic-ext"><structname>pg_statistic_ext</structname></link>.<structfield>oid</structfield>）
      </para>
      <para>
<!--
       Extended statistics object containing the definition for this data
-->
このデータの定義を含む拡張統計情報オブジェクト
      </para></entry>
     </row>

     <row>
      <entry role="catalog_table_entry"><para role="column_definition">
       <structfield>stxdinherit</structfield> <type>bool</type>
      </para>
      <para>
<!--
       If true, the stats include values from child tables, not just the
       values in the specified relation
-->
trueの場合、統計情報には指定されたリレーションの値だけではなく、子テーブルからの値も含まれます
      </para></entry>
     </row>

     <row>
      <entry role="catalog_table_entry"><para role="column_definition">
       <structfield>stxdndistinct</structfield> <type>pg_ndistinct</type>
      </para>
      <para>
<!--
       N-distinct counts, serialized as <structname>pg_ndistinct</structname> type
-->
<structname>pg_ndistinct</structname>型にシリアライズされたN個別値の数
      </para></entry>
     </row>

     <row>
      <entry role="catalog_table_entry"><para role="column_definition">
       <structfield>stxddependencies</structfield> <type>pg_dependencies</type>
      </para>
      <para>
<!--
       Functional dependency statistics, serialized
       as <structname>pg_dependencies</structname> type
-->
<structname>pg_dependencies</structname>型にシリアライズされた関数従属統計
      </para></entry>
     </row>

     <row>
      <entry role="catalog_table_entry"><para role="column_definition">
       <structfield>stxdmcv</structfield> <type>pg_mcv_list</type>
      </para>
      <para>
<!--
       MCV (most-common values) list statistics, serialized as
       <structname>pg_mcv_list</structname> type
-->
<structname>pg_mcv_list</structname>型にシリアライズされたMCV（最も共通の値）リスト統計情報
      </para></entry>
     </row>

     <row>
      <entry role="catalog_table_entry"><para role="column_definition">
       <structfield>stxdexpr</structfield> <type>pg_statistic[]</type>
      </para>
      <para>
<!--
       Per-expression statistics, serialized as an array of
       <structname>pg_statistic</structname> type
-->
<structname>pg_statistic</structname>型の配列にシリアライズされた演算式ごとの統計情報
      </para></entry>
     </row>
    </tbody>
   </tgroup>
  </table>

 </sect1>

 <sect1 id="catalog-pg-subscription">
  <title><structname>pg_subscription</structname></title>

  <indexterm zone="catalog-pg-subscription">
   <primary>pg_subscription</primary>
  </indexterm>

  <para>
<!--
   The catalog <structname>pg_subscription</structname> contains all existing
   logical replication subscriptions.  For more information about logical
   replication see <xref linkend="logical-replication"/>.
-->
カタログ<structname>pg_subscription</structname>には、存在するすべての論理レプリケーションのサブスクリプションが入ります。
論理レプリケーションについての詳細な情報は<xref linkend="logical-replication"/>を参照してください。
  </para>

  <para>
<!--
   Unlike most system catalogs, <structname>pg_subscription</structname> is
   shared across all databases of a cluster: there is only one copy
   of <structname>pg_subscription</structname> per cluster, not one per
   database.
-->
ほとんどのシステムカタログとは異なり、<structname>pg_subscription</structname>はクラスタ内の全データベースで共有されます。
つまりクラスタごとに<structname>pg_subscription</structname>の実体は1つだけ存在し、データベースごとに1つではありません。
  </para>

  <para>
<!--
   Access to the column <structfield>subconninfo</structfield> is revoked from
   normal users, because it could contain plain-text passwords.
-->
列<structfield>subconninfo</structfield>には平文のパスワードが含まれる可能性があるため、一般ユーザによるアクセス権は取り消されています。
  </para>

  <table>
<!--
   <title><structname>pg_subscription</structname> Columns</title>
-->
   <title><structname>pg_subscription</structname>の列</title>
   <tgroup cols="1">
    <thead>
     <row>
      <entry role="catalog_table_entry"><para role="column_definition">
<!--
       Column Type
-->
列 型
      </para>
      <para>
<!--
       Description
-->
説明
      </para></entry>
     </row>
    </thead>

    <tbody>
     <row>
      <entry role="catalog_table_entry"><para role="column_definition">
       <structfield>oid</structfield> <type>oid</type>
      </para>
      <para>
<!--
       Row identifier
-->
行識別子
      </para></entry>
     </row>

     <row>
      <entry role="catalog_table_entry"><para role="column_definition">
       <structfield>subdbid</structfield> <type>oid</type>
<!--
       (references <link linkend="catalog-pg-database"><structname>pg_database</structname></link>.<structfield>oid</structfield>)
-->
（参照先 <link linkend="catalog-pg-database"><structname>pg_database</structname></link>.<structfield>oid</structfield>）
      </para>
      <para>
<!--
       OID of the database that the subscription resides in
-->
サブスクリプションが存在するデータベースのOID
      </para></entry>
     </row>

     <row>
      <entry role="catalog_table_entry"><para role="column_definition">
       <structfield>subskiplsn</structfield> <type>pg_lsn</type>
      </para>
      <para>
<!--
       Finish LSN of the transaction whose changes are to be skipped, if a valid
       LSN; otherwise <literal>0/0</literal>.
-->
有効なLSNの場合は、変更がスキップされるトランザクションの終了LSN。
有効でない場合は<literal>0/0</literal>。
      </para></entry>
     </row>

     <row>
      <entry role="catalog_table_entry"><para role="column_definition">
       <structfield>subname</structfield> <type>name</type>
      </para>
      <para>
<!--
       Name of the subscription
-->
サブスクリプションの名前
      </para></entry>
     </row>

     <row>
      <entry role="catalog_table_entry"><para role="column_definition">
       <structfield>subowner</structfield> <type>oid</type>
<!--
       (references <link linkend="catalog-pg-authid"><structname>pg_authid</structname></link>.<structfield>oid</structfield>)
-->
（参照先 <link linkend="catalog-pg-authid"><structname>pg_authid</structname></link>.<structfield>oid</structfield>）
      </para>
      <para>
<!--
       Owner of the subscription
-->
サブスクリプションの所有者
      </para></entry>
     </row>

     <row>
      <entry role="catalog_table_entry"><para role="column_definition">
       <structfield>subenabled</structfield> <type>bool</type>
      </para>
      <para>
<!--
       If true, the subscription is enabled and should be replicating
-->
trueの場合、サブスクリプションは有効でレプリケーションが行われています
      </para></entry>
     </row>

    <row>
      <entry role="catalog_table_entry"><para role="column_definition">
       <structfield>subbinary</structfield> <type>bool</type>
      </para>
      <para>
<!--
       If true, the subscription will request that the publisher send data
       in binary format
-->
trueの場合、サブスクリプションはパブリッシャーに対してバイナリ形式でデータを送るように要求します
      </para></entry>
     </row>

     <row>
      <entry role="catalog_table_entry"><para role="column_definition">
       <structfield>substream</structfield> <type>char</type>
      </para>
      <para>
<!--
       Controls how to handle the streaming of in-progress transactions:
       <literal>f</literal> = disallow streaming of in-progress transactions,
       <literal>t</literal> = spill the changes of in-progress transactions to
       disk and apply at once after the transaction is committed on the
       publisher and received by the subscriber,
       <literal>p</literal> = apply changes directly using a parallel apply
       worker if available (same as <literal>t</literal> if no worker is
       available)
-->
《マッチ度[85.249458]》進行中のトランザクションのストリーミングの取り扱い方法を制御します：
<literal>f</literal> = 進行中のトランザクションのストリーミングを禁止、
<literal>t</literal> = 進行中のトランザクションの変更をディスクに書き出し、トランザクションがパブリッシャーでコミットされ、サブスクライバーに受け取られた後に一度に適用、
<literal>p</literal> = 使用可能な場合は、パラレル適用ワーカーを使用して変更を直接適用（使用可能なワーカーがない場合は「t」と同じ）
《機械翻訳》進行中のトランザクションのストリーミングを処理する方法を制御します。
<literal>f</literal>は進行中のトランザクションのストリーミングを禁止し、<literal>t</literal>は進行中のトランザクションの変更をディスクにスピルし、パブリッシャでトランザクションがコミットされてサブスクライバーが受信した後に一度に適用します。
<literal>p</literal>は並列適用ワーカーがある場合は直接変更を適用します（ワーカーがない場合は<literal>t</literal>と同じ）。
      </para></entry>
     </row>

     <row>
      <entry role="catalog_table_entry"><para role="column_definition">
       <structfield>subtwophasestate</structfield> <type>char</type>
      </para>
      <para>
<!--
       State codes for two-phase mode:
       <literal>d</literal> = disabled,
       <literal>p</literal> = pending enablement,
       <literal>e</literal> = enabled
-->
2相モードの状態コード：
<literal>d</literal> = 無効、
<literal>p</literal> = 有効化待ち
<literal>e</literal> = 有効
      </para></entry>
     </row>

     <row>
      <entry role="catalog_table_entry"><para role="column_definition">
       <structfield>subdisableonerr</structfield> <type>bool</type>
      </para>
      <para>
<!--
       If true, the subscription will be disabled if one of its workers
       detects an error
-->
trueの場合、ワーカーのいずれかがエラーを検出するとサブスクリプションが無効になります。
      </para></entry>
     </row>

     <row>
      <entry role="catalog_table_entry"><para role="column_definition">
       <structfield>subpasswordrequired</structfield> <type>bool</type>
      </para>
      <para>
<!--
       If true, the subscription will be required to specify a password
       for authentication
-->
trueの場合、サブスクリプションは認証のパスワードを指定する必要があります。
      </para></entry>
     </row>

     <row>
      <entry role="catalog_table_entry"><para role="column_definition">
       <structfield>subrunasowner</structfield> <type>bool</type>
      </para>
      <para>
<!--
       If true, the subscription will be run with the permissions
       of the subscription owner
-->
trueの場合、サブスクリプションはサブスクリプション所有者の許可を得て運行されます。
      </para></entry>
     </row>

     <row>
      <entry role="catalog_table_entry"><para role="column_definition">
       <structfield>subfailover</structfield> <type>bool</type>
      </para>
      <para>
<!--
       If true, the associated replication slots (i.e. the main slot and the
       table sync slots) in the upstream database are enabled to be
       synchronized to the standbys
-->
《機械翻訳》true の場合、アップストリーム データベースの関連する複製スロット（メイン スロットとテーブル同期スロット）がスタンバイに同期できるようになります。
      </para></entry>
     </row>

     <row>
      <entry role="catalog_table_entry"><para role="column_definition">
       <structfield>subconninfo</structfield> <type>text</type>
      </para>
      <para>
<!--
       Connection string to the upstream database
-->
上流のデータベースへの接続文字列
      </para></entry>
     </row>

     <row>
      <entry role="catalog_table_entry"><para role="column_definition">
       <structfield>subslotname</structfield> <type>name</type>
      </para>
      <para>
<!--
       Name of the replication slot in the upstream database (also used
       for the local replication origin name);
       null represents <literal>NONE</literal>
-->
上流のデータベースのレプリケーションスロットの名前（ローカルレプリケーションのオリジン名としても使われます）。
NULLは<literal>NONE</literal>を表します
      </para></entry>
     </row>

     <row>
      <entry role="catalog_table_entry"><para role="column_definition">
       <structfield>subsynccommit</structfield> <type>text</type>
      </para>
      <para>
<!--
       The <varname>synchronous_commit</varname>
       setting for the subscription's workers to use
-->
サブスクリプションワーカーが使用する<varname>synchronous_commit</varname>の設定値
      </para></entry>
     </row>

     <row>
      <entry role="catalog_table_entry"><para role="column_definition">
       <structfield>subpublications</structfield> <type>text[]</type>
      </para>
      <para>
<!--
       Array of subscribed publication names. These reference
       publications defined in the upstream database. For more on publications
       see <xref linkend="logical-replication-publication"/>.
-->
サブスクライブされるパブリケーション名の配列です。
上流データベースで定義されたパブリケーションを参照します。
パブリケーションについての詳細は<xref linkend="logical-replication-publication"/>を参照してください。
      </para></entry>
     </row>

     <row>
      <entry role="catalog_table_entry"><para role="column_definition">
       <structfield>suborigin</structfield> <type>text</type>
      </para>
      <para>
<!--
       The origin value must be either <literal>none</literal> or
       <literal>any</literal>. The default is <literal>any</literal>.
       If <literal>none</literal>, the subscription will request the publisher
       to only send changes that don't have an origin. If
       <literal>any</literal>, the publisher sends changes regardless of their
       origin.
-->
オリジンの値は、<literal>none</literal>または<literal>any</literal>のいずれかにする必要があります。
デフォルトは<literal>any</literal>です。
<literal>none</literal>の場合、サブスクリプションはパブリッシャーに対して、オリジンがない変更のみを送信するように要求します。
<literal>any</literal>の場合、パブリッシャーはオリジンに関係なく変更を送信します。
      </para></entry>
     </row>
    </tbody>
   </tgroup>
  </table>
 </sect1>

 <sect1 id="catalog-pg-subscription-rel">
  <title><structname>pg_subscription_rel</structname></title>

  <indexterm zone="catalog-pg-subscription-rel">
   <primary>pg_subscription_rel</primary>
  </indexterm>

  <para>
<!--
   The catalog <structname>pg_subscription_rel</structname> contains the
   state for each replicated relation in each subscription.  This is a
   many-to-many mapping.
-->
カタログ<structname>pg_subscription_rel</structname>には各サブスクリプションで複製される各リレーションの状態が入ります。
これは多対多のマッピングです。
  </para>

  <para>
<!--
   This catalog only contains tables known to the subscription after running
   either <link linkend="sql-createsubscription"><command>CREATE SUBSCRIPTION</command></link> or
   <link linkend="sql-altersubscription"><command>ALTER SUBSCRIPTION ... REFRESH
   PUBLICATION</command></link>.
-->
このカタログには<link linkend="sql-createsubscription"><command>CREATE SUBSCRIPTION</command></link>あるいは<link linkend="sql-altersubscription"><command>ALTER SUBSCRIPTION ... REFRESH PUBLICATION</command></link>を実行した後でサブスクリプションに知られることになったテーブルのみが含まれます。
  </para>

  <table>
<!--
   <title><structname>pg_subscription_rel</structname> Columns</title>
-->
   <title><structname>pg_subscription_rel</structname>の列</title>
   <tgroup cols="1">
    <thead>
     <row>
      <entry role="catalog_table_entry"><para role="column_definition">
<!--
       Column Type
-->
列 型
      </para>
      <para>
<!--
       Description
-->
説明
      </para></entry>
     </row>
    </thead>

    <tbody>
     <row>
      <entry role="catalog_table_entry"><para role="column_definition">
       <structfield>srsubid</structfield> <type>oid</type>
<!--
       (references <link linkend="catalog-pg-subscription"><structname>pg_subscription</structname></link>.<structfield>oid</structfield>)
-->
（参照先 <link linkend="catalog-pg-subscription"><structname>pg_subscription</structname></link>.<structfield>oid</structfield>）
      </para>
      <para>
<!--
       Reference to subscription
-->
サブスクリプションの参照
      </para></entry>
     </row>

     <row>
      <entry role="catalog_table_entry"><para role="column_definition">
       <structfield>srrelid</structfield> <type>oid</type>
<!--
       (references <link linkend="catalog-pg-class"><structname>pg_class</structname></link>.<structfield>oid</structfield>)
-->
（参照先 <link linkend="catalog-pg-class"><structname>pg_class</structname></link>.<structfield>oid</structfield>）
      </para>
      <para>
<!--
       Reference to relation
-->
リレーションの参照
      </para></entry>
     </row>

     <row>
      <entry role="catalog_table_entry"><para role="column_definition">
       <structfield>srsubstate</structfield> <type>char</type>
      </para>
      <para>
<!--
       State code:
       <literal>i</literal> = initialize,
       <literal>d</literal> = data is being copied,
       <literal>f</literal> = finished table copy,
       <literal>s</literal> = synchronized,
       <literal>r</literal> = ready (normal replication)
-->
状態コード：
<literal>i</literal> = 初期化、
<literal>d</literal> = データのコピー中、
<literal>f</literal> = テーブルコピーの完了、
<literal>s</literal> = 同期済み、
<literal>r</literal> = 準備完了（通常のレプリケーション）
      </para></entry>
     </row>

     <row>
      <entry role="catalog_table_entry"><para role="column_definition">
       <structfield>srsublsn</structfield> <type>pg_lsn</type>
      </para>
      <para>
<!--
       Remote LSN of the state change used for synchronization coordination
       when in <literal>s</literal> or <literal>r</literal> states,
       otherwise null
-->
<literal>s</literal> あるいは <literal>r</literal> の状態なら、同期の調停で使われる状態変更のリモートLSN。
それ以外の場合はNULL
      </para></entry>
     </row>
    </tbody>
   </tgroup>
  </table>
 </sect1>

 <sect1 id="catalog-pg-tablespace">
  <title><structname>pg_tablespace</structname></title>

  <indexterm zone="catalog-pg-tablespace">
   <primary>pg_tablespace</primary>
  </indexterm>

  <para>
<!--
   The catalog <structname>pg_tablespace</structname> stores information
   about the available tablespaces.  Tables can be placed in particular
   tablespaces to aid administration of disk layout.
-->
<structname>pg_tablespace</structname>カタログは利用できるテーブル空間についての情報を格納します。
テーブルは、ディスクの配置を管理できるようにするために特定のテーブル空間に格納できます。
  </para>

  <para>
<!--
   Unlike most system catalogs, <structname>pg_tablespace</structname>
   is shared across all databases of a cluster: there is only one
   copy of <structname>pg_tablespace</structname> per cluster, not
   one per database.
-->
システムカタログの大部分とは違って、<structname>pg_tablespace</structname>は、すべてのクラスタのデータベース間で共有されます。
（データベース毎ではなく）クラスタ毎に、<structname>pg_tablespace</structname>のコピーが1つだけ存在します。
  </para>

  <table>
<!--
   <title><structname>pg_tablespace</structname> Columns</title>
-->
   <title><structname>pg_tablespace</structname>の列</title>
   <tgroup cols="1">
    <thead>
     <row>
      <entry role="catalog_table_entry"><para role="column_definition">
<!--
       Column Type
-->
列 型
      </para>
      <para>
<!--
       Description
-->
説明
      </para></entry>
     </row>
    </thead>

    <tbody>
     <row>
      <entry role="catalog_table_entry"><para role="column_definition">
       <structfield>oid</structfield> <type>oid</type>
      </para>
      <para>
<!--
       Row identifier
-->
行識別子
      </para></entry>
     </row>

     <row>
      <entry role="catalog_table_entry"><para role="column_definition">
       <structfield>spcname</structfield> <type>name</type>
      </para>
      <para>
<!--
       Tablespace name
-->
テーブル空間名
      </para></entry>
     </row>

     <row>
      <entry role="catalog_table_entry"><para role="column_definition">
       <structfield>spcowner</structfield> <type>oid</type>
<!--
       (references <link linkend="catalog-pg-authid"><structname>pg_authid</structname></link>.<structfield>oid</structfield>)
-->
（参照先 <link linkend="catalog-pg-authid"><structname>pg_authid</structname></link>.<structfield>oid</structfield>）
      </para>
      <para>
<!--
       Owner of the tablespace, usually the user who created it
-->
テーブル空間の所有者。たいていはテーブル空間を作成したユーザ
      </para></entry>
     </row>

     <row>
      <entry role="catalog_table_entry"><para role="column_definition">
       <structfield>spcacl</structfield> <type>aclitem[]</type>
      </para>
      <para>
<!--
       Access privileges; see <xref linkend="ddl-priv"/> for details
-->
アクセス権限。
詳細は<xref linkend="ddl-priv"/>を参照してください
      </para></entry>
     </row>

     <row>
      <entry role="catalog_table_entry"><para role="column_definition">
       <structfield>spcoptions</structfield> <type>text[]</type>
      </para>
      <para>
<!--
       Tablespace-level options, as <quote>keyword=value</quote> strings
-->
<quote>keyword=value</quote>文字列のようなテーブル空間レベルのオプション
      </para></entry>
     </row>
    </tbody>
   </tgroup>
  </table>
 </sect1>


 <sect1 id="catalog-pg-transform">
  <title><structname>pg_transform</structname></title>

  <indexterm zone="catalog-pg-transform">
   <primary>pg_transform</primary>
  </indexterm>

  <para>
<!--
   The catalog <structname>pg_transform</structname> stores information about
   transforms, which are a mechanism to adapt data types to procedural
   languages.  See <xref linkend="sql-createtransform"/> for more information.
-->
カタログ<structname>pg_transform</structname>は変換についての情報を格納します。
変換はデータ型を手続き言語に適合させるための機構です。
詳しくは<xref linkend="sql-createtransform"/>を参照してください。
  </para>

  <table>
<!--
   <title><structname>pg_transform</structname> Columns</title>
-->
   <title><structname>pg_transform</structname>の列</title>
   <tgroup cols="1">
    <thead>
     <row>
      <entry role="catalog_table_entry"><para role="column_definition">
<!--
       Column Type
-->
列 型
      </para>
      <para>
<!--
       Description
-->
説明
      </para></entry>
     </row>
    </thead>

    <tbody>
     <row>
      <entry role="catalog_table_entry"><para role="column_definition">
       <structfield>oid</structfield> <type>oid</type>
      </para>
      <para>
<!--
       Row identifier
-->
行識別子
      </para></entry>
     </row>

     <row>
      <entry role="catalog_table_entry"><para role="column_definition">
       <structfield>trftype</structfield> <type>oid</type>
<!--
       (references <link linkend="catalog-pg-type"><structname>pg_type</structname></link>.<structfield>oid</structfield>)
-->
（参照先 <link linkend="catalog-pg-type"><structname>pg_type</structname></link>.<structfield>oid</structfield>）
      </para>
      <para>
<!--
       OID of the data type this transform is for
-->
この変換の対象のデータ型のOID
      </para></entry>
     </row>

     <row>
      <entry role="catalog_table_entry"><para role="column_definition">
       <structfield>trflang</structfield> <type>oid</type>
<!--
       (references <link linkend="catalog-pg-language"><structname>pg_language</structname></link>.<structfield>oid</structfield>)
-->
（参照先 <link linkend="catalog-pg-language"><structname>pg_language</structname></link>.<structfield>oid</structfield>）
      </para>
      <para>
<!--
       OID of the language this transform is for
-->
この変換の対象の言語のOID
      </para></entry>
     </row>

     <row>
      <entry role="catalog_table_entry"><para role="column_definition">
       <structfield>trffromsql</structfield> <type>regproc</type>
<!--
       (references <link linkend="catalog-pg-proc"><structname>pg_proc</structname></link>.<structfield>oid</structfield>)
-->
（参照先 <link linkend="catalog-pg-proc"><structname>pg_proc</structname></link>.<structfield>oid</structfield>）
      </para>
      <para>
<!--
       The OID of the function to use when converting the data type for input
       to the procedural language (e.g., function parameters).  Zero is stored
       if the default behavior should be used.
-->
データ型を手続き言語への入力（例えば関数のパラメータ）に変換する時に使う関数のOID。
デフォルトの振る舞いが使われる場合はゼロが格納されます。
      </para></entry>
     </row>

     <row>
      <entry role="catalog_table_entry"><para role="column_definition">
       <structfield>trftosql</structfield> <type>regproc</type>
<!--
       (references <link linkend="catalog-pg-proc"><structname>pg_proc</structname></link>.<structfield>oid</structfield>)
-->
（参照先 <link linkend="catalog-pg-proc"><structname>pg_proc</structname></link>.<structfield>oid</structfield>）
      </para>
      <para>
<!--
       The OID of the function to use when converting output from the
       procedural language (e.g., return values) to the data type.  Zero is
       stored if the default behavior should be used.
-->
手続き言語からの出力（例えば戻り値）をデータ型に変換する時に使う関数のOID。
デフォルトの振る舞いが使われる場合はゼロが格納されます。
      </para></entry>
     </row>
    </tbody>
   </tgroup>
  </table>
 </sect1>


 <sect1 id="catalog-pg-trigger">
  <title><structname>pg_trigger</structname></title>

  <indexterm zone="catalog-pg-trigger">
   <primary>pg_trigger</primary>
  </indexterm>

  <para>
<!--
   The catalog <structname>pg_trigger</structname> stores triggers on tables
   and views.
   See <xref linkend="sql-createtrigger"/>
   for more information.
-->
<structname>pg_trigger</structname>カタログはテーブルおよびビュー上のトリガを保存します。
<xref linkend="sql-createtrigger"/>を参照してください。
  </para>

  <table>
<!--
   <title><structname>pg_trigger</structname> Columns</title>
-->
   <title><structname>pg_trigger</structname>の列</title>
   <tgroup cols="1">
    <thead>
     <row>
      <entry role="catalog_table_entry"><para role="column_definition">
<!--
       Column Type
-->
列 型
      </para>
      <para>
<!--
       Description
-->
説明
      </para></entry>
     </row>
    </thead>

    <tbody>
     <row>
      <entry role="catalog_table_entry"><para role="column_definition">
       <structfield>oid</structfield> <type>oid</type>
      </para>
      <para>
<!--
       Row identifier
-->
行識別子
      </para></entry>
     </row>

     <row>
      <entry role="catalog_table_entry"><para role="column_definition">
       <structfield>tgrelid</structfield> <type>oid</type>
<!--
       (references <link linkend="catalog-pg-class"><structname>pg_class</structname></link>.<structfield>oid</structfield>)
-->
（参照先 <link linkend="catalog-pg-class"><structname>pg_class</structname></link>.<structfield>oid</structfield>）
      </para>
      <para>
<!--
       The table this trigger is on
-->
トリガのかかっているテーブル
      </para></entry>
     </row>

     <row>
      <entry role="catalog_table_entry"><para role="column_definition">
       <structfield>tgparentid</structfield> <type>oid</type>
<!--
       (references <link linkend="catalog-pg-trigger"><structname>pg_trigger</structname></link>.<structfield>oid</structfield>)
-->
（参照先 <link linkend="catalog-pg-trigger"><structname>pg_trigger</structname></link>.<structfield>oid</structfield>）
      </para>
      <para>
<!--
       Parent trigger that this trigger is cloned from (this happens when
       partitions are created or attached to a partitioned table);
       zero if not a clone
-->
このトリガが複製された親のトリガ（パーティションが作成されたか、あるいはパーティションテーブルにアタッチされたときに起こります）。
複製されていなければゼロ
      </para></entry>
     </row>

     <row>
      <entry role="catalog_table_entry"><para role="column_definition">
       <structfield>tgname</structfield> <type>name</type>
      </para>
      <para>
<!--
       Trigger name (must be unique among triggers of same table)
-->
トリガ名（同一テーブル内で一意である必要があります）
      </para></entry>
     </row>

     <row>
      <entry role="catalog_table_entry"><para role="column_definition">
       <structfield>tgfoid</structfield> <type>oid</type>
<!--
       (references <link linkend="catalog-pg-proc"><structname>pg_proc</structname></link>.<structfield>oid</structfield>)
-->
（参照先 <link linkend="catalog-pg-proc"><structname>pg_proc</structname></link>.<structfield>oid</structfield>）
      </para>
      <para>
<!--
       The function to be called
-->
呼び出される関数
      </para></entry>
     </row>

     <row>
      <entry role="catalog_table_entry"><para role="column_definition">
       <structfield>tgtype</structfield> <type>int2</type>
      </para>
      <para>
<!--
       Bit mask identifying trigger firing conditions
-->
トリガ発行条件を指定するビットマスク
      </para></entry>
     </row>

     <row>
      <entry role="catalog_table_entry"><para role="column_definition">
       <structfield>tgenabled</structfield> <type>char</type>
      </para>
      <para>
<!--
       Controls in which <xref linkend="guc-session-replication-role"/> modes
       the trigger fires.
       <literal>O</literal> = trigger fires in <quote>origin</quote> and <quote>local</quote> modes,
       <literal>D</literal> = trigger is disabled,
       <literal>R</literal> = trigger fires in <quote>replica</quote> mode,
       <literal>A</literal> = trigger fires always.
-->
どの<xref linkend="guc-session-replication-role"/>モードでトリガが発行されるかを制御します。
<literal>O</literal> = <quote>起点</quote>モードと<quote>ローカル</quote>モードでトリガを発行します、
<literal>D</literal> = トリガは無効です、
<literal>R</literal> = <quote>replica</quote>モードでトリガを発行します、
<literal>A</literal> = 常にトリガを発行します。
      </para></entry>
     </row>

     <row>
      <entry role="catalog_table_entry"><para role="column_definition">
       <structfield>tgisinternal</structfield> <type>bool</type>
      </para>
      <para>
<!--
       True if trigger is internally generated (usually, to enforce
       the constraint identified by <structfield>tgconstraint</structfield>)
-->
トリガが（通常<structfield>tgconstraint</structfield>により識別される制約を強制するために）内部的に生成される場合はtrue
      </para></entry>
     </row>

     <row>
      <entry role="catalog_table_entry"><para role="column_definition">
       <structfield>tgconstrrelid</structfield> <type>oid</type>
<!--
       (references <link linkend="catalog-pg-class"><structname>pg_class</structname></link>.<structfield>oid</structfield>)
-->
（参照先 <link linkend="catalog-pg-class"><structname>pg_class</structname></link>.<structfield>oid</structfield>）
      </para>
      <para>
<!--
       The table referenced by a referential integrity constraint
       (zero if trigger is not for a referential integrity constraint)
-->
参照整合性制約で参照されるテーブル。
（トリガが参照整合性制約用でなければゼロ）
      </para></entry>
     </row>

     <row>
      <entry role="catalog_table_entry"><para role="column_definition">
       <structfield>tgconstrindid</structfield> <type>oid</type>
<!--
       (references <link linkend="catalog-pg-class"><structname>pg_class</structname></link>.<structfield>oid</structfield>)
-->
（参照先 <link linkend="catalog-pg-class"><structname>pg_class</structname></link>.<structfield>oid</structfield>）
      </para>
      <para>
<!--
       The index supporting a unique, primary key, referential integrity,
       or exclusion constraint
       (zero if trigger is not for one of these types of constraint)
-->
一意性、主キー、参照整合性制約や排他制約をサポートするインデックス
（トリガがこれらの制約型用でなければゼロ）
      </para></entry>
     </row>

     <row>
      <entry role="catalog_table_entry"><para role="column_definition">
       <structfield>tgconstraint</structfield> <type>oid</type>
<!--
       (references <link linkend="catalog-pg-constraint"><structname>pg_constraint</structname></link>.<structfield>oid</structfield>)
-->
（参照先 <link linkend="catalog-pg-constraint"><structname>pg_constraint</structname></link>.<structfield>oid</structfield>）
      </para>
      <para>
<!--
       The <link linkend="catalog-pg-constraint"><structname>pg_constraint</structname></link> entry associated with the trigger
       (zero if trigger is not for a constraint)
-->
トリガに関連する<link linkend="catalog-pg-constraint"><structname>pg_constraint</structname></link>の項目。
（トリガが制約用でなければゼロ）
      </para></entry>
     </row>

     <row>
      <entry role="catalog_table_entry"><para role="column_definition">
       <structfield>tgdeferrable</structfield> <type>bool</type>
      </para>
      <para>
<!--
       True if constraint trigger is deferrable
-->
制約トリガが遅延可能である場合はtrue
      </para></entry>
     </row>

     <row>
      <entry role="catalog_table_entry"><para role="column_definition">
       <structfield>tginitdeferred</structfield> <type>bool</type>
      </para>
      <para>
<!--
       True if constraint trigger is initially deferred
-->
制約トリガの初期状態が遅延可能と宣言されてる場合はtrue
      </para></entry>
     </row>

     <row>
      <entry role="catalog_table_entry"><para role="column_definition">
       <structfield>tgnargs</structfield> <type>int2</type>
      </para>
      <para>
<!--
       Number of argument strings passed to trigger function
-->
トリガ関数に渡される引数の数
      </para></entry>
     </row>

     <row>
      <entry role="catalog_table_entry"><para role="column_definition">
       <structfield>tgattr</structfield> <type>int2vector</type>
<!--
       (references <link linkend="catalog-pg-attribute"><structname>pg_attribute</structname></link>.<structfield>attnum</structfield>)
-->
（参照先 <link linkend="catalog-pg-attribute"><structname>pg_attribute</structname></link>.<structfield>attnum</structfield>）
      </para>
      <para>
<!--
       Column numbers, if trigger is column-specific; otherwise an
       empty array
-->
トリガが列固有であれば列番号。そうでなければ空の配列
      </para></entry>
     </row>

     <row>
      <entry role="catalog_table_entry"><para role="column_definition">
       <structfield>tgargs</structfield> <type>bytea</type>
      </para>
      <para>
<!--
       Argument strings to pass to trigger, each NULL-terminated
-->
トリガに渡される引数文字列で、それぞれヌル文字で終結
      </para></entry>
     </row>

     <row>
      <entry role="catalog_table_entry"><para role="column_definition">
       <structfield>tgqual</structfield> <type>pg_node_tree</type>
      </para>
      <para>
<!--
       Expression tree (in <function>nodeToString()</function>
       representation) for the trigger's <literal>WHEN</literal> condition, or null
       if none
-->
トリガの<literal>WHEN</literal>条件に関する（<function>nodeToString()</function>表現による）式ツリー、なければNULL
      </para></entry>
     </row>

     <row>
      <entry role="catalog_table_entry"><para role="column_definition">
       <structfield>tgoldtable</structfield> <type>name</type>
      </para>
      <para>
<!--
       <literal>REFERENCING</literal> clause name for <literal>OLD TABLE</literal>,
       or null if none
-->
<literal>OLD TABLE</literal>に対する<literal>REFERENCING</literal>句の名前、なければNULL
      </para></entry>
     </row>

     <row>
      <entry role="catalog_table_entry"><para role="column_definition">
       <structfield>tgnewtable</structfield> <type>name</type>
      </para>
      <para>
<!--
       <literal>REFERENCING</literal> clause name for <literal>NEW TABLE</literal>,
       or null if none
-->
<literal>NEW TABLE</literal>に対する<literal>REFERENCING</literal>句の名前、なければNULL
      </para></entry>
     </row>
    </tbody>
   </tgroup>
  </table>

  <para>
<!--
   Currently, column-specific triggering is supported only for
   <literal>UPDATE</literal> events, and so <structfield>tgattr</structfield> is relevant
   only for that event type.  <structfield>tgtype</structfield> might
   contain bits for other event types as well, but those are presumed
   to be table-wide regardless of what is in <structfield>tgattr</structfield>.
-->
現在、列固有のトリガ処理は<literal>UPDATE</literal>イベントのみでサポートされていますので、<structfield>tgattr</structfield>はこの種類のイベントにのみ関連します。
<structfield>tgtype</structfield>にはこの他のイベント用のビットが含まれているかもしれませんが、これらは<structfield>tgattr</structfield>の値とは関係ないテーブル全体のものであると仮定されます。
  </para>

  <note>
   <para>
<!--
    When <structfield>tgconstraint</structfield> is nonzero,
    <structfield>tgconstrrelid</structfield>, <structfield>tgconstrindid</structfield>,
    <structfield>tgdeferrable</structfield>, and <structfield>tginitdeferred</structfield> are
    largely redundant with the referenced <link linkend="catalog-pg-constraint"><structname>pg_constraint</structname></link> entry.
    However, it is possible for a non-deferrable trigger to be associated
    with a deferrable constraint: foreign key constraints can have some
    deferrable and some non-deferrable triggers.
-->
<structfield>tgconstraint</structfield>がゼロではないとき、<structfield>tgconstrrelid</structfield>、<structfield>tgconstrindid</structfield>、<structfield>tgdeferrable</structfield>、<structfield>tginitdeferred</structfield>は参照される<link linkend="catalog-pg-constraint"><structname>pg_constraint</structname></link>項目と共に冗長となっています。
しかし遅延不可能なトリガを遅延可能な制約に関連付けさせることが可能です。
外部キー制約では一部を遅延可能、一部を遅延不可能なトリガを持つことができます。
   </para>
  </note>

  <note>
   <para>
<!--
    <literal>pg_class.relhastriggers</literal>
    must be true if a relation has any triggers in this catalog.
-->
<literal>pg_class.relhastriggers</literal>は、リレーションがこのカタログ内にトリガを持っている場合はtrueでなければなりません。
   </para>
  </note>

 </sect1>


 <sect1 id="catalog-pg-ts-config">
  <title><structname>pg_ts_config</structname></title>

  <indexterm zone="catalog-pg-ts-config">
   <primary>pg_ts_config</primary>
  </indexterm>

  <para>
<!--
   The <structname>pg_ts_config</structname> catalog contains entries
   representing text search configurations.  A configuration specifies
   a particular text search parser and a list of dictionaries to use
   for each of the parser's output token types.  The parser is shown
   in the <structname>pg_ts_config</structname> entry, but the
   token-to-dictionary mapping is defined by subsidiary entries in <link
   linkend="catalog-pg-ts-config-map"><structname>pg_ts_config_map</structname></link>.
-->
<structname>pg_ts_config</structname>カタログは、テキスト検索の設定を表す項目を含みます。
設定は、特定のテキスト検索パーサと、それぞれのパーサの出力トークン型のために使用される辞書の一覧を指定します。
パーサは<structname>pg_ts_config</structname>項目内に示されていますが、トークンと辞書の対応付けは、<link linkend="catalog-pg-ts-config-map"><structname>pg_ts_config_map</structname></link>内の補助項目内に定義されています。
  </para>

  <para>
<!--
   <productname>PostgreSQL</productname>'s text search features are
   described at length in <xref linkend="textsearch"/>.
-->
   <productname>PostgreSQL</productname>のテキスト検索機能については<xref linkend="textsearch"/>で詳しく説明します。
  </para>

  <table>
<!--
   <title><structname>pg_ts_config</structname> Columns</title>
-->
   <title><structname>pg_ts_config</structname>の列</title>
   <tgroup cols="1">
    <thead>
     <row>
      <entry role="catalog_table_entry"><para role="column_definition">
<!--
       Column Type
-->
列 型
      </para>
      <para>
<!--
       Description
-->
説明
      </para></entry>
     </row>
    </thead>

    <tbody>
     <row>
      <entry role="catalog_table_entry"><para role="column_definition">
       <structfield>oid</structfield> <type>oid</type>
      </para>
      <para>
<!--
       Row identifier
-->
行識別子
      </para></entry>
     </row>

     <row>
      <entry role="catalog_table_entry"><para role="column_definition">
       <structfield>cfgname</structfield> <type>name</type>
      </para>
      <para>
<!--
       Text search configuration name
-->
テキスト検索設定の名称
      </para></entry>
     </row>

     <row>
      <entry role="catalog_table_entry"><para role="column_definition">
       <structfield>cfgnamespace</structfield> <type>oid</type>
<!--
       (references <link linkend="catalog-pg-namespace"><structname>pg_namespace</structname></link>.<structfield>oid</structfield>)
-->
（参照先 <link linkend="catalog-pg-namespace"><structname>pg_namespace</structname></link>.<structfield>oid</structfield>）
      </para>
      <para>
<!--
       The OID of the namespace that contains this configuration
-->
この設定を含む名前空間のOID
      </para></entry>
     </row>

     <row>
      <entry role="catalog_table_entry"><para role="column_definition">
       <structfield>cfgowner</structfield> <type>oid</type>
<!--
       (references <link linkend="catalog-pg-authid"><structname>pg_authid</structname></link>.<structfield>oid</structfield>)
-->
（参照先 <link linkend="catalog-pg-authid"><structname>pg_authid</structname></link>.<structfield>oid</structfield>）
      </para>
      <para>
<!--
       Owner of the configuration
-->
この設定の所有者
      </para></entry>
     </row>

     <row>
      <entry role="catalog_table_entry"><para role="column_definition">
       <structfield>cfgparser</structfield> <type>oid</type>
<!--
       (references <link linkend="catalog-pg-ts-parser"><structname>pg_ts_parser</structname></link>.<structfield>oid</structfield>)
-->
（参照先 <link linkend="catalog-pg-ts-parser"><structname>pg_ts_parser</structname></link>.<structfield>oid</structfield>）
      </para>
      <para>
<!--
       The OID of the text search parser for this configuration
-->
この設定のためのテキスト検索パーサのOID
      </para></entry>
     </row>
    </tbody>
   </tgroup>
  </table>
 </sect1>

<!-- split-catalogs2-end -->
<!-- split-catalogs3-start -->

 <sect1 id="catalog-pg-ts-config-map">
  <title><structname>pg_ts_config_map</structname></title>

  <indexterm zone="catalog-pg-ts-config-map">
   <primary>pg_ts_config_map</primary>
  </indexterm>

  <para>
<!--
   The <structname>pg_ts_config_map</structname> catalog contains entries
   showing which text search dictionaries should be consulted, and in
   what order, for each output token type of each text search configuration's
   parser.
-->
<structname>pg_ts_config_map</structname>カタログは、どのテキスト検索辞書を参照するべきかを示す項目を含みます。
さらに、それぞれのテキスト検索設定のパーサの出力トークンをどの順番で参照すべきかを示す項目を含みます。
  </para>

  <para>
<!--
   <productname>PostgreSQL</productname>'s text search features are
   described at length in <xref linkend="textsearch"/>.
-->
   <productname>PostgreSQL</productname>のテキスト検索機能については<xref linkend="textsearch"/>で詳しく説明します。
  </para>

  <table>
<!--
   <title><structname>pg_ts_config_map</structname> Columns</title>
-->
   <title><structname>pg_ts_config_map</structname>の列</title>
   <tgroup cols="1">
    <thead>
     <row>
      <entry role="catalog_table_entry"><para role="column_definition">
<!--
       Column Type
-->
列 型
      </para>
      <para>
<!--
       Description
-->
説明
      </para></entry>
     </row>
    </thead>

    <tbody>
     <row>
      <entry role="catalog_table_entry"><para role="column_definition">
       <structfield>mapcfg</structfield> <type>oid</type>
<!--
       (references <link linkend="catalog-pg-ts-config"><structname>pg_ts_config</structname></link>.<structfield>oid</structfield>)
-->
（参照先 <link linkend="catalog-pg-ts-config"><structname>pg_ts_config</structname></link>.<structfield>oid</structfield>）
      </para>
      <para>
<!--
       The OID of the <link linkend="catalog-pg-ts-config"><structname>pg_ts_config</structname></link> entry owning this map entry
-->
このマップ項目を所有する<link linkend="catalog-pg-ts-config"><structname>pg_ts_config</structname></link>項目のOID
      </para></entry>
     </row>

     <row>
      <entry role="catalog_table_entry"><para role="column_definition">
       <structfield>maptokentype</structfield> <type>int4</type>
      </para>
      <para>
<!--
       A token type emitted by the configuration's parser
-->
設定のパーサにより発行されるトークンの種類
      </para></entry>
     </row>

     <row>
      <entry role="catalog_table_entry"><para role="column_definition">
       <structfield>mapseqno</structfield> <type>int4</type>
      </para>
      <para>
<!--
       Order in which to consult this entry (lower
       <structfield>mapseqno</structfield>s first)
-->
この項目を参照する順番（小さい<structfield>mapseqno</structfield>が先です）
      </para></entry>
     </row>

     <row>
      <entry role="catalog_table_entry"><para role="column_definition">
       <structfield>mapdict</structfield> <type>oid</type>
<!--
       (references <link linkend="catalog-pg-ts-dict"><structname>pg_ts_dict</structname></link>.<structfield>oid</structfield>)
-->
（参照先 <link linkend="catalog-pg-ts-dict"><structname>pg_ts_dict</structname></link>.<structfield>oid</structfield>）
      </para>
      <para>
<!--
       The OID of the text search dictionary to consult
-->
参照するテキスト検索辞書のOID
      </para></entry>
     </row>
    </tbody>
   </tgroup>
  </table>
 </sect1>


 <sect1 id="catalog-pg-ts-dict">
  <title><structname>pg_ts_dict</structname></title>

  <indexterm zone="catalog-pg-ts-dict">
   <primary>pg_ts_dict</primary>
  </indexterm>

  <para>
<!--
   The <structname>pg_ts_dict</structname> catalog contains entries
   defining text search dictionaries.  A dictionary depends on a text
   search template, which specifies all the implementation functions
   needed; the dictionary itself provides values for the user-settable
   parameters supported by the template.  This division of labor allows
   dictionaries to be created by unprivileged users.  The parameters
   are specified by a text string <structfield>dictinitoption</structfield>,
   whose format and meaning vary depending on the template.
-->
<structname>pg_ts_dict</structname>カタログは、テキスト検索辞書を定義する項目を含みます。
辞書は、必要な実装関数すべてを指定するテキスト検索のテンプレートに依存します。
辞書自身は、テンプレートによりサポートされている、ユーザが設定可能なパラメータ値を提供します。
ここでは、辞書が特権のないユーザにより作成されることを許可します。
パラメータは、<structfield>dictinitoption</structfield>テキスト文字列で指定されます。
その書式と意味はテンプレートにより変化します。
  </para>

  <para>
<!--
   <productname>PostgreSQL</productname>'s text search features are
   described at length in <xref linkend="textsearch"/>.
-->
   <productname>PostgreSQL</productname>のテキスト検索機能については<xref linkend="textsearch"/>で詳しく説明します。
  </para>

  <table>
<!--
   <title><structname>pg_ts_dict</structname> Columns</title>
-->
   <title><structname>pg_ts_dict</structname>の列</title>
   <tgroup cols="1">
    <thead>
     <row>
      <entry role="catalog_table_entry"><para role="column_definition">
<!--
       Column Type
-->
列 型
      </para>
      <para>
<!--
       Description
-->
説明
      </para></entry>
     </row>
    </thead>

    <tbody>
     <row>
      <entry role="catalog_table_entry"><para role="column_definition">
       <structfield>oid</structfield> <type>oid</type>
      </para>
      <para>
<!--
       Row identifier
-->
行識別子
      </para></entry>
     </row>

     <row>
      <entry role="catalog_table_entry"><para role="column_definition">
       <structfield>dictname</structfield> <type>name</type>
      </para>
      <para>
<!--
       Text search dictionary name
-->
テキスト検索辞書の名称
      </para></entry>
     </row>

     <row>
      <entry role="catalog_table_entry"><para role="column_definition">
       <structfield>dictnamespace</structfield> <type>oid</type>
<!--
       (references <link linkend="catalog-pg-namespace"><structname>pg_namespace</structname></link>.<structfield>oid</structfield>)
-->
（参照先 <link linkend="catalog-pg-namespace"><structname>pg_namespace</structname></link>.<structfield>oid</structfield>）
      </para>
      <para>
<!--
       The OID of the namespace that contains this dictionary
-->
この辞書を含む名前空間のOID
      </para></entry>
     </row>

     <row>
      <entry role="catalog_table_entry"><para role="column_definition">
       <structfield>dictowner</structfield> <type>oid</type>
<!--
       (references <link linkend="catalog-pg-authid"><structname>pg_authid</structname></link>.<structfield>oid</structfield>)
-->
（参照先 <link linkend="catalog-pg-authid"><structname>pg_authid</structname></link>.<structfield>oid</structfield>）
      </para>
      <para>
<!--
       Owner of the dictionary
-->
辞書の所有者
      </para></entry>
     </row>

     <row>
      <entry role="catalog_table_entry"><para role="column_definition">
       <structfield>dicttemplate</structfield> <type>oid</type>
<!--
       (references <link linkend="catalog-pg-ts-template"><structname>pg_ts_template</structname></link>.<structfield>oid</structfield>)
-->
（参照先 <link linkend="catalog-pg-ts-template"><structname>pg_ts_template</structname></link>.<structfield>oid</structfield>）
      </para>
      <para>
<!--
       The OID of the text search template for this dictionary
-->
辞書のためのテキスト検索テンプレートのOID
      </para></entry>
     </row>

     <row>
      <entry role="catalog_table_entry"><para role="column_definition">
       <structfield>dictinitoption</structfield> <type>text</type>
      </para>
      <para>
<!--
       Initialization option string for the template
-->
テンプレートのための初期化オプション文字列
      </para></entry>
     </row>
    </tbody>
   </tgroup>
  </table>
 </sect1>


 <sect1 id="catalog-pg-ts-parser">
  <title><structname>pg_ts_parser</structname></title>

  <indexterm zone="catalog-pg-ts-parser">
   <primary>pg_ts_parser</primary>
  </indexterm>

  <para>
<!--
   The <structname>pg_ts_parser</structname> catalog contains entries
   defining text search parsers.  A parser is responsible for splitting
   input text into lexemes and assigning a token type to each lexeme.
   Since a parser must be implemented by C-language-level functions,
   creation of new parsers is restricted to database superusers.
-->
<structname>pg_ts_parser</structname>カタログはテキスト検索パーサを定義する項目を含みます。
パーサは、入力テキストを語彙素に分割することとトークン型を語彙素に割り当てることに責任を持ちます。
パーサはC言語レベルの関数で実装されていなくてはいけないため、新規のパーサの作成はデータベースのスーパーユーザに制限されています。
  </para>

  <para>
<!--
   <productname>PostgreSQL</productname>'s text search features are
   described at length in <xref linkend="textsearch"/>.
-->
   <productname>PostgreSQL</productname>のテキスト検索機能については<xref linkend="textsearch"/>で詳しく説明します。
  </para>

  <table>
<!--
   <title><structname>pg_ts_parser</structname> Columns</title>
-->
   <title><structname>pg_ts_parser</structname>の列</title>
   <tgroup cols="1">
    <thead>
     <row>
      <entry role="catalog_table_entry"><para role="column_definition">
<!--
       Column Type
-->
列 型
      </para>
      <para>
<!--
       Description
-->
説明
      </para></entry>
     </row>
    </thead>

    <tbody>
     <row>
      <entry role="catalog_table_entry"><para role="column_definition">
       <structfield>oid</structfield> <type>oid</type>
      </para>
      <para>
<!--
       Row identifier
-->
行識別子
      </para></entry>
     </row>

     <row>
      <entry role="catalog_table_entry"><para role="column_definition">
       <structfield>prsname</structfield> <type>name</type>
      </para>
      <para>
<!--
       Text search parser name
-->
テキスト検索パーサの名称
      </para></entry>
     </row>

     <row>
      <entry role="catalog_table_entry"><para role="column_definition">
       <structfield>prsnamespace</structfield> <type>oid</type>
<!--
       (references <link linkend="catalog-pg-namespace"><structname>pg_namespace</structname></link>.<structfield>oid</structfield>)
-->
（参照先 <link linkend="catalog-pg-namespace"><structname>pg_namespace</structname></link>.<structfield>oid</structfield>）
      </para>
      <para>
<!--
       The OID of the namespace that contains this parser
-->
このパーサを含む名前空間のOID
      </para></entry>
     </row>

     <row>
      <entry role="catalog_table_entry"><para role="column_definition">
       <structfield>prsstart</structfield> <type>regproc</type>
<!--
       (references <link linkend="catalog-pg-proc"><structname>pg_proc</structname></link>.<structfield>oid</structfield>)
-->
（参照先 <link linkend="catalog-pg-proc"><structname>pg_proc</structname></link>.<structfield>oid</structfield>）
      </para>
      <para>
<!--
       OID of the parser's startup function
-->
パーサ起動関数のOID
      </para></entry>
     </row>

     <row>
      <entry role="catalog_table_entry"><para role="column_definition">
       <structfield>prstoken</structfield> <type>regproc</type>
<!--
       (references <link linkend="catalog-pg-proc"><structname>pg_proc</structname></link>.<structfield>oid</structfield>)
-->
（参照先 <link linkend="catalog-pg-proc"><structname>pg_proc</structname></link>.<structfield>oid</structfield>）
      </para>
      <para>
<!--
       OID of the parser's next-token function
-->
パーサの次のトークン関数のOID
      </para></entry>
     </row>

     <row>
      <entry role="catalog_table_entry"><para role="column_definition">
       <structfield>prsend</structfield> <type>regproc</type>
<!--
       (references <link linkend="catalog-pg-proc"><structname>pg_proc</structname></link>.<structfield>oid</structfield>)
-->
（参照先 <link linkend="catalog-pg-proc"><structname>pg_proc</structname></link>.<structfield>oid</structfield>）
      </para>
      <para>
<!--
       OID of the parser's shutdown function
-->
パーサの終了関数のOID
      </para></entry>
     </row>

     <row>
      <entry role="catalog_table_entry"><para role="column_definition">
       <structfield>prsheadline</structfield> <type>regproc</type>
<!--
       (references <link linkend="catalog-pg-proc"><structname>pg_proc</structname></link>.<structfield>oid</structfield>)
-->
（参照先 <link linkend="catalog-pg-proc"><structname>pg_proc</structname></link>.<structfield>oid</structfield>）
      </para>
      <para>
<!--
       OID of the parser's headline function (zero if none)
-->
パーサの見出し関数のOID（ない時はゼロ）
      </para></entry>
     </row>

     <row>
      <entry role="catalog_table_entry"><para role="column_definition">
       <structfield>prslextype</structfield> <type>regproc</type>
<!--
       (references <link linkend="catalog-pg-proc"><structname>pg_proc</structname></link>.<structfield>oid</structfield>)
-->
（参照先 <link linkend="catalog-pg-proc"><structname>pg_proc</structname></link>.<structfield>oid</structfield>）
      </para>
      <para>
<!--
       OID of the parser's lextype function
-->
パーサの字句型関数のOID
      </para></entry>
     </row>
    </tbody>
   </tgroup>
  </table>
 </sect1>


 <sect1 id="catalog-pg-ts-template">
  <title><structname>pg_ts_template</structname></title>

  <indexterm zone="catalog-pg-ts-template">
   <primary>pg_ts_template</primary>
  </indexterm>

  <para>
<!--
   The <structname>pg_ts_template</structname> catalog contains entries
   defining text search templates.  A template is the implementation
   skeleton for a class of text search dictionaries.
   Since a template must be implemented by C-language-level functions,
   creation of new templates is restricted to database superusers.
-->
<structname>pg_ts_template</structname>カタログはテキスト検索テンプレートを定義する項目を含みます。
テンプレートはテキスト検索辞書クラスの骨格を実装したものです。
テンプレートはC言語レベルの関数で実装されなくてはいけないため、新規のテンプレートの作成はデータベースのスーパーユーザに制限されています。
  </para>

  <para>
<!--
   <productname>PostgreSQL</productname>'s text search features are
   described at length in <xref linkend="textsearch"/>.
-->
   <productname>PostgreSQL</productname>のテキスト検索機能については<xref linkend="textsearch"/>で詳しく説明します。
  </para>

  <table>
<!--
   <title><structname>pg_ts_template</structname> Columns</title>
-->
   <title><structname>pg_ts_template</structname>の列</title>
   <tgroup cols="1">
    <thead>
     <row>
      <entry role="catalog_table_entry"><para role="column_definition">
<!--
       Column Type
-->
列 型
      </para>
      <para>
<!--
       Description
-->
説明
      </para></entry>
     </row>
    </thead>

    <tbody>
     <row>
      <entry role="catalog_table_entry"><para role="column_definition">
       <structfield>oid</structfield> <type>oid</type>
      </para>
      <para>
<!--
       Row identifier
-->
行識別子
      </para></entry>
     </row>

     <row>
      <entry role="catalog_table_entry"><para role="column_definition">
       <structfield>tmplname</structfield> <type>name</type>
      </para>
      <para>
<!--
       Text search template name
-->
テキスト検索テンプレートの名称
      </para></entry>
     </row>

     <row>
      <entry role="catalog_table_entry"><para role="column_definition">
       <structfield>tmplnamespace</structfield> <type>oid</type>
<!--
       (references <link linkend="catalog-pg-namespace"><structname>pg_namespace</structname></link>.<structfield>oid</structfield>)
-->
（参照先 <link linkend="catalog-pg-namespace"><structname>pg_namespace</structname></link>.<structfield>oid</structfield>）
      </para>
      <para>
<!--
       The OID of the namespace that contains this template
-->
このテンプレートを含む名前空間のOID
      </para></entry>
     </row>

     <row>
      <entry role="catalog_table_entry"><para role="column_definition">
       <structfield>tmplinit</structfield> <type>regproc</type>
<!--
       (references <link linkend="catalog-pg-proc"><structname>pg_proc</structname></link>.<structfield>oid</structfield>)
-->
（参照先 <link linkend="catalog-pg-proc"><structname>pg_proc</structname></link>.<structfield>oid</structfield>）
      </para>
      <para>
<!--
       OID of the template's initialization function (zero if none)
-->
テンプレートの初期化関数のOID（ない時はゼロ）
      </para></entry>
     </row>

     <row>
      <entry role="catalog_table_entry"><para role="column_definition">
       <structfield>tmpllexize</structfield> <type>regproc</type>
<!--
       (references <link linkend="catalog-pg-proc"><structname>pg_proc</structname></link>.<structfield>oid</structfield>)
-->
（参照先 <link linkend="catalog-pg-proc"><structname>pg_proc</structname></link>.<structfield>oid</structfield>）
      </para>
      <para>
<!--
       OID of the template's lexize function
-->
テンプレートの字句関数のOID
      </para></entry>
     </row>
    </tbody>
   </tgroup>
  </table>
 </sect1>


 <sect1 id="catalog-pg-type">
  <title><structname>pg_type</structname></title>

  <indexterm zone="catalog-pg-type">
   <primary>pg_type</primary>
  </indexterm>

  <para>
<!--
   The catalog <structname>pg_type</structname> stores information about data
   types.  Base types and enum types (scalar types) are created with
   <link linkend="sql-createtype"><command>CREATE TYPE</command></link>, and
   domains with
   <link linkend="sql-createdomain"><command>CREATE DOMAIN</command></link>.
   A composite type is automatically created for each table in the database, to
   represent the row structure of the table.  It is also possible to create
   composite types with <command>CREATE TYPE AS</command>.
-->
<structname>pg_type</structname>カタログはデータ型の情報を保存します。
基本型と列挙型（スカラ型）は<link linkend="sql-createtype"><command>CREATE TYPE</command></link>で作成され、ドメインは<link linkend="sql-createdomain"><command>CREATE DOMAIN</command></link>で作成されます。
複合型がテーブルの行構成を表すためデータベースの個々のテーブルに対して自動的に作成されます。
複合型を<command>CREATE TYPE AS</command>で作成することもできます。
  </para>

  <table>
<!--
   <title><structname>pg_type</structname> Columns</title>
-->
   <title><structname>pg_type</structname>の列</title>
   <tgroup cols="1">
    <thead>
     <row>
      <entry role="catalog_table_entry"><para role="column_definition">
<!--
       Column Type
-->
列 型
      </para>
      <para>
<!--
       Description
-->
説明
      </para></entry>
     </row>
    </thead>

    <tbody>
     <row>
      <entry role="catalog_table_entry"><para role="column_definition">
       <structfield>oid</structfield> <type>oid</type>
      </para>
      <para>
<!--
       Row identifier
-->
行識別子
      </para></entry>
     </row>

     <row>
      <entry role="catalog_table_entry"><para role="column_definition">
       <structfield>typname</structfield> <type>name</type>
      </para>
      <para>
<!--
       Data type name
-->
データ型名
      </para></entry>
     </row>

     <row>
      <entry role="catalog_table_entry"><para role="column_definition">
       <structfield>typnamespace</structfield> <type>oid</type>
<!--
       (references <link linkend="catalog-pg-namespace"><structname>pg_namespace</structname></link>.<structfield>oid</structfield>)
-->
（参照先 <link linkend="catalog-pg-namespace"><structname>pg_namespace</structname></link>.<structfield>oid</structfield>）
      </para>
      <para>
<!--
       The OID of the namespace that contains this type
-->
この型を含む名前空間のOID
      </para></entry>
     </row>

     <row>
      <entry role="catalog_table_entry"><para role="column_definition">
       <structfield>typowner</structfield> <type>oid</type>
<!--
       (references <link linkend="catalog-pg-authid"><structname>pg_authid</structname></link>.<structfield>oid</structfield>)
-->
（参照先 <link linkend="catalog-pg-authid"><structname>pg_authid</structname></link>.<structfield>oid</structfield>）
      </para>
      <para>
<!--
       Owner of the type
-->
型の所有者
      </para></entry>
     </row>

     <row>
      <entry role="catalog_table_entry"><para role="column_definition">
       <structfield>typlen</structfield> <type>int2</type>
      </para>
      <para>
<!--
       For a fixed-size type, <structfield>typlen</structfield> is the number
       of bytes in the internal representation of the type.  But for a
       variable-length type, <structfield>typlen</structfield> is negative.
       -1 indicates a <quote>varlena</quote> type (one that has a length word),
       -2 indicates a null-terminated C string.
-->
固定長型では、<structfield>typlen</structfield>は型の内部表現内でのバイト数です。
しかし、可変長型では<structfield>typlen</structfield>は負です。
-1は<quote>varlena</quote>型（最初の4バイトにデータ長を含むもの）を意味し、-2はヌル終端のC言語の文字列を示します。
      </para></entry>
     </row>

     <row>
      <entry role="catalog_table_entry"><para role="column_definition">
       <structfield>typbyval</structfield> <type>bool</type>
      </para>
      <para>
<!--
       <structfield>typbyval</structfield> determines whether internal
       routines pass a value of this type by value or by reference.
       <structfield>typbyval</structfield> had better be false if
       <structfield>typlen</structfield> is not 1, 2, or 4 (or 8 on machines
       where Datum is 8 bytes).
       Variable-length types are always passed by reference. Note that
       <structfield>typbyval</structfield> can be false even if the
       length would allow pass-by-value.
-->
<structfield>typbyval</structfield>は内部関数がこの型の値を値渡しか、参照渡しかを決定します。
<structfield>typlen</structfield>が1、2、4バイト長（もしくはDatumが8バイトのマシン上では8バイト長）以外であれば、<structfield>typbyval</structfield>をfalseにする必要があります。
可変長型は必ず参照渡しになります。
<structfield>typbyval</structfield>は長さが値渡し可能でもfalseになり得ることに注意してください。
      </para></entry>
     </row>

     <row>
      <entry role="catalog_table_entry"><para role="column_definition">
       <structfield>typtype</structfield> <type>char</type>
      </para>
      <para>
<!--
       <structfield>typtype</structfield> is
       <literal>b</literal> for a base type,
       <literal>c</literal> for a composite type (e.g., a table's row type),
       <literal>d</literal> for a domain,
       <literal>e</literal> for an enum type,
       <literal>p</literal> for a pseudo-type,
       <literal>r</literal> for a range type, or
       <literal>m</literal> for a multirange type.
       See also <structfield>typrelid</structfield> and
       <structfield>typbasetype</structfield>.
-->
<structfield>typtype</structfield>では、
<literal>b</literal> = 基本型、
<literal>c</literal> = 複合型（例えばテーブルの行の型）、
<literal>d</literal> = 派生型（ドメインなど）、
<literal>e</literal> = 列挙型、
<literal>p</literal> = 疑似型、
<literal>r</literal> = 範囲型、
<literal>m</literal> = 多重範囲型です。
<structfield>typrelid</structfield>および<structfield>typbasetype</structfield>も参照してください。
      </para></entry>
     </row>

     <row>
      <entry role="catalog_table_entry"><para role="column_definition">
       <structfield>typcategory</structfield> <type>char</type>
      </para>
      <para>
<!--
       <structfield>typcategory</structfield> is an arbitrary classification
       of data types that is used by the parser to determine which implicit
       casts should be <quote>preferred</quote>.
       See <xref linkend="catalog-typcategory-table"/>.
-->
<structfield>typcategory</structfield>は、パーサがどの暗黙のキャストが<quote>選択</quote>されるべきか決定するのに使用されるデータ型の任意の分類です。
<xref linkend="catalog-typcategory-table"/>を参照してください。
      </para></entry>
     </row>

     <row>
      <entry role="catalog_table_entry"><para role="column_definition">
       <structfield>typispreferred</structfield> <type>bool</type>
      </para>
      <para>
<!--
       True if the type is a preferred cast target within its
       <structfield>typcategory</structfield>
-->
型が<structfield>typcategory</structfield>内で選択されたキャスト対象である場合はtrue
      </para></entry>
     </row>

     <row>
      <entry role="catalog_table_entry"><para role="column_definition">
       <structfield>typisdefined</structfield> <type>bool</type>
      </para>
      <para>
<!--
       True if the type is defined, false if this is a placeholder
       entry for a not-yet-defined type.  When
       <structfield>typisdefined</structfield> is false, nothing
       except the type name, namespace, and OID can be relied on.
-->
型が定義されている場合はtrue。
ここが未定義型に対する予備の場所である場合はfalse。
<structfield>typisdefined</structfield>がfalseの場合、型名と名前空間とOID以外は信頼すべきでありません。
      </para></entry>
     </row>

     <row>
      <entry role="catalog_table_entry"><para role="column_definition">
       <structfield>typdelim</structfield> <type>char</type>
      </para>
      <para>
<!--
       Character that separates two values of this type when parsing
       array input.  Note that the delimiter is associated with the array
       element data type, not the array data type.
-->
配列入力の構文解析をする際にこの型の2つの値を分離する文字。
区切り文字は配列データ型ではなく配列要素データ型に関連付けられることに注意してください。
      </para></entry>
     </row>

     <row>
      <entry role="catalog_table_entry"><para role="column_definition">
       <structfield>typrelid</structfield> <type>oid</type>
<!--
       (references <link linkend="catalog-pg-class"><structname>pg_class</structname></link>.<structfield>oid</structfield>)
-->
（参照先 <link linkend="catalog-pg-class"><structname>pg_class</structname></link>.<structfield>oid</structfield>）
      </para>
      <para>
<!--
       If this is a composite type (see
       <structfield>typtype</structfield>), then this column points to
       the <link linkend="catalog-pg-class"><structname>pg_class</structname></link> entry that defines the
       corresponding table.  (For a free-standing composite type, the
       <link linkend="catalog-pg-class"><structname>pg_class</structname></link> entry doesn't really represent
       a table, but it is needed anyway for the type's
       <link linkend="catalog-pg-attribute"><structname>pg_attribute</structname></link> entries to link to.)
       Zero for non-composite types.
-->
もしこれが複合型（<structfield>typtype</structfield>を参照）であれば、この列は関連するテーブルを定義する<link linkend="catalog-pg-class"><structname>pg_class</structname></link>項目を指します。
（独立の複合型の場合、<link linkend="catalog-pg-class"><structname>pg_class</structname></link>項目は実際にはテーブルを表しませんが、いずれにしても型の<link linkend="catalog-pg-attribute"><structname>pg_attribute</structname></link>項目をリンクするために必要です。）
複合型でない場合はゼロです。
      </para></entry>
     </row>

     <row>
      <entry role="catalog_table_entry"><para role="column_definition">
       <structfield>typsubscript</structfield> <type>regproc</type>
<!--
       (references <link linkend="catalog-pg-proc"><structname>pg_proc</structname></link>.<structfield>oid</structfield>)
-->
（参照先 <link linkend="catalog-pg-proc"><structname>pg_proc</structname></link>.<structfield>oid</structfield>）
      </para>
      <para>
<!--
       Subscripting handler function's OID, or zero if this type doesn't
       support subscripting.  Types that are <quote>true</quote> array
       types have <structfield>typsubscript</structfield>
       = <function>array_subscript_handler</function>, but other types may
       have other handler functions to implement specialized subscripting
       behavior.
-->
添字ハンドラ関数のOID、あるいはこの型が添え字付けをサポートしていなければゼロ。
<quote>本当の</quote>配列型では、<structfield>typsubscript</structfield> = <function>array_subscript_handler</function>となります。
しかし、他の型では特別な添え字付けの振る舞いを実装するハンドラ関数を持つかもしれません。
      </para></entry>
     </row>

     <row>
      <entry role="catalog_table_entry"><para role="column_definition">
       <structfield>typelem</structfield> <type>oid</type>
<!--
       (references <link linkend="catalog-pg-type"><structname>pg_type</structname></link>.<structfield>oid</structfield>)
-->
（参照先 <link linkend="catalog-pg-type"><structname>pg_type</structname></link>.<structfield>oid</structfield>）
      </para>
      <para>
<!--
       If <structfield>typelem</structfield> is not zero then it
       identifies another row in <structname>pg_type</structname>,
       defining the type yielded by subscripting.  This should be zero
       if <structfield>typsubscript</structfield> is zero.  However, it can
       be zero when <structfield>typsubscript</structfield> isn't zero, if the
       handler doesn't need <structfield>typelem</structfield> to
       determine the subscripting result type.
       Note that a <structfield>typelem</structfield> dependency is
       considered to imply physical containment of the element type in
       this type; so DDL changes on the element type might be restricted
       by the presence of this type.
-->
<structfield>typelem</structfield>がゼロでない場合、これは添字付けによって生成された型を定義する<structname>pg_type</structname>の別の列を特定します。
<structfield>typsubscript</structfield>がゼロなら、これはゼロとなるはずです。
しかし、添字付けの結果型を決定するためにハンドラが<structfield>typelem</structfield>を必要としてなければ、<structfield>typsubscript</structfield>がゼロでなくても、ゼロとなることがあります。
<structfield>typelem</structfield>依存性は、この型の要素型を物理的に含むことを暗示すると考えられることに注意してください。
ですからこの要素型に対するDDL変更は、この型に存在に制限されるかもしれません。
      </para></entry>
     </row>

     <row>
      <entry role="catalog_table_entry"><para role="column_definition">
       <structfield>typarray</structfield> <type>oid</type>
<!--
       (references <link linkend="catalog-pg-type"><structname>pg_type</structname></link>.<structfield>oid</structfield>)
-->
（参照先 <link linkend="catalog-pg-type"><structname>pg_type</structname></link>.<structfield>oid</structfield>）
      </para>
      <para>
<!--
       If <structfield>typarray</structfield> is not zero then it
       identifies another row in <structname>pg_type</structname>, which
       is the <quote>true</quote> array type having this type as element
-->
<structfield>typarray</structfield>がゼロでない場合、<structfield>typarray</structfield>は<structname>pg_type</structname>内のもうひとつの行を特定します。
もうひとつの行は、この型を要素として持っている<quote>本当</quote>の配列型です。
      </para></entry>
     </row>

     <row>
      <entry role="catalog_table_entry"><para role="column_definition">
       <structfield>typinput</structfield> <type>regproc</type>
<!--
       (references <link linkend="catalog-pg-proc"><structname>pg_proc</structname></link>.<structfield>oid</structfield>)
-->
（参照先 <link linkend="catalog-pg-proc"><structname>pg_proc</structname></link>.<structfield>oid</structfield>）
      </para>
      <para>
<!--
       Input conversion function (text format)
-->
入力変換関数（テキスト形式）
      </para></entry>
     </row>

     <row>
      <entry role="catalog_table_entry"><para role="column_definition">
       <structfield>typoutput</structfield> <type>regproc</type>
<!--
       (references <link linkend="catalog-pg-proc"><structname>pg_proc</structname></link>.<structfield>oid</structfield>)
-->
（参照先 <link linkend="catalog-pg-proc"><structname>pg_proc</structname></link>.<structfield>oid</structfield>）
      </para>
      <para>
<!--
       Output conversion function (text format)
-->
出力変換関数（テキスト形式）
      </para></entry>
     </row>

     <row>
      <entry role="catalog_table_entry"><para role="column_definition">
       <structfield>typreceive</structfield> <type>regproc</type>
<!--
       (references <link linkend="catalog-pg-proc"><structname>pg_proc</structname></link>.<structfield>oid</structfield>)
-->
（参照先 <link linkend="catalog-pg-proc"><structname>pg_proc</structname></link>.<structfield>oid</structfield>）
      </para>
      <para>
<!--
       Input conversion function (binary format), or zero if none
-->
入力変換関数（バイナリ形式）、なければゼロ
      </para></entry>
     </row>

     <row>
      <entry role="catalog_table_entry"><para role="column_definition">
       <structfield>typsend</structfield> <type>regproc</type>
<!--
       (references <link linkend="catalog-pg-proc"><structname>pg_proc</structname></link>.<structfield>oid</structfield>)
-->
（参照先 <link linkend="catalog-pg-proc"><structname>pg_proc</structname></link>.<structfield>oid</structfield>）
      </para>
      <para>
<!--
       Output conversion function (binary format), or zero if none
-->
出力変換関数（バイナリ形式）、なければゼロ
      </para></entry>
     </row>

     <row>
      <entry role="catalog_table_entry"><para role="column_definition">
       <structfield>typmodin</structfield> <type>regproc</type>
<!--
       (references <link linkend="catalog-pg-proc"><structname>pg_proc</structname></link>.<structfield>oid</structfield>)
-->
（参照先 <link linkend="catalog-pg-proc"><structname>pg_proc</structname></link>.<structfield>oid</structfield>）
      </para>
      <para>
<!--
       Type modifier input function, or zero if type does not support modifiers
-->
型修飾子の入力関数。型が修飾子をサポートしていない場合はゼロ
      </para></entry>
     </row>

     <row>
      <entry role="catalog_table_entry"><para role="column_definition">
       <structfield>typmodout</structfield> <type>regproc</type>
<!--
       (references <link linkend="catalog-pg-proc"><structname>pg_proc</structname></link>.<structfield>oid</structfield>)
-->
（参照先 <link linkend="catalog-pg-proc"><structname>pg_proc</structname></link>.<structfield>oid</structfield>）
      </para>
      <para>
<!--
       Type modifier output function, or zero to use the standard format
-->
型修飾子の出力関数。標準書式を使用する場合はゼロ
      </para></entry>
     </row>

     <row>
      <entry role="catalog_table_entry"><para role="column_definition">
       <structfield>typanalyze</structfield> <type>regproc</type>
<!--
       (references <link linkend="catalog-pg-proc"><structname>pg_proc</structname></link>.<structfield>oid</structfield>)
-->
（参照先 <link linkend="catalog-pg-proc"><structname>pg_proc</structname></link>.<structfield>oid</structfield>）
      </para>
      <para>
<!--
       Custom <xref linkend="sql-analyze"/> function,
       or zero to use the standard function
-->
独自の<xref linkend="sql-analyze"/>関数。標準関数を使用する場合はゼロ
      </para></entry>
     </row>

     <row>
      <entry role="catalog_table_entry"><para role="column_definition">
       <structfield>typalign</structfield> <type>char</type>
      </para>
      <para>
<!--
       <structfield>typalign</structfield> is the alignment required
       when storing a value of this type.  It applies to storage on
       disk as well as most representations of the value inside
       <productname>PostgreSQL</productname>.
       When multiple values are stored consecutively, such
       as in the representation of a complete row on disk, padding is
       inserted before a datum of this type so that it begins on the
       specified boundary.  The alignment reference is the beginning
       of the first datum in the sequence.
       Possible values are:
-->
<structfield>typalign</structfield>はこの型の値を格納する際に必要な整列です。
ディスク上での格納だけでなく、<productname>PostgreSQL</productname>内部の値の表現にも適用されます。
ディスク上の完全な行の表現のように、複数の値が隣接して格納される際には、指定された境界で始まるように、この型のデータの前にパディングが挿入されます。
アライメントの参照先は、連続しているデータ中の先頭のデータの開始位置です。
使用可能な値は以下の通りです。
       <itemizedlist>
        <listitem>
<!--
         <para><literal>c</literal> = <type>char</type> alignment, i.e., no alignment needed.</para>
-->
         <para><literal>c</literal> = <type>char</type>整列（すなわち、整列は必要ありません）。</para>
        </listitem>
        <listitem>
<!--
         <para><literal>s</literal> = <type>short</type> alignment (2 bytes on most machines).</para>
-->
         <para><literal>s</literal> = <type>short</type>整列（多くのマシンでは2バイトになります）。</para>
        </listitem>
        <listitem>
<!--
         <para><literal>i</literal> = <type>int</type> alignment (4 bytes on most machines).</para>
-->
         <para><literal>i</literal> = <type>int</type>整列（多くのマシンでは4バイトになります）。</para>
        </listitem>
        <listitem>
<!--
         <para><literal>d</literal> = <type>double</type> alignment (8 bytes on many machines, but by no means all).</para>
-->
         <para><literal>d</literal> = <type>double</type>整列（多くのマシンでは8バイトになりますが、必ずしもすべてがそうであるとは限りません）。</para>
        </listitem>
       </itemizedlist>
      </para></entry>
     </row>

     <row>
      <entry role="catalog_table_entry"><para role="column_definition">
       <structfield>typstorage</structfield> <type>char</type>
      </para>
      <para>
<!--
       <structfield>typstorage</structfield> tells for varlena
       types (those with <structfield>typlen</structfield> = -1) if
       the type is prepared for toasting and what the default strategy
       for attributes of this type should be.
       Possible values are:
-->
<structfield>typstorage</structfield>は、varlena型（<structfield>typlen</structfield> = -1であるもの）において、その型がトーストされる予定であるか、この型においてアトリビュートに対するデフォルトの戦略が何であるかを示します。
可能な値は以下です。
       <itemizedlist>
        <listitem>
         <para>
<!--
          <literal>p</literal> (plain): Values must always be stored plain
          (non-varlena types always use this value).
-->
<literal>p</literal> (plain)：値は常にplainで格納されなければなりません（非varlena型は常にこの値を使います）。
         </para>
        </listitem>
        <listitem>
         <para>
<!--
          <literal>e</literal> (external): Values can be stored in a
          secondary <quote>TOAST</quote> relation (if relation has one, see
          <literal>pg_class.reltoastrelid</literal>).
-->
<literal>e</literal> (external)：値は<quote>従属的</quote>リレーションに格納できます（リレーションがあるとき。リレーションに関しては<literal>pg_class.reltoastrelid</literal>を参照してください）。
         </para>
        </listitem>
        <listitem>
         <para>
<!--
          <literal>m</literal> (main): Values can be compressed and stored
          inline.
-->
<literal>m</literal> (main)：値は圧縮してインラインで格納できます。
         </para>
        </listitem>
        <listitem>
         <para>
<!--
          <literal>x</literal> (extended): Values can be compressed and/or
          moved to a secondary relation.
-->
<literal>x</literal> (extended)：値は圧縮することもできますし、圧縮した上で更に従属的リレーションに移動することもできます。
         </para>
        </listitem>
       </itemizedlist>
<!--
       <literal>x</literal> is the usual choice for toast-able types.
       Note that <literal>m</literal> values can also be moved out to
       secondary storage, but only as a last resort (<literal>e</literal>
       and <literal>x</literal> values are moved first).
-->
トースト可能な型に対しては <literal>x</literal> が通常の選択です。
<literal>m</literal> 値も、どうしても必要なら従属的格納に移動できることに注意してください（<literal>e</literal> と <literal>x</literal> 値は、まず最初に移動します）。
      </para></entry>
     </row>

     <row>
      <entry role="catalog_table_entry"><para role="column_definition">
       <structfield>typnotnull</structfield> <type>bool</type>
      </para>
      <para>
<!--
       <structfield>typnotnull</structfield> represents a not-null
       constraint on a type.  Used for domains only.
-->
<structfield>typnotnull</structfield>は型に対し非NULL制約を表します。
ドメインでのみ使用されます。
      </para></entry>
     </row>

     <row>
      <entry role="catalog_table_entry"><para role="column_definition">
       <structfield>typbasetype</structfield> <type>oid</type>
<!--
       (references <link linkend="catalog-pg-type"><structname>pg_type</structname></link>.<structfield>oid</structfield>)
-->
（参照先 <link linkend="catalog-pg-type"><structname>pg_type</structname></link>.<structfield>oid</structfield>）
      </para>
      <para>
<!--
       If this is a domain (see <structfield>typtype</structfield>), then
       <structfield>typbasetype</structfield> identifies the type that this
       one is based on.  Zero if this type is not a domain.
-->
もしこれがドメイン（<structfield>typtype</structfield>を参照）であれば、<structfield>typbasetype</structfield>はこれが基づいている型を指定します。
ドメインでない場合はゼロです。
      </para></entry>
     </row>

     <row>
      <entry role="catalog_table_entry"><para role="column_definition">
       <structfield>typtypmod</structfield> <type>int4</type>
      </para>
      <para>
<!--
       Domains use <structfield>typtypmod</structfield> to record the <literal>typmod</literal>
       to be applied to their base type (-1 if base type does not use a
       <literal>typmod</literal>).  -1 if this type is not a domain.
-->
ドメインは<structfield>typtypmod</structfield>を使用して、基本型に適用される<literal>typmod</literal>を記録します
（基本型が<literal>typmod</literal>を使用しない場合は-1）。
この型がドメインでない場合は-1です。
      </para></entry>
     </row>

     <row>
      <entry role="catalog_table_entry"><para role="column_definition">
       <structfield>typndims</structfield> <type>int4</type>
      </para>
      <para>
<!--
       <structfield>typndims</structfield> is the number of array dimensions
       for a domain over an array (that is, <structfield>typbasetype</structfield> is
       an array type).
       Zero for types other than domains over array types.
-->
<structfield>typndims</structfield>は配列であるドメインの配列の次元数です
（つまり、<structfield>typbasetype</structfield>は配列型です）。
配列型のドメインでない場合はゼロです。
      </para></entry>
     </row>

     <row>
      <entry role="catalog_table_entry"><para role="column_definition">
       <structfield>typcollation</structfield> <type>oid</type>
<!--
       (references <link linkend="catalog-pg-collation"><structname>pg_collation</structname></link>.<structfield>oid</structfield>)
-->
（参照先 <link linkend="catalog-pg-collation"><structname>pg_collation</structname></link>.<structfield>oid</structfield>）
      </para>
      <para>
<!--
       <structfield>typcollation</structfield> specifies the collation
       of the type.  If the type does not support collations, this will
       be zero.  A base type that supports collations will have a nonzero
       value here, typically <symbol>DEFAULT_COLLATION_OID</symbol>.
       A domain over a collatable type can have a collation OID different
       from its base type's, if one was specified for the domain.
-->
<structfield>typcollation</structfield>は型の照合順序を指定します。
型が照合順序をサポートしない場合、ゼロになります。
照合順序をサポートする基本型はここでゼロ以外の値を持ちます。典型的には<symbol>DEFAULT_COLLATION_OID</symbol>です。
照合順序の設定可能な型全体のドメインは、そのドメインで照合順序が指定されていれば、基本型とは異なる照合順序OIDを持つことができます。
      </para></entry>
     </row>

     <row>
      <entry role="catalog_table_entry"><para role="column_definition">
       <structfield>typdefaultbin</structfield> <type>pg_node_tree</type>
      </para>
      <para>
<!--
       If <structfield>typdefaultbin</structfield> is not null, it is the
       <function>nodeToString()</function>
       representation of a default expression for the type.  This is
       only used for domains.
-->
<structfield>typdefaultbin</structfield>がNULLでない場合、これは型のデフォルト式の<function>nodeToString()</function>表現です。
ドメインでのみ使用されます。
      </para></entry>
     </row>

     <row>
      <entry role="catalog_table_entry"><para role="column_definition">
       <structfield>typdefault</structfield> <type>text</type>
      </para>
      <para>
<!--
       <structfield>typdefault</structfield> is null if the type has no associated
       default value. If <structfield>typdefaultbin</structfield> is not null,
       <structfield>typdefault</structfield> must contain a human-readable version of the
       default expression represented by <structfield>typdefaultbin</structfield>.  If
       <structfield>typdefaultbin</structfield> is null and <structfield>typdefault</structfield> is
       not, then <structfield>typdefault</structfield> is the external representation of
       the type's default value, which can be fed to the type's input
       converter to produce a constant.
-->
関連するデフォルト値を持たない型であれば<structfield>typdefault</structfield>はNULLです。
<structfield>typdefaultbin</structfield>がNULLでない場合、<structfield>typdefault</structfield>は、<structfield>typdefaultbin</structfield>によって表される人間が見てわかる形式のデフォルト式を含む必要があります。
<structfield>typdefaultbin</structfield>がNULLで<structfield>typdefault</structfield>がNULLでない場合、<structfield>typdefault</structfield>は型のデフォルト値の外部表現です。
これは、定数を生成するために型の入力変換処理に渡されることがあります。
      </para></entry>
     </row>

     <row>
      <entry role="catalog_table_entry"><para role="column_definition">
       <structfield>typacl</structfield> <type>aclitem[]</type>
      </para>
      <para>
<!--
       Access privileges; see <xref linkend="ddl-priv"/> for details
-->
アクセス権限。
詳細は<xref linkend="ddl-priv"/>を参照してください
      </para></entry>
     </row>
    </tbody>
   </tgroup>
  </table>

  <note>
   <para>
<!--
    For fixed-width types used in system tables, it is critical that the size
    and alignment defined in <structname>pg_type</structname>
    agree with the way that the compiler will lay out the column in
    a structure representing a table row.
-->
固定長型のシステムテーブルでは、<structname>pg_type</structname>で定義されているサイズとアライメントと、コンパイラがテーブル行を表現する構造体の中で列を格納する方法とで合意が取れていることが重要です。
   </para>
  </note>

  <para>
<!--
   <xref linkend="catalog-typcategory-table"/> lists the system-defined values
   of <structfield>typcategory</structfield>.  Any future additions to this list will
   also be upper-case ASCII letters.  All other ASCII characters are reserved
   for user-defined categories.
-->
<xref linkend="catalog-typcategory-table"/>はシステムで定義された<structfield>typcategory</structfield>の値の一覧です。
今後この一覧に追加されるものは同様に大文字のASCII文字になります。
他のすべてのASCII文字はユーザ定義のカテゴリのために予約されています。
  </para>

  <table id="catalog-typcategory-table">
<!--
   <title><structfield>typcategory</structfield> Codes</title>
-->
   <title><structfield>typcategory</structfield>のコード</title>

   <tgroup cols="2">
    <thead>
     <row>
<!--
      <entry>Code</entry>
      <entry>Category</entry>
-->
      <entry>コード</entry>
      <entry>カテゴリ</entry>
     </row>
    </thead>

    <tbody>
     <row>
      <entry><literal>A</literal></entry>
<!--
      <entry>Array types</entry>
-->
      <entry>配列型</entry>
     </row>
     <row>
      <entry><literal>B</literal></entry>
<!--
      <entry>Boolean types</entry>
-->
      <entry>論理値型</entry>
     </row>
     <row>
      <entry><literal>C</literal></entry>
<!--
      <entry>Composite types</entry>
-->
      <entry>複合型</entry>
     </row>
     <row>
      <entry><literal>D</literal></entry>
<!--
      <entry>Date/time types</entry>
-->
      <entry>日付時刻型</entry>
     </row>
     <row>
      <entry><literal>E</literal></entry>
<!--
      <entry>Enum types</entry>
-->
      <entry>列挙型</entry>
     </row>
     <row>
      <entry><literal>G</literal></entry>
<!--
      <entry>Geometric types</entry>
-->
      <entry>幾何学型</entry>
     </row>
     <row>
      <entry><literal>I</literal></entry>
<!--
      <entry>Network address types</entry>
-->
      <entry>ネットワークアドレス型</entry>
     </row>
     <row>
      <entry><literal>N</literal></entry>
<!--
      <entry>Numeric types</entry>
-->
      <entry>数値型</entry>
     </row>
     <row>
      <entry><literal>P</literal></entry>
<!--
      <entry>Pseudo-types</entry>
-->
      <entry>仮想型</entry>
     </row>
     <row>
      <entry><literal>R</literal></entry>
<!--
      <entry>Range types</entry>
-->
      <entry>範囲型</entry>
     </row>
     <row>
      <entry><literal>S</literal></entry>
<!--
      <entry>String types</entry>
-->
      <entry>文字列型</entry>
     </row>
     <row>
      <entry><literal>T</literal></entry>
<!--
      <entry>Timespan types</entry>
-->
      <entry>時間間隔型</entry>
     </row>
     <row>
      <entry><literal>U</literal></entry>
<!--
      <entry>User-defined types</entry>
-->
      <entry>ユーザ定義型</entry>
     </row>
     <row>
      <entry><literal>V</literal></entry>
<!--
      <entry>Bit-string types</entry>
-->
      <entry>ビット列型</entry>
     </row>
     <row>
      <entry><literal>X</literal></entry>
<!--
      <entry><type>unknown</type> type</entry>
-->
      <entry><type>unknown</type>型</entry>
     </row>
     <row>
      <entry><literal>Z</literal></entry>
<!--
      <entry>Internal-use types</entry>
-->
      <entry>内部利用の型</entry>
     </row>
    </tbody>
   </tgroup>
  </table>

 </sect1>


 <sect1 id="catalog-pg-user-mapping">
  <title><structname>pg_user_mapping</structname></title>

  <indexterm zone="catalog-pg-user-mapping">
   <primary>pg_user_mapping</primary>
  </indexterm>

  <para>
<!--
   The catalog <structname>pg_user_mapping</structname> stores
   the mappings from local user to remote.  Access to this catalog is
   restricted from normal users, use the view
   <link linkend="view-pg-user-mappings"><structname>pg_user_mappings</structname></link>
   instead.
-->
<structname>pg_user_mapping</structname>カタログはローカルのユーザから遠隔のユーザへのマッピングを保持します。
一般ユーザからのこのカタログへのアクセスは制限されています。
代わりに<link linkend="view-pg-user-mappings"><structname>pg_user_mappings</structname></link>を使用してください。
  </para>

  <table>
<!--
   <title><structname>pg_user_mapping</structname> Columns</title>
-->
   <title><structname>pg_user_mapping</structname>の列</title>
   <tgroup cols="1">
    <thead>
     <row>
      <entry role="catalog_table_entry"><para role="column_definition">
<!--
       Column Type
-->
列 型
      </para>
      <para>
<!--
       Description
-->
説明
      </para></entry>
     </row>
    </thead>

    <tbody>
     <row>
      <entry role="catalog_table_entry"><para role="column_definition">
       <structfield>oid</structfield> <type>oid</type>
      </para>
      <para>
<!--
       Row identifier
-->
行識別子
      </para></entry>
     </row>

     <row>
      <entry role="catalog_table_entry"><para role="column_definition">
       <structfield>umuser</structfield> <type>oid</type>
<!--
       (references <link linkend="catalog-pg-authid"><structname>pg_authid</structname></link>.<structfield>oid</structfield>)
-->
（参照先 <link linkend="catalog-pg-authid"><structname>pg_authid</structname></link>.<structfield>oid</structfield>）
      </para>
      <para>
<!--
       OID of the local role being mapped, or zero if the user mapping is public
-->
マッピングされているローカルのロールのOID。
ユーザマッピングが公開されている場合はゼロ
      </para></entry>
     </row>

     <row>
      <entry role="catalog_table_entry"><para role="column_definition">
       <structfield>umserver</structfield> <type>oid</type>
<!--
       (references <link linkend="catalog-pg-foreign-server"><structname>pg_foreign_server</structname></link>.<structfield>oid</structfield>)
-->
（参照先 <link linkend="catalog-pg-foreign-server"><structname>pg_foreign_server</structname></link>.<structfield>oid</structfield>）
      </para>
      <para>
<!--
       The OID of the foreign server that contains this mapping
-->
マッピングを保持する外部サーバのOID
      </para></entry>
     </row>

     <row>
      <entry role="catalog_table_entry"><para role="column_definition">
       <structfield>umoptions</structfield> <type>text[]</type>
      </para>
      <para>
<!--
       User mapping specific options, as <quote>keyword=value</quote> strings
-->
<quote>keyword=value</quote>文字列のようなユーザマッピングの特定のオプション
      </para></entry>
     </row>
    </tbody>
   </tgroup>
  </table>
 </sect1>

</chapter>
<!-- split-catalogs3-end --><|MERGE_RESOLUTION|>--- conflicted
+++ resolved
@@ -4011,23 +4011,6 @@
 
      <row>
       <entry role="catalog_table_entry"><para role="column_definition">
-<<<<<<< HEAD
-       <structfield>conperiod</structfield> <type>bool</type>
-      </para>
-      <para>
-<!--
-       This constraint is defined with <literal>WITHOUT OVERLAPS</literal>
-       (for primary keys and unique constraints) or <literal>PERIOD</literal>
-       (for foreign keys).
--->
-《機械翻訳》この制約は<literal>WITHOUT OVERLAPS</literal>（主キーと一意性制約の場合）または<literal>PERIOD</literal>（外部キーの場合）で定義されます。
-      </para></entry>
-     </row>
-
-     <row>
-      <entry role="catalog_table_entry"><para role="column_definition">
-=======
->>>>>>> 779ac2c7
        <structfield>conkey</structfield> <type>int2[]</type>
 <!--
        (references <link linkend="catalog-pg-attribute"><structname>pg_attribute</structname></link>.<structfield>attnum</structfield>)

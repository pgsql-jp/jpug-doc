<!--
doc/src/sgml/ref/create_event_trigger.sgml
PostgreSQL documentation
-->

<refentry id="sql-createeventtrigger">
 <indexterm zone="sql-createeventtrigger">
  <primary>CREATE EVENT TRIGGER</primary>
 </indexterm>

 <refmeta>
  <refentrytitle>CREATE EVENT TRIGGER</refentrytitle>
  <manvolnum>7</manvolnum>
<!--
  <refmiscinfo>SQL - Language Statements</refmiscinfo>
-->
  <refmiscinfo>SQL - 言語</refmiscinfo>
 </refmeta>

 <refnamediv>
  <refname>CREATE EVENT TRIGGER</refname>
<!--
  <refpurpose>define a new event trigger</refpurpose>
-->
  <refpurpose>新しいイベントトリガを定義する</refpurpose>
 </refnamediv>

 <refsynopsisdiv>
<synopsis>
CREATE EVENT TRIGGER <replaceable class="parameter">name</replaceable>
    ON <replaceable class="parameter">event</replaceable>
    [ WHEN <replaceable class="parameter">filter_variable</replaceable> IN (<replaceable class="parameter">filter_value</replaceable> [, ... ]) [ AND ... ] ]
    EXECUTE { FUNCTION | PROCEDURE } <replaceable class="parameter">function_name</replaceable>()
</synopsis>
 </refsynopsisdiv>

 <refsect1>
<!--
  <title>Description</title>
-->
  <title>説明</title>

  <para>
<!--
   <command>CREATE EVENT TRIGGER</command> creates a new event trigger.
   Whenever the designated event occurs and the <literal>WHEN</literal> condition
   associated with the trigger, if any, is satisfied, the trigger function
   will be executed.  For a general introduction to event triggers, see
   <xref linkend="event-triggers"/>.  The user who creates an event trigger
   becomes its owner.
-->
<command>CREATE EVENT TRIGGER</command>は新しいイベントトリガを作成します。
指定されたイベントが発生し、トリガに関連する<literal>WHEN</literal>条件がもしあればそれを満たす場合、トリガ関数が実行されます。
イベントトリガの一般的な紹介については、<xref linkend="event-triggers"/>を参照してください。
イベントトリガを作成したユーザがその所有者となります。
  </para>
 </refsect1>

 <refsect1>
<!--
  <title>Parameters</title>
-->
  <title>パラメータ</title>

  <variablelist>
   <varlistentry>
    <term><replaceable class="parameter">name</replaceable></term>
    <listitem>
     <para>
<!--
      The name to give the new trigger.  This name must be unique within
      the database.
-->
新しいトリガに付ける名前です。
この名前はデータベース内で一意でなければなりません。
     </para>
    </listitem>
   </varlistentry>

   <varlistentry>
    <term><replaceable class="parameter">event</replaceable></term>
    <listitem>
     <para>
<!--
      The name of the event that triggers a call to the given function.
      See <xref linkend="event-trigger-definition"/> for more information
      on event names.
-->
指定関数を呼び出すきっかけとなるイベントの名前です。
イベント名の詳細については<xref linkend="event-trigger-definition"/>を参照してください。
     </para>
    </listitem>
   </varlistentry>

   <varlistentry>
    <term><replaceable class="parameter">filter_variable</replaceable></term>
    <listitem>
     <para>
<!--
      The name of a variable used to filter events.  This makes it possible
      to restrict the firing of the trigger to a subset of the cases in which
      it is supported.  Currently the only supported
      <replaceable class="parameter">filter_variable</replaceable>
      is <literal>TAG</literal>.
-->
イベントをフィルタするために使用される変数の名前です。
これにより、サポートしている状況の一部に対してのみにトリガの発行を制限することができます。
現在<replaceable class="parameter">filter_variable</replaceable>でサポートされているものは<literal>TAG</literal>のみです。
     </para>
    </listitem>
   </varlistentry>

   <varlistentry>
    <term><replaceable class="parameter">filter_value</replaceable></term>
    <listitem>
     <para>
<!--
      A list of values for the
      associated <replaceable class="parameter">filter_variable</replaceable>
      for which the trigger should fire.  For <literal>TAG</literal>, this means a
      list of command tags (e.g., <literal>'DROP FUNCTION'</literal>).
-->
どこでトリガを発行すべきかについて、関連する<replaceable class="parameter">filter_variable</replaceable>用の値のリストです。
<literal>TAG</literal>の場合、これはコマンドタグ（例えば<literal>'DROP FUNCTION'</literal>）のリストを意味します。
     </para>
    </listitem>
   </varlistentry>

   <varlistentry>
    <term><replaceable class="parameter">function_name</replaceable></term>
    <listitem>
     <para>
<!--
      A user-supplied function that is declared as taking no argument and
      returning type <literal>event_trigger</literal>.
-->
引数を取らず<literal>event_trigger</literal>型を返すと宣言された、ユーザが提供する関数です。
     </para>

     <para>
<!--
      In the syntax of <literal>CREATE EVENT TRIGGER</literal>, the keywords
      <literal>FUNCTION</literal> and <literal>PROCEDURE</literal> are
      equivalent, but the referenced function must in any case be a function,
      not a procedure.  The use of the keyword <literal>PROCEDURE</literal>
      here is historical and deprecated.
-->
<literal>CREATE EVENT TRIGGER</literal>の構文では、キーワード<literal>FUNCTION</literal>と<literal>PROCEDURE</literal>は等価ですが、参照されている関数はどちらの場合でも関数でなければならず、プロシージャであってはなりません。
ここでキーワード<literal>PROCEDURE</literal>を使うことは、歴史的なものであり廃止予定です。
     </para>
    </listitem>
   </varlistentry>

  </variablelist>
 </refsect1>

 <refsect1 id="sql-createeventtrigger-notes">
<!--
  <title>Notes</title>
-->
  <title>注釈</title>

  <para>
<!--
   Only superusers can create event triggers.
-->
スーパーユーザのみがイベントトリガを作成することができます。
  </para>

  <para>
<!--
   Event triggers are disabled in single-user mode (see <xref
<<<<<<< HEAD
   linkend="app-postgres"/>) as well as when
   <xref linkend="guc-event-triggers"/> is set to <literal>false</literal>.
   If an erroneous event trigger disables the database so much that you can't
   even drop the trigger, restart with <xref linkend="guc-event-triggers"/>
   set to <literal>false</literal> to temporarily disable event triggers, or
   in single-user mode, and you'll be able to do that.
=======
   linkend="app-postgres"/>).  If an erroneous event trigger disables the
   database so much that you can't even drop the trigger, restart in
   single-user mode and you'll be able to do that.
-->
シングルユーザモード（<xref linkend="app-postgres"/>参照）ではイベントトリガは無効になります。
エラーのあるイベントトリガが原因でデータベースの動作がおかしくなり、トリガを削除することもできない状態になった場合は、シングルユーザモードで再起動してください。
削除できるようになります。
>>>>>>> 43f2d855
  </para>
 </refsect1>

 <refsect1 id="sql-createeventtrigger-examples">
<!--
  <title>Examples</title>
-->
  <title>例</title>

  <para>
<!--
   Forbid the execution of any <link linkend="ddl">DDL</link> command:
-->
すべての<link linkend="ddl">DDL</link>コマンドの実行を禁じます。

<programlisting>
CREATE OR REPLACE FUNCTION abort_any_command()
  RETURNS event_trigger
 LANGUAGE plpgsql
  AS $$
BEGIN
  RAISE EXCEPTION 'command % is disabled', tg_tag;
END;
$$;

CREATE EVENT TRIGGER abort_ddl ON ddl_command_start
   EXECUTE FUNCTION abort_any_command();
</programlisting></para>
 </refsect1>

 <refsect1 id="sql-createeventtrigger-compatibility">
<!--
  <title>Compatibility</title>
-->
  <title>互換性</title>

  <para>
<!--
   There is no <command>CREATE EVENT TRIGGER</command> statement in the
   SQL standard.
-->
標準SQLには<command>CREATE EVENT TRIGGER</command>文はありません。
  </para>

 </refsect1>

 <refsect1>
<!--
  <title>See Also</title>
-->
  <title>関連項目</title>

  <simplelist type="inline">
   <member><xref linkend="sql-altereventtrigger"/></member>
   <member><xref linkend="sql-dropeventtrigger"/></member>
   <member><xref linkend="sql-createfunction"/></member>
  </simplelist>
 </refsect1>
</refentry><|MERGE_RESOLUTION|>--- conflicted
+++ resolved
@@ -170,22 +170,17 @@
   <para>
 <!--
    Event triggers are disabled in single-user mode (see <xref
-<<<<<<< HEAD
    linkend="app-postgres"/>) as well as when
    <xref linkend="guc-event-triggers"/> is set to <literal>false</literal>.
    If an erroneous event trigger disables the database so much that you can't
    even drop the trigger, restart with <xref linkend="guc-event-triggers"/>
    set to <literal>false</literal> to temporarily disable event triggers, or
    in single-user mode, and you'll be able to do that.
-=======
-   linkend="app-postgres"/>).  If an erroneous event trigger disables the
-   database so much that you can't even drop the trigger, restart in
-   single-user mode and you'll be able to do that.
--->
-シングルユーザモード（<xref linkend="app-postgres"/>参照）ではイベントトリガは無効になります。
+-->
+《マッチ度[52.572707]》シングルユーザモード（<xref linkend="app-postgres"/>参照）ではイベントトリガは無効になります。
 エラーのあるイベントトリガが原因でデータベースの動作がおかしくなり、トリガを削除することもできない状態になった場合は、シングルユーザモードで再起動してください。
 削除できるようになります。
->>>>>>> 43f2d855
+《機械翻訳》«Event triggers are disabled in single-user mode (see <xref linkend="app-postgres"/>) as well as when <xref linkend="guc-event-triggers"/> is set to <literal>false</literal>. If an erroneous event trigger disables the database so much that you can't even drop the trigger, restart with <xref linkend="guc-event-triggers"/> set to <literal>false</literal> to temporarily disable event triggers, or in single-user mode, and you'll be able to do that.»
   </para>
  </refsect1>
 

--- conflicted
+++ resolved
@@ -306,12 +306,9 @@
       Backward compatibility syntax for removing the <literal>oid</literal>
       system column. As <literal>oid</literal> system columns cannot be added
       anymore, this never has an effect.
-<<<<<<< HEAD
-=======
 -->
 システム列<literal>oid</literal>を削除する、後方互換のための構文です。
 システム列<literal>oid</literal>は今では追加できませんので、これは効果がありません。
->>>>>>> 184958ef
      </para>
     </listitem>
    </varlistentry>

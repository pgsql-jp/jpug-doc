--- conflicted
+++ resolved
@@ -680,12 +680,8 @@
 このスタイルガイドでは、<productname>PostgreSQL</productname>で生成されるすべてのメッセージに対する、一貫性維持、ユーザに親切なスタイルについての希望を説明します。
    </para>
 
-<<<<<<< HEAD
   <simplesect id="error-style-guide-what-goes-where">
-=======
-  <simplesect>
-<!--
->>>>>>> 94ef7168
+<!--
    <title>What Goes Where</title>
 -->
    <title>何がどこで起こったか</title>
@@ -750,12 +746,8 @@
 
   </simplesect>
 
-<<<<<<< HEAD
   <simplesect id="error-style-guide-formatting">
-=======
-  <simplesect>
-<!--
->>>>>>> 94ef7168
+<!--
    <title>Formatting</title>
 -->
    <title>整形</title>
@@ -791,12 +783,8 @@
 
   </simplesect>
 
-<<<<<<< HEAD
   <simplesect id="error-style-guide-quotation-marks">
-=======
-  <simplesect>
-<!--
->>>>>>> 94ef7168
+<!--
    <title>Quotation Marks</title>
 -->
    <title>引用符</title>
@@ -832,12 +820,8 @@
 
   </simplesect>
 
-<<<<<<< HEAD
   <simplesect id="error-style-guide-quotes">
-=======
-  <simplesect>
-<!--
->>>>>>> 94ef7168
+<!--
    <title>Use of Quotes</title>
 -->
    <title>引用符の使用</title>
@@ -877,12 +861,8 @@
 
   </simplesect>
 
-<<<<<<< HEAD
   <simplesect id="error-style-guide-grammar-punctuation">
-=======
-  <simplesect>
-<!--
->>>>>>> 94ef7168
+<!--
    <title>Grammar and Punctuation</title>
 -->
    <title>文法と句読点</title>
@@ -951,12 +931,8 @@
 
   </simplesect>
 
-<<<<<<< HEAD
   <simplesect id="error-style-guide-case">
-=======
-  <simplesect>
-<!--
->>>>>>> 94ef7168
+<!--
    <title>Upper Case vs. Lower Case</title>
 -->
    <title>大文字と小文字</title>
@@ -983,12 +959,8 @@
 
   </simplesect>
 
-<<<<<<< HEAD
   <simplesect id="error-style-guide-passive-voice">
-=======
-  <simplesect>
-<!--
->>>>>>> 94ef7168
+<!--
    <title>Avoid Passive Voice</title>
 -->
    <title>受動態の禁止</title>
@@ -1017,12 +989,8 @@
 
   </simplesect>
 
-<<<<<<< HEAD
   <simplesect id="error-style-guide-tense">
-=======
-  <simplesect>
-<!--
->>>>>>> 94ef7168
+<!--
    <title>Present vs. Past Tense</title>
 -->
    <title>現在形と過去形</title>
@@ -1088,12 +1056,8 @@
 
   </simplesect>
 
-<<<<<<< HEAD
   <simplesect id="error-style-guide-object-type">
-=======
-  <simplesect>
-<!--
->>>>>>> 94ef7168
+<!--
    <title>Type of the Object</title>
 -->
    <title>オブジェクトの種類</title>
@@ -1116,12 +1080,8 @@
 
   </simplesect>
 
-<<<<<<< HEAD
   <simplesect id="error-style-guide-brackets">
-=======
-  <simplesect>
-<!--
->>>>>>> 94ef7168
+<!--
    <title>Brackets</title>
 -->
    <title>角括弧</title>
@@ -1145,12 +1105,8 @@
 
   </simplesect>
 
-<<<<<<< HEAD
   <simplesect id="error-style-guide-error-messages">
-=======
-  <simplesect>
-<!--
->>>>>>> 94ef7168
+<!--
    <title>Assembling Error Messages</title>
 -->
    <title>エラーメッセージの組み立て</title>
@@ -1182,12 +1138,8 @@
 
   </simplesect>
 
-<<<<<<< HEAD
   <simplesect id="error-style-guide-error-reasons">
-=======
-  <simplesect>
-<!--
->>>>>>> 94ef7168
+<!--
    <title>Reasons for Errors</title>
 -->
    <title>エラーの理由</title>
@@ -1211,12 +1163,8 @@
 
   </simplesect>
 
-<<<<<<< HEAD
   <simplesect id="error-style-guide-function-names">
-=======
-  <simplesect>
-<!--
->>>>>>> 94ef7168
+<!--
    <title>Function Names</title>
 -->
    <title>関数名</title>
@@ -1267,12 +1215,8 @@
 
   </simplesect>
 
-<<<<<<< HEAD
   <simplesect id="error-style-guide-tricky-words">
-=======
-  <simplesect>
-<!--
->>>>>>> 94ef7168
+<!--
    <title>Tricky Words to Avoid</title>
 -->
    <title>ややこしい単語の防止</title>
@@ -1410,12 +1354,8 @@
 
   </simplesect>
 
-<<<<<<< HEAD
   <simplesect id="error-style-guide-spelling">
-=======
-  <simplesect>
-<!--
->>>>>>> 94ef7168
+<!--
    <title>Proper Spelling</title>
 -->
    <title>適切なスペル</title>
@@ -1465,12 +1405,8 @@
 
   </simplesect>
 
-<<<<<<< HEAD
   <simplesect id="error-style-guide-localization">
-=======
-  <simplesect>
-<!--
->>>>>>> 94ef7168
+<!--
    <title>Localization</title>
 -->
    <title>地域化</title>
@@ -1494,12 +1430,8 @@
 -->
    <title>その他のコーディング規約</title>
 
-<<<<<<< HEAD
    <simplesect id="source-conventions-c-standard">
-=======
-   <simplesect>
-<!--
->>>>>>> 94ef7168
+<!--
     <title>C Standard</title>
 -->
     <title>標準C</title>
@@ -1548,20 +1480,13 @@
     </para>
    </simplesect>
 
-<<<<<<< HEAD
    <simplesect id="source-conventions-macros-inline">
-=======
-   <simplesect>
-<!--
->>>>>>> 94ef7168
+<!--
     <title>Function-Like Macros and Inline Functions</title>
 -->
     <title>関数のようなマクロとインライン関数</title>
     <para>
-<<<<<<< HEAD
-=======
-<!--
->>>>>>> 94ef7168
+<!--
      Both macros with arguments and <literal>static inline</literal>
      functions may be used. The latter are preferable if there are
      multiple-evaluation hazards when written as a macro, as e.g., the
@@ -1619,12 +1544,8 @@
     </para>
    </simplesect>
 
-<<<<<<< HEAD
    <simplesect id="source-conventions-signal-handlers">
-=======
-   <simplesect>
-<!--
->>>>>>> 94ef7168
+<!--
     <title>Writing Signal Handlers</title>
 -->
     <title>シグナルハンドラの作成</title>
@@ -1686,12 +1607,8 @@
     </para>
    </simplesect>
 
-<<<<<<< HEAD
    <simplesect id="source-conventions-function-pointers">
-=======
-   <simplesect>
-<!--
->>>>>>> 94ef7168
+<!--
     <title>Calling Function Pointers</title>
 -->
     <title>関数ポインタの呼び出し</title>

--- conflicted
+++ resolved
@@ -2,13 +2,8 @@
 msgstr ""
 "Project-Id-Version: postgresql\n"
 "Report-Msgid-Bugs-To: pgsql-bugs@lists.postgresql.org\n"
-<<<<<<< HEAD
-"POT-Creation-Date: 2025-03-29 10:40+0000\n"
-"PO-Revision-Date: 2025-04-01 13:47\n"
-=======
 "POT-Creation-Date: 2024-09-23 10:51+0000\n"
 "PO-Revision-Date: 2024-09-23 19:38\n"
->>>>>>> 3d6a8289
 "Last-Translator: \n"
 "Language-Team: Ukrainian\n"
 "Language: uk_UA\n"
@@ -237,20 +232,12 @@
 msgid "unrecognized sync method: %s"
 msgstr "нерозпізнаний метод синхронізації: %s"
 
-<<<<<<< HEAD
-#: ../../fe_utils/string_utils.c:587
-=======
 #: ../../fe_utils/string_utils.c:434
->>>>>>> 3d6a8289
 #, c-format
 msgid "shell command argument contains a newline or carriage return: \"%s\"\n"
 msgstr "аргумент командної оболонки містить символ нового рядка або повернення каретки: \"%s\"\n"
 
-<<<<<<< HEAD
-#: ../../fe_utils/string_utils.c:760
-=======
 #: ../../fe_utils/string_utils.c:607
->>>>>>> 3d6a8289
 #, c-format
 msgid "database name contains a newline or carriage return: \"%s\"\n"
 msgstr "назва бази даних містить символ нового рядка або повернення каретки: \"%s\"\n"
@@ -516,21 +503,13 @@
 msgstr "не вдалося прочитати з вхідного файлу: %s"
 
 #: compress_gzip.c:295 compress_none.c:97 compress_none.c:139
-<<<<<<< HEAD
-#: compress_zstd.c:374 pg_backup_custom.c:651
-=======
 #: compress_zstd.c:373 pg_backup_custom.c:651
->>>>>>> 3d6a8289
 #, c-format
 msgid "could not read from input file: %m"
 msgstr "не вдалося прочитати з вхідного файлу: %m"
 
 #: compress_gzip.c:297 compress_lz4.c:630 compress_none.c:141
-<<<<<<< HEAD
-#: compress_zstd.c:372 pg_backup_custom.c:649 pg_backup_directory.c:565
-=======
 #: compress_zstd.c:371 pg_backup_custom.c:649 pg_backup_directory.c:565
->>>>>>> 3d6a8289
 #: pg_backup_tar.c:740 pg_backup_tar.c:763
 #, c-format
 msgid "could not read from input file: end of file"
@@ -571,22 +550,18 @@
 msgid "could not set compression parameter \"%s\": %s"
 msgstr "не вдалося встановити параметр стискання \"%s\": %s"
 
-#: compress_zstd.c:78 compress_zstd.c:232 compress_zstd.c:491
-#: compress_zstd.c:499
+#: compress_zstd.c:78 compress_zstd.c:231 compress_zstd.c:490
+#: compress_zstd.c:498
 #, c-format
 msgid "could not initialize compression library"
 msgstr "не вдалося ініціалізувати бібліотеку стискання"
 
-#: compress_zstd.c:195 compress_zstd.c:309
+#: compress_zstd.c:194 compress_zstd.c:308
 #, c-format
 msgid "could not decompress data: %s"
 msgstr "не вдалося розпакувати дані: %s"
 
-<<<<<<< HEAD
-#: compress_zstd.c:502
-=======
 #: compress_zstd.c:501
->>>>>>> 3d6a8289
 #, c-format
 msgid "unhandled mode \"%s\""
 msgstr "непідтримуваний режим \"%s\""
@@ -847,11 +822,7 @@
 msgid "could not create large object %u: %s"
 msgstr "не вдалося створити великий об'єкт %u: %s"
 
-<<<<<<< HEAD
-#: pg_backup_archiver.c:1486 pg_dump.c:3889
-=======
 #: pg_backup_archiver.c:1486 pg_dump.c:3888
->>>>>>> 3d6a8289
 #, c-format
 msgid "could not open large object %u: %s"
 msgstr "не вдалося відкрити великий об'єкт %u: %s"
@@ -1004,20 +975,12 @@
 msgid "unrecognized file format \"%d\""
 msgstr "нерозпізнаний формат файлу \"%d\""
 
-<<<<<<< HEAD
-#: pg_backup_archiver.c:2527 pg_backup_archiver.c:4648
-=======
 #: pg_backup_archiver.c:2527 pg_backup_archiver.c:4647
->>>>>>> 3d6a8289
 #, c-format
 msgid "finished item %d %s %s"
 msgstr "завершений об'єкт %d %s %s"
 
-<<<<<<< HEAD
-#: pg_backup_archiver.c:2531 pg_backup_archiver.c:4661
-=======
 #: pg_backup_archiver.c:2531 pg_backup_archiver.c:4660
->>>>>>> 3d6a8289
 #, c-format
 msgid "worker process failed: exit code %d"
 msgstr "помилка при робочому процесі: код виходу %d"
@@ -1037,245 +1000,137 @@
 msgid "unrecognized encoding \"%s\""
 msgstr "нерозпізнане кодування \"%s\""
 
-<<<<<<< HEAD
-#: pg_backup_archiver.c:2824
-=======
 #: pg_backup_archiver.c:2823
->>>>>>> 3d6a8289
 #, c-format
 msgid "invalid ENCODING item: %s"
 msgstr "невірний об'єкт КОДУВАННЯ: %s"
 
-<<<<<<< HEAD
-#: pg_backup_archiver.c:2842
-=======
 #: pg_backup_archiver.c:2841
->>>>>>> 3d6a8289
 #, c-format
 msgid "invalid STDSTRINGS item: %s"
 msgstr "невірний об'єкт STDSTRINGS: %s"
 
-<<<<<<< HEAD
-#: pg_backup_archiver.c:2867
-=======
 #: pg_backup_archiver.c:2866
->>>>>>> 3d6a8289
 #, c-format
 msgid "schema \"%s\" not found"
 msgstr "схему \"%s\" не знайдено"
 
-<<<<<<< HEAD
-#: pg_backup_archiver.c:2874
-=======
 #: pg_backup_archiver.c:2873
->>>>>>> 3d6a8289
 #, c-format
 msgid "table \"%s\" not found"
 msgstr "таблицю \"%s\" не знайдено"
 
-<<<<<<< HEAD
-#: pg_backup_archiver.c:2881
-=======
 #: pg_backup_archiver.c:2880
->>>>>>> 3d6a8289
 #, c-format
 msgid "index \"%s\" not found"
 msgstr "індекс \"%s\" не знайдено"
 
-<<<<<<< HEAD
-#: pg_backup_archiver.c:2888
-=======
 #: pg_backup_archiver.c:2887
->>>>>>> 3d6a8289
 #, c-format
 msgid "function \"%s\" not found"
 msgstr "функцію \"%s\" не знайдено"
 
-<<<<<<< HEAD
-#: pg_backup_archiver.c:2895
-=======
 #: pg_backup_archiver.c:2894
->>>>>>> 3d6a8289
 #, c-format
 msgid "trigger \"%s\" not found"
 msgstr "тригер \"%s\" не знайдено"
 
-<<<<<<< HEAD
-#: pg_backup_archiver.c:3326
-=======
 #: pg_backup_archiver.c:3325
->>>>>>> 3d6a8289
 #, c-format
 msgid "could not set session user to \"%s\": %s"
 msgstr "не вдалося встановити користувача сеансу для \"%s\": %s"
 
-<<<<<<< HEAD
-#: pg_backup_archiver.c:3458
-=======
 #: pg_backup_archiver.c:3457
->>>>>>> 3d6a8289
 #, c-format
 msgid "could not set \"search_path\" to \"%s\": %s"
 msgstr "не вдалося встановити \"search_path\" для \"%s\": %s"
 
-<<<<<<< HEAD
-#: pg_backup_archiver.c:3519
-=======
 #: pg_backup_archiver.c:3518
->>>>>>> 3d6a8289
 #, c-format
 msgid "could not set \"default_tablespace\" to %s: %s"
 msgstr "не вдалося встановити \"default_tablespace\" для %s: %s"
 
-<<<<<<< HEAD
-#: pg_backup_archiver.c:3568
-=======
 #: pg_backup_archiver.c:3567
->>>>>>> 3d6a8289
 #, c-format
 msgid "could not set \"default_table_access_method\": %s"
 msgstr "не вдалося встановити \"default_table_access_method\" для: %s"
 
-<<<<<<< HEAD
-#: pg_backup_archiver.c:3617
-=======
 #: pg_backup_archiver.c:3616
->>>>>>> 3d6a8289
 #, c-format
 msgid "could not alter table access method: %s"
 msgstr "не вдалося змінити метод доступу до таблиці: %s"
 
-<<<<<<< HEAD
-#: pg_backup_archiver.c:3718
-=======
 #: pg_backup_archiver.c:3717
->>>>>>> 3d6a8289
 #, c-format
 msgid "don't know how to set owner for object type \"%s\""
 msgstr "невідомо, як встановити власника об'єкту типу \"%s\""
 
-<<<<<<< HEAD
-#: pg_backup_archiver.c:4005
-=======
 #: pg_backup_archiver.c:4004
->>>>>>> 3d6a8289
 #, c-format
 msgid "did not find magic string in file header"
 msgstr "в заголовку файлу не знайдено магічного рядка"
 
-<<<<<<< HEAD
-#: pg_backup_archiver.c:4019
-=======
 #: pg_backup_archiver.c:4018
->>>>>>> 3d6a8289
 #, c-format
 msgid "unsupported version (%d.%d) in file header"
 msgstr "в заголовку непідтримувана версія (%d.%d)"
 
-<<<<<<< HEAD
-#: pg_backup_archiver.c:4024
-=======
 #: pg_backup_archiver.c:4023
->>>>>>> 3d6a8289
 #, c-format
 msgid "sanity check on integer size (%lu) failed"
 msgstr "перевірка на розмір цілого числа (%lu) не вдалася"
 
-<<<<<<< HEAD
-#: pg_backup_archiver.c:4028
-=======
 #: pg_backup_archiver.c:4027
->>>>>>> 3d6a8289
 #, c-format
 msgid "archive was made on a machine with larger integers, some operations might fail"
 msgstr "архів зроблено на архітектурі з більшими цілими числами, деякі операції можуть не виконуватися"
 
-<<<<<<< HEAD
-#: pg_backup_archiver.c:4038
-=======
 #: pg_backup_archiver.c:4037
->>>>>>> 3d6a8289
 #, c-format
 msgid "expected format (%d) differs from format found in file (%d)"
 msgstr "очікуваний формат (%d) відрізняється від знайденого формату у файлі (%d)"
 
-<<<<<<< HEAD
-#: pg_backup_archiver.c:4060
-=======
 #: pg_backup_archiver.c:4059
->>>>>>> 3d6a8289
 #, c-format
 msgid "archive is compressed, but this installation does not support compression (%s) -- no data will be available"
 msgstr "архів стиснено, але ця інсталяція не підтримує стискання (%s) -- дані не будуть доступними"
 
-<<<<<<< HEAD
-#: pg_backup_archiver.c:4096
-=======
 #: pg_backup_archiver.c:4095
->>>>>>> 3d6a8289
 #, c-format
 msgid "invalid creation date in header"
 msgstr "неприпустима дата створення у заголовку"
 
-<<<<<<< HEAD
-#: pg_backup_archiver.c:4230
-=======
 #: pg_backup_archiver.c:4229
->>>>>>> 3d6a8289
 #, c-format
 msgid "processing item %d %s %s"
 msgstr "обробка елементу %d %s %s"
 
-<<<<<<< HEAD
-#: pg_backup_archiver.c:4315
-=======
 #: pg_backup_archiver.c:4314
->>>>>>> 3d6a8289
 #, c-format
 msgid "entering main parallel loop"
 msgstr "введення головного паралельного циклу"
 
-<<<<<<< HEAD
-#: pg_backup_archiver.c:4326
-=======
 #: pg_backup_archiver.c:4325
->>>>>>> 3d6a8289
 #, c-format
 msgid "skipping item %d %s %s"
 msgstr "пропускається елемент %d %s %s "
 
-<<<<<<< HEAD
-#: pg_backup_archiver.c:4335
-=======
 #: pg_backup_archiver.c:4334
->>>>>>> 3d6a8289
 #, c-format
 msgid "launching item %d %s %s"
 msgstr "запуск елементу %d %s %s "
 
-<<<<<<< HEAD
-#: pg_backup_archiver.c:4389
-=======
 #: pg_backup_archiver.c:4388
->>>>>>> 3d6a8289
 #, c-format
 msgid "finished main parallel loop"
 msgstr "головний паралельний цикл завершився"
 
-<<<<<<< HEAD
-#: pg_backup_archiver.c:4425
-=======
 #: pg_backup_archiver.c:4424
->>>>>>> 3d6a8289
 #, c-format
 msgid "processing missed item %d %s %s"
 msgstr "обробка втраченого елементу %d %s %s"
 
-<<<<<<< HEAD
-#: pg_backup_archiver.c:4967
-=======
 #: pg_backup_archiver.c:4966
->>>>>>> 3d6a8289
 #, c-format
 msgid "table \"%s\" could not be created, will not restore its data"
 msgstr "не вдалося створити таблицю \"%s\", дані не будуть відновлені"
@@ -1362,20 +1217,12 @@
 msgid "could not get server_version from libpq"
 msgstr "не вдалося отримати версію серверу з libpq"
 
-<<<<<<< HEAD
-#: pg_backup_db.c:53 pg_dumpall.c:1879
-=======
 #: pg_backup_db.c:53 pg_dumpall.c:1830
->>>>>>> 3d6a8289
 #, c-format
 msgid "aborting because of server version mismatch"
 msgstr "переривання через невідповідність версії серверу"
 
-<<<<<<< HEAD
-#: pg_backup_db.c:54 pg_dumpall.c:1880
-=======
 #: pg_backup_db.c:54 pg_dumpall.c:1831
->>>>>>> 3d6a8289
 #, c-format
 msgid "server version: %s; %s version: %s"
 msgstr "версія серверу: %s; версія %s: %s"
@@ -1385,11 +1232,7 @@
 msgid "already connected to a database"
 msgstr "вже під'єднано до бази даних"
 
-<<<<<<< HEAD
-#: pg_backup_db.c:128 pg_backup_db.c:178 pg_dumpall.c:1726 pg_dumpall.c:1828
-=======
 #: pg_backup_db.c:128 pg_backup_db.c:178 pg_dumpall.c:1677 pg_dumpall.c:1779
->>>>>>> 3d6a8289
 msgid "Password: "
 msgstr "Пароль: "
 
@@ -1404,29 +1247,17 @@
 msgstr "помилка повторного підключення: %s"
 
 #: pg_backup_db.c:190 pg_backup_db.c:264 pg_dump.c:788 pg_dump_sort.c:1213
-<<<<<<< HEAD
-#: pg_dump_sort.c:1233 pg_dumpall.c:1753 pg_dumpall.c:1837
-=======
 #: pg_dump_sort.c:1233 pg_dumpall.c:1704 pg_dumpall.c:1788
->>>>>>> 3d6a8289
 #, c-format
 msgid "%s"
 msgstr "%s"
 
-<<<<<<< HEAD
-#: pg_backup_db.c:271 pg_dumpall.c:1942 pg_dumpall.c:1965
-=======
 #: pg_backup_db.c:271 pg_dumpall.c:1893 pg_dumpall.c:1916
->>>>>>> 3d6a8289
 #, c-format
 msgid "query failed: %s"
 msgstr "запит не вдався: %s"
 
-<<<<<<< HEAD
-#: pg_backup_db.c:273 pg_dumpall.c:1943 pg_dumpall.c:1966
-=======
 #: pg_backup_db.c:273 pg_dumpall.c:1894 pg_dumpall.c:1917
->>>>>>> 3d6a8289
 #, c-format
 msgid "Query was: %s"
 msgstr "Запит був: %s"
@@ -1464,11 +1295,7 @@
 msgid "COPY failed for table \"%s\": %s"
 msgstr "КОПІЮВАННЯ для таблиці \"%s\" не вдалося: %s"
 
-<<<<<<< HEAD
-#: pg_backup_db.c:521 pg_dump.c:2284
-=======
 #: pg_backup_db.c:521 pg_dump.c:2283
->>>>>>> 3d6a8289
 #, c-format
 msgid "unexpected extra results during COPY of table \"%s\""
 msgstr "неочікувані зайві результати під час копіювання таблиці \"%s\""
@@ -1735,11 +1562,7 @@
 msgid "%s dumps a database as a text file or to other formats.\n\n"
 msgstr "%s зберігає резервну копію бази даних в текстовому файлі або в інших форматах.\n\n"
 
-<<<<<<< HEAD
-#: pg_dump.c:1093 pg_dumpall.c:636 pg_restore.c:452
-=======
 #: pg_dump.c:1093 pg_dumpall.c:635 pg_restore.c:452
->>>>>>> 3d6a8289
 #, c-format
 msgid "Usage:\n"
 msgstr "Використання:\n"
@@ -1749,11 +1572,7 @@
 msgid "  %s [OPTION]... [DBNAME]\n"
 msgstr "  %s [OPTION]... [DBNAME]\n"
 
-<<<<<<< HEAD
-#: pg_dump.c:1096 pg_dumpall.c:639 pg_restore.c:455
-=======
 #: pg_dump.c:1096 pg_dumpall.c:638 pg_restore.c:455
->>>>>>> 3d6a8289
 #, c-format
 msgid "\n"
 "General options:\n"
@@ -1777,20 +1596,12 @@
 msgid "  -j, --jobs=NUM               use this many parallel jobs to dump\n"
 msgstr "  -j, --jobs=NUM            використовувати ці паралельні завдання для вивантаження\n"
 
-<<<<<<< HEAD
-#: pg_dump.c:1101 pg_dumpall.c:641
-=======
 #: pg_dump.c:1101 pg_dumpall.c:640
->>>>>>> 3d6a8289
 #, c-format
 msgid "  -v, --verbose                verbose mode\n"
 msgstr "  -v, --verbose                детальний режим\n"
 
-<<<<<<< HEAD
-#: pg_dump.c:1102 pg_dumpall.c:642
-=======
 #: pg_dump.c:1102 pg_dumpall.c:641
->>>>>>> 3d6a8289
 #, c-format
 msgid "  -V, --version                output version information, then exit\n"
 msgstr "  -V, --version                вивести інформацію про версію, потім вийти\n"
@@ -1802,20 +1613,12 @@
 msgstr "  -Z, --compress=METHOD[:DETAIL]\n"
 "                         стискати як вказано\n"
 
-<<<<<<< HEAD
-#: pg_dump.c:1105 pg_dumpall.c:643
-=======
 #: pg_dump.c:1105 pg_dumpall.c:642
->>>>>>> 3d6a8289
 #, c-format
 msgid "  --lock-wait-timeout=TIMEOUT  fail after waiting TIMEOUT for a table lock\n"
 msgstr "  --lock-wait-timeout=TIMEOUT  помилка після очікування TIMEOUT для блокування таблиці\n"
 
-<<<<<<< HEAD
-#: pg_dump.c:1106 pg_dumpall.c:671
-=======
 #: pg_dump.c:1106 pg_dumpall.c:670
->>>>>>> 3d6a8289
 #, c-format
 msgid "  --no-sync                    do not wait for changes to be written safely to disk\n"
 msgstr "  --no-sync                    не чекати безпечного збереження змін на диск\n"
@@ -1825,31 +1628,19 @@
 msgid "  --sync-method=METHOD         set method for syncing files to disk\n"
 msgstr "  --sync-method=METHOD         встановити метод для синхронізації файлів на диск\n"
 
-<<<<<<< HEAD
-#: pg_dump.c:1108 pg_dumpall.c:644
-=======
 #: pg_dump.c:1108 pg_dumpall.c:643
->>>>>>> 3d6a8289
 #, c-format
 msgid "  -?, --help                   show this help, then exit\n"
 msgstr "  -?, --help                   показати цю довідку, потім вийти\n"
 
-<<<<<<< HEAD
-#: pg_dump.c:1110 pg_dumpall.c:645
-=======
 #: pg_dump.c:1110 pg_dumpall.c:644
->>>>>>> 3d6a8289
 #, c-format
 msgid "\n"
 "Options controlling the output content:\n"
 msgstr "\n"
 "Параметри, що керують вихідним вмістом:\n"
 
-<<<<<<< HEAD
-#: pg_dump.c:1111 pg_dumpall.c:646
-=======
 #: pg_dump.c:1111 pg_dumpall.c:645
->>>>>>> 3d6a8289
 #, c-format
 msgid "  -a, --data-only              dump only the data, not the schema\n"
 msgstr "  -a, --data-only              вивантажити лише дані, без схеми\n"
@@ -1889,11 +1680,7 @@
 msgid "  -e, --extension=PATTERN      dump the specified extension(s) only\n"
 msgstr "  -e, --extension=PATTERN       вивантажити лише вказане(і) розширення\n"
 
-<<<<<<< HEAD
-#: pg_dump.c:1119 pg_dumpall.c:648
-=======
 #: pg_dump.c:1119 pg_dumpall.c:647
->>>>>>> 3d6a8289
 #, c-format
 msgid "  -E, --encoding=ENCODING      dump the data in encoding ENCODING\n"
 msgstr "  -E, --encoding=ENCODING      вивантажити дані в кодуванні ENCODING\n"
@@ -1915,11 +1702,7 @@
 msgstr "  -O, --no-owner               пропускати відновлення володіння об'єктами\n"
 "                               при використанні текстового формату\n"
 
-<<<<<<< HEAD
-#: pg_dump.c:1124 pg_dumpall.c:652
-=======
 #: pg_dump.c:1124 pg_dumpall.c:651
->>>>>>> 3d6a8289
 #, c-format
 msgid "  -s, --schema-only            dump only the schema, no data\n"
 msgstr "  -s, --schema-only            вивантажити лише схему, без даних\n"
@@ -1939,47 +1722,27 @@
 msgid "  -T, --exclude-table=PATTERN  do NOT dump the specified table(s)\n"
 msgstr "  -T, --exclude-table=PATTERN    НЕ вивантажувати вказані таблиці\n"
 
-<<<<<<< HEAD
-#: pg_dump.c:1128 pg_dumpall.c:655
-=======
 #: pg_dump.c:1128 pg_dumpall.c:654
->>>>>>> 3d6a8289
 #, c-format
 msgid "  -x, --no-privileges          do not dump privileges (grant/revoke)\n"
 msgstr "  -x, --no-privileges          не вивантажувати права (надання/відкликання)\n"
 
-<<<<<<< HEAD
-#: pg_dump.c:1129 pg_dumpall.c:656
-=======
 #: pg_dump.c:1129 pg_dumpall.c:655
->>>>>>> 3d6a8289
 #, c-format
 msgid "  --binary-upgrade             for use by upgrade utilities only\n"
 msgstr "  --binary-upgrade             для використання лише утилітами оновлення\n"
 
-<<<<<<< HEAD
-#: pg_dump.c:1130 pg_dumpall.c:657
-=======
 #: pg_dump.c:1130 pg_dumpall.c:656
->>>>>>> 3d6a8289
 #, c-format
 msgid "  --column-inserts             dump data as INSERT commands with column names\n"
 msgstr "  --column-inserts             вивантажити дані у вигляді команд INSERT з іменами стовпців\n"
 
-<<<<<<< HEAD
-#: pg_dump.c:1131 pg_dumpall.c:658
-=======
 #: pg_dump.c:1131 pg_dumpall.c:657
->>>>>>> 3d6a8289
 #, c-format
 msgid "  --disable-dollar-quoting     disable dollar quoting, use SQL standard quoting\n"
 msgstr "  --disable-dollar-quoting  вимкнути цінову пропозицію $, використовувати SQL стандартну цінову пропозицію\n"
 
-<<<<<<< HEAD
-#: pg_dump.c:1132 pg_dumpall.c:659 pg_restore.c:483
-=======
 #: pg_dump.c:1132 pg_dumpall.c:658 pg_restore.c:483
->>>>>>> 3d6a8289
 #, c-format
 msgid "  --disable-triggers           disable triggers during data-only restore\n"
 msgstr "  --disable-triggers           вимкнути тригери лише під час відновлення даних\n"
@@ -2019,11 +1782,7 @@
 "                               не вивантажувати дані зазначених таблиць,\n"
 "                               включно з дочірніми та секціонованими таблицями\n"
 
-<<<<<<< HEAD
-#: pg_dump.c:1143 pg_dumpall.c:661
-=======
 #: pg_dump.c:1143 pg_dumpall.c:660
->>>>>>> 3d6a8289
 #, c-format
 msgid "  --extra-float-digits=NUM     override default setting for extra_float_digits\n"
 msgstr "  --extra-float-digits=NUM змінити параметр за замовчуванням для extra_float_digits\n"
@@ -2035,11 +1794,7 @@
 msgstr "  --filter=FILENAME            включати або виключати об'єкти та дані з дампу\n"
 "                               на основі виразів у FILENAME\n"
 
-<<<<<<< HEAD
-#: pg_dump.c:1146 pg_dumpall.c:663 pg_restore.c:487
-=======
 #: pg_dump.c:1146 pg_dumpall.c:662 pg_restore.c:487
->>>>>>> 3d6a8289
 #, c-format
 msgid "  --if-exists                  use IF EXISTS when dropping objects\n"
 msgstr "  --if-exists                  використовувати IF EXISTS під час видалення об'єктів\n"
@@ -2053,119 +1808,67 @@
 "                               включають дані підлеглих таблиць на підлеглих\n"
 "                               сервери, що відповідають ШАБЛОНУ\n"
 
-<<<<<<< HEAD
-#: pg_dump.c:1150 pg_dumpall.c:664
-=======
 #: pg_dump.c:1150 pg_dumpall.c:663
->>>>>>> 3d6a8289
 #, c-format
 msgid "  --inserts                    dump data as INSERT commands, rather than COPY\n"
 msgstr "  --inserts                    вивантажити дані у вигляді команд INSERT, не COPY\n"
 
-<<<<<<< HEAD
-#: pg_dump.c:1151 pg_dumpall.c:665
-=======
 #: pg_dump.c:1151 pg_dumpall.c:664
->>>>>>> 3d6a8289
 #, c-format
 msgid "  --load-via-partition-root    load partitions via the root table\n"
 msgstr "  --load-via-partition-root    завантажувати секції через головну таблицю\n"
 
-<<<<<<< HEAD
-#: pg_dump.c:1152 pg_dumpall.c:666
-=======
 #: pg_dump.c:1152 pg_dumpall.c:665
->>>>>>> 3d6a8289
 #, c-format
 msgid "  --no-comments                do not dump comments\n"
 msgstr "  --no-comments                не вивантажувати коментарі\n"
 
-<<<<<<< HEAD
-#: pg_dump.c:1153 pg_dumpall.c:667
-=======
 #: pg_dump.c:1153 pg_dumpall.c:666
->>>>>>> 3d6a8289
 #, c-format
 msgid "  --no-publications            do not dump publications\n"
 msgstr "  --no-publications            не вивантажувати публікації\n"
 
-<<<<<<< HEAD
-#: pg_dump.c:1154 pg_dumpall.c:669
-=======
 #: pg_dump.c:1154 pg_dumpall.c:668
->>>>>>> 3d6a8289
 #, c-format
 msgid "  --no-security-labels         do not dump security label assignments\n"
 msgstr "  --no-security-labels         не вивантажувати завдання міток безпеки\n"
 
-<<<<<<< HEAD
-#: pg_dump.c:1155 pg_dumpall.c:670
-=======
 #: pg_dump.c:1155 pg_dumpall.c:669
->>>>>>> 3d6a8289
 #, c-format
 msgid "  --no-subscriptions           do not dump subscriptions\n"
 msgstr "  --no-subscriptions           не вивантажувати підписки\n"
 
-<<<<<<< HEAD
-#: pg_dump.c:1156 pg_dumpall.c:672
-=======
 #: pg_dump.c:1156 pg_dumpall.c:671
->>>>>>> 3d6a8289
 #, c-format
 msgid "  --no-table-access-method     do not dump table access methods\n"
 msgstr "  --no-table-access-method не вивантажувати табличні методи доступу\n"
 
-<<<<<<< HEAD
-#: pg_dump.c:1157 pg_dumpall.c:673
-=======
 #: pg_dump.c:1157 pg_dumpall.c:672
->>>>>>> 3d6a8289
 #, c-format
 msgid "  --no-tablespaces             do not dump tablespace assignments\n"
 msgstr "  --no-tablespaces             не вивантажувати призначення табличних просторів\n"
 
-<<<<<<< HEAD
-#: pg_dump.c:1158 pg_dumpall.c:674
-=======
 #: pg_dump.c:1158 pg_dumpall.c:673
->>>>>>> 3d6a8289
 #, c-format
 msgid "  --no-toast-compression       do not dump TOAST compression methods\n"
 msgstr "  --no-toast-compression       не вивантажувати методи стиснення TOAST\n"
 
-<<<<<<< HEAD
-#: pg_dump.c:1159 pg_dumpall.c:675
-=======
 #: pg_dump.c:1159 pg_dumpall.c:674
->>>>>>> 3d6a8289
 #, c-format
 msgid "  --no-unlogged-table-data     do not dump unlogged table data\n"
 msgstr "  --no-unlogged-table-data     не вивантажувати дані таблиць, які не журналюються\n"
 
-<<<<<<< HEAD
-#: pg_dump.c:1160 pg_dumpall.c:676
-=======
 #: pg_dump.c:1160 pg_dumpall.c:675
->>>>>>> 3d6a8289
 #, c-format
 msgid "  --on-conflict-do-nothing     add ON CONFLICT DO NOTHING to INSERT commands\n"
 msgstr "  --on-conflict-do-nothing     додавати ON CONFLICT DO NOTHING до команди INSERT\n"
 
-<<<<<<< HEAD
-#: pg_dump.c:1161 pg_dumpall.c:677
-=======
 #: pg_dump.c:1161 pg_dumpall.c:676
->>>>>>> 3d6a8289
 #, c-format
 msgid "  --quote-all-identifiers      quote all identifiers, even if not key words\n"
 msgstr "  --quote-all-identifiers      укладати в лапки всі ідентифікатори, а не тільки ключові слова\n"
 
-<<<<<<< HEAD
-#: pg_dump.c:1162 pg_dumpall.c:678
-=======
 #: pg_dump.c:1162 pg_dumpall.c:677
->>>>>>> 3d6a8289
 #, c-format
 msgid "  --rows-per-insert=NROWS      number of rows per INSERT; implies --inserts\n"
 msgstr "  --rows-per-insert=NROWS      кількість рядків для INSERT; вимагає параметру --inserts\n"
@@ -2199,11 +1902,7 @@
 msgstr "  --table-and-children=PATTERN вивантажувати лише зазначені таблиці,\n"
 "                               включно з дочірніми та секціонованими таблицями\n"
 
-<<<<<<< HEAD
-#: pg_dump.c:1170 pg_dumpall.c:679 pg_restore.c:500
-=======
 #: pg_dump.c:1170 pg_dumpall.c:678 pg_restore.c:500
->>>>>>> 3d6a8289
 #, c-format
 msgid "  --use-set-session-authorization\n"
 "                               use SET SESSION AUTHORIZATION commands instead of\n"
@@ -2212,11 +1911,7 @@
 "                               щоб встановити власника, використати команди SET SESSION AUTHORIZATION,\n"
 "                               замість команд ALTER OWNER\n"
 
-<<<<<<< HEAD
-#: pg_dump.c:1174 pg_dumpall.c:683 pg_restore.c:504
-=======
 #: pg_dump.c:1174 pg_dumpall.c:682 pg_restore.c:504
->>>>>>> 3d6a8289
 #, c-format
 msgid "\n"
 "Connection options:\n"
@@ -2228,56 +1923,32 @@
 msgid "  -d, --dbname=DBNAME      database to dump\n"
 msgstr "  -d, --dbname=DBNAME      ім'я бази даних для вивантаження\n"
 
-<<<<<<< HEAD
-#: pg_dump.c:1176 pg_dumpall.c:685 pg_restore.c:505
-=======
 #: pg_dump.c:1176 pg_dumpall.c:684 pg_restore.c:505
->>>>>>> 3d6a8289
 #, c-format
 msgid "  -h, --host=HOSTNAME      database server host or socket directory\n"
 msgstr "  -h, --host=HOSTNAME      хост серверу баз даних або каталог сокетів\n"
 
-<<<<<<< HEAD
-#: pg_dump.c:1177 pg_dumpall.c:687 pg_restore.c:506
-=======
 #: pg_dump.c:1177 pg_dumpall.c:686 pg_restore.c:506
->>>>>>> 3d6a8289
 #, c-format
 msgid "  -p, --port=PORT          database server port number\n"
 msgstr "  -p, --port=PORT          номер порту сервера бази даних\n"
 
-<<<<<<< HEAD
-#: pg_dump.c:1178 pg_dumpall.c:688 pg_restore.c:507
-=======
 #: pg_dump.c:1178 pg_dumpall.c:687 pg_restore.c:507
->>>>>>> 3d6a8289
 #, c-format
 msgid "  -U, --username=NAME      connect as specified database user\n"
 msgstr "  -U, --username=NAME      підключатись як вказаний користувач бази даних\n"
 
-<<<<<<< HEAD
-#: pg_dump.c:1179 pg_dumpall.c:689 pg_restore.c:508
-=======
 #: pg_dump.c:1179 pg_dumpall.c:688 pg_restore.c:508
->>>>>>> 3d6a8289
 #, c-format
 msgid "  -w, --no-password        never prompt for password\n"
 msgstr "  -w, --no-password        ніколи не запитувати пароль\n"
 
-<<<<<<< HEAD
-#: pg_dump.c:1180 pg_dumpall.c:690 pg_restore.c:509
-=======
 #: pg_dump.c:1180 pg_dumpall.c:689 pg_restore.c:509
->>>>>>> 3d6a8289
 #, c-format
 msgid "  -W, --password           force password prompt (should happen automatically)\n"
 msgstr "  -W, --password           запитувати пароль завжди (повинно траплятись автоматично)\n"
 
-<<<<<<< HEAD
-#: pg_dump.c:1181 pg_dumpall.c:691
-=======
 #: pg_dump.c:1181 pg_dumpall.c:690
->>>>>>> 3d6a8289
 #, c-format
 msgid "  --role=ROLENAME          do SET ROLE before dump\n"
 msgstr "  --role=ROLENAME          виконати SET ROLE до вивантаження\n"
@@ -2290,20 +1961,12 @@
 msgstr "\n"
 "Якщо ім'я бази даних не вказано, тоді використовується значення змінної середовища PGDATABASE.\n\n"
 
-<<<<<<< HEAD
-#: pg_dump.c:1185 pg_dumpall.c:695 pg_restore.c:516
-=======
 #: pg_dump.c:1185 pg_dumpall.c:694 pg_restore.c:516
->>>>>>> 3d6a8289
 #, c-format
 msgid "Report bugs to <%s>.\n"
 msgstr "Повідомляти про помилки на <%s>.\n"
 
-<<<<<<< HEAD
-#: pg_dump.c:1186 pg_dumpall.c:696 pg_restore.c:517
-=======
 #: pg_dump.c:1186 pg_dumpall.c:695 pg_restore.c:517
->>>>>>> 3d6a8289
 #, c-format
 msgid "%s home page: <%s>\n"
 msgstr "Домашня сторінка %s: <%s>\n"
@@ -2313,402 +1976,224 @@
 msgid "invalid client encoding \"%s\" specified"
 msgstr "вказано неприпустиме клієнтське кодування \"%s\""
 
-<<<<<<< HEAD
-#: pg_dump.c:1353
-=======
 #: pg_dump.c:1352
->>>>>>> 3d6a8289
 #, c-format
 msgid "parallel dumps from standby servers are not supported by this server version"
 msgstr "паралельні вивантаження для резервних серверів не підтримуються цією версію сервера"
 
-<<<<<<< HEAD
-#: pg_dump.c:1418
-=======
 #: pg_dump.c:1417
->>>>>>> 3d6a8289
 #, c-format
 msgid "invalid output format \"%s\" specified"
 msgstr "вказано неприпустимий формат виводу \"%s\""
 
-<<<<<<< HEAD
-#: pg_dump.c:1459 pg_dump.c:1515 pg_dump.c:1568 pg_dumpall.c:1516
-=======
 #: pg_dump.c:1458 pg_dump.c:1514 pg_dump.c:1567 pg_dumpall.c:1467
->>>>>>> 3d6a8289
 #, c-format
 msgid "improper qualified name (too many dotted names): %s"
 msgstr "неправильне повне ім'я (забагато компонентів): %s"
 
-<<<<<<< HEAD
-#: pg_dump.c:1467
-=======
 #: pg_dump.c:1466
->>>>>>> 3d6a8289
 #, c-format
 msgid "no matching schemas were found for pattern \"%s\""
 msgstr "не знайдено відповідних схем для візерунку \"%s\""
 
-<<<<<<< HEAD
-#: pg_dump.c:1520
-=======
 #: pg_dump.c:1519
->>>>>>> 3d6a8289
 #, c-format
 msgid "no matching extensions were found for pattern \"%s\""
 msgstr "не знайдено відповідних розширень для шаблону \"%s\""
 
-<<<<<<< HEAD
-#: pg_dump.c:1573
-=======
 #: pg_dump.c:1572
->>>>>>> 3d6a8289
 #, c-format
 msgid "no matching foreign servers were found for pattern \"%s\""
 msgstr "не знайдено відповідних підлеглих серверів для шаблону \"%s\""
 
-<<<<<<< HEAD
-#: pg_dump.c:1644
-=======
 #: pg_dump.c:1643
->>>>>>> 3d6a8289
 #, c-format
 msgid "improper relation name (too many dotted names): %s"
 msgstr "неправильне ім'я зв'язку (забагато компонентів): %s"
 
-<<<<<<< HEAD
-#: pg_dump.c:1666
-=======
 #: pg_dump.c:1665
->>>>>>> 3d6a8289
 #, c-format
 msgid "no matching tables were found for pattern \"%s\""
 msgstr "не знайдено відповідних таблиць для візерунку\"%s\""
 
-<<<<<<< HEAD
-#: pg_dump.c:1693
-=======
 #: pg_dump.c:1692
->>>>>>> 3d6a8289
 #, c-format
 msgid "You are currently not connected to a database."
 msgstr "На даний момент ви від'єднанні від бази даних."
 
-<<<<<<< HEAD
-#: pg_dump.c:1696
-=======
 #: pg_dump.c:1695
->>>>>>> 3d6a8289
 #, c-format
 msgid "cross-database references are not implemented: %s"
 msgstr "міжбазові посилання не реалізовані: %s"
 
-<<<<<<< HEAD
-#: pg_dump.c:2155
-=======
 #: pg_dump.c:2154
->>>>>>> 3d6a8289
 #, c-format
 msgid "dumping contents of table \"%s.%s\""
 msgstr "вивантажування змісту таблиці \"%s.%s\""
 
-<<<<<<< HEAD
-#: pg_dump.c:2265
-=======
 #: pg_dump.c:2264
->>>>>>> 3d6a8289
 #, c-format
 msgid "Dumping the contents of table \"%s\" failed: PQgetCopyData() failed."
 msgstr "Помилка вивантажування змісту таблиці \"%s\": помилка в PQgetCopyData()."
 
-<<<<<<< HEAD
-#: pg_dump.c:2266 pg_dump.c:2276
-=======
 #: pg_dump.c:2265 pg_dump.c:2275
->>>>>>> 3d6a8289
 #, c-format
 msgid "Error message from server: %s"
 msgstr "Повідомлення про помилку від сервера: %s"
 
-<<<<<<< HEAD
-#: pg_dump.c:2267 pg_dump.c:2277
-=======
 #: pg_dump.c:2266 pg_dump.c:2276
->>>>>>> 3d6a8289
 #, c-format
 msgid "Command was: %s"
 msgstr "Команда була: %s"
 
-<<<<<<< HEAD
-#: pg_dump.c:2275
-=======
 #: pg_dump.c:2274
->>>>>>> 3d6a8289
 #, c-format
 msgid "Dumping the contents of table \"%s\" failed: PQgetResult() failed."
 msgstr "Помилка вивантажування змісту таблиці \"%s\": помилка в PQgetResult(). "
 
-<<<<<<< HEAD
-#: pg_dump.c:2366
-=======
 #: pg_dump.c:2365
->>>>>>> 3d6a8289
 #, c-format
 msgid "wrong number of fields retrieved from table \"%s\""
 msgstr "неправильна кількість полів отриманих з таблиці \"%s\""
 
-<<<<<<< HEAD
-#: pg_dump.c:3068
-=======
 #: pg_dump.c:3067
->>>>>>> 3d6a8289
 #, c-format
 msgid "saving database definition"
 msgstr "збереження визначення бази даних"
 
-<<<<<<< HEAD
-#: pg_dump.c:3177
-=======
 #: pg_dump.c:3176
->>>>>>> 3d6a8289
 #, c-format
 msgid "unrecognized locale provider: %s"
 msgstr "нерозпізнаний постачальник локалів: %s"
 
-<<<<<<< HEAD
-#: pg_dump.c:3538
-=======
 #: pg_dump.c:3537
->>>>>>> 3d6a8289
 #, c-format
 msgid "saving encoding = %s"
 msgstr "збереження кодування = %s"
 
-<<<<<<< HEAD
-#: pg_dump.c:3563
-=======
 #: pg_dump.c:3562
->>>>>>> 3d6a8289
 #, c-format
 msgid "saving \"standard_conforming_strings = %s\""
 msgstr "збереження \"standard_conforming_strings = %s\""
 
-<<<<<<< HEAD
-#: pg_dump.c:3602
-=======
 #: pg_dump.c:3601
->>>>>>> 3d6a8289
 #, c-format
 msgid "could not parse result of current_schemas()"
 msgstr "не вдалося проаналізувати результат current_schemas()"
 
-<<<<<<< HEAD
-#: pg_dump.c:3621
-=======
 #: pg_dump.c:3620
->>>>>>> 3d6a8289
 #, c-format
 msgid "saving \"search_path = %s\""
 msgstr "збереження \"search_path = %s\""
 
-<<<<<<< HEAD
-#: pg_dump.c:3657
-=======
 #: pg_dump.c:3656
->>>>>>> 3d6a8289
 #, c-format
 msgid "reading large objects"
 msgstr "читання великих об’єктів"
 
-<<<<<<< HEAD
-#: pg_dump.c:3878
-=======
 #: pg_dump.c:3877
->>>>>>> 3d6a8289
 #, c-format
 msgid "saving large objects \"%s\""
 msgstr "збереження великих об’єктів \"%s\""
 
-<<<<<<< HEAD
-#: pg_dump.c:3899
-=======
 #: pg_dump.c:3898
->>>>>>> 3d6a8289
 #, c-format
 msgid "error reading large object %u: %s"
 msgstr "помилка читання великих об’єктів %u: %s"
 
-<<<<<<< HEAD
-#: pg_dump.c:4002
-=======
 #: pg_dump.c:4001
->>>>>>> 3d6a8289
 #, c-format
 msgid "reading row-level security policies"
 msgstr "читання політик безпеки на рівні рядків"
 
-<<<<<<< HEAD
-#: pg_dump.c:4143
-=======
 #: pg_dump.c:4142
->>>>>>> 3d6a8289
 #, c-format
 msgid "unexpected policy command type: %c"
 msgstr "неочікуваний тип команди в політиці: %c"
 
-<<<<<<< HEAD
-#: pg_dump.c:4593 pg_dump.c:5151 pg_dump.c:12365 pg_dump.c:18250
-#: pg_dump.c:18252 pg_dump.c:18874
-=======
 #: pg_dump.c:4592 pg_dump.c:5150 pg_dump.c:12362 pg_dump.c:18247
 #: pg_dump.c:18249 pg_dump.c:18871
->>>>>>> 3d6a8289
 #, c-format
 msgid "could not parse %s array"
 msgstr "не вдалося аналізувати масив %s"
 
-<<<<<<< HEAD
-#: pg_dump.c:4807
-=======
 #: pg_dump.c:4806
->>>>>>> 3d6a8289
 #, c-format
 msgid "subscriptions not dumped because current user is not a superuser"
 msgstr "підписки не вивантажені через те, що чинний користувач не є суперкористувачем"
 
-<<<<<<< HEAD
-#: pg_dump.c:5013
-=======
 #: pg_dump.c:5012
->>>>>>> 3d6a8289
 #, c-format
 msgid "subscription with OID %u does not exist"
 msgstr "підписки %u з OID не існує"
 
-<<<<<<< HEAD
-#: pg_dump.c:5020
-=======
 #: pg_dump.c:5019
->>>>>>> 3d6a8289
 #, c-format
 msgid "failed sanity check, table with OID %u not found"
 msgstr "помилка цілісності, таблиця з OID %u не знайдена"
 
-<<<<<<< HEAD
-#: pg_dump.c:5583
-=======
 #: pg_dump.c:5582
->>>>>>> 3d6a8289
 #, c-format
 msgid "could not find parent extension for %s %s"
 msgstr "не вдалося знайти батьківський елемент для %s %s"
 
-<<<<<<< HEAD
-#: pg_dump.c:5728
-=======
 #: pg_dump.c:5727
->>>>>>> 3d6a8289
 #, c-format
 msgid "schema with OID %u does not exist"
 msgstr "схема з OID %u не існує"
 
-<<<<<<< HEAD
-#: pg_dump.c:7210 pg_dump.c:17621
-=======
 #: pg_dump.c:7209 pg_dump.c:17618
->>>>>>> 3d6a8289
 #, c-format
 msgid "failed sanity check, parent table with OID %u of sequence with OID %u not found"
 msgstr "помилка цілісності, за OID %u не вдалося знайти батьківську таблицю послідовності з OID %u"
 
-<<<<<<< HEAD
-#: pg_dump.c:7355
-=======
 #: pg_dump.c:7352
->>>>>>> 3d6a8289
 #, c-format
 msgid "failed sanity check, table OID %u appearing in pg_partitioned_table not found"
 msgstr "помилка цілісності, OID %u не знайдено в таблиці pg_partitioned_table"
 
-<<<<<<< HEAD
-#: pg_dump.c:7586 pg_dump.c:7860 pg_dump.c:8307 pg_dump.c:8921 pg_dump.c:9043
-#: pg_dump.c:9191
-=======
 #: pg_dump.c:7583 pg_dump.c:7857 pg_dump.c:8304 pg_dump.c:8918 pg_dump.c:9040
 #: pg_dump.c:9188
->>>>>>> 3d6a8289
 #, c-format
 msgid "unrecognized table OID %u"
 msgstr "нерозпізнаний OID таблиці %u"
 
-<<<<<<< HEAD
-#: pg_dump.c:7590
-=======
 #: pg_dump.c:7587
->>>>>>> 3d6a8289
 #, c-format
 msgid "unexpected index data for table \"%s\""
 msgstr "неочікувані дані індексу для таблиці \"%s\""
 
-<<<<<<< HEAD
-#: pg_dump.c:8092
-=======
 #: pg_dump.c:8089
->>>>>>> 3d6a8289
 #, c-format
 msgid "failed sanity check, parent table with OID %u of pg_rewrite entry with OID %u not found"
 msgstr "помилка цілісності, за OID %u не вдалося знайти батьківську таблицю для запису pg_rewrite з OID %u"
 
-<<<<<<< HEAD
-#: pg_dump.c:8925
-=======
 #: pg_dump.c:8922
->>>>>>> 3d6a8289
 #, c-format
 msgid "unexpected column data for table \"%s\""
 msgstr "неочікувані дані стовпця для таблиці \"%s\""
 
-<<<<<<< HEAD
-#: pg_dump.c:8954
-=======
 #: pg_dump.c:8951
->>>>>>> 3d6a8289
 #, c-format
 msgid "invalid column numbering in table \"%s\""
 msgstr "неприпустима нумерація стовпців у таблиці \"%s\""
 
-<<<<<<< HEAD
-#: pg_dump.c:9005
-=======
 #: pg_dump.c:9002
->>>>>>> 3d6a8289
 #, c-format
 msgid "finding table default expressions"
 msgstr "пошук виразів за замовчуванням для таблиці"
 
-<<<<<<< HEAD
-#: pg_dump.c:9047
-=======
 #: pg_dump.c:9044
->>>>>>> 3d6a8289
 #, c-format
 msgid "invalid adnum value %d for table \"%s\""
 msgstr "неприпустиме значення adnum %d для таблиці \"%s\""
 
-<<<<<<< HEAD
-#: pg_dump.c:9141
-=======
 #: pg_dump.c:9138
->>>>>>> 3d6a8289
 #, c-format
 msgid "finding table check constraints"
 msgstr "пошук перевірочних обмежень таблиці"
 
-<<<<<<< HEAD
-#: pg_dump.c:9195
-=======
 #: pg_dump.c:9192
->>>>>>> 3d6a8289
 #, c-format
 msgid "expected %d check constraint on table \"%s\" but found %d"
 msgid_plural "expected %d check constraints on table \"%s\" but found %d"
@@ -2717,319 +2202,178 @@
 msgstr[2] "очікувалось %d обмежень-перевірок для таблиці \"%s\", але знайдено %d"
 msgstr[3] "очікувалось %d обмежень-перевірок для таблиці \"%s\", але знайдено %d"
 
-<<<<<<< HEAD
-#: pg_dump.c:9199
-=======
 #: pg_dump.c:9196
->>>>>>> 3d6a8289
 #, c-format
 msgid "The system catalogs might be corrupted."
 msgstr "Системні каталоги можуть бути пошкоджені."
 
-<<<<<<< HEAD
-#: pg_dump.c:9889
-=======
 #: pg_dump.c:9886
->>>>>>> 3d6a8289
 #, c-format
 msgid "role with OID %u does not exist"
 msgstr "роль з OID %u не існує"
 
-<<<<<<< HEAD
-#: pg_dump.c:10001 pg_dump.c:10030
-=======
 #: pg_dump.c:9998 pg_dump.c:10027
->>>>>>> 3d6a8289
 #, c-format
 msgid "unsupported pg_init_privs entry: %u %u %d"
 msgstr "непідтримуваний запис в pg_init_privs: %u %u %d"
 
-<<<<<<< HEAD
-#: pg_dump.c:10577
-=======
 #: pg_dump.c:10574
->>>>>>> 3d6a8289
 #, c-format
 msgid "missing metadata for large objects \"%s\""
 msgstr "відсутні метадані для великих об'єктів \"%s\""
 
-<<<<<<< HEAD
-#: pg_dump.c:10860
-=======
 #: pg_dump.c:10857
->>>>>>> 3d6a8289
 #, c-format
 msgid "typtype of data type \"%s\" appears to be invalid"
 msgstr "typtype типу даних \"%s\" має неприпустимий вигляд"
 
-<<<<<<< HEAD
-#: pg_dump.c:12434
-=======
 #: pg_dump.c:12431
->>>>>>> 3d6a8289
 #, c-format
 msgid "unrecognized provolatile value for function \"%s\""
 msgstr "нерозпізнане значення provolatile для функції \"%s\""
 
-<<<<<<< HEAD
-#: pg_dump.c:12484 pg_dump.c:14380
-=======
 #: pg_dump.c:12481 pg_dump.c:14377
->>>>>>> 3d6a8289
 #, c-format
 msgid "unrecognized proparallel value for function \"%s\""
 msgstr "нерозпізнане значення proparallel для функції \"%s\""
 
-<<<<<<< HEAD
-#: pg_dump.c:12614 pg_dump.c:12720 pg_dump.c:12727
-=======
 #: pg_dump.c:12611 pg_dump.c:12717 pg_dump.c:12724
->>>>>>> 3d6a8289
 #, c-format
 msgid "could not find function definition for function with OID %u"
 msgstr "не вдалося знайти визначення функції для функції з OID %u"
 
-<<<<<<< HEAD
-#: pg_dump.c:12653
-=======
 #: pg_dump.c:12650
->>>>>>> 3d6a8289
 #, c-format
 msgid "bogus value in pg_cast.castfunc or pg_cast.castmethod field"
 msgstr "неприпустиме значення в полі pg_cast.castfunc або pg_cast.castmethod"
 
-<<<<<<< HEAD
-#: pg_dump.c:12656
-=======
 #: pg_dump.c:12653
->>>>>>> 3d6a8289
 #, c-format
 msgid "bogus value in pg_cast.castmethod field"
 msgstr "неприпустиме значення в полі pg_cast.castmethod"
 
-<<<<<<< HEAD
-#: pg_dump.c:12746
-=======
 #: pg_dump.c:12743
->>>>>>> 3d6a8289
 #, c-format
 msgid "bogus transform definition, at least one of trffromsql and trftosql should be nonzero"
 msgstr "неприпустиме визначення перетворення, як мінімум одне з trffromsql і trftosql повинно бути ненульовим"
 
-<<<<<<< HEAD
-#: pg_dump.c:12763
-=======
 #: pg_dump.c:12760
->>>>>>> 3d6a8289
 #, c-format
 msgid "bogus value in pg_transform.trffromsql field"
 msgstr "неприпустиме значення в полі pg_transform.trffromsql"
 
-<<<<<<< HEAD
-#: pg_dump.c:12784
-=======
 #: pg_dump.c:12781
->>>>>>> 3d6a8289
 #, c-format
 msgid "bogus value in pg_transform.trftosql field"
 msgstr "неприпустиме значення в полі pg_transform.trftosql"
 
-<<<<<<< HEAD
-#: pg_dump.c:12929
-=======
 #: pg_dump.c:12926
->>>>>>> 3d6a8289
 #, c-format
 msgid "postfix operators are not supported anymore (operator \"%s\")"
 msgstr "постфіксні оператори більше не підтримуються (оператор \"%s\")"
 
-<<<<<<< HEAD
-#: pg_dump.c:13099
-=======
 #: pg_dump.c:13096
->>>>>>> 3d6a8289
 #, c-format
 msgid "could not find operator with OID %s"
 msgstr "не вдалося знайти оператора з OID %s"
 
-<<<<<<< HEAD
-#: pg_dump.c:13167
-=======
 #: pg_dump.c:13164
->>>>>>> 3d6a8289
 #, c-format
 msgid "invalid type \"%c\" of access method \"%s\""
 msgstr "неприпустимий тип \"%c\" методу доступу \"%s\""
 
-<<<<<<< HEAD
-#: pg_dump.c:13841 pg_dump.c:13909
-=======
 #: pg_dump.c:13838 pg_dump.c:13906
->>>>>>> 3d6a8289
 #, c-format
 msgid "unrecognized collation provider: %s"
 msgstr "нерозпізнаний постачальник правил сортування: %s"
 
-<<<<<<< HEAD
-#: pg_dump.c:13850 pg_dump.c:13857 pg_dump.c:13868 pg_dump.c:13878
-#: pg_dump.c:13893
-=======
 #: pg_dump.c:13847 pg_dump.c:13854 pg_dump.c:13865 pg_dump.c:13875
 #: pg_dump.c:13890
->>>>>>> 3d6a8289
 #, c-format
 msgid "invalid collation \"%s\""
 msgstr "неприпустиме правило сортування \"%s\""
 
-<<<<<<< HEAD
-#: pg_dump.c:14299
-=======
 #: pg_dump.c:14296
->>>>>>> 3d6a8289
 #, c-format
 msgid "unrecognized aggfinalmodify value for aggregate \"%s\""
 msgstr "нерозпізнане значення aggfinalmodify для агрегату \"%s\""
 
-<<<<<<< HEAD
-#: pg_dump.c:14355
-=======
 #: pg_dump.c:14352
->>>>>>> 3d6a8289
 #, c-format
 msgid "unrecognized aggmfinalmodify value for aggregate \"%s\""
 msgstr "нерозпізнане значення aggmfinalmodify для агрегату \"%s\""
 
-<<<<<<< HEAD
-#: pg_dump.c:15072
-=======
 #: pg_dump.c:15069
->>>>>>> 3d6a8289
 #, c-format
 msgid "unrecognized object type in default privileges: %d"
 msgstr "нерозпізнаний тип об’єкта у стандартному праві: %d"
 
-<<<<<<< HEAD
-#: pg_dump.c:15088
-=======
 #: pg_dump.c:15085
->>>>>>> 3d6a8289
 #, c-format
 msgid "could not parse default ACL list (%s)"
 msgstr "не вдалося проаналізувати стандартний ACL список (%s)"
 
-<<<<<<< HEAD
-#: pg_dump.c:15172
-=======
 #: pg_dump.c:15169
->>>>>>> 3d6a8289
 #, c-format
 msgid "could not parse initial ACL list (%s) or default (%s) for object \"%s\" (%s)"
 msgstr "не вдалося аналізувати початковий список ACL (%s) або за замовченням (%s) для об'єкта \"%s\" (%s)"
 
-<<<<<<< HEAD
-#: pg_dump.c:15197
-=======
 #: pg_dump.c:15194
->>>>>>> 3d6a8289
 #, c-format
 msgid "could not parse ACL list (%s) or default (%s) for object \"%s\" (%s)"
 msgstr "не вдалося аналізувати список ACL (%s) або за замовчуванням (%s) для об'єкту \"%s\" (%s)"
 
-<<<<<<< HEAD
-#: pg_dump.c:15740
-=======
 #: pg_dump.c:15737
->>>>>>> 3d6a8289
 #, c-format
 msgid "query to obtain definition of view \"%s\" returned no data"
 msgstr "запит на отримання визначення перегляду \"%s\" не повернув дані"
 
-<<<<<<< HEAD
-#: pg_dump.c:15743
-=======
 #: pg_dump.c:15740
->>>>>>> 3d6a8289
 #, c-format
 msgid "query to obtain definition of view \"%s\" returned more than one definition"
 msgstr "запит на отримання визначення перегляду \"%s\" повернув більше, ніж одне визначення"
 
-<<<<<<< HEAD
-#: pg_dump.c:15750
-=======
 #: pg_dump.c:15747
->>>>>>> 3d6a8289
 #, c-format
 msgid "definition of view \"%s\" appears to be empty (length zero)"
 msgstr "визначення перегляду \"%s\" пусте (довжина нуль)"
 
-<<<<<<< HEAD
-#: pg_dump.c:15835
-=======
 #: pg_dump.c:15832
->>>>>>> 3d6a8289
 #, c-format
 msgid "WITH OIDS is not supported anymore (table \"%s\")"
 msgstr "WITH OIDS більше не підтримується (таблиця\"%s\")"
 
-<<<<<<< HEAD
-#: pg_dump.c:16822
-=======
 #: pg_dump.c:16819
->>>>>>> 3d6a8289
 #, c-format
 msgid "invalid column number %d for table \"%s\""
 msgstr "неприпустиме число стовпців %d для таблиці \"%s\""
 
-<<<<<<< HEAD
-#: pg_dump.c:16900
-=======
 #: pg_dump.c:16897
->>>>>>> 3d6a8289
 #, c-format
 msgid "could not parse index statistic columns"
 msgstr "не вдалося проаналізувати стовпці статистики індексів"
 
-<<<<<<< HEAD
-#: pg_dump.c:16902
-=======
 #: pg_dump.c:16899
->>>>>>> 3d6a8289
 #, c-format
 msgid "could not parse index statistic values"
 msgstr "не вдалося проаналізувати значення статистики індексів"
 
-<<<<<<< HEAD
-#: pg_dump.c:16904
-=======
 #: pg_dump.c:16901
->>>>>>> 3d6a8289
 #, c-format
 msgid "mismatched number of columns and values for index statistics"
 msgstr "невідповідна кількість стовпців і значень для статистики індексів"
 
-<<<<<<< HEAD
-#: pg_dump.c:17119
-=======
 #: pg_dump.c:17116
->>>>>>> 3d6a8289
 #, c-format
 msgid "missing index for constraint \"%s\""
 msgstr "пропущено індекс для обмеження \"%s\""
 
-<<<<<<< HEAD
-#: pg_dump.c:17354
-=======
 #: pg_dump.c:17351
->>>>>>> 3d6a8289
 #, c-format
 msgid "unrecognized constraint type: %c"
 msgstr "нерозпізнаний тип обмеження: %c"
 
-<<<<<<< HEAD
-#: pg_dump.c:17455 pg_dump.c:17685
-=======
 #: pg_dump.c:17452 pg_dump.c:17682
->>>>>>> 3d6a8289
 #, c-format
 msgid "query to get data of sequence \"%s\" returned %d row (expected 1)"
 msgid_plural "query to get data of sequence \"%s\" returned %d rows (expected 1)"
@@ -3038,74 +2382,42 @@
 msgstr[2] "запит на отримання даних послідовності \"%s\" повернув %d рядків (очікувалося 1)"
 msgstr[3] "запит на отримання даних послідовності \"%s\" повернув %d рядків (очікувалося 1)"
 
-<<<<<<< HEAD
-#: pg_dump.c:17487
-=======
 #: pg_dump.c:17484
->>>>>>> 3d6a8289
 #, c-format
 msgid "unrecognized sequence type: %s"
 msgstr "нерозпізнаний тип послідовності: %s"
 
-<<<<<<< HEAD
-#: pg_dump.c:18002
-=======
 #: pg_dump.c:17999
->>>>>>> 3d6a8289
 #, c-format
 msgid "query to get rule \"%s\" for table \"%s\" failed: wrong number of rows returned"
 msgstr "помилка запиту на отримання правила \"%s\" для таблиці \"%s\": повернено неправильне число рядків "
 
-<<<<<<< HEAD
-#: pg_dump.c:18155
-=======
 #: pg_dump.c:18152
->>>>>>> 3d6a8289
 #, c-format
 msgid "could not find referenced extension %u"
 msgstr "не вдалося знайти згадане розширення %u"
 
-<<<<<<< HEAD
-#: pg_dump.c:18254
-=======
 #: pg_dump.c:18251
->>>>>>> 3d6a8289
 #, c-format
 msgid "mismatched number of configurations and conditions for extension"
 msgstr "невідповідна кількість конфігурацій і умов для розширення"
 
-<<<<<<< HEAD
-#: pg_dump.c:18386
-=======
 #: pg_dump.c:18383
->>>>>>> 3d6a8289
 #, c-format
 msgid "reading dependency data"
 msgstr "читання даних залежності"
 
-<<<<<<< HEAD
-#: pg_dump.c:18472
-=======
 #: pg_dump.c:18469
->>>>>>> 3d6a8289
 #, c-format
 msgid "no referencing object %u %u"
 msgstr "немає об’єкту посилання %u %u"
 
-<<<<<<< HEAD
-#: pg_dump.c:18483
-=======
 #: pg_dump.c:18480
->>>>>>> 3d6a8289
 #, c-format
 msgid "no referenced object %u %u"
 msgstr "немає посилання на об'єкт %u %u"
 
-<<<<<<< HEAD
-#: pg_dump.c:18908 pg_dump.c:18946 pg_dumpall.c:2011 pg_restore.c:551
-=======
 #: pg_dump.c:18905 pg_dump.c:18943 pg_dumpall.c:1962 pg_restore.c:551
->>>>>>> 3d6a8289
 #: pg_restore.c:597
 #, c-format
 msgid "%s filter for \"%s\" is not allowed"
@@ -3180,11 +2492,7 @@
 msgid "options -r/--roles-only and -t/--tablespaces-only cannot be used together"
 msgstr "параметри -r/--roles-only і -t/--tablespaces-only не можна використовувати разом"
 
-<<<<<<< HEAD
-#: pg_dumpall.c:474 pg_dumpall.c:1820
-=======
 #: pg_dumpall.c:474 pg_dumpall.c:1771
->>>>>>> 3d6a8289
 #, c-format
 msgid "could not connect to database \"%s\""
 msgstr "не вдалося зв'язатися з базою даних \"%s\""
@@ -3196,134 +2504,77 @@
 msgstr "не вдалося зв'язатися з базами даних \"postgres\" або \"template1\"\n"
 "Будь ласка, вкажіть альтернативну базу даних."
 
-<<<<<<< HEAD
-#: pg_dumpall.c:635
-=======
 #: pg_dumpall.c:634
->>>>>>> 3d6a8289
 #, c-format
 msgid "%s extracts a PostgreSQL database cluster into an SQL script file.\n\n"
 msgstr "%s експортує кластер баз даних PostgreSQL до SQL-скрипту.\n\n"
 
-<<<<<<< HEAD
-#: pg_dumpall.c:637
-=======
 #: pg_dumpall.c:636
->>>>>>> 3d6a8289
 #, c-format
 msgid "  %s [OPTION]...\n"
 msgstr "  %s: [OPTION]...\n"
 
-<<<<<<< HEAD
-#: pg_dumpall.c:640
-=======
 #: pg_dumpall.c:639
->>>>>>> 3d6a8289
 #, c-format
 msgid "  -f, --file=FILENAME          output file name\n"
 msgstr "  -f, --file=FILENAME  ім'я вихідного файлу\n"
 
-<<<<<<< HEAD
-#: pg_dumpall.c:647
-=======
 #: pg_dumpall.c:646
->>>>>>> 3d6a8289
 #, c-format
 msgid "  -c, --clean                  clean (drop) databases before recreating\n"
 msgstr "  -c, --clean              очистити (видалити) бази даних перед відтворенням\n"
 
-<<<<<<< HEAD
-#: pg_dumpall.c:649
-=======
 #: pg_dumpall.c:648
->>>>>>> 3d6a8289
 #, c-format
 msgid "  -g, --globals-only           dump only global objects, no databases\n"
 msgstr "  -g, --globals-only         вивантажувати лише глобальні об’єкти, не бази даних\n"
 
-<<<<<<< HEAD
-#: pg_dumpall.c:650 pg_restore.c:475
-=======
 #: pg_dumpall.c:649 pg_restore.c:475
->>>>>>> 3d6a8289
 #, c-format
 msgid "  -O, --no-owner               skip restoration of object ownership\n"
 msgstr "  -O, --no-owner         пропускається відновлення форми власності об’єктом\n"
 
-<<<<<<< HEAD
-#: pg_dumpall.c:651
-=======
 #: pg_dumpall.c:650
->>>>>>> 3d6a8289
 #, c-format
 msgid "  -r, --roles-only             dump only roles, no databases or tablespaces\n"
 msgstr "  -r, --roles-only        вивантажувати лише ролі, не бази даних або табличні простори\n"
 
-<<<<<<< HEAD
-#: pg_dumpall.c:653
-=======
 #: pg_dumpall.c:652
->>>>>>> 3d6a8289
 #, c-format
 msgid "  -S, --superuser=NAME         superuser user name to use in the dump\n"
 msgstr "  -S, --superuser=NAME        ім'я суперкористувача для використання при вивантажуванні\n"
 
-<<<<<<< HEAD
-#: pg_dumpall.c:654
-=======
 #: pg_dumpall.c:653
->>>>>>> 3d6a8289
 #, c-format
 msgid "  -t, --tablespaces-only       dump only tablespaces, no databases or roles\n"
 msgstr "  -t, --tablespaces-only        вивантажувати лише табличні простори, не бази даних або ролі\n"
 
-<<<<<<< HEAD
-#: pg_dumpall.c:660
-=======
 #: pg_dumpall.c:659
->>>>>>> 3d6a8289
 #, c-format
 msgid "  --exclude-database=PATTERN   exclude databases whose name matches PATTERN\n"
 msgstr "  --exclude-database=PATTERN виключити бази даних, ім'я яких відповідає PATTERN\n"
 
-#: pg_dumpall.c:662
+#: pg_dumpall.c:661
 #, c-format
 msgid "  --filter=FILENAME            exclude databases based on expressions in FILENAME\n"
 msgstr "  --filter=FILENAME            виключити бази даних, на основі виразів у FILENAME\n"
 
-#: pg_dumpall.c:668
-#, c-format
-msgid "  --filter=FILENAME            exclude databases based on expressions in FILENAME\n"
-msgstr "  --filter=FILENAME            виключити бази даних, на основі виразів у FILENAME\n"
-
 #: pg_dumpall.c:667
 #, c-format
 msgid "  --no-role-passwords          do not dump passwords for roles\n"
 msgstr "  --no-role-passwords          не вивантажувати паролі для ролей\n"
 
-<<<<<<< HEAD
-#: pg_dumpall.c:684
-=======
 #: pg_dumpall.c:683
->>>>>>> 3d6a8289
 #, c-format
 msgid "  -d, --dbname=CONNSTR     connect using connection string\n"
 msgstr "  -d, --dbname=CONNSTR     підключення з використанням рядку підключення \n"
 
-<<<<<<< HEAD
-#: pg_dumpall.c:686
-=======
 #: pg_dumpall.c:685
->>>>>>> 3d6a8289
 #, c-format
 msgid "  -l, --database=DBNAME    alternative default database\n"
 msgstr "  -l, --database=DBNAME    альтернативна база даних за замовчуванням\n"
 
-<<<<<<< HEAD
-#: pg_dumpall.c:693
-=======
 #: pg_dumpall.c:692
->>>>>>> 3d6a8289
 #, c-format
 msgid "\n"
 "If -f/--file is not used, then the SQL script will be written to the standard\n"
@@ -3331,125 +2582,67 @@
 msgstr "\n"
 "Якщо -f/--file не використовується, тоді SQL- сценарій буде записаний до стандартного виводу.\n\n"
 
-<<<<<<< HEAD
-#: pg_dumpall.c:838
-=======
 #: pg_dumpall.c:837
->>>>>>> 3d6a8289
 #, c-format
 msgid "role name starting with \"pg_\" skipped (%s)"
 msgstr "пропущено ім’я ролі, що починається з \"pg_\" (%s)"
 
-<<<<<<< HEAD
-#. translator: %s represents a numeric role OID
-#: pg_dumpall.c:1055 pg_dumpall.c:1113 pg_dumpall.c:1122
-#, c-format
-msgid "found orphaned pg_auth_members entry for role %s"
-msgstr "знайдено забутий запис в pg_auth_members для ролі %s"
-
-#: pg_dumpall.c:1088
-=======
 #: pg_dumpall.c:1059
->>>>>>> 3d6a8289
 #, c-format
 msgid "could not find a legal dump ordering for memberships in role \"%s\""
 msgstr "не вдалося знайти правильний порядок вивантаження членства в ролі \"%s\""
 
-<<<<<<< HEAD
-#: pg_dumpall.c:1243
-=======
 #: pg_dumpall.c:1194
->>>>>>> 3d6a8289
 #, c-format
 msgid "could not parse ACL list (%s) for parameter \"%s\""
 msgstr "не вдалося аналізувати список ACL (%s) для параметра \"%s\""
 
-<<<<<<< HEAD
-#: pg_dumpall.c:1370
-=======
 #: pg_dumpall.c:1321
->>>>>>> 3d6a8289
 #, c-format
 msgid "could not parse ACL list (%s) for tablespace \"%s\""
 msgstr "не вдалося аналізувати список ACL (%s) для табличного простору \"%s\""
 
-<<<<<<< HEAD
-#: pg_dumpall.c:1577
-=======
 #: pg_dumpall.c:1528
->>>>>>> 3d6a8289
 #, c-format
 msgid "excluding database \"%s\""
 msgstr "виключаємо базу даних \"%s\""
 
-<<<<<<< HEAD
-#: pg_dumpall.c:1581
-=======
 #: pg_dumpall.c:1532
->>>>>>> 3d6a8289
 #, c-format
 msgid "dumping database \"%s\""
 msgstr "вивантажуємо базу даних \"%s\""
 
-<<<<<<< HEAD
-#: pg_dumpall.c:1612
-=======
 #: pg_dumpall.c:1563
->>>>>>> 3d6a8289
 #, c-format
 msgid "pg_dump failed on database \"%s\", exiting"
 msgstr "помилка pg_dump для бази даних \"%s\", завершення роботи"
 
-<<<<<<< HEAD
-#: pg_dumpall.c:1618
-=======
 #: pg_dumpall.c:1569
->>>>>>> 3d6a8289
 #, c-format
 msgid "could not re-open the output file \"%s\": %m"
 msgstr "не вдалося повторно відкрити файл виводу \"%s\": %m"
 
-<<<<<<< HEAD
-#: pg_dumpall.c:1662
-=======
 #: pg_dumpall.c:1613
->>>>>>> 3d6a8289
 #, c-format
 msgid "running \"%s\""
 msgstr "виконується \"%s\""
 
-<<<<<<< HEAD
-#: pg_dumpall.c:1863
-=======
 #: pg_dumpall.c:1814
->>>>>>> 3d6a8289
 #, c-format
 msgid "could not get server version"
 msgstr "не вдалося отримати версію серверу"
 
-<<<<<<< HEAD
-#: pg_dumpall.c:1866
-=======
 #: pg_dumpall.c:1817
->>>>>>> 3d6a8289
 #, c-format
 msgid "could not parse server version \"%s\""
 msgstr "не вдалося аналізувати версію серверу \"%s\""
 
-<<<<<<< HEAD
-#: pg_dumpall.c:1936 pg_dumpall.c:1959
-=======
 #: pg_dumpall.c:1887 pg_dumpall.c:1910
->>>>>>> 3d6a8289
 #, c-format
 msgid "executing %s"
 msgstr "виконується %s"
 
-<<<<<<< HEAD
-#: pg_dumpall.c:2031
-=======
 #: pg_dumpall.c:1982
->>>>>>> 3d6a8289
 msgid "unsupported filter object"
 msgstr "непідтримуваний об'єкт фільтру"
 

--- conflicted
+++ resolved
@@ -363,12 +363,6 @@
 	subroot->cte_plan_ids = NIL;
 
 	subroot->parse = parse = (Query *) copyObject(root->parse);
-<<<<<<< HEAD
-	/* make sure subroot planning won't change root->init_plans contents */
-	subroot->init_plans = list_copy(root->init_plans);
-	/* There shouldn't be any OJ info to translate, as yet */
-	Assert(subroot->join_info_list == NIL);
-=======
 	IncrementVarSublevelsUp((Node *) parse, 1, 1);
 
 	/* append_rel_list might contain outer Vars? */
@@ -378,7 +372,6 @@
 	Assert(subroot->join_info_list == NIL);
 	/* and we haven't made equivalence classes, either */
 	Assert(subroot->eq_classes == NIL);
->>>>>>> 7961c31a
 	/* and we haven't created PlaceHolderInfos, either */
 	Assert(subroot->placeholder_list == NIL);
 

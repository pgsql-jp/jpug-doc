/*-------------------------------------------------------------------------
 *
 * main.c
 *	  Stub main() routine for the postgres executable.
 *
 * This does some essential startup tasks for any incarnation of postgres
 * (postmaster, standalone backend, standalone bootstrap process, or a
 * separately exec'd child of a postmaster) and then dispatches to the
 * proper FooMain() routine for the incarnation.
 *
 *
 * Portions Copyright (c) 1996-2025, PostgreSQL Global Development Group
 * Portions Copyright (c) 1994, Regents of the University of California
 *
 *
 * IDENTIFICATION
 *	  src/backend/main/main.c
 *
 *-------------------------------------------------------------------------
 */
#include "postgres.h"

#include <unistd.h>

#if defined(WIN32)
#include <crtdbg.h>
#endif

#if defined(__NetBSD__)
#include <sys/param.h>
#endif

#include "bootstrap/bootstrap.h"
#include "common/username.h"
#include "miscadmin.h"
<<<<<<< HEAD
#include "port/atomics.h"
=======
>>>>>>> 3d6a8289
#include "postmaster/postmaster.h"
#include "tcop/tcopprot.h"
#include "utils/help_config.h"
#include "utils/memutils.h"
#include "utils/pg_locale.h"
#include "utils/ps_status.h"


const char *progname;
static bool reached_main = false;

/* names of special must-be-first options for dispatching to subprograms */
static const char *const DispatchOptionNames[] =
{
	[DISPATCH_CHECK] = "check",
	[DISPATCH_BOOT] = "boot",
	[DISPATCH_FORKCHILD] = "forkchild",
	[DISPATCH_DESCRIBE_CONFIG] = "describe-config",
	[DISPATCH_SINGLE] = "single",
	/* DISPATCH_POSTMASTER has no name */
};

StaticAssertDecl(lengthof(DispatchOptionNames) == DISPATCH_POSTMASTER,
				 "array length mismatch");

static void startup_hacks(const char *progname);
static void init_locale(const char *categoryname, int category, const char *locale);
static void help(const char *progname);
static void check_root(const char *progname);


/*
 * Any Postgres server process begins execution here.
 */
int
main(int argc, char *argv[])
{
	bool		do_check_root = true;
	DispatchOption dispatch_option = DISPATCH_POSTMASTER;

	reached_main = true;

	/*
	 * If supported on the current platform, set up a handler to be called if
	 * the backend/postmaster crashes with a fatal signal or exception.
	 */
#if defined(WIN32)
	pgwin32_install_crashdump_handler();
#endif

	progname = get_progname(argv[0]);

	/*
	 * Platform-specific startup hacks
	 */
	startup_hacks(progname);

	/*
	 * Remember the physical location of the initially given argv[] array for
	 * possible use by ps display.  On some platforms, the argv[] storage must
	 * be overwritten in order to set the process title for ps. In such cases
	 * save_ps_display_args makes and returns a new copy of the argv[] array.
	 *
	 * save_ps_display_args may also move the environment strings to make
	 * extra room. Therefore this should be done as early as possible during
	 * startup, to avoid entanglements with code that might save a getenv()
	 * result pointer.
	 */
	argv = save_ps_display_args(argc, argv);

	/*
	 * Fire up essential subsystems: error and memory management
	 *
	 * Code after this point is allowed to use elog/ereport, though
	 * localization of messages may not work right away, and messages won't go
	 * anywhere but stderr until GUC settings get loaded.
	 */
	MyProcPid = getpid();
	MemoryContextInit();

	/*
	 * Set reference point for stack-depth checking.  (There's no point in
	 * enabling this before error reporting works.)
	 */
	(void) set_stack_base();

	/*
	 * Set up locale information
	 */
	set_pglocale_pgservice(argv[0], PG_TEXTDOMAIN("postgres"));

	/*
	 * In the postmaster, absorb the environment values for LC_COLLATE and
	 * LC_CTYPE.  Individual backends will change these later to settings
	 * taken from pg_database, but the postmaster cannot do that.  If we leave
	 * these set to "C" then message localization might not work well in the
	 * postmaster.
	 */
	init_locale("LC_COLLATE", LC_COLLATE, "");
	init_locale("LC_CTYPE", LC_CTYPE, "");

	/*
	 * LC_MESSAGES will get set later during GUC option processing, but we set
	 * it here to allow startup error messages to be localized.
	 */
#ifdef LC_MESSAGES
	init_locale("LC_MESSAGES", LC_MESSAGES, "");
#endif

	/* We keep these set to "C" always.  See pg_locale.c for explanation. */
	init_locale("LC_MONETARY", LC_MONETARY, "C");
	init_locale("LC_NUMERIC", LC_NUMERIC, "C");
	init_locale("LC_TIME", LC_TIME, "C");

	/*
	 * Now that we have absorbed as much as we wish to from the locale
	 * environment, remove any LC_ALL setting, so that the environment
	 * variables installed by pg_perm_setlocale have force.
	 */
	unsetenv("LC_ALL");

	/*
	 * Catch standard options before doing much else, in particular before we
	 * insist on not being root.
	 */
	if (argc > 1)
	{
		if (strcmp(argv[1], "--help") == 0 || strcmp(argv[1], "-?") == 0)
		{
			help(progname);
			exit(0);
		}
		if (strcmp(argv[1], "--version") == 0 || strcmp(argv[1], "-V") == 0)
		{
			fputs(PG_BACKEND_VERSIONSTR, stdout);
			exit(0);
		}

		/*
		 * In addition to the above, we allow "--describe-config" and "-C var"
		 * to be called by root.  This is reasonably safe since these are
		 * read-only activities.  The -C case is important because pg_ctl may
		 * try to invoke it while still holding administrator privileges on
		 * Windows.  Note that while -C can normally be in any argv position,
		 * if you want to bypass the root check you must put it first.  This
		 * reduces the risk that we might misinterpret some other mode's -C
		 * switch as being the postmaster/postgres one.
		 */
		if (strcmp(argv[1], "--describe-config") == 0)
			do_check_root = false;
		else if (argc > 2 && strcmp(argv[1], "-C") == 0)
			do_check_root = false;
	}

	/*
	 * Make sure we are not running as root, unless it's safe for the selected
	 * option.
	 */
	if (do_check_root)
		check_root(progname);

	/*
	 * Dispatch to one of various subprograms depending on first argument.
	 */

	if (argc > 1 && argv[1][0] == '-' && argv[1][1] == '-')
		dispatch_option = parse_dispatch_option(&argv[1][2]);

	switch (dispatch_option)
	{
		case DISPATCH_CHECK:
			BootstrapModeMain(argc, argv, true);
			break;
		case DISPATCH_BOOT:
			BootstrapModeMain(argc, argv, false);
			break;
		case DISPATCH_FORKCHILD:
#ifdef EXEC_BACKEND
<<<<<<< HEAD
	else if (argc > 1 && strncmp(argv[1], "--forkchild", 11) == 0)
		SubPostmasterMain(argc, argv);
=======
			SubPostmasterMain(argc, argv);
#else
			Assert(false);		/* should never happen */
>>>>>>> 3d6a8289
#endif
			break;
		case DISPATCH_DESCRIBE_CONFIG:
			GucInfoMain();
			break;
		case DISPATCH_SINGLE:
			PostgresSingleUserMain(argc, argv,
								   strdup(get_user_name_or_exit(progname)));
			break;
		case DISPATCH_POSTMASTER:
			PostmasterMain(argc, argv);
			break;
	}

	/* the functions above should not return */
	abort();
}

/*
 * Returns the matching DispatchOption value for the given option name.  If no
 * match is found, DISPATCH_POSTMASTER is returned.
 */
DispatchOption
parse_dispatch_option(const char *name)
{
	for (int i = 0; i < lengthof(DispatchOptionNames); i++)
	{
		/*
		 * Unlike the other dispatch options, "forkchild" takes an argument,
		 * so we just look for the prefix for that one.  For non-EXEC_BACKEND
		 * builds, we never want to return DISPATCH_FORKCHILD, so skip over it
		 * in that case.
		 */
		if (i == DISPATCH_FORKCHILD)
		{
#ifdef EXEC_BACKEND
			if (strncmp(DispatchOptionNames[DISPATCH_FORKCHILD], name,
						strlen(DispatchOptionNames[DISPATCH_FORKCHILD])) == 0)
				return DISPATCH_FORKCHILD;
#endif
			continue;
		}

		if (strcmp(DispatchOptionNames[i], name) == 0)
			return (DispatchOption) i;
	}

	/* no match means this is a postmaster */
	return DISPATCH_POSTMASTER;
}

/*
 * Place platform-specific startup hacks here.  This is the right
 * place to put code that must be executed early in the launch of any new
 * server process.  Note that this code will NOT be executed when a backend
 * or sub-bootstrap process is forked, unless we are in a fork/exec
 * environment (ie EXEC_BACKEND is defined).
 *
 * XXX The need for code here is proof that the platform in question
 * is too brain-dead to provide a standard C execution environment
 * without help.  Avoid adding more here, if you can.
 */
static void
startup_hacks(const char *progname)
{
	/*
	 * Windows-specific execution environment hacking.
	 */
#ifdef WIN32
	{
		WSADATA		wsaData;
		int			err;

		/* Make output streams unbuffered by default */
		setvbuf(stdout, NULL, _IONBF, 0);
		setvbuf(stderr, NULL, _IONBF, 0);

		/* Prepare Winsock */
		err = WSAStartup(MAKEWORD(2, 2), &wsaData);
		if (err != 0)
		{
			write_stderr("%s: WSAStartup failed: %d\n",
						 progname, err);
			exit(1);
		}

		/*
		 * By default abort() only generates a crash-dump in *non* debug
		 * builds. As our Assert() / ExceptionalCondition() uses abort(),
		 * leaving the default in place would make debugging harder.
		 *
		 * MINGW's own C runtime doesn't have _set_abort_behavior(). When
		 * targeting Microsoft's UCRT with mingw, it never links to the debug
		 * version of the library and thus doesn't need the call to
		 * _set_abort_behavior() either.
		 */
#if !defined(__MINGW32__) && !defined(__MINGW64__)
		_set_abort_behavior(_CALL_REPORTFAULT | _WRITE_ABORT_MSG,
							_CALL_REPORTFAULT | _WRITE_ABORT_MSG);
#endif							/* !defined(__MINGW32__) &&
								 * !defined(__MINGW64__) */

		/*
		 * SEM_FAILCRITICALERRORS causes more errors to be reported to
		 * callers.
		 *
		 * We used to also specify SEM_NOGPFAULTERRORBOX, but that prevents
		 * windows crash reporting from working. Which includes registered
		 * just-in-time debuggers, making it unnecessarily hard to debug
		 * problems on windows. Now we try to disable sources of popups
		 * separately below (note that SEM_NOGPFAULTERRORBOX did not actually
		 * prevent all sources of such popups).
		 */
		SetErrorMode(SEM_FAILCRITICALERRORS);

		/*
		 * Show errors on stderr instead of popup box (note this doesn't
		 * affect errors originating in the C runtime, see below).
		 */
		_set_error_mode(_OUT_TO_STDERR);

		/*
		 * In DEBUG builds, errors, including assertions, C runtime errors are
		 * reported via _CrtDbgReport. By default such errors are displayed
		 * with a popup (even with NOGPFAULTERRORBOX), preventing forward
		 * progress. Instead report such errors stderr (and the debugger).
		 * This is C runtime specific and thus the above incantations aren't
		 * sufficient to suppress these popups.
		 */
		_CrtSetReportMode(_CRT_ERROR, _CRTDBG_MODE_FILE | _CRTDBG_MODE_DEBUG);
		_CrtSetReportFile(_CRT_ERROR, _CRTDBG_FILE_STDERR);
		_CrtSetReportMode(_CRT_ASSERT, _CRTDBG_MODE_FILE | _CRTDBG_MODE_DEBUG);
		_CrtSetReportFile(_CRT_ASSERT, _CRTDBG_FILE_STDERR);
		_CrtSetReportMode(_CRT_WARN, _CRTDBG_MODE_FILE | _CRTDBG_MODE_DEBUG);
		_CrtSetReportFile(_CRT_WARN, _CRTDBG_FILE_STDERR);
	}
#endif							/* WIN32 */
}


/*
 * Make the initial permanent setting for a locale category.  If that fails,
 * perhaps due to LC_foo=invalid in the environment, use locale C.  If even
 * that fails, perhaps due to out-of-memory, the entire startup fails with it.
 * When this returns, we are guaranteed to have a setting for the given
 * category's environment variable.
 */
static void
init_locale(const char *categoryname, int category, const char *locale)
{
	if (pg_perm_setlocale(category, locale) == NULL &&
		pg_perm_setlocale(category, "C") == NULL)
		elog(FATAL, "could not adopt \"%s\" locale nor C locale for %s",
			 locale, categoryname);
}



/*
 * Help display should match the options accepted by PostmasterMain()
 * and PostgresMain().
 *
 * XXX On Windows, non-ASCII localizations of these messages only display
 * correctly if the console output code page covers the necessary characters.
 * Messages emitted in write_console() do not exhibit this problem.
 */
static void
help(const char *progname)
{
	printf(_("%s is the PostgreSQL server.\n\n"), progname);
	printf(_("Usage:\n  %s [OPTION]...\n\n"), progname);
	printf(_("Options:\n"));
	printf(_("  -B NBUFFERS        number of shared buffers\n"));
	printf(_("  -c NAME=VALUE      set run-time parameter\n"));
	printf(_("  -C NAME            print value of run-time parameter, then exit\n"));
	printf(_("  -d 1-5             debugging level\n"));
	printf(_("  -D DATADIR         database directory\n"));
	printf(_("  -e                 use European date input format (DMY)\n"));
	printf(_("  -F                 turn fsync off\n"));
	printf(_("  -h HOSTNAME        host name or IP address to listen on\n"));
	printf(_("  -i                 enable TCP/IP connections (deprecated)\n"));
	printf(_("  -k DIRECTORY       Unix-domain socket location\n"));
#ifdef USE_SSL
	printf(_("  -l                 enable SSL connections\n"));
#endif
	printf(_("  -N MAX-CONNECT     maximum number of allowed connections\n"));
	printf(_("  -p PORT            port number to listen on\n"));
	printf(_("  -s                 show statistics after each query\n"));
	printf(_("  -S WORK-MEM        set amount of memory for sorts (in kB)\n"));
	printf(_("  -V, --version      output version information, then exit\n"));
	printf(_("  --NAME=VALUE       set run-time parameter\n"));
	printf(_("  --describe-config  describe configuration parameters, then exit\n"));
	printf(_("  -?, --help         show this help, then exit\n"));

	printf(_("\nDeveloper options:\n"));
	printf(_("  -f s|i|o|b|t|n|m|h forbid use of some plan types\n"));
	printf(_("  -O                 allow system table structure changes\n"));
	printf(_("  -P                 disable system indexes\n"));
	printf(_("  -t pa|pl|ex        show timings after each query\n"));
	printf(_("  -T                 send SIGABRT to all backend processes if one dies\n"));
	printf(_("  -W NUM             wait NUM seconds to allow attach from a debugger\n"));

	printf(_("\nOptions for single-user mode:\n"));
	printf(_("  --single           selects single-user mode (must be first argument)\n"));
	printf(_("  DBNAME             database name (defaults to user name)\n"));
	printf(_("  -d 0-5             override debugging level\n"));
	printf(_("  -E                 echo statement before execution\n"));
	printf(_("  -j                 do not use newline as interactive query delimiter\n"));
	printf(_("  -r FILENAME        send stdout and stderr to given file\n"));

	printf(_("\nOptions for bootstrapping mode:\n"));
	printf(_("  --boot             selects bootstrapping mode (must be first argument)\n"));
	printf(_("  --check            selects check mode (must be first argument)\n"));
	printf(_("  DBNAME             database name (mandatory argument in bootstrapping mode)\n"));
	printf(_("  -r FILENAME        send stdout and stderr to given file\n"));

	printf(_("\nPlease read the documentation for the complete list of run-time\n"
			 "configuration settings and how to set them on the command line or in\n"
			 "the configuration file.\n\n"
			 "Report bugs to <%s>.\n"), PACKAGE_BUGREPORT);
	printf(_("%s home page: <%s>\n"), PACKAGE_NAME, PACKAGE_URL);
}



static void
check_root(const char *progname)
{
#ifndef WIN32
	if (geteuid() == 0)
	{
		write_stderr("\"root\" execution of the PostgreSQL server is not permitted.\n"
					 "The server must be started under an unprivileged user ID to prevent\n"
					 "possible system security compromise.  See the documentation for\n"
					 "more information on how to properly start the server.\n");
		exit(1);
	}

	/*
	 * Also make sure that real and effective uids are the same. Executing as
	 * a setuid program from a root shell is a security hole, since on many
	 * platforms a nefarious subroutine could setuid back to root if real uid
	 * is root.  (Since nobody actually uses postgres as a setuid program,
	 * trying to actively fix this situation seems more trouble than it's
	 * worth; we'll just expend the effort to check for it.)
	 */
	if (getuid() != geteuid())
	{
		write_stderr("%s: real and effective user IDs must match\n",
					 progname);
		exit(1);
	}
#else							/* WIN32 */
	if (pgwin32_is_admin())
	{
		write_stderr("Execution of PostgreSQL by a user with administrative permissions is not\n"
					 "permitted.\n"
					 "The server must be started under an unprivileged user ID to prevent\n"
					 "possible system security compromises.  See the documentation for\n"
					 "more information on how to properly start the server.\n");
		exit(1);
	}
#endif							/* WIN32 */
}

/*
 * At least on linux, set_ps_display() breaks /proc/$pid/environ. The
 * sanitizer library uses /proc/$pid/environ to implement getenv() as it wants
 * to work independent of libc. When just using undefined and alignment
 * sanitizers, the sanitizer library is only initialized when the first error
 * occurs, by which time we've often already called set_ps_display(),
 * preventing the sanitizer libraries from seeing the options.
 *
 * We can work around that by defining __ubsan_default_options, a weak symbol
 * libsanitizer uses to get defaults from the application, and return
 * getenv("UBSAN_OPTIONS"). But only if main already was reached, so that we
 * don't end up relying on a not-yet-working getenv().
 *
 * As this function won't get called when not running a sanitizer, it doesn't
 * seem necessary to only compile it conditionally.
 */
const char *__ubsan_default_options(void);
const char *
__ubsan_default_options(void)
{
	/* don't call libc before it's guaranteed to be initialized */
	if (!reached_main)
		return "";

	return getenv("UBSAN_OPTIONS");
}<|MERGE_RESOLUTION|>--- conflicted
+++ resolved
@@ -33,10 +33,6 @@
 #include "bootstrap/bootstrap.h"
 #include "common/username.h"
 #include "miscadmin.h"
-<<<<<<< HEAD
-#include "port/atomics.h"
-=======
->>>>>>> 3d6a8289
 #include "postmaster/postmaster.h"
 #include "tcop/tcopprot.h"
 #include "utils/help_config.h"
@@ -215,14 +211,9 @@
 			break;
 		case DISPATCH_FORKCHILD:
 #ifdef EXEC_BACKEND
-<<<<<<< HEAD
-	else if (argc > 1 && strncmp(argv[1], "--forkchild", 11) == 0)
-		SubPostmasterMain(argc, argv);
-=======
 			SubPostmasterMain(argc, argv);
 #else
 			Assert(false);		/* should never happen */
->>>>>>> 3d6a8289
 #endif
 			break;
 		case DISPATCH_DESCRIBE_CONFIG:

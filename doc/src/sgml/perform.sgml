--- conflicted
+++ resolved
@@ -1095,7 +1095,6 @@
    </para>
 
    <para>
-<!--
     As seen in this example, when the query is an <command>INSERT</command>,
     <command>UPDATE</command>, <command>DELETE</command>, or
     <command>MERGE</command> command, the actual work of
@@ -1110,25 +1109,12 @@
     estimates to account for that work.  That's because the work to be done is
     the same for every correct query plan, so it doesn't affect planning
     decisions.
--->
-この例で分かるように、問い合わせが<command>INSERT</command>、<command>UPDATE</command>、<command>DELETE</command>である場合、テーブル変更を行うための実作業は最上位のInsert、Update、Delete計画ノードで行われます。
-このノード以下にある計画ノードは、古い行の検索、新しいデータの計算、あるいはその両方を行います。
-このため、前に述べたものと同じ種類のビットマップテーブルスキャンがあり、その出力が更新される行を格納するUpdateノードに渡されることが分かります。
-データ変更ノードが実行時間の多くを費やす可能性があります（現在これが一番多くの時間を費やしています）が、プランナは現在その作業を考慮してコスト推定に何も加えません。
-これは、行われる作業がすべての正確な問い合わせ計画の作業と同一であるためであり、このため計画の決定に影響を与えません。
-   </para>
-
-   <para>
-<<<<<<< HEAD
-<!--
-    When an <command>UPDATE</command> or <command>DELETE</command> command affects an
-=======
+   </para>
+
+   <para>
     When an <command>UPDATE</command>, <command>DELETE</command>, or
     <command>MERGE</command> command affects an
->>>>>>> 8382864e
     inheritance hierarchy, the output might look like this:
--->
-<command>UPDATE</command>もしくは<command>DELETE</command>コマンドが継承階層に影響する場合には、出力は以下のようになるでしょう。
 
 <screen>
 EXPLAIN UPDATE parent SET f2 = f2 + 1 WHERE f1 = 101;

/*-------------------------------------------------------------------------
 *
 * planner.c
 *	  The query optimizer external interface.
 *
 * Portions Copyright (c) 1996-2025, PostgreSQL Global Development Group
 * Portions Copyright (c) 1994, Regents of the University of California
 *
 *
 * IDENTIFICATION
 *	  src/backend/optimizer/plan/planner.c
 *
 *-------------------------------------------------------------------------
 */

#include "postgres.h"

#include <limits.h>
#include <math.h>

#include "access/genam.h"
#include "access/parallel.h"
#include "access/sysattr.h"
#include "access/table.h"
#include "catalog/pg_aggregate.h"
#include "catalog/pg_inherits.h"
#include "catalog/pg_proc.h"
#include "catalog/pg_type.h"
#include "executor/executor.h"
#include "foreign/fdwapi.h"
#include "jit/jit.h"
#include "lib/bipartite_match.h"
#include "lib/knapsack.h"
#include "miscadmin.h"
#include "nodes/makefuncs.h"
#include "nodes/nodeFuncs.h"
#ifdef OPTIMIZER_DEBUG
#include "nodes/print.h"
#endif
#include "nodes/supportnodes.h"
#include "optimizer/appendinfo.h"
#include "optimizer/clauses.h"
#include "optimizer/cost.h"
#include "optimizer/optimizer.h"
#include "optimizer/paramassign.h"
#include "optimizer/pathnode.h"
#include "optimizer/paths.h"
#include "optimizer/plancat.h"
#include "optimizer/planmain.h"
#include "optimizer/planner.h"
#include "optimizer/prep.h"
#include "optimizer/subselect.h"
#include "optimizer/tlist.h"
#include "parser/analyze.h"
#include "parser/parse_agg.h"
#include "parser/parse_clause.h"
#include "parser/parse_relation.h"
#include "parser/parsetree.h"
#include "partitioning/partdesc.h"
<<<<<<< HEAD
#include "utils/acl.h"
=======
#include "rewrite/rewriteManip.h"
#include "utils/acl.h"
#include "utils/backend_status.h"
>>>>>>> 3d6a8289
#include "utils/lsyscache.h"
#include "utils/rel.h"
#include "utils/selfuncs.h"

/* GUC parameters */
double		cursor_tuple_fraction = DEFAULT_CURSOR_TUPLE_FRACTION;
int			debug_parallel_query = DEBUG_PARALLEL_OFF;
bool		parallel_leader_participation = true;
bool		enable_distinct_reordering = true;

/* Hook for plugins to get control in planner() */
planner_hook_type planner_hook = NULL;

/* Hook for plugins to get control when grouping_planner() plans upper rels */
create_upper_paths_hook_type create_upper_paths_hook = NULL;


/* Expression kind codes for preprocess_expression */
#define EXPRKIND_QUAL				0
#define EXPRKIND_TARGET				1
#define EXPRKIND_RTFUNC				2
#define EXPRKIND_RTFUNC_LATERAL		3
#define EXPRKIND_VALUES				4
#define EXPRKIND_VALUES_LATERAL		5
#define EXPRKIND_LIMIT				6
#define EXPRKIND_APPINFO			7
#define EXPRKIND_PHV				8
#define EXPRKIND_TABLESAMPLE		9
#define EXPRKIND_ARBITER_ELEM		10
#define EXPRKIND_TABLEFUNC			11
#define EXPRKIND_TABLEFUNC_LATERAL	12
#define EXPRKIND_GROUPEXPR			13

/*
 * Data specific to grouping sets
 */
typedef struct
{
	List	   *rollups;
	List	   *hash_sets_idx;
	double		dNumHashGroups;
	bool		any_hashable;
	Bitmapset  *unsortable_refs;
	Bitmapset  *unhashable_refs;
	List	   *unsortable_sets;
	int		   *tleref_to_colnum_map;
} grouping_sets_data;

/*
 * Temporary structure for use during WindowClause reordering in order to be
 * able to sort WindowClauses on partitioning/ordering prefix.
 */
typedef struct
{
	WindowClause *wc;
	List	   *uniqueOrder;	/* A List of unique ordering/partitioning
								 * clauses per Window */
} WindowClauseSortData;

/* Passthrough data for standard_qp_callback */
typedef struct
{
	List	   *activeWindows;	/* active windows, if any */
	grouping_sets_data *gset_data;	/* grouping sets data, if any */
	SetOperationStmt *setop;	/* parent set operation or NULL if not a
								 * subquery belonging to a set operation */
} standard_qp_extra;

/* Local functions */
static Node *preprocess_expression(PlannerInfo *root, Node *expr, int kind);
static void preprocess_qual_conditions(PlannerInfo *root, Node *jtnode);
static void grouping_planner(PlannerInfo *root, double tuple_fraction,
							 SetOperationStmt *setops);
static grouping_sets_data *preprocess_grouping_sets(PlannerInfo *root);
static List *remap_to_groupclause_idx(List *groupClause, List *gsets,
									  int *tleref_to_colnum_map);
static void preprocess_rowmarks(PlannerInfo *root);
static double preprocess_limit(PlannerInfo *root,
							   double tuple_fraction,
							   int64 *offset_est, int64 *count_est);
static List *preprocess_groupclause(PlannerInfo *root, List *force);
static List *extract_rollup_sets(List *groupingSets);
static List *reorder_grouping_sets(List *groupingSets, List *sortclause);
static void standard_qp_callback(PlannerInfo *root, void *extra);
static double get_number_of_groups(PlannerInfo *root,
								   double path_rows,
								   grouping_sets_data *gd,
								   List *target_list);
static RelOptInfo *create_grouping_paths(PlannerInfo *root,
										 RelOptInfo *input_rel,
										 PathTarget *target,
										 bool target_parallel_safe,
										 grouping_sets_data *gd);
static bool is_degenerate_grouping(PlannerInfo *root);
static void create_degenerate_grouping_paths(PlannerInfo *root,
											 RelOptInfo *input_rel,
											 RelOptInfo *grouped_rel);
static RelOptInfo *make_grouping_rel(PlannerInfo *root, RelOptInfo *input_rel,
									 PathTarget *target, bool target_parallel_safe,
									 Node *havingQual);
static void create_ordinary_grouping_paths(PlannerInfo *root,
										   RelOptInfo *input_rel,
										   RelOptInfo *grouped_rel,
										   const AggClauseCosts *agg_costs,
										   grouping_sets_data *gd,
										   GroupPathExtraData *extra,
										   RelOptInfo **partially_grouped_rel_p);
static void consider_groupingsets_paths(PlannerInfo *root,
										RelOptInfo *grouped_rel,
										Path *path,
										bool is_sorted,
										bool can_hash,
										grouping_sets_data *gd,
										const AggClauseCosts *agg_costs,
										double dNumGroups);
static RelOptInfo *create_window_paths(PlannerInfo *root,
									   RelOptInfo *input_rel,
									   PathTarget *input_target,
									   PathTarget *output_target,
									   bool output_target_parallel_safe,
									   WindowFuncLists *wflists,
									   List *activeWindows);
static void create_one_window_path(PlannerInfo *root,
								   RelOptInfo *window_rel,
								   Path *path,
								   PathTarget *input_target,
								   PathTarget *output_target,
								   WindowFuncLists *wflists,
								   List *activeWindows);
static RelOptInfo *create_distinct_paths(PlannerInfo *root,
										 RelOptInfo *input_rel,
										 PathTarget *target);
static void create_partial_distinct_paths(PlannerInfo *root,
										  RelOptInfo *input_rel,
										  RelOptInfo *final_distinct_rel,
										  PathTarget *target);
static RelOptInfo *create_final_distinct_paths(PlannerInfo *root,
											   RelOptInfo *input_rel,
											   RelOptInfo *distinct_rel);
static List *get_useful_pathkeys_for_distinct(PlannerInfo *root,
											  List *needed_pathkeys,
											  List *path_pathkeys);
static RelOptInfo *create_ordered_paths(PlannerInfo *root,
										RelOptInfo *input_rel,
										PathTarget *target,
										bool target_parallel_safe,
										double limit_tuples);
static PathTarget *make_group_input_target(PlannerInfo *root,
										   PathTarget *final_target);
static PathTarget *make_partial_grouping_target(PlannerInfo *root,
												PathTarget *grouping_target,
												Node *havingQual);
static List *postprocess_setop_tlist(List *new_tlist, List *orig_tlist);
static void optimize_window_clauses(PlannerInfo *root,
									WindowFuncLists *wflists);
static List *select_active_windows(PlannerInfo *root, WindowFuncLists *wflists);
static void name_active_windows(List *activeWindows);
static PathTarget *make_window_input_target(PlannerInfo *root,
											PathTarget *final_target,
											List *activeWindows);
static List *make_pathkeys_for_window(PlannerInfo *root, WindowClause *wc,
									  List *tlist);
static PathTarget *make_sort_input_target(PlannerInfo *root,
										  PathTarget *final_target,
										  bool *have_postponed_srfs);
static void adjust_paths_for_srfs(PlannerInfo *root, RelOptInfo *rel,
								  List *targets, List *targets_contain_srfs);
static void add_paths_to_grouping_rel(PlannerInfo *root, RelOptInfo *input_rel,
									  RelOptInfo *grouped_rel,
									  RelOptInfo *partially_grouped_rel,
									  const AggClauseCosts *agg_costs,
									  grouping_sets_data *gd,
									  double dNumGroups,
									  GroupPathExtraData *extra);
static RelOptInfo *create_partial_grouping_paths(PlannerInfo *root,
												 RelOptInfo *grouped_rel,
												 RelOptInfo *input_rel,
												 grouping_sets_data *gd,
												 GroupPathExtraData *extra,
												 bool force_rel_creation);
static Path *make_ordered_path(PlannerInfo *root,
							   RelOptInfo *rel,
							   Path *path,
							   Path *cheapest_path,
							   List *pathkeys,
							   double limit_tuples);
static void gather_grouping_paths(PlannerInfo *root, RelOptInfo *rel);
static bool can_partial_agg(PlannerInfo *root);
static void apply_scanjoin_target_to_paths(PlannerInfo *root,
										   RelOptInfo *rel,
										   List *scanjoin_targets,
										   List *scanjoin_targets_contain_srfs,
										   bool scanjoin_target_parallel_safe,
										   bool tlist_same_exprs);
static void create_partitionwise_grouping_paths(PlannerInfo *root,
												RelOptInfo *input_rel,
												RelOptInfo *grouped_rel,
												RelOptInfo *partially_grouped_rel,
												const AggClauseCosts *agg_costs,
												grouping_sets_data *gd,
												PartitionwiseAggregateType patype,
												GroupPathExtraData *extra);
static bool group_by_has_partkey(RelOptInfo *input_rel,
								 List *targetList,
								 List *groupClause);
static int	common_prefix_cmp(const void *a, const void *b);
static List *generate_setop_child_grouplist(SetOperationStmt *op,
											List *targetlist);


/*****************************************************************************
 *
 *	   Query optimizer entry point
 *
 * To support loadable plugins that monitor or modify planner behavior,
 * we provide a hook variable that lets a plugin get control before and
 * after the standard planning process.  The plugin would normally call
 * standard_planner().
 *
 * Note to plugin authors: standard_planner() scribbles on its Query input,
 * so you'd better copy that data structure if you want to plan more than once.
 *
 *****************************************************************************/
PlannedStmt *
planner(Query *parse, const char *query_string, int cursorOptions,
		ParamListInfo boundParams)
{
	PlannedStmt *result;

	if (planner_hook)
		result = (*planner_hook) (parse, query_string, cursorOptions, boundParams);
	else
		result = standard_planner(parse, query_string, cursorOptions, boundParams);

	pgstat_report_plan_id(result->planId, false);

	return result;
}

PlannedStmt *
standard_planner(Query *parse, const char *query_string, int cursorOptions,
				 ParamListInfo boundParams)
{
	PlannedStmt *result;
	PlannerGlobal *glob;
	double		tuple_fraction;
	PlannerInfo *root;
	RelOptInfo *final_rel;
	Path	   *best_path;
	Plan	   *top_plan;
	ListCell   *lp,
			   *lr;

	/*
	 * Set up global state for this planner invocation.  This data is needed
	 * across all levels of sub-Query that might exist in the given command,
	 * so we keep it in a separate struct that's linked to by each per-Query
	 * PlannerInfo.
	 */
	glob = makeNode(PlannerGlobal);

	glob->boundParams = boundParams;
	glob->subplans = NIL;
	glob->subpaths = NIL;
	glob->subroots = NIL;
	glob->rewindPlanIDs = NULL;
	glob->finalrtable = NIL;
	glob->allRelids = NULL;
	glob->prunableRelids = NULL;
	glob->finalrteperminfos = NIL;
	glob->finalrowmarks = NIL;
	glob->resultRelations = NIL;
	glob->appendRelations = NIL;
	glob->partPruneInfos = NIL;
	glob->relationOids = NIL;
	glob->invalItems = NIL;
	glob->paramExecTypes = NIL;
	glob->lastPHId = 0;
	glob->lastRowMarkId = 0;
	glob->lastPlanNodeId = 0;
	glob->transientPlan = false;
	glob->dependsOnRole = false;
	glob->partition_directory = NULL;

	/*
	 * Assess whether it's feasible to use parallel mode for this query. We
	 * can't do this in a standalone backend, or if the command will try to
	 * modify any data, or if this is a cursor operation, or if GUCs are set
	 * to values that don't permit parallelism, or if parallel-unsafe
	 * functions are present in the query tree.
	 *
	 * (Note that we do allow CREATE TABLE AS, SELECT INTO, and CREATE
	 * MATERIALIZED VIEW to use parallel plans, but this is safe only because
	 * the command is writing into a completely new table which workers won't
	 * be able to see.  If the workers could see the table, the fact that
	 * group locking would cause them to ignore the leader's heavyweight GIN
	 * page locks would make this unsafe.  We'll have to fix that somehow if
	 * we want to allow parallel inserts in general; updates and deletes have
	 * additional problems especially around combo CIDs.)
	 *
	 * For now, we don't try to use parallel mode if we're running inside a
	 * parallel worker.  We might eventually be able to relax this
	 * restriction, but for now it seems best not to have parallel workers
	 * trying to create their own parallel workers.
	 */
	if ((cursorOptions & CURSOR_OPT_PARALLEL_OK) != 0 &&
		IsUnderPostmaster &&
		parse->commandType == CMD_SELECT &&
		!parse->hasModifyingCTE &&
		max_parallel_workers_per_gather > 0 &&
		!IsParallelWorker())
	{
		/* all the cheap tests pass, so scan the query tree */
		glob->maxParallelHazard = max_parallel_hazard(parse);
		glob->parallelModeOK = (glob->maxParallelHazard != PROPARALLEL_UNSAFE);
	}
	else
	{
		/* skip the query tree scan, just assume it's unsafe */
		glob->maxParallelHazard = PROPARALLEL_UNSAFE;
		glob->parallelModeOK = false;
	}

	/*
	 * glob->parallelModeNeeded is normally set to false here and changed to
	 * true during plan creation if a Gather or Gather Merge plan is actually
	 * created (cf. create_gather_plan, create_gather_merge_plan).
	 *
	 * However, if debug_parallel_query = on or debug_parallel_query =
	 * regress, then we impose parallel mode whenever it's safe to do so, even
	 * if the final plan doesn't use parallelism.  It's not safe to do so if
	 * the query contains anything parallel-unsafe; parallelModeOK will be
	 * false in that case.  Note that parallelModeOK can't change after this
	 * point. Otherwise, everything in the query is either parallel-safe or
	 * parallel-restricted, and in either case it should be OK to impose
	 * parallel-mode restrictions.  If that ends up breaking something, then
	 * either some function the user included in the query is incorrectly
	 * labeled as parallel-safe or parallel-restricted when in reality it's
	 * parallel-unsafe, or else the query planner itself has a bug.
	 */
	glob->parallelModeNeeded = glob->parallelModeOK &&
		(debug_parallel_query != DEBUG_PARALLEL_OFF);

	/* Determine what fraction of the plan is likely to be scanned */
	if (cursorOptions & CURSOR_OPT_FAST_PLAN)
	{
		/*
		 * We have no real idea how many tuples the user will ultimately FETCH
		 * from a cursor, but it is often the case that he doesn't want 'em
		 * all, or would prefer a fast-start plan anyway so that he can
		 * process some of the tuples sooner.  Use a GUC parameter to decide
		 * what fraction to optimize for.
		 */
		tuple_fraction = cursor_tuple_fraction;

		/*
		 * We document cursor_tuple_fraction as simply being a fraction, which
		 * means the edge cases 0 and 1 have to be treated specially here.  We
		 * convert 1 to 0 ("all the tuples") and 0 to a very small fraction.
		 */
		if (tuple_fraction >= 1.0)
			tuple_fraction = 0.0;
		else if (tuple_fraction <= 0.0)
			tuple_fraction = 1e-10;
	}
	else
	{
		/* Default assumption is we need all the tuples */
		tuple_fraction = 0.0;
	}

	/* primary planning entry point (may recurse for subqueries) */
	root = subquery_planner(glob, parse, NULL, false, tuple_fraction, NULL);

	/* Select best Path and turn it into a Plan */
	final_rel = fetch_upper_rel(root, UPPERREL_FINAL, NULL);
	best_path = get_cheapest_fractional_path(final_rel, tuple_fraction);

	top_plan = create_plan(root, best_path);

	/*
	 * If creating a plan for a scrollable cursor, make sure it can run
	 * backwards on demand.  Add a Material node at the top at need.
	 */
	if (cursorOptions & CURSOR_OPT_SCROLL)
	{
		if (!ExecSupportsBackwardScan(top_plan))
			top_plan = materialize_finished_plan(top_plan);
	}

	/*
	 * Optionally add a Gather node for testing purposes, provided this is
	 * actually a safe thing to do.
	 *
	 * We can add Gather even when top_plan has parallel-safe initPlans, but
	 * then we have to move the initPlans to the Gather node because of
	 * SS_finalize_plan's limitations.  That would cause cosmetic breakage of
	 * regression tests when debug_parallel_query = regress, because initPlans
	 * that would normally appear on the top_plan move to the Gather, causing
	 * them to disappear from EXPLAIN output.  That doesn't seem worth kluging
	 * EXPLAIN to hide, so skip it when debug_parallel_query = regress.
	 */
	if (debug_parallel_query != DEBUG_PARALLEL_OFF &&
		top_plan->parallel_safe &&
		(top_plan->initPlan == NIL ||
		 debug_parallel_query != DEBUG_PARALLEL_REGRESS))
	{
		Gather	   *gather = makeNode(Gather);
		Cost		initplan_cost;
		bool		unsafe_initplans;

		gather->plan.targetlist = top_plan->targetlist;
		gather->plan.qual = NIL;
		gather->plan.lefttree = top_plan;
		gather->plan.righttree = NULL;
		gather->num_workers = 1;
		gather->single_copy = true;
		gather->invisible = (debug_parallel_query == DEBUG_PARALLEL_REGRESS);

		/* Transfer any initPlans to the new top node */
		gather->plan.initPlan = top_plan->initPlan;
		top_plan->initPlan = NIL;

		/*
		 * Since this Gather has no parallel-aware descendants to signal to,
		 * we don't need a rescan Param.
		 */
		gather->rescan_param = -1;

		/*
		 * Ideally we'd use cost_gather here, but setting up dummy path data
		 * to satisfy it doesn't seem much cleaner than knowing what it does.
		 */
		gather->plan.startup_cost = top_plan->startup_cost +
			parallel_setup_cost;
		gather->plan.total_cost = top_plan->total_cost +
			parallel_setup_cost + parallel_tuple_cost * top_plan->plan_rows;
		gather->plan.plan_rows = top_plan->plan_rows;
		gather->plan.plan_width = top_plan->plan_width;
		gather->plan.parallel_aware = false;
		gather->plan.parallel_safe = false;

		/*
		 * Delete the initplans' cost from top_plan.  We needn't add it to the
		 * Gather node, since the above coding already included it there.
		 */
		SS_compute_initplan_cost(gather->plan.initPlan,
								 &initplan_cost, &unsafe_initplans);
		top_plan->startup_cost -= initplan_cost;
		top_plan->total_cost -= initplan_cost;

		/* use parallel mode for parallel plans. */
		root->glob->parallelModeNeeded = true;

		top_plan = &gather->plan;
	}

	/*
	 * If any Params were generated, run through the plan tree and compute
	 * each plan node's extParam/allParam sets.  Ideally we'd merge this into
	 * set_plan_references' tree traversal, but for now it has to be separate
	 * because we need to visit subplans before not after main plan.
	 */
	if (glob->paramExecTypes != NIL)
	{
		Assert(list_length(glob->subplans) == list_length(glob->subroots));
		forboth(lp, glob->subplans, lr, glob->subroots)
		{
			Plan	   *subplan = (Plan *) lfirst(lp);
			PlannerInfo *subroot = lfirst_node(PlannerInfo, lr);

			SS_finalize_plan(subroot, subplan);
		}
		SS_finalize_plan(root, top_plan);
	}

	/* final cleanup of the plan */
	Assert(glob->finalrtable == NIL);
	Assert(glob->finalrteperminfos == NIL);
	Assert(glob->finalrowmarks == NIL);
	Assert(glob->resultRelations == NIL);
	Assert(glob->appendRelations == NIL);
	top_plan = set_plan_references(root, top_plan);
	/* ... and the subplans (both regular subplans and initplans) */
	Assert(list_length(glob->subplans) == list_length(glob->subroots));
	forboth(lp, glob->subplans, lr, glob->subroots)
	{
		Plan	   *subplan = (Plan *) lfirst(lp);
		PlannerInfo *subroot = lfirst_node(PlannerInfo, lr);

		lfirst(lp) = set_plan_references(subroot, subplan);
	}

	/* build the PlannedStmt result */
	result = makeNode(PlannedStmt);

	result->commandType = parse->commandType;
	result->queryId = parse->queryId;
	result->hasReturning = (parse->returningList != NIL);
	result->hasModifyingCTE = parse->hasModifyingCTE;
	result->canSetTag = parse->canSetTag;
	result->transientPlan = glob->transientPlan;
	result->dependsOnRole = glob->dependsOnRole;
	result->parallelModeNeeded = glob->parallelModeNeeded;
	result->planTree = top_plan;
	result->partPruneInfos = glob->partPruneInfos;
	result->rtable = glob->finalrtable;
	result->unprunableRelids = bms_difference(glob->allRelids,
											  glob->prunableRelids);
	result->permInfos = glob->finalrteperminfos;
	result->resultRelations = glob->resultRelations;
	result->appendRelations = glob->appendRelations;
	result->subplans = glob->subplans;
	result->rewindPlanIDs = glob->rewindPlanIDs;
	result->rowMarks = glob->finalrowmarks;
	result->relationOids = glob->relationOids;
	result->invalItems = glob->invalItems;
	result->paramExecTypes = glob->paramExecTypes;
	/* utilityStmt should be null, but we might as well copy it */
	result->utilityStmt = parse->utilityStmt;
	result->stmt_location = parse->stmt_location;
	result->stmt_len = parse->stmt_len;

	result->jitFlags = PGJIT_NONE;
	if (jit_enabled && jit_above_cost >= 0 &&
		top_plan->total_cost > jit_above_cost)
	{
		result->jitFlags |= PGJIT_PERFORM;

		/*
		 * Decide how much effort should be put into generating better code.
		 */
		if (jit_optimize_above_cost >= 0 &&
			top_plan->total_cost > jit_optimize_above_cost)
			result->jitFlags |= PGJIT_OPT3;
		if (jit_inline_above_cost >= 0 &&
			top_plan->total_cost > jit_inline_above_cost)
			result->jitFlags |= PGJIT_INLINE;

		/*
		 * Decide which operations should be JITed.
		 */
		if (jit_expressions)
			result->jitFlags |= PGJIT_EXPR;
		if (jit_tuple_deforming)
			result->jitFlags |= PGJIT_DEFORM;
	}

	if (glob->partition_directory != NULL)
		DestroyPartitionDirectory(glob->partition_directory);

	return result;
}


/*--------------------
 * subquery_planner
 *	  Invokes the planner on a subquery.  We recurse to here for each
 *	  sub-SELECT found in the query tree.
 *
 * glob is the global state for the current planner run.
 * parse is the querytree produced by the parser & rewriter.
 * parent_root is the immediate parent Query's info (NULL at the top level).
 * hasRecursion is true if this is a recursive WITH query.
 * tuple_fraction is the fraction of tuples we expect will be retrieved.
 * tuple_fraction is interpreted as explained for grouping_planner, below.
 * setops is used for set operation subqueries to provide the subquery with
 * the context in which it's being used so that Paths correctly sorted for the
 * set operation can be generated.  NULL when not planning a set operation
 * child, or when a child of a set op that isn't interested in sorted input.
 *
 * Basically, this routine does the stuff that should only be done once
 * per Query object.  It then calls grouping_planner.  At one time,
 * grouping_planner could be invoked recursively on the same Query object;
 * that's not currently true, but we keep the separation between the two
 * routines anyway, in case we need it again someday.
 *
 * subquery_planner will be called recursively to handle sub-Query nodes
 * found within the query's expressions and rangetable.
 *
 * Returns the PlannerInfo struct ("root") that contains all data generated
 * while planning the subquery.  In particular, the Path(s) attached to
 * the (UPPERREL_FINAL, NULL) upperrel represent our conclusions about the
 * cheapest way(s) to implement the query.  The top level will select the
 * best Path and pass it through createplan.c to produce a finished Plan.
 *--------------------
 */
PlannerInfo *
subquery_planner(PlannerGlobal *glob, Query *parse, PlannerInfo *parent_root,
				 bool hasRecursion, double tuple_fraction,
				 SetOperationStmt *setops)
{
	PlannerInfo *root;
	List	   *newWithCheckOptions;
	List	   *newHaving;
	bool		hasOuterJoins;
	bool		hasResultRTEs;
	RelOptInfo *final_rel;
	ListCell   *l;

	/* Create a PlannerInfo data structure for this subquery */
	root = makeNode(PlannerInfo);
	root->parse = parse;
	root->glob = glob;
	root->query_level = parent_root ? parent_root->query_level + 1 : 1;
	root->parent_root = parent_root;
	root->plan_params = NIL;
	root->outer_params = NULL;
	root->planner_cxt = CurrentMemoryContext;
	root->init_plans = NIL;
	root->cte_plan_ids = NIL;
	root->multiexpr_params = NIL;
	root->join_domains = NIL;
	root->eq_classes = NIL;
	root->ec_merging_done = false;
	root->last_rinfo_serial = 0;
	root->all_result_relids =
		parse->resultRelation ? bms_make_singleton(parse->resultRelation) : NULL;
	root->leaf_result_relids = NULL;	/* we'll find out leaf-ness later */
	root->append_rel_list = NIL;
	root->row_identity_vars = NIL;
	root->rowMarks = NIL;
	memset(root->upper_rels, 0, sizeof(root->upper_rels));
	memset(root->upper_targets, 0, sizeof(root->upper_targets));
	root->processed_groupClause = NIL;
	root->processed_distinctClause = NIL;
	root->processed_tlist = NIL;
	root->update_colnos = NIL;
	root->grouping_map = NULL;
	root->minmax_aggs = NIL;
	root->qual_security_level = 0;
	root->hasPseudoConstantQuals = false;
	root->hasAlternativeSubPlans = false;
	root->placeholdersFrozen = false;
	root->hasRecursion = hasRecursion;
	if (hasRecursion)
		root->wt_param_id = assign_special_exec_param(root);
	else
		root->wt_param_id = -1;
	root->non_recursive_path = NULL;
	root->partColsUpdated = false;

	/*
	 * Create the top-level join domain.  This won't have valid contents until
	 * deconstruct_jointree fills it in, but the node needs to exist before
	 * that so we can build EquivalenceClasses referencing it.
	 */
	root->join_domains = list_make1(makeNode(JoinDomain));

	/*
	 * If there is a WITH list, process each WITH query and either convert it
	 * to RTE_SUBQUERY RTE(s) or build an initplan SubPlan structure for it.
	 */
	if (parse->cteList)
		SS_process_ctes(root);

	/*
	 * If it's a MERGE command, transform the joinlist as appropriate.
	 */
	transform_MERGE_to_join(parse);

	/*
	 * If the FROM clause is empty, replace it with a dummy RTE_RESULT RTE, so
	 * that we don't need so many special cases to deal with that situation.
	 */
	replace_empty_jointree(parse);

	/*
	 * Look for ANY and EXISTS SubLinks in WHERE and JOIN/ON clauses, and try
	 * to transform them into joins.  Note that this step does not descend
	 * into subqueries; if we pull up any subqueries below, their SubLinks are
	 * processed just before pulling them up.
	 */
	if (parse->hasSubLinks)
		pull_up_sublinks(root);

	/*
	 * Scan the rangetable for function RTEs, do const-simplification on them,
	 * and then inline them if possible (producing subqueries that might get
	 * pulled up next).  Recursion issues here are handled in the same way as
	 * for SubLinks.
	 */
	preprocess_function_rtes(root);

	/*
	 * Scan the rangetable for relations with virtual generated columns, and
	 * replace all Var nodes in the query that reference these columns with
	 * the generation expressions.  Recursion issues here are handled in the
	 * same way as for SubLinks.
	 */
	parse = root->parse = expand_virtual_generated_columns(root);

	/*
	 * Check to see if any subqueries in the jointree can be merged into this
	 * query.
	 */
	pull_up_subqueries(root);

	/*
	 * If this is a simple UNION ALL query, flatten it into an appendrel. We
	 * do this now because it requires applying pull_up_subqueries to the leaf
	 * queries of the UNION ALL, which weren't touched above because they
	 * weren't referenced by the jointree (they will be after we do this).
	 */
	if (parse->setOperations)
		flatten_simple_union_all(root);

	/*
	 * Survey the rangetable to see what kinds of entries are present.  We can
	 * skip some later processing if relevant SQL features are not used; for
	 * example if there are no JOIN RTEs we can avoid the expense of doing
	 * flatten_join_alias_vars().  This must be done after we have finished
	 * adding rangetable entries, of course.  (Note: actually, processing of
	 * inherited or partitioned rels can cause RTEs for their child tables to
	 * get added later; but those must all be RTE_RELATION entries, so they
	 * don't invalidate the conclusions drawn here.)
	 */
	root->hasJoinRTEs = false;
	root->hasLateralRTEs = false;
	root->group_rtindex = 0;
	hasOuterJoins = false;
	hasResultRTEs = false;
	foreach(l, parse->rtable)
	{
		RangeTblEntry *rte = lfirst_node(RangeTblEntry, l);

		switch (rte->rtekind)
		{
			case RTE_RELATION:
				if (rte->inh)
				{
					/*
					 * Check to see if the relation actually has any children;
					 * if not, clear the inh flag so we can treat it as a
					 * plain base relation.
					 *
					 * Note: this could give a false-positive result, if the
					 * rel once had children but no longer does.  We used to
					 * be able to clear rte->inh later on when we discovered
					 * that, but no more; we have to handle such cases as
					 * full-fledged inheritance.
					 */
					rte->inh = has_subclass(rte->relid);
				}
				break;
			case RTE_JOIN:
				root->hasJoinRTEs = true;
				if (IS_OUTER_JOIN(rte->jointype))
					hasOuterJoins = true;
				break;
			case RTE_RESULT:
				hasResultRTEs = true;
				break;
			case RTE_GROUP:
				Assert(parse->hasGroupRTE);
				root->group_rtindex = list_cell_number(parse->rtable, l) + 1;
				break;
			default:
				/* No work here for other RTE types */
				break;
		}

		if (rte->lateral)
			root->hasLateralRTEs = true;

		/*
		 * We can also determine the maximum security level required for any
		 * securityQuals now.  Addition of inheritance-child RTEs won't affect
		 * this, because child tables don't have their own securityQuals; see
		 * expand_single_inheritance_child().
		 */
		if (rte->securityQuals)
			root->qual_security_level = Max(root->qual_security_level,
											list_length(rte->securityQuals));
	}

	/*
	 * If we have now verified that the query target relation is
	 * non-inheriting, mark it as a leaf target.
	 */
	if (parse->resultRelation)
	{
		RangeTblEntry *rte = rt_fetch(parse->resultRelation, parse->rtable);

		if (!rte->inh)
			root->leaf_result_relids =
				bms_make_singleton(parse->resultRelation);
	}

	/*
	 * This would be a convenient time to check access permissions for all
	 * relations mentioned in the query, since it would be better to fail now,
	 * before doing any detailed planning.  However, for historical reasons,
	 * we leave this to be done at executor startup.
	 *
	 * Note, however, that we do need to check access permissions for any view
	 * relations mentioned in the query, in order to prevent information being
	 * leaked by selectivity estimation functions, which only check view owner
	 * permissions on underlying tables (see all_rows_selectable() and its
	 * callers).  This is a little ugly, because it means that access
	 * permissions for views will be checked twice, which is another reason
	 * why it would be better to do all the ACL checks here.
	 */
	foreach(l, parse->rtable)
	{
		RangeTblEntry *rte = lfirst_node(RangeTblEntry, l);

		if (rte->perminfoindex != 0 &&
			rte->relkind == RELKIND_VIEW)
		{
			RTEPermissionInfo *perminfo;
			bool		result;

			perminfo = getRTEPermissionInfo(parse->rteperminfos, rte);
			result = ExecCheckOneRelPerms(perminfo);
			if (!result)
				aclcheck_error(ACLCHECK_NO_PRIV, OBJECT_VIEW,
							   get_rel_name(perminfo->relid));
		}
	}

	/*
	 * Preprocess RowMark information.  We need to do this after subquery
	 * pullup, so that all base relations are present.
	 */
	preprocess_rowmarks(root);

	/*
	 * Set hasHavingQual to remember if HAVING clause is present.  Needed
	 * because preprocess_expression will reduce a constant-true condition to
	 * an empty qual list ... but "HAVING TRUE" is not a semantic no-op.
	 */
	root->hasHavingQual = (parse->havingQual != NULL);

	/*
	 * Do expression preprocessing on targetlist and quals, as well as other
	 * random expressions in the querytree.  Note that we do not need to
	 * handle sort/group expressions explicitly, because they are actually
	 * part of the targetlist.
	 */
	parse->targetList = (List *)
		preprocess_expression(root, (Node *) parse->targetList,
							  EXPRKIND_TARGET);

	newWithCheckOptions = NIL;
	foreach(l, parse->withCheckOptions)
	{
		WithCheckOption *wco = lfirst_node(WithCheckOption, l);

		wco->qual = preprocess_expression(root, wco->qual,
										  EXPRKIND_QUAL);
		if (wco->qual != NULL)
			newWithCheckOptions = lappend(newWithCheckOptions, wco);
	}
	parse->withCheckOptions = newWithCheckOptions;

	parse->returningList = (List *)
		preprocess_expression(root, (Node *) parse->returningList,
							  EXPRKIND_TARGET);

	preprocess_qual_conditions(root, (Node *) parse->jointree);

	parse->havingQual = preprocess_expression(root, parse->havingQual,
											  EXPRKIND_QUAL);

	foreach(l, parse->windowClause)
	{
		WindowClause *wc = lfirst_node(WindowClause, l);

		/* partitionClause/orderClause are sort/group expressions */
		wc->startOffset = preprocess_expression(root, wc->startOffset,
												EXPRKIND_LIMIT);
		wc->endOffset = preprocess_expression(root, wc->endOffset,
											  EXPRKIND_LIMIT);
	}

	parse->limitOffset = preprocess_expression(root, parse->limitOffset,
											   EXPRKIND_LIMIT);
	parse->limitCount = preprocess_expression(root, parse->limitCount,
											  EXPRKIND_LIMIT);

	if (parse->onConflict)
	{
		parse->onConflict->arbiterElems = (List *)
			preprocess_expression(root,
								  (Node *) parse->onConflict->arbiterElems,
								  EXPRKIND_ARBITER_ELEM);
		parse->onConflict->arbiterWhere =
			preprocess_expression(root,
								  parse->onConflict->arbiterWhere,
								  EXPRKIND_QUAL);
		parse->onConflict->onConflictSet = (List *)
			preprocess_expression(root,
								  (Node *) parse->onConflict->onConflictSet,
								  EXPRKIND_TARGET);
		parse->onConflict->onConflictWhere =
			preprocess_expression(root,
								  parse->onConflict->onConflictWhere,
								  EXPRKIND_QUAL);
		/* exclRelTlist contains only Vars, so no preprocessing needed */
	}

	foreach(l, parse->mergeActionList)
	{
		MergeAction *action = (MergeAction *) lfirst(l);

		action->targetList = (List *)
			preprocess_expression(root,
								  (Node *) action->targetList,
								  EXPRKIND_TARGET);
		action->qual =
			preprocess_expression(root,
								  (Node *) action->qual,
								  EXPRKIND_QUAL);
	}

	parse->mergeJoinCondition =
		preprocess_expression(root, parse->mergeJoinCondition, EXPRKIND_QUAL);

	root->append_rel_list = (List *)
		preprocess_expression(root, (Node *) root->append_rel_list,
							  EXPRKIND_APPINFO);

	/* Also need to preprocess expressions within RTEs */
	foreach(l, parse->rtable)
	{
		RangeTblEntry *rte = lfirst_node(RangeTblEntry, l);
		int			kind;
		ListCell   *lcsq;

		if (rte->rtekind == RTE_RELATION)
		{
			if (rte->tablesample)
				rte->tablesample = (TableSampleClause *)
					preprocess_expression(root,
										  (Node *) rte->tablesample,
										  EXPRKIND_TABLESAMPLE);
		}
		else if (rte->rtekind == RTE_SUBQUERY)
		{
			/*
			 * We don't want to do all preprocessing yet on the subquery's
			 * expressions, since that will happen when we plan it.  But if it
			 * contains any join aliases of our level, those have to get
			 * expanded now, because planning of the subquery won't do it.
			 * That's only possible if the subquery is LATERAL.
			 */
			if (rte->lateral && root->hasJoinRTEs)
				rte->subquery = (Query *)
					flatten_join_alias_vars(root, root->parse,
											(Node *) rte->subquery);
		}
		else if (rte->rtekind == RTE_FUNCTION)
		{
			/* Preprocess the function expression(s) fully */
			kind = rte->lateral ? EXPRKIND_RTFUNC_LATERAL : EXPRKIND_RTFUNC;
			rte->functions = (List *)
				preprocess_expression(root, (Node *) rte->functions, kind);
		}
		else if (rte->rtekind == RTE_TABLEFUNC)
		{
			/* Preprocess the function expression(s) fully */
			kind = rte->lateral ? EXPRKIND_TABLEFUNC_LATERAL : EXPRKIND_TABLEFUNC;
			rte->tablefunc = (TableFunc *)
				preprocess_expression(root, (Node *) rte->tablefunc, kind);
		}
		else if (rte->rtekind == RTE_VALUES)
		{
			/* Preprocess the values lists fully */
			kind = rte->lateral ? EXPRKIND_VALUES_LATERAL : EXPRKIND_VALUES;
			rte->values_lists = (List *)
				preprocess_expression(root, (Node *) rte->values_lists, kind);
		}
		else if (rte->rtekind == RTE_GROUP)
		{
			/* Preprocess the groupexprs list fully */
			rte->groupexprs = (List *)
				preprocess_expression(root, (Node *) rte->groupexprs,
									  EXPRKIND_GROUPEXPR);
		}

		/*
		 * Process each element of the securityQuals list as if it were a
		 * separate qual expression (as indeed it is).  We need to do it this
		 * way to get proper canonicalization of AND/OR structure.  Note that
		 * this converts each element into an implicit-AND sublist.
		 */
		foreach(lcsq, rte->securityQuals)
		{
			lfirst(lcsq) = preprocess_expression(root,
												 (Node *) lfirst(lcsq),
												 EXPRKIND_QUAL);
		}
	}

	/*
	 * Now that we are done preprocessing expressions, and in particular done
	 * flattening join alias variables, get rid of the joinaliasvars lists.
	 * They no longer match what expressions in the rest of the tree look
	 * like, because we have not preprocessed expressions in those lists (and
	 * do not want to; for example, expanding a SubLink there would result in
	 * a useless unreferenced subplan).  Leaving them in place simply creates
	 * a hazard for later scans of the tree.  We could try to prevent that by
	 * using QTW_IGNORE_JOINALIASES in every tree scan done after this point,
	 * but that doesn't sound very reliable.
	 */
	if (root->hasJoinRTEs)
	{
		foreach(l, parse->rtable)
		{
			RangeTblEntry *rte = lfirst_node(RangeTblEntry, l);

			rte->joinaliasvars = NIL;
		}
	}

	/*
	 * Replace any Vars in the subquery's targetlist and havingQual that
	 * reference GROUP outputs with the underlying grouping expressions.
	 *
	 * Note that we need to perform this replacement after we've preprocessed
	 * the grouping expressions.  This is to ensure that there is only one
	 * instance of SubPlan for each SubLink contained within the grouping
	 * expressions.
	 */
	if (parse->hasGroupRTE)
	{
		parse->targetList = (List *)
			flatten_group_exprs(root, root->parse, (Node *) parse->targetList);
		parse->havingQual =
			flatten_group_exprs(root, root->parse, parse->havingQual);
	}

	/* Constant-folding might have removed all set-returning functions */
	if (parse->hasTargetSRFs)
		parse->hasTargetSRFs = expression_returns_set((Node *) parse->targetList);

	/*
	 * In some cases we may want to transfer a HAVING clause into WHERE. We
	 * cannot do so if the HAVING clause contains aggregates (obviously) or
	 * volatile functions (since a HAVING clause is supposed to be executed
	 * only once per group).  We also can't do this if there are any nonempty
	 * grouping sets and the clause references any columns that are nullable
	 * by the grouping sets; moving such a clause into WHERE would potentially
	 * change the results.  (If there are only empty grouping sets, then the
	 * HAVING clause must be degenerate as discussed below.)
	 *
	 * Also, it may be that the clause is so expensive to execute that we're
	 * better off doing it only once per group, despite the loss of
	 * selectivity.  This is hard to estimate short of doing the entire
	 * planning process twice, so we use a heuristic: clauses containing
	 * subplans are left in HAVING.  Otherwise, we move or copy the HAVING
	 * clause into WHERE, in hopes of eliminating tuples before aggregation
	 * instead of after.
	 *
	 * If the query has explicit grouping then we can simply move such a
	 * clause into WHERE; any group that fails the clause will not be in the
	 * output because none of its tuples will reach the grouping or
	 * aggregation stage.  Otherwise we must have a degenerate (variable-free)
	 * HAVING clause, which we put in WHERE so that query_planner() can use it
	 * in a gating Result node, but also keep in HAVING to ensure that we
	 * don't emit a bogus aggregated row. (This could be done better, but it
	 * seems not worth optimizing.)
	 *
	 * Note that a HAVING clause may contain expressions that are not fully
	 * preprocessed.  This can happen if these expressions are part of
	 * grouping items.  In such cases, they are replaced with GROUP Vars in
	 * the parser and then replaced back after we've done with expression
	 * preprocessing on havingQual.  This is not an issue if the clause
	 * remains in HAVING, because these expressions will be matched to lower
	 * target items in setrefs.c.  However, if the clause is moved or copied
	 * into WHERE, we need to ensure that these expressions are fully
	 * preprocessed.
	 *
	 * Note that both havingQual and parse->jointree->quals are in
	 * implicitly-ANDed-list form at this point, even though they are declared
	 * as Node *.
	 */
	newHaving = NIL;
	foreach(l, (List *) parse->havingQual)
	{
		Node	   *havingclause = (Node *) lfirst(l);

		if (contain_agg_clause(havingclause) ||
			contain_volatile_functions(havingclause) ||
			contain_subplans(havingclause) ||
			(parse->groupClause && parse->groupingSets &&
			 bms_is_member(root->group_rtindex, pull_varnos(root, havingclause))))
		{
			/* keep it in HAVING */
			newHaving = lappend(newHaving, havingclause);
		}
		else if (parse->groupClause)
		{
			Node	   *whereclause;

			/* Preprocess the HAVING clause fully */
			whereclause = preprocess_expression(root, havingclause,
												EXPRKIND_QUAL);
			/* ... and move it to WHERE */
			parse->jointree->quals = (Node *)
				list_concat((List *) parse->jointree->quals,
							(List *) whereclause);
		}
		else
		{
			Node	   *whereclause;

			/* Preprocess the HAVING clause fully */
			whereclause = preprocess_expression(root, copyObject(havingclause),
												EXPRKIND_QUAL);
			/* ... and put a copy in WHERE */
			parse->jointree->quals = (Node *)
				list_concat((List *) parse->jointree->quals,
							(List *) whereclause);
			/* ... and also keep it in HAVING */
			newHaving = lappend(newHaving, havingclause);
		}
	}
	parse->havingQual = (Node *) newHaving;

	/*
	 * If we have any outer joins, try to reduce them to plain inner joins.
	 * This step is most easily done after we've done expression
	 * preprocessing.
	 */
	if (hasOuterJoins)
		reduce_outer_joins(root);

	/*
	 * If we have any RTE_RESULT relations, see if they can be deleted from
	 * the jointree.  We also rely on this processing to flatten single-child
	 * FromExprs underneath outer joins.  This step is most effectively done
	 * after we've done expression preprocessing and outer join reduction.
	 */
	if (hasResultRTEs || hasOuterJoins)
		remove_useless_result_rtes(root);

	/*
	 * Do the main planning.
	 */
	grouping_planner(root, tuple_fraction, setops);

	/*
	 * Capture the set of outer-level param IDs we have access to, for use in
	 * extParam/allParam calculations later.
	 */
	SS_identify_outer_params(root);

	/*
	 * If any initPlans were created in this query level, adjust the surviving
	 * Paths' costs and parallel-safety flags to account for them.  The
	 * initPlans won't actually get attached to the plan tree till
	 * create_plan() runs, but we must include their effects now.
	 */
	final_rel = fetch_upper_rel(root, UPPERREL_FINAL, NULL);
	SS_charge_for_initplans(root, final_rel);

	/*
	 * Make sure we've identified the cheapest Path for the final rel.  (By
	 * doing this here not in grouping_planner, we include initPlan costs in
	 * the decision, though it's unlikely that will change anything.)
	 */
	set_cheapest(final_rel);

	return root;
}

/*
 * preprocess_expression
 *		Do subquery_planner's preprocessing work for an expression,
 *		which can be a targetlist, a WHERE clause (including JOIN/ON
 *		conditions), a HAVING clause, or a few other things.
 */
static Node *
preprocess_expression(PlannerInfo *root, Node *expr, int kind)
{
	/*
	 * Fall out quickly if expression is empty.  This occurs often enough to
	 * be worth checking.  Note that null->null is the correct conversion for
	 * implicit-AND result format, too.
	 */
	if (expr == NULL)
		return NULL;

	/*
	 * If the query has any join RTEs, replace join alias variables with
	 * base-relation variables.  We must do this first, since any expressions
	 * we may extract from the joinaliasvars lists have not been preprocessed.
	 * For example, if we did this after sublink processing, sublinks expanded
	 * out from join aliases would not get processed.  But we can skip this in
	 * non-lateral RTE functions, VALUES lists, and TABLESAMPLE clauses, since
	 * they can't contain any Vars of the current query level.
	 */
	if (root->hasJoinRTEs &&
		!(kind == EXPRKIND_RTFUNC ||
		  kind == EXPRKIND_VALUES ||
		  kind == EXPRKIND_TABLESAMPLE ||
		  kind == EXPRKIND_TABLEFUNC))
		expr = flatten_join_alias_vars(root, root->parse, expr);

	/*
	 * Simplify constant expressions.  For function RTEs, this was already
	 * done by preprocess_function_rtes.  (But note we must do it again for
	 * EXPRKIND_RTFUNC_LATERAL, because those might by now contain
	 * un-simplified subexpressions inserted by flattening of subqueries or
	 * join alias variables.)
	 *
	 * Note: an essential effect of this is to convert named-argument function
	 * calls to positional notation and insert the current actual values of
	 * any default arguments for functions.  To ensure that happens, we *must*
	 * process all expressions here.  Previous PG versions sometimes skipped
	 * const-simplification if it didn't seem worth the trouble, but we can't
	 * do that anymore.
	 *
	 * Note: this also flattens nested AND and OR expressions into N-argument
	 * form.  All processing of a qual expression after this point must be
	 * careful to maintain AND/OR flatness --- that is, do not generate a tree
	 * with AND directly under AND, nor OR directly under OR.
	 */
	if (kind != EXPRKIND_RTFUNC)
		expr = eval_const_expressions(root, expr);

	/*
	 * If it's a qual or havingQual, canonicalize it.
	 */
	if (kind == EXPRKIND_QUAL)
	{
		expr = (Node *) canonicalize_qual((Expr *) expr, false);

#ifdef OPTIMIZER_DEBUG
		printf("After canonicalize_qual()\n");
		pprint(expr);
#endif
	}

	/*
	 * Check for ANY ScalarArrayOpExpr with Const arrays and set the
	 * hashfuncid of any that might execute more quickly by using hash lookups
	 * instead of a linear search.
	 */
	if (kind == EXPRKIND_QUAL || kind == EXPRKIND_TARGET)
	{
		convert_saop_to_hashed_saop(expr);
	}

	/* Expand SubLinks to SubPlans */
	if (root->parse->hasSubLinks)
		expr = SS_process_sublinks(root, expr, (kind == EXPRKIND_QUAL));

	/*
	 * XXX do not insert anything here unless you have grokked the comments in
	 * SS_replace_correlation_vars ...
	 */

	/* Replace uplevel vars with Param nodes (this IS possible in VALUES) */
	if (root->query_level > 1)
		expr = SS_replace_correlation_vars(root, expr);

	/*
	 * If it's a qual or havingQual, convert it to implicit-AND format. (We
	 * don't want to do this before eval_const_expressions, since the latter
	 * would be unable to simplify a top-level AND correctly. Also,
	 * SS_process_sublinks expects explicit-AND format.)
	 */
	if (kind == EXPRKIND_QUAL)
		expr = (Node *) make_ands_implicit((Expr *) expr);

	return expr;
}

/*
 * preprocess_qual_conditions
 *		Recursively scan the query's jointree and do subquery_planner's
 *		preprocessing work on each qual condition found therein.
 */
static void
preprocess_qual_conditions(PlannerInfo *root, Node *jtnode)
{
	if (jtnode == NULL)
		return;
	if (IsA(jtnode, RangeTblRef))
	{
		/* nothing to do here */
	}
	else if (IsA(jtnode, FromExpr))
	{
		FromExpr   *f = (FromExpr *) jtnode;
		ListCell   *l;

		foreach(l, f->fromlist)
			preprocess_qual_conditions(root, lfirst(l));

		f->quals = preprocess_expression(root, f->quals, EXPRKIND_QUAL);
	}
	else if (IsA(jtnode, JoinExpr))
	{
		JoinExpr   *j = (JoinExpr *) jtnode;

		preprocess_qual_conditions(root, j->larg);
		preprocess_qual_conditions(root, j->rarg);

		j->quals = preprocess_expression(root, j->quals, EXPRKIND_QUAL);
	}
	else
		elog(ERROR, "unrecognized node type: %d",
			 (int) nodeTag(jtnode));
}

/*
 * preprocess_phv_expression
 *	  Do preprocessing on a PlaceHolderVar expression that's been pulled up.
 *
 * If a LATERAL subquery references an output of another subquery, and that
 * output must be wrapped in a PlaceHolderVar because of an intermediate outer
 * join, then we'll push the PlaceHolderVar expression down into the subquery
 * and later pull it back up during find_lateral_references, which runs after
 * subquery_planner has preprocessed all the expressions that were in the
 * current query level to start with.  So we need to preprocess it then.
 */
Expr *
preprocess_phv_expression(PlannerInfo *root, Expr *expr)
{
	return (Expr *) preprocess_expression(root, (Node *) expr, EXPRKIND_PHV);
}

/*--------------------
 * grouping_planner
 *	  Perform planning steps related to grouping, aggregation, etc.
 *
 * This function adds all required top-level processing to the scan/join
 * Path(s) produced by query_planner.
 *
 * tuple_fraction is the fraction of tuples we expect will be retrieved.
 * tuple_fraction is interpreted as follows:
 *	  0: expect all tuples to be retrieved (normal case)
 *	  0 < tuple_fraction < 1: expect the given fraction of tuples available
 *		from the plan to be retrieved
 *	  tuple_fraction >= 1: tuple_fraction is the absolute number of tuples
 *		expected to be retrieved (ie, a LIMIT specification).
 * setops is used for set operation subqueries to provide the subquery with
 * the context in which it's being used so that Paths correctly sorted for the
 * set operation can be generated.  NULL when not planning a set operation
 * child, or when a child of a set op that isn't interested in sorted input.
 *
 * Returns nothing; the useful output is in the Paths we attach to the
 * (UPPERREL_FINAL, NULL) upperrel in *root.  In addition,
 * root->processed_tlist contains the final processed targetlist.
 *
 * Note that we have not done set_cheapest() on the final rel; it's convenient
 * to leave this to the caller.
 *--------------------
 */
static void
grouping_planner(PlannerInfo *root, double tuple_fraction,
				 SetOperationStmt *setops)
{
	Query	   *parse = root->parse;
	int64		offset_est = 0;
	int64		count_est = 0;
	double		limit_tuples = -1.0;
	bool		have_postponed_srfs = false;
	PathTarget *final_target;
	List	   *final_targets;
	List	   *final_targets_contain_srfs;
	bool		final_target_parallel_safe;
	RelOptInfo *current_rel;
	RelOptInfo *final_rel;
	FinalPathExtraData extra;
	ListCell   *lc;

	/* Tweak caller-supplied tuple_fraction if have LIMIT/OFFSET */
	if (parse->limitCount || parse->limitOffset)
	{
		tuple_fraction = preprocess_limit(root, tuple_fraction,
										  &offset_est, &count_est);

		/*
		 * If we have a known LIMIT, and don't have an unknown OFFSET, we can
		 * estimate the effects of using a bounded sort.
		 */
		if (count_est > 0 && offset_est >= 0)
			limit_tuples = (double) count_est + (double) offset_est;
	}

	/* Make tuple_fraction accessible to lower-level routines */
	root->tuple_fraction = tuple_fraction;

	if (parse->setOperations)
	{
		/*
		 * Construct Paths for set operations.  The results will not need any
		 * work except perhaps a top-level sort and/or LIMIT.  Note that any
		 * special work for recursive unions is the responsibility of
		 * plan_set_operations.
		 */
		current_rel = plan_set_operations(root);

		/*
		 * We should not need to call preprocess_targetlist, since we must be
		 * in a SELECT query node.  Instead, use the processed_tlist returned
		 * by plan_set_operations (since this tells whether it returned any
		 * resjunk columns!), and transfer any sort key information from the
		 * original tlist.
		 */
		Assert(parse->commandType == CMD_SELECT);

		/* for safety, copy processed_tlist instead of modifying in-place */
		root->processed_tlist =
			postprocess_setop_tlist(copyObject(root->processed_tlist),
									parse->targetList);

		/* Also extract the PathTarget form of the setop result tlist */
		final_target = current_rel->cheapest_total_path->pathtarget;

		/* And check whether it's parallel safe */
		final_target_parallel_safe =
			is_parallel_safe(root, (Node *) final_target->exprs);

		/* The setop result tlist couldn't contain any SRFs */
		Assert(!parse->hasTargetSRFs);
		final_targets = final_targets_contain_srfs = NIL;

		/*
		 * Can't handle FOR [KEY] UPDATE/SHARE here (parser should have
		 * checked already, but let's make sure).
		 */
		if (parse->rowMarks)
			ereport(ERROR,
					(errcode(ERRCODE_FEATURE_NOT_SUPPORTED),
			/*------
			  translator: %s is a SQL row locking clause such as FOR UPDATE */
					 errmsg("%s is not allowed with UNION/INTERSECT/EXCEPT",
							LCS_asString(linitial_node(RowMarkClause,
													   parse->rowMarks)->strength))));

		/*
		 * Calculate pathkeys that represent result ordering requirements
		 */
		Assert(parse->distinctClause == NIL);
		root->sort_pathkeys = make_pathkeys_for_sortclauses(root,
															parse->sortClause,
															root->processed_tlist);
	}
	else
	{
		/* No set operations, do regular planning */
		PathTarget *sort_input_target;
		List	   *sort_input_targets;
		List	   *sort_input_targets_contain_srfs;
		bool		sort_input_target_parallel_safe;
		PathTarget *grouping_target;
		List	   *grouping_targets;
		List	   *grouping_targets_contain_srfs;
		bool		grouping_target_parallel_safe;
		PathTarget *scanjoin_target;
		List	   *scanjoin_targets;
		List	   *scanjoin_targets_contain_srfs;
		bool		scanjoin_target_parallel_safe;
		bool		scanjoin_target_same_exprs;
		bool		have_grouping;
		WindowFuncLists *wflists = NULL;
		List	   *activeWindows = NIL;
		grouping_sets_data *gset_data = NULL;
		standard_qp_extra qp_extra;

		/* A recursive query should always have setOperations */
		Assert(!root->hasRecursion);

		/* Preprocess grouping sets and GROUP BY clause, if any */
		if (parse->groupingSets)
		{
			gset_data = preprocess_grouping_sets(root);
		}
		else if (parse->groupClause)
		{
			/* Preprocess regular GROUP BY clause, if any */
			root->processed_groupClause = preprocess_groupclause(root, NIL);
		}

		/*
		 * Preprocess targetlist.  Note that much of the remaining planning
		 * work will be done with the PathTarget representation of tlists, but
		 * we must also maintain the full representation of the final tlist so
		 * that we can transfer its decoration (resnames etc) to the topmost
		 * tlist of the finished Plan.  This is kept in processed_tlist.
		 */
		preprocess_targetlist(root);

		/*
		 * Mark all the aggregates with resolved aggtranstypes, and detect
		 * aggregates that are duplicates or can share transition state.  We
		 * must do this before slicing and dicing the tlist into various
		 * pathtargets, else some copies of the Aggref nodes might escape
		 * being marked.
		 */
		if (parse->hasAggs)
		{
			preprocess_aggrefs(root, (Node *) root->processed_tlist);
			preprocess_aggrefs(root, (Node *) parse->havingQual);
		}

		/*
		 * Locate any window functions in the tlist.  (We don't need to look
		 * anywhere else, since expressions used in ORDER BY will be in there
		 * too.)  Note that they could all have been eliminated by constant
		 * folding, in which case we don't need to do any more work.
		 */
		if (parse->hasWindowFuncs)
		{
			wflists = find_window_functions((Node *) root->processed_tlist,
											list_length(parse->windowClause));
			if (wflists->numWindowFuncs > 0)
			{
				/*
				 * See if any modifications can be made to each WindowClause
				 * to allow the executor to execute the WindowFuncs more
				 * quickly.
				 */
				optimize_window_clauses(root, wflists);

				/* Extract the list of windows actually in use. */
				activeWindows = select_active_windows(root, wflists);

				/* Make sure they all have names, for EXPLAIN's use. */
				name_active_windows(activeWindows);
			}
			else
				parse->hasWindowFuncs = false;
		}

		/*
		 * Preprocess MIN/MAX aggregates, if any.  Note: be careful about
		 * adding logic between here and the query_planner() call.  Anything
		 * that is needed in MIN/MAX-optimizable cases will have to be
		 * duplicated in planagg.c.
		 */
		if (parse->hasAggs)
			preprocess_minmax_aggregates(root);

		/*
		 * Figure out whether there's a hard limit on the number of rows that
		 * query_planner's result subplan needs to return.  Even if we know a
		 * hard limit overall, it doesn't apply if the query has any
		 * grouping/aggregation operations, or SRFs in the tlist.
		 */
		if (parse->groupClause ||
			parse->groupingSets ||
			parse->distinctClause ||
			parse->hasAggs ||
			parse->hasWindowFuncs ||
			parse->hasTargetSRFs ||
			root->hasHavingQual)
			root->limit_tuples = -1.0;
		else
			root->limit_tuples = limit_tuples;

		/* Set up data needed by standard_qp_callback */
		qp_extra.activeWindows = activeWindows;
		qp_extra.gset_data = gset_data;

		/*
		 * If we're a subquery for a set operation, store the SetOperationStmt
		 * in qp_extra.
		 */
		qp_extra.setop = setops;

		/*
		 * Generate the best unsorted and presorted paths for the scan/join
		 * portion of this Query, ie the processing represented by the
		 * FROM/WHERE clauses.  (Note there may not be any presorted paths.)
		 * We also generate (in standard_qp_callback) pathkey representations
		 * of the query's sort clause, distinct clause, etc.
		 */
		current_rel = query_planner(root, standard_qp_callback, &qp_extra);

		/*
		 * Convert the query's result tlist into PathTarget format.
		 *
		 * Note: this cannot be done before query_planner() has performed
		 * appendrel expansion, because that might add resjunk entries to
		 * root->processed_tlist.  Waiting till afterwards is also helpful
		 * because the target width estimates can use per-Var width numbers
		 * that were obtained within query_planner().
		 */
		final_target = create_pathtarget(root, root->processed_tlist);
		final_target_parallel_safe =
			is_parallel_safe(root, (Node *) final_target->exprs);

		/*
		 * If ORDER BY was given, consider whether we should use a post-sort
		 * projection, and compute the adjusted target for preceding steps if
		 * so.
		 */
		if (parse->sortClause)
		{
			sort_input_target = make_sort_input_target(root,
													   final_target,
													   &have_postponed_srfs);
			sort_input_target_parallel_safe =
				is_parallel_safe(root, (Node *) sort_input_target->exprs);
		}
		else
		{
			sort_input_target = final_target;
			sort_input_target_parallel_safe = final_target_parallel_safe;
		}

		/*
		 * If we have window functions to deal with, the output from any
		 * grouping step needs to be what the window functions want;
		 * otherwise, it should be sort_input_target.
		 */
		if (activeWindows)
		{
			grouping_target = make_window_input_target(root,
													   final_target,
													   activeWindows);
			grouping_target_parallel_safe =
				is_parallel_safe(root, (Node *) grouping_target->exprs);
		}
		else
		{
			grouping_target = sort_input_target;
			grouping_target_parallel_safe = sort_input_target_parallel_safe;
		}

		/*
		 * If we have grouping or aggregation to do, the topmost scan/join
		 * plan node must emit what the grouping step wants; otherwise, it
		 * should emit grouping_target.
		 */
		have_grouping = (parse->groupClause || parse->groupingSets ||
						 parse->hasAggs || root->hasHavingQual);
		if (have_grouping)
		{
			scanjoin_target = make_group_input_target(root, final_target);
			scanjoin_target_parallel_safe =
				is_parallel_safe(root, (Node *) scanjoin_target->exprs);
		}
		else
		{
			scanjoin_target = grouping_target;
			scanjoin_target_parallel_safe = grouping_target_parallel_safe;
		}

		/*
		 * If there are any SRFs in the targetlist, we must separate each of
		 * these PathTargets into SRF-computing and SRF-free targets.  Replace
		 * each of the named targets with a SRF-free version, and remember the
		 * list of additional projection steps we need to add afterwards.
		 */
		if (parse->hasTargetSRFs)
		{
			/* final_target doesn't recompute any SRFs in sort_input_target */
			split_pathtarget_at_srfs(root, final_target, sort_input_target,
									 &final_targets,
									 &final_targets_contain_srfs);
			final_target = linitial_node(PathTarget, final_targets);
			Assert(!linitial_int(final_targets_contain_srfs));
			/* likewise for sort_input_target vs. grouping_target */
			split_pathtarget_at_srfs(root, sort_input_target, grouping_target,
									 &sort_input_targets,
									 &sort_input_targets_contain_srfs);
			sort_input_target = linitial_node(PathTarget, sort_input_targets);
			Assert(!linitial_int(sort_input_targets_contain_srfs));
			/* likewise for grouping_target vs. scanjoin_target */
			split_pathtarget_at_srfs(root, grouping_target, scanjoin_target,
									 &grouping_targets,
									 &grouping_targets_contain_srfs);
			grouping_target = linitial_node(PathTarget, grouping_targets);
			Assert(!linitial_int(grouping_targets_contain_srfs));
			/* scanjoin_target will not have any SRFs precomputed for it */
			split_pathtarget_at_srfs(root, scanjoin_target, NULL,
									 &scanjoin_targets,
									 &scanjoin_targets_contain_srfs);
			scanjoin_target = linitial_node(PathTarget, scanjoin_targets);
			Assert(!linitial_int(scanjoin_targets_contain_srfs));
		}
		else
		{
			/* initialize lists; for most of these, dummy values are OK */
			final_targets = final_targets_contain_srfs = NIL;
			sort_input_targets = sort_input_targets_contain_srfs = NIL;
			grouping_targets = grouping_targets_contain_srfs = NIL;
			scanjoin_targets = list_make1(scanjoin_target);
			scanjoin_targets_contain_srfs = NIL;
		}

		/* Apply scan/join target. */
		scanjoin_target_same_exprs = list_length(scanjoin_targets) == 1
			&& equal(scanjoin_target->exprs, current_rel->reltarget->exprs);
		apply_scanjoin_target_to_paths(root, current_rel, scanjoin_targets,
									   scanjoin_targets_contain_srfs,
									   scanjoin_target_parallel_safe,
									   scanjoin_target_same_exprs);

		/*
		 * Save the various upper-rel PathTargets we just computed into
		 * root->upper_targets[].  The core code doesn't use this, but it
		 * provides a convenient place for extensions to get at the info.  For
		 * consistency, we save all the intermediate targets, even though some
		 * of the corresponding upperrels might not be needed for this query.
		 */
		root->upper_targets[UPPERREL_FINAL] = final_target;
		root->upper_targets[UPPERREL_ORDERED] = final_target;
		root->upper_targets[UPPERREL_DISTINCT] = sort_input_target;
		root->upper_targets[UPPERREL_PARTIAL_DISTINCT] = sort_input_target;
		root->upper_targets[UPPERREL_WINDOW] = sort_input_target;
		root->upper_targets[UPPERREL_GROUP_AGG] = grouping_target;

		/*
		 * If we have grouping and/or aggregation, consider ways to implement
		 * that.  We build a new upperrel representing the output of this
		 * phase.
		 */
		if (have_grouping)
		{
			current_rel = create_grouping_paths(root,
												current_rel,
												grouping_target,
												grouping_target_parallel_safe,
												gset_data);
			/* Fix things up if grouping_target contains SRFs */
			if (parse->hasTargetSRFs)
				adjust_paths_for_srfs(root, current_rel,
									  grouping_targets,
									  grouping_targets_contain_srfs);
		}

		/*
		 * If we have window functions, consider ways to implement those.  We
		 * build a new upperrel representing the output of this phase.
		 */
		if (activeWindows)
		{
			current_rel = create_window_paths(root,
											  current_rel,
											  grouping_target,
											  sort_input_target,
											  sort_input_target_parallel_safe,
											  wflists,
											  activeWindows);
			/* Fix things up if sort_input_target contains SRFs */
			if (parse->hasTargetSRFs)
				adjust_paths_for_srfs(root, current_rel,
									  sort_input_targets,
									  sort_input_targets_contain_srfs);
		}

		/*
		 * If there is a DISTINCT clause, consider ways to implement that. We
		 * build a new upperrel representing the output of this phase.
		 */
		if (parse->distinctClause)
		{
			current_rel = create_distinct_paths(root,
												current_rel,
												sort_input_target);
		}
	}							/* end of if (setOperations) */

	/*
	 * If ORDER BY was given, consider ways to implement that, and generate a
	 * new upperrel containing only paths that emit the correct ordering and
	 * project the correct final_target.  We can apply the original
	 * limit_tuples limit in sort costing here, but only if there are no
	 * postponed SRFs.
	 */
	if (parse->sortClause)
	{
		current_rel = create_ordered_paths(root,
										   current_rel,
										   final_target,
										   final_target_parallel_safe,
										   have_postponed_srfs ? -1.0 :
										   limit_tuples);
		/* Fix things up if final_target contains SRFs */
		if (parse->hasTargetSRFs)
			adjust_paths_for_srfs(root, current_rel,
								  final_targets,
								  final_targets_contain_srfs);
	}

	/*
	 * Now we are prepared to build the final-output upperrel.
	 */
	final_rel = fetch_upper_rel(root, UPPERREL_FINAL, NULL);

	/*
	 * If the input rel is marked consider_parallel and there's nothing that's
	 * not parallel-safe in the LIMIT clause, then the final_rel can be marked
	 * consider_parallel as well.  Note that if the query has rowMarks or is
	 * not a SELECT, consider_parallel will be false for every relation in the
	 * query.
	 */
	if (current_rel->consider_parallel &&
		is_parallel_safe(root, parse->limitOffset) &&
		is_parallel_safe(root, parse->limitCount))
		final_rel->consider_parallel = true;

	/*
	 * If the current_rel belongs to a single FDW, so does the final_rel.
	 */
	final_rel->serverid = current_rel->serverid;
	final_rel->userid = current_rel->userid;
	final_rel->useridiscurrent = current_rel->useridiscurrent;
	final_rel->fdwroutine = current_rel->fdwroutine;

	/*
	 * Generate paths for the final_rel.  Insert all surviving paths, with
	 * LockRows, Limit, and/or ModifyTable steps added if needed.
	 */
	foreach(lc, current_rel->pathlist)
	{
		Path	   *path = (Path *) lfirst(lc);

		/*
		 * If there is a FOR [KEY] UPDATE/SHARE clause, add the LockRows node.
		 * (Note: we intentionally test parse->rowMarks not root->rowMarks
		 * here.  If there are only non-locking rowmarks, they should be
		 * handled by the ModifyTable node instead.  However, root->rowMarks
		 * is what goes into the LockRows node.)
		 */
		if (parse->rowMarks)
		{
			path = (Path *) create_lockrows_path(root, final_rel, path,
												 root->rowMarks,
												 assign_special_exec_param(root));
		}

		/*
		 * If there is a LIMIT/OFFSET clause, add the LIMIT node.
		 */
		if (limit_needed(parse))
		{
			path = (Path *) create_limit_path(root, final_rel, path,
											  parse->limitOffset,
											  parse->limitCount,
											  parse->limitOption,
											  offset_est, count_est);
		}

		/*
		 * If this is an INSERT/UPDATE/DELETE/MERGE, add the ModifyTable node.
		 */
		if (parse->commandType != CMD_SELECT)
		{
			Index		rootRelation;
			List	   *resultRelations = NIL;
			List	   *updateColnosLists = NIL;
			List	   *withCheckOptionLists = NIL;
			List	   *returningLists = NIL;
			List	   *mergeActionLists = NIL;
			List	   *mergeJoinConditions = NIL;
			List	   *rowMarks;

			if (bms_membership(root->all_result_relids) == BMS_MULTIPLE)
			{
				/* Inherited UPDATE/DELETE/MERGE */
				RelOptInfo *top_result_rel = find_base_rel(root,
														   parse->resultRelation);
				int			resultRelation = -1;

				/* Pass the root result rel forward to the executor. */
				rootRelation = parse->resultRelation;

				/* Add only leaf children to ModifyTable. */
				while ((resultRelation = bms_next_member(root->leaf_result_relids,
														 resultRelation)) >= 0)
				{
					RelOptInfo *this_result_rel = find_base_rel(root,
																resultRelation);

					/*
					 * Also exclude any leaf rels that have turned dummy since
					 * being added to the list, for example, by being excluded
					 * by constraint exclusion.
					 */
					if (IS_DUMMY_REL(this_result_rel))
						continue;

					/* Build per-target-rel lists needed by ModifyTable */
					resultRelations = lappend_int(resultRelations,
												  resultRelation);
					if (parse->commandType == CMD_UPDATE)
					{
						List	   *update_colnos = root->update_colnos;

						if (this_result_rel != top_result_rel)
							update_colnos =
								adjust_inherited_attnums_multilevel(root,
																	update_colnos,
																	this_result_rel->relid,
																	top_result_rel->relid);
						updateColnosLists = lappend(updateColnosLists,
													update_colnos);
					}
					if (parse->withCheckOptions)
					{
						List	   *withCheckOptions = parse->withCheckOptions;

						if (this_result_rel != top_result_rel)
							withCheckOptions = (List *)
								adjust_appendrel_attrs_multilevel(root,
																  (Node *) withCheckOptions,
																  this_result_rel,
																  top_result_rel);
						withCheckOptionLists = lappend(withCheckOptionLists,
													   withCheckOptions);
					}
					if (parse->returningList)
					{
						List	   *returningList = parse->returningList;

						if (this_result_rel != top_result_rel)
							returningList = (List *)
								adjust_appendrel_attrs_multilevel(root,
																  (Node *) returningList,
																  this_result_rel,
																  top_result_rel);
						returningLists = lappend(returningLists,
												 returningList);
					}
					if (parse->mergeActionList)
					{
						ListCell   *l;
						List	   *mergeActionList = NIL;

						/*
						 * Copy MergeActions and translate stuff that
						 * references attribute numbers.
						 */
						foreach(l, parse->mergeActionList)
						{
							MergeAction *action = lfirst(l),
									   *leaf_action = copyObject(action);

							leaf_action->qual =
								adjust_appendrel_attrs_multilevel(root,
																  (Node *) action->qual,
																  this_result_rel,
																  top_result_rel);
							leaf_action->targetList = (List *)
								adjust_appendrel_attrs_multilevel(root,
																  (Node *) action->targetList,
																  this_result_rel,
																  top_result_rel);
							if (leaf_action->commandType == CMD_UPDATE)
								leaf_action->updateColnos =
									adjust_inherited_attnums_multilevel(root,
																		action->updateColnos,
																		this_result_rel->relid,
																		top_result_rel->relid);
							mergeActionList = lappend(mergeActionList,
													  leaf_action);
						}

						mergeActionLists = lappend(mergeActionLists,
												   mergeActionList);
					}
					if (parse->commandType == CMD_MERGE)
					{
						Node	   *mergeJoinCondition = parse->mergeJoinCondition;

						if (this_result_rel != top_result_rel)
							mergeJoinCondition =
								adjust_appendrel_attrs_multilevel(root,
																  mergeJoinCondition,
																  this_result_rel,
																  top_result_rel);
						mergeJoinConditions = lappend(mergeJoinConditions,
													  mergeJoinCondition);
					}
				}

				if (resultRelations == NIL)
				{
					/*
					 * We managed to exclude every child rel, so generate a
					 * dummy one-relation plan using info for the top target
					 * rel (even though that may not be a leaf target).
					 * Although it's clear that no data will be updated or
					 * deleted, we still need to have a ModifyTable node so
					 * that any statement triggers will be executed.  (This
					 * could be cleaner if we fixed nodeModifyTable.c to allow
					 * zero target relations, but that probably wouldn't be a
					 * net win.)
					 */
					resultRelations = list_make1_int(parse->resultRelation);
					if (parse->commandType == CMD_UPDATE)
						updateColnosLists = list_make1(root->update_colnos);
					if (parse->withCheckOptions)
						withCheckOptionLists = list_make1(parse->withCheckOptions);
					if (parse->returningList)
						returningLists = list_make1(parse->returningList);
					if (parse->mergeActionList)
						mergeActionLists = list_make1(parse->mergeActionList);
					if (parse->commandType == CMD_MERGE)
						mergeJoinConditions = list_make1(parse->mergeJoinCondition);
				}
			}
			else
			{
				/* Single-relation INSERT/UPDATE/DELETE/MERGE. */
				rootRelation = 0;	/* there's no separate root rel */
				resultRelations = list_make1_int(parse->resultRelation);
				if (parse->commandType == CMD_UPDATE)
					updateColnosLists = list_make1(root->update_colnos);
				if (parse->withCheckOptions)
					withCheckOptionLists = list_make1(parse->withCheckOptions);
				if (parse->returningList)
					returningLists = list_make1(parse->returningList);
				if (parse->mergeActionList)
					mergeActionLists = list_make1(parse->mergeActionList);
				if (parse->commandType == CMD_MERGE)
					mergeJoinConditions = list_make1(parse->mergeJoinCondition);
			}

			/*
			 * If there was a FOR [KEY] UPDATE/SHARE clause, the LockRows node
			 * will have dealt with fetching non-locked marked rows, else we
			 * need to have ModifyTable do that.
			 */
			if (parse->rowMarks)
				rowMarks = NIL;
			else
				rowMarks = root->rowMarks;

			path = (Path *)
				create_modifytable_path(root, final_rel,
										path,
										parse->commandType,
										parse->canSetTag,
										parse->resultRelation,
										rootRelation,
										root->partColsUpdated,
										resultRelations,
										updateColnosLists,
										withCheckOptionLists,
										returningLists,
										rowMarks,
										parse->onConflict,
										mergeActionLists,
										mergeJoinConditions,
										assign_special_exec_param(root));
		}

		/* And shove it into final_rel */
		add_path(final_rel, path);
	}

	/*
	 * Generate partial paths for final_rel, too, if outer query levels might
	 * be able to make use of them.
	 */
	if (final_rel->consider_parallel && root->query_level > 1 &&
		!limit_needed(parse))
	{
		Assert(!parse->rowMarks && parse->commandType == CMD_SELECT);
		foreach(lc, current_rel->partial_pathlist)
		{
			Path	   *partial_path = (Path *) lfirst(lc);

			add_partial_path(final_rel, partial_path);
		}
	}

	extra.limit_needed = limit_needed(parse);
	extra.limit_tuples = limit_tuples;
	extra.count_est = count_est;
	extra.offset_est = offset_est;

	/*
	 * If there is an FDW that's responsible for all baserels of the query,
	 * let it consider adding ForeignPaths.
	 */
	if (final_rel->fdwroutine &&
		final_rel->fdwroutine->GetForeignUpperPaths)
		final_rel->fdwroutine->GetForeignUpperPaths(root, UPPERREL_FINAL,
													current_rel, final_rel,
													&extra);

	/* Let extensions possibly add some more paths */
	if (create_upper_paths_hook)
		(*create_upper_paths_hook) (root, UPPERREL_FINAL,
									current_rel, final_rel, &extra);

	/* Note: currently, we leave it to callers to do set_cheapest() */
}

/*
 * Do preprocessing for groupingSets clause and related data.  This handles the
 * preliminary steps of expanding the grouping sets, organizing them into lists
 * of rollups, and preparing annotations which will later be filled in with
 * size estimates.
 */
static grouping_sets_data *
preprocess_grouping_sets(PlannerInfo *root)
{
	Query	   *parse = root->parse;
	List	   *sets;
	int			maxref = 0;
	ListCell   *lc_set;
	grouping_sets_data *gd = palloc0(sizeof(grouping_sets_data));

	parse->groupingSets = expand_grouping_sets(parse->groupingSets, parse->groupDistinct, -1);

	gd->any_hashable = false;
	gd->unhashable_refs = NULL;
	gd->unsortable_refs = NULL;
	gd->unsortable_sets = NIL;

	/*
	 * We don't currently make any attempt to optimize the groupClause when
	 * there are grouping sets, so just duplicate it in processed_groupClause.
	 */
	root->processed_groupClause = parse->groupClause;

	if (parse->groupClause)
	{
		ListCell   *lc;

		foreach(lc, parse->groupClause)
		{
			SortGroupClause *gc = lfirst_node(SortGroupClause, lc);
			Index		ref = gc->tleSortGroupRef;

			if (ref > maxref)
				maxref = ref;

			if (!gc->hashable)
				gd->unhashable_refs = bms_add_member(gd->unhashable_refs, ref);

			if (!OidIsValid(gc->sortop))
				gd->unsortable_refs = bms_add_member(gd->unsortable_refs, ref);
		}
	}

	/* Allocate workspace array for remapping */
	gd->tleref_to_colnum_map = (int *) palloc((maxref + 1) * sizeof(int));

	/*
	 * If we have any unsortable sets, we must extract them before trying to
	 * prepare rollups. Unsortable sets don't go through
	 * reorder_grouping_sets, so we must apply the GroupingSetData annotation
	 * here.
	 */
	if (!bms_is_empty(gd->unsortable_refs))
	{
		List	   *sortable_sets = NIL;
		ListCell   *lc;

		foreach(lc, parse->groupingSets)
		{
			List	   *gset = (List *) lfirst(lc);

			if (bms_overlap_list(gd->unsortable_refs, gset))
			{
				GroupingSetData *gs = makeNode(GroupingSetData);

				gs->set = gset;
				gd->unsortable_sets = lappend(gd->unsortable_sets, gs);

				/*
				 * We must enforce here that an unsortable set is hashable;
				 * later code assumes this.  Parse analysis only checks that
				 * every individual column is either hashable or sortable.
				 *
				 * Note that passing this test doesn't guarantee we can
				 * generate a plan; there might be other showstoppers.
				 */
				if (bms_overlap_list(gd->unhashable_refs, gset))
					ereport(ERROR,
							(errcode(ERRCODE_FEATURE_NOT_SUPPORTED),
							 errmsg("could not implement GROUP BY"),
							 errdetail("Some of the datatypes only support hashing, while others only support sorting.")));
			}
			else
				sortable_sets = lappend(sortable_sets, gset);
		}

		if (sortable_sets)
			sets = extract_rollup_sets(sortable_sets);
		else
			sets = NIL;
	}
	else
		sets = extract_rollup_sets(parse->groupingSets);

	foreach(lc_set, sets)
	{
		List	   *current_sets = (List *) lfirst(lc_set);
		RollupData *rollup = makeNode(RollupData);
		GroupingSetData *gs;

		/*
		 * Reorder the current list of grouping sets into correct prefix
		 * order.  If only one aggregation pass is needed, try to make the
		 * list match the ORDER BY clause; if more than one pass is needed, we
		 * don't bother with that.
		 *
		 * Note that this reorders the sets from smallest-member-first to
		 * largest-member-first, and applies the GroupingSetData annotations,
		 * though the data will be filled in later.
		 */
		current_sets = reorder_grouping_sets(current_sets,
											 (list_length(sets) == 1
											  ? parse->sortClause
											  : NIL));

		/*
		 * Get the initial (and therefore largest) grouping set.
		 */
		gs = linitial_node(GroupingSetData, current_sets);

		/*
		 * Order the groupClause appropriately.  If the first grouping set is
		 * empty, then the groupClause must also be empty; otherwise we have
		 * to force the groupClause to match that grouping set's order.
		 *
		 * (The first grouping set can be empty even though parse->groupClause
		 * is not empty only if all non-empty grouping sets are unsortable.
		 * The groupClauses for hashed grouping sets are built later on.)
		 */
		if (gs->set)
			rollup->groupClause = preprocess_groupclause(root, gs->set);
		else
			rollup->groupClause = NIL;

		/*
		 * Is it hashable? We pretend empty sets are hashable even though we
		 * actually force them not to be hashed later. But don't bother if
		 * there's nothing but empty sets (since in that case we can't hash
		 * anything).
		 */
		if (gs->set &&
			!bms_overlap_list(gd->unhashable_refs, gs->set))
		{
			rollup->hashable = true;
			gd->any_hashable = true;
		}

		/*
		 * Now that we've pinned down an order for the groupClause for this
		 * list of grouping sets, we need to remap the entries in the grouping
		 * sets from sortgrouprefs to plain indices (0-based) into the
		 * groupClause for this collection of grouping sets. We keep the
		 * original form for later use, though.
		 */
		rollup->gsets = remap_to_groupclause_idx(rollup->groupClause,
												 current_sets,
												 gd->tleref_to_colnum_map);
		rollup->gsets_data = current_sets;

		gd->rollups = lappend(gd->rollups, rollup);
	}

	if (gd->unsortable_sets)
	{
		/*
		 * We have not yet pinned down a groupclause for this, but we will
		 * need index-based lists for estimation purposes. Construct
		 * hash_sets_idx based on the entire original groupclause for now.
		 */
		gd->hash_sets_idx = remap_to_groupclause_idx(parse->groupClause,
													 gd->unsortable_sets,
													 gd->tleref_to_colnum_map);
		gd->any_hashable = true;
	}

	return gd;
}

/*
 * Given a groupclause and a list of GroupingSetData, return equivalent sets
 * (without annotation) mapped to indexes into the given groupclause.
 */
static List *
remap_to_groupclause_idx(List *groupClause,
						 List *gsets,
						 int *tleref_to_colnum_map)
{
	int			ref = 0;
	List	   *result = NIL;
	ListCell   *lc;

	foreach(lc, groupClause)
	{
		SortGroupClause *gc = lfirst_node(SortGroupClause, lc);

		tleref_to_colnum_map[gc->tleSortGroupRef] = ref++;
	}

	foreach(lc, gsets)
	{
		List	   *set = NIL;
		ListCell   *lc2;
		GroupingSetData *gs = lfirst_node(GroupingSetData, lc);

		foreach(lc2, gs->set)
		{
			set = lappend_int(set, tleref_to_colnum_map[lfirst_int(lc2)]);
		}

		result = lappend(result, set);
	}

	return result;
}


/*
 * preprocess_rowmarks - set up PlanRowMarks if needed
 */
static void
preprocess_rowmarks(PlannerInfo *root)
{
	Query	   *parse = root->parse;
	Bitmapset  *rels;
	List	   *prowmarks;
	ListCell   *l;
	int			i;

	if (parse->rowMarks)
	{
		/*
		 * We've got trouble if FOR [KEY] UPDATE/SHARE appears inside
		 * grouping, since grouping renders a reference to individual tuple
		 * CTIDs invalid.  This is also checked at parse time, but that's
		 * insufficient because of rule substitution, query pullup, etc.
		 */
		CheckSelectLocking(parse, linitial_node(RowMarkClause,
												parse->rowMarks)->strength);
	}
	else
	{
		/*
		 * We only need rowmarks for UPDATE, DELETE, MERGE, or FOR [KEY]
		 * UPDATE/SHARE.
		 */
		if (parse->commandType != CMD_UPDATE &&
			parse->commandType != CMD_DELETE &&
			parse->commandType != CMD_MERGE)
			return;
	}

	/*
	 * We need to have rowmarks for all base relations except the target. We
	 * make a bitmapset of all base rels and then remove the items we don't
	 * need or have FOR [KEY] UPDATE/SHARE marks for.
	 */
	rels = get_relids_in_jointree((Node *) parse->jointree, false, false);
	if (parse->resultRelation)
		rels = bms_del_member(rels, parse->resultRelation);

	/*
	 * Convert RowMarkClauses to PlanRowMark representation.
	 */
	prowmarks = NIL;
	foreach(l, parse->rowMarks)
	{
		RowMarkClause *rc = lfirst_node(RowMarkClause, l);
		RangeTblEntry *rte = rt_fetch(rc->rti, parse->rtable);
		PlanRowMark *newrc;

		/*
		 * Currently, it is syntactically impossible to have FOR UPDATE et al
		 * applied to an update/delete target rel.  If that ever becomes
		 * possible, we should drop the target from the PlanRowMark list.
		 */
		Assert(rc->rti != parse->resultRelation);

		/*
		 * Ignore RowMarkClauses for subqueries; they aren't real tables and
		 * can't support true locking.  Subqueries that got flattened into the
		 * main query should be ignored completely.  Any that didn't will get
		 * ROW_MARK_COPY items in the next loop.
		 */
		if (rte->rtekind != RTE_RELATION)
			continue;

		rels = bms_del_member(rels, rc->rti);

		newrc = makeNode(PlanRowMark);
		newrc->rti = newrc->prti = rc->rti;
		newrc->rowmarkId = ++(root->glob->lastRowMarkId);
		newrc->markType = select_rowmark_type(rte, rc->strength);
		newrc->allMarkTypes = (1 << newrc->markType);
		newrc->strength = rc->strength;
		newrc->waitPolicy = rc->waitPolicy;
		newrc->isParent = false;

		prowmarks = lappend(prowmarks, newrc);
	}

	/*
	 * Now, add rowmarks for any non-target, non-locked base relations.
	 */
	i = 0;
	foreach(l, parse->rtable)
	{
		RangeTblEntry *rte = lfirst_node(RangeTblEntry, l);
		PlanRowMark *newrc;

		i++;
		if (!bms_is_member(i, rels))
			continue;

		newrc = makeNode(PlanRowMark);
		newrc->rti = newrc->prti = i;
		newrc->rowmarkId = ++(root->glob->lastRowMarkId);
		newrc->markType = select_rowmark_type(rte, LCS_NONE);
		newrc->allMarkTypes = (1 << newrc->markType);
		newrc->strength = LCS_NONE;
		newrc->waitPolicy = LockWaitBlock;	/* doesn't matter */
		newrc->isParent = false;

		prowmarks = lappend(prowmarks, newrc);
	}

	root->rowMarks = prowmarks;
}

/*
 * Select RowMarkType to use for a given table
 */
RowMarkType
select_rowmark_type(RangeTblEntry *rte, LockClauseStrength strength)
{
	if (rte->rtekind != RTE_RELATION)
	{
		/* If it's not a table at all, use ROW_MARK_COPY */
		return ROW_MARK_COPY;
	}
	else if (rte->relkind == RELKIND_FOREIGN_TABLE)
	{
		/* Let the FDW select the rowmark type, if it wants to */
		FdwRoutine *fdwroutine = GetFdwRoutineByRelId(rte->relid);

		if (fdwroutine->GetForeignRowMarkType != NULL)
			return fdwroutine->GetForeignRowMarkType(rte, strength);
		/* Otherwise, use ROW_MARK_COPY by default */
		return ROW_MARK_COPY;
	}
	else
	{
		/* Regular table, apply the appropriate lock type */
		switch (strength)
		{
			case LCS_NONE:

				/*
				 * We don't need a tuple lock, only the ability to re-fetch
				 * the row.
				 */
				return ROW_MARK_REFERENCE;
				break;
			case LCS_FORKEYSHARE:
				return ROW_MARK_KEYSHARE;
				break;
			case LCS_FORSHARE:
				return ROW_MARK_SHARE;
				break;
			case LCS_FORNOKEYUPDATE:
				return ROW_MARK_NOKEYEXCLUSIVE;
				break;
			case LCS_FORUPDATE:
				return ROW_MARK_EXCLUSIVE;
				break;
		}
		elog(ERROR, "unrecognized LockClauseStrength %d", (int) strength);
		return ROW_MARK_EXCLUSIVE;	/* keep compiler quiet */
	}
}

/*
 * preprocess_limit - do pre-estimation for LIMIT and/or OFFSET clauses
 *
 * We try to estimate the values of the LIMIT/OFFSET clauses, and pass the
 * results back in *count_est and *offset_est.  These variables are set to
 * 0 if the corresponding clause is not present, and -1 if it's present
 * but we couldn't estimate the value for it.  (The "0" convention is OK
 * for OFFSET but a little bit bogus for LIMIT: effectively we estimate
 * LIMIT 0 as though it were LIMIT 1.  But this is in line with the planner's
 * usual practice of never estimating less than one row.)  These values will
 * be passed to create_limit_path, which see if you change this code.
 *
 * The return value is the suitably adjusted tuple_fraction to use for
 * planning the query.  This adjustment is not overridable, since it reflects
 * plan actions that grouping_planner() will certainly take, not assumptions
 * about context.
 */
static double
preprocess_limit(PlannerInfo *root, double tuple_fraction,
				 int64 *offset_est, int64 *count_est)
{
	Query	   *parse = root->parse;
	Node	   *est;
	double		limit_fraction;

	/* Should not be called unless LIMIT or OFFSET */
	Assert(parse->limitCount || parse->limitOffset);

	/*
	 * Try to obtain the clause values.  We use estimate_expression_value
	 * primarily because it can sometimes do something useful with Params.
	 */
	if (parse->limitCount)
	{
		est = estimate_expression_value(root, parse->limitCount);
		if (est && IsA(est, Const))
		{
			if (((Const *) est)->constisnull)
			{
				/* NULL indicates LIMIT ALL, ie, no limit */
				*count_est = 0; /* treat as not present */
			}
			else
			{
				*count_est = DatumGetInt64(((Const *) est)->constvalue);
				if (*count_est <= 0)
					*count_est = 1; /* force to at least 1 */
			}
		}
		else
			*count_est = -1;	/* can't estimate */
	}
	else
		*count_est = 0;			/* not present */

	if (parse->limitOffset)
	{
		est = estimate_expression_value(root, parse->limitOffset);
		if (est && IsA(est, Const))
		{
			if (((Const *) est)->constisnull)
			{
				/* Treat NULL as no offset; the executor will too */
				*offset_est = 0;	/* treat as not present */
			}
			else
			{
				*offset_est = DatumGetInt64(((Const *) est)->constvalue);
				if (*offset_est < 0)
					*offset_est = 0;	/* treat as not present */
			}
		}
		else
			*offset_est = -1;	/* can't estimate */
	}
	else
		*offset_est = 0;		/* not present */

	if (*count_est != 0)
	{
		/*
		 * A LIMIT clause limits the absolute number of tuples returned.
		 * However, if it's not a constant LIMIT then we have to guess; for
		 * lack of a better idea, assume 10% of the plan's result is wanted.
		 */
		if (*count_est < 0 || *offset_est < 0)
		{
			/* LIMIT or OFFSET is an expression ... punt ... */
			limit_fraction = 0.10;
		}
		else
		{
			/* LIMIT (plus OFFSET, if any) is max number of tuples needed */
			limit_fraction = (double) *count_est + (double) *offset_est;
		}

		/*
		 * If we have absolute limits from both caller and LIMIT, use the
		 * smaller value; likewise if they are both fractional.  If one is
		 * fractional and the other absolute, we can't easily determine which
		 * is smaller, but we use the heuristic that the absolute will usually
		 * be smaller.
		 */
		if (tuple_fraction >= 1.0)
		{
			if (limit_fraction >= 1.0)
			{
				/* both absolute */
				tuple_fraction = Min(tuple_fraction, limit_fraction);
			}
			else
			{
				/* caller absolute, limit fractional; use caller's value */
			}
		}
		else if (tuple_fraction > 0.0)
		{
			if (limit_fraction >= 1.0)
			{
				/* caller fractional, limit absolute; use limit */
				tuple_fraction = limit_fraction;
			}
			else
			{
				/* both fractional */
				tuple_fraction = Min(tuple_fraction, limit_fraction);
			}
		}
		else
		{
			/* no info from caller, just use limit */
			tuple_fraction = limit_fraction;
		}
	}
	else if (*offset_est != 0 && tuple_fraction > 0.0)
	{
		/*
		 * We have an OFFSET but no LIMIT.  This acts entirely differently
		 * from the LIMIT case: here, we need to increase rather than decrease
		 * the caller's tuple_fraction, because the OFFSET acts to cause more
		 * tuples to be fetched instead of fewer.  This only matters if we got
		 * a tuple_fraction > 0, however.
		 *
		 * As above, use 10% if OFFSET is present but unestimatable.
		 */
		if (*offset_est < 0)
			limit_fraction = 0.10;
		else
			limit_fraction = (double) *offset_est;

		/*
		 * If we have absolute counts from both caller and OFFSET, add them
		 * together; likewise if they are both fractional.  If one is
		 * fractional and the other absolute, we want to take the larger, and
		 * we heuristically assume that's the fractional one.
		 */
		if (tuple_fraction >= 1.0)
		{
			if (limit_fraction >= 1.0)
			{
				/* both absolute, so add them together */
				tuple_fraction += limit_fraction;
			}
			else
			{
				/* caller absolute, limit fractional; use limit */
				tuple_fraction = limit_fraction;
			}
		}
		else
		{
			if (limit_fraction >= 1.0)
			{
				/* caller fractional, limit absolute; use caller's value */
			}
			else
			{
				/* both fractional, so add them together */
				tuple_fraction += limit_fraction;
				if (tuple_fraction >= 1.0)
					tuple_fraction = 0.0;	/* assume fetch all */
			}
		}
	}

	return tuple_fraction;
}

/*
 * limit_needed - do we actually need a Limit plan node?
 *
 * If we have constant-zero OFFSET and constant-null LIMIT, we can skip adding
 * a Limit node.  This is worth checking for because "OFFSET 0" is a common
 * locution for an optimization fence.  (Because other places in the planner
 * merely check whether parse->limitOffset isn't NULL, it will still work as
 * an optimization fence --- we're just suppressing unnecessary run-time
 * overhead.)
 *
 * This might look like it could be merged into preprocess_limit, but there's
 * a key distinction: here we need hard constants in OFFSET/LIMIT, whereas
 * in preprocess_limit it's good enough to consider estimated values.
 */
bool
limit_needed(Query *parse)
{
	Node	   *node;

	node = parse->limitCount;
	if (node)
	{
		if (IsA(node, Const))
		{
			/* NULL indicates LIMIT ALL, ie, no limit */
			if (!((Const *) node)->constisnull)
				return true;	/* LIMIT with a constant value */
		}
		else
			return true;		/* non-constant LIMIT */
	}

	node = parse->limitOffset;
	if (node)
	{
		if (IsA(node, Const))
		{
			/* Treat NULL as no offset; the executor would too */
			if (!((Const *) node)->constisnull)
			{
				int64		offset = DatumGetInt64(((Const *) node)->constvalue);

				if (offset != 0)
					return true;	/* OFFSET with a nonzero value */
			}
		}
		else
			return true;		/* non-constant OFFSET */
	}

	return false;				/* don't need a Limit plan node */
}

/*
 * preprocess_groupclause - do preparatory work on GROUP BY clause
 *
 * The idea here is to adjust the ordering of the GROUP BY elements
 * (which in itself is semantically insignificant) to match ORDER BY,
 * thereby allowing a single sort operation to both implement the ORDER BY
 * requirement and set up for a Unique step that implements GROUP BY.
 * We also consider partial match between GROUP BY and ORDER BY elements,
 * which could allow to implement ORDER BY using the incremental sort.
 *
 * We also consider other orderings of the GROUP BY elements, which could
 * match the sort ordering of other possible plans (eg an indexscan) and
 * thereby reduce cost.  This is implemented during the generation of grouping
 * paths.  See get_useful_group_keys_orderings() for details.
 *
 * Note: we need no comparable processing of the distinctClause because
 * the parser already enforced that that matches ORDER BY.
 *
 * Note: we return a fresh List, but its elements are the same
 * SortGroupClauses appearing in parse->groupClause.  This is important
 * because later processing may modify the processed_groupClause list.
 *
 * For grouping sets, the order of items is instead forced to agree with that
 * of the grouping set (and items not in the grouping set are skipped). The
 * work of sorting the order of grouping set elements to match the ORDER BY if
 * possible is done elsewhere.
 */
static List *
preprocess_groupclause(PlannerInfo *root, List *force)
{
	Query	   *parse = root->parse;
	List	   *new_groupclause = NIL;
	ListCell   *sl;
	ListCell   *gl;

	/* For grouping sets, we need to force the ordering */
	if (force)
	{
		foreach(sl, force)
		{
			Index		ref = lfirst_int(sl);
			SortGroupClause *cl = get_sortgroupref_clause(ref, parse->groupClause);

			new_groupclause = lappend(new_groupclause, cl);
		}

		return new_groupclause;
	}

	/* If no ORDER BY, nothing useful to do here */
	if (parse->sortClause == NIL)
		return list_copy(parse->groupClause);

	/*
	 * Scan the ORDER BY clause and construct a list of matching GROUP BY
	 * items, but only as far as we can make a matching prefix.
	 *
	 * This code assumes that the sortClause contains no duplicate items.
	 */
	foreach(sl, parse->sortClause)
	{
		SortGroupClause *sc = lfirst_node(SortGroupClause, sl);

		foreach(gl, parse->groupClause)
		{
			SortGroupClause *gc = lfirst_node(SortGroupClause, gl);

			if (equal(gc, sc))
			{
				new_groupclause = lappend(new_groupclause, gc);
				break;
			}
		}
		if (gl == NULL)
			break;				/* no match, so stop scanning */
	}


	/* If no match at all, no point in reordering GROUP BY */
	if (new_groupclause == NIL)
		return list_copy(parse->groupClause);

	/*
	 * Add any remaining GROUP BY items to the new list.  We don't require a
	 * complete match, because even partial match allows ORDER BY to be
	 * implemented using incremental sort.  Also, give up if there are any
	 * non-sortable GROUP BY items, since then there's no hope anyway.
	 */
	foreach(gl, parse->groupClause)
	{
		SortGroupClause *gc = lfirst_node(SortGroupClause, gl);

		if (list_member_ptr(new_groupclause, gc))
			continue;			/* it matched an ORDER BY item */
		if (!OidIsValid(gc->sortop))	/* give up, GROUP BY can't be sorted */
			return list_copy(parse->groupClause);
		new_groupclause = lappend(new_groupclause, gc);
	}

	/* Success --- install the rearranged GROUP BY list */
	Assert(list_length(parse->groupClause) == list_length(new_groupclause));
	return new_groupclause;
}

/*
 * Extract lists of grouping sets that can be implemented using a single
 * rollup-type aggregate pass each. Returns a list of lists of grouping sets.
 *
 * Input must be sorted with smallest sets first. Result has each sublist
 * sorted with smallest sets first.
 *
 * We want to produce the absolute minimum possible number of lists here to
 * avoid excess sorts. Fortunately, there is an algorithm for this; the problem
 * of finding the minimal partition of a partially-ordered set into chains
 * (which is what we need, taking the list of grouping sets as a poset ordered
 * by set inclusion) can be mapped to the problem of finding the maximum
 * cardinality matching on a bipartite graph, which is solvable in polynomial
 * time with a worst case of no worse than O(n^2.5) and usually much
 * better. Since our N is at most 4096, we don't need to consider fallbacks to
 * heuristic or approximate methods.  (Planning time for a 12-d cube is under
 * half a second on my modest system even with optimization off and assertions
 * on.)
 */
static List *
extract_rollup_sets(List *groupingSets)
{
	int			num_sets_raw = list_length(groupingSets);
	int			num_empty = 0;
	int			num_sets = 0;	/* distinct sets */
	int			num_chains = 0;
	List	   *result = NIL;
	List	  **results;
	List	  **orig_sets;
	Bitmapset **set_masks;
	int		   *chains;
	short	  **adjacency;
	short	   *adjacency_buf;
	BipartiteMatchState *state;
	int			i;
	int			j;
	int			j_size;
	ListCell   *lc1 = list_head(groupingSets);
	ListCell   *lc;

	/*
	 * Start by stripping out empty sets.  The algorithm doesn't require this,
	 * but the planner currently needs all empty sets to be returned in the
	 * first list, so we strip them here and add them back after.
	 */
	while (lc1 && lfirst(lc1) == NIL)
	{
		++num_empty;
		lc1 = lnext(groupingSets, lc1);
	}

	/* bail out now if it turns out that all we had were empty sets. */
	if (!lc1)
		return list_make1(groupingSets);

	/*----------
	 * We don't strictly need to remove duplicate sets here, but if we don't,
	 * they tend to become scattered through the result, which is a bit
	 * confusing (and irritating if we ever decide to optimize them out).
	 * So we remove them here and add them back after.
	 *
	 * For each non-duplicate set, we fill in the following:
	 *
	 * orig_sets[i] = list of the original set lists
	 * set_masks[i] = bitmapset for testing inclusion
	 * adjacency[i] = array [n, v1, v2, ... vn] of adjacency indices
	 *
	 * chains[i] will be the result group this set is assigned to.
	 *
	 * We index all of these from 1 rather than 0 because it is convenient
	 * to leave 0 free for the NIL node in the graph algorithm.
	 *----------
	 */
	orig_sets = palloc0((num_sets_raw + 1) * sizeof(List *));
	set_masks = palloc0((num_sets_raw + 1) * sizeof(Bitmapset *));
	adjacency = palloc0((num_sets_raw + 1) * sizeof(short *));
	adjacency_buf = palloc((num_sets_raw + 1) * sizeof(short));

	j_size = 0;
	j = 0;
	i = 1;

	for_each_cell(lc, groupingSets, lc1)
	{
		List	   *candidate = (List *) lfirst(lc);
		Bitmapset  *candidate_set = NULL;
		ListCell   *lc2;
		int			dup_of = 0;

		foreach(lc2, candidate)
		{
			candidate_set = bms_add_member(candidate_set, lfirst_int(lc2));
		}

		/* we can only be a dup if we're the same length as a previous set */
		if (j_size == list_length(candidate))
		{
			int			k;

			for (k = j; k < i; ++k)
			{
				if (bms_equal(set_masks[k], candidate_set))
				{
					dup_of = k;
					break;
				}
			}
		}
		else if (j_size < list_length(candidate))
		{
			j_size = list_length(candidate);
			j = i;
		}

		if (dup_of > 0)
		{
			orig_sets[dup_of] = lappend(orig_sets[dup_of], candidate);
			bms_free(candidate_set);
		}
		else
		{
			int			k;
			int			n_adj = 0;

			orig_sets[i] = list_make1(candidate);
			set_masks[i] = candidate_set;

			/* fill in adjacency list; no need to compare equal-size sets */

			for (k = j - 1; k > 0; --k)
			{
				if (bms_is_subset(set_masks[k], candidate_set))
					adjacency_buf[++n_adj] = k;
			}

			if (n_adj > 0)
			{
				adjacency_buf[0] = n_adj;
				adjacency[i] = palloc((n_adj + 1) * sizeof(short));
				memcpy(adjacency[i], adjacency_buf, (n_adj + 1) * sizeof(short));
			}
			else
				adjacency[i] = NULL;

			++i;
		}
	}

	num_sets = i - 1;

	/*
	 * Apply the graph matching algorithm to do the work.
	 */
	state = BipartiteMatch(num_sets, num_sets, adjacency);

	/*
	 * Now, the state->pair* fields have the info we need to assign sets to
	 * chains. Two sets (u,v) belong to the same chain if pair_uv[u] = v or
	 * pair_vu[v] = u (both will be true, but we check both so that we can do
	 * it in one pass)
	 */
	chains = palloc0((num_sets + 1) * sizeof(int));

	for (i = 1; i <= num_sets; ++i)
	{
		int			u = state->pair_vu[i];
		int			v = state->pair_uv[i];

		if (u > 0 && u < i)
			chains[i] = chains[u];
		else if (v > 0 && v < i)
			chains[i] = chains[v];
		else
			chains[i] = ++num_chains;
	}

	/* build result lists. */
	results = palloc0((num_chains + 1) * sizeof(List *));

	for (i = 1; i <= num_sets; ++i)
	{
		int			c = chains[i];

		Assert(c > 0);

		results[c] = list_concat(results[c], orig_sets[i]);
	}

	/* push any empty sets back on the first list. */
	while (num_empty-- > 0)
		results[1] = lcons(NIL, results[1]);

	/* make result list */
	for (i = 1; i <= num_chains; ++i)
		result = lappend(result, results[i]);

	/*
	 * Free all the things.
	 *
	 * (This is over-fussy for small sets but for large sets we could have
	 * tied up a nontrivial amount of memory.)
	 */
	BipartiteMatchFree(state);
	pfree(results);
	pfree(chains);
	for (i = 1; i <= num_sets; ++i)
		if (adjacency[i])
			pfree(adjacency[i]);
	pfree(adjacency);
	pfree(adjacency_buf);
	pfree(orig_sets);
	for (i = 1; i <= num_sets; ++i)
		bms_free(set_masks[i]);
	pfree(set_masks);

	return result;
}

/*
 * Reorder the elements of a list of grouping sets such that they have correct
 * prefix relationships. Also inserts the GroupingSetData annotations.
 *
 * The input must be ordered with smallest sets first; the result is returned
 * with largest sets first.  Note that the result shares no list substructure
 * with the input, so it's safe for the caller to modify it later.
 *
 * If we're passed in a sortclause, we follow its order of columns to the
 * extent possible, to minimize the chance that we add unnecessary sorts.
 * (We're trying here to ensure that GROUPING SETS ((a,b,c),(c)) ORDER BY c,b,a
 * gets implemented in one pass.)
 */
static List *
reorder_grouping_sets(List *groupingSets, List *sortclause)
{
	ListCell   *lc;
	List	   *previous = NIL;
	List	   *result = NIL;

	foreach(lc, groupingSets)
	{
		List	   *candidate = (List *) lfirst(lc);
		List	   *new_elems = list_difference_int(candidate, previous);
		GroupingSetData *gs = makeNode(GroupingSetData);

		while (list_length(sortclause) > list_length(previous) &&
			   new_elems != NIL)
		{
			SortGroupClause *sc = list_nth(sortclause, list_length(previous));
			int			ref = sc->tleSortGroupRef;

			if (list_member_int(new_elems, ref))
			{
				previous = lappend_int(previous, ref);
				new_elems = list_delete_int(new_elems, ref);
			}
			else
			{
				/* diverged from the sortclause; give up on it */
				sortclause = NIL;
				break;
			}
		}

		previous = list_concat(previous, new_elems);

		gs->set = list_copy(previous);
		result = lcons(gs, result);
	}

	list_free(previous);

	return result;
}

/*
 * has_volatile_pathkey
 *		Returns true if any PathKey in 'keys' has an EquivalenceClass
 *		containing a volatile function.  Otherwise returns false.
 */
static bool
has_volatile_pathkey(List *keys)
{
	ListCell   *lc;

	foreach(lc, keys)
	{
		PathKey    *pathkey = lfirst_node(PathKey, lc);

		if (pathkey->pk_eclass->ec_has_volatile)
			return true;
	}

	return false;
}

/*
 * adjust_group_pathkeys_for_groupagg
 *		Add pathkeys to root->group_pathkeys to reflect the best set of
 *		pre-ordered input for ordered aggregates.
 *
 * We define "best" as the pathkeys that suit the largest number of
 * aggregate functions.  We find these by looking at the first ORDER BY /
 * DISTINCT aggregate and take the pathkeys for that before searching for
 * other aggregates that require the same or a more strict variation of the
 * same pathkeys.  We then repeat that process for any remaining aggregates
 * with different pathkeys and if we find another set of pathkeys that suits a
 * larger number of aggregates then we select those pathkeys instead.
 *
 * When the best pathkeys are found we also mark each Aggref that can use
 * those pathkeys as aggpresorted = true.
 *
 * Note: When an aggregate function's ORDER BY / DISTINCT clause contains any
 * volatile functions, we never make use of these pathkeys.  We want to ensure
 * that sorts using volatile functions are done independently in each Aggref
 * rather than once at the query level.  If we were to allow this then Aggrefs
 * with compatible sort orders would all transition their rows in the same
 * order if those pathkeys were deemed to be the best pathkeys to sort on.
 * Whereas, if some other set of Aggref's pathkeys happened to be deemed
 * better pathkeys to sort on, then the volatile function Aggrefs would be
 * left to perform their sorts individually.  To avoid this inconsistent
 * behavior which could make Aggref results depend on what other Aggrefs the
 * query contains, we always force Aggrefs with volatile functions to perform
 * their own sorts.
 */
static void
adjust_group_pathkeys_for_groupagg(PlannerInfo *root)
{
	List	   *grouppathkeys = root->group_pathkeys;
	List	   *bestpathkeys;
	Bitmapset  *bestaggs;
	Bitmapset  *unprocessed_aggs;
	ListCell   *lc;
	int			i;

	/* Shouldn't be here if there are grouping sets */
	Assert(root->parse->groupingSets == NIL);
	/* Shouldn't be here unless there are some ordered aggregates */
	Assert(root->numOrderedAggs > 0);

	/* Do nothing if disabled */
	if (!enable_presorted_aggregate)
		return;

	/*
	 * Make a first pass over all AggInfos to collect a Bitmapset containing
	 * the indexes of all AggInfos to be processed below.
	 */
	unprocessed_aggs = NULL;
	foreach(lc, root->agginfos)
	{
		AggInfo    *agginfo = lfirst_node(AggInfo, lc);
		Aggref	   *aggref = linitial_node(Aggref, agginfo->aggrefs);

		if (AGGKIND_IS_ORDERED_SET(aggref->aggkind))
			continue;

		/* Skip unless there's a DISTINCT or ORDER BY clause */
		if (aggref->aggdistinct == NIL && aggref->aggorder == NIL)
			continue;

		/* Additional safety checks are needed if there's a FILTER clause */
		if (aggref->aggfilter != NULL)
		{
			ListCell   *lc2;
			bool		allow_presort = true;

			/*
			 * When the Aggref has a FILTER clause, it's possible that the
			 * filter removes rows that cannot be sorted because the
			 * expression to sort by results in an error during its
			 * evaluation.  This is a problem for presorting as that happens
			 * before the FILTER, whereas without presorting, the Aggregate
			 * node will apply the FILTER *before* sorting.  So that we never
			 * try to sort anything that might error, here we aim to skip over
			 * any Aggrefs with arguments with expressions which, when
			 * evaluated, could cause an ERROR.  Vars and Consts are ok. There
			 * may be more cases that should be allowed, but more thought
			 * needs to be given.  Err on the side of caution.
			 */
			foreach(lc2, aggref->args)
			{
				TargetEntry *tle = (TargetEntry *) lfirst(lc2);
				Expr	   *expr = tle->expr;

				while (IsA(expr, RelabelType))
					expr = (Expr *) (castNode(RelabelType, expr))->arg;

				/* Common case, Vars and Consts are ok */
				if (IsA(expr, Var) || IsA(expr, Const))
					continue;

				/* Unsupported.  Don't try to presort for this Aggref */
				allow_presort = false;
				break;
			}

			/* Skip unsupported Aggrefs */
			if (!allow_presort)
				continue;
		}

		unprocessed_aggs = bms_add_member(unprocessed_aggs,
										  foreach_current_index(lc));
	}

	/*
	 * Now process all the unprocessed_aggs to find the best set of pathkeys
	 * for the given set of aggregates.
	 *
	 * On the first outer loop here 'bestaggs' will be empty.   We'll populate
	 * this during the first loop using the pathkeys for the very first
	 * AggInfo then taking any stronger pathkeys from any other AggInfos with
	 * a more strict set of compatible pathkeys.  Once the outer loop is
	 * complete, we mark off all the aggregates with compatible pathkeys then
	 * remove those from the unprocessed_aggs and repeat the process to try to
	 * find another set of pathkeys that are suitable for a larger number of
	 * aggregates.  The outer loop will stop when there are not enough
	 * unprocessed aggregates for it to be possible to find a set of pathkeys
	 * to suit a larger number of aggregates.
	 */
	bestpathkeys = NIL;
	bestaggs = NULL;
	while (bms_num_members(unprocessed_aggs) > bms_num_members(bestaggs))
	{
		Bitmapset  *aggindexes = NULL;
		List	   *currpathkeys = NIL;

		i = -1;
		while ((i = bms_next_member(unprocessed_aggs, i)) >= 0)
		{
			AggInfo    *agginfo = list_nth_node(AggInfo, root->agginfos, i);
			Aggref	   *aggref = linitial_node(Aggref, agginfo->aggrefs);
			List	   *sortlist;
			List	   *pathkeys;

			if (aggref->aggdistinct != NIL)
				sortlist = aggref->aggdistinct;
			else
				sortlist = aggref->aggorder;

			pathkeys = make_pathkeys_for_sortclauses(root, sortlist,
													 aggref->args);

			/*
			 * Ignore Aggrefs which have volatile functions in their ORDER BY
			 * or DISTINCT clause.
			 */
			if (has_volatile_pathkey(pathkeys))
			{
				unprocessed_aggs = bms_del_member(unprocessed_aggs, i);
				continue;
			}

			/*
			 * When not set yet, take the pathkeys from the first unprocessed
			 * aggregate.
			 */
			if (currpathkeys == NIL)
			{
				currpathkeys = pathkeys;

				/* include the GROUP BY pathkeys, if they exist */
				if (grouppathkeys != NIL)
					currpathkeys = append_pathkeys(list_copy(grouppathkeys),
												   currpathkeys);

				/* record that we found pathkeys for this aggregate */
				aggindexes = bms_add_member(aggindexes, i);
			}
			else
			{
				/* now look for a stronger set of matching pathkeys */

				/* include the GROUP BY pathkeys, if they exist */
				if (grouppathkeys != NIL)
					pathkeys = append_pathkeys(list_copy(grouppathkeys),
											   pathkeys);

				/* are 'pathkeys' compatible or better than 'currpathkeys'? */
				switch (compare_pathkeys(currpathkeys, pathkeys))
				{
					case PATHKEYS_BETTER2:
						/* 'pathkeys' are stronger, use these ones instead */
						currpathkeys = pathkeys;
						/* FALLTHROUGH */

					case PATHKEYS_BETTER1:
						/* 'pathkeys' are less strict */
						/* FALLTHROUGH */

					case PATHKEYS_EQUAL:
						/* mark this aggregate as covered by 'currpathkeys' */
						aggindexes = bms_add_member(aggindexes, i);
						break;

					case PATHKEYS_DIFFERENT:
						break;
				}
			}
		}

		/* remove the aggregates that we've just processed */
		unprocessed_aggs = bms_del_members(unprocessed_aggs, aggindexes);

		/*
		 * If this pass included more aggregates than the previous best then
		 * use these ones as the best set.
		 */
		if (bms_num_members(aggindexes) > bms_num_members(bestaggs))
		{
			bestaggs = aggindexes;
			bestpathkeys = currpathkeys;
		}
	}

	/*
	 * If we found any ordered aggregates, update root->group_pathkeys to add
	 * the best set of aggregate pathkeys.  Note that bestpathkeys includes
	 * the original GROUP BY pathkeys already.
	 */
	if (bestpathkeys != NIL)
		root->group_pathkeys = bestpathkeys;

	/*
	 * Now that we've found the best set of aggregates we can set the
	 * presorted flag to indicate to the executor that it needn't bother
	 * performing a sort for these Aggrefs.  We're able to do this now as
	 * there's no chance of a Hash Aggregate plan as create_grouping_paths
	 * will not mark the GROUP BY as GROUPING_CAN_USE_HASH due to the presence
	 * of ordered aggregates.
	 */
	i = -1;
	while ((i = bms_next_member(bestaggs, i)) >= 0)
	{
		AggInfo    *agginfo = list_nth_node(AggInfo, root->agginfos, i);

		foreach(lc, agginfo->aggrefs)
		{
			Aggref	   *aggref = lfirst_node(Aggref, lc);

			aggref->aggpresorted = true;
		}
	}
}

/*
 * Compute query_pathkeys and other pathkeys during plan generation
 */
static void
standard_qp_callback(PlannerInfo *root, void *extra)
{
	Query	   *parse = root->parse;
	standard_qp_extra *qp_extra = (standard_qp_extra *) extra;
	List	   *tlist = root->processed_tlist;
	List	   *activeWindows = qp_extra->activeWindows;

	/*
	 * Calculate pathkeys that represent grouping/ordering and/or ordered
	 * aggregate requirements.
	 */
	if (qp_extra->gset_data)
	{
		/*
		 * With grouping sets, just use the first RollupData's groupClause. We
		 * don't make any effort to optimize grouping clauses when there are
		 * grouping sets, nor can we combine aggregate ordering keys with
		 * grouping.
		 */
		List	   *rollups = qp_extra->gset_data->rollups;
		List	   *groupClause = (rollups ? linitial_node(RollupData, rollups)->groupClause : NIL);

		if (grouping_is_sortable(groupClause))
		{
			bool		sortable;

			/*
			 * The groupClause is logically below the grouping step.  So if
			 * there is an RTE entry for the grouping step, we need to remove
			 * its RT index from the sort expressions before we make PathKeys
			 * for them.
			 */
			root->group_pathkeys =
				make_pathkeys_for_sortclauses_extended(root,
													   &groupClause,
													   tlist,
													   false,
													   parse->hasGroupRTE,
													   &sortable,
													   false);
			Assert(sortable);
			root->num_groupby_pathkeys = list_length(root->group_pathkeys);
		}
		else
		{
			root->group_pathkeys = NIL;
			root->num_groupby_pathkeys = 0;
		}
	}
	else if (parse->groupClause || root->numOrderedAggs > 0)
	{
		/*
		 * With a plain GROUP BY list, we can remove any grouping items that
		 * are proven redundant by EquivalenceClass processing.  For example,
		 * we can remove y given "WHERE x = y GROUP BY x, y".  These aren't
		 * especially common cases, but they're nearly free to detect.  Note
		 * that we remove redundant items from processed_groupClause but not
		 * the original parse->groupClause.
		 */
		bool		sortable;

		/*
		 * Convert group clauses into pathkeys.  Set the ec_sortref field of
		 * EquivalenceClass'es if it's not set yet.
		 */
		root->group_pathkeys =
			make_pathkeys_for_sortclauses_extended(root,
												   &root->processed_groupClause,
												   tlist,
												   true,
												   false,
												   &sortable,
												   true);
		if (!sortable)
		{
			/* Can't sort; no point in considering aggregate ordering either */
			root->group_pathkeys = NIL;
			root->num_groupby_pathkeys = 0;
		}
		else
		{
			root->num_groupby_pathkeys = list_length(root->group_pathkeys);
			/* If we have ordered aggs, consider adding onto group_pathkeys */
			if (root->numOrderedAggs > 0)
				adjust_group_pathkeys_for_groupagg(root);
		}
	}
	else
	{
		root->group_pathkeys = NIL;
		root->num_groupby_pathkeys = 0;
	}

	/* We consider only the first (bottom) window in pathkeys logic */
	if (activeWindows != NIL)
	{
		WindowClause *wc = linitial_node(WindowClause, activeWindows);

		root->window_pathkeys = make_pathkeys_for_window(root,
														 wc,
														 tlist);
	}
	else
		root->window_pathkeys = NIL;

	/*
	 * As with GROUP BY, we can discard any DISTINCT items that are proven
	 * redundant by EquivalenceClass processing.  The non-redundant list is
	 * kept in root->processed_distinctClause, leaving the original
	 * parse->distinctClause alone.
	 */
	if (parse->distinctClause)
	{
		bool		sortable;

		/* Make a copy since pathkey processing can modify the list */
		root->processed_distinctClause = list_copy(parse->distinctClause);
		root->distinct_pathkeys =
			make_pathkeys_for_sortclauses_extended(root,
												   &root->processed_distinctClause,
												   tlist,
												   true,
												   false,
												   &sortable,
												   false);
		if (!sortable)
			root->distinct_pathkeys = NIL;
	}
	else
		root->distinct_pathkeys = NIL;

	root->sort_pathkeys =
		make_pathkeys_for_sortclauses(root,
									  parse->sortClause,
									  tlist);

	/* setting setop_pathkeys might be useful to the union planner */
	if (qp_extra->setop != NULL)
	{
		List	   *groupClauses;
		bool		sortable;

		groupClauses = generate_setop_child_grouplist(qp_extra->setop, tlist);

		root->setop_pathkeys =
			make_pathkeys_for_sortclauses_extended(root,
												   &groupClauses,
												   tlist,
												   false,
												   false,
												   &sortable,
												   false);
		if (!sortable)
			root->setop_pathkeys = NIL;
	}
	else
		root->setop_pathkeys = NIL;

	/*
	 * Figure out whether we want a sorted result from query_planner.
	 *
	 * If we have a sortable GROUP BY clause, then we want a result sorted
	 * properly for grouping.  Otherwise, if we have window functions to
	 * evaluate, we try to sort for the first window.  Otherwise, if there's a
	 * sortable DISTINCT clause that's more rigorous than the ORDER BY clause,
	 * we try to produce output that's sufficiently well sorted for the
	 * DISTINCT.  Otherwise, if there is an ORDER BY clause, we want to sort
	 * by the ORDER BY clause.  Otherwise, if we're a subquery being planned
	 * for a set operation which can benefit from presorted results and have a
	 * sortable targetlist, we want to sort by the target list.
	 *
	 * Note: if we have both ORDER BY and GROUP BY, and ORDER BY is a superset
	 * of GROUP BY, it would be tempting to request sort by ORDER BY --- but
	 * that might just leave us failing to exploit an available sort order at
	 * all.  Needs more thought.  The choice for DISTINCT versus ORDER BY is
	 * much easier, since we know that the parser ensured that one is a
	 * superset of the other.
	 */
	if (root->group_pathkeys)
		root->query_pathkeys = root->group_pathkeys;
	else if (root->window_pathkeys)
		root->query_pathkeys = root->window_pathkeys;
	else if (list_length(root->distinct_pathkeys) >
			 list_length(root->sort_pathkeys))
		root->query_pathkeys = root->distinct_pathkeys;
	else if (root->sort_pathkeys)
		root->query_pathkeys = root->sort_pathkeys;
	else if (root->setop_pathkeys != NIL)
		root->query_pathkeys = root->setop_pathkeys;
	else
		root->query_pathkeys = NIL;
}

/*
 * Estimate number of groups produced by grouping clauses (1 if not grouping)
 *
 * path_rows: number of output rows from scan/join step
 * gd: grouping sets data including list of grouping sets and their clauses
 * target_list: target list containing group clause references
 *
 * If doing grouping sets, we also annotate the gsets data with the estimates
 * for each set and each individual rollup list, with a view to later
 * determining whether some combination of them could be hashed instead.
 */
static double
get_number_of_groups(PlannerInfo *root,
					 double path_rows,
					 grouping_sets_data *gd,
					 List *target_list)
{
	Query	   *parse = root->parse;
	double		dNumGroups;

	if (parse->groupClause)
	{
		List	   *groupExprs;

		if (parse->groupingSets)
		{
			/* Add up the estimates for each grouping set */
			ListCell   *lc;

			Assert(gd);			/* keep Coverity happy */

			dNumGroups = 0;

			foreach(lc, gd->rollups)
			{
				RollupData *rollup = lfirst_node(RollupData, lc);
				ListCell   *lc2;
				ListCell   *lc3;

				groupExprs = get_sortgrouplist_exprs(rollup->groupClause,
													 target_list);

				rollup->numGroups = 0.0;

				forboth(lc2, rollup->gsets, lc3, rollup->gsets_data)
				{
					List	   *gset = (List *) lfirst(lc2);
					GroupingSetData *gs = lfirst_node(GroupingSetData, lc3);
					double		numGroups = estimate_num_groups(root,
																groupExprs,
																path_rows,
																&gset,
																NULL);

					gs->numGroups = numGroups;
					rollup->numGroups += numGroups;
				}

				dNumGroups += rollup->numGroups;
			}

			if (gd->hash_sets_idx)
			{
				ListCell   *lc2;

				gd->dNumHashGroups = 0;

				groupExprs = get_sortgrouplist_exprs(parse->groupClause,
													 target_list);

				forboth(lc, gd->hash_sets_idx, lc2, gd->unsortable_sets)
				{
					List	   *gset = (List *) lfirst(lc);
					GroupingSetData *gs = lfirst_node(GroupingSetData, lc2);
					double		numGroups = estimate_num_groups(root,
																groupExprs,
																path_rows,
																&gset,
																NULL);

					gs->numGroups = numGroups;
					gd->dNumHashGroups += numGroups;
				}

				dNumGroups += gd->dNumHashGroups;
			}
		}
		else
		{
			/* Plain GROUP BY -- estimate based on optimized groupClause */
			groupExprs = get_sortgrouplist_exprs(root->processed_groupClause,
												 target_list);

			dNumGroups = estimate_num_groups(root, groupExprs, path_rows,
											 NULL, NULL);
		}
	}
	else if (parse->groupingSets)
	{
		/* Empty grouping sets ... one result row for each one */
		dNumGroups = list_length(parse->groupingSets);
	}
	else if (parse->hasAggs || root->hasHavingQual)
	{
		/* Plain aggregation, one result row */
		dNumGroups = 1;
	}
	else
	{
		/* Not grouping */
		dNumGroups = 1;
	}

	return dNumGroups;
}

/*
 * create_grouping_paths
 *
 * Build a new upperrel containing Paths for grouping and/or aggregation.
 * Along the way, we also build an upperrel for Paths which are partially
 * grouped and/or aggregated.  A partially grouped and/or aggregated path
 * needs a FinalizeAggregate node to complete the aggregation.  Currently,
 * the only partially grouped paths we build are also partial paths; that
 * is, they need a Gather and then a FinalizeAggregate.
 *
 * input_rel: contains the source-data Paths
 * target: the pathtarget for the result Paths to compute
 * gd: grouping sets data including list of grouping sets and their clauses
 *
 * Note: all Paths in input_rel are expected to return the target computed
 * by make_group_input_target.
 */
static RelOptInfo *
create_grouping_paths(PlannerInfo *root,
					  RelOptInfo *input_rel,
					  PathTarget *target,
					  bool target_parallel_safe,
					  grouping_sets_data *gd)
{
	Query	   *parse = root->parse;
	RelOptInfo *grouped_rel;
	RelOptInfo *partially_grouped_rel;
	AggClauseCosts agg_costs;

	MemSet(&agg_costs, 0, sizeof(AggClauseCosts));
	get_agg_clause_costs(root, AGGSPLIT_SIMPLE, &agg_costs);

	/*
	 * Create grouping relation to hold fully aggregated grouping and/or
	 * aggregation paths.
	 */
	grouped_rel = make_grouping_rel(root, input_rel, target,
									target_parallel_safe, parse->havingQual);

	/*
	 * Create either paths for a degenerate grouping or paths for ordinary
	 * grouping, as appropriate.
	 */
	if (is_degenerate_grouping(root))
		create_degenerate_grouping_paths(root, input_rel, grouped_rel);
	else
	{
		int			flags = 0;
		GroupPathExtraData extra;

		/*
		 * Determine whether it's possible to perform sort-based
		 * implementations of grouping.  (Note that if processed_groupClause
		 * is empty, grouping_is_sortable() is trivially true, and all the
		 * pathkeys_contained_in() tests will succeed too, so that we'll
		 * consider every surviving input path.)
		 *
		 * If we have grouping sets, we might be able to sort some but not all
		 * of them; in this case, we need can_sort to be true as long as we
		 * must consider any sorted-input plan.
		 */
		if ((gd && gd->rollups != NIL)
			|| grouping_is_sortable(root->processed_groupClause))
			flags |= GROUPING_CAN_USE_SORT;

		/*
		 * Determine whether we should consider hash-based implementations of
		 * grouping.
		 *
		 * Hashed aggregation only applies if we're grouping. If we have
		 * grouping sets, some groups might be hashable but others not; in
		 * this case we set can_hash true as long as there is nothing globally
		 * preventing us from hashing (and we should therefore consider plans
		 * with hashes).
		 *
		 * Executor doesn't support hashed aggregation with DISTINCT or ORDER
		 * BY aggregates.  (Doing so would imply storing *all* the input
		 * values in the hash table, and/or running many sorts in parallel,
		 * either of which seems like a certain loser.)  We similarly don't
		 * support ordered-set aggregates in hashed aggregation, but that case
		 * is also included in the numOrderedAggs count.
		 *
		 * Note: grouping_is_hashable() is much more expensive to check than
		 * the other gating conditions, so we want to do it last.
		 */
		if ((parse->groupClause != NIL &&
			 root->numOrderedAggs == 0 &&
			 (gd ? gd->any_hashable : grouping_is_hashable(root->processed_groupClause))))
			flags |= GROUPING_CAN_USE_HASH;

		/*
		 * Determine whether partial aggregation is possible.
		 */
		if (can_partial_agg(root))
			flags |= GROUPING_CAN_PARTIAL_AGG;

		extra.flags = flags;
		extra.target_parallel_safe = target_parallel_safe;
		extra.havingQual = parse->havingQual;
		extra.targetList = parse->targetList;
		extra.partial_costs_set = false;

		/*
		 * Determine whether partitionwise aggregation is in theory possible.
		 * It can be disabled by the user, and for now, we don't try to
		 * support grouping sets.  create_ordinary_grouping_paths() will check
		 * additional conditions, such as whether input_rel is partitioned.
		 */
		if (enable_partitionwise_aggregate && !parse->groupingSets)
			extra.patype = PARTITIONWISE_AGGREGATE_FULL;
		else
			extra.patype = PARTITIONWISE_AGGREGATE_NONE;

		create_ordinary_grouping_paths(root, input_rel, grouped_rel,
									   &agg_costs, gd, &extra,
									   &partially_grouped_rel);
	}

	set_cheapest(grouped_rel);
	return grouped_rel;
}

/*
 * make_grouping_rel
 *
 * Create a new grouping rel and set basic properties.
 *
 * input_rel represents the underlying scan/join relation.
 * target is the output expected from the grouping relation.
 */
static RelOptInfo *
make_grouping_rel(PlannerInfo *root, RelOptInfo *input_rel,
				  PathTarget *target, bool target_parallel_safe,
				  Node *havingQual)
{
	RelOptInfo *grouped_rel;

	if (IS_OTHER_REL(input_rel))
	{
		grouped_rel = fetch_upper_rel(root, UPPERREL_GROUP_AGG,
									  input_rel->relids);
		grouped_rel->reloptkind = RELOPT_OTHER_UPPER_REL;
	}
	else
	{
		/*
		 * By tradition, the relids set for the main grouping relation is
		 * NULL.  (This could be changed, but might require adjustments
		 * elsewhere.)
		 */
		grouped_rel = fetch_upper_rel(root, UPPERREL_GROUP_AGG, NULL);
	}

	/* Set target. */
	grouped_rel->reltarget = target;

	/*
	 * If the input relation is not parallel-safe, then the grouped relation
	 * can't be parallel-safe, either.  Otherwise, it's parallel-safe if the
	 * target list and HAVING quals are parallel-safe.
	 */
	if (input_rel->consider_parallel && target_parallel_safe &&
		is_parallel_safe(root, (Node *) havingQual))
		grouped_rel->consider_parallel = true;

	/*
	 * If the input rel belongs to a single FDW, so does the grouped rel.
	 */
	grouped_rel->serverid = input_rel->serverid;
	grouped_rel->userid = input_rel->userid;
	grouped_rel->useridiscurrent = input_rel->useridiscurrent;
	grouped_rel->fdwroutine = input_rel->fdwroutine;

	return grouped_rel;
}

/*
 * is_degenerate_grouping
 *
 * A degenerate grouping is one in which the query has a HAVING qual and/or
 * grouping sets, but no aggregates and no GROUP BY (which implies that the
 * grouping sets are all empty).
 */
static bool
is_degenerate_grouping(PlannerInfo *root)
{
	Query	   *parse = root->parse;

	return (root->hasHavingQual || parse->groupingSets) &&
		!parse->hasAggs && parse->groupClause == NIL;
}

/*
 * create_degenerate_grouping_paths
 *
 * When the grouping is degenerate (see is_degenerate_grouping), we are
 * supposed to emit either zero or one row for each grouping set depending on
 * whether HAVING succeeds.  Furthermore, there cannot be any variables in
 * either HAVING or the targetlist, so we actually do not need the FROM table
 * at all! We can just throw away the plan-so-far and generate a Result node.
 * This is a sufficiently unusual corner case that it's not worth contorting
 * the structure of this module to avoid having to generate the earlier paths
 * in the first place.
 */
static void
create_degenerate_grouping_paths(PlannerInfo *root, RelOptInfo *input_rel,
								 RelOptInfo *grouped_rel)
{
	Query	   *parse = root->parse;
	int			nrows;
	Path	   *path;

	nrows = list_length(parse->groupingSets);
	if (nrows > 1)
	{
		/*
		 * Doesn't seem worthwhile writing code to cons up a generate_series
		 * or a values scan to emit multiple rows. Instead just make N clones
		 * and append them.  (With a volatile HAVING clause, this means you
		 * might get between 0 and N output rows. Offhand I think that's
		 * desired.)
		 */
		List	   *paths = NIL;

		while (--nrows >= 0)
		{
			path = (Path *)
				create_group_result_path(root, grouped_rel,
										 grouped_rel->reltarget,
										 (List *) parse->havingQual);
			paths = lappend(paths, path);
		}
		path = (Path *)
			create_append_path(root,
							   grouped_rel,
							   paths,
							   NIL,
							   NIL,
							   NULL,
							   0,
							   false,
							   -1);
	}
	else
	{
		/* No grouping sets, or just one, so one output row */
		path = (Path *)
			create_group_result_path(root, grouped_rel,
									 grouped_rel->reltarget,
									 (List *) parse->havingQual);
	}

	add_path(grouped_rel, path);
}

/*
 * create_ordinary_grouping_paths
 *
 * Create grouping paths for the ordinary (that is, non-degenerate) case.
 *
 * We need to consider sorted and hashed aggregation in the same function,
 * because otherwise (1) it would be harder to throw an appropriate error
 * message if neither way works, and (2) we should not allow hashtable size
 * considerations to dissuade us from using hashing if sorting is not possible.
 *
 * *partially_grouped_rel_p will be set to the partially grouped rel which this
 * function creates, or to NULL if it doesn't create one.
 */
static void
create_ordinary_grouping_paths(PlannerInfo *root, RelOptInfo *input_rel,
							   RelOptInfo *grouped_rel,
							   const AggClauseCosts *agg_costs,
							   grouping_sets_data *gd,
							   GroupPathExtraData *extra,
							   RelOptInfo **partially_grouped_rel_p)
{
	Path	   *cheapest_path = input_rel->cheapest_total_path;
	RelOptInfo *partially_grouped_rel = NULL;
	double		dNumGroups;
	PartitionwiseAggregateType patype = PARTITIONWISE_AGGREGATE_NONE;

	/*
	 * If this is the topmost grouping relation or if the parent relation is
	 * doing some form of partitionwise aggregation, then we may be able to do
	 * it at this level also.  However, if the input relation is not
	 * partitioned, partitionwise aggregate is impossible.
	 */
	if (extra->patype != PARTITIONWISE_AGGREGATE_NONE &&
		IS_PARTITIONED_REL(input_rel))
	{
		/*
		 * If this is the topmost relation or if the parent relation is doing
		 * full partitionwise aggregation, then we can do full partitionwise
		 * aggregation provided that the GROUP BY clause contains all of the
		 * partitioning columns at this level and the collation used by GROUP
		 * BY matches the partitioning collation.  Otherwise, we can do at
		 * most partial partitionwise aggregation.  But if partial aggregation
		 * is not supported in general then we can't use it for partitionwise
		 * aggregation either.
		 *
		 * Check parse->groupClause not processed_groupClause, because it's
		 * okay if some of the partitioning columns were proved redundant.
		 */
		if (extra->patype == PARTITIONWISE_AGGREGATE_FULL &&
			group_by_has_partkey(input_rel, extra->targetList,
								 root->parse->groupClause))
			patype = PARTITIONWISE_AGGREGATE_FULL;
		else if ((extra->flags & GROUPING_CAN_PARTIAL_AGG) != 0)
			patype = PARTITIONWISE_AGGREGATE_PARTIAL;
		else
			patype = PARTITIONWISE_AGGREGATE_NONE;
	}

	/*
	 * Before generating paths for grouped_rel, we first generate any possible
	 * partially grouped paths; that way, later code can easily consider both
	 * parallel and non-parallel approaches to grouping.
	 */
	if ((extra->flags & GROUPING_CAN_PARTIAL_AGG) != 0)
	{
		bool		force_rel_creation;

		/*
		 * If we're doing partitionwise aggregation at this level, force
		 * creation of a partially_grouped_rel so we can add partitionwise
		 * paths to it.
		 */
		force_rel_creation = (patype == PARTITIONWISE_AGGREGATE_PARTIAL);

		partially_grouped_rel =
			create_partial_grouping_paths(root,
										  grouped_rel,
										  input_rel,
										  gd,
										  extra,
										  force_rel_creation);
	}

	/* Set out parameter. */
	*partially_grouped_rel_p = partially_grouped_rel;

	/* Apply partitionwise aggregation technique, if possible. */
	if (patype != PARTITIONWISE_AGGREGATE_NONE)
		create_partitionwise_grouping_paths(root, input_rel, grouped_rel,
											partially_grouped_rel, agg_costs,
											gd, patype, extra);

	/* If we are doing partial aggregation only, return. */
	if (extra->patype == PARTITIONWISE_AGGREGATE_PARTIAL)
	{
		Assert(partially_grouped_rel);

		if (partially_grouped_rel->pathlist)
			set_cheapest(partially_grouped_rel);

		return;
	}

	/* Gather any partially grouped partial paths. */
	if (partially_grouped_rel && partially_grouped_rel->partial_pathlist)
	{
		gather_grouping_paths(root, partially_grouped_rel);
		set_cheapest(partially_grouped_rel);
	}

	/*
	 * Estimate number of groups.
	 */
	dNumGroups = get_number_of_groups(root,
									  cheapest_path->rows,
									  gd,
									  extra->targetList);

	/* Build final grouping paths */
	add_paths_to_grouping_rel(root, input_rel, grouped_rel,
							  partially_grouped_rel, agg_costs, gd,
							  dNumGroups, extra);

	/* Give a helpful error if we failed to find any implementation */
	if (grouped_rel->pathlist == NIL)
		ereport(ERROR,
				(errcode(ERRCODE_FEATURE_NOT_SUPPORTED),
				 errmsg("could not implement GROUP BY"),
				 errdetail("Some of the datatypes only support hashing, while others only support sorting.")));

	/*
	 * If there is an FDW that's responsible for all baserels of the query,
	 * let it consider adding ForeignPaths.
	 */
	if (grouped_rel->fdwroutine &&
		grouped_rel->fdwroutine->GetForeignUpperPaths)
		grouped_rel->fdwroutine->GetForeignUpperPaths(root, UPPERREL_GROUP_AGG,
													  input_rel, grouped_rel,
													  extra);

	/* Let extensions possibly add some more paths */
	if (create_upper_paths_hook)
		(*create_upper_paths_hook) (root, UPPERREL_GROUP_AGG,
									input_rel, grouped_rel,
									extra);
}

/*
 * For a given input path, consider the possible ways of doing grouping sets on
 * it, by combinations of hashing and sorting.  This can be called multiple
 * times, so it's important that it not scribble on input.  No result is
 * returned, but any generated paths are added to grouped_rel.
 */
static void
consider_groupingsets_paths(PlannerInfo *root,
							RelOptInfo *grouped_rel,
							Path *path,
							bool is_sorted,
							bool can_hash,
							grouping_sets_data *gd,
							const AggClauseCosts *agg_costs,
							double dNumGroups)
{
	Query	   *parse = root->parse;
	Size		hash_mem_limit = get_hash_memory_limit();

	/*
	 * If we're not being offered sorted input, then only consider plans that
	 * can be done entirely by hashing.
	 *
	 * We can hash everything if it looks like it'll fit in hash_mem. But if
	 * the input is actually sorted despite not being advertised as such, we
	 * prefer to make use of that in order to use less memory.
	 *
	 * If none of the grouping sets are sortable, then ignore the hash_mem
	 * limit and generate a path anyway, since otherwise we'll just fail.
	 */
	if (!is_sorted)
	{
		List	   *new_rollups = NIL;
		RollupData *unhashed_rollup = NULL;
		List	   *sets_data;
		List	   *empty_sets_data = NIL;
		List	   *empty_sets = NIL;
		ListCell   *lc;
		ListCell   *l_start = list_head(gd->rollups);
		AggStrategy strat = AGG_HASHED;
		double		hashsize;
		double		exclude_groups = 0.0;

		Assert(can_hash);

		/*
		 * If the input is coincidentally sorted usefully (which can happen
		 * even if is_sorted is false, since that only means that our caller
		 * has set up the sorting for us), then save some hashtable space by
		 * making use of that. But we need to watch out for degenerate cases:
		 *
		 * 1) If there are any empty grouping sets, then group_pathkeys might
		 * be NIL if all non-empty grouping sets are unsortable. In this case,
		 * there will be a rollup containing only empty groups, and the
		 * pathkeys_contained_in test is vacuously true; this is ok.
		 *
		 * XXX: the above relies on the fact that group_pathkeys is generated
		 * from the first rollup. If we add the ability to consider multiple
		 * sort orders for grouping input, this assumption might fail.
		 *
		 * 2) If there are no empty sets and only unsortable sets, then the
		 * rollups list will be empty (and thus l_start == NULL), and
		 * group_pathkeys will be NIL; we must ensure that the vacuously-true
		 * pathkeys_contained_in test doesn't cause us to crash.
		 */
		if (l_start != NULL &&
			pathkeys_contained_in(root->group_pathkeys, path->pathkeys))
		{
			unhashed_rollup = lfirst_node(RollupData, l_start);
			exclude_groups = unhashed_rollup->numGroups;
			l_start = lnext(gd->rollups, l_start);
		}

		hashsize = estimate_hashagg_tablesize(root,
											  path,
											  agg_costs,
											  dNumGroups - exclude_groups);

		/*
		 * gd->rollups is empty if we have only unsortable columns to work
		 * with.  Override hash_mem in that case; otherwise, we'll rely on the
		 * sorted-input case to generate usable mixed paths.
		 */
		if (hashsize > hash_mem_limit && gd->rollups)
			return;				/* nope, won't fit */

		/*
		 * We need to burst the existing rollups list into individual grouping
		 * sets and recompute a groupClause for each set.
		 */
		sets_data = list_copy(gd->unsortable_sets);

		for_each_cell(lc, gd->rollups, l_start)
		{
			RollupData *rollup = lfirst_node(RollupData, lc);

			/*
			 * If we find an unhashable rollup that's not been skipped by the
			 * "actually sorted" check above, we can't cope; we'd need sorted
			 * input (with a different sort order) but we can't get that here.
			 * So bail out; we'll get a valid path from the is_sorted case
			 * instead.
			 *
			 * The mere presence of empty grouping sets doesn't make a rollup
			 * unhashable (see preprocess_grouping_sets), we handle those
			 * specially below.
			 */
			if (!rollup->hashable)
				return;

			sets_data = list_concat(sets_data, rollup->gsets_data);
		}
		foreach(lc, sets_data)
		{
			GroupingSetData *gs = lfirst_node(GroupingSetData, lc);
			List	   *gset = gs->set;
			RollupData *rollup;

			if (gset == NIL)
			{
				/* Empty grouping sets can't be hashed. */
				empty_sets_data = lappend(empty_sets_data, gs);
				empty_sets = lappend(empty_sets, NIL);
			}
			else
			{
				rollup = makeNode(RollupData);

				rollup->groupClause = preprocess_groupclause(root, gset);
				rollup->gsets_data = list_make1(gs);
				rollup->gsets = remap_to_groupclause_idx(rollup->groupClause,
														 rollup->gsets_data,
														 gd->tleref_to_colnum_map);
				rollup->numGroups = gs->numGroups;
				rollup->hashable = true;
				rollup->is_hashed = true;
				new_rollups = lappend(new_rollups, rollup);
			}
		}

		/*
		 * If we didn't find anything nonempty to hash, then bail.  We'll
		 * generate a path from the is_sorted case.
		 */
		if (new_rollups == NIL)
			return;

		/*
		 * If there were empty grouping sets they should have been in the
		 * first rollup.
		 */
		Assert(!unhashed_rollup || !empty_sets);

		if (unhashed_rollup)
		{
			new_rollups = lappend(new_rollups, unhashed_rollup);
			strat = AGG_MIXED;
		}
		else if (empty_sets)
		{
			RollupData *rollup = makeNode(RollupData);

			rollup->groupClause = NIL;
			rollup->gsets_data = empty_sets_data;
			rollup->gsets = empty_sets;
			rollup->numGroups = list_length(empty_sets);
			rollup->hashable = false;
			rollup->is_hashed = false;
			new_rollups = lappend(new_rollups, rollup);
			strat = AGG_MIXED;
		}

		add_path(grouped_rel, (Path *)
				 create_groupingsets_path(root,
										  grouped_rel,
										  path,
										  (List *) parse->havingQual,
										  strat,
										  new_rollups,
										  agg_costs));
		return;
	}

	/*
	 * If we have sorted input but nothing we can do with it, bail.
	 */
	if (gd->rollups == NIL)
		return;

	/*
	 * Given sorted input, we try and make two paths: one sorted and one mixed
	 * sort/hash. (We need to try both because hashagg might be disabled, or
	 * some columns might not be sortable.)
	 *
	 * can_hash is passed in as false if some obstacle elsewhere (such as
	 * ordered aggs) means that we shouldn't consider hashing at all.
	 */
	if (can_hash && gd->any_hashable)
	{
		List	   *rollups = NIL;
		List	   *hash_sets = list_copy(gd->unsortable_sets);
		double		availspace = hash_mem_limit;
		ListCell   *lc;

		/*
		 * Account first for space needed for groups we can't sort at all.
		 */
		availspace -= estimate_hashagg_tablesize(root,
												 path,
												 agg_costs,
												 gd->dNumHashGroups);

		if (availspace > 0 && list_length(gd->rollups) > 1)
		{
			double		scale;
			int			num_rollups = list_length(gd->rollups);
			int			k_capacity;
			int		   *k_weights = palloc(num_rollups * sizeof(int));
			Bitmapset  *hash_items = NULL;
			int			i;

			/*
			 * We treat this as a knapsack problem: the knapsack capacity
			 * represents hash_mem, the item weights are the estimated memory
			 * usage of the hashtables needed to implement a single rollup,
			 * and we really ought to use the cost saving as the item value;
			 * however, currently the costs assigned to sort nodes don't
			 * reflect the comparison costs well, and so we treat all items as
			 * of equal value (each rollup we hash instead saves us one sort).
			 *
			 * To use the discrete knapsack, we need to scale the values to a
			 * reasonably small bounded range.  We choose to allow a 5% error
			 * margin; we have no more than 4096 rollups in the worst possible
			 * case, which with a 5% error margin will require a bit over 42MB
			 * of workspace. (Anyone wanting to plan queries that complex had
			 * better have the memory for it.  In more reasonable cases, with
			 * no more than a couple of dozen rollups, the memory usage will
			 * be negligible.)
			 *
			 * k_capacity is naturally bounded, but we clamp the values for
			 * scale and weight (below) to avoid overflows or underflows (or
			 * uselessly trying to use a scale factor less than 1 byte).
			 */
			scale = Max(availspace / (20.0 * num_rollups), 1.0);
			k_capacity = (int) floor(availspace / scale);

			/*
			 * We leave the first rollup out of consideration since it's the
			 * one that matches the input sort order.  We assign indexes "i"
			 * to only those entries considered for hashing; the second loop,
			 * below, must use the same condition.
			 */
			i = 0;
			for_each_from(lc, gd->rollups, 1)
			{
				RollupData *rollup = lfirst_node(RollupData, lc);

				if (rollup->hashable)
				{
					double		sz = estimate_hashagg_tablesize(root,
																path,
																agg_costs,
																rollup->numGroups);

					/*
					 * If sz is enormous, but hash_mem (and hence scale) is
					 * small, avoid integer overflow here.
					 */
					k_weights[i] = (int) Min(floor(sz / scale),
											 k_capacity + 1.0);
					++i;
				}
			}

			/*
			 * Apply knapsack algorithm; compute the set of items which
			 * maximizes the value stored (in this case the number of sorts
			 * saved) while keeping the total size (approximately) within
			 * capacity.
			 */
			if (i > 0)
				hash_items = DiscreteKnapsack(k_capacity, i, k_weights, NULL);

			if (!bms_is_empty(hash_items))
			{
				rollups = list_make1(linitial(gd->rollups));

				i = 0;
				for_each_from(lc, gd->rollups, 1)
				{
					RollupData *rollup = lfirst_node(RollupData, lc);

					if (rollup->hashable)
					{
						if (bms_is_member(i, hash_items))
							hash_sets = list_concat(hash_sets,
													rollup->gsets_data);
						else
							rollups = lappend(rollups, rollup);
						++i;
					}
					else
						rollups = lappend(rollups, rollup);
				}
			}
		}

		if (!rollups && hash_sets)
			rollups = list_copy(gd->rollups);

		foreach(lc, hash_sets)
		{
			GroupingSetData *gs = lfirst_node(GroupingSetData, lc);
			RollupData *rollup = makeNode(RollupData);

			Assert(gs->set != NIL);

			rollup->groupClause = preprocess_groupclause(root, gs->set);
			rollup->gsets_data = list_make1(gs);
			rollup->gsets = remap_to_groupclause_idx(rollup->groupClause,
													 rollup->gsets_data,
													 gd->tleref_to_colnum_map);
			rollup->numGroups = gs->numGroups;
			rollup->hashable = true;
			rollup->is_hashed = true;
			rollups = lcons(rollup, rollups);
		}

		if (rollups)
		{
			add_path(grouped_rel, (Path *)
					 create_groupingsets_path(root,
											  grouped_rel,
											  path,
											  (List *) parse->havingQual,
											  AGG_MIXED,
											  rollups,
											  agg_costs));
		}
	}

	/*
	 * Now try the simple sorted case.
	 */
	if (!gd->unsortable_sets)
		add_path(grouped_rel, (Path *)
				 create_groupingsets_path(root,
										  grouped_rel,
										  path,
										  (List *) parse->havingQual,
										  AGG_SORTED,
										  gd->rollups,
										  agg_costs));
}

/*
 * create_window_paths
 *
 * Build a new upperrel containing Paths for window-function evaluation.
 *
 * input_rel: contains the source-data Paths
 * input_target: result of make_window_input_target
 * output_target: what the topmost WindowAggPath should return
 * wflists: result of find_window_functions
 * activeWindows: result of select_active_windows
 *
 * Note: all Paths in input_rel are expected to return input_target.
 */
static RelOptInfo *
create_window_paths(PlannerInfo *root,
					RelOptInfo *input_rel,
					PathTarget *input_target,
					PathTarget *output_target,
					bool output_target_parallel_safe,
					WindowFuncLists *wflists,
					List *activeWindows)
{
	RelOptInfo *window_rel;
	ListCell   *lc;

	/* For now, do all work in the (WINDOW, NULL) upperrel */
	window_rel = fetch_upper_rel(root, UPPERREL_WINDOW, NULL);

	/*
	 * If the input relation is not parallel-safe, then the window relation
	 * can't be parallel-safe, either.  Otherwise, we need to examine the
	 * target list and active windows for non-parallel-safe constructs.
	 */
	if (input_rel->consider_parallel && output_target_parallel_safe &&
		is_parallel_safe(root, (Node *) activeWindows))
		window_rel->consider_parallel = true;

	/*
	 * If the input rel belongs to a single FDW, so does the window rel.
	 */
	window_rel->serverid = input_rel->serverid;
	window_rel->userid = input_rel->userid;
	window_rel->useridiscurrent = input_rel->useridiscurrent;
	window_rel->fdwroutine = input_rel->fdwroutine;

	/*
	 * Consider computing window functions starting from the existing
	 * cheapest-total path (which will likely require a sort) as well as any
	 * existing paths that satisfy or partially satisfy root->window_pathkeys.
	 */
	foreach(lc, input_rel->pathlist)
	{
		Path	   *path = (Path *) lfirst(lc);
		int			presorted_keys;

		if (path == input_rel->cheapest_total_path ||
			pathkeys_count_contained_in(root->window_pathkeys, path->pathkeys,
										&presorted_keys) ||
			presorted_keys > 0)
			create_one_window_path(root,
								   window_rel,
								   path,
								   input_target,
								   output_target,
								   wflists,
								   activeWindows);
	}

	/*
	 * If there is an FDW that's responsible for all baserels of the query,
	 * let it consider adding ForeignPaths.
	 */
	if (window_rel->fdwroutine &&
		window_rel->fdwroutine->GetForeignUpperPaths)
		window_rel->fdwroutine->GetForeignUpperPaths(root, UPPERREL_WINDOW,
													 input_rel, window_rel,
													 NULL);

	/* Let extensions possibly add some more paths */
	if (create_upper_paths_hook)
		(*create_upper_paths_hook) (root, UPPERREL_WINDOW,
									input_rel, window_rel, NULL);

	/* Now choose the best path(s) */
	set_cheapest(window_rel);

	return window_rel;
}

/*
 * Stack window-function implementation steps atop the given Path, and
 * add the result to window_rel.
 *
 * window_rel: upperrel to contain result
 * path: input Path to use (must return input_target)
 * input_target: result of make_window_input_target
 * output_target: what the topmost WindowAggPath should return
 * wflists: result of find_window_functions
 * activeWindows: result of select_active_windows
 */
static void
create_one_window_path(PlannerInfo *root,
					   RelOptInfo *window_rel,
					   Path *path,
					   PathTarget *input_target,
					   PathTarget *output_target,
					   WindowFuncLists *wflists,
					   List *activeWindows)
{
	PathTarget *window_target;
	ListCell   *l;
	List	   *topqual = NIL;

	/*
	 * Since each window clause could require a different sort order, we stack
	 * up a WindowAgg node for each clause, with sort steps between them as
	 * needed.  (We assume that select_active_windows chose a good order for
	 * executing the clauses in.)
	 *
	 * input_target should contain all Vars and Aggs needed for the result.
	 * (In some cases we wouldn't need to propagate all of these all the way
	 * to the top, since they might only be needed as inputs to WindowFuncs.
	 * It's probably not worth trying to optimize that though.)  It must also
	 * contain all window partitioning and sorting expressions, to ensure
	 * they're computed only once at the bottom of the stack (that's critical
	 * for volatile functions).  As we climb up the stack, we'll add outputs
	 * for the WindowFuncs computed at each level.
	 */
	window_target = input_target;

	foreach(l, activeWindows)
	{
		WindowClause *wc = lfirst_node(WindowClause, l);
		List	   *window_pathkeys;
		List	   *runcondition = NIL;
		int			presorted_keys;
		bool		is_sorted;
		bool		topwindow;
		ListCell   *lc2;

		window_pathkeys = make_pathkeys_for_window(root,
												   wc,
												   root->processed_tlist);

		is_sorted = pathkeys_count_contained_in(window_pathkeys,
												path->pathkeys,
												&presorted_keys);

		/* Sort if necessary */
		if (!is_sorted)
		{
			/*
			 * No presorted keys or incremental sort disabled, just perform a
			 * complete sort.
			 */
			if (presorted_keys == 0 || !enable_incremental_sort)
				path = (Path *) create_sort_path(root, window_rel,
												 path,
												 window_pathkeys,
												 -1.0);
			else
			{
				/*
				 * Since we have presorted keys and incremental sort is
				 * enabled, just use incremental sort.
				 */
				path = (Path *) create_incremental_sort_path(root,
															 window_rel,
															 path,
															 window_pathkeys,
															 presorted_keys,
															 -1.0);
			}
		}

		if (lnext(activeWindows, l))
		{
			/*
			 * Add the current WindowFuncs to the output target for this
			 * intermediate WindowAggPath.  We must copy window_target to
			 * avoid changing the previous path's target.
			 *
			 * Note: a WindowFunc adds nothing to the target's eval costs; but
			 * we do need to account for the increase in tlist width.
			 */
			int64		tuple_width = window_target->width;

			window_target = copy_pathtarget(window_target);
			foreach(lc2, wflists->windowFuncs[wc->winref])
			{
				WindowFunc *wfunc = lfirst_node(WindowFunc, lc2);

				add_column_to_pathtarget(window_target, (Expr *) wfunc, 0);
				tuple_width += get_typavgwidth(wfunc->wintype, -1);
			}
			window_target->width = clamp_width_est(tuple_width);
		}
		else
		{
			/* Install the goal target in the topmost WindowAgg */
			window_target = output_target;
		}

		/* mark the final item in the list as the top-level window */
		topwindow = foreach_current_index(l) == list_length(activeWindows) - 1;

		/*
		 * Collect the WindowFuncRunConditions from each WindowFunc and
		 * convert them into OpExprs
		 */
		foreach(lc2, wflists->windowFuncs[wc->winref])
		{
			ListCell   *lc3;
			WindowFunc *wfunc = lfirst_node(WindowFunc, lc2);

			foreach(lc3, wfunc->runCondition)
			{
				WindowFuncRunCondition *wfuncrc =
					lfirst_node(WindowFuncRunCondition, lc3);
				Expr	   *opexpr;
				Expr	   *leftop;
				Expr	   *rightop;

				if (wfuncrc->wfunc_left)
				{
					leftop = (Expr *) copyObject(wfunc);
					rightop = copyObject(wfuncrc->arg);
				}
				else
				{
					leftop = copyObject(wfuncrc->arg);
					rightop = (Expr *) copyObject(wfunc);
				}

				opexpr = make_opclause(wfuncrc->opno,
									   BOOLOID,
									   false,
									   leftop,
									   rightop,
									   InvalidOid,
									   wfuncrc->inputcollid);

				runcondition = lappend(runcondition, opexpr);

				if (!topwindow)
					topqual = lappend(topqual, opexpr);
			}
		}

		path = (Path *)
			create_windowagg_path(root, window_rel, path, window_target,
								  wflists->windowFuncs[wc->winref],
								  runcondition, wc,
								  topwindow ? topqual : NIL, topwindow);
	}

	add_path(window_rel, path);
}

/*
 * create_distinct_paths
 *
 * Build a new upperrel containing Paths for SELECT DISTINCT evaluation.
 *
 * input_rel: contains the source-data Paths
 * target: the pathtarget for the result Paths to compute
 *
 * Note: input paths should already compute the desired pathtarget, since
 * Sort/Unique won't project anything.
 */
static RelOptInfo *
create_distinct_paths(PlannerInfo *root, RelOptInfo *input_rel,
					  PathTarget *target)
{
	RelOptInfo *distinct_rel;

	/* For now, do all work in the (DISTINCT, NULL) upperrel */
	distinct_rel = fetch_upper_rel(root, UPPERREL_DISTINCT, NULL);

	/*
	 * We don't compute anything at this level, so distinct_rel will be
	 * parallel-safe if the input rel is parallel-safe.  In particular, if
	 * there is a DISTINCT ON (...) clause, any path for the input_rel will
	 * output those expressions, and will not be parallel-safe unless those
	 * expressions are parallel-safe.
	 */
	distinct_rel->consider_parallel = input_rel->consider_parallel;

	/*
	 * If the input rel belongs to a single FDW, so does the distinct_rel.
	 */
	distinct_rel->serverid = input_rel->serverid;
	distinct_rel->userid = input_rel->userid;
	distinct_rel->useridiscurrent = input_rel->useridiscurrent;
	distinct_rel->fdwroutine = input_rel->fdwroutine;

	/* build distinct paths based on input_rel's pathlist */
	create_final_distinct_paths(root, input_rel, distinct_rel);

	/* now build distinct paths based on input_rel's partial_pathlist */
	create_partial_distinct_paths(root, input_rel, distinct_rel, target);

	/* Give a helpful error if we failed to create any paths */
	if (distinct_rel->pathlist == NIL)
		ereport(ERROR,
				(errcode(ERRCODE_FEATURE_NOT_SUPPORTED),
				 errmsg("could not implement DISTINCT"),
				 errdetail("Some of the datatypes only support hashing, while others only support sorting.")));

	/*
	 * If there is an FDW that's responsible for all baserels of the query,
	 * let it consider adding ForeignPaths.
	 */
	if (distinct_rel->fdwroutine &&
		distinct_rel->fdwroutine->GetForeignUpperPaths)
		distinct_rel->fdwroutine->GetForeignUpperPaths(root,
													   UPPERREL_DISTINCT,
													   input_rel,
													   distinct_rel,
													   NULL);

	/* Let extensions possibly add some more paths */
	if (create_upper_paths_hook)
		(*create_upper_paths_hook) (root, UPPERREL_DISTINCT, input_rel,
									distinct_rel, NULL);

	/* Now choose the best path(s) */
	set_cheapest(distinct_rel);

	return distinct_rel;
}

/*
 * create_partial_distinct_paths
 *
 * Process 'input_rel' partial paths and add unique/aggregate paths to the
 * UPPERREL_PARTIAL_DISTINCT rel.  For paths created, add Gather/GatherMerge
 * paths on top and add a final unique/aggregate path to remove any duplicate
 * produced from combining rows from parallel workers.
 */
static void
create_partial_distinct_paths(PlannerInfo *root, RelOptInfo *input_rel,
							  RelOptInfo *final_distinct_rel,
							  PathTarget *target)
{
	RelOptInfo *partial_distinct_rel;
	Query	   *parse;
	List	   *distinctExprs;
	double		numDistinctRows;
	Path	   *cheapest_partial_path;
	ListCell   *lc;

	/* nothing to do when there are no partial paths in the input rel */
	if (!input_rel->consider_parallel || input_rel->partial_pathlist == NIL)
		return;

	parse = root->parse;

	/* can't do parallel DISTINCT ON */
	if (parse->hasDistinctOn)
		return;

	partial_distinct_rel = fetch_upper_rel(root, UPPERREL_PARTIAL_DISTINCT,
										   NULL);
	partial_distinct_rel->reltarget = target;
	partial_distinct_rel->consider_parallel = input_rel->consider_parallel;

	/*
	 * If input_rel belongs to a single FDW, so does the partial_distinct_rel.
	 */
	partial_distinct_rel->serverid = input_rel->serverid;
	partial_distinct_rel->userid = input_rel->userid;
	partial_distinct_rel->useridiscurrent = input_rel->useridiscurrent;
	partial_distinct_rel->fdwroutine = input_rel->fdwroutine;

	cheapest_partial_path = linitial(input_rel->partial_pathlist);

	distinctExprs = get_sortgrouplist_exprs(root->processed_distinctClause,
											parse->targetList);

	/* estimate how many distinct rows we'll get from each worker */
	numDistinctRows = estimate_num_groups(root, distinctExprs,
										  cheapest_partial_path->rows,
										  NULL, NULL);

	/*
	 * Try sorting the cheapest path and incrementally sorting any paths with
	 * presorted keys and put a unique paths atop of those.  We'll also
	 * attempt to reorder the required pathkeys to match the input path's
	 * pathkeys as much as possible, in hopes of avoiding a possible need to
	 * re-sort.
	 */
	if (grouping_is_sortable(root->processed_distinctClause))
	{
		foreach(lc, input_rel->partial_pathlist)
		{
			Path	   *input_path = (Path *) lfirst(lc);
			Path	   *sorted_path;
			List	   *useful_pathkeys_list = NIL;

			useful_pathkeys_list =
				get_useful_pathkeys_for_distinct(root,
												 root->distinct_pathkeys,
												 input_path->pathkeys);
			Assert(list_length(useful_pathkeys_list) > 0);

			foreach_node(List, useful_pathkeys, useful_pathkeys_list)
			{
				sorted_path = make_ordered_path(root,
												partial_distinct_rel,
												input_path,
												cheapest_partial_path,
												useful_pathkeys,
												-1.0);

				if (sorted_path == NULL)
					continue;

				/*
				 * An empty distinct_pathkeys means all tuples have the same
				 * value for the DISTINCT clause.  See
				 * create_final_distinct_paths()
				 */
				if (root->distinct_pathkeys == NIL)
				{
					Node	   *limitCount;

					limitCount = (Node *) makeConst(INT8OID, -1, InvalidOid,
													sizeof(int64),
													Int64GetDatum(1), false,
													FLOAT8PASSBYVAL);

					/*
					 * Apply a LimitPath onto the partial path to restrict the
					 * tuples from each worker to 1.
					 * create_final_distinct_paths will need to apply an
					 * additional LimitPath to restrict this to a single row
					 * after the Gather node.  If the query already has a
					 * LIMIT clause, then we could end up with three Limit
					 * nodes in the final plan.  Consolidating the top two of
					 * these could be done, but does not seem worth troubling
					 * over.
					 */
					add_partial_path(partial_distinct_rel, (Path *)
									 create_limit_path(root, partial_distinct_rel,
													   sorted_path,
													   NULL,
													   limitCount,
													   LIMIT_OPTION_COUNT,
													   0, 1));
				}
				else
				{
					add_partial_path(partial_distinct_rel, (Path *)
									 create_upper_unique_path(root, partial_distinct_rel,
															  sorted_path,
															  list_length(root->distinct_pathkeys),
															  numDistinctRows));
				}
			}
		}
	}

	/*
	 * Now try hash aggregate paths, if enabled and hashing is possible. Since
	 * we're not on the hook to ensure we do our best to create at least one
	 * path here, we treat enable_hashagg as a hard off-switch rather than the
	 * slightly softer variant in create_final_distinct_paths.
	 */
	if (enable_hashagg && grouping_is_hashable(root->processed_distinctClause))
	{
		add_partial_path(partial_distinct_rel, (Path *)
						 create_agg_path(root,
										 partial_distinct_rel,
										 cheapest_partial_path,
										 cheapest_partial_path->pathtarget,
										 AGG_HASHED,
										 AGGSPLIT_SIMPLE,
										 root->processed_distinctClause,
										 NIL,
										 NULL,
										 numDistinctRows));
	}

	/*
	 * If there is an FDW that's responsible for all baserels of the query,
	 * let it consider adding ForeignPaths.
	 */
	if (partial_distinct_rel->fdwroutine &&
		partial_distinct_rel->fdwroutine->GetForeignUpperPaths)
		partial_distinct_rel->fdwroutine->GetForeignUpperPaths(root,
															   UPPERREL_PARTIAL_DISTINCT,
															   input_rel,
															   partial_distinct_rel,
															   NULL);

	/* Let extensions possibly add some more partial paths */
	if (create_upper_paths_hook)
		(*create_upper_paths_hook) (root, UPPERREL_PARTIAL_DISTINCT,
									input_rel, partial_distinct_rel, NULL);

	if (partial_distinct_rel->partial_pathlist != NIL)
	{
		generate_useful_gather_paths(root, partial_distinct_rel, true);
		set_cheapest(partial_distinct_rel);

		/*
		 * Finally, create paths to distinctify the final result.  This step
		 * is needed to remove any duplicates due to combining rows from
		 * parallel workers.
		 */
		create_final_distinct_paths(root, partial_distinct_rel,
									final_distinct_rel);
	}
}

/*
 * create_final_distinct_paths
 *		Create distinct paths in 'distinct_rel' based on 'input_rel' pathlist
 *
 * input_rel: contains the source-data paths
 * distinct_rel: destination relation for storing created paths
 */
static RelOptInfo *
create_final_distinct_paths(PlannerInfo *root, RelOptInfo *input_rel,
							RelOptInfo *distinct_rel)
{
	Query	   *parse = root->parse;
	Path	   *cheapest_input_path = input_rel->cheapest_total_path;
	double		numDistinctRows;
	bool		allow_hash;

	/* Estimate number of distinct rows there will be */
	if (parse->groupClause || parse->groupingSets || parse->hasAggs ||
		root->hasHavingQual)
	{
		/*
		 * If there was grouping or aggregation, use the number of input rows
		 * as the estimated number of DISTINCT rows (ie, assume the input is
		 * already mostly unique).
		 */
		numDistinctRows = cheapest_input_path->rows;
	}
	else
	{
		/*
		 * Otherwise, the UNIQUE filter has effects comparable to GROUP BY.
		 */
		List	   *distinctExprs;

		distinctExprs = get_sortgrouplist_exprs(root->processed_distinctClause,
												parse->targetList);
		numDistinctRows = estimate_num_groups(root, distinctExprs,
											  cheapest_input_path->rows,
											  NULL, NULL);
	}

	/*
	 * Consider sort-based implementations of DISTINCT, if possible.
	 */
	if (grouping_is_sortable(root->processed_distinctClause))
	{
		/*
		 * Firstly, if we have any adequately-presorted paths, just stick a
		 * Unique node on those.  We also, consider doing an explicit sort of
		 * the cheapest input path and Unique'ing that.  If any paths have
		 * presorted keys then we'll create an incremental sort atop of those
		 * before adding a unique node on the top.  We'll also attempt to
		 * reorder the required pathkeys to match the input path's pathkeys as
		 * much as possible, in hopes of avoiding a possible need to re-sort.
		 *
		 * When we have DISTINCT ON, we must sort by the more rigorous of
		 * DISTINCT and ORDER BY, else it won't have the desired behavior.
		 * Also, if we do have to do an explicit sort, we might as well use
		 * the more rigorous ordering to avoid a second sort later.  (Note
		 * that the parser will have ensured that one clause is a prefix of
		 * the other.)
		 */
		List	   *needed_pathkeys;
		ListCell   *lc;
		double		limittuples = root->distinct_pathkeys == NIL ? 1.0 : -1.0;

		if (parse->hasDistinctOn &&
			list_length(root->distinct_pathkeys) <
			list_length(root->sort_pathkeys))
			needed_pathkeys = root->sort_pathkeys;
		else
			needed_pathkeys = root->distinct_pathkeys;

		foreach(lc, input_rel->pathlist)
		{
			Path	   *input_path = (Path *) lfirst(lc);
			Path	   *sorted_path;
			List	   *useful_pathkeys_list = NIL;

			useful_pathkeys_list =
				get_useful_pathkeys_for_distinct(root,
												 needed_pathkeys,
												 input_path->pathkeys);
			Assert(list_length(useful_pathkeys_list) > 0);

			foreach_node(List, useful_pathkeys, useful_pathkeys_list)
			{
				sorted_path = make_ordered_path(root,
												distinct_rel,
												input_path,
												cheapest_input_path,
												useful_pathkeys,
												limittuples);

				if (sorted_path == NULL)
					continue;

				/*
				 * distinct_pathkeys may have become empty if all of the
				 * pathkeys were determined to be redundant.  If all of the
				 * pathkeys are redundant then each DISTINCT target must only
				 * allow a single value, therefore all resulting tuples must
				 * be identical (or at least indistinguishable by an equality
				 * check).  We can uniquify these tuples simply by just taking
				 * the first tuple.  All we do here is add a path to do "LIMIT
				 * 1" atop of 'sorted_path'.  When doing a DISTINCT ON we may
				 * still have a non-NIL sort_pathkeys list, so we must still
				 * only do this with paths which are correctly sorted by
				 * sort_pathkeys.
				 */
				if (root->distinct_pathkeys == NIL)
				{
					Node	   *limitCount;

					limitCount = (Node *) makeConst(INT8OID, -1, InvalidOid,
													sizeof(int64),
													Int64GetDatum(1), false,
													FLOAT8PASSBYVAL);

					/*
					 * If the query already has a LIMIT clause, then we could
					 * end up with a duplicate LimitPath in the final plan.
					 * That does not seem worth troubling over too much.
					 */
					add_path(distinct_rel, (Path *)
							 create_limit_path(root, distinct_rel, sorted_path,
											   NULL, limitCount,
											   LIMIT_OPTION_COUNT, 0, 1));
				}
				else
				{
					add_path(distinct_rel, (Path *)
							 create_upper_unique_path(root, distinct_rel,
													  sorted_path,
													  list_length(root->distinct_pathkeys),
													  numDistinctRows));
				}
			}
		}
	}

	/*
	 * Consider hash-based implementations of DISTINCT, if possible.
	 *
	 * If we were not able to make any other types of path, we *must* hash or
	 * die trying.  If we do have other choices, there are two things that
	 * should prevent selection of hashing: if the query uses DISTINCT ON
	 * (because it won't really have the expected behavior if we hash), or if
	 * enable_hashagg is off.
	 *
	 * Note: grouping_is_hashable() is much more expensive to check than the
	 * other gating conditions, so we want to do it last.
	 */
	if (distinct_rel->pathlist == NIL)
		allow_hash = true;		/* we have no alternatives */
	else if (parse->hasDistinctOn || !enable_hashagg)
		allow_hash = false;		/* policy-based decision not to hash */
	else
		allow_hash = true;		/* default */

	if (allow_hash && grouping_is_hashable(root->processed_distinctClause))
	{
		/* Generate hashed aggregate path --- no sort needed */
		add_path(distinct_rel, (Path *)
				 create_agg_path(root,
								 distinct_rel,
								 cheapest_input_path,
								 cheapest_input_path->pathtarget,
								 AGG_HASHED,
								 AGGSPLIT_SIMPLE,
								 root->processed_distinctClause,
								 NIL,
								 NULL,
								 numDistinctRows));
	}

	return distinct_rel;
}

/*
 * get_useful_pathkeys_for_distinct
 * 	  Get useful orderings of pathkeys for distinctClause by reordering
 * 	  'needed_pathkeys' to match the given 'path_pathkeys' as much as possible.
 *
 * This returns a list of pathkeys that can be useful for DISTINCT or DISTINCT
 * ON clause.  For convenience, it always includes the given 'needed_pathkeys'.
 */
static List *
get_useful_pathkeys_for_distinct(PlannerInfo *root, List *needed_pathkeys,
								 List *path_pathkeys)
{
	List	   *useful_pathkeys_list = NIL;
	List	   *useful_pathkeys = NIL;

	/* always include the given 'needed_pathkeys' */
	useful_pathkeys_list = lappend(useful_pathkeys_list,
								   needed_pathkeys);

	if (!enable_distinct_reordering)
		return useful_pathkeys_list;

	/*
	 * Scan the given 'path_pathkeys' and construct a list of PathKey nodes
	 * that match 'needed_pathkeys', but only up to the longest matching
	 * prefix.
	 *
	 * When we have DISTINCT ON, we must ensure that the resulting pathkey
	 * list matches initial distinctClause pathkeys; otherwise, it won't have
	 * the desired behavior.
	 */
	foreach_node(PathKey, pathkey, path_pathkeys)
	{
		/*
		 * The PathKey nodes are canonical, so they can be checked for
		 * equality by simple pointer comparison.
		 */
		if (!list_member_ptr(needed_pathkeys, pathkey))
			break;
		if (root->parse->hasDistinctOn &&
			!list_member_ptr(root->distinct_pathkeys, pathkey))
			break;

		useful_pathkeys = lappend(useful_pathkeys, pathkey);
	}

	/* If no match at all, no point in reordering needed_pathkeys */
	if (useful_pathkeys == NIL)
		return useful_pathkeys_list;

	/*
	 * If not full match, the resulting pathkey list is not useful without
	 * incremental sort.
	 */
	if (list_length(useful_pathkeys) < list_length(needed_pathkeys) &&
		!enable_incremental_sort)
		return useful_pathkeys_list;

	/* Append the remaining PathKey nodes in needed_pathkeys */
	useful_pathkeys = list_concat_unique_ptr(useful_pathkeys,
											 needed_pathkeys);

	/*
	 * If the resulting pathkey list is the same as the 'needed_pathkeys',
	 * just drop it.
	 */
	if (compare_pathkeys(needed_pathkeys,
						 useful_pathkeys) == PATHKEYS_EQUAL)
		return useful_pathkeys_list;

	useful_pathkeys_list = lappend(useful_pathkeys_list,
								   useful_pathkeys);

	return useful_pathkeys_list;
}

/*
 * create_ordered_paths
 *
 * Build a new upperrel containing Paths for ORDER BY evaluation.
 *
 * All paths in the result must satisfy the ORDER BY ordering.
 * The only new paths we need consider are an explicit full sort
 * and incremental sort on the cheapest-total existing path.
 *
 * input_rel: contains the source-data Paths
 * target: the output tlist the result Paths must emit
 * limit_tuples: estimated bound on the number of output tuples,
 *		or -1 if no LIMIT or couldn't estimate
 *
 * XXX This only looks at sort_pathkeys. I wonder if it needs to look at the
 * other pathkeys (grouping, ...) like generate_useful_gather_paths.
 */
static RelOptInfo *
create_ordered_paths(PlannerInfo *root,
					 RelOptInfo *input_rel,
					 PathTarget *target,
					 bool target_parallel_safe,
					 double limit_tuples)
{
	Path	   *cheapest_input_path = input_rel->cheapest_total_path;
	RelOptInfo *ordered_rel;
	ListCell   *lc;

	/* For now, do all work in the (ORDERED, NULL) upperrel */
	ordered_rel = fetch_upper_rel(root, UPPERREL_ORDERED, NULL);

	/*
	 * If the input relation is not parallel-safe, then the ordered relation
	 * can't be parallel-safe, either.  Otherwise, it's parallel-safe if the
	 * target list is parallel-safe.
	 */
	if (input_rel->consider_parallel && target_parallel_safe)
		ordered_rel->consider_parallel = true;

	/*
	 * If the input rel belongs to a single FDW, so does the ordered_rel.
	 */
	ordered_rel->serverid = input_rel->serverid;
	ordered_rel->userid = input_rel->userid;
	ordered_rel->useridiscurrent = input_rel->useridiscurrent;
	ordered_rel->fdwroutine = input_rel->fdwroutine;

	foreach(lc, input_rel->pathlist)
	{
		Path	   *input_path = (Path *) lfirst(lc);
		Path	   *sorted_path;
		bool		is_sorted;
		int			presorted_keys;

		is_sorted = pathkeys_count_contained_in(root->sort_pathkeys,
												input_path->pathkeys, &presorted_keys);

		if (is_sorted)
			sorted_path = input_path;
		else
		{
			/*
			 * Try at least sorting the cheapest path and also try
			 * incrementally sorting any path which is partially sorted
			 * already (no need to deal with paths which have presorted keys
			 * when incremental sort is disabled unless it's the cheapest
			 * input path).
			 */
			if (input_path != cheapest_input_path &&
				(presorted_keys == 0 || !enable_incremental_sort))
				continue;

			/*
			 * We've no need to consider both a sort and incremental sort.
			 * We'll just do a sort if there are no presorted keys and an
			 * incremental sort when there are presorted keys.
			 */
			if (presorted_keys == 0 || !enable_incremental_sort)
				sorted_path = (Path *) create_sort_path(root,
														ordered_rel,
														input_path,
														root->sort_pathkeys,
														limit_tuples);
			else
				sorted_path = (Path *) create_incremental_sort_path(root,
																	ordered_rel,
																	input_path,
																	root->sort_pathkeys,
																	presorted_keys,
																	limit_tuples);
		}

		/*
		 * If the pathtarget of the result path has different expressions from
		 * the target to be applied, a projection step is needed.
		 */
		if (!equal(sorted_path->pathtarget->exprs, target->exprs))
			sorted_path = apply_projection_to_path(root, ordered_rel,
												   sorted_path, target);

		add_path(ordered_rel, sorted_path);
	}

	/*
	 * generate_gather_paths() will have already generated a simple Gather
	 * path for the best parallel path, if any, and the loop above will have
	 * considered sorting it.  Similarly, generate_gather_paths() will also
	 * have generated order-preserving Gather Merge plans which can be used
	 * without sorting if they happen to match the sort_pathkeys, and the loop
	 * above will have handled those as well.  However, there's one more
	 * possibility: it may make sense to sort the cheapest partial path or
	 * incrementally sort any partial path that is partially sorted according
	 * to the required output order and then use Gather Merge.
	 */
	if (ordered_rel->consider_parallel && root->sort_pathkeys != NIL &&
		input_rel->partial_pathlist != NIL)
	{
		Path	   *cheapest_partial_path;

		cheapest_partial_path = linitial(input_rel->partial_pathlist);

		foreach(lc, input_rel->partial_pathlist)
		{
			Path	   *input_path = (Path *) lfirst(lc);
			Path	   *sorted_path;
			bool		is_sorted;
			int			presorted_keys;
			double		total_groups;

			is_sorted = pathkeys_count_contained_in(root->sort_pathkeys,
													input_path->pathkeys,
													&presorted_keys);

			if (is_sorted)
				continue;

			/*
			 * Try at least sorting the cheapest path and also try
			 * incrementally sorting any path which is partially sorted
			 * already (no need to deal with paths which have presorted keys
			 * when incremental sort is disabled unless it's the cheapest
			 * partial path).
			 */
			if (input_path != cheapest_partial_path &&
				(presorted_keys == 0 || !enable_incremental_sort))
				continue;

			/*
			 * We've no need to consider both a sort and incremental sort.
			 * We'll just do a sort if there are no presorted keys and an
			 * incremental sort when there are presorted keys.
			 */
			if (presorted_keys == 0 || !enable_incremental_sort)
				sorted_path = (Path *) create_sort_path(root,
														ordered_rel,
														input_path,
														root->sort_pathkeys,
														limit_tuples);
			else
				sorted_path = (Path *) create_incremental_sort_path(root,
																	ordered_rel,
																	input_path,
																	root->sort_pathkeys,
																	presorted_keys,
																	limit_tuples);
			total_groups = compute_gather_rows(sorted_path);
			sorted_path = (Path *)
				create_gather_merge_path(root, ordered_rel,
										 sorted_path,
										 sorted_path->pathtarget,
										 root->sort_pathkeys, NULL,
										 &total_groups);

			/*
			 * If the pathtarget of the result path has different expressions
			 * from the target to be applied, a projection step is needed.
			 */
			if (!equal(sorted_path->pathtarget->exprs, target->exprs))
				sorted_path = apply_projection_to_path(root, ordered_rel,
													   sorted_path, target);

			add_path(ordered_rel, sorted_path);
		}
	}

	/*
	 * If there is an FDW that's responsible for all baserels of the query,
	 * let it consider adding ForeignPaths.
	 */
	if (ordered_rel->fdwroutine &&
		ordered_rel->fdwroutine->GetForeignUpperPaths)
		ordered_rel->fdwroutine->GetForeignUpperPaths(root, UPPERREL_ORDERED,
													  input_rel, ordered_rel,
													  NULL);

	/* Let extensions possibly add some more paths */
	if (create_upper_paths_hook)
		(*create_upper_paths_hook) (root, UPPERREL_ORDERED,
									input_rel, ordered_rel, NULL);

	/*
	 * No need to bother with set_cheapest here; grouping_planner does not
	 * need us to do it.
	 */
	Assert(ordered_rel->pathlist != NIL);

	return ordered_rel;
}


/*
 * make_group_input_target
 *	  Generate appropriate PathTarget for initial input to grouping nodes.
 *
 * If there is grouping or aggregation, the scan/join subplan cannot emit
 * the query's final targetlist; for example, it certainly can't emit any
 * aggregate function calls.  This routine generates the correct target
 * for the scan/join subplan.
 *
 * The query target list passed from the parser already contains entries
 * for all ORDER BY and GROUP BY expressions, but it will not have entries
 * for variables used only in HAVING clauses; so we need to add those
 * variables to the subplan target list.  Also, we flatten all expressions
 * except GROUP BY items into their component variables; other expressions
 * will be computed by the upper plan nodes rather than by the subplan.
 * For example, given a query like
 *		SELECT a+b,SUM(c+d) FROM table GROUP BY a+b;
 * we want to pass this targetlist to the subplan:
 *		a+b,c,d
 * where the a+b target will be used by the Sort/Group steps, and the
 * other targets will be used for computing the final results.
 *
 * 'final_target' is the query's final target list (in PathTarget form)
 *
 * The result is the PathTarget to be computed by the Paths returned from
 * query_planner().
 */
static PathTarget *
make_group_input_target(PlannerInfo *root, PathTarget *final_target)
{
	Query	   *parse = root->parse;
	PathTarget *input_target;
	List	   *non_group_cols;
	List	   *non_group_vars;
	int			i;
	ListCell   *lc;

	/*
	 * We must build a target containing all grouping columns, plus any other
	 * Vars mentioned in the query's targetlist and HAVING qual.
	 */
	input_target = create_empty_pathtarget();
	non_group_cols = NIL;

	i = 0;
	foreach(lc, final_target->exprs)
	{
		Expr	   *expr = (Expr *) lfirst(lc);
		Index		sgref = get_pathtarget_sortgroupref(final_target, i);

		if (sgref && root->processed_groupClause &&
			get_sortgroupref_clause_noerr(sgref,
										  root->processed_groupClause) != NULL)
		{
			/*
			 * It's a grouping column, so add it to the input target as-is.
			 *
			 * Note that the target is logically below the grouping step.  So
			 * with grouping sets we need to remove the RT index of the
			 * grouping step if there is any from the target expression.
			 */
			if (parse->hasGroupRTE && parse->groupingSets != NIL)
			{
				Assert(root->group_rtindex > 0);
				expr = (Expr *)
					remove_nulling_relids((Node *) expr,
										  bms_make_singleton(root->group_rtindex),
										  NULL);
			}
			add_column_to_pathtarget(input_target, expr, sgref);
		}
		else
		{
			/*
			 * Non-grouping column, so just remember the expression for later
			 * call to pull_var_clause.
			 */
			non_group_cols = lappend(non_group_cols, expr);
		}

		i++;
	}

	/*
	 * If there's a HAVING clause, we'll need the Vars it uses, too.
	 */
	if (parse->havingQual)
		non_group_cols = lappend(non_group_cols, parse->havingQual);

	/*
	 * Pull out all the Vars mentioned in non-group cols (plus HAVING), and
	 * add them to the input target if not already present.  (A Var used
	 * directly as a GROUP BY item will be present already.)  Note this
	 * includes Vars used in resjunk items, so we are covering the needs of
	 * ORDER BY and window specifications.  Vars used within Aggrefs and
	 * WindowFuncs will be pulled out here, too.
	 *
	 * Note that the target is logically below the grouping step.  So with
	 * grouping sets we need to remove the RT index of the grouping step if
	 * there is any from the non-group Vars.
	 */
	non_group_vars = pull_var_clause((Node *) non_group_cols,
									 PVC_RECURSE_AGGREGATES |
									 PVC_RECURSE_WINDOWFUNCS |
									 PVC_INCLUDE_PLACEHOLDERS);
	if (parse->hasGroupRTE && parse->groupingSets != NIL)
	{
		Assert(root->group_rtindex > 0);
		non_group_vars = (List *)
			remove_nulling_relids((Node *) non_group_vars,
								  bms_make_singleton(root->group_rtindex),
								  NULL);
	}
	add_new_columns_to_pathtarget(input_target, non_group_vars);

	/* clean up cruft */
	list_free(non_group_vars);
	list_free(non_group_cols);

	/* XXX this causes some redundant cost calculation ... */
	return set_pathtarget_cost_width(root, input_target);
}

/*
 * make_partial_grouping_target
 *	  Generate appropriate PathTarget for output of partial aggregate
 *	  (or partial grouping, if there are no aggregates) nodes.
 *
 * A partial aggregation node needs to emit all the same aggregates that
 * a regular aggregation node would, plus any aggregates used in HAVING;
 * except that the Aggref nodes should be marked as partial aggregates.
 *
 * In addition, we'd better emit any Vars and PlaceHolderVars that are
 * used outside of Aggrefs in the aggregation tlist and HAVING.  (Presumably,
 * these would be Vars that are grouped by or used in grouping expressions.)
 *
 * grouping_target is the tlist to be emitted by the topmost aggregation step.
 * havingQual represents the HAVING clause.
 */
static PathTarget *
make_partial_grouping_target(PlannerInfo *root,
							 PathTarget *grouping_target,
							 Node *havingQual)
{
	PathTarget *partial_target;
	List	   *non_group_cols;
	List	   *non_group_exprs;
	int			i;
	ListCell   *lc;

	partial_target = create_empty_pathtarget();
	non_group_cols = NIL;

	i = 0;
	foreach(lc, grouping_target->exprs)
	{
		Expr	   *expr = (Expr *) lfirst(lc);
		Index		sgref = get_pathtarget_sortgroupref(grouping_target, i);

		if (sgref && root->processed_groupClause &&
			get_sortgroupref_clause_noerr(sgref,
										  root->processed_groupClause) != NULL)
		{
			/*
			 * It's a grouping column, so add it to the partial_target as-is.
			 * (This allows the upper agg step to repeat the grouping calcs.)
			 */
			add_column_to_pathtarget(partial_target, expr, sgref);
		}
		else
		{
			/*
			 * Non-grouping column, so just remember the expression for later
			 * call to pull_var_clause.
			 */
			non_group_cols = lappend(non_group_cols, expr);
		}

		i++;
	}

	/*
	 * If there's a HAVING clause, we'll need the Vars/Aggrefs it uses, too.
	 */
	if (havingQual)
		non_group_cols = lappend(non_group_cols, havingQual);

	/*
	 * Pull out all the Vars, PlaceHolderVars, and Aggrefs mentioned in
	 * non-group cols (plus HAVING), and add them to the partial_target if not
	 * already present.  (An expression used directly as a GROUP BY item will
	 * be present already.)  Note this includes Vars used in resjunk items, so
	 * we are covering the needs of ORDER BY and window specifications.
	 */
	non_group_exprs = pull_var_clause((Node *) non_group_cols,
									  PVC_INCLUDE_AGGREGATES |
									  PVC_RECURSE_WINDOWFUNCS |
									  PVC_INCLUDE_PLACEHOLDERS);

	add_new_columns_to_pathtarget(partial_target, non_group_exprs);

	/*
	 * Adjust Aggrefs to put them in partial mode.  At this point all Aggrefs
	 * are at the top level of the target list, so we can just scan the list
	 * rather than recursing through the expression trees.
	 */
	foreach(lc, partial_target->exprs)
	{
		Aggref	   *aggref = (Aggref *) lfirst(lc);

		if (IsA(aggref, Aggref))
		{
			Aggref	   *newaggref;

			/*
			 * We shouldn't need to copy the substructure of the Aggref node,
			 * but flat-copy the node itself to avoid damaging other trees.
			 */
			newaggref = makeNode(Aggref);
			memcpy(newaggref, aggref, sizeof(Aggref));

			/* For now, assume serialization is required */
			mark_partial_aggref(newaggref, AGGSPLIT_INITIAL_SERIAL);

			lfirst(lc) = newaggref;
		}
	}

	/* clean up cruft */
	list_free(non_group_exprs);
	list_free(non_group_cols);

	/* XXX this causes some redundant cost calculation ... */
	return set_pathtarget_cost_width(root, partial_target);
}

/*
 * mark_partial_aggref
 *	  Adjust an Aggref to make it represent a partial-aggregation step.
 *
 * The Aggref node is modified in-place; caller must do any copying required.
 */
void
mark_partial_aggref(Aggref *agg, AggSplit aggsplit)
{
	/* aggtranstype should be computed by this point */
	Assert(OidIsValid(agg->aggtranstype));
	/* ... but aggsplit should still be as the parser left it */
	Assert(agg->aggsplit == AGGSPLIT_SIMPLE);

	/* Mark the Aggref with the intended partial-aggregation mode */
	agg->aggsplit = aggsplit;

	/*
	 * Adjust result type if needed.  Normally, a partial aggregate returns
	 * the aggregate's transition type; but if that's INTERNAL and we're
	 * serializing, it returns BYTEA instead.
	 */
	if (DO_AGGSPLIT_SKIPFINAL(aggsplit))
	{
		if (agg->aggtranstype == INTERNALOID && DO_AGGSPLIT_SERIALIZE(aggsplit))
			agg->aggtype = BYTEAOID;
		else
			agg->aggtype = agg->aggtranstype;
	}
}

/*
 * postprocess_setop_tlist
 *	  Fix up targetlist returned by plan_set_operations().
 *
 * We need to transpose sort key info from the orig_tlist into new_tlist.
 * NOTE: this would not be good enough if we supported resjunk sort keys
 * for results of set operations --- then, we'd need to project a whole
 * new tlist to evaluate the resjunk columns.  For now, just ereport if we
 * find any resjunk columns in orig_tlist.
 */
static List *
postprocess_setop_tlist(List *new_tlist, List *orig_tlist)
{
	ListCell   *l;
	ListCell   *orig_tlist_item = list_head(orig_tlist);

	foreach(l, new_tlist)
	{
		TargetEntry *new_tle = lfirst_node(TargetEntry, l);
		TargetEntry *orig_tle;

		/* ignore resjunk columns in setop result */
		if (new_tle->resjunk)
			continue;

		Assert(orig_tlist_item != NULL);
		orig_tle = lfirst_node(TargetEntry, orig_tlist_item);
		orig_tlist_item = lnext(orig_tlist, orig_tlist_item);
		if (orig_tle->resjunk)	/* should not happen */
			elog(ERROR, "resjunk output columns are not implemented");
		Assert(new_tle->resno == orig_tle->resno);
		new_tle->ressortgroupref = orig_tle->ressortgroupref;
	}
	if (orig_tlist_item != NULL)
		elog(ERROR, "resjunk output columns are not implemented");
	return new_tlist;
}

/*
 * optimize_window_clauses
 *		Call each WindowFunc's prosupport function to see if we're able to
 *		make any adjustments to any of the WindowClause's so that the executor
 *		can execute the window functions in a more optimal way.
 *
 * Currently we only allow adjustments to the WindowClause's frameOptions.  We
 * may allow more things to be done here in the future.
 */
static void
optimize_window_clauses(PlannerInfo *root, WindowFuncLists *wflists)
{
	List	   *windowClause = root->parse->windowClause;
	ListCell   *lc;

	foreach(lc, windowClause)
	{
		WindowClause *wc = lfirst_node(WindowClause, lc);
		ListCell   *lc2;
		int			optimizedFrameOptions = 0;

		Assert(wc->winref <= wflists->maxWinRef);

		/* skip any WindowClauses that have no WindowFuncs */
		if (wflists->windowFuncs[wc->winref] == NIL)
			continue;

		foreach(lc2, wflists->windowFuncs[wc->winref])
		{
			SupportRequestOptimizeWindowClause req;
			SupportRequestOptimizeWindowClause *res;
			WindowFunc *wfunc = lfirst_node(WindowFunc, lc2);
			Oid			prosupport;

			prosupport = get_func_support(wfunc->winfnoid);

			/* Check if there's a support function for 'wfunc' */
			if (!OidIsValid(prosupport))
				break;			/* can't optimize this WindowClause */

			req.type = T_SupportRequestOptimizeWindowClause;
			req.window_clause = wc;
			req.window_func = wfunc;
			req.frameOptions = wc->frameOptions;

			/* call the support function */
			res = (SupportRequestOptimizeWindowClause *)
				DatumGetPointer(OidFunctionCall1(prosupport,
												 PointerGetDatum(&req)));

			/*
			 * Skip to next WindowClause if the support function does not
			 * support this request type.
			 */
			if (res == NULL)
				break;

			/*
			 * Save these frameOptions for the first WindowFunc for this
			 * WindowClause.
			 */
			if (foreach_current_index(lc2) == 0)
				optimizedFrameOptions = res->frameOptions;

			/*
			 * On subsequent WindowFuncs, if the frameOptions are not the same
			 * then we're unable to optimize the frameOptions for this
			 * WindowClause.
			 */
			else if (optimizedFrameOptions != res->frameOptions)
				break;			/* skip to the next WindowClause, if any */
		}

		/* adjust the frameOptions if all WindowFunc's agree that it's ok */
		if (lc2 == NULL && wc->frameOptions != optimizedFrameOptions)
		{
			ListCell   *lc3;

			/* apply the new frame options */
			wc->frameOptions = optimizedFrameOptions;

			/*
			 * We now check to see if changing the frameOptions has caused
			 * this WindowClause to be a duplicate of some other WindowClause.
			 * This can only happen if we have multiple WindowClauses, so
			 * don't bother if there's only 1.
			 */
			if (list_length(windowClause) == 1)
				continue;

			/*
			 * Do the duplicate check and reuse the existing WindowClause if
			 * we find a duplicate.
			 */
			foreach(lc3, windowClause)
			{
				WindowClause *existing_wc = lfirst_node(WindowClause, lc3);

				/* skip over the WindowClause we're currently editing */
				if (existing_wc == wc)
					continue;

				/*
				 * Perform the same duplicate check that is done in
				 * transformWindowFuncCall.
				 */
				if (equal(wc->partitionClause, existing_wc->partitionClause) &&
					equal(wc->orderClause, existing_wc->orderClause) &&
					wc->frameOptions == existing_wc->frameOptions &&
					equal(wc->startOffset, existing_wc->startOffset) &&
					equal(wc->endOffset, existing_wc->endOffset))
				{
					ListCell   *lc4;

					/*
					 * Now move each WindowFunc in 'wc' into 'existing_wc'.
					 * This required adjusting each WindowFunc's winref and
					 * moving the WindowFuncs in 'wc' to the list of
					 * WindowFuncs in 'existing_wc'.
					 */
					foreach(lc4, wflists->windowFuncs[wc->winref])
					{
						WindowFunc *wfunc = lfirst_node(WindowFunc, lc4);

						wfunc->winref = existing_wc->winref;
					}

					/* move list items */
					wflists->windowFuncs[existing_wc->winref] = list_concat(wflists->windowFuncs[existing_wc->winref],
																			wflists->windowFuncs[wc->winref]);
					wflists->windowFuncs[wc->winref] = NIL;

					/*
					 * transformWindowFuncCall() should have made sure there
					 * are no other duplicates, so we needn't bother looking
					 * any further.
					 */
					break;
				}
			}
		}
	}
}

/*
 * select_active_windows
 *		Create a list of the "active" window clauses (ie, those referenced
 *		by non-deleted WindowFuncs) in the order they are to be executed.
 */
static List *
select_active_windows(PlannerInfo *root, WindowFuncLists *wflists)
{
	List	   *windowClause = root->parse->windowClause;
	List	   *result = NIL;
	ListCell   *lc;
	int			nActive = 0;
	WindowClauseSortData *actives = palloc(sizeof(WindowClauseSortData)
										   * list_length(windowClause));

	/* First, construct an array of the active windows */
	foreach(lc, windowClause)
	{
		WindowClause *wc = lfirst_node(WindowClause, lc);

		/* It's only active if wflists shows some related WindowFuncs */
		Assert(wc->winref <= wflists->maxWinRef);
		if (wflists->windowFuncs[wc->winref] == NIL)
			continue;

		actives[nActive].wc = wc;	/* original clause */

		/*
		 * For sorting, we want the list of partition keys followed by the
		 * list of sort keys. But pathkeys construction will remove duplicates
		 * between the two, so we can as well (even though we can't detect all
		 * of the duplicates, since some may come from ECs - that might mean
		 * we miss optimization chances here). We must, however, ensure that
		 * the order of entries is preserved with respect to the ones we do
		 * keep.
		 *
		 * partitionClause and orderClause had their own duplicates removed in
		 * parse analysis, so we're only concerned here with removing
		 * orderClause entries that also appear in partitionClause.
		 */
		actives[nActive].uniqueOrder =
			list_concat_unique(list_copy(wc->partitionClause),
							   wc->orderClause);
		nActive++;
	}

	/*
	 * Sort active windows by their partitioning/ordering clauses, ignoring
	 * any framing clauses, so that the windows that need the same sorting are
	 * adjacent in the list. When we come to generate paths, this will avoid
	 * inserting additional Sort nodes.
	 *
	 * This is how we implement a specific requirement from the SQL standard,
	 * which says that when two or more windows are order-equivalent (i.e.
	 * have matching partition and order clauses, even if their names or
	 * framing clauses differ), then all peer rows must be presented in the
	 * same order in all of them. If we allowed multiple sort nodes for such
	 * cases, we'd risk having the peer rows end up in different orders in
	 * equivalent windows due to sort instability. (See General Rule 4 of
	 * <window clause> in SQL2008 - SQL2016.)
	 *
	 * Additionally, if the entire list of clauses of one window is a prefix
	 * of another, put first the window with stronger sorting requirements.
	 * This way we will first sort for stronger window, and won't have to sort
	 * again for the weaker one.
	 */
	qsort(actives, nActive, sizeof(WindowClauseSortData), common_prefix_cmp);

	/* build ordered list of the original WindowClause nodes */
	for (int i = 0; i < nActive; i++)
		result = lappend(result, actives[i].wc);

	pfree(actives);

	return result;
}

/*
 * name_active_windows
 *	  Ensure all active windows have unique names.
 *
 * The parser will have checked that user-assigned window names are unique
 * within the Query.  Here we assign made-up names to any unnamed
 * WindowClauses for the benefit of EXPLAIN.  (We don't want to do this
 * at parse time, because it'd mess up decompilation of views.)
 *
 * activeWindows: result of select_active_windows
 */
static void
name_active_windows(List *activeWindows)
{
	int			next_n = 1;
	char		newname[16];
	ListCell   *lc;

	foreach(lc, activeWindows)
	{
		WindowClause *wc = lfirst_node(WindowClause, lc);

		/* Nothing to do if it has a name already. */
		if (wc->name)
			continue;

		/* Select a name not currently present in the list. */
		for (;;)
		{
			ListCell   *lc2;

			snprintf(newname, sizeof(newname), "w%d", next_n++);
			foreach(lc2, activeWindows)
			{
				WindowClause *wc2 = lfirst_node(WindowClause, lc2);

				if (wc2->name && strcmp(wc2->name, newname) == 0)
					break;		/* matched */
			}
			if (lc2 == NULL)
				break;			/* reached the end with no match */
		}
		wc->name = pstrdup(newname);
	}
}

/*
 * common_prefix_cmp
 *	  QSort comparison function for WindowClauseSortData
 *
 * Sort the windows by the required sorting clauses. First, compare the sort
 * clauses themselves. Second, if one window's clauses are a prefix of another
 * one's clauses, put the window with more sort clauses first.
 *
 * We purposefully sort by the highest tleSortGroupRef first.  Since
 * tleSortGroupRefs are assigned for the query's DISTINCT and ORDER BY first
 * and because here we sort the lowest tleSortGroupRefs last, if a
 * WindowClause is sharing a tleSortGroupRef with the query's DISTINCT or
 * ORDER BY clause, this makes it more likely that the final WindowAgg will
 * provide presorted input for the query's DISTINCT or ORDER BY clause, thus
 * reducing the total number of sorts required for the query.
 */
static int
common_prefix_cmp(const void *a, const void *b)
{
	const WindowClauseSortData *wcsa = a;
	const WindowClauseSortData *wcsb = b;
	ListCell   *item_a;
	ListCell   *item_b;

	forboth(item_a, wcsa->uniqueOrder, item_b, wcsb->uniqueOrder)
	{
		SortGroupClause *sca = lfirst_node(SortGroupClause, item_a);
		SortGroupClause *scb = lfirst_node(SortGroupClause, item_b);

		if (sca->tleSortGroupRef > scb->tleSortGroupRef)
			return -1;
		else if (sca->tleSortGroupRef < scb->tleSortGroupRef)
			return 1;
		else if (sca->sortop > scb->sortop)
			return -1;
		else if (sca->sortop < scb->sortop)
			return 1;
		else if (sca->nulls_first && !scb->nulls_first)
			return -1;
		else if (!sca->nulls_first && scb->nulls_first)
			return 1;
		/* no need to compare eqop, since it is fully determined by sortop */
	}

	if (list_length(wcsa->uniqueOrder) > list_length(wcsb->uniqueOrder))
		return -1;
	else if (list_length(wcsa->uniqueOrder) < list_length(wcsb->uniqueOrder))
		return 1;

	return 0;
}

/*
 * make_window_input_target
 *	  Generate appropriate PathTarget for initial input to WindowAgg nodes.
 *
 * When the query has window functions, this function computes the desired
 * target to be computed by the node just below the first WindowAgg.
 * This tlist must contain all values needed to evaluate the window functions,
 * compute the final target list, and perform any required final sort step.
 * If multiple WindowAggs are needed, each intermediate one adds its window
 * function results onto this base tlist; only the topmost WindowAgg computes
 * the actual desired target list.
 *
 * This function is much like make_group_input_target, though not quite enough
 * like it to share code.  As in that function, we flatten most expressions
 * into their component variables.  But we do not want to flatten window
 * PARTITION BY/ORDER BY clauses, since that might result in multiple
 * evaluations of them, which would be bad (possibly even resulting in
 * inconsistent answers, if they contain volatile functions).
 * Also, we must not flatten GROUP BY clauses that were left unflattened by
 * make_group_input_target, because we may no longer have access to the
 * individual Vars in them.
 *
 * Another key difference from make_group_input_target is that we don't
 * flatten Aggref expressions, since those are to be computed below the
 * window functions and just referenced like Vars above that.
 *
 * 'final_target' is the query's final target list (in PathTarget form)
 * 'activeWindows' is the list of active windows previously identified by
 *			select_active_windows.
 *
 * The result is the PathTarget to be computed by the plan node immediately
 * below the first WindowAgg node.
 */
static PathTarget *
make_window_input_target(PlannerInfo *root,
						 PathTarget *final_target,
						 List *activeWindows)
{
	PathTarget *input_target;
	Bitmapset  *sgrefs;
	List	   *flattenable_cols;
	List	   *flattenable_vars;
	int			i;
	ListCell   *lc;

	Assert(root->parse->hasWindowFuncs);

	/*
	 * Collect the sortgroupref numbers of window PARTITION/ORDER BY clauses
	 * into a bitmapset for convenient reference below.
	 */
	sgrefs = NULL;
	foreach(lc, activeWindows)
	{
		WindowClause *wc = lfirst_node(WindowClause, lc);
		ListCell   *lc2;

		foreach(lc2, wc->partitionClause)
		{
			SortGroupClause *sortcl = lfirst_node(SortGroupClause, lc2);

			sgrefs = bms_add_member(sgrefs, sortcl->tleSortGroupRef);
		}
		foreach(lc2, wc->orderClause)
		{
			SortGroupClause *sortcl = lfirst_node(SortGroupClause, lc2);

			sgrefs = bms_add_member(sgrefs, sortcl->tleSortGroupRef);
		}
	}

	/* Add in sortgroupref numbers of GROUP BY clauses, too */
	foreach(lc, root->processed_groupClause)
	{
		SortGroupClause *grpcl = lfirst_node(SortGroupClause, lc);

		sgrefs = bms_add_member(sgrefs, grpcl->tleSortGroupRef);
	}

	/*
	 * Construct a target containing all the non-flattenable targetlist items,
	 * and save aside the others for a moment.
	 */
	input_target = create_empty_pathtarget();
	flattenable_cols = NIL;

	i = 0;
	foreach(lc, final_target->exprs)
	{
		Expr	   *expr = (Expr *) lfirst(lc);
		Index		sgref = get_pathtarget_sortgroupref(final_target, i);

		/*
		 * Don't want to deconstruct window clauses or GROUP BY items.  (Note
		 * that such items can't contain window functions, so it's okay to
		 * compute them below the WindowAgg nodes.)
		 */
		if (sgref != 0 && bms_is_member(sgref, sgrefs))
		{
			/*
			 * Don't want to deconstruct this value, so add it to the input
			 * target as-is.
			 */
			add_column_to_pathtarget(input_target, expr, sgref);
		}
		else
		{
			/*
			 * Column is to be flattened, so just remember the expression for
			 * later call to pull_var_clause.
			 */
			flattenable_cols = lappend(flattenable_cols, expr);
		}

		i++;
	}

	/*
	 * Pull out all the Vars and Aggrefs mentioned in flattenable columns, and
	 * add them to the input target if not already present.  (Some might be
	 * there already because they're used directly as window/group clauses.)
	 *
	 * Note: it's essential to use PVC_INCLUDE_AGGREGATES here, so that any
	 * Aggrefs are placed in the Agg node's tlist and not left to be computed
	 * at higher levels.  On the other hand, we should recurse into
	 * WindowFuncs to make sure their input expressions are available.
	 */
	flattenable_vars = pull_var_clause((Node *) flattenable_cols,
									   PVC_INCLUDE_AGGREGATES |
									   PVC_RECURSE_WINDOWFUNCS |
									   PVC_INCLUDE_PLACEHOLDERS);
	add_new_columns_to_pathtarget(input_target, flattenable_vars);

	/* clean up cruft */
	list_free(flattenable_vars);
	list_free(flattenable_cols);

	/* XXX this causes some redundant cost calculation ... */
	return set_pathtarget_cost_width(root, input_target);
}

/*
 * make_pathkeys_for_window
 *		Create a pathkeys list describing the required input ordering
 *		for the given WindowClause.
 *
 * Modifies wc's partitionClause to remove any clauses which are deemed
 * redundant by the pathkey logic.
 *
 * The required ordering is first the PARTITION keys, then the ORDER keys.
 * In the future we might try to implement windowing using hashing, in which
 * case the ordering could be relaxed, but for now we always sort.
 */
static List *
make_pathkeys_for_window(PlannerInfo *root, WindowClause *wc,
						 List *tlist)
{
	List	   *window_pathkeys = NIL;

	/* Throw error if can't sort */
	if (!grouping_is_sortable(wc->partitionClause))
		ereport(ERROR,
				(errcode(ERRCODE_FEATURE_NOT_SUPPORTED),
				 errmsg("could not implement window PARTITION BY"),
				 errdetail("Window partitioning columns must be of sortable datatypes.")));
	if (!grouping_is_sortable(wc->orderClause))
		ereport(ERROR,
				(errcode(ERRCODE_FEATURE_NOT_SUPPORTED),
				 errmsg("could not implement window ORDER BY"),
				 errdetail("Window ordering columns must be of sortable datatypes.")));

	/*
	 * First fetch the pathkeys for the PARTITION BY clause.  We can safely
	 * remove any clauses from the wc->partitionClause for redundant pathkeys.
	 */
	if (wc->partitionClause != NIL)
	{
		bool		sortable;

		window_pathkeys = make_pathkeys_for_sortclauses_extended(root,
																 &wc->partitionClause,
																 tlist,
																 true,
																 false,
																 &sortable,
																 false);

		Assert(sortable);
	}

	/*
	 * In principle, we could also consider removing redundant ORDER BY items
	 * too as doing so does not alter the result of peer row checks done by
	 * the executor.  However, we must *not* remove the ordering column for
	 * RANGE OFFSET cases, as the executor needs that for in_range tests even
	 * if it's known to be equal to some partitioning column.
	 */
	if (wc->orderClause != NIL)
	{
		List	   *orderby_pathkeys;

		orderby_pathkeys = make_pathkeys_for_sortclauses(root,
														 wc->orderClause,
														 tlist);

		/* Okay, make the combined pathkeys */
		if (window_pathkeys != NIL)
			window_pathkeys = append_pathkeys(window_pathkeys, orderby_pathkeys);
		else
			window_pathkeys = orderby_pathkeys;
	}

	return window_pathkeys;
}

/*
 * make_sort_input_target
 *	  Generate appropriate PathTarget for initial input to Sort step.
 *
 * If the query has ORDER BY, this function chooses the target to be computed
 * by the node just below the Sort (and DISTINCT, if any, since Unique can't
 * project) steps.  This might or might not be identical to the query's final
 * output target.
 *
 * The main argument for keeping the sort-input tlist the same as the final
 * is that we avoid a separate projection node (which will be needed if
 * they're different, because Sort can't project).  However, there are also
 * advantages to postponing tlist evaluation till after the Sort: it ensures
 * a consistent order of evaluation for any volatile functions in the tlist,
 * and if there's also a LIMIT, we can stop the query without ever computing
 * tlist functions for later rows, which is beneficial for both volatile and
 * expensive functions.
 *
 * Our current policy is to postpone volatile expressions till after the sort
 * unconditionally (assuming that that's possible, ie they are in plain tlist
 * columns and not ORDER BY/GROUP BY/DISTINCT columns).  We also prefer to
 * postpone set-returning expressions, because running them beforehand would
 * bloat the sort dataset, and because it might cause unexpected output order
 * if the sort isn't stable.  However there's a constraint on that: all SRFs
 * in the tlist should be evaluated at the same plan step, so that they can
 * run in sync in nodeProjectSet.  So if any SRFs are in sort columns, we
 * mustn't postpone any SRFs.  (Note that in principle that policy should
 * probably get applied to the group/window input targetlists too, but we
 * have not done that historically.)  Lastly, expensive expressions are
 * postponed if there is a LIMIT, or if root->tuple_fraction shows that
 * partial evaluation of the query is possible (if neither is true, we expect
 * to have to evaluate the expressions for every row anyway), or if there are
 * any volatile or set-returning expressions (since once we've put in a
 * projection at all, it won't cost any more to postpone more stuff).
 *
 * Another issue that could potentially be considered here is that
 * evaluating tlist expressions could result in data that's either wider
 * or narrower than the input Vars, thus changing the volume of data that
 * has to go through the Sort.  However, we usually have only a very bad
 * idea of the output width of any expression more complex than a Var,
 * so for now it seems too risky to try to optimize on that basis.
 *
 * Note that if we do produce a modified sort-input target, and then the
 * query ends up not using an explicit Sort, no particular harm is done:
 * we'll initially use the modified target for the preceding path nodes,
 * but then change them to the final target with apply_projection_to_path.
 * Moreover, in such a case the guarantees about evaluation order of
 * volatile functions still hold, since the rows are sorted already.
 *
 * This function has some things in common with make_group_input_target and
 * make_window_input_target, though the detailed rules for what to do are
 * different.  We never flatten/postpone any grouping or ordering columns;
 * those are needed before the sort.  If we do flatten a particular
 * expression, we leave Aggref and WindowFunc nodes alone, since those were
 * computed earlier.
 *
 * 'final_target' is the query's final target list (in PathTarget form)
 * 'have_postponed_srfs' is an output argument, see below
 *
 * The result is the PathTarget to be computed by the plan node immediately
 * below the Sort step (and the Distinct step, if any).  This will be
 * exactly final_target if we decide a projection step wouldn't be helpful.
 *
 * In addition, *have_postponed_srfs is set to true if we choose to postpone
 * any set-returning functions to after the Sort.
 */
static PathTarget *
make_sort_input_target(PlannerInfo *root,
					   PathTarget *final_target,
					   bool *have_postponed_srfs)
{
	Query	   *parse = root->parse;
	PathTarget *input_target;
	int			ncols;
	bool	   *col_is_srf;
	bool	   *postpone_col;
	bool		have_srf;
	bool		have_volatile;
	bool		have_expensive;
	bool		have_srf_sortcols;
	bool		postpone_srfs;
	List	   *postponable_cols;
	List	   *postponable_vars;
	int			i;
	ListCell   *lc;

	/* Shouldn't get here unless query has ORDER BY */
	Assert(parse->sortClause);

	*have_postponed_srfs = false;	/* default result */

	/* Inspect tlist and collect per-column information */
	ncols = list_length(final_target->exprs);
	col_is_srf = (bool *) palloc0(ncols * sizeof(bool));
	postpone_col = (bool *) palloc0(ncols * sizeof(bool));
	have_srf = have_volatile = have_expensive = have_srf_sortcols = false;

	i = 0;
	foreach(lc, final_target->exprs)
	{
		Expr	   *expr = (Expr *) lfirst(lc);

		/*
		 * If the column has a sortgroupref, assume it has to be evaluated
		 * before sorting.  Generally such columns would be ORDER BY, GROUP
		 * BY, etc targets.  One exception is columns that were removed from
		 * GROUP BY by remove_useless_groupby_columns() ... but those would
		 * only be Vars anyway.  There don't seem to be any cases where it
		 * would be worth the trouble to double-check.
		 */
		if (get_pathtarget_sortgroupref(final_target, i) == 0)
		{
			/*
			 * Check for SRF or volatile functions.  Check the SRF case first
			 * because we must know whether we have any postponed SRFs.
			 */
			if (parse->hasTargetSRFs &&
				expression_returns_set((Node *) expr))
			{
				/* We'll decide below whether these are postponable */
				col_is_srf[i] = true;
				have_srf = true;
			}
			else if (contain_volatile_functions((Node *) expr))
			{
				/* Unconditionally postpone */
				postpone_col[i] = true;
				have_volatile = true;
			}
			else
			{
				/*
				 * Else check the cost.  XXX it's annoying to have to do this
				 * when set_pathtarget_cost_width() just did it.  Refactor to
				 * allow sharing the work?
				 */
				QualCost	cost;

				cost_qual_eval_node(&cost, (Node *) expr, root);

				/*
				 * We arbitrarily define "expensive" as "more than 10X
				 * cpu_operator_cost".  Note this will take in any PL function
				 * with default cost.
				 */
				if (cost.per_tuple > 10 * cpu_operator_cost)
				{
					postpone_col[i] = true;
					have_expensive = true;
				}
			}
		}
		else
		{
			/* For sortgroupref cols, just check if any contain SRFs */
			if (!have_srf_sortcols &&
				parse->hasTargetSRFs &&
				expression_returns_set((Node *) expr))
				have_srf_sortcols = true;
		}

		i++;
	}

	/*
	 * We can postpone SRFs if we have some but none are in sortgroupref cols.
	 */
	postpone_srfs = (have_srf && !have_srf_sortcols);

	/*
	 * If we don't need a post-sort projection, just return final_target.
	 */
	if (!(postpone_srfs || have_volatile ||
		  (have_expensive &&
		   (parse->limitCount || root->tuple_fraction > 0))))
		return final_target;

	/*
	 * Report whether the post-sort projection will contain set-returning
	 * functions.  This is important because it affects whether the Sort can
	 * rely on the query's LIMIT (if any) to bound the number of rows it needs
	 * to return.
	 */
	*have_postponed_srfs = postpone_srfs;

	/*
	 * Construct the sort-input target, taking all non-postponable columns and
	 * then adding Vars, PlaceHolderVars, Aggrefs, and WindowFuncs found in
	 * the postponable ones.
	 */
	input_target = create_empty_pathtarget();
	postponable_cols = NIL;

	i = 0;
	foreach(lc, final_target->exprs)
	{
		Expr	   *expr = (Expr *) lfirst(lc);

		if (postpone_col[i] || (postpone_srfs && col_is_srf[i]))
			postponable_cols = lappend(postponable_cols, expr);
		else
			add_column_to_pathtarget(input_target, expr,
									 get_pathtarget_sortgroupref(final_target, i));

		i++;
	}

	/*
	 * Pull out all the Vars, Aggrefs, and WindowFuncs mentioned in
	 * postponable columns, and add them to the sort-input target if not
	 * already present.  (Some might be there already.)  We mustn't
	 * deconstruct Aggrefs or WindowFuncs here, since the projection node
	 * would be unable to recompute them.
	 */
	postponable_vars = pull_var_clause((Node *) postponable_cols,
									   PVC_INCLUDE_AGGREGATES |
									   PVC_INCLUDE_WINDOWFUNCS |
									   PVC_INCLUDE_PLACEHOLDERS);
	add_new_columns_to_pathtarget(input_target, postponable_vars);

	/* clean up cruft */
	list_free(postponable_vars);
	list_free(postponable_cols);

	/* XXX this represents even more redundant cost calculation ... */
	return set_pathtarget_cost_width(root, input_target);
}

/*
 * get_cheapest_fractional_path
 *	  Find the cheapest path for retrieving a specified fraction of all
 *	  the tuples expected to be returned by the given relation.
 *
 * Do not consider parameterized paths.  If the caller needs a path for upper
 * rel, it can't have parameterized paths.  If the caller needs an append
 * subpath, it could become limited by the treatment of similar
 * parameterization of all the subpaths.
 *
 * We interpret tuple_fraction the same way as grouping_planner.
 *
 * We assume set_cheapest() has been run on the given rel.
 */
Path *
get_cheapest_fractional_path(RelOptInfo *rel, double tuple_fraction)
{
	Path	   *best_path = rel->cheapest_total_path;
	ListCell   *l;

	/* If all tuples will be retrieved, just return the cheapest-total path */
	if (tuple_fraction <= 0.0)
		return best_path;

	/* Convert absolute # of tuples to a fraction; no need to clamp to 0..1 */
	if (tuple_fraction >= 1.0 && best_path->rows > 0)
		tuple_fraction /= best_path->rows;

	foreach(l, rel->pathlist)
	{
		Path	   *path = (Path *) lfirst(l);

		if (path->param_info)
			continue;

		if (path == rel->cheapest_total_path ||
			compare_fractional_path_costs(best_path, path, tuple_fraction) <= 0)
			continue;

		best_path = path;
	}

	return best_path;
}

/*
 * adjust_paths_for_srfs
 *		Fix up the Paths of the given upperrel to handle tSRFs properly.
 *
 * The executor can only handle set-returning functions that appear at the
 * top level of the targetlist of a ProjectSet plan node.  If we have any SRFs
 * that are not at top level, we need to split up the evaluation into multiple
 * plan levels in which each level satisfies this constraint.  This function
 * modifies each Path of an upperrel that (might) compute any SRFs in its
 * output tlist to insert appropriate projection steps.
 *
 * The given targets and targets_contain_srfs lists are from
 * split_pathtarget_at_srfs().  We assume the existing Paths emit the first
 * target in targets.
 */
static void
adjust_paths_for_srfs(PlannerInfo *root, RelOptInfo *rel,
					  List *targets, List *targets_contain_srfs)
{
	ListCell   *lc;

	Assert(list_length(targets) == list_length(targets_contain_srfs));
	Assert(!linitial_int(targets_contain_srfs));

	/* If no SRFs appear at this plan level, nothing to do */
	if (list_length(targets) == 1)
		return;

	/*
	 * Stack SRF-evaluation nodes atop each path for the rel.
	 *
	 * In principle we should re-run set_cheapest() here to identify the
	 * cheapest path, but it seems unlikely that adding the same tlist eval
	 * costs to all the paths would change that, so we don't bother. Instead,
	 * just assume that the cheapest-startup and cheapest-total paths remain
	 * so.  (There should be no parameterized paths anymore, so we needn't
	 * worry about updating cheapest_parameterized_paths.)
	 */
	foreach(lc, rel->pathlist)
	{
		Path	   *subpath = (Path *) lfirst(lc);
		Path	   *newpath = subpath;
		ListCell   *lc1,
				   *lc2;

		Assert(subpath->param_info == NULL);
		forboth(lc1, targets, lc2, targets_contain_srfs)
		{
			PathTarget *thistarget = lfirst_node(PathTarget, lc1);
			bool		contains_srfs = (bool) lfirst_int(lc2);

			/* If this level doesn't contain SRFs, do regular projection */
			if (contains_srfs)
				newpath = (Path *) create_set_projection_path(root,
															  rel,
															  newpath,
															  thistarget);
			else
				newpath = (Path *) apply_projection_to_path(root,
															rel,
															newpath,
															thistarget);
		}
		lfirst(lc) = newpath;
		if (subpath == rel->cheapest_startup_path)
			rel->cheapest_startup_path = newpath;
		if (subpath == rel->cheapest_total_path)
			rel->cheapest_total_path = newpath;
	}

	/* Likewise for partial paths, if any */
	foreach(lc, rel->partial_pathlist)
	{
		Path	   *subpath = (Path *) lfirst(lc);
		Path	   *newpath = subpath;
		ListCell   *lc1,
				   *lc2;

		Assert(subpath->param_info == NULL);
		forboth(lc1, targets, lc2, targets_contain_srfs)
		{
			PathTarget *thistarget = lfirst_node(PathTarget, lc1);
			bool		contains_srfs = (bool) lfirst_int(lc2);

			/* If this level doesn't contain SRFs, do regular projection */
			if (contains_srfs)
				newpath = (Path *) create_set_projection_path(root,
															  rel,
															  newpath,
															  thistarget);
			else
			{
				/* avoid apply_projection_to_path, in case of multiple refs */
				newpath = (Path *) create_projection_path(root,
														  rel,
														  newpath,
														  thistarget);
			}
		}
		lfirst(lc) = newpath;
	}
}

/*
 * expression_planner
 *		Perform planner's transformations on a standalone expression.
 *
 * Various utility commands need to evaluate expressions that are not part
 * of a plannable query.  They can do so using the executor's regular
 * expression-execution machinery, but first the expression has to be fed
 * through here to transform it from parser output to something executable.
 *
 * Currently, we disallow sublinks in standalone expressions, so there's no
 * real "planning" involved here.  (That might not always be true though.)
 * What we must do is run eval_const_expressions to ensure that any function
 * calls are converted to positional notation and function default arguments
 * get inserted.  The fact that constant subexpressions get simplified is a
 * side-effect that is useful when the expression will get evaluated more than
 * once.  Also, we must fix operator function IDs.
 *
 * This does not return any information about dependencies of the expression.
 * Hence callers should use the results only for the duration of the current
 * query.  Callers that would like to cache the results for longer should use
 * expression_planner_with_deps, probably via the plancache.
 *
 * Note: this must not make any damaging changes to the passed-in expression
 * tree.  (It would actually be okay to apply fix_opfuncids to it, but since
 * we first do an expression_tree_mutator-based walk, what is returned will
 * be a new node tree.)  The result is constructed in the current memory
 * context; beware that this can leak a lot of additional stuff there, too.
 */
Expr *
expression_planner(Expr *expr)
{
	Node	   *result;

	/*
	 * Convert named-argument function calls, insert default arguments and
	 * simplify constant subexprs
	 */
	result = eval_const_expressions(NULL, (Node *) expr);

	/* Fill in opfuncid values if missing */
	fix_opfuncids(result);

	return (Expr *) result;
}

/*
 * expression_planner_with_deps
 *		Perform planner's transformations on a standalone expression,
 *		returning expression dependency information along with the result.
 *
 * This is identical to expression_planner() except that it also returns
 * information about possible dependencies of the expression, ie identities of
 * objects whose definitions affect the result.  As in a PlannedStmt, these
 * are expressed as a list of relation Oids and a list of PlanInvalItems.
 */
Expr *
expression_planner_with_deps(Expr *expr,
							 List **relationOids,
							 List **invalItems)
{
	Node	   *result;
	PlannerGlobal glob;
	PlannerInfo root;

	/* Make up dummy planner state so we can use setrefs machinery */
	MemSet(&glob, 0, sizeof(glob));
	glob.type = T_PlannerGlobal;
	glob.relationOids = NIL;
	glob.invalItems = NIL;

	MemSet(&root, 0, sizeof(root));
	root.type = T_PlannerInfo;
	root.glob = &glob;

	/*
	 * Convert named-argument function calls, insert default arguments and
	 * simplify constant subexprs.  Collect identities of inlined functions
	 * and elided domains, too.
	 */
	result = eval_const_expressions(&root, (Node *) expr);

	/* Fill in opfuncid values if missing */
	fix_opfuncids(result);

	/*
	 * Now walk the finished expression to find anything else we ought to
	 * record as an expression dependency.
	 */
	(void) extract_query_dependencies_walker(result, &root);

	*relationOids = glob.relationOids;
	*invalItems = glob.invalItems;

	return (Expr *) result;
}


/*
 * plan_cluster_use_sort
 *		Use the planner to decide how CLUSTER should implement sorting
 *
 * tableOid is the OID of a table to be clustered on its index indexOid
 * (which is already known to be a btree index).  Decide whether it's
 * cheaper to do an indexscan or a seqscan-plus-sort to execute the CLUSTER.
 * Return true to use sorting, false to use an indexscan.
 *
 * Note: caller had better already hold some type of lock on the table.
 */
bool
plan_cluster_use_sort(Oid tableOid, Oid indexOid)
{
	PlannerInfo *root;
	Query	   *query;
	PlannerGlobal *glob;
	RangeTblEntry *rte;
	RelOptInfo *rel;
	IndexOptInfo *indexInfo;
	QualCost	indexExprCost;
	Cost		comparisonCost;
	Path	   *seqScanPath;
	Path		seqScanAndSortPath;
	IndexPath  *indexScanPath;
	ListCell   *lc;

	/* We can short-circuit the cost comparison if indexscans are disabled */
	if (!enable_indexscan)
		return true;			/* use sort */

	/* Set up mostly-dummy planner state */
	query = makeNode(Query);
	query->commandType = CMD_SELECT;

	glob = makeNode(PlannerGlobal);

	root = makeNode(PlannerInfo);
	root->parse = query;
	root->glob = glob;
	root->query_level = 1;
	root->planner_cxt = CurrentMemoryContext;
	root->wt_param_id = -1;
	root->join_domains = list_make1(makeNode(JoinDomain));

	/* Build a minimal RTE for the rel */
	rte = makeNode(RangeTblEntry);
	rte->rtekind = RTE_RELATION;
	rte->relid = tableOid;
	rte->relkind = RELKIND_RELATION;	/* Don't be too picky. */
	rte->rellockmode = AccessShareLock;
	rte->lateral = false;
	rte->inh = false;
	rte->inFromCl = true;
	query->rtable = list_make1(rte);
	addRTEPermissionInfo(&query->rteperminfos, rte);

	/* Set up RTE/RelOptInfo arrays */
	setup_simple_rel_arrays(root);

	/* Build RelOptInfo */
	rel = build_simple_rel(root, 1, NULL);

	/* Locate IndexOptInfo for the target index */
	indexInfo = NULL;
	foreach(lc, rel->indexlist)
	{
		indexInfo = lfirst_node(IndexOptInfo, lc);
		if (indexInfo->indexoid == indexOid)
			break;
	}

	/*
	 * It's possible that get_relation_info did not generate an IndexOptInfo
	 * for the desired index; this could happen if it's not yet reached its
	 * indcheckxmin usability horizon, or if it's a system index and we're
	 * ignoring system indexes.  In such cases we should tell CLUSTER to not
	 * trust the index contents but use seqscan-and-sort.
	 */
	if (lc == NULL)				/* not in the list? */
		return true;			/* use sort */

	/*
	 * Rather than doing all the pushups that would be needed to use
	 * set_baserel_size_estimates, just do a quick hack for rows and width.
	 */
	rel->rows = rel->tuples;
	rel->reltarget->width = get_relation_data_width(tableOid, NULL);

	root->total_table_pages = rel->pages;

	/*
	 * Determine eval cost of the index expressions, if any.  We need to
	 * charge twice that amount for each tuple comparison that happens during
	 * the sort, since tuplesort.c will have to re-evaluate the index
	 * expressions each time.  (XXX that's pretty inefficient...)
	 */
	cost_qual_eval(&indexExprCost, indexInfo->indexprs, root);
	comparisonCost = 2.0 * (indexExprCost.startup + indexExprCost.per_tuple);

	/* Estimate the cost of seq scan + sort */
	seqScanPath = create_seqscan_path(root, rel, NULL, 0);
	cost_sort(&seqScanAndSortPath, root, NIL,
			  seqScanPath->disabled_nodes,
			  seqScanPath->total_cost, rel->tuples, rel->reltarget->width,
			  comparisonCost, maintenance_work_mem, -1.0);

	/* Estimate the cost of index scan */
	indexScanPath = create_index_path(root, indexInfo,
									  NIL, NIL, NIL, NIL,
									  ForwardScanDirection, false,
									  NULL, 1.0, false);

	return (seqScanAndSortPath.total_cost < indexScanPath->path.total_cost);
}

/*
 * plan_create_index_workers
 *		Use the planner to decide how many parallel worker processes
 *		CREATE INDEX should request for use
 *
 * tableOid is the table on which the index is to be built.  indexOid is the
 * OID of an index to be created or reindexed (which must be an index with
<<<<<<< HEAD
 * support for parallel builds - currently btree or BRIN).
=======
 * support for parallel builds - currently btree, GIN, or BRIN).
>>>>>>> 3d6a8289
 *
 * Return value is the number of parallel worker processes to request.  It
 * may be unsafe to proceed if this is 0.  Note that this does not include the
 * leader participating as a worker (value is always a number of parallel
 * worker processes).
 *
 * Note: caller had better already hold some type of lock on the table and
 * index.
 */
int
plan_create_index_workers(Oid tableOid, Oid indexOid)
{
	PlannerInfo *root;
	Query	   *query;
	PlannerGlobal *glob;
	RangeTblEntry *rte;
	Relation	heap;
	Relation	index;
	RelOptInfo *rel;
	int			parallel_workers;
	BlockNumber heap_blocks;
	double		reltuples;
	double		allvisfrac;

	/*
	 * We don't allow performing parallel operation in standalone backend or
	 * when parallelism is disabled.
	 */
	if (!IsUnderPostmaster || max_parallel_maintenance_workers == 0)
		return 0;

	/* Set up largely-dummy planner state */
	query = makeNode(Query);
	query->commandType = CMD_SELECT;

	glob = makeNode(PlannerGlobal);

	root = makeNode(PlannerInfo);
	root->parse = query;
	root->glob = glob;
	root->query_level = 1;
	root->planner_cxt = CurrentMemoryContext;
	root->wt_param_id = -1;
	root->join_domains = list_make1(makeNode(JoinDomain));

	/*
	 * Build a minimal RTE.
	 *
	 * Mark the RTE with inh = true.  This is a kludge to prevent
	 * get_relation_info() from fetching index info, which is necessary
	 * because it does not expect that any IndexOptInfo is currently
	 * undergoing REINDEX.
	 */
	rte = makeNode(RangeTblEntry);
	rte->rtekind = RTE_RELATION;
	rte->relid = tableOid;
	rte->relkind = RELKIND_RELATION;	/* Don't be too picky. */
	rte->rellockmode = AccessShareLock;
	rte->lateral = false;
	rte->inh = true;
	rte->inFromCl = true;
	query->rtable = list_make1(rte);
	addRTEPermissionInfo(&query->rteperminfos, rte);

	/* Set up RTE/RelOptInfo arrays */
	setup_simple_rel_arrays(root);

	/* Build RelOptInfo */
	rel = build_simple_rel(root, 1, NULL);

	/* Rels are assumed already locked by the caller */
	heap = table_open(tableOid, NoLock);
	index = index_open(indexOid, NoLock);

	/*
	 * Determine if it's safe to proceed.
	 *
	 * Currently, parallel workers can't access the leader's temporary tables.
	 * Furthermore, any index predicate or index expressions must be parallel
	 * safe.
	 */
	if (heap->rd_rel->relpersistence == RELPERSISTENCE_TEMP ||
		!is_parallel_safe(root, (Node *) RelationGetIndexExpressions(index)) ||
		!is_parallel_safe(root, (Node *) RelationGetIndexPredicate(index)))
	{
		parallel_workers = 0;
		goto done;
	}

	/*
	 * If parallel_workers storage parameter is set for the table, accept that
	 * as the number of parallel worker processes to launch (though still cap
	 * at max_parallel_maintenance_workers).  Note that we deliberately do not
	 * consider any other factor when parallel_workers is set. (e.g., memory
	 * use by workers.)
	 */
	if (rel->rel_parallel_workers != -1)
	{
		parallel_workers = Min(rel->rel_parallel_workers,
							   max_parallel_maintenance_workers);
		goto done;
	}

	/*
	 * Estimate heap relation size ourselves, since rel->pages cannot be
	 * trusted (heap RTE was marked as inheritance parent)
	 */
	estimate_rel_size(heap, NULL, &heap_blocks, &reltuples, &allvisfrac);

	/*
	 * Determine number of workers to scan the heap relation using generic
	 * model
	 */
	parallel_workers = compute_parallel_worker(rel, heap_blocks, -1,
											   max_parallel_maintenance_workers);

	/*
	 * Cap workers based on available maintenance_work_mem as needed.
	 *
	 * Note that each tuplesort participant receives an even share of the
	 * total maintenance_work_mem budget.  Aim to leave participants
	 * (including the leader as a participant) with no less than 32MB of
	 * memory.  This leaves cases where maintenance_work_mem is set to 64MB
	 * immediately past the threshold of being capable of launching a single
	 * parallel worker to sort.
	 */
	while (parallel_workers > 0 &&
		   maintenance_work_mem / (parallel_workers + 1) < 32 * 1024)
		parallel_workers--;

done:
	index_close(index, NoLock);
	table_close(heap, NoLock);

	return parallel_workers;
}

/*
 * add_paths_to_grouping_rel
 *
 * Add non-partial paths to grouping relation.
 */
static void
add_paths_to_grouping_rel(PlannerInfo *root, RelOptInfo *input_rel,
						  RelOptInfo *grouped_rel,
						  RelOptInfo *partially_grouped_rel,
						  const AggClauseCosts *agg_costs,
						  grouping_sets_data *gd, double dNumGroups,
						  GroupPathExtraData *extra)
{
	Query	   *parse = root->parse;
	Path	   *cheapest_path = input_rel->cheapest_total_path;
	ListCell   *lc;
	bool		can_hash = (extra->flags & GROUPING_CAN_USE_HASH) != 0;
	bool		can_sort = (extra->flags & GROUPING_CAN_USE_SORT) != 0;
	List	   *havingQual = (List *) extra->havingQual;
	AggClauseCosts *agg_final_costs = &extra->agg_final_costs;

	if (can_sort)
	{
		/*
		 * Use any available suitably-sorted path as input, and also consider
		 * sorting the cheapest-total path and incremental sort on any paths
		 * with presorted keys.
		 */
		foreach(lc, input_rel->pathlist)
		{
			ListCell   *lc2;
			Path	   *path = (Path *) lfirst(lc);
			Path	   *path_save = path;
			List	   *pathkey_orderings = NIL;

			/* generate alternative group orderings that might be useful */
			pathkey_orderings = get_useful_group_keys_orderings(root, path);

			Assert(list_length(pathkey_orderings) > 0);

			foreach(lc2, pathkey_orderings)
			{
				GroupByOrdering *info = (GroupByOrdering *) lfirst(lc2);

				/* restore the path (we replace it in the loop) */
				path = path_save;

				path = make_ordered_path(root,
										 grouped_rel,
										 path,
										 cheapest_path,
										 info->pathkeys,
										 -1.0);
				if (path == NULL)
					continue;

				/* Now decide what to stick atop it */
				if (parse->groupingSets)
				{
					consider_groupingsets_paths(root, grouped_rel,
												path, true, can_hash,
												gd, agg_costs, dNumGroups);
				}
				else if (parse->hasAggs)
				{
					/*
					 * We have aggregation, possibly with plain GROUP BY. Make
					 * an AggPath.
					 */
					add_path(grouped_rel, (Path *)
							 create_agg_path(root,
											 grouped_rel,
											 path,
											 grouped_rel->reltarget,
											 parse->groupClause ? AGG_SORTED : AGG_PLAIN,
											 AGGSPLIT_SIMPLE,
											 info->clauses,
											 havingQual,
											 agg_costs,
											 dNumGroups));
				}
				else if (parse->groupClause)
				{
					/*
					 * We have GROUP BY without aggregation or grouping sets.
					 * Make a GroupPath.
					 */
					add_path(grouped_rel, (Path *)
							 create_group_path(root,
											   grouped_rel,
											   path,
											   info->clauses,
											   havingQual,
											   dNumGroups));
				}
				else
				{
					/* Other cases should have been handled above */
					Assert(false);
				}
			}
		}

		/*
		 * Instead of operating directly on the input relation, we can
		 * consider finalizing a partially aggregated path.
		 */
		if (partially_grouped_rel != NULL)
		{
			foreach(lc, partially_grouped_rel->pathlist)
			{
				ListCell   *lc2;
				Path	   *path = (Path *) lfirst(lc);
				Path	   *path_save = path;
				List	   *pathkey_orderings = NIL;

				/* generate alternative group orderings that might be useful */
				pathkey_orderings = get_useful_group_keys_orderings(root, path);

				Assert(list_length(pathkey_orderings) > 0);

				/* process all potentially interesting grouping reorderings */
				foreach(lc2, pathkey_orderings)
				{
					GroupByOrdering *info = (GroupByOrdering *) lfirst(lc2);

					/* restore the path (we replace it in the loop) */
					path = path_save;

					path = make_ordered_path(root,
											 grouped_rel,
											 path,
											 partially_grouped_rel->cheapest_total_path,
											 info->pathkeys,
											 -1.0);

					if (path == NULL)
						continue;

					if (parse->hasAggs)
						add_path(grouped_rel, (Path *)
								 create_agg_path(root,
												 grouped_rel,
												 path,
												 grouped_rel->reltarget,
												 parse->groupClause ? AGG_SORTED : AGG_PLAIN,
												 AGGSPLIT_FINAL_DESERIAL,
												 info->clauses,
												 havingQual,
												 agg_final_costs,
												 dNumGroups));
					else
						add_path(grouped_rel, (Path *)
								 create_group_path(root,
												   grouped_rel,
												   path,
												   info->clauses,
												   havingQual,
												   dNumGroups));

				}
			}
		}
	}

	if (can_hash)
	{
		if (parse->groupingSets)
		{
			/*
			 * Try for a hash-only groupingsets path over unsorted input.
			 */
			consider_groupingsets_paths(root, grouped_rel,
										cheapest_path, false, true,
										gd, agg_costs, dNumGroups);
		}
		else
		{
			/*
			 * Generate a HashAgg Path.  We just need an Agg over the
			 * cheapest-total input path, since input order won't matter.
			 */
			add_path(grouped_rel, (Path *)
					 create_agg_path(root, grouped_rel,
									 cheapest_path,
									 grouped_rel->reltarget,
									 AGG_HASHED,
									 AGGSPLIT_SIMPLE,
									 root->processed_groupClause,
									 havingQual,
									 agg_costs,
									 dNumGroups));
		}

		/*
		 * Generate a Finalize HashAgg Path atop of the cheapest partially
		 * grouped path, assuming there is one
		 */
		if (partially_grouped_rel && partially_grouped_rel->pathlist)
		{
			Path	   *path = partially_grouped_rel->cheapest_total_path;

			add_path(grouped_rel, (Path *)
					 create_agg_path(root,
									 grouped_rel,
									 path,
									 grouped_rel->reltarget,
									 AGG_HASHED,
									 AGGSPLIT_FINAL_DESERIAL,
									 root->processed_groupClause,
									 havingQual,
									 agg_final_costs,
									 dNumGroups));
		}
	}

	/*
	 * When partitionwise aggregate is used, we might have fully aggregated
	 * paths in the partial pathlist, because add_paths_to_append_rel() will
	 * consider a path for grouped_rel consisting of a Parallel Append of
	 * non-partial paths from each child.
	 */
	if (grouped_rel->partial_pathlist != NIL)
		gather_grouping_paths(root, grouped_rel);
}

/*
 * create_partial_grouping_paths
 *
 * Create a new upper relation representing the result of partial aggregation
 * and populate it with appropriate paths.  Note that we don't finalize the
 * lists of paths here, so the caller can add additional partial or non-partial
 * paths and must afterward call gather_grouping_paths and set_cheapest on
 * the returned upper relation.
 *
 * All paths for this new upper relation -- both partial and non-partial --
 * have been partially aggregated but require a subsequent FinalizeAggregate
 * step.
 *
 * NB: This function is allowed to return NULL if it determines that there is
 * no real need to create a new RelOptInfo.
 */
static RelOptInfo *
create_partial_grouping_paths(PlannerInfo *root,
							  RelOptInfo *grouped_rel,
							  RelOptInfo *input_rel,
							  grouping_sets_data *gd,
							  GroupPathExtraData *extra,
							  bool force_rel_creation)
{
	Query	   *parse = root->parse;
	RelOptInfo *partially_grouped_rel;
	AggClauseCosts *agg_partial_costs = &extra->agg_partial_costs;
	AggClauseCosts *agg_final_costs = &extra->agg_final_costs;
	Path	   *cheapest_partial_path = NULL;
	Path	   *cheapest_total_path = NULL;
	double		dNumPartialGroups = 0;
	double		dNumPartialPartialGroups = 0;
	ListCell   *lc;
	bool		can_hash = (extra->flags & GROUPING_CAN_USE_HASH) != 0;
	bool		can_sort = (extra->flags & GROUPING_CAN_USE_SORT) != 0;

	/*
	 * Consider whether we should generate partially aggregated non-partial
	 * paths.  We can only do this if we have a non-partial path, and only if
	 * the parent of the input rel is performing partial partitionwise
	 * aggregation.  (Note that extra->patype is the type of partitionwise
	 * aggregation being used at the parent level, not this level.)
	 */
	if (input_rel->pathlist != NIL &&
		extra->patype == PARTITIONWISE_AGGREGATE_PARTIAL)
		cheapest_total_path = input_rel->cheapest_total_path;

	/*
	 * If parallelism is possible for grouped_rel, then we should consider
	 * generating partially-grouped partial paths.  However, if the input rel
	 * has no partial paths, then we can't.
	 */
	if (grouped_rel->consider_parallel && input_rel->partial_pathlist != NIL)
		cheapest_partial_path = linitial(input_rel->partial_pathlist);

	/*
	 * If we can't partially aggregate partial paths, and we can't partially
	 * aggregate non-partial paths, then don't bother creating the new
	 * RelOptInfo at all, unless the caller specified force_rel_creation.
	 */
	if (cheapest_total_path == NULL &&
		cheapest_partial_path == NULL &&
		!force_rel_creation)
		return NULL;

	/*
	 * Build a new upper relation to represent the result of partially
	 * aggregating the rows from the input relation.
	 */
	partially_grouped_rel = fetch_upper_rel(root,
											UPPERREL_PARTIAL_GROUP_AGG,
											grouped_rel->relids);
	partially_grouped_rel->consider_parallel =
		grouped_rel->consider_parallel;
	partially_grouped_rel->reloptkind = grouped_rel->reloptkind;
	partially_grouped_rel->serverid = grouped_rel->serverid;
	partially_grouped_rel->userid = grouped_rel->userid;
	partially_grouped_rel->useridiscurrent = grouped_rel->useridiscurrent;
	partially_grouped_rel->fdwroutine = grouped_rel->fdwroutine;

	/*
	 * Build target list for partial aggregate paths.  These paths cannot just
	 * emit the same tlist as regular aggregate paths, because (1) we must
	 * include Vars and Aggrefs needed in HAVING, which might not appear in
	 * the result tlist, and (2) the Aggrefs must be set in partial mode.
	 */
	partially_grouped_rel->reltarget =
		make_partial_grouping_target(root, grouped_rel->reltarget,
									 extra->havingQual);

	if (!extra->partial_costs_set)
	{
		/*
		 * Collect statistics about aggregates for estimating costs of
		 * performing aggregation in parallel.
		 */
		MemSet(agg_partial_costs, 0, sizeof(AggClauseCosts));
		MemSet(agg_final_costs, 0, sizeof(AggClauseCosts));
		if (parse->hasAggs)
		{
			/* partial phase */
			get_agg_clause_costs(root, AGGSPLIT_INITIAL_SERIAL,
								 agg_partial_costs);

			/* final phase */
			get_agg_clause_costs(root, AGGSPLIT_FINAL_DESERIAL,
								 agg_final_costs);
		}

		extra->partial_costs_set = true;
	}

	/* Estimate number of partial groups. */
	if (cheapest_total_path != NULL)
		dNumPartialGroups =
			get_number_of_groups(root,
								 cheapest_total_path->rows,
								 gd,
								 extra->targetList);
	if (cheapest_partial_path != NULL)
		dNumPartialPartialGroups =
			get_number_of_groups(root,
								 cheapest_partial_path->rows,
								 gd,
								 extra->targetList);

	if (can_sort && cheapest_total_path != NULL)
	{
		/* This should have been checked previously */
		Assert(parse->hasAggs || parse->groupClause);

		/*
		 * Use any available suitably-sorted path as input, and also consider
		 * sorting the cheapest partial path.
		 */
		foreach(lc, input_rel->pathlist)
		{
			ListCell   *lc2;
			Path	   *path = (Path *) lfirst(lc);
			Path	   *path_save = path;
			List	   *pathkey_orderings = NIL;

			/* generate alternative group orderings that might be useful */
			pathkey_orderings = get_useful_group_keys_orderings(root, path);

			Assert(list_length(pathkey_orderings) > 0);

			/* process all potentially interesting grouping reorderings */
			foreach(lc2, pathkey_orderings)
			{
				GroupByOrdering *info = (GroupByOrdering *) lfirst(lc2);

				/* restore the path (we replace it in the loop) */
				path = path_save;

				path = make_ordered_path(root,
										 partially_grouped_rel,
										 path,
										 cheapest_total_path,
										 info->pathkeys,
										 -1.0);

				if (path == NULL)
					continue;

				if (parse->hasAggs)
					add_path(partially_grouped_rel, (Path *)
							 create_agg_path(root,
											 partially_grouped_rel,
											 path,
											 partially_grouped_rel->reltarget,
											 parse->groupClause ? AGG_SORTED : AGG_PLAIN,
											 AGGSPLIT_INITIAL_SERIAL,
											 info->clauses,
											 NIL,
											 agg_partial_costs,
											 dNumPartialGroups));
				else
					add_path(partially_grouped_rel, (Path *)
							 create_group_path(root,
											   partially_grouped_rel,
											   path,
											   info->clauses,
											   NIL,
											   dNumPartialGroups));
			}
		}
	}

	if (can_sort && cheapest_partial_path != NULL)
	{
		/* Similar to above logic, but for partial paths. */
		foreach(lc, input_rel->partial_pathlist)
		{
			ListCell   *lc2;
			Path	   *path = (Path *) lfirst(lc);
			Path	   *path_save = path;
			List	   *pathkey_orderings = NIL;

			/* generate alternative group orderings that might be useful */
			pathkey_orderings = get_useful_group_keys_orderings(root, path);

			Assert(list_length(pathkey_orderings) > 0);

			/* process all potentially interesting grouping reorderings */
			foreach(lc2, pathkey_orderings)
			{
				GroupByOrdering *info = (GroupByOrdering *) lfirst(lc2);


				/* restore the path (we replace it in the loop) */
				path = path_save;

				path = make_ordered_path(root,
										 partially_grouped_rel,
										 path,
										 cheapest_partial_path,
										 info->pathkeys,
										 -1.0);

				if (path == NULL)
					continue;

				if (parse->hasAggs)
					add_partial_path(partially_grouped_rel, (Path *)
									 create_agg_path(root,
													 partially_grouped_rel,
													 path,
													 partially_grouped_rel->reltarget,
													 parse->groupClause ? AGG_SORTED : AGG_PLAIN,
													 AGGSPLIT_INITIAL_SERIAL,
													 info->clauses,
													 NIL,
													 agg_partial_costs,
													 dNumPartialPartialGroups));
				else
					add_partial_path(partially_grouped_rel, (Path *)
									 create_group_path(root,
													   partially_grouped_rel,
													   path,
													   info->clauses,
													   NIL,
													   dNumPartialPartialGroups));
			}
		}
	}

	/*
	 * Add a partially-grouped HashAgg Path where possible
	 */
	if (can_hash && cheapest_total_path != NULL)
	{
		/* Checked above */
		Assert(parse->hasAggs || parse->groupClause);

		add_path(partially_grouped_rel, (Path *)
				 create_agg_path(root,
								 partially_grouped_rel,
								 cheapest_total_path,
								 partially_grouped_rel->reltarget,
								 AGG_HASHED,
								 AGGSPLIT_INITIAL_SERIAL,
								 root->processed_groupClause,
								 NIL,
								 agg_partial_costs,
								 dNumPartialGroups));
	}

	/*
	 * Now add a partially-grouped HashAgg partial Path where possible
	 */
	if (can_hash && cheapest_partial_path != NULL)
	{
		add_partial_path(partially_grouped_rel, (Path *)
						 create_agg_path(root,
										 partially_grouped_rel,
										 cheapest_partial_path,
										 partially_grouped_rel->reltarget,
										 AGG_HASHED,
										 AGGSPLIT_INITIAL_SERIAL,
										 root->processed_groupClause,
										 NIL,
										 agg_partial_costs,
										 dNumPartialPartialGroups));
	}

	/*
	 * If there is an FDW that's responsible for all baserels of the query,
	 * let it consider adding partially grouped ForeignPaths.
	 */
	if (partially_grouped_rel->fdwroutine &&
		partially_grouped_rel->fdwroutine->GetForeignUpperPaths)
	{
		FdwRoutine *fdwroutine = partially_grouped_rel->fdwroutine;

		fdwroutine->GetForeignUpperPaths(root,
										 UPPERREL_PARTIAL_GROUP_AGG,
										 input_rel, partially_grouped_rel,
										 extra);
	}

	return partially_grouped_rel;
}

/*
 * make_ordered_path
 *		Return a path ordered by 'pathkeys' based on the given 'path'.  May
 *		return NULL if it doesn't make sense to generate an ordered path in
 *		this case.
 */
static Path *
make_ordered_path(PlannerInfo *root, RelOptInfo *rel, Path *path,
				  Path *cheapest_path, List *pathkeys, double limit_tuples)
{
	bool		is_sorted;
	int			presorted_keys;

	is_sorted = pathkeys_count_contained_in(pathkeys,
											path->pathkeys,
											&presorted_keys);

	if (!is_sorted)
	{
		/*
		 * Try at least sorting the cheapest path and also try incrementally
		 * sorting any path which is partially sorted already (no need to deal
		 * with paths which have presorted keys when incremental sort is
		 * disabled unless it's the cheapest input path).
		 */
		if (path != cheapest_path &&
			(presorted_keys == 0 || !enable_incremental_sort))
			return NULL;

		/*
		 * We've no need to consider both a sort and incremental sort. We'll
		 * just do a sort if there are no presorted keys and an incremental
		 * sort when there are presorted keys.
		 */
		if (presorted_keys == 0 || !enable_incremental_sort)
			path = (Path *) create_sort_path(root,
											 rel,
											 path,
											 pathkeys,
											 limit_tuples);
		else
			path = (Path *) create_incremental_sort_path(root,
														 rel,
														 path,
														 pathkeys,
														 presorted_keys,
														 limit_tuples);
	}

	return path;
}

/*
 * Generate Gather and Gather Merge paths for a grouping relation or partial
 * grouping relation.
 *
 * generate_useful_gather_paths does most of the work, but we also consider a
 * special case: we could try sorting the data by the group_pathkeys and then
 * applying Gather Merge.
 *
 * NB: This function shouldn't be used for anything other than a grouped or
 * partially grouped relation not only because of the fact that it explicitly
 * references group_pathkeys but we pass "true" as the third argument to
 * generate_useful_gather_paths().
 */
static void
gather_grouping_paths(PlannerInfo *root, RelOptInfo *rel)
{
	ListCell   *lc;
	Path	   *cheapest_partial_path;
	List	   *groupby_pathkeys;

	/*
	 * This occurs after any partial aggregation has taken place, so trim off
	 * any pathkeys added for ORDER BY / DISTINCT aggregates.
	 */
	if (list_length(root->group_pathkeys) > root->num_groupby_pathkeys)
		groupby_pathkeys = list_copy_head(root->group_pathkeys,
										  root->num_groupby_pathkeys);
	else
		groupby_pathkeys = root->group_pathkeys;

	/* Try Gather for unordered paths and Gather Merge for ordered ones. */
	generate_useful_gather_paths(root, rel, true);

	cheapest_partial_path = linitial(rel->partial_pathlist);

	/* XXX Shouldn't this also consider the group-key-reordering? */
	foreach(lc, rel->partial_pathlist)
	{
		Path	   *path = (Path *) lfirst(lc);
		bool		is_sorted;
		int			presorted_keys;
		double		total_groups;

		is_sorted = pathkeys_count_contained_in(groupby_pathkeys,
												path->pathkeys,
												&presorted_keys);

		if (is_sorted)
			continue;

		/*
		 * Try at least sorting the cheapest path and also try incrementally
		 * sorting any path which is partially sorted already (no need to deal
		 * with paths which have presorted keys when incremental sort is
		 * disabled unless it's the cheapest input path).
		 */
		if (path != cheapest_partial_path &&
			(presorted_keys == 0 || !enable_incremental_sort))
			continue;

		/*
		 * We've no need to consider both a sort and incremental sort. We'll
		 * just do a sort if there are no presorted keys and an incremental
		 * sort when there are presorted keys.
		 */
		if (presorted_keys == 0 || !enable_incremental_sort)
			path = (Path *) create_sort_path(root, rel, path,
											 groupby_pathkeys,
											 -1.0);
		else
			path = (Path *) create_incremental_sort_path(root,
														 rel,
														 path,
														 groupby_pathkeys,
														 presorted_keys,
														 -1.0);
		total_groups = compute_gather_rows(path);
		path = (Path *)
			create_gather_merge_path(root,
									 rel,
									 path,
									 rel->reltarget,
									 groupby_pathkeys,
									 NULL,
									 &total_groups);

		add_path(rel, path);
	}
}

/*
 * can_partial_agg
 *
 * Determines whether or not partial grouping and/or aggregation is possible.
 * Returns true when possible, false otherwise.
 */
static bool
can_partial_agg(PlannerInfo *root)
{
	Query	   *parse = root->parse;

	if (!parse->hasAggs && parse->groupClause == NIL)
	{
		/*
		 * We don't know how to do parallel aggregation unless we have either
		 * some aggregates or a grouping clause.
		 */
		return false;
	}
	else if (parse->groupingSets)
	{
		/* We don't know how to do grouping sets in parallel. */
		return false;
	}
	else if (root->hasNonPartialAggs || root->hasNonSerialAggs)
	{
		/* Insufficient support for partial mode. */
		return false;
	}

	/* Everything looks good. */
	return true;
}

/*
 * apply_scanjoin_target_to_paths
 *
 * Adjust the final scan/join relation, and recursively all of its children,
 * to generate the final scan/join target.  It would be more correct to model
 * this as a separate planning step with a new RelOptInfo at the toplevel and
 * for each child relation, but doing it this way is noticeably cheaper.
 * Maybe that problem can be solved at some point, but for now we do this.
 *
 * If tlist_same_exprs is true, then the scan/join target to be applied has
 * the same expressions as the existing reltarget, so we need only insert the
 * appropriate sortgroupref information.  By avoiding the creation of
 * projection paths we save effort both immediately and at plan creation time.
 */
static void
apply_scanjoin_target_to_paths(PlannerInfo *root,
							   RelOptInfo *rel,
							   List *scanjoin_targets,
							   List *scanjoin_targets_contain_srfs,
							   bool scanjoin_target_parallel_safe,
							   bool tlist_same_exprs)
{
	bool		rel_is_partitioned = IS_PARTITIONED_REL(rel);
	PathTarget *scanjoin_target;
	ListCell   *lc;

	/* This recurses, so be paranoid. */
	check_stack_depth();

	/*
	 * If the rel is partitioned, we want to drop its existing paths and
	 * generate new ones.  This function would still be correct if we kept the
	 * existing paths: we'd modify them to generate the correct target above
	 * the partitioning Append, and then they'd compete on cost with paths
	 * generating the target below the Append.  However, in our current cost
	 * model the latter way is always the same or cheaper cost, so modifying
	 * the existing paths would just be useless work.  Moreover, when the cost
	 * is the same, varying roundoff errors might sometimes allow an existing
	 * path to be picked, resulting in undesirable cross-platform plan
	 * variations.  So we drop old paths and thereby force the work to be done
	 * below the Append, except in the case of a non-parallel-safe target.
	 *
	 * Some care is needed, because we have to allow
	 * generate_useful_gather_paths to see the old partial paths in the next
	 * stanza.  Hence, zap the main pathlist here, then allow
	 * generate_useful_gather_paths to add path(s) to the main list, and
	 * finally zap the partial pathlist.
	 */
	if (rel_is_partitioned)
		rel->pathlist = NIL;

	/*
	 * If the scan/join target is not parallel-safe, partial paths cannot
	 * generate it.
	 */
	if (!scanjoin_target_parallel_safe)
	{
		/*
		 * Since we can't generate the final scan/join target in parallel
		 * workers, this is our last opportunity to use any partial paths that
		 * exist; so build Gather path(s) that use them and emit whatever the
		 * current reltarget is.  We don't do this in the case where the
		 * target is parallel-safe, since we will be able to generate superior
		 * paths by doing it after the final scan/join target has been
		 * applied.
		 */
		generate_useful_gather_paths(root, rel, false);

		/* Can't use parallel query above this level. */
		rel->partial_pathlist = NIL;
		rel->consider_parallel = false;
	}

	/* Finish dropping old paths for a partitioned rel, per comment above */
	if (rel_is_partitioned)
		rel->partial_pathlist = NIL;

	/* Extract SRF-free scan/join target. */
	scanjoin_target = linitial_node(PathTarget, scanjoin_targets);

	/*
	 * Apply the SRF-free scan/join target to each existing path.
	 *
	 * If the tlist exprs are the same, we can just inject the sortgroupref
	 * information into the existing pathtargets.  Otherwise, replace each
	 * path with a projection path that generates the SRF-free scan/join
	 * target.  This can't change the ordering of paths within rel->pathlist,
	 * so we just modify the list in place.
	 */
	foreach(lc, rel->pathlist)
	{
		Path	   *subpath = (Path *) lfirst(lc);

		/* Shouldn't have any parameterized paths anymore */
		Assert(subpath->param_info == NULL);

		if (tlist_same_exprs)
			subpath->pathtarget->sortgrouprefs =
				scanjoin_target->sortgrouprefs;
		else
		{
			Path	   *newpath;

			newpath = (Path *) create_projection_path(root, rel, subpath,
													  scanjoin_target);
			lfirst(lc) = newpath;
		}
	}

	/* Likewise adjust the targets for any partial paths. */
	foreach(lc, rel->partial_pathlist)
	{
		Path	   *subpath = (Path *) lfirst(lc);

		/* Shouldn't have any parameterized paths anymore */
		Assert(subpath->param_info == NULL);

		if (tlist_same_exprs)
			subpath->pathtarget->sortgrouprefs =
				scanjoin_target->sortgrouprefs;
		else
		{
			Path	   *newpath;

			newpath = (Path *) create_projection_path(root, rel, subpath,
													  scanjoin_target);
			lfirst(lc) = newpath;
		}
	}

	/*
	 * Now, if final scan/join target contains SRFs, insert ProjectSetPath(s)
	 * atop each existing path.  (Note that this function doesn't look at the
	 * cheapest-path fields, which is a good thing because they're bogus right
	 * now.)
	 */
	if (root->parse->hasTargetSRFs)
		adjust_paths_for_srfs(root, rel,
							  scanjoin_targets,
							  scanjoin_targets_contain_srfs);

	/*
	 * Update the rel's target to be the final (with SRFs) scan/join target.
	 * This now matches the actual output of all the paths, and we might get
	 * confused in createplan.c if they don't agree.  We must do this now so
	 * that any append paths made in the next part will use the correct
	 * pathtarget (cf. create_append_path).
	 *
	 * Note that this is also necessary if GetForeignUpperPaths() gets called
	 * on the final scan/join relation or on any of its children, since the
	 * FDW might look at the rel's target to create ForeignPaths.
	 */
	rel->reltarget = llast_node(PathTarget, scanjoin_targets);

	/*
	 * If the relation is partitioned, recursively apply the scan/join target
	 * to all partitions, and generate brand-new Append paths in which the
	 * scan/join target is computed below the Append rather than above it.
	 * Since Append is not projection-capable, that might save a separate
	 * Result node, and it also is important for partitionwise aggregate.
	 */
	if (rel_is_partitioned)
	{
		List	   *live_children = NIL;
		int			i;

		/* Adjust each partition. */
		i = -1;
		while ((i = bms_next_member(rel->live_parts, i)) >= 0)
		{
			RelOptInfo *child_rel = rel->part_rels[i];
			AppendRelInfo **appinfos;
			int			nappinfos;
			List	   *child_scanjoin_targets = NIL;

			Assert(child_rel != NULL);

			/* Dummy children can be ignored. */
			if (IS_DUMMY_REL(child_rel))
				continue;

			/* Translate scan/join targets for this child. */
			appinfos = find_appinfos_by_relids(root, child_rel->relids,
											   &nappinfos);
			foreach(lc, scanjoin_targets)
			{
				PathTarget *target = lfirst_node(PathTarget, lc);

				target = copy_pathtarget(target);
				target->exprs = (List *)
					adjust_appendrel_attrs(root,
										   (Node *) target->exprs,
										   nappinfos, appinfos);
				child_scanjoin_targets = lappend(child_scanjoin_targets,
												 target);
			}
			pfree(appinfos);

			/* Recursion does the real work. */
			apply_scanjoin_target_to_paths(root, child_rel,
										   child_scanjoin_targets,
										   scanjoin_targets_contain_srfs,
										   scanjoin_target_parallel_safe,
										   tlist_same_exprs);

			/* Save non-dummy children for Append paths. */
			if (!IS_DUMMY_REL(child_rel))
				live_children = lappend(live_children, child_rel);
		}

		/* Build new paths for this relation by appending child paths. */
		add_paths_to_append_rel(root, rel, live_children);
	}

	/*
	 * Consider generating Gather or Gather Merge paths.  We must only do this
	 * if the relation is parallel safe, and we don't do it for child rels to
	 * avoid creating multiple Gather nodes within the same plan. We must do
	 * this after all paths have been generated and before set_cheapest, since
	 * one of the generated paths may turn out to be the cheapest one.
	 */
	if (rel->consider_parallel && !IS_OTHER_REL(rel))
		generate_useful_gather_paths(root, rel, false);

	/*
	 * Reassess which paths are the cheapest, now that we've potentially added
	 * new Gather (or Gather Merge) and/or Append (or MergeAppend) paths to
	 * this relation.
	 */
	set_cheapest(rel);
}

/*
 * create_partitionwise_grouping_paths
 *
 * If the partition keys of input relation are part of the GROUP BY clause, all
 * the rows belonging to a given group come from a single partition.  This
 * allows aggregation/grouping over a partitioned relation to be broken down
 * into aggregation/grouping on each partition.  This should be no worse, and
 * often better, than the normal approach.
 *
 * However, if the GROUP BY clause does not contain all the partition keys,
 * rows from a given group may be spread across multiple partitions. In that
 * case, we perform partial aggregation for each group, append the results,
 * and then finalize aggregation.  This is less certain to win than the
 * previous case.  It may win if the PartialAggregate stage greatly reduces
 * the number of groups, because fewer rows will pass through the Append node.
 * It may lose if we have lots of small groups.
 */
static void
create_partitionwise_grouping_paths(PlannerInfo *root,
									RelOptInfo *input_rel,
									RelOptInfo *grouped_rel,
									RelOptInfo *partially_grouped_rel,
									const AggClauseCosts *agg_costs,
									grouping_sets_data *gd,
									PartitionwiseAggregateType patype,
									GroupPathExtraData *extra)
{
	List	   *grouped_live_children = NIL;
	List	   *partially_grouped_live_children = NIL;
	PathTarget *target = grouped_rel->reltarget;
	bool		partial_grouping_valid = true;
	int			i;

	Assert(patype != PARTITIONWISE_AGGREGATE_NONE);
	Assert(patype != PARTITIONWISE_AGGREGATE_PARTIAL ||
		   partially_grouped_rel != NULL);

	/* Add paths for partitionwise aggregation/grouping. */
	i = -1;
	while ((i = bms_next_member(input_rel->live_parts, i)) >= 0)
	{
		RelOptInfo *child_input_rel = input_rel->part_rels[i];
		PathTarget *child_target;
		AppendRelInfo **appinfos;
		int			nappinfos;
		GroupPathExtraData child_extra;
		RelOptInfo *child_grouped_rel;
		RelOptInfo *child_partially_grouped_rel;

		Assert(child_input_rel != NULL);

		/* Dummy children can be ignored. */
		if (IS_DUMMY_REL(child_input_rel))
			continue;

		child_target = copy_pathtarget(target);

		/*
		 * Copy the given "extra" structure as is and then override the
		 * members specific to this child.
		 */
		memcpy(&child_extra, extra, sizeof(child_extra));

		appinfos = find_appinfos_by_relids(root, child_input_rel->relids,
										   &nappinfos);

		child_target->exprs = (List *)
			adjust_appendrel_attrs(root,
								   (Node *) target->exprs,
								   nappinfos, appinfos);

		/* Translate havingQual and targetList. */
		child_extra.havingQual = (Node *)
			adjust_appendrel_attrs(root,
								   extra->havingQual,
								   nappinfos, appinfos);
		child_extra.targetList = (List *)
			adjust_appendrel_attrs(root,
								   (Node *) extra->targetList,
								   nappinfos, appinfos);

		/*
		 * extra->patype was the value computed for our parent rel; patype is
		 * the value for this relation.  For the child, our value is its
		 * parent rel's value.
		 */
		child_extra.patype = patype;

		/*
		 * Create grouping relation to hold fully aggregated grouping and/or
		 * aggregation paths for the child.
		 */
		child_grouped_rel = make_grouping_rel(root, child_input_rel,
											  child_target,
											  extra->target_parallel_safe,
											  child_extra.havingQual);

		/* Create grouping paths for this child relation. */
		create_ordinary_grouping_paths(root, child_input_rel,
									   child_grouped_rel,
									   agg_costs, gd, &child_extra,
									   &child_partially_grouped_rel);

		if (child_partially_grouped_rel)
		{
			partially_grouped_live_children =
				lappend(partially_grouped_live_children,
						child_partially_grouped_rel);
		}
		else
			partial_grouping_valid = false;

		if (patype == PARTITIONWISE_AGGREGATE_FULL)
		{
			set_cheapest(child_grouped_rel);
			grouped_live_children = lappend(grouped_live_children,
											child_grouped_rel);
		}

		pfree(appinfos);
	}

	/*
	 * Try to create append paths for partially grouped children. For full
	 * partitionwise aggregation, we might have paths in the partial_pathlist
	 * if parallel aggregation is possible.  For partial partitionwise
	 * aggregation, we may have paths in both pathlist and partial_pathlist.
	 *
	 * NB: We must have a partially grouped path for every child in order to
	 * generate a partially grouped path for this relation.
	 */
	if (partially_grouped_rel && partial_grouping_valid)
	{
		Assert(partially_grouped_live_children != NIL);

		add_paths_to_append_rel(root, partially_grouped_rel,
								partially_grouped_live_children);

		/*
		 * We need call set_cheapest, since the finalization step will use the
		 * cheapest path from the rel.
		 */
		if (partially_grouped_rel->pathlist)
			set_cheapest(partially_grouped_rel);
	}

	/* If possible, create append paths for fully grouped children. */
	if (patype == PARTITIONWISE_AGGREGATE_FULL)
	{
		Assert(grouped_live_children != NIL);

		add_paths_to_append_rel(root, grouped_rel, grouped_live_children);
	}
}

/*
 * group_by_has_partkey
 *
 * Returns true if all the partition keys of the given relation are part of
 * the GROUP BY clauses, including having matching collation, false otherwise.
 */
static bool
group_by_has_partkey(RelOptInfo *input_rel,
					 List *targetList,
					 List *groupClause)
{
	List	   *groupexprs = get_sortgrouplist_exprs(groupClause, targetList);
	int			cnt = 0;
	int			partnatts;

	/* Input relation should be partitioned. */
	Assert(input_rel->part_scheme);

	/* Rule out early, if there are no partition keys present. */
	if (!input_rel->partexprs)
		return false;

	partnatts = input_rel->part_scheme->partnatts;

	for (cnt = 0; cnt < partnatts; cnt++)
	{
		List	   *partexprs = input_rel->partexprs[cnt];
		ListCell   *lc;
		bool		found = false;

		foreach(lc, partexprs)
		{
			ListCell   *lg;
			Expr	   *partexpr = lfirst(lc);
			Oid			partcoll = input_rel->part_scheme->partcollation[cnt];

			foreach(lg, groupexprs)
			{
				Expr	   *groupexpr = lfirst(lg);
				Oid			groupcoll = exprCollation((Node *) groupexpr);

				/*
				 * Note: we can assume there is at most one RelabelType node;
				 * eval_const_expressions() will have simplified if more than
				 * one.
				 */
				if (IsA(groupexpr, RelabelType))
					groupexpr = ((RelabelType *) groupexpr)->arg;

				if (equal(groupexpr, partexpr))
				{
					/*
					 * Reject a match if the grouping collation does not match
					 * the partitioning collation.
					 */
					if (OidIsValid(partcoll) && OidIsValid(groupcoll) &&
						partcoll != groupcoll)
						return false;

					found = true;
					break;
				}
			}

			if (found)
				break;
		}

		/*
		 * If none of the partition key expressions match with any of the
		 * GROUP BY expression, return false.
		 */
		if (!found)
			return false;
	}

	return true;
}

/*
 * generate_setop_child_grouplist
 *		Build a SortGroupClause list defining the sort/grouping properties
 *		of the child of a set operation.
 *
 * This is similar to generate_setop_grouplist() but differs as the setop
 * child query's targetlist entries may already have a tleSortGroupRef
 * assigned for other purposes, such as GROUP BYs.  Here we keep the
 * SortGroupClause list in the same order as 'op' groupClauses and just adjust
 * the tleSortGroupRef to reference the TargetEntry's 'ressortgroupref'.  If
 * any of the columns in the targetlist don't match to the setop's colTypes
 * then we return an empty list.  This may leave some TLEs with unreferenced
 * ressortgroupref markings, but that's harmless.
 */
static List *
generate_setop_child_grouplist(SetOperationStmt *op, List *targetlist)
{
	List	   *grouplist = copyObject(op->groupClauses);
	ListCell   *lg;
	ListCell   *lt;
	ListCell   *ct;

	lg = list_head(grouplist);
	ct = list_head(op->colTypes);
	foreach(lt, targetlist)
	{
		TargetEntry *tle = (TargetEntry *) lfirst(lt);
		SortGroupClause *sgc;
		Oid			coltype;

		/* resjunk columns could have sortgrouprefs.  Leave these alone */
		if (tle->resjunk)
			continue;

		/*
		 * We expect every non-resjunk target to have a SortGroupClause and
		 * colTypes.
		 */
		Assert(lg != NULL);
		Assert(ct != NULL);
		sgc = (SortGroupClause *) lfirst(lg);
		coltype = lfirst_oid(ct);

		/* reject if target type isn't the same as the setop target type */
		if (coltype != exprType((Node *) tle->expr))
			return NIL;

		lg = lnext(grouplist, lg);
		ct = lnext(op->colTypes, ct);

		/* assign a tleSortGroupRef, or reuse the existing one */
		sgc->tleSortGroupRef = assignSortGroupRef(tle, targetlist);
	}

	Assert(lg == NULL);
	Assert(ct == NULL);

	return grouplist;
}<|MERGE_RESOLUTION|>--- conflicted
+++ resolved
@@ -57,13 +57,9 @@
 #include "parser/parse_relation.h"
 #include "parser/parsetree.h"
 #include "partitioning/partdesc.h"
-<<<<<<< HEAD
-#include "utils/acl.h"
-=======
 #include "rewrite/rewriteManip.h"
 #include "utils/acl.h"
 #include "utils/backend_status.h"
->>>>>>> 3d6a8289
 #include "utils/lsyscache.h"
 #include "utils/rel.h"
 #include "utils/selfuncs.h"
@@ -6916,11 +6912,7 @@
  *
  * tableOid is the table on which the index is to be built.  indexOid is the
  * OID of an index to be created or reindexed (which must be an index with
-<<<<<<< HEAD
- * support for parallel builds - currently btree or BRIN).
-=======
  * support for parallel builds - currently btree, GIN, or BRIN).
->>>>>>> 3d6a8289
  *
  * Return value is the number of parallel worker processes to request.  It
  * may be unsafe to proceed if this is 0.  Note that this does not include the

--- conflicted
+++ resolved
@@ -2390,14 +2390,10 @@
 <!--
    where <replaceable>salt</replaceable>, <replaceable>StoredKey</replaceable> and
    <replaceable>ServerKey</replaceable> are in Base64 encoded format. This format is
-<<<<<<< HEAD
    the same as that specified by <ulink url="https://datatracker.ietf.org/doc/html/rfc5803">RFC 5803</ulink>.
-=======
-   the same as that specified by <ulink url="https://tools.ietf.org/html/rfc5803">RFC 5803</ulink>.
--->
-ここで、<replaceable>salt</replaceable>、<replaceable>StoredKey</replaceable>、<replaceable>ServerKey</replaceable>はBase64の符号化書式に従います。
+-->
+《マッチ度[91.417910]》ここで、<replaceable>salt</replaceable>、<replaceable>StoredKey</replaceable>、<replaceable>ServerKey</replaceable>はBase64の符号化書式に従います。
 この書式は<ulink url="https://tools.ietf.org/html/rfc5803">RFC 5803</ulink>で指定されているものと同じです。
->>>>>>> bc79ebdf
   </para>
 
   <para>
@@ -2972,23 +2968,18 @@
 （参照先 <link linkend="catalog-pg-tablespace"><structname>pg_tablespace</structname></link>.<structfield>oid</structfield>）
       </para>
       <para>
-<<<<<<< HEAD
+<!--
        The tablespace in which this relation is stored.
        If zero, the database's default tablespace is implied.
        Not meaningful if the relation has no on-disk file,
        except for partitioned tables, where this is the tablespace
        in which partitions will be created when one is not
        specified in the creation command.
-=======
-<!--
-       The tablespace in which this relation is stored.  If zero,
-       the database's default tablespace is implied.  (Not meaningful
-       if the relation has no on-disk file.)
--->
-このリレーションが保存されているテーブル空間。
-もしゼロならば、このデータベースのデフォルトテーブル空間を意味します。
-（リレーションがディスク上のファイルになくても、問題はありません。）
->>>>>>> bc79ebdf
+-->
+《機械翻訳》このリレーションが格納される表領域。
+ゼロの場合、データベースのデフォルトの表領域が暗黙的に使用されます。
+ディスク上にファイルがない場合、パーティション化された表の場合を除き、意味がありません。
+パーティション化された表の場合、作成コマンドでパーティションが指定されていない場合にパーティションが作成される表領域です。
       </para></entry>
      </row>
 

<!-- doc/src/sgml/rules.sgml -->

<chapter id="rules">
<!--
<title>The Rule System</title>
-->
<title>ルールシステム</title>

 <indexterm zone="rules">
  <primary>rule</primary>
 </indexterm>
 <indexterm zone="rules">
  <primary>ルール</primary>
 </indexterm>

<para>
<!--
     This chapter discusses the rule system in
     <productname>PostgreSQL</productname>.  Production rule systems
     are conceptually simple, but there are many subtle points
     involved in actually using them.
-->
本章では<productname>PostgreSQL</productname>のルールシステムについて説明します。
本番で稼働するルールシステムは概念としては単純ですが、実際に使ってみると、わかりにくいところが少なからずあります。
</para>

<para>
<!--
     Some other database systems define active database rules, which
     are usually stored procedures and triggers.  In
     <productname>PostgreSQL</productname>, these can be implemented
     using functions and triggers as well.
-->
通常それらはストアドプロシージャとトリガですが、他のいくつかのデータベースシステムは能動的データベースルールを定義しています。
<productname>PostgreSQL</productname>では関数とトリガとして実装されています。
</para>

<para>
<!--
     The rule system (more precisely speaking, the query rewrite rule
     system) is totally different from stored procedures and triggers.
     It modifies queries to take rules into consideration, and then
     passes the modified query to the query planner for planning and
     execution.  It is very powerful, and can be used for many things
     such as query language procedures, views, and versions.  The
     theoretical foundations and the power of this rule system are
     also discussed in <xref linkend="ston90b"/> and <xref
     linkend="ong90"/>.
-->
ルールシステム（より正確に言うと問い合わせ書き換えルールシステム）はストアドプロシージャとトリガとはまったく異なります。
ルールシステムはルールを参照して問い合わせを修正し、修正した問い合わせを、計画作成と実行のために問い合わせプランナに渡します。
これは非常に強力なため、問い合わせ言語プロシージャ、ビューあるいはバージョンなど多くのパターンで使用することができます。
このルールシステムの基礎理論と能力は<xref linkend="ston90b"/>および<xref linkend="ong90"/>で解説されています。
</para>

<sect1 id="querytree">
<!--
<title>The Query Tree</title>
-->
<title>問い合わせツリーとは</title>

<indexterm zone="querytree">
 <primary>query tree</primary>
</indexterm>
<indexterm zone="querytree">
 <primary>問い合わせツリー</primary>
</indexterm>

<para>
<!--
    To understand how the rule system works it is necessary to know
    when it is invoked and what its input and results are.
-->
どのようにルールシステムが機能するかを理解するためには、ルールがどのように起動され、その入力と結果は何かを理解しなければなりません。
</para>

<para>
<!--
    The rule system is located between the parser and the planner.
    It takes the output of the parser, one query tree, and the user-defined
    rewrite rules, which are also
    query trees with some extra information, and creates zero or more
    query trees as result. So its input and output are always things
    the parser itself could have produced and thus, anything it sees
    is basically representable as an <acronym>SQL</acronym> statement.
-->
ルールシステムは問い合わせパーサとプランナの中間に位置します。
ルールシステムは、入力としてパーサの出力、単一の問い合わせツリー、および何らかの特別な情報を持つ問い合わせツリーでもあるユーザ定義の書き換えルールを取り、結果として0個以上の問い合わせツリーを生成します。
ルールシステムの入力と出力は常にパーサ自体でも生成することができるもので、参照する対象は基本的に<acronym>SQL</acronym>文として表現できるものです。
</para>

<para>
<!--
    Now what is a query tree? It is an internal representation of an
    <acronym>SQL</acronym> statement where the single parts that it is
    built from are stored separately. These query trees can be shown
    in the server log if you set the configuration parameters
    <varname>debug_print_parse</varname>,
    <varname>debug_print_rewritten</varname>, or
    <varname>debug_print_plan</varname>.  The rule actions are also
    stored as query trees, in the system catalog
    <structname>pg_rewrite</structname>.  They are not formatted like
    the log output, but they contain exactly the same information.
-->
では問い合わせツリーとは何でしょうか。
それは、<acronym>SQL</acronym>文を構成する個々の部品を別々に記憶した、<acronym>SQL</acronym>文の内部表現です。
<varname>debug_print_parse</varname>、<varname>debug_print_rewritten</varname>、もしくは<varname>debug_print_plan</varname>設定パラメータを設定していれば、サーバログ内で問い合わせツリーを見ることができます。
ルールアクションも<structname>pg_rewrite</structname>システムカタログ内に問い合わせツリーとして格納されています。
これはログ出力のように整形されていませんが、まったく同じ情報を持っています。
</para>

<para>
<!--
    Reading a raw query tree requires some experience.  But since
    <acronym>SQL</acronym> representations of query trees are
    sufficient to understand the rule system, this chapter will not
    teach how to read them.
-->
問い合わせツリーそのものを読むためにはある程度の経験が必要です。
ルールシステムを理解するためには問い合わせツリーの<acronym>SQL</acronym>表現で十分ですので、本章ではその読み方については説明しません。
</para>

<para>
<!--
    When reading the <acronym>SQL</acronym> representations of the
    query trees in this chapter it is necessary to be able to identify
    the parts the statement is broken into when it is in the query tree
    structure. The parts of a query tree are
-->
本章の問い合わせツリーの<acronym>SQL</acronym>表現形式を読む時に必要なのは、問い合わせツリー構造の中に分解された、ある文の部品を識別できることです。
問い合わせツリーには以下の部品があります。

<variablelist>
    <varlistentry>
    <term>
<!--
        the command type
-->
コマンド種類
    </term>
    <listitem>
    <para>
<!--
        This is a simple value telling which command
        (<command>SELECT</command>, <command>INSERT</command>,
        <command>UPDATE</command>, <command>DELETE</command>) produced
        the query tree.
-->
これはどのコマンド（<command>SELECT</command>、<command>INSERT</command>、<command>UPDATE</command>、<command>DELETE</command>）が構文解析ツリーを作ったかを示す単純な値です。
    </para>
    </listitem>
    </varlistentry>

    <varlistentry>
    <term>
<!--
        the range table
      <indexterm><primary>range table</primary></indexterm>
-->
範囲テーブル
      <indexterm><primary>範囲テーブル</primary></indexterm>
    </term>
    <listitem>
    <para>
<!--
        The range table is a list of relations that are used in the query.
        In a <command>SELECT</command> statement these are the relations given after
        the <literal>FROM</literal> key word.
-->
範囲テーブルは問い合わせで使われるリレーションのリストです。
<command>SELECT</command>文ではこれは<literal>FROM</literal>キーワードの後で与えられるリレーションになります。
    </para>

    <para>
<!--
        Every range table entry identifies a table or view and tells
        by which name it is called in the other parts of the query.
        In the query tree, the range table entries are referenced by
        number rather than by name, so here it doesn't matter if there
        are duplicate names as it would in an <acronym>SQL</acronym>
        statement. This can happen after the range tables of rules
        have been merged in. The examples in this chapter will not have
        this situation.
-->
範囲テーブルのそれぞれの項目はテーブルもしくはビューを識別し、問い合わせの別の部品ではどんな名前で呼び出されるかを示します。
問い合わせツリーでは範囲テーブルの項目は名前よりも番号で参照されることが多いため、ここでは<acronym>SQL</acronym>文とは違い、重複する名前があるかということは問題になりません。
これはルールの範囲テーブルがマージされた後に起こる可能性があります。
本章の例ではその状況を含んでいません。
    </para>
    </listitem>
    </varlistentry>

    <varlistentry>
    <term>
<!--
        the result relation
-->
結果リレーション
    </term>
    <listitem>
    <para>
<!--
        This is an index into the range table that identifies the
        relation where the results of the query go.
-->
問い合わせの結果が格納されるリレーションを識別する範囲テーブルへのインデックスです。
    </para>

    <para>
<!--
        <command>SELECT</command> queries don't have a result
        relation. (The special case of <command>SELECT INTO</command> is
        mostly identical to <command>CREATE TABLE</command> followed by
        <literal>INSERT ... SELECT</literal>, and is not discussed
        separately here.)
-->
<command>SELECT</command>問い合わせは結果リレーションを持ちません。
（<command>SELECT INTO</command>の場合は特別ですが、<literal>INSERT ... SELECT</literal>が付いた<command>CREATE TABLE</command>とほぼ同じですので、ここでは個別には説明しません。）
    </para>

    <para>
<!--
        For <command>INSERT</command>, <command>UPDATE</command>, and
        <command>DELETE</command> commands, the result relation is the table
        (or view!) where the changes are to take effect.
-->
<command>INSERT</command>、<command>UPDATE</command>、<command>DELETE</command>コマンドでは、結果リレーションは変更が有効になるテーブル（もしくはビュー）です。
    </para>
    </listitem>
    </varlistentry>

    <varlistentry>
    <term>
<!--
        the target list
    <indexterm><primary>target list</primary></indexterm>
-->
目的リスト
    <indexterm><primary>目的リスト</primary></indexterm>
    </term>
    <listitem>
    <para>
<!--
        The target list is a list of expressions that define the
        result of the query.  In the case of a
        <command>SELECT</command>, these expressions are the ones that
        build the final output of the query.  They correspond to the
        expressions between the key words <command>SELECT</command>
        and <command>FROM</command>.  (<literal>*</literal> is just an
        abbreviation for all the column names of a relation.  It is
        expanded by the parser into the individual columns, so the
        rule system never sees it.)
-->
目的リストは問い合わせの結果を定義する式のリストです。
<command>SELECT</command>の場合、この式は問い合わせの最終結果を構築するものです。
これらは<command>SELECT</command>と<command>FROM</command>キーワードの間にある式に対応します
（<literal>*</literal>は単にリレーションの全ての列名の省略です。
これはパーサによって個別の列に展開されますので、ルールシステムが見ることはありません）。
    </para>

    <para>
<!--
        <command>DELETE</command> commands don't need a normal target list
        because they don't produce any result.  Instead, the planner
        adds a special <acronym>CTID</acronym> entry to the empty target list,
        to allow the executor to find the row to be deleted.
        (<acronym>CTID</acronym> is added when the result relation is an ordinary
        table.  If it is a view, a whole-row variable is added instead, by
        the rule system, as described in <xref linkend="rules-views-update"/>.)
-->
<command>DELETE</command>コマンドは結果を返しませんので、通常の目的リストは必要ありません。
その代わり、プランナは空の目的リストに特別な<acronym>CTID</acronym>項目を追加し、エグゼキュータが削除すべき行を見つけられるようにします。
（<acronym>CTID</acronym>は結果リレーションが通常のテーブルの場合に追加されます。
もしビューであれば<xref linkend="rules-views-update"/>で述べるように、代わりに行全体の変数がルールシステムによって追加されます。）
    </para>

    <para>
<!--
        For <command>INSERT</command> commands, the target list describes
        the new rows that should go into the result relation. It consists of the
        expressions in the <literal>VALUES</literal> clause or the ones from the
        <command>SELECT</command> clause in <literal>INSERT
        ... SELECT</literal>.  The first step of the rewrite process adds
        target list entries for any columns that were not assigned to by
        the original command but have defaults.  Any remaining columns (with
        neither a given value nor a default) will be filled in by the
        planner with a constant null expression.
-->
<command>INSERT</command>問い合わせでは、目的リストは結果リレーションへ入る新規の行を示します。
これは<literal>VALUES</literal>句か<literal>INSERT ... SELECT</literal>の中の<command>SELECT</command>句の式です。
書き換え処理の最初のステップでは、元の問い合わせでは割り当てられず、デフォルト値となっている列の目的リストの項目を追加します。
残った列（値が与えられていない列、かつデフォルト値を持たない列）は全て、プランナによって定数NULL式で埋められます。
    </para>

    <para>
<!--
        For <command>UPDATE</command> commands, the target list
        describes the new rows that should replace the old ones. In the
        rule system, it contains just the expressions from the <literal>SET
        column = expression</literal> part of the command.  The planner will
        handle missing columns by inserting expressions that copy the values
        from the old row into the new one.  Just as for <command>DELETE</command>,
        a <acronym>CTID</acronym> or whole-row variable is added so that
        the executor can identify the old row to be updated.
-->
<command>UPDATE</command>コマンドでは、目的リストは古いものを置き換えるべき新しい行を示します。
ルールシステムではコマンド内の<literal>SET column = expression</literal>部分にある式だけを持っています。
プランナは、古い行から新しい行へ値をコピーする式を挿入することにより、抜けている列を処理します。
<command>DELETE</command>の場合と同様、エグゼキュータが更新すべき行を見つけられるように、<acronym>CTID</acronym>もしくは行全体の変数が追加されます。
    </para>

    <para>
<!--
        Every entry in the target list contains an expression that can
        be a constant value, a variable pointing to a column of one
        of the relations in the range table, a parameter, or an expression
        tree made of function calls, constants, variables, operators, etc.
-->
目的リストの各項目は、定数値、範囲テーブル内のリレーション中の1つの列を指し示す変数、パラメータ等の式を保持するか、または、関数呼び出し、定数、変数、演算子などにより作られた式のツリーを保持します。
    </para>
    </listitem>
    </varlistentry>

    <varlistentry>
    <term>
<!--
        the qualification
-->
条件
    </term>
    <listitem>
    <para>
<!--
        The query's qualification is an expression much like one of
        those contained in the target list entries. The result value of
        this expression is a Boolean that tells whether the operation
        (<command>INSERT</command>, <command>UPDATE</command>,
        <command>DELETE</command>, or <command>SELECT</command>) for the
        final result row should be executed or not. It corresponds to the <literal>WHERE</literal> clause
        of an <acronym>SQL</acronym> statement.
-->
問い合わせの条件は目的リストの項目に含まれている式によく似た式です。
この式の結果は、最終的な結果の行を得るための（<command>INSERT</command>、<command>UPDATE</command>、<command>DELETE</command>または<command>SELECT</command>）演算を実行すべきかどうかを示すブール値です。
それは<acronym>SQL</acronym>文の中の<literal>WHERE</literal>句に対応します。
    </para>
    </listitem>
    </varlistentry>

    <varlistentry>
    <term>
<!--
        the join tree
-->
結合ツリー
    </term>
    <listitem>
    <para>
<!--
        The query's join tree shows the structure of the <literal>FROM</literal> clause.
        For a simple query like <literal>SELECT ... FROM a, b, c</literal>, the join tree is just
        a list of the <literal>FROM</literal> items, because we are allowed to join them in
        any order.  But when <literal>JOIN</literal> expressions, particularly outer joins,
        are used, we have to join in the order shown by the joins.
        In that case, the join tree shows the structure of the <literal>JOIN</literal> expressions.  The
        restrictions associated with particular <literal>JOIN</literal> clauses (from <literal>ON</literal> or
        <literal>USING</literal> expressions) are stored as qualification expressions attached
        to those join-tree nodes.  It turns out to be convenient to store
        the top-level <literal>WHERE</literal> expression as a qualification attached to the
        top-level join-tree item, too.  So really the join tree represents
        both the <literal>FROM</literal> and <literal>WHERE</literal> clauses of a <command>SELECT</command>.
-->
問い合わせの結合ツリーは<literal>FROM</literal>句の構造を表します。
<literal>SELECT ... FROM a, b, c</literal>のような単純な問い合わせでは、結合ツリーは単なる<literal>FROM</literal>項目のリストです。
なぜならこれらはどんな順番で結合しても構わないためです。
しかし<literal>JOIN</literal>式、特に外部結合が使われた場合は、その結合が示す順番通りに結合しなければいけません。
この場合結合ツリーは<literal>JOIN</literal>式の構造を表します。
特定の<literal>JOIN</literal>句と関連付けられた制約（<literal>ON</literal>もしくは<literal>USING</literal>式からのもの）はこれらの結合ツリーノードに付加された条件として格納されます。
頂点レベルの<literal>WHERE</literal>式を頂点レベルの結合ツリー項目に付加された条件として格納することも便利です。
ですから、結合ツリーは<command>SELECT</command>の<literal>FROM</literal>句と<literal>WHERE</literal>句の両方を表しているわけです。
    </para>
    </listitem>
    </varlistentry>

    <varlistentry>
    <term>
<!--
        the others
-->
その他
    </term>
    <listitem>
    <para>
<!--
        The other parts of the query tree like the <literal>ORDER BY</literal>
        clause aren't of interest here. The rule system
        substitutes some entries there while applying rules, but that
        doesn't have much to do with the fundamentals of the rule
        system.
-->
<literal>ORDER BY</literal>句のような、問い合わせツリーのその他の部品は、ここでは取り上げません。
ルールシステムはルールを適用している時にそこで項目を入れ替えることもありますが、これはルールシステムの基本とはあまり関係しません。
    </para>
    </listitem>
    </varlistentry>

</variablelist>
</para>
</sect1>

<sect1 id="rules-views">
<!--
<title>Views and the Rule System</title>
-->
<title>ビューとルールシステム</title>

<indexterm zone="rules-views">
 <primary>rule</primary>
 <secondary>and views</secondary>
</indexterm>
<indexterm zone="rules-views">
 <primary>ルール</primary>
 <secondary>とビュー</secondary>
</indexterm>

<indexterm zone="rules-views">
 <primary>view</primary>
 <secondary>implementation through rules</secondary>
</indexterm>
<indexterm zone="rules-views">
 <primary>ビュー</primary>
 <secondary>ルールを使用した実装</secondary>
</indexterm>

<para>
<!--
    Views in <productname>PostgreSQL</productname> are implemented
    using the rule system.  A view is basically an empty table (having no
    actual storage) with an <literal>ON SELECT DO INSTEAD</literal> rule.
    Conventionally, that rule is named <literal>_RETURN</literal>.
    So a view like
-->
<productname>PostgreSQL</productname>におけるビューはルールシステムを使って実装されています。
ビューは基本的に、<literal>ON SELECT DO INSTEAD</literal>ルールのある空のテーブルです(実際の記憶域はありません)。
慣例的に、そのルールは<literal>_RETURN</literal>という名前です。
ですので、以下のようなビューは

<programlisting>
CREATE VIEW myview AS SELECT * FROM mytab;
</programlisting>

<!--
    is very nearly the same thing as
-->
以下と同じものに非常に近いです。

<programlisting>
CREATE TABLE myview (<replaceable>same column list as mytab</replaceable>);
CREATE RULE "_RETURN" AS ON SELECT TO myview DO INSTEAD
    SELECT * FROM mytab;
</programlisting>

<!--
    although you can't actually write that, because tables are not
    allowed to have <literal>ON SELECT</literal> rules.
-->
ですが、テーブルは<literal>ON SELECT</literal>ルールを持つことができませんので、これを実際には書くことはできません。
</para>

<para>
<!--
    A view can also have other kinds of <literal>DO INSTEAD</literal>
    rules, allowing <command>INSERT</command>, <command>UPDATE</command>,
    or <command>DELETE</command> commands to be performed on the view
    despite its lack of underlying storage.
    This is discussed further below, in
    <xref linkend="rules-views-update"/>.
-->
ビューには他の種類の<literal>DO INSTEAD</literal>ルールもあり、基礎となる記憶域がないにもかかわらず、ビューに対して<command>INSERT</command>、<command>UPDATE</command>、または<command>DELETE</command>コマンドを実行できるようにします。
これについては、以下の<xref linkend="rules-views-update"/>でさらに説明します。
</para>

<sect2 id="rules-select">
<!--
<title>How <command>SELECT</command> Rules Work</title>
-->
<title><command>SELECT</command>ルールの動き</title>

<indexterm zone="rules-select">
 <primary>rule</primary>
 <secondary sortas="SELECT">for SELECT</secondary>
</indexterm>
<indexterm zone="rules-select">
 <primary>ルール</primary>
 <secondary sortas="SELECT">SELECT用</secondary>
</indexterm>

<para>
<!--
    Rules <literal>ON SELECT</literal> are applied to all queries as the last step, even
    if the command given is an <command>INSERT</command>,
    <command>UPDATE</command> or <command>DELETE</command>. And they
    have different semantics from rules on the other command types in that they modify the
    query tree in place instead of creating a new one.  So
    <command>SELECT</command> rules are described first.
-->
たとえコマンドが<command>INSERT</command>、<command>UPDATE</command>、<command>DELETE</command>などであっても、<literal>ON SELECT</literal>ルールは全ての問い合わせに対し最後に適用されます。
そして、このルールは他のコマンド種類のルールと異なるセマンティクスを持っていて、問い合わせツリーを新規に生成せずに、そこにあるものを修正します。
したがって<command>SELECT</command>ルールを一番初めに記述します。
</para>

<para>
<!--
    Currently, there can be only one action in an <literal>ON SELECT</literal> rule, and it must
    be an unconditional <command>SELECT</command> action that is <literal>INSTEAD</literal>. This restriction was
    required to make rules safe enough to open them for ordinary users, and
    it restricts <literal>ON SELECT</literal> rules to act like views.
-->
現在のところ、<literal>ON SELECT</literal>ルールでは1つのアクションしか許されず、それは<literal>INSTEAD</literal>である無条件の<command>SELECT</command>アクションでなければいけません。
この制約は、一般のユーザが何をしても、ルールシステムが堅牢であるために必要であり、<literal>ON SELECT</literal>のルールはビュー同様の動作に限定されます。
</para>

<para>
<!--
    The examples for this chapter are two join views that do some
    calculations and some more views using them in turn.  One of the
    two first views is customized later by adding rules for
    <command>INSERT</command>, <command>UPDATE</command>, and
    <command>DELETE</command> operations so that the final result will
    be a view that behaves like a real table with some magic
    functionality.  This is not such a simple example to start from and
    this makes things harder to get into. But it's better to have one
    example that covers all the points discussed step by step rather
    than having many different ones that might mix up in mind.
-->
本章の例として挙げているのは、ちょっとした演算をする2つの結合のビューと、次にこれらの機能を利用するいくつかのビューです。
初めの2つのビューのうちの1つは、<command>INSERT</command>、<command>UPDATE</command>、<command>DELETE</command>操作に対するルールを後で追加することでカスタマイズされ、最終結果は何らかの魔法の機能によりあたかも実テーブルのように振舞うビューになります。
初めて学ぶための例としては決して簡単ではなく先に進むことを躊躇させるかもしれませんが、多くの別々の例を持ち出して頭の混乱を招くよりも、全ての論点をステップごとに追う1つの例を挙げる方が良いでしょう。
</para>

<para>
<!--
    The real tables we need in the first two rule system descriptions
    are these:
-->
最初の2つのルールシステムの説明で必要とする実テーブルを以下に示します。

<programlisting>
<!--
CREATE TABLE shoe_data (
    shoename   text,          &#45;- primary key
    sh_avail   integer,       &#45;- available number of pairs
    slcolor    text,          &#45;- preferred shoelace color
    slminlen   real,          &#45;- minimum shoelace length
    slmaxlen   real,          &#45;- maximum shoelace length
    slunit     text           &#45;- length unit
);
-->
CREATE TABLE shoe_data (
    shoename   text,          -- 主キー
    sh_avail   integer,       -- 在庫
    slcolor    text,          -- 望ましい靴紐の色
    slminlen   real,          -- 靴紐の最短サイズ
    slmaxlen   real,          -- 靴紐の最長サイズ
    slunit     text           -- 長さの単位
);

<!--
CREATE TABLE shoelace_data (
    sl_name    text,          &#45;- primary key
    sl_avail   integer,       &#45;- available number of pairs
    sl_color   text,          &#45;- shoelace color
    sl_len     real,          &#45;- shoelace length
    sl_unit    text           &#45;- length unit
);
-->
CREATE TABLE shoelace_data (
    sl_name    text,          -- 主キー
    sl_avail   integer,       -- 在庫
    sl_color   text,          -- 靴紐の色
    sl_len     real,          -- 靴紐の長さ
    sl_unit    text           -- 長さの単位
);

<!--
CREATE TABLE unit (
    un_name    text,          &#45;- primary key
    un_fact    real           &#45;- factor to transform to cm
);
-->
CREATE TABLE unit (
    un_name    text,          -- 主キー
    un_fact    real           -- cmに変換するファクタ
);
</programlisting>

<!--
    As you can see, they represent shoe-store data.
-->
これでわかるかもしれませんが、これらは靴屋のデータを表しています。
</para>

<para>
<!--
    The views are created as:
-->
ビューを以下のように作成します。

<programlisting>
CREATE VIEW shoe AS
    SELECT sh.shoename,
           sh.sh_avail,
           sh.slcolor,
           sh.slminlen,
           sh.slminlen * un.un_fact AS slminlen_cm,
           sh.slmaxlen,
           sh.slmaxlen * un.un_fact AS slmaxlen_cm,
           sh.slunit
      FROM shoe_data sh, unit un
     WHERE sh.slunit = un.un_name;

CREATE VIEW shoelace AS
    SELECT s.sl_name,
           s.sl_avail,
           s.sl_color,
           s.sl_len,
           s.sl_unit,
           s.sl_len * u.un_fact AS sl_len_cm
      FROM shoelace_data s, unit u
     WHERE s.sl_unit = u.un_name;

CREATE VIEW shoe_ready AS
    SELECT rsh.shoename,
           rsh.sh_avail,
           rsl.sl_name,
           rsl.sl_avail,
           least(rsh.sh_avail, rsl.sl_avail) AS total_avail
      FROM shoe rsh, shoelace rsl
     WHERE rsl.sl_color = rsh.slcolor
       AND rsl.sl_len_cm &gt;= rsh.slminlen_cm
       AND rsl.sl_len_cm &lt;= rsh.slmaxlen_cm;
</programlisting>

<!--
    The <command>CREATE VIEW</command> command for the
    <literal>shoelace</literal> view (which is the simplest one we
    have) will create a relation <literal>shoelace</literal> and an entry in
    <structname>pg_rewrite</structname> that tells that there is a
    rewrite rule that must be applied whenever the relation <literal>shoelace</literal>
    is referenced in a query's range table.  The rule has no rule
    qualification (discussed later, with the non-<command>SELECT</command> rules, since
    <command>SELECT</command> rules currently cannot have them) and it is <literal>INSTEAD</literal>. Note
    that rule qualifications are not the same as query qualifications.
    The action of our rule has a query qualification.
    The action of the rule is one query tree that is a copy of the
    <command>SELECT</command> statement in the view creation command.
-->
<literal>shoelace</literal>ビュー（今ある一番簡単なビュー）用の<command>CREATE VIEW</command>コマンドは、<literal>shoelace</literal>リレーションと、問い合わせ範囲テーブルの中で<literal>shoelace</literal>リレーションが参照される時はいつでも、適用されるべき書き換えルールの存在を示す項目を<structname>pg_rewrite</structname>に作ります。
ルールはルール条件（<command>SELECT</command>ルールは現在持つことができませんので、非<command>SELECT</command>ルールのところで取り上げます）を持たない<literal>INSTEAD</literal>です。
ルール条件は問い合わせ条件とは異なることに注意してください！
ルールアクションは問い合わせ条件を持っています。
このルールアクションは、ビュー作成コマンド内の<command>SELECT</command>のコピーである、1つの問い合わせツリーです。
</para>

    <note>
    <para>
<!--
    The two extra range
    table entries for <literal>NEW</literal> and <literal>OLD</literal> that you can see in
    the <structname>pg_rewrite</structname> entry aren't of interest
    for <command>SELECT</command> rules.
-->
<structname>pg_rewrite</structname>項目の<literal>NEW</literal>と<literal>OLD</literal>に対する2つの特別な範囲テーブル項目は<command>SELECT</command>ルールには関係ありません。
    </para>
    </note>

<para>
<!--
    Now we populate <literal>unit</literal>, <literal>shoe_data</literal>
    and <literal>shoelace_data</literal> and run a simple query on a view:
-->
ではここで<literal>unit</literal>、<literal>shoe_data</literal>、<literal>shoelace_data</literal>にデータを入れ、ビューに簡単な問い合わせを行います。

<programlisting>
INSERT INTO unit VALUES ('cm', 1.0);
INSERT INTO unit VALUES ('m', 100.0);
INSERT INTO unit VALUES ('inch', 2.54);

INSERT INTO shoe_data VALUES ('sh1', 2, 'black', 70.0, 90.0, 'cm');
INSERT INTO shoe_data VALUES ('sh2', 0, 'black', 30.0, 40.0, 'inch');
INSERT INTO shoe_data VALUES ('sh3', 4, 'brown', 50.0, 65.0, 'cm');
INSERT INTO shoe_data VALUES ('sh4', 3, 'brown', 40.0, 50.0, 'inch');

INSERT INTO shoelace_data VALUES ('sl1', 5, 'black', 80.0, 'cm');
INSERT INTO shoelace_data VALUES ('sl2', 6, 'black', 100.0, 'cm');
INSERT INTO shoelace_data VALUES ('sl3', 0, 'black', 35.0 , 'inch');
INSERT INTO shoelace_data VALUES ('sl4', 8, 'black', 40.0 , 'inch');
INSERT INTO shoelace_data VALUES ('sl5', 4, 'brown', 1.0 , 'm');
INSERT INTO shoelace_data VALUES ('sl6', 0, 'brown', 0.9 , 'm');
INSERT INTO shoelace_data VALUES ('sl7', 7, 'brown', 60 , 'cm');
INSERT INTO shoelace_data VALUES ('sl8', 1, 'brown', 40 , 'inch');

SELECT * FROM shoelace;

 sl_name   | sl_avail | sl_color | sl_len | sl_unit | sl_len_cm
-----------+----------+----------+--------+---------+-----------
 sl1       |        5 | black    |     80 | cm      |        80
 sl2       |        6 | black    |    100 | cm      |       100
 sl7       |        7 | brown    |     60 | cm      |        60
 sl3       |        0 | black    |     35 | inch    |      88.9
 sl4       |        8 | black    |     40 | inch    |     101.6
 sl8       |        1 | brown    |     40 | inch    |     101.6
 sl5       |        4 | brown    |      1 | m       |       100
 sl6       |        0 | brown    |    0.9 | m       |        90
(8 rows)
</programlisting>
   </para>

   <para>
<!--
    This is the simplest <command>SELECT</command> you can do on our
    views, so we take this opportunity to explain the basics of view
    rules.  The <literal>SELECT * FROM shoelace</literal> was
    interpreted by the parser and produced the query tree:
-->
これは、ビューに対する最も簡単な<command>SELECT</command>ですので、この機会にビュールールの基本を説明します。
<literal>SELECT * FROM shoelace</literal>はパーサによって処理され、次の問い合わせツリーが生成されます。

<programlisting>
SELECT shoelace.sl_name, shoelace.sl_avail,
       shoelace.sl_color, shoelace.sl_len,
       shoelace.sl_unit, shoelace.sl_len_cm
  FROM shoelace shoelace;
</programlisting>

<!--
    and this is given to the rule system. The rule system walks through the
    range table and checks if there are rules
    for any relation. When processing the range table entry for
    <literal>shoelace</literal> (the only one up to now) it finds the
    <literal>_RETURN</literal> rule with the query tree:
-->
このツリーがルールシステムに伝えられます。
ルールシステムは範囲テーブルを参照し、何らかのリレーションに対してルールが存在するか調べます。
<literal>shoelace</literal>（現時点では唯一のビュー）についての範囲テーブル項目を処理する際、問い合わせツリーで<literal>_RETURN</literal>ルールを検出します。

<programlisting>
SELECT s.sl_name, s.sl_avail,
       s.sl_color, s.sl_len, s.sl_unit,
       s.sl_len * u.un_fact AS sl_len_cm
  FROM shoelace old, shoelace new,
       shoelace_data s, unit u
 WHERE s.sl_unit = u.un_name;
</programlisting>
</para>

<para>
<!--
    To expand the view, the rewriter simply creates a subquery range-table
    entry containing the rule's action query tree, and substitutes this
    range table entry for the original one that referenced the view.  The
    resulting rewritten query tree is almost the same as if you had typed:
-->
ビューを展開するために、リライタは単純にルールのアクション問い合わせツリーを持つ副問い合わせ範囲テーブルの項目を作り、ビューを参照していた元の範囲テーブルを置き換えます。
書き換えられた結果の問い合わせツリーは、以下のように入力した場合とほぼ同じです。

<programlisting>
SELECT shoelace.sl_name, shoelace.sl_avail,
       shoelace.sl_color, shoelace.sl_len,
       shoelace.sl_unit, shoelace.sl_len_cm
  FROM (SELECT s.sl_name,
               s.sl_avail,
               s.sl_color,
               s.sl_len,
               s.sl_unit,
               s.sl_len * u.un_fact AS sl_len_cm
          FROM shoelace_data s, unit u
         WHERE s.sl_unit = u.un_name) shoelace;
</programlisting>

<!--
     There is one difference however: the subquery's range table has two
     extra entries <literal>shoelace old</literal> and <literal>shoelace new</literal>.  These entries don't
     participate directly in the query, since they aren't referenced by
     the subquery's join tree or target list.  The rewriter uses them
     to store the access privilege check information that was originally present
     in the range-table entry that referenced the view.  In this way, the
     executor will still check that the user has proper privileges to access
     the view, even though there's no direct use of the view in the rewritten
     query.
-->
しかし1つだけ違いがあります。
副問い合わせの範囲テーブルが2つの余分な項目<literal>shoelace old</literal>と<literal>shoelace new</literal>を持っていることです。
これらの項目は副問い合わせの結合ツリーや目的リストで参照されませんので、直接問い合わせでは使われません。
リライタはそれらを使用して、ビューを参照した範囲テーブルの項目に元々存在したアクセス権限確認情報を格納します。
この方法で、書き換えられた問い合わせで直接ビューを使用していなくても、エグゼキュータはユーザがそのビューにアクセスするための正しい権限を持っているか確認します。
</para>

<para>
<!--
    That was the first rule applied.  The rule system will continue checking
    the remaining range-table entries in the top query (in this example there
    are no more), and it will recursively check the range-table entries in
    the added subquery to see if any of them reference views.  (But it
    won't expand <literal>old</literal> or <literal>new</literal> &mdash; otherwise we'd have infinite recursion!)
    In this example, there are no rewrite rules for <literal>shoelace_data</literal> or <literal>unit</literal>,
    so rewriting is complete and the above is the final result given to
    the planner.
-->
これが最初に適用されるルールです。
ルールシステムは最上位の問い合わせの残り（この例ではこれ以上ありません）の範囲テーブルの項目をチェックし続けます。
そしてルールシステムは、追加された副問い合わせの範囲テーブルの項目がビューを参照するかを再帰的に確認します
（しかし<literal>old</literal>や<literal>new</literal>は展開しません。
そうでなければ無限再帰になってしまいます！）。
この例では<literal>shoelace_data</literal>や<literal>unit</literal>用の書き換えルールはありません。
ですから書き換えは完結し、上記がプランナに渡される最終的な結果となります。
</para>

<para>
<!--
    Now we want to write a query that finds out for which shoes currently in the store
    we have the matching shoelaces (color and length) and where the
    total number of exactly matching pairs is greater than or equal to two.
-->
さて、店に置いてある靴紐（の色とサイズ）に一致する靴が店にあるか、完全に一致する靴の在庫数が2以上あるかどうかを把握する問い合わせを書いてみましょう。

<programlisting>
SELECT * FROM shoe_ready WHERE total_avail &gt;= 2;

 shoename | sh_avail | sl_name | sl_avail | total_avail
----------+----------+---------+----------+-------------
 sh1      |        2 | sl1     |        5 |           2
 sh3      |        4 | sl7     |        7 |           4
(2 rows)
</programlisting>
</para>

<para>
<!--
    The output of the parser this time is the query tree:
-->
今回のパーサの出力は以下の問い合わせツリーです。

<programlisting>
SELECT shoe_ready.shoename, shoe_ready.sh_avail,
       shoe_ready.sl_name, shoe_ready.sl_avail,
       shoe_ready.total_avail
  FROM shoe_ready shoe_ready
 WHERE shoe_ready.total_avail &gt;= 2;
</programlisting>

<!--
    The first rule applied will be the one for the
    <literal>shoe_ready</literal> view and it results in the
    query tree:
-->
最初に適用されるルールは<literal>shoe_ready</literal>ビュー用のもので、問い合わせツリーにおける結果は以下のようになります。

<programlisting>
SELECT shoe_ready.shoename, shoe_ready.sh_avail,
       shoe_ready.sl_name, shoe_ready.sl_avail,
       shoe_ready.total_avail
  FROM (SELECT rsh.shoename,
               rsh.sh_avail,
               rsl.sl_name,
               rsl.sl_avail,
               least(rsh.sh_avail, rsl.sl_avail) AS total_avail
          FROM shoe rsh, shoelace rsl
         WHERE rsl.sl_color = rsh.slcolor
           AND rsl.sl_len_cm &gt;= rsh.slminlen_cm
           AND rsl.sl_len_cm &lt;= rsh.slmaxlen_cm) shoe_ready
 WHERE shoe_ready.total_avail &gt;= 2;
</programlisting>

<!--
    Similarly, the rules for <literal>shoe</literal> and
    <literal>shoelace</literal> are substituted into the range table of
    the subquery, leading to a three-level final query tree:
-->
同じように、<literal>shoe</literal>と<literal>shoelace</literal>用のルールは副問い合わせの範囲テーブルとして代用され、3レベルの最終問い合わせツリーへと導きます。

<programlisting>
SELECT shoe_ready.shoename, shoe_ready.sh_avail,
       shoe_ready.sl_name, shoe_ready.sl_avail,
       shoe_ready.total_avail
  FROM (SELECT rsh.shoename,
               rsh.sh_avail,
               rsl.sl_name,
               rsl.sl_avail,
               least(rsh.sh_avail, rsl.sl_avail) AS total_avail
          FROM (SELECT sh.shoename,
                       sh.sh_avail,
                       sh.slcolor,
                       sh.slminlen,
                       sh.slminlen * un.un_fact AS slminlen_cm,
                       sh.slmaxlen,
                       sh.slmaxlen * un.un_fact AS slmaxlen_cm,
                       sh.slunit
                  FROM shoe_data sh, unit un
                 WHERE sh.slunit = un.un_name) rsh,
               (SELECT s.sl_name,
                       s.sl_avail,
                       s.sl_color,
                       s.sl_len,
                       s.sl_unit,
                       s.sl_len * u.un_fact AS sl_len_cm
                  FROM shoelace_data s, unit u
                 WHERE s.sl_unit = u.un_name) rsl
         WHERE rsl.sl_color = rsh.slcolor
           AND rsl.sl_len_cm &gt;= rsh.slminlen_cm
           AND rsl.sl_len_cm &lt;= rsh.slmaxlen_cm) shoe_ready
 WHERE shoe_ready.total_avail &gt; 2;
</programlisting>
   </para>

   <para>
<!--
    This might look inefficient, but the planner will collapse this into a
    single-level query tree by <quote>pulling up</quote> the subqueries,
    and then it will plan the joins just as if we'd written them out
    manually.  So collapsing the query tree is an optimization that the
    rewrite system doesn't have to concern itself with.
-->
これは非効率的に見えるかもしれませんが、プランナは副問い合わせを<quote>引っ張り上げること</quote>で、これを単一レベルの問い合わせツリーに縮めてから、手で書き出したかのように結合を計画します。
そのため、問い合わせツリーを縮めるという最適化を、書き換えシステム自身で意識する必要はありません。
   </para>
</sect2>

<sect2 id="rules-views-non-select">
<!--
<title>View Rules in Non-<command>SELECT</command> Statements</title>
-->
<title>非<command>SELECT</command>文のビュールール</title>

<para>
<!--
    Two details of the query tree aren't touched in the description of
    view rules above. These are the command type and the result relation.
    In fact, the command type is not needed by view rules, but the result
    relation may affect the way in which the query rewriter works, because
    special care needs to be taken if the result relation is a view.
-->
これまでのビュールールの説明では問い合わせツリーの2つの詳細について触れませんでした。
それらは、コマンドタイプと結果リレーションです。
実際、コマンドタイプはビュールールでは必要とされませんが、結果リレーションがビューの場合には特別な考慮が必要ですので、結果リレーションは問い合わせリライタの動作に影響するかもしれません。
</para>

<para>
<!--
    There are only a few differences between a query tree for a
    <command>SELECT</command> and one for any other
    command. Obviously, they have a different command type and for a
    command other than a <command>SELECT</command>, the result
    relation points to the range-table entry where the result should
    go.  Everything else is absolutely the same.  So having two tables
    <literal>t1</literal> and <literal>t2</literal> with columns <literal>a</literal> and
    <literal>b</literal>, the query trees for the two statements:
-->
<command>SELECT</command>と他のコマンドに対する問い合わせツリーの間には大きな違いはありません。
明らかに、それらは違うコマンドタイプを持っていて、<command>SELECT</command>以外のコマンドでは、結果リレーションは結果の格納先となる範囲テーブルの項目を指し示します。
それ以外ではまったく同じです。
ですから、<literal>a</literal>と<literal>b</literal>の列を持つテーブル<literal>t1</literal>、<literal>t2</literal>に対する以下の2つの文の問い合わせツリーは、ほとんど同じです。

<programlisting>
SELECT t2.b FROM t1, t2 WHERE t1.a = t2.a;

UPDATE t1 SET b = t2.b FROM t2 WHERE t1.a = t2.a;
</programlisting>

<!--
    are nearly identical.  In particular:
-->
以下に、具体的に示します。

    <itemizedlist>
        <listitem>
        <para>
<!--
            The range tables contain entries for the tables <literal>t1</literal> and <literal>t2</literal>.
-->
範囲テーブルには、テーブル<literal>t1</literal>と<literal>t2</literal>に対する項目があります。
        </para>
        </listitem>

        <listitem>
        <para>
<!--
            The target lists contain one variable that points to column
            <literal>b</literal> of the range table entry for table <literal>t2</literal>.
-->
目的リストにはテーブル<literal>t2</literal>に対する範囲テーブル項目の<literal>b</literal>列を指し示す1つの変数があります。
        </para>
        </listitem>

        <listitem>
        <para>
<!--
            The qualification expressions compare the columns <literal>a</literal> of both
            range-table entries for equality.
-->
条件式は、範囲テーブルの両項目の<literal>a</literal>列の等価性を比較します。
        </para>
        </listitem>

        <listitem>
        <para>
<!--
            The join trees show a simple join between <literal>t1</literal> and <literal>t2</literal>.
-->
結合ツリーは<literal>t1</literal>と<literal>t2</literal>の単純な結合を表しています。
        </para>
        </listitem>
    </itemizedlist>
   </para>

   <para>
<!--
    The consequence is, that both query trees result in similar
    execution plans: They are both joins over the two tables. For the
    <command>UPDATE</command> the missing columns from <literal>t1</literal> are added to
    the target list by the planner and the final query tree will read
    as:
-->
結果として、両方の問い合わせツリーは似たような実行計画になります。
それらはともに2つのテーブルの結合です。
<command>UPDATE</command>では<literal>t1</literal>から抜けている列はプランナによって目的リストに追加され、最終の問い合わせツリーは、以下のようになります。

<programlisting>
UPDATE t1 SET a = t1.a, b = t2.b FROM t2 WHERE t1.a = t2.a;
</programlisting>

<!--
    and thus the executor run over the join will produce exactly the
    same result set as:
-->
そして、結合を実行したエグゼキュータは、

<programlisting>
SELECT t1.a, t2.b FROM t1, t2 WHERE t1.a = t2.a;
</programlisting>

<!--
    But there is a little problem in
    <command>UPDATE</command>: the part of the executor plan that does
    the join does not care what the results from the join are
    meant for. It just produces a result set of rows. The fact that
    one is a <command>SELECT</command> command and the other is an
    <command>UPDATE</command> is handled higher up in the executor, where
    it knows that this is an <command>UPDATE</command>, and it knows that
    this result should go into table <literal>t1</literal>. But which of the rows
    that are there has to be replaced by the new row?
-->
の結果集合とまったく同じ結果集合を作成します。
とは言っても<command>UPDATE</command>にはちょっとした問題があります。
結合を行うエグゼキュータの計画の部分は、結合の結果が何に向けられているかに関与しません。
エグゼキュータは単に結果となる行の集合を作成するだけです。
1つは<command>SELECT</command>コマンドでもう1つは<command>UPDATE</command>コマンドであるという事実は、エグゼキュータの中のより上位で扱われます。
そこでは、これが<command>UPDATE</command>であるとわかっていて、この結果がテーブル<literal>t1</literal>に入らなければいけないことを知っています。
しかし、そこにあるどの行が新しい行によって置換されなければならないのでしょうか。
</para>

<para>
<!--
    To resolve this problem, another entry is added to the target list
    in <command>UPDATE</command> (and also in
    <command>DELETE</command>) statements: the current tuple ID
    (<acronym>CTID</acronym>).<indexterm><primary>CTID</primary></indexterm>
    This is a system column containing the
    file block number and position in the block for the row. Knowing
    the table, the <acronym>CTID</acronym> can be used to retrieve the
    original row of <literal>t1</literal> to be updated.  After adding the
    <acronym>CTID</acronym> to the target list, the query actually looks like:
-->
この問題を解決するため、<command>UPDATE</command>文（<command>DELETE</command>文の場合も同様）の目的リストに別の項目が付け加えられます。
それは、現在のタプルID（<acronym>CTID</acronym>）です。
<indexterm><primary>CTID</primary></indexterm>
これはその行のファイルブロック番号とブロック中の位置を持つシステム列です。
テーブルがわかっている場合、<acronym>CTID</acronym>を使用して、元の<literal>t1</literal>行を抽出して更新することができます。
<acronym>CTID</acronym>を目的リストに追加すると、問い合わせは以下のようになります。

<programlisting>
SELECT t1.a, t2.b, t1.ctid FROM t1, t2 WHERE t1.a = t2.a;
</programlisting>

<!--
    Now another detail of <productname>PostgreSQL</productname> enters
    the stage. Old table rows aren't overwritten, and this
    is why <command>ROLLBACK</command> is fast. In an <command>UPDATE</command>,
    the new result row is inserted into the table (after stripping the
    <acronym>CTID</acronym>) and in the row header of the old row, which the
    <acronym>CTID</acronym> pointed to, the <literal>cmax</literal> and
    <literal>xmax</literal> entries are set to the current command counter
    and current transaction ID. Thus the old row is hidden, and after
    the transaction commits the vacuum cleaner can eventually remove
    the dead row.
-->
では、<productname>PostgreSQL</productname>の別の詳細説明に入りましょう。
テーブルの行は上書きされませんので、<command>ROLLBACK</command>処理は速いのです。
<command>UPDATE</command>では、（<acronym>CTID</acronym>を取り除いた後）テーブルに新しい結果行が挿入され、<acronym>CTID</acronym>が指し示す古い行の行ヘッダ内の<literal>cmax</literal>と<literal>xmax</literal>項目は現在のコマンドカウンタと現在のトランザクションIDに設定されます。
このようにして、古い行は隠され、トランザクションがコミットされた後、vacuum掃除機が不必要になった行をそのうちに削除できます。
</para>

<para>
<!--
    Knowing all that, we can simply apply view rules in absolutely
    the same way to any command. There is no difference.
-->
これらの詳細が全部理解できれば、どんなコマンドに対してもまったく同じようにしてビューのルールを簡単に適用することができます。
そこには差異がありません。
</para>
</sect2>

<sect2 id="rules-views-power">
<!--
<title>The Power of Views in <productname>PostgreSQL</productname></title>
-->
<title><productname>PostgreSQL</productname>におけるビューの能力</title>

<para>
<!--
    The above demonstrates how the rule system incorporates view
    definitions into the original query tree. In the second example, a
    simple <command>SELECT</command> from one view created a final
    query tree that is a join of 4 tables (<literal>unit</literal> was used twice with
    different names).
-->
ここまでで、ルールシステムがどのようにビューの諸定義を元の問い合わせツリーに組み入れるかを解説しました。
第2の例では、1つのビューからの単純な<command>SELECT</command>によって、最終的に4つのテーブルを結合する問い合わせツリーが生成されました（<literal>unit</literal>は違った名前で2回使われました）。
</para>

<para>
<!--
    The benefit of implementing views with the rule system is
    that the planner has all
    the information about which tables have to be scanned plus the
    relationships between these tables plus the restrictive
    qualifications from the views plus the qualifications from
    the original query
    in one single query tree. And this is still the situation
    when the original query is already a join over views.
    The planner has to decide which is
    the best path to execute the query, and the more information
    the planner has, the better this decision can be. And
    the rule system as implemented in <productname>PostgreSQL</productname>
    ensures that this is all information available about the query
    up to that point.
-->
ビューをルールシステムで実装する利点は、どのテーブルをスキャンすべきか、それらのテーブル間の関連性、ビューからの制約条件、元の問い合わせ条件に関する情報を全て、プランナが1つの問い合わせツリーの中に持っていることです。
元の問い合わせが既にビューに対する結合である時も同様です。
プランナはここでどれが問い合わせ処理の最適経路かを決定しなければなりません。
プランナは保持する情報が多ければ多いほど、より良い決定を下すことができます。
そして<productname>PostgreSQL</productname>に実装されているルールシステムはこれが現時点で、提供されている全ての情報であることを保証します。
</para>
</sect2>

<sect2 id="rules-views-update">
<!--
<title>Updating a View</title>
-->
<title>ビューの更新について</title>

<para>
<!--
    What happens if a view is named as the target relation for an
    <command>INSERT</command>, <command>UPDATE</command>,
    <command>DELETE</command>, or <command>MERGE</command>?  Doing the
    substitutions described above would give a query tree in which the result
    relation points at a subquery range-table entry, which will not
    work.  There are several ways in which <productname>PostgreSQL</productname>
    can support the appearance of updating a view, however.
    In order of user-experienced complexity those are: automatically substitute
    in the underlying table for the view, execute a user-defined trigger,
    or rewrite the query per a user-defined rule.
    These options are discussed below.
-->
ビューが<command>INSERT</command>、<command>UPDATE</command>、<command>DELETE</command>などの目的リレーションとして名付けられた場合はどうなるのでしょうか？
上で説明したような置換をすると、結果リレーションが副問い合わせの範囲テーブル項目を指す問い合わせツリーができてしまい、それは上手く機能しません。しかし、いくつかのケースでは<productname>PostgreSQL</productname>はビューの更新をサポートする事ができます。
ユーザーエクスペリエンスの複雑さの順に、ビューから参照されているテーブルでの自動的な置換、ユーザ定義トリガの実行、ユーザ定義ルールごとの問い合わせの書き換えがあります。
これらのオプションについては、以下で説明します。
</para>

<para>
<!--
    If the subquery selects from a single base relation and is simple
    enough, the rewriter can automatically replace the subquery with the
    underlying base relation so that the <command>INSERT</command>,
<<<<<<< HEAD
    <command>UPDATE</command>, <command>DELETE</command>, or
    <command>MERGE</command> is applied to the base relation in the
    appropriate way.  Views that are <quote>simple enough</quote> for this
    are called <firstterm>automatically updatable</firstterm>.  For detailed
    information on the kinds of view that can be automatically updated, see
    <xref linkend="sql-createview"/>.
=======
    <command>UPDATE</command>, or <command>DELETE</command> is applied to
    the base relation in the appropriate way.  Views that are
    <quote>simple enough</quote> for this are called <firstterm>automatically
    updatable</firstterm>.  For detailed information on the kinds of view that can
    be automatically updated, see <xref linkend="sql-createview"/>.
-->
副問い合わせが単一の基底リレーションを参照しかつ十分に単純である時、リライタは副問い合わせを基となる基底リレーションに自動的に置き換え、したがって、<command>INSERT</command>、<command>UPDATE</command>あるいは<command>DELETE</command>を適切な方法で基底リレーションに適用する事ができます。
この場合の<quote>十分に単純</quote>なビューは<firstterm>自動的に更新可能</firstterm>であると呼ばれます。自動的に更新可能なビューに関するより詳細な情報については、<xref linkend="sql-createview"/>を参照してください。
>>>>>>> 43f2d855
</para>

<para>
<!--
    Alternatively, the operation may be handled by a user-provided
    <literal>INSTEAD OF</literal> trigger on the view
    (see <xref linkend="sql-createtrigger"/>).
    Rewriting works slightly differently
    in this case.  For <command>INSERT</command>, the rewriter does
    nothing at all with the view, leaving it as the result relation
    for the query.  For <command>UPDATE</command>, <command>DELETE</command>,
    and <command>MERGE</command>, it's still necessary to expand the
    view query to produce the <quote>old</quote> rows that the command will
    attempt to update, delete, or merge.  So the view is expanded as normal,
    but another unexpanded range-table entry is added to the query
    to represent the view in its capacity as the result relation.
-->
もう一つの方法として、ビューに対するユーザ定義の<literal>INSTEAD OF</literal>トリガによってこれらのコマンドを処理する事ができます。この場合、書き換えは少々違う形で行われます
（<xref linkend="sql-createtrigger"/>を参照してください）。
<command>INSERT</command>に対しては、リライタはビューに全く何もせず、問い合わせの結果リレーションをそのままにします。
<command>UPDATE</command>と<command>DELETE</command>に対しては、コマンドが更新もしくは削除しようとする<quote>古い</quote>行を生成するためにビュー問い合わせを展開する必要がまだあります。
そのため、ビューは通常通り展開されますが、もう一つの展開されない範囲テーブル項目が結果リレーションとしてビューを表す問い合わせに追加されます。
</para>

<para>
<!--
    The problem that now arises is how to identify the rows to be
    updated in the view. Recall that when the result relation
    is a table, a special <acronym>CTID</acronym> entry is added to the target
    list to identify the physical locations of the rows to be updated.
    This does not work if the result relation is a view, because a view
    does not have any <acronym>CTID</acronym>, since its rows do not have
<<<<<<< HEAD
    actual physical locations. Instead, for an <command>UPDATE</command>,
    <command>DELETE</command>, or <command>MERGE</command> operation, a
    special <literal>wholerow</literal> entry is added to the target list,
    which expands to include all columns from the view. The executor uses this
    value to supply the <quote>old</quote> row to the
    <literal>INSTEAD OF</literal> trigger.  It is up to the trigger to work
    out what to update based on the old and new row values.
=======
    actual physical locations. Instead, for an <command>UPDATE</command>
    or <command>DELETE</command> operation, a special <literal>wholerow</literal>
    entry is added to the target list, which expands to include all
    columns from the view. The executor uses this value to supply the
    <quote>old</quote> row to the <literal>INSTEAD OF</literal> trigger.  It is
    up to the trigger to work out what to update based on the old and
    new row values.
-->
ここで起こる問題はビューで更新される行をどのように特定するかということです。
結果リレーションがテーブルの場合、更新する行の物理的な位置を特定するために特別な<acronym>CTID</acronym>項目が目的リストに追加されることを思い出して下さい。
ビューの行には実際の物理的な位置がないため、ビューには<acronym>CTID</acronym>がありませんので、これは結果リレーションがビューの場合には上手くいきません。
その代わり、<command>UPDATE</command>や<command>DELETE</command>操作では、特別な<literal>行全体</literal>の項目が目的リストに追加されていて、それはビューからすべての列を含むように展開されています。
エグゼキュータはこの値を使って<quote>古い</quote>行を<literal>INSTEAD OF</literal>トリガに提供します。
新旧の行の値に基づいて更新するものを計算するのはトリガの責任です。
>>>>>>> 43f2d855
</para>

<para>
<!--
    Another possibility is for the user to define <literal>INSTEAD</literal>
    rules that specify substitute actions for <command>INSERT</command>,
    <command>UPDATE</command>, and <command>DELETE</command> commands on
    a view. These rules will rewrite the command, typically into a command
    that updates one or more tables, rather than views. That is the topic
<<<<<<< HEAD
    of <xref linkend="rules-update"/>.  Note that this will not work with
    <command>MERGE</command>, which currently does not support rules on
    the target relation other than <command>SELECT</command> rules.
=======
    of <xref linkend="rules-update"/>.
-->
別の方法としては、ビューに対する<command>INSERT</command>、<command>UPDATE</command>、<command>DELETE</command>コマンドに代替の動作を指定する<literal>INSTEAD</literal>ルールを定義する事です。
これらのルールは、ビューではなくコマンドを、通常は1つもしくは複数のテーブルを更新するコマンドに書き換えます。
それが<xref linkend="rules-update"/>の論題になります。
>>>>>>> 43f2d855
</para>

<para>
<!--
    Note that rules are evaluated first, rewriting the original query
    before it is planned and executed. Therefore, if a view has
    <literal>INSTEAD OF</literal> triggers as well as rules on <command>INSERT</command>,
    <command>UPDATE</command>, or <command>DELETE</command>, then the rules will be
    evaluated first, and depending on the result, the triggers may not be
    used at all.
-->
ルールが最初に評価され、元の問い合わせが計画され実行される前にそれを書き換えることに注意して下さい。
そのためビューに<literal>INSTEAD OF</literal>トリガと<command>INSERT</command>や<command>UPDATE</command>や<command>DELETE</command>に関するルールがあった場合、ルールが最初に評価され、その結果よってはトリガが全く使われないかもしれません。
</para>

<para>
<!--
    Automatic rewriting of an <command>INSERT</command>,
    <command>UPDATE</command>, <command>DELETE</command>, or
    <command>MERGE</command> query on a
    simple view is always tried last. Therefore, if a view has rules or
    triggers, they will override the default behavior of automatically
    updatable views.
-->
単純なビューに対する<command>INSERT</command>、<command>UPDATE</command>あるいは<command>DELETE</command>コマンドの自動書き換えは常に最後に試みられます。したがって、ビューがルールもしくはトリガを持っていた場合、これらは更新可能ビューのデフォルト動作を上書きします。
</para>

<para>
<!--
    If there are no <literal>INSTEAD</literal> rules or <literal>INSTEAD OF</literal>
    triggers for the view, and the rewriter cannot automatically rewrite
    the query as an update on the underlying base relation, an error will
    be thrown because the executor cannot update a view as such.
-->
ビューに<literal>INSTEAD</literal>ルールも<literal>INSTEAD OF</literal>トリガも定義されておらず、かつ、リライタが問い合わせを自動的に基となる基底リレーションへの更新に書き換える事ができなかった場合、エグゼキュータはビューを更新できませんのでエラーが発生します。
</para>

</sect2>

</sect1>

<sect1 id="rules-materializedviews">
<!--
<title>Materialized Views</title>
-->
<title>マテリアライズドビュー</title>

<indexterm zone="rules-materializedviews">
 <primary>rule</primary>
 <secondary>and materialized views</secondary>
</indexterm>
<indexterm zone="rules-materializedviews">
 <primary>ルール</primary>
 <secondary>とマテリアライズドビュー</secondary>
</indexterm>

<indexterm zone="rules-materializedviews">
 <primary>materialized view</primary>
 <secondary>implementation through rules</secondary>
</indexterm>
<indexterm zone="rules-materializedviews">
 <primary>マテリアライズドビュー</primary>
 <secondary>ルールによる実装</secondary>
</indexterm>

<indexterm zone="rules-materializedviews">
 <primary>view</primary>
 <secondary>materialized</secondary>
</indexterm>
<indexterm zone="rules-materializedviews">
 <primary>ビュー</primary>
 <secondary>マテリアライズド</secondary>
</indexterm>

<para>
<!--
    Materialized views in <productname>PostgreSQL</productname> use the
    rule system like views do, but persist the results in a table-like form.
    The main differences between:
-->
<productname>PostgreSQL</productname>におけるマテリアライズドビューはビューのようにルールシステムを使用しますが、あたかもテーブルであるかのような形態で結果を保持します。

<programlisting>
CREATE MATERIALIZED VIEW mymatview AS SELECT * FROM mytab;
</programlisting>

<!--
    and:
-->
と

<programlisting>
CREATE TABLE mymatview AS SELECT * FROM mytab;
</programlisting>

<!--
    are that the materialized view cannot subsequently be directly updated
    and that the query used to create the materialized view is stored in
    exactly the same way that a view's query is stored, so that fresh data
    can be generated for the materialized view with:
-->
の間の主な違いは、その後にマテリアライズドビューを直接更新できない事と、マテリアライズドビューを作成するために使われた問い合わせがビューと全く同様の方法で保持され、以下のコマンドを用いて最新のデータでマテリアライズドビューを再構築できる事です。

<programlisting>
REFRESH MATERIALIZED VIEW mymatview;
</programlisting>

<!--
    The information about a materialized view in the
    <productname>PostgreSQL</productname> system catalogs is exactly
    the same as it is for a table or view. So for the parser, a
    materialized view is a relation, just like a table or a view.  When
    a materialized view is referenced in a query, the data is returned
    directly from the materialized view, like from a table; the rule is
    only used for populating the materialized view.
-->
マテリアライズドビューに関する情報は<productname>PostgreSQL</productname>システムカタログでビューやテーブルに対するものと全く同様に保持されています。
そのため、パーサにとってマテリアライズドビューはテーブルやビューと同じリレーションです。
問い合わせでマテリアライズドビューが参照された時、あたかもテーブルのように、データはマテリアライズドビューから直接返されます。ルールはマテリアライズドビューにデータを投入する時にだけ使用されます。
</para>

<para>
<!--
    While access to the data stored in a materialized view is often much
    faster than accessing the underlying tables directly or through a view,
    the data is not always current; yet sometimes current data is not needed.
    Consider a table which records sales:
-->
多くの場合、マテリアライズドビューに格納されているデータの参照は、ビューを通して、あるいはビューから参照されているテーブルを直接参照するよりも高速ですが、データが常に最新であるとは限りません。ですが、時には最新のデータは必要でない事もあります。
販売履歴を記録するテーブルの例を考えてみましょう。

<programlisting>
<!--
CREATE TABLE invoice (
    invoice_no    integer        PRIMARY KEY,
    seller_no     integer,       &#45;- ID of salesperson
    invoice_date  date,          &#45;- date of sale
    invoice_amt   numeric(13,2)  &#45;- amount of sale
);
-->
CREATE TABLE invoice (
    invoice_no    integer        PRIMARY KEY,
    seller_no     integer,       -- 販売員のID
    invoice_date  date,          -- 販売日
    invoice_amt   numeric(13,2)  -- 販売量
);
</programlisting>

<!--
    If people want to be able to quickly graph historical sales data, they
    might want to summarize, and they may not care about the incomplete data
    for the current date:
-->
もし利用者が過去の販売データを速やかにグラフ化可能であってほしいと考えるなら、彼らはデータの要約を望むのであって、最新のデータが不完全である事は気にしないでしょう。

<programlisting>
CREATE MATERIALIZED VIEW sales_summary AS
  SELECT
      seller_no,
      invoice_date,
      sum(invoice_amt)::numeric(13,2) as sales_amt
    FROM invoice
    WHERE invoice_date &lt; CURRENT_DATE
    GROUP BY
      seller_no,
      invoice_date;

CREATE UNIQUE INDEX sales_summary_seller
  ON sales_summary (seller_no, invoice_date);
</programlisting>

<!--
    This materialized view might be useful for displaying a graph in the
    dashboard created for salespeople.  A job could be scheduled to update
    the statistics each night using this SQL statement:
-->
このマテリアライズドビューは営業担当用に作成されるダッシュボードのグラフを表示するのにぴったりでしょう。
以下のSQLを使った統計情報を更新するジョブを毎晩スケジュールしておくことができます。

<programlisting>
REFRESH MATERIALIZED VIEW sales_summary;
</programlisting>
</para>

<para>
<!--
    Another use for a materialized view is to allow faster access to data
    brought across from a remote system through a foreign data wrapper.
    A simple example using <literal>file_fdw</literal> is below, with timings,
    but since this is using cache on the local system the performance
    difference compared to access to a remote system would usually be greater
    than shown here.  Notice we are also exploiting the ability to put an
    index on the materialized view, whereas <literal>file_fdw</literal> does
    not support indexes; this advantage might not apply for other sorts of
    foreign data access.
-->
それ以外のマテリアライズドビューの用途として、外部データラッパーを通じてリモートシステムから取得したデータの高速化が挙げられます。
以下の例は<literal>file_fdw</literal>を用いた単純な例で、実行時間を含みますが、これはローカルシステムのキャッシュ機構を用いているため、リモートシステムへのアクセスと比較した違いの方がここで示したものより劇的です。
マテリアライズドビューにはインデックスを設定することもできますが、<literal>file_fdw</literal>はインデックスをサポートしないことに注意してください。
この有利な点は、他の種類の外部データアクセスには当てはまらないでしょう。
</para>

<para>
<!--
    Setup:
-->
セットアップ:

<programlisting>
CREATE EXTENSION file_fdw;
CREATE SERVER local_file FOREIGN DATA WRAPPER file_fdw;
CREATE FOREIGN TABLE words (word text NOT NULL)
  SERVER local_file
  OPTIONS (filename '/usr/share/dict/words');
CREATE MATERIALIZED VIEW wrd AS SELECT * FROM words;
CREATE UNIQUE INDEX wrd_word ON wrd (word);
CREATE EXTENSION pg_trgm;
CREATE INDEX wrd_trgm ON wrd USING gist (word gist_trgm_ops);
VACUUM ANALYZE wrd;
</programlisting>

<!--
    Now let's spell-check a word.  Using <literal>file_fdw</literal> directly:
-->
<literal>file_fdw</literal>を直接用いて字句のスペルチェックをしてみましょう。

<programlisting>
SELECT count(*) FROM words WHERE word = 'caterpiler';

 count
-------
     0
(1 row)
</programlisting>

<!--
    With <command>EXPLAIN ANALYZE</command>, we see:
-->
<command>EXPLAIN ANALYZE</command>によれば以下の通りです:

<programlisting>
 Aggregate  (cost=21763.99..21764.00 rows=1 width=0) (actual time=188.180..188.181 rows=1 loops=1)
   -&gt;  Foreign Scan on words  (cost=0.00..21761.41 rows=1032 width=0) (actual time=188.177..188.177 rows=0 loops=1)
         Filter: (word = 'caterpiler'::text)
         Rows Removed by Filter: 479829
         Foreign File: /usr/share/dict/words
         Foreign File Size: 4953699
 Planning time: 0.118 ms
 Execution time: 188.273 ms
</programlisting>

<!--
    If the materialized view is used instead, the query is much faster:
-->
代わりにマテリアライズドビューを使った場合、問い合わせは非常に速くなります。

<programlisting>
 Aggregate  (cost=4.44..4.45 rows=1 width=0) (actual time=0.042..0.042 rows=1 loops=1)
   -&gt;  Index Only Scan using wrd_word on wrd  (cost=0.42..4.44 rows=1 width=0) (actual time=0.039..0.039 rows=0 loops=1)
         Index Cond: (word = 'caterpiler'::text)
         Heap Fetches: 0
 Planning time: 0.164 ms
 Execution time: 0.117 ms
</programlisting>

<!--
    Either way, the word is spelled wrong, so let's look for what we might
    have wanted.  Again using <literal>file_fdw</literal> and
    <literal>pg_trgm</literal>:
-->
どちらの場合でも、wordの綴りは間違っています。では、我々が望んでいたであろう結果を得るために、もう一度<literal>file_fdw</literal>と<literal>pg_trgm</literal>を使ってみます。
（訳注：検索条件の正しい綴りは<quote>caterpillar</quote>）

<programlisting>
SELECT word FROM words ORDER BY word &lt;-&gt; 'caterpiler' LIMIT 10;

     word
---------------
 cater
 caterpillar
 Caterpillar
 caterpillars
 caterpillar's
 Caterpillar's
 caterer
 caterer's
 caters
 catered
(10 rows)
</programlisting>

<programlisting>
 Limit  (cost=11583.61..11583.64 rows=10 width=32) (actual time=1431.591..1431.594 rows=10 loops=1)
   -&gt;  Sort  (cost=11583.61..11804.76 rows=88459 width=32) (actual time=1431.589..1431.591 rows=10 loops=1)
         Sort Key: ((word &lt;-&gt; 'caterpiler'::text))
         Sort Method: top-N heapsort  Memory: 25kB
         -&gt;  Foreign Scan on words  (cost=0.00..9672.05 rows=88459 width=32) (actual time=0.057..1286.455 rows=479829 loops=1)
               Foreign File: /usr/share/dict/words
               Foreign File Size: 4953699
 Planning time: 0.128 ms
 Execution time: 1431.679 ms
</programlisting>

<!--
    Using the materialized view:
-->
マテリアライズドビューを使用した場合:

<programlisting>
 Limit  (cost=0.29..1.06 rows=10 width=10) (actual time=187.222..188.257 rows=10 loops=1)
   -&gt;  Index Scan using wrd_trgm on wrd  (cost=0.29..37020.87 rows=479829 width=10) (actual time=187.219..188.252 rows=10 loops=1)
         Order By: (word &lt;-&gt; 'caterpiler'::text)
 Planning time: 0.196 ms
 Execution time: 198.640 ms
</programlisting>

<!--
    If you can tolerate periodic update of the remote data to the local
    database, the performance benefit can be substantial.
-->
定期的にリモートのデータをローカルに更新せねばならない事を許容できるのであれば、代わりに性能上の便益を得られることでしょう。
</para>

</sect1>

<sect1 id="rules-update">
<!--
<title>Rules on <command>INSERT</command>, <command>UPDATE</command>, and <command>DELETE</command></title>
-->
<title><command>INSERT</command>、<command>UPDATE</command>、<command>DELETE</command>についてのルール</title>

<indexterm zone="rules-update">
 <primary>rule</primary>
 <secondary sortas="INSERT">for INSERT</secondary>
</indexterm>
<indexterm zone="rules-update">
 <primary>ルール</primary>
 <secondary sortas="INSERT">INSERT用</secondary>
</indexterm>

<indexterm zone="rules-update">
 <primary>rule</primary>
 <secondary sortas="UPDATE">for UPDATE</secondary>
</indexterm>
<indexterm zone="rules-update">
 <primary>ルール</primary>
 <secondary sortas="UPDATE">UPDATE用</secondary>
</indexterm>

<indexterm zone="rules-update">
 <primary>rule</primary>
 <secondary sortas="DELETE">for DELETE</secondary>
</indexterm>
<indexterm zone="rules-update">
 <primary>ルール</primary>
 <secondary sortas="DELETE">DELETE用</secondary>
</indexterm>

<para>
<!--
    Rules that are defined on <command>INSERT</command>, <command>UPDATE</command>,
    and <command>DELETE</command> are significantly different from the view rules
    described in the previous sections. First, their <command>CREATE
    RULE</command> command allows more:
-->
<command>INSERT</command>、<command>UPDATE</command>、<command>DELETE</command>に定義するルールは前節で解説したビューのルールとはまったく異なります。
第一点として、これらの<command>CREATE RULE</command>コマンドでは以下を行うことができます。

    <itemizedlist>
        <listitem>
        <para>
<!--
            They are allowed to have no action.
-->
アクションがないルールも可能です。
        </para>
        </listitem>

        <listitem>
        <para>
<!--
            They can have multiple actions.
-->
複数のアクションを持てます。
        </para>
        </listitem>

        <listitem>
        <para>
<!--
            They can be <literal>INSTEAD</literal> or <literal>ALSO</literal> (the default).
-->
<literal>INSTEAD</literal>もしくは<literal>ALSO</literal>（デフォルト）を取ることができます。
        </para>
        </listitem>

        <listitem>
        <para>
<!--
            The pseudorelations <literal>NEW</literal> and <literal>OLD</literal> become useful.
-->
疑似リレーション<literal>NEW</literal>と<literal>OLD</literal>が役立つようになります。
        </para>
        </listitem>

        <listitem>
        <para>
<!--
            They can have rule qualifications.
-->
ルール条件を持たせることができます。
        </para>
        </listitem>
    </itemizedlist>

<!--
    Second, they don't modify the query tree in place. Instead they
    create zero or more new query trees and can throw away the
    original one.
-->
第二点として、その場で問い合わせツリーを変更しません。
その代わりに新規の0個以上の問い合わせツリーを生成して、オリジナルを破棄することができます。
</para>

<caution>
 <para>
<!--
  In many cases, tasks that could be performed by rules
  on <command>INSERT</command>/<command>UPDATE</command>/<command>DELETE</command> are better done
  with triggers.  Triggers are notationally a bit more complicated, but their
  semantics are much simpler to understand.  Rules tend to have surprising
  results when the original query contains volatile functions: volatile
  functions may get executed more times than expected in the process of
  carrying out the rules.
-->
多くの場合、<command>INSERT</command>/<command>UPDATE</command>/<command>DELETE</command>におけるルールによって実行できるタスクは、トリガーで実行した方が良いでしょう。
トリガーは概念としては少し複雑ですが、意味を理解するにはとても単純です。
元の問い合わせにvolatile関数を含む場合、ルールは驚かせる結果を返すことがよくあります。（volatile関数はルールを遂行する過程で予期していた回数より多く実行されてしまうかもしれません）
 </para>

 <para>
<!--
  Also, there are some cases that are not supported by these types of rules at
  all, notably including <literal>WITH</literal> clauses in the original query and
  multiple-assignment sub-<literal>SELECT</literal>s in the <literal>SET</literal> list
  of <command>UPDATE</command> queries.  This is because copying these constructs
  into a rule query would result in multiple evaluations of the sub-query,
  contrary to the express intent of the query's author.
-->
また、これらのタイプのルールが全くサポートしない場合もあります。
特に<literal>WITH</literal>句を元の問い合わせに含む場合と<command>UPDATE</command>問い合わせの<literal>SET</literal>リストの中で複数列に代入するサブ<literal>SELECT</literal>の場合です。
これはルール問い合わせにこれらの構造を複製すると副問い合わせを複数回評価し、問い合わせの作者が表現したかった意図と異なる結果となるためです。
 </para>
</caution>

<sect2 id="rules-update-how">
<!--
<title>How Update Rules Work</title>
-->
<title>更新ルールの動作</title>

<para>
<!--
    Keep the syntax:
-->

<programlisting>
CREATE [ OR REPLACE ] RULE <replaceable class="parameter">name</replaceable> AS ON <replaceable class="parameter">event</replaceable>
    TO <replaceable class="parameter">table</replaceable> [ WHERE <replaceable class="parameter">condition</replaceable> ]
    DO [ ALSO | INSTEAD ] { NOTHING | <replaceable class="parameter">command</replaceable> | ( <replaceable class="parameter">command</replaceable> ; <replaceable class="parameter">command</replaceable> ... ) }
</programlisting>

<!--
    in mind.
    In the following, <firstterm>update rules</firstterm> means rules that are defined
    on <command>INSERT</command>, <command>UPDATE</command>, or <command>DELETE</command>.
-->
上記の構文を覚えておいてください。
以下では、<firstterm>更新ルール</firstterm>は<command>INSERT</command>、<command>UPDATE</command>、<command>DELETE</command>に定義されたルールを意味します。
</para>

<para>
<!--
    Update rules get applied by the rule system when the result
    relation and the command type of a query tree are equal to the
    object and event given in the <command>CREATE RULE</command> command.
    For update rules, the rule system creates a list of query trees.
    Initially the query-tree list is empty.
    There can be zero (<literal>NOTHING</literal> key word), one, or multiple actions.
    To simplify, we will look at a rule with one action. This rule
    can have a qualification or not and it can be <literal>INSTEAD</literal> or
    <literal>ALSO</literal> (the default).
-->
更新ルールは、問い合わせツリーの結果リレーションとコマンド種類が<command>CREATE RULE</command>で与えられるオブジェクトとイベントと等しい場合にルールシステムによって適用されます。
更新ルールに対してルールシステムは問い合わせツリーのリストを生成します。
最初は問い合わせツリーリストは空です。
0（<literal>NOTHING</literal>キーワード）、1つまたは複数のアクションが有効です。
簡単にするため、ここでは1つのアクションのルールを取り上げます。
このルールは条件を持っていても持っていなくても構いませんし、また<literal>INSTEAD</literal>か<literal>ALSO</literal>（デフォルト）のいずれかを取ることができます。
</para>

<para>
<!--
    What is a rule qualification? It is a restriction that tells
    when the actions of the rule should be done and when not. This
    qualification can only reference the pseudorelations <literal>NEW</literal> and/or <literal>OLD</literal>,
    which basically represent the relation that was given as object (but with a
    special meaning).
-->
ルール条件とはどんなものでしょうか。
それはルールのアクションを行わなければならない時と、行ってはならない時を指定する条件です。
基本的に（特別な意味合いを持った）オブジェクトとして与えられるリレーションである<literal>NEW</literal>疑似リレーションか<literal>OLD</literal>疑似リレーション、または、その両者のみをこの条件は参照することができます。
</para>

   <para>
<!--
    So we have three cases that produce the following query trees for
    a one-action rule.
-->
1アクションのルールに対し、以下の問い合わせツリーを生成する3つの場合があります。

    <variablelist>
     <varlistentry>
<!--
      <term>No qualification, with either <literal>ALSO</literal> or
      <literal>INSTEAD</literal></term>
-->
      <term><literal>ALSO</literal>または<literal>INSTEAD</literal>で条件がない場合。</term>
      <listitem>
       <para>
<!--
        the query tree from the rule action with the original query
        tree's qualification added
-->
元の問い合わせツリーの条件が追加された、ルールアクションからの問い合わせツリー
       </para>
      </listitem>
     </varlistentry>

     <varlistentry>
<!--
      <term>Qualification given and <literal>ALSO</literal></term>
-->
      <term>条件付き、かつ<literal>ALSO</literal></term>
      <listitem>
       <para>
<!--
        the query tree from the rule action with the rule
        qualification and the original query tree's qualification
        added
-->
ルール条件と元の問い合わせツリーの条件が追加された、ルールアクションからの問い合わせツリー
       </para>
      </listitem>
     </varlistentry>

     <varlistentry>
<!--
      <term>Qualification given and <literal>INSTEAD</literal></term>
-->
      <term>条件付き、かつ<literal>INSTEAD</literal></term>
      <listitem>
       <para>
<!--
        the query tree from the rule action with the rule
        qualification and the original query tree's qualification; and
        the original query tree with the negated rule qualification
        added
-->
ルール条件と元の問い合わせツリーの条件が追加された、ルールアクションからの問い合わせツリーとルール条件の否定条件が追加された元の問い合わせツリー
       </para>
      </listitem>
     </varlistentry>
    </variablelist>

<!--
    Finally, if the rule is <literal>ALSO</literal>, the unchanged original query tree is
    added to the list. Since only qualified <literal>INSTEAD</literal> rules already add the
    original query tree, we end up with either one or two output query trees
    for a rule with one action.
-->
最後に、もしルールが<literal>ALSO</literal>の場合、変更されていない元の問い合わせツリーがリストに付け加えられます。
条件付きの<literal>INSTEAD</literal>ルールのみが既に元の構文解析ツリーに追加をしているので、最後は1つのアクションを持つルールに対して1つもしくは2つの問い合わせツリーにたどり着きます。
</para>

<para>
<!--
    For <literal>ON INSERT</literal> rules, the original query (if not suppressed by <literal>INSTEAD</literal>)
    is done before any actions added by rules.  This allows the actions to
    see the inserted row(s).  But for <literal>ON UPDATE</literal> and <literal>ON
    DELETE</literal> rules, the original query is done after the actions added by rules.
    This ensures that the actions can see the to-be-updated or to-be-deleted
    rows; otherwise, the actions might do nothing because they find no rows
    matching their qualifications.
-->
<literal>ON INSERT</literal>ルールでは、元の問い合わせは、（<literal>INSTEAD</literal>により止められていない限り）ルールによって追加されたアクションの前に実行されます。
これにより、アクションは挿入された行（複数可）を参照することができます。
しかし、<literal>ON UPDATE</literal>と<literal>ON DELETE</literal>ルールでは、元の問い合わせはルールによって追加されたアクションの後に実行されます。
これは、アクションが更新される予定の、または削除される予定の行を参照できることを保証します。
さもないと、条件に一致する行を見つけることができないためにアクションが作動しなくなる可能性が起こります。
</para>

<para>
<!--
    The query trees generated from rule actions are thrown into the
    rewrite system again, and maybe more rules get applied resulting
    in additional or fewer query trees.
    So a rule's actions must have either a different
    command type or a different result relation than the rule itself is
    on, otherwise this recursive process will end up in an infinite loop.
    (Recursive expansion of a rule will be detected and reported as an
    error.)
-->
ルールアクションで生成された問い合わせツリーは、再度書き換えシステムに渡され、より多くのルールの適用を受けて問い合わせツリーが増やされたり減らされたりするかもしれません。
ですから、ルールのアクションはルール自身とは異なるコマンド種類か、異なる結果リレーションを持っていなければなりません。
さもないと、この再帰的処理により無限ループに陥ってしまいます。
(ルールの再帰展開は検知され、エラーとして報告されます。)
</para>

<para>
<!--
    The query trees found in the actions of the
    <structname>pg_rewrite</structname> system catalog are only
    templates. Since they can reference the range-table entries for
    <literal>NEW</literal> and <literal>OLD</literal>, some substitutions have to be made before they can be
    used. For any reference to <literal>NEW</literal>, the target list of the original
    query is searched for a corresponding entry. If found, that
    entry's expression replaces the reference. Otherwise, <literal>NEW</literal> means the
    same as <literal>OLD</literal> (for an <command>UPDATE</command>) or is replaced by
    a null value (for an <command>INSERT</command>). Any reference to <literal>OLD</literal> is
    replaced by a reference to the range-table entry that is the
    result relation.
-->
<structname>pg_rewrite</structname>システムカタログのアクションにある問い合わせツリーは単なるテンプレートです。
これらは<literal>NEW</literal>と<literal>OLD</literal>に対する範囲テーブルの項目を参照することができるため、使用される前に何らかの置換措置がとられていなければなりません。
<literal>NEW</literal>を参照する全てに対し、元の問い合わせの目的リストは対応する項目があるかどうか検索されます。
項目が見つかった場合には、その項目式が参照を置き換えます。
項目がなかった場合、<literal>NEW</literal>は<literal>OLD</literal>と同じ意味になる（<command>UPDATE</command>の場合）か、NULLによって置き換えられます（<command>INSERT</command>の場合）。
<literal>OLD</literal>に対する参照は全て結果リレーションである範囲テーブルの項目への参照に置き換えられます。
</para>

<para>
<!--
    After the system is done applying update rules, it applies view rules to the
    produced query tree(s).  Views cannot insert new update actions so
    there is no need to apply update rules to the output of view rewriting.
-->
更新ルールの適用が終わると、システムはそこで作られた構文解析ツリーにビュールールを適用します。
ビューは、新しい更新アクションを挿入できないため、ビュー書き換えの結果に更新ルールを適用する必要はありません。
</para>

<sect3 id="rules-update-how-first">
<!--
<title>A First Rule Step by Step</title>
-->
<title>最初のルール、ステップバイステップ</title>

<para>
<!--
    Say we want to trace changes to the <literal>sl_avail</literal> column in the
    <literal>shoelace_data</literal> relation. So we set up a log table
    and a rule that conditionally writes a log entry when an
    <command>UPDATE</command> is performed on
    <literal>shoelace_data</literal>.
-->
<literal>shoelace_data</literal>リレーションの<literal>sl_avail</literal>列の変化を追跡してみたいと思います。
そこでログ用テーブルと、<literal>shoelace_data</literal>に対して行われる<command>UPDATE</command>をログに記録するルールを用意しました。

<programlisting>
<!--
CREATE TABLE shoelace_log (
    sl_name    text,          &#45;- shoelace changed
    sl_avail   integer,       &#45;- new available value
    log_who    text,          &#45;- who did it
    log_when   timestamp      &#45;- when
);
-->
CREATE TABLE shoelace_log (
    sl_name    text,          -- 変更された靴紐
    sl_avail   integer,       -- 新しい現在値
    log_who    text,          -- 誰が行ったか
    log_when   timestamp      -- いつ行ったか
);

CREATE RULE log_shoelace AS ON UPDATE TO shoelace_data
    WHERE NEW.sl_avail &lt;&gt; OLD.sl_avail
    DO INSERT INTO shoelace_log VALUES (
                                    NEW.sl_name,
                                    NEW.sl_avail,
                                    current_user,
                                    current_timestamp
                                );
</programlisting>
</para>

<para>
<!--
    Now someone does:
-->
ここで誰かが以下を実行します。

<programlisting>
UPDATE shoelace_data SET sl_avail = 6 WHERE sl_name = 'sl7';
</programlisting>

<!--
    and we look at the log table:
-->
ログテーブルを見てみましょう。

<programlisting>
SELECT * FROM shoelace_log;

 sl_name | sl_avail | log_who | log_when
---------+----------+---------+----------------------------------
 sl7     |        6 | Al      | Tue Oct 20 16:14:45 1998 MET DST
(1 row)
</programlisting>
   </para>

   <para>
<!--
    That's what we expected. What happened in the background is the following.
    The parser created the query tree:
-->
思った通りの結果が出ました。
以下に裏で何が起こったのかを説明します。
パーサがまず以下の構文解析ツリーを生成しました。

<programlisting>
UPDATE shoelace_data SET sl_avail = 6
  FROM shoelace_data shoelace_data
 WHERE shoelace_data.sl_name = 'sl7';
</programlisting>

<!--
    There is a rule <literal>log_shoelace</literal> that is <literal>ON UPDATE</literal> with the rule
    qualification expression:
-->
ルール<literal>log_shoelace</literal>には、<literal>ON UPDATE</literal>を持つルール条件式

<programlisting>
NEW.sl_avail &lt;&gt; OLD.sl_avail
</programlisting>

<!--
    and the action:
-->
と以下のアクションがあります。

<programlisting>
INSERT INTO shoelace_log VALUES (
       new.sl_name, new.sl_avail,
       current_user, current_timestamp )
  FROM shoelace_data new, shoelace_data old;
</programlisting>

<!--
    (This looks a little strange since you cannot normally write
    <literal>INSERT ... VALUES ... FROM</literal>.  The <literal>FROM</literal>
    clause here is just to indicate that there are range-table entries
    in the query tree for <literal>new</literal> and <literal>old</literal>.
    These are needed so that they can be referenced by variables in
    the <command>INSERT</command> command's query tree.)
-->
（通常、<literal>INSERT ... VALUES ... FROM</literal>を書くことはできないのでちょっと奇妙に見えるかもしれません。
ここの<literal>FROM</literal>句は単に<literal>new</literal>と<literal>old</literal>の問い合わせツリーの範囲テーブル項目があることを示しているだけです。
これらは、<command>INSERT</command>コマンドの問い合わせツリー中の変数から参照されるために必要なのです。）
</para>

<para>
<!--
    The rule is a qualified <literal>ALSO</literal> rule, so the rule system
    has to return two query trees: the modified rule action and the original
    query tree. In step 1, the range table of the original query is
    incorporated into the rule's action query tree. This results in:
-->
このルールは条件付きの<literal>ALSO</literal>ルールですので、ルールシステムは変更されたルールアクションと元の問い合わせツリーという2つの問い合わせツリーを返さなければなりません。
第1の段階で元の問い合わせの範囲テーブルはルールアクション問い合わせツリーに取り込まれます。
そして、次の結果を生みます。

<programlisting>
INSERT INTO shoelace_log VALUES (
       new.sl_name, new.sl_avail,
       current_user, current_timestamp )
  FROM shoelace_data new, shoelace_data old,
       <emphasis>shoelace_data shoelace_data</emphasis>;
</programlisting>

<!--
    In step 2, the rule qualification is added to it, so the result set
    is restricted to rows where <literal>sl_avail</literal> changes:
-->
第2段階で、以下のようにルール条件が付け加えられます。
これにより、この結果集合は<literal>sl_avail</literal>が変更した行に限定されます。

<programlisting>
INSERT INTO shoelace_log VALUES (
       new.sl_name, new.sl_avail,
       current_user, current_timestamp )
  FROM shoelace_data new, shoelace_data old,
       shoelace_data shoelace_data
 <emphasis>WHERE new.sl_avail &lt;&gt; old.sl_avail</emphasis>;
</programlisting>

<!--
    (This looks even stranger, since <literal>INSERT ... VALUES</literal> doesn't have
    a <literal>WHERE</literal> clause either, but the planner and executor will have no
    difficulty with it.  They need to support this same functionality
    anyway for <literal>INSERT ... SELECT</literal>.)
-->
（<literal>INSERT ... VALUES</literal>は<literal>WHERE</literal>句を持たないため、これはさらに奇妙です。
しかし、プランナとエグゼキュータには問題はありません。
これらはどのみち<literal>INSERT ... SELECT</literal>のために同じ機能をサポートしなければなりません。）
   </para>

   <para>
<!--
    In step 3, the original query tree's qualification is added,
    restricting the result set further to only the rows that would have been touched
    by the original query:
-->
第3段階で、以下のように元の問い合わせツリーの条件が付け加えられ、結果集合は元の問い合わせで変更された行のみにさらに限定されます。

<programlisting>
INSERT INTO shoelace_log VALUES (
       new.sl_name, new.sl_avail,
       current_user, current_timestamp )
  FROM shoelace_data new, shoelace_data old,
       shoelace_data shoelace_data
 WHERE new.sl_avail &lt;&gt; old.sl_avail
   <emphasis>AND shoelace_data.sl_name = 'sl7'</emphasis>;
</programlisting>
   </para>

   <para>
<!--
    Step 4 replaces references to <literal>NEW</literal> by the target list entries from the
    original query tree or by the matching variable references
    from the result relation:
-->
第4段階では、以下のように元の問い合わせツリーの目的リスト項目、または結果リレーションの該当する変数参照で、<literal>NEW</literal>の参照を置換します。

<programlisting>
INSERT INTO shoelace_log VALUES (
       <emphasis>shoelace_data.sl_name</emphasis>, <emphasis>6</emphasis>,
       current_user, current_timestamp )
  FROM shoelace_data new, shoelace_data old,
       shoelace_data shoelace_data
 WHERE <emphasis>6</emphasis> &lt;&gt; old.sl_avail
   AND shoelace_data.sl_name = 'sl7';
</programlisting>

   </para>

   <para>
<!--
    Step 5 changes <literal>OLD</literal> references into result relation references:
-->
第5段階は、以下のように<literal>OLD</literal>参照を結果リレーション参照に置き換えます。

<programlisting>
INSERT INTO shoelace_log VALUES (
       shoelace_data.sl_name, 6,
       current_user, current_timestamp )
  FROM shoelace_data new, shoelace_data old,
       shoelace_data shoelace_data
 WHERE 6 &lt;&gt; <emphasis>shoelace_data.sl_avail</emphasis>
   AND shoelace_data.sl_name = 'sl7';
</programlisting>
   </para>

   <para>
<!--
    That's it.  Since the rule is <literal>ALSO</literal>, we also output the
    original query tree.  In short, the output from the rule system
    is a list of two query trees that correspond to these statements:
-->
これで終わりです。このルールは<literal>ALSO</literal>のため、元の問い合わせツリーも出力します。
まとめると、ルールシステムからの出力は以下の文に対応する2つの問い合わせツリーのリストです。

<programlisting>
INSERT INTO shoelace_log VALUES (
       shoelace_data.sl_name, 6,
       current_user, current_timestamp )
  FROM shoelace_data
 WHERE 6 &lt;&gt; shoelace_data.sl_avail
   AND shoelace_data.sl_name = 'sl7';

UPDATE shoelace_data SET sl_avail = 6
 WHERE sl_name = 'sl7';
</programlisting>

<!--
    These are executed in this order, and that is exactly what
    the rule was meant to do.
-->
この2つは順番通りに処理され、正確にルールが定義した通りです。
   </para>

   <para>
<!--
    The substitutions and the added qualifications
    ensure that, if the original query would be, say:
-->
元の問い合わせが例えば下記のような場合に、置換と追加された条件は、ログには何も書かれないことを確実にします。

<programlisting>
UPDATE shoelace_data SET sl_color = 'green'
 WHERE sl_name = 'sl7';
</programlisting>

<!--
    no log entry would get written.  In that case, the original query
    tree does not contain a target list entry for
    <literal>sl_avail</literal>, so <literal>NEW.sl_avail</literal> will get
    replaced by <literal>shoelace_data.sl_avail</literal>.  Thus, the extra
    command generated by the rule is:
-->
この場合、元の問い合わせツリーの目的リストには<literal>sl_avail</literal>の項目がありませんので、<literal>NEW.sl_avail</literal>が<literal>shoelace_data.sl_avail</literal>に置き換えられます。
その結果、このルールによって以下のような特別の問い合わせが生成されます。

<programlisting>
INSERT INTO shoelace_log VALUES (
       shoelace_data.sl_name, <emphasis>shoelace_data.sl_avail</emphasis>,
       current_user, current_timestamp )
  FROM shoelace_data
 WHERE <emphasis>shoelace_data.sl_avail</emphasis> &lt;&gt; shoelace_data.sl_avail
   AND shoelace_data.sl_name = 'sl7';
</programlisting>

<!--
    and that qualification will never be true.
-->
そしてこの条件は決して真にはなりません。
   </para>

   <para>
<!--
    It will also work if the original query modifies multiple rows. So
    if someone issued the command:
-->
もし元の問い合わせが複数の行を変更してもうまくいきます。
ですから、誰かが下記のようなコマンドを実行したとします。

<programlisting>
UPDATE shoelace_data SET sl_avail = 0
 WHERE sl_color = 'black';
</programlisting>

<!--
    four rows in fact get updated (<literal>sl1</literal>, <literal>sl2</literal>, <literal>sl3</literal>, and <literal>sl4</literal>).
    But <literal>sl3</literal> already has <literal>sl_avail = 0</literal>.   In this case, the original
    query trees qualification is different and that results
    in the extra query tree:
-->
この場合、実際には4行が更新されます（<literal>sl1</literal>、<literal>sl2</literal>、<literal>sl3</literal>および<literal>sl4</literal>）。
しかし<literal>sl3</literal>は既に<literal>sl_avail = 0</literal>を持っています。
この場合、元の問い合わせツリーの条件を満たさず、その結果、以下のような特別の問い合わせツリーがルールによって生成されます。

<programlisting>
INSERT INTO shoelace_log
SELECT shoelace_data.sl_name, 0,
       current_user, current_timestamp
  FROM shoelace_data
 WHERE 0 &lt;&gt; shoelace_data.sl_avail
   AND <emphasis>shoelace_data.sl_color = 'black'</emphasis>;
</programlisting>

<!--
    being generated by the rule.  This query tree will surely insert
    three new log entries. And that's absolutely correct.
-->
この構文解析ツリーは確実に3つの新しいログ項目を挿入します。
これはまったく正しい動作です
[訳注：sl3行はWHERE 0 != shoelace_data.sl_avail条件を満たさない（0!=0）ので、実際に更新される4行-1の3行分のログ項目が挿入されます]。
</para>

<para>
<!--
    Here we can see why it is important that the original query tree
    is executed last.  If the <command>UPDATE</command> had been
    executed first, all the rows would have already been set to zero, so the
    logging <command>INSERT</command> would not find any row where
    <literal>0 &lt;&gt; shoelace_data.sl_avail</literal>.
-->
ここで元の構文解析ツリーが最後に実行されるということが重要な理由がわかります。
もし<command>UPDATE</command>が先に実行されたとしたら、全ての行は0にセットされ、<literal>0 &lt;&gt; shoelace_data.sl_avail</literal>である行をログ書き込み時の<command>INSERT</command>の段階で見つけられなくなります。
</para>
</sect3>

</sect2>

<sect2 id="rules-update-views">
<!--
<title>Cooperation with Views</title>
-->
<title>ビューとの協調</title>

<indexterm zone="rules-update-views"><primary>view</primary><secondary>updating</secondary></indexterm>
<indexterm zone="rules-update-views"><primary>ビュー</primary><secondary>更新</secondary></indexterm>

<para>
<!--
    A simple way to protect view relations from the mentioned
    possibility that someone can try to run <command>INSERT</command>,
    <command>UPDATE</command>, or <command>DELETE</command> on them is
    to let those query trees get thrown away.  So we could create the rules:
-->
誰かがビューに対して<command>INSERT</command>、<command>UPDATE</command>、<command>DELETE</command>を発行するといった、前述の可能性からビューリレーションを保護する簡単な方法は、それらの構文解析ツリーを破棄してしまうことです。
このために以下のルールを作ることができます。

<programlisting>
CREATE RULE shoe_ins_protect AS ON INSERT TO shoe
    DO INSTEAD NOTHING;
CREATE RULE shoe_upd_protect AS ON UPDATE TO shoe
    DO INSTEAD NOTHING;
CREATE RULE shoe_del_protect AS ON DELETE TO shoe
    DO INSTEAD NOTHING;
</programlisting>

<!--
    If someone now tries to do any of these operations on the view
    relation <literal>shoe</literal>, the rule system will
    apply these rules. Since the rules have
    no actions and are <literal>INSTEAD</literal>, the resulting list of
    query trees will be empty and the whole query will become
    nothing because there is nothing left to be optimized or
    executed after the rule system is done with it.
-->
誰かが<literal>shoe</literal>ビューリレーションに上記の操作を行おうとすると、ルールシステムはルールを適用します。
ルールにはアクションがなく、かつ、<literal>INSTEAD</literal>ですから、結果の問い合わせツリーリストは空になります。
ルールシステムの処理が完了した後に最適化されるものや実行されるべきものが何も残っていませんので、問い合わせ全体が無効になります。
</para>

<para>
<!--
    A more sophisticated way to use the rule system is to
    create rules that rewrite the query tree into one that
    does the right operation on the real tables. To do that
    on the <literal>shoelace</literal> view, we create
    the following rules:
-->
より洗練されたルールシステムの使用方法は、実テーブルに適当な操作を行う問い合わせツリーへの書き換えを行うルールを作ることです。
<literal>shoelace</literal>ビューにこれを適用するために以下のルールを作ります。

<programlisting>
CREATE RULE shoelace_ins AS ON INSERT TO shoelace
    DO INSTEAD
    INSERT INTO shoelace_data VALUES (
           NEW.sl_name,
           NEW.sl_avail,
           NEW.sl_color,
           NEW.sl_len,
           NEW.sl_unit
    );

CREATE RULE shoelace_upd AS ON UPDATE TO shoelace
    DO INSTEAD
    UPDATE shoelace_data
       SET sl_name = NEW.sl_name,
           sl_avail = NEW.sl_avail,
           sl_color = NEW.sl_color,
           sl_len = NEW.sl_len,
           sl_unit = NEW.sl_unit
     WHERE sl_name = OLD.sl_name;

CREATE RULE shoelace_del AS ON DELETE TO shoelace
    DO INSTEAD
    DELETE FROM shoelace_data
     WHERE sl_name = OLD.sl_name;
</programlisting>
   </para>

   <para>
<!--
    If you want to support <literal>RETURNING</literal> queries on the view,
    you need to make the rules include <literal>RETURNING</literal> clauses that
    compute the view rows.  This is usually pretty trivial for views on a
    single table, but it's a bit tedious for join views such as
    <literal>shoelace</literal>.  An example for the insert case is:
-->
このビュー上で<literal>RETURNING</literal>問い合わせをサポートしたい場合、ビューの行を計算する<literal>RETURNING</literal>句を含むルールを作成しなければなりません。
これは通常、単一テーブルに対するビューでは非常に簡単ですが、<literal>shoelace</literal>のような結合されたビューの場合は多少やっかいです。
挿入する場合を例として以下に示します。

<programlisting>
CREATE RULE shoelace_ins AS ON INSERT TO shoelace
    DO INSTEAD
    INSERT INTO shoelace_data VALUES (
           NEW.sl_name,
           NEW.sl_avail,
           NEW.sl_color,
           NEW.sl_len,
           NEW.sl_unit
    )
    RETURNING
           shoelace_data.*,
           (SELECT shoelace_data.sl_len * u.un_fact
            FROM unit u WHERE shoelace_data.sl_unit = u.un_name);
</programlisting>

<!--
    Note that this one rule supports both <command>INSERT</command> and
    <command>INSERT RETURNING</command> queries on the view &mdash; the
    <literal>RETURNING</literal> clause is simply ignored for <command>INSERT</command>.
-->
この1つのルールが、ビューに対する<command>INSERT</command>問い合わせと<command>INSERT RETURNING</command>問い合わせルールをサポートすることに注意してください。
<command>INSERT</command>では<literal>RETURNING</literal>句が無視されるだけです。
   </para>

   <para>
<!--
    Now assume that once in a while, a pack of shoelaces arrives at
    the shop and a big parts list along with it.  But you don't want
    to manually update the <literal>shoelace</literal> view every
    time.  Instead we set up two little tables: one where you can
    insert the items from the part list, and one with a special
    trick. The creation commands for these are:
-->
ここで店には不定期に靴紐のケースが分厚い送り状とともに届けられると仮定します。
しかし、毎回毎回手作業で<literal>shoelace</literal>ビューを更新したくはありません。
代わりに、送り状から品目を挿入するテーブルと特殊な仕掛けを持つテーブルの2つの小さなテーブルを用意します。
以下はそれらを作成するコマンドです。

<programlisting>
CREATE TABLE shoelace_arrive (
    arr_name    text,
    arr_quant   integer
);

CREATE TABLE shoelace_ok (
    ok_name     text,
    ok_quant    integer
);

CREATE RULE shoelace_ok_ins AS ON INSERT TO shoelace_ok
    DO INSTEAD
    UPDATE shoelace
       SET sl_avail = sl_avail + NEW.ok_quant
     WHERE sl_name = NEW.ok_name;
</programlisting>

<!--
    Now you can fill the table <literal>shoelace_arrive</literal> with
    the data from the parts list:
-->
これで、送り状のデータを<literal>shoelace_arrive</literal>テーブルに投入することができます。

<programlisting>
SELECT * FROM shoelace_arrive;

 arr_name | arr_quant
----------+-----------
 sl3      |        10
 sl6      |        20
 sl8      |        20
(3 rows)
</programlisting>

<!--
    Take a quick look at the current data:
-->
そして現在のデータをチェックします。

<programlisting>
SELECT * FROM shoelace;

 sl_name  | sl_avail | sl_color | sl_len | sl_unit | sl_len_cm
----------+----------+----------+--------+---------+-----------
 sl1      |        5 | black    |     80 | cm      |        80
 sl2      |        6 | black    |    100 | cm      |       100
 sl7      |        6 | brown    |     60 | cm      |        60
 sl3      |        0 | black    |     35 | inch    |      88.9
 sl4      |        8 | black    |     40 | inch    |     101.6
 sl8      |        1 | brown    |     40 | inch    |     101.6
 sl5      |        4 | brown    |      1 | m       |       100
 sl6      |        0 | brown    |    0.9 | m       |        90
(8 rows)
</programlisting>

<!--
    Now move the arrived shoelaces in:
-->
さて、届いた靴紐を移動します。

<programlisting>
INSERT INTO shoelace_ok SELECT * FROM shoelace_arrive;
</programlisting>

<!--
    and check the results:
-->
そして結果を確認します。

<programlisting>
SELECT * FROM shoelace ORDER BY sl_name;

 sl_name  | sl_avail | sl_color | sl_len | sl_unit | sl_len_cm
----------+----------+----------+--------+---------+-----------
 sl1      |        5 | black    |     80 | cm      |        80
 sl2      |        6 | black    |    100 | cm      |       100
 sl7      |        6 | brown    |     60 | cm      |        60
 sl4      |        8 | black    |     40 | inch    |     101.6
 sl3      |       10 | black    |     35 | inch    |      88.9
 sl8      |       21 | brown    |     40 | inch    |     101.6
 sl5      |        4 | brown    |      1 | m       |       100
 sl6      |       20 | brown    |    0.9 | m       |        90
(8 rows)

SELECT * FROM shoelace_log;

 sl_name | sl_avail | log_who| log_when
---------+----------+--------+----------------------------------
 sl7     |        6 | Al     | Tue Oct 20 19:14:45 1998 MET DST
 sl3     |       10 | Al     | Tue Oct 20 19:25:16 1998 MET DST
 sl6     |       20 | Al     | Tue Oct 20 19:25:16 1998 MET DST
 sl8     |       21 | Al     | Tue Oct 20 19:25:16 1998 MET DST
(4 rows)
</programlisting>
   </para>

   <para>
<!--
    It's a long way from the one <literal>INSERT ... SELECT</literal>
    to these results. And the description of the query-tree
    transformation will be the last in this chapter.  First, there is
    the parser's output:
-->
1つの<literal>INSERT ... SELECT</literal>からこの結果になるには、長い道のりがあります。
本章での問い合わせツリーの変形に関する説明はこれが最後です。
まず、以下のようなパーサの出力があります。

<programlisting>
INSERT INTO shoelace_ok
SELECT shoelace_arrive.arr_name, shoelace_arrive.arr_quant
  FROM shoelace_arrive shoelace_arrive, shoelace_ok shoelace_ok;
</programlisting>

<!--
    Now the first rule <literal>shoelace_ok_ins</literal> is applied and turns this
    into:
-->
最初の<literal>shoelace_ok_ins</literal>ルールが適用され、結果は以下のようになります。

<programlisting>
UPDATE shoelace
   SET sl_avail = shoelace.sl_avail + shoelace_arrive.arr_quant
  FROM shoelace_arrive shoelace_arrive, shoelace_ok shoelace_ok,
       shoelace_ok old, shoelace_ok new,
       shoelace shoelace
 WHERE shoelace.sl_name = shoelace_arrive.arr_name;
</programlisting>

<!--
    and throws away the original <command>INSERT</command> on
    <literal>shoelace_ok</literal>.  This rewritten query is passed to
    the rule system again, and the second applied rule
    <literal>shoelace_upd</literal> produces:
-->
そして、<literal>shoelace_ok</literal>に対する元の<command>INSERT</command>を破棄します。
この書き換えられた問い合わせは再びルールシステムに渡されて、2番目に適用される<literal>shoelace_upd</literal>ルールは以下を生成します。

<programlisting>
UPDATE shoelace_data
   SET sl_name = shoelace.sl_name,
       sl_avail = shoelace.sl_avail + shoelace_arrive.arr_quant,
       sl_color = shoelace.sl_color,
       sl_len = shoelace.sl_len,
       sl_unit = shoelace.sl_unit
  FROM shoelace_arrive shoelace_arrive, shoelace_ok shoelace_ok,
       shoelace_ok old, shoelace_ok new,
       shoelace shoelace, shoelace old,
       shoelace new, shoelace_data shoelace_data
 WHERE shoelace.sl_name = shoelace_arrive.arr_name
   AND shoelace_data.sl_name = shoelace.sl_name;
</programlisting>

<!--
    Again it's an <literal>INSTEAD</literal> rule and the previous query tree is trashed.
    Note that this query still uses the view <literal>shoelace</literal>.
    But the rule system isn't finished with this step, so it continues
    and applies the <literal>_RETURN</literal> rule on it, and we get:
-->
これは再び<literal>INSTEAD</literal>ルールですので、以前の問い合わせツリーは破棄されます。
この問い合わせは<literal>shoelace</literal>ビューを引き続き使用していることに注意してください。
しかし、この段階ではルールシステムは終了していないため、引き続き<literal>_RETURN</literal>ルールが適用され、下記のようになります。

<programlisting>
UPDATE shoelace_data
   SET sl_name = s.sl_name,
       sl_avail = s.sl_avail + shoelace_arrive.arr_quant,
       sl_color = s.sl_color,
       sl_len = s.sl_len,
       sl_unit = s.sl_unit
  FROM shoelace_arrive shoelace_arrive, shoelace_ok shoelace_ok,
       shoelace_ok old, shoelace_ok new,
       shoelace shoelace, shoelace old,
       shoelace new, shoelace_data shoelace_data,
       shoelace old, shoelace new,
       shoelace_data s, unit u
 WHERE s.sl_name = shoelace_arrive.arr_name
   AND shoelace_data.sl_name = s.sl_name;
</programlisting>

<!--
    Finally, the rule <literal>log_shoelace</literal> gets applied,
    producing the extra query tree:
-->
最後に、<literal>log_shoelace</literal>ルールが適用され、以下のような特別な問い合わせツリーが生成されます。

<programlisting>
INSERT INTO shoelace_log
SELECT s.sl_name,
       s.sl_avail + shoelace_arrive.arr_quant,
       current_user,
       current_timestamp
  FROM shoelace_arrive shoelace_arrive, shoelace_ok shoelace_ok,
       shoelace_ok old, shoelace_ok new,
       shoelace shoelace, shoelace old,
       shoelace new, shoelace_data shoelace_data,
       shoelace old, shoelace new,
       shoelace_data s, unit u,
       shoelace_data old, shoelace_data new
       shoelace_log shoelace_log
 WHERE s.sl_name = shoelace_arrive.arr_name
   AND shoelace_data.sl_name = s.sl_name
   AND (s.sl_avail + shoelace_arrive.arr_quant) &lt;&gt; s.sl_avail;
</programlisting>

<!--
    After that the rule system runs out of rules and returns the
    generated query trees.
-->
この後、ルールシステムはルールを使い切り、生成された問い合わせツリーを返します。
   </para>

   <para>
<!--
    So we end up with two final query trees that are equivalent to the
    <acronym>SQL</acronym> statements:
-->
そして、以下の<acronym>SQL</acronym>文と等価となる2つの最終問い合わせツリーで終結します。

<programlisting>
INSERT INTO shoelace_log
SELECT s.sl_name,
       s.sl_avail + shoelace_arrive.arr_quant,
       current_user,
       current_timestamp
  FROM shoelace_arrive shoelace_arrive, shoelace_data shoelace_data,
       shoelace_data s
 WHERE s.sl_name = shoelace_arrive.arr_name
   AND shoelace_data.sl_name = s.sl_name
   AND s.sl_avail + shoelace_arrive.arr_quant &lt;&gt; s.sl_avail;

UPDATE shoelace_data
   SET sl_avail = shoelace_data.sl_avail + shoelace_arrive.arr_quant
  FROM shoelace_arrive shoelace_arrive,
       shoelace_data shoelace_data,
       shoelace_data s
 WHERE s.sl_name = shoelace_arrive.sl_name
   AND shoelace_data.sl_name = s.sl_name;
</programlisting>

<!--
    The result is that data coming from one relation inserted into another,
    changed into updates on a third, changed into updating
    a fourth plus logging that final update in a fifth
    gets reduced into two queries.
-->
結果は、1つのリレーションから来たデータが別のリレーションに挿入され、3つ目のリレーションの更新に変更され、4つ目の更新と5つ目への最終更新のログ記録に変更され、最終的に2つの問い合わせに縮小されます。
</para>

<para>
<!--
    There is a little detail that's a bit ugly. Looking at the two
    queries, it turns out that the <literal>shoelace_data</literal>
    relation appears twice in the range table where it could
    definitely be reduced to one. The planner does not handle it and
    so the execution plan for the rule systems output of the
    <command>INSERT</command> will be
-->
ちょっと見苦しい小さな事項があります。
でき上がった2つの問い合わせを見ると、1つに縮小されたはずの<literal>shoelace_data</literal>リレーションが範囲テーブルに二度出てきます。
プランナは処理をしないので、<command>INSERT</command>のルールシステムの出力に対する実行計画は次のようになります。

<literallayout class="monospaced">
Nested Loop
  -&gt;  Merge Join
        -&gt;  Seq Scan
              -&gt;  Sort
                    -&gt;  Seq Scan on s
        -&gt;  Seq Scan
              -&gt;  Sort
                    -&gt;  Seq Scan on shoelace_arrive
  -&gt;  Seq Scan on shoelace_data
</literallayout>

<!--
    while omitting the extra range table entry would result in a
-->
一方、余計な範囲テーブル項目を省略することで、以下のようにログテーブルにまったく同じ項目が作られます。

<literallayout class="monospaced">
Merge Join
  -&gt;  Seq Scan
        -&gt;  Sort
              -&gt;  Seq Scan on s
  -&gt;  Seq Scan
        -&gt;  Sort
              -&gt;  Seq Scan on shoelace_arrive
</literallayout>

<!--
    which produces exactly the same entries in the log table.  Thus,
    the rule system caused one extra scan on the table
    <literal>shoelace_data</literal> that is absolutely not
    necessary. And the same redundant scan is done once more in the
    <command>UPDATE</command>. But it was a really hard job to make
    that all possible at all.
-->
ですから、ルールシステムは、まったく必要のない<literal>shoelace_data</literal>リレーションに対する余計なスキャンを一度行うことになります。
そして<command>UPDATE</command>でも同様な不要なスキャンが再度実行されます。
しかしながら、これらを全て可能にするのは大変な仕事です。
</para>

<para>
<!--
    Now we make a final demonstration of the
    <productname>PostgreSQL</productname> rule system and its power.
    Say you add some shoelaces with extraordinary colors to your
    database:
-->
最後に<productname>PostgreSQL</productname>のルールシステムとその効力を示しましょう。
例えば、まったく売れそうもない靴紐をデータベースに追加してみます。

<programlisting>
INSERT INTO shoelace VALUES ('sl9', 0, 'pink', 35.0, 'inch', 0.0);
INSERT INTO shoelace VALUES ('sl10', 1000, 'magenta', 40.0, 'inch', 0.0);
</programlisting>

<!--
    We would like to make a view to check which
    <literal>shoelace</literal> entries do not fit any shoe in color.
    The view for this is:
-->
全ての靴に合わない色が<literal>shoelace</literal>項目にあるかどうかを検査するビューを作成したいと考えます。
ビューは以下のようになります。

<programlisting>
CREATE VIEW shoelace_mismatch AS
    SELECT * FROM shoelace WHERE NOT EXISTS
        (SELECT shoename FROM shoe WHERE slcolor = sl_color);
</programlisting>

<!--
    Its output is:
-->
この出力は以下のようになります。

<programlisting>
SELECT * FROM shoelace_mismatch;

 sl_name | sl_avail | sl_color | sl_len | sl_unit | sl_len_cm
---------+----------+----------+--------+---------+-----------
 sl9     |        0 | pink     |     35 | inch    |      88.9
 sl10    |     1000 | magenta  |     40 | inch    |     101.6
</programlisting>
   </para>

   <para>
<!--
    Now we want to set it up so that mismatching shoelaces that are
    not in stock are deleted from the database.
    To make it a little harder for <productname>PostgreSQL</productname>,
    we don't delete it directly. Instead we create one more view:
-->
ここで、合う靴がない靴紐のうち、在庫がないものをデータベースから削除するように設定してみます。
これは<productname>PostgreSQL</productname>では困難な作業ですので、直接削除しません。
代わりに、以下のようにもう1つビューを作成します。

<programlisting>
CREATE VIEW shoelace_can_delete AS
    SELECT * FROM shoelace_mismatch WHERE sl_avail = 0;
</programlisting>

<!--
    and do it this way:
-->
そして、以下を行います。

<programlisting>
DELETE FROM shoelace WHERE EXISTS
    (SELECT * FROM shoelace_can_delete
             WHERE sl_name = shoelace.sl_name);
</programlisting>

<!--
    The results are:
-->
結果は次のとおりです。

<programlisting>
SELECT * FROM shoelace;

 sl_name | sl_avail | sl_color | sl_len | sl_unit | sl_len_cm
---------+----------+----------+--------+---------+-----------
 sl1     |        5 | black    |     80 | cm      |        80
 sl2     |        6 | black    |    100 | cm      |       100
 sl7     |        6 | brown    |     60 | cm      |        60
 sl4     |        8 | black    |     40 | inch    |     101.6
 sl3     |       10 | black    |     35 | inch    |      88.9
 sl8     |       21 | brown    |     40 | inch    |     101.6
 sl10    |     1000 | magenta  |     40 | inch    |     101.6
 sl5     |        4 | brown    |      1 | m       |       100
 sl6     |       20 | brown    |    0.9 | m       |        90
(9 rows)
</programlisting>
   </para>

   <para>
<!--
    A <command>DELETE</command> on a view, with a subquery qualification that
    in total uses 4 nesting/joined views, where one of them
    itself has a subquery qualification containing a view
    and where calculated view columns are used,
    gets rewritten into
    one single query tree that deletes the requested data
    from a real table.
-->
合計4つのネスト/結合されたビューを副問い合わせの条件として持ち、その中の1つはビューを含む副問い合わせ条件を持ち、かつ演算を施されたビューの列が使われる場合の、ビューに対する<command>DELETE</command>が、実テーブルから要求されたデータを削除する単一の問い合わせツリーに書き換えられます。
</para>

<para>
<!--
    There are probably only a few situations out in the real world
    where such a construct is necessary. But it makes you feel
    comfortable that it works.
-->
このような構造が必要な状況は実社会ではほとんどないと思われます。
しかし、実際に動くことを確認できれば安心できます。
</para>
</sect2>

</sect1>

<sect1 id="rules-privileges">
<!--
<title>Rules and Privileges</title>
-->
<title>ルールと権限</title>

<indexterm zone="rules-privileges">
 <primary>privilege</primary>
 <secondary sortas="Regeln">with rules</secondary>
</indexterm>
<indexterm zone="rules-privileges">
 <primary>権限</primary>
 <secondary sortas="Regeln">ルールでの</secondary>
</indexterm>

<indexterm zone="rules-privileges">
 <primary>privilege</primary>
 <secondary sortas="Sichten">with views</secondary>
</indexterm>
<indexterm zone="rules-privileges">
 <primary>権限</primary>
 <secondary sortas="Sichten">ビューでの</secondary>
</indexterm>

<para>
<!--
    Due to rewriting of queries by the <productname>PostgreSQL</productname>
    rule system, other tables/views than those used in the original
    query get accessed. When update rules are used, this can include write access
    to tables.
-->
<productname>PostgreSQL</productname>のルールシステムによる問い合わせの書き換えによって、オリジナルの問い合わせで使われたものではない他のテーブル/ビューがアクセスされます。
更新ルールを使うことによってテーブルへの書き込みアクセスを包含することができます。
</para>

<para>
<!--
    Rewrite rules don't have a separate owner. The owner of
    a relation (table or view) is automatically the owner of the
    rewrite rules that are defined for it.
    The <productname>PostgreSQL</productname> rule system changes the
    behavior of the default access control system. With the exception of
    <literal>SELECT</literal> rules associated with security invoker views
    (see <link linkend="sql-createview"><command>CREATE VIEW</command></link>),
    all relations that are used due to rules get checked against the
    privileges of the rule owner, not the user invoking the rule.
    This means that, except for security invoker views, users only need the
    required privileges for the tables/views that are explicitly named in
    their queries.
-->
書き換えルールに別々の所有者はいません。
リレーション（テーブルまたはビュー）の所有者は自動的にそれに定義された書き換えルールの所有者となります。
<productname>PostgreSQL</productname>のルールシステムはデフォルトのアクセス制御システムの振舞いを変更します。
セキュリティ実行者ビュー（<link linkend="sql-createview"><command>CREATE VIEW</command>を参照</link>）に関連付けられている<literal>SELECT</literal>ルールを除いて、ルールのために使用されるすべてのリレーションは、ルールを起動するユーザではなくルール所有者の権限でチェックされます。
このことは、セキュリティ実行者ビューを除き、ユーザは問い合わせで明記するテーブル/ビューに対しての権限だけあればよいことを示しています。
</para>

<para>
<!--
    For example: A user has a list of phone numbers where some of
    them are private, the others are of interest for the assistant of the office.
    The user can construct the following:
-->
例えば、以下のようにします。
あるユーザが、いくつかは個人用の、その他は事務所で秘書が利用するための、電話番号のリストを持っていたとします。
ユーザは次のようにして構築することができます。

<programlisting>
CREATE TABLE phone_data (person text, phone text, private boolean);
CREATE VIEW phone_number AS
    SELECT person, CASE WHEN NOT private THEN phone END AS phone
    FROM phone_data;
GRANT SELECT ON phone_number TO assistant;
</programlisting>

<!--
    Nobody except that user (and the database superusers) can access the
    <literal>phone_data</literal> table. But because of the <command>GRANT</command>,
    the assistant can run a <command>SELECT</command> on the
    <literal>phone_number</literal> view. The rule system will rewrite the
    <command>SELECT</command> from <literal>phone_number</literal> into a
    <command>SELECT</command> from <literal>phone_data</literal>.
    Since the user is the owner of
    <literal>phone_number</literal> and therefore the owner of the rule, the
    read access to <literal>phone_data</literal> is now checked against the user's
    privileges and the query is permitted. The check for accessing
    <literal>phone_number</literal> is also performed, but this is done
    against the invoking user, so nobody but the user and the
    assistant can use it.
-->
そのユーザ（とデータベースのスーパーユーザ）以外は<literal>phone_data</literal>テーブルにアクセスできません。
しかし、<command>GRANT</command>により秘書は<literal>phone_number</literal>ビューに対し<command>SELECT</command>できます。
ルールシステムは<literal>phone_number</literal>からの<command>SELECT</command>操作を<literal>phone_data</literal>からの<command>SELECT</command>操作に書き換えます。
そのユーザは<literal>phone_number</literal>の所有者、したがってルールの所有者ですから、<literal>phone_data</literal>の読み込みに対するアクセスはそのユーザの権限に従ってチェックされ、問い合わせを受け付けてもよいことになります。
<literal>phone_number</literal>へのアクセスもチェックされますが、これは呼び出したユーザに対して行われますので、秘書とユーザ以外は使うことができません。
</para>

<para>
<!--
    The privileges are checked rule by rule. So the assistant is for now the
    only one who can see the public phone numbers. But the assistant can set up
    another view and grant access to that to the public. Then, anyone
    can see the <literal>phone_number</literal> data through the assistant's view.
    What the assistant cannot do is to create a view that directly
    accesses <literal>phone_data</literal>.  (Actually the assistant can, but it will not work since
    every access will be denied during the permission checks.)
    And as soon as the user notices that the assistant opened
    their <literal>phone_number</literal> view, the user can revoke the assistant's access. Immediately, any
    access to the assistant's view would fail.
-->
権限はルールごとにチェックされます。
ですから秘書だけが今のところ公開の電話番号を参照することができます。
しかし、秘書は別のビューを作成し、それにPUBLICに対するアクセス許可を与えることができます。
こうすると秘書のビューを通して誰もが<literal>phone_number</literal>データを見ることができます。
秘書ができないことは<literal>phone_data</literal>に直接アクセスするビューを作ることです
（実際には作成はできますが、アクセスは全て、権限チェックで拒絶されます）。
そして、秘書が独自の<literal>phone_number</literal>ビューを開いたことにユーザが気付いた時点で、秘書の権限を取り上げることができます。
秘書のビューへのアクセスは即座に失敗に終わります。
</para>

<para>
<!--
    One might think that this rule-by-rule checking is a security
    hole, but in fact it isn't.   But if it did not work this way, the assistant
    could set up a table with the same columns as <literal>phone_number</literal> and
    copy the data to there once per day. Then it's the assistant's own data and
    the assistant can grant access to everyone they want. A
    <command>GRANT</command> command means, <quote>I trust you</quote>.
    If someone you trust does the thing above, it's time to
    think it over and then use <command>REVOKE</command>.
-->
このルールごとのチェックがセキュリティホールになると考える人がいるかもしれませんが、実際にはそうではありません。
もしこのように機能しないとなると、秘書は<literal>phone_number</literal>と同じ列を持ったテーブルを用意して、1日1回データをそこにコピーするかもしれません。
そうなると、データは彼のものですから、誰にアクセス権を与えようが彼の自由です。
<command>GRANT</command>は<quote>あなたを信用しています</quote>ということです。
信用している誰かがこのようなことを行った場合は、考えを変えて<command>REVOKE</command>してください。
</para>

<para>
<!--
    Note that while views can be used to hide the contents of certain
    columns using the technique shown above, they cannot be used to reliably
    conceal the data in unseen rows unless the
    <literal>security_barrier</literal> flag has been set.  For example,
    the following view is insecure:
-->
上に示したような手法を使ってある列の内容を隠すのにビューは使えますが、<literal>security_barrier</literal>フラグが設定されていない限り、見えない行にあるデータを隠す信頼できる方法ではない事に注意してください。
例えば、以下のビューは安全ではありません。
<programlisting>
CREATE VIEW phone_number AS
    SELECT person, phone FROM phone_data WHERE phone NOT LIKE '412%';
</programlisting>
<!--
    This view might seem secure, since the rule system will rewrite any
    <command>SELECT</command> from <literal>phone_number</literal> into a
    <command>SELECT</command> from <literal>phone_data</literal> and add the
    qualification that only entries where <literal>phone</literal> does not begin
    with 412 are wanted.  But if the user can create their own functions,
    it is not difficult to convince the planner to execute the user-defined
    function prior to the <function>NOT LIKE</function> expression.
    For example:
-->
ルールシステムが<literal>phone_number</literal>からの<command>SELECT</command>を<literal>phone_data</literal>からの<command>SELECT</command>に書き換え、<literal>phone</literal>が412で始まらない項目のみが必要だという条件を追加しますので、このビューは安全に見えます。
しかし、ユーザが自身の関数を作成できるのであれば、<function>NOT LIKE</function>式の前にユーザ定義の関数を実行するようプランナを説得することは難しくありません。
例えば以下の通りです。
<programlisting>
CREATE FUNCTION tricky(text, text) RETURNS bool AS $$
BEGIN
    RAISE NOTICE '% =&gt; %', $1, $2;
    RETURN true;
END;
$$ LANGUAGE plpgsql COST 0.0000000000000000000001;

SELECT * FROM phone_number WHERE tricky(person, phone);
</programlisting>
<!--
    Every person and phone number in the <literal>phone_data</literal> table will be
    printed as a <literal>NOTICE</literal>, because the planner will choose to
    execute the inexpensive <function>tricky</function> function before the
    more expensive <function>NOT LIKE</function>.  Even if the user is
    prevented from defining new functions, built-in functions can be used in
    similar attacks.  (For example, most casting functions include their
    input values in the error messages they produce.)
-->
プランナはより高価な<function>NOT LIKE</function>の前に安価な<function>tricky</function>関数を実行することを選びますので、<literal>phone_data</literal>テーブルの人と電話番号はすべて<literal>NOTICE</literal>として表示されます。
たとえユーザが新しい関数を定義できない場合でも、同様の攻撃で組み込み関数が使えます。
（例えば、ほとんどの型変換関数は生成するエラーメッセージに入力値を含んでいます。）
</para>

<para>
<!--
    Similar considerations apply to update rules. In the examples of
    the previous section, the owner of the tables in the example
    database could grant the privileges <literal>SELECT</literal>,
    <literal>INSERT</literal>, <literal>UPDATE</literal>, and <literal>DELETE</literal> on
    the <literal>shoelace</literal> view to someone else, but only
    <literal>SELECT</literal> on <literal>shoelace_log</literal>. The rule action to
    write log entries will still be executed successfully, and that
    other user could see the log entries.  But they could not create fake
    entries, nor could they manipulate or remove existing ones.  In this
    case, there is no possibility of subverting the rules by convincing
    the planner to alter the order of operations, because the only rule
    which references <literal>shoelace_log</literal> is an unqualified
    <literal>INSERT</literal>.  This might not be true in more complex scenarios.
-->
同様の考慮は更新ルールにも適用できます。
前節の例において、データベースのテーブルの所有者は<literal>shoelace</literal>ビューに対し、誰かに<literal>SELECT</literal>、<literal>INSERT</literal>、<literal>UPDATE</literal>、<literal>DELETE</literal>権限を与えることができます。
しかし、<literal>shoelace_log</literal>に対しては<literal>SELECT</literal>だけです。
ログ項目を書き込むルールアクションは支障なく実行され、また、他のユーザはログ項目を見ることができます。
しかし、他のユーザは項目を捏造したり、既に存在する項目を操作する、あるいは削除することはできません。
この場合、<literal>shoelace_log</literal>を参照しているルールは条件のない<literal>INSERT</literal>だけですので、操作の順序を変えるようにプランナを説得することでルールを破壊する可能性はありません。
これはより複雑な状況では正しくないかもしれません。
</para>

<para>
<!--
    When it is necessary for a view to provide row-level security, the
    <literal>security_barrier</literal> attribute should be applied to
    the view.  This prevents maliciously-chosen functions and operators from
    being passed values from rows until after the view has done its work.  For
    example, if the view shown above had been created like this, it would
    be secure:
-->
ビューが行単位セキュリティを提供する場合には、そのビューには<literal>security_barrier</literal>属性を付与するべきです。
これは、悪意を持って選ばれた関数や演算子が、ビューが適用されるより前に渡された行に対して実行されないようにします。
例えば、上記のビューが次のように定義された場合、これは安全です。
<programlisting>
CREATE VIEW phone_number WITH (security_barrier) AS
    SELECT person, phone FROM phone_data WHERE phone NOT LIKE '412%';
</programlisting>
<!--
    Views created with the <literal>security_barrier</literal> may perform
    far worse than views created without this option.  In general, there is
    no way to avoid this: the fastest possible plan must be rejected
    if it may compromise security.  For this reason, this option is not
    enabled by default.
-->
<literal>security_barrier</literal>を付けて定義されたビューは、このオプションなしのビューよりも性能の劣る問い合わせ実行プランを生成します。一般的に、最も高速だが、セキュリティ上の問題がある問い合わせ実行プランを破棄しなければならないという状況は不可避です。そのため、このオプションはデフォルトでは有効になっていません。
</para>

<para>
<!--
    The query planner has more flexibility when dealing with functions that
    have no side effects.  Such functions are referred to as <literal>LEAKPROOF</literal>, and
    include many simple, commonly used operators, such as many equality
    operators.  The query planner can safely allow such functions to be evaluated
    at any point in the query execution process, since invoking them on rows
    invisible to the user will not leak any information about the unseen rows.
    Further, functions which do not take arguments or which are not passed any
    arguments from the security barrier view do not have to be marked as
    <literal>LEAKPROOF</literal> to be pushed down, as they never receive data
    from the view.  In contrast, a function that might throw an error depending
    on the values received as arguments (such as one that throws an error in the
    event of overflow or division by zero) is not leak-proof, and could provide
    significant information about the unseen rows if applied before the security
    view's row filters.
-->
プランナは副作用が無い関数をもう少し柔軟に扱います。
これらの関数は<literal>LEAKPROOF</literal>属性を持っており、等価演算子など、単純で広く用いられる演算子も多く含まれます。
利用者に対して不可視な行に対するこれら関数の呼び出しはいかなる情報も漏えいさせないため、プランナはこれらの関数をどのような場所でも安全に実行させる事ができます。
さらに、引数をとらなかったり、セキュリティバリアビューから引数を渡されない関数は、ビューからデータを渡されることは決して無いため、プッシュダウンされるための<literal>LEAKPROOF</literal>をマークする必要はありません。
一方、受け取った引数の値に応じてエラー（例えばオーバーフローやゼロ除算など）を発生させるかもしれない関数は leak-proof ではありません。
これがもしセキュリティ・ビューの条件句でフィルタリングされるより前に適用されたなら、不可視行に関する何か重要な情報を与える事ができてしまいます。
</para>

<para>
<!--
    It is important to understand that even a view created with the
    <literal>security_barrier</literal> option is intended to be secure only
    in the limited sense that the contents of the invisible tuples will not be
    passed to possibly-insecure functions.  The user may well have other means
    of making inferences about the unseen data; for example, they can see the
    query plan using <command>EXPLAIN</command>, or measure the run time of
    queries against the view.  A malicious attacker might be able to infer
    something about the amount of unseen data, or even gain some information
    about the data distribution or most common values (since these things may
    affect the run time of the plan; or even, since they are also reflected in
    the optimizer statistics, the choice of plan).  If these types of "covert
    channel" attacks are of concern, it is probably unwise to grant any access
    to the data at all.
-->
   ビューが<literal>security_barrier</literal>属性付きで定義されたとしても、それは限定的な意味で安全である、つまり不可視な行の内容が潜在的に安全でない関数に渡される事がないという事を意図しているにすぎません。
利用者には不可視な行に対して何らかの推測を行う他の手段があるかもしれません。例えば、<command>EXPLAIN</command>を用いて問い合わせ実行プランを見たり、ビューに対する問い合わせ実行時間を計測したりすることです。
   悪意の攻撃者は不可視データの量を推測したり、分散や最頻値（なぜなら、これらは統計情報を通じて実行プランの選択、ひいては実行時間に影響するかもしれません）に関する何らかの情報を得る事ができるかもしれません。
   もし、この種の"隠れチャネル"に対する対策が必要であれば、とにかくデータに対するアクセスを許可するのは得策ではありません。
</para>
</sect1>

<sect1 id="rules-status">
<!--
<title>Rules and Command Status</title>
-->
<title>ルールおよびコマンドの状態</title>

<para>
<!--
    The <productname>PostgreSQL</productname> server returns a command
    status string, such as <literal>INSERT 149592 1</literal>, for each
    command it receives.  This is simple enough when there are no rules
    involved, but what happens when the query is rewritten by rules?
-->
<productname>PostgreSQL</productname>サーバでは、受け取った問い合わせのそれぞれに対して、<literal>INSERT 149592 1</literal>のようなコマンド状態文字列を返します。
これは簡単ですが、ルールが使用されていない場合には十分なものです。
しかし、問い合わせがルールにより書き換えられた場合、どのようになるでしょうか。
</para>

<para>
<!--
    Rules affect the command status as follows:
-->
ルールはコマンド状態に以下のように影響を与えます。

    <itemizedlist>
     <listitem>
      <para>
<!--
       If there is no unconditional <literal>INSTEAD</literal> rule for the query, then
       the originally given query will be executed, and its command
       status will be returned as usual.  (But note that if there were
       any conditional <literal>INSTEAD</literal> rules, the negation of their qualifications
       will have been added to the original query.  This might reduce the
       number of rows it processes, and if so the reported status will
       be affected.)
-->
問い合わせに無条件の<literal>INSTEAD</literal>ルールが使用されていない場合、元々与えられていた問い合わせが実行され、そのコマンド状態は通常通り返されます
（しかし、条件付き<literal>INSTEAD</literal>ルールが使用されている場合、その条件の否定が元の問い合わせに追加されることに注意してください。
これにより、処理する行の数が減り、その結果報告される状態が影響を受けるかもしれません）。
      </para>
     </listitem>

     <listitem>
      <para>
<!--
       If there is any unconditional <literal>INSTEAD</literal> rule for the query, then
       the original query will not be executed at all.  In this case,
       the server will return the command status for the last query
       that was inserted by an <literal>INSTEAD</literal> rule (conditional or
       unconditional) and is of the same command type
       (<command>INSERT</command>, <command>UPDATE</command>, or
       <command>DELETE</command>) as the original query.  If no query
       meeting those requirements is added by any rule, then the
       returned command status shows the original query type and
       zeroes for the row-count and OID fields.
-->
問い合わせに無条件の<literal>INSTEAD</literal>ルールが使用されている場合、元の問い合わせはまったく実行されません。
この場合、サーバでは、（条件付きもしくは無条件の）<literal>INSTEAD</literal>ルールによって挿入され、かつ、元の問い合わせと同じ種類（<command>INSERT</command>、<command>UPDATE</command>または<command>DELETE</command>）の最後の問い合わせについてコマンド状態を返します。
この条件に合致する問い合わせがルールによって追加されない場合、返されるコマンド状態は、元の問い合わせの種類と行数およびOIDフィールドに0が表示されます。
      </para>
     </listitem>
    </itemizedlist>
</para>

<para>
<!--
    The programmer can ensure that any desired <literal>INSTEAD</literal> rule is the one
    that sets the command status in the second case, by giving it the
    alphabetically last rule name among the active rules, so that it
    gets applied last.
-->
後者の場合、プログラマは、有効ルールの中でアルファベット順の最後のルール名を与えることによって、必要な<literal>INSTEAD</literal>ルールを最後に実行することができます。そして、そのことによって、コマンド状態が確実にそのルールで設定されるようにできます。
</para>
</sect1>

<sect1 id="rules-triggers">
<!--
<title>Rules Versus Triggers</title>
-->
<title>ルール対トリガ</title>

<indexterm zone="rules-triggers">
 <primary>rule</primary>
 <secondary sortas="Trigger">compared with triggers</secondary>
</indexterm>
<indexterm zone="rules-triggers">
 <primary>ルール</primary>
 <secondary sortas="Trigger">とトリガとの比較</secondary>
</indexterm>

<indexterm zone="rules-triggers">
 <primary>trigger</primary>
 <secondary sortas="Regeln">compared with rules</secondary>
</indexterm>
<indexterm zone="rules-triggers">
 <primary>トリガ</primary>
 <secondary sortas="Regeln">とルールとの比較</secondary>
</indexterm>

<para>
<!--
    Many things that can be done using triggers can also be
    implemented using the <productname>PostgreSQL</productname>
    rule system.  One of the things that cannot be implemented by
    rules are some kinds of constraints, especially foreign keys. It is possible
    to place a qualified rule that rewrites a command to <literal>NOTHING</literal>
    if the value of a column does not appear in another table.
    But then the data is silently thrown away and that's
    not a good idea. If checks for valid values are required,
    and in the case of an invalid value an error message should
    be generated, it must be done by a trigger.
-->
トリガによって行われる多くの操作は<productname>PostgreSQL</productname>のルールシステムで実装可能です。
ルールで実装できないものの1つはある種の制約、特に外部キーに関してです。
もし他のテーブルに列の値がなかった場合、条件ルールでコマンドを<literal>NOTHING</literal>に書き換えてしまうことも可能ですが、これではデータがだまって消去されてしまい、良いアイディアとは言えません。
有効な値かどうかのチェックが必要で、無効な値についてはエラーメッセージを表示する必要があるなら、このことは今のところトリガを使って行わなければなりません。
</para>

<para>
<!--
    In this chapter, we focused on using rules to update views. All of
    the update rule examples in this chapter can also be implemented
    using <literal>INSTEAD OF</literal> triggers on the views.  Writing such
    triggers is often easier than writing rules, particularly if complex
    logic is required to perform the update.
-->
この章ではビューを更新するのにルールを使うことに焦点を当ててきました。
この章の更新ルールの例はすべてビューの<literal>INSTEAD OF</literal>トリガを使っても実装できます。
特に更新を実行するのに複雑な論理が要求される場合には、そのようなトリガを書くことはしばしばルールを書くよりも簡単です。
</para>

<para>
<!--
    For the things that can be implemented by both, which is best
    depends on the usage of the database.
    A trigger is fired once for each affected row. A rule modifies
    the query or generates an additional query. So if many
    rows are affected in one statement, a rule issuing one extra
    command is likely to be faster than a trigger that is
    called for every single row and must re-determine what to do
    many times.  However, the trigger approach is conceptually far
    simpler than the rule approach, and is easier for novices to get right.
-->
どちらでも実装できる事項に関してどちらがベストかはデータベースの使用方法によります。
トリガは各行に対して一度起動します。
ルールは問い合わせを修正するか追加の問い合わせを生成します。
ですから、1つの文が多くの行に影響を与える場合、1つの行を処理する度に呼び出され、何をするかを何度も再決定しなければならないトリガよりも、追加の問い合わせを1つ発行するルールの方がほとんどの場合高速になります。
しかし、トリガ方式は概念的にルールシステムよりかなり単純であり、初心者は簡単に正しく扱うことができます。
</para>

<para>
<!--
    Here we show an example of how the choice of rules versus triggers
    plays out in one situation.  There are two tables:
-->
ここで、ある状況下でルールとトリガのどちらを選択するかを示す例を挙げます。
例えば、2つのテーブルがあるとします。

<programlisting>
<!--
CREATE TABLE computer (
    hostname        text,    &#45;- indexed
    manufacturer    text     &#45;- indexed
);
-->
CREATE TABLE computer (
    hostname        text,    -- インデックスあり
    manufacturer    text     -- インデックスあり
);

<!--
CREATE TABLE software (
    software        text,    &#45;- indexed
    hostname        text     &#45;- indexed
);
-->
CREATE TABLE software (
    software        text,    -- インデックスあり
    hostname        text     -- インデックスあり
);
</programlisting>

<!--
    Both tables have many thousands of rows and the indexes on
    <structfield>hostname</structfield> are unique.  The rule or trigger should
    implement a constraint that deletes rows from <literal>software</literal>
    that reference a deleted computer.  The trigger would use this command:
-->
2つのテーブルにはともに数千の行があって、<structfield>hostname</structfield>上のインデックスは一意です。
ルール/トリガは削除されたホストを参照する、<literal>software</literal>の行を削除する制限を実装しなければなりません。
トリガの場合は以下のコマンドを使用します。

<programlisting>
DELETE FROM software WHERE hostname = $1;
</programlisting>

<!--
    Since the trigger is called for each individual row deleted from
    <literal>computer</literal>, it can prepare and save the plan for this
    command and pass the <structfield>hostname</structfield> value in the
    parameter.  The rule would be written as:
-->
<literal>computer</literal>から削除された行1つひとつに対してこのトリガが呼び出されますので、このコマンドの準備を行い、計画を保存し、パラメータとして<structfield>hostname</structfield>を渡すことができます。
ルールの場合は以下のように作成されます。

<programlisting>
CREATE RULE computer_del AS ON DELETE TO computer
    DO DELETE FROM software WHERE hostname = OLD.hostname;
</programlisting>
   </para>

   <para>
<!--
    Now we look at different types of deletes. In the case of a:
-->
ここで別の類の削除を考えてみましょう。

<programlisting>
DELETE FROM computer WHERE hostname = 'mypc.local.net';
</programlisting>

<!--
    the table <literal>computer</literal> is scanned by index (fast), and the
    command issued by the trigger would also use an index scan (also fast).
    The extra command from the rule would be:
-->
上のような場合では、<literal>computer</literal>はインデックスにより（高速に）スキャンされます。
トリガによってこのコマンドが発行された場合もインデックススキャンが使用されます（高速です）。
ルールによる追加コマンドは以下のようになります。

<programlisting>
DELETE FROM software WHERE computer.hostname = 'mypc.local.net'
                       AND software.hostname = computer.hostname;
</programlisting>

<!--
    Since there are appropriate indexes set up, the planner
    will create a plan of
-->
適切なインデックスが設定されていますので、プランナは以下の計画を作成します。

<literallayout class="monospaced">
Nestloop
  -&gt;  Index Scan using comp_hostidx on computer
  -&gt;  Index Scan using soft_hostidx on software
</literallayout>

<!--
    So there would be not that much difference in speed between
    the trigger and the rule implementation.
-->
ですので、トリガとルールの実装間での速度差はあまりありません。
   </para>

   <para>
<!--
    With the next delete we want to get rid of all the 2000 computers
    where the <structfield>hostname</structfield> starts with
    <literal>old</literal>. There are two possible commands to do that. One
    is:
-->
次の削除処理では<structfield>hostname</structfield>が<literal>old</literal>で始まる2,000台全てのcomputerを削除しようと思います。
方法として2つの有効な問い合わせがあって、1つは以下のようなものです。

<programlisting>
DELETE FROM computer WHERE hostname &gt;= 'old'
                       AND hostname &lt;  'ole'
</programlisting>

<!--
    The command added by the rule will be:
-->
ルールによって追加されるコマンドは以下のようになります。

<programlisting>
DELETE FROM software WHERE computer.hostname &gt;= 'old' AND computer.hostname &lt; 'ole'
                       AND software.hostname = computer.hostname;
</programlisting>

<!--
    with the plan
-->
これに対する計画は以下のようになります。

<literallayout class="monospaced">
Hash Join
  -&gt;  Seq Scan on software
  -&gt;  Hash
    -&gt;  Index Scan using comp_hostidx on computer
</literallayout>

<!--
    The other possible command is:
-->
もう1つのコマンドは以下のようなものです。

<programlisting>
DELETE FROM computer WHERE hostname ~ '^old';
</programlisting>

<!--
    which results in the following executing plan for the command
    added by the rule:
-->
これにより、ルールによって追加されるコマンド用の実行計画は以下のようになります。

<literallayout class="monospaced">
Nestloop
  -&gt;  Index Scan using comp_hostidx on computer
  -&gt;  Index Scan using soft_hostidx on software
</literallayout>

<!--
    This shows, that the planner does not realize that the
    qualification for <structfield>hostname</structfield> in
    <literal>computer</literal> could also be used for an index scan on
    <literal>software</literal> when there are multiple qualification
    expressions combined with <literal>AND</literal>, which is what it does
    in the regular-expression version of the command. The trigger will
    get invoked once for each of the 2000 old computers that have to be
    deleted, and that will result in one index scan over
    <literal>computer</literal> and 2000 index scans over
    <literal>software</literal>. The rule implementation will do it with two
    commands that use indexes.  And it depends on the overall size of
    the table <literal>software</literal> whether the rule will still be faster in the
    sequential scan situation. 2000 command executions from the trigger over the SPI
    manager take some time, even if all the index blocks will soon be in the cache.
-->
これが示していることは、<literal>AND</literal>で結合された複数の検索条件が存在する場合、プランナは正規表現版のコマンドでは行っていることですが、<literal>computer</literal>上の<structfield>hostname</structfield>に対する検索条件を<literal>software</literal>上のインデックススキャンにも同様に使用できることを理解しないということです。
トリガは削除されるべき2,000台の旧式コンピュータのそれぞれについて1回呼び出され、結果<literal>computer</literal>上で1回のインデックススキャンと<literal>software</literal>上で2,000回のインデックススキャンが行われます。
ルールによる実装ではインデックスを使用する2つの問い合わせによって実行されます。
シーケンシャルスキャンの場合でもルールがより速いかどうかは<literal>software</literal>テーブルの大きさに依存します。
参照する全てのインデックスブロックがすぐにキャッシュに現れるとしても、トリガによるSPIマネージャ経由の2,000回のコマンドの実行には時間を要します。
</para>

<para>
<!--
    The last command we look at is:
-->
最後のコマンドを見てみましょう。

<programlisting>
DELETE FROM computer WHERE manufacturer = 'bim';
</programlisting>

<!--
    Again this could result in many rows to be deleted from
    <literal>computer</literal>. So the trigger will again run many commands
    through the executor.  The command generated by the rule will be:
-->
この文でも<literal>computer</literal>から多くの行が削除される結果となります。
ですので、ここでもトリガはエグゼキュータを通して多くのコマンドを実行することになります。
ルールで作成されるコマンドは以下のようなものです。

<programlisting>
DELETE FROM software WHERE computer.manufacturer = 'bim'
                       AND software.hostname = computer.hostname;
</programlisting>

<!--
    The plan for that command will again be the nested loop over two
    index scans, only using a different index on <literal>computer</literal>:
-->
このコマンド用の計画もまた前回同様2つのインデックススキャンのネステッドループとなります。
<literal>computer</literal>の別のインデックスを使用する点のみが異なります。

<programlisting>
Nestloop
  -&gt;  Index Scan using comp_manufidx on computer
  -&gt;  Index Scan using soft_hostidx on software
</programlisting>

<!--
    In any of these cases, the extra commands from the rule system
    will be more or less independent from the number of affected rows
    in a command.
-->
いずれの場合においても、ルールシステムが生成する追加コマンドは影響を受ける行数からは多かれ少なかれ独立しています。
</para>

<para>
<!--
    The summary is, rules will only be significantly slower than
    triggers if their actions result in large and badly qualified
    joins, a situation where the planner fails.
-->
まとめると、問い合わせ結果が大きく、プランナがうまく結合条件を設定できないような状況下でのみルールはトリガに比べて明らかに遅くなります。
</para>
</sect1>

</chapter><|MERGE_RESOLUTION|>--- conflicted
+++ resolved
@@ -1172,10 +1172,11 @@
     or rewrite the query per a user-defined rule.
     These options are discussed below.
 -->
-ビューが<command>INSERT</command>、<command>UPDATE</command>、<command>DELETE</command>などの目的リレーションとして名付けられた場合はどうなるのでしょうか？
+《マッチ度[89.233038]》ビューが<command>INSERT</command>、<command>UPDATE</command>、<command>DELETE</command>などの目的リレーションとして名付けられた場合はどうなるのでしょうか？
 上で説明したような置換をすると、結果リレーションが副問い合わせの範囲テーブル項目を指す問い合わせツリーができてしまい、それは上手く機能しません。しかし、いくつかのケースでは<productname>PostgreSQL</productname>はビューの更新をサポートする事ができます。
 ユーザーエクスペリエンスの複雑さの順に、ビューから参照されているテーブルでの自動的な置換、ユーザ定義トリガの実行、ユーザ定義ルールごとの問い合わせの書き換えがあります。
 これらのオプションについては、以下で説明します。
+《機械翻訳》«What happens if a view is named as the target relation for an <command>INSERT</command>, <command>UPDATE</command>, <command>DELETE</command>, or <command>MERGE</command>? Doing the substitutions described above would give a query tree in which the result relation points at a subquery range-table entry, which will not work. There are several ways in which <productname>PostgreSQL</productname> can support the appearance of updating a view, however. In order of user-experienced complexity those are: automatically substitute in the underlying table for the view, execute a user-defined trigger, or rewrite the query per a user-defined rule. These options are discussed below.»
 </para>
 
 <para>
@@ -1183,23 +1184,16 @@
     If the subquery selects from a single base relation and is simple
     enough, the rewriter can automatically replace the subquery with the
     underlying base relation so that the <command>INSERT</command>,
-<<<<<<< HEAD
     <command>UPDATE</command>, <command>DELETE</command>, or
     <command>MERGE</command> is applied to the base relation in the
     appropriate way.  Views that are <quote>simple enough</quote> for this
     are called <firstterm>automatically updatable</firstterm>.  For detailed
     information on the kinds of view that can be automatically updated, see
     <xref linkend="sql-createview"/>.
-=======
-    <command>UPDATE</command>, or <command>DELETE</command> is applied to
-    the base relation in the appropriate way.  Views that are
-    <quote>simple enough</quote> for this are called <firstterm>automatically
-    updatable</firstterm>.  For detailed information on the kinds of view that can
-    be automatically updated, see <xref linkend="sql-createview"/>.
--->
-副問い合わせが単一の基底リレーションを参照しかつ十分に単純である時、リライタは副問い合わせを基となる基底リレーションに自動的に置き換え、したがって、<command>INSERT</command>、<command>UPDATE</command>あるいは<command>DELETE</command>を適切な方法で基底リレーションに適用する事ができます。
+-->
+《マッチ度[88.536155]》副問い合わせが単一の基底リレーションを参照しかつ十分に単純である時、リライタは副問い合わせを基となる基底リレーションに自動的に置き換え、したがって、<command>INSERT</command>、<command>UPDATE</command>あるいは<command>DELETE</command>を適切な方法で基底リレーションに適用する事ができます。
 この場合の<quote>十分に単純</quote>なビューは<firstterm>自動的に更新可能</firstterm>であると呼ばれます。自動的に更新可能なビューに関するより詳細な情報については、<xref linkend="sql-createview"/>を参照してください。
->>>>>>> 43f2d855
+《機械翻訳》«If the subquery selects from a single base relation and is simple enough, the rewriter can automatically replace the subquery with the underlying base relation so that the <command>INSERT</command>, <command>UPDATE</command>, <command>DELETE</command>, or <command>MERGE</command> is applied to the base relation in the appropriate way. Views that are <quote>simple enough</quote> for this are called <firstterm>automatically updatable</firstterm>. For detailed information on the kinds of view that can be automatically updated, see <xref linkend="sql-createview"/>.»
 </para>
 
 <para>
@@ -1217,11 +1211,12 @@
     but another unexpanded range-table entry is added to the query
     to represent the view in its capacity as the result relation.
 -->
-もう一つの方法として、ビューに対するユーザ定義の<literal>INSTEAD OF</literal>トリガによってこれらのコマンドを処理する事ができます。この場合、書き換えは少々違う形で行われます
+《マッチ度[87.603306]》もう一つの方法として、ビューに対するユーザ定義の<literal>INSTEAD OF</literal>トリガによってこれらのコマンドを処理する事ができます。この場合、書き換えは少々違う形で行われます
 （<xref linkend="sql-createtrigger"/>を参照してください）。
 <command>INSERT</command>に対しては、リライタはビューに全く何もせず、問い合わせの結果リレーションをそのままにします。
 <command>UPDATE</command>と<command>DELETE</command>に対しては、コマンドが更新もしくは削除しようとする<quote>古い</quote>行を生成するためにビュー問い合わせを展開する必要がまだあります。
 そのため、ビューは通常通り展開されますが、もう一つの展開されない範囲テーブル項目が結果リレーションとしてビューを表す問い合わせに追加されます。
+《機械翻訳》«Alternatively, the operation may be handled by a user-provided <literal>INSTEAD OF</literal> trigger on the view (see <xref linkend="sql-createtrigger"/>). Rewriting works slightly differently in this case. For <command>INSERT</command>, the rewriter does nothing at all with the view, leaving it as the result relation for the query. For <command>UPDATE</command>, <command>DELETE</command>, and <command>MERGE</command>, it's still necessary to expand the view query to produce the <quote>old</quote> rows that the command will attempt to update, delete, or merge. So the view is expanded as normal, but another unexpanded range-table entry is added to the query to represent the view in its capacity as the result relation.»
 </para>
 
 <para>
@@ -1232,7 +1227,6 @@
     list to identify the physical locations of the rows to be updated.
     This does not work if the result relation is a view, because a view
     does not have any <acronym>CTID</acronym>, since its rows do not have
-<<<<<<< HEAD
     actual physical locations. Instead, for an <command>UPDATE</command>,
     <command>DELETE</command>, or <command>MERGE</command> operation, a
     special <literal>wholerow</literal> entry is added to the target list,
@@ -1240,22 +1234,13 @@
     value to supply the <quote>old</quote> row to the
     <literal>INSTEAD OF</literal> trigger.  It is up to the trigger to work
     out what to update based on the old and new row values.
-=======
-    actual physical locations. Instead, for an <command>UPDATE</command>
-    or <command>DELETE</command> operation, a special <literal>wholerow</literal>
-    entry is added to the target list, which expands to include all
-    columns from the view. The executor uses this value to supply the
-    <quote>old</quote> row to the <literal>INSTEAD OF</literal> trigger.  It is
-    up to the trigger to work out what to update based on the old and
-    new row values.
--->
-ここで起こる問題はビューで更新される行をどのように特定するかということです。
+-->
+《マッチ度[90.697674]》ここで起こる問題はビューで更新される行をどのように特定するかということです。
 結果リレーションがテーブルの場合、更新する行の物理的な位置を特定するために特別な<acronym>CTID</acronym>項目が目的リストに追加されることを思い出して下さい。
 ビューの行には実際の物理的な位置がないため、ビューには<acronym>CTID</acronym>がありませんので、これは結果リレーションがビューの場合には上手くいきません。
 その代わり、<command>UPDATE</command>や<command>DELETE</command>操作では、特別な<literal>行全体</literal>の項目が目的リストに追加されていて、それはビューからすべての列を含むように展開されています。
 エグゼキュータはこの値を使って<quote>古い</quote>行を<literal>INSTEAD OF</literal>トリガに提供します。
 新旧の行の値に基づいて更新するものを計算するのはトリガの責任です。
->>>>>>> 43f2d855
 </para>
 
 <para>
@@ -1265,17 +1250,14 @@
     <command>UPDATE</command>, and <command>DELETE</command> commands on
     a view. These rules will rewrite the command, typically into a command
     that updates one or more tables, rather than views. That is the topic
-<<<<<<< HEAD
     of <xref linkend="rules-update"/>.  Note that this will not work with
     <command>MERGE</command>, which currently does not support rules on
     the target relation other than <command>SELECT</command> rules.
-=======
-    of <xref linkend="rules-update"/>.
--->
-別の方法としては、ビューに対する<command>INSERT</command>、<command>UPDATE</command>、<command>DELETE</command>コマンドに代替の動作を指定する<literal>INSTEAD</literal>ルールを定義する事です。
+-->
+《マッチ度[65.579710]》別の方法としては、ビューに対する<command>INSERT</command>、<command>UPDATE</command>、<command>DELETE</command>コマンドに代替の動作を指定する<literal>INSTEAD</literal>ルールを定義する事です。
 これらのルールは、ビューではなくコマンドを、通常は1つもしくは複数のテーブルを更新するコマンドに書き換えます。
 それが<xref linkend="rules-update"/>の論題になります。
->>>>>>> 43f2d855
+《機械翻訳》«Another possibility is for the user to define <literal>INSTEAD</literal> rules that specify substitute actions for <command>INSERT</command>, <command>UPDATE</command>, and <command>DELETE</command> commands on a view. These rules will rewrite the command, typically into a command that updates one or more tables, rather than views. That is the topic of <xref linkend="rules-update"/>. Note that this will not work with <command>MERGE</command>, which currently does not support rules on the target relation other than <command>SELECT</command> rules.»
 </para>
 
 <para>
@@ -1300,7 +1282,8 @@
     triggers, they will override the default behavior of automatically
     updatable views.
 -->
-単純なビューに対する<command>INSERT</command>、<command>UPDATE</command>あるいは<command>DELETE</command>コマンドの自動書き換えは常に最後に試みられます。したがって、ビューがルールもしくはトリガを持っていた場合、これらは更新可能ビューのデフォルト動作を上書きします。
+《マッチ度[82.828283]》単純なビューに対する<command>INSERT</command>、<command>UPDATE</command>あるいは<command>DELETE</command>コマンドの自動書き換えは常に最後に試みられます。したがって、ビューがルールもしくはトリガを持っていた場合、これらは更新可能ビューのデフォルト動作を上書きします。
+《機械翻訳》«Automatic rewriting of an <command>INSERT</command>, <command>UPDATE</command>, <command>DELETE</command>, or <command>MERGE</command> query on a simple view is always tried last. Therefore, if a view has rules or triggers, they will override the default behavior of automatically updatable views.»
 </para>
 
 <para>

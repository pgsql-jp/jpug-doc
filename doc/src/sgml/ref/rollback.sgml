<!--
doc/src/sgml/ref/rollback.sgml
PostgreSQL documentation
-->

<refentry id="sql-rollback">
 <indexterm zone="sql-rollback">
  <primary>ROLLBACK</primary>
 </indexterm>

 <refmeta>
  <refentrytitle>ROLLBACK</refentrytitle>
  <manvolnum>7</manvolnum>
<!--
  <refmiscinfo>SQL - Language Statements</refmiscinfo>
-->
  <refmiscinfo>SQL - 言語</refmiscinfo>
 </refmeta>

 <refnamediv>
  <refname>ROLLBACK</refname>
<!--
  <refpurpose>abort the current transaction</refpurpose>
-->
  <refpurpose>現在のトランザクションをアボートする</refpurpose>
 </refnamediv>

 <refsynopsisdiv>
<synopsis>
ROLLBACK [ WORK | TRANSACTION ] [ AND [ NO ] CHAIN ]
</synopsis>
 </refsynopsisdiv>

 <refsect1>
<!--
  <title>Description</title>
-->
  <title>説明</title>

  <para>
<!--
   <command>ROLLBACK</command> rolls back the current transaction and causes
   all the updates made by the transaction to be discarded.
-->
<command>ROLLBACK</command>は現在のトランザクションをロールバックし、そのトランザクションで行われた全ての更新を廃棄させます。
  </para>
 </refsect1>

 <refsect1>
<!--
  <title>Parameters</title>
-->
  <title>パラメータ</title>

  <indexterm zone="sql-rollback-chain">
<!--
   <primary>chained transactions</primary>
-->
   <primary>連鎖トランザクション</primary>
  </indexterm>

  <variablelist>
   <varlistentry>
    <term><literal>WORK</literal></term>
    <term><literal>TRANSACTION</literal></term>
    <listitem>
     <para>
<!--
      Optional key words. They have no effect.
-->
省略可能なキーワードです。
効果は何もありません。
     </para>
    </listitem>
   </varlistentry>

   <varlistentry id="sql-rollback-chain">
    <term><literal>AND CHAIN</literal></term>
    <listitem>
     <para>
<!--
      If <literal>AND CHAIN</literal> is specified, a new transaction is
      immediately started with the same transaction characteristics (see <xref
      linkend="sql-set-transaction"/>) as the just finished one.  Otherwise,
      no new transaction is started.
-->
<literal>AND CHAIN</literal>が指定されていれば、新しいトランザクションは、直前に終了したものと同じトランザクションの特性(<xref linkend="sql-set-transaction"/>を参照してください)で即時に開始されます。
そうでなければ、新しいトランザクションは開始されません。
     </para>
    </listitem>
   </varlistentry>
  </variablelist>
 </refsect1>

 <refsect1>
<!--
  <title>Notes</title>
-->
  <title>注釈</title>

  <para>
<!--
   Use <xref linkend="sql-commit"/> to
   successfully terminate a transaction.
-->
トランザクションを正常に終了させるには<xref linkend="sql-commit"/>を使用してください。
  </para>

  <para>
<!--
   Issuing <command>ROLLBACK</command> outside of a transaction
   block emits a warning and otherwise has no effect.  <command>ROLLBACK AND
   CHAIN</command> outside of a transaction block is an error.
<<<<<<< HEAD
=======
-->
トランザクションブロックの外部で<command>ROLLBACK</command>を発行すると警告が発生しますが、それ以外は何の効果もありません。
トランザクションブロックの外部で<command>ROLLBACK AND CHAIN</command>を発行するとエラーになります。
>>>>>>> 184958ef
  </para>

 </refsect1>

 <refsect1>
<!--
  <title>Examples</title>
-->
  <title>例</title>

  <para>
<!--
   To abort all changes:
-->
全ての変更をアボートします。
<programlisting>
ROLLBACK;
</programlisting></para>
 </refsect1>

 <refsect1>
<!--
  <title>Compatibility</title>
-->
  <title>互換性</title>

  <para>
<!--
   The command <command>ROLLBACK</command> conforms to the SQL standard.  The
   form <literal>ROLLBACK TRANSACTION</literal> is a PostgreSQL extension.
-->
コマンド<command>ROLLBACK</command>は標準SQLに準拠しています。
<literal>ROLLBACK TRANSACTION</literal>の構文はPostgreSQLでの拡張です。
  </para>
 </refsect1>

 <refsect1>
<!--
  <title>See Also</title>
-->
  <title>関連項目</title>

  <simplelist type="inline">
   <member><xref linkend="sql-begin"/></member>
   <member><xref linkend="sql-commit"/></member>
   <member><xref linkend="sql-rollback-to"/></member>
  </simplelist>
 </refsect1>
</refentry><|MERGE_RESOLUTION|>--- conflicted
+++ resolved
@@ -111,12 +111,9 @@
    Issuing <command>ROLLBACK</command> outside of a transaction
    block emits a warning and otherwise has no effect.  <command>ROLLBACK AND
    CHAIN</command> outside of a transaction block is an error.
-<<<<<<< HEAD
-=======
 -->
 トランザクションブロックの外部で<command>ROLLBACK</command>を発行すると警告が発生しますが、それ以外は何の効果もありません。
 トランザクションブロックの外部で<command>ROLLBACK AND CHAIN</command>を発行するとエラーになります。
->>>>>>> 184958ef
   </para>
 
  </refsect1>

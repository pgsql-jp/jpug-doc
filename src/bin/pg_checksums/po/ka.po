--- conflicted
+++ resolved
@@ -7,13 +7,8 @@
 msgstr ""
 "Project-Id-Version: pg_checksums (PostgreSQL) 18\n"
 "Report-Msgid-Bugs-To: pgsql-bugs@lists.postgresql.org\n"
-<<<<<<< HEAD
-"POT-Creation-Date: 2024-07-01 03:54+0000\n"
-"PO-Revision-Date: 2024-02-11 14:43+0100\n"
-=======
 "POT-Creation-Date: 2025-03-02 16:24+0000\n"
 "PO-Revision-Date: 2025-03-02 18:36+0100\n"
->>>>>>> 3d6a8289
 "Last-Translator: Temuri Doghonadze <temuri.doghonadze@gmail.com>\n"
 "Language-Team: Georgian <nothing>\n"
 "Language: ka\n"
@@ -79,15 +74,9 @@
 "ბაიტების მიმდევრობა შესაძლოა არ ემთხვეოდეს ამ პროგრამის მიერ გამოყენებულს. ამ შემთხვევაში  ქვემოთ \n"
 "მოცემული შედეგები არასწორი იქნება და PostgreSQL ეს აგება ამ მონაცემთა საქაღალდესთან შეუთავსებელი იქნება."
 
-<<<<<<< HEAD
-#: ../../common/controldata_utils.c:230 ../../common/file_utils.c:70
-#: ../../common/file_utils.c:347 ../../common/file_utils.c:406
-#: ../../common/file_utils.c:480 pg_checksums.c:192
-=======
 #: ../../common/controldata_utils.c:230 ../../common/file_utils.c:71
 #: ../../common/file_utils.c:348 ../../common/file_utils.c:407
 #: ../../common/file_utils.c:481 pg_checksums.c:191
->>>>>>> 3d6a8289
 #, c-format
 msgid "could not open file \"%s\": %m"
 msgstr "ფაილის (%s) გახსნის შეცდომა: %m"
@@ -97,13 +86,8 @@
 msgid "could not write file \"%s\": %m"
 msgstr "ფაილში (%s) ჩაწერის შეცდომა: %m"
 
-<<<<<<< HEAD
-#: ../../common/controldata_utils.c:268 ../../common/file_utils.c:418
-#: ../../common/file_utils.c:488
-=======
 #: ../../common/controldata_utils.c:268 ../../common/file_utils.c:419
 #: ../../common/file_utils.c:489
->>>>>>> 3d6a8289
 #, c-format
 msgid "could not fsync file \"%s\": %m"
 msgstr "ფაილის (%s) fsync-ის შეცდომა: %m"
@@ -119,61 +103,35 @@
 msgid "cannot duplicate null pointer (internal error)\n"
 msgstr "ნულოვანი მაჩვენებლის დუბლირება შეუძლებელია (შიდა შეცდომა)\n"
 
-<<<<<<< HEAD
-#: ../../common/file_utils.c:76
-=======
 #: ../../common/file_utils.c:77
->>>>>>> 3d6a8289
 #, c-format
 msgid "could not synchronize file system for file \"%s\": %m"
 msgstr "შეუძლებელია ფაილური სისტემის სინქრონიზაცია ფაილისთვის \"%s\": %m"
 
-<<<<<<< HEAD
-#: ../../common/file_utils.c:120 ../../common/file_utils.c:566
-#: pg_checksums.c:338 pg_checksums.c:407
-=======
 #: ../../common/file_utils.c:121 ../../common/file_utils.c:567
 #: pg_checksums.c:337 pg_checksums.c:406
->>>>>>> 3d6a8289
 #, c-format
 msgid "could not stat file \"%s\": %m"
 msgstr "ფაილი \"%s\" არ არსებობს: %m"
 
-<<<<<<< HEAD
-#: ../../common/file_utils.c:130 ../../common/file_utils.c:227
-=======
 #: ../../common/file_utils.c:131 ../../common/file_utils.c:228
->>>>>>> 3d6a8289
 #: ../../fe_utils/option_utils.c:99
 #, c-format
 msgid "this build does not support sync method \"%s\""
 msgstr "ამ აგებას სინქრონიზაციის მეთოდის \"%s\" მხარდაჭერა არ გააჩნია"
 
-<<<<<<< HEAD
-#: ../../common/file_utils.c:151 ../../common/file_utils.c:281
-#: pg_checksums.c:310
-=======
 #: ../../common/file_utils.c:152 ../../common/file_utils.c:282
 #: pg_checksums.c:309
->>>>>>> 3d6a8289
 #, c-format
 msgid "could not open directory \"%s\": %m"
 msgstr "საქაღალდის (%s) გახსნის შეცდომა: %m"
 
-<<<<<<< HEAD
-#: ../../common/file_utils.c:169 ../../common/file_utils.c:315
-=======
 #: ../../common/file_utils.c:170 ../../common/file_utils.c:316
->>>>>>> 3d6a8289
 #, c-format
 msgid "could not read directory \"%s\": %m"
 msgstr "საქაღალდის (%s) წაკითხვის შეცდომა: %m"
 
-<<<<<<< HEAD
-#: ../../common/file_utils.c:498
-=======
 #: ../../common/file_utils.c:499
->>>>>>> 3d6a8289
 #, c-format
 msgid "could not rename file \"%s\" to \"%s\": %m"
 msgstr "გადარქმევის შეცდომა %s - %s: %m"
@@ -298,14 +256,6 @@
 msgid "%s home page: <%s>\n"
 msgstr "%s-ის საწყისი გვერდია: <%s>\n"
 
-<<<<<<< HEAD
-#: pg_checksums.c:145
-#, c-format
-msgid "%lld/%lld MB (%d%%) computed"
-msgstr "%lld/%lld მბ (%d%%) გამოთვლილია"
-
-#: pg_checksums.c:206
-=======
 #: pg_checksums.c:144
 #, c-format
 #| msgid "%lld/%lld MB (%d%%) computed"
@@ -313,7 +263,6 @@
 msgstr "%<PRId64>/%<PRId64> მბ (%d%%) გამოთვლილია"
 
 #: pg_checksums.c:205
->>>>>>> 3d6a8289
 #, c-format
 msgid "could not read block %u in file \"%s\": %m"
 msgstr "ბლოკის %u წაკითხვის შეცდომა ფაილში \"%s\": %m"
@@ -353,219 +302,123 @@
 msgid "checksums enabled in file \"%s\""
 msgstr "ფაილის საკონტროლო ჯამები ჩართულია ფაილიდან: \"%s\""
 
-<<<<<<< HEAD
-#: pg_checksums.c:362
-=======
 #: pg_checksums.c:361
->>>>>>> 3d6a8289
 #, c-format
 msgid "invalid segment number %d in file name \"%s\""
 msgstr "სეგმენტის არასწორი ნომერი %d ფაილის სახელში \"%s\""
 
-<<<<<<< HEAD
-#: pg_checksums.c:509 pg_checksums.c:525 pg_checksums.c:535 pg_checksums.c:543
-=======
 #: pg_checksums.c:508 pg_checksums.c:524 pg_checksums.c:534 pg_checksums.c:542
->>>>>>> 3d6a8289
 #, c-format
 msgid "Try \"%s --help\" for more information."
 msgstr "მეტი ინფორმაციისთვის სცადეთ '%s --help'."
 
-<<<<<<< HEAD
-#: pg_checksums.c:524
-=======
 #: pg_checksums.c:523
->>>>>>> 3d6a8289
 #, c-format
 msgid "no data directory specified"
 msgstr "მონაცემების საქაღალდე მითითებული არაა"
 
-<<<<<<< HEAD
-#: pg_checksums.c:533
-=======
 #: pg_checksums.c:532
->>>>>>> 3d6a8289
 #, c-format
 msgid "too many command-line arguments (first is \"%s\")"
 msgstr "მეტისმეტად ბევრი ბრძანების-სტრიქონის არგუმენტი (პირველია \"%s\")"
 
-<<<<<<< HEAD
-#: pg_checksums.c:542
-=======
 #: pg_checksums.c:541
->>>>>>> 3d6a8289
 #, c-format
 msgid "option -f/--filenode can only be used with --check"
 msgstr "პარამეტრი -f/--filenode მხოლოდ --check -თან ერთად შეიძლება იქნას გამოყენებული"
 
-<<<<<<< HEAD
-#: pg_checksums.c:550
-=======
 #: pg_checksums.c:549
->>>>>>> 3d6a8289
 #, c-format
 msgid "pg_control CRC value is incorrect"
 msgstr "pg_control CRC მნიშვნელობა არასწორია"
 
-<<<<<<< HEAD
-#: pg_checksums.c:553
-=======
 #: pg_checksums.c:552
->>>>>>> 3d6a8289
 #, c-format
 msgid "cluster is not compatible with this version of pg_checksums"
 msgstr "კლასტერი შეუთავსებელია pg_checksums-ის ამ ვერსიასთან"
 
-<<<<<<< HEAD
-#: pg_checksums.c:557
-=======
 #: pg_checksums.c:556
->>>>>>> 3d6a8289
 #, c-format
 msgid "database cluster is not compatible"
 msgstr "ბაზის კლასტერი შეუთავსებელია"
 
-<<<<<<< HEAD
-#: pg_checksums.c:558
-=======
 #: pg_checksums.c:557
->>>>>>> 3d6a8289
 #, c-format
 msgid "The database cluster was initialized with block size %u, but pg_checksums was compiled with block size %u."
 msgstr "ბაზის კლასტერის ინიციალიზაცია მოხდა ბლოკის ზომით %u მაშინ, როცა pg_checksums აგებულია ბლოკის ზომით: %u."
 
-<<<<<<< HEAD
-#: pg_checksums.c:570
-=======
 #: pg_checksums.c:569
->>>>>>> 3d6a8289
 #, c-format
 msgid "cluster must be shut down"
 msgstr "კლასტერი უნდა გამოირთოს"
 
-<<<<<<< HEAD
-#: pg_checksums.c:574
-=======
 #: pg_checksums.c:573
->>>>>>> 3d6a8289
 #, c-format
 msgid "data checksums are not enabled in cluster"
 msgstr "კლასტერში მონაცემების საკონტროლო ჯამები ჩართული არაა"
 
-<<<<<<< HEAD
-#: pg_checksums.c:578
-=======
 #: pg_checksums.c:577
->>>>>>> 3d6a8289
 #, c-format
 msgid "data checksums are already disabled in cluster"
 msgstr "კლასტერში მონაცემების საკონტროლო ჯამები უკვე გამორთულია"
 
-<<<<<<< HEAD
-#: pg_checksums.c:582
-=======
 #: pg_checksums.c:581
->>>>>>> 3d6a8289
 #, c-format
 msgid "data checksums are already enabled in cluster"
 msgstr "კლასტერში მონაცემების საკონტროლო ჯამები უკვე ჩართულია"
 
-<<<<<<< HEAD
-#: pg_checksums.c:606
-=======
 #: pg_checksums.c:605
->>>>>>> 3d6a8289
 #, c-format
 msgid "Checksum operation completed\n"
 msgstr "საკონტროლო ჯამების ოპერაცია დასრულდა\n"
 
-<<<<<<< HEAD
-#: pg_checksums.c:607
-=======
 #: pg_checksums.c:606
->>>>>>> 3d6a8289
 #, c-format
 #| msgid "Files scanned:   %lld\n"
 msgid "Files scanned:   %<PRId64>\n"
 msgstr "დასკანირებულია ფაილები:   %<PRId64>\n"
 
-<<<<<<< HEAD
-#: pg_checksums.c:608
-=======
 #: pg_checksums.c:607
->>>>>>> 3d6a8289
 #, c-format
 msgid "Blocks scanned:  %<PRId64>\n"
 msgstr "დასკანირებულია ბლოკები:  %<PRId64>\n"
 
-<<<<<<< HEAD
-#: pg_checksums.c:611
-=======
 #: pg_checksums.c:610
->>>>>>> 3d6a8289
 #, c-format
 msgid "Bad checksums:  %<PRId64>\n"
 msgstr "ცუდი საკონტროლო ჯამები:  %<PRId64>\n"
 
-<<<<<<< HEAD
-#: pg_checksums.c:612 pg_checksums.c:644
-=======
 #: pg_checksums.c:611 pg_checksums.c:643
->>>>>>> 3d6a8289
 #, c-format
 msgid "Data checksum version: %u\n"
 msgstr "მონაცემების საკონტროლო ჯამის ვერსია: %u\n"
 
-<<<<<<< HEAD
-#: pg_checksums.c:619
-=======
 #: pg_checksums.c:618
->>>>>>> 3d6a8289
 #, c-format
 msgid "Files written:  %<PRId64>\n"
 msgstr "ჩაწერილი ფაილები:  %<PRId64>\n"
 
-<<<<<<< HEAD
-#: pg_checksums.c:620
-=======
 #: pg_checksums.c:619
->>>>>>> 3d6a8289
 #, c-format
 msgid "Blocks written: %<PRId64>\n"
 msgstr "ჩაწერილი ბლოკები: %<PRId64>\n"
 
-<<<<<<< HEAD
-#: pg_checksums.c:636
-=======
 #: pg_checksums.c:635
->>>>>>> 3d6a8289
 #, c-format
 msgid "syncing data directory"
 msgstr "მონაცემების საქაღალდის სინქრონიზაცია"
 
-<<<<<<< HEAD
-#: pg_checksums.c:640
-=======
 #: pg_checksums.c:639
->>>>>>> 3d6a8289
 #, c-format
 msgid "updating control file"
 msgstr "საკონტროლო ფაილის ატვირთვა"
 
-<<<<<<< HEAD
-#: pg_checksums.c:646
-=======
 #: pg_checksums.c:645
->>>>>>> 3d6a8289
 #, c-format
 msgid "Checksums enabled in cluster\n"
 msgstr "კლასტერში მონაცემების საკონტროლო ჯამები ჩართულია\n"
 
-<<<<<<< HEAD
-#: pg_checksums.c:648
-=======
 #: pg_checksums.c:647
->>>>>>> 3d6a8289
 #, c-format
 msgid "Checksums disabled in cluster\n"
 msgstr "კლასტერში საკონტროლო ჯამები გამორთულია\n"
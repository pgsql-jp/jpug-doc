--- conflicted
+++ resolved
@@ -232,7 +232,6 @@
      <!-- 注:コードでは、autovacランチャーは補助プロセスのscaffoldを使用しませんが、scaffoldとして動作するので、ここでリストします。
           さらに、loggerは共有メモリに接続されていないため、postmaster.c以外のほとんどのコードでは、最初から"proc"とは見なされません。
           -->
-<!--
      the <glossterm linkend="glossary-autovacuum">autovacuum launcher</glossterm>
      (but not the autovacuum workers),
      the <glossterm linkend="glossary-background-writer">background writer</glossterm>,
@@ -244,8 +243,6 @@
      (but not the <glossterm linkend="glossary-wal-sender">WAL senders</glossterm>),
      the <glossterm linkend="glossary-wal-summarizer">WAL summarizer</glossterm>,
      and the <glossterm linkend="glossary-wal-writer">WAL writer</glossterm>.
--->
-<glossterm linkend="glossary-autovacuum">自動バキュームランチャー</glossterm>（自動バキュームワーカーではありません）、<glossterm linkend="glossary-background-writer">バックグラウンドライタ</glossterm>、<glossterm linkend="glossary-checkpointer">チェックポインタ</glossterm>、<glossterm linkend="glossary-logger">ロガー</glossterm>、<glossterm linkend="glossary-startup-process">スタートアッププロセス</glossterm>、<glossterm linkend="glossary-wal-archiver">WALアーカイバ</glossterm>、<glossterm linkend="glossary-wal-receiver">WAL受信</glossterm>（<glossterm linkend="glossary-wal-sender">WAL送信</glossterm>ではありません）、<glossterm linkend="glossary-wal-writer">WALライタ</glossterm>。
     </para>
    </glossdef>
   </glossentry>
@@ -397,16 +394,9 @@
 これらのことから、このロールは削除できません。
     </para>
     <para>
-<!--
      This role also behaves as a normal
-<<<<<<< HEAD
      <glossterm linkend="glossary-database-superuser">database superuser</glossterm>,
      and its superuser status cannot be removed.
-=======
-     <glossterm linkend="glossary-database-superuser">database superuser</glossterm>.
--->
-このロールも通常の<glossterm linkend="glossary-database-superuser">データベーススーパーユーザ</glossterm>として動作します。
->>>>>>> 32de6336
     </para>
    </glossdef>
   </glossentry>
@@ -1749,12 +1739,9 @@
      <glossterm linkend="glossary-table">table</glossterm> does. It cannot be
      modified via <command>INSERT</command>, <command>UPDATE</command>,
      <command>DELETE</command>, or <command>MERGE</command> operations.
-<<<<<<< HEAD
-=======
 -->
 <command>SELECT</command>文により定義された<glossterm linkend="glossary-relation">リレーション</glossterm>（<glossterm linkend="glossary-view">ビュー</glossterm>と同様）ですが、<glossterm linkend="glossary-table">テーブル</glossterm>と同じ方法でデータが格納されます。
 <command>INSERT</command>、<command>UPDATE</command>、<command>DELETE</command>、<command>MERGE</command>の操作では変更できません。
->>>>>>> 32de6336
     </para>
     <para>
 <!--
@@ -1785,23 +1772,6 @@
      <xref linkend="sql-merge"/>.
 -->
 詳細については<xref linkend="sql-merge"/>を参照してください。
-    </para>
-   </glossdef>
-  </glossentry>
-
-  <glossentry id="glossary-merge">
-   <glossterm>Merge</glossterm>
-   <glossdef>
-    <para>
-     An <acronym>SQL</acronym> command used to conditionally add, modify,
-     or remove <glossterm linkend="glossary-tuple">rows</glossterm>
-     in a given <glossterm linkend="glossary-table">table</glossterm>,
-     using data from a source
-     <glossterm linkend="glossary-relation">relation</glossterm>.
-    </para>
-    <para>
-     For more information, see
-     <xref linkend="sql-merge"/>.
     </para>
    </glossdef>
   </glossentry>
@@ -2217,24 +2187,14 @@
    <glossterm>Result set【結果集合】</glossterm>
    <glossdef>
     <para>
-<!--
      A <glossterm linkend="glossary-relation">relation</glossterm> transmitted
      from a <glossterm linkend="glossary-backend">backend process</glossterm>
      to a <glossterm linkend="glossary-client">client</glossterm> upon the
      completion of an <acronym>SQL</acronym> command, usually a
      <command>SELECT</command> but it can be an
-<<<<<<< HEAD
      <command>INSERT</command>, <command>UPDATE</command>,
      <command>DELETE</command>, or <command>MERGE</command> command if the
      <literal>RETURNING</literal> clause is specified.
-=======
-     <command>INSERT</command>, <command>UPDATE</command>, or
-     <command>DELETE</command> command if the <literal>RETURNING</literal>
-     clause is specified.
--->
-<acronym>SQL</acronym>コマンドの完了時に<glossterm linkend="glossary-backend">バックエンドプロセス</glossterm>から<glossterm linkend="glossary-client">クライアント</glossterm>に送信される<glossterm linkend="glossary-relation">リレーション</glossterm>。
-<acronym>SQL</acronym>コマンドは通常<command>SELECT</command>ですが、<literal>RETURNING</literal>句が指定されれば<command>INSERT</command>、<command>UPDATE</command>、<command>DELETE</command>も可能です。
->>>>>>> 32de6336
     </para>
     <para>
 <!--
@@ -3404,10 +3364,7 @@
    <glossterm>WAL writer【WALライタ】（プロセス）</glossterm>
    <glossdef>
     <para>
-<<<<<<< HEAD
-=======
-<!--
->>>>>>> 32de6336
+<!--
      An <glossterm linkend="glossary-auxiliary-proc">auxiliary process</glossterm>
      that writes <glossterm linkend="glossary-wal-record">WAL records</glossterm>
      from <glossterm linkend="glossary-shared-memory">shared memory</glossterm> to

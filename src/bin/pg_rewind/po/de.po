--- conflicted
+++ resolved
@@ -6,13 +6,8 @@
 msgstr ""
 "Project-Id-Version: pg_rewind (PostgreSQL) 18\n"
 "Report-Msgid-Bugs-To: pgsql-bugs@lists.postgresql.org\n"
-<<<<<<< HEAD
-"POT-Creation-Date: 2024-08-28 04:23+0000\n"
-"PO-Revision-Date: 2024-08-28 07:51+0200\n"
-=======
 "POT-Creation-Date: 2025-04-03 12:24+0000\n"
 "PO-Revision-Date: 2025-04-03 16:19+0200\n"
->>>>>>> 3d6a8289
 "Last-Translator: Peter Eisentraut <peter@eisentraut.org>\n"
 "Language-Team: German <pgsql-translators@postgresql.org>\n"
 "Language: de\n"
@@ -820,122 +815,69 @@
 msgid "%*s/%s kB (%d%%) copied"
 msgstr "%*s/%s kB (%d%%) kopiert"
 
-<<<<<<< HEAD
-#: pg_rewind.c:948
-=======
 #: pg_rewind.c:953
->>>>>>> 3d6a8289
 #, c-format
 msgid "could not find common ancestor of the source and target cluster's timelines"
 msgstr "konnte keinen gemeinsamen Anfangspunkt in den Zeitleisten von Quell- und Ziel-Cluster finden"
 
-<<<<<<< HEAD
-#: pg_rewind.c:989
-=======
 #: pg_rewind.c:994
->>>>>>> 3d6a8289
 #, c-format
 msgid "backup label buffer too small"
 msgstr "Puffer für Backup-Label ist zu klein"
 
-<<<<<<< HEAD
-#: pg_rewind.c:1012
-=======
 #: pg_rewind.c:1017
->>>>>>> 3d6a8289
 #, c-format
 msgid "unexpected control file CRC"
 msgstr "unerwartete CRC in Kontrolldatei"
 
-<<<<<<< HEAD
-#: pg_rewind.c:1024
-=======
 #: pg_rewind.c:1029
->>>>>>> 3d6a8289
 #, c-format
 msgid "unexpected control file size %d, expected %d"
 msgstr "unerwartete Kontrolldateigröße %d, erwartet wurde %d"
 
-<<<<<<< HEAD
-#: pg_rewind.c:1034
-=======
 #: pg_rewind.c:1039
->>>>>>> 3d6a8289
 #, c-format
 msgid "invalid WAL segment size in control file (%d byte)"
 msgid_plural "invalid WAL segment size in control file (%d bytes)"
 msgstr[0] "ungültige WAL-Segmentgröße in Kontrolldatei (%d Byte)"
 msgstr[1] "ungültige WAL-Segmentgröße in Kontrolldatei (%d Bytes)"
 
-<<<<<<< HEAD
-#: pg_rewind.c:1038
-=======
 #: pg_rewind.c:1043
->>>>>>> 3d6a8289
 #, c-format
 msgid "The WAL segment size must be a power of two between 1 MB and 1 GB."
 msgstr "Die WAL-Segmentgröße muss eine Zweierpotenz zwischen 1 MB und 1 GB sein."
 
-<<<<<<< HEAD
-#: pg_rewind.c:1075 pg_rewind.c:1143
-=======
 #: pg_rewind.c:1080 pg_rewind.c:1148
->>>>>>> 3d6a8289
 #, c-format
 msgid "program \"%s\" is needed by %s but was not found in the same directory as \"%s\""
 msgstr "Programm »%s« wird von %s benötigt, aber wurde nicht im selben Verzeichnis wie »%s« gefunden"
 
-<<<<<<< HEAD
-#: pg_rewind.c:1078 pg_rewind.c:1146
-=======
 #: pg_rewind.c:1083 pg_rewind.c:1151
->>>>>>> 3d6a8289
 #, c-format
 msgid "program \"%s\" was found by \"%s\" but was not the same version as %s"
 msgstr "Programm »%s« wurde von »%s« gefunden, aber es hatte nicht die gleiche Version wie %s"
 
-<<<<<<< HEAD
-#: pg_rewind.c:1107
-#, c-format
-msgid "could not read restore_command from target cluster"
-msgstr "konnte restore_command des Ziel-Clusters nicht lesen"
-
-#: pg_rewind.c:1112
-=======
 #: pg_rewind.c:1112
 #, c-format
 msgid "could not read \"restore_command\" from target cluster"
 msgstr "konnte »restore_command« des Ziel-Clusters nicht lesen"
 
 #: pg_rewind.c:1117
->>>>>>> 3d6a8289
 #, c-format
 msgid "\"restore_command\" is not set in the target cluster"
 msgstr "»restore_command« ist im Ziel-Cluster nicht gesetzt"
 
-<<<<<<< HEAD
-#: pg_rewind.c:1150
-=======
 #: pg_rewind.c:1155
->>>>>>> 3d6a8289
 #, c-format
 msgid "executing \"%s\" for target server to complete crash recovery"
 msgstr "führe »%s« für Zielserver aus, um Wiederherstellung abzuschließen"
 
-<<<<<<< HEAD
-#: pg_rewind.c:1188
-=======
 #: pg_rewind.c:1193
->>>>>>> 3d6a8289
 #, c-format
 msgid "postgres single-user mode in target cluster failed"
 msgstr "postgres im Einzelbenutzermodus im Ziel-Cluster fehlgeschlagen"
 
-<<<<<<< HEAD
-#: pg_rewind.c:1189
-=======
 #: pg_rewind.c:1194
->>>>>>> 3d6a8289
 #, c-format
 msgid "Command was: %s"
 msgstr "Die Anweisung war: %s"

<!--
doc/src/sgml/ref/alter_subscription.sgml
PostgreSQL documentation
-->

<refentry id="sql-altersubscription">
 <indexterm zone="sql-altersubscription">
  <primary>ALTER SUBSCRIPTION</primary>
 </indexterm>

 <refmeta>
  <refentrytitle>ALTER SUBSCRIPTION</refentrytitle>
  <manvolnum>7</manvolnum>
<!--
  <refmiscinfo>SQL - Language Statements</refmiscinfo>
-->
  <refmiscinfo>SQL - 言語</refmiscinfo>
 </refmeta>

 <refnamediv>
  <refname>ALTER SUBSCRIPTION</refname>
<!--
  <refpurpose>change the definition of a subscription</refpurpose>
-->
  <refpurpose>サブスクリプションの定義を変更する</refpurpose>
 </refnamediv>

 <refsynopsisdiv>
<synopsis>
ALTER SUBSCRIPTION <replaceable class="parameter">name</replaceable> CONNECTION '<replaceable>conninfo</replaceable>'
ALTER SUBSCRIPTION <replaceable class="parameter">name</replaceable> SET PUBLICATION <replaceable class="parameter">publication_name</replaceable> [, ...] [ WITH ( <replaceable class="parameter">set_publication_option</replaceable> [= <replaceable class="parameter">value</replaceable>] [, ... ] ) ]
ALTER SUBSCRIPTION <replaceable class="parameter">name</replaceable> REFRESH PUBLICATION [ WITH ( <replaceable class="parameter">refresh_option</replaceable> [= <replaceable class="parameter">value</replaceable>] [, ... ] ) ]
ALTER SUBSCRIPTION <replaceable class="parameter">name</replaceable> ENABLE
ALTER SUBSCRIPTION <replaceable class="parameter">name</replaceable> DISABLE
ALTER SUBSCRIPTION <replaceable class="parameter">name</replaceable> SET ( <replaceable class="parameter">subscription_parameter</replaceable> [= <replaceable class="parameter">value</replaceable>] [, ... ] )
ALTER SUBSCRIPTION <replaceable class="parameter">name</replaceable> OWNER TO { <replaceable>new_owner</replaceable> | CURRENT_USER | SESSION_USER }
ALTER SUBSCRIPTION <replaceable class="parameter">name</replaceable> RENAME TO <replaceable>new_name</replaceable>
</synopsis>
 </refsynopsisdiv>

 <refsect1>
<!--
  <title>Description</title>
-->
  <title>説明</title>

  <para>
<!--
   <command>ALTER SUBSCRIPTION</command> can change most of the subscription
   properties that can be specified
   in <xref linkend="sql-createsubscription"/>.
-->
<command>ALTER SUBSCRIPTION</command>は<xref linkend="sql-createsubscription"/>で指定できるサブスクリプションの属性のほとんどを変更できます。
  </para>

  <para>
<!--
   You must own the subscription to use <command>ALTER SUBSCRIPTION</command>.
   To alter the owner, you must also be a direct or indirect member of the
   new owning role. The new owner has to be a superuser.
   (Currently, all subscription owners must be superusers, so the owner checks
   will be bypassed in practice.  But this might change in the future.)
-->
<command>ALTER SUBSCRIPTION</command>を使用するには、そのサブスクリプションを所有していなければなりません。
所有者を変更するには、新しい所有ロールの直接的あるいは間接的メンバーでもなければなりません。
新しい所有者はスーパーユーザである必要があります。
（現在は、すべてのサブスクリプションの所有者はスーパーユーザでなければならず、そのため所有者のチェックは実際には回避されます。
しかしこれは将来、変更されるかもしれません。）
  </para>
 </refsect1>

 <refsect1>
<!--
  <title>Parameters</title>
-->
  <title>パラメータ</title>

  <variablelist>
   <varlistentry>
    <term><replaceable class="parameter">name</replaceable></term>
    <listitem>
     <para>
<!--
      The name of a subscription whose properties are to be altered.
-->
属性の変更の対象となるサブスクリプションの名前です。
     </para>
    </listitem>
   </varlistentry>

   <varlistentry>
    <term><literal>CONNECTION '<replaceable class="parameter">conninfo</replaceable>'</literal></term>
    <listitem>
     <para>
<!--
      This clause alters the connection property originally set by
      <xref linkend="sql-createsubscription"/>.  See there for more
      information.
-->
この句では、元は<xref linkend="sql-createsubscription"/>により設定された接続の属性を変更します。
詳細な情報はそちらを参照してください。
     </para>
    </listitem>
   </varlistentry>

   <varlistentry>
    <term><literal>SET PUBLICATION <replaceable class="parameter">publication_name</replaceable></literal></term>
    <listitem>
     <para>
<!--
      Changes list of subscribed publications. See
      <xref linkend="sql-createsubscription"/> for more information.
      By default this command will also act like <literal>REFRESH
      PUBLICATION</literal>.
-->
サブスクライブするパブリケーションのリストを変更します。
詳細は<xref linkend="sql-createsubscription"/>を参照してください。
デフォルトでは、このコマンドは<literal>REFRESH PUBLICATION</literal>のような動作もします。
     </para>

     <para>
<!--
      <replaceable>set_publication_option</replaceable> specifies additional
      options for this operation.  The supported options are:
-->
<replaceable>set_publication_option</replaceable>は、この操作についての追加のオプションを指定します。
以下のオプションがサポートされています。

      <variablelist>
       <varlistentry>
        <term><literal>refresh</literal> (<type>boolean</type>)</term>
        <listitem>
         <para>
<!--
          When false, the command will not try to refresh table information.
          <literal>REFRESH PUBLICATION</literal> should then be executed separately.
          The default is <literal>true</literal>.
-->
falseにすると、このコマンドはテーブルを情報を更新しません。
後で別に<literal>REFRESH PUBLICATION</literal>を実行することになります。
デフォルトは<literal>true</literal>です。
         </para>
        </listitem>
       </varlistentry>
      </variablelist>

<!--
      Additionally, refresh options as described
      under <literal>REFRESH PUBLICATION</literal> may be specified.
-->
さらに<literal>REFRESH PUBLICATION</literal>の項で説明されているrefreshオプションを指定できます。
     </para>
    </listitem>
   </varlistentry>

   <varlistentry>
    <term><literal>REFRESH PUBLICATION</literal></term>
    <listitem>
     <para>
<!--
      Fetch missing table information from publisher.  This will start
      replication of tables that were added to the subscribed-to publications
      since the last invocation of <command>REFRESH PUBLICATION</command> or
      since <command>CREATE SUBSCRIPTION</command>.
-->
不足しているテーブル情報をパブリッシャーから取得します。
最後の<command>REFRESH PUBLICATION</command>、あるいは<command>CREATE SUBSCRIPTION</command>の実行の後でサブスクライブ対象のパブリケーションに追加されたテーブルの複製が、これにより開始されます。
     </para>

     <para>
<!--
      <replaceable>refresh_option</replaceable> specifies additional options for the
      refresh operation.  The supported options are:
-->
<replaceable>refresh_option</replaceable>は更新(refresh)の操作について追加のオプションを指定します。
以下のオプションがサポートされています。

      <variablelist>
       <varlistentry>
        <term><literal>copy_data</literal> (<type>boolean</type>)</term>
        <listitem>
         <para>
<!--
          Specifies whether the existing data in the publications that are
          being subscribed to should be copied once the replication starts.
          The default is <literal>true</literal>.  (Previously subscribed
          tables are not copied.)
<<<<<<< HEAD
=======
-->
サブスクライブ対象のパブリケーションにある既存のデータが、レプリケーションの開始時にコピーされるかどうかを指定します。
デフォルトは<literal>true</literal>です。
(以前にサブスクライブされたテーブルはコピーされません。)
>>>>>>> 184958ef
         </para>
        </listitem>
       </varlistentry>
      </variablelist></para>
    </listitem>
   </varlistentry>

   <varlistentry>
    <term><literal>ENABLE</literal></term>
    <listitem>
     <para>
<!--
      Enables the previously disabled subscription, starting the logical
      replication worker at the end of transaction.
-->
以前に無効化されたサブスクリプションを有効化し、トランザクションの終了時に論理レプリケーションワーカを起動します。
     </para>
    </listitem>
   </varlistentry>

   <varlistentry>
    <term><literal>DISABLE</literal></term>
    <listitem>
     <para>
<!--
      Disables the running subscription, stopping the logical replication
      worker at the end of transaction.
-->
実行中のサブスクリプションを無効化し、トランザクションの終了時に論理レプリケーションワーカを停止します。
     </para>
    </listitem>
   </varlistentry>

   <varlistentry>
    <term><literal>SET ( <replaceable class="parameter">subscription_parameter</replaceable> [= <replaceable class="parameter">value</replaceable>] [, ... ] )</literal></term>
    <listitem>
     <para>
<!--
      This clause alters parameters originally set by
      <xref linkend="sql-createsubscription"/>.  See there for more
      information.  The allowed options are <literal>slot_name</literal> and
      <literal>synchronous_commit</literal>
-->
この句では、元は<xref linkend="sql-createsubscription"/>により設定されたパラメータを変更します。
詳細な情報はそちらを参照してください。
使用できるオプションは<literal>slot_name</literal>と<literal>synchronous_commit</literal>です。
     </para>
    </listitem>
   </varlistentry>

   <varlistentry>
    <term><replaceable class="parameter">new_owner</replaceable></term>
    <listitem>
     <para>
<!--
      The user name of the new owner of the subscription.
-->
サブスクリプションの新しい所有者のユーザ名です。
     </para>
    </listitem>
   </varlistentry>

   <varlistentry>
    <term><replaceable class="parameter">new_name</replaceable></term>
    <listitem>
     <para>
<!--
      The new name for the subscription.
-->
サブスクリプションの新しい名前です。
     </para>
    </listitem>
   </varlistentry>
  </variablelist>
 </refsect1>

 <refsect1>
<!--
  <title>Examples</title>
-->
  <title>例</title>

  <para>
<!--
   Change the publication subscribed by a subscription to
   <literal>insert_only</literal>:
-->
サブスクリプションがサブスクライブするパブリケーションを<literal>insert_only</literal>に変更します。
<programlisting>
ALTER SUBSCRIPTION mysub SET PUBLICATION insert_only;
</programlisting>
  </para>

  <para>
<!--
   Disable (stop) the subscription:
-->
サブスクリプションを無効化（停止）します。
<programlisting>
ALTER SUBSCRIPTION mysub DISABLE;
</programlisting></para>
 </refsect1>

 <refsect1>
<!--
  <title>Compatibility</title>
-->
  <title>互換性</title>

  <para>
<!--
   <command>ALTER SUBSCRIPTION</command> is a <productname>PostgreSQL</productname>
   extension.
-->
<command>ALTER SUBSCRIPTION</command>は<productname>PostgreSQL</productname>の拡張です。
  </para>
 </refsect1>

 <refsect1>
<!--
  <title>See Also</title>
-->
  <title>関連項目</title>

  <simplelist type="inline">
   <member><xref linkend="sql-createsubscription"/></member>
   <member><xref linkend="sql-dropsubscription"/></member>
   <member><xref linkend="sql-createpublication"/></member>
   <member><xref linkend="sql-alterpublication"/></member>
  </simplelist>
 </refsect1>
</refentry><|MERGE_RESOLUTION|>--- conflicted
+++ resolved
@@ -185,13 +185,10 @@
           being subscribed to should be copied once the replication starts.
           The default is <literal>true</literal>.  (Previously subscribed
           tables are not copied.)
-<<<<<<< HEAD
-=======
 -->
 サブスクライブ対象のパブリケーションにある既存のデータが、レプリケーションの開始時にコピーされるかどうかを指定します。
 デフォルトは<literal>true</literal>です。
 (以前にサブスクライブされたテーブルはコピーされません。)
->>>>>>> 184958ef
          </para>
         </listitem>
        </varlistentry>

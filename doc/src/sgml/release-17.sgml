--- conflicted
+++ resolved
@@ -10,13 +10,9 @@
   <formalpara>
 <!--
    <title>Release date:</title>
-<<<<<<< HEAD
 -->
    <title>リリース日:</title>
    <para>2024-??-??, AS OF 2024-05-18</para>
-=======
-   <para>2024-??-??, AS OF 2024-06-17</para>
->>>>>>> 5603e119
   </formalpara>
 
   <sect2 id="release-17-highlights">
@@ -367,13 +363,10 @@
 <!--
 Author: Masahiko Sawada <msawada@postgresql.org>
 2024-04-02 [667e65aac] Use TidStore for dead tuple TIDs storage during lazy vac
-Author: Masahiko Sawada <msawada@postgresql.org>
-2024-06-14 [f1affb670] Reintroduce dead tuple counter in pg_stat_progress_vacuu
--->
-
-<listitem>
-<para>
-<<<<<<< HEAD
+-->
+
+<listitem>
+<para>
 <!--
 Change pg_stat_progress_vacuum columns max_dead_tuples to max_dead_tuple_bytes and num_dead_tuples to dead_tuple_bytes (Masahiko Sawada)
 -->
@@ -386,9 +379,6 @@
 These columns now report bytes instead of tuples.
 -->
 《機械翻訳》これらの列は、タプルではなくバイトを報告するようになりました。
-=======
-Change pg_stat_progress_vacuum columns max_dead_tuples to max_dead_tuple_bytes, rename num_dead_tuples to num_dead_item_ids, and add dead_tuple_bytes (Masahiko Sawada)
->>>>>>> 5603e119
 </para>
 </listitem>
 
@@ -1110,12 +1100,23 @@
 
 <listitem>
 <para>
+</para>
+</listitem>
+
+<!--
+-->
+
+<listitem>
+<para>
 <!--
 Add user-grantable role pg_maintain to control maintenance operations (Nathan Bossart)
 -->
 《機械翻訳》ユーザが付与できるロールを追加しました。
 メンテナンス操作を制御します。
 (Nathan Bossart)
+</para>
+
+<para>
 </para>
 
 <para>
@@ -2365,11 +2366,7 @@
 
 <listitem>
 <para>
-<!--
-Add functions to convert integers to hex and binary strings (Eric Radman, Nathan Bossart)
--->
-《機械翻訳》整数を16進数および2進数に変換する関数を追加しました。
-(Eric Radman, Nathan Bossart)
+Add functions to convert integers to binary and octal strings (Eric Radman, Nathan Bossart)
 </para>
 
 <para>
@@ -2586,21 +2583,15 @@
 <!--
 Author: Robert Haas <rhaas@postgresql.org>
 2024-04-02 [f5e4dedfa] Expose PQsocketPoll via libpq
-Author: Tom Lane <tgl@sss.pgh.pa.us>
-2024-06-13 [105024a47] Improve the granularity of PQsocketPoll's timeout parame
--->
-
-<listitem>
-<para>
-<<<<<<< HEAD
+-->
+
+<listitem>
+<para>
 <!--
 Add libpq function PQsocketPoll to allow polling of network sockets (Tristan Partin)
 -->
 《機械翻訳》libpqの関数PQsocketPollを追加して、ネットワークソケットのポーリングを可能にしました。
 (Tristan Partin)
-=======
-Add libpq function PQsocketPoll to allow polling of network sockets (Tristan Partin, Tom Lane)
->>>>>>> 5603e119
 </para>
 </listitem>
 
@@ -2670,14 +2661,10 @@
 </para>
 
 <para>
-<<<<<<< HEAD
 <!--
 This is enabled with the client-side option sslnegotation=direct, requires ALPN, and only works on PostgreSQL 17 and later servers.
 -->
 《機械翻訳》これは、クライアント側のオプションsslnegotation=directで有効になり、ALPNを必要とし、PostgreSQL 17以降のサーバでのみ動作します。
-=======
-This is enabled with the client-side option sslnegotiation=direct, requires ALPN, and only works on PostgreSQL 17 and later servers.
->>>>>>> 5603e119
 </para>
 </listitem>
 
@@ -2804,15 +2791,13 @@
 2024-04-08 [304b6b1a6] Add more tab completion support for ALTER DEFAULT PRIVIL
 Author: Alexander Korotkov <akorotkov@postgresql.org>
 2024-04-30 [60ae37a8b] Add tab completion for partition MERGE/SPLIT operations
--->
-
-<listitem>
-<para>
-<!--
-Improve psql tab completion (Dagfinn Ilmari Mannsåker, Gilles Darold, Christoph Heiss, Steve Chavez, Vignesh C, Pavel Borisov)
--->
-《機械翻訳》psqlのタブ補完機能の改善。
-(Dagfinn Ilmari Mannsåker, Gilles Darold, Christoph Heiss, Steve Chavez, Vignesh C, Pavel Borisov)
+Author: Michael Paquier <michael@paquier.xyz>
+2024-05-01 [2800fbb2b] Add tab completion for EXPLAIN (MEMORY|SERIALIZE)
+-->
+
+<listitem>
+<para>
+Improve psql tab completion (Dagfinn Ilmari Mannsåker, Gilles Darold, Christoph Heiss, Steve Chavez, Vignesh C, Pavel Borisov, Jian He)
 </para>
 </listitem>
 
@@ -3497,10 +3482,7 @@
 </para>
 
 <para>
-<!--
 This value is used by the optimizer.
--->
-《機械翻訳》この値はオプティマイザで使用されます。
 </para>
 </listitem>
 
@@ -3695,6 +3677,9 @@
 </para>
 
 <para>
+</para>
+
+<para>
 <!--
 Custom wait events have been added to postgres_fdw and dblink.
 -->
@@ -3880,7 +3865,6 @@
 
 <listitem>
 <para>
-
 <!--
 Add pg_stat_statements columns "stats_since" and "minmax_stats_since" to track entry creation time and last min/max reset time (Andrei Zubkov)
 -->

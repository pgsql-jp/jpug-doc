<!-- doc/src/sgml/release-16.sgml -->
<!-- See header comment in release.sgml about typical markup -->

 <sect1 id="release-17">
<!--
  <title>Release 17</title>
-->
  <title>リリース17</title>

  <formalpara>
<!--
   <title>Release date:</title>
-->
   <title>リリース日:</title>
   <para>2024-??-??, AS OF 2024-05-18</para>
  </formalpara>

  <sect2 id="release-17-highlights">
<!--
   <title>Overview</title>
-->
   <title>概要</title>

   <para>
<!--
    <productname>PostgreSQL</productname> 17 contains many new features
    and enhancements, including:
-->
《機械翻訳》<productname>PostgreSQL</productname> 17には、以下のような多くの新機能と拡張機能が含まれています。
   </para>

   <itemizedlist>
<!--
    <listitem><para>TO BE COMPLETED LATER</para></listitem>
-->
    <listitem><para>《機械翻訳》後で完成させます</para></listitem>
   </itemizedlist>

   <para>
<!--
    The above items and other new features of
    <productname>PostgreSQL</productname> 17 are explained in more detail
    in the sections below.
-->
《機械翻訳》上記の項目と<productname>PostgreSQL</productname> 17のその他の新機能については、以下の節で詳しく説明します。
   </para>

  </sect2>

  <sect2  id="release-17-migration">

<!--
   <title>Migration to Version 17</title>
-->
   <title>バージョン17への移行</title>

   <para>
<!--
    A dump/restore using <xref linkend="app-pg-dumpall"/> or use of
    <xref linkend="pgupgrade"/> or logical replication is required for
    those wishing to migrate data from any previous release.  See <xref
    linkend="upgrading"/> for general information on migrating to new
    major releases.
-->
《機械翻訳》以前のリリースからデータを移行したい時は、どのリリースについても、<xref linkend="app-pg-dumpall"/>を利用したダンプとリストア、あるいは<xref linkend="pgupgrade"/>やロジカルレプリケーションの使用が必要です。
新たなメジャーバージョンへの移行に関する一般的な情報については<xref linkend="upgrading"/>を参照してください。
   </para>

   <para>
<!--
    Version 17 contains a number of changes that may affect compatibility
    with previous releases.  Observe the following incompatibilities:
-->
《機械翻訳》バージョン 17 には、以前のリリースとの互換性に影響する可能性のある多くの変更が含まれています。
次の互換性のない変更点に注意してください。
   </para>

   <itemizedlist>

<!--
Author: Jeff Davis <jdavis@postgresql.org>
2024-03-04 [2af07e2f7] Fix search_path to a safe value during maintenance opera
-->

<listitem>
<para>
<!--
Change functions to use a safe search_path during maintenance operations (Jeff Davis)
-->
《機械翻訳》メンテナンス操作中に安全なsearch_pathを使用するように関数を変更しました。
(Jeff Davis)
</para>

<para>
<!--
This prevents maintenance operations (ANALYZE, CLUSTER, REFRESH MATERIALIZED VIEW, REINDEX, or VACUUM) from performing unsafe access.  Functions used by expression indexes and
materialized views that need to reference non-default schemas must specify a search path during function creation.
-->
《機械翻訳》これにより、メンテナンス操作（ANALYZE、CLUSTER、REFRESH MATERIALIZED VIEW、REINDEX、またはVACUUM）が安全でないアクセスを実行しないようにします。
デフォルト以外のスキーマを参照する必要がある式索引およびマテリアライズド・ビューで使用されるファンクションは、ファンクション作成時に検索パスを指定する必要があります。
</para>
</listitem>

<!--
Author: Michael Paquier <michael@paquier.xyz>
2023-08-28 [165d581f1] Tighten handling of "ago" in interval values
Author: Michael Paquier <michael@paquier.xyz>
2023-08-28 [617f9b7d4] Tighten unit parsing in internal values
-->

<listitem>
<para>
<!--
Restrict "ago" to only appear at the end in interval values (Joseph Koshakow)
-->
《機械翻訳》間隔値の末尾にのみ「ago」を表示するように制限します。
(Joseph Koshakow)
</para>

<para>
<!--
Also, prevent empty interval units and interval units from appearing multiple times.
-->
《機械翻訳》また、空の間隔単位や間隔単位が複数回出現しないようにします。
</para>
</listitem>

<!--
Author: Thomas Munro <tmunro@postgresql.org>
2023-09-05 [f691f5b80] Remove the "snapshot too old" feature.
-->

<listitem>
<para>
<!--
Remove server variable old_snapshot_threshold (Thomas Munro)
-->
《機械翻訳》サーバ変数 old_snapshot_threshold を削除しました。
(Thomas Munro)
</para>

<para>
<!--
This variable allowed vacuum to remove rows that potentially could be still visible to running transactions, causing "snapshot too old" error later if accessed.  This feature
might be re-added to Postgres later if an improved implementation is found.
-->
《機械翻訳》この変数により、実行中のトランザクションにまだ表示されている可能性のある行を削除するために、vacuumが使用され、後でアクセスされた場合に「snapshot too old」エラーが発生する可能性がありました。
この機能は、改善された実装が見つかった場合、Postgresに後で再追加される可能性があります。
</para>
</listitem>

<!--
Author: Nathan Bossart <nathan@postgresql.org>
2023-07-12 [0fef87753] Rename session_auth_is_superuser to current_role_is_supe
-->

<listitem>
<para>
<!--
Rename server variable session_auth_is_superuser to the more accurate current_role_is_superuser (Nathan Bossart)
-->
《機械翻訳》サーバ変数 session_auth_is_superuser の名前を、より正確な現在のロール is_superuser に変更します。
(Nathan Bossart)
</para>
</listitem>

<!--
Author: Nathan Bossart <nathan@postgresql.org>
2023-07-13 [a0363ab7a] Fix privilege check for SET SESSION AUTHORIZATION.
-->

<listitem>
<para>
<!--
Change SET SESSION AUTHORIZATION handling of the initial session user's superuser status (Joseph Koshakow)
-->
《機械翻訳》初期セッション・ユーザのスーパーユーザ状態のSET SESSION AUTHORIZATION処理を変更する。
(Joseph Koshakow)
</para>

<para>
<!--
The new behavior is based on the session user's superuser status at the time the SET SESSION AUTHORIZATION command is issued, rather than their superuser status at connection time.
-->
《機械翻訳》新しい動作は、接続時のユーザのスーパーユーザ・ステータスではなく、SET SESSION AUTHORIZATIONコマンドが発行された時点でのセッション・ユーザのスーパーユーザ・ステータスに基づいています。
</para>
</listitem>

<!--
Author: Nathan Bossart <nathan@postgresql.org>
2023-07-17 [884eee5bf] Remove db_user_namespace.
-->

<listitem>
<para>
<!--
Remove feature which simulated per-database users (Nathan Bossart)
-->
《機械翻訳》データベースごとのユーザをシミュレートする削除機能
(Nathan Bossart)
</para>

<para>
<!--
The feature, db_user_namespace, was rarely used.
-->
《機械翻訳》この機能db_user_namespaceは、ほとんど使用されませんでした。
</para>
</listitem>

<!--
Author: Thomas Munro <tmunro@postgresql.org>
2023-07-14 [d0c28601e] Remove wal_sync_method=fsync_writethrough on Windows.
-->

<listitem>
<para>
<!--
Remove wal_sync_method value fsync_writethrough on Windows (Thomas Munro)
-->
《機械翻訳》wal_sync_method 値を削除する。
Windows の場合は fsync_writethrough。
(Thomas Munro)
</para>

<para>
<!--
This value was the same as "fsync" on Windows.
-->
《機械翻訳》この値はWindowsの"fsync"と同じである。
</para>
</listitem>

<!--
Author: Bruce Momjian <bruce@momjian.us>
2023-11-24 [344afc776] modify segno. for pg_walfile_name() and pg_walfile_name_
-->

<listitem>
<para>
<!--
Change file boundary handling of two WAL file name functions (Kyotaro Horiguchi, Andres Freund, Bruce Momjian)
-->
《機械翻訳》2つのWALファイル名関数のファイル境界処理を変更しました。
(Kyotaro Horiguchi, Andres Freund, Bruce Momjian)
</para>

<para>
<!--
The functions pg_walfile_name() and pg_walfile_name_offset() used to report the previous LSN segment number when the LSN was on a file segment boundary;  it now returns the LSN segment.
-->
《機械翻訳》以前は、LSNがファイルセグメント境界上にある場合、pg_walfile_name()とpg_walfile_name_offset()は前のLSNセグメント番号を報告していました。
現在はLSNセグメントを返します。
</para>
</listitem>

<!--
Author: Michael Paquier <michael@paquier.xyz>
2023-12-11 [c7a3e6b46] Remove trace_recovery_messages
-->

<listitem>
<para>
<!--
Remove server variable trace_recovery_messages since it is no longer needed (Bharath Rupireddy)
-->
《機械翻訳》サーバ変数の trace_recovery_messages は、もう必要ないため削除します。
(Bharath Rupireddy)
</para>
</listitem>

<!--
Author: Peter Eisentraut <peter@eisentraut.org>
2023-08-16 [78806a950] Remove incorrect field from information schema
-->

<listitem>
<para>
<!--
Remove information schema column element_types.domain_default (Peter Eisentraut)
-->
《機械翻訳》informationスキーマ列のelement_types.domain_defaultを削除しました。
(Peter Eisentraut)
</para>
</listitem>

<!--
Author: Bruce Momjian <bruce@momjian.us>
2023-09-26 [15d5d7405] pgrowlocks: change lock mode output labels for consiste
-->

<listitem>
<para>
<!--
Change pgrowlocks lock mode output labels (Bruce Momjian)
-->
《機械翻訳》pgrowlocks ロックモードの出力ラベルを変更しました。
(Bruce Momjian)
</para>
</listitem>

<!--
Author: Michael Paquier <michael@paquier.xyz>
2023-10-19 [13d00729d] Rename I/O timing statistics columns to shared_blk_{read
-->

<listitem>
<para>
<!--
Rename I/O block read/write timing statistics columns of pg_stat_statements (Nazir Bilal Yavuz)
-->
《機械翻訳》pg_stat_statements（ブロック）の入出力タイミング読み込み/書き込み統計処理列の名前を変更しました。
(Nazir Bilal Yavuz)
</para>

<para>
<!--
This renames "blk_read_time" to "shared_blk_read_time", and "blk_write_time" to "shared_blk_write_time".
-->
《機械翻訳》これにより、"blk_read_time" は "shared_blk_read_time" に、"blk_write_time" は "shared_blk_write_time" に名前が変更されます。
</para>
</listitem>

<!--
Author: Michael Paquier <michael@paquier.xyz>
2023-10-27 [74604a37f] Remove buffers_backend and buffers_backend_fsync from pg
-->

<listitem>
<para>
<!--
Remove buffers_backend and buffers_backend_fsync from pg_stat_checkpointer (Bharath Rupireddy)
-->
《機械翻訳》pg_stat_checkpointerからbuffers_backendとbuffers_backend_fsyncを削除しました。
(Bharath Rupireddy)
</para>

<para>
<!--
These fields are considered redundant to similar columns in pg_stat_io.
-->
《機械翻訳》これらのフィールドはpg_stat_ioの同様の列と重複していると見なされます。
</para>
</listitem>

<!--
Author: Peter Eisentraut <peter@eisentraut.org>
2024-01-13 [4f622503d] Make attstattarget nullable
Author: Peter Eisentraut <peter@eisentraut.org>
2024-03-17 [012460ee9] Make stxstattarget nullable
-->

<listitem>
<para>
<!--
Change pg_attribute.attstattarget and pg_attribute.stxstattarget to represent the default statistics target as NULL (Peter Eisentraut)
-->
《機械翻訳》pg_attribute.attstattargetとpg_attribute.stxstattargetを変更して、デフォルトの統計ターゲットをNULLとするようにしました。
(Peter Eisentraut)
</para>
</listitem>

<!--
Author: Masahiko Sawada <msawada@postgresql.org>
2024-04-02 [667e65aac] Use TidStore for dead tuple TIDs storage during lazy vac
-->

<listitem>
<para>
<!--
Change pg_stat_progress_vacuum columns max_dead_tuples to max_dead_tuple_bytes and num_dead_tuples to dead_tuple_bytes (Masahiko Sawada)
-->
《機械翻訳》pg_stat_progress_vacuumの列max_dead_tuplesをmax_dead_tuple_bytesに、num_dead_tuplesをdead_tuple_byteに変更しました。
(Masahiko Sawada)
</para>

<para>
<!--
These columns now report bytes instead of tuples.
-->
《機械翻訳》これらの列は、タプルではなくバイトを報告するようになりました。
</para>
</listitem>

<!--
Author: Alvaro Herrera <alvherre@alvh.no-ip.org>
2024-02-28 [bcdfa5f2e] Rename SLRU elements in view pg_stat_slru
-->

<listitem>
<para>
<!--
Rename SLRU columns in system view pg_stat_slru (Alvaro Herrera)
-->
《機械翻訳》システムビューpg_stat_slru内のSLRU列の名前を変更しました。
(Alvaro Herrera)
</para>

<para>
<<<<<<< HEAD
<!--
The column names accepted by pg_stat_slru_rest() are also changed.
-->
《機械翻訳》pg_stat_slru_rest() が受け付けるカラム名も変更されました。
=======
The column names accepted by pg_stat_slru_reset() are also changed.
>>>>>>> 8285b484
</para>
</listitem>

   </itemizedlist>

  </sect2>

  <sect2 id="release-17-changes">
<!--
   <title>Changes</title>
-->
   <title>変更点</title>

    <para>
<!--
     Below you will find a detailed account of the changes between
    <productname>PostgreSQL</productname> 17 and the previous major
    release.
-->
《機械翻訳》以下に、<productname>PostgreSQL</productname> 17と前回のメジャーリリースとの間の変更点の詳細を示します。
    </para>

   <sect3 id="release-17-server">
<!--
    <title>Server</title>
-->
    <title>サーバ</title>

    <sect4 id="release-17-optimizer">
<!--
     <title>Optimizer</title>
-->
     <title>オプティマイザ</title>

     <itemizedlist>

<!--
Author: Tom Lane <tgl@sss.pgh.pa.us>
2023-11-17 [f7816aec2] Extract column statistics from CTE references, if possib
-->

<listitem>
<para>
<!--
Allow the optimizer to improve CTE plans by considering the statistics of columns referenced in earlier row output clauses (Jian Guo, Tom Lane)
-->
《機械翻訳》以前の行出力節で参照された列の統計を考慮することによって、CTEプランを改善できるようにオプティマイザを許可する。
(Jian Guo, Tom Lane)
</para>
</listitem>

<!--
Author: Tom Lane <tgl@sss.pgh.pa.us>
2024-03-26 [a65724dfa] Propagate pathkeys from CTEs up to the outer query.
-->

<listitem>
<para>
<!--
Allow the optimizer to improve CTE plans by considering the sort order of columns referenced in earlier row output clauses (Richard Guo)
-->
《機械翻訳》以前の行出力句で参照された列のソート順を考慮することで、CTE計画を改善できるようにオプティマイザを許可します。
(Richard Guo)
</para>
</listitem>

<!--
Author: David Rowley <drowley@postgresql.org>
2024-01-23 [b262ad440] Add better handling of redundant IS [NOT] NULL quals
Author: David Rowley <drowley@postgresql.org>
2024-04-12 [3af704098] Fix IS [NOT] NULL qual optimization for inheritance tabl
-->

<listitem>
<para>
<!--
Improve optimization of IS NOT NULL and IS NULL query restrictions (David Rowley, Richard Guo, Andy Fan)
-->
《機械翻訳》IS NOT NULLとIS NULL問い合わせ制限の最適化を改善しました。
(David Rowley, Richard Guo, Andy Fan)
</para>

<para>
<!--
Remove IS NOT NULL query restrictions on NOT NULL columns and eliminate scans on NOT NULL columns if IS NULL is specified.
-->
《機械翻訳》IS NOT NULL クエリの制限を NOT NULL 列から削除し、IS NULL が指定された場合に NOT NULL 列のスキャンを排除します。
</para>
</listitem>

<!--
Author: David Rowley <drowley@postgresql.org>
2024-03-04 [07c36c133] Support partition pruning on boolcol IS [NOT] UNKNOWN
-->

<listitem>
<para>
<!--
Allow partition pruning on boolean columns on IS [NOT] UNKNOWN conditionals (David Rowley)
-->
《機械翻訳》IS [NOT] UNKNOWN条件のブール列に対するパーティション・プルーニングを許可。
(David Rowley)
</para>
</listitem>

<!--
Author: Tom Lane <tgl@sss.pgh.pa.us>
2024-01-20 [075df6b20] Add planner support functions for range operators &lt;@ and
-->

<listitem>
<para>
<!--
Improve optimization of range values when using containment operators &lt;@ and @&gt; (Kim Johan Andersson, Jian He)
-->
《機械翻訳》包含演算子&lt;@および@&gt;を使用する場合の範囲値の最適化を改善しました。
(Kim Johan Andersson, Jian He)
</para>
</listitem>

<!--
Author: Alexander Korotkov <akorotkov@postgresql.org>
2024-02-15 [9f1337639] Pull up ANY-SUBLINK with the necessary lateral support.
-->

<listitem>
<para>
<!--
Allow correlated IN subqueries to be transformed into joins (Andy Fan, Tom Lane)
-->
《機械翻訳》相関IN副問い合わせを結合に変換できるようにしました。
(Andy Fan, Tom Lane)
</para>
</listitem>

<!--
Author: David Rowley <drowley@postgresql.org>
2023-10-05 [a8a968a82] Consider cheap startup paths in add_paths_to_append_rel
-->

<listitem>
<para>
<!--
Improve optimization of the LIMIT clause on partitioned tables, inheritance parents, and UNION ALL queries (Andy Fan, David Rowley)
-->
《機械翻訳》パーティションテーブル、継承親、UNION ALLクエリにおけるLIMIT句の最適化を改善しました。
(Andy Fan, David Rowley)
</para>
</listitem>

<!--
Author: Tom Lane <tgl@sss.pgh.pa.us>
2023-07-14 [e08d74ca1] Allow plan nodes with initPlans to be considered paralle
-->

<listitem>
<para>
<!--
Allow query nodes to be run in parallel in more cases (Tom Lane)
-->
《機械翻訳》クエリノードの並列実行をより多くのケースで許可するようにしました。
(Tom Lane)
</para>
</listitem>

<!--
Author: Alexander Korotkov <akorotkov@postgresql.org>
2024-01-21 [0452b461b] Explore alternative orderings of group-by pathkeys durin
-->

<listitem>
<para>
<!--
Allow GROUP BY columns to be internally ordered to match ORDER BY (Andrei Lepikhov, Teodor Sigaev)
-->
《機械翻訳》GROUP BY 列を ORDER BY に合わせて内部的にソートできるようにしました。
(Andrei Lepikhov, Teodor Sigaev)
</para>

<para>
<!--
This can be disabled using server variable enable_group_by_reordering.
-->
《機械翻訳》これは、サーバ変数 enable_group_by_reordering を使用して無効にできます。
</para>
</listitem>

<!--
Author: David Rowley <drowley@postgresql.org>
2024-03-25 [66c0185a3] Allow planner to use Merge Append to efficiently impleme
-->

<listitem>
<para>
<!--
Allow UNION (without ALL) to use MergeAppend (David Rowley)
-->
《機械翻訳》UNION（ALL を使用しない）で MergeAppend を使用できるようにしました。
(David Rowley)
</para>
</listitem>

<!--
Author: David Rowley <drowley@postgresql.org>
2024-02-01 [9d1a5354f] Fix costing bug in MergeAppend
-->

<listitem>
<para>
<!--
Fix MergeAppend plans to more accurately compute the number of rows that need to be sorted (Alexander Kuzmenkov)
-->
《機械翻訳》マージアペンローズ氏は、ソートする必要のある行数をより正確に計算するFix MergeAppendを計画している。
(Alexander Kuzmenkov)
</para>
</listitem>

<!--
Author: David Rowley <drowley@postgresql.org>
2023-07-04 [625d5b3ca] Allow Incremental Sorts on GiST and SP-GiST indexes
-->

<listitem>
<para>
<!--
Allow GiST and SP-GiST indexes to be part of incremental sorts (Miroslav Bendik)
-->
《機械翻訳》GiSTインデックスとSP-GiSTインデックスを増分ソートの一部にできるようにしました。
(Miroslav Bendik)
</para>

<para>
<!--
This is particularly useful for ORDER BY clauses where the first column has a GiST and SP-GiST index, and other columns do not.
-->
《機械翻訳》これは、最初のカラムが GiST インデックスと SP-GiST インデックスを持ち、他のカラムが持たない ORDER BY 句に特に有効です。
</para>
</listitem>

<!--
Author: Alexander Korotkov <akorotkov@postgresql.org>
2023-11-27 [bc3c8db8a] Display length and bounds histograms in pg_stats
-->

<listitem>
<para>
<!--
Add columns to pg_stats to report range-type histogram information (Egor Rogov, Soumyadeep Chakraborty)
-->
《機械翻訳》pg_statsに列を追加して、範囲型ヒストグラム情報を報告する。
(Egor Rogov, Soumyadeep Chakraborty)
</para>
</listitem>

     </itemizedlist>

    </sect4>

    <sect4 id="release-17-indexes">
<!--
     <title>Indexes</title>
-->
     <title>インデックス</title>

     <itemizedlist>
<!--
Author: Peter Geoghegan <pg@bowt.ie>
2024-04-06 [5bf748b86] Enhance nbtree ScalarArrayOp execution.
-->

<listitem>
<para>
<<<<<<< HEAD
<!--
Allow btree indexes to more efficiently find array matches (Peter Geoghegan, Matthias van de Meent)
-->
《機械翻訳》btreeインデックスが配列の一致をより効率的に検索できるようにしました。
(Peter Geoghegan, Matthias van de Meent)
=======
Allow btree indexes to more efficiently find a set of values, such as those supplied by IN subqueries (Peter Geoghegan, Matthias van de Meent)
>>>>>>> 8285b484
</para>
</listitem>

<!--
Author: Tomas Vondra <tomas.vondra@postgresql.org>
2023-12-08 [b43757171] Allow parallel CREATE INDEX for BRIN indexes
-->

<listitem>
<para>
<!--
Allow BRIN indexes to be created using parallel workers (Tomas Vondra, Matthias van de Meent)
-->
《機械翻訳》並列ワーカーを使用して BRIN インデックスを作成できるようにしました。
(Tomas Vondra, Matthias van de Meent)
</para>
</listitem>

     </itemizedlist>

    </sect4>

    <sect4 id="release-17-performance">
<!--
     <title>General Performance</title>
-->
     <title>性能一般</title>

     <itemizedlist>

<!--
Author: Heikki Linnakangas <heikki.linnakangas@iki.fi>
2024-04-03 [6dbb49026] Combine freezing and pruning steps in VACUUM
-->

<listitem>
<para>
<!--
Allow vacuum to more efficiently remove and freeze tuples (Melanie Plageman, Heikki Linnakangas)
-->
《機械翻訳》タプルをより効率的に削除し、凍結するために、vacuumを使用する。
(Melanie Plageman, Heikki Linnakangas)
</para>

<para>
<!--
WAL traffic caused by vacuum is also more compact.
-->
《機械翻訳》バキュームによって引き起こされたWALトラフィックも、よりコンパクトです。
</para>
</listitem>

<!--
Author: John Naylor <john.naylor@postgresql.org>
2024-03-07 [ee1b30f12] Add template for adaptive radix tree
Author: Masahiko Sawada <msawada@postgresql.org>
2024-03-21 [30e144287] Add TIDStore, to store sets of TIDs (ItemPointerData) ef
Author: Masahiko Sawada <msawada@postgresql.org>
2024-04-02 [667e65aac] Use TidStore for dead tuple TIDs storage during lazy vac
Author: Heikki Linnakangas <heikki.linnakangas@iki.fi>
2024-04-03 [6dbb49026] Combine freezing and pruning steps in VACUUM
-->

<listitem>
<para>
<!--
Allow vacuum to more efficiently store tuple references (Masahiko Sawada, John Naylor)
-->
《機械翻訳》バキュームがタプル参照をより効率的に格納できるようにします。
(Masahiko Sawada, John Naylor)
</para>

<para>
<!--
Additionally, vacuum is no longer silently limited to one gigabyte of memory when maintenance_work_mem or autovacuum_work_mem are higher.
-->
《機械翻訳》さらに、メンテナンス_work_memとオートバキューム_work_memの方が大きい場合、バキュームはメモリの1つのギガバイトに暗黙的に限定されなくなりました。
</para>
</listitem>

<!--
Author: Robert Haas <rhaas@postgresql.org>
2024-01-18 [c120550ed] Optimize vacuuming of relations with no indexes.
-->

<listitem>
<para>
<!--
Optimize vacuuming of relations with no indexes (Melanie Plageman)
-->
《機械翻訳》インデックスを持たないリレーションの最適化を行う。
(Melanie Plageman)
</para>
</listitem>

<!--
Author: Thomas Munro <tmunro@postgresql.org>
2024-04-06 [98f320eb2] Increase default vacuum_buffer_usage_limit to 2MB.
-->

<listitem>
<para>
<!--
Increase default vacuum_buffer_usage_limit to 2MB (Thomas Munro)
-->
《機械翻訳》デフォルトのvacuum_buffer_usage_limitを2MBに増やしました。
(Thomas Munro)
</para>
</listitem>

<!--
Author: Nathan Bossart <nathan@postgresql.org>
2024-03-26 [d365ae705] Optimize roles_is_member_of() with a Bloom filter.
-->

<listitem>
<para>
<!--
Improve performance when checking roles with many memberships (Nathan Bossart)
-->
《機械翻訳》メンバーシップが多いロールをチェックする際のパフォーマンスを改善しました。
(Nathan Bossart)
</para>
</listitem>

<!--
Author: Michael Paquier <michael@paquier.xyz>
2023-07-25 [71e4cc6b8] Optimize WAL insertion lock acquisition and release with
-->

<listitem>
<para>
<!--
Improve performance of heavily-contended WAL writes (Bharath Rupireddy)
-->
《機械翻訳》競合の多いWAL書き込みのパフォーマンスを改善しました。
(Bharath Rupireddy)
</para>
</listitem>

<!--
Author: David Rowley <drowley@postgresql.org>
2024-04-07 [c4ab7da60] Avoid needless large memcpys in libpq socket writing
-->

<listitem>
<para>
<!--
Improve performance when transferring large blocks of data to a client (Melih Mutlu)
-->
《機械翻訳》データのラージブロックをクライアントに乗り換える場合は、改善パフォーマンスです。
(Melih Mutlu)
</para>
</listitem>

<!--
Author: Thomas Munro <tmunro@postgresql.org>
2024-04-03 [210622c60] Provide vectored variant of ReadBuffer().
Author: Thomas Munro <tmunro@postgresql.org>
2024-04-08 [b7b0f3f27] Use streaming I/O in sequential scans.
Author: Thomas Munro <tmunro@postgresql.org>
2024-04-08 [041b96802] Use streaming I/O in ANALYZE.
-->

<listitem>
<para>
<!--
Allow the grouping of file system reads with the new system variable io_combine_limit (Thomas Munro, Andres Freund, Melanie Plageman, Nazir Bilal Yavuz)
-->
《機械翻訳》新しいシステム変数 io_combine_limit を使用して、ファイルシステムの読み取りをグループ化できるようにします。
(Thomas Munro, Andres Freund, Melanie Plageman, Nazir Bilal Yavuz)
</para>
</listitem>

     </itemizedlist>

    </sect4>

    <sect4 id="release-17-monitoring">
<!--
     <title>Monitoring</title>
-->
     <title>監視</title>

     <itemizedlist>

<!--
Author: Michael Paquier <michael@paquier.xyz>
2023-10-30 [96f052613] Introduce pg_stat_checkpointer
Author: Alexander Korotkov <akorotkov@postgresql.org>
2023-12-25 [12915a58e] Enhance checkpointer restartpoint statistics
Author: Alexander Korotkov <akorotkov@postgresql.org>
2024-03-14 [e820db5b5] Improve documentation for pg_stat_checkpointer fields
-->

<listitem>
<para>
<!--
Create system view pg_stat_checkpointer (Bharath Rupireddy, Anton A. Melnikov, Alexander Korotkov)
-->
《機械翻訳》システムビューpg_stat_checkpointerの作成。
(Bharath Rupireddy, Anton A. Melnikov, Alexander Korotkov)
</para>

<para>
<!--
Relevant columns have been removed from pg_stat_bgwriter and added to this new system view.
-->
《機械翻訳》pg_stat_bgwriterから関連する列が削除され、この新しいシステムビューに追加されました。
</para>
</listitem>

<!--
Author: Michael Paquier <michael@paquier.xyz>
2023-11-12 [23c8c0c8f] Add ability to reset all shared stats types in pg_stat_r
<<<<<<< HEAD
-->

<listitem>
<para>
<!--
Allow pg_stat_reset_shared() to reset all shared statistics (Atsushi Torikoshi)
-->
《機械翻訳》pg_stat_reset_shared() で全ての共有統計情報をリセットできるようにしました。
(Atsushi Torikoshi)
</para>

<para>
<!--
This is done by passing NULL.
-->
《機械翻訳》これは NULL を渡すことで行われます。
</para>
</listitem>

<!--
Author: Michael Paquier <michael@paquier.xyz>
2023-11-16 [2e8a0edc2] Add target "slru" to pg_stat_reset_shared()
-->

<listitem>
<para>
<!--
Allow pg_stat_reset_shared('slru') to clear SLRU statistics (Atsushi Torikoshi)
-->
《機械翻訳》pg_stat_reset_shared('slru')でSLRUの統計をクリアできるようにしました。
(Torikoshi Atsushi)
</para>

<para>
<!--
Now pg_stat_reset_shared(NULL) also resets SLRU statistics.
-->
《機械翻訳》また、pg_stat_reset_shared(NULL)はSLRUの統計情報もリセットします。
</para>
</listitem>

<!--
=======
Author: Michael Paquier <michael@paquier.xyz>
2023-11-16 [2e8a0edc2] Add target "slru" to pg_stat_reset_shared()
>>>>>>> 8285b484
Author: Michael Paquier <michael@paquier.xyz>
2023-11-14 [e5cca6288] Add support for pg_stat_reset_slru without argument
-->

<listitem>
<para>
<<<<<<< HEAD
<!--
Allow pg_stat_reset_slru() to reset all SLRU statistics (Bharath Rupireddy)
-->
《機械翻訳》pg_stat_reset_slru() がすべてのSLRU統計をリセットできるようにしました。
(Bharath Rupireddy)
</para>

<para>
<!--
The command pg_stat_reset_slru(NULL) already did this.
-->
《機械翻訳》コマンドpg_stat_reset_slru(NULL)はすでにこれを行いました。
=======
Improve control over resetting statistics (Atsushi Torikoshi, Bharath Rupireddy)
</para>

<para>
Allow pg_stat_reset_shared() (with no arguments) and pg_stat_reset_shared(NULL) to reset all shared statistics.
Allow pg_stat_reset_shared('slru') and pg_stat_reset_slru() (with no arguments) to reset SLRU statistics, which was already possible with pg_stat_reset_slru(NULL).
>>>>>>> 8285b484
</para>
</listitem>

<!--
Author: Michael Paquier <michael@paquier.xyz>
2024-01-25 [1d35f705e] Add more LOG messages when starting and ending recovery
-->

<listitem>
<para>
<!--
Add log messages related to WAL recovery from backup (Andres Freund)
-->
《機械翻訳》バックアップからのWAL回復に関連するログメッセージを追加しました。
(Andres Freund)
</para>
</listitem>

<!--
Author: Michael Paquier <michael@paquier.xyz>
2023-08-26 [e48b19c5d] Generate new LOG for "trust" connections under log_conne
-->

<listitem>
<para>
<!--
Add log_connections log line for "trust" connections (Jacob Champion)
-->
《機械翻訳》"trust" 接続の log_connections ログ行を追加しました。
(Jacob Champion)
</para>
</listitem>

<!--
Author: Amit Kapila <akapila@postgresql.org>
2023-11-21 [7c3fb505b] Log messages for replication slot acquisition and releas
-->

<listitem>
<para>
<!--
Add log message to report walsender acquisition and release of replication slots (Bharath Rupireddy)
-->
《機械翻訳》レポートにログメッセージを追加する (Bharath Rupireddy)
</para>

<para>
<!--
This is enabled by the server variable log_replication_commands.
-->
《機械翻訳》これは、サーバ変数log_replication_commandsによって有効になります。
</para>
</listitem>

<!--
Author: Michael Paquier <michael@paquier.xyz>
2024-04-04 [2a217c371] Coordinate emit_log_hook and all log destinations to sha
-->

<listitem>
<para>
<!--
Fix emit_log_hook to use the same time value as other log records for the same query (Kambam Vinay, Michael Paquier)
-->
《機械翻訳》同じクエリに対して他のログレコードと同じ時間値を使用するように、emit_log_hookを修正しました。
(Kambam Vinay, Michael Paquier)
</para>
</listitem>

<!--
Author: Michael Paquier <michael@paquier.xyz>
2023-08-20 [1e68e43d3] Add system view pg_wait_events
-->

<listitem>
<para>
<!--
Add system view pg_wait_events that reports wait event types (Bertrand Drouvot)
-->
《機械翻訳》待機イベントの型を報告するシステムビューpg_wait_eventsを追加しました。
(Bertrand Drouvot)
</para>

<para>
<!--
This is useful for adding descriptions to wait events reported in pg_stat_activity.
-->
《機械翻訳》これは、pg_stat_activityで報告される待機イベントに説明を追加する場合に便利です。
</para>
</listitem>

<!--
Author: Thomas Munro <tmunro@postgresql.org>
2023-10-13 [0013ba290] Add wait events for checkpoint delay mechanism.
-->

<listitem>
<para>
<!--
Add wait events for checkpoint delays (Thomas Munro)
-->
《機械翻訳》チェックポイント遅延の待機イベントの追加
(Thomas Munro)
</para>
</listitem>

<!--
Author: Masahiko Sawada <msawada@postgresql.org>
2023-07-11 [46ebdfe16] Report index vacuum progress.
-->

<listitem>
<para>
<!--
Allow vacuum to report the progress of index processing (Sami Imseih)
-->
《機械翻訳》真空を許す インデックス処理の進行状況を報告する
(Sami Imseih)
</para>

<para>
<!--
This appears in system view columns pg_stat_progress_vacuum.indexes_total and pg_stat_progress_vacuum.indexes_processed.
-->
《機械翻訳》これは、システムビューの列pg_stat_progress_vacuum.indexes_totalとpg_stat_progress_vacuum.indexes_processedに表示されます。
</para>
</listitem>

<!--
Author: Heikki Linnakangas <heikki.linnakangas@iki.fi>
2024-04-08 [705843d29] Enhance libpq encryption negotiation tests with new GUC
Author: Heikki Linnakangas <heikki.linnakangas@iki.fi>
2024-04-08 [3dbd2ff78] Adjust wording of trace_connection_negotiation GUC's des
-->

<listitem>
<para>
<!--
Add server variable trace_connection_negotiation to allow debugging of connection encryption (Heikki Linnakangas, Kyotaro Horiguchi)
-->
《機械翻訳》接続の暗号化をデバッグできるように、サーバ変数 trace_connection_negotiation を追加しました。
(Heikki Linnakangas, Kyotaro Horiguchi)
</para>
</listitem>

     </itemizedlist>

    </sect4>

    <sect4 id="release-17-privileges">
<!--
     <title>Privileges</title>
-->
     <title>権限</title>

     <itemizedlist>

<!--
Author: Nathan Bossart <nathan@postgresql.org>
2024-03-13 [ecb0fd337] Reintroduce MAINTAIN privilege and pg_maintain predefine
Author: Nathan Bossart <nathan@postgresql.org>
2024-03-13 [ecb0fd337] Reintroduce MAINTAIN privilege and pg_maintain predefine
-->

<listitem>
<para>
<<<<<<< HEAD
<!--
Add per-table GRANT permission MAINTAIN to control maintenance operations (Nathan Bossart)
-->
《機械翻訳》保守操作を制御するために、テーブルごとにGRANT権限MAINTAINを追加しました。
(Nathan Bossart)
</para>

<para>
<!--
The operations are VACUUM, ANALYZE, REINDEX, REFRESH MATERIALIZED VIEW, CLUSTER, and LOCK TABLE.
-->
《機械翻訳》操作は、VACUUM、ANALYZE、REINDEX、REFRESH MATERIALIZED VIEW、CLUSTER、LOCK TABLEです。
=======
Allow granting the right to perform maintenance operations (Nathan Bossart)
</para>

<para>
The permission can be granted on a per-table basis using the MAINTAIN privilege and on a per-role basis via the pg_maintain predefined role.  Permitted operations are VACUUM, ANALYZE,
REINDEX, REFRESH MATERIALIZED VIEW, CLUSTER, and LOCK TABLE.
>>>>>>> 8285b484
</para>
</listitem>

<!--
-->

<listitem>
<para>
<!--
Add user-grantable role pg_maintain to control maintenance operations (Nathan Bossart)
-->
《機械翻訳》ユーザが付与できるロールを追加しました。
メンテナンス操作を制御します。
(Nathan Bossart)
</para>

<para>
<!--
The operations are VACUUM, ANALYZE, REINDEX, REFRESH MATERIALIZED VIEW, CLUSTER, and LOCK TABLE.
-->
《機械翻訳》操作は、VACUUM、ANALYZE、REINDEX、REFRESH MATERIALIZED VIEW、CLUSTER、LOCK TABLEです。
</para>
</listitem>

<!--
Author: Nathan Bossart <nathan@postgresql.org>
2024-02-14 [8d8afd48d] Allow pg_monitor to execute pg_current_logfile().
-->

<listitem>
<para>
<!--
Allow roles with pg_monitor membership to execute pg_current_logfile() (Pavlo Golub, Nathan Bossart)
-->
《機械翻訳》pg_monitorメンバーシップを持つロールがpg_current_logfile()を実行できるようにしました。
(Pavlo Golub, Nathan Bossart)
</para>
</listitem>

     </itemizedlist>

    </sect4>

    <sect4 id="release-17-server-config">
<!--
     <title>Server Configuration</title>
-->
     <title>サーバ設定</title>

     <itemizedlist>

<!--
Author: Robert Haas <rhaas@postgresql.org>
2024-03-29 [d3ae2a24f] Add allow_alter_system GUC.
-->

<listitem>
<para>
<!--
Add system variable allow_alter_system to disallow ALTER SYSTEM (Jelte Fennema-Nio, Gabriele Bartolini)
-->
《機械翻訳》システム変数 allow_alter_system を追加して、ALTER SYSTEM を禁止する。
(Jelte Fennema-Nio, Gabriele Bartolini)
</para>
</listitem>

<!--
Author: Tom Lane <tgl@sss.pgh.pa.us>
2023-10-21 [2d870b4ae] Allow ALTER SYSTEM to set unrecognized custom GUCs.
-->

<listitem>
<para>
<!--
Allow ALTER SYSTEM to set unrecognized custom server variables (Tom Lane)
-->
《機械翻訳》ALTER SYSTEMで認識されないカスタム・サーバ変数を設定できるようにしました。
(Tom Lane)
</para>

<para>
<!--
This is also possible with GRANT ON PARAMETER.
-->
《機械翻訳》これは、GRANT ON PARAMETERでも可能です。
</para>
</listitem>

<!--
Author: Alexander Korotkov <akorotkov@postgresql.org>
2024-02-15 [51efe38cb] Introduce transaction_timeout
Author: Alexander Korotkov <akorotkov@postgresql.org>
2024-02-16 [bf82f4379] Followup fixes for transaction_timeout
Author: Alexander Korotkov <akorotkov@postgresql.org>
2024-02-25 [28e858c0f] Improve documentation and GUC description for transactio
-->

<listitem>
<para>
<!--
Add server variable transaction_timeout to restrict the duration of transactions (Andrey Borodin, Japin Li, Junwang Zhao, Alexander Korotkov)
-->
《機械翻訳》トランザクションの持続時間を制限するために、サーバ変数 transaction_timeout を追加します。
(Andrey Borodin, Japin Li, Junwang Zhao, Alexander Korotkov)
</para>
</listitem>

<!--
Author: Jeff Davis <jdavis@postgresql.org>
2024-03-13 [2d819a08a] Introduce "builtin" collation provider.
Author: Jeff Davis <jdavis@postgresql.org>
2024-03-18 [846311051] Address more review comments on commit 2d819a08a1.
Author: Jeff Davis <jdavis@postgresql.org>
2024-03-19 [f69319f2f] Support C.UTF-8 locale in the new builtin collation prov
Author: Jeff Davis <jdavis@postgresql.org>
2024-03-20 [9acae56ce] Inline basic UTF-8 functions.
-->

<listitem>
<para>
<!--
Add a builtin platform-independent collation provider (Jeff Davis)
-->
《機械翻訳》«Add a builtin platform-independent collation provider»
(Jeff Davis)
</para>

<para>
<!--
This supports "C" and "C.UTF-8" collations.
-->
《機械翻訳》«This supports "C" and "C.UTF-8" collations.»
</para>
</listitem>

<!--
Author: Michael Paquier <michael@paquier.xyz>
2023-07-06 [a14354cac] Add GUC parameter "huge_pages_status"
-->

<listitem>
<para>
<!--
Add server variable huge_pages_status to report the use of huge pages by Postgres (Justin Pryzby)
-->
《機械翻訳》サーバ変数 huge_pages_status を追加して、Postgres による巨大ページの使用状況を報告する。
(Justin Pryzby)
</para>

<para>
<!--
This is useful when huge_pages is set to "try".
-->
《機械翻訳》これは、huge_pages が "try" に設定されている場合に便利です。
</para>
</listitem>

<!--
Author: Daniel Gustafsson <dgustafsson@postgresql.org>
2023-09-25 [7750fefdb] Add GUC for temporarily disabling event triggers
-->

<listitem>
<para>
<!--
Add server variable to disable event triggers (Daniel Gustafsson)
-->
《機械翻訳》イベント・トリガーを無効にするためのサーバ変数を追加しました。
(Daniel Gustafsson)
</para>

<para>
<!--
The setting, event_triggers, allows for the temporary disabling of event triggers for debugging.
-->
《機械翻訳》この設定 event_triggers は、デバッグのためにイベント・トリガーを一時的に無効にすることができます。
</para>
</listitem>

<!--
Author: Alvaro Herrera <alvherre@alvh.no-ip.org>
2024-02-28 [53c2a97a9] Improve performance of subsystems on top of SLRU
-->

<listitem>
<para>
<<<<<<< HEAD
<!--
Allow the SLRU cache sizes to be configured (Andrey Borodin, Dilip Kumar)
-->
《機械翻訳》SLRUキャッシュサイズを設定できるようにする。
(Andrey Borodin, Dilip Kumar)
=======
Allow the SLRU cache sizes to be configured (Andrey Borodin, Dilip Kumar, Alvaro Herrera)
>>>>>>> 8285b484
</para>

<para>
<!--
The new server variables are commit_timestamp_buffers, multixact_member_buffers, multixact_offset_buffers, notify_buffers, serializable_buffers, subtransaction_buffers, and
<<<<<<< HEAD
transaction_buffers.
-->
《機械翻訳》新しいサーバ変数は、commit_timestamp_buffers、multixact_member_buffers、multixact_offset_buffers、notify_buffers、serializable_buffers、subtransaction_buffers、およびtransaction_buffersです。
=======
transaction_buffers. commit_timestamp_buffers, transaction_buffers and subtransaction_buffers scale up automatically with shared_buffers.
>>>>>>> 8285b484
</para>
</listitem>

     </itemizedlist>

    </sect4>

    <sect4 id="release-17-replication">
     <title>Streaming Replication and Recovery</title>

     <itemizedlist>

<!--
Author: Robert Haas <rhaas@postgresql.org>
2023-12-20 [dc2123400] Add support for incremental backup.
Author: Tomas Vondra <tomas.vondra@postgresql.org>
2024-04-05 [f8ce4ed78] Allow copying files using clone/copy_file_range
-->

<listitem>
<para>
<!--
Add support for incremental file system backup (Robert Haas, Jakub Wartak, Tomas Vondra)
-->
《機械翻訳》ファイルシステムの増分バックアップのサポートを追加しました。
(Robert Haas, Jakub Wartak, Tomas Vondra)
</para>

<para>
<!--
Incremental backups can be created using pg_basebackup's new &#45;-incremental option.  The new application pg_combinebackup allows manipulation of base and incremental file system backups.
-->
《機械翻訳》増分バックアップは、pg_basebackupの新しい--incrementalオプションを使用して作成できます。
新しいアプリケーションpg_combinebackupは、ファイルシステムの基本バックアップと増分バックアップの操作を可能にします。
</para>
</listitem>

<!--
Author: Robert Haas <rhaas@postgresql.org>
2023-12-20 [174c48050] Add a new WAL summarizer process.
Author: Nathan Bossart <nathan@postgresql.org>
2024-01-09 [d97ef756a] Fix documentation for wal_summary_keep_time.
Author: Robert Haas <rhaas@postgresql.org>
2024-01-09 [f896057e4] Document WAL summarization information functions.
Author: Robert Haas <rhaas@postgresql.org>
2024-01-11 [d9ef650fc] Add new function pg_get_wal_summarizer_state().
-->

<listitem>
<para>
<!--
Allow the creation of WAL summarization files (Robert Haas, Nathan Bossart, Hubert Depesz Lubaczewski)
-->
《機械翻訳》WAL要約ファイルの作成を許可する。
(Robert Haas, Nathan Bossart, Hubert Depesz Lubaczewski)
</para>

<para>
<!--
These files record the block numbers that have changed within an LSN range and are useful for incremental file system backups.  This is controlled by the server variables
summarize_wal and wal_summarize_keep_time, and introspected with pg_available_wal_summaries(), pg_wal_summary_contents(), and pg_get_wal_summarizer_state().
-->
《機械翻訳》これらのファイルは、LSN範囲内で変更されたブロック番号を記録し、増分ファイルシステムバックアップに有用です。
これは、サーバ変数 summarize_wal と wal_summarize_keep_time によって制御され、pg_available_wal_summaries()、pg_wal_summary_contents()、および pg_get_wal_summarizer_state() でイントロスペクトされます。
</para>
</listitem>

<!--
Author: Robert Haas <rhaas@postgresql.org>
2024-03-13 [2041bc427] Add the system identifier to backup manifests.
-->

<listitem>
<para>
<!--
Add the system identifier to file system backup manifest files (Amul Sul)
-->
《機械翻訳》システム識別子をファイルシステムバックアップマニフェストファイルに追加する。
(Amul Sul)
</para>

<para>
<!--
This helps detect invalid WAL usage.
-->
《機械翻訳》これは、無効なWAL使用を検出するのに役立ちます。
</para>
</listitem>

<!--
Author: Amit Kapila <akapila@postgresql.org>
2024-03-21 [a145f424d] Allow dbname to be written as part of connstring via pg_
-->

<listitem>
<para>
<!--
Allow connection string value dbname to be written when pg_basebackup writes connection information to postgresql.auto.conf (Vignesh C, Hayato Kuroda)
-->
《機械翻訳》pg_basebackupがpostgresql.auto.confに接続情報を書き込む際に、接続文字列値dbnameを書き込めるようにしました。
(Vignesh C, Hayato Kuroda)
</para>
</listitem>

<!--
Author: Amit Kapila <akapila@postgresql.org>
2024-01-04 [007693f2a] Track conflict_reason in pg_replication_slots.
Author: Amit Kapila <akapila@postgresql.org>
2024-03-22 [6ae701b43] Track invalidation_reason in pg_replication_slots.
-->

<listitem>
<para>
<!--
Add column pg_replication_slots.invalidation_reason to report the reason for invalid slots (Shveta Malik, Bharath Rupireddy)
-->
《機械翻訳》スロットが無効な理由を報告するための列pg_replication_slots.invalidation_reasonの追加。
(Shveta Malik, Bharath Rupireddy)
</para>
</listitem>

<!--
Author: Amit Kapila <akapila@postgresql.org>
2024-03-25 [a11f330b5] Track last_inactive_time in pg_replication_slots.
Author: Amit Kapila <akapila@postgresql.org>
2024-03-27 [6d49c8d4b] Change last_inactive_time to inactive_since in pg_replic
Author: Amit Kapila <akapila@postgresql.org>
2024-04-05 [6f132ed69] Allow synced slots to have their inactive_since.
-->

<listitem>
<para>
<!--
Add pg_replication_slots.inactive_since to report slot inactivity duration (Bharath Rupireddy)
-->
《機械翻訳》スロットの非アクティブ期間を報告するためにpg_replication_slots.inactive_sinceを追加しました。
(Bharath Rupireddy)
</para>
</listitem>

<!--
Author: Amit Kapila <akapila@postgresql.org>
2024-02-14 [ddd5f4f54] Add a slot synchronization function.
Author: Amit Kapila <akapila@postgresql.org>
2024-02-16 [7a424ece4] Add more LOG and DEBUG messages for slot synchronization
-->

<listitem>
<para>
<!--
Add function pg_sync_replication_slots() to synchronize logical replication slots (Hou Zhijie, Shveta Malik, Ajin Cherian, Peter Eisentraut)
-->
《機械翻訳》論理レプリケーションスロットを同期するための関数pg_sync_replication_slots()を追加しました。
(Hou Zhijie, Shveta Malik, Ajin Cherian, Peter Eisentraut)
</para>
</listitem>

<!--
Author: Amit Kapila <akapila@postgresql.org>
2024-01-29 [732924043] Allow setting failover property in the replication comma
-->

<listitem>
<para>
<!--
Add the failover property to the replication protocol (Hou Zhijie, Shveta Malik)
-->
《機械翻訳》フェイルオーバー・プロパティをレプリケーション・プロトコルに追加する。
(Hou Zhijie, Shveta Malik)
</para>
</listitem>

     </itemizedlist>

    </sect4>

    <sect4 id="release-17-logical">
     <title><link linkend="logical-replication">Logical Replication</link></title>

    <itemizedlist>

<!--
Author: Peter Eisentraut <peter@eisentraut.org>
2024-03-25 [d44032d01] pg_createsubscriber: creates a new logical replica from
-->

<listitem>
<para>
<!--
Add application pg_createsubscriber to create a logical replica from a physical standby server (Euler Taveira)
-->
《機械翻訳》物理スタンバイサーバから論理レプリカを作成するためのアプリケーションpg_createsubscriberを追加しました。
(Euler Taveira)
</para>
</listitem>

<!--
Author: Amit Kapila <akapila@postgresql.org>
2023-10-26 [29d0a77fa] Migrate logical slots to the new node during an upgrade.
Author: Amit Kapila <akapila@postgresql.org>
2024-01-02 [9a17be1e2] Allow upgrades to preserve the full subscription's state
-->

<listitem>
<para>
<!--
Have pg_upgrade migrate valid logical slots and subscriptions (Hayato Kuroda, Hou Zhijie, Vignesh C, Julien Rouhaud, Shlok Kyal)
-->
《機械翻訳》pg_upgradeが有効な論理スロットとサブスクリプションを移行するようにしました。
(Hayato Kuroda, Hou Zhijie, Vignesh C, Julien Rouhaud, Shlok Kyal)
</para>

<para>
<!--
This allows logical replication to continue quickly after the upgrade.  This only works for old clusters of PostgreSQL version 17.0 or later.
-->
《機械翻訳》これにより、アップグレード後も論理レプリケーションを迅速に続行できます。
これは、PostgreSQLバージョン17.0以降の古いクラスタでのみ動作します。
</para>
</listitem>

<!--
Author: Amit Kapila <akapila@postgresql.org>
2024-01-25 [c393308b6] Allow to enable failover property for replication slots
-->

<listitem>
<para>
<!--
Enable the failover of logical slots (Hou Zhijie, Shveta Malik, Ajin Cherian)
-->
《機械翻訳》論理スロットのフェイルオーバーを有効にする。
(Hou Zhijie, Shveta Malik, Ajin Cherian)
</para>

<para>
<!--
This is controlled by an optional fifth argument to pg_create_logical_replication_slot().
-->
《機械翻訳》これはpg_create_logical_replication_slot()のオプションの5番目の引数で制御します。
</para>
</listitem>

<!--
Author: Amit Kapila <akapila@postgresql.org>
2024-02-22 [93db6cbda] Add a new slot sync worker to synchronize logical slots
Author: Amit Kapila <akapila@postgresql.org>
2024-03-06 [60c07820d] Doc: Improve replication slot synchronization section.
-->

<listitem>
<para>
<!--
Add server variable sync_replication_slots to enable failover logical slot synchronization (Shveta Malik, Hou Zhijie, Peter Smith)
-->
《機械翻訳》フェイルオーバー論理スロット同期を有効にするために、サーバ変数sync_replication_slotsを追加します。
(Shveta Malik, Hou Zhijie, Peter Smith)
</para>
</listitem>

<!--
Author: Amit Kapila <akapila@postgresql.org>
2024-01-30 [776621a5e] Add a failover option to subscriptions.
Author: Amit Kapila <akapila@postgresql.org>
2024-02-07 [22f7e61a6] Clean-ups for 776621a5e4 and 7329240437.
-->

<listitem>
<para>
<!--
Add logical replication failover control to CREATE/ALTER SUBSCRIPTION (Shveta Malik, Hou Zhijie, Ajin Cherian)
-->
《機械翻訳》CREATE/ALTER SUBSCRIPTIONに論理レプリケーション・フェイルオーバー制御を追加。
(Shveta Malik, Hou Zhijie, Ajin Cherian)
</para>
</listitem>

<!--
Author: Amit Kapila <akapila@postgresql.org>
2023-07-14 [edca34243] Allow the use of a hash index on the subscriber during r
-->

<listitem>
<para>
<!--
Allow the application of logical replication changes to use hash indexes on the subscriber (Hayato Kuroda)
-->
《機械翻訳》サブスクライバでハッシュ索引を使用するために、論理レプリケーションの変更を適用できるようにします。
(Hayato Kuroda)
</para>

<para>
<!--
Previously only btree indexes could be used for this purpose.
-->
《機械翻訳》以前は、この目的で使用できるのはbtreeインデックスだけでした。
</para>
</listitem>

<!--
Author: Masahiko Sawada <msawada@postgresql.org>
2024-04-03 [5bec1d6bc] Improve eviction algorithm in ReorderBuffer using max-he
Allow the application of logical replication changes to use hash indexes on the subscriber (Hayato Kuroda)
-->

<listitem>
<para>
<!--
Improve logical decoding performance in cases where there are many subtransactions (Masahiko Sawada)
-->
《機械翻訳》多数のサブトランザクションがある場合の論理デコード性能を向上させる。
(Masahiko Sawada)
</para>
</listitem>

<!--
Author: Amit Kapila <akapila@postgresql.org>
2023-10-17 [79243de13] Restart the apply worker if the privileges have been rev
-->

<listitem>
<para>
<!--
Restart apply workers if subscription owner's superuser privileges are revoked (Vignesh C)
-->
《機械翻訳》サブスクリプション所有者のスーパーユーザ権限が取り消された場合、適用ワーカーを再起動する。
(Vignesh C)
</para>

<para>
<!--
This forces reauthentication.
-->
《機械翻訳》これにより、再認証が強制されます。
</para>
</listitem>

<!--
Author: Michael Paquier <michael@paquier.xyz>
2023-10-18 [173b56f1e] Add flush option to pg_logical_emit_message()
-->

<listitem>
<para>
<!--
Add "flush" option to pg_logical_emit_message() (Michael Paquier)
-->
《機械翻訳》pg_logical_emit_message()に"flush"オプションを追加しました。
(Michael Paquier)
</para>

<para>
<!--
This makes the message durable.
-->
《機械翻訳》これにより、メッセージが永続化されます。
</para>
</listitem>

<!--
Author: Amit Kapila <akapila@postgresql.org>
2024-03-08 [bf279ddd1] Introduce a new GUC 'standby_slot_names'.
-->

<listitem>
<para>
<!--
Allow specification of physical standbys that must be synchronized before they are visible to subscribers (Hou Zhijie, Shveta Malik)
-->
《機械翻訳》サブスクライバに表示される前に同期化する必要がある物理スタンバイを指定できるようにします。
(Hou Zhijie, Shveta Malik)
</para>

<para>
<!--
The server variable is standby_slot_names.
-->
《機械翻訳》サーバ変数は standby_slot_names です。
</para>
</listitem>

<!--
Author: Nathan Bossart <nathan@postgresql.org>
2023-09-25 [13aeaf079] Add worker type to pg_stat_subscription.
-->

<listitem>
<para>
<!--
Add worker type column to pg_stat_subscription (Peter Smith)
-->
《機械翻訳》pg_stat_subscriptionにworker type列を追加しました。
(Peter Smith)
</para>
</listitem>

    </itemizedlist>

    </sect4>

   </sect3>

   <sect3 id="release-17-utility">
<!--
    <title>Utility Commands</title>
-->
    <title>ユーティリティコマンド</title>

    <itemizedlist>

<!--
Author: Alexander Korotkov <akorotkov@postgresql.org>
2024-01-16 [9e2d87011] Add new COPY option SAVE_ERROR_TO
Author: Alexander Korotkov <akorotkov@postgresql.org>
2024-01-19 [b725b7eec] Rename COPY option from SAVE_ERROR_TO to ON_ERROR
Author: Alexander Korotkov <akorotkov@postgresql.org>
2024-02-03 [40bbc8cf0] Improve documentation for COPY ... ON_ERROR ...
Author: Masahiko Sawada <msawada@postgresql.org>
2024-04-17 [a6d0fa5ef] Disallow specifying ON_ERROR option without value.
-->

<listitem>
<para>
<!--
Add new COPY option "ON_ERROR ignore" to discard error rows (Damir Belyalov, Atsushi Torikoshi, Alex Shulgin, Jian He, Yugo Nagata)
-->
《機械翻訳》新しいCOPYオプション"ON_ERROR ignore"を追加してエラー行を破棄する。
(Damir Belyalov, Atsushi Torikoshi, Alex Shulgin, Jian He, Yugo Nagata)
</para>

<para>
<!--
The default behavior is "ON_ERROR stop".
-->
《機械翻訳》デフォルトの動作は "ON_ERROR stop" です。
</para>
</listitem>

<!--
Author: Masahiko Sawada <msawada@postgresql.org>
2024-04-01 [f5a227895] Add new COPY option LOG_VERBOSITY.
-->

<listitem>
<para>
<!--
Add new COPY option LOG_VERBOSITY which reports COPY FROM ignored error rows (Bharath Rupireddy)
-->
《機械翻訳》COPY FROM が無視されたエラー行を報告する新しい COPY オプション LOG_VERBOSITY を追加しました。
(Bharath Rupireddy)
</para>
</listitem>

<!--
Author: Masahiko Sawada <msawada@postgresql.org>
2024-01-25 [729439607] Add progress reporting of skipped tuples during COPY FRO
-->

<listitem>
<para>
<!--
Allow COPY FROM to report the number of skipped rows during processing (Atsushi Torikoshi)
-->
《機械翻訳》処理中にスキップされた行数をCOPY FROMに報告させる。
(Atsushi Torikoshi)
</para>

<para>
<!--
This appears in system view column pg_stat_progress_copy.tuples_skipped.
-->
《機械翻訳》これは、システムビューの列pg_stat_progress_copy.tuples_skippedに表示されます。
</para>
</listitem>

<!--
Author: Andrew Dunstan <andrew@dunslane.net>
2023-09-30 [f6d4c9cf1] Provide FORCE_NULL * and FORCE_NOT_NULL * options for CO
-->

<listitem>
<para>
<!--
In COPY FROM, allow easy specification that all columns should be forced null or not null (Zhang Mingli)
-->
《機械翻訳》COPY FROMでは、すべての列を強制的にNULLにするか、NULLにしないようにするかを簡単に指定できるようにしました。
(Zhang Mingli)
</para>
</listitem>

<!--
Author: Alvaro Herrera <alvherre@alvh.no-ip.org>
2024-01-29 [5de890e36] Add EXPLAIN (MEMORY) to report planner memory consumptio
-->

<listitem>
<para>
<!--
Allow EXPLAIN to report optimizer memory usage (Ashutosh Bapat)
-->
《機械翻訳》EXPLAIN でオプティマイザのメモリ使用状況を報告できるようにしました。
(Ashutosh Bapat)
</para>

<para>
<!--
The option is called "MEMORY".
-->
《機械翻訳》このオプションは「MEMORY」と呼ばれます。
</para>
</listitem>

<!--
Author: Tom Lane <tgl@sss.pgh.pa.us>
2024-04-03 [06286709e] Invent SERIALIZE option for EXPLAIN.
-->

<listitem>
<para>
<!--
Add EXPLAIN option SERIALIZE to report the cost of converting data for network transmission (Stepan Rutz, Matthias van de Meent)
-->
《機械翻訳》ネットワーク転送のためのデータ変換コストを報告するために、EXPLAINオプションSERIALIZEを追加しました。
(Stepan Rutz, Matthias van de Meent)
</para>
</listitem>

<!--
Author: Michael Paquier <michael@paquier.xyz>
2023-10-19 [295c36c0c] Add local_blk_{read|write}_time I/O timing statistics fo
-->

<listitem>
<para>
<!--
Add local I/O block read/write timing statistics to EXPLAIN (Nazir Bilal Yavuz)
-->
《機械翻訳》ローカルI/Oブロックの読み取り/書き込みタイミング統計をEXPLAINに追加します。
(Nazir Bilal Yavuz)
</para>
</listitem>

<!--
Author: Tom Lane <tgl@sss.pgh.pa.us>
2024-03-19 [fd0398fcb] Improve EXPLAIN's display of SubPlan nodes and output pa
-->

<listitem>
<para>
<!--
Improve EXPLAIN's display of SubPlan nodes and output parameters (Tom Lane, Dean Rasheed)
-->
《機械翻訳》EXPLAINのサブプランノードと出力パラメータの表示を改善しました。
(Tom Lane, Dean Rasheed)
</para>
</listitem>

<!--
Author: Daniel Gustafsson <dgustafsson@postgresql.org>
2023-09-08 [5a3423ad8] Add JIT deform_counter
-->

<listitem>
<para>
<!--
Add JIT deform_counter details to EXPLAIN (Dmitry Dolgov)
-->
《機械翻訳》JIT deform_counterの詳細をEXPLAINに追加しました。
(Dmitry Dolgov)
</para>
</listitem>

<!--
Author: Alexander Korotkov <akorotkov@postgresql.org>
2024-04-07 [1adf16b8f] Implement ALTER TABLE ... MERGE PARTITIONS ... command
-->

<listitem>
<para>
<!--
Allow partitions to be merged using ALTER TABLE ... MERGE PARTITIONS (Dmitry Koval)
-->
《機械翻訳》ALTER TABLE ... MERGE PARTITIONSを使用してパーティションをマージできるようにします。
(Dmitry Koval)
</para>
</listitem>

<!--
Author: Alexander Korotkov <akorotkov@postgresql.org>
2024-04-07 [87c21bb94] Implement ALTER TABLE ... SPLIT PARTITION ... command
-->

<listitem>
<para>
<!--
Allow partitions to be split using ALTER TABLE ... SPLIT PARTITION (Dmitry Koval)
-->
《機械翻訳》ALTER TABLE ... SPLIT PARTITIONを使用してパーティションを分割できるようにします。
(Dmitry Koval)
</para>
</listitem>

<!--
Author: Peter Eisentraut <peter@eisentraut.org>
2024-01-16 [699586315] Support identity columns in partitioned tables
-->

<listitem>
<para>
<!--
Allow partitioned tables to have identity columns (Ashutosh Bapat)
-->
《機械翻訳》パーティション化されたテーブルに識別列を持たせることができるようにしました。
(Ashutosh Bapat)
</para>
</listitem>

<!--
Author: Peter Eisentraut <peter@eisentraut.org>
2023-07-12 [8c852ba9a] Allow some exclusion constraints on partitions
-->

<listitem>
<para>
<!--
Allow exclusion constraints on partitioned tables (Paul A. Jungwirth)
-->
《機械翻訳》パーティション表に対する除外制約の許可。
(Paul A. Jungwirth)
</para>

<para>
<!--
As long as exclusion constraints compare partition key columns for equality, other columns can use exclusion constraint-specific comparisons.
-->
《機械翻訳》排他制約が等価なパーティション・キー列を比較する限り、他の列は排他制約固有の比較を使用できます。
</para>
</listitem>

<!--
Author: Alvaro Herrera <alvherre@alvh.no-ip.org>
2024-03-25 [374c7a229] Allow specifying an access method for partitioned tables
Author: Alvaro Herrera <alvherre@alvh.no-ip.org>
2024-03-28 [e2395cdbe] ALTER TABLE: rework determination of access method ID
-->

<listitem>
<para>
<!--
Allow specification of partitioned table access methods (Justin Pryzby, Soumyadeep Chakraborty, Michael Paquier)
-->
《機械翻訳》パーティション化されたテーブルのアクセス方法を指定できるようにしました。
(Justin Pryzby, Soumyadeep Chakraborty, Michael Paquier)
</para>
</listitem>

<!--
Author: Peter Eisentraut <peter@eisentraut.org>
2024-01-13 [4f622503d] Make attstattarget nullable
-->

<listitem>
<para>
<!--
Add clearer ALTER TABLE method to set a column to the default statistics target (Peter Eisentraut)
-->
《機械翻訳》列をデフォルトの統計ターゲットに設定するためのより明確なALTER TABLEメソッドを追加しました。
(Peter Eisentraut)
</para>

<para>
<!--
The command is ALTER TABLE ... SET STATISTICS DEFAULT;  using "SET STATISTICS -1" is still supported.
-->
《機械翻訳》コマンドはALTER TABLE ... SET STATISTICS DEFAULTです。
"SET STATISTICS -1"の使用はまだサポートされています。
</para>
</listitem>

<!--
Author: Peter Eisentraut <peter@eisentraut.org>
2024-01-04 [5d06e99a3] ALTER TABLE command to change generation expression
-->

<listitem>
<para>
<!--
Allow ALTER TABLE to change a columns generation expression (Amul Sul)
-->
《機械翻訳》ALTER TABLEで列生成式を変更できるようにします。
(Amul Sul)
</para>

<para>
<!--
The syntax is "ALTER TABLE ... ALTER COLUMN ... SET EXPRESSION".
-->
《機械翻訳》構文は、"ALTER TABLE ... ALTER COLUMN ... SET EXPRESSION"です。
</para>
</listitem>

<!--
Author: Michael Paquier <michael@paquier.xyz>
2024-03-08 [d61a6cad6] Add support for DEFAULT in ALTER TABLE .. SET ACCESS MET
-->

<listitem>
<para>
<!--
Add DEFAULT setting for ALTER TABLE .. SET ACCESS METHOD (Michael Paquier)
-->
《機械翻訳》ALTER TABLE .. SET ACCESS METHODにDEFAULT設定を追加しました。
(Michael Paquier)
</para>
</listitem>

<!--
Author: Alexander Korotkov <akorotkov@postgresql.org>
2023-10-16 [e83d1b0c4] Add support event triggers on authenticated login
-->

<listitem>
<para>
<!--
Add support for event triggers that fire at connection time (Konstantin Knizhnik, Mikhail Gribkov)
-->
《機械翻訳》接続時に起動するイベントトリガのサポートを追加しました。
(Konstantin Knizhnik, Mikhail Gribkov)
</para>
</listitem>

<!--
Author: Michael Paquier <michael@paquier.xyz>
2023-12-04 [f21848de2] Add support for REINDEX in event triggers
-->

<listitem>
<para>
<!--
Add event trigger support for REINDEX (Garrett Thornburg, Jian He)
-->
《機械翻訳》REINDEX のイベントトリガサポートを追加しました。
(Garrett Thornburg, Jian He)
</para>
</listitem>

<!--
Author: Nathan Bossart <nathan@postgresql.org>
2023-07-19 [cdaedfc96] Support parenthesized syntax for CLUSTER without a table
-->

<listitem>
<para>
<!--
Allow parenthesized syntax for CLUSTER options if a table name is not specified (Nathan Bossart)
-->
《機械翻訳》テーブル名が指定されていない場合に CLUSTER オプションの括弧で括られた構文を許可する。
(Nathan Bossart)
</para>
</listitem>

    </itemizedlist>

   </sect3>

   <sect3 id="release-17-datatypes">
<!--
    <title>Data Types</title>
-->
    <title>データ型</title>

    <itemizedlist>

<!--
Author: Dean Rasheed <dean.a.rasheed@gmail.com>
2023-11-14 [519fc1bd9] Support +/- infinity in the interval data type.
-->

<listitem>
<para>
<!--
Allow the interval data type to support +/-infinity values (Joseph Koshakow, Jian He, Ashutosh Bapat)
-->
《機械翻訳》間隔データ型が+/-無限大の値をサポートするようにする。
(Joseph Koshakow, Jian He, Ashutosh Bapat)
</para>
</listitem>

<!--
Author: Tom Lane <tgl@sss.pgh.pa.us>
2024-03-24 [af1d39584] Allow more cases to pass the unsafe-use-of-new-enum-valu
-->

<listitem>
<para>
<!--
Allow the use of an ENUM added via ALTER TYPE if the type was created in the same transaction (Tom Lane)
-->
《機械翻訳》型が同じトランザクションで作成された場合、ALTER TYPEを介して追加されたENUMの使用を許可する。
(Tom Lane)
</para>

<para>
<!--
This was previously disallowed.
-->
《機械翻訳》これは以前は許可されていませんでした。
</para>
</listitem>

    </itemizedlist>

   </sect3>

   <sect3 id="release-17-merge">
    <title><link linkend="sql-merge">MERGE</link></title>


    <itemizedlist>

<!--
Author: Dean Rasheed <dean.a.rasheed@gmail.com>
2024-02-29 [5f2e179bd] Support MERGE into updatable views.
-->

<listitem>
<para>
<!--
Allow MERGE to modify updatable views (Dean Rasheed)
-->
《機械翻訳》MERGE で更新可能なビューを変更できるようにする。
(Dean Rasheed)
</para>
</listitem>

<!--
Author: Dean Rasheed <dean.a.rasheed@gmail.com>
2024-03-30 [0294df2f1] Add support for MERGE ... WHEN NOT MATCHED BY SOURCE.
-->

<listitem>
<para>
<!--
Add WHEN NOT MATCHED BY SOURCE to MERGE (Dean Rasheed)
-->
《機械翻訳》ソースと一致しない場合にMERGEにWHEN NOT MATCHED BY SOURCEを追加します。
(Dean Rasheed)
</para>

<para>
<!--
"WHEN NOT MATCHED" on target rows was already supported.
-->
《機械翻訳》ターゲット行の"WHEN NOT MATCHED"はすでにサポートされていた。
</para>
</listitem>

<!--
Author: Dean Rasheed <dean.a.rasheed@gmail.com>
2024-03-17 [c649fa24a] Add RETURNING support to MERGE.
-->

<listitem>
<para>
<!--
Allow MERGE to use the RETURNING clause (Dean Rasheed)
-->
《機械翻訳》MERGEでRETURNING句を使用できるようにする。
(Dean Rasheed)
</para>

<para>
<!--
The new RETURNING function merge_action() reports on the DML that generated the row.
-->
《機械翻訳》新しいRETURNING関数 merge_action() は、行を生成したDMLに関するレポートを出力します。
</para>
</listitem>

    </itemizedlist>

   </sect3>

   <sect3 id="release-17-functions">
<!--
    <title>Functions</title>
-->
    <title>関数</title>

    <itemizedlist>

<!--
Author: Amit Langote <amitlan@postgresql.org>
2024-04-04 [de3600452] Add basic JSON_TABLE() functionality
Author: Amit Langote <amitlan@postgresql.org>
2024-04-08 [bb766cde6] JSON_TABLE: Add support for NESTED paths and columns
-->

<listitem>
<para>
<!--
Add function JSON_TABLE() to convert JSON data to a table representation (Nikita Glukhov, Teodor Sigaev, Oleg Bartunov, Alexander Korotkov, Andrew Dunstan, Amit Langote, Jian He)
-->
《機械翻訳》JSONデータをテーブル表現に変換する関数JSON_TABLE()を追加しました。
(Nikita Glukhov, Teodor Sigaev, Oleg Bartunov, Alexander Korotkov, Andrew Dunstan, Amit Langote, Jian He)
</para>

<para>
<!--
This function can be used in the FROM clause of SELECT queries as a tuple source.
-->
《機械翻訳》この関数は、SELECTクエリのFROM句でタプル・ソースとして使用できます。
</para>
</listitem>

<!--
Author: Amit Langote <amitlan@postgresql.org>
2023-07-26 [03734a7fe] Add more SQL/JSON constructor functions
-->

<listitem>
<para>
<!--
Add SQL/JSON constructor functions JSON(), JSON_SCALAR(), and JSON_SERIALIZE() (Nikita Glukhov, Teodor Sigaev, Oleg Bartunov, Alexander Korotkov, Andrew Dunstan, Amit Langote)
-->
《機械翻訳》SQL/JSONコンストラクタ関数の追加 JSON(), JSON_SCALAR(), JSON_SERIALIZE()。
(Nikita Glukhov, Teodor Sigaev, Oleg Bartunov, Alexander Korotkov, Andrew Dunstan, Amit Langote)
</para>
</listitem>

<!--
Author: Amit Langote <amitlan@postgresql.org>
2024-01-24 [aaaf9449e] Add soft error handling to some expression nodes
Author: Amit Langote <amitlan@postgresql.org>
2024-01-24 [1edb3b491] Adjust populate_record_field() to handle errors softly
Author: Amit Langote <amitlan@postgresql.org>
2024-03-21 [6185c9737] Add SQL/JSON query functions
Author: Amit Langote <amitlan@postgresql.org>
2024-04-18 [c0fc07518] SQL/JSON: Fix issues with DEFAULT .. ON ERROR / EMPTY
Author: Amit Langote <amitlan@postgresql.org>
2024-04-18 [ef744ebb7] SQL/JSON: Miscellaneous fixes and improvements
-->

<listitem>
<para>
<!--
Add SQL/JSON query functions JSON_EXISTS(), JSON_QUERY(), and JSON_VALUE() (Nikita Glukhov, Teodor Sigaev, Oleg Bartunov, Alexander Korotkov, Andrew Dunstan, Amit Langote,
Peter Eisentraut, Jian He)
-->
《機械翻訳》SQL/JSONクエリ関数の追加 JSON_EXISTS(), JSON_QUERY(), JSON_VALUE() (Nikita Glukhov, Teodor Sigaev, Oleg Bartunov, Alexander Korotkov, Andrew Dunstan, Amit Langote, Peter Eisentraut, Jian He)。
</para>
</listitem>

<!--
Author: Andrew Dunstan <andrew@dunslane.net>
2024-01-25 [66ea94e8e] Implement various jsonpath methods
-->

<listitem>
<para>
<!--
Add jsonpath methods to convert JSON values to other JSON data types (Jeevan Chalke)
-->
《機械翻訳》JSON値を他のJSONデータ型に変換するjsonpathメソッドを追加します。
(Jeevan Chalke)
</para>

<para>
<!--
The jsonpath methods are .bigint(), .boolean(), .date(), .decimal([precision [, scale]]), .integer(), .number(), .string(), .time(), .time_tz(), .timestamp(), and .timestamp_tz().
-->
《機械翻訳》jsonpathメソッドは、.bigint()、.boolean()、.date()、.decimal([precision [, scale]])、.integer()、.number()、.string()、.time()、.time_tz()、.timestamp()、および.timestamp_tz()です。
</para>
</listitem>

<!--
Author: Tom Lane <tgl@sss.pgh.pa.us>
2024-01-25 [8ba6fdf90] Support TZ and OF format codes in to_timestamp().
-->

<listitem>
<para>
<!--
Add to_timestamp() time zone format specifiers (Tom Lane)
-->
《機械翻訳》to_timestamp() のタイムゾーン書式指定子を追加しました。
(Tom Lane)
</para>

<para>
<!--
"TZ" accepts time zone abbreviations or numeric offsets, while "OF" accepts only numeric offsets.
-->
《機械翻訳》「TZ」は、時間帯の省略形または数値オフセットを受け入れますが、「OF」は数値オフセットのみを受け入れます。
</para>
</listitem>

<!--
Author: Michael Paquier <michael@paquier.xyz>
2023-10-13 [97957fdba] Add support for AT LOCAL
-->

<listitem>
<para>
<!--
Allow the session time zone to be specified by AS LOCAL (Vik Fearing)
-->
《機械翻訳》セッションのタイムゾーンをAS LOCALで指定できるようにする。
(Vik Fearing)
</para>

<para>
<!--
This is useful when converting adding and removing time zones from time stamps values, rather than specifying the literal session time zone.
-->
《機械翻訳》これは、リテラル・セッション・タイムゾーンを指定するのではなく、タイムスタンプ値からタイムゾーンを追加および削除する場合に便利です。
</para>
</listitem>

<!--
Author: Peter Eisentraut <peter@eisentraut.org>
2024-03-19 [794f10f6b] Add some UUID support functions
-->

<listitem>
<para>
<!--
Add functions uuid_extract_timestamp() and uuid_extract_version() to return UUID information (Andrey Borodin)
-->
《機械翻訳》uuid_extract_timestamp() と uuid_extract_version() 関数を追加して UUID 情報を返すようにした。
(Andrey Borodin)
</para>
</listitem>

<!--
Author: Dean Rasheed <dean.a.rasheed@gmail.com>
2024-03-27 [e6341323a] Add functions to generate random numbers in a specified
-->

<listitem>
<para>
<!--
Add functions to generate random numbers in a specified range (Dean Rasheed)
-->
《機械翻訳》指定した範囲内で乱数を生成する関数を追加します。
(Dean Rasheed)
</para>

<para>
<!--
The functions are random(min, max) and they take values of type integer, bigint, and numeric.
-->
《機械翻訳》関数はrandom(min, max)で、integer型、bigint型、numeric型の値を取る。
</para>
</listitem>

<!--
Author: Nathan Bossart <nathan@postgresql.org>
2023-08-23 [260a1f18d] Add to_bin() and to_oct().
-->

<listitem>
<para>
<!--
Add functions to convert integers to hex and binary strings (Eric Radman, Nathan Bossart)
-->
《機械翻訳》整数を16進数および2進数に変換する関数を追加しました。
(Eric Radman, Nathan Bossart)
</para>

<para>
<!--
The functions are to_bin() and to_oct().
-->
《機械翻訳》関数はto_bin()とto_oct()です。
</para>
</listitem>

<!--
Author: Jeff Davis <jdavis@postgresql.org>
2023-11-01 [a02b37fc0] Additional unicode primitive functions.
-->

<listitem>
<para>
<!--
Add Unicode informational functions (Jeff Davis)
-->
《機械翻訳》Unicode 情報関数を追加しました。
(Jeff Davis)
</para>

<para>
<!--
Function unicode_version() returns the Unicode version, icu_unicode_version() returns the ICU version, and unicode_assigned() returns if the characters are assigned Unicode codepoints.
-->
《機械翻訳》関数 unicode_version() は Unicode のバージョンを返し、icu_unicode_version() は ICU のバージョンを返し、unicode_assigned() は文字が Unicode コードポイントに割り当てられているかどうかを返します。
</para>
</listitem>

<!--
Author: Daniel Gustafsson <dgustafsson@postgresql.org>
2023-11-06 [526fe0d79] Add XMLText function (SQL/XML X038)
-->

<listitem>
<para>
<!--
Add function xmltext() to convert text to a single XML text node (Jim Jones)
-->
《機械翻訳》テキストを単一のXMLテキスト・ノードに変換するための関数xmltext()を追加します。
(Jim Jones)
</para>
</listitem>

<!--
Author: Tom Lane <tgl@sss.pgh.pa.us>
2024-03-20 [1218ca995] Add to_regtypemod function to extract typemod from a str
-->

<listitem>
<para>
<!--
Add function to_regtypemod() to return the type modifier of a type specification (David Wheeler, Erik Wienhold)
-->
《機械翻訳》型指定子の型修飾子を返すto_regtypemod()関数を追加しました。
(David Wheeler, Erik Wienhold)
</para>
</listitem>

<!--
Author: Tom Lane <tgl@sss.pgh.pa.us>
2024-03-30 [b154d8a6d] Add pg_basetype() function to extract a domain's base ty
-->

<listitem>
<para>
<!--
Add pg_basetype() function to return a domain's base type (Steve Chavez)
-->
《機械翻訳》pg_basetype()関数を追加して、ドメインの基本型を返すようにしました。
(Steve Chavez)
</para>
</listitem>

<!--
Author: Nathan Bossart <nathan@postgresql.org>
2024-03-14 [d1162cfda] Add pg_column_toast_chunk_id().
-->

<listitem>
<para>
<!--
Add function pg_column_toast_chunk_id() to return a value's TOAST identifier (Yugo Nagata)
-->
《機械翻訳》値のTOAST識別子を返す関数pg_column_toast_chunk_id()を追加しました。
(Yugo Nagata)
</para>

<para>
<!--
This returns NULL if the value is not stored in TOAST.
-->
《機械翻訳》値がTOASTに格納されていない場合はNULLを返す。
</para>
</listitem>

    </itemizedlist>

   </sect3>

   <sect3 id="release-17-plpgsql">
    <title><link linkend="plpgsql">PL/pgSQL</link></title>

    <itemizedlist>

<!--
Author: Tom Lane <tgl@sss.pgh.pa.us>
2024-01-04 [5e8674dc8] In plpgsql, allow %TYPE and %ROWTYPE to be followed by a
-->

<listitem>
<para>
<!--
Allow plpgsql %TYPE and %ROWTYPE specifications to represent arrays of non-array types (Quan Zongliang, Pavel Stehule)
-->
《機械翻訳》plpgsqlの%TYPEと%ROWTYPEの指定で、配列以外の型の配列を表現できるようにしました。
(Quan Zongliang, Pavel Stehule)
</para>
</listitem>

<!--
Author: Tom Lane <tgl@sss.pgh.pa.us>
2024-01-05 [43b46aae1] Clean up some edge cases in plpgsql's %TYPE parsing.
-->

<listitem>
<para>
<!--
Allow plpgsql %TYPE specification to reference composite column (Tom Lane)
-->
《機械翻訳》plpgsql で複合カラムを参照するための %TYPE 指定を許可しました。
(Tom Lane)
</para>
</listitem>

    </itemizedlist>

   </sect3>

   <sect3 id="release-17-libpq">
    <title><link linkend="libpq">libpq</link></title>

    <itemizedlist>

<!--
Author: Joe Conway <mail@joeconway.com>
2024-01-09 [a7be2a6c2] Add new function, PQchangePassword(), to libpq
-->

<listitem>
<para>
<!--
Add libpq function to change role passwords (Joe Conway)
-->
《機械翻訳》ロールパスワードを変更するためのlibpq関数を追加しました。
(Joe Conway)
</para>

<para>
<!--
The new function, PQchangePassword(), hashes the new password before sending it to the server.
-->
《機械翻訳》新しい関数 PQchangePassword() は、新しいパスワードをハッシュ化してからサーバに送信します。
</para>
</listitem>

<!--
Author: Michael Paquier <michael@paquier.xyz>
2023-07-04 [28b572656] libpq: Add support for Close on portals and statements
-->

<listitem>
<para>
<!--
Add libpq functions to close portals and prepared statements (Jelte Fennema-Nio)
-->
《機械翻訳》ポータルと準備文を閉じるためのlibpq関数を追加しました。
(Jelte Fennema-Nio)
</para>

<para>
<!--
The functions are PQclosePrepared(), PQclosePortal(), PQsendClosePrepared(), and PQsendClosePortal().
-->
《機械翻訳》関数は、PQclosePrepared()、PQclosePortal()、PQsendClosePrepared()、およびPQsendClosePortal()です。
</para>
</listitem>

<!--
Author: Alvaro Herrera <alvherre@alvh.no-ip.org>
2024-03-12 [61461a300] libpq: Add encrypted and non-blocking query cancellation
-->

<listitem>
<para>
<!--
Add libpq API which allows for blocking and non-blocking cancel requests, with encryption if already in use (Jelte Fennema-Nio)
-->
《機械翻訳》ブロッキングと非ブロッキングのキャンセルリクエストを許可するlibpq APIを追加し、すでに使用されている場合は暗号化を追加しました。
(Jelte Fennema-Nio)
</para>

<para>
<!--
Previously only blocking, unencrypted cancel requests were supported.
-->
《機械翻訳》以前は、ブロッキング、暗号化されていないキャンセル要求のみがサポートされていました。
</para>
</listitem>

<!--
Author: Robert Haas <rhaas@postgresql.org>
2024-04-02 [f5e4dedfa] Expose PQsocketPoll via libpq
-->

<listitem>
<para>
<!--
Add libpq function PQsocketPoll to allow polling of network sockets (Tristan Partin)
-->
《機械翻訳》libpqの関数PQsocketPollを追加して、ネットワークソケットのポーリングを可能にしました。
(Tristan Partin)
</para>
</listitem>

<!--
Author: Michael Paquier <michael@paquier.xyz>
2024-01-16 [4794c2d31] libpq: Add PQsendPipelineSync()
-->

<listitem>
<para>
<!--
Add libpq function PQsendPipelineSync() to send a pipeline synchronization point (Anton Kirilov)
-->
《機械翻訳》libpq関数PQsendPipelineSync()を追加して、パイプライン同期点を送信するようにした。
(Anton Kirilov)
</para>

<para>
<!--
This is similar to PQpipelineSync() but it does not flush to the server unless the size threshold of the output buffer is reached.
-->
《機械翻訳》これは PQpipelineSync() と似ていますが、出力バッファのサイズしきい値に達するまではサーバにフラッシュしません。
</para>
</listitem>

<!--
Author: Tom Lane <tgl@sss.pgh.pa.us>
2024-04-06 [4643a2b26] Support retrieval of results in chunks with libpq.
-->

<listitem>
<para>
<!--
Add libpq function PQsetChunkedRowsMode to allow retrieval of results in chunks (Daniel Vérité)
-->
《機械翻訳》libpqの関数PQsetChunkedRowsModeを追加して、結果をチャンク単位で取得できるようにしました。
(Daniel Vérité)
</para>
</listitem>

<!--
Author: Heikki Linnakangas <heikki.linnakangas@iki.fi>
2024-04-08 [d39a49c1e] Support TLS handshake directly without SSLRequest negoti
Author: Heikki Linnakangas <heikki.linnakangas@iki.fi>
2024-04-08 [91044ae4b] Send ALPN in TLS handshake, require it in direct SSL con
Author: Daniel Gustafsson <dgustafsson@postgresql.org>
2024-04-24 [44e27f0a6] Support disallowing SSL renegotiation when using LibreSS
Author: Daniel Gustafsson <dgustafsson@postgresql.org>
2024-04-24 [d80f2ce29] Support SSL_R_VERSION_TOO_LOW when using LibreSSL
Author: Heikki Linnakangas <heikki.linnakangas@iki.fi>
2024-04-29 [03a0e0d4b] libpq: Enforce ALPN in direct SSL connections
Author: Heikki Linnakangas <heikki.linnakangas@iki.fi>
2024-04-29 [17a834a04] Reject SSL connection if ALPN is used but there's no com
Author: Heikki Linnakangas <heikki.linnakangas@iki.fi>
2024-05-11 [407e0b023] Change ALPN protocol ID to IANA-approved "postgresql"
Author: Heikki Linnakangas <heikki.linnakangas@iki.fi>
2024-05-16 [fb5718f35] Remove option to fall back from direct to postgres SSL n
-->

<listitem>
<para>
<!--
Allow TLS connections without requiring a network round-trip negotiation (Greg Stark, Heikki Linnakangas, Peter Eisentraut, Michael Paquier, Daniel Gustafsson)
-->
《機械翻訳》ネットワークのラウンドトリップを必要とせずにTLS接続を許可する。
(Greg Stark, Heikki Linnakangas, Peter Eisentraut, Michael Paquier, Daniel Gustafsson)
</para>

<para>
<!--
This is enabled with the client-side option sslnegotation=direct, requires ALPN, and only works on PostgreSQL 17 and later servers.
-->
《機械翻訳》これは、クライアント側のオプションsslnegotation=directで有効になり、ALPNを必要とし、PostgreSQL 17以降のサーバでのみ動作します。
</para>
</listitem>

    </itemizedlist>

   </sect3>

   <sect3 id="release-17-psql">
     <title><xref linkend="app-psql"/></title>

     <itemizedlist>

<!--
Author: Tom Lane <tgl@sss.pgh.pa.us>
2023-11-13 [d1379ebf4] Improve default and empty privilege outputs in psql.
-->

<listitem>
<para>
<!--
Improve psql display of default and empty privileges (Erik Wienhold, Laurenz Albe)
-->
《機械翻訳》psqlのデフォルトおよび空の権限の表示を改善しました。
(Erik Wienhold, Laurenz Albe)
</para>

<para>
<!--
Command \dp now displays "(none)" for empty privileges;  default still display as empty.
-->
《機械翻訳》コマンド \dp は、空の特権に対して "(none)" を表示するようになりました。
デフォルトは空のままです。
</para>
</listitem>

<!--
Author: Tom Lane <tgl@sss.pgh.pa.us>
2023-11-13 [d1379ebf4] Improve default and empty privilege outputs in psql.
-->

<listitem>
<para>
<!--
Have backslash commands honor "\pset null" (Erik Wienhold, Laurenz Albe)
-->
《機械翻訳》バックスラッシュコマンドが"\pset null"を尊重するようにしました。
(Erik Wienhold, Laurenz Albe)
</para>

<para>
<!--
Previously "\pset null" was ignored.
-->
《機械翻訳》以前は"\pset null"が無視されていました。
</para>
</listitem>

<!--
Author: Daniel Gustafsson <dgustafsson@postgresql.org>
2023-08-29 [f347ec76e] Allow \watch queries to stop on minimum rows returned
-->

<listitem>
<para>
<!--
Allow psql's \watch to stop after a minimum number of rows returned (Greg Sabino Mullane)
-->
《機械翻訳》最小限の行数が返された後にpsqlの\watchを停止できるようにしました。
(Greg Sabino Mullane)
</para>

<para>
<!--
The parameter is "min_rows".
-->
《機械翻訳》パラメータは"min_rows"です。
</para>
</listitem>

<!--
Author: Robert Haas <rhaas@postgresql.org>
2024-04-02 [cafe10565] Allow SIGINT to cancel psql database reconnections.
-->

<listitem>
<para>
<!--
Allow psql connections to be canceled with control-C (Tristan Partin)
-->
《機械翻訳》control-C で psql 接続をキャンセルできるようにしました。
(Tristan Partin)
</para>
</listitem>

<!--
Author: Tom Lane <tgl@sss.pgh.pa.us>
2024-04-06 [90f517821] Re-implement psql's FETCH_COUNT feature atop libpq's chu
-->

<listitem>
<para>
<!--
Allow psql to honor FETCH_COUNT for non-SELECT queries (Daniel Vérité)
-->
《機械翻訳》FETCH_COUNTを非SELECT問い合わせに対して使用できるようにしました。
(Daniel Vérité)
</para>
</listitem>

<!--
Author: Michael Paquier <michael@paquier.xyz>
2023-06-30 [c951e9042] Add tab completion for CREATE SCHEMA in psql
Author: Michael Paquier <michael@paquier.xyz>
2023-10-13 [d16eb83ab] psql: Add completion support for AT [ LOCAL | TIME ZONE
Author: Dean Rasheed <dean.a.rasheed@gmail.com>
2023-11-28 [cd3424748] psql: Add tab completion for view options.
Author: Michael Paquier <michael@paquier.xyz>
2023-11-16 [816f10564] psql: Add some completion support for CREATE TABLE .. AS
Author: Alexander Korotkov <akorotkov@postgresql.org>
2024-03-16 [927332b95] psql: fix variable existence tab completion
Author: Masahiko Sawada <msawada@postgresql.org>
2024-03-28 [f1bb9284f] Improve tab completion for ALTER TABLE ALTER COLUMN SET
Author: Masahiko Sawada <msawada@postgresql.org>
2024-04-08 [304b6b1a6] Add more tab completion support for ALTER DEFAULT PRIVIL
Author: Alexander Korotkov <akorotkov@postgresql.org>
2024-04-30 [60ae37a8b] Add tab completion for partition MERGE/SPLIT operations
-->

<listitem>
<para>
<!--
Improve psql tab completion (Dagfinn Ilmari Mannsåker, Gilles Darold, Christoph Heiss, Steve Chavez, Vignesh C, Pavel Borisov)
-->
《機械翻訳》psqlのタブ補完機能の改善。
(Dagfinn Ilmari Mannsåker, Gilles Darold, Christoph Heiss, Steve Chavez, Vignesh C, Pavel Borisov)
</para>
</listitem>

     </itemizedlist>

   </sect3>

   <sect3 id="release-17-server-apps">
<!--
    <title>Server Applications</title>
-->
    <title>サーバアプリケーション</title>

    <itemizedlist>

<!--
Author: Robert Haas <rhaas@postgresql.org>
2024-01-11 [ee1bfd168] Add new pg_walsummary tool.
-->

<listitem>
<para>
<!--
Add application pg_walsummary to dump WAL summary files (Robert Haas)
-->
《機械翻訳》アプリケーションpg_walsummaryを追加してWALサマリーファイルをダンプする。
(Robert Haas)
</para>
</listitem>

<!--
Author: Tom Lane <tgl@sss.pgh.pa.us>
2024-04-01 [a45c78e32] Rearrange pg_dump's handling of large objects for better
-->

<listitem>
<para>
<!--
Allow pg_dump's large objects to be restorable in batches (Tom Lane)
-->
《機械翻訳》pg_dumpのラージオブジェクトをバッチでリストア可能にする(Tom Lane)
</para>

<para>
<!--
This allows the restoration of many large objects to avoid transaction limits and to be restored in parallel.
-->
《機械翻訳》これにより、多数の大きなオブジェクトのリストアが可能になり、トランザクション制限を回避し、並列にリストアできるようになります。
</para>
</listitem>

<!--
Author: Dean Rasheed <dean.a.rasheed@gmail.com>
2024-03-20 [522ed12f7] Add "- -exclude-extension" to pg_dump's options.
-->

<listitem>
<para>
<!--
Add pg_dump option &#45;-exclude-extension (Ayush Vatsa)
-->
《機械翻訳》pg_dumpオプション--exclude-extensionを追加しました。
(Ayush Vatsa)
</para>
</listitem>

<!--
Author: Daniel Gustafsson <dgustafsson@postgresql.org>
2023-11-29 [a5cf808be] Read include/exclude commands for dump/restore from file
-->

<listitem>
<para>
<!--
Allow pg_dump, pg_dumpall, and pg_restore to specify include/exclude objects in a file (Pavel Stehule, Daniel Gustafsson)
-->
《機械翻訳》pg_dump、pg_dumpall、pg_restoreがファイル内のオブジェクトをインクルード/エクスクルードするように指定できるようにしました。
(Pavel Stehule, Daniel Gustafsson)
</para>

<para>
<!--
The option is called "&#45;-filter".
-->
《機械翻訳》このオプションは「--filter」と呼ばれます。
</para>
</listitem>

<!--
Author: Nathan Bossart <nathan@postgresql.org>
2023-09-06 [8c16ad3b4] Allow using syncfs() in frontend utilities.
-->

<listitem>
<para>
<!--
Add the &#45;-sync-method parameter to several client applications (Justin Pryzby, Nathan Bossart)
-->
《機械翻訳》いくつかのクライアント・アプリケーションに --sync-method パラメーターを追加します。
(Justin Pryzby, Nathan Bossart)
</para>

<para>
<!--
The applications are initdb, pg_basebackup, pg_checksums, pg_dump, pg_rewind, and pg_upgrade.
-->
《機械翻訳》アプリケーションは、initdb、pg_basebackup、pg_checksums、pg_dump、pg_rewind、pg_upgradeです。
</para>
</listitem>

<!--
Author: Tom Lane <tgl@sss.pgh.pa.us>
2024-04-01 [959b38d77] Invent - -transaction-size option for pg_restore.
-->

<listitem>
<para>
<!--
Add pg_restore option &#45;-transaction-size to allow object restore in transaction batches (Tom Lane)
-->
《機械翻訳》pg_restoreオプション--transaction-sizeを追加して、トランザクションバッチでのオブジェクトのリストアを可能にする。
(Tom Lane)
</para>

<para>
<!--
This allows the performance benefits of transaction batches without the problems of excessively large transaction blocks.
-->
《機械翻訳》これにより、トランザクション・ブロックが大きすぎるという問題を起こすことなく、トランザクション・バッチのパフォーマンス上の利点を得ることができます。
</para>
</listitem>

<!--
Author: Nathan Bossart <nathan@postgresql.org>
2024-03-25 [3ff01b2b6] Adjust pgbench option for debug mode.
-->

<listitem>
<para>
<!--
Change pgbench debug mode option from -d to &#45;-debug (Greg Sabino Mullane)
-->
《機械翻訳》pgbenchのデバッグモードオプションを--debugから--debugに変更しました。
(Greg Sabino Mullane)
</para>

<para>
<!--
Option -d is now used for the database name, and the new &#45;-dbname option can be used as well.
-->
《機械翻訳》データベース名にはオプション -d が使用されるようになり、新しい --dbname オプションも使用できるようになりました。
</para>
</listitem>

<!--
Author: Tatsuo Ishii <ishii@postgresql.org>
2023-08-30 [3c662643c] Allow pgbench to exit immediately when any client is abo
-->

<listitem>
<para>
<!--
Add pgbench option "&#45;-exit-on-abort" to exit after any client aborts (Yugo Nagata)
-->
《機械翻訳》クライアントが中止した後にpgbenchを終了するために、pgbenchのオプション--exit-on-abortを追加しました。
(Yugo Nagata)
</para>
</listitem>

<!--
Author: Michael Paquier <michael@paquier.xyz>
2024-01-24 [94edfe250] pgbench: Add \syncpipeline
-->

<listitem>
<para>
<!--
Add pgbench command \syncpipeline to allow sending of sync messages (Anthonin Bonnefoy)
-->
《機械翻訳》sync メッセージの送信を可能にするために、pgbench コマンド \syncpipeline を追加しました。
(Antonin Bonnefoy)
</para>
</listitem>

<!--
Author: Michael Paquier <michael@paquier.xyz>
2023-07-19 [3f8c98d0b] pg_archivecleanup: Add - -clean-backup-history
-->

<listitem>
<para>
<!--
Allow pg_archivecleanup to remove backup history files (Atsushi Torikoshi)
-->
《機械翻訳》pg_archivecleanupがバックアップ履歴ファイルを削除できるようにしました。
(Atsushi Torikoshi)
</para>

<para>
<!--
The option is &#45;-clean-backup-history.
-->
《機械翻訳》オプションは --clean-backup-history です。
</para>
</listitem>

<!--
Author: Michael Paquier <michael@paquier.xyz>
2023-06-30 [dd7c60f19] Introduce long options in pg_archivecleanup
-->

<listitem>
<para>
<!--
Add some long options to pg_archivecleanup (Atsushi Torikoshi)
-->
《機械翻訳》pg_archivecleanupにいくつかのロングオプションを追加しました。
(Torikoshi Atsushi)
</para>

<para>
<!--
The long options are &#45;-debug, &#45;-dry-run, and &#45;-strip-extension.
-->
《機械翻訳》長いオプションは --debug、--dry-run、--strip-extensionです。
</para>
</listitem>

<!--
Author: Daniel Gustafsson <dgustafsson@postgresql.org>
2023-09-21 [cca97ce6a] Allow dbname in pg_basebackup/pg_receivewal connstring
-->

<listitem>
<para>
<!--
Allow pg_basebackup and pg_receivewal to use dbname in their connection specification (Jelte Fennema-Nio)
-->
《機械翻訳》pg_basebackupとpg_receivewalが接続指定でdbnameを使えるようにしました。
(Jelte Fennema-Nio)
</para>

<para>
<!--
This is useful for connection poolers that are sensitive to the database name.
-->
《機械翻訳》これは、データベース名に敏感な接続プールに有効です。
</para>
</listitem>

<!--
Author: Thomas Munro <tmunro@postgresql.org>
2024-03-06 [d93627bcb] Add - -copy-file-range option to pg_upgrade.
-->

<listitem>
<para>
<!--
Add pg_upgrade option &#45;-copy-file-range (Thomas Munro)
-->
《機械翻訳》pg_upgradeオプション--copy-file-rangeを追加しました。
(Thomas Munro)
</para>

<para>
<!--
This is supported on Linux and FreeBSD.
-->
《機械翻訳》これは Linux と FreeBSD でサポートされています。
</para>
</listitem>

<!--
Author: Alexander Korotkov <akorotkov@postgresql.org>
2024-03-25 [47f99a407] reindexdb: Add the index-level REINDEX with multiple job
-->

<listitem>
<para>
<!--
Allow reindexdb &#45;-index to process indexes from different tables in parallel (Maxim Orlov, Svetlana Derevyanko, Alexander Korotkov)
-->
《機械翻訳》Allow reindexdb --index が異なるテーブルのインデックスを並列処理できるようにする。
(Maxim Orlov, Svetlana Derevyanko, Alexander Korotkov)
</para>
</listitem>

<!--
Author: Nathan Bossart <nathan@postgresql.org>
2024-03-11 [24c928ad9] reindexdb: Allow specifying objects to process in all da
<<<<<<< HEAD
-->

<listitem>
<para>
<!--
Allow reindexdb to process objects in all databases matching a pattern (Nathan Bossart)
-->
《機械翻訳》パターンに一致するすべてのデータベース内のオブジェクトを reindexdb で処理できるようにしました。
(Nathan Bossart)
</para>

<para>
<!--
Specifically, &#45;-all can now be used with &#45;-table, &#45;-schema, &#45;-index, and &#45;-system.
-->
《機械翻訳》具体的には、--all は --table、--schema、--index、--system と共に使用できるようになりました。
</para>
</listitem>

<!--
Author: Nathan Bossart <nathan@postgresql.org>
2024-03-11 [648928c79] vacuumdb: Allow specifying objects to process in all dat
-->

<listitem>
<para>
<!--
Allow vacuumdb to process objects in all databases matching a pattern (Nathan Bossart)
-->
《機械翻訳》パターンに一致するすべてのデータベース内のオブジェクトを vacuumdb が処理できるようにしました。
(Nathan Bossart)
</para>

<para>
<!--
Specifically, &#45;-all can now be used with &#45;-table, &#45;-schema, and &#45;-exclude-schema.
-->
《機械翻訳》具体的には、--all は --table、--schema、--exclude-schema と一緒に使用できるようになりました。
</para>
</listitem>

<!--
=======
Author: Nathan Bossart <nathan@postgresql.org>
2024-03-11 [648928c79] vacuumdb: Allow specifying objects to process in all dat
>>>>>>> 8285b484
Author: Nathan Bossart <nathan@postgresql.org>
2024-03-11 [1b49d56d3] clusterdb: Allow specifying tables to process in all dat
-->

<listitem>
<para>
<<<<<<< HEAD
<!--
Allow clusterdb to process objects in all databases matching a pattern (Nathan Bossart)
-->
《機械翻訳》パターンに一致するすべてのデータベース内のオブジェクトを、clusterdb が処理できるようにしました。
(Nathan Bossart)
</para>

<para>
<!--
Specifically, &#45;-all can now be used with &#45;-table.
-->
《機械翻訳》具体的には、--all は --table とともに使用できるようになりました。
=======
Allow reindexdb, vacuumdb, and clusterdb to process objects in all databases matching a pattern (Nathan Bossart)
</para>

<para>
The new option --all controls this behavior.
>>>>>>> 8285b484
</para>
</listitem>

    </itemizedlist>

   </sect3>

   <sect3 id="release-17-source-code">
<!--
    <title>Source Code</title>
-->
    <title>ソースコード</title>

    <itemizedlist>

<!--
Author: Michael Paquier <michael@paquier.xyz>
2023-07-03 [8e278b657] Remove support for OpenSSL 1.0.1
-->

<listitem>
<para>
<!--
Remove support for OpenSSL 1.0.1 (Michael Paquier)
-->
《機械翻訳》OpenSSL 1.0.1のサポートを削除しました。
(Michael Paquier)
</para>
</listitem>

<!--
Author: Peter Eisentraut <peter@eisentraut.org>
2023-11-17 [284cbaea7] Allow tests to pass in OpenSSL FIPS mode (TAP tests)
Author: Peter Eisentraut <peter@eisentraut.org>
2023-11-17 [3c44e7d8d] Allow tests to pass in OpenSSL FIPS mode (rest)
-->

<listitem>
<para>
<!--
Allow tests to pass in OpenSSL FIPS mode (Peter Eisentraut)
-->
《機械翻訳》OpenSSL FIPSモードでのテストのパスを許可する。
(Peter Eisentraut)
</para>
</listitem>

<!--
Author: Nathan Bossart <nathan@postgresql.org>
2024-04-06 [792752af4] Optimize pg_popcount() with AVX-512 instructions.
Author: Nathan Bossart <nathan@postgresql.org>
2024-04-06 [41c51f0c6] Optimize visibilitymap_count() with AVX-512 instructions
-->

<listitem>
<para>
<!--
Use CPU AVX-512 instructions for bit counting (Paul Amonson, Nathan Bossart, Ants Aasma)
-->
《機械翻訳》ビットカウントにCPU AVX-512命令を使用する。
(Paul Amonson, Nathan Bossart, Ants Aasma)
</para>
</listitem>

<!--
Author: Thomas Munro <tmunro@postgresql.org>
2024-01-25 [820b5af73] jit: Require at least LLVM 10.
-->

<listitem>
<para>
<!--
Require LLVM version 10 or later (Thomas Munro)
-->
《機械翻訳》LLVMバージョン10以降が必要。
(Thomas Munro)
</para>
</listitem>

<!--
Author: John Naylor <john.naylor@postgresql.org>
2023-08-10 [4d14ccd6a] Use native CRC instructions on 64-bit LoongArch
-->

<listitem>
<para>
<!--
Use native CRC instructions on 64-bit LoongArch CPUs (YANG Xudong)
-->
《機械翻訳》64ビットLoongArch CPU上でネイティブCRC命令を使用する。
(YANG Xudong)
</para>
</listitem>

<!--
Author: Heikki Linnakangas <heikki.linnakangas@iki.fi>
2024-02-28 [0b16bb877] Remove AIX support
-->

<listitem>
<para>
<!--
Remove AIX support (Heikki Linnakangas)
-->
《機械翻訳》AIX サポートを削除しました。
(Heikki Linnakangas)
</para>
</listitem>

<!--
Author: Michael Paquier <michael@paquier.xyz>
2023-12-20 [1301c80b2] Remove MSVC scripts
-->

<listitem>
<para>
<!--
Remove the Microsoft Visual Studio-specific Postgres build option (Michael Paquier)
-->
《機械翻訳》Microsoft Visual Studio固有のPostgresビルドオプションを削除しました。
(Michael Paquier)
</para>

<para>
<!--
Meson is now the only available method for Visual Studio builds.
-->
《機械翻訳》現在、Visual Studio ビルドで使用できるのは Meson のみである。
</para>
</listitem>

<!--
Author: Thomas Munro <tmunro@postgresql.org>
2023-07-12 [68a4b58ec] Remove - -disable-thread-safety and related code.
Author: Thomas Munro <tmunro@postgresql.org>
2023-07-12 [ce0b0fa3e] Doc: Adjust libpq docs about thread safety.
-->

<listitem>
<para>
<!--
Remove configure option &#45;-disable-thread-safety (Thomas Munro, Heikki Linnakangas)
-->
《機械翻訳》--disable-thread-safety 構成オプションを削除しました。
(Thomas Munro, Heikki Linnakangas)
</para>

<para>
<!--
We now assume all supported platforms have sufficient thread support.
-->
《機械翻訳》現在は、サポートされているすべてのプラットフォームで十分なスレッド・サポートが提供されると想定しています。
</para>
</listitem>

<!--
Author: Heikki Linnakangas <heikki.linnakangas@iki.fi>
2024-02-28 [1c1eec0f2] Remove configure - -with-CC option
-->

<listitem>
<para>
<!--
Remove configure option &#45;-with-CC (Heikki Linnakangas)
-->
《機械翻訳》--with-CC を削除しました。
(Heikki Linnakangas)
</para>

<para>
<!--
Setting the CC environment variable is now the only supported method for specifying the compiler.
-->
《機械翻訳》コンパイラを指定するための唯一のサポートされた方法は、CC 環境変数を設定することです。
</para>
</listitem>

<!--
Author: David Rowley <drowley@postgresql.org>
2023-10-26 [f0efa5aec] Introduce the concept of read-only StringInfos
-->

<listitem>
<para>
<!--
User-defined data type receive functions will no longer receive their data null-terminated (David Rowley)
-->
《機械翻訳》ユーザで定義されたデータタイプのreceive関数は、nullで終了したデータを受け取らなくなります。
(David Rowley)
</para>
</listitem>

<!--
Author: Andrew Dunstan <andrew@dunslane.net>
2024-04-04 [3311ea86e] Introduce a non-recursive JSON parser
-->

<listitem>
<para>
<!--
Add incremental JSON parser for use with huge JSON documents (Andrew Dunstan)
-->
《機械翻訳》大きなJSONドキュメントで使用するために、増分JSONパーサを追加します。
(Andrew Dunstan)
</para>
</listitem>

<!--
Author: Nathan Bossart <nathan@postgresql.org>
2024-02-28 [363eb0599] Convert README to Markdown.
-->

<listitem>
<para>
<!--
Convert source code README to Markdown (Nathan Bossart)
-->
《機械翻訳》ソースコードのREADMEをMarkdownに変換する。
(Nathan Bossart)
</para>
</listitem>

<!--
Author: Tom Lane <tgl@sss.pgh.pa.us>
2023-12-22 [e2b73f4a4] Stop generating plain-text INSTALL instructions.
-->

<listitem>
<para>
<!--
Remove no longer needed top-level INSTALL file (Tom Lane)
-->
《機械翻訳》不要になった最上位のINSTALLファイルを削除する。
(Tom Lane)
</para>
</listitem>

<!--
Author: Peter Eisentraut <peter@eisentraut.org>
2023-11-06 [721856ff2] Remove distprep
-->

<listitem>
<para>
<!--
Remove make's distprep option (Peter Eisentraut)
-->
《機械翻訳》makeのdistprepオプションを削除しました。
(Peter Eisentraut)
</para>
</listitem>

<!--
Author: Peter Eisentraut <peter@eisentraut.org>
2024-01-23 [79b03dbb3] Support shared libraries on Android (using make)
-->

<listitem>
<para>
<!--
Add 'make' support for Android shared libraries (Peter Eisentraut)
-->
《機械翻訳》Android共有ライブラリの'make'サポートを追加しました。
(Peter Eisentraut)
</para>
</listitem>

<!--
Author: Michael Paquier <michael@paquier.xyz>
2024-01-22 [d86d20f0b] Add backend support for injection points
Author: Michael Paquier <michael@paquier.xyz>
2024-03-04 [37b369dc6] injection_points: Add wait and wakeup of processes
Author: Michael Paquier <michael@paquier.xyz>
2024-04-08 [f587338de] injection_points: Introduce runtime conditions
-->

<listitem>
<para>
<!--
Add backend support for injection points (Michael Paquier)
-->
《機械翻訳》インジェクションポイントのバックエンドサポートを追加しました。
(Michael Paquier)
</para>

<para>
<!--
This is used for server debugging and they must be enabled at server compile time.
-->
《機械翻訳》これはサーバのデバッグに使用され、サーバのコンパイル時に有効にする必要があります。
</para>
</listitem>

<!--
Author: Tom Lane <tgl@sss.pgh.pa.us>
2024-01-25 [7014c9a4b] Doc: improve documentation for jsonpath behavior.
-->

<listitem>
<para>
<!--
Improve documentation for using jsonpath for predicate checks (David Wheeler)
-->
《機械翻訳》述語チェックにjsonpathを使用するためのドキュメントを改善しました。
(David Wheeler)
</para>
</listitem>

    </itemizedlist>

   </sect3>

   <sect3 id="release-17-modules">
<!--
    <title>Additional Modules</title>
-->
    <title>追加モジュール</title>

     <itemizedlist>

<!--
Author: Etsuro Fujita <efujita@postgresql.org>
2023-08-15 [9e9931d2b] Re-allow FDWs and custom scan providers to replace joins
-->

<listitem>
<para>
<!--
Allow joins with non-join qualifications to be pushed down to foreign servers and custom scans (Richard Guo, Etsuro Fujita)
-->
《機械翻訳》非結合修飾子を持つ結合を外部サーバとカスタムスキャンにプッシュダウンできるようにする。
(Richard Guo, Etsuro Fujita)
</para>

<para>
<!--
Foreign data wrappers and custom scans will need to be modified to handle these cases.
-->
《機械翻訳》これらのケースを処理するために、外部データラッパーとカスタムスキャンを修正する必要がある。
</para>
</listitem>

<!--
Author: Alexander Korotkov <akorotkov@postgresql.org>
2023-12-05 [824dbea3e] Add support for deparsing semi-joins to contrib/postgres
-->

<listitem>
<para>
<!--
Allow pushdown of EXISTS and IN subqueries to the postgres_fdw foreign server (Alexander Pyhalov)
-->
《機械翻訳》EXISTSとINサブクエリをpostgres_fdw外部サーバにプッシュダウンできるようにしました。
(Alexander Pyhalov)
</para>
</listitem>

<!--
Author: David Rowley <drowley@postgresql.org>
2023-11-02 [cac169d68] Increase DEFAULT_FDW_TUPLE_COST from 0.01 to 0.2
Author: John Naylor <john.naylor@postgresql.org>
2024-01-11 [f7f694b21] Update documentation of default fdw_tuple_cost
-->

<listitem>
<para>
<!--
Increase the default foreign data wrapper tuple cost (David Rowley, Umair Shahid)
-->
《機械翻訳》デフォルトの外部データラッパータプルコストを増加させる。
(David Rowley, Umair Shahid)
</para>

<para>
<!--
This value is used by the optimizer.
-->
《機械翻訳》この値はオプティマイザによって使用されます。
</para>
</listitem>

<!--
<<<<<<< HEAD
Author: Michael Paquier <michael@paquier.xyz>
2023-10-05 [d61f2538a] postgres_fdw: Replace WAIT_EVENT_EXTENSION with custom w
-->

<listitem>
<para>
<!--
Create custom wait events for postgres_fdw (Masahiro Ikeda)
-->
《機械翻訳》postgres_fdw用のカスタム待機イベントを作成する。
(Masahiro Ikeda)
</para>
</listitem>

<!--
Author: Michael Paquier <michael@paquier.xyz>
2023-10-05 [c789f0f6c] dblink: Replace WAIT_EVENT_EXTENSION with custom wait ev
-->

<listitem>
<para>
<!--
Create custom wait events for dblink (Masahiro Ikeda)
-->
《機械翻訳》dblinkのカスタム待機イベントの作成。
(Masahiro Ikeda)
</para>
</listitem>

<!--
=======
>>>>>>> 8285b484
Author: Noah Misch <noah@leadboat.com>
2024-01-08 [d3c5f37dd] Make dblink interruptible, via new libpqsrv APIs.
-->

<listitem>
<para>
<!--
Allow dblink database operations to be interrupted (Noah Misch)
-->
《機械翻訳》dblink データベース操作を中断できるようにします。
(Noah Misch)
</para>
</listitem>

<!--
Author: Tom Lane <tgl@sss.pgh.pa.us>
2024-03-21 [485f0aa85] Add hash support functions and hash opclass for contrib/
-->

<listitem>
<para>
<!--
Allow the creation of hash indexes on ltree columns (Tommy Pavlicek)
-->
《機械翻訳》ltree列に対するハッシュ索引の作成を許可する。
(Tommy Pavlicek)
</para>

<para>
<!--
This also enables hash join and hash aggregation on ltree columns.
-->
《機械翻訳》これにより、ltree列でハッシュ結合とハッシュ集約も可能になります。
</para>
</listitem>

<!--
Author: Michael Paquier <michael@paquier.xyz>
2023-09-20 [59f47fb98] unaccent: Add support for quoted translated characters
-->

<listitem>
<para>
<!--
Allow unaccent character translation rules to contain whitespace and quotes (Michael Paquier)
-->
《機械翻訳》アクセント記号のない文字変換規則に空白と引用符を含めることができるようにしました。
(Michael Paquier)
</para>

<para>
<!--
The syntax for unaccent.rules has changed.
-->
《機械翻訳》accent.rules の構文が変更されました。
</para>
</listitem>

<!--
Author: Alexander Korotkov <akorotkov@postgresql.org>
2023-10-28 [5ae208720] Teach contrib/amcheck to check the unique constraint vio
-->

<listitem>
<para>
<!--
Allow amcheck to check for unique constraint violations (Anastasia Lubennikova, Pavel Borisov, Maxim Orlov)
-->
《機械翻訳》amcheckが一意性制約違反をチェックできるようにする。
(Anastasia Lubennikova, Pavel Borisov, Maxim Orlov)
</para>

<para>
<!--
The pg_amcheck option &#45;-checkunique will check all the unique indexes.
-->
《機械翻訳》pg_amcheckオプション--checkuniqueは、すべての一意インデックスをチェックします。
</para>
</listitem>

<!--
Author: Peter Eisentraut <peter@eisentraut.org>
2023-11-07 [3c551ebed] citext: Allow tests to pass in OpenSSL FIPS mode
-->

<listitem>
<para>
<!--
Allow citext tests to pass in OpenSSL FIPS mode (Peter Eisentraut)
-->
《機械翻訳》OpenSSL FIPSモードでcitextテストをパスできるようにしました。
(Peter Eisentraut)
</para>
</listitem>

<!--
Author: Peter Eisentraut <peter@eisentraut.org>
2023-11-17 [795592865] pgcrypto: Allow tests to pass in OpenSSL FIPS mode
-->

<listitem>
<para>
<!--
Allow pgcrypto tests to pass in OpenSSL FIPS mode (Peter Eisentraut)
-->
《機械翻訳》OpenSSL FIPSモードでpgcryptoテストをパスできるようにしました。
(Peter Eisentraut)
</para>
</listitem>

<!--
Author: Nathan Bossart <nathan@postgresql.org>
2023-11-27 [75680c3d8] Retire a few backwards compatibility macros.
-->

<listitem>
<para>
<!--
Remove some unused SPI macros (Bharath Rupireddy)
-->
《機械翻訳》未使用のSPIマクロを削除しました。
(Bharath Rupireddy)
</para>
</listitem>

<!--
Author: Daniel Gustafsson <dgustafsson@postgresql.org>
2024-03-04 [cc09e6549] Remove the adminpack contrib extension
-->

<listitem>
<para>
<!--
Remove adminpack contrib extension (Daniel Gustafsson)
-->
《機械翻訳》adminpack contrib拡張を削除しました。
(Daniel Gustafsson)
</para>

<para>
<!--
This was used by now end-of-life pgAdmin III.
-->
《機械翻訳》これは現在は使用されなくなった pgAdmin III で使用されていました。
</para>
</listitem>

<!--
Author: Tom Lane <tgl@sss.pgh.pa.us>
2023-10-20 [2b5154bea] Extend ALTER OPERATOR to allow setting more optimization
-->

<listitem>
<para>
<!--
Allow ALTER OPERATOR to set more optimization attributes (Tommy Pavlicek)
-->
《機械翻訳》ALTER OPERATORでより多くの最適化属性を設定できるようにしました。
(Tommy Pavlicek)
</para>

<para>
<!--
This is useful for extensions.
-->
《機械翻訳》これは拡張に役立ちます。
</para>
</listitem>

<!--
Author: Michael Paquier <michael@paquier.xyz>
2023-07-31 [c9af05465] Support custom wait events for wait event type "Extensio
Author: Michael Paquier <michael@paquier.xyz>
2023-10-04 [c8e318b1b] worker_spi: Rename custom wait event to "WorkerSpiMain"
Author: Michael Paquier <michael@paquier.xyz>
2023-10-05 [d61f2538a] postgres_fdw: Replace WAIT_EVENT_EXTENSION with custom w
Author: Michael Paquier <michael@paquier.xyz>
2023-10-05 [c789f0f6c] dblink: Replace WAIT_EVENT_EXTENSION with custom wait ev
-->

<listitem>
<para>
<!--
Allow extensions to define custom wait events (Masahiro Ikeda)
-->
《機械翻訳》カスタム待機イベントを定義するための拡張を許可する。
(Masahiro Ikeda)
</para>

<para>
Custom wait events have been added to postgres_fdw and dblink.
</para>
</listitem>

<!--
Author: Thomas Munro <tmunro@postgresql.org>
2024-04-08 [13453eedd] Add pg_buffercache_evict() function for testing.
-->

<listitem>
<para>
<!--
Add pg_buffercache function pg_buffercache_evict() to allow shared buffer eviction (Palak Chaturvedi, Thomas Munro)
-->
《機械翻訳》pg_buffercache関数を追加し、共有バッファの削除を可能にしました。
(Palak Chaturvedi, Thomas Munro)
</para>

<para>
<!--
This is useful for testing.
-->
《機械翻訳》これはテストに役立ちます。
</para>
</listitem>

     </itemizedlist>

    <sect4 id="release-17-pgstatstatements">
     <title><link linkend="pgstatstatements"><application>pg_stat_statements</application></link></title>

     <itemizedlist>

<!--
Author: Michael Paquier <michael@paquier.xyz>
2023-09-28 [11c34b342] Show parameters of CALL as constants in pg_stat_statemen
-->

<listitem>
<para>
<!--
Replace CALL parameters in pg_stat_statements with placeholders (Sami Imseih)
-->
《機械翻訳》pg_stat_statements内のCALLパラメータをプレースホルダで置き換えます。
(Sami Imseih)
</para>
</listitem>

<!--
Author: Michael Paquier <michael@paquier.xyz>
2023-07-27 [31de7e60d] Show savepoint names as constants in pg_stat_statements
-->

<listitem>
<para>
<!--
Replace savepoint names stored in pg_stat_statements with placeholders (Greg Sabino Mullane)
-->
《機械翻訳》pg_stat_statementsに保存されたセーブポイント名をプレースホルダで置き換えます。
(Greg Sabino Mullane)
</para>

<para>
<!--
This greatly reduces the number of entries needed to record SAVEPOINT, RELEASE SAVEPOINT, and ROLLBACK TO SAVEPOINT commands.
-->
《機械翻訳》これにより、SAVEPOINT、RELEASE SAVEPOINT、ROLLBACK TO SAVEPOINT コマンドの記録に必要なエントリ数が大幅に減少します。
</para>
</listitem>

<!--
Author: Michael Paquier <michael@paquier.xyz>
2023-08-12 [638d42a3c] Show GIDs of two-phase commit commands as constants in p
-->

<listitem>
<para>
<!--
Replace two-phase commit GIDs stored in pg_stat_statements with placeholders (Michael Paquier)
-->
《機械翻訳》pg_stat_statementsに格納された2フェーズコミットのGIDをプレースホルダで置き換えました。
(Michael Paquier)
</para>

<para>
<!--
This greatly reduces the number of entries needed to record PREPARE TRANSACTION, COMMIT PREPARED, and ROLLBACK PREPARED.
-->
《機械翻訳》これにより、PREPARE TRANSACTION、COMMIT PREPARED、ROLLBACK PREPARED を記録するために必要なエントリの数が大幅に減少します。
</para>
</listitem>

<!--
Author: Michael Paquier <michael@paquier.xyz>
2023-08-27 [bb45156f3] Show names of DEALLOCATE as constants in pg_stat_stateme
-->

<listitem>
<para>
<!--
Track DEALLOCATE in pg_stat_statements (Dagfinn Ilmari Mannsåker, Michael Paquier)
-->
《機械翻訳》pg_stat_statements内のDEALLOCATEを追跡。
(Dagfinn Ilmari Mannsåker, Michael Paquier)
</para>

<para>
<!--
DEALLOCATE names are stored in pg_stat_statements as placeholders.
-->
《機械翻訳》DEALLOCATE名はpg_stat_statements内でプレースホルダとして保存されます。
</para>
</listitem>

<!--
Author: Michael Paquier <michael@paquier.xyz>
2023-10-19 [295c36c0c] Add local_blk_{read|write}_time I/O timing statistics fo
Author: Michael Paquier <michael@paquier.xyz>
2023-10-19 [5147ab1dd] pg_stat_statements: Add local_blk_{read|write}_time
-->

<listitem>
<para>
<!--
Add local I/O block read/write timing statistics columns of pg_stat_statements (Nazir Bilal Yavuz)
-->
《機械翻訳》pg_stat_statementsのローカル入出力ブロック読み込み/書き込みタイミング統計処理列を追加しました。
(Nazir Bilal Yavuz)
</para>

<para>
<!--
The new columns are "local_blk_read_time" and "local_blk_write_time".
-->
《機械翻訳》新しい列は、「local_blk_read_time」と「local_blk_write_time」です。
</para>
</listitem>

<!--
Author: Daniel Gustafsson <dgustafsson@postgresql.org>
2023-09-08 [5a3423ad8] Add JIT deform_counter
-->

<listitem>
<para>
<!--
Add JIT deform_counter details to pg_stat_statements (Dmitry Dolgov)
-->
《機械翻訳》JIT deform_counterの詳細をpg_stat_statementsに追加しました。
(Dmitry Dolgov)
</para>
</listitem>

<!--
Author: Alexander Korotkov <akorotkov@postgresql.org>
2023-11-27 [dc9f8a798] Track statement entry timestamp in contrib/pg_stat_state
-->

<listitem>
<para>
<!--
Add optional fourth argument (minmax_only) to pg_stat_statements_reset() to allow for the resetting of only min/max statistics (Andrei Zubkov)
-->
《機械翻訳》オプショナルの4番目の引数(minmax_only)をpg_stat_statements_reset()に追加し、min/最大統計処理のみをリセットできるようにしました。
(Andrei Zubkov)
</para>

<para>
<!--
This argument defaults to "false".
-->
《機械翻訳》この引数はデフォルトで「偽」になります。
</para>
</listitem>

<!--
Author: Alexander Korotkov <akorotkov@postgresql.org>
2023-11-27 [dc9f8a798] Track statement entry timestamp in contrib/pg_stat_state
-->

<listitem>
<para>
<!--
Add pg_stat_statements columns "stats_since" and "minmax_stats_since" to track entry creation time and last min/max reset time (Andrei Zubkov)
-->
《機械翻訳》pg_stat_statements列に"stats_since"と"minmax_stats_since"を追加して、エントリの作成時間と最後の最小/最大リセット時間を追跡するようにしました。
(Andrei Zubkov)
</para>
</listitem>

     </itemizedlist>

    </sect4>

   </sect3>

  </sect2>

  <sect2 id="release-17-acknowledgements">
<!--
   <title>Acknowledgments</title>
-->
   <title>謝辞</title>

   <para>
<!--
    The following individuals (in alphabetical order) have contributed
    to this release as patch authors, committers, reviewers, testers,
    or reporters of issues.
-->
《機械翻訳》以下の人々（アルファベット順）はパッチ作者、コミッター、レビューア、テスターあるいは問題の報告者として本リリースに貢献しました。
   </para>

   <simplelist>
    <member></member>
   </simplelist>
  </sect2>

 </sect1><|MERGE_RESOLUTION|>--- conflicted
+++ resolved
@@ -397,14 +397,7 @@
 </para>
 
 <para>
-<<<<<<< HEAD
-<!--
-The column names accepted by pg_stat_slru_rest() are also changed.
--->
-《機械翻訳》pg_stat_slru_rest() が受け付けるカラム名も変更されました。
-=======
 The column names accepted by pg_stat_slru_reset() are also changed.
->>>>>>> 8285b484
 </para>
 </listitem>
 
@@ -677,15 +670,7 @@
 
 <listitem>
 <para>
-<<<<<<< HEAD
-<!--
 Allow btree indexes to more efficiently find array matches (Peter Geoghegan, Matthias van de Meent)
--->
-《機械翻訳》btreeインデックスが配列の一致をより効率的に検索できるようにしました。
-(Peter Geoghegan, Matthias van de Meent)
-=======
-Allow btree indexes to more efficiently find a set of values, such as those supplied by IN subqueries (Peter Geoghegan, Matthias van de Meent)
->>>>>>> 8285b484
 </para>
 </listitem>
 
@@ -901,23 +886,15 @@
 <!--
 Author: Michael Paquier <michael@paquier.xyz>
 2023-11-12 [23c8c0c8f] Add ability to reset all shared stats types in pg_stat_r
-<<<<<<< HEAD
--->
-
-<listitem>
-<para>
-<!--
+-->
+
+<listitem>
+<para>
 Allow pg_stat_reset_shared() to reset all shared statistics (Atsushi Torikoshi)
--->
-《機械翻訳》pg_stat_reset_shared() で全ての共有統計情報をリセットできるようにしました。
-(Atsushi Torikoshi)
-</para>
-
-<para>
-<!--
+</para>
+
+<para>
 This is done by passing NULL.
--->
-《機械翻訳》これは NULL を渡すことで行われます。
 </para>
 </listitem>
 
@@ -928,53 +905,26 @@
 
 <listitem>
 <para>
-<!--
 Allow pg_stat_reset_shared('slru') to clear SLRU statistics (Atsushi Torikoshi)
--->
-《機械翻訳》pg_stat_reset_shared('slru')でSLRUの統計をクリアできるようにしました。
-(Torikoshi Atsushi)
-</para>
-
-<para>
-<!--
+</para>
+
+<para>
 Now pg_stat_reset_shared(NULL) also resets SLRU statistics.
--->
-《機械翻訳》また、pg_stat_reset_shared(NULL)はSLRUの統計情報もリセットします。
-</para>
-</listitem>
-
-<!--
-=======
-Author: Michael Paquier <michael@paquier.xyz>
-2023-11-16 [2e8a0edc2] Add target "slru" to pg_stat_reset_shared()
->>>>>>> 8285b484
+</para>
+</listitem>
+
+<!--
 Author: Michael Paquier <michael@paquier.xyz>
 2023-11-14 [e5cca6288] Add support for pg_stat_reset_slru without argument
 -->
 
 <listitem>
 <para>
-<<<<<<< HEAD
-<!--
 Allow pg_stat_reset_slru() to reset all SLRU statistics (Bharath Rupireddy)
--->
-《機械翻訳》pg_stat_reset_slru() がすべてのSLRU統計をリセットできるようにしました。
-(Bharath Rupireddy)
-</para>
-
-<para>
-<!--
+</para>
+
+<para>
 The command pg_stat_reset_slru(NULL) already did this.
--->
-《機械翻訳》コマンドpg_stat_reset_slru(NULL)はすでにこれを行いました。
-=======
-Improve control over resetting statistics (Atsushi Torikoshi, Bharath Rupireddy)
-</para>
-
-<para>
-Allow pg_stat_reset_shared() (with no arguments) and pg_stat_reset_shared(NULL) to reset all shared statistics.
-Allow pg_stat_reset_shared('slru') and pg_stat_reset_slru() (with no arguments) to reset SLRU statistics, which was already possible with pg_stat_reset_slru(NULL).
->>>>>>> 8285b484
 </para>
 </listitem>
 
@@ -1141,27 +1091,11 @@
 
 <listitem>
 <para>
-<<<<<<< HEAD
-<!--
 Add per-table GRANT permission MAINTAIN to control maintenance operations (Nathan Bossart)
--->
-《機械翻訳》保守操作を制御するために、テーブルごとにGRANT権限MAINTAINを追加しました。
-(Nathan Bossart)
-</para>
-
-<para>
-<!--
+</para>
+
+<para>
 The operations are VACUUM, ANALYZE, REINDEX, REFRESH MATERIALIZED VIEW, CLUSTER, and LOCK TABLE.
--->
-《機械翻訳》操作は、VACUUM、ANALYZE、REINDEX、REFRESH MATERIALIZED VIEW、CLUSTER、LOCK TABLEです。
-=======
-Allow granting the right to perform maintenance operations (Nathan Bossart)
-</para>
-
-<para>
-The permission can be granted on a per-table basis using the MAINTAIN privilege and on a per-role basis via the pg_maintain predefined role.  Permitted operations are VACUUM, ANALYZE,
-REINDEX, REFRESH MATERIALIZED VIEW, CLUSTER, and LOCK TABLE.
->>>>>>> 8285b484
 </para>
 </listitem>
 
@@ -1348,27 +1282,13 @@
 
 <listitem>
 <para>
-<<<<<<< HEAD
-<!--
 Allow the SLRU cache sizes to be configured (Andrey Borodin, Dilip Kumar)
--->
-《機械翻訳》SLRUキャッシュサイズを設定できるようにする。
-(Andrey Borodin, Dilip Kumar)
-=======
-Allow the SLRU cache sizes to be configured (Andrey Borodin, Dilip Kumar, Alvaro Herrera)
->>>>>>> 8285b484
 </para>
 
 <para>
 <!--
 The new server variables are commit_timestamp_buffers, multixact_member_buffers, multixact_offset_buffers, notify_buffers, serializable_buffers, subtransaction_buffers, and
-<<<<<<< HEAD
 transaction_buffers.
--->
-《機械翻訳》新しいサーバ変数は、commit_timestamp_buffers、multixact_member_buffers、multixact_offset_buffers、notify_buffers、serializable_buffers、subtransaction_buffers、およびtransaction_buffersです。
-=======
-transaction_buffers. commit_timestamp_buffers, transaction_buffers and subtransaction_buffers scale up automatically with shared_buffers.
->>>>>>> 8285b484
 </para>
 </listitem>
 
@@ -3160,23 +3080,15 @@
 <!--
 Author: Nathan Bossart <nathan@postgresql.org>
 2024-03-11 [24c928ad9] reindexdb: Allow specifying objects to process in all da
-<<<<<<< HEAD
--->
-
-<listitem>
-<para>
-<!--
+-->
+
+<listitem>
+<para>
 Allow reindexdb to process objects in all databases matching a pattern (Nathan Bossart)
--->
-《機械翻訳》パターンに一致するすべてのデータベース内のオブジェクトを reindexdb で処理できるようにしました。
-(Nathan Bossart)
-</para>
-
-<para>
-<!--
-Specifically, &#45;-all can now be used with &#45;-table, &#45;-schema, &#45;-index, and &#45;-system.
--->
-《機械翻訳》具体的には、--all は --table、--schema、--index、--system と共に使用できるようになりました。
+</para>
+
+<para>
+Specifically, --all can now be used with --table, --schema, --index, and --system.
 </para>
 </listitem>
 
@@ -3187,52 +3099,26 @@
 
 <listitem>
 <para>
-<!--
 Allow vacuumdb to process objects in all databases matching a pattern (Nathan Bossart)
--->
-《機械翻訳》パターンに一致するすべてのデータベース内のオブジェクトを vacuumdb が処理できるようにしました。
-(Nathan Bossart)
-</para>
-
-<para>
-<!--
-Specifically, &#45;-all can now be used with &#45;-table, &#45;-schema, and &#45;-exclude-schema.
--->
-《機械翻訳》具体的には、--all は --table、--schema、--exclude-schema と一緒に使用できるようになりました。
-</para>
-</listitem>
-
-<!--
-=======
-Author: Nathan Bossart <nathan@postgresql.org>
-2024-03-11 [648928c79] vacuumdb: Allow specifying objects to process in all dat
->>>>>>> 8285b484
+</para>
+
+<para>
+Specifically, --all can now be used with --table, --schema, and --exclude-schema.
+</para>
+</listitem>
+
+<!--
 Author: Nathan Bossart <nathan@postgresql.org>
 2024-03-11 [1b49d56d3] clusterdb: Allow specifying tables to process in all dat
 -->
 
 <listitem>
 <para>
-<<<<<<< HEAD
-<!--
 Allow clusterdb to process objects in all databases matching a pattern (Nathan Bossart)
--->
-《機械翻訳》パターンに一致するすべてのデータベース内のオブジェクトを、clusterdb が処理できるようにしました。
-(Nathan Bossart)
-</para>
-
-<para>
-<!--
-Specifically, &#45;-all can now be used with &#45;-table.
--->
-《機械翻訳》具体的には、--all は --table とともに使用できるようになりました。
-=======
-Allow reindexdb, vacuumdb, and clusterdb to process objects in all databases matching a pattern (Nathan Bossart)
-</para>
-
-<para>
-The new option --all controls this behavior.
->>>>>>> 8285b484
+</para>
+
+<para>
+Specifically, --all can now be used with --table.
 </para>
 </listitem>
 
@@ -3609,24 +3495,17 @@
 <para>
 <!--
 This value is used by the optimizer.
--->
-《機械翻訳》この値はオプティマイザによって使用されます。
-</para>
-</listitem>
-
-<!--
-<<<<<<< HEAD
+</para>
+</listitem>
+
+<!--
 Author: Michael Paquier <michael@paquier.xyz>
 2023-10-05 [d61f2538a] postgres_fdw: Replace WAIT_EVENT_EXTENSION with custom w
 -->
 
 <listitem>
 <para>
-<!--
 Create custom wait events for postgres_fdw (Masahiro Ikeda)
--->
-《機械翻訳》postgres_fdw用のカスタム待機イベントを作成する。
-(Masahiro Ikeda)
 </para>
 </listitem>
 
@@ -3637,17 +3516,11 @@
 
 <listitem>
 <para>
-<!--
 Create custom wait events for dblink (Masahiro Ikeda)
--->
-《機械翻訳》dblinkのカスタム待機イベントの作成。
-(Masahiro Ikeda)
-</para>
-</listitem>
-
-<!--
-=======
->>>>>>> 8285b484
+</para>
+</listitem>
+
+<!--
 Author: Noah Misch <noah@leadboat.com>
 2024-01-08 [d3c5f37dd] Make dblink interruptible, via new libpqsrv APIs.
 -->
@@ -3832,13 +3705,6 @@
 <para>
 <!--
 Allow extensions to define custom wait events (Masahiro Ikeda)
--->
-《機械翻訳》カスタム待機イベントを定義するための拡張を許可する。
-(Masahiro Ikeda)
-</para>
-
-<para>
-Custom wait events have been added to postgres_fdw and dblink.
 </para>
 </listitem>
 

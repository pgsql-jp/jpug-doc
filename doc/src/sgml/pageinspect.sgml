<!-- doc/src/sgml/pageinspect.sgml -->

<sect1 id="pageinspect" xreflabel="pageinspect">
 <title>pageinspect</title>

 <indexterm zone="pageinspect">
  <primary>pageinspect</primary>
 </indexterm>

 <para>
<!--
  The <filename>pageinspect</filename> module provides functions that allow you to
  inspect the contents of database pages at a low level, which is useful for
  debugging purposes.  All of these functions may be used only by superusers.
-->
<filename>pageinspect</filename>モジュールは、デバッグの際に有用となる低レベルなデータベースページの内容を調べることができる関数を提供します。
これらの関数はすべて、スーパーユーザのみが使用することができます。
 </para>

 <sect2>
<!--
  <title>General Functions</title>
-->
  <title>一般的な関数</title>

  <variablelist>
   <varlistentry>
    <term>
     <function>get_raw_page(relname text, fork text, blkno bigint) returns bytea</function>
     <indexterm>
      <primary>get_raw_page</primary>
     </indexterm>
    </term>

    <listitem>
     <para>
<!--
      <function>get_raw_page</function> reads the specified block of the named
      relation and returns a copy as a <type>bytea</type> value.  This allows a
      single time-consistent copy of the block to be obtained.
      <replaceable>fork</replaceable> should be <literal>'main'</literal> for
<<<<<<< HEAD
      the main data fork, <literal>'fsm'</literal> for the
      <link linkend="storage-fsm">free space map</link>,
      <literal>'vm'</literal> for the
      <link linkend="storage-vm">visibility map</link>, or
      <literal>'init'</literal> for the initialization fork.
=======
      the main data fork, <literal>'fsm'</literal> for the free space map,
      <literal>'vm'</literal> for the visibility map, or <literal>'init'</literal>
      for the initialization fork.
-->
<function>get_raw_page</function>は指定された名前付きリレーションの指定されたブロックを読み取り、<type>bytea</type>値としてそのコピーを返します。
これにより、単一ブロックの時間的に一貫性を持つコピーを入手することができます。
<replaceable>fork</replaceable>は、主データフォークでは<literal>'main'</literal>、空き領域マップでは<literal>'fsm'</literal>、可視性マップでは<literal>'vm'</literal>、初期化フォークでは<literal>'init'</literal>としなければなりません。
>>>>>>> 185876a6
     </para>
    </listitem>
   </varlistentry>

   <varlistentry>
    <term>
     <function>get_raw_page(relname text, blkno bigint) returns bytea</function>
    </term>

    <listitem>
     <para>
<!--
      A shorthand version of <function>get_raw_page</function>, for reading
      from the main fork.  Equivalent to
      <literal>get_raw_page(relname, 'main', blkno)</literal>
-->
<function>get_raw_page</function>の簡略形であり、主フォークから読み取ります。
<literal>get_raw_page(relname, 'main', blkno)</literal>と同じです。
     </para>
    </listitem>
   </varlistentry>

   <varlistentry>
    <term>
     <function>page_header(page bytea) returns record</function>
     <indexterm>
      <primary>page_header</primary>
     </indexterm>
    </term>

    <listitem>
     <para>
<!--
      <function>page_header</function> shows fields that are common to all
      <productname>PostgreSQL</productname> heap and index pages.
-->
<function>page_header</function>は、すべての<productname>PostgreSQL</productname>ヒープとインデックスページで共通するフィールドを表示します。
     </para>

     <para>
<!--
      A page image obtained with <function>get_raw_page</function> should be
      passed as argument.  For example:
-->
<function>get_raw_page</function>で得られたページイメージを引数として渡さなければなりません。
以下に例を示します。
<screen>
test=# SELECT * FROM page_header(get_raw_page('pg_class', 0));
    lsn    | checksum | flags  | lower | upper | special | pagesize | version | prune_xid
-----------+----------+--------+-------+-------+---------+----------+---------+-----------
 0/24A1B50 |        0 |      1 |   232 |   368 |    8192 |     8192 |       4 |         0
</screen>
<!--
      The returned columns correspond to the fields in the
      <structname>PageHeaderData</structname> struct.
      See <filename>src/include/storage/bufpage.h</filename> for details.
-->
返される列は、<structname>PageHeaderData</structname>構造体のフィールドに対応します。
詳細は<filename>src/include/storage/bufpage.h</filename>を参照してください。
     </para>

     <para>
<!--
      The <structfield>checksum</structfield> field is the checksum stored in
      the page, which might be incorrect if the page is somehow corrupted.  If
      data checksums are not enabled for this instance, then the value stored
      is meaningless.
-->
<structfield>checksum</structfield>フィールドはページに保存されたチェックサムであり、ページがどういうわけか壊れていれば正しくないでしょう。
このインスタンスに対してデータチェックサムが有効になっていなければ、保存されている値には意味がありません。
     </para>
    </listitem>
   </varlistentry>

   <varlistentry>
    <term>
     <function>page_checksum(page bytea, blkno bigint) returns smallint</function>
     <indexterm>
      <primary>page_checksum</primary>
     </indexterm>
    </term>

    <listitem>
     <para>
<!--
      <function>page_checksum</function> computes the checksum for the page, as if
      it was located at the given block.
-->
<function>page_checksum</function>は指定されたブロックに位置するかのようにページのチェックサムを計算します。
     </para>

     <para>
<!--
      A page image obtained with <function>get_raw_page</function> should be
      passed as argument.  For example:
-->
<function>get_raw_page</function>で得られたページイメージを引数として渡さなければなりません。
以下に例を示します。
<screen>
test=# SELECT page_checksum(get_raw_page('pg_class', 0), 0);
 page_checksum
---------------
         13443
</screen>
<!--
      Note that the checksum depends on the block number, so matching block
      numbers should be passed (except when doing esoteric debugging).
-->
チェックサムはブロック番号に依存するので、(難解なデバッグをする場合以外は)対応するブロック番号を渡さなければならないことに注意してください。
     </para>

     <para>
<!--
      The checksum computed with this function can be compared with
      the <structfield>checksum</structfield> result field of the
      function <function>page_header</function>.  If data checksums are
      enabled for this instance, then the two values should be equal.
-->
この関数で計算されたチェックサムは、<function>page_header</function>関数の<structfield>checksum</structfield>結果フィールドと比較できます。
このインスタンスに対してデータチェックサムが有効になっていれば、二つの値は等しくならなければなりません。
     </para>
    </listitem>
   </varlistentry>

   <varlistentry>
    <term>
     <function>fsm_page_contents(page bytea) returns text</function>
     <indexterm>
      <primary>fsm_page_contents</primary>
     </indexterm>
    </term>

    <listitem>
     <para>
<!--
      <function>fsm_page_contents</function> shows the internal node structure
<<<<<<< HEAD
      of an <acronym>FSM</acronym> page.  For example:
=======
      of an FSM page.  For example:
-->
<function>fsm_page_contents</function>は、FSMページの内部ノード構造を表示します。
以下に例を示します。
>>>>>>> 185876a6
<screen>
test=# SELECT fsm_page_contents(get_raw_page('pg_class', 'fsm', 0));
</screen>
<!--
      The output is a multiline string, with one line per node in the binary
      tree within the page.  Only those nodes that are not zero are printed.
      The so-called "next" pointer, which points to the next slot to be
      returned from the page, is also printed.
-->
出力は複数行からなる文字列で、各行がページ内のバイナリツリー（二分木）の1ノードを表します。
それらのノードのうち、非ゼロのノードのみが出力されます。
そのページから返される次のスロットを指し示すための"next（次）"と呼ばれるポインタも出力されます。
     </para>
     <para>
<!--
      See <filename>src/backend/storage/freespace/README</filename> for more
<<<<<<< HEAD
      information on the structure of an <acronym>FSM</acronym> page.
=======
      information on the structure of an FSM page.
-->
FSMページの構造に関する更に詳しい情報は、<filename>src/backend/storage/freespace/README</filename>を参照してください。
>>>>>>> 185876a6
     </para>
    </listitem>
   </varlistentry>
  </variablelist>
 </sect2>

 <sect2>
<!--
  <title>Heap Functions</title>
-->
  <title>ヒープ関数</title>

  <variablelist>
   <varlistentry>
    <term>
     <function>heap_page_items(page bytea) returns setof record</function>
     <indexterm>
      <primary>heap_page_items</primary>
     </indexterm>
    </term>

    <listitem>
     <para>
<!--
      <function>heap_page_items</function> shows all line pointers on a heap
      page.  For those line pointers that are in use, tuple headers as well
      as tuple raw data are also shown. All tuples are shown, whether or not
      the tuples were visible to an MVCC snapshot at the time the raw page
      was copied.
-->
<function>heap_page_items</function>はヒープページ上の行ポインタをすべて表示します。
使用中の行ポインタでは、タプルヘッダおよびタプルの生データも表示されます。
生ページがコピーされた時点のMVCCスナップショットでタプルが可視かどうかは関係なく、すべてのタプルが表示されます。
     </para>
     <para>
<!--
      A heap page image obtained with <function>get_raw_page</function> should
      be passed as argument.  For example:
-->
<function>get_raw_page</function>で得られたヒープページイメージを引数として渡さなければなりません。
以下に例を示します。
<screen>
test=# SELECT * FROM heap_page_items(get_raw_page('pg_class', 0));
</screen>
<!--
      See <filename>src/include/storage/itemid.h</filename> and
      <filename>src/include/access/htup_details.h</filename> for explanations of the fields
      returned.
-->
返されるフィールドの説明については、<filename>src/include/storage/itemid.h</filename>および<filename>src/include/access/htup_details.h</filename>を参照してください。
     </para>
     <para>
<!--
      The <function>heap_tuple_infomask_flags</function> function can be
      used to unpack the flag bits of <structfield>t_infomask</structfield>
      and <structfield>t_infomask2</structfield> for heap tuples.
-->
<function>heap_tuple_infomask_flags</function>関数を使用すると、ヒープタプルの<structfield>t_infomask</structfield>および<structfield>t_infomask2</structfield>のフラグビットを展開することができます。
     </para>
    </listitem>
   </varlistentry>

   <varlistentry>
    <term>
     <function>tuple_data_split(rel_oid oid, t_data bytea, t_infomask integer, t_infomask2 integer, t_bits text [, do_detoast bool]) returns bytea[]</function>
     <indexterm>
      <primary>tuple_data_split</primary>
     </indexterm>
    </term>
    <listitem>
     <para>
<!--
      <function>tuple_data_split</function> splits tuple data into attributes
      in the same way as backend internals.
-->
<function>tuple_data_split</function>はバックエンドの内部がするのと同じ方法で、タプルデータを属性に分割します。
<screen>
test=# SELECT tuple_data_split('pg_class'::regclass, t_data, t_infomask, t_infomask2, t_bits) FROM heap_page_items(get_raw_page('pg_class', 0));
</screen>
<!--
      This function should be called with the same arguments as the return
      attributes of <function>heap_page_items</function>.
-->
この関数は<function>heap_page_items</function>の戻り値の属性と同じ引数で呼び出してください。
     </para>
     <para>
<!--
      If <parameter>do_detoast</parameter> is <literal>true</literal>,
      attributes will be detoasted as needed. Default value is
      <literal>false</literal>.
-->
<parameter>do_detoast</parameter>が<literal>true</literal>の場合、属性は必要に応じて非TOAST化されます。
デフォルト値は<literal>false</literal>です。
     </para>
    </listitem>
   </varlistentry>

   <varlistentry>
    <term>
     <function>heap_page_item_attrs(page bytea, rel_oid regclass [, do_detoast bool]) returns setof record</function>
     <indexterm>
      <primary>heap_page_item_attrs</primary>
     </indexterm>
    </term>
    <listitem>
     <para>
<!--
      <function>heap_page_item_attrs</function> is equivalent to
      <function>heap_page_items</function> except that it returns
      tuple raw data as an array of attributes that can optionally
      be detoasted by <parameter>do_detoast</parameter> which is
      <literal>false</literal> by default.
-->
<function>heap_page_item_attrs</function>は<function>heap_page_items</function>と同じですが、タプルの生データを<parameter>do_detoast</parameter>（デフォルトは<literal>false</literal>）によって非TOAST化可能な属性の配列として返すところが異なります。
     </para>
     <para>
<!--
      A heap page image obtained with <function>get_raw_page</function> should
      be passed as argument.  For example:
-->
<function>get_raw_page</function>で取得できるヒープページのイメージを引数として渡してください。
以下に例を示します。
<screen>
test=# SELECT * FROM heap_page_item_attrs(get_raw_page('pg_class', 0), 'pg_class'::regclass);
</screen>
     </para>
    </listitem>
   </varlistentry>

   <varlistentry>
    <term>
     <function>heap_tuple_infomask_flags(t_infomask integer, t_infomask2 integer) returns record</function>
     <indexterm>
      <primary>heap_tuple_infomask_flags</primary>
     </indexterm>
    </term>
    <listitem>
     <para>
<!--
      <function>heap_tuple_infomask_flags</function> decodes the
      <structfield>t_infomask</structfield> and
      <structfield>t_infomask2</structfield> returned by
      <function>heap_page_items</function> into a human-readable
      set of arrays made of flag names, with one column for all
      the flags and one column for combined flags. For example:
-->
<function>heap_tuple_infomask_flags</function>は、<function>heap_page_items</function>から返される<structfield>t_infomask</structfield>および<structfield>t_infomask2</structfield>を、フラグ名で構成される人間が見てわかる形式の配列セットにデコードします。
このとき、すべてのフラグ用の列が一つ、結合されたフラグ用の列が一つあります。
以下に例を示します。
<screen>
test=# SELECT t_ctid, raw_flags, combined_flags
         FROM heap_page_items(get_raw_page('pg_class', 0)),
           LATERAL heap_tuple_infomask_flags(t_infomask, t_infomask2)
         WHERE t_infomask IS NOT NULL OR t_infomask2 IS NOT NULL;
</screen>
<!--
      This function should be called with the same arguments as the return
      attributes of <function>heap_page_items</function>.
-->
この関数は<function>heap_page_items</function>の戻り値の属性と同じ引数で呼び出してください。
     </para>
     <para>
<!--
      Combined flags are displayed for source-level macros that take into
      account the value of more than one raw bit, such as
      <literal>HEAP_XMIN_FROZEN</literal>.
-->
結合されたフラグは、 <literal>HEAP_XMIN_FROZEN</literal>など、複数のrawビットの値を考慮するソースレベルのマクロから得られたビットを表示します。
     </para>
     <para>
<!--
      See <filename>src/include/access/htup_details.h</filename> for
      explanations of the flag names returned.
-->
返されるフラグ名の説明については、<filename>src/include/access/htup_details.h</filename>を参照して下さい。
     </para>
    </listitem>
   </varlistentry>
  </variablelist>
 </sect2>

 <sect2>
<!--
  <title>B-Tree Functions</title>
-->
  <title>B-tree関数</title>

  <variablelist>
   <varlistentry>
    <term>
     <function>bt_metap(relname text) returns record</function>
     <indexterm>
      <primary>bt_metap</primary>
     </indexterm>
    </term>

    <listitem>
     <para>
<!--
      <function>bt_metap</function> returns information about a B-tree
      index's metapage.  For example:
-->
<function>bt_metap</function>はB-treeインデックスのメタページに関する情報を返します。
以下に例を示します。
<screen>
test=# SELECT * FROM bt_metap('pg_cast_oid_index');
-[ RECORD 1 ]-------------+-------
magic                     | 340322
version                   | 4
root                      | 1
level                     | 0
fastroot                  | 1
fastlevel                 | 0
last_cleanup_num_delpages | 0
last_cleanup_num_tuples   | 230
allequalimage             | f
</screen>
     </para>
    </listitem>
   </varlistentry>

   <varlistentry>
    <term>
     <function>bt_page_stats(relname text, blkno bigint) returns record</function>
     <indexterm>
      <primary>bt_page_stats</primary>
     </indexterm>
    </term>

    <listitem>
     <para>
<!--
      <function>bt_page_stats</function> returns summary information about
      single pages of B-tree indexes.  For example:
-->
<function>bt_page_stats</function>は、B-treeインデックスの個別のページについての要約情報を返します。
以下に例を示します。
<screen>
test=# SELECT * FROM bt_page_stats('pg_cast_oid_index', 1);
-[ RECORD 1 ]-+-----
blkno         | 1
type          | l
live_items    | 224
dead_items    | 0
avg_item_size | 16
page_size     | 8192
free_size     | 3668
btpo_prev     | 0
btpo_next     | 0
btpo_level    | 0
btpo_flags    | 3
</screen>
     </para>
    </listitem>
   </varlistentry>

   <varlistentry>
    <term>
     <function>bt_page_items(relname text, blkno bigint) returns setof record</function>
     <indexterm>
      <primary>bt_page_items</primary>
     </indexterm>
    </term>

    <listitem>
     <para>
<!--
      <function>bt_page_items</function> returns detailed information about
      all of the items on a B-tree index page.  For example:
-->
<function>bt_page_items</function>は、B-treeインデックスページ上の全項目についての詳細情報を返します。
以下に例を示します。
<screen>
test=# SELECT itemoffset, ctid, itemlen, nulls, vars, data, dead, htid, tids[0:2] AS some_tids
        FROM bt_page_items('tenk2_hundred', 5);
 itemoffset |   ctid    | itemlen | nulls | vars |          data           | dead |  htid  |      some_tids
------------+-----------+---------+-------+------+-------------------------+------+--------+---------------------
          1 | (16,1)    |      16 | f     | f    | 30 00 00 00 00 00 00 00 |      |        |
          2 | (16,8292) |     616 | f     | f    | 24 00 00 00 00 00 00 00 | f    | (1,6)  | {"(1,6)","(10,22)"}
          3 | (16,8292) |     616 | f     | f    | 25 00 00 00 00 00 00 00 | f    | (1,18) | {"(1,18)","(4,22)"}
          4 | (16,8292) |     616 | f     | f    | 26 00 00 00 00 00 00 00 | f    | (4,18) | {"(4,18)","(6,17)"}
          5 | (16,8292) |     616 | f     | f    | 27 00 00 00 00 00 00 00 | f    | (1,2)  | {"(1,2)","(1,19)"}
          6 | (16,8292) |     616 | f     | f    | 28 00 00 00 00 00 00 00 | f    | (2,24) | {"(2,24)","(4,11)"}
          7 | (16,8292) |     616 | f     | f    | 29 00 00 00 00 00 00 00 | f    | (2,17) | {"(2,17)","(11,2)"}
          8 | (16,8292) |     616 | f     | f    | 2a 00 00 00 00 00 00 00 | f    | (0,25) | {"(0,25)","(3,20)"}
          9 | (16,8292) |     616 | f     | f    | 2b 00 00 00 00 00 00 00 | f    | (0,10) | {"(0,10)","(0,14)"}
         10 | (16,8292) |     616 | f     | f    | 2c 00 00 00 00 00 00 00 | f    | (1,3)  | {"(1,3)","(3,9)"}
         11 | (16,8292) |     616 | f     | f    | 2d 00 00 00 00 00 00 00 | f    | (6,28) | {"(6,28)","(11,1)"}
         12 | (16,8292) |     616 | f     | f    | 2e 00 00 00 00 00 00 00 | f    | (0,27) | {"(0,27)","(1,13)"}
         13 | (16,8292) |     616 | f     | f    | 2f 00 00 00 00 00 00 00 | f    | (4,17) | {"(4,17)","(4,21)"}
(13 rows)
</screen>
<!--
      This is a B-tree leaf page.  All tuples that point to the table
      happen to be posting list tuples (all of which store a total of
      100 6 byte TIDs).  There is also a <quote>high key</quote> tuple
      at <literal>itemoffset</literal> number 1.
      <structfield>ctid</structfield> is used to store encoded
      information about each tuple in this example, though leaf page
      tuples often store a heap TID directly in the
      <structfield>ctid</structfield> field instead.
      <structfield>tids</structfield> is the list of TIDs stored as a
      posting list.
-->
これはB-treeのリーフページです。
テーブルを指し示すすべてのタプルは、ポスティングリストのタプルになっています（これらはすべて6バイトTIDが合計100個格納されます）。
また、<literal>itemoffset</literal>番号１には<quote>ハイキー(high key)</quote>タプルもあります。
この例では、各タプルに関するエンコードされた情報を格納するために<structfield>ctid</structfield>が使用されていますが、リーフページタプルでは、ヒープTIDが直接<structfield>ctid</structfield>フィールドに格納されることがよくあります。
<structfield>tids</structfield>はポスティングリストとして格納されるTIDのリストです。
     </para>
     <para>
<!--
      In an internal page (not shown), the block number part of
      <structfield>ctid</structfield> is a <quote>downlink</quote>,
      which is a block number of another page in the index itself.
      The offset part (the second number) of
      <structfield>ctid</structfield> stores encoded information about
      the tuple, such as the number of columns present (suffix
      truncation may have removed unneeded suffix columns).  Truncated
      columns are treated as having the value <quote>minus
       infinity</quote>.
-->
内部ページ（示されていません）では、<structfield>ctid</structfield>のブロック番号部分は、<quote>ダウンリンク(downlink)</quote>であり、インデックス内の他のページのブロック番号です。
<structfield>ctid</structfield>のオフセット部分（２番め）には、存在する列の数など、タプルに関するエンコードされた情報が格納されます（サフィックスの切り捨てによって、不要なサフィックス列が削除されている場合があります）。
切り捨てられた列は、<quote>マイナス無限大(minus infinity)</quote>を持つものとして扱われます。
     </para>
     <para>
<!--
      <structfield>htid</structfield> shows a heap TID for the tuple,
      regardless of the underlying tuple representation.  This value
      may match <structfield>ctid</structfield>, or may be decoded
      from the alternative representations used by posting list tuples
      and tuples from internal pages.  Tuples in internal pages
      usually have the implementation level heap TID column truncated
      away, which is represented as a NULL
      <structfield>htid</structfield> value.
-->
<structfield>htid</structfield>は、基礎となるタプル表現に関係なく、タプルのヒープTIDを示します。
この値は、<structfield>ctid</structfield>と一致する場合もあれば、ポスティングリストのタプルおよび内部ページのタプルが使用する別の表現からデコードされる場合もあります。
内部ページのタプルでは、実装レベルのヒープTID列が切り捨てられ、NULL <structfield>htid</structfield>値として表されます。
     </para>
     <para>
<!--
      Note that the first item on any non-rightmost page (any page with
      a non-zero value in the <structfield>btpo_next</structfield> field) is the
      page's <quote>high key</quote>, meaning its <structfield>data</structfield>
      serves as an upper bound on all items appearing on the page, while
      its <structfield>ctid</structfield> field does not point to
      another block.  Also, on internal pages, the first real data
      item (the first item that is not a high key) reliably has every
      column truncated away, leaving no actual value in its
      <structfield>data</structfield> field.  Such an item does have a
      valid downlink in its <structfield>ctid</structfield> field,
      however.
-->
右端以外のページ（<structfield>btpo_next</structfield>フィールドの値が0でないページ）において、最初の項目はページの<quote>ハイキー</quote>であることに注意してください。
つまりそのページに現れるすべての項目の上限となる<structfield>data</structfield>になりますが、一方でその<structfield>ctid</structfield>フィールドは別のブロックを指していないことを意味します。
また、内部ページでは、最初の実データ項目（ハイキーでない最初の項目）は、確実にすべての列が切り捨てられ、その<structfield>data</structfield>フィールドに実際の値は残りません。
しかし、そのような項目でも、その<structfield>ctid</structfield>フィールドには有効なダウンリンクが入っています。
     </para>
     <para>
<!--
      For more details about the structure of B-tree indexes, see
      <xref linkend="btree-structure"/>.  For more details about
      deduplication and posting lists, see <xref
       linkend="btree-deduplication"/>.
-->
B-Treeインデックスの構造についての詳細は<xref linkend="btree-structure"/>を参照してください。
重複排除とポスティングリストについての詳細は<xref linkend="btree-deduplication"/>を参照してください。
     </para>
    </listitem>
   </varlistentry>

   <varlistentry>
    <term>
     <function>bt_page_items(page bytea) returns setof record</function>
     <indexterm>
      <primary>bt_page_items</primary>
     </indexterm>
    </term>

    <listitem>
     <para>
<!--
      It is also possible to pass a page to <function>bt_page_items</function>
      as a <type>bytea</type> value.  A page image obtained
      with <function>get_raw_page</function> should be passed as argument.  So
      the last example could also be rewritten like this:
-->
ページを<function>bt_page_items</function>に<type>bytea</type>の値として渡すことも可能です。
<function>get_raw_page</function>で得られたページイメージを引数として渡さなければなりません。
なので、最後の例は以下のように書き直すこともできます。
<screen>
test=# SELECT itemoffset, ctid, itemlen, nulls, vars, data, dead, htid, tids[0:2] AS some_tids
        FROM bt_page_items(get_raw_page('tenk2_hundred', 5));
 itemoffset |   ctid    | itemlen | nulls | vars |          data           | dead |  htid  |      some_tids
------------+-----------+---------+-------+------+-------------------------+------+--------+---------------------
          1 | (16,1)    |      16 | f     | f    | 30 00 00 00 00 00 00 00 |      |        |
          2 | (16,8292) |     616 | f     | f    | 24 00 00 00 00 00 00 00 | f    | (1,6)  | {"(1,6)","(10,22)"}
          3 | (16,8292) |     616 | f     | f    | 25 00 00 00 00 00 00 00 | f    | (1,18) | {"(1,18)","(4,22)"}
          4 | (16,8292) |     616 | f     | f    | 26 00 00 00 00 00 00 00 | f    | (4,18) | {"(4,18)","(6,17)"}
          5 | (16,8292) |     616 | f     | f    | 27 00 00 00 00 00 00 00 | f    | (1,2)  | {"(1,2)","(1,19)"}
          6 | (16,8292) |     616 | f     | f    | 28 00 00 00 00 00 00 00 | f    | (2,24) | {"(2,24)","(4,11)"}
          7 | (16,8292) |     616 | f     | f    | 29 00 00 00 00 00 00 00 | f    | (2,17) | {"(2,17)","(11,2)"}
          8 | (16,8292) |     616 | f     | f    | 2a 00 00 00 00 00 00 00 | f    | (0,25) | {"(0,25)","(3,20)"}
          9 | (16,8292) |     616 | f     | f    | 2b 00 00 00 00 00 00 00 | f    | (0,10) | {"(0,10)","(0,14)"}
         10 | (16,8292) |     616 | f     | f    | 2c 00 00 00 00 00 00 00 | f    | (1,3)  | {"(1,3)","(3,9)"}
         11 | (16,8292) |     616 | f     | f    | 2d 00 00 00 00 00 00 00 | f    | (6,28) | {"(6,28)","(11,1)"}
         12 | (16,8292) |     616 | f     | f    | 2e 00 00 00 00 00 00 00 | f    | (0,27) | {"(0,27)","(1,13)"}
         13 | (16,8292) |     616 | f     | f    | 2f 00 00 00 00 00 00 00 | f    | (4,17) | {"(4,17)","(4,21)"}
(13 rows)
</screen>
<!--
      All the other details are the same as explained in the previous item.
-->
その他の詳細はすべて前の項目で説明したものと同じです。
     </para>
    </listitem>
   </varlistentry>
  </variablelist>
 </sect2>

 <sect2>
<!--
  <title>BRIN Functions</title>
-->
  <title>BRIN関数</title>

  <variablelist>
   <varlistentry>
    <term>
     <function>brin_page_type(page bytea) returns text</function>
     <indexterm>
      <primary>brin_page_type</primary>
     </indexterm>
    </term>

    <listitem>
     <para>
<!--
      <function>brin_page_type</function> returns the page type of the given
      <acronym>BRIN</acronym> index page, or throws an error if the page is
      not a valid <acronym>BRIN</acronym> page.  For example:
-->
<function>brin_page_type</function>は指定の<acronym>BRIN</acronym>インデックスページのページ種別を返します。
ページが有効な<acronym>BRIN</acronym>ページでないときはエラーが発生します。
以下に例を示します。
<screen>
test=# SELECT brin_page_type(get_raw_page('brinidx', 0));
 brin_page_type
----------------
 meta
</screen>
     </para>
    </listitem>
   </varlistentry>

   <varlistentry>
    <term>
     <function>brin_metapage_info(page bytea) returns record</function>
     <indexterm>
      <primary>brin_metapage_info</primary>
     </indexterm>
    </term>

    <listitem>
     <para>
<!--
      <function>brin_metapage_info</function> returns assorted information
      about a <acronym>BRIN</acronym> index metapage.  For example:
-->
<function>brin_metapage_info</function>は<acronym>BRIN</acronym>インデックスのメタページについて様々な情報を返します。
以下に例を示します。
<screen>
test=# SELECT * FROM brin_metapage_info(get_raw_page('brinidx', 0));
   magic    | version | pagesperrange | lastrevmappage
------------+---------+---------------+----------------
 0xA8109CFA |       1 |             4 |              2
</screen>
     </para>
    </listitem>
   </varlistentry>

   <varlistentry>
    <term>
     <function>brin_revmap_data(page bytea) returns setof tid</function>
     <indexterm>
      <primary>brin_revmap_data</primary>
     </indexterm>
    </term>

    <listitem>
     <para>
<!--
      <function>brin_revmap_data</function> returns the list of tuple
      identifiers in a <acronym>BRIN</acronym> index range map page.
      For example:
-->
<function>brin_revmap_data</function>は<acronym>BRIN</acronym>インデックスの範囲マップページのタプル識別子のリストを返します。
以下に例を示します。
<screen>
test=# SELECT * FROM brin_revmap_data(get_raw_page('brinidx', 2)) LIMIT 5;
  pages
---------
 (6,137)
 (6,138)
 (6,139)
 (6,140)
 (6,141)
</screen>
     </para>
    </listitem>
   </varlistentry>

   <varlistentry>
    <term>
     <function>brin_page_items(page bytea, index oid) returns setof record</function>
     <indexterm>
      <primary>brin_page_items</primary>
     </indexterm>
    </term>

    <listitem>
     <para>
<!--
      <function>brin_page_items</function> returns the data stored in the
      <acronym>BRIN</acronym> data page.  For example:
-->
<function>brin_page_items</function>は<acronym>BRIN</acronym>データページに記録されているデータを返します。
以下に例を示します。
<screen>
test=# SELECT * FROM brin_page_items(get_raw_page('brinidx', 5),
                                     'brinidx')
       ORDER BY blknum, attnum LIMIT 6;
 itemoffset | blknum | attnum | allnulls | hasnulls | placeholder |    value
------------+--------+--------+----------+----------+-------------+--------------
        137 |      0 |      1 | t        | f        | f           |
        137 |      0 |      2 | f        | f        | f           | {1 .. 88}
        138 |      4 |      1 | t        | f        | f           |
        138 |      4 |      2 | f        | f        | f           | {89 .. 176}
        139 |      8 |      1 | t        | f        | f           |
        139 |      8 |      2 | f        | f        | f           | {177 .. 264}
</screen>
<!--
      The returned columns correspond to the fields in the
      <structname>BrinMemTuple</structname> and <structname>BrinValues</structname> structs.
      See <filename>src/include/access/brin_tuple.h</filename> for details.
-->
返される列は<structname>BrinMemTuple</structname>構造体および<structname>BrinValues</structname>構造体のフィールドに対応します。
詳しくは<filename>src/include/access/brin_tuple.h</filename>を参照して下さい。
     </para>
    </listitem>
   </varlistentry>
  </variablelist>
 </sect2>

 <sect2>
<!--
  <title>GIN Functions</title>
-->
  <title>GIN関数</title>

  <variablelist>
   <varlistentry>
    <term>
     <function>gin_metapage_info(page bytea) returns record</function>
     <indexterm>
      <primary>gin_metapage_info</primary>
     </indexterm>
    </term>

    <listitem>
     <para>
<!--
      <function>gin_metapage_info</function> returns information about
      a <acronym>GIN</acronym> index metapage.  For example:
-->
<function>gin_metapage_info</function>は<acronym>GIN</acronym>インデックスのメタページに関する情報を返します。
以下に例を示します。
<screen>
test=# SELECT * FROM gin_metapage_info(get_raw_page('gin_index', 0));
-[ RECORD 1 ]----+-----------
pending_head     | 4294967295
pending_tail     | 4294967295
tail_free_size   | 0
n_pending_pages  | 0
n_pending_tuples | 0
n_total_pages    | 7
n_entry_pages    | 6
n_data_pages     | 0
n_entries        | 693
version          | 2
</screen>
     </para>
    </listitem>
   </varlistentry>

   <varlistentry>
    <term>
     <function>gin_page_opaque_info(page bytea) returns record</function>
     <indexterm>
      <primary>gin_page_opaque_info</primary>
     </indexterm>
    </term>

    <listitem>
     <para>
<!--
      <function>gin_page_opaque_info</function> returns information about
      a <acronym>GIN</acronym> index opaque area, like the page type.
      For example:
-->
<function>gin_page_opaque_info</function>はページ種別のような<acronym>GIN</acronym>インデックスの不透明な領域についての情報を返します。
以下に例を示します。
<screen>
test=# SELECT * FROM gin_page_opaque_info(get_raw_page('gin_index', 2));
 rightlink | maxoff |         flags
-----------+--------+------------------------
         5 |      0 | {data,leaf,compressed}
(1 row)
</screen>
     </para>
    </listitem>
   </varlistentry>

   <varlistentry>
    <term>
     <function>gin_leafpage_items(page bytea) returns setof record</function>
     <indexterm>
      <primary>gin_leafpage_items</primary>
     </indexterm>
    </term>

    <listitem>
     <para>
<!--
      <function>gin_leafpage_items</function> returns information about
      the data stored in a <acronym>GIN</acronym> leaf page.  For example:
-->
<function>gin_leafpage_items</function>は<acronym>GIN</acronym>のリーフページに格納されているデータについての情報を返します。
以下に例を示します。
<screen>
test=# SELECT first_tid, nbytes, tids[0:5] AS some_tids
        FROM gin_leafpage_items(get_raw_page('gin_test_idx', 2));
 first_tid | nbytes |                        some_tids
-----------+--------+----------------------------------------------------------
 (8,41)    |    244 | {"(8,41)","(8,43)","(8,44)","(8,45)","(8,46)"}
 (10,45)   |    248 | {"(10,45)","(10,46)","(10,47)","(10,48)","(10,49)"}
 (12,52)   |    248 | {"(12,52)","(12,53)","(12,54)","(12,55)","(12,56)"}
 (14,59)   |    320 | {"(14,59)","(14,60)","(14,61)","(14,62)","(14,63)"}
 (167,16)  |    376 | {"(167,16)","(167,17)","(167,18)","(167,19)","(167,20)"}
 (170,30)  |    376 | {"(170,30)","(170,31)","(170,32)","(170,33)","(170,34)"}
 (173,44)  |    197 | {"(173,44)","(173,45)","(173,46)","(173,47)","(173,48)"}
(7 rows)
</screen>
     </para>
    </listitem>
   </varlistentry>
  </variablelist>
 </sect2>

 <sect2>
<!--
  <title>GiST Functions</title>
-->
  <title>GiST関数</title>

  <variablelist>
   <varlistentry>
    <term>
     <function>gist_page_opaque_info(page bytea) returns record</function>
     <indexterm>
      <primary>gist_page_opaque_info</primary>
     </indexterm>
    </term>

    <listitem>
     <para>
<!--
      <function>gist_page_opaque_info</function> returns information from
      a <acronym>GiST</acronym> index page's opaque area, such as the NSN,
      rightlink and page type.
      For example:
-->
<function>gist_page_opaque_info</function>はNSN、rightlink、ページ種別などの<acronym>GiST</acronym>インデックスの不透明な領域についての情報を返します。
以下に例を示します。
<screen>
test=# SELECT * FROM gist_page_opaque_info(get_raw_page('test_gist_idx', 2));
 lsn | nsn | rightlink | flags
-----+-----+-----------+--------
 0/1 | 0/0 |         1 | {leaf}
(1 row)
</screen>
     </para>
    </listitem>
   </varlistentry>

   <varlistentry>
    <term>
     <function>gist_page_items(page bytea, index_oid regclass) returns setof record</function>
     <indexterm>
      <primary>gist_page_items</primary>
     </indexterm>
    </term>

    <listitem>
     <para>
<!--
      <function>gist_page_items</function> returns information about
      the data stored in a page of a <acronym>GiST</acronym> index.  For example:
-->
<function>gist_page_items</function>は<acronym>GiST</acronym>のインデックスのページに格納されているデータについての情報を返します。
以下に例を示します。
<screen>
test=# SELECT * FROM gist_page_items(get_raw_page('test_gist_idx', 0), 'test_gist_idx');
 itemoffset |   ctid    | itemlen | dead |       keys
------------+-----------+---------+------+-------------------
          1 | (1,65535) |      40 | f    | (p)=((166,166))
          2 | (2,65535) |      40 | f    | (p)=((332,332))
          3 | (3,65535) |      40 | f    | (p)=((498,498))
          4 | (4,65535) |      40 | f    | (p)=((664,664))
          5 | (5,65535) |      40 | f    | (p)=((830,830))
          6 | (6,65535) |      40 | f    | (p)=((996,996))
          7 | (7,65535) |      40 | f    | (p)=((1000,1000))
(7 rows)
</screen>
     </para>
    </listitem>
   </varlistentry>

   <varlistentry>
    <term>
     <function>gist_page_items_bytea(page bytea) returns setof record</function>
     <indexterm>
      <primary>gist_page_items_bytea</primary>
     </indexterm>
    </term>

    <listitem>
     <para>
<!--
      Same as <function>gist_page_items</function>, but returns the key data
      as a raw <type>bytea</type> blob.  Since it does not attempt to decode
      the key, it does not need to know which index is involved.  For
      example:
-->
<function>gist_page_items</function>と同じですが、キーデータを生<type>bytea</type>blobとして返します。
キーをデコードしようとしないので、どのインデックスが含まれているかを知る必要はありません。
以下に例を示します。
<screen>
test=# SELECT * FROM gist_page_items_bytea(get_raw_page('test_gist_idx', 0));
 itemoffset |   ctid    | itemlen | dead |                                      key_data
------------+-----------+---------+------+-----------------------------------------&zwsp;-------------------------------------------
          1 | (1,65535) |      40 | f    | \x00000100ffff28000000000000c0644000000000&zwsp;00c06440000000000000f03f000000000000f03f
          2 | (2,65535) |      40 | f    | \x00000200ffff28000000000000c0744000000000&zwsp;00c074400000000000e064400000000000e06440
          3 | (3,65535) |      40 | f    | \x00000300ffff28000000000000207f4000000000&zwsp;00207f400000000000d074400000000000d07440
          4 | (4,65535) |      40 | f    | \x00000400ffff28000000000000c0844000000000&zwsp;00c084400000000000307f400000000000307f40
          5 | (5,65535) |      40 | f    | \x00000500ffff28000000000000f0894000000000&zwsp;00f089400000000000c884400000000000c88440
          6 | (6,65535) |      40 | f    | \x00000600ffff28000000000000208f4000000000&zwsp;00208f400000000000f889400000000000f88940
          7 | (7,65535) |      40 | f    | \x00000700ffff28000000000000408f4000000000&zwsp;00408f400000000000288f400000000000288f40
(7 rows)
</screen>
     </para>
    </listitem>
   </varlistentry>
  </variablelist>
 </sect2>

 <sect2>
<!--
  <title>Hash Functions</title>
-->
  <title>Hash関数</title>

  <variablelist>
   <varlistentry>
    <term>
     <function>hash_page_type(page bytea) returns text</function>
     <indexterm>
      <primary>hash_page_type</primary>
     </indexterm>
    </term>

    <listitem>
     <para>
<!--
      <function>hash_page_type</function> returns page type of
      the given <acronym>HASH</acronym> index page.  For example:
-->
<function>hash_page_type</function>は与えられた<acronym>HASH</acronym>インデックスページのページ種別を返します。
以下に例を示します。
<screen>
test=# SELECT hash_page_type(get_raw_page('con_hash_index', 0));
 hash_page_type
----------------
 metapage
</screen>
     </para>
    </listitem>
   </varlistentry>

   <varlistentry>
    <term>
     <function>hash_page_stats(page bytea) returns setof record</function>
     <indexterm>
      <primary>hash_page_stats</primary>
     </indexterm>
    </term>

    <listitem>
     <para>
<!--
      <function>hash_page_stats</function> returns information about
      a bucket or overflow page of a <acronym>HASH</acronym> index.
      For example:
-->
<function>hash_page_stats</function>は<acronym>HASH</acronym>インデックスのバケットページやオーバーフローページに関する情報を返します。
以下に例を示します。
<screen>
test=# SELECT * FROM hash_page_stats(get_raw_page('con_hash_index', 1));
-[ RECORD 1 ]---+-----------
live_items      | 407
dead_items      | 0
page_size       | 8192
free_size       | 8
hasho_prevblkno | 4096
hasho_nextblkno | 8474
hasho_bucket    | 0
hasho_flag      | 66
hasho_page_id   | 65408
</screen>
     </para>
    </listitem>
   </varlistentry>

   <varlistentry>
    <term>
     <function>hash_page_items(page bytea) returns setof record</function>
     <indexterm>
      <primary>hash_page_items</primary>
     </indexterm>
    </term>

    <listitem>
     <para>
<!--
      <function>hash_page_items</function> returns information about
      the data stored in a bucket or overflow page of a <acronym>HASH</acronym>
      index page.  For example:
-->
<function>hash_page_items</function>は<acronym>HASH</acronym>インデックスページのバケットページやオーバーフローページに保存されたデータに関する情報を返します。
以下に例を示します。
<screen>
test=# SELECT * FROM hash_page_items(get_raw_page('con_hash_index', 1)) LIMIT 5;
 itemoffset |   ctid    |    data
------------+-----------+------------
          1 | (899,77)  | 1053474816
          2 | (897,29)  | 1053474816
          3 | (894,207) | 1053474816
          4 | (892,159) | 1053474816
          5 | (890,111) | 1053474816
</screen>
     </para>
    </listitem>
   </varlistentry>

   <varlistentry>
    <term>
     <function>hash_bitmap_info(index oid, blkno bigint) returns record</function>
     <indexterm>
      <primary>hash_bitmap_info</primary>
     </indexterm>
    </term>

    <listitem>
     <para>
<!--
      <function>hash_bitmap_info</function> shows the status of a bit
      in the bitmap page for a particular overflow page of <acronym>HASH</acronym>
      index. For example:
-->
<function>hash_bitmap_info</function>は<acronym>HASH</acronym>インデックスの特定のオーバーフローページに対するビットマップページのビットの状態を表示します。
以下に例を示します。
<screen>
test=# SELECT * FROM hash_bitmap_info('con_hash_index', 2052);
 bitmapblkno | bitmapbit | bitstatus
-------------+-----------+-----------
          65 |         3 | t
</screen>
     </para>
    </listitem>
   </varlistentry>

   <varlistentry>
    <term>
     <function>hash_metapage_info(page bytea) returns record</function>
     <indexterm>
      <primary>hash_metapage_info</primary>
     </indexterm>
    </term>

    <listitem>
     <para>
<!--
      <function>hash_metapage_info</function> returns information stored
      in the meta page of a <acronym>HASH</acronym> index.  For example:
-->
<function>hash_metapage_info</function>は<acronym>HASH</acronym>インデックスのメタページに保存された情報を返します。
以下に例を示します。
<screen>
test=# SELECT magic, version, ntuples, ffactor, bsize, bmsize, bmshift,
test-#     maxbucket, highmask, lowmask, ovflpoint, firstfree, nmaps, procid,
test-#     regexp_replace(spares::text, '(,0)*}', '}') as spares,
test-#     regexp_replace(mapp::text, '(,0)*}', '}') as mapp
test-# FROM hash_metapage_info(get_raw_page('con_hash_index', 0));
-[ RECORD 1 ]-------------------------------------------------&zwsp;------------------------------
magic     | 105121344
version   | 4
ntuples   | 500500
ffactor   | 40
bsize     | 8152
bmsize    | 4096
bmshift   | 15
maxbucket | 12512
highmask  | 16383
lowmask   | 8191
ovflpoint | 28
firstfree | 1204
nmaps     | 1
procid    | 450
spares    | {0,0,0,0,0,0,1,1,1,1,1,1,1,1,3,4,4,4,45,55,58,59,&zwsp;508,567,628,704,1193,1202,1204}
mapp      | {65}
</screen>
     </para>
    </listitem>
   </varlistentry>
  </variablelist>
 </sect2>

</sect1><|MERGE_RESOLUTION|>--- conflicted
+++ resolved
@@ -39,21 +39,11 @@
       relation and returns a copy as a <type>bytea</type> value.  This allows a
       single time-consistent copy of the block to be obtained.
       <replaceable>fork</replaceable> should be <literal>'main'</literal> for
-<<<<<<< HEAD
       the main data fork, <literal>'fsm'</literal> for the
       <link linkend="storage-fsm">free space map</link>,
       <literal>'vm'</literal> for the
       <link linkend="storage-vm">visibility map</link>, or
       <literal>'init'</literal> for the initialization fork.
-=======
-      the main data fork, <literal>'fsm'</literal> for the free space map,
-      <literal>'vm'</literal> for the visibility map, or <literal>'init'</literal>
-      for the initialization fork.
--->
-<function>get_raw_page</function>は指定された名前付きリレーションの指定されたブロックを読み取り、<type>bytea</type>値としてそのコピーを返します。
-これにより、単一ブロックの時間的に一貫性を持つコピーを入手することができます。
-<replaceable>fork</replaceable>は、主データフォークでは<literal>'main'</literal>、空き領域マップでは<literal>'fsm'</literal>、可視性マップでは<literal>'vm'</literal>、初期化フォークでは<literal>'init'</literal>としなければなりません。
->>>>>>> 185876a6
      </para>
     </listitem>
    </varlistentry>
@@ -190,14 +180,7 @@
      <para>
 <!--
       <function>fsm_page_contents</function> shows the internal node structure
-<<<<<<< HEAD
       of an <acronym>FSM</acronym> page.  For example:
-=======
-      of an FSM page.  For example:
--->
-<function>fsm_page_contents</function>は、FSMページの内部ノード構造を表示します。
-以下に例を示します。
->>>>>>> 185876a6
 <screen>
 test=# SELECT fsm_page_contents(get_raw_page('pg_class', 'fsm', 0));
 </screen>
@@ -214,13 +197,7 @@
      <para>
 <!--
       See <filename>src/backend/storage/freespace/README</filename> for more
-<<<<<<< HEAD
       information on the structure of an <acronym>FSM</acronym> page.
-=======
-      information on the structure of an FSM page.
--->
-FSMページの構造に関する更に詳しい情報は、<filename>src/backend/storage/freespace/README</filename>を参照してください。
->>>>>>> 185876a6
      </para>
     </listitem>
    </varlistentry>

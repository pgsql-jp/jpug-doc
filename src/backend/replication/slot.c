--- conflicted
+++ resolved
@@ -1887,8 +1887,6 @@
 
 		SpinLockRelease(&s->mutex);
 
-<<<<<<< HEAD
-=======
 		/*
 		 * Calculate the idle time duration of the slot if slot is marked
 		 * invalidated with RS_INVAL_IDLE_TIMEOUT.
@@ -1901,7 +1899,6 @@
 								&slot_idle_usecs);
 		}
 
->>>>>>> 3d6a8289
 		if (active_pid != 0)
 		{
 			/*
@@ -2036,19 +2033,11 @@
 		if (!s->in_use)
 			continue;
 
-<<<<<<< HEAD
-		/* Prevent invalidation of logical slots during binary upgrade. */
-		if (SlotIsLogical(s) && IsBinaryUpgrade)
-			continue;
-
-		if (InvalidatePossiblyObsoleteSlot(cause, s, oldestLSN, dboid,
-=======
 		/* Prevent invalidation of logical slots during binary upgrade */
 		if (SlotIsLogical(s) && IsBinaryUpgrade)
 			continue;
 
 		if (InvalidatePossiblyObsoleteSlot(possible_causes, s, oldestLSN, dboid,
->>>>>>> 3d6a8289
 										   snapshotConflictHorizon,
 										   &invalidated))
 		{

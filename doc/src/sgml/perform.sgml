--- conflicted
+++ resolved
@@ -428,14 +428,12 @@
    Index Cond: (unique1 = 42)
 </screen>
 
-<!--
     In this type of plan the table rows are fetched in index order, which
     makes them even more expensive to read, but there are so few that the
     extra cost of sorting the row locations is not worth it.  You'll most
     often see this plan type for queries that fetch just a single row.  It's
     also often used for queries that have an <literal>ORDER BY</literal> condition
     that matches the index order, because then no extra sorting step is needed
-<<<<<<< HEAD
     to satisfy the <literal>ORDER BY</literal>.  In this example, adding
     <literal>ORDER BY unique1</literal> would use the same plan because the
     index already implicitly provides the requested ordering.
@@ -477,14 +475,6 @@
     memory usage and the likelihood of spilling sorts to disk, but it comes at
     the cost of the increased overhead of splitting the result set into multiple
     sorting batches.
-=======
-    to satisfy the <literal>ORDER BY</literal>.
--->
-この種の計画では、テーブル行はインデックス順で取り出されます。
-このため読み取りがより高価になりますが、この場合取り出す行数が少ないため、改めて行位置をソートし直すための追加コストは割に合いません。
-単一の行のみを取り出す問い合わせでは、この計画種類がよく現れます。
-また、<literal>ORDER BY</literal>を満たすために必要となる余分な必要なソート処理がないため、インデックスの順序に一致する<literal>ORDER BY</literal>条件を持つ問い合わせでよく使用されます。
->>>>>>> 184958ef
    </para>
 
    <para>
@@ -1297,18 +1287,12 @@
 <!--
     BitmapAnd and BitmapOr nodes always report their actual row counts as zero,
     due to implementation limitations.
-<<<<<<< HEAD
-   </para>
-
-   <para>
-=======
 -->
 実装上の制限のため、BitmapAndおよびBitmapOrノードは常に実際の行数をゼロと報告します。
    </para>
 
    <para>
 <!--
->>>>>>> 184958ef
     Normally, <command>EXPLAIN</command> will display every plan node
     created by the planner.  However, there are cases where the executor
     can determine that certain nodes need not be executed because they
@@ -1319,14 +1303,11 @@
     the <command>EXPLAIN</command> output and a <literal>Subplans
     Removed: <replaceable>N</replaceable></literal> annotation appears
     instead.
-<<<<<<< HEAD
-=======
 -->
 通常<command>EXPLAIN</command>はプランナが生成したすべてのプランノードを表示します。
 しかし、プラン時にパラメータ値が入手できずそのノードが行を生成できないために、エクゼキューターがあるノードが実行不要であると判断できるケースがあります。
 （今の所、これはパーティションテーブルを走査しているAppendあるいはMergeAppendノードの子ノードでのみ起きることがあります。）
 これが起きると、これらのプランノードは<command>EXPLAIN</command>の出力から削除され、<literal>Subplans Removed: <replaceable>N</replaceable></literal>という注釈が代わりに表示されます。
->>>>>>> 184958ef
    </para>
   </sect2>
 
@@ -1886,14 +1867,10 @@
    </sect3>
 
    <sect3>
-<<<<<<< HEAD
+<!--
     <title>Multivariate MCV Lists</title>
-=======
-<!--
-    <title>Multivariate MCV Lists</title>
 -->
     <title>多変量MCVリスト</title>
->>>>>>> 184958ef
 
     <para>
 <!--
@@ -2379,18 +2356,13 @@
     needs to be written, because in case of an error, the files
     containing the newly loaded data will be removed anyway.
     However, this consideration only applies when
-<<<<<<< HEAD
     <xref linkend="guc-wal-level"/> is <literal>minimal</literal>
     as all commands must write WAL otherwise.
-=======
-    <xref linkend="guc-wal-level"/> is <literal>minimal</literal> for
-    non-partitioned tables as all commands must write WAL otherwise.
 -->
 <command>COPY</command>は、前もって行われる<command>CREATE TABLE</command>または<command>TRUNCATE</command>コマンドと同一トランザクションで行った場合に、最速です。
 この場合、エラーが起きた場合に新しくロードされるデータを含むファイルがとにかく削除されますので、WALを書き出す必要がありません。
 しかし、<xref linkend="guc-wal-level"/>が非パーティションテーブルに対して<literal>minimal</literal>に設定されている場合のみにこの方法は当てはまります。
 この他の場合には、すべてのコマンドをWALに書き出さなければならないためです。
->>>>>>> 184958ef
    </para>
 
   </sect2>
@@ -2542,7 +2514,7 @@
    </para>
 
    <para>
-<<<<<<< HEAD
+<!--
     Aside from avoiding the time for the archiver or WAL sender to process the
     WAL data, doing this will actually make certain commands faster, because
     they do not to write WAL at all if <varname>wal_level</varname>
@@ -2550,56 +2522,10 @@
     transaction) created or truncated the table or index they change.  (They
     can guarantee crash safety more cheaply by doing
     an <function>fsync</function> at the end than by writing WAL.)
-=======
-<!--
-    Aside from avoiding the time for the archiver or WAL sender to
-    process the WAL data,
-    doing this will actually make certain commands faster, because they
-    are designed not to write WAL at all if <varname>wal_level</varname>
-    is <literal>minimal</literal>.  (They can guarantee crash safety more cheaply
-    by doing an <function>fsync</function> at the end than by writing WAL.)
-    This applies to the following commands:
 -->
 こうすると、WALデータを処理する保管処理またはWAL送信処理にかかる時間がかからないことの他に、実際のところ、特定のコマンドをより高速にします。
 <varname>wal_level</varname>が<literal>minimal</literal>の場合、これらのコマンドではWALへの書き出しは全く予定されないためです。
 （これらは最後に<function>fsync</function>を実行することで、WALへの書き込みより安価にクラッシュした場合の安全性を保証することができます。）
-これは以下のコマンドで当てはまります。
-    <itemizedlist>
-     <listitem>
-      <para>
-       <command>CREATE TABLE AS SELECT</command>
-      </para>
-     </listitem>
-     <listitem>
-      <para>
-<!--
-       <command>CREATE INDEX</command> (and variants such as
-       <command>ALTER TABLE ADD PRIMARY KEY</command>)
--->
-<command>CREATE INDEX</command> (または<command>ALTER TABLE ADD PRIMARY KEY</command>などの亜種)
-      </para>
-     </listitem>
-     <listitem>
-      <para>
-       <command>ALTER TABLE SET TABLESPACE</command>
-      </para>
-     </listitem>
-     <listitem>
-      <para>
-       <command>CLUSTER</command>
-      </para>
-     </listitem>
-     <listitem>
-      <para>
-<!--
-       <command>COPY FROM</command>, when the target table has been
-       created or truncated earlier in the same transaction
--->
-同一トランザクションで前もって対象テーブルが作成された、あるいは、消去された場合の<command>COPY FROM</command>
-      </para>
-     </listitem>
-    </itemizedlist>
->>>>>>> 184958ef
    </para>
   </sect2>
 
@@ -2634,14 +2560,10 @@
   </sect2>
 
   <sect2 id="populate-pg-dump">
-<<<<<<< HEAD
+<!--
    <title>Some Notes about <application>pg_dump</application></title>
-=======
-<!--
-   <title>Some Notes about <application>pg_dump</application></title>
 -->
    <title><application>pg_dump</application>に関するいくつかの注意</title>
->>>>>>> 184958ef
 
    <para>
 <!--

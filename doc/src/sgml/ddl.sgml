<!-- doc/src/sgml/ddl.sgml -->

<chapter id="ddl">
<!--
 <title>Data Definition</title>
-->
 <title>データ定義</title>

 <para>
<!--
  This chapter covers how one creates the database structures that
  will hold one's data.  In a relational database, the raw data is
  stored in tables, so the majority of this chapter is devoted to
  explaining how tables are created and modified and what features are
  available to control what data is stored in the tables.
  Subsequently, we discuss how tables can be organized into
  schemas, and how privileges can be assigned to tables.  Finally,
  we will briefly look at other features that affect the data storage,
  such as inheritance, table partitioning, views, functions, and
  triggers.
-->
本章では、データを保持するためのデータベース構造を作成する方法を説明します。
リレーショナルデータベースでは生データはテーブルに格納されます。
したがって、本章ではテーブルの作成と変更の方法や、テーブルにどのようなデータを格納するかを制御するための機能について重点的に解説します。
さらに、テーブルをスキーマに編成する方法、およびテーブルへの権限の割り当てについても説明します。
そして最後に、継承、テーブルのパーティショニング、ビュー、関数、およびトリガなど、データの格納に影響する機能について簡単に説明します。
 </para>

 <sect1 id="ddl-basics">
<!--
  <title>Table Basics</title>
-->
  <title>テーブルの基本</title>

  <indexterm zone="ddl-basics">
<!--
   <primary>table</primary>
-->
   <primary>テーブル</primary>
  </indexterm>

  <indexterm>
<!--
   <primary>row</primary>
-->
   <primary>行</primary>
  </indexterm>

  <indexterm>
<!--
   <primary>column</primary>
-->
   <primary>列</primary>
  </indexterm>

  <para>
<!--
   A table in a relational database is much like a table on paper: It
   consists of rows and columns.  The number and order of the columns
   is fixed, and each column has a name.  The number of rows is
   variable &mdash; it reflects how much data is stored at a given moment.
   SQL does not make any guarantees about the order of the rows in a
   table.  When a table is read, the rows will appear in an unspecified order,
   unless sorting is explicitly requested.  This is covered in <xref
   linkend="queries">.  Furthermore, SQL does not assign unique
   identifiers to rows, so it is possible to have several completely
   identical rows in a table.  This is a consequence of the
   mathematical model that underlies SQL but is usually not desirable.
   Later in this chapter we will see how to deal with this issue.
-->
リレーショナルデータベースのテーブルは、紙に書く表によく似ています。
テーブルは行と列からできています。
列の数と順序は固定されており、それぞれの列に名前が付けられています。
行の数は可変です。
つまり行の数とは、その時点でどれだけのデータが格納されているのかを示すものです。
SQLではテーブル内の行の順序は保証されません。
テーブルを読み込むと、明示的に並び替えが要求されない限り、行は不特定な順序で返されます。
これについては<xref linkend="queries">を参照してください。
さらに、SQLでは行に固有の識別子が割り当てられないので、テーブル内にまったく同一の行がいくつも存在することがあり得ます。
これは、SQLの基礎をなす数学的モデルの帰結ですが、通常は好ましいことではありません。
この問題の対処法については、本章で後述します。
  </para>

  <para>
<!--
   Each column has a data type.  The data type constrains the set of
   possible values that can be assigned to a column and assigns
   semantics to the data stored in the column so that it can be used
   for computations.  For instance, a column declared to be of a
   numerical type will not accept arbitrary text strings, and the data
   stored in such a column can be used for mathematical computations.
   By contrast, a column declared to be of a character string type
   will accept almost any kind of data but it does not lend itself to
   mathematical calculations, although other operations such as string
   concatenation are available.
-->
それぞれの列にデータ型があります。
データ型によって、列に割り当てられる値が制限されます。
また、列に格納されているデータに意味が割り当てられ、データを計算に使用できるようになります。
例えば、数値型と宣言された列は任意のテキスト文字列は受け付けません。
そして、数値型の列に格納されているデータは算術計算に使用できます。
これに対して、文字列型と宣言された列はほとんど全ての種類のデータを受け付けます。
しかし、文字列の結合といった演算には使用できますが、算術計算には使用できません。
  </para>

  <para>
<!--
   <productname>PostgreSQL</productname> includes a sizable set of
   built-in data types that fit many applications.  Users can also
   define their own data types.  Most built-in data types have obvious
   names and semantics, so we defer a detailed explanation to <xref
   linkend="datatype">.  Some of the frequently used data types are
   <type>integer</type> for whole numbers, <type>numeric</type> for
   possibly fractional numbers, <type>text</type> for character
   strings, <type>date</type> for dates, <type>time</type> for
   time-of-day values, and <type>timestamp</type> for values
   containing both date and time.
-->
<productname>PostgreSQL</productname>には、様々なアプリケーションに対応した多数のデータ型の集合が組み込まれています。
またユーザが独自のデータ型を定義することも可能です。
組み込みデータ型のほとんどにはわかりやすい名前と意味が付けれられているので、詳しい説明はここでは行わず、<xref linkend="datatype">で行います。
よく使用されるデータ型としては、整数を表す<type>integer</type>、小数も表すことができる<type>numeric</type>、文字列を表す<type>text</type>、日付を表す<type>date</type>、時刻を表す<type>time</type>、そして日付と時刻の両方を含む<type>timestamp</type>があります。
  </para>

  <indexterm>
<!--
   <primary>table</primary>
   <secondary>creating</secondary>
-->
   <primary>テーブル</primary>
   <secondary>の作成</secondary>
  </indexterm>

  <para>
<!--
   To create a table, you use the aptly named <xref
   linkend="sql-createtable"> command.
   In this command you specify at least a name for the new table, the
   names of the columns and the data type of each column.  For
   example:
-->
テーブルを作成するには、その名の通り<xref linkend="sql-createtable">コマンドを使用します。
このコマンドで最低限指定する必要があるのは、新規テーブル名、列名、各列のデータ型です。
例を示します。
<programlisting>
CREATE TABLE my_first_table (
    first_column text,
    second_column integer
);
</programlisting>
<!--
   This creates a table named <literal>my_first_table</literal> with
   two columns.  The first column is named
   <literal>first_column</literal> and has a data type of
   <type>text</type>; the second column has the name
   <literal>second_column</literal> and the type <type>integer</type>.
   The table and column names follow the identifier syntax explained
   in <xref linkend="sql-syntax-identifiers">.  The type names are
   usually also identifiers, but there are some exceptions.  Note that the
   column list is comma-separated and surrounded by parentheses.
-->
これで2列からなる<literal>my_first_table</literal>という名前のテーブルが作成されます。
最初の列の名前は<literal>first_column</literal>で、そのデータ型は<type>text</type>です。
2番目の列の名前は<literal>second_column</literal>で、そのデータ型は<type>integer</type>です。
テーブル名および列名は、<xref linkend="sql-syntax-identifiers">で説明した識別子の構文に従います。
型名も通常は識別子ですが、例外もあります。
列リストはカンマで区切り、括弧で囲むことに注意してください。
  </para>

  <para>
<!--
   Of course, the previous example was heavily contrived.  Normally,
   you would give names to your tables and columns that convey what
   kind of data they store.  So let's look at a more realistic
   example:
-->
先ほどの例は、説明が目的であるため現実的ではありません。
通常、テーブルおよび列の名前は、どのようなデータが格納されているかわかるような名前にします。
以下に、より現実的な例を示します。
<programlisting>
CREATE TABLE products (
    product_no integer,
    name text,
    price numeric
);
</programlisting>
<!--
   (The <type>numeric</type> type can store fractional components, as
   would be typical of monetary amounts.)
-->
（<type>numeric</type>型は小数を格納することができ、金額を扱う場合はこれが一般的です。）
  </para>

  <tip>
   <para>
<!--
    When you create many interrelated tables it is wise to choose a
    consistent naming pattern for the tables and columns.  For
    instance, there is a choice of using singular or plural nouns for
    table names, both of which are favored by some theorist or other.
-->
相関するテーブルを数多く作成する場合は、テーブルと列の命名規則を一貫させるのが賢明です。
例えば、テーブル名に単数形あるいは複数形どちらの名詞を使用するかという選択肢があります（これは論者によって好みが分かれています）。
   </para>
  </tip>

  <para>
<!--
   There is a limit on how many columns a table can contain.
   Depending on the column types, it is between 250 and 1600.
   However, defining a table with anywhere near this many columns is
   highly unusual and often a questionable design.
-->
テーブルに含めることができる列の数には制限があります。
制限は、列の型に応じて250〜1600の間となります。
しかし、これほど多くの列を使用することは稀ですし、そのような場合は設計に問題があることも多いのです。
  </para>

  <indexterm>
<!--
   <primary>table</primary>
   <secondary>removing</secondary>
-->
   <primary>テーブル</primary>
   <secondary>の削除</secondary>
  </indexterm>

  <para>
<!--
   If you no longer need a table, you can remove it using the <xref
   linkend="sql-droptable"> command.
   For example:
-->
必要のないテーブルができた場合は、<xref linkend="sql-droptable">コマンドを使用してそのテーブルを削除できます。
例を示します。
<programlisting>
DROP TABLE my_first_table;
DROP TABLE products;
</programlisting>
<!--
   Attempting to drop a table that does not exist is an error.
   Nevertheless, it is common in SQL script files to unconditionally
   try to drop each table before creating it, ignoring any error
   messages, so that the script works whether or not the table exists.
   (If you like, you can use the <literal>DROP TABLE IF EXISTS</> variant
   to avoid the error messages, but this is not standard SQL.)
-->
存在しないテーブルを削除しようとすると、エラーになります。
もっともテーブルが存在するかどうか関係なくスクリプト全体を動作させることができるように、テーブルを作成する前に、エラーメッセージを無視して無条件に削除操作を行うことは、SQLスクリプトファイルではよく行われることです。
（この操作を行いたければ、エラーメッセージの出力を防ぐ<literal>DROP TABLE IF EXISTS</>という構文を使用することができます。
しかし、これは標準SQLではありません。）
  </para>

  <para>
<!--
   If you need to modify a table that already exists, see <xref
   linkend="ddl-alter"> later in this chapter.
-->
既に存在するテーブルを変更する方法については、本章で後述する<xref linkend="ddl-alter">を参照してください。
  </para>

  <para>
<!--
   With the tools discussed so far you can create fully functional
   tables.  The remainder of this chapter is concerned with adding
   features to the table definition to ensure data integrity,
   security, or convenience.  If you are eager to fill your tables with
   data now you can skip ahead to <xref linkend="dml"> and read the
   rest of this chapter later.
-->
これまでに説明したツールを使用して、十分に機能するテーブルを作成できます。
本章の残りでは、テーブル定義に機能を追加して、データの整合性、安全性、利便性を確実にする方法について述べていきます。
この時点でテーブルにデータを入力したければ、本章の残りを後回しにして<xref linkend="dml">に進んでも構いません。
  </para>
 </sect1>

 <sect1 id="ddl-default">
<!--
  <title>Default Values</title>
-->
  <title>デフォルト値</title>

  <indexterm zone="ddl-default">
<!--
   <primary>default value</primary>
-->
   <primary>デフォルト値</primary>
  </indexterm>

  <para>
<!--
   A column can be assigned a default value.  When a new row is
   created and no values are specified for some of the columns, those
   columns will be filled with their respective default values.  A
   data manipulation command can also request explicitly that a column
   be set to its default value, without having to know what that value is.
   (Details about data manipulation commands are in <xref linkend="dml">.)
-->
列にはデフォルトの値を割り当てることができます。
新しく作成された行のいくつかの列に値が指定されていない場合、そうした空欄にはそれぞれの列のデフォルト値が入ります。
データ操作コマンドを使用して、列を（どのような値かを把握する必要なく）デフォルト値に設定するように明示的に要求することもできます。
（データ操作コマンドの詳細については<xref linkend="dml">を参照してください。）
  </para>

  <para>
<!--
   <indexterm><primary>null value</primary><secondary>default value</secondary></indexterm>
   If no default value is declared explicitly, the default value is the
   null value.  This usually makes sense because a null value can
   be considered to represent unknown data.
-->
   <indexterm><primary>NULL値</primary><secondary>デフォルト値</secondary></indexterm>
明示的に宣言されたデフォルト値がない場合は、デフォルト値はNULL値になります。
NULL値は不明のデータを表すものとみなすことができるので、通常はこの方法で問題ありません。
  </para>

  <para>
<!--
   In a table definition, default values are listed after the column
   data type.  For example:
-->
テーブル定義では、デフォルト値は列データ型の後に列挙されています。
例を示します。
<programlisting>
CREATE TABLE products (
    product_no integer,
    name text,
    price numeric <emphasis>DEFAULT 9.99</emphasis>
);
</programlisting>
  </para>

  <para>
<!--
   The default value can be an expression, which will be
   evaluated whenever the default value is inserted
   (<emphasis>not</emphasis> when the table is created).  A common example
   is for a <type>timestamp</type> column to have a default of <literal>CURRENT_TIMESTAMP</>,
   so that it gets set to the time of row insertion.  Another common
   example is generating a <quote>serial number</> for each row.
   In <productname>PostgreSQL</productname> this is typically done by
   something like:
-->
デフォルト値を式にすることが可能で、それはデフォルト値が挿入される時はいつでも（テーブルが作成されたときでは<emphasis>ありません</emphasis>）評価されます。よくある例として、<type>timestamp</type>列が挿入時の時刻に設定されるように、その列はデフォルトの<literal>CURRENT_TIMESTAMP</>を持つことができます。もう1つの例としては、各行に<quote>通番</>を割り振る場合です。
<productname>PostgreSQL</productname>では、典型的に以下のように記述することにより生成されます。
<programlisting>
CREATE TABLE products (
    product_no integer <emphasis>DEFAULT nextval('products_product_no_seq')</emphasis>,
    ...
);
</programlisting>
<!--
   where the <literal>nextval()</> function supplies successive values
   from a <firstterm>sequence object</> (see <xref
   linkend="functions-sequence">). This arrangement is sufficiently common
   that there's a special shorthand for it:
-->
ここで、<literal>nextval()</>関数が、<firstterm>シーケンスオブジェクト</>から連続した値を生成します（<xref linkend="functions-sequence">を参照してください）。
これは非常によく使われるやり方なので、以下のような特別な短縮記法が用意されています。
<programlisting>
CREATE TABLE products (
    product_no <emphasis>SERIAL</emphasis>,
    ...
);
</programlisting>
<!--
   The <literal>SERIAL</> shorthand is discussed further in <xref
   linkend="datatype-serial">.
-->
省略形である<literal>SERIAL</>は<xref linkend="datatype-serial">で詳しく述べられています。
  </para>
 </sect1>

 <sect1 id="ddl-constraints">
<!--
  <title>Constraints</title>
-->
  <title>制約</title>

  <indexterm zone="ddl-constraints">
<!--
   <primary>constraint</primary>
-->
   <primary>制約</primary>
  </indexterm>

  <para>
<!--
   Data types are a way to limit the kind of data that can be stored
   in a table.  For many applications, however, the constraint they
   provide is too coarse.  For example, a column containing a product
   price should probably only accept positive values.  But there is no
   standard data type that accepts only positive numbers.  Another issue is
   that you might want to constrain column data with respect to other
   columns or rows.  For example, in a table containing product
   information, there should be only one row for each product number.
-->
データ型は、テーブルに格納するデータの種類を限定するための方法です。
しかし、多くのアプリケーションでは、型が提供する制約では精密さに欠けます。
例えば、製品の価格が入る列には、おそらく正数のみを受け入れるようにする必要があります。
しかし、正数のみを受け入れるという標準のデータ型はありません。
また、他の列や行に関連して列データを制約したい場合もあります。
例えば、製品の情報が入っているテーブルでは、1つの製品番号についての行が2行以上あってはなりません。
  </para>

  <para>
<!--
   To that end, SQL allows you to define constraints on columns and
   tables.  Constraints give you as much control over the data in your
   tables as you wish.  If a user attempts to store data in a column
   that would violate a constraint, an error is raised.  This applies
   even if the value came from the default value definition.
-->
このような問題を解決するため、SQLでは列およびテーブルに対する制約を定義することができます。
制約によってテーブル内のデータを自由に制御することができます。
制約に違反するデータを列に格納しようとすると、エラーとなります。
このことは、デフォルト値として定義された値を格納する場合にも適用されます。
  </para>

  <sect2 id="ddl-constraints-check-constraints">
<!--
   <title>Check Constraints</title>
-->
   <title>検査制約</title>

   <indexterm>
<!--
    <primary>check constraint</primary>
-->
    <primary>検査制約</primary>
   </indexterm>

   <indexterm>
<!--
    <primary>constraint</primary>
    <secondary>check</secondary>
-->
    <primary>制約</primary>
    <secondary>検査</secondary>
   </indexterm>

   <para>
<!--
    A check constraint is the most generic constraint type.  It allows
    you to specify that the value in a certain column must satisfy a
    Boolean (truth-value) expression.  For instance, to require positive
    product prices, you could use:
-->
検査制約は最も汎用的な制約の種類です。
これを使用して、特定の列の値が論理値の式を満たす（真の値）ように指定できます。
例えば、製品価格を必ず正数にするには以下のようにします。
<programlisting>
CREATE TABLE products (
    product_no integer,
    name text,
    price numeric <emphasis>CHECK (price &gt; 0)</emphasis>
);
</programlisting>
   </para>

   <para>
<!--
    As you see, the constraint definition comes after the data type,
    just like default value definitions.  Default values and
    constraints can be listed in any order.  A check constraint
    consists of the key word <literal>CHECK</literal> followed by an
    expression in parentheses.  The check constraint expression should
    involve the column thus constrained, otherwise the constraint
    would not make too much sense.
-->
このように、制約の定義はデフォルト値の定義と同様に、データ型の後にきます。
デフォルト値と制約は任意の順序で列挙できます。
検査制約は<literal>CHECK</literal>キーワードの後に続く括弧で囲まれた式で構成されます。
検査制約式には、制約される列を含む必要があります。
そうしないと、制約はあまり意味のないものになります。
   </para>

   <indexterm>
<!--
    <primary>constraint</primary>
    <secondary>name</secondary>
-->
    <primary>制約</primary>
    <secondary>の名前</secondary>
   </indexterm>

   <para>
<!--
    You can also give the constraint a separate name.  This clarifies
    error messages and allows you to refer to the constraint when you
    need to change it.  The syntax is:
-->
制約に個別に名前を付けることもできます。
名前を付けることで、エラーメッセージがわかりやすくなりますし、変更したい制約を参照できるようになります。
構文は以下の通りです。
<programlisting>
CREATE TABLE products (
    product_no integer,
    name text,
    price numeric <emphasis>CONSTRAINT positive_price</emphasis> CHECK (price &gt; 0)
);
</programlisting>
<!--
    So, to specify a named constraint, use the key word
    <literal>CONSTRAINT</literal> followed by an identifier followed
    by the constraint definition.  (If you don't specify a constraint
    name in this way, the system chooses a name for you.)
-->
上記のように、名前付き制約の指定は<literal>CONSTRAINT</literal>キーワードで始め、これに識別子、制約定義と続きます。
（この方法で制約名を指定しない場合は、システムにより名前が付けられます。）
   </para>

   <para>
<!--
    A check constraint can also refer to several columns.  Say you
    store a regular price and a discounted price, and you want to
    ensure that the discounted price is lower than the regular price:
-->
検査制約では複数の列を参照することもできます。
例えば、通常価格と割引価格を格納する場合に、必ず割引価格が通常価格よりも低くなるようにしたいとします。
<programlisting>
CREATE TABLE products (
    product_no integer,
    name text,
    price numeric CHECK (price &gt; 0),
    discounted_price numeric CHECK (discounted_price &gt; 0),
    <emphasis>CHECK (price &gt; discounted_price)</emphasis>
);
</programlisting>
   </para>

   <para>
<!--
    The first two constraints should look familiar.  The third one
    uses a new syntax.  It is not attached to a particular column,
    instead it appears as a separate item in the comma-separated
    column list.  Column definitions and these constraint
    definitions can be listed in mixed order.
-->
最初の2つの制約は上で説明した通りです。
3つ目の制約では新しい構文を使っています。
これは特定の列に付加されるのではなく、カンマで区切られた列リスト内の別個の項目として現れます。
列定義およびこれらの制約定義は、任意の順序で列挙することができます。
   </para>

   <para>
<!--
    We say that the first two constraints are column constraints, whereas the
    third one is a table constraint because it is written separately
    from any one column definition.  Column constraints can also be
    written as table constraints, while the reverse is not necessarily
    possible, since a column constraint is supposed to refer to only the
    column it is attached to.  (<productname>PostgreSQL</productname> doesn't
    enforce that rule, but you should follow it if you want your table
    definitions to work with other database systems.)  The above example could
    also be written as:
-->
最初の2つの制約を列制約と言います。これに対し、3つ目の制約は列定義とは別個に書かれるので、テーブル制約と言います。
列制約をテーブル制約として書くことはできますが、その逆はできる場合とできない場合があります。なぜなら列制約は、制約に関連付けられている列のみを参照するためです。
（<productname>PostgreSQL</productname>はこの規則を強制しません。しかし、作成したテーブル定義を他のデータベースシステムでも動作させたい場合はこの規則に従ってください。）
上の例は、以下のように書くこともできます。
<programlisting>
CREATE TABLE products (
    product_no integer,
    name text,
    price numeric,
    CHECK (price &gt; 0),
    discounted_price numeric,
    CHECK (discounted_price &gt; 0),
    CHECK (price &gt; discounted_price)
);
</programlisting>
<!--
    or even:
-->
あるいは、次のようにもできます。
<programlisting>
CREATE TABLE products (
    product_no integer,
    name text,
    price numeric CHECK (price &gt; 0),
    discounted_price numeric,
    CHECK (discounted_price &gt; 0 AND price &gt; discounted_price)
);
</programlisting>
<!--
    It's a matter of taste.
-->
どのようにするかは好みの問題です。
   </para>

   <para>
<!--
    Names can be assigned to table constraints in the same way as
    column constraints:
-->
列制約と同様に、テーブル制約に名前を割り当てることができます。
<programlisting>
CREATE TABLE products (
    product_no integer,
    name text,
    price numeric,
    CHECK (price &gt; 0),
    discounted_price numeric,
    CHECK (discounted_price &gt; 0),
    <emphasis>CONSTRAINT valid_discount</> CHECK (price &gt; discounted_price)
);
</programlisting>
   </para>

   <indexterm>
<!--
    <primary>null value</primary>
    <secondary sortas="check constraints">with check constraints</secondary>
-->
    <primary>NULL値</primary>
    <secondary sortas="check constraints">検査制約</secondary>
   </indexterm>

   <para>
<!--
    It should be noted that a check constraint is satisfied if the
    check expression evaluates to true or the null value.  Since most
    expressions will evaluate to the null value if any operand is null,
    they will not prevent null values in the constrained columns.  To
    ensure that a column does not contain null values, the not-null
    constraint described in the next section can be used.
-->
検査制約では、検査式が真またはNULL値と評価された場合に、条件が満たされることに注意して下さい。
ほとんどの式は、演算項目に一つでもNULLがあればNULLと評価されるので、検査制約では制約対象の列にNULL値が入るのを防げません。
列がNULL値を含まないようにするために、次節で説明する非NULL制約を使用することができます。
   </para>
  </sect2>

  <sect2>
<!--
   <title>Not-Null Constraints</title>
-->
   <title>非NULL制約</title>

   <indexterm>
<!--
    <primary>not-null constraint</primary>
-->
    <primary>非NULL制約</primary>
   </indexterm>

   <indexterm>
<!--
    <primary>constraint</primary>
    <secondary>NOT NULL</secondary>
-->
    <primary>制約</primary>
    <secondary>非NULL</secondary>
   </indexterm>

   <para>
<!--
    A not-null constraint simply specifies that a column must not
    assume the null value.  A syntax example:
-->
非NULL制約は単純に、列がNULL値を取らないことを指定します。
構文の例は以下の通りです。
<programlisting>
CREATE TABLE products (
    product_no integer <emphasis>NOT NULL</emphasis>,
    name text <emphasis>NOT NULL</emphasis>,
    price numeric
);
</programlisting>
   </para>

   <para>
<!--
    A not-null constraint is always written as a column constraint.  A
    not-null constraint is functionally equivalent to creating a check
    constraint <literal>CHECK (<replaceable>column_name</replaceable>
    IS NOT NULL)</literal>, but in
    <productname>PostgreSQL</productname> creating an explicit
    not-null constraint is more efficient.  The drawback is that you
    cannot give explicit names to not-null constraints created this
    way.
-->
非NULL制約は常に列制約として記述されます。
非NULL制約は<literal>CHECK (<replaceable>column_name</replaceable> IS NOT NULL)</literal>という検査制約と機能的には同等ですが、<productname>PostgreSQL</productname>では、明示的に非NULL制約を作成する方がより効果的です。
このように作成された非NULL制約に明示的な名前を付けられないのが欠点です。
   </para>

   <para>
<!--
    Of course, a column can have more than one constraint.  Just write
    the constraints one after another:
-->
もちろん、1つの列に複数の制約を適用することもできます。
そのためには、次々と制約を書いていくだけです。
<programlisting>
CREATE TABLE products (
    product_no integer NOT NULL,
    name text NOT NULL,
    price numeric NOT NULL CHECK (price &gt; 0)
);
</programlisting>
<!--
    The order doesn't matter.  It does not necessarily determine in which
    order the constraints are checked.
-->
順序は関係ありません。
書かれた順序と検査される順序は必ずしも同じではありません。
   </para>

   <para>
<!--
    The <literal>NOT NULL</literal> constraint has an inverse: the
    <literal>NULL</literal> constraint.  This does not mean that the
    column must be null, which would surely be useless.  Instead, this
    simply selects the default behavior that the column might be null.
    The <literal>NULL</literal> constraint is not present in the SQL
    standard and should not be used in portable applications.  (It was
    only added to <productname>PostgreSQL</productname> to be
    compatible with some other database systems.)  Some users, however,
    like it because it makes it easy to toggle the constraint in a
    script file.  For example, you could start with:
-->
<literal>NOT NULL</literal>制約に対し、逆のパターンである<literal>NULL</literal>制約があります。
これは、列がNULLでなければならないということではありません。
そのような制約は意味がありません。
この制約は、列がNULLであってもよいというデフォルトの振舞いを選択するだけのものです。
<literal>NULL</literal>制約は標準SQLには存在しませんので、移植予定のアプリケーションでは使用すべきではありません。
（これは、<productname>PostgreSQL</productname>と他の一部のデータベースシステムとの互換性のために追加された機能に過ぎません。）
もっとも、スクリプトファイルでの制約の切り替えが簡単であるという理由でこの機能を歓迎するユーザもいます。
例えば、最初に
<programlisting>
CREATE TABLE products (
    product_no integer NULL,
    name text NULL,
    price numeric NULL
);
</programlisting>
<!--
    and then insert the <literal>NOT</literal> key word where desired.
-->
と書いてから、必要な場所に<literal>NOT</literal>キーワードを挿入することができます。
   </para>

   <tip>
    <para>
<!--
     In most database designs the majority of columns should be marked
     not null.
-->
ほとんどのデータベース設計において、列の多くをNOT NULLとマークする必要があります。
    </para>
   </tip>
  </sect2>

  <sect2 id="ddl-constraints-unique-constraints">
<!--
   <title>Unique Constraints</title>
-->
   <title>一意性制約</title>

   <indexterm>
<!--
    <primary>unique constraint</primary>
-->
    <primary>一意性制約</primary>
   </indexterm>

   <indexterm>
<!--
    <primary>constraint</primary>
    <secondary>unique</secondary>
-->
    <primary>制約</primary>
    <secondary>一意性</secondary>
   </indexterm>

   <para>
<!--
    Unique constraints ensure that the data contained in a column, or a
    group of columns, is unique among all the rows in the
    table.  The syntax is:
-->
一意性制約によって、列あるいは列のグループに含まれるデータが、テーブル内の全ての行で一意であることを確実にします。
列制約の場合の構文は以下の通りです。
<programlisting>
CREATE TABLE products (
    product_no integer <emphasis>UNIQUE</emphasis>,
    name text,
    price numeric
);
</programlisting>
<!--
    when written as a column constraint, and:
-->
また、テーブル制約の場合の構文は
<programlisting>
CREATE TABLE products (
    product_no integer,
    name text,
    price numeric,
    <emphasis>UNIQUE (product_no)</emphasis>
);
</programlisting>
<!--
    when written as a table constraint.
-->
となります。
   </para>

   <para>
<!--
    To define a unique constraint for a group of columns, write it as a
    table constraint with the column names separated by commas:
-->
列の集合に対して一意性制約を定義するには、列名をカンマで区切り、表制約として記述します。
<programlisting>
CREATE TABLE example (
    a integer,
    b integer,
    c integer,
    <emphasis>UNIQUE (a, c)</emphasis>
);
</programlisting>
<!--
    This specifies that the combination of values in the indicated columns
    is unique across the whole table, though any one of the columns
    need not be (and ordinarily isn't) unique.
-->
これは、指定された列の値の組み合わせがテーブル全体で一意であることを指定しています。
しかし、列の片方が一意である必要はありません（通常一意ではありません）。
   </para>

   <para>
<!--
    You can assign your own name for a unique constraint, in the usual way:
-->
一意性制約には、通常の方法で名前を割り当てることもできます。
<programlisting>
CREATE TABLE products (
    product_no integer <emphasis>CONSTRAINT must_be_different</emphasis> UNIQUE,
    name text,
    price numeric
);
</programlisting>
   </para>

   <para>
<!--
    Adding a unique constraint will automatically create a unique B-tree
    index on the column or group of columns listed in the constraint.
    A uniqueness restriction covering only some rows cannot be written as
    a unique constraint, but it is possible to enforce such a restriction by
    creating a unique <link linkend="indexes-partial">partial index</link>.
-->
一意性制約を追加すると、制約で指定された列または列のグループに対して一意的なBツリーのインデックスが自動的に作られます。
一部の行だけに適用される一意性の制限を一意性制約として作成することはできませんが、そのような制限を一意な<link linkend="indexes-partial">部分インデックス</link>を作成することで実現することは可能です。
   </para>

   <indexterm>
<!--
    <primary>null value</primary>
    <secondary sortas="unique constraints">with unique constraints</secondary>
-->
    <primary>NULL値</primary>
    <secondary sortas="unique constraints">一意性制約</secondary>
   </indexterm>

   <para>
<!--
    In general, a unique constraint is violated if there is more than
    one row in the table where the values of all of the
    columns included in the constraint are equal.
    However, two null values are never considered equal in this
    comparison.  That means even in the presence of a
    unique constraint it is possible to store duplicate
    rows that contain a null value in at least one of the constrained
    columns.  This behavior conforms to the SQL standard, but we have
    heard that other SQL databases might not follow this rule.  So be
    careful when developing applications that are intended to be
    portable.
-->
一般に、制約の対象となるすべての列について同じ値を持つ行が、テーブル内に２行以上ある場合は、一意性制約違反になります。
しかし、この比較では2つのNULL値は決して等価とはみなされません。
つまり、一意性制約があったとしても、制約対象の列の少なくとも1つにNULL値を持つ行を複数格納することができるということです。
この振舞いは標準SQLに準拠していますが、この規則に従わないSQLデータベースがあることを聞いたことがあります。
ですから、移植する予定のアプリケーションを開発する際には注意してください。
   </para>
  </sect2>

  <sect2 id="ddl-constraints-primary-keys">
<!--
   <title>Primary Keys</title>
-->
   <title>主キー</title>

   <indexterm>
<!--
    <primary>primary key</primary>
-->
    <primary>主キー</primary>
   </indexterm>

   <indexterm>
<!--
    <primary>constraint</primary>
    <secondary>primary key</secondary>
-->
    <primary>制約</primary>
    <secondary>主キー</secondary>
   </indexterm>

   <para>
<!--
    A primary key constraint indicates that a column, or group of columns,
    can be used as a unique identifier for rows in the table.  This
    requires that the values be both unique and not null.  So, the following
    two table definitions accept the same data:
-->
主キー制約は、列または列のグループがテーブル内の行を一意に識別するものとして利用できることを意味します。
これには値が一意で、かつNULLでないことが必要となります。
つまり、次の2つのテーブル定義は同じデータを受け入れます。
<programlisting>
CREATE TABLE products (
    product_no integer UNIQUE NOT NULL,
    name text,
    price numeric
);
</programlisting>

<programlisting>
CREATE TABLE products (
    product_no integer <emphasis>PRIMARY KEY</emphasis>,
    name text,
    price numeric
);
</programlisting>
   </para>

   <para>
<!--
    Primary keys can span more than one column; the syntax
    is similar to unique constraints:
-->
主キーも複数の列に渡ることがあり、その構文は一意性制約に似ています。
<programlisting>
CREATE TABLE example (
    a integer,
    b integer,
    c integer,
    <emphasis>PRIMARY KEY (a, c)</emphasis>
);
</programlisting>
   </para>

   <para>
<!--
    Adding a primary key will automatically create a unique B-tree index
    on the column or group of columns listed in the primary key, and will
    force the column(s) to be marked <literal>NOT NULL</>.
-->
主キーを追加すると、主キーで指定された列または列のグループに対して一意的なBツリーのインデックスが自動的に作られます。
また、その列について<literal>NOT NULL</>の印が強制されます。
   </para>

   <para>
<!--
    A table can have at most one primary key.  (There can be any number
    of unique and not-null constraints, which are functionally almost the
    same thing, but only one can be identified as the primary key.)
    Relational database theory
    dictates that every table must have a primary key.  This rule is
    not enforced by <productname>PostgreSQL</productname>, but it is
    usually best to follow it.
-->
1つのテーブルは最大1つの主キーを持つことができます。
（一意性制約および非NULL制約には個数の制限はありません。
機能的にはほとんど同じものですが、主キーとして識別される制約は1つのみです。）
リレーショナルデータベース理論では、全てのテーブルに主キーが1つ必要とされています。
この規則は<productname>PostgreSQL</productname>では強制されませんが、たいていの場合はこれに従うことが推奨されます。
   </para>

   <para>
<!--
    Primary keys are useful both for
    documentation purposes and for client applications.  For example,
    a GUI application that allows modifying row values probably needs
    to know the primary key of a table to be able to identify rows
    uniquely.  There are also various ways in which the database system
    makes use of a primary key if one has been declared; for example,
    the primary key defines the default target column(s) for foreign keys
    referencing its table.
-->
主キーは文書化、および、クライアントアプリケーションの両方の面で役に立ちます。
例えば、行値の変更が可能なGUIアプリケーションが行を一意的に特定するためには、
おそらくテーブルの主キーを知る必要があります。
他にも主キーが宣言されているときにデータベースシステムがそれを利用する場面がいくつかあります。
例えば、外部キーがそのテーブルを参照するとき、主キーがデフォルトの対象列となります。
   </para>

  </sect2>

  <sect2 id="ddl-constraints-fk">
<!--
   <title>Foreign Keys</title>
-->
   <title>外部キー</title>

   <indexterm>
<!--
    <primary>foreign key</primary>
-->
    <primary>外部キー</primary>
   </indexterm>

   <indexterm>
<!--
    <primary>constraint</primary>
    <secondary>foreign key</secondary>
-->
    <primary>制約</primary>
    <secondary>外部キー</secondary>
   </indexterm>

   <indexterm>
<!--
    <primary>referential integrity</primary>
-->
    <primary>参照整合性</primary>
   </indexterm>

   <para>
<!--
    A foreign key constraint specifies that the values in a column (or
    a group of columns) must match the values appearing in some row
    of another table.
    We say this maintains the <firstterm>referential
    integrity</firstterm> between two related tables.
-->
外部キー制約は、列（または列のグループ）の値が、他のテーブルの行の値と一致しなければならないことを指定します。
これによって関連する2つのテーブルの<firstterm>参照整合性</firstterm>が維持されます。
   </para>

   <para>
<!--
    Say you have the product table that we have used several times already:
-->
これでまで何度か例に使用したproductsテーブルについて考えてみます。
<programlisting>
CREATE TABLE products (
    product_no integer PRIMARY KEY,
    name text,
    price numeric
);
</programlisting>
<!--
    Let's also assume you have a table storing orders of those
    products.  We want to ensure that the orders table only contains
    orders of products that actually exist.  So we define a foreign
    key constraint in the orders table that references the products
    table:
-->
また、これらの製品に対する注文を格納するテーブルも作成済みだとしましょう。
この注文のordersテーブルには実際に存在する製品の注文のみを格納したいと思っています。
そこで、productsテーブルを参照するordersテーブルに外部キー制約を定義します。
<programlisting>
CREATE TABLE orders (
    order_id integer PRIMARY KEY,
    product_no integer <emphasis>REFERENCES products (product_no)</emphasis>,
    quantity integer
);
</programlisting>
<!--
    Now it is impossible to create orders with non-NULL
    <structfield>product_no</structfield> entries that do not appear in the
    products table.
-->
これで、productsテーブルに存在しない非NULLの<structfield>product_no</structfield>項目を使用して注文を作成することはできなくなります。
   </para>

   <para>
<!--
    We say that in this situation the orders table is the
    <firstterm>referencing</firstterm> table and the products table is
    the <firstterm>referenced</firstterm> table.  Similarly, there are
    referencing and referenced columns.
-->
このような場合に、ordersテーブルのことを<firstterm>参照</firstterm>テーブル、productテーブルのことを<firstterm>被参照</firstterm>テーブルと呼びます。
同様に、参照列と被参照列もあります。
   </para>

   <para>
<!--
    You can also shorten the above command to:
-->
上記のコマンドは、次のように短縮することもできます。
<programlisting>
CREATE TABLE orders (
    order_id integer PRIMARY KEY,
    product_no integer <emphasis>REFERENCES products</emphasis>,
    quantity integer
);
</programlisting>
<!--
    because in absence of a column list the primary key of the
    referenced table is used as the referenced column(s).
-->
列リストがないため、被参照テーブルの主キーが被参照列として使用されます。
   </para>

   <para>
<!--
    A foreign key can also constrain and reference a group of columns.
    As usual, it then needs to be written in table constraint form.
    Here is a contrived syntax example:
-->
外部キーでも、列のグループを制約したり参照したりすることもできます。
これもまた、テーブル制約の形式で記述する必要があります。
以下は、説明のための非現実的な例です。
<programlisting>
CREATE TABLE t1 (
  a integer PRIMARY KEY,
  b integer,
  c integer,
  <emphasis>FOREIGN KEY (b, c) REFERENCES other_table (c1, c2)</emphasis>
);
</programlisting>
<!--
    Of course, the number and type of the constrained columns need to
    match the number and type of the referenced columns.
-->
もちろん、制約される列数および型は、被参照列の数および型と一致しなければなりません。
   </para>

   <para>
<!--
    You can assign your own name for a foreign key constraint,
    in the usual way.
-->
外部キー制約には、通常の方法で名前を割り当てることもできます。
   </para>

   <para>
<!--
    A table can have more than one foreign key constraint.  This is
    used to implement many-to-many relationships between tables.  Say
    you have tables about products and orders, but now you want to
    allow one order to contain possibly many products (which the
    structure above did not allow).  You could use this table structure:
-->
テーブルは複数の外部キー制約を持つことができます。
このことはテーブル間の多対多関係を実装するために使用されます。
例えば、製品と注文に関するそれぞれのテーブルがある場合に、複数の製品にまたがる注文を可能にしたいとします
（上の例の構造では不可能です）。
この場合、次のテーブル構造を使用できます。
<programlisting>
CREATE TABLE products (
    product_no integer PRIMARY KEY,
    name text,
    price numeric
);

CREATE TABLE orders (
    order_id integer PRIMARY KEY,
    shipping_address text,
    ...
);

CREATE TABLE order_items (
    product_no integer REFERENCES products,
    order_id integer REFERENCES orders,
    quantity integer,
    PRIMARY KEY (product_no, order_id)
);
</programlisting>
<!--
    Notice that the primary key overlaps with the foreign keys in
    the last table.
-->
最後のテーブルで、主キーと外部キーが重なっていることに注目してください。
   </para>

   <indexterm>
    <primary>CASCADE</primary>
<!--
    <secondary>foreign key action</secondary>
-->
    <secondary>外部キー動作</secondary>
   </indexterm>

   <indexterm>
    <primary>RESTRICT</primary>
<!--
    <secondary>foreign key action</secondary>
-->
    <secondary>外部キー動作</secondary>
   </indexterm>

   <para>
<!--
    We know that the foreign keys disallow creation of orders that
    do not relate to any products.  But what if a product is removed
    after an order is created that references it?  SQL allows you to
    handle that as well.  Intuitively, we have a few options:
-->
外部キーが製品に関連付けられていない注文の作成を許可しないことは、既に説明した通りです。
しかし、ある注文で参照していた製品が、注文後に削除されたらどうなるでしょう。
SQLではこのような場合も扱うことができます。
直感的に、いくつかのオプションが考えられます。
    <itemizedlist spacing="compact">
<!--
     <listitem><para>Disallow deleting a referenced product</para></listitem>
     <listitem><para>Delete the orders as well</para></listitem>
     <listitem><para>Something else?</para></listitem>
-->
     <listitem><para>参照される製品の削除を許可しない</para></listitem>
     <listitem><para>注文も一緒に削除する</para></listitem>
     <listitem><para>他にもありますか？</para></listitem>
    </itemizedlist>
   </para>

   <para>
<!--
    To illustrate this, let's implement the following policy on the
    many-to-many relationship example above: when someone wants to
    remove a product that is still referenced by an order (via
    <literal>order_items</literal>), we disallow it.  If someone
    removes an order, the order items are removed as well:
-->
具体例として、上の例の多対多関係に次のポリシーを実装してみましょう。
（<literal>order_items</literal>によって）注文で参照されたままの製品を削除しようしても、この操作を行えないようにします。
注文が削除されると、注文項目も削除されます。
<programlisting>
CREATE TABLE products (
    product_no integer PRIMARY KEY,
    name text,
    price numeric
);

CREATE TABLE orders (
    order_id integer PRIMARY KEY,
    shipping_address text,
    ...
);

CREATE TABLE order_items (
    product_no integer REFERENCES products <emphasis>ON DELETE RESTRICT</emphasis>,
    order_id integer REFERENCES orders <emphasis>ON DELETE CASCADE</emphasis>,
    quantity integer,
    PRIMARY KEY (product_no, order_id)
);
</programlisting>
   </para>

   <para>
<!--
    Restricting and cascading deletes are the two most common options.
    <literal>RESTRICT</literal> prevents deletion of a
    referenced row. <literal>NO ACTION</literal> means that if any
    referencing rows still exist when the constraint is checked, an error
    is raised; this is the default behavior if you do not specify anything.
    (The essential difference between these two choices is that
    <literal>NO ACTION</literal> allows the check to be deferred until
    later in the transaction, whereas <literal>RESTRICT</literal> does not.)
    <literal>CASCADE</> specifies that when a referenced row is deleted,
    row(s) referencing it should be automatically deleted as well.
    There are two other options:
    <literal>SET NULL</literal> and <literal>SET DEFAULT</literal>.
    These cause the referencing column(s) in the referencing row(s)
    to be set to nulls or their default
    values, respectively, when the referenced row is deleted.
    Note that these do not excuse you from observing any constraints.
    For example, if an action specifies <literal>SET DEFAULT</literal>
    but the default value would not satisfy the foreign key constraint, the
    operation will fail.
-->
削除の制限およびカスケードという2つは、最も一般的なオプションです。
<literal>RESTRICT</literal>は、被参照行が削除されるのを防ぎます。
<literal>NO ACTION</literal>は、制約が検査された時に参照行がまだ存在していた場合に、エラーとなることを意味しています。
これは、何も指定しない場合のデフォルトの振舞いとなります
（これらの本質的な違いは、<literal>NO ACTION</literal>では検査をトランザクション中で後回しにすることができるのに対し、<literal>RESTRICT</literal>では後回しにできないということです）。
<literal>CASCADE</>は被参照行が削除された時、それを参照する行も同様に削除されることを指定します。
他にも2つのオプション、<literal>SET NULL</literal>と<literal>SET DEFAULT</literal>があります。
これらは、被参照行が削除された際に、参照行の参照列がそれぞれNULLか各列のデフォルト値に設定されるようになります。
これらは制約を守ることを免除することではない、ということに注意してください。
例えば、動作に<literal>SET DEFAULT</literal>を指定したとしても、デフォルト値が外部キー制約を満たさない場合には操作は失敗します。
   </para>

   <para>
<!--
    Analogous to <literal>ON DELETE</literal> there is also
    <literal>ON UPDATE</literal> which is invoked when a referenced
    column is changed (updated).  The possible actions are the same.
    In this case, <literal>CASCADE</> means that the updated values of the
    referenced column(s) should be copied into the referencing row(s).
-->
<literal>ON DELETE</literal>に似たもので、被参照列が変更（更新）された時に呼び出される<literal>ON UPDATE</literal>もあります。
これらが行えるアクションは同じです。
この場合、<literal>CASCADE</>は被参照列の更新後の値が参照行にコピーされることを意味します。
   </para>

   <para>
<!--
    Normally, a referencing row need not satisfy the foreign key constraint
    if any of its referencing columns are null.  If <literal>MATCH FULL</>
    is added to the foreign key declaration, a referencing row escapes
    satisfying the constraint only if all its referencing columns are null
    (so a mix of null and non-null values is guaranteed to fail a
    <literal>MATCH FULL</> constraint).  If you don't want referencing rows
    to be able to avoid satisfying the foreign key constraint, declare the
    referencing column(s) as <literal>NOT NULL</>.
-->
通常、参照行はその参照列のいずれかがnullの場合は外部キー制約を満たす必要がありません。
もし<literal>MATCH FULL</>が外部キー宣言に追加された場合、その参照列の全てがnullの場合にのみ参照行は制約を満たすことから逃れることができます(つまりnullと非nullの組み合わせは<literal>MATCH FULL</>制約に違反することが保証されます)。
もし参照行が外部キー制約を満たさない可能性を排除したい場合は、参照列を<literal>NOT NULL</>として宣言してください。
   </para>

   <para>
<!--
    A foreign key must reference columns that either are a primary key or
    form a unique constraint.  This means that the referenced columns always
    have an index (the one underlying the primary key or unique constraint);
    so checks on whether a referencing row has a match will be efficient.
    Since a <command>DELETE</command> of a row from the referenced table
    or an <command>UPDATE</command> of a referenced column will require
    a scan of the referencing table for rows matching the old value, it
    is often a good idea to index the referencing columns too.  Because this
    is not always needed, and there are many choices available on how
    to index, declaration of a foreign key constraint does not
    automatically create an index on the referencing columns.
-->
外部キーは主キーであるかまたは一意性制約を構成する列を参照しなければなりません。
これは、被参照列は常に(主キーまたは一意性制約の基礎となる)インデックスを持つことを意味します。
このため、参照行に一致する行があるかどうかのチェックは効率的です。
被参照テーブルからの行の<command>DELETE</command>や被参照行の<command>UPDATE</command>は、古い値と一致する行に対して参照テーブルのスキャンが必要となるので、参照行にもインデックスを付けるのは大抵は良い考えです。
これは常に必要という訳ではなく、また、インデックスの方法には多くの選択肢がありますので、外部キー制約の宣言では参照列のインデックスが自動的に作られるということはありません。
   </para>

   <para>
<!--
    More information about updating and deleting data is in <xref
    linkend="dml">.  Also see the description of foreign key constraint
    syntax in the reference documentation for
    <xref linkend="sql-createtable">.
-->
データの更新および削除について詳しくは、<xref linkend="dml">を参照してください。
また、<xref linkend="sql-createtable">のリファレンス文書にある外部キー制約構文の説明も参照してください。
   </para>
  </sect2>

  <sect2 id="ddl-constraints-exclusion">
<!--
   <title>Exclusion Constraints</title>
-->
   <title>排他制約</title>

   <indexterm>
<!--
    <primary>exclusion constraint</primary>
-->
    <primary>排他制約</primary>
   </indexterm>

   <indexterm>
<!--
    <primary>constraint</primary>
    <secondary>exclusion</secondary>
-->
    <primary>制約</primary>
    <secondary>排他</secondary>
   </indexterm>

   <para>
<!--
    Exclusion constraints ensure that if any two rows are compared on
    the specified columns or expressions using the specified operators,
    at least one of these operator comparisons will return false or null.
    The syntax is:
-->
排他制約によって、2つの行に関して指定された列もしくは式を指定された演算子を利用して比較した場合に、少なくとも演算子の比較の1つが偽もしくはnullを返すことを確実にします。
構文は以下の通りです。
<programlisting>
CREATE TABLE circles (
    c circle,
    EXCLUDE USING gist (c WITH &amp;&amp;)
);
</programlisting>
   </para>

   <para>
<!--
    See also <link linkend="SQL-CREATETABLE-EXCLUDE"><command>CREATE
    TABLE ... CONSTRAINT ... EXCLUDE</></link> for details.
-->
詳細は<link linkend="SQL-CREATETABLE-EXCLUDE"><command>CREATE
TABLE ... CONSTRAINT ... EXCLUDE</></link>を参照して下さい。
   </para>

   <para>
<!--
    Adding an exclusion constraint will automatically create an index
    of the type specified in the constraint declaration.
-->
排他制約を追加すると、制約宣言で指定された種類のインデックスが自動的に作られます。
   </para>
  </sect2>
 </sect1>

 <sect1 id="ddl-system-columns">
<!--
  <title>System Columns</title>
-->
  <title>システム列</title>

  <para>
<!--
   Every table has several <firstterm>system columns</> that are
   implicitly defined by the system.  Therefore, these names cannot be
   used as names of user-defined columns.  (Note that these
   restrictions are separate from whether the name is a key word or
   not; quoting a name will not allow you to escape these
   restrictions.)  You do not really need to be concerned about these
   columns; just know they exist.
-->
全てのテーブルには、システムによって暗黙的に定義された<firstterm>システム列</>がいくつかあります。
そのため、システム列の名前はユーザ定義列の名前として使うことはできません。
（これらの制約は名前がキーワードであるかどうかとは関係ありません。
つまり、名前を引用符で囲んでもこの制約を回避することはできません。）
システム列については、あまり意識する必要はありません。
これらが存在することを知っていれば十分です。
  </para>

  <indexterm>
<!--
   <primary>column</primary>
   <secondary>system column</secondary>
-->
   <primary>列</primary>
   <secondary>システム列</secondary>
  </indexterm>

  <variablelist>
   <varlistentry>
    <term><structfield>oid</></term>
    <listitem>
     <para>
      <indexterm>
       <primary>OID</primary>
<!--
       <secondary>column</secondary>
-->
       <secondary>列</secondary>
      </indexterm>
<!--
      The object identifier (object ID) of a row. This column is only
      present if the table was created using <literal>WITH
      OIDS</literal>, or if the <xref linkend="guc-default-with-oids">
      configuration variable was set at the time. This column is of type
      <type>oid</type> (same name as the column); see <xref
      linkend="datatype-oid"> for more information about the type.
-->
行のオブジェクト識別子（オブジェクトID）です。
この列は<literal>WITH OIDS</literal>を付けてテーブルが作成された場合、あるいはテーブル作成時に<xref linkend="guc-default-with-oids">設定変数が設定されていた場合にのみ存在します。
この列の型は<literal>oid</literal>（列名と同じ）です。この型についての詳細は<xref linkend="datatype-oid">を参照してください。
     </para>
    </listitem>
   </varlistentry>

   <varlistentry>
    <term><structfield>tableoid</></term>
    <listitem>
     <indexterm>
      <primary>tableoid</primary>
     </indexterm>

     <para>
<!--
      The OID of the table containing this row.  This column is
      particularly handy for queries that select from inheritance
      hierarchies (see <xref linkend="ddl-inherit">), since without it,
      it's difficult to tell which individual table a row came from.  The
      <structfield>tableoid</structfield> can be joined against the
      <structfield>oid</structfield> column of
      <structname>pg_class</structname> to obtain the table name.
-->
この行を含むテーブルのOIDです。
この列は特に、継承階層からの選択問い合わせでは便利です（<xref linkend="ddl-inherit">を参照してください）。
この列がないと、どのテーブルからその行が来たのかわかりにくいからです。
<structfield>tableoid</structfield>を<classname>pg_class</classname>の<structfield>oid</structfield>列に結合することでテーブル名を得ることができます。
     </para>
    </listitem>
   </varlistentry>

   <varlistentry>
    <term><structfield>xmin</></term>
    <listitem>
     <indexterm>
      <primary>xmin</primary>
     </indexterm>

     <para>
<!--
      The identity (transaction ID) of the inserting transaction for
      this row version.  (A row version is an individual state of a
      row; each update of a row creates a new row version for the same
      logical row.)
-->
この行バージョンの挿入トランザクションの識別情報（トランザクションID）です。
（行バージョンとは、行の個別の状態です。
行が更新される度に、同一の論理的な行に対する新しい行バージョンが作成されます。）
     </para>
    </listitem>
   </varlistentry>

   <varlistentry>
    <term><structfield>cmin</></term>
    <listitem>
     <indexterm>
      <primary>cmin</primary>
     </indexterm>

     <para>
<!--
      The command identifier (starting at zero) within the inserting
      transaction.
-->
挿入トランザクション内の（0から始まる）コマンド識別子です。
     </para>
    </listitem>
   </varlistentry>

   <varlistentry>
    <term><structfield>xmax</></term>
    <listitem>
     <indexterm>
      <primary>xmax</primary>
     </indexterm>

     <para>
<!--
      The identity (transaction ID) of the deleting transaction, or
      zero for an undeleted row version.  It is possible for this column to
      be nonzero in a visible row version. That usually indicates that the
      deleting transaction hasn't committed yet, or that an attempted
      deletion was rolled back.
-->
削除トランザクションの識別情報（トランザクションID）です。
削除されていない行バージョンではゼロです。
可視の行バージョンでこの列が非ゼロの場合があります。
これは通常、削除トランザクションがまだコミットされていないこと、または、削除の試行がロールバックされたことを意味しています。
     </para>
    </listitem>
   </varlistentry>

   <varlistentry>
    <term><structfield>cmax</></term>
    <listitem>
     <indexterm>
      <primary>cmax</primary>
     </indexterm>

     <para>
<!--
      The command identifier within the deleting transaction, or zero.
-->
削除トランザクション内のコマンド識別子、もしくはゼロです。
     </para>
    </listitem>
   </varlistentry>

   <varlistentry>
    <term><structfield>ctid</></term>
    <listitem>
     <indexterm>
      <primary>ctid</primary>
     </indexterm>

     <para>
<!--
      The physical location of the row version within its table.  Note that
      although the <structfield>ctid</structfield> can be used to
      locate the row version very quickly, a row's
      <structfield>ctid</structfield> will change if it is
      updated or moved by <command>VACUUM FULL</>.  Therefore
      <structfield>ctid</structfield> is useless as a long-term row
      identifier.  The OID, or even better a user-defined serial
      number, should be used to identify logical rows.
-->
テーブル内における、行バージョンの物理的位置を表します。
<structfield>ctid</structfield>は行バージョンを素早く見つけるために使うことができますが、行の<structfield>ctid</structfield>は<command>VACUUM FULL</>により更新あるいは移動させられると変わります。
したがって、<structfield>ctid</structfield>は長期の行識別子としては使えません。
論理行を識別するためには、OID、あるいはさらに良いのはユーザ定義の通番数を使うべきです。
     </para>
    </listitem>
   </varlistentry>
  </variablelist>

   <para>
<!--
    OIDs are 32-bit quantities and are assigned from a single
    cluster-wide counter.  In a large or long-lived database, it is
    possible for the counter to wrap around.  Hence, it is bad
    practice to assume that OIDs are unique, unless you take steps to
    ensure that this is the case.  If you need to identify the rows in
    a table, using a sequence generator is strongly recommended.
    However, OIDs can be used as well, provided that a few additional
    precautions are taken:
-->
OIDは32ビット数であり、クラスタ全体で1つのカウンタです。
大規模、もしくは長期間使用するデータベースでは、カウンタが一周してしまう可能性があります。
そのため、一意性を確保するための手順を踏んでいない限り、OIDが一意であると仮定してはなりません。
もしテーブル内の行を同定する必要がある場合は、シーケンスジェネレータを使用することを強く推奨します。
しかし、OIDはいくつかの注意を払うことによりシーケンスと同様に使用することができます。

    <itemizedlist>
     <listitem>
      <para>
<!--
       A unique constraint should be created on the OID column of each
       table for which the OID will be used to identify rows.  When such
       a unique constraint (or unique index) exists, the system takes
       care not to generate an OID matching an already-existing row.
       (Of course, this is only possible if the table contains fewer
       than 2<superscript>32</> (4 billion) rows, and in practice the
       table size had better be much less than that, or performance
       might suffer.)
-->
OIDを行の特定のために使用するテーブルについては、OID列に一意性制約を作成するべきです。
このような一意性制約（もしくは一意インデックス）が存在する場合は、システムは既存の行に一致するようなOIDを生成しません。
（もちろん、これはテーブルの行数が2<superscript>32</>（40億）より少ない場合に可能となります。性能を考慮すると、実際には行数はそれよりずっと少ない方がよいでしょう。）
      </para>
     </listitem>
     <listitem>
      <para>
<!--
       OIDs should never be assumed to be unique across tables; use
       the combination of <structfield>tableoid</> and row OID if you
       need a database-wide identifier.
-->
OIDは複数のテーブルをまたがって一意であると仮定してはなりません。
データベース全体での識別子が必要な場合は<structfield>tableoid</>と行OIDを組み合わせて使用してください。
      </para>
     </listitem>
     <listitem>
      <para>
<!--
       Of course, the tables in question must be created <literal>WITH
       OIDS</literal>.  As of <productname>PostgreSQL</productname> 8.1,
       <literal>WITHOUT OIDS</> is the default.
-->
もちろん、問題にしているテーブルは、<literal>WITH OIDS</literal>を使用して作成されなくてはいけません。
<productname>PostgreSQL</productname> 8.1から<literal>WITHOUT OIDS</>がデフォルトです。
      </para>
     </listitem>
    </itemizedlist>
   </para>

   <para>
<!--
    Transaction identifiers are also 32-bit quantities.  In a
    long-lived database it is possible for transaction IDs to wrap
    around.  This is not a fatal problem given appropriate maintenance
    procedures; see <xref linkend="maintenance"> for details.  It is
    unwise, however, to depend on the uniqueness of transaction IDs
    over the long term (more than one billion transactions).
-->
トランザクション識別子も32ビット量です。
長期間使用するデータベースでは、トランザクションIDが一周してしまう可能性があります。
これは、適切な保守作業を行うことで、致命的な問題にはなりません。
詳細は<xref linkend="maintenance">を参照してください。
しかし、長期（10億トランザクション以上）にわたってトランザクションIDの一意性に依存することは賢明ではありません。
   </para>

   <para>
<!--
    Command identifiers are also 32-bit quantities.  This creates a hard limit
    of 2<superscript>32</> (4 billion) <acronym>SQL</acronym> commands
    within a single transaction.  In practice this limit is not a
    problem &mdash; note that the limit is on the number of
    <acronym>SQL</acronym> commands, not the number of rows processed.
    Also, only commands that actually modify the database contents will
    consume a command identifier.
-->
コマンド識別子もまた、32ビット量です。
このため、単一トランザクション内のコマンド数には2<superscript>32</>（40億）個までという制限が発生します。
実際、この制限は問題にはなりません。
これは<acronym>SQL</acronym>コマンド数に対する制限であり、処理される行数に対する制限ではないことに注意してください。
また、データベースの内容を実際に変更するコマンドのみがコマンド識別子を消費します。
   </para>
 </sect1>

 <sect1 id="ddl-alter">
<!--
  <title>Modifying Tables</title>
-->
  <title>テーブルの変更</title>

  <indexterm zone="ddl-alter">
<!--
   <primary>table</primary>
   <secondary>modifying</secondary>
-->
   <primary>テーブル</primary>
   <secondary>の変更</secondary>
  </indexterm>

  <para>
<!--
   When you create a table and you realize that you made a mistake, or
   the requirements of the application change, you can drop the
   table and create it again.  But this is not a convenient option if
   the table is already filled with data, or if the table is
   referenced by other database objects (for instance a foreign key
   constraint).  Therefore <productname>PostgreSQL</productname>
   provides a family of commands to make modifications to existing
   tables.  Note that this is conceptually distinct from altering
   the data contained in the table: here we are interested in altering
   the definition, or structure, of the table.
-->
テーブルの作成後に間違いに気付いたり、あるいはアプリケーションの要件が変わったりした場合には、テーブルをいったん削除して再度作成することができます。
しかし、テーブルにデータを入力済みの場合、あるいはそのテーブルが他のデータベースオブジェクト（例えば外部キー制約）によって参照されている場合、これは良い方法ではありません。
そのため、<productname>PostgreSQL</productname> では既存のテーブルに変更を加えるための一連のコマンドが用意されています。テーブル内のデータを変更するという概念ではないことに注意してください。
ここでは、テーブルの定義や構造を変更することに焦点を合わせます。
  </para>

  <para>
<!--
   You can:
-->
次のことができます。
   <itemizedlist spacing="compact">
    <listitem>
<!--
     <para>Add columns</para>
-->
     <para>列の追加</para>
    </listitem>
    <listitem>
<!--
     <para>Remove columns</para>
-->
     <para>列の削除</para>
    </listitem>
    <listitem>
<!--
     <para>Add constraints</para>
-->
     <para>制約の追加</para>
    </listitem>
    <listitem>
<!--
     <para>Remove constraints</para>
-->
     <para>制約の削除</para>
    </listitem>
    <listitem>
<!--
     <para>Change default values</para>
-->
     <para>デフォルト値の変更</para>
    </listitem>
    <listitem>
<!--
     <para>Change column data types</para>
-->
     <para>列のデータ型の変更</para>
    </listitem>
    <listitem>
<!--
     <para>Rename columns</para>
-->
     <para>列名の変更</para>
    </listitem>
    <listitem>
<!--
     <para>Rename tables</para>
-->
     <para>テーブル名の変更</para>
    </listitem>
   </itemizedlist>

<!--
   All these actions are performed using the
   <xref linkend="sql-altertable">
   command, whose reference page contains details beyond those given
   here.
-->
これらの操作は全て<xref linkend="sql-altertable">コマンド（本節の説明範囲を超えますので詳細はこちらを参照してください）を使用して行うことができます。
  </para>

  <sect2 id="ddl-alter-adding-a-column">
<!--
   <title>Adding a Column</title>
-->
   <title>列の追加</title>

   <indexterm>
<!--
    <primary>column</primary>
    <secondary>adding</secondary>
-->
    <primary>列</primary>
    <secondary>の追加</secondary>
   </indexterm>

   <para>
<!--
    To add a column, use a command like:
-->
列を追加するには、次のようなコマンドを使用します。
<programlisting>
ALTER TABLE products ADD COLUMN description text;
</programlisting>
<!--
    The new column is initially filled with whatever default
    value is given (null if you don't specify a <literal>DEFAULT</> clause).
-->
新しい列にはデフォルト値が初期値として入ります（<literal>DEFAULT</>句を指定しない場合はNULL値が入ります）。
   </para>

   <para>
<!--
    You can also define constraints on the column at the same time,
    using the usual syntax:
-->
次の構文を使用すると、列の制約も同時に定義することができます。
<programlisting>
ALTER TABLE products ADD COLUMN description text CHECK (description &lt;&gt; '');
</programlisting>
<!--
    In fact all the options that can be applied to a column description
    in <command>CREATE TABLE</> can be used here.  Keep in mind however
    that the default value must satisfy the given constraints, or the
    <literal>ADD</> will fail.  Alternatively, you can add
    constraints later (see below) after you've filled in the new column
    correctly.
-->
実際には<command>CREATE TABLE</>内の列の記述に使用されている全てのオプションが、ここで使用できます。
ただしデフォルト値は与えられている制約を満足するものでなくてはならないことに注意してください。満足しない場合は<literal>ADD</>が失敗します。一方で、新規の列に正しく値を入れた後で制約を追加することができます（下記参照）。
   </para>

  <tip>
   <para>
<!--
    Adding a column with a default requires updating each row of the
    table (to store the new column value).  However, if no default is
    specified, <productname>PostgreSQL</productname> is able to avoid
    the physical update.  So if you intend to fill the column with
    mostly nondefault values, it's best to add the column with no default,
    insert the correct values using <command>UPDATE</>, and then add any
    desired default as described below.
-->
デフォルトを持つ列を追加するためには、（新しい列値を格納するために）テーブルの各行を更新しなければなりません。
しかし、デフォルトが指定されていない場合は、<productname>PostgreSQL</productname>は物理的な更新を避けることが可能です。
ですので、ほとんどがデフォルト以外の値を持つ列をテーブルに格納するつもりであれば、デフォルトを指定せずに列を追加し、<command>UPDATE</>を使用して正しい値を挿入することをお勧めします。
その後に、後述のようにして設定したいデフォルト値を付与してください。
   </para>
  </tip>
  </sect2>

  <sect2 id="ddl-alter-removing-a-column">
<!--
   <title>Removing a Column</title>
-->
   <title>列の削除</title>

   <indexterm>
<!--
    <primary>column</primary>
    <secondary>removing</secondary>
-->
    <primary>列</primary>
    <secondary>の削除</secondary>
   </indexterm>

   <para>
<!--
    To remove a column, use a command like:
-->
列を削除するには、次のようなコマンドを使用します。
<programlisting>
ALTER TABLE products DROP COLUMN description;
</programlisting>
<!--
    Whatever data was in the column disappears.  Table constraints involving
    the column are dropped, too.  However, if the column is referenced by a
    foreign key constraint of another table,
    <productname>PostgreSQL</productname> will not silently drop that
    constraint.  You can authorize dropping everything that depends on
    the column by adding <literal>CASCADE</>:
-->
列内にある、どんなデータであれ消去します。
またその列に関連するテーブルの制約も消去されます。
しかし、その列が他のテーブルの外部キー制約として参照されている場合は、<productname>PostgreSQL</productname>は暗黙のうちに制約を消去したりはしません。
<literal>CASCADE</>を追加することにより列に依存する全てを消去することを許可できます。
<programlisting>
ALTER TABLE products DROP COLUMN description CASCADE;
</programlisting>
<!--
    See <xref linkend="ddl-depend"> for a description of the general
    mechanism behind this.
-->
この背後にある一般的な仕組みに関する説明については<xref linkend="ddl-depend">を参照してください。
   </para>
  </sect2>

  <sect2 id="ddl-alter-adding-a-constraint">
<!--
   <title>Adding a Constraint</title>
-->
   <title>制約の追加</title>

   <indexterm>
<!--
    <primary>constraint</primary>
    <secondary>adding</secondary>
-->
    <primary>制約</primary>
    <secondary>の追加</secondary>
   </indexterm>

   <para>
<!--
    To add a constraint, the table constraint syntax is used.  For example:
-->
制約を追加するには、テーブル制約の構文が使用されます。
<programlisting>
ALTER TABLE products ADD CHECK (name &lt;&gt; '');
ALTER TABLE products ADD CONSTRAINT some_name UNIQUE (product_no);
ALTER TABLE products ADD FOREIGN KEY (product_group_id) REFERENCES product_groups;
</programlisting>
<!--
    To add a not-null constraint, which cannot be written as a table
    constraint, use this syntax:
-->
非NULL制約はテーブル制約として記述できないので、追加するには次の構文を使用します。
<programlisting>
ALTER TABLE products ALTER COLUMN product_no SET NOT NULL;
</programlisting>
   </para>

   <para>
<!--
    The constraint will be checked immediately, so the table data must
    satisfy the constraint before it can be added.
-->
制約は即座に検査されますので、制約を追加する前にテーブル内のデータがこれに従っている必要があります。
   </para>
  </sect2>

  <sect2 id="ddl-alter-removing-a-constraint">
<!--
   <title>Removing a Constraint</title>
-->
   <title>制約の削除</title>

   <indexterm>
<!--
    <primary>constraint</primary>
    <secondary>removing</secondary>
-->
    <primary>制約</primary>
    <secondary>の削除</secondary>
   </indexterm>

   <para>
<!--
    To remove a constraint you need to know its name.  If you gave it
    a name then that's easy.  Otherwise the system assigned a
    generated name, which you need to find out.  The
    <application>psql</application> command <literal>\d
    <replaceable>tablename</replaceable></literal> can be helpful
    here; other interfaces might also provide a way to inspect table
    details.  Then the command is:
-->
制約を削除するには、その制約名を知る必要があります。
自分で名前を付けた場合は簡単です。
しかし、自分で名前を付けていない場合はシステム生成の名前が割り当てられているので、それを調べなくてはなりません。
それには<application>psql</application>の<literal>\d <replaceable>tablename</replaceable></literal>コマンドを使用すると便利です。
他のインタフェースにもテーブルの詳細を調べる方法があるかもしれません。
制約名がわかったら、次のコマンドで制約を削除できます。
<programlisting>
ALTER TABLE products DROP CONSTRAINT some_name;
</programlisting>
<!--
    (If you are dealing with a generated constraint name like <literal>$2</>,
    don't forget that you'll need to double-quote it to make it a valid
    identifier.)
-->
（自動生成された<literal>$2</>といった制約名を扱う場合は、有効な識別子となるように二重引用符で括る必要があることを忘れないでください。）
   </para>

   <para>
<!--
    As with dropping a column, you need to add <literal>CASCADE</> if you
    want to drop a constraint that something else depends on.  An example
    is that a foreign key constraint depends on a unique or primary key
    constraint on the referenced column(s).
-->
列の削除の場合と同じく、何か他のものが依存している制約を削除する場合には<literal>CASCADE</>を付ける必要があります。
例えば、外部キー制約は、参照されている列の一意または主キー制約に依存しています。
   </para>

   <para>
<!--
    This works the same for all constraint types except not-null
    constraints. To drop a not null constraint use:
-->
上記は、非NULL制約以外の全ての制約型に適用できます。
非NULL制約を削除するには、次のようにします。
<programlisting>
ALTER TABLE products ALTER COLUMN product_no DROP NOT NULL;
</programlisting>
<!--
    (Recall that not-null constraints do not have names.)
-->
（非NULL制約には名前がないことを想起してください。）
   </para>
  </sect2>

  <sect2>
<!--
   <title>Changing a Column's Default Value</title>
-->
   <title>列のデフォルト値の変更</title>

   <indexterm>
<!--
    <primary>default value</primary>
    <secondary>changing</secondary>
-->
    <primary>デフォルト値</primary>
    <secondary>の変更</secondary>
   </indexterm>

   <para>
<!--
    To set a new default for a column, use a command like:
-->
列に新しいデフォルトを設定するには、以下のようなコマンドを使用します。
<programlisting>
ALTER TABLE products ALTER COLUMN price SET DEFAULT 7.77;
</programlisting>
<!--
    Note that this doesn't affect any existing rows in the table, it
    just changes the default for future <command>INSERT</> commands.
-->
これはテーブル内の既存の行には何も影響を与えないことに注意してください。これは将来の<command>INSERT</>コマンドのために単純にデフォルトを変えるだけです。
   </para>

   <para>
<!--
    To remove any default value, use:
-->
デフォルト値を削除するには次のようにします。
<programlisting>
ALTER TABLE products ALTER COLUMN price DROP DEFAULT;
</programlisting>
<!--
    This is effectively the same as setting the default to null.
    As a consequence, it is not an error
    to drop a default where one hadn't been defined, because the
    default is implicitly the null value.
-->
これは、デフォルトをNULLに設定することと同等です。
そのため、定義されていないデフォルト値を削除してもエラーにはなりません。
なぜなら NULL値が暗黙的にデフォルトとなっているからです。
   </para>
  </sect2>

  <sect2>
<!--
   <title>Changing a Column's Data Type</title>
-->
   <title>列のデータ型の変更</title>

   <indexterm>
<!--
    <primary>column data type</primary>
    <secondary>changing</secondary>
-->
    <primary>列のデータ型</primary>
    <secondary>の変更</secondary>
   </indexterm>

   <para>
<!--
    To convert a column to a different data type, use a command like:
-->
列を異なるデータ型に変換するには以下のようなコマンドを使用してください。
<programlisting>
ALTER TABLE products ALTER COLUMN price TYPE numeric(10,2);
</programlisting>
<!--
    This will succeed only if each existing entry in the column can be
    converted to the new type by an implicit cast.  If a more complex
    conversion is needed, you can add a <literal>USING</> clause that
    specifies how to compute the new values from the old.
-->
これは、その列の既存の項目が新しい型に暗黙的キャストにより変換できる場合にのみ成功します。
より複雑な変換が必要な場合、古い値から新しい値をどのように計算するかを指定する<literal>USING</>句を付けることができます。
   </para>

   <para>
<!--
    <productname>PostgreSQL</> will attempt to convert the column's
    default value (if any) to the new type, as well as any constraints
    that involve the column.  But these conversions might fail, or might
    produce surprising results.  It's often best to drop any constraints
    on the column before altering its type, and then add back suitably
    modified constraints afterwards.
-->
<productname>PostgreSQL</>は、（もしあれば）列のデフォルト値を新しい型に、同時に、その列に関連する全ての制約も新しい型に変換しようとします。
しかし、こうした変換は失敗するかもしれませんし、予想を超えた結果になってしまうかもしれません。
型を変更する前にその列に関する制約を全て削除し、後で適切に変更した制約を付け直すことが最善な場合がよくあります。
   </para>
  </sect2>

  <sect2>
<!--
   <title>Renaming a Column</title>
-->
   <title>列名の変更</title>

   <indexterm>
<!--
    <primary>column</primary>
    <secondary>renaming</secondary>
-->
    <primary>列</primary>
    <secondary>の名称変更</secondary>
   </indexterm>

   <para>
<!--
    To rename a column:
-->
列名を変更するには、次のようにします。
<programlisting>
ALTER TABLE products RENAME COLUMN product_no TO product_number;
</programlisting>
   </para>
  </sect2>

  <sect2>
<!--
   <title>Renaming a Table</title>
-->
   <title>テーブル名の変更</title>

   <indexterm>
<!--
    <primary>table</primary>
    <secondary>renaming</secondary>
-->
    <primary>テーブル</primary>
    <secondary>の名称変更</secondary>
   </indexterm>

   <para>
<!--
    To rename a table:
-->
テーブル名を変更するには、次のようにします。
<programlisting>
ALTER TABLE products RENAME TO items;
</programlisting>
   </para>
  </sect2>
 </sect1>

 <sect1 id="ddl-priv">
<!--
  <title>Privileges</title>
-->
  <title>権限</title>

  <indexterm zone="ddl-priv">
<!--
   <primary>privilege</primary>
-->
   <primary>権限</primary>
  </indexterm>

  <indexterm>
<!--
   <primary>permission</primary>
   <see>privilege</see>
-->
   <primary>権利</primary>
   <see>権限</see>
  </indexterm>

  <indexterm zone="ddl-priv">
<!--
   <primary>owner</primary>
-->
   <primary>所有者</primary>
  </indexterm>

  <indexterm zone="ddl-priv">
   <primary>GRANT</primary>
  </indexterm>

  <indexterm zone="ddl-priv">
   <primary>REVOKE</primary>
  </indexterm>

  <para>
<!--
   When an object is created, it is assigned an owner. The
   owner is normally the role that executed the creation statement.
   For most kinds of objects, the initial state is that only the owner
   (or a superuser) can do anything with the object. To allow
   other roles to use it, <firstterm>privileges</firstterm> must be
   granted.
-->
オブジェクトが作成されると、所有者が割り当てられます。通常、所有者は作成する文を実行したロールです。ほとんどの種類のオブジェクトについて、初期状態では所有者(またはスーパーユーザ)だけがそのオブジェクトを使用できます。
他のユーザがこのオブジェクトを使用するには、<firstterm>権限</firstterm>が付与されていなければなりません。
  </para>

  <para>
<!--
   There are different kinds of privileges: <literal>SELECT</>,
   <literal>INSERT</>, <literal>UPDATE</>, <literal>DELETE</>,
   <literal>TRUNCATE</>, <literal>REFERENCES</>, <literal>TRIGGER</>,
   <literal>CREATE</>, <literal>CONNECT</>, <literal>TEMPORARY</>,
   <literal>EXECUTE</>, and <literal>USAGE</>.
   The privileges applicable to a particular
   object vary depending on the object's type (table, function, etc).
   For complete information on the different types of privileges
   supported by <productname>PostgreSQL</productname>, refer to the
   <xref linkend="sql-grant"> reference
   page.  The following sections and chapters will also show you how
   those privileges are used.
-->
権限にはいくつかの種類があります。
すなわち<literal>SELECT</>、 <literal>INSERT</>、<literal>UPDATE</>、<literal>DELETE</>、<literal>TRUNCATE</>、<literal>REFERENCES</>、<literal>TRIGGER</>、<literal>CREATE</>、<literal>CONNECT</>、<literal>TEMPORARY</>、 <literal>EXECUTE</>、<literal>USAGE</>です。
特定のオブジェクトに適用可能な権限は、オブジェクトの型（テーブル、関数など）により変わります。
<productname>PostgreSQL</productname>がサポートする様々な権限の詳細については<xref linkend="sql-grant">リファレンスページを参照してください。
以降の節および章でもこれらの権限の使用方法についての説明があります。
  </para>

  <para>
<!--
   The right to modify or destroy an object is always the privilege of
   the owner only.
-->
オブジェクトの変更や削除の権限は常に所有者のみに与えられるものです。
  </para>

  <para>
<!--
   An object can be assigned to a new owner with an <command>ALTER</command>
   command of the appropriate kind for the object, e.g. <xref
   linkend="sql-altertable">.  Superusers can always do
   this; ordinary roles can only do it if they are both the current owner
   of the object (or a member of the owning role) and a member of the new
   owning role.
-->
<xref linkend="sql-altertable">のような適切な種類の<command>ALTER</command>コマンドにより、あるオブジェクトに新しい所有者を割り当てることができます。スーパーユーザはいつでも所有者を変更できます。通常のロールは、対象オブジェクトの現在の所有者(または所有者ロールのメンバー)であり、かつ新しい所有者ロールのメンバーである場合に限り、所有者を変更できます。
  </para>

  <para>
<!--
   To assign privileges, the <command>GRANT</command> command is
   used. For example, if <literal>joe</literal> is an existing role, and
   <literal>accounts</literal> is an existing table, the privilege to
   update the table can be granted with:
-->
権限を割り当てるには、<command>GRANT</command>コマンドを使用します。
例えば、<literal>joe</literal>という既存のロールと<literal>accounts</literal>という既存のテーブルがある場合、このテーブルを更新する権限を付与するには以下のようにします。
<programlisting>
GRANT UPDATE ON accounts TO joe;
</programlisting>
<!--
   Writing <literal>ALL</literal> in place of a specific privilege grants all
   privileges that are relevant for the object type.
-->
特定の権限名を指定する代わりに<literal>ALL</literal>を指定すると、その種類のオブジェクトに関連する全ての権限が付与されます。
  </para>

  <para>
<!--
   The special <quote>role</quote> name <literal>PUBLIC</literal> can
   be used to grant a privilege to every role on the system.  Also,
   <quote>group</> roles can be set up to help manage privileges when
   there are many users of a database &mdash; for details see
   <xref linkend="user-manag">.
-->
システム内の全てのロールに権限を付与するには、特別な<quote>ロール</quote>名である<literal>PUBLIC</literal>を使用することができます。
また、<quote>グループ</>ロールを使用すれば、データベース内に多くのユーザが存在する場合に権限の管理が簡単になります。
詳細は<xref linkend="user-manag">を参照してください。
  </para>

  <para>
<!--
   To revoke a privilege, use the fittingly named
   <command>REVOKE</command> command:
-->
権限を取り消す(revoke)には、それに相応しい名前の<command>REVOKE</command>コマンドを使用します。
<programlisting>
REVOKE ALL ON accounts FROM PUBLIC;
</programlisting>
<!--
   The special privileges of the object owner (i.e., the right to do
   <command>DROP</>, <command>GRANT</>, <command>REVOKE</>, etc.)
   are always implicit in being the owner,
   and cannot be granted or revoked.  But the object owner can choose
   to revoke their own ordinary privileges, for example to make a
   table read-only for themselves as well as others.
-->
オブジェクト所有者の特別の権限（<command>DROP</>、<command>GRANT</>、<command>REVOKE</>を行う権限など）は、所有者であることを前提とした権限なので、付与したり取り消したりすることはできません。
しかしオブジェクト所有者は、テーブルを他のユーザ同様に自分自身に対しても読み取り専用にしたい時などに、自分の通常の権限を取り消すことができます。
  </para>

  <para>
<!--
   Ordinarily, only the object's owner (or a superuser) can grant or
   revoke privileges on an object.  However, it is possible to grant a
   privilege <quote>with grant option</>, which gives the recipient
   the right to grant it in turn to others.  If the grant option is
   subsequently revoked then all who received the privilege from that
   recipient (directly or through a chain of grants) will lose the
   privilege.  For details see the <xref linkend="sql-grant"> and
   <xref linkend="sql-revoke"> reference pages.
-->
普通はオブジェクトの所有者（またはスーパーユーザ）だけが、オブジェクトにおける権限の付与や剥奪ができます。
しかし<quote>with grant option</>を付けることで、権限を与えられたユーザが、所有者と同様に他のユーザに権限を付与することが可能になります。
もし後になってグラントオプションが剥奪されると、剥奪されたユーザから（直接もしくは権限付与の連鎖により）権限を与えられていたユーザはすべて、その権限が剥奪されます。
詳細は、<xref linkend="sql-grant">と<xref linkend="sql-revoke">を参照してください。
  </para>
 </sect1>

 <sect1 id="ddl-rowsecurity">
<!--
  <title>Row Security Policies</title>
-->
  <title>行セキュリティポリシー</title>

  <indexterm zone="ddl-rowsecurity">
<!--
   <primary>row-level security</primary>
-->
   <primary>行単位セキュリティ</primary>
  </indexterm>

  <indexterm zone="ddl-rowsecurity">
<!--
   <primary>policy</primary>
-->
   <primary>ポリシー</primary>
  </indexterm>

  <para>
<!--
   In addition to the SQL-standard <link linkend="ddl-priv">privilege
   system</link> available through <xref linkend="sql-grant">,
   tables can have <firstterm>row security policies</> that restrict,
   on a per-user basis, which rows can be returned by normal queries
   or inserted, updated, or deleted by data modification commands.
   This feature is also known as <firstterm>Row-Level Security</>.
   By default, tables do not have any policies, so that if a user has
   access privileges to a table according to the SQL privilege system,
   all rows within it are equally available for querying or updating.
-->
<xref linkend="sql-grant">によって利用できるSQL標準の<link linkend="ddl-priv">権限システム</link>に加えて、通常の問い合わせでどの行が戻され、データ更新のコマンドでどの行を挿入、更新、削除できるかをユーザ単位で制限する<firstterm>行セキュリティポリシー</>をテーブルに定義できます。
この機能は<firstterm>行単位セキュリティ</>としても知られています。
デフォルトではテーブルには何もポリシーはなく、SQLの権限システムによってテーブルのアクセス権限があるユーザは、テーブル内のすべての行について同じように、問い合わせや更新をすることができます。
  </para>

  <para>
<!--
   When row security is enabled on a table (with
   <link linkend="sql-altertable">ALTER TABLE ... ENABLE ROW LEVEL
   SECURITY</>), all normal access to the table for selecting rows or
   modifying rows must be allowed by a row security policy.  (However, the
   table's owner is typically not subject to row security policies.)  If no
   policy exists for the table, a default-deny policy is used, meaning that
   no rows are visible or can be modified.  Operations that apply to the
   whole table, such as <command>TRUNCATE</> and <literal>REFERENCES</>,
   are not subject to row security.
-->
テーブルの行セキュリティが有効の場合（<link linkend="sql-altertable">ALTER TABLE ... ENABLE ROW LEVEL SECURITY</>を使います）、行の検索や行の更新のための通常のテーブルアクセスはすべて、行セキュリティポリシーによって許可される必要があります。
（ただし、テーブルの所有者は典型的には行セキュリティポリシーの対象とはなりません。）
テーブルにポリシーが存在しない場合は、デフォルト拒否のポリシーが使われて、どの行も見ることも更新することもできなくなります。
<command>TRUNCATE</>や<literal>REFERENCES</>など、テーブル全体に対する操作は行セキュリティの対象とはなりません。
  </para>

  <para>
<!--
   Row security policies can be specific to commands, or to roles, or to
   both.  A policy can be specified to apply to <literal>ALL</literal>
   commands, or to <literal>SELECT</>, <literal>INSERT</>, <literal>UPDATE</>,
   or <literal>DELETE</>.  Multiple roles can be assigned to a given
   policy, and normal role membership and inheritance rules apply.
-->
行セキュリティポリシーは特定のコマンド、特定のロール、あるいはその両方に対して定義できます。
ポリシーは<literal>ALL</literal>つまりすべてのコマンドに対して適用、あるいは<literal>SELECT</>、<literal>INSERT</>、<literal>UPDATE</>、<literal>DELETE</>に適用することを指定できます。
1つのポリシーを複数のロールに割り当てることができ、通常のロールのメンバ資格と継承の規則が当てはまります。
  </para>

  <para>
<!--
   To specify which rows are visible or modifiable according to a policy,
   an expression is required that returns a Boolean result.  This
   expression will be evaluated for each row prior to any conditions or
   functions coming from the user's query.  (The only exceptions to this
   rule are <literal>leakproof</literal> functions, which are guaranteed to
   not leak information; the optimizer may choose to apply such functions
   ahead of the row-security check.)  Rows for which the expression does
   not return <literal>true</> will not be processed.  Separate expressions
   may be specified to provide independent control over the rows which are
   visible and the rows which are allowed to be modified.  Policy
   expressions are run as part of the query and with the privileges of the
   user running the query, although security-definer functions can be used
   to access data not available to the calling user.
-->
ポリシーでどの行が可視である、あるいは更新可能であるかを指定するために、ブーリアン値を返す式が必要です。
ユーザの問い合わせにあるどの条件や関数よりも前に、この式が各行について評価されます。
（この規則の例外は、情報リークがないことが保証される<literal>leakproof</literal>関数だけです。
行セキュリティの確認の前にこのような関数を適用することをオプティマイザが選択することがあります。）
式が<literal>true</>を返さない行は処理対象になりません。
可視である行と変更可能な行について独立した制御ができるように、別々の式を指定することも可能です。
ポリシーの式は問い合わせの一部分として、問い合わせをしているユーザの権限で実行されます。
ただし、呼び出しユーザに利用できないデータにアクセスするために、セキュリティ定義関数を使うことができます。
  </para>

  <para>
<!--
   Superusers and roles with the <literal>BYPASSRLS</> attribute always
   bypass the row security system when accessing a table.  Table owners
   normally bypass row security as well, though a table owner can choose to
   be subject to row security with <link linkend="sql-altertable">ALTER
   TABLE ... FORCE ROW LEVEL SECURITY</>.
-->
スーパーユーザ、および<literal>BYPASSRLS</>属性のあるロールは、テーブルへのアクセス時に、常に行セキュリティシステムを無視します。
テーブルの所有者も通常は行セキュリティを無視しますが、<link linkend="sql-altertable">ALTER TABLE ... FORCE ROW LEVEL SECURITY</>により、テーブルの所有者も行セキュリティの対象となることができます。
  </para>

  <para>
<!--
   Enabling and disabling row security, as well as adding policies to a
   table, is always the privilege of the table owner only.
-->
行セキュリティの有効化、無効化、およびポリシーのテーブルへの追加は、常に、テーブルの所有者のみの権限です。
  </para>

  <para>
<!--
   Policies are created using the <xref linkend="sql-createpolicy">
   command, altered using the <xref linkend="sql-alterpolicy"> command,
   and dropped using the <xref linkend="sql-droppolicy"> command.  To
   enable and disable row security for a given table, use the
   <xref linkend="sql-altertable"> command.
-->
ポリシーは<xref linkend="sql-createpolicy">コマンドで作成され、<xref linkend="sql-alterpolicy">コマンドで変更され、<xref linkend="sql-droppolicy">コマンドで削除されます。
テーブルの行セキュリティを有効に、あるいは無効にするには<xref linkend="sql-altertable">コマンドを使います。
  </para>

  <para>
<!--
   Each policy has a name and multiple policies can be defined for a
   table.  As policies are table-specific, each policy for a table must
   have a unique name.  Different tables may have policies with the
   same name.
-->
各ポリシーには名前があり、1つのテーブルに複数のポリシーを定義することができます。
ポリシーはテーブルごとに定義されるので、1つのテーブルの各ポリシーは異なる名前でなければなりません。
異なるテーブルであれば、同じ名前のポリシーが存在しても構いません。
  </para>

  <para>
<!--
   When multiple policies apply to a given query, they are combined using
   either <literal>OR</literal> (for permissive policies, which are the
   default) or using <literal>AND</literal> (for restrictive policies).
   This is similar to the rule that a given role has the privileges
   of all roles that they are a member of.  Permissive vs. restrictive
   policies are discussed further below.
-->
ある問い合わせに複数のポリシーが適用される場合、（デフォルトの許容(permissive)ポリシーについては）<literal>OR</literal>または（制限(restrictive)ポリシーについては） <literal>AND</literal>を使って結合されます。
これは、あるロールが、それが属するすべてのロールの権限を合わせ持つのと類似しています。
許容ポリシーと制限ポリシーについては以下で更に説明します。
  </para>

  <para>
<!--
   As a simple example, here is how to create a policy on
   the <literal>account</> relation to allow only members of
   the <literal>managers</> role to access rows, and only rows of their
   accounts:
-->
簡単な例として、<literal>managers</>ロールのメンバーだけが行にアクセスでき、かつ自分のアカウントの行のみアクセスできるポリシーを<literal>account</>リレーション上に作成する方法を以下に示します。
  </para>

<programlisting>
CREATE TABLE accounts (manager text, company text, contact_email text);

ALTER TABLE accounts ENABLE ROW LEVEL SECURITY;

CREATE POLICY account_managers ON accounts TO managers
    USING (manager = current_user);
</programlisting>

  <para>
<<<<<<< HEAD
<!--
   If no role is specified, or the special user name
   <literal>PUBLIC</literal> is used, then the policy applies to all
   users on the system.  To allow all users to access their own row in
   a <literal>users</> table, a simple policy can be used:
-->
ロールが指定されなかった場合、あるいは特別なユーザ名<literal>PUBLIC</literal>が指定された場合、ポリシーはシステム上の全ユーザに適用されます。
すべてのユーザが<literal>users</>テーブルの自分自身の行にだけアクセスできるようにするためには、次の簡単なポリシーが使用できます。
=======
   The policy above implicitly provides a <literal>WITH CHECK</literal>
   clause identical to its <literal>USING</literal> clause, so that the
   constraint applies both to rows selected by a command (so a manager
   cannot <command>SELECT</command>, <command>UPDATE</command>,
   or <command>DELETE</command> existing rows belonging to a different
   manager) and to rows modified by a command (so rows belonging to a
   different manager cannot be created via <command>INSERT</command>
   or <command>UPDATE</command>).
  </para>

  <para>
   If no role is specified, or the special user name
   <literal>PUBLIC</literal> is used, then the policy applies to all
   users on the system.  To allow all users to access only their own row in
   a <literal>users</literal> table, a simple policy can be used:
>>>>>>> 4191e37a
  </para>

<programlisting>
CREATE POLICY user_policy ON users
    USING (user_name = current_user);
</programlisting>

  <para>
<<<<<<< HEAD
<!--
   To use a different policy for rows that are being added to the table
   compared to those rows that are visible, the <literal>WITH CHECK</>
   clause can be used.  This policy would allow all users to view all rows
   in the <literal>users</> table, but only modify their own:
-->
テーブルに追加される行に対し、可視である行とは異なるポリシーを使用する場合は、<literal>WITH CHECK</>句を使うことができます。
次のポリシーでは、すべてのユーザが<literal>users</>テーブルのすべての行を見ることができますが、自分自身の行だけしか更新できません。
=======
   This works similarly to the previous example.
  </para>

  <para>
   To use a different policy for rows that are being added to the table
   compared to those rows that are visible, multiple policies can be
   combined.  This pair of policies would allow all users to view all rows
   in the <literal>users</literal> table, but only modify their own:
>>>>>>> 4191e37a
  </para>

<programlisting>
CREATE POLICY user_sel_policy ON users
    FOR SELECT
    USING (true);
CREATE POLICY user_mod_policy ON users
    USING (user_name = current_user);
</programlisting>

  <para>
<<<<<<< HEAD
<!--
   Row security can also be disabled with the <command>ALTER TABLE</>
=======
   In a <command>SELECT</command> command, these two policies are combined
   using <literal>OR</literal>, with the net effect being that all rows
   can be selected.  In other command types, only the second policy applies,
   so that the effects are the same as before.
  </para>

  <para>
   Row security can also be disabled with the <command>ALTER TABLE</command>
>>>>>>> 4191e37a
   command.  Disabling row security does not remove any policies that are
   defined on the table; they are simply ignored.  Then all rows in the
   table are visible and modifiable, subject to the standard SQL privileges
   system.
-->
行セキュリティは<command>ALTER TABLE</>で無効にすることもできます。
行セキュリティを無効にしても、テーブルに定義されているポリシーは削除されず、単に無視されるだけになります。
このときは標準的なSQLの権限システムに従って、すべての行が可視で更新可能になります。
  </para>

  <para>
<!--
   Below is a larger example of how this feature can be used in production
   environments.  The table <literal>passwd</> emulates a Unix password
   file:
-->
以下のより大きな例で、この機能が実運用の環境で如何にして使えるかを示します。
<literal>passwd</>テーブルはUnixのパスワードファイルと同等のものです。
  </para>

<programlisting>
<!--
&#045;- Simple passwd-file based example
-->
-- passwdファイルに基づく簡単な例
CREATE TABLE passwd (
  user_name             text UNIQUE NOT NULL,
  pwhash                text,
  uid                   int  PRIMARY KEY,
  gid                   int  NOT NULL,
  real_name             text NOT NULL,
  home_phone            text,
  extra_info            text,
  home_dir              text NOT NULL,
  shell                 text NOT NULL
);

<!--
CREATE ROLE admin;  &#045;- Administrator
CREATE ROLE bob;    &#045;- Normal user
CREATE ROLE alice;  &#045;- Normal user
-->
CREATE ROLE admin;  -- 管理者
CREATE ROLE bob;    -- 一般ユーザ
CREATE ROLE alice;  -- 一般ユーザ


<!--
&#045;- Populate the table
-->
-- テーブルに値を入れる
INSERT INTO passwd VALUES
  ('admin','xxx',0,0,'Admin','111-222-3333',null,'/root','/bin/dash');
INSERT INTO passwd VALUES
  ('bob','xxx',1,1,'Bob','123-456-7890',null,'/home/bob','/bin/zsh');
INSERT INTO passwd VALUES
  ('alice','xxx',2,1,'Alice','098-765-4321',null,'/home/alice','/bin/zsh');

<!--
&#045;- Be sure to enable row level security on the table
-->
-- テーブルの行単位セキュリティを有効にする
ALTER TABLE passwd ENABLE ROW LEVEL SECURITY;

<!--
&#045;- Create policies
&#045;- Administrator can see all rows and add any rows
-->
-- ポリシーを作成する
-- 管理者はすべての行を見ることができ、どんな行でも追加できる
CREATE POLICY admin_all ON passwd TO admin USING (true) WITH CHECK (true);
<!--
&#045;- Normal users can view all rows
-->
-- 一般ユーザはすべての行を見ることができる
CREATE POLICY all_view ON passwd FOR SELECT USING (true);
<!--
&#045;- Normal users can update their own records, but
&#045;- limit which shells a normal user is allowed to set
-->
-- 一般ユーザは自身のレコードを更新できるが、
-- 変更できるのは使用するシェルだけに制限する
CREATE POLICY user_mod ON passwd FOR UPDATE
  USING (current_user = user_name)
  WITH CHECK (
    current_user = user_name AND
    shell IN ('/bin/bash','/bin/sh','/bin/dash','/bin/zsh','/bin/tcsh')
  );

<!--
&#045;- Allow admin all normal rights
-->
-- adminにはすべての通常の権限を付与する
GRANT SELECT, INSERT, UPDATE, DELETE ON passwd TO admin;
<!--
&#045;- Users only get select access on public columns
-->
-- 一般ユーザは公開列にSELECTでアクセスできるだけとする
GRANT SELECT
  (user_name, uid, gid, real_name, home_phone, extra_info, home_dir, shell)
  ON passwd TO public;
<!--
&#045;- Allow users to update certain columns
-->
-- 特定の列についてはユーザによる更新を許可する
GRANT UPDATE
  (pwhash, real_name, home_phone, extra_info, shell)
  ON passwd TO public;
</programlisting>

  <para>
<!--
   As with any security settings, it's important to test and ensure that
   the system is behaving as expected.  Using the example above, this
   demonstrates that the permission system is working properly.
-->
どんなセキュリティ設定でも同じですが、システムが期待通りに動作していることをテストして確認することが重要です。
上の例を利用して、以下ではパーミッションのシステムが適切に動作していることを示します。
  </para>

<programlisting>
<!--
&#045;- admin can view all rows and fields
-->
-- adminはすべての行と列を見ることができる
postgres=&gt; set role admin;
SET
postgres=&gt; table passwd;
 user_name | pwhash | uid | gid | real_name |  home_phone  | extra_info | home_dir    |   shell
-----------+--------+-----+-----+-----------+--------------+------------+-------------+-----------
 admin     | xxx    |   0 |   0 | Admin     | 111-222-3333 |            | /root       | /bin/dash
 bob       | xxx    |   1 |   1 | Bob       | 123-456-7890 |            | /home/bob   | /bin/zsh
 alice     | xxx    |   2 |   1 | Alice     | 098-765-4321 |            | /home/alice | /bin/zsh
(3 rows)

<!--
&#045;- Aliceに何ができるか試してみる
-->
-- Test what Alice is able to do
postgres=&gt; set role alice;
SET
postgres=&gt; table passwd;
ERROR:  permission denied for relation passwd
postgres=&gt; select user_name,real_name,home_phone,extra_info,home_dir,shell from passwd;
 user_name | real_name |  home_phone  | extra_info | home_dir    |   shell
-----------+-----------+--------------+------------+-------------+-----------
 admin     | Admin     | 111-222-3333 |            | /root       | /bin/dash
 bob       | Bob       | 123-456-7890 |            | /home/bob   | /bin/zsh
 alice     | Alice     | 098-765-4321 |            | /home/alice | /bin/zsh
(3 rows)

postgres=&gt; update passwd set user_name = 'joe';
ERROR:  permission denied for relation passwd
<!--
&#045;- Alice is allowed to change her own real_name, but no others
-->
-- Aliceは自分のreal_nameを変更できるが、他は変更できない
postgres=&gt; update passwd set real_name = 'Alice Doe';
UPDATE 1
postgres=&gt; update passwd set real_name = 'John Doe' where user_name = 'admin';
UPDATE 0
postgres=&gt; update passwd set shell = '/bin/xx';
ERROR:  new row violates WITH CHECK OPTION for "passwd"
postgres=&gt; delete from passwd;
ERROR:  permission denied for relation passwd
postgres=&gt; insert into passwd (user_name) values ('xxx');
ERROR:  permission denied for relation passwd
<!--
&#045;- Alice can change her own password; RLS silently prevents updating other rows
-->
-- Aliceは自分のパスワードを変更できる。
-- RLSにより他の行は更新されないが、何も報告されない。
postgres=&gt; update passwd set pwhash = 'abc';
UPDATE 1
</programlisting>

  <para>
<!--
   All of the policies constructed thus far have been permissive policies,
   meaning that when multiple policies are applied they are combined using
   the <quote>OR</quote> Boolean operator.  While permissive policies can be constructed
   to only allow access to rows in the intended cases, it can be simpler to
   combine permissive policies with restrictive policies (which the records
   must pass and which are combined using the <quote>AND</quote> Boolean operator).
   Building on the example above, we add a restrictive policy to require
   the administrator to be connected over a local Unix socket to access the
   records of the <literal>passwd</literal> table:
-->
ここまでで作成したポリシーはすべて許容ポリシーで、つまり複数のポリシーが適用される場合、それらは論理演算子<quote>OR</quote>を使って結合されるものでした。
意図した場合にのみ行へのアクセスが許されるよう許容ポリシーを構築することは可能ですが、許容ポリシーを制限ポリシーと組み合わせることで、より単純にすることが可能です（制限ポリシーはレコードが満たさなければならないポリシーで、論理演算子<quote>AND</quote>を使って結合されます）。
上記の例に重ねて、管理者がローカルのUnixソケットを通して接続して<literal>passwd</literal>テーブルのレコードにアクセスすることを要求する制限ポリシーを追加してみます。
  </para>

<programlisting>
CREATE POLICY admin_local_only ON passwd AS RESTRICTIVE TO admin
    USING (pg_catalog.inet_client_addr() IS NULL);
</programlisting>

  <para>
<!--
   We can then see that an administrator connecting over a network will not
   see any records, due to the restrictive policy:
-->
こうすると以下のように、制限ポリシーにより、ネットワーク経由で接続している管理者にはレコードが見えないことがわかります。
  </para>

<programlisting>
=&gt; SELECT current_user;
 current_user 
--------------
 admin
(1 row)

=&gt; select inet_client_addr();
 inet_client_addr 
------------------
 127.0.0.1
(1 row)

=&gt; SELECT current_user;
 current_user 
--------------
 admin
(1 row)

=&gt; TABLE passwd;
 user_name | pwhash | uid | gid | real_name | home_phone | extra_info | home_dir | shell
-----------+--------+-----+-----+-----------+------------+------------+----------+-------
(0 rows)

=&gt; UPDATE passwd set pwhash = NULL;
UPDATE 0
</programlisting>

  <para>
<!--
   Referential integrity checks, such as unique or primary key constraints
   and foreign key references, always bypass row security to ensure that
   data integrity is maintained.  Care must be taken when developing
   schemas and row level policies to avoid <quote>covert channel</> leaks of
   information through such referential integrity checks.
-->
一意性制約、主キー制約、外部キー制約などの参照整合性確認は、データの整合性を維持するため、常に行セキュリティを無視します。
スキーマと行単位セキュリティの開発において、このような参照整合性確認により<quote>カバートチャネル(covert channel)</>の情報漏洩が起こらないようにするため、注意が必要です。
  </para>

  <para>
<!--
   In some contexts it is important to be sure that row security is
   not being applied.  For example, when taking a backup, it could be
   disastrous if row security silently caused some rows to be omitted
   from the backup.  In such a situation, you can set the
   <xref linkend="guc-row-security"> configuration parameter
   to <literal>off</>.  This does not in itself bypass row security;
   what it does is throw an error if any query's results would get filtered
   by a policy.  The reason for the error can then be investigated and
   fixed.
-->
状況によっては、行セキュリティが適用されないことを確実にするのが重要になります。
例えばバックアップを取るとき、行セキュリティのために、何のエラーや警告もなしに一部の行がバックアップされないとすると、破滅的です。
このような状況では、設定パラメータ<xref linkend="guc-row-security">を<literal>off</>にすることができます。
これ自体は行セキュリティを無視するわけではなく、問い合わせの結果がポリシーによって影響を受ける場合にエラーを発生させます。
その後でエラーの原因を調査して解決することができます。
  </para>

  <para>
<!--
   In the examples above, the policy expressions consider only the current
   values in the row to be accessed or updated.  This is the simplest and
   best-performing case; when possible, it's best to design row security
   applications to work this way.  If it is necessary to consult other rows
   or other tables to make a policy decision, that can be accomplished using
   sub-<command>SELECT</>s, or functions that contain <command>SELECT</>s,
   in the policy expressions.  Be aware however that such accesses can
   create race conditions that could allow information leakage if care is
   not taken.  As an example, consider the following table design:
-->
上の例では、ポリシーの式はアクセス対象または更新対象の行の現在の値のみを考慮していました。
これは最も単純で、しかも効率の良い場合です。
可能であれば、行セキュリティの適用はこのように動作するよう設計するのが最善です。
ポリシーの決定をするために他の行あるいは他のテーブルを参照する必要がある場合は、ポリシーの式で副<command>SELECT</>を使う、あるいは<command>SELECT</>を含む関数を使うことができます。
ただし、そのようなアクセスは注意深く設計しなければ、情報漏洩を起こすような競合条件を作り出す場合があることに注意して下さい。
例えば、以下のテーブル設計を考えます。
  </para>

<programlisting>
<!--
&#045;- definition of privilege groups
-->
-- 権限グループの定義
CREATE TABLE groups (group_id int PRIMARY KEY,
                     group_name text NOT NULL);

INSERT INTO groups VALUES
  (1, 'low'),
  (2, 'medium'),
  (5, 'high');

<!--
GRANT ALL ON groups TO alice;  &#045;- alice is the administrator
-->
GRANT ALL ON groups TO alice;  -- aliceが管理者
GRANT SELECT ON groups TO public;

<!--
&#045;- definition of users' privilege levels
-->
-- ユーザの権限レベルの定義
CREATE TABLE users (user_name text PRIMARY KEY,
                    group_id int NOT NULL REFERENCES groups);

INSERT INTO users VALUES
  ('alice', 5),
  ('bob', 2),
  ('mallory', 2);

GRANT ALL ON users TO alice;
GRANT SELECT ON users TO public;

<!--
&#045;- table holding the information to be protected
-->
-- 保護される情報を保持するテーブル
CREATE TABLE information (info text,
                          group_id int NOT NULL REFERENCES groups);

INSERT INTO information VALUES
  ('barely secret', 1),
  ('slightly secret', 2),
  ('very secret', 5);

ALTER TABLE information ENABLE ROW LEVEL SECURITY;

<!--
&#045;- a row should be visible to/updatable by users whose security group_id is
&#045;- greater than or equal to the row's group_id
-->
-- セキュリティのgroup_idが行のgroup_idより大きいか等しいユーザは
-- その行を見ること、更新することが可能
CREATE POLICY fp_s ON information FOR SELECT
  USING (group_id &lt;= (SELECT group_id FROM users WHERE user_name = current_user));
CREATE POLICY fp_u ON information FOR UPDATE
  USING (group_id &lt;= (SELECT group_id FROM users WHERE user_name = current_user));

<!--
&#045;- we rely only on RLS to protect the information table
-->
-- informationテーブルを保護するのにRLSのみに依存する
GRANT ALL ON information TO public;
</programlisting>

  <para>
<!--
   Now suppose that <literal>alice</> wishes to change the <quote>slightly
   secret</> information, but decides that <literal>mallory</> should not
   be trusted with the new content of that row, so she does:
-->
ここで<literal>alice</>が<quote>slightly secret</>の情報を更新したいが、この行の新しい内容に関して<literal>mallory</>は信頼すべきでないと判断しました。
そこで、彼女は次のようにします。
  </para>

<programlisting>
BEGIN;
UPDATE users SET group_id = 1 WHERE user_name = 'mallory';
UPDATE information SET info = 'secret from mallory' WHERE group_id = 2;
COMMIT;
</programlisting>

  <para>
<!--
   That looks safe; there is no window wherein <literal>mallory</> should be
   able to see the <quote>secret from mallory</> string.  However, there is
   a race condition here.  If <literal>mallory</> is concurrently doing,
   say,
-->
これは安全なように見えます。
<literal>mallory</>が<quote>secret from mallory</>の文字列を見ることができる隙はありません。
しかし、ここには競合条件があります。
例えば、<literal>mallory</>が同時に以下を実行していたとしましょう。
<programlisting>
SELECT * FROM information WHERE group_id = 2 FOR UPDATE;
</programlisting>
<!--
   and her transaction is in <literal>READ COMMITTED</> mode, it is possible
   for her to see <quote>secret from mallory</>.  That happens if her
   transaction reaches the <structname>information</> row just
   after <literal>alice</>'s does.  It blocks waiting
   for <literal>alice</>'s transaction to commit, then fetches the updated
   row contents thanks to the <literal>FOR UPDATE</> clause.  However, it
   does <emphasis>not</> fetch an updated row for the
   implicit <command>SELECT</> from <structname>users</>, because that
   sub-<command>SELECT</> did not have <literal>FOR UPDATE</>; instead
   the <structname>users</> row is read with the snapshot taken at the start
   of the query.  Therefore, the policy expression tests the old value
   of <literal>mallory</>'s privilege level and allows her to see the
   updated row.
-->
ここで彼女のトランザクションが<literal>READ COMMITTED</>モードなら、彼女は<quote>secret from mallory</>を見ることが可能です。
それは彼女のトランザクションが、<literal>alice</>のトランザクションの直後に<structname>information</>の行にアクセスした場合に発生します。
それは<literal>alice</>のトランザクションがコミットされるのを待ってブロックされ、次に<literal>FOR UPDATE</>句があるため、更新後の行の内容をフェッチします。
しかし、<structname>users</>からの暗示的な<command>SELECT</>では更新後の行をフェッチ<emphasis>しません</>。
なぜなら、その副<command>SELECT</>には<literal>FOR UPDATE</>がないため、<structname>users</>の行は問い合わせの開始時に取得したスナップショットから読まれるからです。
そのため、ポリシーの式は<literal>mallory</>の権限レベルの古い値について検査し、更新後の行を見ることを許してしまいます。
  </para>

  <para>
<!--
   There are several ways around this problem.  One simple answer is to use
   <literal>SELECT ... FOR SHARE</> in sub-<command>SELECT</>s in row
   security policies.  However, that requires granting <literal>UPDATE</>
   privilege on the referenced table (here <structname>users</>) to the
   affected users, which might be undesirable.  (But another row security
   policy could be applied to prevent them from actually exercising that
   privilege; or the sub-<command>SELECT</> could be embedded into a security
   definer function.)  Also, heavy concurrent use of row share locks on the
   referenced table could pose a performance problem, especially if updates
   of it are frequent.  Another solution, practical if updates of the
   referenced table are infrequent, is to take an exclusive lock on the
   referenced table when updating it, so that no concurrent transactions
   could be examining old row values.  Or one could just wait for all
   concurrent transactions to end after committing an update of the
   referenced table and before making changes that rely on the new security
   situation.
-->
この問題を回避する方法はいくつかあります。
一つの簡単な答は行セキュリティポリシーの副<command>SELECT</>で<literal>SELECT ... FOR SHARE</>を使うことです。
しかし、これは影響を受けるユーザに対し、参照先テーブル（この場合は<structname>users</>）の<literal>UPDATE</>権限を付与する必要があり、望ましくないかもしれません。
（しかし、もう一つの行セキュリティポリシーを適用して、彼らが実際にその権限を行使することを防ぐことはできます。
また、副<command>SELECT</>をセキュリティ定義関数内に埋め込むことも可能です。）
また、参照先テーブルに行共有ロックが同時に大量に発生するとパフォーマンス問題が起きるかもしれません。
特にそのテーブルの更新が多いときは問題になるでしょう。
別の解決策で、参照先テーブルの更新が少ない場合に現実的なのは、参照先テーブルの更新時に排他ロックを取得するものです。
そうすれば、同時実行のトランザクションが行の古い値を調べることはできません。
あるいは、参照先のテーブルの更新をコミットした後、単にすべての同時実行トランザクションが終わるのを待ってから、新しいセキュリティ状況に依存する変更をする、ということもできます。
  </para>

  <para>
<!--
   For additional details see <xref linkend="sql-createpolicy">
   and <xref linkend="sql-altertable">.
-->
更なる詳細は<xref linkend="sql-createpolicy">と<xref linkend="sql-altertable">を参照して下さい。
  </para>

 </sect1>

 <sect1 id="ddl-schemas">
<!--
  <title>Schemas</title>
-->
  <title>スキーマ</title>

  <indexterm zone="ddl-schemas">
<!--
   <primary>schema</primary>
-->
   <primary>スキーマ</primary>
  </indexterm>

  <para>
<!--
   A <productname>PostgreSQL</productname> database cluster
   contains one or more named databases.  Users and groups of users are
   shared across the entire cluster, but no other data is shared across
   databases.  Any given client connection to the server can access
   only the data in a single database, the one specified in the connection
   request.
-->
<productname>PostgreSQL</productname>データベースクラスタには、1つ以上の名前付きデータベースが含まれます。
ユーザおよびユーザのグループはクラスタ全体で共有されますが、他のデータは複数のデータベース間で共有されません。
サーバに接続しているクライアントは、単一のデータベース、つまり接続要求で指定したデータベース内のデータにしかアクセスできません。
  </para>

  <note>
   <para>
<!--
    Users of a cluster do not necessarily have the privilege to access every
    database in the cluster.  Sharing of user names means that there
    cannot be different users named, say, <literal>joe</> in two databases
    in the same cluster; but the system can be configured to allow
    <literal>joe</> access to only some of the databases.
-->
クラスタのユーザは、クラスタ内の全てのデータベースへのアクセス権限を持っているとは限りません。
ユーザ名を共有するということは、例えば<literal>joe</>という同じユーザ名を持つ異なるユーザが同じクラスタ内の2つのデータベースに存在することはできないということです。
しかし、<literal>joe</>が一部のデータベースにのみアクセスできるようにシステムを構成することはできます。
   </para>
  </note>

  <para>
<!--
   A database contains one or more named <firstterm>schemas</>, which
   in turn contain tables.  Schemas also contain other kinds of named
   objects, including data types, functions, and operators.  The same
   object name can be used in different schemas without conflict; for
   example, both <literal>schema1</> and <literal>myschema</> can
   contain tables named <literal>mytable</>.  Unlike databases,
   schemas are not rigidly separated: a user can access objects in any
   of the schemas in the database they are connected to, if they have
   privileges to do so.
-->
データベースには、1つ以上の名前付き<firstterm>スキーマ</>が含まれ、スキーマにはテーブルが含まれます。
スキーマには、データ型、関数および演算子などの他の名前付きオブジェクトも含まれます。
同じオブジェクト名を異なるスキーマで使用しても競合は起こりません。
例えば、<literal>schema1</>と<literal>myschema</>の両方のスキーマに<literal>mytable</>というテーブルが含まれていても構いません。
スキーマはデータベースとは異なり厳格に分離されていないので、ユーザは、権限さえ持っていれば接続しているデータベース内のどのスキーマのオブジェクトにでもアクセスすることができます。
  </para>

  <para>
<!--
   There are several reasons why one might want to use schemas:
-->
スキーマの使用が好まれる理由はいくつかあります。

   <itemizedlist>
    <listitem>
     <para>
<!--
      To allow many users to use one database without interfering with
      each other.
-->
1つのデータベースを多数のユーザが互いに干渉することなく使用できるようにするため。
     </para>
    </listitem>

    <listitem>
     <para>
<!--
      To organize database objects into logical groups to make them
      more manageable.
-->
管理しやすくなるよう、データベースオブジェクトを論理グループに編成するため。
     </para>
    </listitem>

    <listitem>
     <para>
<!--
      Third-party applications can be put into separate schemas so
      they do not collide with the names of other objects.
-->
サードパーティのアプリケーションを別々のスキーマに入れることにより、他のオブジェクトの名前と競合しないようにするため。
     </para>
    </listitem>
   </itemizedlist>

<!--
   Schemas are analogous to directories at the operating system level,
   except that schemas cannot be nested.
-->
スキーマは、入れ子にできないという点を除き、オペレーティングシステムのディレクトリと似ています。
  </para>

  <sect2 id="ddl-schemas-create">
<!--
   <title>Creating a Schema</title>
-->
   <title>スキーマの作成</title>

   <indexterm zone="ddl-schemas-create">
<!--
    <primary>schema</primary>
    <secondary>creating</secondary>
-->
    <primary>スキーマ</primary>
    <secondary>の作成</secondary>
   </indexterm>

   <para>
<!--
    To create a schema, use the <xref linkend="sql-createschema">
    command.  Give the schema a name
    of your choice.  For example:
-->
スキーマを作成するには、<xref linkend="sql-createschema">コマンドを使用します。
スキーマに自由に名前を付けます。
例を示します。
<programlisting>
CREATE SCHEMA myschema;
</programlisting>
   </para>

   <indexterm>
<!--
    <primary>qualified name</primary>
-->
    <primary>修飾名</primary>
   </indexterm>

   <indexterm>
<!--
    <primary>name</primary>
    <secondary>qualified</secondary>
-->
    <primary>名前</primary>
    <secondary>修飾された</secondary>
   </indexterm>

   <para>
<!--
    To create or access objects in a schema, write a
    <firstterm>qualified name</> consisting of the schema name and
    table name separated by a dot:
-->
スキーマ内にオブジェクトを作成したりこれにアクセスするには、スキーマ名とテーブル名をドットで区切った<firstterm>修飾名</>を書きます。
<synopsis>
<replaceable>schema</><literal>.</><replaceable>table</>
</synopsis>
<!--
    This works anywhere a table name is expected, including the table
    modification commands and the data access commands discussed in
    the following chapters.
    (For brevity we will speak of tables only, but the same ideas apply
    to other kinds of named objects, such as types and functions.)
-->
この方法は、後の章で説明するテーブル変更コマンドやデータアクセスコマンドなど、テーブル名を必要とする場合すべてに使用できます。
（話を簡単にするため、テーブルについてのみ述べます。
しかし型や関数といった名前付きのオブジェクトの他の種類について同様の考え方が適用できます。）
   </para>

   <para>
<!--
    Actually, the even more general syntax
-->
実際には、より一般的な以下の構文
<synopsis>
<replaceable>database</><literal>.</><replaceable>schema</><literal>.</><replaceable>table</>
</synopsis>
<!--
    can be used too, but at present this is just for <foreignphrase>pro
    forma</> compliance with the SQL standard.  If you write a database name,
    it must be the same as the database you are connected to.
-->
を使用することもできますが、現在ではこの構文は標準SQLに<foreignphrase>形式的に</>準拠するためにのみ存在しています。
記述されるデータベース名は、接続しているデータベースと同じ名前でなければなりません。
   </para>

   <para>
<!--
    So to create a table in the new schema, use:
-->
ですから、新しいスキーマにテーブルを作成するには次のようにします。
<programlisting>
CREATE TABLE myschema.mytable (
 ...
);
</programlisting>
   </para>

   <indexterm>
<!--
    <primary>schema</primary>
    <secondary>removing</secondary>
-->
    <primary>スキーマ</primary>
    <secondary>の削除</secondary>
   </indexterm>

   <para>
<!--
    To drop a schema if it's empty (all objects in it have been
    dropped), use:
-->
空のスキーマ（全てのオブジェクトが削除されたスキーマ）を削除するには次のようにします。
<programlisting>
DROP SCHEMA myschema;
</programlisting>
<!--
    To drop a schema including all contained objects, use:
-->
スキーマ内の全オブジェクトも含めてスキーマを削除する場合には次のようにします。
<programlisting>
DROP SCHEMA myschema CASCADE;
</programlisting>
<!--
    See <xref linkend="ddl-depend"> for a description of the general
    mechanism behind this.
-->
この背後にある一般的な機構についての詳細は<xref linkend="ddl-depend">を参照してください。
   </para>

   <para>
<!--
    Often you will want to create a schema owned by someone else
    (since this is one of the ways to restrict the activities of your
    users to well-defined namespaces).  The syntax for that is:
-->
他のユーザが所有するスキーマを作成したい場合があります（これは他のユーザの活動を明確に定義された名前空間内に制限する方法の1つです）。
そのための構文は次の通りです。
<programlisting>
CREATE SCHEMA <replaceable>schema_name</replaceable> AUTHORIZATION <replaceable>user_name</replaceable>;
</programlisting>
<!--
    You can even omit the schema name, in which case the schema name
    will be the same as the user name.  See <xref
    linkend="ddl-schemas-patterns"> for how this can be useful.
-->
スキーマ名は省略することもでき、その場合スキーマ名はユーザ名と同じになります。
この構文の便利な使用方法は<xref linkend="ddl-schemas-patterns">に記載されています。
   </para>

   <para>
<!--
    Schema names beginning with <literal>pg_</> are reserved for
    system purposes and cannot be created by users.
-->
<literal>pg_</>で始まるスキーマ名は、システム上の使用のため予約されており、ユーザが作成することはできません。
   </para>
  </sect2>

  <sect2 id="ddl-schemas-public">
<!--
   <title>The Public Schema</title>
-->
   <title>publicスキーマ</title>

   <indexterm zone="ddl-schemas-public">
<!--
    <primary>schema</primary>
    <secondary>public</secondary>
-->
    <primary>スキーマ</primary>
    <secondary>public</secondary>
   </indexterm>

   <para>
<!--
    In the previous sections we created tables without specifying any
    schema names.  By default such tables (and other objects) are
    automatically put into a schema named <quote>public</quote>.  Every new
    database contains such a schema.  Thus, the following are equivalent:
-->
これまでの節ではスキーマ名を指定せずにテーブルを作成してきました。
デフォルトでは、このようなテーブル（および他のオブジェクト）は自動的に<quote>public</quote>という名前のスキーマに入れられます。
新しいデータベースには全てこのようなスキーマが含まれています。
そのため、以下の2つの構文は同等です。
<programlisting>
CREATE TABLE products ( ... );
</programlisting>
<!--
    and:
-->
および
<programlisting>
CREATE TABLE public.products ( ... );
</programlisting>
   </para>
  </sect2>

  <sect2 id="ddl-schemas-path">
<!--
   <title>The Schema Search Path</title>
-->
   <title>スキーマ検索パス</title>

   <indexterm>
<!--
    <primary>search path</primary>
-->
    <primary>検索パス</primary>
   </indexterm>

   <indexterm>
<!--
    <primary>unqualified name</primary>
-->
    <primary>非修飾名</primary>
   </indexterm>

   <indexterm>
<!--
    <primary>name</primary>
    <secondary>unqualified</secondary>
-->
    <primary>名前</primary>
    <secondary>非修飾の</secondary>
   </indexterm>

   <para>
<!--
    Qualified names are tedious to write, and it's often best not to
    wire a particular schema name into applications anyway.  Therefore
    tables are often referred to by <firstterm>unqualified names</>,
    which consist of just the table name.  The system determines which table
    is meant by following a <firstterm>search path</>, which is a list
    of schemas to look in.  The first matching table in the search path
    is taken to be the one wanted.  If there is no match in the search
    path, an error is reported, even if matching table names exist
    in other schemas in the database.
-->
修飾名を書くのは手間がかかりますし、どちらにしても、アプリケーションに特定のスキーマ名を書き込まない方が良いことも多いのです。
そのため、テーブルは多くの場合、テーブル名しか持たない<firstterm>非修飾名</>として参照されます。
システムは、検索するスキーマのリストである<firstterm>検索パス</>に従って、どのテーブルを指しているのかを判別します。
検索パスで最初に一致したテーブルが、該当テーブルだと解釈されます。
検索パス内に一致するテーブルがないと、データベースの他のスキーマ内に一致するテーブルがある場合でもエラーが報告されます。
   </para>

  <para>
<!--
    The ability to create like-named objects in different schemas complicates
    writing a query that references precisely the same objects every time.  It
    also opens up the potential for users to change the behavior of other
    users' queries, maliciously or accidentally.  Due to the prevalence of
    unqualified names in queries and their use
    in <productname>PostgreSQL</productname> internals, adding a schema
    to <varname>search_path</varname> effectively trusts all users having
    <literal>CREATE</literal> privilege on that schema.  When you run an
    ordinary query, a malicious user able to create objects in a schema of
    your search path can take control and execute arbitrary SQL functions as
    though you executed them.
-->
同じ名前のオブジェクトを異なるスキーマに作成できる結果、正確に同じオブジェクトを参照する問合せを書く作業が、いつも複雑になります。
また、ユーザが悪意を持って、あるいは偶然に他のユーザの問合せの挙動を変える可能性をもたらします。
<productname>PostgreSQL</productname>内部では非修飾名を問合せ中で使うことが一般的なので、<varname>search_path</varname>にスキーマを追加することは、<literal>CREATE</literal>の書き込み権限を持っているすべてのユーザを、実質的に信頼することになります。
あなたが通常の問合せを実行する際、あなたのサーチパス内のスキーマにオブジェクトを作成できる悪意のあるユーザは、支配権を奪い、あたかもあなたが実行したように任意のSQL関数を実行できます。
  </para>

   <indexterm>
<!--
    <primary>schema</primary>
    <secondary>current</secondary>
-->
    <primary>スキーマ</primary>
    <secondary>現在の</secondary>
   </indexterm>

   <para>
<!--
    The first schema named in the search path is called the current schema.
    Aside from being the first schema searched, it is also the schema in
    which new tables will be created if the <command>CREATE TABLE</>
    command does not specify a schema name.
-->
検索パスの最初に列挙されているスキーマは、「現在のスキーマ」と呼ばれます。
現在のスキーマは、検索される最初のスキーマであると同時に、スキーマ名を指定せずに<command>CREATE TABLE</>コマンドでテーブルを作成した場合に新しいテーブルが作成されるスキーマでもあります。
   </para>

   <indexterm>
<!--
    <primary><varname>search_path</varname> configuration parameter</primary>
-->
    <primary><varname>search_path</varname>設定パラメータ</primary>
   </indexterm>

   <para>
<!--
    To show the current search path, use the following command:
-->
現行の検索パスを示すには次のコマンドを使用します。
<programlisting>
SHOW search_path;
</programlisting>
<!--
    In the default setup this returns:
-->
デフォルトの設定では次のように返されます。
<screen>
 search_path
--------------
 "$user", public
</screen>
<!--
    The first element specifies that a schema with the same name as
    the current user is to be searched.  If no such schema exists,
    the entry is ignored.  The second element refers to the
    public schema that we have seen already.
-->
最初の要素は、現行ユーザと同じ名前のスキーマを検索することを指定しています。
そのようなスキーマが存在していない場合、この項目は無視されます。
2番目の要素は、先ほど説明したpublicスキーマを参照しています。
   </para>

   <para>
<!--
    The first schema in the search path that exists is the default
    location for creating new objects.  That is the reason that by
    default objects are created in the public schema.  When objects
    are referenced in any other context without schema qualification
    (table modification, data modification, or query commands) the
    search path is traversed until a matching object is found.
    Therefore, in the default configuration, any unqualified access
    again can only refer to the public schema.
-->
実存するスキーマのうち、検索パス内で最初に現れるスキーマが、新規オブジェクトが作成されるデフォルトの場所になります。
これが、デフォルトでオブジェクトがpublicスキーマに作成される理由です。
オブジェクトがスキーマ修飾なしで別の文脈で参照される場合（テーブル変更、データ変更、あるいは問い合わせコマンドなど）、一致するオブジェクトが見つかるまで検索パス内で探索されます。
そのためデフォルト構成では、非修飾のアクセスはpublicスキーマしか参照できません。
   </para>

   <para>
<!--
    To put our new schema in the path, we use:
-->
新しいスキーマをパスに追加するには次のようにします。
<programlisting>
SET search_path TO myschema,public;
</programlisting>
<!--
    (We omit the <literal>$user</literal> here because we have no
    immediate need for it.)  And then we can access the table without
    schema qualification:
-->
（<literal>$user</literal>はまだ必要ないので、ここでは省略しています。）
そして、次のようにしてスキーマ修飾なしでテーブルにアクセスします。
<programlisting>
DROP TABLE mytable;
</programlisting>
<!--
    Also, since <literal>myschema</literal> is the first element in
    the path, new objects would by default be created in it.
-->
また、<literal>myschema</literal>はパス内の最初の要素なので、新しいオブジェクトはデフォルトでここに作成されます。
   </para>

   <para>
<!--
    We could also have written:
-->
以下のように書くこともできます。
<programlisting>
SET search_path TO myschema;
</programlisting>
<!--
    Then we no longer have access to the public schema without
    explicit qualification.  There is nothing special about the public
    schema except that it exists by default.  It can be dropped, too.
-->
このようにすると、今後は修飾名なしでpublicスキーマにアクセスすることができなくなります。
publicスキーマはデフォルトで存在するということ以外に特別な意味はありません。
他のスキーマと同様に削除することもできます。
   </para>

   <para>
<!--
    See also <xref linkend="functions-info"> for other ways to manipulate
    the schema search path.
-->
スキーマ検索パスを操作する他の方法については<xref linkend="functions-info">を参照してください。
   </para>

   <para>
<!--
    The search path works in the same way for data type names, function names,
    and operator names as it does for table names.  Data type and function
    names can be qualified in exactly the same way as table names.  If you
    need to write a qualified operator name in an expression, there is a
    special provision: you must write
-->
検索パスはデータ型名、関数名、演算子名についても、テーブル名の場合と同じように機能します。
データ型および関数の名前は、テーブル名とまったく同じように修飾することができます。
式で修飾演算子名を書く場合には、特別な決まりがあります。
それは以下の通りです。
<synopsis>
<literal>OPERATOR(</><replaceable>schema</><literal>.</><replaceable>operator</><literal>)</>
</synopsis>
<!--
    This is needed to avoid syntactic ambiguity.  An example is:
-->
この規則は構文が曖昧になることを防ぐためのものです。
以下に例を示します。
<programlisting>
SELECT 3 OPERATOR(pg_catalog.+) 4;
</programlisting>
<!--
    In practice one usually relies on the search path for operators,
    so as not to have to write anything so ugly as that.
-->
実際の場面ではこのような見づらい構文を書かなくて済むように、演算子についても検索パスが使用されています。
   </para>
  </sect2>

  <sect2 id="ddl-schemas-priv">
<!--
   <title>Schemas and Privileges</title>
-->
   <title>スキーマおよび権限</title>

   <indexterm zone="ddl-schemas-priv">
<!--
    <primary>privilege</primary>
    <secondary sortas="schemas">for schemas</secondary>
-->
    <primary>権限</primary>
    <secondary sortas="schemas">スキーマ用の</secondary>
   </indexterm>

   <para>
<!--
    By default, users cannot access any objects in schemas they do not
    own.  To allow that, the owner of the schema must grant the
    <literal>USAGE</literal> privilege on the schema.  To allow users
    to make use of the objects in the schema, additional privileges
    might need to be granted, as appropriate for the object.
-->
ユーザは、デフォルトでは所有していないスキーマのオブジェクトをアクセスすることはできません。
アクセスするためには、そのスキーマの所有者からスキーマの<literal>USAGE</literal>権限を付与してもらわなければなりません。
そのスキーマ内のオブジェクトに対して操作を行うには、そのオブジェクトに応じて、さらに追加の権限が必要となる場合があります。
   </para>

   <para>
<!--
    A user can also be allowed to create objects in someone else's
    schema.  To allow that, the <literal>CREATE</literal> privilege on
    the schema needs to be granted.  Note that by default, everyone
    has <literal>CREATE</literal> and <literal>USAGE</literal> privileges on
    the schema
    <literal>public</literal>.  This allows all users that are able to
    connect to a given database to create objects in its
    <literal>public</literal> schema.
    Some <link linkend="ddl-schemas-patterns">usage patterns</link> call for
    revoking that privilege:
-->
他のユーザのスキーマ内でオブジェクトを作成できるようにすることも可能です。
それには、スキーマ上で<literal>CREATE</literal>権限が付与されていなければなりません。
デフォルトでは、<literal>public</literal> スキーマに関しては全てのユーザが<literal>CREATE</literal>と<literal>USAGE</literal>権限を持っていることに注意してください。
つまり、全てのユーザは、そのユーザが接続できる任意のデータベース上の<literal>public</literal>スキーマにオブジェクトを作成できるということです。
<link linkend="ddl-schemas-patterns">利用パターン</link>では、その権限を剥奪することを求めています。
<programlisting>
REVOKE CREATE ON SCHEMA public FROM PUBLIC;
</programlisting>
<!--
    (The first <quote>public</quote> is the schema, the second
    <quote>public</quote> means <quote>every user</quote>.  In the
    first sense it is an identifier, in the second sense it is a
    key word, hence the different capitalization; recall the
    guidelines from <xref linkend="sql-syntax-identifiers">.)
-->
（最初の<quote>public</quote>はスキーマです。2番目の<quote>public</quote>は<quote>全てのユーザ</quote>を意味します。
最初のpublicは識別子で、2番目のpublicはキーワードなので、それぞれ小文字、大文字を使用しています。<xref linkend="sql-syntax-identifiers">のガイドラインを思い出してください。）
   </para>
  </sect2>

  <sect2 id="ddl-schemas-catalog">
<!--
   <title>The System Catalog Schema</title>
-->
   <title>システムカタログスキーマ</title>

   <indexterm zone="ddl-schemas-catalog">
<!--
    <primary>system catalog</primary>
    <secondary>schema</secondary>
-->
    <primary>システムカタログ</primary>
    <secondary>スキーマ</secondary>
   </indexterm>

   <para>
<!--
    In addition to <literal>public</> and user-created schemas, each
    database contains a <literal>pg_catalog</> schema, which contains
    the system tables and all the built-in data types, functions, and
    operators.  <literal>pg_catalog</> is always effectively part of
    the search path.  If it is not named explicitly in the path then
    it is implicitly searched <emphasis>before</> searching the path's
    schemas.  This ensures that built-in names will always be
    findable.  However, you can explicitly place
    <literal>pg_catalog</> at the end of your search path if you
    prefer to have user-defined names override built-in names.
-->
各データベースには、<literal>public</>およびユーザ作成のスキーマの他に<literal>pg_catalog</>スキーマが含まれています。
このスキーマにはシステムテーブルと全ての組み込みデータ型、関数および演算子が含まれています。
<literal>pg_catalog</>は常に検索パスに含まれています。
パスに明示的にリストされていない場合は、パスのスキーマを検索する<emphasis>前</>に暗黙的に検索されます。
これにより組み込みの名前が常に検索されることが保証されます。
しかし、ユーザ定義の名前で組み込みの名前を上書きする場合は、<literal>pg_catalog</>を明示的にパスの最後に置くことができます。
   </para>

   <para>
<!--
    Since system table names begin with <literal>pg_</>, it is best to
    avoid such names to ensure that you won't suffer a conflict if some
    future version defines a system table named the same as your
    table.  (With the default search path, an unqualified reference to
    your table name would then be resolved as the system table instead.)
    System tables will continue to follow the convention of having
    names beginning with <literal>pg_</>, so that they will not
    conflict with unqualified user-table names so long as users avoid
    the <literal>pg_</> prefix.
-->
システムカタログの名前は<literal>pg_</>で始まりますので、このような名前は使用しないのが得策と言えます。
今後のバージョンでユーザのテーブルと同じ名前のシステムカタログが定義され、競合する事態を避けるためです。
（その結果、デフォルトの検索パスでは、ユーザのテーブル名への非修飾の参照はシステムカタログとして解決されることになります。）
システムカタログは今後も<literal>pg_</>で始まる規則に従うので、ユーザが<literal>pg_</>という接頭辞を使わない限り、非修飾のユーザ定義テーブル名がシステムカタログと競合することはありません。
   </para>
  </sect2>

  <sect2 id="ddl-schemas-patterns">
<!--
   <title>Usage Patterns</title>
-->
   <title>使用パターン</title>

   <para>
<!--
    Schemas can be used to organize your data in many ways.  There are a few
    usage patterns easily supported by the default configuration, only one of
    which suffices when database users mistrust other database users:
-->
スキーマは様々な方法でデータの編成に使用できます。
デフォルト構成で簡単にサポートできるお勧めの使用パターンがいくつかあります。
    <itemizedlist>
     <listitem>
      <!-- "DROP SCHEMA public" is inferior to this REVOKE, because pg_dump
           doesn't preserve that DROP. -->
      <para>
<!--
       Constrain ordinary users to user-private schemas.  To implement this,
       issue <literal>REVOKE CREATE ON SCHEMA public FROM PUBLIC</literal>,
       and create a schema for each user with the same name as that user.  If
       affected users had logged in before this, consider auditing the public
       schema for objects named like objects in
       schema <literal>pg_catalog</literal>.  Recall that the default search
       path starts with <literal>$user</literal>, which resolves to the user
       name.  Therefore, if each user has a separate schema, they access their
       own schemas by default.
-->
一般ユーザに、ユーザ個人用のスキーマだけを使わせます。
これを実現するには、<literal>REVOKE CREATE ON SCHEMA public FROM PUBLIC</literal>を発行し、個々のユーザにユーザと同じ名前でスキーマを作成してください。
以前からログインしているユーザに対しては、<literal>pg_catalog</literal>スキーマ内にあるのと同じ名前のpublicスキーマ内のオブジェクトを監視することを考慮してください。
デフォルトサーチパスは、ユーザ名として解釈される<literal>$user</literal>で始まることを思い出してください。
ですから、デフォルトではユーザは別々のスキーマを所有し、自身のスキーマにアクセスします。
      </para>
     </listitem>

     <listitem>
      <para>
<!--
       Remove the public schema from each user's default search path
       using <literal>ALTER ROLE <replaceable>user</replaceable> SET
       search_path = "$user"</literal>.  Everyone retains the ability to
       create objects in the public schema, but only qualified names will
       choose those objects.  While qualified table references are fine, calls
       to functions in the public schema <link linkend="typeconv-func">will be
       unsafe or unreliable</link>.  Also, a user holding
       the <literal>CREATEROLE</literal> privilege can undo this setting and
       issue arbitrary queries under the identity of users relying on the
       setting.  If you create functions or extensions in the public schema or
       grant <literal>CREATEROLE</literal> to users not warranting this
       almost-superuser ability, use the first pattern instead.
-->
<literal>ALTER ROLE <replaceable>user</replaceable> SET search_path = "$user"</literal>を使って個々のユーザのデフォルトサーチパスからpublicスキーマを削除します。
すべてのユーザは依然としてpublicスキーマにオブジェクトを作ることはできますが、修飾名を使わなければそのオブジェクトを選択できません。
<literal>CREATEROLE</literal>権限を保持するユーザは、この設定を元に戻して、この設定に依存しているユーザの資格で任意の問合せを発行できます。
この、ほとんどスーパユーザと言える能力を与えずに<literal>CREATEROLE</literal>をユーザに許可したいのであれば、最初に述べたパターンを代わりに使用してください。
      </para>
     </listitem>

     <listitem>
      <para>
<!--
       Remove the public schema from <varname>search_path</varname> in
       <link linkend="config-setting-configuration-file"><filename>postgresql.conf</filename></link>.
       The ensuing user experience matches the previous pattern.  In addition
       to that pattern's implications for functions
       and <literal>CREATEROLE</literal>, this trusts database owners
       like <literal>CREATEROLE</literal>.  If you create functions or
       extensions in the public schema or assign
       the <literal>CREATEROLE</literal>
       privilege, <literal>CREATEDB</literal> privilege or individual database
       ownership to users not warranting almost-superuser access, use the
       first pattern instead.
-->
<link linkend="config-setting-configuration-file"><filename>postgresql.conf</filename></link>の<varname>search_path</varname>からpublicスキーマを削除します。
これによるユーザ体験は一つ前のパターンと合致します。
<literal>CREATEROLE</literal>のもたらす結果に加え、これはデータベース所有者を同じ方法で信頼することになります。
ほとんどスーパユーザアクセスと言えるアクセス権を与えずに、<literal>CREATEROLE</literal>権限、<literal>CREATEDB</literal>権限、あるいは個々のデータベース所有権をユーザに割り当てるには、最初のパターンを代わりに使用してください。
      </para>
     </listitem>

     <listitem>
      <para>
<!--
       Keep the default.  All users access the public schema implicitly.  This
       simulates the situation where schemas are not available at all, giving
       a smooth transition from the non-schema-aware world.  However, any user
       can issue arbitrary queries under the identity of any user not electing
       to protect itself individually.  This pattern is acceptable only when
       the database has a single user or a few mutually-trusting users.
-->
デフォルトを維持します。
すべてのユーザがpublicスキーマに暗黙的にアクセスします。
これはスキーマを考慮しない世界からのスムースな移行を可能にしながら、スキーマがまったく利用できない状況をシミュレートします。
しかし、ユーザは自分自身を守る気がなく、任意のユーザ権限で任意の問合せを発行できます。
このパターンは、データベースに一人、あるいは少数のお互いに信頼できるユーザだけが存在する場合にのみ受け入れ可能です。
      </para>
     </listitem>
    </itemizedlist>
   </para>

   <para>
<!--
    For any pattern, to install shared applications (tables to be used by
    everyone, additional functions provided by third parties, etc.), put them
    into separate schemas.  Remember to grant appropriate privileges to allow
    the other users to access them.  Users can then refer to these additional
    objects by qualifying the names with a schema name, or they can put the
    additional schemas into their search path, as they choose.
-->
どのパターンでも、共有のアプリケーション（全員が使うテーブル、サードパーティが提供する追加の関数など）をインストールするには、別のスキーマにアプリケーションを入れてください。
他のユーザがアプリケーションにアクセスするために、適切な権限を与えることを忘れないようにしてください。
ユーザはスキーマ名で名前を修飾するか、あるいは追加スキーマをサーチパスに入れるかを選択し、これらの追加オブジェクトを参照できます。
   </para>
  </sect2>

  <sect2 id="ddl-schemas-portability">
<!--
   <title>Portability</title>
-->
   <title>移植性</title>

   <para>
<!--
    In the SQL standard, the notion of objects in the same schema
    being owned by different users does not exist.  Moreover, some
    implementations do not allow you to create schemas that have a
    different name than their owner.  In fact, the concepts of schema
    and user are nearly equivalent in a database system that
    implements only the basic schema support specified in the
    standard.  Therefore, many users consider qualified names to
    really consist of
    <literal><replaceable>user_name</>.<replaceable>table_name</></literal>.
    This is how <productname>PostgreSQL</productname> will effectively
    behave if you create a per-user schema for every user.
-->
標準SQLでは、1つのスキーマ内のオブジェクトを異なるユーザが所有するという概念は存在しません。
それどころか、実装によっては所有者と異なる名前のスキーマを作成することが許可されていない場合もあります。
実際、標準で規定されている基本スキーマサポートのみを実装しているデータベースシステムでは、スキーマという概念とユーザという概念はほとんど同じなのです。
そのため、修飾名とは<literal><replaceable>username</>.<replaceable>tablename</></literal>のことであると思っているユーザはたくさんいます。
<productname>PostgreSQL</productname>においても、ユーザごとに1つのスキーマを作成すると、このようになります。
   </para>

   <para>
<!--
    Also, there is no concept of a <literal>public</> schema in the
    SQL standard.  For maximum conformance to the standard, you should
    not use the <literal>public</> schema.
-->
また、標準SQLには、<literal>public</>スキーマという概念もありません。
標準に最大限従うためには、<literal>public</>スキーマは使用すべきではありません。
   </para>

   <para>
<!--
    Of course, some SQL database systems might not implement schemas
    at all, or provide namespace support by allowing (possibly
    limited) cross-database access.  If you need to work with those
    systems, then maximum portability would be achieved by not using
    schemas at all.
-->
もちろん、スキーマをまったく実装していなかったり、または、データベース間アクセスを（場合によっては制限付きで）許可することによって名前空間の使用をサポートしているSQLデータベースもあります。
このようなシステムで作業する必要がある場合は、スキーマをまったく使わないようにすることで最大限の移植性を実現できます。
   </para>
  </sect2>
 </sect1>

 <sect1 id="ddl-inherit">
<!--
  <title>Inheritance</title>
-->
  <title>継承</title>

  <indexterm>
<!--
   <primary>inheritance</primary>
-->
   <primary>継承</primary>
  </indexterm>

  <indexterm>
<!--
   <primary>table</primary>
   <secondary>inheritance</secondary>
-->
   <primary>テーブル</primary>
   <secondary>継承</secondary>
  </indexterm>

  <para>
<!--
   <productname>PostgreSQL</productname> implements table inheritance,
   which can be a useful tool for database designers.  (SQL:1999 and
   later define a type inheritance feature, which differs in many
   respects from the features described here.)
-->
<productname>PostgreSQL</productname>は、データベース設計者にとって便利なテーブルの継承を実装しています。
（SQL:1999以降は型の継承を定義していますが、ここで述べられている継承とは多くの点で異なっています。）
  </para>

  <para>
<!--
   Let's start with an example: suppose we are trying to build a data
   model for cities.  Each state has many cities, but only one
   capital. We want to be able to quickly retrieve the capital city
   for any particular state. This can be done by creating two tables,
   one for state capitals and one for cities that are not
   capitals. However, what happens when we want to ask for data about
   a city, regardless of whether it is a capital or not? The
   inheritance feature can help to resolve this problem. We define the
   <structname>capitals</structname> table so that it inherits from
   <structname>cities</structname>:
-->
まず例から始めましょう。
市（cities）のデータモデルを作成しようとしていると仮定してください。
それぞれの州にはたくさんの市がありますが、州都（capitals）は1つのみです。
どの州についても州都を素早く検索したいとします。
これは、2つのテーブルを作成することにより実現できます。
1つは州都のテーブルで、もう1つは州都ではない市のテーブルです。
しかし、州都であるか否かに関わらず、市に対するデータを問い合わせたいときには何が起こるでしょうか？
継承はこの問題を解決できます。
<structname>cities</structname>から継承される<structname>capitals</structname>テーブルを定義するのです。

<programlisting>
CREATE TABLE cities (
    name            text,
    population      float,
    altitude        int     -- in feet
);

CREATE TABLE capitals (
    state           char(2)
) INHERITS (cities);
</programlisting>

<!--
   In this case, the <structname>capitals</> table <firstterm>inherits</>
   all the columns of its parent table, <structname>cities</>. State
   capitals also have an extra column, <structfield>state</>, that shows
   their state.
-->
この場合、<structname>capitals</>テーブルは、その親テーブルである<structname>cities</>テーブルの列をすべて<firstterm>継承</>します。
州都は1つの追加の列<structfield>state</>を持ち、州を表現します。
  </para>

  <para>
<!--
   In <productname>PostgreSQL</productname>, a table can inherit from
   zero or more other tables, and a query can reference either all
   rows of a table or all rows of a table plus all of its descendant tables.
   The latter behavior is the default.
   For example, the following query finds the names of all cities,
   including state capitals, that are located at an altitude over
   500 feet:
-->
<productname>PostgreSQL</productname>では、1つのテーブルは、0以上のテーブルから継承することが可能です。
また、問い合わせはテーブルのすべての行、またはテーブルのすべての行と継承されたテーブルのすべての行のいずれかを参照できます。
後者がデフォルトの動作になります。
例えば次の問い合わせは、500フィートより上に位置しているすべての市の名前を、州都を含めて検索します。

<programlisting>
SELECT name, altitude
    FROM cities
    WHERE altitude &gt; 500;
</programlisting>

<!--
   Given the sample data from the <productname>PostgreSQL</productname>
   tutorial (see <xref linkend="tutorial-sql-intro">), this returns:
-->
<productname>PostgreSQL</productname>チュートリアルからのサンプルデータ（<xref linkend="tutorial-sql-intro">を参照してください）に対して、この問い合わせは、以下の結果を出力します。

<programlisting>
   name    | altitude
-----------+----------
 Las Vegas |     2174
 Mariposa  |     1953
 Madison   |      845
</programlisting>
  </para>

  <para>
<!--
   On the other hand, the following query finds all the cities that
   are not state capitals and are situated at an altitude over 500 feet:
-->
一方、次の問い合わせは、州都ではなく500フィートより上に位置しているすべての市を検索します。

<programlisting>
SELECT name, altitude
    FROM ONLY cities
    WHERE altitude &gt; 500;

   name    | altitude
-----------+----------
 Las Vegas |     2174
 Mariposa  |     1953
</programlisting>
  </para>

  <para>
<!--
   Here the <literal>ONLY</literal> keyword indicates that the query
   should apply only to <structname>cities</structname>, and not any tables
   below <structname>cities</structname> in the inheritance hierarchy.  Many
   of the commands that we have already discussed &mdash;
   <command>SELECT</command>, <command>UPDATE</command> and
   <command>DELETE</command> &mdash; support the
   <literal>ONLY</literal> keyword.
-->
ここで<literal>ONLY</literal>キーワードは、問い合わせが<structname>cities</structname>テーブルのみを対象にし<structname>cities</structname>以下の継承の階層にあるテーブルは対象としないことを意味します。
これまで議論したコマンドの多く&mdash;<command>SELECT</command>、<command>UPDATE</command>そして<command>DELETE</command> &mdash;が<literal>ONLY</literal>キーワードをサポートしています。
  </para>

  <para>
<!--
   You can also write the table name with a trailing <literal>*</>
   to explicitly specify that descendant tables are included:
-->
また、明示的に子孫テーブルが含まれていることを示すために、テーブル名の後ろに<literal>*</>を書くこともできます:

<programlisting>
SELECT name, altitude
    FROM cities*
    WHERE altitude &gt; 500;
</programlisting>

<!--
   Writing <literal>*</> is not necessary, since this behavior is always
   the default.  However, this syntax is still supported for
   compatibility with older releases where the default could be changed.
-->
<literal>*</>の指定は、その動作が常にデフォルトであるため、必要ありません。
しかし、この構文はデフォルトが変更可能であった古いリリースとの互換性のためにまだサポートされています。
  </para>

  <para>
<!--
   In some cases you might wish to know which table a particular row
   originated from. There is a system column called
   <structfield>tableoid</structfield> in each table which can tell you the
   originating table:
-->
ある特定の行がどのテーブルからきたものか知りたいという場合もあるでしょう。
それぞれのテーブルには<structfield>tableoid</structfield>という、元になったテーブルを示すシステム列があります。

<programlisting>
SELECT c.tableoid, c.name, c.altitude
FROM cities c
WHERE c.altitude &gt; 500;
</programlisting>

<!--
   which returns:
-->
出力は以下の通りです。

<programlisting>
 tableoid |   name    | altitude
----------+-----------+----------
   139793 | Las Vegas |     2174
   139793 | Mariposa  |     1953
   139798 | Madison   |      845
</programlisting>

<!--
   (If you try to reproduce this example, you will probably get
   different numeric OIDs.)  By doing a join with
   <structname>pg_class</> you can see the actual table names:
-->
（この例をそのまま実行しても、おそらく異なる数値OIDが得られるでしょう。）
<structname>pg_class</>と結合することで、テーブルの実際の名前が分かります。

<programlisting>
SELECT p.relname, c.name, c.altitude
FROM cities c, pg_class p
WHERE c.altitude &gt; 500 AND c.tableoid = p.oid;
</programlisting>

<!--
   which returns:
-->
出力は以下の通りです。

<programlisting>
 relname  |   name    | altitude
----------+-----------+----------
 cities   | Las Vegas |     2174
 cities   | Mariposa  |     1953
 capitals | Madison   |      845
</programlisting>
  </para>

  <para>
<!--
   Another way to get the same effect is to use the <type>regclass</>
   alias type, which will print the table OID symbolically:
-->
同じ効果を得る別の方法は、別名型<type>regclass</>を使うことで、これによりテーブルのOIDを記号的に表示します。

<programlisting>
SELECT c.tableoid::regclass, c.name, c.altitude
FROM cities c
WHERE c.altitude &gt; 500;
</programlisting>
  </para>

  <para>
<!--
   Inheritance does not automatically propagate data from
   <command>INSERT</command> or <command>COPY</command> commands to
   other tables in the inheritance hierarchy. In our example, the
   following <command>INSERT</command> statement will fail:
-->
継承は<command>INSERT</command>または<command>COPY</command>によるデータを、継承の階層にある他のテーブルに自動的に伝播しません。
この例では、次の<command>INSERT</command>文は失敗します。
<programlisting>
INSERT INTO cities (name, population, altitude, state)
VALUES ('Albany', NULL, NULL, 'NY');
</programlisting>
<!--
   We might hope that the data would somehow be routed to the
   <structname>capitals</structname> table, but this does not happen:
   <command>INSERT</command> always inserts into exactly the table
   specified.  In some cases it is possible to redirect the insertion
   using a rule (see <xref linkend="rules">).  However that does not
   help for the above case because the <structname>cities</> table
   does not contain the column <structfield>state</>, and so the
   command will be rejected before the rule can be applied.
-->
データが、どうにかして<structname>capitals</structname>テーブルに入ることを期待するかもしれませんが、そのようにはなりません。
<command>INSERT</command>は、いつも指定されたテーブルそれ自体に対してデータを挿入します。
ルール（詳細は<xref linkend="rules">を参照してください）を使用して挿入を中継できる場合もあります。
しかし、ルールを使用しても上記のような場合は解決できません。
なぜなら、<structname>cities</>テーブルに<structfield>state</>列が含まれていないため、ルールが適用される前にコマンドが拒否されてしまうからです。
  </para>

  <para>
<!--
   All check constraints and not-null constraints on a parent table are
   automatically inherited by its children, unless explicitly specified
   otherwise with <literal>NO INHERIT</> clauses.  Other types of constraints
   (unique, primary key, and foreign key constraints) are not inherited.
-->
親テーブル上の検査制約と非NULL制約は、<literal>NO INHERIT</>句によって明示的に指定され無い限り、その子テーブルに自動的に継承されます。
他の種類の制約（一意性制約、主キー、外部キー制約）は継承されません。
  </para>

  <para>
<!--
   A table can inherit from more than one parent table, in which case it has
   the union of the columns defined by the parent tables.  Any columns
   declared in the child table's definition are added to these.  If the
   same column name appears in multiple parent tables, or in both a parent
   table and the child's definition, then these columns are <quote>merged</>
   so that there is only one such column in the child table.  To be merged,
   columns must have the same data types, else an error is raised.
   Inheritable check constraints and not-null constraints are merged in a
   similar fashion.  Thus, for example, a merged column will be marked
   not-null if any one of the column definitions it came from is marked
   not-null.  Check constraints are merged if they have the same name,
   and the merge will fail if their conditions are different.
-->
テーブルは1つ以上の親テーブルから継承可能です。
この場合、テーブルは親テーブルで定義された列の和になります。
子テーブルで宣言された列は、これらの列に追加されることになります。
もし親テーブルに同じ名前の列がある場合、もしくは、親テーブルと子テーブルに同じ名前の列がある場合は、列が<quote>統合</>されて子テーブルではただ1つの列となります。
統合されるには列は同じデータ型を持っている必要があります。
異なるデータ型の場合にはエラーとなります。
継承可能な検査制約と非NULL制約は、同じようなやり方で統合されます。
つまり、例えば、列定義のいずれかが非NULL制約の印が付いているならば、統合された列に非NULLという印が付きます。
検査制約は、同じ名前を持っている場合に統合され、それらの条件が異なる場合は統合に失敗します。
  </para>

  <para>
<!--
   Table inheritance is typically established when the child table is
   created, using the <literal>INHERITS</> clause of the
   <xref linkend="sql-createtable">
   statement.
   Alternatively, a table which is already defined in a compatible way can
   have a new parent relationship added, using the <literal>INHERIT</literal>
   variant of <xref linkend="sql-altertable">.
   To do this the new child table must already include columns with
   the same names and types as the columns of the parent. It must also include
   check constraints with the same names and check expressions as those of the
   parent. Similarly an inheritance link can be removed from a child using the
   <literal>NO INHERIT</literal> variant of <command>ALTER TABLE</>.
   Dynamically adding and removing inheritance links like this can be useful
   when the inheritance relationship is being used for table
   partitioning (see <xref linkend="ddl-partitioning">).
-->
テーブル継承は、通常、<xref linkend="sql-createtable">文の<literal>INHERITS</>句を使用して、子テーブルを作成する時に確立します。
他にも、互換性を持つ方法で定義済みのテーブルに新しく親子関係を付けることも可能です。
これには<xref linkend="sql-altertable">の<literal>INHERIT</literal>形式を使用します。
このためには、新しい子テーブルは親テーブルと同じ名前の列を持ち、その列の型は同じデータ型でなければなりません。
また、親テーブルと同じ名前、同じ式の検査制約を持っていなければなりません。
<command>ALTER TABLE</>の<literal>NO INHERIT</literal>形式を使用して、同様に継承関係を子テーブルから取り除くことも可能です。
このような継承関係の動的追加、動的削除は、継承関係をテーブル分割（<xref linkend="ddl-partitioning">を参照）に使用している場合に有用です。
  </para>

  <para>
<!--
   One convenient way to create a compatible table that will later be made
   a new child is to use the <literal>LIKE</literal> clause in <command>CREATE
   TABLE</command>. This creates a new table with the same columns as
   the source table. If there are any <literal>CHECK</literal>
   constraints defined on the source table, the <literal>INCLUDING
   CONSTRAINTS</literal> option to <literal>LIKE</literal> should be
   specified, as the new child must have constraints matching the parent
   to be considered compatible.
-->
後で子テーブルとする予定の、互換性を持つテーブルを簡単に作成する方法の1つは、<command>CREATE TABLE</command>で<literal>LIKE</literal>句を使用することです。
これは、元としたテーブルと同じ列を持つテーブルを新しく作成します。
新しい子テーブルが必ず親テーブルと一致する制約を持ち、互換性があるものとみなされるように、元となるテーブルで<literal>CHECK</literal>制約が存在する場合は、<literal>LIKE</literal>に<literal>INCLUDING CONSTRAINTS</literal>オプションを指定すべきです。
  </para>

  <para>
<!--
   A parent table cannot be dropped while any of its children remain. Neither
   can columns or check constraints of child tables be dropped or altered
   if they are inherited
   from any parent tables. If you wish to remove a table and all of its
   descendants, one easy way is to drop the parent table with the
   <literal>CASCADE</literal> option (see <xref linkend="ddl-depend">).
-->
子テーブルが存在する場合親テーブルを削除することはできません。
また、子テーブルでは、親テーブルから継承した列、または検査制約を削除することも変更することもできません。
テーブルとそのすべての子テーブルを削除したければ、<literal>CASCADE</literal>オプションを付けて親テーブルを削除することが簡単な方法です（<xref linkend="ddl-depend">を参照）。
  </para>

  <para>
<!--
   <xref linkend="sql-altertable"> will
   propagate any changes in column data definitions and check
   constraints down the inheritance hierarchy.  Again, dropping
   columns that are depended on by other tables is only possible when using
   the <literal>CASCADE</literal> option. <command>ALTER
   TABLE</command> follows the same rules for duplicate column merging
   and rejection that apply during <command>CREATE TABLE</command>.
-->
<xref linkend="sql-altertable">は、列データ定義と検査制約の変更を継承の階層にあるテーブルに伝えます。
ここでも、他のテーブルに依存する列の削除は<literal>CASCADE</literal>オプションを使用したときのみ可能となります。
<command>ALTER TABLE</command>は、重複列の統合と拒否について、<command>CREATE TABLE</command>時に適用される規則に従います。
  </para>

  <para>
<!--
   Inherited queries perform access permission checks on the parent table
   only.  Thus, for example, granting <literal>UPDATE</> permission on
   the <structname>cities</> table implies permission to update rows in
   the <structname>capitals</structname> table as well, when they are
   accessed through <structname>cities</>.  This preserves the appearance
   that the data is (also) in the parent table.  But
   the <structname>capitals</structname> table could not be updated directly
   without an additional grant.  In a similar way, the parent table's row
   security policies (see <xref linkend="ddl-rowsecurity">) are applied to
   rows coming from child tables during an inherited query.  A child table's
   policies, if any, are applied only when it is the table explicitly named
   in the query; and in that case, any policies attached to its parent(s) are
   ignored.
-->
継承された問い合わせは、親テーブルのみアクセス権限を検査します。
つまり、例えば、<literal>UPDATE</>権限を<structname>cities</>テーブルに付与することは、<structname>cities</>テーブルを通じてアクセスする場合に、<structname>capitals</structname>テーブルにも行の更新権限を付与することを意味します。
これによりデータが親テーブルに（も）あるように見えることが保たれます。
しかし、<structname>capitals</structname>テーブルは、追加権限なしに直接更新することはできません。
同様に、親テーブルの行セキュリティポリシー（<xref linkend="ddl-rowsecurity">を参照してください）が、継承された問い合わせの時に子テーブルの行に適用されます。
子テーブルのポリシー（あれば）は、問い合わせにて明示的に指定されたテーブルである時にのみ適用されます。
そしてこの場合、親テーブルに紐付けられたあらゆるポリシーは無視されます。
  </para>

  <para>
<!--
   Foreign tables (see <xref linkend="ddl-foreign-data">) can also
   be part of inheritance hierarchies, either as parent or child
   tables, just as regular tables can be.  If a foreign table is part
   of an inheritance hierarchy then any operations not supported by
   the foreign table are not supported on the whole hierarchy either.
-->
外部テーブル（<xref linkend="ddl-foreign-data">参照）も通常のテーブルと同様、親テーブルあるいは子テーブルとして継承の階層の一部となりえます。
外部テーブルが継承の階層の一部となっている場合、外部テーブルがサポートしない操作は、その継承全体でもサポートされません。
  </para>

 <sect2 id="ddl-inherit-caveats">
<!--
  <title>Caveats</title>
-->
  <title>警告</title>

  <para>
<!--
   Note that not all SQL commands are able to work on
   inheritance hierarchies.  Commands that are used for data querying,
   data modification, or schema modification
   (e.g., <literal>SELECT</literal>, <literal>UPDATE</literal>, <literal>DELETE</literal>,
   most variants of <literal>ALTER TABLE</literal>, but
   not <literal>INSERT</literal> or <literal>ALTER TABLE ...
   RENAME</literal>) typically default to including child tables and
   support the <literal>ONLY</literal> notation to exclude them.
   Commands that do database maintenance and tuning
   (e.g., <literal>REINDEX</literal>, <literal>VACUUM</literal>)
   typically only work on individual, physical tables and do not
   support recursing over inheritance hierarchies.  The respective
   behavior of each individual command is documented in its reference
   page (<xref linkend="sql-commands">).
-->
すべてのSQLコマンドが継承階層に対して動作できるとは限らないことに注意してください。
データの検索、データの変更、スキーマの変更のために使用されるコマンド（例えば<literal>SELECT</literal>、<literal>UPDATE</literal>、<literal>DELETE</literal>、<literal>ALTER TABLE</literal>のほとんどの構文が該当しますが、<literal>INSERT</literal>や<literal>ALTER TABLE ... RENAME</literal>は含まれません）は通常、デフォルトで子テーブルを含み、また、それを除外するための<literal>ONLY</literal>記法をサポートします。
データベース保守およびチューニング（例えば<literal>REINDEX</literal>、<literal>VACUUM</literal>）を行うコマンドは通常、個々の物理テーブルに対してのみ動作し、継承階層に対する再帰をサポートしません。
個々のコマンドのそれぞれの動作はそのマニュアルページ（<xref linkend="sql-commands">）に記載されています。
  </para>

  <para>
<!--
   A serious limitation of the inheritance feature is that indexes (including
   unique constraints) and foreign key constraints only apply to single
   tables, not to their inheritance children. This is true on both the
   referencing and referenced sides of a foreign key constraint. Thus,
   in the terms of the above example:
-->
継承機能の重大な制限として、インデックス（一意性制約を含む）、および外部キーは、そのテーブルのみに適用され、それを継承した子テーブルには適用されないことがあります。
これは外部キーの参照側、被参照側の両方について当てはまります。
したがって、上の例では

   <itemizedlist>
    <listitem>
     <para>
<!--
      If we declared <structname>cities</>.<structfield>name</> to be
      <literal>UNIQUE</> or a <literal>PRIMARY KEY</>, this would not stop the
      <structname>capitals</> table from having rows with names duplicating
      rows in <structname>cities</>.  And those duplicate rows would by
      default show up in queries from <structname>cities</>.  In fact, by
      default <structname>capitals</> would have no unique constraint at all,
      and so could contain multiple rows with the same name.
      You could add a unique constraint to <structname>capitals</>, but this
      would not prevent duplication compared to <structname>cities</>.
-->
もし、<structname>cities</>.<structfield>name</>を<literal>UNIQUE</>または<literal>PRIMARY KEY</>と宣言しても、<structname>cities</>テーブルの行と重複した行を<structname>capitals</>テーブル内に持つことを禁止することにはなりません。
さらに、これらの重複した行はデフォルトで<structname>cities</>テーブルへの問い合わせで現れるでしょう。
事実として、<structname>capitals</>テーブルはデフォルトで一意性制約を持っていませんし、同一の名前の複数の行を持つことがあり得ます。
<structname>capitals</>テーブルに一意性制約を追加できますが、これは<structname>cities</>テーブルと比較して重複を禁止することにはなりません。
     </para>
    </listitem>

    <listitem>
     <para>
<!--
      Similarly, if we were to specify that
      <structname>cities</>.<structfield>name</> <literal>REFERENCES</> some
      other table, this constraint would not automatically propagate to
      <structname>capitals</>.  In this case you could work around it by
      manually adding the same <literal>REFERENCES</> constraint to
      <structname>capitals</>.
-->
同じように、<structname>cities</>.<structfield>name</> <literal>REFERENCES</>で他のテーブルを参照するようにしても、この制約は自動的に<structname>capitals</>に引き継がれるわけではありません。
この場合は<structname>capitals</>テーブルに同一の<literal>REFERENCES</>制約を手動で追加すれば問題を回避できます。
     </para>
    </listitem>

    <listitem>
     <para>
<!--
      Specifying that another table's column <literal>REFERENCES
      cities(name)</> would allow the other table to contain city names, but
      not capital names.  There is no good workaround for this case.
-->
他のテーブルの列に<literal>REFERENCES cities(name)</>を指定すると、他のテーブルが市の名前を持つことはできますが、州都の名前を持つことできません。
この場合は良い回避策がありません。
     </para>
    </listitem>
   </itemizedlist>

<!--
   These deficiencies will probably be fixed in some future release,
   but in the meantime considerable care is needed in deciding whether
   inheritance is useful for your application.
-->
これらの機能の不足は、今後のリリースでおそらく改善されるでしょう。
しかし当面、継承がアプリケーションにとって有用であるかどうかを判断する際に十分注意してください。
  </para>

   </sect2>
  </sect1>

  <sect1 id="ddl-partitioning">
<!--
   <title>Table Partitioning</title>
-->
   <title>テーブルのパーティショニング</title>

   <indexterm>
<!--
    <primary>partitioning</primary>
-->
    <primary>パーティショニング</primary>
   </indexterm>

   <indexterm>
<!--
    <primary>table</primary>
    <secondary>partitioning</secondary>
-->
    <primary>テーブル</primary>
    <secondary>パーティショニング</secondary>
   </indexterm>

   <indexterm>
<!--
    <primary>partitioned table</primary>
-->
    <primary>パーティションテーブル</primary>
   </indexterm>

   <para>
<!--
    <productname>PostgreSQL</productname> supports basic table
    partitioning. This section describes why and how to implement
    partitioning as part of your database design.
-->
<productname>PostgreSQL</productname>は基本的なテーブルのパーティショニング（分割）をサポートしています。
この節では、データベース設計において、なぜそしてどのようにしてパーティショニングを実装するのかを解説します。
   </para>

   <sect2 id="ddl-partitioning-overview">
<!--
     <title>Overview</title>
-->
     <title>概要</title>

    <para>
<!--
     Partitioning refers to splitting what is logically one large table into
     smaller physical pieces.  Partitioning can provide several benefits:
-->
パーティショニングとは、論理的には一つの大きなテーブルであるものを、物理的により小さな部品に分割することを指します。
パーティショニングによって得られる利点は以下のようにいくつかあります。
    <itemizedlist>
     <listitem>
      <para>
<!--
       Query performance can be improved dramatically in certain situations,
       particularly when most of the heavily accessed rows of the table are in a
       single partition or a small number of partitions.  The partitioning
       substitutes for leading columns of indexes, reducing index size and
       making it more likely that the heavily-used parts of the indexes
       fit in memory.
-->
特定の条件下で問い合わせのパフォーマンスが劇的に向上することがあります。
特にテーブル内のアクセスが集中する行の殆どが単一または少数のパーティションに存在している場合がそうです。
パーティショニングはインデックスの先頭にある列の代わりになり、インデックスの大きさを小さくして、インデックスの頻繁に使われる部分がメモリに収まりやすくなるようにします。
      </para>
     </listitem>

     <listitem>
      <para>
<!--
       When queries or updates access a large percentage of a single
       partition, performance can be improved by taking advantage
       of sequential scan of that partition instead of using an
       index and random access reads scattered across the whole table.
-->
問い合わせや更新が一つのパーティションの大部分にアクセスする場合、インデックスやランダムアクセスを使用してテーブル全体にまたがる読み取りをする代わりに、そのパーティションへの順次アクセスをすることでパフォーマンスを向上させることができます。
      </para>
     </listitem>

     <listitem>
      <para>
<!--
       Bulk loads and deletes can be accomplished by adding or removing
       partitions, if that requirement is planned into the partitioning design.
       Doing <command>ALTER TABLE DETACH PARTITION</> or dropping an individual
       partition using <command>DROP TABLE</> is far faster than a bulk
       operation.  These commands also entirely avoid the
       <command>VACUUM</command> overhead caused by a bulk <command>DELETE</>.
-->
一括挿入や削除について、その要件をパーティションの設計に組み込んでいれば、それをパーティションの追加や削除で実現することが可能です。
<command>ALTER TABLE DETACH PARTITION</>を実行する、あるいは個々のパーティションを<command>DROP TABLE</>で削除するのは、一括の操作をするよりも遥かに高速です。
これらのコマンドはまた、一括の<command>DELETE</>で引き起こされる<command>VACUUM</command>のオーバーヘッドを完全に回避できます。
      </para>
     </listitem>

     <listitem>
      <para>
<!--
       Seldom-used data can be migrated to cheaper and slower storage media.
-->
滅多に使用されないデータを安価で低速なストレージメディアに移行することができます。
      </para>
     </listitem>
    </itemizedlist>

<!--
     The benefits will normally be worthwhile only when a table would
     otherwise be very large. The exact point at which a table will
     benefit from partitioning depends on the application, although a
     rule of thumb is that the size of the table should exceed the physical
     memory of the database server.
-->
この利益は通常は、そうしなければテーブルが非常に大きくなる場合にのみ価値があります。
テーブルがパーティショニングから利益を得られるかどうかの正確な分岐点はアプリケーションに依存しますが、重要なことはテーブルのサイズがデータベースサーバの物理メモリより大きいことです。
    </para>

    <para>
<!--
     <productname>PostgreSQL</productname> offers built-in support for the
     following forms of partitioning:
-->
<productname>PostgreSQL</productname>にはパーティショニングについて以下の形式の組み込み機能があります。

     <variablelist>
      <varlistentry>
<!--
       <term>Range Partitioning</term>
-->
       <term>範囲パーティショニング</term>

       <listitem>
        <para>
<!--
         The table is partitioned into <quote>ranges</quote> defined
         by a key column or set of columns, with no overlap between
         the ranges of values assigned to different partitions.  For
         example, one might partition by date ranges, or by ranges of
         identifiers for particular business objects.
-->
テーブルはキー列またはキー列の集合で定義される<quote>範囲</quote>にパーティション分割され、異なるパーティションに割り当てられる値の範囲に重なりがないようになります。
例えば、日付の範囲によってパーティション分割することもあるでしょうし、特定のビジネスオブジェクトの識別子の範囲によって分割することもあるでしょう。
        </para>
       </listitem>
      </varlistentry>

      <varlistentry>
<!--
       <term>List Partitioning</term>
-->
       <term>リストパーティション</term>

       <listitem>
        <para>
<!--
         The table is partitioned by explicitly listing which key values
         appear in each partition.
-->
各パーティションに現れるキーの値を明示的に列挙することでテーブルをパーティションに分割します。
        </para>
       </listitem>
      </varlistentry>
     </variablelist>

<!--
     If your application needs to use other forms of partitioning not listed
     above, alternative methods such as inheritance and
     <literal>UNION ALL</literal> views can be used instead.  Such methods
     offer flexibility but do not have some of the performance benefits
     of built-in declarative partitioning.
-->
アプリケーションで上記に列挙されていない他の形式のパーティショニングを使用する必要がある場合は、継承や<literal>UNION ALL</literal>などの代替方式を代わりに使うことができます。
そのような方式は柔軟性がありますが、組み込みの宣言的パーティショニングによるパフォーマンス上の利益の一部を享受できません。
    </para>
   </sect2>

  <sect2 id="ddl-partitioning-declarative">
<!--
   <title>Declarative Partitioning</title>
-->
   <title>宣言的パーティショニング</title>

   <para>
<!--
    <productname>PostgreSQL</productname> offers a way to specify how to
    divide a table into pieces called partitions.  The table that is divided
    is referred to as a <firstterm>partitioned table</firstterm>.  The
    specification consists of the <firstterm>partitioning method</firstterm>
    and a list of columns or expressions to be used as the 
    <firstterm>partition key</firstterm>.
-->
<productname>PostgreSQL</productname>はテーブルをパーティションと呼ばれる部品に分割する方法を指定するための方法を提供しています。
分割されたテーブルは<firstterm>パーティションテーブル</firstterm>と呼ばれます。
方法の指定は<firstterm>パーティション方式</firstterm>と<firstterm>パーティションキー</firstterm>として使用される列あるいは式のリストからなります。
   </para>

   <para>
<!--
    All rows inserted into a partitioned table will be routed to one of the
    <firstterm>partitions</firstterm> based on the value of the partition
    key.  Each partition has a subset of the data defined by its
    <firstterm>partition bounds</firstterm>.  Currently supported
    partitioning methods include range and list, where each partition is
    assigned a range of keys and a list of keys, respectively.
-->
パーティションテーブルに挿入されるすべての行は、パーティションキーの値に基づいて<firstterm>パーティション</firstterm>の一つに振り向けられます。
各パーティションはその<firstterm>パーティション境界</firstterm>によって定義されるデータの部分集合を持ちます。
現在サポートされるパーティション方式には範囲とリストがあり、各パーティションにはそれぞれキーの範囲、あるいはキーのリストが割り当てられます。
   </para>

   <para>
<!--
    Partitions may themselves be defined as partitioned tables, using what is
    called <firstterm>sub-partitioning</firstterm>.  Partitions may have their
    own indexes, constraints and default values, distinct from those of other
    partitions.  Indexes must be created separately for each partition.  See
    <xref linkend="sql-createtable"> for more details on creating partitioned
    tables and partitions.
-->
<firstterm>サブパーティショニング</firstterm>と呼ばれる方法を使って、パーティションそれ自体をパーティションテーブルとして定義することができます。
パーティションには、他のパーティションとは別に独自のインデックス、制約、デフォルト値を定義できます。
インデックスは各パーティションで別々に作成されなければなりません。
パーティションテーブルおよびパーティションの作成についての更なる詳細については<xref linkend="sql-createtable">を参照してください。
   </para>

   <para>
<!--
    It is not possible to turn a regular table into a partitioned table or
    vice versa.  However, it is possible to add a regular or partitioned table
    containing data as a partition of a partitioned table, or remove a
    partition from a partitioned table turning it into a standalone table;
    see <xref linkend="sql-altertable"> to learn more about the
    <command>ATTACH PARTITION</> and <command>DETACH PARTITION</>
    sub-commands.
-->
通常のテーブルをパーティションテーブルに変更する、およびその逆はできません。
しかし、データのある通常のテーブルやパーティションテーブルをパーティションテーブルのパーティションとして追加する、あるいはパーティションテーブルからパーティションを削除し、それを独立したテーブルにすることは可能です。
<command>ATTACH PARTITION</>および<command>DETACH PARTITION</>のサブコマンドについての詳細は<xref linkend="sql-altertable">を参照してください。
   </para>

   <para>
<!--
    Individual partitions are linked to the partitioned table with inheritance
    behind-the-scenes; however, it is not possible to use some of the
    inheritance features discussed in the previous section with partitioned
    tables and partitions.  For example, a partition cannot have any parents
    other than the partitioned table it is a partition of, nor can a regular
    table inherit from a partitioned table making the latter its parent.
    That means partitioned tables and partitions do not participate in
    inheritance with regular tables.  Since a partition hierarchy consisting
    of the partitioned table and its partitions is still an inheritance
    hierarchy, all the normal rules of inheritance apply as described in
    <xref linkend="ddl-inherit"> with some exceptions, most notably:
-->
個々のパーティションは継承を背景にパーティションテーブルに紐付けられていますが、前節で説明した継承の機能のうちの一部はパーティションテーブルおよびパーティションでは使用できません。
例えば、パーティションテーブルのパーティションは、そのパーティションテーブル以外の親を持つことができませんし、また一般のテーブルはパーティションテーブルをその親にしてパーティションテーブルから継承することはできません。
これはつまり、パーティションテーブルおよびパーティションは一般のテーブルと継承によって繋がることができないということです。
パーティションテーブルとそのパーティションを構成するパーティションの階層は継承の階層でもあるので、継承におけるすべての通常の規則が<xref linkend="ddl-inherit">で説明したとおりに適用されますが、いくつか例外があります。
最も重要な例外を以下に示します。

    <itemizedlist>
     <listitem>
      <para>
<!--
       Both <literal>CHECK</literal> and <literal>NOT NULL</literal>
       constraints of a partitioned table are always inherited by all its
       partitions.  <literal>CHECK</literal> constraints that are marked
       <literal>NO INHERIT</literal> are not allowed to be created on
       partitioned tables.
-->
パーティションテーブルの<literal>CHECK</literal>制約と<literal>NOT NULL</literal>制約はいずれも必ずすべてのパーティションに継承されます。
パーティションテーブルで<literal>NO INHERIT</literal>の印を付けた<literal>CHECK</literal>制約を作ることはできません。
      </para>
     </listitem>

     <listitem>
      <para>
<!--
       Using <literal>ONLY</literal> to add or drop a constraint on only the
       partitioned table is supported when there are no partitions.  Once
       partitions exist, using <literal>ONLY</literal> will result in an error
       as adding or dropping constraints on only the partitioned table, when
       partitions exist, is not supported.  Instead, constraints can be added
       or dropped, when they are not present in the parent table, directly on
       the partitions.  As a partitioned table does not have any data
       directly, attempts to use <command>TRUNCATE</command>
       <literal>ONLY</literal> on a partitioned table will always return an
       error.
-->
<literal>ONLY</literal>を使ってパーティションテーブルについてのみ制約を追加または削除することは、パーティションが存在しない場合にのみサポートされます。
パーティションが存在する時にパーティションテーブルについてのみ制約を追加または削除することはサポートされないため、一度パーティションが存在すれば、<literal>ONLY</literal>の使用はエラーになります。
その代わりに、パーティションに直接、制約を追加または削除することは、それが親テーブルに存在するのでなければ可能です。
パーティションテーブルは直接にデータを所有することはまったくないため、<command>TRUNCATE</command> <literal>ONLY</literal>をパーティションテーブルに対して使用しようとすると、必ずエラーが返されます。
      </para>
     </listitem>

     <listitem>
      <para>
<!--
       Partitions cannot have columns that are not present in the parent.  It
       is neither possible to specify columns when creating partitions with
       <command>CREATE TABLE</> nor is it possible to add columns to
       partitions after-the-fact using <command>ALTER TABLE</>.  Tables may be
       added as a partition with <command>ALTER TABLE ... ATTACH PARTITION</>
       only if their columns exactly match the parent, including any
       <literal>oid</literal> column.
-->
パーティションは親に存在しない列を持つことができません。
パーティションを<command>CREATE TABLE</>で作成する時に列を指定することはできませんし、作成後に<command>ALTER TABLE</>でパーティションに列を追加することもできません。
テーブルを<command>ALTER TABLE ... ATTACH PARTITION</>でパーティションとして追加できるのは、その列がすべての<literal>oid</literal>列も含めて完全に親と一致している場合のみです。
      </para>
     </listitem>

     <listitem>
      <para>
<!--
       You cannot drop the <literal>NOT NULL</literal> constraint on a
       partition's column if the constraint is present in the parent table.
-->
親テーブルの列に存在する<literal>NOT NULL</literal>制約をパーティションの列から削除することはできません。
      </para>
     </listitem>
    </itemizedlist>
   </para>

   <para>
<!--
    Partitions can also be foreign tables
    (see <xref linkend="sql-createforeigntable">),
    although these have some limitations that normal tables do not.  For
    example, data inserted into the partitioned table is not routed to
    foreign table partitions.
-->
パーティションを外部テーブルとすることもできます（<xref linkend="sql-createforeigntable">参照）が、その場合、通常のテーブルにはない制限がいくつかあります。
例えば、パーティションテーブルに挿入されるデータは外部テーブルのパーティションには振り向けられません。
   </para>

   <sect3 id="ddl-partitioning-declarative-example">
<!--
    <title>Example</title>
-->
    <title>例</title>

   <para>
<!--
    Suppose we are constructing a database for a large ice cream company.
    The company measures peak temperatures every day as well as ice cream
    sales in each region. Conceptually, we want a table like:
-->
大きなアイスクリーム会社のデータベースを構築している場合を考えましょう。
その会社は毎日の最高気温、および各地域でのアイスクリームの売上を計測します。
概念的には次のようなテーブルが必要です。

<programlisting>
CREATE TABLE measurement (
    city_id         int not null,
    logdate         date not null,
    peaktemp        int,
    unitsales       int
);
</programlisting>

<!--
    We know that most queries will access just the last week's, month's or
    quarter's data, since the main use of this table will be to prepare
    online reports for management.  To reduce the amount of old data that
    needs to be stored, we decide to only keep the most recent 3 years
    worth of data. At the beginning of each month we will remove the oldest
    month's data.  In this situation we can use partitioning to help us meet
    all of our different requirements for the measurements table.
-->
このテーブルの主な利用目的は経営層向けにオンラインの報告書を作成することであるため、ほとんどの問い合わせは単に直前の週、月、四半期のデータにアクセスするだけであることがわかっています。
保存すべき古いデータの量を削減するため、最近3年分のデータのみを残すことに決めました。
各月のはじめに、最も古い月のデータを削除します。
この場合、計測テーブルについての様々な要求のすべてを、パーティショニングを使って満たすことができます。
   </para>

   <para>
<!--
    To use declarative partitioning in this case, use the following steps:
-->
この場合に宣言的パーティショニングを使うには、以下の手順に従います。

    <orderedlist spacing="compact">
     <listitem>
      <para>
<!--
       Create <structname>measurement</structname> table as a partitioned
       table by specifying the <literal>PARTITION BY</literal> clause, which
       includes the partitioning method (<literal>RANGE</literal> in this
       case) and the list of column(s) to use as the partition key.
-->
<literal>PARTITION BY</literal>句を指定して、<structname>measurement</structname>テーブルをパーティションテーブルとして作成します。
<literal>PARTITION BY</literal>句にはパーティション方式（この場合は<literal>RANGE</literal>）とパーティションキーとして使う列のリストを記述します。

<programlisting>
CREATE TABLE measurement (
    city_id         int not null,
    logdate         date not null,
    peaktemp        int,
    unitsales       int
) PARTITION BY RANGE (logdate);
</programlisting>
      </para>

      <para>
<!--
       You may decide to use multiple columns in the partition key for range
       partitioning, if desired.  Of course, this will often result in a larger
       number of partitions, each of which is individually smaller.  On the
       other hand, using fewer columns may lead to a coarser-grained
       partitioning criteria with smaller number of partitions.  A query
       accessing the partitioned table will have to scan fewer partitions if
       the conditions involve some or all of these columns.
       For example, consider a table range partitioned using columns
       <structfield>lastname</> and <structfield>firstname</> (in that order)
       as the partition key.
-->
望むなら、範囲パーティショニングのパーティションキーとして複数の列を使うようにすることもできます。
もちろん、こうすると多くの場合、パーティションの数が増え、各パーティションの大きさは小さくなります。
一方で、列の数を少なくすると、パーティショニングの基準の粒度が荒くなり、パーティションの数が少なくなります。
パーティションテーブルにアクセスする問い合わせで、その条件がこれらの列の一部またはすべてを含む場合、より少ない数のパーティションを走査することになります。
例えば、パーティションキーとして列<structfield>lastname</>と<structfield>firstname</>を（この順で）使用して範囲パーティショニングをしたテーブルを考えてみてください。
      </para>
     </listitem>

     <listitem>
      <para>
<!--
       Create partitions.  Each partition's definition must specify the bounds
       that correspond to the partitioning method and partition key of the
       parent.  Note that specifying bounds such that the new partition's
       values will overlap with those in one or more existing partitions will
       cause an error.  Inserting data into the parent table that does not map
       to one of the existing partitions will cause an error; an appropriate
       partition must be added manually.
-->
パーティションを作成します。
各パーティションの定義では、親のパーティショニング方式およびパーティションキーに対応する境界を指定しなければなりません。
新しいパーティションの値が一つ以上の既存のパーティションの値と重なるような境界を指定するとエラーになることに注意してください。
既存のおよびパーティションのどれにも当てはまらないデータを親テーブルに挿入するとエラーになります。
この場合、適切なパーティションを手作業で追加しなければなりません。
      </para>

      <para>
<!--
       Partitions thus created are in every way normal
       <productname>PostgreSQL</>
       tables (or, possibly, foreign tables).  It is possible to specify a
       tablespace and storage parameters for each partition separately.
-->
こうして作成されたパーティションは、すべての点において<productname>PostgreSQL</>の通常のテーブル（あるいは場合によっては外部テーブル）と同じです。
各パーティション毎に別々にテーブル空間や格納パラメータを指定することもできます。
      </para>

      <para>
<!--
       It is not necessary to create table constraints describing partition
       boundary condition for partitions.  Instead, partition constraints are
       generated implicitly from the partition bound specification whenever
       there is need to refer to them.
-->
各パーティションについて、パーティションの境界条件を定義するテーブル制約を作成する必要はありません。
その代わりに、指定した境界条件からパーティション制約が暗黙的に生成され、必要なときにはそれが参照されます。

<programlisting>
CREATE TABLE measurement_y2006m02 PARTITION OF measurement
    FOR VALUES FROM ('2006-02-01') TO ('2006-03-01');

CREATE TABLE measurement_y2006m03 PARTITION OF measurement
    FOR VALUES FROM ('2006-03-01') TO ('2006-04-01');

...
CREATE TABLE measurement_y2007m11 PARTITION OF measurement
    FOR VALUES FROM ('2007-11-01') TO ('2007-12-01');

CREATE TABLE measurement_y2007m12 PARTITION OF measurement
    FOR VALUES FROM ('2007-12-01') TO ('2008-01-01')
    TABLESPACE fasttablespace;

CREATE TABLE measurement_y2008m01 PARTITION OF measurement
    FOR VALUES FROM ('2008-01-01') TO ('2008-02-01')
    WITH (parallel_workers = 4)
    TABLESPACE fasttablespace;
</programlisting>
      </para>

      <para>
<!--
       To implement sub-partitioning, specify the
       <literal>PARTITION BY</literal> clause in the commands used to create
       individual partitions, for example:
-->
サブパーティショニングを実装するには、例えば以下のように、個々のパーティションを作成するコマンドで<literal>PARTITION BY</literal>句を指定してください。

<programlisting>
CREATE TABLE measurement_y2006m02 PARTITION OF measurement
    FOR VALUES FROM ('2006-02-01') TO ('2006-03-01')
    PARTITION BY RANGE (peaktemp);
</programlisting>

<!--
       After creating partitions of <structname>measurement_y2006m02</>,
       any data inserted into <structname>measurement</> that is mapped to
       <structname>measurement_y2006m02</> (or data that is directly inserted
       into <structname>measurement_y2006m02</>, provided it satisfies its
       partition constraint) will be further redirected to one of its
       partitions based on the <structfield>peaktemp</> column.  The partition
       key specified may overlap with the parent's partition key, although
       care should be taken when specifying the bounds of a sub-partition
       such that the set of data it accepts constitutes a subset of what
       the partition's own bounds allows; the system does not try to check
       whether that's really the case.
-->
<structname>measurement_y2006m02</>のパーティションの作成後、<structname>measurement</>に挿入されるデータで<structname>measurement_y2006m02</>に振り向けられるもの（あるいは<structname>measurement_y2006m02</>に直接挿入されるデータでそのパーティション制約を満たしているもの）はすべて、<structfield>peaktemp</>列に基いて更にその下のパーティションの一つにリダイレクトされます。
指定するパーティションキーは親のパーティションキーと重なっても構いませんが、サブパーティションの境界を指定するときは、それが受け付けるデータの集合がパーティション自体の境界でできるものの部分集合を構成するように注意してください。
システムは本当にそのようになっているかどうか、検査しようとしません。
      </para>
     </listitem>

     <listitem>
      <para>
<!--
       Create an index on the key column(s), as well as any other indexes you
       might want for every partition.  (The key index is not strictly
       necessary, but in most scenarios it is helpful.  If you intend the key
       values to be unique then you should always create a unique or
       primary-key constraint for each partition.)
-->
キー列にインデックスを作成し、またその他のインデックスも必要に応じて各パーティションに作成します。
（厳密に言えば、キー列のインデックスは必要なわけではありませんが、ほとんどの場合に役に立つでしょう。
キーの値が一意であることを意図している場合は、各パーティションに一意制約または主キー制約を必ず作成すべきです。）

<programlisting>
CREATE INDEX ON measurement_y2006m02 (logdate);
CREATE INDEX ON measurement_y2006m03 (logdate);
...
CREATE INDEX ON measurement_y2007m11 (logdate);
CREATE INDEX ON measurement_y2007m12 (logdate);
CREATE INDEX ON measurement_y2008m01 (logdate);
</programlisting>
      </para>
     </listitem>

      <listitem>
       <para>
<!--
        Ensure that the <xref linkend="guc-constraint-exclusion">
        configuration parameter is not disabled in <filename>postgresql.conf</>.
        If it is, queries will not be optimized as desired.
-->
<filename>postgresql.conf</>で設定パラメータ<xref linkend="guc-constraint-exclusion">が無効になっていないことを確認します。
これが無効になっていると、問い合わせが期待通りには最適化されません。
       </para>
      </listitem>
    </orderedlist>
   </para>

   <para>
<!--
    In the above example we would be creating a new partition each month, so
    it might be wise to write a script that generates the required DDL
    automatically.
-->
上記の例では、毎月、新しいパーティションを作ることになりますから、必要なDDLを自動的に生成するスクリプトを作るのが賢明かもしれません。
   </para>
   </sect3>

   <sect3 id="ddl-partitioning-declarative-maintenance">
<!--
    <title>Partition Maintenance</title>
-->
    <title>パーティションの保守</title>

    <para>
<!--
      Normally the set of partitions established when initially defining the
      table are not intended to remain static.  It is common to want to
      remove old partitions of data and periodically add new partitions for
      new data. One of the most important advantages of partitioning is
      precisely that it allows this otherwise painful task to be executed
      nearly instantaneously by manipulating the partition structure, rather
      than physically moving large amounts of data around.
-->
最初にテーブルを定義した時に作成したパーティションの集合は、通常はそのまま静的に残ることを意図したものではありません。
古いデータのパーティションを削除し、新しいデータの入った新しいパーティションを定期的に作成したいというのが普通です。
パーティショニングのもっとも重要な利点の一つは、パーティショニングがなければ大変なことになるであろうこの作業を、大量のデータを物理的に動かすのではなく、パーティション構造を操作することにより、ほとんど一瞬にして実行できるという、まさにそのことなのです。
    </para>

    <para>
<!--
     The simplest option for removing old data is to drop the partition that
     is no longer necessary:
-->
古いデータを削除する最も単純な方法は、次のように、不要になったパーティションを削除することです。
<programlisting>
DROP TABLE measurement_y2006m02;
</programlisting>
<!--
     This can very quickly delete millions of records because it doesn't have
     to individually delete every record.  Note however that the above command
     requires taking an <literal>ACCESS EXCLUSIVE</literal> lock on the parent
     table.
-->
これはすべてのレコードを個別に削除する必要がないため、数百万行のレコードを非常に高速に削除できます。
ただし、上記のコマンドは親テーブルについて<literal>ACCESS EXCLUSIVE</literal>ロックを取得する必要があることに注意してください。
    </para>

   <para>
<!--
     Another option that is often preferable is to remove the partition from
     the partitioned table but retain access to it as a table in its own
     right:
-->
別の方法で多くの場合に望ましいのは、パーティションテーブルからパーティションを削除する一方で、パーティションそれ自体はテーブルとしてアクセス可能なまま残すことです。

<programlisting>
ALTER TABLE measurement DETACH PARTITION measurement_y2006m02;
</programlisting>

<!--
     This allows further operations to be performed on the data before
     it is dropped. For example, this is often a useful time to back up
     the data using <command>COPY</>, <application>pg_dump</>, or
     similar tools. It might also be a useful time to aggregate data
     into smaller formats, perform other data manipulations, or run
     reports.
-->
こうすると、データを削除する前に、そのデータについて追加の操作が実行できます。
例えば、<command>COPY</>、<application>pg_dump</>や類似のツールを使ってデータのバックアップをする好機となることが多いでしょう。
また、データを集計してより小さな形式にする、その他のデータ操作を実行する、レポート作成を実行するなどのための好機となるかもしれません。
   </para>

   <para>
<!--
     Similarly we can add a new partition to handle new data. We can create an
     empty partition in the partitioned table just as the original partitions
     were created above:
-->
同様に、新しいデータを扱うために新しいパーティションを追加することができます。
上で元のパーティションを作ったのと全く同じように、パーティションテーブル内に空のパーティションを以下のように作成できます。

<programlisting>
CREATE TABLE measurement_y2008m02 PARTITION OF measurement
    FOR VALUES FROM ('2008-02-01') TO ('2008-03-01')
    TABLESPACE fasttablespace;
</programlisting>

<!--
     As an alternative, it is sometimes more convenient to create the
     new table outside the partition structure, and make it a proper
     partition later. This allows the data to be loaded, checked, and
     transformed prior to it appearing in the partitioned table:
-->
別の方法として、新しいテーブルをパーティション構造の外部に作成し、その後でそれを適切なパーティションにする方が便利な場合もあります。
こうすると、パーティションテーブル内でデータが見えるようになるより前に、データをロードし、確認し、変換することができます。

<programlisting>
CREATE TABLE measurement_y2008m02
  (LIKE measurement INCLUDING DEFAULTS INCLUDING CONSTRAINTS)
  TABLESPACE fasttablespace;

ALTER TABLE measurement_y2008m02 ADD CONSTRAINT y2008m02
   CHECK ( logdate &gt;= DATE '2008-02-01' AND logdate &lt; DATE '2008-03-01' );

\copy measurement_y2008m02 from 'measurement_y2008m02'
-- possibly some other data preparation work

ALTER TABLE measurement ATTACH PARTITION measurement_y2008m02
    FOR VALUES FROM ('2008-02-01') TO ('2008-03-01' );
</programlisting>
    </para>

    <para>
<!--
     Before running the <command>ATTACH PARTITION</> command, it is
     recommended to create a <literal>CHECK</> constraint on the table to
     be attached describing the desired partition constraint.  That way,
     the system will be able to skip the scan to validate the implicit
     partition constraint. Without such a constraint, the table will be
     scanned to validate the partition constraint while holding an
     <literal>ACCESS EXCLUSIVE</literal> lock on the parent table.
     One may then drop the constraint after <command>ATTACH PARTITION</>
     is finished, because it is no longer necessary.
-->
<command>ATTACH PARTITION</>コマンドを実行する前に、求められるパーティション制約を記述する<literal>CHECK</>制約を、パーティションに追加するテーブルに作成することを推奨します。
こうすることで、システムは暗示的なパーティション制約を検証するための走査を省略することができます。
このような制約がなければ、親テーブルに<literal>ACCESS EXCLUSIVE</literal>ロックを保持したままで、パーティション制約を検証するためにテーブルを走査することになります。
この制約は<command>ATTACH PARTITION</>が終わった後は不要ですので削除することができます。
    </para>
   </sect3>

   <sect3 id="ddl-partitioning-declarative-limitations">
<!--
    <title>Limitations</title>
-->
    <title>制限事項</title>

   <para>
<!--
    The following limitations apply to partitioned tables:
-->
パーティションテーブルには以下の制限事項があります。
    <itemizedlist>
     <listitem>
      <para>
<!--
       There is no facility available to create the matching indexes on all
       partitions automatically.  Indexes must be added to each partition with
       separate commands.  This also means that there is no way to create a
       primary key, unique constraint, or exclusion constraint spanning all
       partitions; it is only possible to constrain each leaf partition
       individually.
-->
すべてのパーティションに適合するインデックスを自動的に作成する機能はありません。
インデックスは個々のパーティションについて別々のコマンドで追加しなければなりません。
これは全パーティションにまたがる主キー、一意制約、あるいは排他制約を作成する方法がないということも意味します。
それぞれの末端のパーティションについて別々に制約をつけることしかできません。
      </para>
     </listitem>

     <listitem>
      <para>
<!--
       Since primary keys are not supported on partitioned tables, foreign
       keys referencing partitioned tables are not supported, nor are foreign
       key references from a partitioned table to some other table.
-->
パーティションテーブルでは主キーがサポートされないため、パーティションテーブルを参照する外部キーはサポートされませんし、パーティションテーブルから他のテーブルを参照する外部キー参照もできません。
      </para>
     </listitem>

     <listitem>
      <para>
<!--
       Using the <literal>ON CONFLICT</literal> clause with partitioned tables
       will cause an error, because unique or exclusion constraints can only be
       created on individual partitions.  There is no support for enforcing
       uniqueness (or an exclusion constraint) across an entire partitioning
       hierarchy.
-->
一意制約や排他制約は個々のパーティション上にのみ作成可能なため、パーティションテーブルについて<literal>ON CONFLICT</literal>句を使うとエラーになります。
パーティション階層の全体に渡って一意性（あるいは排他制約）を強制する機能はありません。
      </para>
     </listitem>

     <listitem>
      <para>
<!--
       An <command>UPDATE</> that causes a row to move from one partition to
       another fails, because the new value of the row fails to satisfy the
       implicit partition constraint of the original partition.
-->
行をあるパーティションから別のパーティションに移動させることになる<command>UPDATE</>は失敗します。
行の新しい値が、元のパーティションの暗示的なパーティション制約を満たさないためです。
      </para>
     </listitem>

     <listitem>
      <para>
<!--
       Row triggers, if necessary, must be defined on individual partitions,
       not the partitioned table.
-->
行トリガーが必要であれば、パーティションテーブルではなく、個々のパーティションに定義されなければなりません。
      </para>
     </listitem>

     <listitem>
      <para>
       Mixing temporary and permanent relations in the same partition tree is
       not allowed.  Hence, if the partitioned table is permanent, so must be
       its partitions and likewise if the partitioned table is temporary.  When
       using temporary relations, all members of the partition tree have to be
       from the same session.
      </para>
     </listitem>
    </itemizedlist>
    </para>
    </sect3>
   </sect2>

   <sect2 id="ddl-partitioning-implementation-inheritance">
<!--
    <title>Implementation Using Inheritance</title>
-->
    <title>継承を使用した実装</title>
    <para>
<!--
     While the built-in declarative partitioning is suitable for most
     common use cases, there are some circumstances where a more flexible
     approach may be useful.  Partitioning can be implemented using table
     inheritance, which allows for several features which are not supported
     by declarative partitioning, such as:
-->
組み込みの宣言的パーティショニングは、ほとんどの一般的な利用例に適合しますが、もっと柔軟な方式が便利な状況もあります。
パーティショニングはテーブルの継承を使用して実装することも可能で、これは宣言的パーティショニングではサポートされない以下のような機能が利用できます。

     <itemizedlist>
      <listitem>
       <para>
<!--
        Partitioning enforces a rule that all partitions must have exactly
        the same set of columns as the parent, but table inheritance allows
        children to have extra columns not present in the parent.
-->
パーティショニングでは、すべてのパーティションが列の集合が親と完全に一致していなければならないという規則が強制されますが、テーブルの継承では、子テーブルは親テーブルに存在しない追加の列を持つことができます。
       </para>
      </listitem>

      <listitem>
       <para>
<!--
        Table inheritance allows for multiple inheritance.
-->
テーブルの継承では、複数の継承が可能です。
       </para>
      </listitem>

      <listitem>
       <para>
<!--
        Declarative partitioning only supports list and range partitioning,
        whereas table inheritance allows data to be divided in a manner of
        the user's choosing.  (Note, however, that if constraint exclusion is
        unable to prune partitions effectively, query performance will be very
        poor.)
-->
宣言的パーティショニングではリストパーティショニングと範囲パーティショニングしかサポートされませんが、テーブルの継承ではユーザが選択した方法に従ってデータを分割することができます。
（ただし、制約の排他がパーティションを効果的に分離できない場合、問い合わせのパフォーマンスが非常に悪くなることに注意してください。）
       </para>
      </listitem>

      <listitem>
       <para>
<!--
        Some operations require a stronger lock when using declarative
        partitioning than when using table inheritance.  For example, adding
        or removing a partition to or from a partitioned table requires taking
        an <literal>ACCESS EXCLUSIVE</literal> lock on the parent table,
        whereas a <literal>SHARE UPDATE EXCLUSIVE</literal> lock is enough
        in the case of regular inheritance.
-->
宣言的パーティショニングを使用すると、テーブルの継承を使用する場合に比べて、一部の走査でより強いロックが要求されます。
例えば、パーティションテーブルにパーティションを追加または削除するには、親テーブルの<literal>ACCESS EXCLUSIVE</literal>ロックを取得する必要がありますが、通常の継承の場合には<literal>SHARE UPDATE EXCLUSIVE</literal>ロックで十分です。
       </para>
      </listitem>
     </itemizedlist>
    </para>

    <sect3 id="ddl-partitioning-inheritance-example">
<!--
     <title>Example</title>
-->
     <title>例</title>

     <para>
<!--
      We use the same <structname>measurement</structname> table we used
      above.  To implement it as a partitioned table using inheritance, use
      the following steps:
-->
上で使用したのと同じ<structname>measurement</structname>テーブルを使用します。
継承を使用したパーティションテーブルとして実装するには、以下の手順に従います。

      <orderedlist spacing="compact">
       <listitem>
        <para>
<!--
         Create the <quote>master</quote> table, from which all of the
         partitions will inherit.  This table will contain no data.  Do not
         define any check constraints on this table, unless you intend them
         to be applied equally to all partitions.  There is no point in
         defining any indexes or unique constraints on it, either.  For our
         example, the master table is the <structname>measurement</structname>
         table as originally defined.
-->
<quote>マスター</quote>テーブルを作成します。
すべてのパーティションはこれを継承します。
このテーブルにはデータは含まれません。
すべてのパーティションに同じように適用されるのでなければ、このテーブルにチェック制約を定義しないでください。
このテーブル上にインデックスや一意制約を定義することにも意味はありません。
以下の例では、マスターテーブルは最初に定義したのと同じ<structname>measurement</structname>テーブルです。
        </para>
       </listitem>

       <listitem>
        <para>
<!--
         Create several <quote>child</quote> tables that each inherit from
         the master table.  Normally, these tables will not add any columns
         to the set inherited from the master.  Just as with declarative
         partitioning, these partitions are in every way normal
         <productname>PostgreSQL</> tables (or foreign tables).
-->
いくつかの<quote>子</quote>テーブルを作成し、それぞれマスターテーブルを継承するものにします。
通常、これらのテーブルはマスターから継承したものに列を追加しません。
宣言的パーティショニングの場合と同じく、これらのパーティションはすべての点で普通の<productname>PostgreSQL</>のテーブル（あるいは外部テーブル）と同じです。
        </para>

        <para>
<programlisting>
CREATE TABLE measurement_y2006m02 () INHERITS (measurement);
CREATE TABLE measurement_y2006m03 () INHERITS (measurement);
...
CREATE TABLE measurement_y2007m11 () INHERITS (measurement);
CREATE TABLE measurement_y2007m12 () INHERITS (measurement);
CREATE TABLE measurement_y2008m01 () INHERITS (measurement);
</programlisting>
        </para>
       </listitem>

       <listitem>
        <para>
<!--
         Add non-overlapping table constraints to the partition tables to
         define the allowed key values in each partition.
-->
パーティションテーブルに、重なり合わないテーブル制約を追加し、各パーティションに許されるキー値を定義します。
        </para>

        <para>
<!--
         Typical examples would be:
-->
典型的な例は次のようなものです。
<programlisting>
CHECK ( x = 1 )
CHECK ( county IN ( 'Oxfordshire', 'Buckinghamshire', 'Warwickshire' ))
CHECK ( outletID &gt;= 100 AND outletID &lt; 200 )
</programlisting>
<!--
         Ensure that the constraints guarantee that there is no overlap
         between the key values permitted in different partitions.  A common
         mistake is to set up range constraints like:
-->
制約により、異なるパーティションで許されるキー値に重なりがないことが保証されるようにします。
よくある誤りは、次のような範囲制約を設定することです。
<programlisting>
CHECK ( outletID BETWEEN 100 AND 200 )
CHECK ( outletID BETWEEN 200 AND 300 )
</programlisting>
<!--
         This is wrong since it is not clear which partition the key value
         200 belongs in.
-->
キー値200がどちらのパーティションに属するか明らかではないため、これは誤っています。
        </para>

        <para>
<!--
         It would be better to instead create partitions as follows:
-->
その代わりに以下のようにパーティションを作る方が良いでしょう。

<programlisting>
CREATE TABLE measurement_y2006m02 (
    CHECK ( logdate &gt;= DATE '2006-02-01' AND logdate &lt; DATE '2006-03-01' )
) INHERITS (measurement);

CREATE TABLE measurement_y2006m03 (
    CHECK ( logdate &gt;= DATE '2006-03-01' AND logdate &lt; DATE '2006-04-01' )
) INHERITS (measurement);

...
CREATE TABLE measurement_y2007m11 (
    CHECK ( logdate &gt;= DATE '2007-11-01' AND logdate &lt; DATE '2007-12-01' )
) INHERITS (measurement);

CREATE TABLE measurement_y2007m12 (
    CHECK ( logdate &gt;= DATE '2007-12-01' AND logdate &lt; DATE '2008-01-01' )
) INHERITS (measurement);

CREATE TABLE measurement_y2008m01 (
    CHECK ( logdate &gt;= DATE '2008-01-01' AND logdate &lt; DATE '2008-02-01' )
) INHERITS (measurement);
</programlisting>
        </para>
       </listitem>

       <listitem>
        <para>
<!--
         For each partition, create an index on the key column(s),
         as well as any other indexes you might want.
-->
各パーティションについて、キー列にインデックスを作成し、またその他のインデックスも必要に応じて作成します。
<programlisting>
CREATE INDEX measurement_y2006m02_logdate ON measurement_y2006m02 (logdate);
CREATE INDEX measurement_y2006m03_logdate ON measurement_y2006m03 (logdate);
CREATE INDEX measurement_y2007m11_logdate ON measurement_y2007m11 (logdate);
CREATE INDEX measurement_y2007m12_logdate ON measurement_y2007m12 (logdate);
CREATE INDEX measurement_y2008m01_logdate ON measurement_y2008m01 (logdate);
</programlisting>
        </para>
       </listitem>

       <listitem>
        <para>
<!--
         We want our application to be able to say <literal>INSERT INTO
         measurement ...</> and have the data be redirected into the
         appropriate partition table.  We can arrange that by attaching
         a suitable trigger function to the master table.
         If data will be added only to the latest partition, we can
         use a very simple trigger function:
-->
アプリケーションで<literal>INSERT INTO measurement ...</>を実行することができ、そのときにデータが適切なパーティションテーブルにリダイレクトされることが望ましいです。
マスターテーブルに適当なトリガー関数を追加することでそのような設定にすることができます。
データが最後のパーティションにしか追加されないなら、次のような非常に単純なトリガー関数を使うことができます。

<programlisting>
CREATE OR REPLACE FUNCTION measurement_insert_trigger()
RETURNS TRIGGER AS $$
BEGIN
    INSERT INTO measurement_y2008m01 VALUES (NEW.*);
    RETURN NULL;
END;
$$
LANGUAGE plpgsql;
</programlisting>
        </para>

        <para>
<!--
         After creating the function, we create a trigger which
         calls the trigger function:
-->
関数を作成した後で、このトリガ関数を呼ぶトリガを作成します。

<programlisting>
CREATE TRIGGER insert_measurement_trigger
    BEFORE INSERT ON measurement
    FOR EACH ROW EXECUTE PROCEDURE measurement_insert_trigger();
</programlisting>

<!--
         We must redefine the trigger function each month so that it always
         points to the current partition.  The trigger definition does
         not need to be updated, however.
-->
トリガが常に現在のパーティションを指すようにするためには、毎月、トリガ関数を再定義しなくてはいけません。
しかし、トリガ定義を更新する必要はありません。
        </para>

        <para>
<!--
         We might want to insert data and have the server automatically
         locate the partition into which the row should be added. We
         could do this with a more complex trigger function, for example:
-->
データを挿入したら、サーバが行を追加すべきパーティションを自動的に決定するようにしたいかもしれません。
これは以下のようなもっと複雑なトリガ関数を作成することにより可能です。

<programlisting>
CREATE OR REPLACE FUNCTION measurement_insert_trigger()
RETURNS TRIGGER AS $$
BEGIN
    IF ( NEW.logdate &gt;= DATE '2006-02-01' AND
         NEW.logdate &lt; DATE '2006-03-01' ) THEN
        INSERT INTO measurement_y2006m02 VALUES (NEW.*);
    ELSIF ( NEW.logdate &gt;= DATE '2006-03-01' AND
            NEW.logdate &lt; DATE '2006-04-01' ) THEN
        INSERT INTO measurement_y2006m03 VALUES (NEW.*);
    ...
    ELSIF ( NEW.logdate &gt;= DATE '2008-01-01' AND
            NEW.logdate &lt; DATE '2008-02-01' ) THEN
        INSERT INTO measurement_y2008m01 VALUES (NEW.*);
    ELSE
        RAISE EXCEPTION 'Date out of range.  Fix the measurement_insert_trigger() function!';
    END IF;
    RETURN NULL;
END;
$$
LANGUAGE plpgsql;
</programlisting>

<!--
         The trigger definition is the same as before.
         Note that each <literal>IF</literal> test must exactly match the
         <literal>CHECK</literal> constraint for its partition.
-->
トリガ定義は前と同じです。
それぞれの<literal>IF</literal>テストをパーティションの<literal>CHECK</literal>制約と正確に一致させなければならないことに注意してください。
        </para>

        <para>
<!--
         While this function is more complex than the single-month case,
         it doesn't need to be updated as often, since branches can be
         added in advance of being needed.
-->
この関数は単一月の場合より複雑になりますが、頻繁に更新する必要はありません。なぜなら条件分岐を前もって追加しておくことが可能だからです。
        </para>

        <note>
         <para>
<!--
          In practice it might be best to check the newest partition first,
          if most inserts go into that partition.  For simplicity we have
          shown the trigger's tests in the same order as in other parts
          of this example.
-->
実際には、ほとんどの挿入が一番新しいパーティションに入る場合は、そのパーティションを最初に検査することが最善です。
簡単にするため、この例でのほかの部分と同じ順番でのトリガのテストを示しました。
         </para>
        </note>

        <para>
<!--
         A different approach to redirecting inserts into the appropriate
         partition table is to set up rules, instead of a trigger, on the
         master table.  For example:
-->
挿入を適切なパーティションテーブルにリダイレクトする別の方法は、マスターテーブルにトリガーではなくルールを設定することです。
例えば次のようにします。

<programlisting>
CREATE RULE measurement_insert_y2006m02 AS
ON INSERT TO measurement WHERE
    ( logdate &gt;= DATE '2006-02-01' AND logdate &lt; DATE '2006-03-01' )
DO INSTEAD
    INSERT INTO measurement_y2006m02 VALUES (NEW.*);
...
CREATE RULE measurement_insert_y2008m01 AS
ON INSERT TO measurement WHERE
    ( logdate &gt;= DATE '2008-01-01' AND logdate &lt; DATE '2008-02-01' )
DO INSTEAD
    INSERT INTO measurement_y2008m01 VALUES (NEW.*);
</programlisting>

<!--
         A rule has significantly more overhead than a trigger, but the
         overhead is paid once per query rather than once per row, so this
         method might be advantageous for bulk-insert situations.  In most
         cases, however, the trigger method will offer better performance.
-->
ルールはトリガーに比べるとかなり大きなオーバーヘッドがありますが、このオーバーヘッドは一つの問い合わせに対して一度だけで行ごとではないので、この方法にも一括挿入の状況では利点があります。
ただし、ほとんどの場合はトリガーを使う方法の方が良いパフォーマンスが得られます。
        </para>

        <para>
<!--
         Be aware that <command>COPY</> ignores rules.  If you want to
         use <command>COPY</> to insert data, you'll need to copy into the
         correct partition table rather than into the master. <command>COPY</>
         does fire triggers, so you can use it normally if you use the trigger
         approach.
-->
<command>COPY</>はルールを無視することに注意してください。
データの挿入に<command>COPY</>を使いたい場合は、マスターではなく正しいパーティションテーブルにコピーする必要があります。
トリガーであれば<command>COPY</>でも起動されるので、トリガーを使う方法であれば通常通りに使用することができます。
        </para>

        <para>
<!--
         Another disadvantage of the rule approach is that there is no simple
         way to force an error if the set of rules doesn't cover the insertion
         date; the data will silently go into the master table instead.
-->
ルールを使う方法のもう一つの欠点は、ルールの集合が挿入日付に対応しきれていない場合に、強制的にエラーにする簡単な方法がないことです。
この場合、データは警告などを出すことなくマスターテーブルに入ります。
        </para>
       </listitem>

       <listitem>
        <para>
<!--
         Ensure that the <xref linkend="guc-constraint-exclusion">
         configuration parameter is not disabled in
         <filename>postgresql.conf</>.
         If it is, queries will not be optimized as desired.
-->
設定パラメータ<xref linkend="guc-constraint-exclusion">が<filename>postgresql.conf</>で無効にされないようにしてください。
向こうになっていると、問い合わせが期待通りに最適化されません。
        </para>
       </listitem>
      </orderedlist>
     </para>

     <para>
<!--
      As we can see, a complex partitioning scheme could require a
      substantial amount of DDL.  In the above example we would be creating
      a new partition each month, so it might be wise to write a script that
      generates the required DDL automatically.
-->
以上のように、複雑なパーティション化の計画はたくさんのDDLが必要となります。
上記の例では、毎月新しいパーティションを作成することになりますが、必要となるDDLを自動的に生成するスクリプトを書くのが賢明です。
     </para>
    </sect3>

    <sect3 id="ddl-partitioning-inheritance-maintenance">
<!--
     <title>Partition Maintenance</title>
-->
     <title>パーティションの保守</title>
     <para>
<!--
      To remove old data quickly, simply drop the partition that is no longer
      necessary:
-->
古いデータを高速に削除するには、不要になったパーティションを単に削除します。
<programlisting>
DROP TABLE measurement_y2006m02;
</programlisting>
     </para>

    <para>
<!--
     To remove the partition from the partitioned table but retain access to
     it as a table in its own right:
-->
パーティションをパーティションテーブルから削除するものの、それ自体をテーブルとしてアクセスできるようにするには、次のようにします。

<programlisting>
ALTER TABLE measurement_y2006m02 NO INHERIT measurement;
</programlisting>
    </para>

    <para>
<!--
     To add a new partition to handle new data, create an empty partition
     just as the original partitions were created above:
-->
新しいデータを扱う新しいパーティションを追加するには、上で最初のパーティションを作成したときと同じように空のパーティションを作成します。

<programlisting>
CREATE TABLE measurement_y2008m02 (
    CHECK ( logdate &gt;= DATE '2008-02-01' AND logdate &lt; DATE '2008-03-01' )
) INHERITS (measurement);
</programlisting>

<!--
     Alternatively, one may want to create the new table outside the partition
     structure, and make it a partition after the data is loaded, checked,
     and transformed.
-->
あるいは、新しいテーブルをパーティション構造の外側で作成し、データのロード、確認、変換をした後でそれをパーティションにしたい場合もあるでしょう。

<programlisting>
CREATE TABLE measurement_y2008m02
  (LIKE measurement INCLUDING DEFAULTS INCLUDING CONSTRAINTS);
ALTER TABLE measurement_y2008m02 ADD CONSTRAINT y2008m02
   CHECK ( logdate &gt;= DATE '2008-02-01' AND logdate &lt; DATE '2008-03-01' );
\copy measurement_y2008m02 from 'measurement_y2008m02'
<!--
&#045;- possibly some other data preparation work
-->
-- その他のデータ準備操作を行うこともあります。
ALTER TABLE measurement_y2008m02 INHERIT measurement;
</programlisting>
    </para>
   </sect3>

   <sect3 id="ddl-partitioning-inheritance-caveats">
<!--
    <title>Caveats</title>
-->
    <title>注意事項</title>

    <para>
<!--
     The following caveats apply to partitioned tables implemented using
     inheritance:
-->
継承を使用して実装したパーティションテーブルには以下の注意事項があります。
     <itemizedlist>
      <listitem>
       <para>
<!--
        There is no automatic way to verify that all of the
        <literal>CHECK</literal> constraints are mutually
        exclusive.  It is safer to create code that generates
        partitions and creates and/or modifies associated objects than
        to write each by hand.
-->
すべての<literal>CHECK</literal>制約が相互に排他的であることを自動的に確認する手段はありません。
各パーティションを手作業で作成するよりも、パーティションを生成し、関連オブジェクトを作成、更新するコードを作成するのが安全でしょう。
       </para>
      </listitem>

      <listitem>
       <para>
<!--
        The schemes shown here assume that the partition key column(s)
        of a row never change, or at least do not change enough to require
        it to move to another partition.  An <command>UPDATE</> that attempts
        to do that will fail because of the <literal>CHECK</> constraints.
        If you need to handle such cases, you can put suitable update triggers
        on the partition tables, but it makes management of the structure
        much more complicated.
-->
ここで示した方法は、パーティションのキー列の値が変わらないか、あるいは、少なくとも他のパーティションへの移動が必要になるような変更はないということを前提としています。
そのような変更をしようとする<command>UPDATE</>は<literal>CHECK</>制約のためにエラーになります。
このような場合を処理できる必要があるなら、パーティションテーブルに適切なUPDATEトリガーを設定することもできますが、構造の管理がずっと複雑になります。
       </para>
      </listitem>

      <listitem>
       <para>
<!--
        If you are using manual <command>VACUUM</command> or
        <command>ANALYZE</command> commands, don't forget that
        you need to run them on each partition individually. A command like:
-->
手作業で<command>VACUUM</command>あるいは<command>ANALYZE</command>コマンドを実行している場合、それを個々のパーティションに対して実行する必要があることを忘れないで下さい。
次のようなコマンドはマスターテーブルしか処理しません。
<programlisting>
ANALYZE measurement;
</programlisting>
<!--
        will only process the master table.
-->
       </para>
      </listitem>

      <listitem>
       <para>
<!--
        <command>INSERT</command> statements with <literal>ON CONFLICT</>
        clauses are unlikely to work as expected, as the <literal>ON CONFLICT</>
        action is only taken in case of unique violations on the specified
        target relation, not its child relations.
-->
<literal>ON CONFLICT</>句のある<command>INSERT</command>文は恐らく期待通りには動作しないでしょう。
<literal>ON CONFLICT</>の動作は対象となる指定リレーション上での一意制約違反の場合にのみ発生するもので、その子リレーションの場合には発生しないからです。
       </para>
      </listitem>

      <listitem>
       <para>
<!--
        Triggers or rules will be needed to route rows to the desired
        partition, unless the application is explicitly aware of the
        partitioning scheme.  Triggers may be complicated to write, and will
        be much slower than the tuple routing performed internally by
        declarative partitioning.
-->
アプリケーションがパーティショニングのスキームについて明示的に意識しているのでなければ、トリガーまたはルールで行を適切なパーティションに振り向ける必要があります。
トリガーを書くのは複雑であり、また宣言的パーティショニングによって内部的に実行されるタプルの振り向けよりずっと遅いでしょう。
       </para>
      </listitem>
     </itemizedlist>
    </para>
   </sect3>
  </sect2>

  <sect2 id="ddl-partitioning-constraint-exclusion">
<!--
   <title>Partitioning and Constraint Exclusion</title>
-->
   <title>パーティショニングと制約による除外</title>

   <indexterm>
<!--
    <primary>constraint exclusion</primary>
-->
    <primary>制約による除外</primary>
   </indexterm>

   <para>
<!--
    <firstterm>Constraint exclusion</> is a query optimization technique
    that improves performance for partitioned tables defined in the
    fashion described above (both declaratively partitioned tables and those
    implemented using inheritance).  As an example:
-->
<firstterm>制約による除外</>は、上記の方法で定義された（宣言的パーティショニングと継承によって実装されたものの両方の）パーティションテーブルに対するパフォーマンスを向上させる問い合わせの最適化技術です。
例えば、

<programlisting>
SET constraint_exclusion = on;
SELECT count(*) FROM measurement WHERE logdate &gt;= DATE '2008-01-01';
</programlisting>

<!--
    Without constraint exclusion, the above query would scan each of
    the partitions of the <structname>measurement</> table. With constraint
    exclusion enabled, the planner will examine the constraints of each
    partition and try to prove that the partition need not
    be scanned because it could not contain any rows meeting the query's
    <literal>WHERE</> clause.  When the planner can prove this, it
    excludes the partition from the query plan.
-->
制約による除外がなければ、上記の問い合わせは<structname>measurement</>テーブルの各パーティションをスキャンするでしょう。
制約による除外が有効になっているとき、プランナはそれぞれのパーティションの制約を検証し、パーティションが問い合わせの<literal>WHERE</>に一致する行を含んでいないためにスキャンされる必要が無いことを証明しようとします。
プランナはこれを証明すると、問い合わせ計画からそのパーティションを除外します。
   </para>

   <para>
<!--
    You can use the <command>EXPLAIN</> command to show the difference
    between a plan with <varname>constraint_exclusion</> on and a plan
    with it off.  A typical unoptimized plan for this type of table setup is:
-->
<varname>constraint_exclusion</>を有効とした時の計画と無効にした時の計画の違いを明らかにするため、<command>EXPLAIN</>コマンドを使用できます。
この種類のテーブル設定に対する典型的な最適化されない計画は以下のようになります。

<programlisting>
SET constraint_exclusion = off;
EXPLAIN SELECT count(*) FROM measurement WHERE logdate &gt;= DATE '2008-01-01';

                                          QUERY PLAN
-----------------------------------------------------------------------------------------------
 Aggregate  (cost=158.66..158.68 rows=1 width=0)
   -&gt;  Append  (cost=0.00..151.88 rows=2715 width=0)
         -&gt;  Seq Scan on measurement  (cost=0.00..30.38 rows=543 width=0)
               Filter: (logdate &gt;= '2008-01-01'::date)
         -&gt;  Seq Scan on measurement_y2006m02 measurement  (cost=0.00..30.38 rows=543 width=0)
               Filter: (logdate &gt;= '2008-01-01'::date)
         -&gt;  Seq Scan on measurement_y2006m03 measurement  (cost=0.00..30.38 rows=543 width=0)
               Filter: (logdate &gt;= '2008-01-01'::date)
...
         -&gt;  Seq Scan on measurement_y2007m12 measurement  (cost=0.00..30.38 rows=543 width=0)
               Filter: (logdate &gt;= '2008-01-01'::date)
         -&gt;  Seq Scan on measurement_y2008m01 measurement  (cost=0.00..30.38 rows=543 width=0)
               Filter: (logdate &gt;= '2008-01-01'::date)
</programlisting>

<!--
    Some or all of the partitions might use index scans instead of
    full-table sequential scans, but the point here is that there
    is no need to scan the older partitions at all to answer this query.
    When we enable constraint exclusion, we get a significantly
    cheaper plan that will deliver the same answer:
-->
一部のパーティション、もしくはすべてのパーティションで、テーブル全体に対するシーケンシャルスキャンではなく、インデックススキャンが使用される可能性があります。
しかしここで重要なことは、この問い合わせに対する回答のために古いパーティションをスキャンする必要はまったく無いということです。
制約による除外を有効にしたとき、同じ回答を返す計画で、大幅に安価なものを得ることができます。

<programlisting>
SET constraint_exclusion = on;
EXPLAIN SELECT count(*) FROM measurement WHERE logdate &gt;= DATE '2008-01-01';
                                          QUERY PLAN
-----------------------------------------------------------------------------------------------
 Aggregate  (cost=63.47..63.48 rows=1 width=0)
   -&gt;  Append  (cost=0.00..60.75 rows=1086 width=0)
         -&gt;  Seq Scan on measurement  (cost=0.00..30.38 rows=543 width=0)
               Filter: (logdate &gt;= '2008-01-01'::date)
         -&gt;  Seq Scan on measurement_y2008m01 measurement  (cost=0.00..30.38 rows=543 width=0)
               Filter: (logdate &gt;= '2008-01-01'::date)
</programlisting>
   </para>

   <para>
<!--
    Note that constraint exclusion is driven only by <literal>CHECK</>
    constraints, not by the presence of indexes.  Therefore it isn't
    necessary to define indexes on the key columns.  Whether an index
    needs to be created for a given partition depends on whether you
    expect that queries that scan the partition will generally scan
    a large part of the partition or just a small part.  An index will
    be helpful in the latter case but not the former.
-->
制約による除外は<literal>CHECK</>制約のみで動作し、インデックスの有無では動作しないことに注意してください。よってキー列のインデックスを定義することは必要ではありません。
あるパーティションでインデックスが必要かどうかは、パーティションをスキャンする問い合わせが通常はパーティションの大部分をスキャンするのか、あるいは小さな部分をスキャンするのかによります。
インデックスは後者において役立ちますが、前者では役立ちません。
   </para>

   <para>
<!--
    The default (and recommended) setting of
    <xref linkend="guc-constraint-exclusion"> is actually neither
    <literal>on</> nor <literal>off</>, but an intermediate setting
    called <literal>partition</>, which causes the technique to be
    applied only to queries that are likely to be working on partitioned
    tables.  The <literal>on</> setting causes the planner to examine
    <literal>CHECK</> constraints in all queries, even simple ones that
    are unlikely to benefit.
-->
実のところ、<xref linkend="guc-constraint-exclusion">のデフォルト（かつ推奨）の設定は、<literal>on</>でも<literal>off</>でもなく、<literal>partition</>という中間の設定です。
これによりこの技法は、パーティションテーブルに対して動作することになる問い合わせのみに適用されるようになります。
<literal>on</>設定にすると、プランナは、効果のなさそうな単純な問い合わせを含め、すべての問い合わせで<literal>CHECK</>制約を検証するようになります。
   </para>

   <para>
<!--
    The following caveats apply to constraint exclusion, which is used by
    both inheritance and partitioned tables:
-->
制約による除外には以下の注意事項があり、これは継承とパーティションテーブルの両方に当てはまります。

   <itemizedlist>
    <listitem>
     <para>
<!--
      Constraint exclusion only works when the query's <literal>WHERE</>
      clause contains constants (or externally supplied parameters).
      For example, a comparison against a non-immutable function such as
      <function>CURRENT_TIMESTAMP</function> cannot be optimized, since the
      planner cannot know which partition the function value might fall
      into at run time.
-->
制約による除外は問い合わせの<literal>WHERE</>句が定数(または外部から供給されたパラメータ)を含んでいたときにのみ動作します。例えば、<function>CURRENT_TIMESTAMP</function>のような非immutable関数に対する比較は、関数の結果値がどのパーティションに該当するかを実行時にプランナが知ることが出来ないため、最適化できません。
     </para>
    </listitem>

    <listitem>
     <para>
<!--
      Keep the partitioning constraints simple, else the planner may not be
      able to prove that partitions don't need to be visited.  Use simple
      equality conditions for list partitioning, or simple
      range tests for range partitioning, as illustrated in the preceding
      examples.  A good rule of thumb is that partitioning constraints should
      contain only comparisons of the partitioning column(s) to constants
      using B-tree-indexable operators, which applies even to partitioned
      tables, because only B-tree-indexable column(s) are allowed in the
      partition key.  (This is not a problem when using declarative
      partitioning, since the automatically generated constraints are simple
      enough to be understood by the planner.)
-->
パーティション制約を簡単にしておいてください。そうしないとプランナは、パーティションを使う必要がないことを立証できません。
前述の例で示したとおり、リスト分割のために簡単な等号条件を使用してください。また範囲分割のために簡単な範囲テストを使用してください。
手っ取り早い良い方法は、パーティショニングの制約がパーティション列とB-treeインデックス作成可能な演算子を用いた定数の比較のみを含んでいることです。
これはパーティションテーブルにも当てはまります。
なぜならパーティションキーにはB-treeでインデックス可能な列だけが使用できるからです。
（宣言的パーティショニングを使用する場合は、これは問題にはなりません。
なぜなら、自動的に生成される制約は非常に単純で、プランナが理解できるものだからです。）
     </para>
    </listitem>

    <listitem>
     <para>
<!--
      All constraints on all partitions of the master table are examined
      during constraint exclusion, so large numbers of partitions are likely
      to increase query planning time considerably.  Partitioning using
      these techniques will work well with up to perhaps a hundred partitions;
      don't try to use many thousands of partitions.
-->
マスタテーブルのすべてのパーティションのすべての制約は、制約による除外で試験されます。
よってパーティションの数が多くなれば問い合わせ計画の時間がかなり増加します。
これらの技術を使用したパーティショニングは、おそらく100個までのパーティションでうまく動作します。
何千ものパーティションを使用することは避けてください。
     </para>
    </listitem>

   </itemizedlist>
   </para>
  </sect2>
 </sect1>

 <sect1 id="ddl-foreign-data">
<!--
  <title>Foreign Data</title>
-->
  <title>外部データ</title>

   <indexterm>
<!--
    <primary>foreign data</primary>
-->
    <primary>外部データ</primary>
   </indexterm>
   <indexterm>
<!--
    <primary>foreign table</primary>
-->
    <primary>外部テーブル</primary>
   </indexterm>
   <indexterm>
<!--
    <primary>user mapping</primary>
-->
    <primary>ユーザマッピング</primary>
   </indexterm>

   <para>
<!--
    <productname>PostgreSQL</productname> implements portions of the SQL/MED
    specification, allowing you to access data that resides outside
    PostgreSQL using regular SQL queries.  Such data is referred to as
    <firstterm>foreign data</>.  (Note that this usage is not to be confused
    with foreign keys, which are a type of constraint within the database.)
-->
<productname>PostgreSQL</productname>はSQL/MED仕様を部分的に実装しており、PostgreSQLの外部にあるデータに対して標準的なSQLクエリでアクセスできます。このようなデータは<firstterm>外部データ</>と呼ばれます。(この用語をデータベース内の制約である外部キーと混同しないように気をつけてください。)
   </para>

   <para>
<!--
    Foreign data is accessed with help from a
    <firstterm>foreign data wrapper</firstterm>. A foreign data wrapper is a
    library that can communicate with an external data source, hiding the
    details of connecting to the data source and obtaining data from it.
    There are some foreign data wrappers available as <filename>contrib</>
    modules; see <xref linkend="contrib">.  Other kinds of foreign data
    wrappers might be found as third party products.  If none of the existing
    foreign data wrappers suit your needs, you can write your own; see <xref
    linkend="fdwhandler">.
-->
外部データは<firstterm>外部データラッパ</firstterm>の手助けによりアクセスされます。外部データラッパは外部データソースと通信できるライブラリであり、接続確立やデータ取得といった詳細を隠蔽します。<filename>contrib</>モジュールとして、いくつかの外部データラッパが利用できます; <xref linkend="contrib">を参照してください。
その他の種類の外部データラッパは外部製品として見つかるでしょう。既存の外部データラッパがあなたの用途に合わない場合、独自のラッパを書くことができます。<xref linkend="fdwhandler">を参照してください。
   </para>

   <para>
<!--
    To access foreign data, you need to create a <firstterm>foreign server</>
    object, which defines how to connect to a particular external data source
    according to the set of options used by its supporting foreign data
    wrapper. Then you need to create one or more <firstterm>foreign
    tables</firstterm>, which define the structure of the remote data. A
    foreign table can be used in queries just like a normal table, but a
    foreign table has no storage in the PostgreSQL server.  Whenever it is
    used, <productname>PostgreSQL</productname> asks the foreign data wrapper
    to fetch data from the external source, or transmit data to the external
    source in the case of update commands.
-->
外部データにアクセスするには、特定の外部データソースへの接続方法をそれを支える外部データラッパが使用するオプションの組み合わせによって定義する<firstterm>外部サーバ</>オブジェクトを作成する必要があります。その後、外部データの構造を定義する<firstterm>外部テーブル</>を少なくともひとつ作成する必要があります。外部テーブルは通常のテーブルと同様にクエリの中で使用できますが、外部テーブルはPostgreSQLサーバには格納領域を持ちません。
外部テーブルが使われるたびに、<productname>PostgreSQL</productname>は外部ソースからデータを取得することや、更新コマンドの場合には外部ソースへデータを送信することを外部データラッパに依頼します。
   </para>

   <para>
<!--
    Accessing remote data may require authenticating to the external
    data source.  This information can be provided by a
    <firstterm>user mapping</>, which can provide additional data
    such as user names and passwords based
    on the current <productname>PostgreSQL</productname> role.
-->
外部データへのアクセスは外部データソースからの認証を必要とする場合があります。この情報は、現在の<productname>PostgreSQL</productname>ロールに基づいてユーザ名やパスワードといった追加のデータを提供することができる<firstterm>ユーザマッピング</>によって提供することができます。
   </para>

   <para>
<!--
    For additional information, see
    <xref linkend="sql-createforeigndatawrapper">,
    <xref linkend="sql-createserver">,
    <xref linkend="sql-createusermapping">,
    <xref linkend="sql-createforeigntable">, and
    <xref linkend="sql-importforeignschema">.
-->
追加情報は、<xref linkend="sql-createforeigndatawrapper">、<xref linkend="sql-createserver">、<xref linkend="sql-createusermapping">、<xref linkend="sql-createforeigntable">、<xref linkend="sql-importforeignschema">を参照してください。
   </para>
 </sect1>

 <sect1 id="ddl-others">
<!--
  <title>Other Database Objects</title>
-->
  <title>その他のデータベースオブジェクト</title>

  <para>
<!--
   Tables are the central objects in a relational database structure,
   because they hold your data.  But they are not the only objects
   that exist in a database.  Many other kinds of objects can be
   created to make the use and management of the data more efficient
   or convenient.  They are not discussed in this chapter, but we give
   you a list here so that you are aware of what is possible:
-->
テーブルにはデータが保持されていますので、リレーショナルデータベース構造ではテーブルが中心オブジェクトとなります。
しかし、データベースにはテーブルの他にもオブジェクトが存在します。
様々なオブジェクトを作成して、データの使用および管理をより効果的に行うことができます。
本章ではこれらのオブジェクトについては説明しませんが、どのようなものがあるかをここに列挙します。
  </para>

  <itemizedlist>
   <listitem>
    <para>
<!--
     Views
-->
ビュー
    </para>
   </listitem>

   <listitem>
    <para>
<!--
     Functions and operators
-->
関数および演算子
    </para>
   </listitem>

   <listitem>
    <para>
<!--
     Data types and domains
-->
データ型およびドメイン
    </para>
   </listitem>

   <listitem>
    <para>
<!--
     Triggers and rewrite rules
-->
トリガおよび書き換えルール
    </para>
   </listitem>
  </itemizedlist>

  <para>
<!--
   Detailed information on
   these topics appears in <xref linkend="server-programming">.
-->
これらのトピックに関する詳細な情報は<xref linkend="server-programming">にあります。
  </para>
 </sect1>

 <sect1 id="ddl-depend">
<!--
  <title>Dependency Tracking</title>
-->
  <title>依存関係の追跡</title>

  <indexterm zone="ddl-depend">
   <primary>CASCADE</primary>
<!--
   <secondary sortas="DROP">with DROP</secondary>
-->
   <secondary sortas="DROP">DROPの</secondary>
  </indexterm>

  <indexterm zone="ddl-depend">
   <primary>RESTRICT</primary>
<!--
   <secondary sortas="DROP">with DROP</secondary>
-->
   <secondary sortas="DROP">DROPの</secondary>
  </indexterm>

  <para>
<!--
   When you create complex database structures involving many tables
   with foreign key constraints, views, triggers, functions, etc. you
   implicitly create a net of dependencies between the objects.
   For instance, a table with a foreign key constraint depends on the
   table it references.
-->
外部キー制約や、ビュー、トリガ、関数などを使ったテーブルが多数含まれるような複雑なデータベース構造を作成すると、ユーザはそれらのオブジェクト間の暗黙的な依存関係のネットワークも作成していることになります。
例えば、外部キー制約を持つテーブルは、参照するテーブルに依存しています。
  </para>

  <para>
<!--
   To ensure the integrity of the entire database structure,
   <productname>PostgreSQL</productname> makes sure that you cannot
   drop objects that other objects still depend on.  For example,
   attempting to drop the products table we considered in <xref
   linkend="ddl-constraints-fk">, with the orders table depending on
   it, would result in an error message like this:
-->
データベース構造全体の整合性を保つため、<productname>PostgreSQL</productname>は、他のオブジェクトと依存関係にあるオブジェクトの削除を許可しません。
例えば、<xref linkend="ddl-constraints-fk">で検討したproductsテーブルを削除しようとしても、ordersテーブルがこのテーブルに依存しているので、以下のようなエラーメッセージが現れます。
<screen>
DROP TABLE products;

ERROR:  cannot drop table products because other objects depend on it
DETAIL:  constraint orders_product_no_fkey on table orders depends on table products
HINT:  Use DROP ... CASCADE to drop the dependent objects too.
</screen>
<!--
   The error message contains a useful hint: if you do not want to
   bother deleting all the dependent objects individually, you can run:
-->
エラーメッセージには役に立つヒントが含まれています。
以下のようにすると、依存する全てのオブジェクトを1つずつ削除する手間を省けます。
<screen>
DROP TABLE products CASCADE;
</screen>
<!--
   and all the dependent objects will be removed, as will any objects
   that depend on them, recursively.  In this case, it doesn't remove
   the orders table, it only removes the foreign key constraint.
   It stops there because nothing depends on the foreign key constraint.
   (If you want to check what <command>DROP ... CASCADE</> will do,
   run <command>DROP</> without <literal>CASCADE</> and read the
   <literal>DETAIL</> output.)
-->
これで、全ての依存オブジェクトが削除され、それらに依存するいかなるオブジェクトも削除されます。
この場合、ordersテーブルは削除されずに外部キー制約のみが削除されます。
外部キー制約に依存するものが何もないので、処理がそこで停止します。
（<command>DROP ... CASCADE</>が何を行うかを知りたい場合は、<literal>CASCADE</>を指定せずに<command>DROP</>を実行して<literal>DETAIL</>出力を読んでください）。
  </para>

  <para>
<!--
   Almost all <command>DROP</> commands in <productname>PostgreSQL</> support
   specifying <literal>CASCADE</literal>.  Of course, the nature of
   the possible dependencies varies with the type of the object.  You
   can also write <literal>RESTRICT</literal> instead of
   <literal>CASCADE</literal> to get the default behavior, which is to
   prevent dropping objects that any other objects depend on.
-->
<productname>PostgreSQL</productname>では、ほぼ全ての<command>DROP</>コマンドに<literal>CASCADE</literal>を指定することができます。
もちろん、どのような依存関係が存在するかは、オブジェクトの種類によって異なります。
また、<literal>CASCADE</literal>ではなく<literal>RESTRICT</literal>と記述すると、他のオブジェクトが依存しているオブジェクトの削除を禁止するというデフォルトの振舞いを指定することもできます。
  </para>

  <note>
   <para>
<!--
    According to the SQL standard, specifying either
    <literal>RESTRICT</literal> or <literal>CASCADE</literal> is
    required in a <command>DROP</> command.  No database system actually
    enforces that rule, but whether the default behavior
    is <literal>RESTRICT</literal> or <literal>CASCADE</literal> varies
    across systems.
-->
標準SQLでは、<command>DROP</>コマンドで<literal>RESTRICT</literal>または<literal>CASCADE</literal>のいずれかを指定する必要があります。
実際にこの決まり通りのデータベースシステムはありませんが、デフォルトが<literal>RESTRICT</literal>であるか、<literal>CASCADE</literal>であるかは、システムによって異なります。
   </para>
  </note>

  <para>
<!--
   If a <command>DROP</> command lists multiple
   objects, <literal>CASCADE</literal> is only required when there are
   dependencies outside the specified group.  For example, when saying
   <literal>DROP TABLE tab1, tab2</literal> the existence of a foreign
   key referencing <literal>tab1</> from <literal>tab2</> would not mean
   that <literal>CASCADE</literal> is needed to succeed.
-->
<command>DROP</>コマンドで複数のオブジェクトを羅列した場合、<literal>CASCADE</literal>は、指定されたグループの外部に依存関係が存在する時のみ要求されます。
例えば、<literal>DROP TABLE tab1, tab2</literal>と記述したとき、<literal>tab2</>から<literal>tab1</>への外部キー参照の存在は、<literal>CASCADE</literal>の指定がコマンド成功に必要とされるということを意味しません。
  </para>

  <para>
<!--
   For user-defined functions, <productname>PostgreSQL</productname> tracks
   dependencies associated with a function's externally-visible properties,
   such as its argument and result types, but <emphasis>not</> dependencies
   that could only be known by examining the function body.  As an example,
   consider this situation:
-->
ユーザ定義関数について、<productname>PostgreSQL</productname>は引数や結果の型など、関数の外部に可視な属性に関連した依存性については追跡しますが、関数の実体を検査することによってしかわからない依存性は追跡<emphasis>しません</>。
例えば以下の状況を考えてみます。

<programlisting>
CREATE TYPE rainbow AS ENUM ('red', 'orange', 'yellow',
                             'green', 'blue', 'purple');

CREATE TABLE my_colors (color rainbow, note text);

CREATE FUNCTION get_color_note (rainbow) RETURNS text AS
  'SELECT note FROM my_colors WHERE color = $1'
  LANGUAGE SQL;
</programlisting>

<!--
   (See <xref linkend="xfunc-sql"> for an explanation of SQL-language
   functions.)  <productname>PostgreSQL</productname> will be aware that
   the <function>get_color_note</> function depends on the <type>rainbow</>
   type: dropping the type would force dropping the function, because its
   argument type would no longer be defined.  But <productname>PostgreSQL</>
   will not consider <function>get_color_note</> to depend on
   the <structname>my_colors</> table, and so will not drop the function if
   the table is dropped.  While there are disadvantages to this approach,
   there are also benefits.  The function is still valid in some sense if the
   table is missing, though executing it would cause an error; creating a new
   table of the same name would allow the function to work again.
-->
（SQL言語による関数についての説明は<xref linkend="xfunc-sql">を参照してください。）
<productname>PostgreSQL</productname>は関数<function>get_color_note</>が型<type>rainbow</>に依存することは認識します。
例えば、その型を削除すると、関数の引数の型が定義されなくなるため、関数の削除も強制されます。
しかし、<productname>PostgreSQL</>は<function>get_color_note</>がテーブル<structname>my_colors</>に依存するとは考えません。
従って、そのテーブルが削除されても関数は削除されません。
この方法には不利な点もありますが、同時に利益もあります。
テーブルがない状態で関数を実行すればエラーを引き起こしますが、それでも関数はある意味で、有効な状態になっています。
そのため、同じ名前の新しいテーブルを作成することで、関数を再び動作させることができます。
  </para>
 </sect1>

</chapter><|MERGE_RESOLUTION|>--- conflicted
+++ resolved
@@ -2504,16 +2504,7 @@
 </programlisting>
 
   <para>
-<<<<<<< HEAD
-<!--
-   If no role is specified, or the special user name
-   <literal>PUBLIC</literal> is used, then the policy applies to all
-   users on the system.  To allow all users to access their own row in
-   a <literal>users</> table, a simple policy can be used:
--->
-ロールが指定されなかった場合、あるいは特別なユーザ名<literal>PUBLIC</literal>が指定された場合、ポリシーはシステム上の全ユーザに適用されます。
-すべてのユーザが<literal>users</>テーブルの自分自身の行にだけアクセスできるようにするためには、次の簡単なポリシーが使用できます。
-=======
+<!--
    The policy above implicitly provides a <literal>WITH CHECK</literal>
    clause identical to its <literal>USING</literal> clause, so that the
    constraint applies both to rows selected by a command (so a manager
@@ -2522,6 +2513,9 @@
    manager) and to rows modified by a command (so rows belonging to a
    different manager cannot be created via <command>INSERT</command>
    or <command>UPDATE</command>).
+-->
+ロールが指定されなかった場合、あるいは特別なユーザ名<literal>PUBLIC</literal>が指定された場合、ポリシーはシステム上の全ユーザに適用されます。
+すべてのユーザが<literal>users</>テーブルの自分自身の行にだけアクセスできるようにするためには、次の簡単なポリシーが使用できます。
   </para>
 
   <para>
@@ -2529,7 +2523,6 @@
    <literal>PUBLIC</literal> is used, then the policy applies to all
    users on the system.  To allow all users to access only their own row in
    a <literal>users</literal> table, a simple policy can be used:
->>>>>>> 4191e37a
   </para>
 
 <programlisting>
@@ -2538,25 +2531,18 @@
 </programlisting>
 
   <para>
-<<<<<<< HEAD
-<!--
-   To use a different policy for rows that are being added to the table
-   compared to those rows that are visible, the <literal>WITH CHECK</>
-   clause can be used.  This policy would allow all users to view all rows
-   in the <literal>users</> table, but only modify their own:
--->
-テーブルに追加される行に対し、可視である行とは異なるポリシーを使用する場合は、<literal>WITH CHECK</>句を使うことができます。
-次のポリシーでは、すべてのユーザが<literal>users</>テーブルのすべての行を見ることができますが、自分自身の行だけしか更新できません。
-=======
    This works similarly to the previous example.
   </para>
 
   <para>
+<!--
    To use a different policy for rows that are being added to the table
    compared to those rows that are visible, multiple policies can be
    combined.  This pair of policies would allow all users to view all rows
    in the <literal>users</literal> table, but only modify their own:
->>>>>>> 4191e37a
+-->
+テーブルに追加される行に対し、可視である行とは異なるポリシーを使用する場合は、<literal>WITH CHECK</>句を使うことができます。
+次のポリシーでは、すべてのユーザが<literal>users</>テーブルのすべての行を見ることができますが、自分自身の行だけしか更新できません。
   </para>
 
 <programlisting>
@@ -2568,10 +2554,6 @@
 </programlisting>
 
   <para>
-<<<<<<< HEAD
-<!--
-   Row security can also be disabled with the <command>ALTER TABLE</>
-=======
    In a <command>SELECT</command> command, these two policies are combined
    using <literal>OR</literal>, with the net effect being that all rows
    can be selected.  In other command types, only the second policy applies,
@@ -2579,8 +2561,8 @@
   </para>
 
   <para>
+<!--
    Row security can also be disabled with the <command>ALTER TABLE</command>
->>>>>>> 4191e37a
    command.  Disabling row security does not remove any policies that are
    defined on the table; they are simply ignored.  Then all rows in the
    table are visible and modifiable, subject to the standard SQL privileges

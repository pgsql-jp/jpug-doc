--- conflicted
+++ resolved
@@ -870,18 +870,13 @@
       <term><option>--dbname=<replaceable class="parameter">connstr</replaceable></option></term>
       <listitem>
        <para>
-<<<<<<< HEAD
-<!--
-        Specifies parameters used to connect to the server, as a connection
-        string. See <xref linkend="libpq-connstring"/> for more information.
--->
-サーバとの接続のために使用するパラメータを、接続文字列として指定します。
-詳細については<xref linkend="libpq-connstring"/>を参照してください。
-=======
+<!--
         Specifies parameters used to connect to the server, as a <link
         linkend="libpq-connstring">connction string</link>;  these
         will override any conflicting command line options.
->>>>>>> 6daf725a
+-->
+サーバとの接続のために使用するパラメータを、接続文字列として指定します。
+詳細については<xref linkend="libpq-connstring"/>を参照してください。
        </para>
        <para>
 <!--

# Spanish message translation file for plpgsql
#
# Copyright (c) 2008-2021, PostgreSQL Global Development Group
# This file is distributed under the same license as the PostgreSQL package.
#
# Álvaro Herrera <alvherre@alvh.no-ip.org> 2008-2013
# Emanuel Calvo Franco <postgres.arg@gmail.com> 2008
# Jaime Casanova <jcasanov@systemguards.com.ec> 2010
# Carlos Chapi <carloswaldo@babelruins.org> 2013, 2021
#
msgid ""
msgstr ""
"Project-Id-Version: plpgsql (PostgreSQL) 14\n"
"Report-Msgid-Bugs-To: pgsql-bugs@lists.postgresql.org\n"
<<<<<<< HEAD
"POT-Creation-Date: 2022-09-24 23:09+0000\n"
=======
"POT-Creation-Date: 2022-08-07 20:25+0000\n"
>>>>>>> 185876a6
"PO-Revision-Date: 2021-10-14 10:18-0500\n"
"Last-Translator: Carlos Chapi <carloswaldo@babelruins.org>\n"
"Language-Team: PgSQL-es-Ayuda <pgsql-es-ayuda@lists.postgresql.org>\n"
"Language: es\n"
"MIME-Version: 1.0\n"
"Content-Type: text/plain; charset=UTF-8\n"
"Content-Transfer-Encoding: 8bit\n"
"Plural-Forms: nplurals=2; plural=n != 1;\n"
"X-Generator: BlackCAT 1.1\n"

#: pl_comp.c:438 pl_handler.c:496
#, c-format
msgid "PL/pgSQL functions cannot accept type %s"
msgstr "las funciones PL/pgSQL no pueden aceptar el tipo %s"

#: pl_comp.c:530
#, c-format
msgid "could not determine actual return type for polymorphic function \"%s\""
msgstr "no se pudo determinar el verdadero tipo de resultado para la función polimórfica «%s»"

#: pl_comp.c:560
#, c-format
msgid "trigger functions can only be called as triggers"
msgstr "las funciones de disparador sólo pueden ser invocadas como disparadores"

#: pl_comp.c:564 pl_handler.c:480
#, c-format
msgid "PL/pgSQL functions cannot return type %s"
msgstr "las funciones PL/pgSQL no pueden retornar el tipo %s"

#: pl_comp.c:604
#, c-format
msgid "trigger functions cannot have declared arguments"
msgstr "las funciones de disparador no pueden tener argumentos declarados"

#: pl_comp.c:605
#, c-format
msgid "The arguments of the trigger can be accessed through TG_NARGS and TG_ARGV instead."
msgstr "Los argumentos del disparador pueden accederse usando TG_NARGS y TG_ARGV."

#: pl_comp.c:738
#, c-format
msgid "event trigger functions cannot have declared arguments"
msgstr "las funciones de disparador por eventos no pueden tener argumentos declarados"

#: pl_comp.c:1002
#, c-format
msgid "compilation of PL/pgSQL function \"%s\" near line %d"
msgstr "compilación de la función PL/pgSQL «%s» cerca de la línea %d"

#: pl_comp.c:1025
#, c-format
msgid "parameter name \"%s\" used more than once"
msgstr "el nombre de parámetro «%s» fue usado más de una vez"

#: pl_comp.c:1139
#, c-format
msgid "column reference \"%s\" is ambiguous"
msgstr "la referencia a la columna «%s» es ambigua"

#: pl_comp.c:1141
#, c-format
msgid "It could refer to either a PL/pgSQL variable or a table column."
msgstr "Podría referirse tanto a una variable PL/pgSQL como a una columna de una tabla."

<<<<<<< HEAD
#: pl_comp.c:1324 pl_exec.c:5234 pl_exec.c:5407 pl_exec.c:5494 pl_exec.c:5585
#: pl_exec.c:6606
=======
#: pl_comp.c:1324 pl_exec.c:5184 pl_exec.c:5357 pl_exec.c:5444 pl_exec.c:5535
#: pl_exec.c:6556
>>>>>>> 185876a6
#, c-format
msgid "record \"%s\" has no field \"%s\""
msgstr "el registro «%s» no tiene un campo «%s»"

#: pl_comp.c:1818
#, c-format
msgid "relation \"%s\" does not exist"
msgstr "no existe la relación «%s»"

#: pl_comp.c:1825 pl_comp.c:1867
#, c-format
msgid "relation \"%s\" does not have a composite type"
msgstr "la relación «%s» no contiene un tipo compuesto"

#: pl_comp.c:1933
#, c-format
msgid "variable \"%s\" has pseudo-type %s"
msgstr "la variable «%s» tiene pseudotipo %s"

#: pl_comp.c:2122
#, c-format
msgid "type \"%s\" is only a shell"
msgstr "el tipo «%s» está inconcluso"

<<<<<<< HEAD
#: pl_comp.c:2204 pl_exec.c:6907
=======
#: pl_comp.c:2204 pl_exec.c:6857
>>>>>>> 185876a6
#, c-format
msgid "type %s is not composite"
msgstr "el tipo %s no es compuesto"

#: pl_comp.c:2252 pl_comp.c:2305
#, c-format
msgid "unrecognized exception condition \"%s\""
msgstr "no se reconoce la condición de excepción «%s»"

<<<<<<< HEAD
#: pl_comp.c:2534
=======
#: pl_comp.c:2526
>>>>>>> 185876a6
#, c-format
msgid "could not determine actual argument type for polymorphic function \"%s\""
msgstr "no se pudo determinar el verdadero tipo de argumento para la función polimórfica «%s»"

<<<<<<< HEAD
#: pl_exec.c:501 pl_exec.c:940 pl_exec.c:1175
=======
#: pl_exec.c:500 pl_exec.c:934 pl_exec.c:1169
>>>>>>> 185876a6
msgid "during initialization of execution state"
msgstr "durante la inicialización del estado de ejecución"

#: pl_exec.c:506
msgid "while storing call arguments into local variables"
msgstr "mientras se almacenaban los argumentos de invocación en variables locales"

<<<<<<< HEAD
#: pl_exec.c:595 pl_exec.c:1013
=======
#: pl_exec.c:594 pl_exec.c:1007
>>>>>>> 185876a6
msgid "during function entry"
msgstr "durante el ingreso a la función"

#: pl_exec.c:617
#, c-format
msgid "control reached end of function without RETURN"
msgstr "la ejecución alcanzó el fin de la función sin encontrar RETURN"

#: pl_exec.c:623
msgid "while casting return value to function's return type"
msgstr "mientras se hacía la conversión del valor de retorno al tipo de retorno de la función"

<<<<<<< HEAD
#: pl_exec.c:636 pl_exec.c:3665
=======
#: pl_exec.c:636 pl_exec.c:3637
>>>>>>> 185876a6
#, c-format
msgid "set-valued function called in context that cannot accept a set"
msgstr "se llamó una función que retorna un conjunto en un contexto que no puede aceptarlo"

<<<<<<< HEAD
#: pl_exec.c:641 pl_exec.c:3671
#, c-format
msgid "materialize mode required, but it is not allowed in this context"
msgstr "se requiere un nodo «materialize», pero no está permitido en este contexto"

#: pl_exec.c:768 pl_exec.c:1039 pl_exec.c:1197
msgid "during function exit"
msgstr "durante la salida de la función"

#: pl_exec.c:823 pl_exec.c:887 pl_exec.c:3464
msgid "returned record type does not match expected record type"
msgstr "el tipo de registro retornado no coincide con el tipo de registro esperado"

#: pl_exec.c:1036 pl_exec.c:1194
=======
#: pl_exec.c:762 pl_exec.c:1033 pl_exec.c:1191
msgid "during function exit"
msgstr "durante la salida de la función"

#: pl_exec.c:817 pl_exec.c:881 pl_exec.c:3434
msgid "returned record type does not match expected record type"
msgstr "el tipo de registro retornado no coincide con el tipo de registro esperado"

#: pl_exec.c:1030 pl_exec.c:1188
>>>>>>> 185876a6
#, c-format
msgid "control reached end of trigger procedure without RETURN"
msgstr "la ejecución alcanzó el fin del procedimiento disparador sin encontrar RETURN"

<<<<<<< HEAD
#: pl_exec.c:1044
=======
#: pl_exec.c:1038
>>>>>>> 185876a6
#, c-format
msgid "trigger procedure cannot return a set"
msgstr "los procedimientos disparadores no pueden retornar conjuntos"

<<<<<<< HEAD
#: pl_exec.c:1083 pl_exec.c:1111
=======
#: pl_exec.c:1077 pl_exec.c:1105
>>>>>>> 185876a6
msgid "returned row structure does not match the structure of the triggering table"
msgstr "la estructura de fila retornada no coincide con la estructura de la tabla que generó el evento de disparador"

#. translator: last %s is a phrase such as "during statement block
#. local variable initialization"
#.
<<<<<<< HEAD
#: pl_exec.c:1252
=======
#: pl_exec.c:1237
>>>>>>> 185876a6
#, c-format
msgid "PL/pgSQL function %s line %d %s"
msgstr "función PL/pgSQL %s en la línea %d %s"

#. translator: last %s is a phrase such as "while storing call
#. arguments into local variables"
#.
<<<<<<< HEAD
#: pl_exec.c:1263
=======
#: pl_exec.c:1248
>>>>>>> 185876a6
#, c-format
msgid "PL/pgSQL function %s %s"
msgstr "función PL/pgSQL %s %s"

#. translator: last %s is a plpgsql statement type name
<<<<<<< HEAD
#: pl_exec.c:1271
=======
#: pl_exec.c:1256
>>>>>>> 185876a6
#, c-format
msgid "PL/pgSQL function %s line %d at %s"
msgstr "función PL/pgSQL %s en la línea %d en %s"

<<<<<<< HEAD
#: pl_exec.c:1277
=======
#: pl_exec.c:1262
>>>>>>> 185876a6
#, c-format
msgid "PL/pgSQL function %s"
msgstr "función PL/pgSQL %s"

<<<<<<< HEAD
#: pl_exec.c:1648
msgid "during statement block local variable initialization"
msgstr "durante inicialización de variables locales en el bloque de sentencias"

#: pl_exec.c:1753
msgid "during statement block entry"
msgstr "durante la entrada al bloque de sentencias"

#: pl_exec.c:1785
msgid "during statement block exit"
msgstr "durante la salida del bloque de sentencias"

#: pl_exec.c:1823
msgid "during exception cleanup"
msgstr "durante la finalización por excepción"

#: pl_exec.c:2360
=======
#: pl_exec.c:1633
msgid "during statement block local variable initialization"
msgstr "durante inicialización de variables locales en el bloque de sentencias"

#: pl_exec.c:1731
msgid "during statement block entry"
msgstr "durante la entrada al bloque de sentencias"

#: pl_exec.c:1763
msgid "during statement block exit"
msgstr "durante la salida del bloque de sentencias"

#: pl_exec.c:1801
msgid "during exception cleanup"
msgstr "durante la finalización por excepción"

#: pl_exec.c:2334
>>>>>>> 185876a6
#, c-format
msgid "procedure parameter \"%s\" is an output parameter but corresponding argument is not writable"
msgstr "el parámetro de procedimiento «%s» es un parámetro de salida pero el argumento correspondiente no es escribible"

<<<<<<< HEAD
#: pl_exec.c:2365
=======
#: pl_exec.c:2339
>>>>>>> 185876a6
#, c-format
msgid "procedure parameter %d is an output parameter but corresponding argument is not writable"
msgstr "el parámetro de procedimiento %d es un parámetro de salida pero el argumento correspondiente no es escribible"

<<<<<<< HEAD
#: pl_exec.c:2399
=======
#: pl_exec.c:2373
>>>>>>> 185876a6
#, c-format
msgid "GET STACKED DIAGNOSTICS cannot be used outside an exception handler"
msgstr "GET STACKED DIAGNOSTICS no puede ser usado fuera de un manejador de excepción"

<<<<<<< HEAD
#: pl_exec.c:2599
=======
#: pl_exec.c:2573
>>>>>>> 185876a6
#, c-format
msgid "case not found"
msgstr "caso no encontrado"

<<<<<<< HEAD
#: pl_exec.c:2600
=======
#: pl_exec.c:2574
>>>>>>> 185876a6
#, c-format
msgid "CASE statement is missing ELSE part."
msgstr "A la sentencia CASE le falta la parte ELSE."

<<<<<<< HEAD
#: pl_exec.c:2693
=======
#: pl_exec.c:2667
>>>>>>> 185876a6
#, c-format
msgid "lower bound of FOR loop cannot be null"
msgstr "el límite inferior de un ciclo FOR no puede ser null"

<<<<<<< HEAD
#: pl_exec.c:2709
=======
#: pl_exec.c:2683
>>>>>>> 185876a6
#, c-format
msgid "upper bound of FOR loop cannot be null"
msgstr "el límite superior de un ciclo FOR no puede ser null"

<<<<<<< HEAD
#: pl_exec.c:2727
=======
#: pl_exec.c:2701
>>>>>>> 185876a6
#, c-format
msgid "BY value of FOR loop cannot be null"
msgstr "el valor BY de un ciclo FOR no puede ser null"

<<<<<<< HEAD
#: pl_exec.c:2733
=======
#: pl_exec.c:2707
>>>>>>> 185876a6
#, c-format
msgid "BY value of FOR loop must be greater than zero"
msgstr "el valor BY de un ciclo FOR debe ser mayor que cero"

<<<<<<< HEAD
#: pl_exec.c:2867 pl_exec.c:4667
=======
#: pl_exec.c:2841 pl_exec.c:4626
>>>>>>> 185876a6
#, c-format
msgid "cursor \"%s\" already in use"
msgstr "el cursor «%s» ya está en uso"

<<<<<<< HEAD
#: pl_exec.c:2890 pl_exec.c:4737
=======
#: pl_exec.c:2864 pl_exec.c:4691
>>>>>>> 185876a6
#, c-format
msgid "arguments given for cursor without arguments"
msgstr "se dieron argumentos a un cursor sin argumentos"

<<<<<<< HEAD
#: pl_exec.c:2909 pl_exec.c:4756
=======
#: pl_exec.c:2883 pl_exec.c:4710
>>>>>>> 185876a6
#, c-format
msgid "arguments required for cursor"
msgstr "se requieren argumentos para el cursor"

<<<<<<< HEAD
#: pl_exec.c:3000
=======
#: pl_exec.c:2970
>>>>>>> 185876a6
#, c-format
msgid "FOREACH expression must not be null"
msgstr "la expresión FOREACH no debe ser nula"

<<<<<<< HEAD
#: pl_exec.c:3015
=======
#: pl_exec.c:2985
>>>>>>> 185876a6
#, c-format
msgid "FOREACH expression must yield an array, not type %s"
msgstr "una expresión FOREACH debe retornar un array, no tipo %s"

<<<<<<< HEAD
#: pl_exec.c:3032
=======
#: pl_exec.c:3002
>>>>>>> 185876a6
#, c-format
msgid "slice dimension (%d) is out of the valid range 0..%d"
msgstr "la dimensión del slice (%d) está fuera de rango 0..%d"

<<<<<<< HEAD
#: pl_exec.c:3059
=======
#: pl_exec.c:3029
>>>>>>> 185876a6
#, c-format
msgid "FOREACH ... SLICE loop variable must be of an array type"
msgstr "las variables de bucles FOREACH ... SLICE deben ser de un tipo array"

<<<<<<< HEAD
#: pl_exec.c:3063
=======
#: pl_exec.c:3033
>>>>>>> 185876a6
#, c-format
msgid "FOREACH loop variable must not be of an array type"
msgstr "la variable de bucle FOREACH no debe ser de tipo array"

<<<<<<< HEAD
#: pl_exec.c:3225 pl_exec.c:3282 pl_exec.c:3457
=======
#: pl_exec.c:3195 pl_exec.c:3252 pl_exec.c:3427
>>>>>>> 185876a6
#, c-format
msgid "cannot return non-composite value from function returning composite type"
msgstr "no se puede retornar un valor no-compuesto desde una función que retorne tipos compuestos"

<<<<<<< HEAD
#: pl_exec.c:3321 pl_gram.y:3319
=======
#: pl_exec.c:3291 pl_gram.y:3310
>>>>>>> 185876a6
#, c-format
msgid "cannot use RETURN NEXT in a non-SETOF function"
msgstr "no se puede usar RETURN NEXT en una función que no es SETOF"

<<<<<<< HEAD
#: pl_exec.c:3362 pl_exec.c:3494
=======
#: pl_exec.c:3332 pl_exec.c:3464
>>>>>>> 185876a6
#, c-format
msgid "wrong result type supplied in RETURN NEXT"
msgstr "se pasó un tipo incorrecto de resultado a RETURN NEXT"

<<<<<<< HEAD
#: pl_exec.c:3400 pl_exec.c:3421
=======
#: pl_exec.c:3370 pl_exec.c:3391
>>>>>>> 185876a6
#, c-format
msgid "wrong record type supplied in RETURN NEXT"
msgstr "se pasó un tipo de registro incorrecto a RETURN NEXT"

<<<<<<< HEAD
#: pl_exec.c:3513
=======
#: pl_exec.c:3483
>>>>>>> 185876a6
#, c-format
msgid "RETURN NEXT must have a parameter"
msgstr "RETURN NEXT debe tener un parámetro"

<<<<<<< HEAD
#: pl_exec.c:3541 pl_gram.y:3383
=======
#: pl_exec.c:3511 pl_gram.y:3374
>>>>>>> 185876a6
#, c-format
msgid "cannot use RETURN QUERY in a non-SETOF function"
msgstr "no se puede usar RETURN QUERY en una función que no ha sido declarada SETOF"

<<<<<<< HEAD
#: pl_exec.c:3559
msgid "structure of query does not match function result type"
msgstr "la estructura de la consulta no coincide con el tipo del resultado de la función"

#: pl_exec.c:3614 pl_exec.c:4444 pl_exec.c:8685
=======
#: pl_exec.c:3529
msgid "structure of query does not match function result type"
msgstr "la estructura de la consulta no coincide con el tipo del resultado de la función"

#: pl_exec.c:3584 pl_exec.c:4404 pl_exec.c:8598
>>>>>>> 185876a6
#, c-format
msgid "query string argument of EXECUTE is null"
msgstr "el argumento de consulta a ejecutar en EXECUTE es null"

<<<<<<< HEAD
#: pl_exec.c:3699 pl_exec.c:3837
=======
#: pl_exec.c:3665 pl_exec.c:3803
>>>>>>> 185876a6
#, c-format
msgid "RAISE option already specified: %s"
msgstr "la opción de RAISE ya se especificó: %s"

<<<<<<< HEAD
#: pl_exec.c:3733
=======
#: pl_exec.c:3699
>>>>>>> 185876a6
#, c-format
msgid "RAISE without parameters cannot be used outside an exception handler"
msgstr "RAISE sin parámetros no puede ser usado fuera de un manejador de excepción"

<<<<<<< HEAD
#: pl_exec.c:3827
=======
#: pl_exec.c:3793
>>>>>>> 185876a6
#, c-format
msgid "RAISE statement option cannot be null"
msgstr "la opción de sentencia en RAISE no puede ser null"

<<<<<<< HEAD
#: pl_exec.c:3897
=======
#: pl_exec.c:3863
>>>>>>> 185876a6
#, c-format
msgid "%s"
msgstr "%s"

<<<<<<< HEAD
#: pl_exec.c:3952
=======
#: pl_exec.c:3918
>>>>>>> 185876a6
#, c-format
msgid "assertion failed"
msgstr "aseveración falló"

<<<<<<< HEAD
#: pl_exec.c:4317 pl_exec.c:4506
=======
#: pl_exec.c:4277 pl_exec.c:4465
>>>>>>> 185876a6
#, c-format
msgid "cannot COPY to/from client in PL/pgSQL"
msgstr "no se puede ejecutar COPY desde/a un cliente en PL/pgSQL"

<<<<<<< HEAD
#: pl_exec.c:4323
=======
#: pl_exec.c:4283
>>>>>>> 185876a6
#, c-format
msgid "unsupported transaction command in PL/pgSQL"
msgstr "orden de transacción no soportada en PL/pgSQL"

<<<<<<< HEAD
#: pl_exec.c:4346 pl_exec.c:4535
=======
#: pl_exec.c:4306 pl_exec.c:4494
>>>>>>> 185876a6
#, c-format
msgid "INTO used with a command that cannot return data"
msgstr "INTO es utilizado con una orden que no puede retornar datos"

<<<<<<< HEAD
#: pl_exec.c:4369 pl_exec.c:4558
=======
#: pl_exec.c:4329 pl_exec.c:4517
>>>>>>> 185876a6
#, c-format
msgid "query returned no rows"
msgstr "la consulta no regresó filas"

<<<<<<< HEAD
#: pl_exec.c:4391 pl_exec.c:4577 pl_exec.c:5729
=======
#: pl_exec.c:4351 pl_exec.c:4536 pl_exec.c:5679
>>>>>>> 185876a6
#, c-format
msgid "query returned more than one row"
msgstr "la consulta regresó más de una fila"

<<<<<<< HEAD
#: pl_exec.c:4393
=======
#: pl_exec.c:4353
>>>>>>> 185876a6
#, c-format
msgid "Make sure the query returns a single row, or use LIMIT 1."
msgstr "Asegúrese que la consulta retorne una única fila, o use LIMIT 1."

<<<<<<< HEAD
#: pl_exec.c:4409
=======
#: pl_exec.c:4369
>>>>>>> 185876a6
#, c-format
msgid "query has no destination for result data"
msgstr "la consulta no tiene un destino para los datos de resultado"

<<<<<<< HEAD
#: pl_exec.c:4410
=======
#: pl_exec.c:4370
>>>>>>> 185876a6
#, c-format
msgid "If you want to discard the results of a SELECT, use PERFORM instead."
msgstr "Si quiere descartar los resultados de un SELECT, utilice PERFORM."

<<<<<<< HEAD
#: pl_exec.c:4498
=======
#: pl_exec.c:4457
>>>>>>> 185876a6
#, c-format
msgid "EXECUTE of SELECT ... INTO is not implemented"
msgstr "no está implementado EXECUTE de un SELECT ... INTO"

<<<<<<< HEAD
#: pl_exec.c:4499
=======
#: pl_exec.c:4458
>>>>>>> 185876a6
#, c-format
msgid "You might want to use EXECUTE ... INTO or EXECUTE CREATE TABLE ... AS instead."
msgstr "Puede desear usar EXECUTE ... INTO o EXECUTE CREATE TABLE ... AS en su lugar."

<<<<<<< HEAD
#: pl_exec.c:4512
=======
#: pl_exec.c:4471
>>>>>>> 185876a6
#, c-format
msgid "EXECUTE of transaction commands is not implemented"
msgstr "no está implementado EXECUTE de órdenes de transacción"

<<<<<<< HEAD
#: pl_exec.c:4822 pl_exec.c:4910
=======
#: pl_exec.c:4772 pl_exec.c:4860
>>>>>>> 185876a6
#, c-format
msgid "cursor variable \"%s\" is null"
msgstr "variable cursor «%s» es null"

<<<<<<< HEAD
#: pl_exec.c:4833 pl_exec.c:4921
=======
#: pl_exec.c:4783 pl_exec.c:4871
>>>>>>> 185876a6
#, c-format
msgid "cursor \"%s\" does not exist"
msgstr "no existe el cursor «%s»"

<<<<<<< HEAD
#: pl_exec.c:4846
=======
#: pl_exec.c:4796
>>>>>>> 185876a6
#, c-format
msgid "relative or absolute cursor position is null"
msgstr "la posición relativa o absoluta del cursor es null"

<<<<<<< HEAD
#: pl_exec.c:5084 pl_exec.c:5179
=======
#: pl_exec.c:5034 pl_exec.c:5129
>>>>>>> 185876a6
#, c-format
msgid "null value cannot be assigned to variable \"%s\" declared NOT NULL"
msgstr "no puede asignarse un valor null a la variable «%s» que fue declarada NOT NULL"

<<<<<<< HEAD
#: pl_exec.c:5160
=======
#: pl_exec.c:5110
>>>>>>> 185876a6
#, c-format
msgid "cannot assign non-composite value to a row variable"
msgstr "no se puede asignar un valor no compuesto a una variable de tipo row"

<<<<<<< HEAD
#: pl_exec.c:5192
=======
#: pl_exec.c:5142
>>>>>>> 185876a6
#, c-format
msgid "cannot assign non-composite value to a record variable"
msgstr "no se puede asignar un valor no compuesto a una variable de tipo record"

<<<<<<< HEAD
#: pl_exec.c:5243
=======
#: pl_exec.c:5193
>>>>>>> 185876a6
#, c-format
msgid "cannot assign to system column \"%s\""
msgstr "no se puede asignar a la columna de sistema «%s»"

<<<<<<< HEAD
#: pl_exec.c:5692
#, c-format
msgid "query did not return data"
msgstr "la consulta no retornó datos"

#: pl_exec.c:5693 pl_exec.c:5705 pl_exec.c:5730 pl_exec.c:5806 pl_exec.c:5811
#, c-format
msgid "query: %s"
msgstr "consulta: %s"
=======
#: pl_exec.c:5642
#, c-format
msgid "query did not return data"
msgstr "la consulta no retornó datos"
>>>>>>> 185876a6

#: pl_exec.c:5643 pl_exec.c:5655 pl_exec.c:5680 pl_exec.c:5756 pl_exec.c:5761
#, c-format
<<<<<<< HEAD
msgid "query returned %d column"
msgid_plural "query returned %d columns"
msgstr[0] "la consulta retornó %d columna"
msgstr[1] "la consulta retornó %d columnas"

#: pl_exec.c:5805
#, c-format
msgid "query is SELECT INTO, but it should be plain SELECT"
msgstr "la consulta es SELECT INTO, pero debería ser un SELECT simple"

#: pl_exec.c:5810
=======
msgid "query: %s"
msgstr "consulta: %s"

#: pl_exec.c:5651
#, c-format
msgid "query returned %d column"
msgid_plural "query returned %d columns"
msgstr[0] "la consulta retornó %d columna"
msgstr[1] "la consulta retornó %d columnas"

#: pl_exec.c:5755
#, c-format
msgid "query is SELECT INTO, but it should be plain SELECT"
msgstr "la consulta es SELECT INTO, pero debería ser un SELECT simple"

#: pl_exec.c:5760
>>>>>>> 185876a6
#, c-format
msgid "query is not a SELECT"
msgstr "la consulta no es un SELECT"

<<<<<<< HEAD
#: pl_exec.c:6620 pl_exec.c:6660 pl_exec.c:6700
=======
#: pl_exec.c:6570 pl_exec.c:6610 pl_exec.c:6650
>>>>>>> 185876a6
#, c-format
msgid "type of parameter %d (%s) does not match that when preparing the plan (%s)"
msgstr "el tipo del parámetro %d (%s) no coincide aquel con que fue preparado el plan (%s)"

<<<<<<< HEAD
#: pl_exec.c:7111 pl_exec.c:7145 pl_exec.c:7219 pl_exec.c:7245
=======
#: pl_exec.c:7061 pl_exec.c:7095 pl_exec.c:7169 pl_exec.c:7195
>>>>>>> 185876a6
#, c-format
msgid "number of source and target fields in assignment does not match"
msgstr "no coincide el número de campos de origen y destino en la asignación"

#. translator: %s represents a name of an extra check
<<<<<<< HEAD
#: pl_exec.c:7113 pl_exec.c:7147 pl_exec.c:7221 pl_exec.c:7247
=======
#: pl_exec.c:7063 pl_exec.c:7097 pl_exec.c:7171 pl_exec.c:7197
>>>>>>> 185876a6
#, c-format
msgid "%s check of %s is active."
msgstr "El chequeo %s de %s está activo."

<<<<<<< HEAD
#: pl_exec.c:7117 pl_exec.c:7151 pl_exec.c:7225 pl_exec.c:7251
=======
#: pl_exec.c:7067 pl_exec.c:7101 pl_exec.c:7175 pl_exec.c:7201
>>>>>>> 185876a6
#, c-format
msgid "Make sure the query returns the exact list of columns."
msgstr "Asegúrese que la consulta retorna la lista exacta de columnas."

<<<<<<< HEAD
#: pl_exec.c:7638
=======
#: pl_exec.c:7588
>>>>>>> 185876a6
#, c-format
msgid "record \"%s\" is not assigned yet"
msgstr "el registro «%s» no ha sido asignado aún"

<<<<<<< HEAD
#: pl_exec.c:7639
=======
#: pl_exec.c:7589
>>>>>>> 185876a6
#, c-format
msgid "The tuple structure of a not-yet-assigned record is indeterminate."
msgstr "La estructura de fila de un registro aún no asignado no está determinado."

#: pl_exec.c:8283 pl_gram.y:3442
#, c-format
msgid "variable \"%s\" is declared CONSTANT"
msgstr "la variable «%s» esta declarada como CONSTANT"

#: pl_funcs.c:237
msgid "statement block"
msgstr "bloque de sentencias"

#: pl_funcs.c:239
msgid "assignment"
msgstr "asignación"

#: pl_funcs.c:249
msgid "FOR with integer loop variable"
msgstr "bucle FOR con variable entera"

#: pl_funcs.c:251
msgid "FOR over SELECT rows"
msgstr "bucle FOR en torno a filas de un SELECT"

#: pl_funcs.c:253
msgid "FOR over cursor"
msgstr "bucle FOR en torno a un cursor"

#: pl_funcs.c:255
msgid "FOREACH over array"
msgstr "FOREACH en torno a un array"

#: pl_funcs.c:269
msgid "SQL statement"
msgstr "sentencia SQL"

#: pl_funcs.c:273
msgid "FOR over EXECUTE statement"
msgstr "bucle FOR en torno a una sentencia EXECUTE"

#: pl_gram.y:485
#, c-format
msgid "block label must be placed before DECLARE, not after"
msgstr "etiqueta de bloque debe estar antes de DECLARE, no después"

#: pl_gram.y:505
#, c-format
msgid "collations are not supported by type %s"
msgstr "los ordenamientos (collation) no están soportados por el tipo %s"

#: pl_gram.y:524
#, c-format
msgid "variable \"%s\" must have a default value, since it's declared NOT NULL"
msgstr "la variable «%s» debe tener valor por omisión, puesto que está declarado NOT NULL"

#: pl_gram.y:672 pl_gram.y:687 pl_gram.y:713
#, c-format
msgid "variable \"%s\" does not exist"
msgstr "no existe la variable «%s»"

#: pl_gram.y:731 pl_gram.y:759
msgid "duplicate declaration"
msgstr "declaración duplicada"

#: pl_gram.y:742 pl_gram.y:770
#, c-format
msgid "variable \"%s\" shadows a previously defined variable"
msgstr "la variable «%s» oculta una variable definida anteriormente"

<<<<<<< HEAD
#: pl_gram.y:1044
=======
#: pl_gram.y:1042
>>>>>>> 185876a6
#, c-format
msgid "diagnostics item %s is not allowed in GET STACKED DIAGNOSTICS"
msgstr "elemento de diagnóstico %s no se permite en GET STACKED DIAGNOSTICS"

<<<<<<< HEAD
#: pl_gram.y:1062
=======
#: pl_gram.y:1060
>>>>>>> 185876a6
#, c-format
msgid "diagnostics item %s is not allowed in GET CURRENT DIAGNOSTICS"
msgstr "elemento de diagnóstico %s no se permite en GET STACKED DIAGNOSTICS"

<<<<<<< HEAD
#: pl_gram.y:1157
msgid "unrecognized GET DIAGNOSTICS item"
msgstr "elemento de GET DIAGNOSTICS no reconocido"

#: pl_gram.y:1173 pl_gram.y:3558
=======
#: pl_gram.y:1155
msgid "unrecognized GET DIAGNOSTICS item"
msgstr "elemento de GET DIAGNOSTICS no reconocido"

#: pl_gram.y:1171 pl_gram.y:3549
>>>>>>> 185876a6
#, c-format
msgid "\"%s\" is not a scalar variable"
msgstr "«%s» no es una variable escalar"

<<<<<<< HEAD
#: pl_gram.y:1403 pl_gram.y:1597
=======
#: pl_gram.y:1401 pl_gram.y:1595
>>>>>>> 185876a6
#, c-format
msgid "loop variable of loop over rows must be a record variable or list of scalar variables"
msgstr "la variable de bucle de un bucle sobre filas debe ser una variable de tipo record o una lista de variables escalares"

<<<<<<< HEAD
#: pl_gram.y:1438
=======
#: pl_gram.y:1436
>>>>>>> 185876a6
#, c-format
msgid "cursor FOR loop must have only one target variable"
msgstr "un bucle FOR de un cursor debe tener sólo una variable de destino"

<<<<<<< HEAD
#: pl_gram.y:1445
=======
#: pl_gram.y:1443
>>>>>>> 185876a6
#, c-format
msgid "cursor FOR loop must use a bound cursor variable"
msgstr "un bucle FOR en torno a un cursor debe usar un cursor enlazado (bound)"

<<<<<<< HEAD
#: pl_gram.y:1536
=======
#: pl_gram.y:1534
>>>>>>> 185876a6
#, c-format
msgid "integer FOR loop must have only one target variable"
msgstr "un bucle FOR de un número entero debe tener sólo una variable de destino"

<<<<<<< HEAD
#: pl_gram.y:1570
=======
#: pl_gram.y:1568
>>>>>>> 185876a6
#, c-format
msgid "cannot specify REVERSE in query FOR loop"
msgstr "no se puede especificar REVERSE en un bucle FOR de una consulta"

<<<<<<< HEAD
#: pl_gram.y:1700
=======
#: pl_gram.y:1698
>>>>>>> 185876a6
#, c-format
msgid "loop variable of FOREACH must be a known variable or list of variables"
msgstr "la variable de bucle de FOREACH debe ser una variable conocida o una lista de variables conocidas"

<<<<<<< HEAD
#: pl_gram.y:1742
=======
#: pl_gram.y:1740
>>>>>>> 185876a6
#, c-format
msgid "there is no label \"%s\" attached to any block or loop enclosing this statement"
msgstr "ningún bloque o bucle que contenga esta sentencia tiene una etiqueta «%s»"

<<<<<<< HEAD
#: pl_gram.y:1750
=======
#: pl_gram.y:1748
>>>>>>> 185876a6
#, c-format
msgid "block label \"%s\" cannot be used in CONTINUE"
msgstr "la etiqueta de bloque «%s» no puede usarse en CONTINUE"

<<<<<<< HEAD
#: pl_gram.y:1765
=======
#: pl_gram.y:1763
>>>>>>> 185876a6
#, c-format
msgid "EXIT cannot be used outside a loop, unless it has a label"
msgstr "EXIT no puede usarse fuera de un bucle, a menos que tenga una etiqueta"

<<<<<<< HEAD
#: pl_gram.y:1766
=======
#: pl_gram.y:1764
>>>>>>> 185876a6
#, c-format
msgid "CONTINUE cannot be used outside a loop"
msgstr "CONTINUE no puede usarse fuera de un bucle"

<<<<<<< HEAD
#: pl_gram.y:1790 pl_gram.y:1828 pl_gram.y:1876 pl_gram.y:3005 pl_gram.y:3093
#: pl_gram.y:3204 pl_gram.y:3957
msgid "unexpected end of function definition"
msgstr "fin inesperado de la definición de la función"

#: pl_gram.y:1896 pl_gram.y:1920 pl_gram.y:1936 pl_gram.y:1942 pl_gram.y:2067
#: pl_gram.y:2075 pl_gram.y:2089 pl_gram.y:2184 pl_gram.y:2408 pl_gram.y:2498
#: pl_gram.y:2656 pl_gram.y:3800 pl_gram.y:3861 pl_gram.y:3938
msgid "syntax error"
msgstr "error de sintaxis"

#: pl_gram.y:1924 pl_gram.y:1926 pl_gram.y:2412 pl_gram.y:2414
msgid "invalid SQLSTATE code"
msgstr "código SQLSTATE no válido"

#: pl_gram.y:2132
msgid "syntax error, expected \"FOR\""
msgstr "error de sintaxis, se esperaba «FOR»"

#: pl_gram.y:2193
=======
#: pl_gram.y:1788 pl_gram.y:1826 pl_gram.y:1874 pl_gram.y:2998 pl_gram.y:3084
#: pl_gram.y:3195 pl_gram.y:3948
msgid "unexpected end of function definition"
msgstr "fin inesperado de la definición de la función"

#: pl_gram.y:1894 pl_gram.y:1918 pl_gram.y:1934 pl_gram.y:1940 pl_gram.y:2061
#: pl_gram.y:2069 pl_gram.y:2083 pl_gram.y:2178 pl_gram.y:2402 pl_gram.y:2492
#: pl_gram.y:2649 pl_gram.y:3791 pl_gram.y:3852 pl_gram.y:3929
msgid "syntax error"
msgstr "error de sintaxis"

#: pl_gram.y:1922 pl_gram.y:1924 pl_gram.y:2406 pl_gram.y:2408
msgid "invalid SQLSTATE code"
msgstr "código SQLSTATE no válido"

#: pl_gram.y:2126
msgid "syntax error, expected \"FOR\""
msgstr "error de sintaxis, se esperaba «FOR»"

#: pl_gram.y:2187
>>>>>>> 185876a6
#, c-format
msgid "FETCH statement cannot return multiple rows"
msgstr "la sentencia FETCH no puede retornar múltiples filas"

<<<<<<< HEAD
#: pl_gram.y:2290
=======
#: pl_gram.y:2284
>>>>>>> 185876a6
#, c-format
msgid "cursor variable must be a simple variable"
msgstr "variable de cursor debe ser una variable simple"

<<<<<<< HEAD
#: pl_gram.y:2296
=======
#: pl_gram.y:2290
>>>>>>> 185876a6
#, c-format
msgid "variable \"%s\" must be of type cursor or refcursor"
msgstr "la variable «%s» debe ser de tipo cursor o refcursor"

<<<<<<< HEAD
#: pl_gram.y:2627 pl_gram.y:2638
=======
#: pl_gram.y:2620 pl_gram.y:2631
>>>>>>> 185876a6
#, c-format
msgid "\"%s\" is not a known variable"
msgstr "«%s» no es una variable conocida"

<<<<<<< HEAD
#: pl_gram.y:2744 pl_gram.y:2754 pl_gram.y:2910
msgid "mismatched parentheses"
msgstr "no coinciden los paréntesis"

#: pl_gram.y:2758
=======
#: pl_gram.y:2737 pl_gram.y:2747 pl_gram.y:2903
msgid "mismatched parentheses"
msgstr "no coinciden los paréntesis"

#: pl_gram.y:2751
>>>>>>> 185876a6
#, c-format
msgid "missing \"%s\" at end of SQL expression"
msgstr "falta «%s» al final de la expresión SQL"

<<<<<<< HEAD
#: pl_gram.y:2764
=======
#: pl_gram.y:2757
>>>>>>> 185876a6
#, c-format
msgid "missing \"%s\" at end of SQL statement"
msgstr "falta «%s» al final de la sentencia SQL"

<<<<<<< HEAD
#: pl_gram.y:2781
msgid "missing expression"
msgstr "expresión faltante"

#: pl_gram.y:2783
msgid "missing SQL statement"
msgstr "sentencia SQL faltante"

#: pl_gram.y:2912
msgid "incomplete data type declaration"
msgstr "declaración de tipo de dato incompleta"

#: pl_gram.y:2935
msgid "missing data type declaration"
msgstr "declaración de tipo de dato faltante"

#: pl_gram.y:3015
msgid "INTO specified more than once"
msgstr "INTO fue especificado más de una vez"

#: pl_gram.y:3185
msgid "expected FROM or IN"
msgstr "se espera FROM o IN"

#: pl_gram.y:3246
=======
#: pl_gram.y:2774
msgid "missing expression"
msgstr "expresión faltante"

#: pl_gram.y:2776
msgid "missing SQL statement"
msgstr "sentencia SQL faltante"

#: pl_gram.y:2905
msgid "incomplete data type declaration"
msgstr "declaración de tipo de dato incompleta"

#: pl_gram.y:2928
msgid "missing data type declaration"
msgstr "declaración de tipo de dato faltante"

#: pl_gram.y:3006
msgid "INTO specified more than once"
msgstr "INTO fue especificado más de una vez"

#: pl_gram.y:3176
msgid "expected FROM or IN"
msgstr "se espera FROM o IN"

#: pl_gram.y:3237
>>>>>>> 185876a6
#, c-format
msgid "RETURN cannot have a parameter in function returning set"
msgstr "RETURN no puede tener un parámetro en una función que retorna un conjunto"

<<<<<<< HEAD
#: pl_gram.y:3247
=======
#: pl_gram.y:3238
>>>>>>> 185876a6
#, c-format
msgid "Use RETURN NEXT or RETURN QUERY."
msgstr "Use RETURN NEXT o RETURN QUERY."

<<<<<<< HEAD
#: pl_gram.y:3257
=======
#: pl_gram.y:3248
>>>>>>> 185876a6
#, c-format
msgid "RETURN cannot have a parameter in a procedure"
msgstr "RETURN no puede tener un parámetro un procedimiento"

<<<<<<< HEAD
#: pl_gram.y:3262
=======
#: pl_gram.y:3253
>>>>>>> 185876a6
#, c-format
msgid "RETURN cannot have a parameter in function returning void"
msgstr "RETURN no puede tener parámetro en una función que retorna void"

<<<<<<< HEAD
#: pl_gram.y:3271
=======
#: pl_gram.y:3262
>>>>>>> 185876a6
#, c-format
msgid "RETURN cannot have a parameter in function with OUT parameters"
msgstr "RETURN no puede tener parámetros en una función con parámetros OUT"

<<<<<<< HEAD
#: pl_gram.y:3334
=======
#: pl_gram.y:3325
>>>>>>> 185876a6
#, c-format
msgid "RETURN NEXT cannot have a parameter in function with OUT parameters"
msgstr "RETURN NEXT no puede tener parámetros en una función con parámetros OUT"

<<<<<<< HEAD
#: pl_gram.y:3500
=======
#: pl_gram.y:3433
#, c-format
msgid "variable \"%s\" is declared CONSTANT"
msgstr "la variable «%s» esta declarada como CONSTANT"

#: pl_gram.y:3491
>>>>>>> 185876a6
#, c-format
msgid "record variable cannot be part of multiple-item INTO list"
msgstr "una variable de tipo record no puede ser parte de una lista INTO de múltiples elementos"

<<<<<<< HEAD
#: pl_gram.y:3546
=======
#: pl_gram.y:3537
>>>>>>> 185876a6
#, c-format
msgid "too many INTO variables specified"
msgstr "se especificaron demasiadas variables INTO"

<<<<<<< HEAD
#: pl_gram.y:3754
=======
#: pl_gram.y:3745
>>>>>>> 185876a6
#, c-format
msgid "end label \"%s\" specified for unlabeled block"
msgstr "etiqueta de término «%s» especificada para un bloque sin etiqueta"

<<<<<<< HEAD
#: pl_gram.y:3761
=======
#: pl_gram.y:3752
>>>>>>> 185876a6
#, c-format
msgid "end label \"%s\" differs from block's label \"%s\""
msgstr "etiqueta de término «%s» difiere de la etiqueta de bloque «%s»"

<<<<<<< HEAD
#: pl_gram.y:3795
=======
#: pl_gram.y:3786
>>>>>>> 185876a6
#, c-format
msgid "cursor \"%s\" has no arguments"
msgstr "el cursor «%s» no tiene argumentos"

<<<<<<< HEAD
#: pl_gram.y:3809
=======
#: pl_gram.y:3800
>>>>>>> 185876a6
#, c-format
msgid "cursor \"%s\" has arguments"
msgstr "el cursor «%s» tiene argumentos"

<<<<<<< HEAD
#: pl_gram.y:3851
=======
#: pl_gram.y:3842
>>>>>>> 185876a6
#, c-format
msgid "cursor \"%s\" has no argument named \"%s\""
msgstr "el cursor «%s» no tiene un argumento llamado «%s»"

<<<<<<< HEAD
#: pl_gram.y:3871
=======
#: pl_gram.y:3862
>>>>>>> 185876a6
#, c-format
msgid "value for parameter \"%s\" of cursor \"%s\" specified more than once"
msgstr "el valor para el parámetro «%s» del cursor «%s» fue especificado más de una vez"

<<<<<<< HEAD
#: pl_gram.y:3896
=======
#: pl_gram.y:3887
>>>>>>> 185876a6
#, c-format
msgid "not enough arguments for cursor \"%s\""
msgstr "no hay suficientes argumentos para el cursor «%s»"

<<<<<<< HEAD
#: pl_gram.y:3903
=======
#: pl_gram.y:3894
>>>>>>> 185876a6
#, c-format
msgid "too many arguments for cursor \"%s\""
msgstr "demasiados argumentos para el cursor «%s»"

<<<<<<< HEAD
#: pl_gram.y:3989
msgid "unrecognized RAISE statement option"
msgstr "no se reconoce la opción de sentencia RAISE"

#: pl_gram.y:3993
msgid "syntax error, expected \"=\""
msgstr "error de sintaxis, se esperaba «=»"

#: pl_gram.y:4034
=======
#: pl_gram.y:3980
msgid "unrecognized RAISE statement option"
msgstr "no se reconoce la opción de sentencia RAISE"

#: pl_gram.y:3984
msgid "syntax error, expected \"=\""
msgstr "error de sintaxis, se esperaba «=»"

#: pl_gram.y:4025
>>>>>>> 185876a6
#, c-format
msgid "too many parameters specified for RAISE"
msgstr "se especificaron demasiados parámetros a RAISE"

<<<<<<< HEAD
#: pl_gram.y:4038
=======
#: pl_gram.y:4029
>>>>>>> 185876a6
#, c-format
msgid "too few parameters specified for RAISE"
msgstr "se especificaron muy pocos parámetros a RAISE"

#: pl_handler.c:156
msgid "Sets handling of conflicts between PL/pgSQL variable names and table column names."
msgstr "Determina el manejo de conflictos entre nombres de variables PL/pgSQL y nombres de columnas de tablas."

#: pl_handler.c:165
msgid "Print information about parameters in the DETAIL part of the error messages generated on INTO ... STRICT failures."
msgstr "Imprimir información de parámetros en la parte DETALLE de los mensajes de error generados por fallos en INTO ... STRICT."

#: pl_handler.c:173
msgid "Perform checks given in ASSERT statements."
msgstr "Ejecuta las verificaciones en sentencias ASSERT."

#: pl_handler.c:181
msgid "List of programming constructs that should produce a warning."
msgstr "Listado de estructuras de programación que deben dar una advertencia."

#: pl_handler.c:191
msgid "List of programming constructs that should produce an error."
msgstr "Listado de estructuras de programación que deben dar un error."

#. translator: %s is typically the translation of "syntax error"
#: pl_scanner.c:508
#, c-format
msgid "%s at end of input"
msgstr "%s al final de la entrada"

#. translator: first %s is typically the translation of "syntax error"
#: pl_scanner.c:524
#, c-format
msgid "%s at or near \"%s\""
msgstr "%s en o cerca de «%s»"<|MERGE_RESOLUTION|>--- conflicted
+++ resolved
@@ -12,11 +12,7 @@
 msgstr ""
 "Project-Id-Version: plpgsql (PostgreSQL) 14\n"
 "Report-Msgid-Bugs-To: pgsql-bugs@lists.postgresql.org\n"
-<<<<<<< HEAD
 "POT-Creation-Date: 2022-09-24 23:09+0000\n"
-=======
-"POT-Creation-Date: 2022-08-07 20:25+0000\n"
->>>>>>> 185876a6
 "PO-Revision-Date: 2021-10-14 10:18-0500\n"
 "Last-Translator: Carlos Chapi <carloswaldo@babelruins.org>\n"
 "Language-Team: PgSQL-es-Ayuda <pgsql-es-ayuda@lists.postgresql.org>\n"
@@ -82,13 +78,8 @@
 msgid "It could refer to either a PL/pgSQL variable or a table column."
 msgstr "Podría referirse tanto a una variable PL/pgSQL como a una columna de una tabla."
 
-<<<<<<< HEAD
 #: pl_comp.c:1324 pl_exec.c:5234 pl_exec.c:5407 pl_exec.c:5494 pl_exec.c:5585
 #: pl_exec.c:6606
-=======
-#: pl_comp.c:1324 pl_exec.c:5184 pl_exec.c:5357 pl_exec.c:5444 pl_exec.c:5535
-#: pl_exec.c:6556
->>>>>>> 185876a6
 #, c-format
 msgid "record \"%s\" has no field \"%s\""
 msgstr "el registro «%s» no tiene un campo «%s»"
@@ -113,11 +104,7 @@
 msgid "type \"%s\" is only a shell"
 msgstr "el tipo «%s» está inconcluso"
 
-<<<<<<< HEAD
 #: pl_comp.c:2204 pl_exec.c:6907
-=======
-#: pl_comp.c:2204 pl_exec.c:6857
->>>>>>> 185876a6
 #, c-format
 msgid "type %s is not composite"
 msgstr "el tipo %s no es compuesto"
@@ -127,20 +114,12 @@
 msgid "unrecognized exception condition \"%s\""
 msgstr "no se reconoce la condición de excepción «%s»"
 
-<<<<<<< HEAD
 #: pl_comp.c:2534
-=======
-#: pl_comp.c:2526
->>>>>>> 185876a6
 #, c-format
 msgid "could not determine actual argument type for polymorphic function \"%s\""
 msgstr "no se pudo determinar el verdadero tipo de argumento para la función polimórfica «%s»"
 
-<<<<<<< HEAD
 #: pl_exec.c:501 pl_exec.c:940 pl_exec.c:1175
-=======
-#: pl_exec.c:500 pl_exec.c:934 pl_exec.c:1169
->>>>>>> 185876a6
 msgid "during initialization of execution state"
 msgstr "durante la inicialización del estado de ejecución"
 
@@ -148,11 +127,7 @@
 msgid "while storing call arguments into local variables"
 msgstr "mientras se almacenaban los argumentos de invocación en variables locales"
 
-<<<<<<< HEAD
 #: pl_exec.c:595 pl_exec.c:1013
-=======
-#: pl_exec.c:594 pl_exec.c:1007
->>>>>>> 185876a6
 msgid "during function entry"
 msgstr "durante el ingreso a la función"
 
@@ -165,16 +140,11 @@
 msgid "while casting return value to function's return type"
 msgstr "mientras se hacía la conversión del valor de retorno al tipo de retorno de la función"
 
-<<<<<<< HEAD
 #: pl_exec.c:636 pl_exec.c:3665
-=======
-#: pl_exec.c:636 pl_exec.c:3637
->>>>>>> 185876a6
 #, c-format
 msgid "set-valued function called in context that cannot accept a set"
 msgstr "se llamó una función que retorna un conjunto en un contexto que no puede aceptarlo"
 
-<<<<<<< HEAD
 #: pl_exec.c:641 pl_exec.c:3671
 #, c-format
 msgid "materialize mode required, but it is not allowed in this context"
@@ -189,46 +159,23 @@
 msgstr "el tipo de registro retornado no coincide con el tipo de registro esperado"
 
 #: pl_exec.c:1036 pl_exec.c:1194
-=======
-#: pl_exec.c:762 pl_exec.c:1033 pl_exec.c:1191
-msgid "during function exit"
-msgstr "durante la salida de la función"
-
-#: pl_exec.c:817 pl_exec.c:881 pl_exec.c:3434
-msgid "returned record type does not match expected record type"
-msgstr "el tipo de registro retornado no coincide con el tipo de registro esperado"
-
-#: pl_exec.c:1030 pl_exec.c:1188
->>>>>>> 185876a6
 #, c-format
 msgid "control reached end of trigger procedure without RETURN"
 msgstr "la ejecución alcanzó el fin del procedimiento disparador sin encontrar RETURN"
 
-<<<<<<< HEAD
 #: pl_exec.c:1044
-=======
-#: pl_exec.c:1038
->>>>>>> 185876a6
 #, c-format
 msgid "trigger procedure cannot return a set"
 msgstr "los procedimientos disparadores no pueden retornar conjuntos"
 
-<<<<<<< HEAD
 #: pl_exec.c:1083 pl_exec.c:1111
-=======
-#: pl_exec.c:1077 pl_exec.c:1105
->>>>>>> 185876a6
 msgid "returned row structure does not match the structure of the triggering table"
 msgstr "la estructura de fila retornada no coincide con la estructura de la tabla que generó el evento de disparador"
 
 #. translator: last %s is a phrase such as "during statement block
 #. local variable initialization"
 #.
-<<<<<<< HEAD
 #: pl_exec.c:1252
-=======
-#: pl_exec.c:1237
->>>>>>> 185876a6
 #, c-format
 msgid "PL/pgSQL function %s line %d %s"
 msgstr "función PL/pgSQL %s en la línea %d %s"
@@ -236,35 +183,22 @@
 #. translator: last %s is a phrase such as "while storing call
 #. arguments into local variables"
 #.
-<<<<<<< HEAD
 #: pl_exec.c:1263
-=======
-#: pl_exec.c:1248
->>>>>>> 185876a6
 #, c-format
 msgid "PL/pgSQL function %s %s"
 msgstr "función PL/pgSQL %s %s"
 
 #. translator: last %s is a plpgsql statement type name
-<<<<<<< HEAD
 #: pl_exec.c:1271
-=======
-#: pl_exec.c:1256
->>>>>>> 185876a6
 #, c-format
 msgid "PL/pgSQL function %s line %d at %s"
 msgstr "función PL/pgSQL %s en la línea %d en %s"
 
-<<<<<<< HEAD
 #: pl_exec.c:1277
-=======
-#: pl_exec.c:1262
->>>>>>> 185876a6
 #, c-format
 msgid "PL/pgSQL function %s"
 msgstr "función PL/pgSQL %s"
 
-<<<<<<< HEAD
 #: pl_exec.c:1648
 msgid "during statement block local variable initialization"
 msgstr "durante inicialización de variables locales en el bloque de sentencias"
@@ -282,452 +216,244 @@
 msgstr "durante la finalización por excepción"
 
 #: pl_exec.c:2360
-=======
-#: pl_exec.c:1633
-msgid "during statement block local variable initialization"
-msgstr "durante inicialización de variables locales en el bloque de sentencias"
-
-#: pl_exec.c:1731
-msgid "during statement block entry"
-msgstr "durante la entrada al bloque de sentencias"
-
-#: pl_exec.c:1763
-msgid "during statement block exit"
-msgstr "durante la salida del bloque de sentencias"
-
-#: pl_exec.c:1801
-msgid "during exception cleanup"
-msgstr "durante la finalización por excepción"
-
-#: pl_exec.c:2334
->>>>>>> 185876a6
 #, c-format
 msgid "procedure parameter \"%s\" is an output parameter but corresponding argument is not writable"
 msgstr "el parámetro de procedimiento «%s» es un parámetro de salida pero el argumento correspondiente no es escribible"
 
-<<<<<<< HEAD
 #: pl_exec.c:2365
-=======
-#: pl_exec.c:2339
->>>>>>> 185876a6
 #, c-format
 msgid "procedure parameter %d is an output parameter but corresponding argument is not writable"
 msgstr "el parámetro de procedimiento %d es un parámetro de salida pero el argumento correspondiente no es escribible"
 
-<<<<<<< HEAD
 #: pl_exec.c:2399
-=======
-#: pl_exec.c:2373
->>>>>>> 185876a6
 #, c-format
 msgid "GET STACKED DIAGNOSTICS cannot be used outside an exception handler"
 msgstr "GET STACKED DIAGNOSTICS no puede ser usado fuera de un manejador de excepción"
 
-<<<<<<< HEAD
 #: pl_exec.c:2599
-=======
-#: pl_exec.c:2573
->>>>>>> 185876a6
 #, c-format
 msgid "case not found"
 msgstr "caso no encontrado"
 
-<<<<<<< HEAD
 #: pl_exec.c:2600
-=======
-#: pl_exec.c:2574
->>>>>>> 185876a6
 #, c-format
 msgid "CASE statement is missing ELSE part."
 msgstr "A la sentencia CASE le falta la parte ELSE."
 
-<<<<<<< HEAD
 #: pl_exec.c:2693
-=======
-#: pl_exec.c:2667
->>>>>>> 185876a6
 #, c-format
 msgid "lower bound of FOR loop cannot be null"
 msgstr "el límite inferior de un ciclo FOR no puede ser null"
 
-<<<<<<< HEAD
 #: pl_exec.c:2709
-=======
-#: pl_exec.c:2683
->>>>>>> 185876a6
 #, c-format
 msgid "upper bound of FOR loop cannot be null"
 msgstr "el límite superior de un ciclo FOR no puede ser null"
 
-<<<<<<< HEAD
 #: pl_exec.c:2727
-=======
-#: pl_exec.c:2701
->>>>>>> 185876a6
 #, c-format
 msgid "BY value of FOR loop cannot be null"
 msgstr "el valor BY de un ciclo FOR no puede ser null"
 
-<<<<<<< HEAD
 #: pl_exec.c:2733
-=======
-#: pl_exec.c:2707
->>>>>>> 185876a6
 #, c-format
 msgid "BY value of FOR loop must be greater than zero"
 msgstr "el valor BY de un ciclo FOR debe ser mayor que cero"
 
-<<<<<<< HEAD
 #: pl_exec.c:2867 pl_exec.c:4667
-=======
-#: pl_exec.c:2841 pl_exec.c:4626
->>>>>>> 185876a6
 #, c-format
 msgid "cursor \"%s\" already in use"
 msgstr "el cursor «%s» ya está en uso"
 
-<<<<<<< HEAD
 #: pl_exec.c:2890 pl_exec.c:4737
-=======
-#: pl_exec.c:2864 pl_exec.c:4691
->>>>>>> 185876a6
 #, c-format
 msgid "arguments given for cursor without arguments"
 msgstr "se dieron argumentos a un cursor sin argumentos"
 
-<<<<<<< HEAD
 #: pl_exec.c:2909 pl_exec.c:4756
-=======
-#: pl_exec.c:2883 pl_exec.c:4710
->>>>>>> 185876a6
 #, c-format
 msgid "arguments required for cursor"
 msgstr "se requieren argumentos para el cursor"
 
-<<<<<<< HEAD
 #: pl_exec.c:3000
-=======
-#: pl_exec.c:2970
->>>>>>> 185876a6
 #, c-format
 msgid "FOREACH expression must not be null"
 msgstr "la expresión FOREACH no debe ser nula"
 
-<<<<<<< HEAD
 #: pl_exec.c:3015
-=======
-#: pl_exec.c:2985
->>>>>>> 185876a6
 #, c-format
 msgid "FOREACH expression must yield an array, not type %s"
 msgstr "una expresión FOREACH debe retornar un array, no tipo %s"
 
-<<<<<<< HEAD
 #: pl_exec.c:3032
-=======
-#: pl_exec.c:3002
->>>>>>> 185876a6
 #, c-format
 msgid "slice dimension (%d) is out of the valid range 0..%d"
 msgstr "la dimensión del slice (%d) está fuera de rango 0..%d"
 
-<<<<<<< HEAD
 #: pl_exec.c:3059
-=======
-#: pl_exec.c:3029
->>>>>>> 185876a6
 #, c-format
 msgid "FOREACH ... SLICE loop variable must be of an array type"
 msgstr "las variables de bucles FOREACH ... SLICE deben ser de un tipo array"
 
-<<<<<<< HEAD
 #: pl_exec.c:3063
-=======
-#: pl_exec.c:3033
->>>>>>> 185876a6
 #, c-format
 msgid "FOREACH loop variable must not be of an array type"
 msgstr "la variable de bucle FOREACH no debe ser de tipo array"
 
-<<<<<<< HEAD
 #: pl_exec.c:3225 pl_exec.c:3282 pl_exec.c:3457
-=======
-#: pl_exec.c:3195 pl_exec.c:3252 pl_exec.c:3427
->>>>>>> 185876a6
 #, c-format
 msgid "cannot return non-composite value from function returning composite type"
 msgstr "no se puede retornar un valor no-compuesto desde una función que retorne tipos compuestos"
 
-<<<<<<< HEAD
 #: pl_exec.c:3321 pl_gram.y:3319
-=======
-#: pl_exec.c:3291 pl_gram.y:3310
->>>>>>> 185876a6
 #, c-format
 msgid "cannot use RETURN NEXT in a non-SETOF function"
 msgstr "no se puede usar RETURN NEXT en una función que no es SETOF"
 
-<<<<<<< HEAD
 #: pl_exec.c:3362 pl_exec.c:3494
-=======
-#: pl_exec.c:3332 pl_exec.c:3464
->>>>>>> 185876a6
 #, c-format
 msgid "wrong result type supplied in RETURN NEXT"
 msgstr "se pasó un tipo incorrecto de resultado a RETURN NEXT"
 
-<<<<<<< HEAD
 #: pl_exec.c:3400 pl_exec.c:3421
-=======
-#: pl_exec.c:3370 pl_exec.c:3391
->>>>>>> 185876a6
 #, c-format
 msgid "wrong record type supplied in RETURN NEXT"
 msgstr "se pasó un tipo de registro incorrecto a RETURN NEXT"
 
-<<<<<<< HEAD
 #: pl_exec.c:3513
-=======
-#: pl_exec.c:3483
->>>>>>> 185876a6
 #, c-format
 msgid "RETURN NEXT must have a parameter"
 msgstr "RETURN NEXT debe tener un parámetro"
 
-<<<<<<< HEAD
 #: pl_exec.c:3541 pl_gram.y:3383
-=======
-#: pl_exec.c:3511 pl_gram.y:3374
->>>>>>> 185876a6
 #, c-format
 msgid "cannot use RETURN QUERY in a non-SETOF function"
 msgstr "no se puede usar RETURN QUERY en una función que no ha sido declarada SETOF"
 
-<<<<<<< HEAD
 #: pl_exec.c:3559
 msgid "structure of query does not match function result type"
 msgstr "la estructura de la consulta no coincide con el tipo del resultado de la función"
 
 #: pl_exec.c:3614 pl_exec.c:4444 pl_exec.c:8685
-=======
-#: pl_exec.c:3529
-msgid "structure of query does not match function result type"
-msgstr "la estructura de la consulta no coincide con el tipo del resultado de la función"
-
-#: pl_exec.c:3584 pl_exec.c:4404 pl_exec.c:8598
->>>>>>> 185876a6
 #, c-format
 msgid "query string argument of EXECUTE is null"
 msgstr "el argumento de consulta a ejecutar en EXECUTE es null"
 
-<<<<<<< HEAD
 #: pl_exec.c:3699 pl_exec.c:3837
-=======
-#: pl_exec.c:3665 pl_exec.c:3803
->>>>>>> 185876a6
 #, c-format
 msgid "RAISE option already specified: %s"
 msgstr "la opción de RAISE ya se especificó: %s"
 
-<<<<<<< HEAD
 #: pl_exec.c:3733
-=======
-#: pl_exec.c:3699
->>>>>>> 185876a6
 #, c-format
 msgid "RAISE without parameters cannot be used outside an exception handler"
 msgstr "RAISE sin parámetros no puede ser usado fuera de un manejador de excepción"
 
-<<<<<<< HEAD
 #: pl_exec.c:3827
-=======
-#: pl_exec.c:3793
->>>>>>> 185876a6
 #, c-format
 msgid "RAISE statement option cannot be null"
 msgstr "la opción de sentencia en RAISE no puede ser null"
 
-<<<<<<< HEAD
 #: pl_exec.c:3897
-=======
-#: pl_exec.c:3863
->>>>>>> 185876a6
 #, c-format
 msgid "%s"
 msgstr "%s"
 
-<<<<<<< HEAD
 #: pl_exec.c:3952
-=======
-#: pl_exec.c:3918
->>>>>>> 185876a6
 #, c-format
 msgid "assertion failed"
 msgstr "aseveración falló"
 
-<<<<<<< HEAD
 #: pl_exec.c:4317 pl_exec.c:4506
-=======
-#: pl_exec.c:4277 pl_exec.c:4465
->>>>>>> 185876a6
 #, c-format
 msgid "cannot COPY to/from client in PL/pgSQL"
 msgstr "no se puede ejecutar COPY desde/a un cliente en PL/pgSQL"
 
-<<<<<<< HEAD
 #: pl_exec.c:4323
-=======
-#: pl_exec.c:4283
->>>>>>> 185876a6
 #, c-format
 msgid "unsupported transaction command in PL/pgSQL"
 msgstr "orden de transacción no soportada en PL/pgSQL"
 
-<<<<<<< HEAD
 #: pl_exec.c:4346 pl_exec.c:4535
-=======
-#: pl_exec.c:4306 pl_exec.c:4494
->>>>>>> 185876a6
 #, c-format
 msgid "INTO used with a command that cannot return data"
 msgstr "INTO es utilizado con una orden que no puede retornar datos"
 
-<<<<<<< HEAD
 #: pl_exec.c:4369 pl_exec.c:4558
-=======
-#: pl_exec.c:4329 pl_exec.c:4517
->>>>>>> 185876a6
 #, c-format
 msgid "query returned no rows"
 msgstr "la consulta no regresó filas"
 
-<<<<<<< HEAD
 #: pl_exec.c:4391 pl_exec.c:4577 pl_exec.c:5729
-=======
-#: pl_exec.c:4351 pl_exec.c:4536 pl_exec.c:5679
->>>>>>> 185876a6
 #, c-format
 msgid "query returned more than one row"
 msgstr "la consulta regresó más de una fila"
 
-<<<<<<< HEAD
 #: pl_exec.c:4393
-=======
-#: pl_exec.c:4353
->>>>>>> 185876a6
 #, c-format
 msgid "Make sure the query returns a single row, or use LIMIT 1."
 msgstr "Asegúrese que la consulta retorne una única fila, o use LIMIT 1."
 
-<<<<<<< HEAD
 #: pl_exec.c:4409
-=======
-#: pl_exec.c:4369
->>>>>>> 185876a6
 #, c-format
 msgid "query has no destination for result data"
 msgstr "la consulta no tiene un destino para los datos de resultado"
 
-<<<<<<< HEAD
 #: pl_exec.c:4410
-=======
-#: pl_exec.c:4370
->>>>>>> 185876a6
 #, c-format
 msgid "If you want to discard the results of a SELECT, use PERFORM instead."
 msgstr "Si quiere descartar los resultados de un SELECT, utilice PERFORM."
 
-<<<<<<< HEAD
 #: pl_exec.c:4498
-=======
-#: pl_exec.c:4457
->>>>>>> 185876a6
 #, c-format
 msgid "EXECUTE of SELECT ... INTO is not implemented"
 msgstr "no está implementado EXECUTE de un SELECT ... INTO"
 
-<<<<<<< HEAD
 #: pl_exec.c:4499
-=======
-#: pl_exec.c:4458
->>>>>>> 185876a6
 #, c-format
 msgid "You might want to use EXECUTE ... INTO or EXECUTE CREATE TABLE ... AS instead."
 msgstr "Puede desear usar EXECUTE ... INTO o EXECUTE CREATE TABLE ... AS en su lugar."
 
-<<<<<<< HEAD
 #: pl_exec.c:4512
-=======
-#: pl_exec.c:4471
->>>>>>> 185876a6
 #, c-format
 msgid "EXECUTE of transaction commands is not implemented"
 msgstr "no está implementado EXECUTE de órdenes de transacción"
 
-<<<<<<< HEAD
 #: pl_exec.c:4822 pl_exec.c:4910
-=======
-#: pl_exec.c:4772 pl_exec.c:4860
->>>>>>> 185876a6
 #, c-format
 msgid "cursor variable \"%s\" is null"
 msgstr "variable cursor «%s» es null"
 
-<<<<<<< HEAD
 #: pl_exec.c:4833 pl_exec.c:4921
-=======
-#: pl_exec.c:4783 pl_exec.c:4871
->>>>>>> 185876a6
 #, c-format
 msgid "cursor \"%s\" does not exist"
 msgstr "no existe el cursor «%s»"
 
-<<<<<<< HEAD
 #: pl_exec.c:4846
-=======
-#: pl_exec.c:4796
->>>>>>> 185876a6
 #, c-format
 msgid "relative or absolute cursor position is null"
 msgstr "la posición relativa o absoluta del cursor es null"
 
-<<<<<<< HEAD
 #: pl_exec.c:5084 pl_exec.c:5179
-=======
-#: pl_exec.c:5034 pl_exec.c:5129
->>>>>>> 185876a6
 #, c-format
 msgid "null value cannot be assigned to variable \"%s\" declared NOT NULL"
 msgstr "no puede asignarse un valor null a la variable «%s» que fue declarada NOT NULL"
 
-<<<<<<< HEAD
 #: pl_exec.c:5160
-=======
-#: pl_exec.c:5110
->>>>>>> 185876a6
 #, c-format
 msgid "cannot assign non-composite value to a row variable"
 msgstr "no se puede asignar un valor no compuesto a una variable de tipo row"
 
-<<<<<<< HEAD
 #: pl_exec.c:5192
-=======
-#: pl_exec.c:5142
->>>>>>> 185876a6
 #, c-format
 msgid "cannot assign non-composite value to a record variable"
 msgstr "no se puede asignar un valor no compuesto a una variable de tipo record"
 
-<<<<<<< HEAD
 #: pl_exec.c:5243
-=======
-#: pl_exec.c:5193
->>>>>>> 185876a6
 #, c-format
 msgid "cannot assign to system column \"%s\""
 msgstr "no se puede asignar a la columna de sistema «%s»"
 
-<<<<<<< HEAD
 #: pl_exec.c:5692
 #, c-format
 msgid "query did not return data"
@@ -737,16 +463,9 @@
 #, c-format
 msgid "query: %s"
 msgstr "consulta: %s"
-=======
-#: pl_exec.c:5642
-#, c-format
-msgid "query did not return data"
-msgstr "la consulta no retornó datos"
->>>>>>> 185876a6
 
 #: pl_exec.c:5643 pl_exec.c:5655 pl_exec.c:5680 pl_exec.c:5756 pl_exec.c:5761
 #, c-format
-<<<<<<< HEAD
 msgid "query returned %d column"
 msgid_plural "query returned %d columns"
 msgstr[0] "la consulta retornó %d columna"
@@ -758,79 +477,37 @@
 msgstr "la consulta es SELECT INTO, pero debería ser un SELECT simple"
 
 #: pl_exec.c:5810
-=======
-msgid "query: %s"
-msgstr "consulta: %s"
-
-#: pl_exec.c:5651
-#, c-format
-msgid "query returned %d column"
-msgid_plural "query returned %d columns"
-msgstr[0] "la consulta retornó %d columna"
-msgstr[1] "la consulta retornó %d columnas"
-
-#: pl_exec.c:5755
-#, c-format
-msgid "query is SELECT INTO, but it should be plain SELECT"
-msgstr "la consulta es SELECT INTO, pero debería ser un SELECT simple"
-
-#: pl_exec.c:5760
->>>>>>> 185876a6
 #, c-format
 msgid "query is not a SELECT"
 msgstr "la consulta no es un SELECT"
 
-<<<<<<< HEAD
 #: pl_exec.c:6620 pl_exec.c:6660 pl_exec.c:6700
-=======
-#: pl_exec.c:6570 pl_exec.c:6610 pl_exec.c:6650
->>>>>>> 185876a6
 #, c-format
 msgid "type of parameter %d (%s) does not match that when preparing the plan (%s)"
 msgstr "el tipo del parámetro %d (%s) no coincide aquel con que fue preparado el plan (%s)"
 
-<<<<<<< HEAD
 #: pl_exec.c:7111 pl_exec.c:7145 pl_exec.c:7219 pl_exec.c:7245
-=======
-#: pl_exec.c:7061 pl_exec.c:7095 pl_exec.c:7169 pl_exec.c:7195
->>>>>>> 185876a6
 #, c-format
 msgid "number of source and target fields in assignment does not match"
 msgstr "no coincide el número de campos de origen y destino en la asignación"
 
 #. translator: %s represents a name of an extra check
-<<<<<<< HEAD
 #: pl_exec.c:7113 pl_exec.c:7147 pl_exec.c:7221 pl_exec.c:7247
-=======
-#: pl_exec.c:7063 pl_exec.c:7097 pl_exec.c:7171 pl_exec.c:7197
->>>>>>> 185876a6
 #, c-format
 msgid "%s check of %s is active."
 msgstr "El chequeo %s de %s está activo."
 
-<<<<<<< HEAD
 #: pl_exec.c:7117 pl_exec.c:7151 pl_exec.c:7225 pl_exec.c:7251
-=======
-#: pl_exec.c:7067 pl_exec.c:7101 pl_exec.c:7175 pl_exec.c:7201
->>>>>>> 185876a6
 #, c-format
 msgid "Make sure the query returns the exact list of columns."
 msgstr "Asegúrese que la consulta retorna la lista exacta de columnas."
 
-<<<<<<< HEAD
 #: pl_exec.c:7638
-=======
-#: pl_exec.c:7588
->>>>>>> 185876a6
 #, c-format
 msgid "record \"%s\" is not assigned yet"
 msgstr "el registro «%s» no ha sido asignado aún"
 
-<<<<<<< HEAD
 #: pl_exec.c:7639
-=======
-#: pl_exec.c:7589
->>>>>>> 185876a6
 #, c-format
 msgid "The tuple structure of a not-yet-assigned record is indeterminate."
 msgstr "La estructura de fila de un registro aún no asignado no está determinado."
@@ -901,132 +578,75 @@
 msgid "variable \"%s\" shadows a previously defined variable"
 msgstr "la variable «%s» oculta una variable definida anteriormente"
 
-<<<<<<< HEAD
 #: pl_gram.y:1044
-=======
-#: pl_gram.y:1042
->>>>>>> 185876a6
 #, c-format
 msgid "diagnostics item %s is not allowed in GET STACKED DIAGNOSTICS"
 msgstr "elemento de diagnóstico %s no se permite en GET STACKED DIAGNOSTICS"
 
-<<<<<<< HEAD
 #: pl_gram.y:1062
-=======
-#: pl_gram.y:1060
->>>>>>> 185876a6
 #, c-format
 msgid "diagnostics item %s is not allowed in GET CURRENT DIAGNOSTICS"
 msgstr "elemento de diagnóstico %s no se permite en GET STACKED DIAGNOSTICS"
 
-<<<<<<< HEAD
 #: pl_gram.y:1157
 msgid "unrecognized GET DIAGNOSTICS item"
 msgstr "elemento de GET DIAGNOSTICS no reconocido"
 
 #: pl_gram.y:1173 pl_gram.y:3558
-=======
-#: pl_gram.y:1155
-msgid "unrecognized GET DIAGNOSTICS item"
-msgstr "elemento de GET DIAGNOSTICS no reconocido"
-
-#: pl_gram.y:1171 pl_gram.y:3549
->>>>>>> 185876a6
 #, c-format
 msgid "\"%s\" is not a scalar variable"
 msgstr "«%s» no es una variable escalar"
 
-<<<<<<< HEAD
 #: pl_gram.y:1403 pl_gram.y:1597
-=======
-#: pl_gram.y:1401 pl_gram.y:1595
->>>>>>> 185876a6
 #, c-format
 msgid "loop variable of loop over rows must be a record variable or list of scalar variables"
 msgstr "la variable de bucle de un bucle sobre filas debe ser una variable de tipo record o una lista de variables escalares"
 
-<<<<<<< HEAD
 #: pl_gram.y:1438
-=======
-#: pl_gram.y:1436
->>>>>>> 185876a6
 #, c-format
 msgid "cursor FOR loop must have only one target variable"
 msgstr "un bucle FOR de un cursor debe tener sólo una variable de destino"
 
-<<<<<<< HEAD
 #: pl_gram.y:1445
-=======
-#: pl_gram.y:1443
->>>>>>> 185876a6
 #, c-format
 msgid "cursor FOR loop must use a bound cursor variable"
 msgstr "un bucle FOR en torno a un cursor debe usar un cursor enlazado (bound)"
 
-<<<<<<< HEAD
 #: pl_gram.y:1536
-=======
-#: pl_gram.y:1534
->>>>>>> 185876a6
 #, c-format
 msgid "integer FOR loop must have only one target variable"
 msgstr "un bucle FOR de un número entero debe tener sólo una variable de destino"
 
-<<<<<<< HEAD
 #: pl_gram.y:1570
-=======
-#: pl_gram.y:1568
->>>>>>> 185876a6
 #, c-format
 msgid "cannot specify REVERSE in query FOR loop"
 msgstr "no se puede especificar REVERSE en un bucle FOR de una consulta"
 
-<<<<<<< HEAD
 #: pl_gram.y:1700
-=======
-#: pl_gram.y:1698
->>>>>>> 185876a6
 #, c-format
 msgid "loop variable of FOREACH must be a known variable or list of variables"
 msgstr "la variable de bucle de FOREACH debe ser una variable conocida o una lista de variables conocidas"
 
-<<<<<<< HEAD
 #: pl_gram.y:1742
-=======
-#: pl_gram.y:1740
->>>>>>> 185876a6
 #, c-format
 msgid "there is no label \"%s\" attached to any block or loop enclosing this statement"
 msgstr "ningún bloque o bucle que contenga esta sentencia tiene una etiqueta «%s»"
 
-<<<<<<< HEAD
 #: pl_gram.y:1750
-=======
-#: pl_gram.y:1748
->>>>>>> 185876a6
 #, c-format
 msgid "block label \"%s\" cannot be used in CONTINUE"
 msgstr "la etiqueta de bloque «%s» no puede usarse en CONTINUE"
 
-<<<<<<< HEAD
 #: pl_gram.y:1765
-=======
-#: pl_gram.y:1763
->>>>>>> 185876a6
 #, c-format
 msgid "EXIT cannot be used outside a loop, unless it has a label"
 msgstr "EXIT no puede usarse fuera de un bucle, a menos que tenga una etiqueta"
 
-<<<<<<< HEAD
 #: pl_gram.y:1766
-=======
-#: pl_gram.y:1764
->>>>>>> 185876a6
 #, c-format
 msgid "CONTINUE cannot be used outside a loop"
 msgstr "CONTINUE no puede usarse fuera de un bucle"
 
-<<<<<<< HEAD
 #: pl_gram.y:1790 pl_gram.y:1828 pl_gram.y:1876 pl_gram.y:3005 pl_gram.y:3093
 #: pl_gram.y:3204 pl_gram.y:3957
 msgid "unexpected end of function definition"
@@ -1047,86 +667,39 @@
 msgstr "error de sintaxis, se esperaba «FOR»"
 
 #: pl_gram.y:2193
-=======
-#: pl_gram.y:1788 pl_gram.y:1826 pl_gram.y:1874 pl_gram.y:2998 pl_gram.y:3084
-#: pl_gram.y:3195 pl_gram.y:3948
-msgid "unexpected end of function definition"
-msgstr "fin inesperado de la definición de la función"
-
-#: pl_gram.y:1894 pl_gram.y:1918 pl_gram.y:1934 pl_gram.y:1940 pl_gram.y:2061
-#: pl_gram.y:2069 pl_gram.y:2083 pl_gram.y:2178 pl_gram.y:2402 pl_gram.y:2492
-#: pl_gram.y:2649 pl_gram.y:3791 pl_gram.y:3852 pl_gram.y:3929
-msgid "syntax error"
-msgstr "error de sintaxis"
-
-#: pl_gram.y:1922 pl_gram.y:1924 pl_gram.y:2406 pl_gram.y:2408
-msgid "invalid SQLSTATE code"
-msgstr "código SQLSTATE no válido"
-
-#: pl_gram.y:2126
-msgid "syntax error, expected \"FOR\""
-msgstr "error de sintaxis, se esperaba «FOR»"
-
-#: pl_gram.y:2187
->>>>>>> 185876a6
 #, c-format
 msgid "FETCH statement cannot return multiple rows"
 msgstr "la sentencia FETCH no puede retornar múltiples filas"
 
-<<<<<<< HEAD
 #: pl_gram.y:2290
-=======
-#: pl_gram.y:2284
->>>>>>> 185876a6
 #, c-format
 msgid "cursor variable must be a simple variable"
 msgstr "variable de cursor debe ser una variable simple"
 
-<<<<<<< HEAD
 #: pl_gram.y:2296
-=======
-#: pl_gram.y:2290
->>>>>>> 185876a6
 #, c-format
 msgid "variable \"%s\" must be of type cursor or refcursor"
 msgstr "la variable «%s» debe ser de tipo cursor o refcursor"
 
-<<<<<<< HEAD
 #: pl_gram.y:2627 pl_gram.y:2638
-=======
-#: pl_gram.y:2620 pl_gram.y:2631
->>>>>>> 185876a6
 #, c-format
 msgid "\"%s\" is not a known variable"
 msgstr "«%s» no es una variable conocida"
 
-<<<<<<< HEAD
 #: pl_gram.y:2744 pl_gram.y:2754 pl_gram.y:2910
 msgid "mismatched parentheses"
 msgstr "no coinciden los paréntesis"
 
 #: pl_gram.y:2758
-=======
-#: pl_gram.y:2737 pl_gram.y:2747 pl_gram.y:2903
-msgid "mismatched parentheses"
-msgstr "no coinciden los paréntesis"
-
-#: pl_gram.y:2751
->>>>>>> 185876a6
 #, c-format
 msgid "missing \"%s\" at end of SQL expression"
 msgstr "falta «%s» al final de la expresión SQL"
 
-<<<<<<< HEAD
 #: pl_gram.y:2764
-=======
-#: pl_gram.y:2757
->>>>>>> 185876a6
 #, c-format
 msgid "missing \"%s\" at end of SQL statement"
 msgstr "falta «%s» al final de la sentencia SQL"
 
-<<<<<<< HEAD
 #: pl_gram.y:2781
 msgid "missing expression"
 msgstr "expresión faltante"
@@ -1152,178 +725,85 @@
 msgstr "se espera FROM o IN"
 
 #: pl_gram.y:3246
-=======
-#: pl_gram.y:2774
-msgid "missing expression"
-msgstr "expresión faltante"
-
-#: pl_gram.y:2776
-msgid "missing SQL statement"
-msgstr "sentencia SQL faltante"
-
-#: pl_gram.y:2905
-msgid "incomplete data type declaration"
-msgstr "declaración de tipo de dato incompleta"
-
-#: pl_gram.y:2928
-msgid "missing data type declaration"
-msgstr "declaración de tipo de dato faltante"
-
-#: pl_gram.y:3006
-msgid "INTO specified more than once"
-msgstr "INTO fue especificado más de una vez"
-
-#: pl_gram.y:3176
-msgid "expected FROM or IN"
-msgstr "se espera FROM o IN"
-
-#: pl_gram.y:3237
->>>>>>> 185876a6
 #, c-format
 msgid "RETURN cannot have a parameter in function returning set"
 msgstr "RETURN no puede tener un parámetro en una función que retorna un conjunto"
 
-<<<<<<< HEAD
 #: pl_gram.y:3247
-=======
-#: pl_gram.y:3238
->>>>>>> 185876a6
 #, c-format
 msgid "Use RETURN NEXT or RETURN QUERY."
 msgstr "Use RETURN NEXT o RETURN QUERY."
 
-<<<<<<< HEAD
 #: pl_gram.y:3257
-=======
-#: pl_gram.y:3248
->>>>>>> 185876a6
 #, c-format
 msgid "RETURN cannot have a parameter in a procedure"
 msgstr "RETURN no puede tener un parámetro un procedimiento"
 
-<<<<<<< HEAD
 #: pl_gram.y:3262
-=======
-#: pl_gram.y:3253
->>>>>>> 185876a6
 #, c-format
 msgid "RETURN cannot have a parameter in function returning void"
 msgstr "RETURN no puede tener parámetro en una función que retorna void"
 
-<<<<<<< HEAD
 #: pl_gram.y:3271
-=======
-#: pl_gram.y:3262
->>>>>>> 185876a6
 #, c-format
 msgid "RETURN cannot have a parameter in function with OUT parameters"
 msgstr "RETURN no puede tener parámetros en una función con parámetros OUT"
 
-<<<<<<< HEAD
 #: pl_gram.y:3334
-=======
-#: pl_gram.y:3325
->>>>>>> 185876a6
 #, c-format
 msgid "RETURN NEXT cannot have a parameter in function with OUT parameters"
 msgstr "RETURN NEXT no puede tener parámetros en una función con parámetros OUT"
 
-<<<<<<< HEAD
 #: pl_gram.y:3500
-=======
-#: pl_gram.y:3433
-#, c-format
-msgid "variable \"%s\" is declared CONSTANT"
-msgstr "la variable «%s» esta declarada como CONSTANT"
-
-#: pl_gram.y:3491
->>>>>>> 185876a6
 #, c-format
 msgid "record variable cannot be part of multiple-item INTO list"
 msgstr "una variable de tipo record no puede ser parte de una lista INTO de múltiples elementos"
 
-<<<<<<< HEAD
 #: pl_gram.y:3546
-=======
-#: pl_gram.y:3537
->>>>>>> 185876a6
 #, c-format
 msgid "too many INTO variables specified"
 msgstr "se especificaron demasiadas variables INTO"
 
-<<<<<<< HEAD
 #: pl_gram.y:3754
-=======
-#: pl_gram.y:3745
->>>>>>> 185876a6
 #, c-format
 msgid "end label \"%s\" specified for unlabeled block"
 msgstr "etiqueta de término «%s» especificada para un bloque sin etiqueta"
 
-<<<<<<< HEAD
 #: pl_gram.y:3761
-=======
-#: pl_gram.y:3752
->>>>>>> 185876a6
 #, c-format
 msgid "end label \"%s\" differs from block's label \"%s\""
 msgstr "etiqueta de término «%s» difiere de la etiqueta de bloque «%s»"
 
-<<<<<<< HEAD
 #: pl_gram.y:3795
-=======
-#: pl_gram.y:3786
->>>>>>> 185876a6
 #, c-format
 msgid "cursor \"%s\" has no arguments"
 msgstr "el cursor «%s» no tiene argumentos"
 
-<<<<<<< HEAD
 #: pl_gram.y:3809
-=======
-#: pl_gram.y:3800
->>>>>>> 185876a6
 #, c-format
 msgid "cursor \"%s\" has arguments"
 msgstr "el cursor «%s» tiene argumentos"
 
-<<<<<<< HEAD
 #: pl_gram.y:3851
-=======
-#: pl_gram.y:3842
->>>>>>> 185876a6
 #, c-format
 msgid "cursor \"%s\" has no argument named \"%s\""
 msgstr "el cursor «%s» no tiene un argumento llamado «%s»"
 
-<<<<<<< HEAD
 #: pl_gram.y:3871
-=======
-#: pl_gram.y:3862
->>>>>>> 185876a6
 #, c-format
 msgid "value for parameter \"%s\" of cursor \"%s\" specified more than once"
 msgstr "el valor para el parámetro «%s» del cursor «%s» fue especificado más de una vez"
 
-<<<<<<< HEAD
 #: pl_gram.y:3896
-=======
-#: pl_gram.y:3887
->>>>>>> 185876a6
 #, c-format
 msgid "not enough arguments for cursor \"%s\""
 msgstr "no hay suficientes argumentos para el cursor «%s»"
 
-<<<<<<< HEAD
 #: pl_gram.y:3903
-=======
-#: pl_gram.y:3894
->>>>>>> 185876a6
 #, c-format
 msgid "too many arguments for cursor \"%s\""
 msgstr "demasiados argumentos para el cursor «%s»"
 
-<<<<<<< HEAD
 #: pl_gram.y:3989
 msgid "unrecognized RAISE statement option"
 msgstr "no se reconoce la opción de sentencia RAISE"
@@ -1333,26 +813,11 @@
 msgstr "error de sintaxis, se esperaba «=»"
 
 #: pl_gram.y:4034
-=======
-#: pl_gram.y:3980
-msgid "unrecognized RAISE statement option"
-msgstr "no se reconoce la opción de sentencia RAISE"
-
-#: pl_gram.y:3984
-msgid "syntax error, expected \"=\""
-msgstr "error de sintaxis, se esperaba «=»"
-
-#: pl_gram.y:4025
->>>>>>> 185876a6
 #, c-format
 msgid "too many parameters specified for RAISE"
 msgstr "se especificaron demasiados parámetros a RAISE"
 
-<<<<<<< HEAD
 #: pl_gram.y:4038
-=======
-#: pl_gram.y:4029
->>>>>>> 185876a6
 #, c-format
 msgid "too few parameters specified for RAISE"
 msgstr "se especificaron muy pocos parámetros a RAISE"

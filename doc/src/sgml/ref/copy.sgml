<!--
doc/src/sgml/ref/copy.sgml
PostgreSQL documentation
-->

<refentry id="sql-copy">
 <indexterm zone="sql-copy">
  <primary>COPY</primary>
 </indexterm>

 <refmeta>
  <refentrytitle>COPY</refentrytitle>
  <manvolnum>7</manvolnum>
<!--
  <refmiscinfo>SQL - Language Statements</refmiscinfo>
-->
<refmiscinfo>SQL - 言語</refmiscinfo>
 </refmeta>

 <refnamediv>
  <refname>COPY</refname>
<!--
  <refpurpose>copy data between a file and a table</refpurpose>
-->
  <refpurpose>ファイルとテーブルの間でデータをコピーする</refpurpose>
 </refnamediv>

 <refsynopsisdiv>
<synopsis>
COPY <replaceable class="parameter">table_name</replaceable> [ ( <replaceable class="parameter">column_name</replaceable> [, ...] ) ]
    FROM { '<replaceable class="parameter">filename</replaceable>' | PROGRAM '<replaceable class="parameter">command</replaceable>' | STDIN }
    [ [ WITH ] ( <replaceable class="parameter">option</replaceable> [, ...] ) ]
    [ WHERE <replaceable class="parameter">condition</replaceable> ]

COPY { <replaceable class="parameter">table_name</replaceable> [ ( <replaceable class="parameter">column_name</replaceable> [, ...] ) ] | ( <replaceable class="parameter">query</replaceable> ) }
    TO { '<replaceable class="parameter">filename</replaceable>' | PROGRAM '<replaceable class="parameter">command</replaceable>' | STDOUT }
    [ [ WITH ] ( <replaceable class="parameter">option</replaceable> [, ...] ) ]

<!--
<phrase>where <replaceable class="parameter">option</replaceable> can be one of:</phrase>
-->
<phrase>ここで<replaceable class="parameter">option</replaceable>は以下のいずれかです。</phrase>

    FORMAT <replaceable class="parameter">format_name</replaceable>
    FREEZE [ <replaceable class="parameter">boolean</replaceable> ]
    DELIMITER '<replaceable class="parameter">delimiter_character</replaceable>'
    NULL '<replaceable class="parameter">null_string</replaceable>'
    HEADER [ <replaceable class="parameter">boolean</replaceable> ]
    QUOTE '<replaceable class="parameter">quote_character</replaceable>'
    ESCAPE '<replaceable class="parameter">escape_character</replaceable>'
    FORCE_QUOTE { ( <replaceable class="parameter">column_name</replaceable> [, ...] ) | * }
    FORCE_NOT_NULL ( <replaceable class="parameter">column_name</replaceable> [, ...] )
    FORCE_NULL ( <replaceable class="parameter">column_name</replaceable> [, ...] )
    ENCODING '<replaceable class="parameter">encoding_name</replaceable>'
</synopsis>
 </refsynopsisdiv>

 <refsect1>
<!--
  <title>Description</title>
-->
  <title>説明</title>

  <para>
<!--
   <command>COPY</command> moves data between
   <productname>PostgreSQL</productname> tables and standard file-system
   files. <command>COPY TO</command> copies the contents of a table
   <emphasis>to</emphasis> a file, while <command>COPY FROM</command> copies
   data <emphasis>from</emphasis> a file to a table (appending the data to
   whatever is in the table already).  <command>COPY TO</command>
   can also copy the results of a <command>SELECT</command> query.
-->
<command>COPY</command>コマンドは、<productname>PostgreSQL</productname>のテーブルと標準のファイルシステムのファイル間でデータを移動します。
<command>COPY TO</command>コマンドはテーブルの内容をファイル<emphasis>に</emphasis>コピーします。
また、<command>COPY FROM</command>コマンドは、ファイル<emphasis>から</emphasis>テーブルへとデータをコピーします（この時、既にテーブルにあるデータにコピーした内容を追加します）。
また、<command>COPY TO</command>により<command>SELECT</command>問い合わせの結果をコピーすることができます。
  </para>

  <para>
<<<<<<< HEAD
=======
<!--
>>>>>>> 184958ef
   If a column list is specified, <command>COPY TO</command> copies only
   the data in the specified columns to the file.  For <command>COPY
   FROM</command>, each field in the file is inserted, in order, into the
   specified column.  Table columns not specified in the <command>COPY
   FROM</command> column list will receive their default values.
<<<<<<< HEAD
=======
-->
列リストが指定されている場合、<command>COPY TO</command>は指定された列のデータのみをファイルへコピーします。
<command>COPY FROM</command>では、ファイルの各フィールドが順に指定された列に挿入されます。
<command>COPY FROM</command>の列リストに含まれていないテーブル列には、デフォルト値が挿入されます。
>>>>>>> 184958ef
  </para>

  <para>
<!--
   <command>COPY</command> with a file name instructs the
   <productname>PostgreSQL</productname> server to directly read from
   or write to a file. The file must be accessible by the
   <productname>PostgreSQL</productname> user (the user ID the server
   runs as) and the name must be specified from the viewpoint of the
   server. When <literal>PROGRAM</literal> is specified, the server
   executes the given command and reads from the standard output of the
   program, or writes to the standard input of the program. The command
   must be specified from the viewpoint of the server, and be executable
   by the <productname>PostgreSQL</productname> user.  When
   <literal>STDIN</literal> or <literal>STDOUT</literal> is
   specified, data is transmitted via the connection between the
   client and the server.
-->
ファイル名付きの<command>COPY</command>コマンドは、<productname>PostgreSQL</productname>サーバに対して直接ファイルへの読み書きをするように命じます。
指定したファイルは必ず<productname>PostgreSQL</productname>ユーザ(サーバを実行しているユーザID)からアクセスできる必要があります。
また、ファイル名はサーバから見たように指定されなければなりません。
<literal>PROGRAM</literal>が指定された場合、サーバは指定したコマンドを実行しその標準出力を読み取る、または、プログラムの標準入力に書き出します。
コマンドはサーバからの視点で指定しなければならず、また、<literal>PostgreSQL</literal>ユーザによって実行できなければなりません。
<literal>STDIN</literal>や<literal>STDOUT</literal>が指定された場合、データはクライアントとサーバ間を流れます。
  </para>
 </refsect1>

 <refsect1>
<!--
  <title>Parameters</title>
-->
  <title>パラメータ</title>

  <variablelist>
   <varlistentry>
    <term><replaceable class="parameter">table_name</replaceable></term>
    <listitem>
     <para>
<!--
      The name (optionally schema-qualified) of an existing table.
-->
既存のテーブルの名前です（スキーマ修飾名も可）。
     </para>
    </listitem>
   </varlistentry>

   <varlistentry>
    <term><replaceable class="parameter">column_name</replaceable></term>
     <listitem>
     <para>
<!--
      An optional list of columns to be copied.  If no column list is
      specified, all columns of the table except generated columns will be
      copied.
-->
コピー対象の列リストで、省略可能です。
列リストが指定されていない場合は、生成列を除いてテーブルの全ての列がコピーされます。
     </para>
    </listitem>
   </varlistentry>

   <varlistentry>
    <term><replaceable class="parameter">query</replaceable></term>
    <listitem>
     <para>
<!--
      A <xref linkend="sql-select"/>, <xref linkend="sql-values"/>,
      <xref linkend="sql-insert"/>, <xref linkend="sql-update"/> or
      <xref linkend="sql-delete"/> command whose results are to be
      copied.  Note that parentheses are required around the query.
-->
<xref linkend="sql-select"/>、<xref linkend="sql-values"/>、<xref linkend="sql-insert"/>、<xref linkend="sql-update"/>あるいは<xref linkend="sql-delete"/>コマンドで、その結果がコピーされます。
問い合わせを括弧でくくる必要があることに注意してください。
     </para>
     <para>
<!--
      For <command>INSERT</command>, <command>UPDATE</command> and
      <command>DELETE</command> queries a RETURNING clause must be provided,
      and the target relation must not have a conditional rule, nor
      an <literal>ALSO</literal> rule, nor an <literal>INSTEAD</literal> rule
      that expands to multiple statements.
-->
<command>INSERT</command>、<command>UPDATE</command>および<command>DELETE</command>についてはRETURNING句を付けなければならず、また、対象のリレーションには、複数の文に展開される条件付きルール、<literal>ALSO</literal>ルール、<literal>INSTEAD</literal>ルールがあってはなりません。
     </para>
    </listitem>
   </varlistentry>

   <varlistentry>
    <term><replaceable class="parameter">filename</replaceable></term>
    <listitem>
     <para>
<!--
      The path name of the input or output file.  An input file name can be
      an absolute or relative path, but an output file name must be an absolute
      path.  Windows users might need to use an <literal>E''</literal> string and
      double any backslashes used in the path name.
-->
入出力ファイルのパス名です。
入力ファイル名は絶対パスでも相対パスでも記述することができますが、出力ファイル名は絶対パスでなければなりません。
Windowsユーザの場合、<literal>E''</literal>文字列を使用し、パス名内のバックスラッシュを二重にする必要があるかもしれません。
     </para>
    </listitem>
   </varlistentry>

   <varlistentry>
    <term><literal>PROGRAM</literal></term>
    <listitem>
     <para>
<!--
      A command to execute. In <command>COPY FROM</command>, the input is
      read from standard output of the command, and in <command>COPY TO</command>,
      the output is written to the standard input of the command.
-->
実行するコマンドです。
<command>COPY FROM</command>では、入力はコマンドの標準出力から読み取られ、<command>COPY TO</command>では、出力はコマンドの標準入力に書き出されます。
     </para>
     <para>
<!--
      Note that the command is invoked by the shell, so if you need to pass
      any arguments to shell command that come from an untrusted source, you
      must be careful to strip or escape any special characters that might
      have a special meaning for the shell. For security reasons, it is best
      to use a fixed command string, or at least avoid passing any user input
      in it.
-->
コマンドはシェルから呼び出されることに注意してください。
このためシェルコマンドに信頼できない入力元からの任意の引数を渡す必要がある場合、シェルにとって特殊な意味を持つかもしれない特殊文字の除去やエスケープを注意深く実施してください、
セキュリティ上の理由のため、固定のコマンド文字列を使用することが最善です。または少なくともユーザからの入力が渡されることを防止してください。
     </para>
    </listitem>
   </varlistentry>

   <varlistentry>
    <term><literal>STDIN</literal></term>
    <listitem>
     <para>
<!--
      Specifies that input comes from the client application.
-->
入力がクライアントアプリケーションからであることを指定します。
     </para>
    </listitem>
   </varlistentry>

   <varlistentry>
    <term><literal>STDOUT</literal></term>
    <listitem>
     <para>
<!--
      Specifies that output goes to the client application.
-->
出力がクライアントアプリケーションへであることを指定します。
     </para>
    </listitem>
   </varlistentry>

   <varlistentry>
    <term><replaceable class="parameter">boolean</replaceable></term>
    <listitem>
     <para>
<!--
      Specifies whether the selected option should be turned on or off.
      You can write <literal>TRUE</literal>, <literal>ON</literal>, or
      <literal>1</literal> to enable the option, and <literal>FALSE</literal>,
      <literal>OFF</literal>, or <literal>0</literal> to disable it.  The
      <replaceable class="parameter">boolean</replaceable> value can also
      be omitted, in which case <literal>TRUE</literal> is assumed.
-->
指定のオプションを有効とするか無効とするかを指定します。
オプションを有効にするには、<literal>TRUE</literal>、<literal>ON</literal>または<literal>1</literal>と、無効にするには<literal>FALSE</literal>、<literal>OFF</literal>または<literal>0</literal>と記述します。
また<replaceable class="parameter">boolean</replaceable>値は省略可能であり、省略時は<literal>TRUE</literal>とみなされます。
     </para>
    </listitem>
   </varlistentry>

   <varlistentry>
    <term><literal>FORMAT</literal></term>
    <listitem>
     <para>
<!--
      Selects the data format to be read or written:
      <literal>text</literal>,
      <literal>csv</literal> (Comma Separated Values),
      or <literal>binary</literal>.
      The default is <literal>text</literal>.
-->
読み取りまたは書き込みに使用するデータ形式を選択します。
<literal>text</literal>、<literal>csv</literal>（カンマ区切り値）、または<literal>binary</literal>です。
デフォルトは<literal>text</literal>です。
     </para>
    </listitem>
   </varlistentry>

   <varlistentry>
    <term><literal>FREEZE</literal></term>
    <listitem>
     <para>
<!--
      Requests copying the data with rows already frozen, just as they
      would be after running the <command>VACUUM FREEZE</command> command.
      This is intended as a performance option for initial data loading.
      Rows will be frozen only if the table being loaded has been created
      or truncated in the current subtransaction, there are no cursors
      open and there are no older snapshots held by this transaction.  It is
      currently not possible to perform a <command>COPY FREEZE</command> on
      a partitioned table.
-->
あたかも<command>VACUUM FREEZE</command>コマンドを実行した後のように、行を凍結した状態のデータコピー処理を要求します。
これは、初期データロード処理用の性能オプションとしての利用を意図しています。
ロード元のテーブルが現在の副トランザクションで作成または切り詰めされ、開いているカーソルは存在せず、またこのトランザクションで保持される古めのスナップショットが存在しない場合のみ、行は凍結されます。
今のところ、パーティションテーブルでは<command>COPY FREEZE</command>を実行できません。
     </para>
     <para>
<!--
      Note that all other sessions will immediately be able to see the data
      once it has been successfully loaded. This violates the normal rules
      of MVCC visibility and users specifying should be aware of the
      potential problems this might cause.
-->
データのロードに成功すると、他のすべてのセッションから即座にデータが参照可能になることに注意してください。
これはMVCC可視性に関する一般的な規則に違反しますので、指定するユーザはこれが引き起こすかもしれない潜在的な問題に注意しなければなりません。
     </para>
    </listitem>
   </varlistentry>

   <varlistentry>
    <term><literal>DELIMITER</literal></term>
    <listitem>
     <para>
<!--
      Specifies the character that separates columns within each row
      (line) of the file.  The default is a tab character in text format,
      a comma in <literal>CSV</literal> format.
      This must be a single one-byte character.
      This option is not allowed when using <literal>binary</literal> format.
-->
ファイルの各行内の列を区切る文字を指定します。
テキスト形式でのデフォルトはタブ文字、<literal>CSV</literal>形式ではカンマです。
これは単一の1バイト文字でなければなりません。
このオプションは<literal>binary</literal>形式を使用する場合は許されません。
     </para>
    </listitem>
   </varlistentry>

   <varlistentry>
    <term><literal>NULL</literal></term>
    <listitem>
     <para>
<!--
      Specifies the string that represents a null value. The default is
      <literal>\N</literal> (backslash-N) in text format, and an unquoted empty
      string in <literal>CSV</literal> format. You might prefer an
      empty string even in text format for cases where you don't want to
      distinguish nulls from empty strings.
      This option is not allowed when using <literal>binary</literal> format.
-->
NULL値を表す文字列を指定します。
デフォルトは、テキスト形式では<literal>\N</literal>（バックスラッシュN）、<literal>CSV</literal>形式では引用符のない空文字です。
NULL値と空文字列を区別する必要がない場合は、テキスト形式であっても空文字列を使用した方が良いかもしれません。
このオプションは<literal>binary</literal>形式を使用する場合は許されません。
     </para>

     <note>
      <para>
<!--
       When using <command>COPY FROM</command>, any data item that matches
       this string will be stored as a null value, so you should make
       sure that you use the same string as you used with
       <command>COPY TO</command>.
-->
<command>COPY FROM</command>の場合、この文字列と一致するデータ要素はNULL値として格納されます。
<command>COPY TO</command>実行時に使用した同じ文字列を使用するようにしてください。
      </para>
     </note>

    </listitem>
   </varlistentry>

   <varlistentry>
    <term><literal>HEADER</literal></term>
    <listitem>
     <para>
<!--
      Specifies that the file contains a header line with the names of each
      column in the file.  On output, the first line contains the column
      names from the table, and on input, the first line is ignored.
      This option is allowed only when using <literal>CSV</literal> format.
-->
ヘッダ行を含むファイルを指定します。
このファイルには各列の名前が記載されています。
出力では、先頭行にテーブルの列名が入り、入力では先頭行は無視されます。
このオプションは<literal>CSV</literal>形式を使用する場合にのみ許されます。
     </para>
    </listitem>
   </varlistentry>

   <varlistentry>
    <term><literal>QUOTE</literal></term>
    <listitem>
     <para>
<!--
      Specifies the quoting character to be used when a data value is quoted.
      The default is double-quote.
      This must be a single one-byte character.
      This option is allowed only when using <literal>CSV</literal> format.
-->
データ値を引用符付けする際に使用される引用符文字を指定します。
デフォルトは二重引用符です。
これは単一の1バイト文字でなければなりません。
このオプションは<literal>CSV</literal>形式を使用する場合にのみ許されます。
     </para>
    </listitem>
   </varlistentry>

   <varlistentry>
    <term><literal>ESCAPE</literal></term>
    <listitem>
     <para>
<!--
      Specifies the character that should appear before a
      data character that matches the <literal>QUOTE</literal> value.
      The default is the same as the <literal>QUOTE</literal> value (so that
      the quoting character is doubled if it appears in the data).
      This must be a single one-byte character.
      This option is allowed only when using <literal>CSV</literal> format.
-->
データ内の文字が<literal>QUOTE</literal>の値と一致する場合に、その前に現れなければならない文字を指定します。
デフォルトは<literal>QUOTE</literal>の値と同じです（このためデータ内に引用符用文字があるときは二つ続けます）。
これは単一の1バイト文字でなければなりません。
このオプションは<literal>CSV</literal>形式を使用する場合のみ許されます。
     </para>
    </listitem>
   </varlistentry>

   <varlistentry>
    <term><literal>FORCE_QUOTE</literal></term>
    <listitem>
     <para>
<!--
      Forces quoting to be
      used for all non-<literal>NULL</literal> values in each specified column.
      <literal>NULL</literal> output is never quoted. If <literal>*</literal> is specified,
      non-<literal>NULL</literal> values will be quoted in all columns.
      This option is allowed only in <command>COPY TO</command>, and only when
      using <literal>CSV</literal> format.
-->
指定された各列内にある全ての非<literal>NULL</literal>値を強制的に引用符で囲みます。
<literal>NULL</literal>出力は引用符で囲まれません。
<literal>*</literal>が指定された場合、非<literal>NULL</literal>値はすべての列で引用符付けされます。
このオプションは<command>COPY TO</command>において、かつ、<literal>CSV</literal>形式を使用する場合のみ許されます。
     </para>
    </listitem>
   </varlistentry>

   <varlistentry>
    <term><literal>FORCE_NOT_NULL</literal></term>
    <listitem>
     <para>
<!--
      Do not match the specified columns' values against the null string.
      In the default case where the null string is empty, this means that
      empty values will be read as zero-length strings rather than nulls,
      even when they are not quoted.
      This option is allowed only in <command>COPY FROM</command>, and only when
      using <literal>CSV</literal> format.
-->
指定された列の値をNULL文字列に対して比較しません。
NULL文字列が空であるデフォルトでは、空の値は引用符付けされていなくてもNULLではなく長さが0の文字列として読み取られることを意味します。
このオプションは<command>COPY FROM</command>において、かつ、<literal>CSV</literal>形式を使用する場合のみで許されます。
     </para>
    </listitem>
   </varlistentry>

   <varlistentry>
    <term><literal>FORCE_NULL</literal></term>
    <listitem>
     <para>
<!--
      Match the specified columns' values against the null string, even
      if it has been quoted, and if a match is found set the value to
      <literal>NULL</literal>. In the default case where the null string is empty,
      this converts a quoted empty string into NULL.
      This option is allowed only in <command>COPY FROM</command>, and only when
      using <literal>CSV</literal> format.
-->
指定された列の値を、それが引用符付きであったとしても、NULL文字列と比較し、一致した場合は値を<literal>NULL</literal>にセットします。
NULL文字列が空であるデフォルトでは、引用符付きの空文字列をNULLに変換します。
このオプションは<command>COPY FROM</command>で、かつ<literal>CSV</literal>形式を使用する場合のみ許されます。
     </para>
    </listitem>
   </varlistentry>

   <varlistentry>
    <term><literal>ENCODING</literal></term>
    <listitem>
     <para>
<!--
      Specifies that the file is encoded in the <replaceable
      class="parameter">encoding_name</replaceable>.  If this option is
      omitted, the current client encoding is used. See the Notes below
      for more details.
-->
ファイルが<replaceable class="parameter">encoding_name</replaceable>で符号化されていることを指定します。
このオプションが省略された場合、現在のクライアント符号化方式が使用されます。
後述の注釈を参照してください。
     </para>
    </listitem>
   </varlistentry>

   <varlistentry>
    <term><literal>WHERE</literal></term>
    <listitem>
   <para>
<!--
    The optional <literal>WHERE</literal> clause has the general form
-->
省略可能な<literal>WHERE</literal>句の一般的な形は以下の通りです。
<synopsis>
WHERE <replaceable class="parameter">condition</replaceable>
</synopsis>
<!--
    where <replaceable class="parameter">condition</replaceable> is
    any expression that evaluates to a result of type
    <type>boolean</type>.  Any row that does not satisfy this
    condition will not be inserted to the table.  A row satisfies the
    condition if it returns true when the actual row values are
    substituted for any variable references.
-->
ここで<replaceable class="parameter">condition</replaceable>は、評価の結果が<type>boolean</type>型になる任意の式です。
この条件を満たさない行はテーブルに挿入されません。
変数参照を実際の行の値で置き換えた時に真を返す場合に、行は条件を満たします。
   </para>

   <para>
<!--
    Currently, subqueries are not allowed in <literal>WHERE</literal>
    expressions, and the evaluation does not see any changes made by the
    <command>COPY</command> itself (this matters when the expression
    contains calls to <literal>VOLATILE</literal> functions).
-->
今のところ、<literal>WHERE</literal>式の中での副問い合わせは認められていませんし、評価は<command>COPY</command>自身により行われた変更を見ることはありません(これは、式が<literal>VOLATILE</literal>関数の呼び出しを含む場合に問題になります)。
   </para>

    </listitem>
   </varlistentry>

  </variablelist>
 </refsect1>

 <refsect1>
<!--
  <title>Outputs</title>
-->
  <title>出力</title>

  <para>
<!--
   On successful completion, a <command>COPY</command> command returns a command
   tag of the form
-->
正常に完了した場合、<command>COPY</command>コマンドは以下の形式のコマンドタグを返します。
<screen>
COPY <replaceable class="parameter">count</replaceable>
</screen>
<!--
   The <replaceable class="parameter">count</replaceable> is the number
   of rows copied.
-->
<replaceable class="parameter">count</replaceable>はコピーされた行数です。
  </para>

  <note>
   <para>
<!--
    <application>psql</application> will print this command tag only if the command
    was not <literal>COPY ... TO STDOUT</literal>, or the
    equivalent <application>psql</application> meta-command
    <literal>\copy ... to stdout</literal>.  This is to prevent confusing the
    command tag with the data that was just printed.
-->
<application>psql</application>はコマンドが<literal>COPY ... TO STDOUT</literal>であった場合、および、それと同等な<application>psql</application>のメタコマンド<literal>\copy ... to stdout</literal>であった場合は、このコマンドタグを表示しません。
これは、コマンドタグが表示されたデータと混同されないようにするためです。
   </para>
  </note>
 </refsect1>

 <refsect1>
<!--
  <title>Notes</title>
-->
   <title>注釈</title>

   <para>
<!--
    <command>COPY TO</command> can only be used with plain tables, not
    with views.  However, you can write <literal>COPY (SELECT * FROM
    <replaceable class="parameter">viewname</replaceable>) TO ...</literal>
    to copy the current contents of a view.
-->
<command>COPY TO</command>は通常のテーブルに対してのみ使用することができます。
ビューに対して使用することはできません。
しかし、<literal>COPY (SELECT * FROM <replaceable class="parameter">viewname</replaceable>) TO ...</literal>と記述して、ビューの現在の内容をコピーすることはできます。
   </para>

   <para>
<!--
    <command>COPY FROM</command> can be used with plain, foreign, or
    partitioned tables or with views that have
    <literal>INSTEAD OF INSERT</literal> triggers.
-->
<command>COPY FROM</command>は通常のテーブル、外部テーブル、パーティションテーブルおよび<literal>INSTEAD OF INSERT</literal>トリガを持つビューに対して使用することができます。
   </para>

   <para>
<!--
    <command>COPY</command> only deals with the specific table named;
    it does not copy data to or from child tables.  Thus for example
    <literal>COPY <replaceable class="parameter">table</replaceable> TO</literal>
    shows the same data as <literal>SELECT * FROM ONLY <replaceable
    class="parameter">table</replaceable></literal>.  But <literal>COPY
    (SELECT * FROM <replaceable class="parameter">table</replaceable>) TO ...</literal>
    can be used to dump all of the data in an inheritance hierarchy.
-->
<command>COPY</command>は指定された特定のテーブルのみを扱います。
つまり子テーブルへまたは子テーブルからのデータのコピーは行いません。
したがって例えば、<literal>COPY <replaceable class="parameter">table</replaceable> TO</literal>は<literal>SELECT * FROM ONLY <replaceable class="parameter">table</replaceable></literal>と同じデータを示します。
しかし<literal>COPY (SELECT * FROM <replaceable class="parameter">table</replaceable>) TO ...</literal>を使用して、継承階層内のすべてのデータをダンプすることができます。
   </para>

   <para>
<!--
    You must have select privilege on the table
    whose values are read by <command>COPY TO</command>, and
    insert privilege on the table into which values
    are inserted by <command>COPY FROM</command>.  It is sufficient
    to have column privileges on the column(s) listed in the command.
-->
<command>COPY TO</command>の場合は値を読み込むテーブルに対するSELECT権限が、<command>COPY FROM</command>の場合は値を挿入するテーブルに対するINSERT権限が必要です。
コマンド内で列挙された列に対する列権限があれば十分です。
   </para>

   <para>
<!--
    If row-level security is enabled for the table, the relevant
    <command>SELECT</command> policies will apply to <literal>COPY
    <replaceable class="parameter">table</replaceable> TO</literal> statements.
    Currently, <command>COPY FROM</command> is not supported for tables
    with row-level security. Use equivalent <command>INSERT</command>
    statements instead.
-->
テーブルの行単位セキュリティが有効な場合、適切な<command>SELECT</command>ポリシーが<literal>COPY <replaceable class="parameter">table</replaceable> TO</literal>文に適用されます。
現在のところ、<command>COPY FROM</command>は行単位セキュリティが有効なテーブルに対してはサポートされません。
代わりにそれと等価な<command>INSERT</command>を使ってください。
   </para>

   <para>
<!--
    Files named in a <command>COPY</command> command are read or written
    directly by the server, not by the client application. Therefore,
    they must reside on or be accessible to the database server machine,
    not the client. They must be accessible to and readable or writable
    by the <productname>PostgreSQL</productname> user (the user ID the
    server runs as), not the client. Similarly,
    the command specified with <literal>PROGRAM</literal> is executed directly
    by the server, not by the client application, must be executable by the
    <productname>PostgreSQL</productname> user.
    <command>COPY</command> naming a file or command is only allowed to
    database superusers or users who are granted one of the default roles
    <literal>pg_read_server_files</literal>,
    <literal>pg_write_server_files</literal>,
    or <literal>pg_execute_server_program</literal>, since it allows reading
    or writing any file or running a program that the server has privileges to
    access.
-->
<command>COPY</command>コマンドで指定するファイルは、クライアントアプリケーションではなく、サーバが直接読み込み/書き込みを行います。
したがって、それらのファイルは、クライアントではなく、データベースサーバマシン上に存在するか、または、データベースサーバマシンからアクセス可能である必要があります。
さらに、クライアントではなく、<productname>PostgreSQL</productname>ユーザ（サーバを実行しているユーザID）が、アクセス権限と読み書き権限を持っている必要があります。
同様に、<literal>PROGRAM</literal>で指定されたコマンドは、クライアントアプリケーションではなくサーバにより直接実行されるため、<productname>PostgreSQL</productname>ユーザによって実行可能でなければなりません。
ファイル名またはコマンドを指定した<command>COPY</command>の実行は、データベースのスーパーユーザとデフォルトロール<literal>pg_read_server_files</literal>、<literal>pg_write_server_files</literal>、<literal>pg_execute_server_program</literal>の内の1つの権限を許可されたユーザのみに許可されています。このコマンドによって、サーバがアクセス権限を持つ全てのファイルの読み込み、書き込みやプログラムの実行が可能になってしまうためです。
   </para>

   <para>
<!--
    Do not confuse <command>COPY</command> with the
    <application>psql</application> instruction
    <command><link linkend="app-psql-meta-commands-copy">\copy</link></command>. <command>\copy</command> invokes
    <command>COPY FROM STDIN</command> or <command>COPY TO
    STDOUT</command>, and then fetches/stores the data in a file
    accessible to the <application>psql</application> client. Thus,
    file accessibility and access rights depend on the client rather
    than the server when <command>\copy</command> is used.
-->
<command>COPY</command>を<application>psql</application>の<command><link linkend="app-psql-meta-commands-copy">\copy</link></command>と混同しないでください。
<command>\copy</command>は<command>COPY FROM STDIN</command>や<command>COPY TO STDOUT</command>を呼び出し、<application>psql</application>クライアントからアクセスできるファイルにデータの書き込み/読み込みを行います。
したがって、<command>\copy</command>コマンドでは、ファイルへのアクセスが可能かどうかと、ファイルに対するアクセス権限の有無は、サーバではなくクライアント側に依存します。
   </para>

   <para>
<!--
    It is recommended that the file name used in <command>COPY</command>
    always be specified as an absolute path. This is enforced by the
    server in the case of <command>COPY TO</command>, but for
    <command>COPY FROM</command> you do have the option of reading from
    a file specified by a relative path. The path will be interpreted
    relative to the working directory of the server process (normally
    the cluster's data directory), not the client's working directory.
-->
<command>COPY</command>でファイル名を指定する時は、常に絶対パスで記述することをお勧めします。
<command>COPY TO</command>コマンドの場合はサーバによって絶対パス指定に変更させられますが、<command>COPY FROM</command>コマンドでは相対パスで指定されたファイルを読み込むことも可能となっています。
後者では、クライアントの作業ディレクトリではなく、サーバプロセスの作業ディレクトリ（通常はクラスタのデータディレクトリ）からの相対的なディレクトリとして解釈されます。
   </para>

   <para>
<!--
    Executing a command with <literal>PROGRAM</literal> might be restricted
    by the operating system's access control mechanisms, such as SELinux.
-->
<literal>PROGRAM</literal>を用いたコマンド実行は、SELinuxなどのオペレーティングシステムのアクセス制御機構によって制限されるかもしれません。
   </para>

   <para>
<!--
    <command>COPY FROM</command> will invoke any triggers and check
    constraints on the destination table. However, it will not invoke rules.
-->
<command>COPY FROM</command>は、宛先テーブル上で任意のトリガと検査制約を呼び出しますが、ルールは呼び出しません。
   </para>

   <para>
<!--
    For identity columns, the <command>COPY FROM</command> command will always
    write the column values provided in the input data, like
    the <command>INSERT</command> option <literal>OVERRIDING SYSTEM
    VALUE</literal>.
-->
IDENTITY列については、<command>COPY FROM</command>コマンドは<command>INSERT</command>のオプション<literal>OVERRIDING SYSTEM VALUE</literal>と同じように、必ず入力データが提供した列の値を書き込みます。
   </para>

   <para>
<!--
    <command>COPY</command> input and output is affected by
    <varname>DateStyle</varname>. To ensure portability to other
    <productname>PostgreSQL</productname> installations that might use
    non-default <varname>DateStyle</varname> settings,
    <varname>DateStyle</varname> should be set to <literal>ISO</literal> before
    using <command>COPY TO</command>.  It is also a good idea to avoid dumping
    data with <varname>IntervalStyle</varname> set to
    <literal>sql_standard</literal>, because negative interval values might be
    misinterpreted by a server that has a different setting for
    <varname>IntervalStyle</varname>.
-->
<command>COPY</command>の入出力は<varname>DateStyle</varname>の影響を受けます。
デフォルト以外の<varname>DateStyle</varname>が設定された可能性がある<productname>PostgreSQL</productname>インストレーションとの移植を確実に行いたい場合は、<command>COPY</command>を使う前に<varname>DateStyle</varname>を<literal>ISO</literal>に設定しなければなりません。
また、<varname>IntervalStyle</varname>を<literal>sql_standard</literal>としてデータをダンプすることは避けることを勧めます。
負の時間間隔値が別の<varname>IntervalStyle</varname>設定を持つサーバで誤解釈される可能性があるためです。
   </para>

   <para>
<!--
    Input data is interpreted according to <literal>ENCODING</literal>
    option or the current client encoding, and output data is encoded
    in <literal>ENCODING</literal> or the current client encoding, even
    if the data does not pass through the client but is read from or
    written to a file directly by the server.
-->
たとえデータがクライアント経由ではなくサーバにより直接ファイルから読み書きされるとしても、入力データは<literal>ENCODING</literal>オプションまたは現在のクライアント符号化方式にしたがって解釈され、出力データは<literal>ENCODING</literal>オプションまたは現在のクライアント符号化方式で符号化されます。
   </para>

   <para>
<!--
    <command>COPY</command> stops operation at the first error. This
    should not lead to problems in the event of a <command>COPY
    TO</command>, but the target table will already have received
    earlier rows in a <command>COPY FROM</command>. These rows will not
    be visible or accessible, but they still occupy disk space. This might
    amount to a considerable amount of wasted disk space if the failure
    happened well into a large copy operation. You might wish to invoke
    <command>VACUUM</command> to recover the wasted space.
-->
<command>COPY</command>では、エラーが発生するとすぐに処理を停止します。
<command>COPY TO</command>コマンドの実行では何ら問題ありませんが、<command>COPY FROM</command>の場合は、対象となるテーブルは初めの方の行を既に受け取っています。
これらの行は不可視となり、アクセスすることもできませんが、ディスク領域を占有します。
したがって、大きなコピー処理がかなり進んだ後で失敗した場合には、それなりの量の無駄なディスク領域が使われてしまいます。
この無駄な領域を取り戻すには、<command>VACUUM</command>を行う必要があります。
   </para>

   <para>
<!--
    <literal>FORCE_NULL</literal> and <literal>FORCE_NOT_NULL</literal> can be used
    simultaneously on the same column. This results in converting quoted
    null strings to null values and unquoted null strings to empty strings.
-->
<literal>FORCE_NULL</literal>と<literal>FORCE_NOT_NULL</literal>は同じ列について同時に使うことができます。
その場合の結果は、引用符付きのNULL文字列をNULL値に変換し、引用符なしのNULL文字列を空文字列に変換します。
   </para>

 </refsect1>

 <refsect1>
<!--
  <title>File Formats</title>
-->
<title>ファイルの形式</title>

  <refsect2>
<!--
   <title>Text Format</title>
-->
   <title>テキスト形式</title>

   <para>
<!--
    When the <literal>text</literal> format is used,
    the data read or written is a text file with one line per table row.
    Columns in a row are separated by the delimiter character.
    The column values themselves are strings generated by the
    output function, or acceptable to the input function, of each
    attribute's data type.  The specified null string is used in
    place of columns that are null.
    <command>COPY FROM</command> will raise an error if any line of the
    input file contains more or fewer columns than are expected.
-->
<literal>text</literal>形式を使用する場合、読み書きされるデータはテーブルの1つの行を1行で表したテキストファイルとなります。
行内の列は区切り文字で区切られます。
列の値自体は、その属性のデータ型の出力関数で生成された、または、その入力関数で受け付け可能な文字列です。
値がNULLの列では、代わりに指定されたNULL値を表す文字列が使用されます。
入力ファイルのいずれかの行にある列数が予期された数と違う場合、<command>COPY FROM</command>はエラーを発生します。
   </para>

   <para>
<!--
    End of data can be represented by a single line containing just
    backslash-period (<literal>\.</literal>).  An end-of-data marker is
    not necessary when reading from a file, since the end of file
    serves perfectly well; it is needed only when copying data to or from
    client applications using pre-3.0 client protocol.
-->
データの終了は、バックスラッシュとピリオド（<literal>\.</literal>）のみから構成される1行で表されます。
ファイルの終了により同じ動作になるので、ファイルからの読み込みの場合はデータ終了マークは不要です。
しかし、3.0以前のクライアントプロトコルを使用したクライアントアプリケーションとデータのコピーを行う場合だけは、読み込み、書き込みを問わず、終了マークが必要です。
   </para>

   <para>
<!--
    Backslash characters (<literal>\</literal>) can be used in the
    <command>COPY</command> data to quote data characters that might
    otherwise be taken as row or column delimiters. In particular, the
    following characters <emphasis>must</emphasis> be preceded by a backslash if
    they appear as part of a column value: backslash itself,
    newline, carriage return, and the current delimiter character.
-->
バックスラッシュ文字（<literal>\</literal>）は、<command>COPY</command>対象データ内で、行や列の区切り文字と判定される可能性があるデータ文字列の引用符付けに使用します。
特に、バックスラッシュ自体、改行、復帰、使用中の区切り文字などの文字が列の値に含まれている場合は、<emphasis>必ず</emphasis>前にバックスラッシュを付けなければなりません。

   </para>

   <para>
<!--
    The specified null string is sent by <command>COPY TO</command> without
    adding any backslashes; conversely, <command>COPY FROM</command> matches
    the input against the null string before removing backslashes.  Therefore,
    a null string such as <literal>\N</literal> cannot be confused with
    the actual data value <literal>\N</literal> (which would be represented
    as <literal>\\N</literal>).
-->
指定されたNULL文字列はバックスラッシュを付けずに<command>COPY TO</command>に送られます。
一方、<command>COPY FROM</command>では、バックスラッシュを削除する前にNULL文字列と入力を比較します。
したがって、<literal>\N</literal>といったNULL文字列が実際の<literal>\N</literal>というデータ値と混乱することはあり得ません。
（これは<literal>\\N</literal>として表現されます。）
   </para>

   <para>
<!--
    The following special backslash sequences are recognized by
    <command>COPY FROM</command>:
-->
<command>COPY FROM</command>は、バックスラッシュで始まる次のような文字の並びを識別します。

   <informaltable>
    <tgroup cols="2">
     <thead>
      <row>
<!--
       <entry>Sequence</entry>
       <entry>Represents</entry>
-->
<entry>文字の並び</entry>
<entry>表現</entry>
      </row>
     </thead>

     <tbody>
      <row>
       <entry><literal>\b</literal></entry>
<!--
       <entry>Backspace (ASCII 8)</entry>
-->
<entry>バックスペース（ASCII 8）</entry>
      </row>
      <row>
       <entry><literal>\f</literal></entry>
<!--
       <entry>Form feed (ASCII 12)</entry>
-->
<entry>改ページ（ASCII 12）</entry>
      </row>
      <row>
       <entry><literal>\n</literal></entry>
<!--
       <entry>Newline (ASCII 10)</entry>
-->
<entry>改行（ASCII 10）</entry>
      </row>
      <row>
       <entry><literal>\r</literal></entry>
<!--
       <entry>Carriage return (ASCII 13)</entry>
-->
<entry>復帰（ASCII 13）</entry>
      </row>
      <row>
       <entry><literal>\t</literal></entry>
<!--
       <entry>Tab (ASCII 9)</entry>
-->
<entry>タブ（ASCII 9）</entry>
      </row>
      <row>
       <entry><literal>\v</literal></entry>
<!--
       <entry>Vertical tab (ASCII 11)</entry>
-->
<entry>垂直タブ（ASCII 11）</entry>
      </row>
      <row>
<!--
       <entry><literal>\</literal><replaceable>digits</replaceable></entry>
       <entry>Backslash followed by one to three octal digits specifies
       the character with that numeric code</entry>
-->
       <entry><literal>\</literal><replaceable>数字</replaceable></entry>
<entry>バックスラッシュに続き1から3個の8進数の数字をコード番号として指定すると、そのコード番号が表す文字を指定できます。</entry>
      </row>
      <row>
       <entry><literal>\x</literal><replaceable>digits</replaceable></entry>
<!--
       <entry>Backslash <literal>x</literal> followed by one or two hex digits specifies
       the character with that numeric code</entry>
-->
<entry>バックスラッシュ、<literal>x</literal> という並びに続き1から2個の16進数の数字を指定すると、そのコード番号が表す文字を指定できます。</entry>
      </row>
     </tbody>
    </tgroup>
   </informaltable>

<!--
    Presently, <command>COPY TO</command> will never emit an octal or
    hex-digits backslash sequence, but it does use the other sequences
    listed above for those control characters.
-->
現在、<command>COPY TO</command>は、バックスラッシュの後ろに8進数や16進数を付けた形式で文字を出力することはありませんが、上記一覧にある制御文字については、バックスラッシュの文字並びを使用します。
   </para>

   <para>
<!--
    Any other backslashed character that is not mentioned in the above table
    will be taken to represent itself.  However, beware of adding backslashes
    unnecessarily, since that might accidentally produce a string matching the
    end-of-data marker (<literal>\.</literal>) or the null string (<literal>\N</literal> by
    default).  These strings will be recognized before any other backslash
    processing is done.
-->
上表で記載されていないバックスラッシュ付きの文字はすべて、その文字自体として解釈されます。
しかし、不要なバックスラッシュの追加には注意してください。
偶然にデータの終わりを示す印（<literal>\.</literal>）やヌル文字列（デフォルトでは<literal>\N</literal>）と合致する文字列を生成してしまうかもしれないためです。
これらの文字列は他のバックスラッシュの処理を行う前に解釈されます。
   </para>

   <para>
<!--
    It is strongly recommended that applications generating <command>COPY</command> data convert
    data newlines and carriage returns to the <literal>\n</literal> and
    <literal>\r</literal> sequences respectively.  At present it is
    possible to represent a data carriage return by a backslash and carriage
    return, and to represent a data newline by a backslash and newline.
    However, these representations might not be accepted in future releases.
    They are also highly vulnerable to corruption if the <command>COPY</command> file is
    transferred across different machines (for example, from Unix to Windows
    or vice versa).
-->
<command>COPY</command>データを生成するアプリケーションは、データ内の改行と復帰をそれぞれ、<literal>\n</literal>と<literal>\r</literal>に変換することを強く推奨されています。
現在のところ、バックスラッシュと復帰文字でデータ内の復帰を表したり、バックスラッシュと改行文字でデータ内の改行を表すことが可能です。
しかし、こういった表現は今後のリリースでは、受け付けられなくなる可能性があります。
また、<command>COPY</command>ファイルが異なるマシンをまたがって転送される場合、破損するおそれがかなりあります
（例えば、UnixからWindowsあるいはその逆）。
   </para>

   <para>
<!--
    <command>COPY TO</command> will terminate each row with a Unix-style
    newline (<quote><literal>\n</literal></quote>).  Servers running on Microsoft Windows instead
    output carriage return/newline (<quote><literal>\r\n</literal></quote>), but only for
    <command>COPY</command> to a server file; for consistency across platforms,
    <command>COPY TO STDOUT</command> always sends <quote><literal>\n</literal></quote>
    regardless of server platform.
    <command>COPY FROM</command> can handle lines ending with newlines,
    carriage returns, or carriage return/newlines.  To reduce the risk of
    error due to un-backslashed newlines or carriage returns that were
    meant as data, <command>COPY FROM</command> will complain if the line
    endings in the input are not all alike.
-->
<command>COPY TO</command>は各行の行末にUnix形式の改行（<quote><literal>\n</literal></quote>）を出力します。
なお、Microsoft Windowsで稼働するサーバの場合は、サーバ上のファイルへの<command>COPY</command>の場合にのみ復帰/改行（<quote><literal>\r\n</literal></quote>）を出力します。
プラットフォームをまたがる一貫性のために、サーバのプラットフォームにかかわらず、<command>COPY TO STDOUT</command>は常に<quote><literal>\n</literal></quote>を送信します。
<command>COPY FROM</command>は、改行、復帰、復帰/改行を行末として扱うことができます。
データを意図したバックスラッシュのない改行や復帰によるエラーの危険性を減らすために、<command>COPY FROM</command>は、入力行の行末が全て共通でない場合に警告を発します。
   </para>
  </refsect2>

  <refsect2>
<!--
   <title>CSV Format</title>
-->
   <title>CSV形式</title>

   <para>
<!--
    This format option is used for importing and exporting the Comma
    Separated Value (<literal>CSV</literal>) file format used by many other
    programs, such as spreadsheets. Instead of the escaping rules used by
    <productname>PostgreSQL</productname>'s standard text format, it
    produces and recognizes the common CSV escaping mechanism.
-->
この形式オプションは、スプレッドシートなど他の多くのプログラムで使用されるカンマ区切り値（<literal>CSV</literal>）ファイル形式をインポート、エクスポートするために使用されます。
<productname>PostgreSQL</productname>の標準テキスト形式で使用されるエスケープ規則の代わりに、一般的なCSVのエスケープ機構を生成、認識します。
   </para>

   <para>
<!--
    The values in each record are separated by the <literal>DELIMITER</literal>
    character. If the value contains the delimiter character, the
    <literal>QUOTE</literal> character, the <literal>NULL</literal> string, a carriage
    return, or line feed character, then the whole value is prefixed and
    suffixed by the <literal>QUOTE</literal> character, and any occurrence
    within the value of a <literal>QUOTE</literal> character or the
    <literal>ESCAPE</literal> character is preceded by the escape character.
    You can also use <literal>FORCE_QUOTE</literal> to force quotes when outputting
    non-<literal>NULL</literal> values in specific columns.
-->
各レコードの値は<literal>DELIMITER</literal>文字で区切られます。
区切り文字、<literal>QUOTE</literal>文字、<literal>NULL</literal>文字列、復帰、改行文字を含む値の場合、全体の値の前後に<literal>QUOTE</literal>文字が付与されます。値の中で<literal>QUOTE</literal>文字や<literal>ESCAPE</literal>文字が現れる場合、その前にエスケープ用の文字が付与されます。
また、<literal>FORCE_QUOTE</literal>を使用して、特定列内の非<literal>NULL</literal>値を出力する時に強制的に引用符を付与することもできます。
   </para>

   <para>
<!--
    The <literal>CSV</literal> format has no standard way to distinguish a
    <literal>NULL</literal> value from an empty string.
    <productname>PostgreSQL</productname>'s <command>COPY</command> handles this by quoting.
    A <literal>NULL</literal> is output as the <literal>NULL</literal> parameter string
    and is not quoted, while a non-<literal>NULL</literal> value matching the
    <literal>NULL</literal> parameter string is quoted.  For example, with the
    default settings, a <literal>NULL</literal> is written as an unquoted empty
    string, while an empty string data value is written with double quotes
    (<literal>""</literal>). Reading values follows similar rules. You can
    use <literal>FORCE_NOT_NULL</literal> to prevent <literal>NULL</literal> input
    comparisons for specific columns. You can also use
    <literal>FORCE_NULL</literal> to convert quoted null string data values to
    <literal>NULL</literal>.
-->
<literal>CSV</literal>形式には<literal>NULL</literal>値と空文字列とを区別する標準的な方法はありません。
<productname>PostgreSQL</productname>のCOPYでは引用符によってこれを区別しています。
<literal>NULL</literal>は<literal>NULL</literal>パラメータの文字列として出力され、引用符で囲まれません。
一方、<literal>NULL</literal>パラメータの文字列に一致する非<literal>NULL</literal>値は引用符で囲まれます。
たとえばデフォルトの設定では、<literal>NULL</literal>は引用符付けのない空文字列として出力され、空文字列のデータ値は2つの引用符（<literal>""</literal>）で出力されます。
データの読み込みの際も同様の規則に従います。
<literal>FORCE_NOT_NULL</literal>を使用して、特定列に対し<literal>NULL</literal>入力の比較を行わないようにすることもできます。
また<literal>FORCE_NULL</literal>を使うことで、引用符付きのNULL文字列のデータの値を<literal>NULL</literal>に変換することもできます。
   </para>

   <para>
<!--
    Because backslash is not a special character in the <literal>CSV</literal>
    format, <literal>\.</literal>, the end-of-data marker, could also appear
    as a data value.  To avoid any misinterpretation, a <literal>\.</literal>
    data value appearing as a lone entry on a line is automatically
    quoted on output, and on input, if quoted, is not interpreted as the
    end-of-data marker.  If you are loading a file created by another
    application that has a single unquoted column and might have a
    value of <literal>\.</literal>, you might need to quote that value in the
    input file.
-->
<literal>CSV</literal>形式ではバックスラッシュは特別な文字ではありませんので、データ終端記号<literal>\.</literal>がデータ値として現れることがあります。
誤った解釈を防ぐために、行内の唯一の項目として<literal>\.</literal>というデータ値が現れる場合、出力に自動的に引用符が付けられます。
また、入力では引用符で括られた場合データ終端記号として解釈されません。
他のアプリケーションで作成されたファイルをロードしようとする場合、引用符で括られない列が1つあるだけで、それが<literal>\.</literal>という値を持つ可能性があるなら、入力ファイル内のこうした値を引用符で括る必要があります。
   </para>

   <note>
    <para>
<!--
     In <literal>CSV</literal> format, all characters are significant. A quoted value
     surrounded by white space, or any characters other than
     <literal>DELIMITER</literal>, will include those characters. This can cause
     errors if you import data from a system that pads <literal>CSV</literal>
     lines with white space out to some fixed width. If such a situation
     arises you might need to preprocess the <literal>CSV</literal> file to remove
     the trailing white space, before importing the data into
     <productname>PostgreSQL</productname>.
-->
<literal>CSV</literal>形式では文字はすべて意味を持ちます。
空白文字で括られた引用符付きの値など<literal>DELIMITER</literal>以外のすべての文字がこうした文字に含まれます。
これにより、固定長にするために<literal>CSV</literal>の行に空白文字を埋めるシステムから取り出したデータをインポートする時にエラーが発生する可能性があります。
このような状況になった場合、<productname>PostgreSQL</productname>にデータをインポートする前に、その<literal>CSV</literal>ファイルから余分な空白を除去する前処理が必要になります。
    </para>
   </note>

   <note>
    <para>
<!--
     CSV format will both recognize and produce CSV files with quoted
     values containing embedded carriage returns and line feeds. Thus
     the files are not strictly one line per table row like text-format
     files.
-->
CSV形式は、復帰文字や改行文字が埋め込まれ引用符で囲まれた値を含むCSVファイルを認識し、生成します。
したがって、このファイルでは、テキスト形式とは異なり、1つのテーブル行が1行で表されているとは限りません。
    </para>
   </note>

   <note>
    <para>
<!--
     Many programs produce strange and occasionally perverse CSV files,
     so the file format is more a convention than a standard. Thus you
     might encounter some files that cannot be imported using this
     mechanism, and <command>COPY</command> might produce files that other
     programs cannot process.
-->
奇妙な（時には間違った）CSVファイルを生成するプログラムは多く存在するので、このファイル形式は標準というよりも慣習と言えるものです。
したがって、この機能でインポートできないファイルが存在するかもしれませんし、<command>COPY</command>が他のプログラムで処理できないファイルを生成するかもしれません。
    </para>
   </note>

  </refsect2>

  <refsect2>
<!--
   <title>Binary Format</title>
-->
<title>バイナリ形式</title>


   <para>
<!--
    The <literal>binary</literal> format option causes all data to be
    stored/read as binary format rather than as text.  It is
    somewhat faster than the text and <literal>CSV</literal> formats,
    but a binary-format file is less portable across machine architectures and
    <productname>PostgreSQL</productname> versions.
    Also, the binary format is very data type specific; for example
    it will not work to output binary data from a <type>smallint</type> column
    and read it into an <type>integer</type> column, even though that would work
    fine in text format.
-->
<literal>binary</literal>形式オプションにより、すべてのデータはテキストではなくバイナリ形式で書き込み/読み取りされるようになります。
テキストや<literal>CSV</literal>形式よりも多少高速になりますが、バイナリ形式のファイルはマシンアーキテクチャや<productname>PostgreSQL</productname>のバージョンをまたがる移植性が落ちます。
またバイナリ形式はデータ型に非常に依存します。
たとえば、<type>smallint</type>列からバイナリデータを出力し、それを<type>integer</type>列として読み込むことはできません。同じことをテキスト形式で実行すれば動作するのですが。
   </para>

   <para>
<!--
    The <literal>binary</literal> file format consists
    of a file header, zero or more tuples containing the row data, and
    a file trailer.  Headers and data are in network byte order.
-->
<literal>binary</literal>ファイルの形式は、ファイルヘッダ、行データを含む0以上のタプル、ファイルトレーラから構成されます。
ヘッダとデータはネットワークバイトオーダです。
   </para>

   <note>
    <para>
<!--
     <productname>PostgreSQL</productname> releases before 7.4 used a
     different binary file format.
-->
7.4以前のリリースの<productname>PostgreSQL</productname>では異なるバイナリファイル形式を使用していました。
    </para>
   </note>

   <refsect3>
<!--
    <title>File Header</title>
-->
    <title>ファイルヘッダ</title>

    <para>
<!--
     The file header consists of 15 bytes of fixed fields, followed
     by a variable-length header extension area.  The fixed fields are:
-->
ファイルヘッダは15バイトの固定フィールドとその後に続く可変長ヘッダ拡張領域から構成されます。
固定フィールドは以下の通りです。

    <variablelist>
     <varlistentry>
<!--
      <term>Signature</term>
-->
      <term>署名</term>
      <listitem>
       <para>
<!--
11-byte sequence <literal>PGCOPY\n\377\r\n\0</literal> &mdash; note that the zero byte
is a required part of the signature.  (The signature is designed to allow
easy identification of files that have been munged by a non-8-bit-clean
transfer.  This signature will be changed by end-of-line-translation
filters, dropped zero bytes, dropped high bits, or parity changes.)
-->
<literal>PGCOPY\n\377\r\n\0</literal>という11バイトの並びです。
この署名の必須部分にNULLバイトが含まれていることに注意してください
（この署名は、8ビットを通過させない転送方式によってファイルが破損した場合、これを容易に識別できるように設計されています。
署名は、改行コード変換やNULLバイトの削除、上位ビット落ち、パリティの変更などによって変化します）。
       </para>
      </listitem>
     </varlistentry>

     <varlistentry>
<!--
      <term>Flags field</term>
-->
      <term>フラグフィールド</term>
      <listitem>
       <para>
<!--
32-bit integer bit mask to denote important aspects of the file format. Bits
are numbered from 0 (<acronym>LSB</acronym>) to 31 (<acronym>MSB</acronym>).  Note that
this field is stored in network byte order (most significant byte first),
as are all the integer fields used in the file format.  Bits
16&ndash;31 are reserved to denote critical file format issues; a reader
should abort if it finds an unexpected bit set in this range. Bits 0&ndash;15
are reserved to signal backwards-compatible format issues; a reader
should simply ignore any unexpected bits set in this range. Currently
only one flag bit is defined, and the rest must be zero:
-->
このファイル形式の重要な部分となる32ビット整数のビットマスクです。
ビットには0（<acronym>LSB</acronym>） から31（<acronym>MSB</acronym>）までの番号が付いています。
このフィールドは、このファイル形式で使用される他の全ての整数フィールドも同様、ネットワークバイトオーダ（最上位バイトが最初に現れる）で保存されていることに注意してください。
ファイル形式上の致命的な問題を表すために、16-31ビットは予約されています。
この範囲に想定外のビットが設定されていることが判明した場合、読み込み先は処理を中断しなければなりません。
後方互換における形式の問題を通知するために、0-15ビットは予約されています。
この範囲に想定外のビットが設定されていても、読み込み先は無視すべきです。
現在、1つのビットだけがフラグビットとして定義されており、残りは0でなければなりません。
        <variablelist>
         <varlistentry>
<!--
          <term>Bit 16</term>
-->
          <term>ビット16</term>
          <listitem>
           <para>
<!--
            If 1, OIDs are included in the data; if 0, not. Oid system columns
            are not supported in <productname>PostgreSQL</productname>
            anymore, but the format still contains the indicator.
-->
1ならば、OIDがデータに含まれています。0ならば、含まれていません。
OIDシステム列は今はもう<productname>PostgreSQL</productname>でサポートされていませんが、フォーマットには指標が含まれています。
           </para>
          </listitem>
         </varlistentry>
        </variablelist></para>
      </listitem>
     </varlistentry>

     <varlistentry>
<!--
      <term>Header extension area length</term>
-->
      <term>ヘッダ拡張領域長</term>
      <listitem>
       <para>
<!--
32-bit integer, length in bytes of remainder of header, not including self.
Currently, this is zero, and the first tuple follows
immediately.  Future changes to the format might allow additional data
to be present in the header.  A reader should silently skip over any header
extension data it does not know what to do with.
-->
自分自身を除いた、ヘッダの残り部分のバイト長を示す32ビットの整数です。
現在、これは0となっており、すぐ後に最初のタプルが続きます。
今後、ヘッダ内に追加データを格納するような形式の変更があるかもしれません。
読み込み側では、ヘッダ拡張データの扱いがわからない場合、そのデータをスキップしなければなりません。
       </para>
      </listitem>
     </varlistentry>
    </variablelist>
    </para>

    <para>
<!--
The header extension area is envisioned to contain a sequence of
self-identifying chunks.  The flags field is not intended to tell readers
what is in the extension area.  Specific design of header extension contents
is left for a later release.
-->
ヘッダ拡張領域は、それ自身で認識することができる塊の並びを保持するために用意されています。
フラグフィールドは読み込み先に拡張領域の内容を知らせるものではありません。
ヘッダ拡張内容の個々の設計は今後のリリースのために残してあります。
    </para>

    <para>
<!--
     This design allows for both backwards-compatible header additions (add
     header extension chunks, or set low-order flag bits) and
     non-backwards-compatible changes (set high-order flag bits to signal such
     changes, and add supporting data to the extension area if needed).
-->
この設計によって、後方互換性を維持するヘッダの追加（ヘッダ拡張チャンクの追加や下位フラグビットの設定）と後方互換性のない変更（変更を通知するための高位フラグビットの設定や必要に応じた拡張領域へのサポート情報追加）の両方に対応できます。
    </para>
   </refsect3>

   <refsect3>
<!--
    <title>Tuples</title>
-->
    <title>タプル</title>
    <para>
<!--
Each tuple begins with a 16-bit integer count of the number of fields in the
tuple.  (Presently, all tuples in a table will have the same count, but that
might not always be true.)  Then, repeated for each field in the tuple, there
is a 32-bit length word followed by that many bytes of field data.  (The
length word does not include itself, and can be zero.)  As a special case,
-1 indicates a NULL field value.  No value bytes follow in the NULL case.
-->
全てのタプルはタプル内のフィールド数を表す16ビットの整数から始まります（現時点では、テーブル内の全てのタプルは同一のフィールド数を持つことになっていますが、今後、これは変更される可能性があります）。
その後に、タプル中のそれぞれのフィールドが続きます。これらのフィールドには、先頭にフィールドデータが何バイトあるかを表す32ビット長のワードが付けられています
（このワードが表す長さには自分自身は含まれません。したがって、0になることもあります）。
特殊な値としてNULLフィールドを表す-1が用意されています。
このNULLが指定された場合、値用のバイトはありません。
    </para>

    <para>
<!--
There is no alignment padding or any other extra data between fields.
-->
フィールド間には整列用のパッドやその他の余計なデータはありません。
    </para>

    <para>
<!--
Presently, all data values in a binary-format file are
assumed to be in binary format (format code one).  It is anticipated that a
future extension might add a header field that allows per-column format codes
to be specified.
-->
現在、バイナリ形式のファイル内の全てのデータ値は、バイナリ形式（形式コード1）であると想定されています。
将来の拡張によって、列単位に形式コードを指定するヘッダフィールドが追加される可能性があります。
    </para>

    <para>
<!--
To determine the appropriate binary format for the actual tuple data you
should consult the <productname>PostgreSQL</productname> source, in
particular the <function>*send</function> and <function>*recv</function> functions for
each column's data type (typically these functions are found in the
<filename>src/backend/utils/adt/</filename> directory of the source
distribution).
-->
実際のタプルデータとして適切なバイナリ形式を決定するためには、<productname>PostgreSQL</productname>のソース、特に各列のデータ型用の<function>*send</function> 関数と<function>*recv</function>関数（通常はソースの配布物内の<filename>src/backend/utils/adt</filename>ディレクトリにあります）を調べなければなりません。
    </para>

    <para>
<!--
If OIDs are included in the file, the OID field immediately follows the
field-count word.  It is a normal field except that it's not included in the
field-count.  Note that oid system columns are not supported in current
versions of <productname>PostgreSQL</productname>.
-->
このファイルにOIDが含まれる場合、OIDフィールドがフィールド数ワードの直後に続きます。
これは、フィールド数に含まれない点を除いて、通常のフィールドです。
OIDシステム列は<productname>PostgreSQL</productname>の現在のバージョンではサポートされていないことに注意してください。
    </para>
   </refsect3>

   <refsect3>
<!--
    <title>File Trailer</title>
-->
    <title>ファイルトレーラ</title>

    <para>
<!--
     The file trailer consists of a 16-bit integer word containing -1.  This
     is easily distinguished from a tuple's field-count word.
-->
ファイルトレーラは、16ビットの整数ワードで構成され、-1が入っています。
タプルのフィールド数ワードとは、容易に区別できます。
    </para>

    <para>
<!--
     A reader should report an error if a field-count word is neither -1
     nor the expected number of columns.  This provides an extra
     check against somehow getting out of sync with the data.
-->
読み込み側は、フィールドカウントワードが-1でも、想定した列数でもなかった場合はエラーを報告しなければなりません。
これにより、何らかの理由でデータと一致しなかったことを判定する特別な検査を行うことが可能になります。
    </para>
   </refsect3>
  </refsect2>
 </refsect1>

 <refsect1>
<!--
  <title>Examples</title>
-->
  <title>例</title>

  <para>
<!--
   The following example copies a table to the client
   using the vertical bar (<literal>|</literal>) as the field delimiter:
-->
次の例では、フィールド区切り文字として縦棒（<literal>|</literal>）を使用してテーブルをクライアントにコピーします。
<programlisting>
COPY country TO STDOUT (DELIMITER '|');
</programlisting>
  </para>

  <para>
<!--
   To copy data from a file into the <literal>country</literal> table:
-->
ファイルから<literal>country</literal>テーブルにデータをコピーします。
<programlisting>
COPY country FROM '/usr1/proj/bray/sql/country_data';
</programlisting>
  </para>

  <para>
<!--
   To copy into a file just the countries whose names start with 'A':
-->
名前が'A'から始まる国のみをファイルにコピーします。
<programlisting>
COPY (SELECT * FROM country WHERE country_name LIKE 'A%') TO '/usr1/proj/bray/sql/a_list_countries.copy';
</programlisting>
  </para>

  <para>
<!--
   To copy into a compressed file, you can pipe the output through an external
   compression program:
-->
圧縮したファイルにコピーするためには、以下のように出力を外部の圧縮プログラムにパイプで渡すことができます。
<programlisting>
COPY country TO PROGRAM 'gzip > /usr1/proj/bray/sql/country_data.gz';
</programlisting>
  </para>

  <para>
<!--
   Here is a sample of data suitable for copying into a table from
   <literal>STDIN</literal>:
-->
これは<literal>STDIN</literal>からテーブルにコピーするのに適したデータの例です。
<programlisting>
AF      AFGHANISTAN
AL      ALBANIA
DZ      ALGERIA
ZM      ZAMBIA
ZW      ZIMBABWE
</programlisting>
<!--
   Note that the white space on each line is actually a tab character.
-->
各行の空白文字は実際にはタブ文字であることに注意してください。
  </para>

  <para>
<!--
   The following is the same data, output in binary format.
   The data is shown after filtering through the
   Unix utility <command>od -c</command>. The table has three columns;
   the first has type <type>char(2)</type>, the second has type <type>text</type>,
   and the third has type <type>integer</type>. All the rows have a null value
   in the third column.
-->
以下は同一のデータをバイナリ形式で出力したものです。
データをUnixユーティリティ<command>od -c</command>を使ってフィルタしたものを示します。
テーブルには3列あり、最初のデータ型は<type>char(2)</type>、2番目は<type>text</type>、3番目は<type>integer</type>です。
全ての行の3列目はNULL値です。
<programlisting>
0000000   P   G   C   O   P   Y  \n 377  \r  \n  \0  \0  \0  \0  \0  \0
0000020  \0  \0  \0  \0 003  \0  \0  \0 002   A   F  \0  \0  \0 013   A
0000040   F   G   H   A   N   I   S   T   A   N 377 377 377 377  \0 003
0000060  \0  \0  \0 002   A   L  \0  \0  \0 007   A   L   B   A   N   I
0000100   A 377 377 377 377  \0 003  \0  \0  \0 002   D   Z  \0  \0  \0
0000120 007   A   L   G   E   R   I   A 377 377 377 377  \0 003  \0  \0
0000140  \0 002   Z   M  \0  \0  \0 006   Z   A   M   B   I   A 377 377
0000160 377 377  \0 003  \0  \0  \0 002   Z   W  \0  \0  \0  \b   Z   I
0000200   M   B   A   B   W   E 377 377 377 377 377 377
</programlisting></para>
 </refsect1>

 <refsect1>
<!--
  <title>Compatibility</title>
-->
  <title>互換性</title>

  <para>
<!--
   There is no <command>COPY</command> statement in the SQL standard.
-->
標準SQLには<command>COPY</command>文はありません。
  </para>

  <para>
<!--
   The following syntax was used before <productname>PostgreSQL</productname>
   version 9.0 and is still supported:
-->
以下の構文は、<productname>PostgreSQL</productname>バージョン9.0より前に使用されていたもので、まだサポートされています。

<synopsis>
COPY <replaceable class="parameter">table_name</replaceable> [ ( <replaceable class="parameter">column_name</replaceable> [, ...] ) ]
    FROM { '<replaceable class="parameter">filename</replaceable>' | STDIN }
    [ [ WITH ]
          [ BINARY ]
          [ DELIMITER [ AS ] '<replaceable class="parameter">delimiter_character</replaceable>' ]
          [ NULL [ AS ] '<replaceable class="parameter">null_string</replaceable>' ]
          [ CSV [ HEADER ]
                [ QUOTE [ AS ] '<replaceable class="parameter">quote_character</replaceable>' ]
                [ ESCAPE [ AS ] '<replaceable class="parameter">escape_character</replaceable>' ]
                [ FORCE NOT NULL <replaceable class="parameter">column_name</replaceable> [, ...] ] ] ]

COPY { <replaceable class="parameter">table_name</replaceable> [ ( <replaceable class="parameter">column_name</replaceable> [, ...] ) ] | ( <replaceable class="parameter">query</replaceable> ) }
    TO { '<replaceable class="parameter">filename</replaceable>' | STDOUT }
    [ [ WITH ]
          [ BINARY ]
          [ DELIMITER [ AS ] '<replaceable class="parameter">delimiter_character</replaceable>' ]
          [ NULL [ AS ] '<replaceable class="parameter">null_string</replaceable>' ]
          [ CSV [ HEADER ]
                [ QUOTE [ AS ] '<replaceable class="parameter">quote_character</replaceable>' ]
                [ ESCAPE [ AS ] '<replaceable class="parameter">escape_character</replaceable>' ]
                [ FORCE QUOTE { <replaceable class="parameter">column_name</replaceable> [, ...] | * } ] ] ]
</synopsis>

<!--
   Note that in this syntax, <literal>BINARY</literal> and <literal>CSV</literal> are
   treated as independent keywords, not as arguments of a <literal>FORMAT</literal>
   option.
-->
この構文では、<literal>BINARY</literal>と<literal>CSV</literal>が<literal>FORMAT</literal>オプションの引数ではなく、独立したキーワードとして扱われることに注意してください。
  </para>

  <para>
<!--
   The following syntax was used before <productname>PostgreSQL</productname>
   version 7.3 and is still supported:
-->
以下の構文は、<productname>PostgreSQL</productname>バージョン7.3より前に使用されていたもので、まだサポートされています。

<synopsis>
COPY [ BINARY ] <replaceable class="parameter">table_name</replaceable>
    FROM { '<replaceable class="parameter">filename</replaceable>' | STDIN }
    [ [USING] DELIMITERS '<replaceable class="parameter">delimiter_character</replaceable>' ]
    [ WITH NULL AS '<replaceable class="parameter">null_string</replaceable>' ]

COPY [ BINARY ] <replaceable class="parameter">table_name</replaceable>
    TO { '<replaceable class="parameter">filename</replaceable>' | STDOUT }
    [ [USING] DELIMITERS '<replaceable class="parameter">delimiter_character</replaceable>' ]
    [ WITH NULL AS '<replaceable class="parameter">null_string</replaceable>' ]
</synopsis></para>
 </refsect1>
</refentry><|MERGE_RESOLUTION|>--- conflicted
+++ resolved
@@ -78,22 +78,16 @@
   </para>
 
   <para>
-<<<<<<< HEAD
-=======
-<!--
->>>>>>> 184958ef
+<!--
    If a column list is specified, <command>COPY TO</command> copies only
    the data in the specified columns to the file.  For <command>COPY
    FROM</command>, each field in the file is inserted, in order, into the
    specified column.  Table columns not specified in the <command>COPY
    FROM</command> column list will receive their default values.
-<<<<<<< HEAD
-=======
 -->
 列リストが指定されている場合、<command>COPY TO</command>は指定された列のデータのみをファイルへコピーします。
 <command>COPY FROM</command>では、ファイルの各フィールドが順に指定された列に挿入されます。
 <command>COPY FROM</command>の列リストに含まれていないテーブル列には、デフォルト値が挿入されます。
->>>>>>> 184958ef
   </para>
 
   <para>

--- conflicted
+++ resolved
@@ -190,15 +190,7 @@
        <para>
 <!--
         This is a shortcut for setting <symbol>LC_COLLATE</symbol>
-<<<<<<< HEAD
         and <symbol>LC_CTYPE</symbol> at once.
-=======
-        and <symbol>LC_CTYPE</symbol> at once.  If you specify this,
-        you cannot specify either of those parameters.
--->
-これは<symbol>LC_COLLATE</symbol>と<symbol>LC_CTYPE</symbol>を一度に設定する手っ取り早い方法です。
-これを指定した場合、上記のパラメータのどちらか1つを指定することはできません。
->>>>>>> 185876a6
        </para>
        <tip>
         <para>
@@ -487,7 +479,6 @@
   </para>
 
   <para>
-<<<<<<< HEAD
    There is currently no option to use a database locale with nondeterministic
    comparisons (see <link linkend="sql-createcollation"><command>CREATE
    COLLATION</command></link> for an explanation).  If this is needed, then
@@ -495,9 +486,6 @@
   </para>
 
   <para>
-=======
-<!--
->>>>>>> 185876a6
    The <literal>CONNECTION LIMIT</literal> option is only enforced approximately;
    if two new sessions start at about the same time when just one
    connection <quote>slot</quote> remains for the database, it is possible that

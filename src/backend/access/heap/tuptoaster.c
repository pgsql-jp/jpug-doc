--- conflicted
+++ resolved
@@ -209,8 +209,6 @@
 			memcpy(result, attr, VARSIZE_ANY(attr));
 			attr = result;
 		}
-<<<<<<< HEAD
-=======
 	}
 	else if (VARATT_IS_EXTERNAL_EXPANDED(attr))
 	{
@@ -220,7 +218,6 @@
 		attr = heap_tuple_fetch_attr(attr);
 		/* flatteners are not allowed to produce compressed/short output */
 		Assert(!VARATT_IS_EXTENDED(attr));
->>>>>>> 8abb52fa
 	}
 	else if (VARATT_IS_COMPRESSED(attr))
 	{

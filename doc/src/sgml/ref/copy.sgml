<!--
doc/src/sgml/ref/copy.sgml
PostgreSQL documentation
-->

<refentry id="sql-copy">
 <indexterm zone="sql-copy">
  <primary>COPY</primary>
 </indexterm>

 <refmeta>
  <refentrytitle>COPY</refentrytitle>
  <manvolnum>7</manvolnum>
<!--
  <refmiscinfo>SQL - Language Statements</refmiscinfo>
-->
  <refmiscinfo>SQL - 言語</refmiscinfo>
 </refmeta>

 <refnamediv>
  <refname>COPY</refname>
<!--
  <refpurpose>copy data between a file and a table</refpurpose>
-->
  <refpurpose>ファイルとテーブルの間でデータをコピーする</refpurpose>
 </refnamediv>

 <refsynopsisdiv>
<synopsis>
COPY <replaceable class="parameter">table_name</replaceable> [ ( <replaceable class="parameter">column_name</replaceable> [, ...] ) ]
    FROM { '<replaceable class="parameter">filename</replaceable>' | PROGRAM '<replaceable class="parameter">command</replaceable>' | STDIN }
    [ [ WITH ] ( <replaceable class="parameter">option</replaceable> [, ...] ) ]
    [ WHERE <replaceable class="parameter">condition</replaceable> ]

COPY { <replaceable class="parameter">table_name</replaceable> [ ( <replaceable class="parameter">column_name</replaceable> [, ...] ) ] | ( <replaceable class="parameter">query</replaceable> ) }
    TO { '<replaceable class="parameter">filename</replaceable>' | PROGRAM '<replaceable class="parameter">command</replaceable>' | STDOUT }
    [ [ WITH ] ( <replaceable class="parameter">option</replaceable> [, ...] ) ]

<!--
<phrase>where <replaceable class="parameter">option</replaceable> can be one of:</phrase>
-->
<phrase>ここで<replaceable class="parameter">option</replaceable>は以下のいずれかです。</phrase>

    FORMAT <replaceable class="parameter">format_name</replaceable>
    FREEZE [ <replaceable class="parameter">boolean</replaceable> ]
    DELIMITER '<replaceable class="parameter">delimiter_character</replaceable>'
    NULL '<replaceable class="parameter">null_string</replaceable>'
    DEFAULT '<replaceable class="parameter">default_string</replaceable>'
    HEADER [ <replaceable class="parameter">boolean</replaceable> | MATCH ]
    QUOTE '<replaceable class="parameter">quote_character</replaceable>'
    ESCAPE '<replaceable class="parameter">escape_character</replaceable>'
    FORCE_QUOTE { ( <replaceable class="parameter">column_name</replaceable> [, ...] ) | * }
    FORCE_NOT_NULL { ( <replaceable class="parameter">column_name</replaceable> [, ...] ) | * }
    FORCE_NULL { ( <replaceable class="parameter">column_name</replaceable> [, ...] ) | * }
    ON_ERROR <replaceable class="parameter">error_action</replaceable>
    ENCODING '<replaceable class="parameter">encoding_name</replaceable>'
<<<<<<< HEAD
    LOG_VERBOSITY <replaceable class="parameter">verbosity</replaceable>
=======
>>>>>>> 32de6336
</synopsis>
 </refsynopsisdiv>

 <refsect1>
<!--
  <title>Description</title>
-->
  <title>説明</title>

  <para>
<!--
   <command>COPY</command> moves data between
   <productname>PostgreSQL</productname> tables and standard file-system
   files. <command>COPY TO</command> copies the contents of a table
   <emphasis>to</emphasis> a file, while <command>COPY FROM</command> copies
   data <emphasis>from</emphasis> a file to a table (appending the data to
   whatever is in the table already).  <command>COPY TO</command>
   can also copy the results of a <command>SELECT</command> query.
-->
<command>COPY</command>コマンドは、<productname>PostgreSQL</productname>のテーブルと標準のファイルシステムのファイル間でデータを移動します。
<command>COPY TO</command>コマンドはテーブルの内容をファイル<emphasis>に</emphasis>コピーします。
また、<command>COPY FROM</command>コマンドは、ファイル<emphasis>から</emphasis>テーブルへとデータをコピーします（この時、既にテーブルにあるデータにコピーした内容を追加します）。
また、<command>COPY TO</command>により<command>SELECT</command>問い合わせの結果をコピーすることができます。
  </para>

  <para>
<!--
   If a column list is specified, <command>COPY TO</command> copies only
   the data in the specified columns to the file.  For <command>COPY
   FROM</command>, each field in the file is inserted, in order, into the
   specified column.  Table columns not specified in the <command>COPY
   FROM</command> column list will receive their default values.
-->
列リストが指定されている場合、<command>COPY TO</command>は指定された列のデータのみをファイルへコピーします。
<command>COPY FROM</command>では、ファイルの各フィールドが順に指定された列に挿入されます。
<command>COPY FROM</command>の列リストに含まれていないテーブル列には、デフォルト値が挿入されます。
  </para>

  <para>
<!--
   <command>COPY</command> with a file name instructs the
   <productname>PostgreSQL</productname> server to directly read from
   or write to a file. The file must be accessible by the
   <productname>PostgreSQL</productname> user (the user ID the server
   runs as) and the name must be specified from the viewpoint of the
   server. When <literal>PROGRAM</literal> is specified, the server
   executes the given command and reads from the standard output of the
   program, or writes to the standard input of the program. The command
   must be specified from the viewpoint of the server, and be executable
   by the <productname>PostgreSQL</productname> user.  When
   <literal>STDIN</literal> or <literal>STDOUT</literal> is
   specified, data is transmitted via the connection between the
   client and the server.
-->
ファイル名付きの<command>COPY</command>コマンドは、<productname>PostgreSQL</productname>サーバに対して直接ファイルへの読み書きをするように命じます。
指定したファイルは必ず<productname>PostgreSQL</productname>ユーザ(サーバを実行しているユーザID)からアクセスできる必要があります。
また、ファイル名はサーバから見たように指定されなければなりません。
<literal>PROGRAM</literal>が指定された場合、サーバは指定したコマンドを実行しその標準出力を読み取る、または、プログラムの標準入力に書き出します。
コマンドはサーバからの視点で指定しなければならず、また、<productname>PostgreSQL</productname>ユーザによって実行できなければなりません。
<literal>STDIN</literal>や<literal>STDOUT</literal>が指定された場合、データはクライアントとサーバ間を流れます。
  </para>

  <para>
<!--
    Each backend running <command>COPY</command> will report its progress
    in the <structname>pg_stat_progress_copy</structname> view. See
    <xref linkend="copy-progress-reporting"/> for details.
-->
<command>COPY</command>を実行している各バックエンドはその進捗を<structname>pg_stat_progress_copy</structname>ビューで報告します。
詳細は<xref linkend="copy-progress-reporting"/>を参照してください。
  </para>

  <para>
    By default, <command>COPY</command> will fail if it encounters an error
    during processing. For use cases where a best-effort attempt at loading
    the entire file is desired, the <literal>ON_ERROR</literal> clause can
    be used to specify some other behavior.
  </para>
 </refsect1>

 <refsect1>
<!--
  <title>Parameters</title>
-->
  <title>パラメータ</title>

  <variablelist>
   <varlistentry>
    <term><replaceable class="parameter">table_name</replaceable></term>
    <listitem>
     <para>
<!--
      The name (optionally schema-qualified) of an existing table.
-->
既存のテーブルの名前です（スキーマ修飾名も可）。
     </para>
    </listitem>
   </varlistentry>

   <varlistentry>
    <term><replaceable class="parameter">column_name</replaceable></term>
     <listitem>
     <para>
<!--
      An optional list of columns to be copied.  If no column list is
      specified, all columns of the table except generated columns will be
      copied.
-->
コピー対象の列リストで、省略可能です。
列リストが指定されていない場合は、生成列を除いてテーブルの全ての列がコピーされます。
     </para>
    </listitem>
   </varlistentry>

   <varlistentry>
    <term><replaceable class="parameter">query</replaceable></term>
    <listitem>
     <para>
<!--
      A <link linkend="sql-select"><command>SELECT</command></link>,
      <link linkend="sql-values"><command>VALUES</command></link>,
      <link linkend="sql-insert"><command>INSERT</command></link>,
<<<<<<< HEAD
      <link linkend="sql-update"><command>UPDATE</command></link>,
      <link linkend="sql-delete"><command>DELETE</command></link>, or
      <link linkend="sql-merge"><command>MERGE</command></link> command
      whose results are to be copied.  Note that parentheses are required
      around the query.
     </para>
     <para>
      For <command>INSERT</command>, <command>UPDATE</command>,
      <command>DELETE</command>, and <command>MERGE</command> queries a
      <literal>RETURNING</literal> clause must be provided, and the target
      relation must not have a conditional rule, nor an
      <literal>ALSO</literal> rule, nor an <literal>INSTEAD</literal> rule
      that expands to multiple statements.
=======
      <link linkend="sql-update"><command>UPDATE</command></link>, or
      <link linkend="sql-delete"><command>DELETE</command></link> command whose results are to be
      copied.  Note that parentheses are required around the query.
-->
<link linkend="sql-select"><command>SELECT</command></link>、<link linkend="sql-values"><command>VALUES</command></link>、<link linkend="sql-insert"><command>INSERT</command></link>、<link linkend="sql-update"><command>UPDATE</command></link>あるいは<link linkend="sql-delete"><command>DELETE</command></link>コマンドで、その結果がコピーされます。
問い合わせを括弧でくくる必要があることに注意してください。
     </para>
     <para>
<!--
      For <command>INSERT</command>, <command>UPDATE</command> and
      <command>DELETE</command> queries a <literal>RETURNING</literal> clause
      must be provided, and the target relation must not have a conditional
      rule, nor an <literal>ALSO</literal> rule, nor an
      <literal>INSTEAD</literal> rule that expands to multiple statements.
-->
<command>INSERT</command>、<command>UPDATE</command>および<command>DELETE</command>の問い合わせについては<literal>RETURNING</literal>句を付けなければならず、また、対象のリレーションには、複数の文に展開される条件付きルール、<literal>ALSO</literal>ルール、<literal>INSTEAD</literal>ルールがあってはなりません。
>>>>>>> 32de6336
     </para>
    </listitem>
   </varlistentry>

   <varlistentry>
    <term><replaceable class="parameter">filename</replaceable></term>
    <listitem>
     <para>
<!--
      The path name of the input or output file.  An input file name can be
      an absolute or relative path, but an output file name must be an absolute
      path.  Windows users might need to use an <literal>E''</literal> string and
      double any backslashes used in the path name.
-->
入出力ファイルのパス名です。
入力ファイル名は絶対パスでも相対パスでも記述することができますが、出力ファイル名は絶対パスでなければなりません。
Windowsユーザの場合、<literal>E''</literal>文字列を使用し、パス名内のバックスラッシュを二重にする必要があるかもしれません。
     </para>
    </listitem>
   </varlistentry>

   <varlistentry>
    <term><literal>PROGRAM</literal></term>
    <listitem>
     <para>
<!--
      A command to execute. In <command>COPY FROM</command>, the input is
      read from standard output of the command, and in <command>COPY TO</command>,
      the output is written to the standard input of the command.
-->
実行するコマンドです。
<command>COPY FROM</command>では、入力はコマンドの標準出力から読み取られ、<command>COPY TO</command>では、出力はコマンドの標準入力に書き出されます。
     </para>
     <para>
<!--
      Note that the command is invoked by the shell, so if you need to pass
      any arguments that come from an untrusted source, you
      must be careful to strip or escape any special characters that might
      have a special meaning for the shell. For security reasons, it is best
      to use a fixed command string, or at least avoid including any user input
      in it.
-->
コマンドはシェルから呼び出されることに注意してください。このため信頼できない入力元からの任意の引数を渡す必要がある場合、シェルにとって特殊な意味を持つかもしれない特殊文字の除去やエスケープを注意深く実施してください。
セキュリティ上の理由のため、固定のコマンド文字列を使用することが最善です。または少なくともユーザからの入力を含めることを避けてください。
     </para>
    </listitem>
   </varlistentry>

   <varlistentry>
    <term><literal>STDIN</literal></term>
    <listitem>
     <para>
<!--
      Specifies that input comes from the client application.
-->
入力がクライアントアプリケーションからであることを指定します。
     </para>
    </listitem>
   </varlistentry>

   <varlistentry>
    <term><literal>STDOUT</literal></term>
    <listitem>
     <para>
<!--
      Specifies that output goes to the client application.
-->
出力がクライアントアプリケーションへであることを指定します。
     </para>
    </listitem>
   </varlistentry>

   <varlistentry>
    <term><replaceable class="parameter">boolean</replaceable></term>
    <listitem>
     <para>
<!--
      Specifies whether the selected option should be turned on or off.
      You can write <literal>TRUE</literal>, <literal>ON</literal>, or
      <literal>1</literal> to enable the option, and <literal>FALSE</literal>,
      <literal>OFF</literal>, or <literal>0</literal> to disable it.  The
      <replaceable class="parameter">boolean</replaceable> value can also
      be omitted, in which case <literal>TRUE</literal> is assumed.
-->
指定のオプションを有効とするか無効とするかを指定します。
オプションを有効にするには、<literal>TRUE</literal>、<literal>ON</literal>または<literal>1</literal>と、無効にするには<literal>FALSE</literal>、<literal>OFF</literal>または<literal>0</literal>と記述します。
また<replaceable class="parameter">boolean</replaceable>値は省略可能であり、省略時は<literal>TRUE</literal>とみなされます。
     </para>
    </listitem>
   </varlistentry>

   <varlistentry>
    <term><literal>FORMAT</literal></term>
    <listitem>
     <para>
<!--
      Selects the data format to be read or written:
      <literal>text</literal>,
      <literal>csv</literal> (Comma Separated Values),
      or <literal>binary</literal>.
      The default is <literal>text</literal>.
-->
読み取りまたは書き込みに使用するデータ形式を選択します。
<literal>text</literal>、<literal>csv</literal>（カンマ区切り値）、または<literal>binary</literal>です。
デフォルトは<literal>text</literal>です。
     </para>
    </listitem>
   </varlistentry>

   <varlistentry>
    <term><literal>FREEZE</literal></term>
    <listitem>
     <para>
<!--
      Requests copying the data with rows already frozen, just as they
      would be after running the <command>VACUUM FREEZE</command> command.
      This is intended as a performance option for initial data loading.
      Rows will be frozen only if the table being loaded has been created
      or truncated in the current subtransaction, there are no cursors
      open and there are no older snapshots held by this transaction.  It is
      currently not possible to perform a <command>COPY FREEZE</command> on
      a partitioned table.
<<<<<<< HEAD
      This option is only allowed in <command>COPY FROM</command>.
=======
-->
あたかも<command>VACUUM FREEZE</command>コマンドを実行した後のように、行を凍結した状態のデータコピー処理を要求します。
これは、初期データロード処理用の性能オプションとしての利用を意図しています。
ロード元のテーブルが現在の副トランザクションで作成または切り詰めされ、開いているカーソルは存在せず、またこのトランザクションで保持される古めのスナップショットが存在しない場合のみ、行は凍結されます。
今のところ、パーティションテーブルでは<command>COPY FREEZE</command>を実行できません。
>>>>>>> 32de6336
     </para>
     <para>
<!--
      Note that all other sessions will immediately be able to see the data
      once it has been successfully loaded. This violates the normal rules
      of MVCC visibility and users should be aware of the
      potential problems this might cause.
-->
データのロードに成功すると、他のすべてのセッションから即座にデータが参照可能になることに注意してください。
これはMVCC可視性に関する一般的な規則に違反しますので、ユーザはこれが引き起こすかもしれない潜在的な問題に注意しなければなりません。
     </para>
    </listitem>
   </varlistentry>

   <varlistentry>
    <term><literal>DELIMITER</literal></term>
    <listitem>
     <para>
<!--
      Specifies the character that separates columns within each row
      (line) of the file.  The default is a tab character in text format,
      a comma in <literal>CSV</literal> format.
      This must be a single one-byte character.
      This option is not allowed when using <literal>binary</literal> format.
-->
ファイルの各行内の列を区切る文字を指定します。
テキスト形式でのデフォルトはタブ文字、<literal>CSV</literal>形式ではカンマです。
これは単一の1バイト文字でなければなりません。
このオプションは<literal>binary</literal>形式を使用する場合は許されません。
     </para>
    </listitem>
   </varlistentry>

   <varlistentry>
    <term><literal>NULL</literal></term>
    <listitem>
     <para>
<!--
      Specifies the string that represents a null value. The default is
      <literal>\N</literal> (backslash-N) in text format, and an unquoted empty
      string in <literal>CSV</literal> format. You might prefer an
      empty string even in text format for cases where you don't want to
      distinguish nulls from empty strings.
      This option is not allowed when using <literal>binary</literal> format.
-->
NULL値を表す文字列を指定します。
デフォルトは、テキスト形式では<literal>\N</literal>（バックスラッシュN）、<literal>CSV</literal>形式では引用符のない空文字です。
NULL値と空文字列を区別する必要がない場合は、テキスト形式であっても空文字列を使用した方が良いかもしれません。
このオプションは<literal>binary</literal>形式を使用する場合は許されません。
     </para>

     <note>
      <para>
<!--
       When using <command>COPY FROM</command>, any data item that matches
       this string will be stored as a null value, so you should make
       sure that you use the same string as you used with
       <command>COPY TO</command>.
-->
<command>COPY FROM</command>の場合、この文字列と一致するデータ要素はNULL値として格納されます。
<command>COPY TO</command>実行時に使用した同じ文字列を使用するようにしてください。
      </para>
     </note>

    </listitem>
   </varlistentry>

   <varlistentry>
    <term><literal>DEFAULT</literal></term>
    <listitem>
     <para>
<<<<<<< HEAD
=======
<!--
>>>>>>> 32de6336
      Specifies the string that represents a default value. Each time the string
      is found in the input file, the default value of the corresponding column
      will be used.
      This option is allowed only in <command>COPY FROM</command>, and only when
      not using <literal>binary</literal> format.
<<<<<<< HEAD
=======
-->
デフォルト値を表す文字列を指定します。
文字列が入力ファイルで見つかるたびに、対応する列のデフォルト値が使用されます。
このオプションは、<command>COPY FROM</command>でのみ使用でき、<literal>binary</literal>形式を使用しない場合にのみ使用できます。
>>>>>>> 32de6336
     </para>
    </listitem>
   </varlistentry>

   <varlistentry>
    <term><literal>HEADER</literal></term>
    <listitem>
     <para>
<!--
      Specifies that the file contains a header line with the names of each
      column in the file.  On output, the first line contains the column
      names from the table.  On input, the first line is discarded when this
      option is set to <literal>true</literal> (or equivalent Boolean value).
      If this option is set to <literal>MATCH</literal>, the number and names
      of the columns in the header line must match the actual column names of
      the table, in order;  otherwise an error is raised.
      This option is not allowed when using <literal>binary</literal> format.
      The <literal>MATCH</literal> option is only valid for <command>COPY
      FROM</command> commands.
-->
ファイルがファイル内の各列の名前を持つヘッダ行を含むことを指定します。
出力時には、最初の行にテーブルの列名が含まれます。
入力時には、このオプションが<literal>true</literal>(または同等の論理値)に設定されている場合、最初の行は破棄されます。
このオプションが<literal>MATCH</literal>に設定されている場合、ヘッダ行の列の番号と名前が、テーブルの実際の列名と順番に一致しなければなりません。一致しない場合は、エラーが発生します。
<literal>binary</literal>形式を使用している場合、このオプションは使用できません。
<literal>MATCH</literal>オプションは<command>COPY FROM</command>コマンドでのみ有効です。
     </para>
    </listitem>
   </varlistentry>

   <varlistentry>
    <term><literal>QUOTE</literal></term>
    <listitem>
     <para>
<!--
      Specifies the quoting character to be used when a data value is quoted.
      The default is double-quote.
      This must be a single one-byte character.
      This option is allowed only when using <literal>CSV</literal> format.
-->
データ値を引用符付けする際に使用される引用符文字を指定します。
デフォルトは二重引用符です。
これは単一の1バイト文字でなければなりません。
このオプションは<literal>CSV</literal>形式を使用する場合にのみ許されます。
     </para>
    </listitem>
   </varlistentry>

   <varlistentry>
    <term><literal>ESCAPE</literal></term>
    <listitem>
     <para>
<!--
      Specifies the character that should appear before a
      data character that matches the <literal>QUOTE</literal> value.
      The default is the same as the <literal>QUOTE</literal> value (so that
      the quoting character is doubled if it appears in the data).
      This must be a single one-byte character.
      This option is allowed only when using <literal>CSV</literal> format.
-->
データ内の文字が<literal>QUOTE</literal>の値と一致する場合に、その前に現れなければならない文字を指定します。
デフォルトは<literal>QUOTE</literal>の値と同じです（このためデータ内に引用符用文字があるときは二つ続けます）。
これは単一の1バイト文字でなければなりません。
このオプションは<literal>CSV</literal>形式を使用する場合のみ許されます。
     </para>
    </listitem>
   </varlistentry>

   <varlistentry>
    <term><literal>FORCE_QUOTE</literal></term>
    <listitem>
     <para>
<!--
      Forces quoting to be
      used for all non-<literal>NULL</literal> values in each specified column.
      <literal>NULL</literal> output is never quoted. If <literal>*</literal> is specified,
      non-<literal>NULL</literal> values will be quoted in all columns.
      This option is allowed only in <command>COPY TO</command>, and only when
      using <literal>CSV</literal> format.
-->
指定された各列内にある全ての非<literal>NULL</literal>値を強制的に引用符で囲みます。
<literal>NULL</literal>出力は引用符で囲まれません。
<literal>*</literal>が指定された場合、非<literal>NULL</literal>値はすべての列で引用符付けされます。
このオプションは<command>COPY TO</command>において、かつ、<literal>CSV</literal>形式を使用する場合のみ許されます。
     </para>
    </listitem>
   </varlistentry>

   <varlistentry>
    <term><literal>FORCE_NOT_NULL</literal></term>
    <listitem>
     <para>
<!--
      Do not match the specified columns' values against the null string.
      In the default case where the null string is empty, this means that
      empty values will be read as zero-length strings rather than nulls,
      even when they are not quoted.
      If <literal>*</literal> is specified, the option will be applied to all columns.
      This option is allowed only in <command>COPY FROM</command>, and only when
      using <literal>CSV</literal> format.
-->
指定された列の値をNULL文字列に対して比較しません。
NULL文字列が空であるデフォルトでは、空の値は引用符付けされていなくてもNULLではなく長さが0の文字列として読み取られることを意味します。
このオプションは<command>COPY FROM</command>において、かつ、<literal>CSV</literal>形式を使用する場合のみで許されます。
     </para>
    </listitem>
   </varlistentry>

   <varlistentry>
    <term><literal>FORCE_NULL</literal></term>
    <listitem>
     <para>
<!--
      Match the specified columns' values against the null string, even
      if it has been quoted, and if a match is found set the value to
      <literal>NULL</literal>. In the default case where the null string is empty,
      this converts a quoted empty string into NULL.
      If <literal>*</literal> is specified, the option will be applied to all columns.
      This option is allowed only in <command>COPY FROM</command>, and only when
      using <literal>CSV</literal> format.
-->
指定された列の値を、それが引用符付きであったとしても、NULL文字列と比較し、一致した場合は値を<literal>NULL</literal>にセットします。
NULL文字列が空であるデフォルトでは、引用符付きの空文字列をNULLに変換します。
このオプションは<command>COPY FROM</command>で、かつ<literal>CSV</literal>形式を使用する場合のみ許されます。
     </para>
    </listitem>
   </varlistentry>

   <varlistentry>
    <term><literal>ON_ERROR</literal></term>
    <listitem>
     <para>
      Specifies how to behave when encountering an error converting a column's
      input value into its data type.
      An <replaceable class="parameter">error_action</replaceable> value of
      <literal>stop</literal> means fail the command, while
      <literal>ignore</literal> means discard the input row and continue with the next one.
      The default is <literal>stop</literal>.
     </para>
     <para>
      The <literal>ignore</literal> option is applicable only for <command>COPY FROM</command>
      when the <literal>FORMAT</literal> is <literal>text</literal> or <literal>csv</literal>.
     </para>
     <para>
      A <literal>NOTICE</literal> message containing the ignored row count is
      emitted at the end of the <command>COPY FROM</command> if at least one
      row was discarded. When <literal>LOG_VERBOSITY</literal> option is set to
      <literal>verbose</literal>, a <literal>NOTICE</literal> message
      containing the line of the input file and the column name whose input
      conversion has failed is emitted for each discarded row.
     </para>
    </listitem>
   </varlistentry>

   <varlistentry>
    <term><literal>ENCODING</literal></term>
    <listitem>
     <para>
<!--
      Specifies that the file is encoded in the <replaceable
      class="parameter">encoding_name</replaceable>.  If this option is
      omitted, the current client encoding is used. See the Notes below
      for more details.
<<<<<<< HEAD
     </para>
    </listitem>
   </varlistentry>

   <varlistentry>
    <term><literal>LOG_VERBOSITY</literal></term>
    <listitem>
     <para>
      Specify the amount of messages emitted by a <command>COPY</command>
      command: <literal>default</literal> or <literal>verbose</literal>. If
      <literal>verbose</literal> is specified, additional messages are emitted
      during processing.
=======
-->
ファイルが<replaceable class="parameter">encoding_name</replaceable>で符号化されていることを指定します。
このオプションが省略された場合、現在のクライアント符号化方式が使用されます。
後述の注釈を参照してください。
>>>>>>> 32de6336
     </para>
     <para>
      This is currently used in <command>COPY FROM</command> command when
      <literal>ON_ERROR</literal> option is set to <literal>ignore</literal>.
      </para>
    </listitem>
   </varlistentry>

   <varlistentry>
    <term><literal>WHERE</literal></term>
    <listitem>
   <para>
<!--
    The optional <literal>WHERE</literal> clause has the general form
-->
省略可能な<literal>WHERE</literal>句の一般的な形は以下の通りです。
<synopsis>
WHERE <replaceable class="parameter">condition</replaceable>
</synopsis>
<!--
    where <replaceable class="parameter">condition</replaceable> is
    any expression that evaluates to a result of type
    <type>boolean</type>.  Any row that does not satisfy this
    condition will not be inserted to the table.  A row satisfies the
    condition if it returns true when the actual row values are
    substituted for any variable references.
-->
ここで<replaceable class="parameter">condition</replaceable>は、評価の結果が<type>boolean</type>型になる任意の式です。
この条件を満たさない行はテーブルに挿入されません。
変数参照を実際の行の値で置き換えた時に真を返す場合に、行は条件を満たします。
   </para>

   <para>
<!--
    Currently, subqueries are not allowed in <literal>WHERE</literal>
    expressions, and the evaluation does not see any changes made by the
    <command>COPY</command> itself (this matters when the expression
    contains calls to <literal>VOLATILE</literal> functions).
-->
今のところ、<literal>WHERE</literal>式の中での副問い合わせは認められていませんし、評価は<command>COPY</command>自身により行われた変更を見ることはありません(これは、式が<literal>VOLATILE</literal>関数の呼び出しを含む場合に問題になります)。
   </para>

    </listitem>
   </varlistentry>

  </variablelist>
 </refsect1>

 <refsect1>
<!--
  <title>Outputs</title>
-->
  <title>出力</title>

  <para>
<!--
   On successful completion, a <command>COPY</command> command returns a command
   tag of the form
-->
正常に完了した場合、<command>COPY</command>コマンドは以下の形式のコマンドタグを返します。
<screen>
COPY <replaceable class="parameter">count</replaceable>
</screen>
<!--
   The <replaceable class="parameter">count</replaceable> is the number
   of rows copied.
-->
<replaceable class="parameter">count</replaceable>はコピーされた行数です。
  </para>

  <note>
   <para>
<!--
    <application>psql</application> will print this command tag only if the command
    was not <literal>COPY ... TO STDOUT</literal>, or the
    equivalent <application>psql</application> meta-command
    <literal>\copy ... to stdout</literal>.  This is to prevent confusing the
    command tag with the data that was just printed.
-->
<application>psql</application>はコマンドが<literal>COPY ... TO STDOUT</literal>であった場合、および、それと同等な<application>psql</application>のメタコマンド<literal>\copy ... to stdout</literal>であった場合は、このコマンドタグを表示しません。
これは、コマンドタグが表示されたデータと混同されないようにするためです。
   </para>
  </note>
 </refsect1>

 <refsect1>
<!--
  <title>Notes</title>
-->
  <title>注釈</title>

   <para>
<!--
    <command>COPY TO</command> can be used only with plain
    tables, not views, and does not copy rows from child tables
    or child partitions.  For example, <literal>COPY <replaceable
    class="parameter">table</replaceable> TO</literal> copies
    the same rows as <literal>SELECT * FROM ONLY <replaceable
    class="parameter">table</replaceable></literal>.
    The syntax <literal>COPY (SELECT * FROM <replaceable
    class="parameter">table</replaceable>) TO ...</literal> can be used to
    dump all of the rows in an inheritance hierarchy, partitioned table,
    or view.
-->
<command>COPY TO</command>は通常のテーブルに対してのみ使用できます。ビューに対して使用することはできません。そして子テーブルもしくは子パーティションから行をコピーしません。
例えば、<literal>COPY <replaceable class="parameter">table</replaceable> TO</literal>は<literal>SELECT * FROM ONLY <replaceable class="parameter">table</replaceable></literal>と同じ行をコピーします。
継承階層やパーティションテーブル、ビューの行をすべてダンプするために、<literal>COPY (SELECT * FROM <replaceable class="parameter">table</replaceable>) TO ...</literal>構文が使えます。
   </para>

   <para>
<!--
    <command>COPY FROM</command> can be used with plain, foreign, or
    partitioned tables or with views that have
    <literal>INSTEAD OF INSERT</literal> triggers.
-->
<command>COPY FROM</command>は通常のテーブル、外部テーブル、パーティションテーブルおよび<literal>INSTEAD OF INSERT</literal>トリガを持つビューに対して使用することができます。
   </para>

   <para>
<!--
    You must have select privilege on the table
    whose values are read by <command>COPY TO</command>, and
    insert privilege on the table into which values
    are inserted by <command>COPY FROM</command>.  It is sufficient
    to have column privileges on the column(s) listed in the command.
-->
<command>COPY TO</command>の場合は値を読み込むテーブルに対するSELECT権限が、<command>COPY FROM</command>の場合は値を挿入するテーブルに対するINSERT権限が必要です。
コマンド内で列挙された列に対する列権限があれば十分です。
   </para>

   <para>
<!--
    If row-level security is enabled for the table, the relevant
    <command>SELECT</command> policies will apply to <literal>COPY
    <replaceable class="parameter">table</replaceable> TO</literal> statements.
    Currently, <command>COPY FROM</command> is not supported for tables
    with row-level security. Use equivalent <command>INSERT</command>
    statements instead.
-->
テーブルの行単位セキュリティが有効な場合、適切な<command>SELECT</command>ポリシーが<literal>COPY <replaceable class="parameter">table</replaceable> TO</literal>文に適用されます。
現在のところ、<command>COPY FROM</command>は行単位セキュリティが有効なテーブルに対してはサポートされません。
代わりにそれと等価な<command>INSERT</command>を使ってください。
   </para>

   <para>
<!--
    Files named in a <command>COPY</command> command are read or written
    directly by the server, not by the client application. Therefore,
    they must reside on or be accessible to the database server machine,
    not the client. They must be accessible to and readable or writable
    by the <productname>PostgreSQL</productname> user (the user ID the
    server runs as), not the client. Similarly,
    the command specified with <literal>PROGRAM</literal> is executed directly
    by the server, not by the client application, must be executable by the
    <productname>PostgreSQL</productname> user.
    <command>COPY</command> naming a file or command is only allowed to
    database superusers or users who are granted one of the roles
    <literal>pg_read_server_files</literal>,
    <literal>pg_write_server_files</literal>,
    or <literal>pg_execute_server_program</literal>, since it allows reading
    or writing any file or running a program that the server has privileges to
    access.
-->
<command>COPY</command>コマンドで指定するファイルは、クライアントアプリケーションではなく、サーバが直接読み込み/書き込みを行います。
したがって、それらのファイルは、クライアントではなく、データベースサーバマシン上に存在するか、または、データベースサーバマシンからアクセス可能である必要があります。
さらに、クライアントではなく、<productname>PostgreSQL</productname>ユーザ（サーバを実行しているユーザID）が、アクセス権限と読み書き権限を持っている必要があります。
同様に、<literal>PROGRAM</literal>で指定されたコマンドは、クライアントアプリケーションではなくサーバにより直接実行されるため、<productname>PostgreSQL</productname>ユーザによって実行可能でなければなりません。
ファイル名またはコマンドを指定した<command>COPY</command>の実行は、データベースのスーパーユーザとロール<literal>pg_read_server_files</literal>、<literal>pg_write_server_files</literal>、<literal>pg_execute_server_program</literal>の内の1つの権限を許可されたユーザのみに許可されています。このコマンドによって、サーバがアクセス権限を持つ全てのファイルの読み込み、書き込みやプログラムの実行が可能になってしまうためです。
   </para>

   <para>
<!--
    Do not confuse <command>COPY</command> with the
    <application>psql</application> instruction
    <command><link linkend="app-psql-meta-commands-copy">\copy</link></command>. <command>\copy</command> invokes
    <command>COPY FROM STDIN</command> or <command>COPY TO
    STDOUT</command>, and then fetches/stores the data in a file
    accessible to the <application>psql</application> client. Thus,
    file accessibility and access rights depend on the client rather
    than the server when <command>\copy</command> is used.
-->
<command>COPY</command>を<application>psql</application>の<command><link linkend="app-psql-meta-commands-copy">\copy</link></command>と混同しないでください。
<command>\copy</command>は<command>COPY FROM STDIN</command>や<command>COPY TO STDOUT</command>を呼び出し、<application>psql</application>クライアントからアクセスできるファイルにデータの書き込み/読み込みを行います。
したがって、<command>\copy</command>コマンドでは、ファイルへのアクセスが可能かどうかと、ファイルに対するアクセス権限の有無は、サーバではなくクライアント側に依存します。
   </para>

   <para>
<!--
    It is recommended that the file name used in <command>COPY</command>
    always be specified as an absolute path. This is enforced by the
    server in the case of <command>COPY TO</command>, but for
    <command>COPY FROM</command> you do have the option of reading from
    a file specified by a relative path. The path will be interpreted
    relative to the working directory of the server process (normally
    the cluster's data directory), not the client's working directory.
-->
<command>COPY</command>でファイル名を指定する時は、常に絶対パスで記述することをお勧めします。
<command>COPY TO</command>コマンドの場合はサーバによって絶対パス指定に変更させられますが、<command>COPY FROM</command>コマンドでは相対パスで指定されたファイルを読み込むことも可能となっています。
後者では、クライアントの作業ディレクトリではなく、サーバプロセスの作業ディレクトリ（通常はクラスタのデータディレクトリ）からの相対的なディレクトリとして解釈されます。
   </para>

   <para>
<!--
    Executing a command with <literal>PROGRAM</literal> might be restricted
    by the operating system's access control mechanisms, such as SELinux.
-->
<literal>PROGRAM</literal>を用いたコマンド実行は、SELinuxなどのオペレーティングシステムのアクセス制御機構によって制限されるかもしれません。
   </para>

   <para>
<!--
    <command>COPY FROM</command> will invoke any triggers and check
    constraints on the destination table. However, it will not invoke rules.
-->
<command>COPY FROM</command>は、宛先テーブル上で任意のトリガと検査制約を呼び出しますが、ルールは呼び出しません。
   </para>

   <para>
<!--
    For identity columns, the <command>COPY FROM</command> command will always
    write the column values provided in the input data, like
    the <command>INSERT</command> option <literal>OVERRIDING SYSTEM
    VALUE</literal>.
-->
IDENTITY列については、<command>COPY FROM</command>コマンドは<command>INSERT</command>のオプション<literal>OVERRIDING SYSTEM VALUE</literal>と同じように、必ず入力データが提供した列の値を書き込みます。
   </para>

   <para>
<!--
    <command>COPY</command> input and output is affected by
    <varname>DateStyle</varname>. To ensure portability to other
    <productname>PostgreSQL</productname> installations that might use
    non-default <varname>DateStyle</varname> settings,
    <varname>DateStyle</varname> should be set to <literal>ISO</literal> before
    using <command>COPY TO</command>.  It is also a good idea to avoid dumping
    data with <varname>IntervalStyle</varname> set to
    <literal>sql_standard</literal>, because negative interval values might be
    misinterpreted by a server that has a different setting for
    <varname>IntervalStyle</varname>.
-->
<command>COPY</command>の入出力は<varname>DateStyle</varname>の影響を受けます。
デフォルト以外の<varname>DateStyle</varname>が設定された可能性がある<productname>PostgreSQL</productname>インストレーションとの移植を確実に行いたい場合は、<command>COPY</command>を使う前に<varname>DateStyle</varname>を<literal>ISO</literal>に設定しなければなりません。
また、<varname>IntervalStyle</varname>を<literal>sql_standard</literal>としてデータをダンプすることは避けることを勧めます。
負の時間間隔値が別の<varname>IntervalStyle</varname>設定を持つサーバで誤解釈される可能性があるためです。
   </para>

   <para>
<!--
    Input data is interpreted according to <literal>ENCODING</literal>
    option or the current client encoding, and output data is encoded
    in <literal>ENCODING</literal> or the current client encoding, even
    if the data does not pass through the client but is read from or
    written to a file directly by the server.
-->
たとえデータがクライアント経由ではなくサーバにより直接ファイルから読み書きされるとしても、入力データは<literal>ENCODING</literal>オプションまたは現在のクライアント符号化方式にしたがって解釈され、出力データは<literal>ENCODING</literal>オプションまたは現在のクライアント符号化方式で符号化されます。
   </para>

   <para>
<<<<<<< HEAD
    The <command>COPY FROM</command> command physically inserts input rows
    into the table as it progresses.  If the command fails, these rows are
    left in a deleted state; these rows will not be visible, but still
    occupy disk space. This might amount to considerable
    wasted disk space if the failure happened well into a large copy
    operation. <command>VACUUM</command> should be used to recover the
    wasted space.
=======
<!--
    <command>COPY</command> stops operation at the first error. This
    should not lead to problems in the event of a <command>COPY
    TO</command>, but the target table will already have received
    earlier rows in a <command>COPY FROM</command>. These rows will not
    be visible or accessible, but they still occupy disk space. This might
    amount to a considerable amount of wasted disk space if the failure
    happened well into a large copy operation. You might wish to invoke
    <command>VACUUM</command> to recover the wasted space.
-->
<command>COPY</command>では、エラーが発生するとすぐに処理を停止します。
<command>COPY TO</command>コマンドの実行では何ら問題ありませんが、<command>COPY FROM</command>の場合は、対象となるテーブルは初めの方の行を既に受け取っています。
これらの行は不可視となり、アクセスすることもできませんが、ディスク領域を占有します。
したがって、大きなコピー処理がかなり進んだ後で失敗した場合には、それなりの量の無駄なディスク領域が使われてしまいます。
この無駄な領域を取り戻すには、<command>VACUUM</command>を行う必要があります。
>>>>>>> 32de6336
   </para>

   <para>
<!--
    <literal>FORCE_NULL</literal> and <literal>FORCE_NOT_NULL</literal> can be used
    simultaneously on the same column. This results in converting quoted
    null strings to null values and unquoted null strings to empty strings.
-->
<literal>FORCE_NULL</literal>と<literal>FORCE_NOT_NULL</literal>は同じ列について同時に使うことができます。
その場合の結果は、引用符付きのNULL文字列をNULL値に変換し、引用符なしのNULL文字列を空文字列に変換します。
   </para>

 </refsect1>

 <refsect1>
<!--
  <title>File Formats</title>
-->
  <title>ファイルの形式</title>

  <refsect2>
<!--
   <title>Text Format</title>
-->
   <title>テキスト形式</title>

   <para>
<!--
    When the <literal>text</literal> format is used,
    the data read or written is a text file with one line per table row.
    Columns in a row are separated by the delimiter character.
    The column values themselves are strings generated by the
    output function, or acceptable to the input function, of each
    attribute's data type.  The specified null string is used in
    place of columns that are null.
    <command>COPY FROM</command> will raise an error if any line of the
    input file contains more or fewer columns than are expected.
-->
<literal>text</literal>形式を使用する場合、読み書きされるデータはテーブルの1つの行を1行で表したテキストファイルとなります。
行内の列は区切り文字で区切られます。
列の値自体は、その属性のデータ型の出力関数で生成された、または、その入力関数で受け付け可能な文字列です。
値がNULLの列では、代わりに指定されたNULL値を表す文字列が使用されます。
入力ファイルのいずれかの行にある列数が予期された数と違う場合、<command>COPY FROM</command>はエラーを発生します。
   </para>

   <para>
<!--
    End of data can be represented by a single line containing just
    backslash-period (<literal>\.</literal>).  An end-of-data marker is
    not necessary when reading from a file, since the end of file
    serves perfectly well; it is needed only when copying data to or from
    client applications using pre-3.0 client protocol.
-->
データの終了は、バックスラッシュとピリオド（<literal>\.</literal>）のみから構成される1行で表されます。
ファイルの終了により同じ動作になるので、ファイルからの読み込みの場合はデータ終了マークは不要です。
しかし、3.0以前のクライアントプロトコルを使用したクライアントアプリケーションとデータのコピーを行う場合だけは、読み込み、書き込みを問わず、終了マークが必要です。
   </para>

   <para>
<!--
    Backslash characters (<literal>\</literal>) can be used in the
    <command>COPY</command> data to quote data characters that might
    otherwise be taken as row or column delimiters. In particular, the
    following characters <emphasis>must</emphasis> be preceded by a backslash if
    they appear as part of a column value: backslash itself,
    newline, carriage return, and the current delimiter character.
-->
バックスラッシュ文字（<literal>\</literal>）は、<command>COPY</command>対象データ内で、行や列の区切り文字と判定される可能性があるデータ文字列の引用符付けに使用します。
特に、バックスラッシュ自体、改行、復帰、使用中の区切り文字などの文字が列の値に含まれている場合は、<emphasis>必ず</emphasis>前にバックスラッシュを付けなければなりません。
   </para>

   <para>
<!--
    The specified null string is sent by <command>COPY TO</command> without
    adding any backslashes; conversely, <command>COPY FROM</command> matches
    the input against the null string before removing backslashes.  Therefore,
    a null string such as <literal>\N</literal> cannot be confused with
    the actual data value <literal>\N</literal> (which would be represented
    as <literal>\\N</literal>).
-->
指定されたNULL文字列はバックスラッシュを付けずに<command>COPY TO</command>に送られます。
一方、<command>COPY FROM</command>では、バックスラッシュを削除する前にNULL文字列と入力を比較します。
したがって、<literal>\N</literal>といったNULL文字列が実際の<literal>\N</literal>というデータ値と混乱することはあり得ません。
（これは<literal>\\N</literal>として表現されます。）
   </para>

   <para>
<!--
    The following special backslash sequences are recognized by
    <command>COPY FROM</command>:
-->
<command>COPY FROM</command>は、バックスラッシュで始まる次のような文字の並びを識別します。

   <informaltable>
    <tgroup cols="2">
     <thead>
      <row>
<!--
       <entry>Sequence</entry>
       <entry>Represents</entry>
-->
<entry>文字の並び</entry>
<entry>表現</entry>
      </row>
     </thead>

     <tbody>
      <row>
       <entry><literal>\b</literal></entry>
<!--
       <entry>Backspace (ASCII 8)</entry>
-->
<entry>バックスペース（ASCII 8）</entry>
      </row>
      <row>
       <entry><literal>\f</literal></entry>
<!--
       <entry>Form feed (ASCII 12)</entry>
-->
<entry>改ページ（ASCII 12）</entry>
      </row>
      <row>
       <entry><literal>\n</literal></entry>
<!--
       <entry>Newline (ASCII 10)</entry>
-->
<entry>改行（ASCII 10）</entry>
      </row>
      <row>
       <entry><literal>\r</literal></entry>
<!--
       <entry>Carriage return (ASCII 13)</entry>
-->
<entry>復帰（ASCII 13）</entry>
      </row>
      <row>
       <entry><literal>\t</literal></entry>
<!--
       <entry>Tab (ASCII 9)</entry>
-->
<entry>タブ（ASCII 9）</entry>
      </row>
      <row>
       <entry><literal>\v</literal></entry>
<!--
       <entry>Vertical tab (ASCII 11)</entry>
-->
<entry>垂直タブ（ASCII 11）</entry>
      </row>
      <row>
<!--
       <entry><literal>\</literal><replaceable>digits</replaceable></entry>
       <entry>Backslash followed by one to three octal digits specifies
       the byte with that numeric code</entry>
-->
<entry><literal>\</literal><replaceable>数字</replaceable></entry>
<entry>バックスラッシュに続き1から3個の8進数の数字をコード番号として指定すると、そのコード番号が表すバイトを指定できます。</entry>
      </row>
      <row>
<!--
       <entry><literal>\x</literal><replaceable>digits</replaceable></entry>
       <entry>Backslash <literal>x</literal> followed by one or two hex digits specifies
       the byte with that numeric code</entry>
-->
<entry><literal>\x</literal><replaceable>数字</replaceable></entry>
<entry>バックスラッシュ、<literal>x</literal>という並びに続き1から2個の16進数の数字を指定すると、そのコード番号が表すバイトを指定できます。</entry>
      </row>
     </tbody>
    </tgroup>
   </informaltable>

<!--
    Presently, <command>COPY TO</command> will never emit an octal or
    hex-digits backslash sequence, but it does use the other sequences
    listed above for those control characters.
-->
現在、<command>COPY TO</command>は、バックスラッシュの後ろに8進数や16進数を付けた形式で文字を出力することはありませんが、上記一覧にある制御文字については、バックスラッシュの文字並びを使用します。
   </para>

   <para>
<!--
    Any other backslashed character that is not mentioned in the above table
    will be taken to represent itself.  However, beware of adding backslashes
    unnecessarily, since that might accidentally produce a string matching the
    end-of-data marker (<literal>\.</literal>) or the null string (<literal>\N</literal> by
    default).  These strings will be recognized before any other backslash
    processing is done.
-->
上表で記載されていないバックスラッシュ付きの文字はすべて、その文字自体として解釈されます。
しかし、不要なバックスラッシュの追加には注意してください。
偶然にデータの終わりを示す印（<literal>\.</literal>）やヌル文字列（デフォルトでは<literal>\N</literal>）と合致する文字列を生成してしまうかもしれないためです。
これらの文字列は他のバックスラッシュの処理を行う前に解釈されます。
   </para>

   <para>
<!--
    It is strongly recommended that applications generating <command>COPY</command> data convert
    data newlines and carriage returns to the <literal>\n</literal> and
    <literal>\r</literal> sequences respectively.  At present it is
    possible to represent a data carriage return by a backslash and carriage
    return, and to represent a data newline by a backslash and newline.
    However, these representations might not be accepted in future releases.
    They are also highly vulnerable to corruption if the <command>COPY</command> file is
    transferred across different machines (for example, from Unix to Windows
    or vice versa).
-->
<command>COPY</command>データを生成するアプリケーションは、データ内の改行と復帰をそれぞれ、<literal>\n</literal>と<literal>\r</literal>に変換することを強く推奨されています。
現在のところ、バックスラッシュと復帰文字でデータ内の復帰を表したり、バックスラッシュと改行文字でデータ内の改行を表すことが可能です。
しかし、こういった表現は今後のリリースでは、受け付けられなくなる可能性があります。
また、<command>COPY</command>ファイルが異なるマシンをまたがって転送される場合、破損するおそれがかなりあります
（例えば、UnixからWindowsあるいはその逆）。
   </para>

   <para>
<!--
     All backslash sequences are interpreted after encoding conversion.
     The bytes specified with the octal and hex-digit backslash sequences must
     form valid characters in the database encoding.
-->
バックスラッシュで始まる文字の並びはすべて符号化方式変換の後で解釈されます。
バックスラッシュの後ろに8進数や16進数を付けた形式で指定されたバイトはデータベース符号化方式において有効な文字でなければなりません。
   </para>

   <para>
<!--
    <command>COPY TO</command> will terminate each row with a Unix-style
    newline (<quote><literal>\n</literal></quote>).  Servers running on Microsoft Windows instead
    output carriage return/newline (<quote><literal>\r\n</literal></quote>), but only for
    <command>COPY</command> to a server file; for consistency across platforms,
    <command>COPY TO STDOUT</command> always sends <quote><literal>\n</literal></quote>
    regardless of server platform.
    <command>COPY FROM</command> can handle lines ending with newlines,
    carriage returns, or carriage return/newlines.  To reduce the risk of
    error due to un-backslashed newlines or carriage returns that were
    meant as data, <command>COPY FROM</command> will complain if the line
    endings in the input are not all alike.
-->
<command>COPY TO</command>は各行の行末にUnix形式の改行（<quote><literal>\n</literal></quote>）を出力します。
なお、Microsoft Windowsで稼働するサーバの場合は、サーバ上のファイルへの<command>COPY</command>の場合にのみ復帰/改行（<quote><literal>\r\n</literal></quote>）を出力します。
プラットフォームをまたがる一貫性のために、サーバのプラットフォームにかかわらず、<command>COPY TO STDOUT</command>は常に<quote><literal>\n</literal></quote>を送信します。
<command>COPY FROM</command>は、改行、復帰、復帰/改行を行末として扱うことができます。
データを意図したバックスラッシュのない改行や復帰によるエラーの危険性を減らすために、<command>COPY FROM</command>は、入力行の行末が全て共通でない場合に警告を発します。
   </para>
  </refsect2>

  <refsect2>
<!--
   <title>CSV Format</title>
-->
   <title>CSV形式</title>

   <para>
<!--
    This format option is used for importing and exporting the Comma
    Separated Value (<literal>CSV</literal>) file format used by many other
    programs, such as spreadsheets. Instead of the escaping rules used by
    <productname>PostgreSQL</productname>'s standard text format, it
    produces and recognizes the common <literal>CSV</literal> escaping mechanism.
-->
この形式オプションは、スプレッドシートなど他の多くのプログラムで使用されるカンマ区切り値（<literal>CSV</literal>）ファイル形式をインポート、エクスポートするために使用されます。
<productname>PostgreSQL</productname>の標準テキスト形式で使用されるエスケープ規則の代わりに、一般的な<literal>CSV</literal>のエスケープ機構を生成、認識します。
   </para>

   <para>
<!--
    The values in each record are separated by the <literal>DELIMITER</literal>
    character. If the value contains the delimiter character, the
    <literal>QUOTE</literal> character, the <literal>NULL</literal> string, a carriage
    return, or line feed character, then the whole value is prefixed and
    suffixed by the <literal>QUOTE</literal> character, and any occurrence
    within the value of a <literal>QUOTE</literal> character or the
    <literal>ESCAPE</literal> character is preceded by the escape character.
    You can also use <literal>FORCE_QUOTE</literal> to force quotes when outputting
    non-<literal>NULL</literal> values in specific columns.
-->
各レコードの値は<literal>DELIMITER</literal>文字で区切られます。
区切り文字、<literal>QUOTE</literal>文字、<literal>NULL</literal>文字列、復帰、改行文字を含む値の場合、全体の値の前後に<literal>QUOTE</literal>文字が付与されます。値の中で<literal>QUOTE</literal>文字や<literal>ESCAPE</literal>文字が現れる場合、その前にエスケープ用の文字が付与されます。
また、<literal>FORCE_QUOTE</literal>を使用して、特定列内の非<literal>NULL</literal>値を出力する時に強制的に引用符を付与することもできます。
   </para>

   <para>
<!--
    The <literal>CSV</literal> format has no standard way to distinguish a
    <literal>NULL</literal> value from an empty string.
    <productname>PostgreSQL</productname>'s <command>COPY</command> handles this by quoting.
    A <literal>NULL</literal> is output as the <literal>NULL</literal> parameter string
    and is not quoted, while a non-<literal>NULL</literal> value matching the
    <literal>NULL</literal> parameter string is quoted.  For example, with the
    default settings, a <literal>NULL</literal> is written as an unquoted empty
    string, while an empty string data value is written with double quotes
    (<literal>""</literal>). Reading values follows similar rules. You can
    use <literal>FORCE_NOT_NULL</literal> to prevent <literal>NULL</literal> input
    comparisons for specific columns. You can also use
    <literal>FORCE_NULL</literal> to convert quoted null string data values to
    <literal>NULL</literal>.
-->
<literal>CSV</literal>形式には<literal>NULL</literal>値と空文字列とを区別する標準的な方法はありません。
<productname>PostgreSQL</productname>の<command>COPY</command>では引用符によってこれを区別しています。
<literal>NULL</literal>は<literal>NULL</literal>パラメータの文字列として出力され、引用符で囲まれません。
一方、<literal>NULL</literal>パラメータの文字列に一致する非<literal>NULL</literal>値は引用符で囲まれます。
たとえばデフォルトの設定では、<literal>NULL</literal>は引用符付けのない空文字列として出力され、空文字列のデータ値は2つの引用符（<literal>""</literal>）で出力されます。
データの読み込みの際も同様の規則に従います。
<literal>FORCE_NOT_NULL</literal>を使用して、特定列に対し<literal>NULL</literal>入力の比較を行わないようにすることもできます。
また<literal>FORCE_NULL</literal>を使うことで、引用符付きのNULL文字列のデータの値を<literal>NULL</literal>に変換することもできます。
   </para>

   <para>
<!--
    Because backslash is not a special character in the <literal>CSV</literal>
    format, <literal>\.</literal>, the end-of-data marker, could also appear
    as a data value.  To avoid any misinterpretation, a <literal>\.</literal>
    data value appearing as a lone entry on a line is automatically
    quoted on output, and on input, if quoted, is not interpreted as the
    end-of-data marker.  If you are loading a file created by another
    application that has a single unquoted column and might have a
    value of <literal>\.</literal>, you might need to quote that value in the
    input file.
-->
<literal>CSV</literal>形式ではバックスラッシュは特別な文字ではありませんので、データ終端記号<literal>\.</literal>がデータ値として現れることがあります。
誤った解釈を防ぐために、行内の唯一の項目として<literal>\.</literal>というデータ値が現れる場合、出力に自動的に引用符が付けられます。
また、入力では引用符で括られた場合データ終端記号として解釈されません。
他のアプリケーションで作成されたファイルをロードしようとする場合、引用符で括られない列が1つあるだけで、それが<literal>\.</literal>という値を持つ可能性があるなら、入力ファイル内のこうした値を引用符で括る必要があります。
   </para>

   <note>
    <para>
<!--
     In <literal>CSV</literal> format, all characters are significant. A quoted value
     surrounded by white space, or any characters other than
     <literal>DELIMITER</literal>, will include those characters. This can cause
     errors if you import data from a system that pads <literal>CSV</literal>
     lines with white space out to some fixed width. If such a situation
     arises you might need to preprocess the <literal>CSV</literal> file to remove
     the trailing white space, before importing the data into
     <productname>PostgreSQL</productname>.
-->
<literal>CSV</literal>形式では文字はすべて意味を持ちます。
空白文字で括られた引用符付きの値など<literal>DELIMITER</literal>以外のすべての文字がこうした文字に含まれます。
これにより、固定長にするために<literal>CSV</literal>の行に空白文字を埋めるシステムから取り出したデータをインポートする時にエラーが発生する可能性があります。
このような状況になった場合、<productname>PostgreSQL</productname>にデータをインポートする前に、その<literal>CSV</literal>ファイルから余分な空白を除去する前処理が必要になります。
    </para>
   </note>

   <note>
    <para>
<!--
     <literal>CSV</literal> format will both recognize and produce <literal>CSV</literal> files with quoted
     values containing embedded carriage returns and line feeds. Thus
     the files are not strictly one line per table row like text-format
     files.
-->
<literal>CSV</literal>形式は、復帰文字や改行文字が埋め込まれ引用符で囲まれた値を含む<literal>CSV</literal>ファイルを認識し、生成します。
したがって、このファイルでは、テキスト形式とは異なり、1つのテーブル行が1行で表されているとは限りません。
    </para>
   </note>

   <note>
    <para>
<!--
     Many programs produce strange and occasionally perverse <literal>CSV</literal> files,
     so the file format is more a convention than a standard. Thus you
     might encounter some files that cannot be imported using this
     mechanism, and <command>COPY</command> might produce files that other
     programs cannot process.
-->
奇妙な（時には間違った）<literal>CSV</literal>ファイルを生成するプログラムは多く存在するので、このファイル形式は標準というよりも慣習と言えるものです。
したがって、この機能でインポートできないファイルが存在するかもしれませんし、<command>COPY</command>が他のプログラムで処理できないファイルを生成するかもしれません。
    </para>
   </note>

  </refsect2>

  <refsect2>
<!--
   <title>Binary Format</title>
-->
   <title>バイナリ形式</title>

   <para>
<!--
    The <literal>binary</literal> format option causes all data to be
    stored/read as binary format rather than as text.  It is
    somewhat faster than the text and <literal>CSV</literal> formats,
    but a binary-format file is less portable across machine architectures and
    <productname>PostgreSQL</productname> versions.
    Also, the binary format is very data type specific; for example
    it will not work to output binary data from a <type>smallint</type> column
    and read it into an <type>integer</type> column, even though that would work
    fine in text format.
-->
<literal>binary</literal>形式オプションにより、すべてのデータはテキストではなくバイナリ形式で書き込み/読み取りされるようになります。
テキストや<literal>CSV</literal>形式よりも多少高速になりますが、バイナリ形式のファイルはマシンアーキテクチャや<productname>PostgreSQL</productname>のバージョンをまたがる移植性が落ちます。
またバイナリ形式はデータ型に非常に依存します。
たとえば、<type>smallint</type>列からバイナリデータを出力し、それを<type>integer</type>列として読み込むことはできません。同じことをテキスト形式で実行すれば動作するのですが。
   </para>

   <para>
<!--
    The <literal>binary</literal> file format consists
    of a file header, zero or more tuples containing the row data, and
    a file trailer.  Headers and data are in network byte order.
-->
<literal>binary</literal>ファイルの形式は、ファイルヘッダ、行データを含む0以上のタプル、ファイルトレーラから構成されます。
ヘッダとデータはネットワークバイトオーダです。
   </para>

   <note>
    <para>
<!--
     <productname>PostgreSQL</productname> releases before 7.4 used a
     different binary file format.
-->
7.4以前のリリースの<productname>PostgreSQL</productname>では異なるバイナリファイル形式を使用していました。
    </para>
   </note>

   <refsect3>
<!--
    <title>File Header</title>
-->
    <title>ファイルヘッダ</title>

    <para>
<!--
     The file header consists of 15 bytes of fixed fields, followed
     by a variable-length header extension area.  The fixed fields are:
-->
ファイルヘッダは15バイトの固定フィールドとその後に続く可変長ヘッダ拡張領域から構成されます。
固定フィールドは以下の通りです。

    <variablelist>
     <varlistentry>
<!--
      <term>Signature</term>
-->
      <term>署名</term>
      <listitem>
       <para>
<!--
11-byte sequence <literal>PGCOPY\n\377\r\n\0</literal> &mdash; note that the zero byte
is a required part of the signature.  (The signature is designed to allow
easy identification of files that have been munged by a non-8-bit-clean
transfer.  This signature will be changed by end-of-line-translation
filters, dropped zero bytes, dropped high bits, or parity changes.)
-->
<literal>PGCOPY\n\377\r\n\0</literal>という11バイトの並びです。
この署名の必須部分にNULLバイトが含まれていることに注意してください
（この署名は、8ビットを通過させない転送方式によってファイルが破損した場合、これを容易に識別できるように設計されています。
署名は、改行コード変換やNULLバイトの削除、上位ビット落ち、パリティの変更などによって変化します）。
       </para>
      </listitem>
     </varlistentry>

     <varlistentry>
<!--
      <term>Flags field</term>
-->
      <term>フラグフィールド</term>
      <listitem>
       <para>
<!--
32-bit integer bit mask to denote important aspects of the file format. Bits
are numbered from 0 (<acronym>LSB</acronym>) to 31 (<acronym>MSB</acronym>).  Note that
this field is stored in network byte order (most significant byte first),
as are all the integer fields used in the file format.  Bits
16&ndash;31 are reserved to denote critical file format issues; a reader
should abort if it finds an unexpected bit set in this range. Bits 0&ndash;15
are reserved to signal backwards-compatible format issues; a reader
should simply ignore any unexpected bits set in this range. Currently
only one flag bit is defined, and the rest must be zero:
-->
このファイル形式の重要な部分となる32ビット整数のビットマスクです。
ビットには0（<acronym>LSB</acronym>） から31（<acronym>MSB</acronym>）までの番号が付いています。
このフィールドは、このファイル形式で使用される他の全ての整数フィールドも同様、ネットワークバイトオーダ（最上位バイトが最初に現れる）で保存されていることに注意してください。
ファイル形式上の致命的な問題を表すために、16&ndash;31ビットは予約されています。
この範囲に想定外のビットが設定されていることが判明した場合、読み込み先は処理を中断しなければなりません。
後方互換における形式の問題を通知するために、0&ndash;15ビットは予約されています。
この範囲に想定外のビットが設定されていても、読み込み先は無視すべきです。
現在、1つのビットだけがフラグビットとして定義されており、残りは0でなければなりません。
        <variablelist>
         <varlistentry>
<!--
          <term>Bit 16</term>
-->
          <term>ビット16</term>
          <listitem>
           <para>
<!--
            If 1, OIDs are included in the data; if 0, not. Oid system columns
            are not supported in <productname>PostgreSQL</productname>
            anymore, but the format still contains the indicator.
-->
1ならば、OIDがデータに含まれています。0ならば、含まれていません。
OIDシステム列は今はもう<productname>PostgreSQL</productname>でサポートされていませんが、フォーマットには指標が含まれています。
           </para>
          </listitem>
         </varlistentry>
        </variablelist></para>
      </listitem>
     </varlistentry>

     <varlistentry>
<!--
      <term>Header extension area length</term>
-->
      <term>ヘッダ拡張領域長</term>
      <listitem>
       <para>
<!--
32-bit integer, length in bytes of remainder of header, not including self.
Currently, this is zero, and the first tuple follows
immediately.  Future changes to the format might allow additional data
to be present in the header.  A reader should silently skip over any header
extension data it does not know what to do with.
-->
自分自身を除いた、ヘッダの残り部分のバイト長を示す32ビットの整数です。
現在、これは0となっており、すぐ後に最初のタプルが続きます。
今後、ヘッダ内に追加データを格納するような形式の変更があるかもしれません。
読み込み側では、ヘッダ拡張データの扱いがわからない場合、そのデータをスキップしなければなりません。
       </para>
      </listitem>
     </varlistentry>
    </variablelist>
    </para>

    <para>
<!--
The header extension area is envisioned to contain a sequence of
self-identifying chunks.  The flags field is not intended to tell readers
what is in the extension area.  Specific design of header extension contents
is left for a later release.
-->
ヘッダ拡張領域は、それ自身で認識することができる塊の並びを保持するために用意されています。
フラグフィールドは読み込み先に拡張領域の内容を知らせるものではありません。
ヘッダ拡張内容の個々の設計は今後のリリースのために残してあります。
    </para>

    <para>
<!--
     This design allows for both backwards-compatible header additions (add
     header extension chunks, or set low-order flag bits) and
     non-backwards-compatible changes (set high-order flag bits to signal such
     changes, and add supporting data to the extension area if needed).
-->
この設計によって、後方互換性を維持するヘッダの追加（ヘッダ拡張チャンクの追加や下位フラグビットの設定）と後方互換性のない変更（変更を通知するための高位フラグビットの設定や必要に応じた拡張領域へのサポート情報追加）の両方に対応できます。
    </para>
   </refsect3>

   <refsect3>
<!--
    <title>Tuples</title>
-->
    <title>タプル</title>
    <para>
<!--
Each tuple begins with a 16-bit integer count of the number of fields in the
tuple.  (Presently, all tuples in a table will have the same count, but that
might not always be true.)  Then, repeated for each field in the tuple, there
is a 32-bit length word followed by that many bytes of field data.  (The
length word does not include itself, and can be zero.)  As a special case,
-1 indicates a NULL field value.  No value bytes follow in the NULL case.
-->
全てのタプルはタプル内のフィールド数を表す16ビットの整数から始まります（現時点では、テーブル内の全てのタプルは同一のフィールド数を持つことになっていますが、今後、これは変更される可能性があります）。
その後に、タプル中のそれぞれのフィールドが続きます。これらのフィールドには、先頭にフィールドデータが何バイトあるかを表す32ビット長のワードが付けられています
（このワードが表す長さには自分自身は含まれません。したがって、0になることもあります）。
特殊な値としてNULLフィールドを表す-1が用意されています。
このNULLが指定された場合、値用のバイトはありません。
    </para>

    <para>
<!--
There is no alignment padding or any other extra data between fields.
-->
フィールド間には整列用のパッドやその他の余計なデータはありません。
    </para>

    <para>
<!--
Presently, all data values in a binary-format file are
assumed to be in binary format (format code one).  It is anticipated that a
future extension might add a header field that allows per-column format codes
to be specified.
-->
現在、バイナリ形式のファイル内の全てのデータ値は、バイナリ形式（形式コード1）であると想定されています。
将来の拡張によって、列単位に形式コードを指定するヘッダフィールドが追加される可能性があります。
    </para>

    <para>
<!--
To determine the appropriate binary format for the actual tuple data you
should consult the <productname>PostgreSQL</productname> source, in
particular the <function>*send</function> and <function>*recv</function> functions for
each column's data type (typically these functions are found in the
<filename>src/backend/utils/adt/</filename> directory of the source
distribution).
-->
実際のタプルデータとして適切なバイナリ形式を決定するためには、<productname>PostgreSQL</productname>のソース、特に各列のデータ型用の<function>*send</function> 関数と<function>*recv</function>関数（通常はソースの配布物内の<filename>src/backend/utils/adt</filename>ディレクトリにあります）を調べなければなりません。
    </para>

    <para>
<!--
If OIDs are included in the file, the OID field immediately follows the
field-count word.  It is a normal field except that it's not included in the
field-count.  Note that oid system columns are not supported in current
versions of <productname>PostgreSQL</productname>.
-->
このファイルにOIDが含まれる場合、OIDフィールドがフィールド数ワードの直後に続きます。
これは、フィールド数に含まれない点を除いて、通常のフィールドです。
OIDシステム列は<productname>PostgreSQL</productname>の現在のバージョンではサポートされていないことに注意してください。
    </para>
   </refsect3>

   <refsect3>
<!--
    <title>File Trailer</title>
-->
    <title>ファイルトレーラ</title>

    <para>
<!--
     The file trailer consists of a 16-bit integer word containing -1.  This
     is easily distinguished from a tuple's field-count word.
-->
ファイルトレーラは、16ビットの整数ワードで構成され、-1が入っています。
タプルのフィールド数ワードとは、容易に区別できます。
    </para>

    <para>
<!--
     A reader should report an error if a field-count word is neither -1
     nor the expected number of columns.  This provides an extra
     check against somehow getting out of sync with the data.
-->
読み込み側は、フィールドカウントワードが-1でも、想定した列数でもなかった場合はエラーを報告しなければなりません。
これにより、何らかの理由でデータと一致しなかったことを判定する特別な検査を行うことが可能になります。
    </para>
   </refsect3>
  </refsect2>
 </refsect1>

 <refsect1>
<!--
  <title>Examples</title>
-->
  <title>例</title>

  <para>
<!--
   The following example copies a table to the client
   using the vertical bar (<literal>|</literal>) as the field delimiter:
-->
次の例では、フィールド区切り文字として縦棒（<literal>|</literal>）を使用してテーブルをクライアントにコピーします。
<programlisting>
COPY country TO STDOUT (DELIMITER '|');
</programlisting>
  </para>

  <para>
<!--
   To copy data from a file into the <literal>country</literal> table:
-->
ファイルから<literal>country</literal>テーブルにデータをコピーします。
<programlisting>
COPY country FROM '/usr1/proj/bray/sql/country_data';
</programlisting>
  </para>

  <para>
<!--
   To copy into a file just the countries whose names start with 'A':
-->
名前が'A'から始まる国のみをファイルにコピーします。
<programlisting>
COPY (SELECT * FROM country WHERE country_name LIKE 'A%') TO '/usr1/proj/bray/sql/a_list_countries.copy';
</programlisting>
  </para>

  <para>
<!--
   To copy into a compressed file, you can pipe the output through an external
   compression program:
-->
圧縮したファイルにコピーするためには、以下のように出力を外部の圧縮プログラムにパイプで渡すことができます。
<programlisting>
COPY country TO PROGRAM 'gzip > /usr1/proj/bray/sql/country_data.gz';
</programlisting>
  </para>

  <para>
<!--
   Here is a sample of data suitable for copying into a table from
   <literal>STDIN</literal>:
-->
これは<literal>STDIN</literal>からテーブルにコピーするのに適したデータの例です。
<programlisting>
AF      AFGHANISTAN
AL      ALBANIA
DZ      ALGERIA
ZM      ZAMBIA
ZW      ZIMBABWE
</programlisting>
<!--
   Note that the white space on each line is actually a tab character.
-->
各行の空白文字は実際にはタブ文字であることに注意してください。
  </para>

  <para>
<!--
   The following is the same data, output in binary format.
   The data is shown after filtering through the
   Unix utility <command>od -c</command>. The table has three columns;
   the first has type <type>char(2)</type>, the second has type <type>text</type>,
   and the third has type <type>integer</type>. All the rows have a null value
   in the third column.
-->
以下は同一のデータをバイナリ形式で出力したものです。
データをUnixユーティリティ<command>od -c</command>を使ってフィルタしたものを示します。
テーブルには3列あり、最初のデータ型は<type>char(2)</type>、2番目は<type>text</type>、3番目は<type>integer</type>です。
全ての行の3列目はNULL値です。
<programlisting>
0000000   P   G   C   O   P   Y  \n 377  \r  \n  \0  \0  \0  \0  \0  \0
0000020  \0  \0  \0  \0 003  \0  \0  \0 002   A   F  \0  \0  \0 013   A
0000040   F   G   H   A   N   I   S   T   A   N 377 377 377 377  \0 003
0000060  \0  \0  \0 002   A   L  \0  \0  \0 007   A   L   B   A   N   I
0000100   A 377 377 377 377  \0 003  \0  \0  \0 002   D   Z  \0  \0  \0
0000120 007   A   L   G   E   R   I   A 377 377 377 377  \0 003  \0  \0
0000140  \0 002   Z   M  \0  \0  \0 006   Z   A   M   B   I   A 377 377
0000160 377 377  \0 003  \0  \0  \0 002   Z   W  \0  \0  \0  \b   Z   I
0000200   M   B   A   B   W   E 377 377 377 377 377 377
</programlisting></para>
 </refsect1>

 <refsect1>
<!--
  <title>Compatibility</title>
-->
  <title>互換性</title>

  <para>
<!--
   There is no <command>COPY</command> statement in the SQL standard.
-->
標準SQLには<command>COPY</command>文はありません。
  </para>

  <para>
<!--
   The following syntax was used before <productname>PostgreSQL</productname>
   version 9.0 and is still supported:
-->
以下の構文は、<productname>PostgreSQL</productname>バージョン9.0より前に使用されていたもので、まだサポートされています。

<synopsis>
COPY <replaceable class="parameter">table_name</replaceable> [ ( <replaceable class="parameter">column_name</replaceable> [, ...] ) ]
    FROM { '<replaceable class="parameter">filename</replaceable>' | STDIN }
    [ [ WITH ]
          [ BINARY ]
          [ DELIMITER [ AS ] '<replaceable class="parameter">delimiter_character</replaceable>' ]
          [ NULL [ AS ] '<replaceable class="parameter">null_string</replaceable>' ]
          [ CSV [ HEADER ]
                [ QUOTE [ AS ] '<replaceable class="parameter">quote_character</replaceable>' ]
                [ ESCAPE [ AS ] '<replaceable class="parameter">escape_character</replaceable>' ]
                [ FORCE NOT NULL <replaceable class="parameter">column_name</replaceable> [, ...] ] ] ]

COPY { <replaceable class="parameter">table_name</replaceable> [ ( <replaceable class="parameter">column_name</replaceable> [, ...] ) ] | ( <replaceable class="parameter">query</replaceable> ) }
    TO { '<replaceable class="parameter">filename</replaceable>' | STDOUT }
    [ [ WITH ]
          [ BINARY ]
          [ DELIMITER [ AS ] '<replaceable class="parameter">delimiter_character</replaceable>' ]
          [ NULL [ AS ] '<replaceable class="parameter">null_string</replaceable>' ]
          [ CSV [ HEADER ]
                [ QUOTE [ AS ] '<replaceable class="parameter">quote_character</replaceable>' ]
                [ ESCAPE [ AS ] '<replaceable class="parameter">escape_character</replaceable>' ]
                [ FORCE QUOTE { <replaceable class="parameter">column_name</replaceable> [, ...] | * } ] ] ]
</synopsis>

<!--
   Note that in this syntax, <literal>BINARY</literal> and <literal>CSV</literal> are
   treated as independent keywords, not as arguments of a <literal>FORMAT</literal>
   option.
-->
この構文では、<literal>BINARY</literal>と<literal>CSV</literal>が<literal>FORMAT</literal>オプションの引数ではなく、独立したキーワードとして扱われることに注意してください。
  </para>

  <para>
<!--
   The following syntax was used before <productname>PostgreSQL</productname>
   version 7.3 and is still supported:
-->
以下の構文は、<productname>PostgreSQL</productname>バージョン7.3より前に使用されていたもので、まだサポートされています。

<synopsis>
COPY [ BINARY ] <replaceable class="parameter">table_name</replaceable>
    FROM { '<replaceable class="parameter">filename</replaceable>' | STDIN }
    [ [USING] DELIMITERS '<replaceable class="parameter">delimiter_character</replaceable>' ]
    [ WITH NULL AS '<replaceable class="parameter">null_string</replaceable>' ]

COPY [ BINARY ] <replaceable class="parameter">table_name</replaceable>
    TO { '<replaceable class="parameter">filename</replaceable>' | STDOUT }
    [ [USING] DELIMITERS '<replaceable class="parameter">delimiter_character</replaceable>' ]
    [ WITH NULL AS '<replaceable class="parameter">null_string</replaceable>' ]
</synopsis></para>
 </refsect1>

 <refsect1>
<!--
  <title>See Also</title>
-->
  <title>関連項目</title>

  <simplelist type="inline">
   <member><xref linkend="copy-progress-reporting"/></member>
  </simplelist>
 </refsect1>
</refentry><|MERGE_RESOLUTION|>--- conflicted
+++ resolved
@@ -54,10 +54,7 @@
     FORCE_NULL { ( <replaceable class="parameter">column_name</replaceable> [, ...] ) | * }
     ON_ERROR <replaceable class="parameter">error_action</replaceable>
     ENCODING '<replaceable class="parameter">encoding_name</replaceable>'
-<<<<<<< HEAD
     LOG_VERBOSITY <replaceable class="parameter">verbosity</replaceable>
-=======
->>>>>>> 32de6336
 </synopsis>
  </refsynopsisdiv>
 
@@ -176,11 +173,9 @@
     <term><replaceable class="parameter">query</replaceable></term>
     <listitem>
      <para>
-<!--
       A <link linkend="sql-select"><command>SELECT</command></link>,
       <link linkend="sql-values"><command>VALUES</command></link>,
       <link linkend="sql-insert"><command>INSERT</command></link>,
-<<<<<<< HEAD
       <link linkend="sql-update"><command>UPDATE</command></link>,
       <link linkend="sql-delete"><command>DELETE</command></link>, or
       <link linkend="sql-merge"><command>MERGE</command></link> command
@@ -194,24 +189,6 @@
       relation must not have a conditional rule, nor an
       <literal>ALSO</literal> rule, nor an <literal>INSTEAD</literal> rule
       that expands to multiple statements.
-=======
-      <link linkend="sql-update"><command>UPDATE</command></link>, or
-      <link linkend="sql-delete"><command>DELETE</command></link> command whose results are to be
-      copied.  Note that parentheses are required around the query.
--->
-<link linkend="sql-select"><command>SELECT</command></link>、<link linkend="sql-values"><command>VALUES</command></link>、<link linkend="sql-insert"><command>INSERT</command></link>、<link linkend="sql-update"><command>UPDATE</command></link>あるいは<link linkend="sql-delete"><command>DELETE</command></link>コマンドで、その結果がコピーされます。
-問い合わせを括弧でくくる必要があることに注意してください。
-     </para>
-     <para>
-<!--
-      For <command>INSERT</command>, <command>UPDATE</command> and
-      <command>DELETE</command> queries a <literal>RETURNING</literal> clause
-      must be provided, and the target relation must not have a conditional
-      rule, nor an <literal>ALSO</literal> rule, nor an
-      <literal>INSTEAD</literal> rule that expands to multiple statements.
--->
-<command>INSERT</command>、<command>UPDATE</command>および<command>DELETE</command>の問い合わせについては<literal>RETURNING</literal>句を付けなければならず、また、対象のリレーションには、複数の文に展開される条件付きルール、<literal>ALSO</literal>ルール、<literal>INSTEAD</literal>ルールがあってはなりません。
->>>>>>> 32de6336
      </para>
     </listitem>
    </varlistentry>
@@ -325,7 +302,6 @@
     <term><literal>FREEZE</literal></term>
     <listitem>
      <para>
-<!--
       Requests copying the data with rows already frozen, just as they
       would be after running the <command>VACUUM FREEZE</command> command.
       This is intended as a performance option for initial data loading.
@@ -334,15 +310,7 @@
       open and there are no older snapshots held by this transaction.  It is
       currently not possible to perform a <command>COPY FREEZE</command> on
       a partitioned table.
-<<<<<<< HEAD
       This option is only allowed in <command>COPY FROM</command>.
-=======
--->
-あたかも<command>VACUUM FREEZE</command>コマンドを実行した後のように、行を凍結した状態のデータコピー処理を要求します。
-これは、初期データロード処理用の性能オプションとしての利用を意図しています。
-ロード元のテーブルが現在の副トランザクションで作成または切り詰めされ、開いているカーソルは存在せず、またこのトランザクションで保持される古めのスナップショットが存在しない場合のみ、行は凍結されます。
-今のところ、パーティションテーブルでは<command>COPY FREEZE</command>を実行できません。
->>>>>>> 32de6336
      </para>
      <para>
 <!--
@@ -414,22 +382,16 @@
     <term><literal>DEFAULT</literal></term>
     <listitem>
      <para>
-<<<<<<< HEAD
-=======
-<!--
->>>>>>> 32de6336
+<!--
       Specifies the string that represents a default value. Each time the string
       is found in the input file, the default value of the corresponding column
       will be used.
       This option is allowed only in <command>COPY FROM</command>, and only when
       not using <literal>binary</literal> format.
-<<<<<<< HEAD
-=======
 -->
 デフォルト値を表す文字列を指定します。
 文字列が入力ファイルで見つかるたびに、対応する列のデフォルト値が使用されます。
 このオプションは、<command>COPY FROM</command>でのみ使用でき、<literal>binary</literal>形式を使用しない場合にのみ使用できます。
->>>>>>> 32de6336
      </para>
     </listitem>
    </varlistentry>
@@ -522,7 +484,6 @@
     <term><literal>FORCE_NOT_NULL</literal></term>
     <listitem>
      <para>
-<!--
       Do not match the specified columns' values against the null string.
       In the default case where the null string is empty, this means that
       empty values will be read as zero-length strings rather than nulls,
@@ -530,10 +491,6 @@
       If <literal>*</literal> is specified, the option will be applied to all columns.
       This option is allowed only in <command>COPY FROM</command>, and only when
       using <literal>CSV</literal> format.
--->
-指定された列の値をNULL文字列に対して比較しません。
-NULL文字列が空であるデフォルトでは、空の値は引用符付けされていなくてもNULLではなく長さが0の文字列として読み取られることを意味します。
-このオプションは<command>COPY FROM</command>において、かつ、<literal>CSV</literal>形式を使用する場合のみで許されます。
      </para>
     </listitem>
    </varlistentry>
@@ -542,7 +499,6 @@
     <term><literal>FORCE_NULL</literal></term>
     <listitem>
      <para>
-<!--
       Match the specified columns' values against the null string, even
       if it has been quoted, and if a match is found set the value to
       <literal>NULL</literal>. In the default case where the null string is empty,
@@ -550,10 +506,6 @@
       If <literal>*</literal> is specified, the option will be applied to all columns.
       This option is allowed only in <command>COPY FROM</command>, and only when
       using <literal>CSV</literal> format.
--->
-指定された列の値を、それが引用符付きであったとしても、NULL文字列と比較し、一致した場合は値を<literal>NULL</literal>にセットします。
-NULL文字列が空であるデフォルトでは、引用符付きの空文字列をNULLに変換します。
-このオプションは<command>COPY FROM</command>で、かつ<literal>CSV</literal>形式を使用する場合のみ許されます。
      </para>
     </listitem>
    </varlistentry>
@@ -593,7 +545,10 @@
       class="parameter">encoding_name</replaceable>.  If this option is
       omitted, the current client encoding is used. See the Notes below
       for more details.
-<<<<<<< HEAD
+-->
+ファイルが<replaceable class="parameter">encoding_name</replaceable>で符号化されていることを指定します。
+このオプションが省略された場合、現在のクライアント符号化方式が使用されます。
+後述の注釈を参照してください。
      </para>
     </listitem>
    </varlistentry>
@@ -606,12 +561,6 @@
       command: <literal>default</literal> or <literal>verbose</literal>. If
       <literal>verbose</literal> is specified, additional messages are emitted
       during processing.
-=======
--->
-ファイルが<replaceable class="parameter">encoding_name</replaceable>で符号化されていることを指定します。
-このオプションが省略された場合、現在のクライアント符号化方式が使用されます。
-後述の注釈を参照してください。
->>>>>>> 32de6336
      </para>
      <para>
       This is currently used in <command>COPY FROM</command> command when
@@ -870,7 +819,6 @@
    </para>
 
    <para>
-<<<<<<< HEAD
     The <command>COPY FROM</command> command physically inserts input rows
     into the table as it progresses.  If the command fails, these rows are
     left in a deleted state; these rows will not be visible, but still
@@ -878,23 +826,6 @@
     wasted disk space if the failure happened well into a large copy
     operation. <command>VACUUM</command> should be used to recover the
     wasted space.
-=======
-<!--
-    <command>COPY</command> stops operation at the first error. This
-    should not lead to problems in the event of a <command>COPY
-    TO</command>, but the target table will already have received
-    earlier rows in a <command>COPY FROM</command>. These rows will not
-    be visible or accessible, but they still occupy disk space. This might
-    amount to a considerable amount of wasted disk space if the failure
-    happened well into a large copy operation. You might wish to invoke
-    <command>VACUUM</command> to recover the wasted space.
--->
-<command>COPY</command>では、エラーが発生するとすぐに処理を停止します。
-<command>COPY TO</command>コマンドの実行では何ら問題ありませんが、<command>COPY FROM</command>の場合は、対象となるテーブルは初めの方の行を既に受け取っています。
-これらの行は不可視となり、アクセスすることもできませんが、ディスク領域を占有します。
-したがって、大きなコピー処理がかなり進んだ後で失敗した場合には、それなりの量の無駄なディスク領域が使われてしまいます。
-この無駄な領域を取り戻すには、<command>VACUUM</command>を行う必要があります。
->>>>>>> 32de6336
    </para>
 
    <para>

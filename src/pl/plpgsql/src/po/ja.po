# Japanese message translation file for plpgsql
# Copyright (C) 2022 PostgreSQL Global Development Group
# This file is distributed under the same license as the pg_archivecleanup (PostgreSQL) package.
# HOTTA Michihde <hotta@net-newbie.com>, 2013
#
msgid ""
msgstr ""
<<<<<<< HEAD
"Project-Id-Version: plpgsql (PostgreSQL 15)\n"
"Report-Msgid-Bugs-To: pgsql-bugs@lists.postgresql.org\n"
"POT-Creation-Date: 2022-08-09 12:01+0900\n"
"PO-Revision-Date: 2022-05-11 13:52+0900\n"
=======
"Project-Id-Version: plpgsql (PostgreSQL 14)\n"
"Report-Msgid-Bugs-To: pgsql-bugs@lists.postgresql.org\n"
"POT-Creation-Date: 2021-08-25 17:23+0900\n"
"PO-Revision-Date: 2021-08-25 11:38+0900\n"
>>>>>>> 185876a6
"Last-Translator: Kyotaro Horiguchi <horikyota.ntt@gmail.com>\n"
"Language-Team: jpug-doc <jpug-doc@ml.postgresql.jp>\n"
"Language: ja\n"
"MIME-Version: 1.0\n"
"Content-Type: text/plain; charset=UTF-8\n"
"Content-Transfer-Encoding: 8bit\n"
"Plural-Forms: nplurals=1; plural=0;\n"
"X-Generator: Poedit 1.8.13\n"

#: pl_comp.c:438 pl_handler.c:496
#, c-format
msgid "PL/pgSQL functions cannot accept type %s"
msgstr "PL/pgSQL 関数では %s 型は指定できません"

#: pl_comp.c:530
#, c-format
msgid "could not determine actual return type for polymorphic function \"%s\""
msgstr "多相関数\"%s\"の実際の戻り値の型を特定できませんでした"

#: pl_comp.c:560
#, c-format
msgid "trigger functions can only be called as triggers"
msgstr "トリガー関数はトリガーとしてのみ呼び出せます"

#: pl_comp.c:564 pl_handler.c:480
#, c-format
msgid "PL/pgSQL functions cannot return type %s"
msgstr "PL/pgSQL 関数は %s 型を返せません"

#: pl_comp.c:604
#, c-format
msgid "trigger functions cannot have declared arguments"
msgstr "トリガー関数には引数を宣言できません"

#: pl_comp.c:605
#, c-format
msgid "The arguments of the trigger can be accessed through TG_NARGS and TG_ARGV instead."
<<<<<<< HEAD
msgstr "その代わり、トリガーの引数には TG_NARGS と TG_ARGV を通してのみアクセスできます"
=======
msgstr "その代わり、トリガーの引数にはTG_NARGSとTG_ARGVを通してのみアクセスできます"
>>>>>>> 185876a6

#: pl_comp.c:738
#, c-format
msgid "event trigger functions cannot have declared arguments"
msgstr "イベントトリガー関数では引数を宣言できません"

#: pl_comp.c:1002
#, c-format
msgid "compilation of PL/pgSQL function \"%s\" near line %d"
msgstr "PL/pgSQL関数\"%s\"の%d行目付近でのコンパイル"

#: pl_comp.c:1025
#, c-format
msgid "parameter name \"%s\" used more than once"
msgstr "パラメータ\"%s\"が複数指定されました"

<<<<<<< HEAD
#: pl_comp.c:1139
=======
#: pl_comp.c:1137
>>>>>>> 185876a6
#, c-format
msgid "column reference \"%s\" is ambiguous"
msgstr "列参照\"%s\"が一意に特定できません"

<<<<<<< HEAD
#: pl_comp.c:1141
=======
#: pl_comp.c:1139
>>>>>>> 185876a6
#, c-format
msgid "It could refer to either a PL/pgSQL variable or a table column."
msgstr "PL/pgSQL 変数もしくはテーブルのカラム名のどちらかを参照していた可能性があります。"

<<<<<<< HEAD
#: pl_comp.c:1324 pl_exec.c:5234 pl_exec.c:5407 pl_exec.c:5494 pl_exec.c:5585
#: pl_exec.c:6606
=======
#: pl_comp.c:1322 pl_exec.c:5202 pl_exec.c:5375 pl_exec.c:5462 pl_exec.c:5553
#: pl_exec.c:6574
>>>>>>> 185876a6
#, c-format
msgid "record \"%s\" has no field \"%s\""
msgstr "レコード\"%s\"には項目\"%s\"はありません"

<<<<<<< HEAD
#: pl_comp.c:1818
=======
#: pl_comp.c:1816
>>>>>>> 185876a6
#, c-format
msgid "relation \"%s\" does not exist"
msgstr "リレーション\"%s\"は存在しません"

#: pl_comp.c:1823 pl_comp.c:1865
#, c-format
msgid "relation \"%s\" does not have a composite type"
msgstr "リレーション\"%s\"は複合型を持っていません"

<<<<<<< HEAD
#: pl_comp.c:1825 pl_comp.c:1867
#, c-format
msgid "relation \"%s\" does not have a composite type"
msgstr "リレーション\"%s\"は複合型を持っていません"

#: pl_comp.c:1933
=======
#: pl_comp.c:1931
>>>>>>> 185876a6
#, c-format
msgid "variable \"%s\" has pseudo-type %s"
msgstr "変数\"%s\"の型は擬似型%sです"

<<<<<<< HEAD
#: pl_comp.c:2122
=======
#: pl_comp.c:2120
>>>>>>> 185876a6
#, c-format
msgid "type \"%s\" is only a shell"
msgstr "型\"%s\"は単なるシェルです"

<<<<<<< HEAD
#: pl_comp.c:2204 pl_exec.c:6907
=======
#: pl_comp.c:2202 pl_exec.c:6875
>>>>>>> 185876a6
#, c-format
msgid "type %s is not composite"
msgstr "型%sは複合型ではありません"

<<<<<<< HEAD
#: pl_comp.c:2252 pl_comp.c:2305
=======
#: pl_comp.c:2250 pl_comp.c:2303
>>>>>>> 185876a6
#, c-format
msgid "unrecognized exception condition \"%s\""
msgstr "例外条件\"%s\"が認識できません"

<<<<<<< HEAD
#: pl_comp.c:2526
=======
#: pl_comp.c:2524
>>>>>>> 185876a6
#, c-format
msgid "could not determine actual argument type for polymorphic function \"%s\""
msgstr "多相関数\"%s\"の実際の引数の型を特定できませんでした"

<<<<<<< HEAD
#: pl_exec.c:501 pl_exec.c:940 pl_exec.c:1175
msgid "during initialization of execution state"
msgstr "実行状態の初期化の際"

#: pl_exec.c:507
msgid "while storing call arguments into local variables"
msgstr "引数をローカル変数に格納する際"

#: pl_exec.c:595 pl_exec.c:1013
msgid "during function entry"
msgstr "関数に入る際"

#: pl_exec.c:618
=======
#: pl_exec.c:500 pl_exec.c:934 pl_exec.c:1169
msgid "during initialization of execution state"
msgstr "実行状態の初期化の際"

#: pl_exec.c:506
msgid "while storing call arguments into local variables"
msgstr "引数をローカル変数に格納する際"

#: pl_exec.c:594 pl_exec.c:1007
msgid "during function entry"
msgstr "関数に入る際"

#: pl_exec.c:617
>>>>>>> 185876a6
#, c-format
msgid "control reached end of function without RETURN"
msgstr "RETURNが現れる前に、制御が関数の終わりに達しました"

<<<<<<< HEAD
#: pl_exec.c:624
msgid "while casting return value to function's return type"
msgstr "戻り値を関数の戻り値の型へキャストする際に"

#: pl_exec.c:636 pl_exec.c:3665
#, c-format
msgid "set-valued function called in context that cannot accept a set"
msgstr "値の集合を受け付けないようなコンテキストで、集合値を返す関数が呼ばれました"

#: pl_exec.c:641 pl_exec.c:3671
#, c-format
msgid "materialize mode required, but it is not allowed in this context"
msgstr "マテリアライズモードが必要ですが、現在のコンテクストで禁止されています"

#: pl_exec.c:768 pl_exec.c:1039 pl_exec.c:1197
msgid "during function exit"
msgstr "関数を抜ける際"

#: pl_exec.c:823 pl_exec.c:887 pl_exec.c:3464
msgid "returned record type does not match expected record type"
msgstr "返されたレコードの型が期待するレコードの型と一致しません"

#: pl_exec.c:1036 pl_exec.c:1194
=======
#: pl_exec.c:623
msgid "while casting return value to function's return type"
msgstr "戻り値を関数の戻り値の型へキャストする際に"

#: pl_exec.c:636 pl_exec.c:3649
#, c-format
msgid "set-valued function called in context that cannot accept a set"
msgstr "集合を受け付けないコンテキストで集合値関数が呼び出されました"

#: pl_exec.c:762 pl_exec.c:1033 pl_exec.c:1191
msgid "during function exit"
msgstr "関数を抜ける際"

#: pl_exec.c:817 pl_exec.c:881 pl_exec.c:3434
msgid "returned record type does not match expected record type"
msgstr "返されたレコードの型が期待するレコードの型と一致しません"

#: pl_exec.c:1030 pl_exec.c:1188
>>>>>>> 185876a6
#, c-format
msgid "control reached end of trigger procedure without RETURN"
msgstr "RETURN が現れる前に、制御がトリガープロシージャの終わりに達しました"

<<<<<<< HEAD
#: pl_exec.c:1044
=======
#: pl_exec.c:1038
>>>>>>> 185876a6
#, c-format
msgid "trigger procedure cannot return a set"
msgstr "トリガー手続きは集合値を返すことができません"

<<<<<<< HEAD
#: pl_exec.c:1083 pl_exec.c:1111
=======
#: pl_exec.c:1077 pl_exec.c:1105
>>>>>>> 185876a6
msgid "returned row structure does not match the structure of the triggering table"
msgstr "返された行の構造が、トリガーしているテーブルの構造とマッチしません"

#. translator: last %s is a phrase such as "during statement block
#. local variable initialization"
#.
<<<<<<< HEAD
#: pl_exec.c:1252
=======
#: pl_exec.c:1237
>>>>>>> 185876a6
#, c-format
msgid "PL/pgSQL function %s line %d %s"
msgstr "PL/pgSQL関数%sの%d行目 %s"

#. translator: last %s is a phrase such as "while storing call
#. arguments into local variables"
#.
<<<<<<< HEAD
#: pl_exec.c:1263
=======
#: pl_exec.c:1248
>>>>>>> 185876a6
#, c-format
msgid "PL/pgSQL function %s %s"
msgstr "PL/pgSQL関数%s - %s"

#. translator: last %s is a plpgsql statement type name
<<<<<<< HEAD
#: pl_exec.c:1271
=======
#: pl_exec.c:1256
>>>>>>> 185876a6
#, c-format
msgid "PL/pgSQL function %s line %d at %s"
msgstr "PL/pgSQL関数%sの%d行目 - %s"

<<<<<<< HEAD
#: pl_exec.c:1277
=======
#: pl_exec.c:1262
>>>>>>> 185876a6
#, c-format
msgid "PL/pgSQL function %s"
msgstr "PL/pgSQL関数 %s"

<<<<<<< HEAD
#: pl_exec.c:1648
msgid "during statement block local variable initialization"
msgstr "ステートメントブロックでローカル変数を初期化中"

#: pl_exec.c:1753
msgid "during statement block entry"
msgstr "ステートメントブロックに入る際に"

#: pl_exec.c:1785
msgid "during statement block exit"
msgstr "ステートメントブロックを抜ける際に"

#: pl_exec.c:1823
msgid "during exception cleanup"
msgstr "例外をクリーンアップする際に"

#: pl_exec.c:2360
#, c-format
msgid "procedure parameter \"%s\" is an output parameter but corresponding argument is not writable"
msgstr "プロシージャのパラメータ\"%s\"は出力パラメータですが対応する引数が書き込み不可です"

#: pl_exec.c:2365
#, c-format
msgid "procedure parameter %d is an output parameter but corresponding argument is not writable"
msgstr "プロシージャのパラメータ%dは出力パラメータですが対応する引数が書き込み不可です"

#: pl_exec.c:2399
=======
#: pl_exec.c:1633
msgid "during statement block local variable initialization"
msgstr "ステートメントブロックでローカル変数を初期化中"

#: pl_exec.c:1731
msgid "during statement block entry"
msgstr "ステートメントブロックに入る際に"

#: pl_exec.c:1763
msgid "during statement block exit"
msgstr "ステートメントブロックを抜ける際に"

#: pl_exec.c:1801
msgid "during exception cleanup"
msgstr "例外をクリーンアップする際に"

#: pl_exec.c:2334
#, c-format
msgid "procedure parameter \"%s\" is an output parameter but corresponding argument is not writable"
msgstr "プロシージャのパラメータ\"%s\"は出力パラメータですが、対応する引数が書き込み不可です"

#: pl_exec.c:2339
#, c-format
msgid "procedure parameter %d is an output parameter but corresponding argument is not writable"
msgstr "プロシージャのパラメータ%dは出力パラメータですが、対応する引数が書き込み不可です"

#: pl_exec.c:2373
>>>>>>> 185876a6
#, c-format
msgid "GET STACKED DIAGNOSTICS cannot be used outside an exception handler"
msgstr "GET STACKED DIAGNOSTICS は例外ハンドラの外では使えません"

<<<<<<< HEAD
#: pl_exec.c:2599
=======
#: pl_exec.c:2573
>>>>>>> 185876a6
#, c-format
msgid "case not found"
msgstr "case が見つかりません"

<<<<<<< HEAD
#: pl_exec.c:2600
=======
#: pl_exec.c:2574
>>>>>>> 185876a6
#, c-format
msgid "CASE statement is missing ELSE part."
msgstr "CASE ステートメントに ELSE 部分がありません"

<<<<<<< HEAD
#: pl_exec.c:2693
=======
#: pl_exec.c:2667
>>>>>>> 185876a6
#, c-format
msgid "lower bound of FOR loop cannot be null"
msgstr "FOR ループの下限を NULL にすることはできません"

<<<<<<< HEAD
#: pl_exec.c:2709
=======
#: pl_exec.c:2683
>>>>>>> 185876a6
#, c-format
msgid "upper bound of FOR loop cannot be null"
msgstr "FOR ループの上限を NULL にすることはできません"

<<<<<<< HEAD
#: pl_exec.c:2727
=======
#: pl_exec.c:2701
>>>>>>> 185876a6
#, c-format
msgid "BY value of FOR loop cannot be null"
msgstr "FOR ループにおける BY の値を NULL にすることはできません"

<<<<<<< HEAD
#: pl_exec.c:2733
=======
#: pl_exec.c:2707
>>>>>>> 185876a6
#, c-format
msgid "BY value of FOR loop must be greater than zero"
msgstr "FOR ループにおける BY の値はゼロより大きくなければなりません"

<<<<<<< HEAD
#: pl_exec.c:2867 pl_exec.c:4667
=======
#: pl_exec.c:2841 pl_exec.c:4638
>>>>>>> 185876a6
#, c-format
msgid "cursor \"%s\" already in use"
msgstr "カーソル\"%s\"はすでに使われています"

<<<<<<< HEAD
#: pl_exec.c:2890 pl_exec.c:4737
=======
#: pl_exec.c:2864 pl_exec.c:4703
>>>>>>> 185876a6
#, c-format
msgid "arguments given for cursor without arguments"
msgstr "引数なしのカーソルに引数が与えられました"

<<<<<<< HEAD
#: pl_exec.c:2909 pl_exec.c:4756
=======
#: pl_exec.c:2883 pl_exec.c:4722
>>>>>>> 185876a6
#, c-format
msgid "arguments required for cursor"
msgstr "カーソルには引数が必要です"

<<<<<<< HEAD
#: pl_exec.c:3000
=======
#: pl_exec.c:2970
>>>>>>> 185876a6
#, c-format
msgid "FOREACH expression must not be null"
msgstr "FOREACH 式は NULL であってはなりません"

<<<<<<< HEAD
#: pl_exec.c:3015
=======
#: pl_exec.c:2985
>>>>>>> 185876a6
#, c-format
msgid "FOREACH expression must yield an array, not type %s"
msgstr "FOREACH 式は %s 型ではなく配列を生成しなければなりません"

<<<<<<< HEAD
#: pl_exec.c:3032
=======
#: pl_exec.c:3002
>>>>>>> 185876a6
#, c-format
msgid "slice dimension (%d) is out of the valid range 0..%d"
msgstr "配列の要素数 (%d) が有効範囲0から%dまでの間にありません"

<<<<<<< HEAD
#: pl_exec.c:3059
=======
#: pl_exec.c:3029
>>>>>>> 185876a6
#, c-format
msgid "FOREACH ... SLICE loop variable must be of an array type"
msgstr "FOREACH ... SLICE ループ変数は配列型でなければなりません"

<<<<<<< HEAD
#: pl_exec.c:3063
=======
#: pl_exec.c:3033
>>>>>>> 185876a6
#, c-format
msgid "FOREACH loop variable must not be of an array type"
msgstr "FOREACH ループ変数は配列型であってはなりません"

<<<<<<< HEAD
#: pl_exec.c:3225 pl_exec.c:3282 pl_exec.c:3457
=======
#: pl_exec.c:3195 pl_exec.c:3252 pl_exec.c:3427
>>>>>>> 185876a6
#, c-format
msgid "cannot return non-composite value from function returning composite type"
msgstr "複合型を返す関数から複合型以外の値を返すことはできません"

<<<<<<< HEAD
#: pl_exec.c:3321 pl_gram.y:3319
=======
#: pl_exec.c:3291 pl_gram.y:3310
>>>>>>> 185876a6
#, c-format
msgid "cannot use RETURN NEXT in a non-SETOF function"
msgstr "SETOF でない関数では RETURN NEXT は使えません"

<<<<<<< HEAD
#: pl_exec.c:3362 pl_exec.c:3494
=======
#: pl_exec.c:3332 pl_exec.c:3464
>>>>>>> 185876a6
#, c-format
msgid "wrong result type supplied in RETURN NEXT"
msgstr "RETURN NEXT で指定されている結果の型が誤っています"

<<<<<<< HEAD
#: pl_exec.c:3400 pl_exec.c:3421
=======
#: pl_exec.c:3370 pl_exec.c:3391
>>>>>>> 185876a6
#, c-format
msgid "wrong record type supplied in RETURN NEXT"
msgstr "RETURN NEXT で指定されているレコードの型が誤っています"

<<<<<<< HEAD
#: pl_exec.c:3513
=======
#: pl_exec.c:3483
>>>>>>> 185876a6
#, c-format
msgid "RETURN NEXT must have a parameter"
msgstr "RETURN NEXT にはパラメーターが必要です"

<<<<<<< HEAD
#: pl_exec.c:3541 pl_gram.y:3383
=======
#: pl_exec.c:3511 pl_gram.y:3374
>>>>>>> 185876a6
#, c-format
msgid "cannot use RETURN QUERY in a non-SETOF function"
msgstr "SETOF でない関数では RETURN QUERY は使えません"

<<<<<<< HEAD
#: pl_exec.c:3559
msgid "structure of query does not match function result type"
msgstr "問い合わせの構造が関数の結果の型と一致しません"

#: pl_exec.c:3614 pl_exec.c:4444 pl_exec.c:8685
#, c-format
msgid "query string argument of EXECUTE is null"
msgstr "EXECUTE の問い合わせ文字列の引数が NULL です"

#: pl_exec.c:3699 pl_exec.c:3837
=======
#: pl_exec.c:3529
msgid "structure of query does not match function result type"
msgstr "問い合わせの構造が関数の結果の型と一致しません"

#: pl_exec.c:3568 pl_exec.c:5773
#, c-format
msgid "query is SELECT INTO, but it should be plain SELECT"
msgstr "問い合わせはSELECT INTOではなく単純なSELECTである必要があります"

#: pl_exec.c:3569 pl_exec.c:3574 pl_exec.c:5661 pl_exec.c:5673 pl_exec.c:5698
#: pl_exec.c:5774 pl_exec.c:5779
#, c-format
msgid "query: %s"
msgstr "問い合わせ: %s"

#: pl_exec.c:3573 pl_exec.c:5778
#, c-format
msgid "query is not a SELECT"
msgstr "問い合わせがSELECTではありません"

#: pl_exec.c:3597 pl_exec.c:4416 pl_exec.c:8616
#, c-format
msgid "query string argument of EXECUTE is null"
msgstr "EXECUTEの問い合わせ文字列の引数がNULLです"

#: pl_exec.c:3677 pl_exec.c:3815
>>>>>>> 185876a6
#, c-format
msgid "RAISE option already specified: %s"
msgstr "RAISE オプションは既に指定されています: %s"

<<<<<<< HEAD
#: pl_exec.c:3733
=======
#: pl_exec.c:3711
>>>>>>> 185876a6
#, c-format
msgid "RAISE without parameters cannot be used outside an exception handler"
msgstr "引数の無い RAISE は、例外ハンドラの外では使えません"

<<<<<<< HEAD
#: pl_exec.c:3827
=======
#: pl_exec.c:3805
>>>>>>> 185876a6
#, c-format
msgid "RAISE statement option cannot be null"
msgstr "RAISE ステートメントのオプションには NULL は指定できません"

<<<<<<< HEAD
#: pl_exec.c:3897
=======
#: pl_exec.c:3875
>>>>>>> 185876a6
#, c-format
msgid "%s"
msgstr "%s"

<<<<<<< HEAD
#: pl_exec.c:3952
=======
#: pl_exec.c:3930
>>>>>>> 185876a6
#, c-format
msgid "assertion failed"
msgstr "アサーションに失敗"

<<<<<<< HEAD
#: pl_exec.c:4317 pl_exec.c:4506
=======
#: pl_exec.c:4289 pl_exec.c:4477
>>>>>>> 185876a6
#, c-format
msgid "cannot COPY to/from client in PL/pgSQL"
msgstr "PL/pgSQL内では COPY to/from クライアントは使えません"

<<<<<<< HEAD
#: pl_exec.c:4323
=======
#: pl_exec.c:4295
>>>>>>> 185876a6
#, c-format
msgid "unsupported transaction command in PL/pgSQL"
msgstr "PL/pgSQL内ではサポートされないトランザクションコマンド"

<<<<<<< HEAD
#: pl_exec.c:4346 pl_exec.c:4535
=======
#: pl_exec.c:4318 pl_exec.c:4506
>>>>>>> 185876a6
#, c-format
msgid "INTO used with a command that cannot return data"
msgstr "データを返せないコマンドでINTOが使われました"

<<<<<<< HEAD
#: pl_exec.c:4369 pl_exec.c:4558
=======
#: pl_exec.c:4341 pl_exec.c:4529
>>>>>>> 185876a6
#, c-format
msgid "query returned no rows"
msgstr "問い合わせは行を返しませんでした"

<<<<<<< HEAD
#: pl_exec.c:4391 pl_exec.c:4577 pl_exec.c:5729
=======
#: pl_exec.c:4363 pl_exec.c:4548 pl_exec.c:5697
>>>>>>> 185876a6
#, c-format
msgid "query returned more than one row"
msgstr "問い合わせが複数の行を返しました"

<<<<<<< HEAD
#: pl_exec.c:4393
=======
#: pl_exec.c:4365
>>>>>>> 185876a6
#, c-format
msgid "Make sure the query returns a single row, or use LIMIT 1."
msgstr "問い合わせを1行返却するようにするか、LIMIT 1 をつけてください。"

<<<<<<< HEAD
#: pl_exec.c:4409
=======
#: pl_exec.c:4381
>>>>>>> 185876a6
#, c-format
msgid "query has no destination for result data"
msgstr "問い合わせに結果データの返却先が指定されていません"

<<<<<<< HEAD
#: pl_exec.c:4410
=======
#: pl_exec.c:4382
>>>>>>> 185876a6
#, c-format
msgid "If you want to discard the results of a SELECT, use PERFORM instead."
msgstr "SELECTの結果を破棄したい場合は、代わりにPERFORMを使ってください"

<<<<<<< HEAD
#: pl_exec.c:4498
=======
#: pl_exec.c:4469
>>>>>>> 185876a6
#, c-format
msgid "EXECUTE of SELECT ... INTO is not implemented"
msgstr "SELECT ... INTOのEXECUTEは実装されていません"

<<<<<<< HEAD
#: pl_exec.c:4499
=======
#: pl_exec.c:4470
>>>>>>> 185876a6
#, c-format
msgid "You might want to use EXECUTE ... INTO or EXECUTE CREATE TABLE ... AS instead."
msgstr "代わりに EXECUTE ... INTO または EXECUTE CREATE TABLE ... AS が使えます。"

<<<<<<< HEAD
#: pl_exec.c:4512
=======
#: pl_exec.c:4483
>>>>>>> 185876a6
#, c-format
msgid "EXECUTE of transaction commands is not implemented"
msgstr "トランザクションコマンドのEXECUTEは実装されていません"

<<<<<<< HEAD
#: pl_exec.c:4822 pl_exec.c:4910
=======
#: pl_exec.c:4784 pl_exec.c:4872
>>>>>>> 185876a6
#, c-format
msgid "cursor variable \"%s\" is null"
msgstr "カーソル変数\"%s\"がNULLです"

<<<<<<< HEAD
#: pl_exec.c:4833 pl_exec.c:4921
=======
#: pl_exec.c:4795 pl_exec.c:4883
>>>>>>> 185876a6
#, c-format
msgid "cursor \"%s\" does not exist"
msgstr "カーソル\"%s\"は存在しません"

<<<<<<< HEAD
#: pl_exec.c:4846
=======
#: pl_exec.c:4808
>>>>>>> 185876a6
#, c-format
msgid "relative or absolute cursor position is null"
msgstr "相対もしくは絶対カーソル位置がNULLです"

<<<<<<< HEAD
#: pl_exec.c:5084 pl_exec.c:5179
=======
#: pl_exec.c:5052 pl_exec.c:5147
>>>>>>> 185876a6
#, c-format
msgid "null value cannot be assigned to variable \"%s\" declared NOT NULL"
msgstr "NOT NULLとして宣言された変数\"%s\"にはNULLを代入できません"

<<<<<<< HEAD
#: pl_exec.c:5160
=======
#: pl_exec.c:5128
>>>>>>> 185876a6
#, c-format
msgid "cannot assign non-composite value to a row variable"
msgstr "複合型でない値を行変数に代入できません"

<<<<<<< HEAD
#: pl_exec.c:5192
=======
#: pl_exec.c:5160
>>>>>>> 185876a6
#, c-format
msgid "cannot assign non-composite value to a record variable"
msgstr "複合型でない値をレコード変数に代入できません"

<<<<<<< HEAD
#: pl_exec.c:5243
#, c-format
msgid "cannot assign to system column \"%s\""
msgstr "システム列\"%s\"に代入できません"

#: pl_exec.c:5692
#, c-format
msgid "query did not return data"
msgstr "問い合わせがデータを返しませんでした"

#: pl_exec.c:5693 pl_exec.c:5705 pl_exec.c:5730 pl_exec.c:5806 pl_exec.c:5811
#, c-format
msgid "query: %s"
msgstr "問い合わせ: %s"

#: pl_exec.c:5701
#, c-format
msgid "query returned %d column"
msgid_plural "query returned %d columns"
msgstr[0] "問い合わせが%d個の列を返しました"

#: pl_exec.c:5805
#, c-format
msgid "query is SELECT INTO, but it should be plain SELECT"
msgstr "問い合わせはSELECT INTOですが、単純なSELECTでなければなりません"

#: pl_exec.c:5810
#, c-format
msgid "query is not a SELECT"
msgstr "問い合わせがSELECTではありません"

#: pl_exec.c:6620 pl_exec.c:6660 pl_exec.c:6700
=======
#: pl_exec.c:5211
#, c-format
msgid "cannot assign to system column \"%s\""
msgstr "システム列\"%s\"には代入できません"

#: pl_exec.c:5660
#, c-format
msgid "query did not return data"
msgstr "問い合わせがデータを返しませんでした"

#: pl_exec.c:5669
#, c-format
msgid "query returned %d column"
msgid_plural "query returned %d columns"
msgstr[0] "問い合わせが%d個の列を返しました"

#: pl_exec.c:6588 pl_exec.c:6628 pl_exec.c:6668
>>>>>>> 185876a6
#, c-format
msgid "type of parameter %d (%s) does not match that when preparing the plan (%s)"
msgstr "パラメータの型%d(%s)が実行計画(%s)を準備する時点と一致しません"

<<<<<<< HEAD
#: pl_exec.c:7111 pl_exec.c:7145 pl_exec.c:7219 pl_exec.c:7245
=======
#: pl_exec.c:7079 pl_exec.c:7113 pl_exec.c:7187 pl_exec.c:7213
>>>>>>> 185876a6
#, c-format
msgid "number of source and target fields in assignment does not match"
msgstr "代入のソースとターゲットのフィールド数が一致していません"

#. translator: %s represents a name of an extra check
<<<<<<< HEAD
#: pl_exec.c:7113 pl_exec.c:7147 pl_exec.c:7221 pl_exec.c:7247
=======
#: pl_exec.c:7081 pl_exec.c:7115 pl_exec.c:7189 pl_exec.c:7215
>>>>>>> 185876a6
#, c-format
msgid "%s check of %s is active."
msgstr "%2$sの%1$sチェックが有効です。"

<<<<<<< HEAD
#: pl_exec.c:7117 pl_exec.c:7151 pl_exec.c:7225 pl_exec.c:7251
=======
#: pl_exec.c:7085 pl_exec.c:7119 pl_exec.c:7193 pl_exec.c:7219
>>>>>>> 185876a6
#, c-format
msgid "Make sure the query returns the exact list of columns."
msgstr "問い合わせはカラムの正確なリストを返却するようにしてください。"

<<<<<<< HEAD
#: pl_exec.c:7638
=======
#: pl_exec.c:7606
>>>>>>> 185876a6
#, c-format
msgid "record \"%s\" is not assigned yet"
msgstr "レコード\"%s\"にはまだ値が代入されていません"

<<<<<<< HEAD
#: pl_exec.c:7639
=======
#: pl_exec.c:7607
>>>>>>> 185876a6
#, c-format
msgid "The tuple structure of a not-yet-assigned record is indeterminate."
msgstr "まだ代入されていないレコードのタプル構造は不定です"

<<<<<<< HEAD
#: pl_exec.c:8283 pl_gram.y:3442
#, c-format
msgid "variable \"%s\" is declared CONSTANT"
msgstr "変数\"%s\" はCONSTANTとして定義されています"

=======
>>>>>>> 185876a6
#: pl_funcs.c:237
msgid "statement block"
msgstr "ステートメントブロック"

#: pl_funcs.c:239
msgid "assignment"
msgstr "代入"

#: pl_funcs.c:249
msgid "FOR with integer loop variable"
msgstr "整数のループ変数を使ったFOR"

#: pl_funcs.c:251
msgid "FOR over SELECT rows"
msgstr "SELECT行を使ったFOR"

#: pl_funcs.c:253
msgid "FOR over cursor"
msgstr "カーソルを使ったFOR"

#: pl_funcs.c:255
msgid "FOREACH over array"
msgstr "配列を使ったFOREACH"

#: pl_funcs.c:269
msgid "SQL statement"
msgstr "SQL文"

#: pl_funcs.c:273
msgid "FOR over EXECUTE statement"
msgstr "EXECUTE文を使ったFOR"

<<<<<<< HEAD
#: pl_gram.y:487
=======
#: pl_gram.y:485
>>>>>>> 185876a6
#, c-format
msgid "block label must be placed before DECLARE, not after"
msgstr "ブロックラベルはDECLAREの後ではなく前に置かなければなりません"

<<<<<<< HEAD
#: pl_gram.y:507
=======
#: pl_gram.y:505
>>>>>>> 185876a6
#, c-format
msgid "collations are not supported by type %s"
msgstr "%s型では照合順序はサポートされません"

<<<<<<< HEAD
#: pl_gram.y:526
=======
#: pl_gram.y:524
>>>>>>> 185876a6
#, c-format
msgid "variable \"%s\" must have a default value, since it's declared NOT NULL"
msgstr "NOT NULL宣言されているため、変数\"%s\"はデフォルト値を持つ必要があります"

#: pl_gram.y:672 pl_gram.y:687 pl_gram.y:713
#, c-format
msgid "variable \"%s\" does not exist"
msgstr "変数\"%s\"は存在しません"

#: pl_gram.y:731 pl_gram.y:759
msgid "duplicate declaration"
msgstr "重複した宣言です。"

#: pl_gram.y:742 pl_gram.y:770
#, c-format
msgid "variable \"%s\" shadows a previously defined variable"
msgstr "変数\"%s\"が事前に定義された変数を不可視にしています"

<<<<<<< HEAD
#: pl_gram.y:1044
=======
#: pl_gram.y:1042
>>>>>>> 185876a6
#, c-format
msgid "diagnostics item %s is not allowed in GET STACKED DIAGNOSTICS"
msgstr "GET STACKED DIAGNOSTICSでは診断項目%sは許可されていません"

<<<<<<< HEAD
#: pl_gram.y:1062
=======
#: pl_gram.y:1060
>>>>>>> 185876a6
#, c-format
msgid "diagnostics item %s is not allowed in GET CURRENT DIAGNOSTICS"
msgstr "GET CURRENT DIAGNOSTICSでは診断項目%sは許可されていません"

<<<<<<< HEAD
#: pl_gram.y:1157
=======
#: pl_gram.y:1155
>>>>>>> 185876a6
msgid "unrecognized GET DIAGNOSTICS item"
msgstr "GET DIAGNOSTICS項目が認識できません"

<<<<<<< HEAD
#: pl_gram.y:1173 pl_gram.y:3558
=======
#: pl_gram.y:1171 pl_gram.y:3549
>>>>>>> 185876a6
#, c-format
msgid "\"%s\" is not a scalar variable"
msgstr "\"%s\"はスカラー変数ではありません"

<<<<<<< HEAD
#: pl_gram.y:1403 pl_gram.y:1597
=======
#: pl_gram.y:1401 pl_gram.y:1595
>>>>>>> 185876a6
#, c-format
msgid "loop variable of loop over rows must be a record variable or list of scalar variables"
msgstr "行に対するループでのループ変数は、レコード変数またはスカラー変数のリストでなければなりません"

<<<<<<< HEAD
#: pl_gram.y:1438
=======
#: pl_gram.y:1436
>>>>>>> 185876a6
#, c-format
msgid "cursor FOR loop must have only one target variable"
msgstr "カーソルを使ったFORループには、ターゲット変数が1個だけ必要です"

<<<<<<< HEAD
#: pl_gram.y:1445
#, c-format
msgid "cursor FOR loop must use a bound cursor variable"
msgstr "カーソルを使った FOR ループでは、それに関連付けられたカーソル変数を使用しなければなりません"

#: pl_gram.y:1536
=======
#: pl_gram.y:1443
#, c-format
msgid "cursor FOR loop must use a bound cursor variable"
msgstr "カーソルを使ったFORループでは、それに関連付けられたカーソル変数を使用しなければなりません"

#: pl_gram.y:1534
>>>>>>> 185876a6
#, c-format
msgid "integer FOR loop must have only one target variable"
msgstr "整数を使った FOR ループには、ターゲット変数が1個だけ必要です"

<<<<<<< HEAD
#: pl_gram.y:1570
=======
#: pl_gram.y:1568
>>>>>>> 185876a6
#, c-format
msgid "cannot specify REVERSE in query FOR loop"
msgstr "問い合わせを使ったFORループの中ではREVERSEは指定できません"

<<<<<<< HEAD
#: pl_gram.y:1700
#, c-format
msgid "loop variable of FOREACH must be a known variable or list of variables"
msgstr "FOREACH のループ変数は、既知の変数または変数のリストでなければなりません"

#: pl_gram.y:1742
#, c-format
msgid "there is no label \"%s\" attached to any block or loop enclosing this statement"
msgstr "このステートメントを囲むブロックやループに割り当てられた \"%s\" というラベルはありません。"

#: pl_gram.y:1750
=======
#: pl_gram.y:1698
#, c-format
msgid "loop variable of FOREACH must be a known variable or list of variables"
msgstr "FOREACHのループ変数は、既知の変数または変数のリストでなければなりません"

#: pl_gram.y:1740
#, c-format
msgid "there is no label \"%s\" attached to any block or loop enclosing this statement"
msgstr "このステートメントを囲むブロックやループに割り当てられた\"%s\"というラベルはありません。"

#: pl_gram.y:1748
>>>>>>> 185876a6
#, c-format
msgid "block label \"%s\" cannot be used in CONTINUE"
msgstr "ブロックラベル\"%s\"はCONTINUEの中では使えません。"

<<<<<<< HEAD
#: pl_gram.y:1765
=======
#: pl_gram.y:1763
>>>>>>> 185876a6
#, c-format
msgid "EXIT cannot be used outside a loop, unless it has a label"
msgstr "ラベルのないEXITは、ループの外では使えません"

<<<<<<< HEAD
#: pl_gram.y:1766
=======
#: pl_gram.y:1764
>>>>>>> 185876a6
#, c-format
msgid "CONTINUE cannot be used outside a loop"
msgstr "CONTINUEはループの外では使えません"

<<<<<<< HEAD
#: pl_gram.y:1790 pl_gram.y:1828 pl_gram.y:1876 pl_gram.y:3005 pl_gram.y:3093
#: pl_gram.y:3204 pl_gram.y:3957
msgid "unexpected end of function definition"
msgstr "予期しない関数定義の終端に達しました"

#: pl_gram.y:1896 pl_gram.y:1920 pl_gram.y:1936 pl_gram.y:1942 pl_gram.y:2067
#: pl_gram.y:2075 pl_gram.y:2089 pl_gram.y:2184 pl_gram.y:2408 pl_gram.y:2498
#: pl_gram.y:2656 pl_gram.y:3800 pl_gram.y:3861 pl_gram.y:3938
msgid "syntax error"
msgstr "構文エラー"

#: pl_gram.y:1924 pl_gram.y:1926 pl_gram.y:2412 pl_gram.y:2414
=======
#: pl_gram.y:1788 pl_gram.y:1826 pl_gram.y:1874 pl_gram.y:2998 pl_gram.y:3084
#: pl_gram.y:3195 pl_gram.y:3948
msgid "unexpected end of function definition"
msgstr "予期しない関数定義の終端に達しました"

#: pl_gram.y:1894 pl_gram.y:1918 pl_gram.y:1934 pl_gram.y:1940 pl_gram.y:2061
#: pl_gram.y:2069 pl_gram.y:2083 pl_gram.y:2178 pl_gram.y:2402 pl_gram.y:2492
#: pl_gram.y:2649 pl_gram.y:3791 pl_gram.y:3852 pl_gram.y:3929
msgid "syntax error"
msgstr "構文エラー"

#: pl_gram.y:1922 pl_gram.y:1924 pl_gram.y:2406 pl_gram.y:2408
>>>>>>> 185876a6
msgid "invalid SQLSTATE code"
msgstr "無効なSQLSTATEコードです"

<<<<<<< HEAD
#: pl_gram.y:2132
=======
#: pl_gram.y:2126
>>>>>>> 185876a6
msgid "syntax error, expected \"FOR\""
msgstr "構文エラー、\"FOR\"が現れるべきでした。"

<<<<<<< HEAD
#: pl_gram.y:2193
=======
#: pl_gram.y:2187
>>>>>>> 185876a6
#, c-format
msgid "FETCH statement cannot return multiple rows"
msgstr "FETCHステートメントは複数行を返せません"

<<<<<<< HEAD
#: pl_gram.y:2290
=======
#: pl_gram.y:2284
>>>>>>> 185876a6
#, c-format
msgid "cursor variable must be a simple variable"
msgstr "カーソル変数は単純変数でなければなりません"

<<<<<<< HEAD
#: pl_gram.y:2296
=======
#: pl_gram.y:2290
>>>>>>> 185876a6
#, c-format
msgid "variable \"%s\" must be of type cursor or refcursor"
msgstr "変数\"%s\"はcursor型またはrefcursor型でなければなりません"

<<<<<<< HEAD
#: pl_gram.y:2627 pl_gram.y:2638
=======
#: pl_gram.y:2620 pl_gram.y:2631
>>>>>>> 185876a6
#, c-format
msgid "\"%s\" is not a known variable"
msgstr "\"%s\"は既知の変数ではありません"

<<<<<<< HEAD
#: pl_gram.y:2744 pl_gram.y:2754 pl_gram.y:2910
msgid "mismatched parentheses"
msgstr "括弧が対応していません"

#: pl_gram.y:2758
=======
#: pl_gram.y:2737 pl_gram.y:2747 pl_gram.y:2903
msgid "mismatched parentheses"
msgstr "括弧が対応していません"

#: pl_gram.y:2751
>>>>>>> 185876a6
#, c-format
msgid "missing \"%s\" at end of SQL expression"
msgstr "SQL式の終わりに\"%s\"がありません"

<<<<<<< HEAD
#: pl_gram.y:2764
=======
#: pl_gram.y:2757
>>>>>>> 185876a6
#, c-format
msgid "missing \"%s\" at end of SQL statement"
msgstr "SQLステートメントの終わりに\"%s\"がありません"

<<<<<<< HEAD
#: pl_gram.y:2781
=======
#: pl_gram.y:2774
>>>>>>> 185876a6
msgid "missing expression"
msgstr "式がありません"

<<<<<<< HEAD
#: pl_gram.y:2783
=======
#: pl_gram.y:2776
>>>>>>> 185876a6
msgid "missing SQL statement"
msgstr "SQLステートメントがありません"

<<<<<<< HEAD
#: pl_gram.y:2912
msgid "incomplete data type declaration"
msgstr "データ型の定義が不完全です"

#: pl_gram.y:2935
msgid "missing data type declaration"
msgstr "データ型の定義がありません"

#: pl_gram.y:3015
=======
#: pl_gram.y:2905
msgid "incomplete data type declaration"
msgstr "データ型の定義が不完全です"

#: pl_gram.y:2928
msgid "missing data type declaration"
msgstr "データ型の定義がありません"

#: pl_gram.y:3006
>>>>>>> 185876a6
msgid "INTO specified more than once"
msgstr "INTOが複数回指定されています"

<<<<<<< HEAD
#: pl_gram.y:3185
=======
#: pl_gram.y:3176
>>>>>>> 185876a6
msgid "expected FROM or IN"
msgstr "FROMもしくはINが来るべきでした"

<<<<<<< HEAD
#: pl_gram.y:3246
=======
#: pl_gram.y:3237
>>>>>>> 185876a6
#, c-format
msgid "RETURN cannot have a parameter in function returning set"
msgstr "集合を返す関数では、RETURNにパラメータを指定できません"

<<<<<<< HEAD
#: pl_gram.y:3247
=======
#: pl_gram.y:3238
>>>>>>> 185876a6
#, c-format
msgid "Use RETURN NEXT or RETURN QUERY."
msgstr "RETURN NEXTもしくはRETURN QUERYを使用してください"

<<<<<<< HEAD
#: pl_gram.y:3257
=======
#: pl_gram.y:3248
>>>>>>> 185876a6
#, c-format
msgid "RETURN cannot have a parameter in a procedure"
msgstr "プロシージャ内のRETURNはパラメータを取ることができません"

<<<<<<< HEAD
#: pl_gram.y:3262
=======
#: pl_gram.y:3253
>>>>>>> 185876a6
#, c-format
msgid "RETURN cannot have a parameter in function returning void"
msgstr "void を返す関数では、RETURNにパラメータを指定できません"

<<<<<<< HEAD
#: pl_gram.y:3271
=======
#: pl_gram.y:3262
>>>>>>> 185876a6
#, c-format
msgid "RETURN cannot have a parameter in function with OUT parameters"
msgstr "OUTパラメータのない関数では、RETURNにパラメータを指定できません"

<<<<<<< HEAD
#: pl_gram.y:3334
=======
#: pl_gram.y:3325
>>>>>>> 185876a6
#, c-format
msgid "RETURN NEXT cannot have a parameter in function with OUT parameters"
msgstr "OUTパラメータ付きの関数では、RETURN NEXTにパラメータを指定できません"

<<<<<<< HEAD
#: pl_gram.y:3500
=======
#: pl_gram.y:3433
#, c-format
msgid "variable \"%s\" is declared CONSTANT"
msgstr "変数\"%s\" はCONSTANTとして定義されています"

#: pl_gram.y:3491
>>>>>>> 185876a6
#, c-format
msgid "record variable cannot be part of multiple-item INTO list"
msgstr "レコード変数は、複数項目を持つINTOリストでは使えません"

#: pl_gram.y:3546
#, c-format
msgid "too many INTO variables specified"
msgstr "INTO変数の指定が多すぎます"

#: pl_gram.y:3754
#, c-format
msgid "end label \"%s\" specified for unlabeled block"
<<<<<<< HEAD
msgstr "終端ラベル\"%s\"がラベルなしのブロックに対して指定されました"
=======
msgstr "ラベル無しブロックで終端ラベル\"%s\"が指定されました"
>>>>>>> 185876a6

#: pl_gram.y:3761
#, c-format
msgid "end label \"%s\" differs from block's label \"%s\""
msgstr "終端ラベル\"%s\"がブロックのラベル\"%s\"と異なります"

<<<<<<< HEAD
#: pl_gram.y:3795
=======
#: pl_gram.y:3786
>>>>>>> 185876a6
#, c-format
msgid "cursor \"%s\" has no arguments"
msgstr "カーソル\"%s\"に引数がありません"

<<<<<<< HEAD
#: pl_gram.y:3809
=======
#: pl_gram.y:3800
>>>>>>> 185876a6
#, c-format
msgid "cursor \"%s\" has arguments"
msgstr "カーソル\"%s\"に引数がついています"

<<<<<<< HEAD
#: pl_gram.y:3851
=======
#: pl_gram.y:3842
>>>>>>> 185876a6
#, c-format
msgid "cursor \"%s\" has no argument named \"%s\""
msgstr "カーソル\"%s\"に\"%s\"という名前の引数がありません"

<<<<<<< HEAD
#: pl_gram.y:3871
=======
#: pl_gram.y:3862
>>>>>>> 185876a6
#, c-format
msgid "value for parameter \"%s\" of cursor \"%s\" specified more than once"
msgstr "カーソル\"%2$s\"のパラメータ\"%1$s\"の値が複数個指定されました"

<<<<<<< HEAD
#: pl_gram.y:3896
=======
#: pl_gram.y:3887
>>>>>>> 185876a6
#, c-format
msgid "not enough arguments for cursor \"%s\""
msgstr "カーソル\"%s\"の引数が不足しています"

<<<<<<< HEAD
#: pl_gram.y:3903
=======
#: pl_gram.y:3894
>>>>>>> 185876a6
#, c-format
msgid "too many arguments for cursor \"%s\""
msgstr "カーソル\"%s\"に対する引数が多すぎます"

<<<<<<< HEAD
#: pl_gram.y:3989
=======
#: pl_gram.y:3980
>>>>>>> 185876a6
msgid "unrecognized RAISE statement option"
msgstr "RAISE文のオプションを認識できません"

<<<<<<< HEAD
#: pl_gram.y:3993
=======
#: pl_gram.y:3984
>>>>>>> 185876a6
msgid "syntax error, expected \"=\""
msgstr "構文エラー、\"=\"を期待していました"

<<<<<<< HEAD
#: pl_gram.y:4034
=======
#: pl_gram.y:4025
>>>>>>> 185876a6
#, c-format
msgid "too many parameters specified for RAISE"
msgstr "RAISEに指定されたパラメーターの数が多すぎます"

<<<<<<< HEAD
#: pl_gram.y:4038
=======
#: pl_gram.y:4029
>>>>>>> 185876a6
#, c-format
msgid "too few parameters specified for RAISE"
msgstr "RAISEに指定されたパラメーターの数が足りません"

#: pl_handler.c:156
msgid "Sets handling of conflicts between PL/pgSQL variable names and table column names."
<<<<<<< HEAD
msgstr "PL/pgSQL 変数名とテーブルのカラム名の間の衝突時処理を設定します。"

#: pl_handler.c:165
msgid "Print information about parameters in the DETAIL part of the error messages generated on INTO ... STRICT failures."
msgstr "INTO ... STRICT 失敗時に生成されたエラーメッセージの DETAIL 部分のパラメーター情報を表示します。"
=======
msgstr "PL/pgSQL変数名とテーブルのカラム名の間の衝突時処理を設定します。"

#: pl_handler.c:165
msgid "Print information about parameters in the DETAIL part of the error messages generated on INTO ... STRICT failures."
msgstr "INTO ... STRICT 失敗時に生成されたエラーメッセージのDETAIL部分のパラメーター情報を表示します。"
>>>>>>> 185876a6

#: pl_handler.c:173
msgid "Perform checks given in ASSERT statements."
msgstr "ASSERTステートメントで指定されたチェックを実行します。"

#: pl_handler.c:181
msgid "List of programming constructs that should produce a warning."
msgstr "生成されたプログラムの中で、警告を発生すべき部分の一覧です。"

#: pl_handler.c:191
msgid "List of programming constructs that should produce an error."
msgstr "生成されたプログラムの中で、エラーを発生すべき部分の一覧です。"

#. translator: %s is typically the translation of "syntax error"
#: pl_scanner.c:508
#, c-format
msgid "%s at end of input"
msgstr "入力の最後に %s"

#. translator: first %s is typically the translation of "syntax error"
#: pl_scanner.c:524
#, c-format
msgid "%s at or near \"%s\""
<<<<<<< HEAD
msgstr "\"%2$s\" もしくはその近辺で %1$s"

#~ msgid "number of array dimensions (%d) exceeds the maximum allowed (%d)"
#~ msgstr "配列の次元数(%d)が制限値(%d)を超えています"

#~ msgid "subscripted object is not an array"
#~ msgstr "添字つきオブジェクトは配列ではありません"

#~ msgid "array subscript in assignment must not be null"
#~ msgstr "代入における配列の添字が NULL であってはなりません"

#~ msgid "query \"%s\" returned more than one row"
#~ msgstr "問い合わせ \"%s\" が複数の行を返しました"

#~ msgid "relation \"%s\" is not a table"
#~ msgstr "リレーション \"%s\" はテーブルではありません"

#~ msgid "variable \"%s\" declared NOT NULL cannot default to NULL"
#~ msgstr "変数 \"%s\" は NOT NULL として宣言されているため、デフォルト値を NULL にすることはできません"

#~ msgid "Use a BEGIN block with an EXCEPTION clause instead."
#~ msgstr "代わりに EXCEPTION 句を伴う BEGIN ブロックを使用してください"

#~ msgid "row or record variable cannot be CONSTANT"
#~ msgstr "行またはレコード変数は CONSTANT にはできません"

#~ msgid "row or record variable cannot be NOT NULL"
#~ msgstr "行またはレコード変数を NOT NULL にはできません"

#~ msgid "default value for row or record variable is not supported"
#~ msgstr "行またはレコード変数のデフォルト値指定はサポートされていません"
=======
msgstr "\"%2$s\"またはその近辺で%1$s"
>>>>>>> 185876a6
<|MERGE_RESOLUTION|>--- conflicted
+++ resolved
@@ -5,17 +5,10 @@
 #
 msgid ""
 msgstr ""
-<<<<<<< HEAD
 "Project-Id-Version: plpgsql (PostgreSQL 15)\n"
 "Report-Msgid-Bugs-To: pgsql-bugs@lists.postgresql.org\n"
 "POT-Creation-Date: 2022-08-09 12:01+0900\n"
 "PO-Revision-Date: 2022-05-11 13:52+0900\n"
-=======
-"Project-Id-Version: plpgsql (PostgreSQL 14)\n"
-"Report-Msgid-Bugs-To: pgsql-bugs@lists.postgresql.org\n"
-"POT-Creation-Date: 2021-08-25 17:23+0900\n"
-"PO-Revision-Date: 2021-08-25 11:38+0900\n"
->>>>>>> 185876a6
 "Last-Translator: Kyotaro Horiguchi <horikyota.ntt@gmail.com>\n"
 "Language-Team: jpug-doc <jpug-doc@ml.postgresql.jp>\n"
 "Language: ja\n"
@@ -53,11 +46,7 @@
 #: pl_comp.c:605
 #, c-format
 msgid "The arguments of the trigger can be accessed through TG_NARGS and TG_ARGV instead."
-<<<<<<< HEAD
 msgstr "その代わり、トリガーの引数には TG_NARGS と TG_ARGV を通してのみアクセスできます"
-=======
-msgstr "その代わり、トリガーの引数にはTG_NARGSとTG_ARGVを通してのみアクセスできます"
->>>>>>> 185876a6
 
 #: pl_comp.c:738
 #, c-format
@@ -74,100 +63,57 @@
 msgid "parameter name \"%s\" used more than once"
 msgstr "パラメータ\"%s\"が複数指定されました"
 
-<<<<<<< HEAD
 #: pl_comp.c:1139
-=======
-#: pl_comp.c:1137
->>>>>>> 185876a6
 #, c-format
 msgid "column reference \"%s\" is ambiguous"
 msgstr "列参照\"%s\"が一意に特定できません"
 
-<<<<<<< HEAD
 #: pl_comp.c:1141
-=======
-#: pl_comp.c:1139
->>>>>>> 185876a6
 #, c-format
 msgid "It could refer to either a PL/pgSQL variable or a table column."
 msgstr "PL/pgSQL 変数もしくはテーブルのカラム名のどちらかを参照していた可能性があります。"
 
-<<<<<<< HEAD
 #: pl_comp.c:1324 pl_exec.c:5234 pl_exec.c:5407 pl_exec.c:5494 pl_exec.c:5585
 #: pl_exec.c:6606
-=======
-#: pl_comp.c:1322 pl_exec.c:5202 pl_exec.c:5375 pl_exec.c:5462 pl_exec.c:5553
-#: pl_exec.c:6574
->>>>>>> 185876a6
 #, c-format
 msgid "record \"%s\" has no field \"%s\""
 msgstr "レコード\"%s\"には項目\"%s\"はありません"
 
-<<<<<<< HEAD
 #: pl_comp.c:1818
-=======
-#: pl_comp.c:1816
->>>>>>> 185876a6
 #, c-format
 msgid "relation \"%s\" does not exist"
 msgstr "リレーション\"%s\"は存在しません"
 
-#: pl_comp.c:1823 pl_comp.c:1865
+#: pl_comp.c:1825 pl_comp.c:1867
 #, c-format
 msgid "relation \"%s\" does not have a composite type"
 msgstr "リレーション\"%s\"は複合型を持っていません"
 
-<<<<<<< HEAD
-#: pl_comp.c:1825 pl_comp.c:1867
-#, c-format
-msgid "relation \"%s\" does not have a composite type"
-msgstr "リレーション\"%s\"は複合型を持っていません"
-
 #: pl_comp.c:1933
-=======
-#: pl_comp.c:1931
->>>>>>> 185876a6
 #, c-format
 msgid "variable \"%s\" has pseudo-type %s"
 msgstr "変数\"%s\"の型は擬似型%sです"
 
-<<<<<<< HEAD
 #: pl_comp.c:2122
-=======
-#: pl_comp.c:2120
->>>>>>> 185876a6
 #, c-format
 msgid "type \"%s\" is only a shell"
 msgstr "型\"%s\"は単なるシェルです"
 
-<<<<<<< HEAD
 #: pl_comp.c:2204 pl_exec.c:6907
-=======
-#: pl_comp.c:2202 pl_exec.c:6875
->>>>>>> 185876a6
 #, c-format
 msgid "type %s is not composite"
 msgstr "型%sは複合型ではありません"
 
-<<<<<<< HEAD
 #: pl_comp.c:2252 pl_comp.c:2305
-=======
-#: pl_comp.c:2250 pl_comp.c:2303
->>>>>>> 185876a6
 #, c-format
 msgid "unrecognized exception condition \"%s\""
 msgstr "例外条件\"%s\"が認識できません"
 
-<<<<<<< HEAD
 #: pl_comp.c:2526
-=======
-#: pl_comp.c:2524
->>>>>>> 185876a6
 #, c-format
 msgid "could not determine actual argument type for polymorphic function \"%s\""
 msgstr "多相関数\"%s\"の実際の引数の型を特定できませんでした"
 
-<<<<<<< HEAD
 #: pl_exec.c:501 pl_exec.c:940 pl_exec.c:1175
 msgid "during initialization of execution state"
 msgstr "実行状態の初期化の際"
@@ -181,26 +127,10 @@
 msgstr "関数に入る際"
 
 #: pl_exec.c:618
-=======
-#: pl_exec.c:500 pl_exec.c:934 pl_exec.c:1169
-msgid "during initialization of execution state"
-msgstr "実行状態の初期化の際"
-
-#: pl_exec.c:506
-msgid "while storing call arguments into local variables"
-msgstr "引数をローカル変数に格納する際"
-
-#: pl_exec.c:594 pl_exec.c:1007
-msgid "during function entry"
-msgstr "関数に入る際"
-
-#: pl_exec.c:617
->>>>>>> 185876a6
 #, c-format
 msgid "control reached end of function without RETURN"
 msgstr "RETURNが現れる前に、制御が関数の終わりに達しました"
 
-<<<<<<< HEAD
 #: pl_exec.c:624
 msgid "while casting return value to function's return type"
 msgstr "戻り値を関数の戻り値の型へキャストする際に"
@@ -224,55 +154,23 @@
 msgstr "返されたレコードの型が期待するレコードの型と一致しません"
 
 #: pl_exec.c:1036 pl_exec.c:1194
-=======
-#: pl_exec.c:623
-msgid "while casting return value to function's return type"
-msgstr "戻り値を関数の戻り値の型へキャストする際に"
-
-#: pl_exec.c:636 pl_exec.c:3649
-#, c-format
-msgid "set-valued function called in context that cannot accept a set"
-msgstr "集合を受け付けないコンテキストで集合値関数が呼び出されました"
-
-#: pl_exec.c:762 pl_exec.c:1033 pl_exec.c:1191
-msgid "during function exit"
-msgstr "関数を抜ける際"
-
-#: pl_exec.c:817 pl_exec.c:881 pl_exec.c:3434
-msgid "returned record type does not match expected record type"
-msgstr "返されたレコードの型が期待するレコードの型と一致しません"
-
-#: pl_exec.c:1030 pl_exec.c:1188
->>>>>>> 185876a6
 #, c-format
 msgid "control reached end of trigger procedure without RETURN"
 msgstr "RETURN が現れる前に、制御がトリガープロシージャの終わりに達しました"
 
-<<<<<<< HEAD
 #: pl_exec.c:1044
-=======
-#: pl_exec.c:1038
->>>>>>> 185876a6
 #, c-format
 msgid "trigger procedure cannot return a set"
 msgstr "トリガー手続きは集合値を返すことができません"
 
-<<<<<<< HEAD
 #: pl_exec.c:1083 pl_exec.c:1111
-=======
-#: pl_exec.c:1077 pl_exec.c:1105
->>>>>>> 185876a6
 msgid "returned row structure does not match the structure of the triggering table"
 msgstr "返された行の構造が、トリガーしているテーブルの構造とマッチしません"
 
 #. translator: last %s is a phrase such as "during statement block
 #. local variable initialization"
 #.
-<<<<<<< HEAD
 #: pl_exec.c:1252
-=======
-#: pl_exec.c:1237
->>>>>>> 185876a6
 #, c-format
 msgid "PL/pgSQL function %s line %d %s"
 msgstr "PL/pgSQL関数%sの%d行目 %s"
@@ -280,35 +178,22 @@
 #. translator: last %s is a phrase such as "while storing call
 #. arguments into local variables"
 #.
-<<<<<<< HEAD
 #: pl_exec.c:1263
-=======
-#: pl_exec.c:1248
->>>>>>> 185876a6
 #, c-format
 msgid "PL/pgSQL function %s %s"
 msgstr "PL/pgSQL関数%s - %s"
 
 #. translator: last %s is a plpgsql statement type name
-<<<<<<< HEAD
 #: pl_exec.c:1271
-=======
-#: pl_exec.c:1256
->>>>>>> 185876a6
 #, c-format
 msgid "PL/pgSQL function %s line %d at %s"
 msgstr "PL/pgSQL関数%sの%d行目 - %s"
 
-<<<<<<< HEAD
 #: pl_exec.c:1277
-=======
-#: pl_exec.c:1262
->>>>>>> 185876a6
 #, c-format
 msgid "PL/pgSQL function %s"
 msgstr "PL/pgSQL関数 %s"
 
-<<<<<<< HEAD
 #: pl_exec.c:1648
 msgid "during statement block local variable initialization"
 msgstr "ステートメントブロックでローカル変数を初期化中"
@@ -336,220 +221,110 @@
 msgstr "プロシージャのパラメータ%dは出力パラメータですが対応する引数が書き込み不可です"
 
 #: pl_exec.c:2399
-=======
-#: pl_exec.c:1633
-msgid "during statement block local variable initialization"
-msgstr "ステートメントブロックでローカル変数を初期化中"
-
-#: pl_exec.c:1731
-msgid "during statement block entry"
-msgstr "ステートメントブロックに入る際に"
-
-#: pl_exec.c:1763
-msgid "during statement block exit"
-msgstr "ステートメントブロックを抜ける際に"
-
-#: pl_exec.c:1801
-msgid "during exception cleanup"
-msgstr "例外をクリーンアップする際に"
-
-#: pl_exec.c:2334
-#, c-format
-msgid "procedure parameter \"%s\" is an output parameter but corresponding argument is not writable"
-msgstr "プロシージャのパラメータ\"%s\"は出力パラメータですが、対応する引数が書き込み不可です"
-
-#: pl_exec.c:2339
-#, c-format
-msgid "procedure parameter %d is an output parameter but corresponding argument is not writable"
-msgstr "プロシージャのパラメータ%dは出力パラメータですが、対応する引数が書き込み不可です"
-
-#: pl_exec.c:2373
->>>>>>> 185876a6
 #, c-format
 msgid "GET STACKED DIAGNOSTICS cannot be used outside an exception handler"
 msgstr "GET STACKED DIAGNOSTICS は例外ハンドラの外では使えません"
 
-<<<<<<< HEAD
 #: pl_exec.c:2599
-=======
-#: pl_exec.c:2573
->>>>>>> 185876a6
 #, c-format
 msgid "case not found"
 msgstr "case が見つかりません"
 
-<<<<<<< HEAD
 #: pl_exec.c:2600
-=======
-#: pl_exec.c:2574
->>>>>>> 185876a6
 #, c-format
 msgid "CASE statement is missing ELSE part."
 msgstr "CASE ステートメントに ELSE 部分がありません"
 
-<<<<<<< HEAD
 #: pl_exec.c:2693
-=======
-#: pl_exec.c:2667
->>>>>>> 185876a6
 #, c-format
 msgid "lower bound of FOR loop cannot be null"
 msgstr "FOR ループの下限を NULL にすることはできません"
 
-<<<<<<< HEAD
 #: pl_exec.c:2709
-=======
-#: pl_exec.c:2683
->>>>>>> 185876a6
 #, c-format
 msgid "upper bound of FOR loop cannot be null"
 msgstr "FOR ループの上限を NULL にすることはできません"
 
-<<<<<<< HEAD
 #: pl_exec.c:2727
-=======
-#: pl_exec.c:2701
->>>>>>> 185876a6
 #, c-format
 msgid "BY value of FOR loop cannot be null"
 msgstr "FOR ループにおける BY の値を NULL にすることはできません"
 
-<<<<<<< HEAD
 #: pl_exec.c:2733
-=======
-#: pl_exec.c:2707
->>>>>>> 185876a6
 #, c-format
 msgid "BY value of FOR loop must be greater than zero"
 msgstr "FOR ループにおける BY の値はゼロより大きくなければなりません"
 
-<<<<<<< HEAD
 #: pl_exec.c:2867 pl_exec.c:4667
-=======
-#: pl_exec.c:2841 pl_exec.c:4638
->>>>>>> 185876a6
 #, c-format
 msgid "cursor \"%s\" already in use"
 msgstr "カーソル\"%s\"はすでに使われています"
 
-<<<<<<< HEAD
 #: pl_exec.c:2890 pl_exec.c:4737
-=======
-#: pl_exec.c:2864 pl_exec.c:4703
->>>>>>> 185876a6
 #, c-format
 msgid "arguments given for cursor without arguments"
 msgstr "引数なしのカーソルに引数が与えられました"
 
-<<<<<<< HEAD
 #: pl_exec.c:2909 pl_exec.c:4756
-=======
-#: pl_exec.c:2883 pl_exec.c:4722
->>>>>>> 185876a6
 #, c-format
 msgid "arguments required for cursor"
 msgstr "カーソルには引数が必要です"
 
-<<<<<<< HEAD
 #: pl_exec.c:3000
-=======
-#: pl_exec.c:2970
->>>>>>> 185876a6
 #, c-format
 msgid "FOREACH expression must not be null"
 msgstr "FOREACH 式は NULL であってはなりません"
 
-<<<<<<< HEAD
 #: pl_exec.c:3015
-=======
-#: pl_exec.c:2985
->>>>>>> 185876a6
 #, c-format
 msgid "FOREACH expression must yield an array, not type %s"
 msgstr "FOREACH 式は %s 型ではなく配列を生成しなければなりません"
 
-<<<<<<< HEAD
 #: pl_exec.c:3032
-=======
-#: pl_exec.c:3002
->>>>>>> 185876a6
 #, c-format
 msgid "slice dimension (%d) is out of the valid range 0..%d"
 msgstr "配列の要素数 (%d) が有効範囲0から%dまでの間にありません"
 
-<<<<<<< HEAD
 #: pl_exec.c:3059
-=======
-#: pl_exec.c:3029
->>>>>>> 185876a6
 #, c-format
 msgid "FOREACH ... SLICE loop variable must be of an array type"
 msgstr "FOREACH ... SLICE ループ変数は配列型でなければなりません"
 
-<<<<<<< HEAD
 #: pl_exec.c:3063
-=======
-#: pl_exec.c:3033
->>>>>>> 185876a6
 #, c-format
 msgid "FOREACH loop variable must not be of an array type"
 msgstr "FOREACH ループ変数は配列型であってはなりません"
 
-<<<<<<< HEAD
 #: pl_exec.c:3225 pl_exec.c:3282 pl_exec.c:3457
-=======
-#: pl_exec.c:3195 pl_exec.c:3252 pl_exec.c:3427
->>>>>>> 185876a6
 #, c-format
 msgid "cannot return non-composite value from function returning composite type"
 msgstr "複合型を返す関数から複合型以外の値を返すことはできません"
 
-<<<<<<< HEAD
 #: pl_exec.c:3321 pl_gram.y:3319
-=======
-#: pl_exec.c:3291 pl_gram.y:3310
->>>>>>> 185876a6
 #, c-format
 msgid "cannot use RETURN NEXT in a non-SETOF function"
 msgstr "SETOF でない関数では RETURN NEXT は使えません"
 
-<<<<<<< HEAD
 #: pl_exec.c:3362 pl_exec.c:3494
-=======
-#: pl_exec.c:3332 pl_exec.c:3464
->>>>>>> 185876a6
 #, c-format
 msgid "wrong result type supplied in RETURN NEXT"
 msgstr "RETURN NEXT で指定されている結果の型が誤っています"
 
-<<<<<<< HEAD
 #: pl_exec.c:3400 pl_exec.c:3421
-=======
-#: pl_exec.c:3370 pl_exec.c:3391
->>>>>>> 185876a6
 #, c-format
 msgid "wrong record type supplied in RETURN NEXT"
 msgstr "RETURN NEXT で指定されているレコードの型が誤っています"
 
-<<<<<<< HEAD
 #: pl_exec.c:3513
-=======
-#: pl_exec.c:3483
->>>>>>> 185876a6
 #, c-format
 msgid "RETURN NEXT must have a parameter"
 msgstr "RETURN NEXT にはパラメーターが必要です"
 
-<<<<<<< HEAD
 #: pl_exec.c:3541 pl_gram.y:3383
-=======
-#: pl_exec.c:3511 pl_gram.y:3374
->>>>>>> 185876a6
 #, c-format
 msgid "cannot use RETURN QUERY in a non-SETOF function"
 msgstr "SETOF でない関数では RETURN QUERY は使えません"
 
-<<<<<<< HEAD
 #: pl_exec.c:3559
 msgid "structure of query does not match function result type"
 msgstr "問い合わせの構造が関数の結果の型と一致しません"
@@ -560,228 +335,115 @@
 msgstr "EXECUTE の問い合わせ文字列の引数が NULL です"
 
 #: pl_exec.c:3699 pl_exec.c:3837
-=======
-#: pl_exec.c:3529
-msgid "structure of query does not match function result type"
-msgstr "問い合わせの構造が関数の結果の型と一致しません"
-
-#: pl_exec.c:3568 pl_exec.c:5773
-#, c-format
-msgid "query is SELECT INTO, but it should be plain SELECT"
-msgstr "問い合わせはSELECT INTOではなく単純なSELECTである必要があります"
-
-#: pl_exec.c:3569 pl_exec.c:3574 pl_exec.c:5661 pl_exec.c:5673 pl_exec.c:5698
-#: pl_exec.c:5774 pl_exec.c:5779
-#, c-format
-msgid "query: %s"
-msgstr "問い合わせ: %s"
-
-#: pl_exec.c:3573 pl_exec.c:5778
-#, c-format
-msgid "query is not a SELECT"
-msgstr "問い合わせがSELECTではありません"
-
-#: pl_exec.c:3597 pl_exec.c:4416 pl_exec.c:8616
-#, c-format
-msgid "query string argument of EXECUTE is null"
-msgstr "EXECUTEの問い合わせ文字列の引数がNULLです"
-
-#: pl_exec.c:3677 pl_exec.c:3815
->>>>>>> 185876a6
 #, c-format
 msgid "RAISE option already specified: %s"
 msgstr "RAISE オプションは既に指定されています: %s"
 
-<<<<<<< HEAD
 #: pl_exec.c:3733
-=======
-#: pl_exec.c:3711
->>>>>>> 185876a6
 #, c-format
 msgid "RAISE without parameters cannot be used outside an exception handler"
 msgstr "引数の無い RAISE は、例外ハンドラの外では使えません"
 
-<<<<<<< HEAD
 #: pl_exec.c:3827
-=======
-#: pl_exec.c:3805
->>>>>>> 185876a6
 #, c-format
 msgid "RAISE statement option cannot be null"
 msgstr "RAISE ステートメントのオプションには NULL は指定できません"
 
-<<<<<<< HEAD
 #: pl_exec.c:3897
-=======
-#: pl_exec.c:3875
->>>>>>> 185876a6
 #, c-format
 msgid "%s"
 msgstr "%s"
 
-<<<<<<< HEAD
 #: pl_exec.c:3952
-=======
-#: pl_exec.c:3930
->>>>>>> 185876a6
 #, c-format
 msgid "assertion failed"
 msgstr "アサーションに失敗"
 
-<<<<<<< HEAD
 #: pl_exec.c:4317 pl_exec.c:4506
-=======
-#: pl_exec.c:4289 pl_exec.c:4477
->>>>>>> 185876a6
 #, c-format
 msgid "cannot COPY to/from client in PL/pgSQL"
-msgstr "PL/pgSQL内では COPY to/from クライアントは使えません"
-
-<<<<<<< HEAD
+msgstr "PL/pgSQL 内では COPY to/from クライアントは使えません"
+
 #: pl_exec.c:4323
-=======
-#: pl_exec.c:4295
->>>>>>> 185876a6
 #, c-format
 msgid "unsupported transaction command in PL/pgSQL"
-msgstr "PL/pgSQL内ではサポートされないトランザクションコマンド"
-
-<<<<<<< HEAD
+msgstr "PL/pgSQL 内ではサポートされないトランザクションコマンド"
+
 #: pl_exec.c:4346 pl_exec.c:4535
-=======
-#: pl_exec.c:4318 pl_exec.c:4506
->>>>>>> 185876a6
 #, c-format
 msgid "INTO used with a command that cannot return data"
-msgstr "データを返せないコマンドでINTOが使われました"
-
-<<<<<<< HEAD
+msgstr "データを返せないコマンドで INTO が使われました"
+
 #: pl_exec.c:4369 pl_exec.c:4558
-=======
-#: pl_exec.c:4341 pl_exec.c:4529
->>>>>>> 185876a6
 #, c-format
 msgid "query returned no rows"
 msgstr "問い合わせは行を返しませんでした"
 
-<<<<<<< HEAD
 #: pl_exec.c:4391 pl_exec.c:4577 pl_exec.c:5729
-=======
-#: pl_exec.c:4363 pl_exec.c:4548 pl_exec.c:5697
->>>>>>> 185876a6
 #, c-format
 msgid "query returned more than one row"
 msgstr "問い合わせが複数の行を返しました"
 
-<<<<<<< HEAD
 #: pl_exec.c:4393
-=======
-#: pl_exec.c:4365
->>>>>>> 185876a6
 #, c-format
 msgid "Make sure the query returns a single row, or use LIMIT 1."
 msgstr "問い合わせを1行返却するようにするか、LIMIT 1 をつけてください。"
 
-<<<<<<< HEAD
 #: pl_exec.c:4409
-=======
-#: pl_exec.c:4381
->>>>>>> 185876a6
 #, c-format
 msgid "query has no destination for result data"
 msgstr "問い合わせに結果データの返却先が指定されていません"
 
-<<<<<<< HEAD
 #: pl_exec.c:4410
-=======
-#: pl_exec.c:4382
->>>>>>> 185876a6
 #, c-format
 msgid "If you want to discard the results of a SELECT, use PERFORM instead."
-msgstr "SELECTの結果を破棄したい場合は、代わりにPERFORMを使ってください"
-
-<<<<<<< HEAD
+msgstr "SELECT の結果を破棄したい場合、代わりに PERFORM を使ってください"
+
 #: pl_exec.c:4498
-=======
-#: pl_exec.c:4469
->>>>>>> 185876a6
 #, c-format
 msgid "EXECUTE of SELECT ... INTO is not implemented"
 msgstr "SELECT ... INTOのEXECUTEは実装されていません"
 
-<<<<<<< HEAD
 #: pl_exec.c:4499
-=======
-#: pl_exec.c:4470
->>>>>>> 185876a6
 #, c-format
 msgid "You might want to use EXECUTE ... INTO or EXECUTE CREATE TABLE ... AS instead."
 msgstr "代わりに EXECUTE ... INTO または EXECUTE CREATE TABLE ... AS が使えます。"
 
-<<<<<<< HEAD
 #: pl_exec.c:4512
-=======
-#: pl_exec.c:4483
->>>>>>> 185876a6
 #, c-format
 msgid "EXECUTE of transaction commands is not implemented"
 msgstr "トランザクションコマンドのEXECUTEは実装されていません"
 
-<<<<<<< HEAD
 #: pl_exec.c:4822 pl_exec.c:4910
-=======
-#: pl_exec.c:4784 pl_exec.c:4872
->>>>>>> 185876a6
 #, c-format
 msgid "cursor variable \"%s\" is null"
 msgstr "カーソル変数\"%s\"がNULLです"
 
-<<<<<<< HEAD
 #: pl_exec.c:4833 pl_exec.c:4921
-=======
-#: pl_exec.c:4795 pl_exec.c:4883
->>>>>>> 185876a6
 #, c-format
 msgid "cursor \"%s\" does not exist"
 msgstr "カーソル\"%s\"は存在しません"
 
-<<<<<<< HEAD
 #: pl_exec.c:4846
-=======
-#: pl_exec.c:4808
->>>>>>> 185876a6
 #, c-format
 msgid "relative or absolute cursor position is null"
 msgstr "相対もしくは絶対カーソル位置がNULLです"
 
-<<<<<<< HEAD
 #: pl_exec.c:5084 pl_exec.c:5179
-=======
-#: pl_exec.c:5052 pl_exec.c:5147
->>>>>>> 185876a6
 #, c-format
 msgid "null value cannot be assigned to variable \"%s\" declared NOT NULL"
 msgstr "NOT NULLとして宣言された変数\"%s\"にはNULLを代入できません"
 
-<<<<<<< HEAD
 #: pl_exec.c:5160
-=======
-#: pl_exec.c:5128
->>>>>>> 185876a6
 #, c-format
 msgid "cannot assign non-composite value to a row variable"
 msgstr "複合型でない値を行変数に代入できません"
 
-<<<<<<< HEAD
 #: pl_exec.c:5192
-=======
-#: pl_exec.c:5160
->>>>>>> 185876a6
 #, c-format
 msgid "cannot assign non-composite value to a record variable"
 msgstr "複合型でない値をレコード変数に代入できません"
 
-<<<<<<< HEAD
 #: pl_exec.c:5243
 #, c-format
 msgid "cannot assign to system column \"%s\""
@@ -814,83 +476,41 @@
 msgstr "問い合わせがSELECTではありません"
 
 #: pl_exec.c:6620 pl_exec.c:6660 pl_exec.c:6700
-=======
-#: pl_exec.c:5211
-#, c-format
-msgid "cannot assign to system column \"%s\""
-msgstr "システム列\"%s\"には代入できません"
-
-#: pl_exec.c:5660
-#, c-format
-msgid "query did not return data"
-msgstr "問い合わせがデータを返しませんでした"
-
-#: pl_exec.c:5669
-#, c-format
-msgid "query returned %d column"
-msgid_plural "query returned %d columns"
-msgstr[0] "問い合わせが%d個の列を返しました"
-
-#: pl_exec.c:6588 pl_exec.c:6628 pl_exec.c:6668
->>>>>>> 185876a6
 #, c-format
 msgid "type of parameter %d (%s) does not match that when preparing the plan (%s)"
 msgstr "パラメータの型%d(%s)が実行計画(%s)を準備する時点と一致しません"
 
-<<<<<<< HEAD
 #: pl_exec.c:7111 pl_exec.c:7145 pl_exec.c:7219 pl_exec.c:7245
-=======
-#: pl_exec.c:7079 pl_exec.c:7113 pl_exec.c:7187 pl_exec.c:7213
->>>>>>> 185876a6
 #, c-format
 msgid "number of source and target fields in assignment does not match"
 msgstr "代入のソースとターゲットのフィールド数が一致していません"
 
 #. translator: %s represents a name of an extra check
-<<<<<<< HEAD
 #: pl_exec.c:7113 pl_exec.c:7147 pl_exec.c:7221 pl_exec.c:7247
-=======
-#: pl_exec.c:7081 pl_exec.c:7115 pl_exec.c:7189 pl_exec.c:7215
->>>>>>> 185876a6
 #, c-format
 msgid "%s check of %s is active."
 msgstr "%2$sの%1$sチェックが有効です。"
 
-<<<<<<< HEAD
 #: pl_exec.c:7117 pl_exec.c:7151 pl_exec.c:7225 pl_exec.c:7251
-=======
-#: pl_exec.c:7085 pl_exec.c:7119 pl_exec.c:7193 pl_exec.c:7219
->>>>>>> 185876a6
 #, c-format
 msgid "Make sure the query returns the exact list of columns."
 msgstr "問い合わせはカラムの正確なリストを返却するようにしてください。"
 
-<<<<<<< HEAD
 #: pl_exec.c:7638
-=======
-#: pl_exec.c:7606
->>>>>>> 185876a6
 #, c-format
 msgid "record \"%s\" is not assigned yet"
 msgstr "レコード\"%s\"にはまだ値が代入されていません"
 
-<<<<<<< HEAD
 #: pl_exec.c:7639
-=======
-#: pl_exec.c:7607
->>>>>>> 185876a6
 #, c-format
 msgid "The tuple structure of a not-yet-assigned record is indeterminate."
 msgstr "まだ代入されていないレコードのタプル構造は不定です"
 
-<<<<<<< HEAD
 #: pl_exec.c:8283 pl_gram.y:3442
 #, c-format
 msgid "variable \"%s\" is declared CONSTANT"
 msgstr "変数\"%s\" はCONSTANTとして定義されています"
 
-=======
->>>>>>> 185876a6
 #: pl_funcs.c:237
 msgid "statement block"
 msgstr "ステートメントブロック"
@@ -907,9 +527,13 @@
 msgid "FOR over SELECT rows"
 msgstr "SELECT行を使ったFOR"
 
+#: pl_funcs.c:251
+msgid "FOR over SELECT rows"
+msgstr "SELECT 行を使った FOR"
+
 #: pl_funcs.c:253
 msgid "FOR over cursor"
-msgstr "カーソルを使ったFOR"
+msgstr "カーソルを使った FOR"
 
 #: pl_funcs.c:255
 msgid "FOREACH over array"
@@ -923,29 +547,17 @@
 msgid "FOR over EXECUTE statement"
 msgstr "EXECUTE文を使ったFOR"
 
-<<<<<<< HEAD
 #: pl_gram.y:487
-=======
-#: pl_gram.y:485
->>>>>>> 185876a6
 #, c-format
 msgid "block label must be placed before DECLARE, not after"
 msgstr "ブロックラベルはDECLAREの後ではなく前に置かなければなりません"
 
-<<<<<<< HEAD
 #: pl_gram.y:507
-=======
-#: pl_gram.y:505
->>>>>>> 185876a6
 #, c-format
 msgid "collations are not supported by type %s"
 msgstr "%s型では照合順序はサポートされません"
 
-<<<<<<< HEAD
 #: pl_gram.y:526
-=======
-#: pl_gram.y:524
->>>>>>> 185876a6
 #, c-format
 msgid "variable \"%s\" must have a default value, since it's declared NOT NULL"
 msgstr "NOT NULL宣言されているため、変数\"%s\"はデフォルト値を持つ必要があります"
@@ -964,88 +576,50 @@
 msgid "variable \"%s\" shadows a previously defined variable"
 msgstr "変数\"%s\"が事前に定義された変数を不可視にしています"
 
-<<<<<<< HEAD
 #: pl_gram.y:1044
-=======
-#: pl_gram.y:1042
->>>>>>> 185876a6
 #, c-format
 msgid "diagnostics item %s is not allowed in GET STACKED DIAGNOSTICS"
 msgstr "GET STACKED DIAGNOSTICSでは診断項目%sは許可されていません"
 
-<<<<<<< HEAD
 #: pl_gram.y:1062
-=======
-#: pl_gram.y:1060
->>>>>>> 185876a6
 #, c-format
 msgid "diagnostics item %s is not allowed in GET CURRENT DIAGNOSTICS"
 msgstr "GET CURRENT DIAGNOSTICSでは診断項目%sは許可されていません"
 
-<<<<<<< HEAD
 #: pl_gram.y:1157
-=======
-#: pl_gram.y:1155
->>>>>>> 185876a6
 msgid "unrecognized GET DIAGNOSTICS item"
 msgstr "GET DIAGNOSTICS項目が認識できません"
 
-<<<<<<< HEAD
 #: pl_gram.y:1173 pl_gram.y:3558
-=======
-#: pl_gram.y:1171 pl_gram.y:3549
->>>>>>> 185876a6
 #, c-format
 msgid "\"%s\" is not a scalar variable"
 msgstr "\"%s\"はスカラー変数ではありません"
 
-<<<<<<< HEAD
 #: pl_gram.y:1403 pl_gram.y:1597
-=======
-#: pl_gram.y:1401 pl_gram.y:1595
->>>>>>> 185876a6
 #, c-format
 msgid "loop variable of loop over rows must be a record variable or list of scalar variables"
 msgstr "行に対するループでのループ変数は、レコード変数またはスカラー変数のリストでなければなりません"
 
-<<<<<<< HEAD
 #: pl_gram.y:1438
-=======
-#: pl_gram.y:1436
->>>>>>> 185876a6
 #, c-format
 msgid "cursor FOR loop must have only one target variable"
 msgstr "カーソルを使ったFORループには、ターゲット変数が1個だけ必要です"
 
-<<<<<<< HEAD
 #: pl_gram.y:1445
 #, c-format
 msgid "cursor FOR loop must use a bound cursor variable"
 msgstr "カーソルを使った FOR ループでは、それに関連付けられたカーソル変数を使用しなければなりません"
 
 #: pl_gram.y:1536
-=======
-#: pl_gram.y:1443
-#, c-format
-msgid "cursor FOR loop must use a bound cursor variable"
-msgstr "カーソルを使ったFORループでは、それに関連付けられたカーソル変数を使用しなければなりません"
-
-#: pl_gram.y:1534
->>>>>>> 185876a6
 #, c-format
 msgid "integer FOR loop must have only one target variable"
 msgstr "整数を使った FOR ループには、ターゲット変数が1個だけ必要です"
 
-<<<<<<< HEAD
 #: pl_gram.y:1570
-=======
-#: pl_gram.y:1568
->>>>>>> 185876a6
 #, c-format
 msgid "cannot specify REVERSE in query FOR loop"
 msgstr "問い合わせを使ったFORループの中ではREVERSEは指定できません"
 
-<<<<<<< HEAD
 #: pl_gram.y:1700
 #, c-format
 msgid "loop variable of FOREACH must be a known variable or list of variables"
@@ -1057,42 +631,20 @@
 msgstr "このステートメントを囲むブロックやループに割り当てられた \"%s\" というラベルはありません。"
 
 #: pl_gram.y:1750
-=======
-#: pl_gram.y:1698
-#, c-format
-msgid "loop variable of FOREACH must be a known variable or list of variables"
-msgstr "FOREACHのループ変数は、既知の変数または変数のリストでなければなりません"
-
-#: pl_gram.y:1740
-#, c-format
-msgid "there is no label \"%s\" attached to any block or loop enclosing this statement"
-msgstr "このステートメントを囲むブロックやループに割り当てられた\"%s\"というラベルはありません。"
-
-#: pl_gram.y:1748
->>>>>>> 185876a6
 #, c-format
 msgid "block label \"%s\" cannot be used in CONTINUE"
 msgstr "ブロックラベル\"%s\"はCONTINUEの中では使えません。"
 
-<<<<<<< HEAD
 #: pl_gram.y:1765
-=======
-#: pl_gram.y:1763
->>>>>>> 185876a6
 #, c-format
 msgid "EXIT cannot be used outside a loop, unless it has a label"
 msgstr "ラベルのないEXITは、ループの外では使えません"
 
-<<<<<<< HEAD
 #: pl_gram.y:1766
-=======
-#: pl_gram.y:1764
->>>>>>> 185876a6
 #, c-format
 msgid "CONTINUE cannot be used outside a loop"
 msgstr "CONTINUEはループの外では使えません"
 
-<<<<<<< HEAD
 #: pl_gram.y:1790 pl_gram.y:1828 pl_gram.y:1876 pl_gram.y:3005 pl_gram.y:3093
 #: pl_gram.y:3204 pl_gram.y:3957
 msgid "unexpected end of function definition"
@@ -1105,110 +657,55 @@
 msgstr "構文エラー"
 
 #: pl_gram.y:1924 pl_gram.y:1926 pl_gram.y:2412 pl_gram.y:2414
-=======
-#: pl_gram.y:1788 pl_gram.y:1826 pl_gram.y:1874 pl_gram.y:2998 pl_gram.y:3084
-#: pl_gram.y:3195 pl_gram.y:3948
-msgid "unexpected end of function definition"
-msgstr "予期しない関数定義の終端に達しました"
-
-#: pl_gram.y:1894 pl_gram.y:1918 pl_gram.y:1934 pl_gram.y:1940 pl_gram.y:2061
-#: pl_gram.y:2069 pl_gram.y:2083 pl_gram.y:2178 pl_gram.y:2402 pl_gram.y:2492
-#: pl_gram.y:2649 pl_gram.y:3791 pl_gram.y:3852 pl_gram.y:3929
-msgid "syntax error"
-msgstr "構文エラー"
-
-#: pl_gram.y:1922 pl_gram.y:1924 pl_gram.y:2406 pl_gram.y:2408
->>>>>>> 185876a6
 msgid "invalid SQLSTATE code"
 msgstr "無効なSQLSTATEコードです"
 
-<<<<<<< HEAD
 #: pl_gram.y:2132
-=======
-#: pl_gram.y:2126
->>>>>>> 185876a6
 msgid "syntax error, expected \"FOR\""
 msgstr "構文エラー、\"FOR\"が現れるべきでした。"
 
-<<<<<<< HEAD
 #: pl_gram.y:2193
-=======
-#: pl_gram.y:2187
->>>>>>> 185876a6
 #, c-format
 msgid "FETCH statement cannot return multiple rows"
 msgstr "FETCHステートメントは複数行を返せません"
 
-<<<<<<< HEAD
 #: pl_gram.y:2290
-=======
-#: pl_gram.y:2284
->>>>>>> 185876a6
 #, c-format
 msgid "cursor variable must be a simple variable"
 msgstr "カーソル変数は単純変数でなければなりません"
 
-<<<<<<< HEAD
 #: pl_gram.y:2296
-=======
-#: pl_gram.y:2290
->>>>>>> 185876a6
 #, c-format
 msgid "variable \"%s\" must be of type cursor or refcursor"
 msgstr "変数\"%s\"はcursor型またはrefcursor型でなければなりません"
 
-<<<<<<< HEAD
 #: pl_gram.y:2627 pl_gram.y:2638
-=======
-#: pl_gram.y:2620 pl_gram.y:2631
->>>>>>> 185876a6
 #, c-format
 msgid "\"%s\" is not a known variable"
 msgstr "\"%s\"は既知の変数ではありません"
 
-<<<<<<< HEAD
 #: pl_gram.y:2744 pl_gram.y:2754 pl_gram.y:2910
 msgid "mismatched parentheses"
 msgstr "括弧が対応していません"
 
 #: pl_gram.y:2758
-=======
-#: pl_gram.y:2737 pl_gram.y:2747 pl_gram.y:2903
-msgid "mismatched parentheses"
-msgstr "括弧が対応していません"
-
-#: pl_gram.y:2751
->>>>>>> 185876a6
 #, c-format
 msgid "missing \"%s\" at end of SQL expression"
 msgstr "SQL式の終わりに\"%s\"がありません"
 
-<<<<<<< HEAD
 #: pl_gram.y:2764
-=======
-#: pl_gram.y:2757
->>>>>>> 185876a6
 #, c-format
 msgid "missing \"%s\" at end of SQL statement"
 msgstr "SQLステートメントの終わりに\"%s\"がありません"
 
-<<<<<<< HEAD
 #: pl_gram.y:2781
-=======
-#: pl_gram.y:2774
->>>>>>> 185876a6
 msgid "missing expression"
 msgstr "式がありません"
 
-<<<<<<< HEAD
 #: pl_gram.y:2783
-=======
-#: pl_gram.y:2776
->>>>>>> 185876a6
 msgid "missing SQL statement"
 msgstr "SQLステートメントがありません"
 
-<<<<<<< HEAD
 #: pl_gram.y:2912
 msgid "incomplete data type declaration"
 msgstr "データ型の定義が不完全です"
@@ -1218,92 +715,44 @@
 msgstr "データ型の定義がありません"
 
 #: pl_gram.y:3015
-=======
-#: pl_gram.y:2905
-msgid "incomplete data type declaration"
-msgstr "データ型の定義が不完全です"
-
-#: pl_gram.y:2928
-msgid "missing data type declaration"
-msgstr "データ型の定義がありません"
-
-#: pl_gram.y:3006
->>>>>>> 185876a6
 msgid "INTO specified more than once"
 msgstr "INTOが複数回指定されています"
 
-<<<<<<< HEAD
 #: pl_gram.y:3185
-=======
-#: pl_gram.y:3176
->>>>>>> 185876a6
 msgid "expected FROM or IN"
 msgstr "FROMもしくはINが来るべきでした"
 
-<<<<<<< HEAD
 #: pl_gram.y:3246
-=======
-#: pl_gram.y:3237
->>>>>>> 185876a6
 #, c-format
 msgid "RETURN cannot have a parameter in function returning set"
 msgstr "集合を返す関数では、RETURNにパラメータを指定できません"
 
-<<<<<<< HEAD
 #: pl_gram.y:3247
-=======
-#: pl_gram.y:3238
->>>>>>> 185876a6
 #, c-format
 msgid "Use RETURN NEXT or RETURN QUERY."
-msgstr "RETURN NEXTもしくはRETURN QUERYを使用してください"
-
-<<<<<<< HEAD
+msgstr "RETURN NEXT もしくは RETURN QUERY を使用してください"
+
 #: pl_gram.y:3257
-=======
-#: pl_gram.y:3248
->>>>>>> 185876a6
+#, c-format
+msgid "RETURN cannot have a parameter in a procedure"
+msgstr "プロシージャないのRETURNはパラメータを取ることができません"
+
+#: pl_gram.y:3262
 #, c-format
 msgid "RETURN cannot have a parameter in a procedure"
 msgstr "プロシージャ内のRETURNはパラメータを取ることができません"
 
-<<<<<<< HEAD
-#: pl_gram.y:3262
-=======
-#: pl_gram.y:3253
->>>>>>> 185876a6
-#, c-format
-msgid "RETURN cannot have a parameter in function returning void"
-msgstr "void を返す関数では、RETURNにパラメータを指定できません"
-
-<<<<<<< HEAD
 #: pl_gram.y:3271
-=======
-#: pl_gram.y:3262
->>>>>>> 185876a6
 #, c-format
 msgid "RETURN cannot have a parameter in function with OUT parameters"
 msgstr "OUTパラメータのない関数では、RETURNにパラメータを指定できません"
 
-<<<<<<< HEAD
 #: pl_gram.y:3334
-=======
-#: pl_gram.y:3325
->>>>>>> 185876a6
 #, c-format
 msgid "RETURN NEXT cannot have a parameter in function with OUT parameters"
 msgstr "OUTパラメータ付きの関数では、RETURN NEXTにパラメータを指定できません"
 
-<<<<<<< HEAD
 #: pl_gram.y:3500
-=======
-#: pl_gram.y:3433
-#, c-format
-msgid "variable \"%s\" is declared CONSTANT"
-msgstr "変数\"%s\" はCONSTANTとして定義されています"
-
-#: pl_gram.y:3491
->>>>>>> 185876a6
 #, c-format
 msgid "record variable cannot be part of multiple-item INTO list"
 msgstr "レコード変数は、複数項目を持つINTOリストでは使えません"
@@ -1316,120 +765,68 @@
 #: pl_gram.y:3754
 #, c-format
 msgid "end label \"%s\" specified for unlabeled block"
-<<<<<<< HEAD
 msgstr "終端ラベル\"%s\"がラベルなしのブロックに対して指定されました"
-=======
-msgstr "ラベル無しブロックで終端ラベル\"%s\"が指定されました"
->>>>>>> 185876a6
 
 #: pl_gram.y:3761
 #, c-format
 msgid "end label \"%s\" differs from block's label \"%s\""
 msgstr "終端ラベル\"%s\"がブロックのラベル\"%s\"と異なります"
 
-<<<<<<< HEAD
 #: pl_gram.y:3795
-=======
-#: pl_gram.y:3786
->>>>>>> 185876a6
 #, c-format
 msgid "cursor \"%s\" has no arguments"
 msgstr "カーソル\"%s\"に引数がありません"
 
-<<<<<<< HEAD
 #: pl_gram.y:3809
-=======
-#: pl_gram.y:3800
->>>>>>> 185876a6
 #, c-format
 msgid "cursor \"%s\" has arguments"
 msgstr "カーソル\"%s\"に引数がついています"
 
-<<<<<<< HEAD
 #: pl_gram.y:3851
-=======
-#: pl_gram.y:3842
->>>>>>> 185876a6
 #, c-format
 msgid "cursor \"%s\" has no argument named \"%s\""
 msgstr "カーソル\"%s\"に\"%s\"という名前の引数がありません"
 
-<<<<<<< HEAD
 #: pl_gram.y:3871
-=======
-#: pl_gram.y:3862
->>>>>>> 185876a6
 #, c-format
 msgid "value for parameter \"%s\" of cursor \"%s\" specified more than once"
 msgstr "カーソル\"%2$s\"のパラメータ\"%1$s\"の値が複数個指定されました"
 
-<<<<<<< HEAD
 #: pl_gram.y:3896
-=======
-#: pl_gram.y:3887
->>>>>>> 185876a6
 #, c-format
 msgid "not enough arguments for cursor \"%s\""
 msgstr "カーソル\"%s\"の引数が不足しています"
 
-<<<<<<< HEAD
 #: pl_gram.y:3903
-=======
-#: pl_gram.y:3894
->>>>>>> 185876a6
 #, c-format
 msgid "too many arguments for cursor \"%s\""
 msgstr "カーソル\"%s\"に対する引数が多すぎます"
 
-<<<<<<< HEAD
 #: pl_gram.y:3989
-=======
-#: pl_gram.y:3980
->>>>>>> 185876a6
 msgid "unrecognized RAISE statement option"
 msgstr "RAISE文のオプションを認識できません"
 
-<<<<<<< HEAD
 #: pl_gram.y:3993
-=======
-#: pl_gram.y:3984
->>>>>>> 185876a6
 msgid "syntax error, expected \"=\""
 msgstr "構文エラー、\"=\"を期待していました"
 
-<<<<<<< HEAD
 #: pl_gram.y:4034
-=======
-#: pl_gram.y:4025
->>>>>>> 185876a6
 #, c-format
 msgid "too many parameters specified for RAISE"
 msgstr "RAISEに指定されたパラメーターの数が多すぎます"
 
-<<<<<<< HEAD
 #: pl_gram.y:4038
-=======
-#: pl_gram.y:4029
->>>>>>> 185876a6
 #, c-format
 msgid "too few parameters specified for RAISE"
 msgstr "RAISEに指定されたパラメーターの数が足りません"
 
 #: pl_handler.c:156
 msgid "Sets handling of conflicts between PL/pgSQL variable names and table column names."
-<<<<<<< HEAD
 msgstr "PL/pgSQL 変数名とテーブルのカラム名の間の衝突時処理を設定します。"
 
 #: pl_handler.c:165
 msgid "Print information about parameters in the DETAIL part of the error messages generated on INTO ... STRICT failures."
 msgstr "INTO ... STRICT 失敗時に生成されたエラーメッセージの DETAIL 部分のパラメーター情報を表示します。"
-=======
-msgstr "PL/pgSQL変数名とテーブルのカラム名の間の衝突時処理を設定します。"
-
-#: pl_handler.c:165
-msgid "Print information about parameters in the DETAIL part of the error messages generated on INTO ... STRICT failures."
-msgstr "INTO ... STRICT 失敗時に生成されたエラーメッセージのDETAIL部分のパラメーター情報を表示します。"
->>>>>>> 185876a6
 
 #: pl_handler.c:173
 msgid "Perform checks given in ASSERT statements."
@@ -1453,7 +850,6 @@
 #: pl_scanner.c:524
 #, c-format
 msgid "%s at or near \"%s\""
-<<<<<<< HEAD
 msgstr "\"%2$s\" もしくはその近辺で %1$s"
 
 #~ msgid "number of array dimensions (%d) exceeds the maximum allowed (%d)"
@@ -1484,7 +880,4 @@
 #~ msgstr "行またはレコード変数を NOT NULL にはできません"
 
 #~ msgid "default value for row or record variable is not supported"
-#~ msgstr "行またはレコード変数のデフォルト値指定はサポートされていません"
-=======
-msgstr "\"%2$s\"またはその近辺で%1$s"
->>>>>>> 185876a6
+#~ msgstr "行またはレコード変数のデフォルト値指定はサポートされていません"
--- conflicted
+++ resolved
@@ -182,14 +182,10 @@
      <para>
 <!--
       <function>fsm_page_contents</function> shows the internal node structure
-<<<<<<< HEAD
       of an FSM page.  For example:
-=======
-      of a FSM page.  For example:
 -->
 <function>fsm_page_contents</function>は、FSMページの内部ノード構造を表示します。
 以下に例を示します。
->>>>>>> 9a9c638e
 <screen>
 test=# SELECT fsm_page_contents(get_raw_page('pg_class', 'fsm', 0));
 </screen>
@@ -871,7 +867,6 @@
  </sect2>
 
  <sect2>
-<<<<<<< HEAD
   <title>GiST Functions</title>
 
   <variablelist>
@@ -963,9 +958,7 @@
  </sect2>
 
  <sect2>
-=======
-<!--
->>>>>>> 9a9c638e
+<!--
   <title>Hash Functions</title>
 -->
   <title>Hash関数</title>

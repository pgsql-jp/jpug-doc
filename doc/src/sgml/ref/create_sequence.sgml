<!--
doc/src/sgml/ref/create_sequence.sgml
PostgreSQL documentation
-->

<refentry id="SQL-CREATESEQUENCE">
 <indexterm zone="sql-createsequence">
  <primary>CREATE SEQUENCE</primary>
 </indexterm>

 <refmeta>
  <refentrytitle>CREATE SEQUENCE</refentrytitle>
  <manvolnum>7</manvolnum>
<!--
  <refmiscinfo>SQL - Language Statements</refmiscinfo>
-->
<refmiscinfo>SQL - 言語</refmiscinfo>
 </refmeta>

 <refnamediv>
  <refname>CREATE SEQUENCE</refname>
<!--
  <refpurpose>define a new sequence generator</refpurpose>
-->
  <refpurpose>新しいシーケンスジェネレータを定義する</refpurpose>
 </refnamediv>

 <refsynopsisdiv>
<synopsis>
CREATE [ TEMPORARY | TEMP ] SEQUENCE [ IF NOT EXISTS ] <replaceable class="parameter">name</replaceable> [ INCREMENT [ BY ] <replaceable class="parameter">increment</replaceable> ]
    [ MINVALUE <replaceable class="parameter">minvalue</replaceable> | NO MINVALUE ] [ MAXVALUE <replaceable class="parameter">maxvalue</replaceable> | NO MAXVALUE ]
    [ START [ WITH ] <replaceable class="parameter">start</replaceable> ] [ CACHE <replaceable class="parameter">cache</replaceable> ] [ [ NO ] CYCLE ]
    [ OWNED BY { <replaceable class="parameter">table_name</replaceable>.<replaceable class="parameter">column_name</replaceable> | NONE } ]
</synopsis>
 </refsynopsisdiv>

 <refsect1>
<!--
  <title>Description</title>
-->
  <title>説明</title>

  <para>
<!--
   <command>CREATE SEQUENCE</command> creates a new sequence number
   generator.  This involves creating and initializing a new special
   single-row table with the name <replaceable
   class="parameter">name</replaceable>.  The generator will be
   owned by the user issuing the command.
-->
<command>CREATE SEQUENCE</command>は、新しいシーケンス番号ジェネレータを作成します。
これには、新しく<replaceable class="parameter">name</replaceable>という名前を持つ、1行だけの特殊なテーブルの作成と初期化が含まれます。
シーケンスジェネレータは、このコマンドを実行したユーザによって所有されます。
  </para>

  <para>
<!--
   If a schema name is given then the sequence is created in the
   specified schema.  Otherwise it is created in the current schema.
   Temporary sequences exist in a special schema, so a schema name cannot be
   given when creating a temporary sequence.
   The sequence name must be distinct from the name of any other sequence,
   table, index, view, or foreign table in the same schema.
-->
スキーマ名が与えられている場合、そのシーケンスは指定されたスキーマに作成されます。
スキーマ名がなければ、シーケンスは現在のスキーマに作成されます。
また、一時シーケンスは特別なスキーマに存在するため、一時シーケンスの作成時にスキーマ名を与えることはできません。
シーケンス名は、同じスキーマ内の他のシーケンス、テーブル、インデックス、ビュー、外部テーブルとは異なる名前にする必要があります。
  </para>

  <para>
<!--
   After a sequence is created, you use the functions
   <function>nextval</function>,
   <function>currval</function>, and
   <function>setval</function>
   to operate on the sequence.  These functions are documented in
   <xref linkend="functions-sequence">.
-->
シーケンスを作成した後、<function>nextval</function>、<function>currval</function>、<function>setval</function>関数を使用してシーケンスを操作します。
これらの関数については<xref linkend="functions-sequence">を参照してください。
  </para>

  <para>
<!--
   Although you cannot update a sequence directly, you can use a query like:
-->
シーケンスを直接更新することはできませんが、以下のような問い合わせは可能です。

<programlisting>
SELECT * FROM <replaceable>name</replaceable>;
</programlisting>

<!--
   to examine the parameters and current state of a sequence.  In particular,
   the <literal>last_value</> field of the sequence shows the last value
   allocated by any session.  (Of course, this value might be obsolete
   by the time it's printed, if other sessions are actively doing
   <function>nextval</> calls.)
-->
これを使用すると、シーケンスのパラメータと現在の状態を確認することができます。
中でも、シーケンスの<literal>last_value</>フィールドは全てのセッションで割り当てられた最後の値を示します
（もちろんこの値は、他のセッションの<function>nextval</>の実行により、表示された時点で既に最新ではない可能性があります）。
  </para>
 </refsect1>

 <refsect1>
<!--
  <title>Parameters</title>
-->
  <title>パラメータ</title>

  <variablelist>
   <varlistentry>
<!--
    <term><literal>TEMPORARY</literal> or <literal>TEMP</literal></term>
-->
    <term><literal>TEMPORARY</literal>もしくは<literal>TEMP</literal></term>
    <listitem>
     <para>
<!--
      If specified, the sequence object is created only for this
      session, and is automatically dropped on session exit.  Existing
      permanent sequences with the same name are not visible (in this
      session) while the temporary sequence exists, unless they are
      referenced with schema-qualified names.
-->
このパラメータが指定された場合、作成するシーケンスオブジェクトがそのセッション専用となり、セッション終了時に自動的に削除されます。
一時シーケンスが存在する場合、同じ名前を持つ既存の永続シーケンスは、スキーマ修飾された名前で参照されない限り、（そのセッションでは）不可視になります。
     </para>
    </listitem>
   </varlistentry>

   <varlistentry>
    <term><literal>IF NOT EXISTS</literal></term>
    <listitem>
     <para>
      Do not throw an error if a relation with the same name already exists.
      A notice is issued in this case. Note that there is no guarantee that
      the existing relation is anything like the sequence that would have
      been created - it might not even be a sequence.
     </para>
    </listitem>
   </varlistentry>

   <varlistentry>
    <term><replaceable class="parameter">name</replaceable></term>
    <listitem>
     <para>
<!--
      The name (optionally schema-qualified) of the sequence to be created.
-->
作成するシーケンスの名前です（スキーマ修飾名も可）。
     </para>
    </listitem>
   </varlistentry>

   <varlistentry>
    <term><replaceable class="parameter">increment</replaceable></term>
    <listitem>
     <para>
<!--
      The optional clause <literal>INCREMENT BY <replaceable
      class="parameter">increment</replaceable></literal> specifies
      which value is added to the current sequence value to create a
      new value.  A positive value will make an ascending sequence, a
      negative one a descending sequence.  The default value is 1.
-->
<literal>INCREMENT BY <replaceable class="parameter">increment</replaceable></literal>句は、現在のシーケンスの値から新しいシーケンス値を作成する際の値の増加量を設定します。この句は省略可能です。
正の値が指定された時は昇順のシーケンス、負の値が指定された時は降順のシーケンスを作成します。
指定がない場合のデフォルト値は1です。
     </para>
    </listitem>
   </varlistentry>

   <varlistentry>
    <term><replaceable class="parameter">minvalue</replaceable></term>
    <term><literal>NO MINVALUE</literal></term>
    <listitem>
     <para>
<!--
      The optional clause <literal>MINVALUE <replaceable
      class="parameter">minvalue</replaceable></literal> determines
      the minimum value a sequence can generate. If this clause is not
      supplied or <option>NO MINVALUE</option> is specified, then
      defaults will be used.  The defaults are 1 and
      -2<superscript>63</>-1 for ascending and descending sequences,
      respectively.
-->
<literal>MINVALUE <replaceable class="parameter">minvalue</replaceable></literal>句は、シーケンスとして作成する最小値を指定します。この句は省略可能です。
この句の指定されなかった場合、もしくは、<option>NO MINVALUE</option>が指定された場合、デフォルトが使用されます。
シーケンスのデフォルトの最小値は、昇順の時は1、降順の時は-(2<superscript>63</>-1)です。
     </para>
    </listitem>
   </varlistentry>

   <varlistentry>
    <term><replaceable class="parameter">maxvalue</replaceable></term>
    <term><literal>NO MAXVALUE</literal></term>
    <listitem>
     <para>
<!--
      The optional clause <literal>MAXVALUE <replaceable
      class="parameter">maxvalue</replaceable></literal> determines
      the maximum value for the sequence. If this clause is not
      supplied or <option>NO MAXVALUE</option> is specified, then
      default values will be used.  The defaults are
      2<superscript>63</>-1 and -1 for ascending and descending
      sequences, respectively.
-->
<literal>MAXVALUE <replaceable class="parameter">maxvalue</replaceable></literal>句は、シーケンスの最大値を決定します。この句は省略可能です。
この句が指定されなかった場合、もしくは<option>NO MAXVALUE</option>が指定された場合、デフォルトが使用されます。
シーケンスのデフォルトの最大値は、昇順の時は2<superscript>63</>-1、降順の時は-1です。
     </para>
    </listitem>
   </varlistentry>

   <varlistentry>
    <term><replaceable class="parameter">start</replaceable></term>
    <listitem>
     <para>
<!--
      The optional clause <literal>START WITH <replaceable
      class="parameter">start</replaceable> </literal> allows the
      sequence to begin anywhere.  The default starting value is
      <replaceable class="parameter">minvalue</replaceable> for
      ascending sequences and <replaceable
      class="parameter">maxvalue</replaceable> for descending ones.
-->
<literal>START WITH <replaceable class="parameter">start</replaceable></literal>句を使用すると、任意の数からシーケンス番号を開始することができます。この句は省略可能です。
デフォルトでは、シーケンス番号が始まる値は、昇順の場合<replaceable class="parameter">minvalue</replaceable>、降順の場合<replaceable class="parameter">maxvalue</replaceable>になります。
     </para>
    </listitem>
   </varlistentry>

   <varlistentry>
    <term><replaceable class="parameter">cache</replaceable></term>
    <listitem>
     <para>
<!--
      The optional clause <literal>CACHE <replaceable
      class="parameter">cache</replaceable></literal> specifies how
      many sequence numbers are to be preallocated and stored in
      memory for faster access. The minimum value is 1 (only one value
      can be generated at a time, i.e., no cache), and this is also the
      default.
-->
<literal>CACHE <replaceable class="parameter">cache</replaceable></literal>オプションは、あらかじめ番号を割り当て、メモリに格納しておくシーケンス番号の量を指定します。これによりアクセスを高速にすることができます。
最小値は1です（一度に生成する値が1つだけなので、キャッシュがない状態になります）。これがデフォルトになっています。
     </para>
    </listitem>
   </varlistentry>

   <varlistentry>
    <term><literal>CYCLE</literal></term>
    <term><literal>NO CYCLE</literal></term>
    <listitem>
     <para>
<!--
      The <literal>CYCLE</literal> option allows the sequence to wrap
      around when the <replaceable
      class="parameter">maxvalue</replaceable> or <replaceable
      class="parameter">minvalue</replaceable> has been reached by an
      ascending or descending sequence respectively. If the limit is
      reached, the next number generated will be the <replaceable
      class="parameter">minvalue</replaceable> or <replaceable
      class="parameter">maxvalue</replaceable>, respectively.
-->
<literal>CYCLE</literal>オプションを使用すると、シーケンスが限界値（昇順の場合は<replaceable class="parameter">maxvalue</replaceable>、降順の場合は<replaceable class="parameter">minvalue</replaceable>）に達した時、そのシーケンスを周回させることができます。
限界値まで達した時、次に生成される番号は、昇順の場合は<replaceable class="parameter">minvalue</replaceable>、降順の場合は<replaceable class="parameter">maxvalue</replaceable>になります。
     </para>

     <para>
<!--
      If <literal>NO CYCLE</literal> is specified, any calls to
      <function>nextval</function> after the sequence has reached its
      maximum value will return an error.  If neither
      <literal>CYCLE</literal> or <literal>NO CYCLE</literal> are
      specified, <literal>NO CYCLE</literal> is the default.
-->
<literal>NO CYCLE</literal>が指定された場合、シーケンスの限界値に達した後の<function>nextval</>呼び出しは全てエラーになります。
<literal>CYCLE</literal>も<literal>NO CYCLE</literal>も指定されていない場合は、<literal>NO CYCLE</literal>がデフォルトとなります。
     </para>
    </listitem>
   </varlistentry>

   <varlistentry>
    <term><literal>OWNED BY</literal> <replaceable class="parameter">table_name</replaceable>.<replaceable class="parameter">column_name</replaceable></term>
    <term><literal>OWNED BY NONE</literal></term>
    <listitem>
     <para>
<!--
      The <literal>OWNED BY</literal> option causes the sequence to be
      associated with a specific table column, such that if that column
      (or its whole table) is dropped, the sequence will be automatically
      dropped as well.  The specified table must have the same owner and be in
      the same schema as the sequence.
      <literal>OWNED BY NONE</literal>, the default, specifies that there
      is no such association.
-->
<literal>OWNED BY</literal>オプションにより、シーケンスは指定されたテーブル列に関連付けられ、その列（やテーブル全体）が削除されると、自動的にシーケンスも一緒に削除されるようになります。
指定するテーブルは、シーケンスと同一所有者でなければならず、また、同一のスキーマ内に存在しなければなりません。
デフォルトは<literal>OWNED BY NONE</literal>であり、こうした関連付けがないことを示します。
     </para>
    </listitem>
   </varlistentry>
  </variablelist>
 </refsect1>

 <refsect1>
<!--
  <title>Notes</title>
-->
  <title>注釈</title>

  <para>
<!--
   Use <command>DROP SEQUENCE</command> to remove a sequence.
-->
シーケンスを削除するには<command>DROP SEQUENCE</command>を使用してください。
  </para>

  <para>
<!--
   Sequences are based on <type>bigint</> arithmetic, so the range
   cannot exceed the range of an eight-byte integer
   (-9223372036854775808 to 9223372036854775807).
<<<<<<< HEAD
=======
-->
シーケンスは<type>bigint</>演算に基づいています。
そのため、8バイト整数の範囲（-9223372036854775808から9223372036854775807まで）を越えることはできません。
>>>>>>> de74b4ab
  </para>

  <para>
<!--
   Unexpected results might be obtained if a <replaceable
   class="parameter">cache</replaceable> setting greater than one is
   used for a sequence object that will be used concurrently by
   multiple sessions.  Each session will allocate and cache successive
   sequence values during one access to the sequence object and
   increase the sequence object's <literal>last_value</> accordingly.
   Then, the next <replaceable class="parameter">cache</replaceable>-1
   uses of <function>nextval</> within that session simply return the
   preallocated values without touching the sequence object.  So, any
   numbers allocated but not used within a session will be lost when
   that session ends, resulting in <quote>holes</quote> in the
   sequence.
-->
シーケンスオブジェクトの<replaceable class="parameter">cache</replaceable>として1より大きな値を設定した場合、そのシーケンスを複数のセッションで同時に使用すると、予想外の結果になる可能性があります。
各セッションは、シーケンスオブジェクトへの1回のアクセスの間に、連続するシーケンス値を取得し、キャッシュします。
そして、キャッシュした数に応じて、シーケンスオブジェクトの<literal>last_value</>を増加させます。
この場合、そのセッションは、その後の<replaceable class="parameter">cache</replaceable>-1回に対しては、あらかじめ取得済みのシーケンス値を返し、シーケンスオブジェクトを変更しません。
セッションに割り当てられたが使用されなかったシーケンス番号は、セッションの終了時に全て失われるため、結果としてシーケンスに<quote>穴</quote>ができます。
  </para>

  <para>
<!--
   Furthermore, although multiple sessions are guaranteed to allocate
   distinct sequence values, the values might be generated out of
   sequence when all the sessions are considered.  For example, with
   a <replaceable class="parameter">cache</replaceable> setting of 10,
   session A might reserve values 1..10 and return
   <function>nextval</function>=1, then session B might reserve values
   11..20 and return <function>nextval</function>=11 before session A
   has generated <literal>nextval</literal>=2.  Thus, with a
   <replaceable class="parameter">cache</replaceable> setting of one
   it is safe to assume that <function>nextval</> values are generated
   sequentially; with a <replaceable
   class="parameter">cache</replaceable> setting greater than one you
   should only assume that the <function>nextval</> values are all
   distinct, not that they are generated purely sequentially.  Also,
   <literal>last_value</> will reflect the latest value reserved by
   any session, whether or not it has yet been returned by
   <function>nextval</>.
-->
さらに、複数のセッションには異なるシーケンス値が割り当てられることが保証されていますが、全てのセッションが尊重されると、シーケンス値が順番通りにならないことがあります。
例えば、<replaceable class="parameter">cache</replaceable>が10の場合を考えます。
セッションAでは1から10までを確保し、<function>nextval</function>=1を返します。
セッションBでは、セッションAが<function>nextval</function>=2を返す前に、11から20を確保し、<function>nextval</function>=11を返します。
したがって、<replaceable class="parameter">cache</replaceable>を1に設定した場合は<function>nextval</>が順番に生成される値であると考えても問題ありませんが、<replaceable class="parameter">cache</replaceable>を1より大きな値に設定した場合は、<function>nextval</>の値が全て異なることのみが保証され、順番に生成される値であることは保証されません。
また、<literal>last_value</>は、値が<function>nextval</>によって返されたかどうかに関係なく、いずれかのセッションによって確保された最後の値となります。
  </para>

  <para>
<!--
   Another consideration is that a <function>setval</> executed on
   such a sequence will not be noticed by other sessions until they
   have used up any preallocated values they have cached.
-->
この他、このようなシーケンスに対して<function>setval</>が実行されても、他のセッションは、それぞれがキャッシュした取得済みの値を全て使い果たすまで、それがわからないことも考慮すべき問題です。
  </para>
 </refsect1>

 <refsect1>
<!--
  <title>Examples</title>
-->
  <title>例</title>

  <para>
<!--
   Create an ascending sequence called <literal>serial</literal>, starting at 101:
-->
101から始まる<literal>serial</literal>という名前の昇順シーケンスを作成します。
<programlisting>
CREATE SEQUENCE serial START 101;
</programlisting>
  </para>

  <para>
<!--
   Select the next number from this sequence:
-->
このシーケンスから次の番号を選択します。
<programlisting>
SELECT nextval('serial');

 nextval
---------
     101
</programlisting>
  </para>

  <para>
<!--
   Select the next number from this sequence:
-->
このシーケンスから次の番号を選択します。
<programlisting>
SELECT nextval('serial');

 nextval
---------
     102
</programlisting>
  </para>

  <para>
<!--
   Use this sequence in an <command>INSERT</command> command:
-->
このシーケンスを<command>INSERT</command>コマンドで使用します。
<programlisting>
INSERT INTO distributors VALUES (nextval('serial'), 'nothing');
</programlisting>
  </para>

  <para>
<!--
   Update the sequence value after a <command>COPY FROM</command>:
-->
<command>COPY FROM</command>の後でシーケンス値を更新します。
<programlisting>
BEGIN;
COPY distributors FROM 'input_file';
SELECT setval('serial', max(id)) FROM distributors;
END;
</programlisting></para>
 </refsect1>

 <refsect1>
<!--
  <title>Compatibility</title>
-->
  <title>互換性</title>

  <para>
<!--
   <command>CREATE SEQUENCE</command> conforms to the <acronym>SQL</acronym>
   standard, with the following exceptions:
-->
以下の例外を除き、<command>CREATE SEQUENCE</command>は標準<acronym>SQL</acronym>に従います。
   <itemizedlist>
    <listitem>
     <para>
<!--
      The standard's <literal>AS &lt;data type&gt;</literal> expression is not
      supported.
-->
標準における<literal>AS &lt;data type&gt;</literal>式はサポートされていません。
     </para>
    </listitem>
    <listitem>
     <para>
<!--
      Obtaining the next value is done using the <function>nextval()</>
      function instead of the standard's <command>NEXT VALUE FOR</command>
      expression.
-->
次の値を取り出すには、標準の<command>NEXT VALUE FOR</command>式ではなく<function>nextval()</>関数を使用します。
     </para>
    </listitem>
    <listitem>
     <para>
<!--
      The <literal>OWNED BY</> clause is a <productname>PostgreSQL</>
      extension.
-->
<literal>OWNED BY</>句は<productname>PostgreSQL</>の拡張です。
     </para>
    </listitem>
   </itemizedlist></para>
 </refsect1>

 <refsect1>
<!--
  <title>See Also</title>
-->
  <title>関連項目</title>

  <simplelist type="inline">
   <member><xref linkend="sql-altersequence"></member>
   <member><xref linkend="sql-dropsequence"></member>
  </simplelist>
 </refsect1>

</refentry><|MERGE_RESOLUTION|>--- conflicted
+++ resolved
@@ -27,7 +27,7 @@
 
  <refsynopsisdiv>
 <synopsis>
-CREATE [ TEMPORARY | TEMP ] SEQUENCE [ IF NOT EXISTS ] <replaceable class="parameter">name</replaceable> [ INCREMENT [ BY ] <replaceable class="parameter">increment</replaceable> ]
+CREATE [ TEMPORARY | TEMP ] SEQUENCE <replaceable class="parameter">name</replaceable> [ INCREMENT [ BY ] <replaceable class="parameter">increment</replaceable> ]
     [ MINVALUE <replaceable class="parameter">minvalue</replaceable> | NO MINVALUE ] [ MAXVALUE <replaceable class="parameter">maxvalue</replaceable> | NO MAXVALUE ]
     [ START [ WITH ] <replaceable class="parameter">start</replaceable> ] [ CACHE <replaceable class="parameter">cache</replaceable> ] [ [ NO ] CYCLE ]
     [ OWNED BY { <replaceable class="parameter">table_name</replaceable>.<replaceable class="parameter">column_name</replaceable> | NONE } ]
@@ -127,18 +127,6 @@
 -->
 このパラメータが指定された場合、作成するシーケンスオブジェクトがそのセッション専用となり、セッション終了時に自動的に削除されます。
 一時シーケンスが存在する場合、同じ名前を持つ既存の永続シーケンスは、スキーマ修飾された名前で参照されない限り、（そのセッションでは）不可視になります。
-     </para>
-    </listitem>
-   </varlistentry>
-
-   <varlistentry>
-    <term><literal>IF NOT EXISTS</literal></term>
-    <listitem>
-     <para>
-      Do not throw an error if a relation with the same name already exists.
-      A notice is issued in this case. Note that there is no guarantee that
-      the existing relation is anything like the sequence that would have
-      been created - it might not even be a sequence.
      </para>
     </listitem>
    </varlistentry>
@@ -325,12 +313,9 @@
    Sequences are based on <type>bigint</> arithmetic, so the range
    cannot exceed the range of an eight-byte integer
    (-9223372036854775808 to 9223372036854775807).
-<<<<<<< HEAD
-=======
 -->
 シーケンスは<type>bigint</>演算に基づいています。
 そのため、8バイト整数の範囲（-9223372036854775808から9223372036854775807まで）を越えることはできません。
->>>>>>> de74b4ab
   </para>
 
   <para>

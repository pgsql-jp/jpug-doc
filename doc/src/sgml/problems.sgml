--- conflicted
+++ resolved
@@ -488,12 +488,9 @@
    <ulink url="https://www.postgresql.org/">web site</ulink>.
    Entering a bug report this way causes it to be mailed to the
    <email>pgsql-bugs@lists.postgresql.org</email> mailing list.
-<<<<<<< HEAD
-=======
 -->
 その他の方法として、プロジェクトの<ulink url="https://www.postgresql.org/">Webサイト</ulink>にあるバグ報告フォームの項目を埋める方法があります。
 この方法で入力したバグ報告は、<email>pgsql-bugs@lists.postgresql.org</email>メーリングリストに送信されます。
->>>>>>> bd0a9e56
   </para>
 
   <para>
@@ -566,13 +563,10 @@
     will be some delay before the email is delivered. If you wish to subscribe
     to the lists, please visit
     <ulink url="https://lists.postgresql.org/"></ulink> for instructions.
-<<<<<<< HEAD
-=======
 -->
 嘆かわしい量のスパムメールが出回っているため、これらのメーリングリストは購読しない限りモデレータ付きとなっています。
 これはEメールが配送されるのにいくらか遅延があることを意味します。
 メーリングリストを購読したい場合には、<ulink url="https://lists.postgresql.org/"></ulink>を訪ねて、その指示に従ってください。
->>>>>>> bd0a9e56
    </para>
   </note>
  </sect2>

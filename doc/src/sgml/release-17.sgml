--- conflicted
+++ resolved
@@ -254,14 +254,10 @@
      and <function>pg_walfile_name_offset()</function> used to report
      the previous <acronym>LSN</acronym> segment number when the
      <acronym>LSN</acronym> was on a file segment boundary;  it now
-<<<<<<< HEAD
      returns the <acronym>LSN</acronym> segment.
 -->
 《機械翻訳》関数<link linkend="functions-admin-backup-table"><function>pg_walfile_name()</function></link>と<function>pg_walfile_name_offset()</function>は、以前の<acronym>LSN</acronym>セグメント番号がファイルセグメント境界上にあった時に、その番号をレポートするために使用されていました。
 現在では<acronym>LSN</acronym>セグメントを返します。
-=======
-     returns the current <acronym>LSN</acronym> segment.
->>>>>>> 94f1474e
      </para>
     </listitem>
 
@@ -1305,17 +1301,12 @@
 
       <listitem>
        <para>
-<<<<<<< HEAD
 <!--
        Add server variable <xref linkend="guc-huge-page-size"/> to report
        the use of huge pages by Postgres (Justin Pryzby)
 -->
 《機械翻訳》サーバ変数<xref linkend="guc-huge-page-size"/>をレポートに追加し、POSTGRESがhuge pagesを使用するようにします。
 (Justin Pryzby)
-=======
-       Add server variable <xref linkend="guc-huge-pages-status"/> to
-       report the use of huge pages by Postgres (Justin Pryzby)
->>>>>>> 94f1474e
        </para>
 
        <para>
@@ -2033,7 +2024,6 @@
      </listitem>
 
 <!--
-<<<<<<< HEAD
 Author: Alexander Korotkov <akorotkov@postgresql.org>
 2024-04-07 [1adf16b8f] Implement ALTER TABLE ... MERGE PARTITIONS ... command
 -->
@@ -2067,8 +2057,6 @@
      </listitem>
 
 <!--
-=======
->>>>>>> 94f1474e
 Author: Peter Eisentraut <peter@eisentraut.org>
 2024-01-16 [699586315] Support identity columns in partitioned tables
 -->

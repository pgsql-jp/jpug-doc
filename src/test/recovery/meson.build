--- conflicted
+++ resolved
@@ -52,10 +52,7 @@
       't/041_checkpoint_at_promote.pl',
       't/042_low_level_backup.pl',
       't/043_no_contrecord_switch.pl',
-<<<<<<< HEAD
-=======
       't/044_invalidate_inactive_slots.pl',
->>>>>>> 3d6a8289
       't/045_archive_restartpoint.pl',
       't/046_checkpoint_logical_slot.pl',
       't/047_checkpoint_physical_slot.pl',

<!-- doc/src/sgml/features.sgml -->

<appendix id="features">
<!--
 <title>SQL Conformance</title>
-->
 <title>SQLへの準拠</title>

 <para>
<!--
  This section attempts to outline to what extent
  <productname>PostgreSQL</productname> conforms to the current SQL
  standard.  The following information is not a full statement of
  conformance, but it presents the main topics in as much detail as is
  both reasonable and useful for users.
-->
本節では、<productname>PostgreSQL</productname>がどの程度現在の標準SQLに準拠しているかについて、概要を説明します。
以下の情報は互換性についての完全な説明ではありません。
しかし、ユーザにとって十分適切かつ有用な詳細を主な話題としてここで示しています。
 </para>

 <para>
<!--
  The formal name of the SQL standard is ISO/IEC 9075 <quote>Database
  Language SQL</quote>.  A revised version of the standard is released
  from time to time; the most recent update appearing in 2016.
  The 2016 version is referred to as ISO/IEC 9075:2016, or simply as SQL:2016.
  The versions prior to that were SQL:2011, SQL:2008, SQL:2006, SQL:2003,
  SQL:1999, and SQL-92.  Each version
  replaces the previous one, so claims of conformance to earlier
  versions have no official merit.
  <productname>PostgreSQL</productname> development aims for
  conformance with the latest official version of the standard where
  such conformance does not contradict traditional features or common
  sense.  Many of the features required by the SQL
  standard are supported, though sometimes with slightly differing
  syntax or function.  Further moves towards conformance can be
  expected over time.
-->
標準SQLの公式な名称は、ISO/IEC 9075 <quote>Database Language SQL</quote>です。
この標準SQLの改訂バージョンは不定期にリリースされています。
最も最近の改訂は2011年に行われました。
この2011年版はISO/IEC 9075:2011、もしくは単にSQL:2011と呼ばれています。
この前のバージョンはSQL:2008、SQL:2003、SQL:1999とSQL-92です。
それぞれ前のバージョンを置き換えたバージョンですので、より昔のバージョンへの適合性についての主張には公的な利点がありません。
<productname>PostgreSQL</productname>の開発では、伝統的な機能もしくは共通の考えと矛盾しないように、標準SQLの最新の公式バージョンに準拠させようとしています。
標準SQLで必須とされた機能の多くは、多少構文や機能に違いはあるものの、サポートされています。
さらに適合性を高めることが将来のリリースで期待されています。
 </para>

 <para>
<!--
  <acronym>SQL-92</acronym> defined three feature sets for
  conformance: Entry, Intermediate, and Full.  Most database
  management systems claiming <acronym>SQL</acronym> standard
  conformance were conforming at only the Entry level, since the
  entire set of features in the Intermediate and Full levels was
  either too voluminous or in conflict with legacy behaviors.
-->
<acronym>SQL-92</acronym>では、適合性について、Entry、Intermediate、Fullという3つの機能セットを定義しました。
標準<acronym>SQL</acronym>の準拠をうたっているデータベース管理システムのほとんどは、Entryレベルのみに適合しています。
IntermediateもしくはFullレベルの機能の全体的なセットは、非常に膨大になり過ぎるか、もしくは旧来の動作と競合するからです。
 </para>

 <para>
<!--
  Starting with <acronym>SQL:1999</acronym>, the SQL standard defines
  a large set of individual features rather than the ineffectively
  broad three levels found in <acronym>SQL-92</acronym>.  A large
  subset of these features represents the <quote>Core</quote>
  features, which every conforming SQL implementation must supply.
  The rest of the features are purely optional.  Some optional
  features are grouped together to form <quote>packages</quote>, which
  SQL implementations can claim conformance to, thus claiming
  conformance to particular groups of features.
-->
<acronym>SQL:1999</acronym>から、標準SQLは、<acronym>SQL-92</acronym>で見受けられた3レベルに機能を非効率的に分散させるのではなく、個々の機能を大規模な集合として定義されるようになりました。
こうした機能の大規模なサブセットを、全てのSQL準拠の実装が提供しなければならない<quote>コア</quote>機能として表しています。
いくつかの省略可能な機能は<quote>パッケージ</quote>という形にまとめられ、SQLの実装はこれに対して互換性をうたうことができるようになりました。
つまり特定機能のグループへの準拠が可能です。
 </para>

 <para>
<!--
  The standard versions beginning with <acronym>SQL:2003</acronym>
  are also split into a number
  of parts.  Each is known by a shorthand name.  Note that these parts
  are not consecutively numbered.
-->
<acronym>SQL:2003</acronym>版以降の標準はまた、数個の部品に分かれています。
それぞれ省略した名前を持ちます。
この部品に連続した番号が付いていないことに注意してください。

  <itemizedlist>
   <listitem><para>ISO/IEC 9075-1 Framework (SQL/Framework)</para><indexterm><primary>SQL/Framework</primary></indexterm></listitem>
   <listitem><para>ISO/IEC 9075-2 Foundation (SQL/Foundation)</para><indexterm><primary>SQL/Foundation</primary></indexterm></listitem>
   <listitem><para>ISO/IEC 9075-3 Call Level Interface (SQL/CLI)</para><indexterm><primary>SQL/CLI</primary></indexterm></listitem>
   <listitem><para>ISO/IEC 9075-4 Persistent Stored Modules (SQL/PSM)</para><indexterm><primary>SQL/PSM</primary></indexterm></listitem>
   <listitem><para>ISO/IEC 9075-9 Management of External Data (SQL/MED)</para><indexterm><primary>SQL/MED</primary></indexterm></listitem>
   <listitem><para>ISO/IEC 9075-10 Object Language Bindings (SQL/OLB)</para><indexterm><primary>SQL/OLB</primary></indexterm></listitem>
   <listitem><para>ISO/IEC 9075-11 Information and Definition Schemas (SQL/Schemata)</para><indexterm><primary>SQL/Schemata</primary></indexterm></listitem>
   <listitem><para>ISO/IEC 9075-13 Routines and Types using the Java Language (SQL/JRT)</para><indexterm><primary>SQL/JRT</primary></indexterm></listitem>
   <listitem><para>ISO/IEC 9075-14 XML-related specifications (SQL/XML)</para><indexterm><primary>SQL/XML</primary></indexterm></listitem>
  </itemizedlist>
 </para>

 <para>
<!--
  The <productname>PostgreSQL</productname> core covers parts 1, 2, 9,
  11, and 14.  Part 3 is covered by the ODBC driver, and part 13 is
  covered by the PL/Java plug-in, but exact conformance is currently
  not being verified for these components.  There are currently no
  implementations of parts 4 and 10
  for <productname>PostgreSQL</productname>.
-->
<productname>PostgreSQL</productname>のコア部分は 1、2、9、11、および14番の部分に対応しています。
第3部分はODBCドライバを、そして第13部分はPL/Javaプラグインを網羅していますが、これらコンポーネントに対する正確な適合性は検証されていません。
第4と第10部分は現時点で<productname>PostgreSQL</productname>に実装されていません。
 </para>

 <para>
<<<<<<< HEAD
  PostgreSQL supports most of the major features of SQL:2016.  Out of
=======
<!--
  PostgreSQL supports most of the major features of SQL:2011.  Out of
>>>>>>> bd0a9e56
  179 mandatory features required for full Core conformance,
  PostgreSQL conforms to at least 160.  In addition, there is a long
  list of supported optional features.  It might be worth noting that at
  the time of writing, no current version of any database management
<<<<<<< HEAD
  system claims full conformance to Core SQL:2016.
=======
  system claims full conformance to Core SQL:2011.
-->
PostgreSQLはSQL:2011の主な機能のほとんどをサポートします。
完全なコアの互換性に必要な179の必須機能の内、PostgreSQLは少なくとも160個に適合します。
さらに省略可能な機能を数多くサポートします。
本書の執筆時点で、SQL:2011のコアに完全に適合したデータベース管理システムのバージョンはないということを、ここで言及しておくのは価値のあることかもしれません。
>>>>>>> bd0a9e56
 </para>

 <para>
<!--
  In the following two sections, we provide a list of those features
  that <productname>PostgreSQL</productname> supports, followed by a
  list of the features defined in <acronym>SQL:2016</acronym> which
  are not yet supported in <productname>PostgreSQL</productname>.
  Both of these lists are approximate: There might be minor details that
  are nonconforming for a feature that is listed as supported, and
  large parts of an unsupported feature might in fact be implemented.
  The main body of the documentation always contains the most accurate
  information about what does and does not work.
-->
以下の2つの節では、<productname>PostgreSQL</productname>でサポートされているこれらの機能をリストし、その後に<productname>PostgreSQL</productname>でまだサポートされていない<acronym>SQL:2011</acronym>で定義された機能をリストしています。
これら2つのリストはおおよそのものです。
サポート対象であるとリストされている機能が些細な部分で準拠していない可能性があり、サポートされていないある機能の大部分が、実際には実装されている可能性があります。
本書の主要な部分では、動作するものとしないものについての最も正確な情報を常に伝えます。
 </para>

 <note>
  <para>
<!--
   Feature codes containing a hyphen are subfeatures.  Therefore, if a
   particular subfeature is not supported, the main feature is listed
   as unsupported even if some other subfeatures are supported.
-->
ハイフンを含む機能コードはサブ機能です。
したがって、特定のサブ機能がサポートされない場合、他のサブ機能がサポートされていてもそのメイン機能はサポートされない機能としてリストされています。
  </para>
 </note>

  <sect1 id="features-sql-standard">
<!--
   <title>Supported Features</title>
-->
   <title>サポートされている機能</title>

   <para>
    <informaltable>
     <tgroup cols="4">
      <thead>
       <row>
<!--
        <entry>Identifier</entry>
        <entry>Package</entry>
        <entry>Description</entry>
        <entry>Comment</entry>
-->
        <entry>識別子</entry>
        <entry>パッケージ</entry>
        <entry>説明</entry>
        <entry>コメント</entry>
       </row>
      </thead>

      &features-supported;

     </tgroup>
    </informaltable>
   </para>
  </sect1>

  <sect1 id="unsupported-features-sql-standard">
<!--
   <title>Unsupported Features</title>
-->
   <title>サポートされていない機能</title>

   <para>
<<<<<<< HEAD
    The following features defined in <acronym>SQL:2016</acronym> are not
=======
<!--
    The following features defined in <acronym>SQL:2011</acronym> are not
>>>>>>> bd0a9e56
    implemented in this release of
    <productname>PostgreSQL</productname>. In a few cases, equivalent
    functionality is available.
-->
以下の<acronym>SQL:2011</acronym>で定義されている機能は本リリースの<productname>PostgreSQL</productname>では実装されていません。
たまに同等の機能が実装されていることがあります。

    <informaltable>
     <tgroup cols="4">
      <thead>
       <row>
<!--
        <entry>Identifier</entry>
        <entry>Package</entry>
        <entry>Description</entry>
        <entry>Comment</entry>
-->
        <entry>識別子</entry>
        <entry>パッケージ</entry>
        <entry>説明</entry>
        <entry>コメント</entry>
       </row>
      </thead>

      &features-unsupported;

     </tgroup>
    </informaltable>
   </para>
  </sect1>

  <sect1 id="xml-limits-conformance">
   <title>XML Limits and Conformance to SQL/XML</title>

   <indexterm>
    <primary>SQL/XML</primary>
    <secondary>limits and conformance</secondary>
   </indexterm>

   <para>
    Significant revisions to the XML-related specifications in ISO/IEC 9075-14
    (SQL/XML) were introduced with SQL:2006.
    <productname>PostgreSQL</productname>'s implementation of the XML data
    type and related functions largely follows the earlier 2003 edition,
    with some borrowing from later editions.  In particular:
    <itemizedlist>
     <listitem>
      <para>
       Where the current standard provides a family of XML data types
       to hold <quote>document</quote> or <quote>content</quote> in
       untyped or XML Schema-typed variants, and a type
       <type>XML(SEQUENCE)</type> to hold arbitrary pieces of XML content,
       <productname>PostgreSQL</productname> provides the single
       <type>xml</type> type, which can hold <quote>document</quote> or
       <quote>content</quote>.  There is no equivalent of the
       standard's <quote>sequence</quote> type.
      </para>
     </listitem>

     <listitem>
      <para>
       <productname>PostgreSQL</productname> provides two functions
       introduced in SQL:2006, but in variants that use the XPath 1.0
       language, rather than XML Query as specified for them in the
       standard.
      </para>
     </listitem>
    </itemizedlist>
   </para>

   <para>
    This section presents some of the resulting differences you may encounter.
   </para>

   <sect2 id="functions-xml-limits-xpath1">
    <title>Queries Are Restricted to XPath 1.0</title>

    <para>
     The <productname>PostgreSQL</productname>-specific functions
     <function>xpath()</function> and <function>xpath_exists()</function>
     query XML documents using the XPath language.
     <productname>PostgreSQL</productname> also provides XPath-only variants
     of the standard functions <function>XMLEXISTS</function> and
     <function>XMLTABLE</function>, which officially use
     the XQuery language. For all of these functions,
     <productname>PostgreSQL</productname> relies on the
     <application>libxml2</application> library, which provides only XPath 1.0.
    </para>

    <para>
     There is a strong connection between the XQuery language and XPath
     versions 2.0 and later: any expression that is syntactically valid and
     executes successfully in both produces the same result (with a minor
     exception for expressions containing numeric character references or
     predefined entity references, which XQuery replaces with the
     corresponding character while XPath leaves them alone).  But there is
     no such connection between these languages and XPath 1.0; it was an
     earlier language and differs in many respects.
    </para>

    <para>
     There are two categories of limitation to keep in mind: the restriction
     from XQuery to XPath for the functions specified in the SQL standard, and
     the restriction of XPath to version 1.0 for both the standard and the
     <productname>PostgreSQL</productname>-specific functions.
    </para>

    <sect3>
     <title>Restriction of XQuery to XPath</title>

     <para>
      Features of XQuery beyond those of XPath include:

      <itemizedlist>
       <listitem>
        <para>
         XQuery expressions can construct and return new XML nodes, in
         addition to all possible XPath values.  XPath can create and return
         values of the atomic types (numbers, strings, and so on) but can
         only return XML nodes that were already present in documents
         supplied as input to the expression.
        </para>
       </listitem>

       <listitem>
        <para>
         XQuery has control constructs for iteration, sorting, and grouping.
        </para>
       </listitem>

       <listitem>
        <para>
         XQuery allows declaration and use of local functions.
        </para>
       </listitem>
      </itemizedlist>
     </para>

     <para>
      Recent XPath versions begin to offer capabilities overlapping with
      these (such as functional-style <function>for-each</function> and
      <function>sort</function>, anonymous functions, and
      <function>parse-xml</function> to create a node from a string),
      but such features were not available before XPath 3.0.
     </para>
    </sect3>

    <sect3 id="xml-xpath-1-specifics">
     <title>Restriction of XPath to 1.0</title>

     <para>
      For developers familiar with XQuery and XPath 2.0 or later, XPath 1.0
      presents a number of differences to contend with:

      <itemizedlist>
       <listitem>
        <para>
         The fundamental type of an XQuery/XPath expression, the
         <type>sequence</type>, which can contain XML nodes, atomic values,
         or both, does not exist in XPath 1.0. A 1.0 expression can only
         produce a node-set (containing zero or more XML nodes), or a single
         atomic value.
        </para>
       </listitem>

       <listitem>
        <para>
          Unlike an XQuery/XPath sequence, which can contain any desired
          items in any desired order, an XPath 1.0 node-set has no
          guaranteed order and, like any set, does not allow multiple
          appearances of the same item.
         <note>
          <para>
           The <application>libxml2</application> library does seem to
           always return node-sets to <productname>PostgreSQL</productname>
           with their members in the same relative order they had in the
           input document.  Its documentation does not commit to this
           behavior, and an XPath 1.0 expression cannot control it.
          </para>
         </note>
        </para>
       </listitem>

       <listitem>
        <para>
         While XQuery/XPath provides all of the types defined in XML Schema
         and many operators and functions over those types, XPath 1.0 has only
         node-sets and the three atomic types <type>boolean</type>,
         <type>double</type>, and <type>string</type>.
        </para>
       </listitem>

       <listitem>
        <para>
         XPath 1.0 has no conditional operator. An XQuery/XPath expression
         such as <literal>if ( hat ) then hat/@size else "no hat"</literal>
         has no XPath 1.0 equivalent.
        </para>
       </listitem>

       <listitem>
        <para>
         XPath 1.0 has no ordering comparison operator for strings. Both
         <literal>"cat" &lt; "dog"</literal> and
         <literal>"cat" &gt; "dog"</literal> are false, because each is a
         numeric comparison of two <literal>NaN</literal>s. In contrast,
         <literal>=</literal> and <literal>!=</literal> do compare the strings
         as strings.
        </para>
       </listitem>

       <listitem>
        <para>
         XPath 1.0 blurs the distinction between
         <firstterm>value comparisons</firstterm> and
         <firstterm>general comparisons</firstterm> as XQuery/XPath define
         them.  Both <literal>sale/@hatsize = 7</literal> and
         <literal>sale/@customer = "alice"</literal> are existentially
         quantified comparisons, true if there is
         any <literal>sale</literal> with the given value for the
         attribute, but <literal>sale/@taxable = false()</literal> is a
         value comparison to the
         <firstterm>effective boolean value</firstterm> of a whole node-set.
         It is true only if no <literal>sale</literal> has
         a <literal>taxable</literal> attribute at all.
        </para>
       </listitem>

       <listitem>
        <para>
         In the XQuery/XPath data model, a <firstterm>document
         node</firstterm> can have either document form (i.e., exactly one
         top-level element, with only comments and processing instructions
         outside of it) or content form (with those constraints
         relaxed). Its equivalent in XPath 1.0, the
         <firstterm>root node</firstterm>, can only be in document form.
         This is part of the reason an <type>xml</type> value passed as the
         context item to any <productname>PostgreSQL</productname>
         XPath-based function must be in document form.
        </para>
       </listitem>
      </itemizedlist>
     </para>

     <para>
      The differences highlighted here are not all of them. In XQuery and
      the 2.0 and later versions of XPath, there is an XPath 1.0 compatibility
      mode, and the W3C lists of
      <ulink url='https://www.w3.org/TR/2010/REC-xpath-functions-20101214/#xpath1-compatibility'>function library changes</ulink>
      and
      <ulink url='https://www.w3.org/TR/xpath20/#id-backwards-compatibility'>language changes</ulink>
      applied in that mode offer a more complete (but still not exhaustive)
      account of the differences.  The compatibility mode cannot make the
      later languages exactly equivalent to XPath 1.0.
     </para>
    </sect3>

    <sect3 id="functions-xml-limits-casts">
     <title>Mappings between SQL and XML Data Types and Values</title>

     <para>
      In SQL:2006 and later, both directions of conversion between standard SQL
      data types and the XML Schema types are specified precisely. However, the
      rules are expressed using the types and semantics of XQuery/XPath, and
      have no direct application to the different data model of XPath 1.0.
     </para>

     <para>
      When <productname>PostgreSQL</productname> maps SQL data values to XML
      (as in <function>xmlelement</function>), or XML to SQL (as in the output
      columns of <function>xmltable</function>), except for a few cases
      treated specially, <productname>PostgreSQL</productname> simply assumes
      that the XML data type's XPath 1.0 string form will be valid as the
      text-input form of the SQL datatype, and conversely. This rule has the
      virtue of simplicity while producing, for many data types, results similar
      to the mappings specified in the standard.
     </para>

     <para>
      Where interoperability with other systems is a concern, for some data
      types, it may be necessary to use data type formatting functions (such
      as those in <xref linkend="functions-formatting"/>) explicitly to
      produce the standard mappings.
     </para>
    </sect3>
   </sect2>

   <sect2 id="functions-xml-limits-postgresql">
    <title>
     Incidental limits of the implementation
    </title>

    <para>
     This section concerns limits that are not inherent in the
     <application>libxml2</application> library, but apply to the current
     implementation in <productname>PostgreSQL</productname>.
    </para>

    <sect3>
     <title>Only <literal>BY VALUE</literal> Passing Mechanism Is Supported</title>

     <para>
      The SQL standard defines two <firstterm>passing mechanisms</firstterm>
      that apply when passing an XML argument from SQL to an XML function or
      receiving a result: <literal>BY REF</literal>, in which a particular XML
      value retains its node identity, and <literal>BY VALUE</literal>, in which
      the content of the XML is passed but node identity is not preserved. A
      mechanism can be specified before a list of parameters, as the default
      mechanism for all of them, or after any parameter, to override the
      default.
     </para>

     <para>
      To illustrate the difference, if
      <replaceable>x</replaceable> is an XML value, these two queries in
      an SQL:2006 environment would produce true and false, respectively:

<programlisting>
SELECT XMLQUERY('$a is $b' PASSING BY REF <replaceable>x</replaceable> AS a, <replaceable>x</replaceable> AS b NULL ON EMPTY);
SELECT XMLQUERY('$a is $b' PASSING BY VALUE <replaceable>x</replaceable> AS a, <replaceable>x</replaceable> AS b NULL ON EMPTY);
</programlisting>
     </para>

     <para>
      <productname>PostgreSQL</productname> will accept
      <literal>BY VALUE</literal> or <literal>BY REF</literal> in an
      <function>XMLEXISTS</function> or <function>XMLTABLE</function>
      construct, but it ignores them.  The <type>xml</type> data type holds
      a character-string serialized representation, so there is no node
      identity to preserve, and passing is always effectively <literal>BY
      VALUE</literal>.
     </para>
    </sect3>

    <sect3>
     <title>Cannot Pass Named Parameters to Queries</title>

     <para>
      The XPath-based functions support passing one parameter to serve as the
      XPath expression's context item, but do not support passing additional
      values to be available to the expression as named parameters.
     </para>
    </sect3>

    <sect3>
     <title>No <type>XML(SEQUENCE)</type> Type</title>

     <para>
      The <productname>PostgreSQL</productname> <type>xml</type> data type
      can only hold a value in <literal>DOCUMENT</literal>
      or <literal>CONTENT</literal> form.  An XQuery/XPath expression
      context item must be a single XML node or atomic value, but XPath 1.0
      further restricts it to be only an XML node, and has no node type
      allowing <literal>CONTENT</literal>.  The upshot is that a
      well-formed <literal>DOCUMENT</literal> is the only form of XML value
      that <productname>PostgreSQL</productname> can supply as an XPath
      context item.
     </para>
    </sect3>
   </sect2>
  </sect1>

 </appendix><|MERGE_RESOLUTION|>--- conflicted
+++ resolved
@@ -119,26 +119,18 @@
  </para>
 
  <para>
-<<<<<<< HEAD
+<!--
   PostgreSQL supports most of the major features of SQL:2016.  Out of
-=======
-<!--
-  PostgreSQL supports most of the major features of SQL:2011.  Out of
->>>>>>> bd0a9e56
   179 mandatory features required for full Core conformance,
   PostgreSQL conforms to at least 160.  In addition, there is a long
   list of supported optional features.  It might be worth noting that at
   the time of writing, no current version of any database management
-<<<<<<< HEAD
   system claims full conformance to Core SQL:2016.
-=======
-  system claims full conformance to Core SQL:2011.
 -->
 PostgreSQLはSQL:2011の主な機能のほとんどをサポートします。
 完全なコアの互換性に必要な179の必須機能の内、PostgreSQLは少なくとも160個に適合します。
 さらに省略可能な機能を数多くサポートします。
 本書の執筆時点で、SQL:2011のコアに完全に適合したデータベース管理システムのバージョンはないということを、ここで言及しておくのは価値のあることかもしれません。
->>>>>>> bd0a9e56
  </para>
 
  <para>
@@ -209,12 +201,8 @@
    <title>サポートされていない機能</title>
 
    <para>
-<<<<<<< HEAD
+<!--
     The following features defined in <acronym>SQL:2016</acronym> are not
-=======
-<!--
-    The following features defined in <acronym>SQL:2011</acronym> are not
->>>>>>> bd0a9e56
     implemented in this release of
     <productname>PostgreSQL</productname>. In a few cases, equivalent
     functionality is available.

--- conflicted
+++ resolved
@@ -972,24 +972,12 @@
     <itemizedlist>
      <listitem>
       <para>
-<<<<<<< HEAD
-<!--
-       one of the publications has no row filter.
--->
-《機械翻訳》パブリケーションの1つに行フィルタがない場合。
-=======
        One of the publications has no row filter.
->>>>>>> 2a40d040
       </para>
      </listitem>
      <listitem>
       <para>
-<<<<<<< HEAD
-<!--
-       one of the publications was created using <literal>FOR ALL TABLES</literal>.
-=======
        One of the publications was created using <literal>FOR ALL TABLES</literal>.
->>>>>>> 2a40d040
        This clause does not allow row filters.
 -->
 《機械翻訳》パブリケーションの1つが<literal>FOR ALL TABLES</literal>を使用して作成されました。
@@ -998,12 +986,7 @@
      </listitem>
      <listitem>
       <para>
-<<<<<<< HEAD
-<!--
-       one of the publications was created using
-=======
        One of the publications was created using
->>>>>>> 2a40d040
        <literal>FOR TABLES IN SCHEMA</literal> and the table belongs to
        the referred schema. This clause does not allow row filters.
 -->

--- conflicted
+++ resolved
@@ -836,11 +836,6 @@
     trivial plan tree consisting of a single <literal>Result</literal>
     node, which computes just one result row, feeding that up
     to <literal>ModifyTable</literal> to perform the insertion.
-<<<<<<< HEAD
-=======
--->
-単純な<command>INSERT ... VALUES</command>コマンドは、1つの<literal>Result</literal>ノードからなる単純な計画ツリーを生成し、そのノードは結果としての行を1つだけ計算し、挿入を実行するためにその行が<literal>ModifyTable</literal>に入力されます。
->>>>>>> 185876a6
    </para>
 
   </sect1>

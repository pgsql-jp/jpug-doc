<!--
doc/src/sgml/ref/drop_database.sgml
PostgreSQL documentation
-->

<refentry id="sql-dropdatabase">
 <indexterm zone="sql-dropdatabase">
  <primary>DROP DATABASE</primary>
 </indexterm>

 <refmeta>
  <refentrytitle>DROP DATABASE</refentrytitle>
  <manvolnum>7</manvolnum>
<!--
  <refmiscinfo>SQL - Language Statements</refmiscinfo>
-->
  <refmiscinfo>SQL - 言語</refmiscinfo>
 </refmeta>

 <refnamediv>
  <refname>DROP DATABASE</refname>
<!--
  <refpurpose>remove a database</refpurpose>
-->
  <refpurpose>データベースを削除する</refpurpose>
 </refnamediv>

 <refsynopsisdiv>
<synopsis>
DROP DATABASE [ IF EXISTS ] <replaceable class="parameter">name</replaceable> [ [ WITH ] ( <replaceable class="parameter">option</replaceable> [, ...] ) ]

<!--
<phrase>where <replaceable class="parameter">option</replaceable> can be:</phrase>
-->
<phrase>ここで<replaceable class="parameter">option</replaceable>は以下の通りです。</phrase>

    FORCE
</synopsis>
 </refsynopsisdiv>

 <refsect1>
<!--
  <title>Description</title>
-->
  <title>説明</title>

  <para>
<!--
   <command>DROP DATABASE</command> drops a database. It removes the
   catalog entries for the database and deletes the directory
   containing the data.  It can only be executed by the database owner.
   It cannot be executed while you are connected to the target database.
   (Connect to <literal>postgres</literal> or any other database to issue this
   command.)
   Also, if anyone else is connected to the target database, this command will
   fail unless you use the <literal>FORCE</literal> option described below.
-->
<command>DROP DATABASE</command>は、データベースを削除します。
そのデータベースの項目をカタログから削除し、データを保存していたディレクトリを削除します。
データベースの所有者のみがこのコマンドを実行することができます。
対象とするデータベースに接続している時は実行できません
（このコマンドを実行する時は、<literal>postgres</literal>や他のデータベースに接続してください）。
また、他のユーザが対象とするデータベースに接続している時は、以下に書かれた<literal>FORCE</literal>オプションを使わない限り、このコマンドは失敗します。
  </para>

  <para>
<!--
   <command>DROP DATABASE</command> cannot be undone.  Use it with care!
-->
<command>DROP DATABASE</command>は元に戻すことができません。
十分注意して使用してください。
  </para>
 </refsect1>

 <refsect1>
<!--
  <title>Parameters</title>
-->
  <title>パラメータ</title>

  <variablelist>
   <varlistentry>
    <term><literal>IF EXISTS</literal></term>
    <listitem>
     <para>
<!--
      Do not throw an error if the database does not exist. A notice is issued
      in this case.
-->
データベースが存在しない場合でもエラーになりません。
この場合注意メッセージが発行されます。
     </para>
    </listitem>
   </varlistentry>

   <varlistentry>
    <term><replaceable class="parameter">name</replaceable></term>
    <listitem>
     <para>
<!--
      The name of the database to remove.
-->
削除するデータベースの名前です。
     </para>
    </listitem>
   </varlistentry>

   <varlistentry>
    <term><literal>FORCE</literal></term>
    <listitem>
     <para>
<!--
      Attempt to terminate all existing connections to the target database.
      It doesn't terminate if prepared transactions, active logical replication
      slots or subscriptions are present in the target database.
-->
対象とするデータベースへの既存の接続をすべて終了することを試みます。
対象とするデータベースにプリペアドトランザクション、実行中の論理レプリケーションスロット、サブスクリプションが存在する場合には終了しません。
     </para>
     <!-- not mentioning exception for autovacuum workers, since those are an
     implementation detail and the exception is not specific to FORCE -->
     <para>
<<<<<<< HEAD
<!--
      This will fail if the current user has no permissions to terminate other
      connections. Required permissions are the same as with
      <literal>pg_terminate_backend</literal>, described in
      <xref linkend="functions-admin-signal"/>.  This will also fail if we
      are not able to terminate connections.
-->
これは、現在のユーザに他の接続を終了する権限がない場合には失敗します。
要求される権限は、<xref linkend="functions-admin-signal"/>に書かれている<literal>pg_terminate_backend</literal>と同じです。
これは接続を終了できない場合も失敗します。
=======
      This terminates background worker connections and connections that the
      current user has permission to terminate
      with <function>pg_terminate_backend</function>, described in
      <xref linkend="functions-admin-signal"/>.  If connections would remain,
      this command will fail.
>>>>>>> 2caa85f4
     </para>
    </listitem>
   </varlistentry>

  </variablelist>
 </refsect1>

 <refsect1>
<!--
  <title>Notes</title>
-->
  <title>注釈</title>

   <para>
<!--
    <command>DROP DATABASE</command> cannot be executed inside a transaction
    block.
-->
<command>DROP DATABASE</command>はトランザクションブロックの内部では実行できません。
   </para>

  <para>
<!--
   This command cannot be executed while connected to the target
   database. Thus, it might be more convenient to use the program
   <xref linkend="app-dropdb"/> instead,
   which is a wrapper around this command.
-->
対象とするデータベースに接続している間は、このコマンドを実行することができません。
したがって、このコマンドのラッパーである<xref linkend="app-dropdb"/>プログラムを使用する方がより便利かもしれません。
  </para>
 </refsect1>

 <refsect1>
<!--
  <title>Compatibility</title>
-->
  <title>互換性</title>

  <para>
<!--
   There is no <command>DROP DATABASE</command> statement in the SQL standard.
-->
標準SQLには<command>DROP DATABASE</command>文はありません。
  </para>
 </refsect1>

 <refsect1>
<!--
  <title>See Also</title>
-->
  <title>関連項目</title>

  <simplelist type="inline">
   <member><xref linkend="sql-createdatabase"/></member>
  </simplelist>
 </refsect1>
</refentry><|MERGE_RESOLUTION|>--- conflicted
+++ resolved
@@ -120,24 +120,16 @@
      <!-- not mentioning exception for autovacuum workers, since those are an
      implementation detail and the exception is not specific to FORCE -->
      <para>
-<<<<<<< HEAD
 <!--
-      This will fail if the current user has no permissions to terminate other
-      connections. Required permissions are the same as with
-      <literal>pg_terminate_backend</literal>, described in
-      <xref linkend="functions-admin-signal"/>.  This will also fail if we
-      are not able to terminate connections.
--->
-これは、現在のユーザに他の接続を終了する権限がない場合には失敗します。
-要求される権限は、<xref linkend="functions-admin-signal"/>に書かれている<literal>pg_terminate_backend</literal>と同じです。
-これは接続を終了できない場合も失敗します。
-=======
       This terminates background worker connections and connections that the
       current user has permission to terminate
       with <function>pg_terminate_backend</function>, described in
       <xref linkend="functions-admin-signal"/>.  If connections would remain,
       this command will fail.
->>>>>>> 2caa85f4
+-->
+《機械翻訳》これは、バックグラウンドワーカー接続と、現在ユーザがパーミッションで終端する<function>pg_terminate_バックエンド</function>接続を終端します。
+これについては<xref linkend="functions-admin-signal"/>で説明しています。
+接続が残っている場合、このコマンドは失敗します。
      </para>
     </listitem>
    </varlistentry>

--- conflicted
+++ resolved
@@ -70,26 +70,17 @@
   </para>
 
   <para>
-<<<<<<< HEAD
-=======
-<!--
->>>>>>> 184958ef
+<!--
    If an input file name is just <literal>-</literal>,
    <command>ecpg</command> reads the program from standard input
    (and writes to standard output, unless that is overridden
    with <option>-o</option>).
-<<<<<<< HEAD
-  </para>
-
-  <para>
-=======
 -->
 入力ファイルが<literal>-</literal>だけであれば、<command>ecpg</command>はプログラムを標準入力から読み込み(<option>-o</option>で上書きされていなければ、標準出力へ書き出し)ます。
   </para>
 
   <para>
 <!--
->>>>>>> 184958ef
    This reference page does not describe the embedded SQL language.
    See <xref linkend="ecpg"/> for more information on that topic.
 -->
@@ -226,12 +217,9 @@
        Specifies that <command>ecpg</command> should write all
        its output to the given <replaceable>filename</replaceable>.
        Write <literal>-o -</literal> to send all output to standard output.
-<<<<<<< HEAD
-=======
 -->
 <command>ecpg</command>が全ての出力を<replaceable>filename</replaceable>に書き込むことを指定します。
 出力をすべて標準出力に送るには<literal>-o -</literal>と書いてください。
->>>>>>> 184958ef
       </para>
      </listitem>
     </varlistentry>

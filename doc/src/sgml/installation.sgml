--- conflicted
+++ resolved
@@ -106,12 +106,7 @@
        <primary>make</primary>
       </indexterm>
 
-<<<<<<< HEAD
       <acronym>GNU</acronym> <application>make</application> version 3.81 or newer is required; other
-=======
-<!--
-      <acronym>GNU</acronym> <application>make</application> version 3.80 or newer is required; other
->>>>>>> 185876a6
       <application>make</application> programs or older <acronym>GNU</acronym> <application>make</application> versions will <emphasis>not</emphasis> work.
       (<acronym>GNU</acronym> <application>make</application> is sometimes installed under
       the name <filename>gmake</filename>.)  To test for <acronym>GNU</acronym>
@@ -274,19 +269,7 @@
       language, you need a <productname>Python</productname>
       installation with the header files and
       the <application>sysconfig</application> module.  The minimum
-<<<<<<< HEAD
       required version is <productname>Python</productname> 3.2.
-=======
-      required version is <productname>Python</productname> 2.7.
-      <productname>Python 3</productname> is supported if it's
-      version 3.2 or later; but see
-      <xref linkend="plpython-python23"/>
-      when using Python 3.
--->
-<application>PL/Python</application>サーバプログラム言語を構築するには、ヘッダファイルと<application>sysconfig</application>モジュールを含む<productname>Python</productname>のインストレーションが必要です。
-<productname>Python</productname>バージョン2.7が最低でも必要です。
-バージョン3.2以降であれば<productname>Python 3</productname>もサポートされます。しかしPython 3を使用する場合は<xref linkend="plpython-python23"/>を参照してください。
->>>>>>> 185876a6
      </para>
 
      <para>
@@ -359,15 +342,7 @@
       encrypted client connections.  <productname>OpenSSL</productname> is
       also required for random number generation on platforms that do not
       have <filename>/dev/urandom</filename> (except Windows).  The minimum
-<<<<<<< HEAD
       required version is 1.0.1.
-=======
-      version required is 1.0.1.
--->
-暗号化されたクライアント接続をサポートする場合には<productname>OpenSSL</productname>が必要です。
-<productname>OpenSSL</productname>は、<filename>/dev/urandom</filename>のないプラットフォーム(Windowsを除く)での乱数生成のためにも必要です。
-要求される最小のバージョンは1.0.1です。
->>>>>>> 185876a6
      </para>
     </listitem>
 
@@ -386,7 +361,6 @@
      <para>
 <!--
       You need <productname>LZ4</productname>, if you want to support
-<<<<<<< HEAD
       compression of data with that method; see
       <xref linkend="guc-default-toast-compression"/> and
       <xref linkend="guc-wal-compression"/>.
@@ -399,12 +373,6 @@
       compression of data with that method; see
       <xref linkend="guc-wal-compression"/>.
       The minimum required version is 1.4.0.
-=======
-      compression of data with this method; see
-      <xref linkend="guc-default-toast-compression"/>.
--->
-<productname>LZ4</productname>が、その方式でのデータの圧縮をサポートする場合には必要です。<xref linkend="guc-default-toast-compression"/>を参照してください。
->>>>>>> 185876a6
      </para>
     </listitem>
 
@@ -518,7 +486,6 @@
   <title>ソースの入手</title>
 
   <para>
-<<<<<<< HEAD
    The <productname>PostgreSQL</productname> source code for released versions
    can be obtained from the download section of our website:
    <ulink url="https://www.postgresql.org/ftp/source/"></ulink>.
@@ -526,23 +493,9 @@
    <filename>postgresql-<replaceable>version</replaceable>.tar.gz</filename>
    or <filename>postgresql-<replaceable>version</replaceable>.tar.bz2</filename>
    file you're interested in, then unpack it:
-=======
-<!--
-   The <productname>PostgreSQL</productname> &version; sources can be obtained from the
-   download section of our
-   website: <ulink url="https://www.postgresql.org/download/"></ulink>.  You
-   should get a file named <filename>postgresql-&version;.tar.gz</filename>
-   or <filename>postgresql-&version;.tar.bz2</filename>. After
-   you have obtained the file, unpack it:
--->
-<productname>PostgreSQL</productname> &version;のソースは、Webサイト<ulink url="https://www.postgresql.org/download/"></ulink>のダウンロードページから入手することができます。
-<filename>postgresql-&version;.tar.gz</filename>または<filename>postgresql-&version;.tar.bz2</filename>という名前のファイルを入手してください。
-ファイルを入手したら、展開します。
->>>>>>> 185876a6
 <screen>
 <userinput>tar xf postgresql-<replaceable>version</replaceable>.tar.bz2</userinput>
 </screen>
-<<<<<<< HEAD
    This will create a directory
    <filename>postgresql-<replaceable>version</replaceable></filename> under
    the current directory with the <productname>PostgreSQL</productname> sources.
@@ -552,32 +505,6 @@
   <para>
    Alternatively, you can use the Git version control system; see
    <xref linkend="git"/> for more information.
-=======
-<!--
-   (Use <command>bunzip2</command> instead of <command>gunzip</command> if
-   you have the <filename>.bz2</filename> file.  Also, note that most
-   modern versions of <command>tar</command> can unpack compressed archives
-   directly, so you don't really need the
-   separate <command>gunzip</command> or <command>bunzip2</command> step.)
-   This will create a directory
-   <filename>postgresql-&version;</filename> under the current directory
-   with the <productname>PostgreSQL</productname> sources.
-   Change into that directory for the rest
-   of the installation procedure.
--->
-（<filename>.bz2</filename>ファイルをダウンロードした場合は<command>gunzip</command>ではなく<command>bunzip2</command>を使用してください。
-また、<command>tar</command>の最新のバージョンでは圧縮されたアーカイブを直接展開できますので、<command>gunzip</command>や<command>bunzip2</command>の個別のステップは実際は必要ないことに注意してください。）
-これにより、カレントディレクトリ以下に<filename>postgresql-&version;</filename>というディレクトリが作成され、<productname>PostgreSQL</productname>のソースが展開されます。
-この後のインストール手順を行うために、このディレクトリに移動してください。
-  </para>
-
-  <para>
-<!--
-   You can also get the source directly from the version control repository, see
-   <xref linkend="sourcerepo"/>.
--->
-またバージョン管理システムのリポジトリから直接ソースを入手することができます。<xref linkend="sourcerepo"/>を参照してください。
->>>>>>> 185876a6
   </para>
  </sect1>
 
@@ -699,12 +626,6 @@
     (Remember to use <acronym>GNU</acronym> <application>make</application>.)
     The build will take a few minutes depending on your
     hardware.
-<<<<<<< HEAD
-=======
--->
-（<acronym>GNU</acronym> <application>make</application>を使用することを忘れないでください。）
-ハードウェアに依存しますが、構築作業には数分かかります。
->>>>>>> 185876a6
    </para>
 
   <para>
@@ -720,18 +641,9 @@
   </para>
 
   <para>
-<<<<<<< HEAD
    If you want to build everything that can be built, including the
    additional modules (<filename>contrib</filename>), but without
    the documentation, type instead:
-=======
-<!--
-   If you want to build everything that can be built, including the
-   additional modules (<filename>contrib</filename>), but without
-   the documentation, type instead:
--->
-もし、追加モジュール(<filename>contrib</filename>)は含めるがドキュメントは含めずに、構築可能なものすべてを構築したい場合、次のように入力します。
->>>>>>> 185876a6
 <screen>
 <userinput>make world-bin</userinput>
 </screen>
@@ -861,24 +773,13 @@
    </para>
 
    <para>
-<<<<<<< HEAD
     If you built the world without the documentation above, type instead:
-=======
-<!--
-    If you built the world without the documentation above, type instead:
--->
-上記のようにドキュメントを除くすべてを構築していた場合には、代わりに以下を入力してください。
->>>>>>> 185876a6
 <screen>
 <userinput>make install-world-bin</userinput>
 </screen>
    </para>
 
    <para>
-<<<<<<< HEAD
-=======
-<!--
->>>>>>> 185876a6
     You can use <literal>make install-strip</literal> instead of
     <literal>make install</literal> to strip the executable files and
     libraries as they are installed.  This will save some space.  If
@@ -1487,7 +1388,6 @@
         <para>
 <!--
          Build with <productname>LZ4</productname> compression support.
-<<<<<<< HEAD
         </para>
        </listitem>
       </varlistentry>
@@ -1497,13 +1397,6 @@
        <listitem>
         <para>
          Build with <productname>Zstandard</productname> compression support.
-=======
-         This allows the use of <productname>LZ4</productname> for
-         compression of table data.
--->
-<productname>LZ4</productname>圧縮サポートを有効にして構築します。
-これによりテーブルデータの圧縮に<productname>LZ4</productname>が使えるようになります。
->>>>>>> 185876a6
         </para>
        </listitem>
       </varlistentry>
@@ -1675,12 +1568,7 @@
         <itemizedlist>
          <listitem>
           <para>
-<<<<<<< HEAD
            <option>bsd</option> to use the UUID functions found in FreeBSD
-=======
-<!--
-           <option>bsd</option> to use the UUID functions found in FreeBSD, NetBSD,
->>>>>>> 185876a6
            and some other BSD-derived systems
 -->
 <option>bsd</option>はFreeBSD、NetBSD、その他のBSD派生システムにあるUUID関数を使います。
@@ -2735,28 +2623,10 @@
        <term><envar>PYTHON</envar></term>
        <listitem>
         <para>
-<<<<<<< HEAD
          Python interpreter program.  This will be used to determine the
          dependencies for building PL/Python.  If this is not set, the
          following are probed in this order:
          <literal>python3 python</literal>.
-=======
-<!--
-         Python interpreter program.  This will be used to
-         determine the dependencies for building PL/Python.  Also,
-         whether Python 2 or 3 is specified here (or otherwise
-         implicitly chosen) determines which variant of the PL/Python
-         language becomes available.  See
-         <xref linkend="plpython-python23"/>
-         for more information.  If this is not set, the following are probed
-         in this order: <literal>python python3 python2</literal>.
--->
-Pythonインタプリタプログラム。
-これは、PL/Python構築に関する依存性を決定するために使用されます。
-またここでPython 2または3を指定するかどうかで(あるいは暗黙的に選択されます)、どちらのPL/Python言語が利用可能になるかも決まります。
-詳細は<xref linkend="plpython-python23"/>を参照してください。
-設定されていなければ、<literal>python python3 python2</literal>の順で調べられます。
->>>>>>> 185876a6
         </para>
        </listitem>
       </varlistentry>
@@ -3196,7 +3066,6 @@
    </indexterm>
 
    <para>
-<<<<<<< HEAD
     You can use GCC or the native IBM compiler <command>xlc</command>
     to build <productname>PostgreSQL</productname>
     on <productname>AIX</productname>.
@@ -3206,15 +3075,6 @@
     <productname>AIX</productname> versions before 7.1 are no longer
     tested nor supported by the <productname>PostgreSQL</productname>
     community.
-=======
-<!--
-    PostgreSQL works on AIX, but AIX versions before about 6.1 have
-    various issues and are not recommended.
-    You can use GCC or the native IBM compiler <command>xlc</command>.
--->
-AIX上でPostgreSQLは動作しますが、6.1より前のAIXのバージョンには様々な問題がありますので、勧められません。
-GCCまたは在来のIBMコンパイラ<command>xlc</command>が使用できます。
->>>>>>> 185876a6
    </para>
 
    <sect3>

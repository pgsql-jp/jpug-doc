<!--
doc/src/sgml/ref/create_table.sgml
PostgreSQL documentation
-->

<refentry id="sql-createtable">
 <indexterm zone="sql-createtable">
  <primary>CREATE TABLE</primary>
 </indexterm>

 <refmeta>
  <refentrytitle>CREATE TABLE</refentrytitle>
  <manvolnum>7</manvolnum>
<!--
  <refmiscinfo>SQL - Language Statements</refmiscinfo>
-->
<refmiscinfo>SQL - 言語</refmiscinfo>
 </refmeta>

 <refnamediv>
  <refname>CREATE TABLE</refname>
<!--
  <refpurpose>define a new table</refpurpose>
-->
<refpurpose>新しいテーブルを定義する</refpurpose>
 </refnamediv>

 <refsynopsisdiv>
<synopsis>
CREATE [ [ GLOBAL | LOCAL ] { TEMPORARY | TEMP } | UNLOGGED ] TABLE [ IF NOT EXISTS ] <replaceable class="parameter">table_name</replaceable> ( [
  { <replaceable class="parameter">column_name</replaceable> <replaceable class="parameter">data_type</replaceable> [ COLLATE <replaceable>collation</replaceable> ] [ <replaceable class="parameter">column_constraint</replaceable> [ ... ] ]
    | <replaceable>table_constraint</replaceable>
    | LIKE <replaceable>source_table</replaceable> [ <replaceable>like_option</replaceable> ... ] }
    [, ... ]
] )
[ INHERITS ( <replaceable>parent_table</replaceable> [, ... ] ) ]
[ PARTITION BY { RANGE | LIST | HASH } ( { <replaceable class="parameter">column_name</replaceable> | ( <replaceable class="parameter">expression</replaceable> ) } [ COLLATE <replaceable class="parameter">collation</replaceable> ] [ <replaceable class="parameter">opclass</replaceable> ] [, ... ] ) ]
[ USING <replaceable class="parameter">method</replaceable> ]
[ WITH ( <replaceable class="parameter">storage_parameter</replaceable> [= <replaceable class="parameter">value</replaceable>] [, ... ] ) | WITHOUT OIDS ]
[ ON COMMIT { PRESERVE ROWS | DELETE ROWS | DROP } ]
[ TABLESPACE <replaceable class="parameter">tablespace_name</replaceable> ]

CREATE [ [ GLOBAL | LOCAL ] { TEMPORARY | TEMP } | UNLOGGED ] TABLE [ IF NOT EXISTS ] <replaceable class="parameter">table_name</replaceable>
    OF <replaceable class="parameter">type_name</replaceable> [ (
  { <replaceable class="parameter">column_name</replaceable> [ WITH OPTIONS ] [ <replaceable class="parameter">column_constraint</replaceable> [ ... ] ]
    | <replaceable>table_constraint</replaceable> }
    [, ... ]
) ]
[ PARTITION BY { RANGE | LIST | HASH } ( { <replaceable class="parameter">column_name</replaceable> | ( <replaceable class="parameter">expression</replaceable> ) } [ COLLATE <replaceable class="parameter">collation</replaceable> ] [ <replaceable class="parameter">opclass</replaceable> ] [, ... ] ) ]
[ USING <replaceable class="parameter">method</replaceable> ]
[ WITH ( <replaceable class="parameter">storage_parameter</replaceable> [= <replaceable class="parameter">value</replaceable>] [, ... ] ) | WITHOUT OIDS ]
[ ON COMMIT { PRESERVE ROWS | DELETE ROWS | DROP } ]
[ TABLESPACE <replaceable class="parameter">tablespace_name</replaceable> ]

CREATE [ [ GLOBAL | LOCAL ] { TEMPORARY | TEMP } | UNLOGGED ] TABLE [ IF NOT EXISTS ] <replaceable class="parameter">table_name</replaceable>
    PARTITION OF <replaceable class="parameter">parent_table</replaceable> [ (
  { <replaceable class="parameter">column_name</replaceable> [ WITH OPTIONS ] [ <replaceable class="parameter">column_constraint</replaceable> [ ... ] ]
    | <replaceable>table_constraint</replaceable> }
    [, ... ]
) ] { FOR VALUES <replaceable class="parameter">partition_bound_spec</replaceable> | DEFAULT }
[ PARTITION BY { RANGE | LIST | HASH } ( { <replaceable class="parameter">column_name</replaceable> | ( <replaceable class="parameter">expression</replaceable> ) } [ COLLATE <replaceable class="parameter">collation</replaceable> ] [ <replaceable class="parameter">opclass</replaceable> ] [, ... ] ) ]
[ USING <replaceable class="parameter">method</replaceable> ]
[ WITH ( <replaceable class="parameter">storage_parameter</replaceable> [= <replaceable class="parameter">value</replaceable>] [, ... ] ) | WITHOUT OIDS ]
[ ON COMMIT { PRESERVE ROWS | DELETE ROWS | DROP } ]
[ TABLESPACE <replaceable class="parameter">tablespace_name</replaceable> ]

<!--
<phrase>where <replaceable class="parameter">column_constraint</replaceable> is:</phrase>
-->
<phrase>ここで<replaceable class="parameter">column_constraint</replaceable>には、次の構文が入ります。</phrase>

[ CONSTRAINT <replaceable class="parameter">constraint_name</replaceable> ]
{ NOT NULL |
  NULL |
  CHECK ( <replaceable class="parameter">expression</replaceable> ) [ NO INHERIT ] |
  DEFAULT <replaceable>default_expr</replaceable> |
  GENERATED ALWAYS AS ( <replaceable>generation_expr</replaceable> ) STORED |
  GENERATED { ALWAYS | BY DEFAULT } AS IDENTITY [ ( <replaceable>sequence_options</replaceable> ) ] |
  UNIQUE <replaceable class="parameter">index_parameters</replaceable> |
  PRIMARY KEY <replaceable class="parameter">index_parameters</replaceable> |
  REFERENCES <replaceable class="parameter">reftable</replaceable> [ ( <replaceable class="parameter">refcolumn</replaceable> ) ] [ MATCH FULL | MATCH PARTIAL | MATCH SIMPLE ]
    [ ON DELETE <replaceable class="parameter">referential_action</replaceable> ] [ ON UPDATE <replaceable class="parameter">referential_action</replaceable> ] }
[ DEFERRABLE | NOT DEFERRABLE ] [ INITIALLY DEFERRED | INITIALLY IMMEDIATE ]

<!--
<phrase>and <replaceable class="parameter">table_constraint</replaceable> is:</phrase>
-->
<phrase>また、<replaceable class="parameter">table_constraint</replaceable>には、次の構文が入ります。</phrase>

[ CONSTRAINT <replaceable class="parameter">constraint_name</replaceable> ]
{ CHECK ( <replaceable class="parameter">expression</replaceable> ) [ NO INHERIT ] |
  UNIQUE ( <replaceable class="parameter">column_name</replaceable> [, ... ] ) <replaceable class="parameter">index_parameters</replaceable> |
  PRIMARY KEY ( <replaceable class="parameter">column_name</replaceable> [, ... ] ) <replaceable class="parameter">index_parameters</replaceable> |
  EXCLUDE [ USING <replaceable class="parameter">index_method</replaceable> ] ( <replaceable class="parameter">exclude_element</replaceable> WITH <replaceable class="parameter">operator</replaceable> [, ... ] ) <replaceable class="parameter">index_parameters</replaceable> [ WHERE ( <replaceable class="parameter">predicate</replaceable> ) ] |
  FOREIGN KEY ( <replaceable class="parameter">column_name</replaceable> [, ... ] ) REFERENCES <replaceable class="parameter">reftable</replaceable> [ ( <replaceable class="parameter">refcolumn</replaceable> [, ... ] ) ]
    [ MATCH FULL | MATCH PARTIAL | MATCH SIMPLE ] [ ON DELETE <replaceable
class="parameter">referential_action</replaceable> ] [ ON UPDATE <replaceable class="parameter">referential_action</replaceable> ] }
[ DEFERRABLE | NOT DEFERRABLE ] [ INITIALLY DEFERRED | INITIALLY IMMEDIATE ]

<!--
<phrase>and <replaceable class="parameter">like_option</replaceable> is:</phrase>
-->
<phrase>また<replaceable class="parameter">like_option</replaceable>は、以下の通りです。</phrase>

{ INCLUDING | EXCLUDING } { COMMENTS | CONSTRAINTS | DEFAULTS | GENERATED | IDENTITY | INDEXES | STATISTICS | STORAGE | ALL }

<!--
<phrase>and <replaceable class="parameter">partition_bound_spec</replaceable> is:</phrase>
-->
<phrase>また<replaceable class="parameter">partition_bound_spec</replaceable>は、以下の通りです。</phrase>

IN ( <replaceable class="parameter">partition_bound_expr</replaceable> [, ...] ) |
FROM ( { <replaceable class="parameter">partition_bound_expr</replaceable> | MINVALUE | MAXVALUE } [, ...] )
  TO ( { <replaceable class="parameter">partition_bound_expr</replaceable> | MINVALUE | MAXVALUE } [, ...] ) |
WITH ( MODULUS <replaceable class="parameter">numeric_literal</replaceable>, REMAINDER <replaceable class="parameter">numeric_literal</replaceable> )

<!--
<phrase><replaceable class="parameter">index_parameters</replaceable> in <literal>UNIQUE</literal>, <literal>PRIMARY KEY</literal>, and <literal>EXCLUDE</literal> constraints are:</phrase>
-->
<phrase><literal>UNIQUE</literal>、<literal>PRIMARY KEY</literal>および<literal>EXCLUDE</literal>制約内の<replaceable class="parameter">index_parameters</replaceable>は以下の通りです。</phrase>

[ INCLUDE ( <replaceable class="parameter">column_name</replaceable> [, ... ] ) ]
[ WITH ( <replaceable class="parameter">storage_parameter</replaceable> [= <replaceable class="parameter">value</replaceable>] [, ... ] ) ]
[ USING INDEX TABLESPACE <replaceable class="parameter">tablespace_name</replaceable> ]

<!--
<phrase><replaceable class="parameter">exclude_element</replaceable> in an <literal>EXCLUDE</literal> constraint is:</phrase>
-->
<phrase><literal>EXCLUDE</literal>制約内の<replaceable class="parameter">exclude_element</replaceable>は以下の通りです。</phrase>

{ <replaceable class="parameter">column_name</replaceable> | ( <replaceable class="parameter">expression</replaceable> ) } [ <replaceable class="parameter">opclass</replaceable> ] [ ASC | DESC ] [ NULLS { FIRST | LAST } ]
</synopsis>

 </refsynopsisdiv>

 <refsect1 id="sql-createtable-description">
<!--
  <title>Description</title>
-->
  <title>説明</title>

  <para>
<!--
   <command>CREATE TABLE</command> will create a new, initially empty table
   in the current database. The table will be owned by the user issuing the
   command.
-->
<command>CREATE TABLE</command>は、現在のデータベースに新しい空のテーブルを作成します。
作成したテーブルはこのコマンドを実行したユーザが所有します。
  </para>

  <para>
<!--
   If a schema name is given (for example, <literal>CREATE TABLE
   myschema.mytable ...</literal>) then the table is created in the specified
   schema.  Otherwise it is created in the current schema.  Temporary
   tables exist in a special schema, so a schema name cannot be given
   when creating a temporary table.  The name of the table must be
   distinct from the name of any other table, sequence, index, view,
   or foreign table in the same schema.
-->
スキーマ名が付けられている場合（例えば、<literal>CREATE TABLE myschema.mytable ...</literal>）、テーブルは指定されたスキーマに作成されます。
スキーマ名がなければ、テーブルは現在のスキーマに作成されます。
また、一時テーブルは特別なスキーマに存在するため、一時テーブルの作成時にスキーマ名を与えることはできません。
テーブル名は、同じスキーマ内の他のテーブル、シーケンス、インデックス、ビュー、外部テーブルとは異なる名前にする必要があります。
  </para>

  <para>
<!--
   <command>CREATE TABLE</command> also automatically creates a data
   type that represents the composite type corresponding
   to one row of the table.  Therefore, tables cannot have the same
   name as any existing data type in the same schema.
-->
さらに、<command>CREATE TABLE</command>は、作成するテーブルの1行に対応する複合型のデータ型を作成します。
したがって、テーブルは、同じスキーマ内の既存のデータ型と同じ名前を持つことができません。

  </para>

  <para>
<!--
   The optional constraint clauses specify constraints (tests) that
   new or updated rows must satisfy for an insert or update operation
   to succeed.  A constraint is an SQL object that helps define the
   set of valid values in the table in various ways.
-->
制約句には、挿入、更新操作を行うときに、新しい行、または更新する行が満たさなければならない制約（検査項目）を指定します。制約句は省略可能です。
制約は、テーブル内で有効な値の集合を様々な方法で定義できるSQLオブジェクトです。
  </para>

  <para>
<!--
   There are two ways to define constraints: table constraints and
   column constraints.  A column constraint is defined as part of a
   column definition.  A table constraint definition is not tied to a
   particular column, and it can encompass more than one column.
   Every column constraint can also be written as a table constraint;
   a column constraint is only a notational convenience for use when the
   constraint only affects one column.
-->
制約の定義にはテーブル制約と列制約という2種類があります。
列制約は列定義の一部として定義されます。
テーブル制約定義は、特定の列とは結びつけられておらず、複数の列を含有することができます。
また、全ての列制約はテーブル制約として記述することができます。
列制約は、1つの列にのみ影響する制約のための、簡便な記述方法に過ぎません。
  </para>

  <para>
<!--
   To be able to create a table, you must have <literal>USAGE</literal>
   privilege on all column types or the type in the <literal>OF</literal>
   clause, respectively.
-->
テーブルを作成するためには、すべての列の型または<literal>OF</literal>句中の型に対する<literal>USAGE</literal>権限を持たなければなりません。
  </para>
 </refsect1>

 <refsect1>
<!--
  <title>Parameters</title>
-->
<title>パラメータ</title>

  <variablelist>

   <varlistentry id="sql-createtable-temporary">
<!--
    <term><literal>TEMPORARY</literal> or <literal>TEMP</literal></term>
-->
    <term><literal>TEMPORARY</literal>または<literal>TEMP</literal></term>
    <listitem>
     <para>
<!--
      If specified, the table is created as a temporary table.
      Temporary tables are automatically dropped at the end of a
      session, or optionally at the end of the current transaction
      (see <literal>ON COMMIT</literal> below).  Existing permanent
      tables with the same name are not visible to the current session
      while the temporary table exists, unless they are referenced
      with schema-qualified names. Any indexes created on a temporary
      table are automatically temporary as well.
-->
このパラメータが指定された場合、テーブルは一時テーブルとして作成されます。
一時テーブルは、そのセッションの終わり、場合によっては、現在のトランザクションの終わり（後述の<literal>ON COMMIT</literal>を参照）に自動的に削除されます。
一時テーブルが存在する場合、同じ名前を持つ既存の永続テーブルは、スキーマ修飾名で参照されていない限り、現在のセッションでは非可視になります。
一時テーブルに作られるインデックスも、全て自動的に一時的なものとなります。
     </para>

     <para>
<!--
      The <link linkend="autovacuum">autovacuum daemon</link> cannot
      access and therefore cannot vacuum or analyze temporary tables.
      For this reason, appropriate vacuum and analyze operations should be
      performed via session SQL commands.  For example, if a temporary
      table is going to be used in complex queries, it is wise to run
      <command>ANALYZE</command> on the temporary table after it is populated.
-->
<link linkend="autovacuum">自動バキュームデーモン</link>は一時テーブルにアクセスできないため、一時テーブルのバキュームや解析を行うことはできません。
このためセッションのSQLコマンドを用いて適切なバキュームと解析を実行しなければなりません。
例えば、一時テーブルが複雑な問い合わせで使用される場合、一時テーブルにデータを投入した後にそれに対し<command>ANALYZE</command>を実行することを勧めます。
     </para>

     <para>
<!--
      Optionally, <literal>GLOBAL</literal> or <literal>LOCAL</literal>
      can be written before <literal>TEMPORARY</literal> or <literal>TEMP</literal>.
      This presently makes no difference in <productname>PostgreSQL</productname>
      and is deprecated; see
<<<<<<< HEAD
      <xref linkend="sql-createtable-compatibility"/> below.
=======
      <xref linkend="sql-createtable-compatibility"
      endterm="sql-createtable-compatibility-title"/>.
-->
オプションで、<literal>GLOBAL</literal>または<literal>LOCAL</literal>を<literal>TEMPORARY</literal>や<literal>TEMP</literal>の前に記述することができます。
<productname>PostgreSQL</productname>では、現在違いがなく、廃止予定です。
<xref linkend="sql-createtable-compatibility" endterm="sql-createtable-compatibility-title"/>を参照してください。
>>>>>>> 184958ef
     </para>
    </listitem>
   </varlistentry>

   <varlistentry id="sql-createtable-unlogged">
    <term><literal>UNLOGGED</literal></term>
    <listitem>
     <para>
<!--
      If specified, the table is created as an unlogged table.  Data written
      to unlogged tables is not written to the write-ahead log (see <xref
      linkend="wal"/>), which makes them considerably faster than ordinary
      tables.  However, they are not crash-safe: an unlogged table is
      automatically truncated after a crash or unclean shutdown.  The contents
      of an unlogged table are also not replicated to standby servers.
      Any indexes created on an unlogged table are automatically unlogged as
      well.
-->
指定された場合、テーブルはログを取らないテーブルとして作成されます。
ログを取らないテーブルに書き出されたデータは先行書き込みログ（<xref linkend="wal"/>参照）には書き出されません。
このため通常のテーブルより相当高速になります。
しかしこれらはクラッシュ時に安全ではありません。
クラッシュまたは異常停止の後、ログを取らないテーブルは自動的に切り詰められます。
またログを取らないテーブルの内容はスタンバイサーバにコピーされません。
ログを取らないテーブル上に作成されたインデックスはすべて同様に、ログを取らないようになります。
     </para>
    </listitem>
   </varlistentry>

   <varlistentry>
    <term><literal>IF NOT EXISTS</literal></term>
    <listitem>
     <para>
<!--
      Do not throw an error if a relation with the same name already exists.
      A notice is issued in this case.  Note that there is no guarantee that
      the existing relation is anything like the one that would have been
      created.
-->
同じ名前のリレーションがすでに存在していてもエラーとしません。
この場合注意が発せられます。
既存のリレーションが作成しようとしたものと何かしら似たものであることは保証されません。
     </para>
    </listitem>
   </varlistentry>

   <varlistentry>
    <term><replaceable class="parameter">table_name</replaceable></term>
    <listitem>
     <para>
<!--
      The name (optionally schema-qualified) of the table to be created.
-->
作成するテーブルの名前です（スキーマ修飾名でも可）。
     </para>
    </listitem>
   </varlistentry>

   <varlistentry>
    <term><literal>OF <replaceable class="parameter">type_name</replaceable></literal></term>
    <listitem>
     <para>
<!--
      Creates a <firstterm>typed table</firstterm>, which takes its
      structure from the specified composite type (name optionally
      schema-qualified).  A typed table is tied to its type; for
      example the table will be dropped if the type is dropped
      (with <literal>DROP TYPE ... CASCADE</literal>).
-->
指定した複合型(スキーマ修飾可能)から構造を取り出した<firstterm>型付きテーブル</firstterm>を作成します。
型付きテーブルはその型に束縛されます。
例えば、型が(<literal>DROP TYPE ... CASCADE</literal>で)削除されるとそのテーブルは削除されます。
     </para>

     <para>
<!--
      When a typed table is created, then the data types of the
      columns are determined by the underlying composite type and are
      not specified by the <literal>CREATE TABLE</literal> command.
      But the <literal>CREATE TABLE</literal> command can add defaults
      and constraints to the table and can specify storage parameters.
-->
型付きテーブルが作成されると、その列のデータ型は背後の複合型により決定され、<literal>CREATE TABLE</literal>コマンドでは指定されません。
しかし<literal>CREATE TABLE</literal>コマンドではテーブルにデフォルトと制約を追加できます。
また、格納パラメータの指定も可能です。
     </para>
    </listitem>
   </varlistentry>

   <varlistentry>
    <term><replaceable class="parameter">column_name</replaceable></term>
    <listitem>
     <para>
<!--
      The name of a column to be created in the new table.
-->
新しいテーブルで作成される列の名前です。
     </para>
    </listitem>
   </varlistentry>

   <varlistentry>
    <term><replaceable class="parameter">data_type</replaceable></term>
    <listitem>
     <para>
<!--
      The data type of the column. This can include array
      specifiers. For more information on the data types supported by
      <productname>PostgreSQL</productname>, refer to <xref
      linkend="datatype"/>.
-->
列のデータ型です。
これには、配列指定子を含めることができます。
<productname>PostgreSQL</productname>でサポートされるデータ型の情報に関する詳細は<xref linkend="datatype"/>を参照してください。
     </para>
    </listitem>
   </varlistentry>

   <varlistentry>
    <term><literal>COLLATE <replaceable>collation</replaceable></literal></term>
    <listitem>
     <para>
<!--
      The <literal>COLLATE</literal> clause assigns a collation to
      the column (which must be of a collatable data type).
      If not specified, the column data type's default collation is used.
-->
<literal>COLLATE</literal>句は列（照合順の設定が可能なデータ型でなければなりません）に照合順を割り当てます。
指定がなければ、列のデータ型のデフォルトの照合順が使用されます。
     </para>
    </listitem>
   </varlistentry>

   <varlistentry>
    <term><literal>INHERITS ( <replaceable>parent_table</replaceable> [, ... ] )</literal></term>
    <listitem>
     <para>
<!--
      The optional <literal>INHERITS</literal> clause specifies a list of
      tables from which the new table automatically inherits all
      columns.  Parent tables can be plain tables or foreign tables.
-->
オプションの<literal>INHERITS</literal>句でテーブルの一覧を指定すると、新しいテーブルは指定されたテーブルの全ての列を自動的に継承します。
親テーブルには通常のテーブルまたは外部テーブルを指定できます。
     </para>

     <para>
<!--
      Use of <literal>INHERITS</literal> creates a persistent relationship
      between the new child table and its parent table(s).  Schema
      modifications to the parent(s) normally propagate to children
      as well, and by default the data of the child table is included in
      scans of the parent(s).
-->
<literal>INHERITS</literal>を使用すると、新しい子テーブルとその親テーブル（複数可）との間に永続的な関連が作成されます。
通常、親へのスキーマ変更は子にも伝播します。また、デフォルトでは、親テーブルの走査結果には子テーブルのデータが含まれます。
     </para>

     <para>
<!--
      If the same column name exists in more than one parent
      table, an error is reported unless the data types of the columns
      match in each of the parent tables.  If there is no conflict,
      then the duplicate columns are merged to form a single column in
      the new table.  If the column name list of the new table
      contains a column name that is also inherited, the data type must
      likewise match the inherited column(s), and the column
      definitions are merged into one.  If the
      new table explicitly specifies a default value for the column,
      this default overrides any defaults from inherited declarations
      of the column.  Otherwise, any parents that specify default
      values for the column must all specify the same default, or an
      error will be reported.
-->
複数の親テーブルに同一名の列が存在する場合、それらのデータ型が一致していなければ、エラーとして報告されます。
競合がなければ、これらの重複した列は新しいテーブルで1つの列の形に融合されます。
新しいテーブルの列名の一覧に継承する列の名前が含まれる場合も、そのデータ型は継承する列のデータ型と一致していなければなりません。さらに、その列定義は1つに融合されます。
新しいテーブルで明示的に列のデフォルト値を指定した場合、継承した列宣言における全てのデフォルト値は上書きされます。
デフォルト値を指定しなかった場合、親側でデフォルト値が指定されている時は、それらのデフォルト値が全て同じ値でなければなりません。
値が違う場合はエラーになります。
     </para>

     <para>
<!--
      <literal>CHECK</literal> constraints are merged in essentially the same way as
      columns: if multiple parent tables and/or the new table definition
      contain identically-named <literal>CHECK</literal> constraints, these
      constraints must all have the same check expression, or an error will be
      reported.  Constraints having the same name and expression will
      be merged into one copy.  A constraint marked <literal>NO INHERIT</literal> in a
      parent will not be considered.  Notice that an unnamed <literal>CHECK</literal>
      constraint in the new table will never be merged, since a unique name
      will always be chosen for it.
-->
<literal>CHECK</literal>制約は、基本的には列と同様の方法でマージされます。
複数の親テーブル、新しいテーブル、またはその両方の定義に同じ名前の<literal>CHECK</literal>制約が存在した場合、これらの制約はすべて同じ検査式を持たなければなりません。
さもなくば、エラーが報告されます。
同じ名前と式を持つ制約は１つのコピーにまとめられます。
親テーブルで<literal>NO INHERIT</literal>と印が付いた制約は考慮されません。
新しいテーブル内の無名の<literal>CHECK</literal>制約は、一意な名前が必ず作られるため、マージされないことに注意してください。
     </para>

     <para>
<!--
      Column <literal>STORAGE</literal> settings are also copied from parent tables.
-->
列の<literal>STORAGE</literal>設定もまた親テーブルからコピーされます。
     </para>

     <para>
<!--
      If a column in the parent table is an identity column, that property is
      not inherited.  A column in the child table can be declared identity
      column if desired.
-->
親テーブルのある列がIDENTITY列の場合、その属性は継承されません。
望むなら子テーブルの列をIDENTITY列と宣言することができます。
     </para>
    </listitem>
   </varlistentry>

   <varlistentry>
    <term><literal>PARTITION BY { RANGE | LIST | HASH } ( { <replaceable class="parameter">column_name</replaceable> | ( <replaceable class="parameter">expression</replaceable> ) } [ <replaceable class="parameter">opclass</replaceable> ] [, ...] ) </literal></term>
    <listitem>
     <para>
<!--
      The optional <literal>PARTITION BY</literal> clause specifies a strategy
      of partitioning the table.  The table thus created is called a
      <firstterm>partitioned</firstterm> table.  The parenthesized list of
      columns or expressions forms the <firstterm>partition key</firstterm>
      for the table.  When using range or hash partitioning, the partition key
      can include multiple columns or expressions (up to 32, but this limit can
      be altered when building <productname>PostgreSQL</productname>), but for
      list partitioning, the partition key must consist of a single column or
      expression.
-->
オプションの<literal>PARTITION BY</literal>句により、テーブルのパーティショニングの戦略を指定できます。
このようにして作られたテーブルを<firstterm>パーティション</firstterm>テーブルと呼びます。
括弧に囲まれた列や式のリストはテーブルの<firstterm>パーティションキー</firstterm>を構成します。
範囲パーティションを使うときは、パーティションキーは複数の列または式にまたがることができます（最大で32ですが、この制限は<productname>PostgreSQL</productname>をビルドする時に変更できます）が、リストパーティションでは、パーティションキーは1つだけの列または式で構成されなければなりません。
パーティションテーブルの作成時にBツリー演算子クラスを指定しない場合は、そのデータ型のデフォルトのBツリー演算子クラスが使用されます。
Bツリー演算子クラスがない場合はエラーが報告されます。
     </para>

     <para>
<!--
      Range and list partitioning require a btree operator class, while hash
      partitioning requires a hash operator class.  If no operator class is
      specified explicitly, the default operator class of the appropriate
      type will be used; if no default operator class exists, an error will
      be raised.  When hash partitioning is used, the operator class used
      must implement support function 2 (see <xref linkend="xindex-support"/>
      for details).
-->
範囲とリストのパーティショニングはBツリー演算子クラスを必要とし、ハッシュパーティションニングはハッシュ演算子クラスを必要とします。
演算子クラスが明示的に指定されない場合、適当な型のデフォルトの演算子クラスが使われます。デフォルト演算子クラスがなければエラーが発生します。
ハッシュパーティショニングが使われているとき、使われる演算子クラスはサポート関数2を実装していなければなりません（詳しくは<xref linkend="xindex-support"/>を参照）。
     </para>

     <para>
<!--
      A partitioned table is divided into sub-tables (called partitions),
      which are created using separate <literal>CREATE TABLE</literal> commands.
      The partitioned table is itself empty.  A data row inserted into the
      table is routed to a partition based on the value of columns or
      expressions in the partition key.  If no existing partition matches
      the values in the new row, an error will be reported.
-->
パーティションテーブルは（パーティションと呼ばれる）副テーブルに分割され、それらは別の<literal>CREATE TABLE</literal>コマンドにより作成されます。
パーティションテーブルそれ自体は空になります。
テーブルに挿入されるデータ行は、パーティションキーの列あるいは式の値に基づいて、1つのパーティションに回されます。
新しい行の値に適合するパーティションが存在しないときは、エラーが報告されます。
     </para>

     <para>
<!--
      Partitioned tables do not support <literal>EXCLUDE</literal> constraints;
      however, you can define these constraints on individual partitions.
-->
パーティションテーブルは<literal>EXCLUDE</literal>制約をサポートしません。しかしながら、個々のパーティションにこの制約を定義することはできます。
     </para>

     <para>
<!--
      See <xref linkend="ddl-partitioning"/> for more discussion on table
      partitioning.
-->
テーブルパーティショニングに関するより詳しい議論は<xref linkend="ddl-partitioning"/>を参照してください。
     </para>

    </listitem>
   </varlistentry>

   <varlistentry id="sql-createtable-partition">
    <term><literal>PARTITION OF <replaceable class="parameter">parent_table</replaceable> { FOR VALUES <replaceable class="parameter">partition_bound_spec</replaceable> | DEFAULT }</literal></term>
    <listitem>
     <para>
<!--
      Creates the table as a <firstterm>partition</firstterm> of the specified
      parent table. The table can be created either as a partition for specific
      values using <literal>FOR VALUES</literal> or as a default partition
      using <literal>DEFAULT</literal>.  Any indexes, constraints and
      user-defined row-level triggers that exist in the parent table are cloned
      on the new partition.
<<<<<<< HEAD
=======
-->
指定した親テーブルの<firstterm>パーティション</firstterm>としてテーブルを作成します。
<literal>FOR VALUES</literal>を用いて特定の値のパーティションとして、あるいは、<literal>DEFAULT</literal>を用いてデフォルトパーティションとしてテーブルを作成できます。
親テーブルにあるインデックス、制約、ユーザ定義の行レベルのトリガは新しいパーティションに複製されます。
>>>>>>> 184958ef
     </para>

     <para>
<!--
      The <replaceable class="parameter">partition_bound_spec</replaceable>
      must correspond to the partitioning method and partition key of the
      parent table, and must not overlap with any existing partition of that
      parent.  The form with <literal>IN</literal> is used for list partitioning,
      the form with <literal>FROM</literal> and <literal>TO</literal> is used
      for range partitioning, and the form with <literal>WITH</literal> is used
      for hash partitioning.
-->
<replaceable class="parameter">partition_bound_spec</replaceable>は親テーブルのパーティショニング方法とパーティションキーに対応していなければならず、またそのテーブルのどの既存のパーティションとも重なり合ってはいけません。
<literal>IN</literal>の構文はリストパーティショニングで、<literal>FROM</literal>と<literal>TO</literal>の構文は範囲パーティショニングで、<literal>WITH</literal>の構文はハッシュパーティショニングで、使用されます。
     </para>

     <para>
<!--
      <replaceable class="parameter">partition_bound_expr</replaceable> is
      any variable-free expression (subqueries, window functions, aggregate
      functions, and set-returning functions are not allowed).  Its data type
      must match the data type of the corresponding partition key column.
      The expression is evaluated once at table creation time, so it can
      even contain volatile expressions such as
      <literal><function>CURRENT_TIMESTAMP</function></literal>.
-->
<replaceable class="parameter">partition_bound_expr</replaceable>は任意の無変数式です（サブクエリ、ウィンドウ関数、集約関数、複数行を返す関数は許されません）。
式のデータ型は対応するパーティションキー列と一致しなければなりません。
式はテーブル作成時に一度だけ評価されるため、<literal><function>CURRENT_TIMESTAMP</function></literal>などの揮発性の式を含むことも可能です。
     </para>

     <para>
<!--
      When creating a list partition, <literal>NULL</literal> can be
      specified to signify that the partition allows the partition key
      column to be null.  However, there cannot be more than one such
      list partition for a given parent table.  <literal>NULL</literal>
      cannot be specified for range partitions.
-->
リストパーティションを作るときは、<literal>NULL</literal>を指定することができて、それはそのパーティションではパーティションキーの列をNULLにすることができるということを意味します。
しかし、1つの親テーブルで2つ以上、そのようなリストパーティションを作ることはできません。
範囲パーティションでは<literal>NULL</literal>を指定することはできません。
     </para>

     <para>
<!--
      When creating a range partition, the lower bound specified with
      <literal>FROM</literal> is an inclusive bound, whereas the upper
      bound specified with <literal>TO</literal> is an exclusive bound.
      That is, the values specified in the <literal>FROM</literal> list
      are valid values of the corresponding partition key columns for this
      partition, whereas those in the <literal>TO</literal> list are
      not.  Note that this statement must be understood according to the
      rules of row-wise comparison (<xref linkend="row-wise-comparison"/>).
      For example, given <literal>PARTITION BY RANGE (x,y)</literal>, a partition
      bound <literal>FROM (1, 2) TO (3, 4)</literal>
      allows <literal>x=1</literal> with any <literal>y&gt;=2</literal>,
      <literal>x=2</literal> with any non-null <literal>y</literal>,
      and <literal>x=3</literal> with any <literal>y&lt;4</literal>.
-->
範囲パーティションを作るとき、<literal>FROM</literal>で指定する下限はそれを含む境界、<literal>TO</literal>で指定する上限はそれを含まない境界になります。
つまり、<literal>FROM</literal>リストで指定される値は、そのパーティションの対応するパーティションキー列において有効な値ですが、<literal>TO</literal>リストで指定される値はそうではない、ということです。
この文の意味は行単位の比較の規則（<xref linkend="row-wise-comparison"/>）に従って理解しなければならないことに注意してください。
例えば、<literal>PARTITION BY RANGE (x,y)</literal>について、パーティション境界<literal>FROM (1, 2) TO (3, 4)</literal>には、<literal>x=1</literal>で<literal>y&gt;=2</literal>の任意の値のもの、<literal>x=2</literal>でNULLでない任意の<literal>y</literal>のもの、<literal>x=3</literal>で<literal>y&lt;4</literal>の任意の値のものが入ります。
     </para>

     <para>
<!--
      The special values <literal>MINVALUE</literal> and <literal>MAXVALUE</literal>
      may be used when creating a range partition to indicate that there
      is no lower or upper bound on the column's value. For example, a
      partition defined using <literal>FROM (MINVALUE) TO (10)</literal> allows
      any values less than 10, and a partition defined using
      <literal>FROM (10) TO (MAXVALUE)</literal> allows any values greater than
      or equal to 10.
-->
範囲パーティションを作るとき、<literal>MINVALUE</literal>および<literal>MAXVALUE</literal>という特別な値を使用することができて、これらはそれぞれ列の値に下限と上限がないことを示します。
例えば、<literal>FROM (MINVALUE) TO (10)</literal>で定義されたパーティションには10より小さいすべての値が入り、<literal>FROM (10) TO (MAXVALUE)</literal>で定義されたパーティションには10以上のすべての値が入ります。
     </para>

     <para>
<!--
      When creating a range partition involving more than one column, it
      can also make sense to use <literal>MAXVALUE</literal> as part of the lower
      bound, and <literal>MINVALUE</literal> as part of the upper bound. For
      example, a partition defined using
      <literal>FROM (0, MAXVALUE) TO (10, MAXVALUE)</literal> allows any rows
      where the first partition key column is greater than 0 and less than
      or equal to 10. Similarly, a partition defined using
      <literal>FROM ('a', MINVALUE) TO ('b', MINVALUE)</literal> allows any rows
      where the first partition key column starts with "a".
-->
2つ以上の列を含む範囲パーティションを作るとき、<literal>MAXVALUE</literal>を下限の一部として使うことや、<literal>MINVALUE</literal>を上限の一部として使うことも意味を持ちえます。
例えば、<literal>FROM (0, MAXVALUE) TO (10, MAXVALUE)</literal>で定義されたパーティションには、パーティションキーの第1列が0より大きく、かつ10以下であるものが入ります。
同様に、<literal>FROM ('a', MINVALUE) TO ('b', MINVALUE)</literal>で定義されたパーティションには、パーティションキーの第1列が"a"で始まるすべての行が入ります。
     </para>

     <para>
<!--
      Note that if <literal>MINVALUE</literal> or <literal>MAXVALUE</literal> is used for
      one column of a partitioning bound, the same value must be used for all
      subsequent columns.  For example, <literal>(10, MINVALUE, 0)</literal> is not
      a valid bound; you should write <literal>(10, MINVALUE, MINVALUE)</literal>.
-->
<literal>MINVALUE</literal>または<literal>MAXVALUE</literal>をパーティション境界の1つの列で使用する場合、それより後の列では同じ値を使用しなければならないことに注意してください。
例えば、<literal>(10, MINVALUE, 0)</literal>は有効な境界ではありません。
<literal>(10, MINVALUE, MINVALUE)</literal>とします。
     </para>

     <para>
<!--
      Also note that some element types, such as <literal>timestamp</literal>,
      have a notion of "infinity", which is just another value that can
      be stored. This is different from <literal>MINVALUE</literal> and
      <literal>MAXVALUE</literal>, which are not real values that can be stored,
      but rather they are ways of saying that the value is unbounded.
      <literal>MAXVALUE</literal> can be thought of as being greater than any
      other value, including "infinity" and <literal>MINVALUE</literal> as being
      less than any other value, including "minus infinity". Thus the range
      <literal>FROM ('infinity') TO (MAXVALUE)</literal> is not an empty range; it
      allows precisely one value to be stored &mdash; "infinity".
-->
<literal>timestamp</literal>,など一部の要素型では、"infinity"（無限）の概念があり、それも保存できる値であることにも注意してください。
<literal>MINVALUE</literal>と<literal>MAXVALUE</literal>は保存できる真の値ではなく、値に境界がないということを表現するための方法に過ぎないため、これとは違います。
<literal>MAXVALUE</literal>は"infinity"も含め、他のすべての値より大きいものと考えることができ、また<literal>MINVALUE</literal>は"minus infinity"も含め、他のすべての値より小さいものと考えることができます。
従って、境界<literal>FROM ('infinity') TO (MAXVALUE)</literal>は空の範囲ではなく、たった1つの値、つまり"infinity"だけを保存します。
     </para>

     <para>
<!--
      If <literal>DEFAULT</literal> is specified, the table will be
      created as the default partition of the parent table.  This option
      is not available for hash-partitioned tables.  A partition key value
      not fitting into any other partition of the given parent will be
      routed to the default partition.
<<<<<<< HEAD
=======
-->
<literal>DEFAULT</literal>が指定された場合、テーブルは親テーブルのデフォルトパーティションとして作成されます。
本オプションはハッシュパーティションされたテーブルには使用できません。
親の他のどのパーティションにも当てはまらないパーティションキー値はデフォルトパーティションに送られます。
>>>>>>> 184958ef
     </para>

     <para>
<!--
      When a table has an existing <literal>DEFAULT</literal> partition and
      a new partition is added to it, the default partition must
      be scanned to verify that it does not contain any rows which properly
      belong in the new partition.  If the default partition contains a
      large number of rows, this may be slow.  The scan will be skipped if
      the default partition is a foreign table or if it has a constraint which
      proves that it cannot contain rows which should be placed in the new
      partition.
-->
テーブルが既存の<literal>DEFAULT</literal>パーティションを持っていて、新たなパーティションが追加された場合、デフォルトパーティションは、新たなパーティションに属すのがふさわしい行が含まれていないことを確かめるために、検査されなければなりません。
デフォルトパーティションに多数の行が含まれている場合、これは時間を要すかもしれません。
デフォルトパーティションが、外部テーブルであるか、新パーティションに置くべき行を含むことができないことを証明する制約を持つ場合、この検査は省略されます。
     </para>

     <para>
<!--
      When creating a hash partition, a modulus and remainder must be specified.
      The modulus must be a positive integer, and the remainder must be a
      non-negative integer less than the modulus.  Typically, when initially
      setting up a hash-partitioned table, you should choose a modulus equal to
      the number of partitions and assign every table the same modulus and a
      different remainder (see examples, below).   However, it is not required
      that every partition have the same modulus, only that every modulus which
      occurs among the partitions of a hash-partitioned table is a factor of the
      next larger modulus.  This allows the number of partitions to be increased
      incrementally without needing to move all the data at once.  For example,
      suppose you have a hash-partitioned table with 8 partitions, each of which
      has modulus 8, but find it necessary to increase the number of partitions
      to 16.  You can detach one of the modulus-8 partitions, create two new
      modulus-16 partitions covering the same portion of the key space (one with
      a remainder equal to the remainder of the detached partition, and the
      other with a remainder equal to that value plus 8), and repopulate them
      with data.  You can then repeat this &#045;&#045; perhaps at a later time &#045;&#045; for
      each modulus-8 partition until none remain.  While this may still involve
      a large amount of data movement at each step, it is still better than
      having to create a whole new table and move all the data at once.
-->
ハッシュパーティションを作るときには法と残余を指定しなければなりません。
法は正の整数でなければならず、残余は法よりも小さい非負整数でなければなりません。
典型的にはハッシュパーティションテーブル初期設定をするとき、パーティションの数と等しい法を選び、全てのテーブルに同じ法と異なる残余を割り当てます（後述の例を参照）。
しかしながら、全てのパーティションが同じ法を持つ必要はなく、あるハッシュパーティションテーブルのパーティションに存在する全ての法が次に大きい法の因子であることだけ必要です。
このことは、全データを一度に移すことなくパーティション数を徐々に増やすことを可能にします。
例えば、各々の法が8である8パーティションのハッシュパーティションテーブルがあるとして、パーティション数を16に増やさなければならなくなったとします。
私たちは8を法とするパーティションの一つをデタッチして、新たに16を法とするキー空間の同じ部分（一つはデタッチしたパーティションと等しい残余を持ち、一つはその値に8を加えたのと等しい残余を持つ）を対象とする二つのパーティションを追加して、データを再配置することができます。
これを（おそらくはより後に）8を法とする各パーティションがなくなるまで、繰り返すことができます。
これは依然として各ステップで大きなデータ移動を伴いますが、全体の新テーブルを作って全データを一度に移さなければならないというよりは、まだ良いです。
     </para>

     <para>
<!--
      A partition must have the same column names and types as the partitioned
      table to which it belongs. Modifications to the column names or types of
      a partitioned table will automatically propagate to all partitions.
      <literal>CHECK</literal> constraints will be inherited automatically by
      every partition, but an individual partition may specify additional
      <literal>CHECK</literal> constraints; additional constraints with the
      same name and condition as in the parent will be merged with the parent
      constraint.  Defaults may be specified separately for each partition.
      But note that a partition's default value is not applied when inserting
      a tuple through a partitioned table.
<<<<<<< HEAD
=======
-->
パーティションは、それが属するパーティションテーブルと同じ列名および型を持っていなければなりません。
パーティションテーブルの列名や型の変更は自動的にすべてのパーティションに反映されます。
<literal>CHECK</literal>制約はすべてのパーティションで自動的に継承されますが、個々のパーティションで追加の<literal>CHECK</literal>制約を指定することができます。
親の制約と同じ名前と条件を持つ追加制約は親の制約と統合されます。
デフォルト制約は各パーティションで別々に指定できます。
ですが、パーティションのデフォルト値は、パーティションテーブルを通してタプルを挿入する場合には適用されないことに注意してください。
>>>>>>> 184958ef
     </para>

     <para>
<!--
      Rows inserted into a partitioned table will be automatically routed to
      the correct partition.  If no suitable partition exists, an error will
      occur.
-->
パーティションテーブルに挿入された行は、自動的に正しいパーティションに回されます。
適当なパーティションが存在しないときは、エラーが発生します。
     </para>

     <para>
<!--
      Operations such as TRUNCATE which normally affect a table and all of its
      inheritance children will cascade to all partitions, but may also be
      performed on an individual partition.  Note that dropping a partition
      with <literal>DROP TABLE</literal> requires taking an <literal>ACCESS
      EXCLUSIVE</literal> lock on the parent table.
-->
TRUNCATEのように通常はテーブルとそれを継承するすべての子テーブルに影響を及ぼす操作は、すべてのパーティションに対しても適用されますが、個別のパーティションに対して操作することも可能です。
<literal>DROP TABLE</literal>でパーティションを削除するには、親テーブルについて<literal>ACCESS EXCLUSIVE</literal>のロックを取得する必要があることに注意してください。
     </para>
    </listitem>
   </varlistentry>

   <varlistentry>
    <term><literal>LIKE <replaceable>source_table</replaceable> [ <replaceable>like_option</replaceable> ... ]</literal></term>
    <listitem>
     <para>
<!--
      The <literal>LIKE</literal> clause specifies a table from which
      the new table automatically copies all column names, their data types,
      and their not-null constraints.
-->
<literal>LIKE</literal>句にテーブルを指定すると、自動的にそのテーブルの全ての列名、そのデータ型、非NULL制約が新しいテーブルにコピーされます。
     </para>
     <para>
<!--
      Unlike <literal>INHERITS</literal>, the new table and original table
      are completely decoupled after creation is complete.  Changes to the
      original table will not be applied to the new table, and it is not
      possible to include data of the new table in scans of the original
      table.
-->
<literal>INHERITS</literal>とは違い、作成した後、新しいテーブルと元のテーブルが完全に分離されます。
元のテーブルへの変更は新しいテーブルには適用されません。また、元のテーブルを走査しても新しいテーブルのデータは見つかりません。
     </para>
      <para>
<!--
      Also unlike <literal>INHERITS</literal>, columns and
      constraints copied by <literal>LIKE</literal> are not merged with similarly
      named columns and constraints.
      If the same name is specified explicitly or in another
      <literal>LIKE</literal> clause, an error is signaled.
-->
<literal>INHERITS</literal>と異なり、<literal>LIKE</literal>によりコピーされた列や制約は類似の名前の列や制約にまとめられません。
同じ名前が明示的に、あるいは他の<literal>LIKE</literal>句で指定された場合、エラーが通知されます。
     </para>
     <para>
<!--
      The optional <replaceable>like_option</replaceable> clauses specify
      which additional properties of the original table to copy.  Specifying
      <literal>INCLUDING</literal> copies the property, specifying
      <literal>EXCLUDING</literal> omits the property.
      <literal>EXCLUDING</literal> is the default.  If multiple specifications
      are made for the same kind of object, the last one is used.  The
      available options are:
-->
オプションの<replaceable>like_option</replaceable>句は元テーブルのどの追加属性をコピーするかを指定します。
<literal>INCLUDING</literal>指定は属性をコピーし、<literal>EXCLUDING</literal>指定は属性を省きます。
<literal>EXCLUDING</literal>がデフォルトです。
同種の対象に複数の指定がある場合には最後のものが使われます。
指定可能なオプションは以下です。

      <variablelist>
       <varlistentry>
        <term><literal>INCLUDING COMMENTS</literal></term>
        <listitem>
         <para>
<!--
          Comments for the copied columns, constraints, and indexes will be
          copied.  The default behavior is to exclude comments, resulting in
          the copied columns and constraints in the new table having no
          comments.
-->
コピーされた列、制約、および、インデックスに対するコメントがコピーされます。
デフォルトの振る舞いではコメントは除外されて、新しいテーブルのコピーされた列と制約にはコメントがありません。
         </para>
        </listitem>
       </varlistentry>

       <varlistentry>
        <term><literal>INCLUDING CONSTRAINTS</literal></term>
        <listitem>
         <para>
<!--
          <literal>CHECK</literal> constraints will be copied.  No distinction
          is made between column constraints and table constraints.  Not-null
          constraints are always copied to the new table.
-->
<literal>CHECK</literal>制約がコピーされます。
列制約とテーブル制約の区別はされません。
非NULL制約は常に新しいテーブルにコピーされます。
         </para>
        </listitem>
       </varlistentry>

       <varlistentry>
        <term><literal>INCLUDING DEFAULTS</literal></term>
        <listitem>
         <para>
<!--
          Default expressions for the copied column definitions will be
          copied.  Otherwise, default expressions are not copied, resulting in
          the copied columns in the new table having null defaults.  Note that
          copying defaults that call database-modification functions, such as
          <function>nextval</function>, may create a functional linkage
          between the original and new tables.
-->
コピーされた列定義に対するデフォルト式をコピーします。
この指定が無い場合、デフォルト式はコピーされず、新しいテーブルのコピーされた列はNULLのデフォルトとなります。
<function>nextval</function>などのデータベースを変更する関数を呼び出すデフォルトのコピーは、元のテーブルと新しいテーブルの間で関数の連鎖を引き起こすかもしれないことに注意してください。
         </para>
        </listitem>
       </varlistentry>

       <varlistentry>
        <term><literal>INCLUDING GENERATED</literal></term>
        <listitem>
         <para>
<!--
          Any generation expressions of copied column definitions will be
          copied.  By default, new columns will be regular base columns.
-->
コピーされた列定義の全ての生成式がコピーされます。
デフォルトでは新たな列は通常の基底列となります。
         </para>
        </listitem>
       </varlistentry>

       <varlistentry>
        <term><literal>INCLUDING IDENTITY</literal></term>
        <listitem>
         <para>
<!--
          Any identity specifications of copied column definitions will be
          copied.  A new sequence is created for each identity column of the
          new table, separate from the sequences associated with the old
          table.
-->
コピーされた列定義の全てのアイデンティティ指定がコピーされます。
新しいテーブルの各識別列に対して新たなシーケンスが作られ、旧テーブルに関連付けられたシーケンスとは分離されます。
         </para>
        </listitem>
       </varlistentry>

       <varlistentry>
        <term><literal>INCLUDING INDEXES</literal></term>
        <listitem>
         <para>
<!--
          Indexes, <literal>PRIMARY KEY</literal>, <literal>UNIQUE</literal>,
          and <literal>EXCLUDE</literal> constraints on the original table
          will be created on the new table.  Names for the new indexes and
          constraints are chosen according to the default rules, regardless of
          how the originals were named.  (This behavior avoids possible
          duplicate-name failures for the new indexes.)
-->
元テーブルのインデックス、および、<literal>PRIMARY KEY</literal>、<literal>UNIQUE</literal>、<literal>EXCLUDE</literal>制約が新しいテーブルに作成されます。
新しいインデックスと制約の名前はデフォルトの規則に従って決められ、元テーブルでのどう名前付けされているかは考慮されません。
（この振る舞いは新しいインデックスでの起こりうる名前重複エラーを回避します。）
         </para>
        </listitem>
       </varlistentry>

       <varlistentry>
        <term><literal>INCLUDING STATISTICS</literal></term>
        <listitem>
         <para>
<!--
          Extended statistics are copied to the new table.
-->
拡張統計情報が新しいテーブルにコピーされます。
         </para>
        </listitem>
       </varlistentry>

       <varlistentry>
        <term><literal>INCLUDING STORAGE</literal></term>
        <listitem>
         <para>
<!--
          <literal>STORAGE</literal> settings for the copied column
          definitions will be copied.  The default behavior is to exclude
          <literal>STORAGE</literal> settings, resulting in the copied columns
          in the new table having type-specific default settings.  For more on
          <literal>STORAGE</literal> settings, see <xref
          linkend="storage-toast"/>.
-->
コピーされた列定義に対する<literal>STORAGE</literal>設定がコピーされます。
デフォルトの振る舞いでは<literal>STORAGE</literal>設定は除外され、そのため新しいテーブルのコピーされた列はデータ型ごとのデフォルト設定を持ちます。
<literal>STORAGE</literal>設定に関する詳細は<xref linkend="storage-toast"/>を参照してください。
         </para>
        </listitem>
       </varlistentry>

       <varlistentry>
        <term><literal>INCLUDING ALL</literal></term>
        <listitem>
         <para>
<!--
          <literal>INCLUDING ALL</literal> is an abbreviated form selecting
          all the available individual options.  (It could be useful to write
          individual <literal>EXCLUDING</literal> clauses after
          <literal>INCLUDING ALL</literal> to select all but some specific
          options.)
-->
<literal>INCLUDING ALL</literal>は全ての各オプションを選択することの短縮形式です。
（一部オプションを除き全てを選択するために、個別の<literal>EXCLUDING</literal>句を<literal>INCLUDING ALL</literal>の後に書く場合におそらく有益です。）
         </para>
        </listitem>
       </varlistentry>
      </variablelist>
     </para>

     <para>
<!--
      The <literal>LIKE</literal> clause can also be used to copy column
      definitions from views, foreign tables, or composite types.
      Inapplicable options (e.g., <literal>INCLUDING INDEXES</literal> from
      a view) are ignored.
-->
また<literal>LIKE</literal>句をビュー、外部テーブル、複合型から列の定義をコピーするために使用することができます。
適用できないオプション（ビューからの<literal>INCLUDING INDEXES</literal>など）は無視されます。
     </para>
    </listitem>
   </varlistentry>

   <varlistentry>
    <term><literal>CONSTRAINT <replaceable class="parameter">constraint_name</replaceable></literal></term>
    <listitem>
     <para>
<!--
      An optional name for a column or table constraint.  If the
      constraint is violated, the constraint name is present in error messages,
      so constraint names like <literal>col must be positive</literal> can be used
      to communicate helpful constraint information to client applications.
      (Double-quotes are needed to specify constraint names that contain spaces.)
      If a constraint name is not specified, the system generates a name.
-->
列制約、テーブル制約の名前(省略可能)です。
制約に違反すると、制約名がエラーメッセージに含まれます。
ですので、<literal>col must be positive(正数でなければならない)</literal>といった名前の制約名を付与することで、クライアントアプリケーションへ有用な制約情報を渡すことができます。
（空白を含む制約名を指定する場合、二重引用符が必要です。）
指定されなければ、システムが名前を生成します。
     </para>
    </listitem>
   </varlistentry>

   <varlistentry>
    <term><literal>NOT NULL</literal></term>
    <listitem>
     <para>
<!--
      The column is not allowed to contain null values.
-->
その列がNULL値を持てないことを指定します。
     </para>
    </listitem>
   </varlistentry>

   <varlistentry>
    <term><literal>NULL</literal></term>
    <listitem>
     <para>
<!--
      The column is allowed to contain null values. This is the default.
-->
その列がNULL値を持てることを指定します。
これがデフォルトです。
     </para>

     <para>
<!--
      This clause is only provided for compatibility with
      non-standard SQL databases.  Its use is discouraged in new
      applications.
-->
この句は非標準的なSQLデータベースとの互換性のためだけに提供されています。
新しいアプリケーションでこれを使用するのはお勧めしません。
     </para>
    </listitem>
   </varlistentry>

   <varlistentry>
    <term><literal>CHECK ( <replaceable class="parameter">expression</replaceable> ) [ NO INHERIT ] </literal></term>
    <listitem>
     <para>
<!--
      The <literal>CHECK</literal> clause specifies an expression producing a
      Boolean result which new or updated rows must satisfy for an
      insert or update operation to succeed.  Expressions evaluating
      to TRUE or UNKNOWN succeed.  Should any row of an insert or
      update operation produce a FALSE result, an error exception is
      raised and the insert or update does not alter the database.  A
      check constraint specified as a column constraint should
      reference that column's value only, while an expression
      appearing in a table constraint can reference multiple columns.
-->
<literal>CHECK</literal>句は、論理型の結果を生成する、新しい行または更新される行が挿入または更新処理を成功させるために満足しなければならない式を指定します。
TRUEまたはUNKNOWNと評価される式は成功します。
挿入または更新処理の行がFALSEという結果をもたらす場合はエラー例外が発生し、その挿入または更新によるデータベースの変更は行われません。
列制約として指定された検査制約は列の値のみを参照しなければなりません。
テーブル制約内の式は複数の列を参照できます。
     </para>

     <para>
<!--
      Currently, <literal>CHECK</literal> expressions cannot contain
      subqueries nor refer to variables other than columns of the
      current row (see <xref linkend="ddl-constraints-check-constraints"/>).
      The system column <literal>tableoid</literal>
      may be referenced, but not any other system column.
-->
現時点では、<literal>CHECK</literal>式には副問い合わせも現在の行の列以外の変数も含めることはできません（<xref linkend="ddl-constraints-check-constraints"/>を参照）。
システム列<literal>tableoid</literal>を参照することはできますが、他のシステム列は参照できません。
     </para>

     <para>
<!--
      A constraint marked with <literal>NO INHERIT</literal> will not propagate to
      child tables.
-->
<literal>NO INHERIT</literal>と印が付いた制約は子テーブルには伝搬しません。
     </para>

     <para>
<!--
      When a table has multiple <literal>CHECK</literal> constraints,
      they will be tested for each row in alphabetical order by name,
      after checking <literal>NOT NULL</literal> constraints.
      (<productname>PostgreSQL</productname> versions before 9.5 did not honor any
      particular firing order for <literal>CHECK</literal> constraints.)
-->
テーブルに複数の<literal>CHECK</literal>制約がある場合、それらは<literal>NOT NULL</literal>制約について検証した後で、各行について名前のアルファベット順に検証されます。
（<productname>PostgreSQL</productname>の9.5より前のバージョンでは、<literal>CHECK</literal>制約の実行について特定の順序はありませんでした。）
     </para>
    </listitem>
   </varlistentry>

   <varlistentry>
    <term><literal>DEFAULT
    <replaceable>default_expr</replaceable></literal></term>
    <listitem>
     <para>
<!--
      The <literal>DEFAULT</literal> clause assigns a default data value for
      the column whose column definition it appears within.  The value
      is any variable-free expression (in particular, cross-references
      to other columns in the current table are not allowed).  Subqueries
      are not allowed either.  The data type of the default expression must
      match the data type of the column.
-->
<literal>DEFAULT</literal>句を列定義に付けると、その列にデフォルトデータ値が割り当てられます。
値として指定するのは任意の無変数式です（特に現在のテーブル内の他の列へクロス参照はできません）。
副問い合わせも指定できません。
デフォルト式のデータ型はその列のデータ型と一致する必要があります。
     </para>

     <para>
<!--
      The default expression will be used in any insert operation that
      does not specify a value for the column.  If there is no default
      for a column, then the default is null.
-->
デフォルト式は、全ての挿入操作において、その列に値が指定されていない場合に使用されます。
列にデフォルト値がない場合、デフォルト値はNULLになります。
     </para>
    </listitem>
   </varlistentry>

   <varlistentry>
    <term><literal>GENERATED ALWAYS AS ( <replaceable>generation_expr</replaceable> ) STORED</literal><indexterm><primary>generated column</primary></indexterm></term>
    <listitem>
     <para>
<!--
      This clause creates the column as a <firstterm>generated
      column</firstterm>.  The column cannot be written to, and when read the
      result of the specified expression will be returned.
-->
この句は列を<firstterm>生成列</firstterm>として作成します。
この列には書き込みできず、読むときには指定された式の結果が返されます。
     </para>

     <para>
<!--
      The keyword <literal>STORED</literal> is required to signify that the
      column will be computed on write and will be stored on disk.
-->
キーワード<literal>STORED</literal>は列が書き込み時に計算されてディスクに格納されることをあらわすのに必要とされます。
     </para>

     <para>
<!--
      The generation expression can refer to other columns in the table, but
      not other generated columns.  Any functions and operators used must be
      immutable.  References to other tables are not allowed.
-->
生成式はそのテーブルの他の列を参照できますが、他の生成列は参照できません。
使われる全ての関数と演算子はIMMUTABLEでなければなりません。
他テーブルを参照することはできません。
     </para>
    </listitem>
   </varlistentry>

   <varlistentry>
    <term><literal>GENERATED { ALWAYS | BY DEFAULT } AS IDENTITY [ ( <replaceable>sequence_options</replaceable> ) ]</literal></term>
    <listitem>
     <para>
<!--
      This clause creates the column as an <firstterm>identity
      column</firstterm>.  It will have an implicit sequence attached to it
      and the column in new rows will automatically have values from the
      sequence assigned to it.
-->
この句は列を<firstterm>IDENTITY列</firstterm>として作成します。
それには暗示的なシーケンスが紐付けられ、新しい行のその列には紐付けられたシーケンスから取られた値が自動的に入ります。
     </para>

     <para>
<!--
      The clauses <literal>ALWAYS</literal> and <literal>BY DEFAULT</literal>
<<<<<<< HEAD
      determine how explicitly user-specified values are handled in
      <command>INSERT</command> and <command>UPDATE</command> commands.
     </para>

     <para>
      In an <command>INSERT</command> command, if <literal>ALWAYS</literal> is
      selected, a user-specified value is only accepted if the
      <command>INSERT</command> statement specifies <literal>OVERRIDING SYSTEM
      VALUE</literal>.  If <literal>BY DEFAULT</literal> is selected, then the
      user-specified value takes precedence.  See <xref linkend="sql-insert"/>
      for details.  (In the <command>COPY</command> command, user-specified
      values are always used regardless of this setting.)
     </para>

     <para>
      In an <command>UPDATE</command> command, if <literal>ALWAYS</literal> is
      selected, any update of the column to any value other than
      <literal>DEFAULT</literal> will be rejected.  If <literal>BY
      DEFAULT</literal> is selected, the column can be updated normally.
      (There is no <literal>OVERRIDING</literal> clause for the
      <command>UPDATE</command> command.)
=======
      determine how the sequence value is given precedence over a
      user-specified value in an <command>INSERT</command> statement.
      If <literal>ALWAYS</literal> is specified, a user-specified value is
      only accepted if the <command>INSERT</command> statement
      specifies <literal>OVERRIDING SYSTEM VALUE</literal>.  If <literal>BY
      DEFAULT</literal> is specified, then the user-specified value takes
      precedence.  See <xref linkend="sql-insert"/> for details.  (In
      the <command>COPY</command> command, user-specified values are always
      used regardless of this setting.)
-->
<literal>ALWAYS</literal>と<literal>BY DEFAULT</literal>の句は、ユーザが<command>INSERT</command>文で指定した値に対するシーケンスの値の優先度がどうなるかを決定します。
<literal>ALWAYS</literal>が指定された場合、ユーザが指定した値は<command>INSERT</command>文で<literal>OVERRIDING SYSTEM VALUE</literal>を指定した場合にのみ受け付けられます。
<literal>BY DEFAULT</literal>が指定された場合は、ユーザが指定した値が優先します。
詳細は<xref linkend="sql-insert"/>を参照してください。
（<command>COPY</command>コマンドでは、この設定と関係なく、ユーザが指定した値が常に使用されます。）
>>>>>>> 184958ef
     </para>

     <para>
<!--
      The optional <replaceable>sequence_options</replaceable> clause can be
      used to override the options of the sequence.
      See <xref linkend="sql-createsequence"/> for details.
-->
オプションで<replaceable>sequence_options</replaceable>句を指定することにより、シーケンスのオプションを変更できます。
詳しくは<xref linkend="sql-createsequence"/>を参照してください。
     </para>
    </listitem>
   </varlistentry>

   <varlistentry>
<!--
    <term><literal>UNIQUE</literal> (column constraint)</term>
-->
    <term><literal>UNIQUE</literal> （列制約）</term>
    <term><literal>UNIQUE ( <replaceable class="parameter">column_name</replaceable> [, ... ] )</literal>
<!--
    <optional> INCLUDE ( <replaceable class="parameter">column_name</replaceable> [, ...]) </optional> (table constraint)</term>
-->
    <optional> INCLUDE ( <replaceable class="parameter">column_name</replaceable> [, ...]) </optional> (表制約)</term>

    <listitem>
     <para>
<!--
      The <literal>UNIQUE</literal> constraint specifies that a
      group of one or more columns of a table can contain
      only unique values. The behavior of the unique table constraint
      is the same as that for column constraints, with the additional
      capability to span multiple columns.
-->
<literal>UNIQUE</literal>制約は、テーブルの1つまたは複数の列からなるグループが、一意な値のみを持つことができることを指定します。
一意性テーブル制約の動作は一意性列制約と同じですが、さらに複数列にまたがる機能を持ちます。
     </para>

     <para>
<!--
      For the purpose of a unique constraint, null values are not
      considered equal.
-->
一意性制約では、NULL値同士は等しいとはみなされなせん。
     </para>

     <para>
<!--
      Each unique table constraint must name a set of columns that is
      different from the set of columns named by any other unique or
      primary key constraint defined for the table.  (Otherwise it
      would just be the same constraint listed twice.)
-->
それぞれの一意性テーブル制約には、そのテーブルの他の一意性制約もしくは主キー制約によって指定された列の集合とは、異なる名前の列の集合を指定しなければなりません
（同じ名前を指定すると、同じ制約が2回現れるだけになります）。
     </para>

     <para>
<!--
      When establishing a unique constraint for a multi-level partition
      hierarchy, all the columns in the partition key of the target
      partitioned table, as well as those of all its descendant partitioned
      tables, must be included in the constraint definition.
-->
複数レベルのパーティション階層に一意性制約を設定するとき、対象パーティションテーブル、および全ての子孫のパーティションテーブルの、パーティションキー内の全ての列が制約定義に含まれなくてはなりません。
     </para>

     <para>
<!--
      Adding a unique constraint will automatically create a unique btree
      index on the column or group of columns used in the constraint.
      The optional clause <literal>INCLUDE</literal> adds to that index
      one or more columns on which the uniqueness is not enforced.
      Note that although the constraint is not enforced on the included columns,
      it still depends on them.  Consequently, some operations on these columns
      (e.g., <literal>DROP COLUMN</literal>) can cause cascaded constraint and
      index deletion.
-->
一意性制約を加えると、制約で使われている列や列のグループに一意性btreeインデックスが自動的に作られます。
省略可能な<literal>INCLUDE</literal>句はインデックスに一意性を強要されない列を1つまたは複数、追加します。
含めた（INCLUDEした）列に制約は強制されませんが、依存はしていることに注意してください。
このため、これらの列に対する一部の操作（例えば<literal>DROP COLUMN</literal>）は制約の連鎖とインデックスの削除をひき起こすことがあります。
     </para>
    </listitem>
   </varlistentry>

   <varlistentry>
<!--
    <term><literal>PRIMARY KEY</literal> (column constraint)</term>
-->
    <term><literal>PRIMARY KEY</literal> （列制約）</term>
    <term><literal>PRIMARY KEY ( <replaceable class="parameter">column_name</replaceable> [, ... ] )</literal>
<!--
    <optional> INCLUDE ( <replaceable class="parameter">column_name</replaceable> [, ...]) </optional> (table constraint)</term>
-->
    <optional> INCLUDE ( <replaceable class="parameter">column_name</replaceable> [, ...]) </optional> (表制約)</term>
    <listitem>
     <para>
<!--
      The <literal>PRIMARY KEY</literal> constraint specifies that a column or
      columns of a table can contain only unique (non-duplicate), nonnull
      values. Only one primary key can be specified for a table, whether as a
      column constraint or a table constraint.
-->
<literal>PRIMARY KEY</literal>制約はテーブルの一列または複数の列が一意（重複がない）で、非NULLの値のみを持つことを指定します。
列制約か表制約かに関わらず、１つのテーブルには主キーを１つだけ指定できます。
     </para>

     <para>
<!--
      The primary key constraint should name a set of columns that is
      different from the set of columns named by any unique
      constraint defined for the same table.  (Otherwise, the unique
      constraint is redundant and will be discarded.)
-->
主キー制約では、同じテーブルに一意制約で指定した列の集合とは異なる列の集合を指定します。
（そうでなければ、一意制約は冗長となり、捨てられます。）
     </para>

     <para>
<!--
      <literal>PRIMARY KEY</literal> enforces the same data constraints as
      a combination of <literal>UNIQUE</literal> and <literal>NOT NULL</literal>, but
      identifying a set of columns as the primary key also provides metadata
      about the design of the schema, since a primary key implies that other
      tables can rely on this set of columns as a unique identifier for rows.
-->
<literal>PRIMARY KEY</literal>は<literal>UNIQUE</literal>と<literal>NOT NULL</literal>の組み合わせと同じデータ制約を課しますが、列の集合を主キーと指定することは、スキーマの設計についてのメタデータを提供することにもなります。
なぜなら、主キーであることは、行を一意に特定するものとして、他のテーブルがその列の集合を当てにして良い、ということを意味するからです。
     </para>

     <para>
<!--
      <literal>PRIMARY KEY</literal> constraints share the restrictions that
      <literal>UNIQUE</literal> constraints have when placed on partitioned
      tables.
-->
<literal>PRIMARY KEY</literal>制約は、パーティションテーブルに設定するときに<literal>UNIQUE</literal>制約が持つ制限を共有します。
     </para>

     <para>
<!--
      Adding a <literal>PRIMARY KEY</literal> constraint will automatically
      create a unique btree index on the column or group of columns used in the
      constraint.  The optional <literal>INCLUDE</literal> clause allows a list
      of columns to be specified which will be included in the non-key portion
      of the index.  Although uniqueness is not enforced on the included columns,
      the constraint still depends on them. Consequently, some operations on the
      included columns (e.g., <literal>DROP COLUMN</literal>) can cause cascaded
      constraint and index deletion.
-->
<literal>PRIMARY KEY</literal>制約を追加すると、制約で使用する列や列のグループに一意性のbtreeインデックスが自動的に作られます。
省略可能な<literal>INCLUDE</literal>句はインデックスの非キー部分に含める列のリストを指定できます。
含めた列に一意性は強制されませんが、制約はこれらに依存はしています。
このため、これらの含められた列に対する一部の操作（例えば<literal>DROP COLUMN</literal>）は制約の連鎖とインデックスの削除をひき起こすことがあります。
     </para>
    </listitem>
   </varlistentry>

   <varlistentry id="sql-createtable-exclude">
    <term><literal>EXCLUDE [ USING <replaceable class="parameter">index_method</replaceable> ] ( <replaceable class="parameter">exclude_element</replaceable> WITH <replaceable class="parameter">operator</replaceable> [, ... ] ) <replaceable class="parameter">index_parameters</replaceable> [ WHERE ( <replaceable class="parameter">predicate</replaceable> ) ]</literal></term>
    <listitem>
     <para>
<!--
      The <literal>EXCLUDE</literal> clause defines an exclusion
      constraint, which guarantees that if
      any two rows are compared on the specified column(s) or
      expression(s) using the specified operator(s), not all of these
      comparisons will return <literal>TRUE</literal>.  If all of the
      specified operators test for equality, this is equivalent to a
      <literal>UNIQUE</literal> constraint, although an ordinary unique constraint
      will be faster.  However, exclusion constraints can specify
      constraints that are more general than simple equality.
      For example, you can specify a constraint that
      no two rows in the table contain overlapping circles
      (see <xref linkend="datatype-geometric"/>) by using the
      <literal>&amp;&amp;</literal> operator.
-->
<literal>EXCLUDE</literal>句は排他制約を定義し、任意の2行について指定した列(複数可)または式(複数可)を指定した演算子(複数可)を使用して比較した場合、比較結果のすべてが<literal>TRUE</literal>を返さないことを保証します。
指定した演算子のすべてが等価性を試験するものであれば、これは<literal>UNIQUE</literal>制約と同じですが、通常の一意性制約のほうが高速です。
しかし、排他制約では単純な等価性よりも一般的な制約を指定することができます。
例えば、テーブル内の2つの行が重複する円(<xref linkend="datatype-geometric"/>参照)を持たないといった制約を<literal>&amp;&amp;</literal>演算子を使用して指定することができます。
     </para>

     <para>
<!--
      Exclusion constraints are implemented using
      an index, so each specified operator must be associated with an
      appropriate operator class
      (see <xref linkend="indexes-opclass"/>) for the index access
      method <replaceable>index_method</replaceable>.
      The operators are required to be commutative.
      Each <replaceable class="parameter">exclude_element</replaceable>
      can optionally specify an operator class and/or ordering options;
      these are described fully under
      <xref linkend="sql-createindex"/>.
-->
排他制約はインデックスを使用して実装されています。
このため指定した演算子はそれぞれ適切な演算子クラス(<xref linkend="indexes-opclass"/>参照)で<replaceable>index_method</replaceable>インデックスアクセスメソッドと関連付けされていなければなりません。
演算子は交換可能でなければなりません。
オプションで、各<replaceable class="parameter">exclude_element</replaceable>は演算子クラス、順序付けオプション、またはその両方を指定することができます。
これらについては<xref linkend="sql-createindex"/>で説明します。
     </para>

     <para>
<!--
      The access method must support <literal>amgettuple</literal> (see <xref
      linkend="indexam"/>); at present this means <acronym>GIN</acronym>
      cannot be used.  Although it's allowed, there is little point in using
      B-tree or hash indexes with an exclusion constraint, because this
      does nothing that an ordinary unique constraint doesn't do better.
      So in practice the access method will always be <acronym>GiST</acronym> or
      <acronym>SP-GiST</acronym>.
-->
アクセスメソッドは<literal>amgettuple</literal>をサポートしなければなりません(<xref linkend="indexam"/>参照)。
現時点では、これは<acronym>GIN</acronym>を使用できないことを意味します。
B-treeやHashインデックスを排他制約で使用することは許容されますが、そうすることにあまり意味はありません。
これが通常の一意性制約より良いことは何もないからです。
このため現実的にはアクセスメソッドは常に<acronym>GiST</acronym>もしくは<acronym>SP-GiST</acronym>となります。
     </para>

     <para>
<!--
      The <replaceable class="parameter">predicate</replaceable> allows you to specify an
      exclusion constraint on a subset of the table; internally this creates a
      partial index. Note that parentheses are required around the predicate.
-->
<replaceable class="parameter">predicate</replaceable>により、排他制約をテーブルの部分集合に指定することができます。
内部的には、これは部分インデックスを作成します。
predicateの前後に括弧が必要であることに注意して下さい。
     </para>
    </listitem>
   </varlistentry>


   <varlistentry>
<!--
    <term><literal>REFERENCES <replaceable class="parameter">reftable</replaceable> [ ( <replaceable class="parameter">refcolumn</replaceable> ) ] [ MATCH <replaceable class="parameter">matchtype</replaceable> ] [ ON DELETE <replaceable class="parameter">referential_action</replaceable> ] [ ON UPDATE <replaceable class="parameter">referential_action</replaceable> ]</literal> (column constraint)</term>
-->
    <term><literal>REFERENCES <replaceable class="parameter">reftable</replaceable> [ ( <replaceable class="parameter">refcolumn</replaceable> ) ] [ MATCH <replaceable class="parameter">matchtype</replaceable> ] [ ON DELETE <replaceable class="parameter">action</replaceable> ] [ ON UPDATE <replaceable class="parameter">action</replaceable> ]</literal> （列制約）</term>

   <term><literal>FOREIGN KEY ( <replaceable class="parameter">column_name</replaceable> [, ... ] )
    REFERENCES <replaceable class="parameter">reftable</replaceable> [ ( <replaceable class="parameter">refcolumn</replaceable> [, ... ] ) ]
    [ MATCH <replaceable class="parameter">matchtype</replaceable> ]
    [ ON DELETE <replaceable class="parameter">referential_action</replaceable> ]
    [ ON UPDATE <replaceable class="parameter">referential_action</replaceable> ]</literal>
<!--
    (table constraint)</term>
-->
    （表制約）</term>

    <listitem>
     <para>
<!--
      These clauses specify a foreign key constraint, which requires
      that a group of one or more columns of the new table must only
      contain values that match values in the referenced
      column(s) of some row of the referenced table.  If the <replaceable
      class="parameter">refcolumn</replaceable> list is omitted, the
      primary key of the <replaceable class="parameter">reftable</replaceable>
      is used.  The referenced columns must be the columns of a non-deferrable
      unique or primary key constraint in the referenced table.  The user
      must have <literal>REFERENCES</literal> permission on the referenced table
      (either the whole table, or the specific referenced columns).  The
      addition of a foreign key constraint requires a
      <literal>SHARE ROW EXCLUSIVE</literal> lock on the referenced table.
      Note that foreign key constraints cannot be defined between temporary
      tables and permanent tables.
-->
これらの句は、外部キー制約を指定します。
外部キー制約は、新しいテーブルの1つまたは複数の列の集合が、被参照テーブルの一部の行の被参照列に一致する値を持たなければならないことを指定するものです。
<replaceable class="parameter">refcolumn</replaceable>リストが省略された場合、<replaceable class="parameter">reftable</replaceable>の主キーが使用されます。
被参照列は、被参照テーブルにおいて遅延不可の一意性制約もしくは主キー制約を持った列でなければなりません。
ユーザは被参照テーブル（テーブル全体または特定の被参照列）について<literal>REFERENCES</literal>権限を持っていなければなりません。
外部キー制約の追加は被参照テーブルに<literal>SHARE ROW EXCLUSIVE</literal>ロックを必要とします。
一時テーブルと永続テーブルとの間で外部キー制約を定義できないことに注意してください。
     </para>

     <para>
<!--
      A value inserted into the referencing column(s) is matched against the
      values of the referenced table and referenced columns using the
      given match type.  There are three match types: <literal>MATCH
      FULL</literal>, <literal>MATCH PARTIAL</literal>, and <literal>MATCH
      SIMPLE</literal> (which is the default).  <literal>MATCH
      FULL</literal> will not allow one column of a multicolumn foreign key
      to be null unless all foreign key columns are null; if they are all
      null, the row is not required to have a match in the referenced table.
      <literal>MATCH SIMPLE</literal> allows any of the foreign key columns
      to be null; if any of them are null, the row is not required to have a
      match in the referenced table.
      <literal>MATCH PARTIAL</literal> is not yet implemented.
      (Of course, <literal>NOT NULL</literal> constraints can be applied to the
      referencing column(s) to prevent these cases from arising.)
-->
参照列に挿入された値は、被参照テーブルと被参照列の値に対して、指定した照合型で照会されます。
照合型には3種類があります。
<literal>MATCH FULL</literal>、<literal>MATCH PARTIAL</literal>、<literal>MATCH SIMPLE</literal>（これがデフォルト）照合型です。
<literal>MATCH FULL</literal>は全ての外部キー列がNULLとなる場合を除き、複数列外部キーのある列がNULLとなることを許可しません。
それらがすべてNULLであれば、その行は被参照テーブル内で一致があることは要求されません。
<literal>MATCH SIMPLE</literal>は、外部キーの一部がNULLであることを許可します。
それらの一部がNULLであれば、その行は被参照テーブル内で一致があることは要求されません。
<literal>MATCH PARTIAL</literal>はまだ実装されていません。
（当然ですが、<literal>NOT NULL</literal>制約を参照列に適用し、こうした状態が発生することを防止することができます。）
     </para>

     <para>
<!--
      In addition, when the data in the referenced columns is changed,
      certain actions are performed on the data in this table's
      columns.  The <literal>ON DELETE</literal> clause specifies the
      action to perform when a referenced row in the referenced table is
      being deleted.  Likewise, the <literal>ON UPDATE</literal>
      clause specifies the action to perform when a referenced column
      in the referenced table is being updated to a new value. If the
      row is updated, but the referenced column is not actually
      changed, no action is done. Referential actions other than the
      <literal>NO ACTION</literal> check cannot be deferred, even if
      the constraint is declared deferrable. There are the following possible
      actions for each clause:
-->
さらに、被参照列のデータが変更された場合、このテーブルの列のデータに何らかの動作が発生します。
<literal>ON DELETE</literal>句は、被参照テーブルの被参照行が削除されようとした場合の動作を指定します。
同様に<literal>ON UPDATE</literal>句は、被参照テーブルの被参照列が新しい値に更新されようとした場合の動作を指定します。
行の更新があった場合でも、被参照列が実際に変更されない場合は、動作は実行されません。
制約が遅延可能と宣言されていても、<literal>NO ACTION</literal>検査以外の参照動作は遅延させられません。
各句について、以下の動作を指定可能です。

      <variablelist>
       <varlistentry>
        <term><literal>NO ACTION</literal></term>
        <listitem>
         <para>
<!--
          Produce an error indicating that the deletion or update
          would create a foreign key constraint violation.
          If the constraint is deferred, this
          error will be produced at constraint check time if there still
          exist any referencing rows.  This is the default action.
-->
削除もしくは更新により外部キー制約違反が起こることを示すエラーを発生します。
制約が遅延可能な場合、何らかの参照行が存在する限り、このエラーは制約の検査時点で発生します。
これはデフォルトの動作です。
         </para>
        </listitem>
       </varlistentry>

       <varlistentry>
        <term><literal>RESTRICT</literal></term>
        <listitem>
         <para>
<!--
          Produce an error indicating that the deletion or update
          would create a foreign key constraint violation.
          This is the same as <literal>NO ACTION</literal> except that
          the check is not deferrable.
-->
削除もしくは更新が外部キー制約違反となることを示すエラーを発生します。
検査が遅延できない点を除き、<literal>NO ACTION</literal>と同じです。
         </para>
        </listitem>
       </varlistentry>

       <varlistentry>
        <term><literal>CASCADE</literal></term>
        <listitem>
         <para>
<!--
          Delete any rows referencing the deleted row, or update the
          values of the referencing column(s) to the new values of the
          referenced columns, respectively.
-->
削除された行を参照している行は全て削除します。また、参照している列の値を、被参照列の新しい値にします。
         </para>
        </listitem>
       </varlistentry>

       <varlistentry>
        <term><literal>SET NULL</literal></term>
        <listitem>
         <para>
<!--
          Set the referencing column(s) to null.
-->
参照する列をNULLに設定します。
         </para>
        </listitem>
       </varlistentry>

       <varlistentry>
        <term><literal>SET DEFAULT</literal></term>
        <listitem>
         <para>
<!--
          Set the referencing column(s) to their default values.
          (There must be a row in the referenced table matching the default
          values, if they are not null, or the operation will fail.)
-->
参照する列をそのデフォルト値に設定します。
（デフォルト値がNULLでない場合は被参照テーブルの中にデフォルト値に一致する行が存在しなければなりません。さもないと操作が失敗します。）
         </para>
        </listitem>
       </varlistentry>
      </variablelist>
     </para>

     <para>
<!--
      If the referenced column(s) are changed frequently, it might be wise to
      add an index to the referencing column(s) so that referential actions
      associated with the foreign key constraint can be performed more
      efficiently.
-->
被参照列が頻繁に更新される場合、参照列にインデックスを付け、その外部キー制約に関連する参照動作がより効率的に実行できるようにする方が良いでしょう。
     </para>
    </listitem>
   </varlistentry>

   <varlistentry>
    <term><literal>DEFERRABLE</literal></term>
    <term><literal>NOT DEFERRABLE</literal></term>
    <listitem>
     <para>
<!--
      This controls whether the constraint can be deferred.  A
      constraint that is not deferrable will be checked immediately
      after every command.  Checking of constraints that are
      deferrable can be postponed until the end of the transaction
      (using the <xref linkend="sql-set-constraints"/> command).
      <literal>NOT DEFERRABLE</literal> is the default.
      Currently, only <literal>UNIQUE</literal>, <literal>PRIMARY KEY</literal>,
      <literal>EXCLUDE</literal>, and
      <literal>REFERENCES</literal> (foreign key) constraints accept this
      clause.  <literal>NOT NULL</literal> and <literal>CHECK</literal> constraints are not
      deferrable.  Note that deferrable constraints cannot be used as
      conflict arbitrators in an <command>INSERT</command> statement that
      includes an <literal>ON CONFLICT DO UPDATE</literal> clause.
-->
制約を遅延させることが可能かどうかを制御します。
遅延不可の制約は各コマンドの後すぐに検査されます。
遅延可能な制約の検査は、（<xref linkend="sql-set-constraints"/>コマンドを使用して）トランザクションの終了時まで遅延させることができます。
<literal>NOT DEFERRABLE</literal>がデフォルトです。
現在、<literal>UNIQUE</literal>、<literal>PRIMARY KEY</literal>、<literal>EXCLUDE</literal>、<literal>REFERENCES</literal>（外部キー）制約のみがこの句を受け付けることができます。
<literal>NOT NULL</literal>および <literal>CHECK</literal>制約は遅延させることができません。
遅延可能な制約は<literal>ON CONFLICT DO UPDATE</literal>句を含む<command>INSERT</command>文において、競合解決のために使うことはできないことに注意してください。
     </para>
    </listitem>
   </varlistentry>

   <varlistentry>
    <term><literal>INITIALLY IMMEDIATE</literal></term>
    <term><literal>INITIALLY DEFERRED</literal></term>
    <listitem>
     <para>
<!--
      If a constraint is deferrable, this clause specifies the default
      time to check the constraint.  If the constraint is
      <literal>INITIALLY IMMEDIATE</literal>, it is checked after each
      statement. This is the default.  If the constraint is
      <literal>INITIALLY DEFERRED</literal>, it is checked only at the
      end of the transaction.  The constraint check time can be
      altered with the <xref linkend="sql-set-constraints"/> command.
-->
制約が遅延可能な場合、この句は制約検査を行うデフォルトの時期を指定します。
制約が<literal>INITIALLY IMMEDIATE</literal>の場合、各文の実行後に検査されます。
これがデフォルトです。
制約が<literal>INITIALLY DEFERRED</literal>の場合、トランザクションの終了時にのみ検査されます。
制約検査の時期は<xref linkend="sql-set-constraints"/>コマンドを使用して変更することができます。
     </para>
    </listitem>
   </varlistentry>

   <varlistentry id="sql-createtable-method">
    <term><literal>USING <replaceable class="parameter">method</replaceable></literal></term>
    <listitem>
     <para>
<!--
      This optional clause specifies the table access method to use to store
      the contents for the new table; the method needs be an access method of
      type <literal>TABLE</literal>. See <xref linkend="tableam"/> for more
      information.  If this option is not specified, the default table access
      method is chosen for the new table. See <xref
      linkend="guc-default-table-access-method"/> for more information.
-->
このオプションの句は新しいテーブルの中身の格納に用いるテーブルアクセスメソッドを指定します。指定するものは、<literal>TABLE</literal>タイプのアクセスメソッドでなければなりません。
より詳しい情報は<xref linkend="tableam"/>を参照してください。
このオプションが指定されない場合、新しいテーブルにはデフォルトテーブルアクセスメソッドが選択されます。
より詳しい情報は<xref linkend="guc-default-table-access-method"/>を参照してください。
     </para>
    </listitem>
   </varlistentry>

   <varlistentry>
    <term><literal>WITH ( <replaceable class="parameter">storage_parameter</replaceable> [= <replaceable class="parameter">value</replaceable>] [, ... ] )</literal></term>
    <listitem>
     <para>
<!--
      This clause specifies optional storage parameters for a table or index;
      see <xref linkend="sql-createtable-storage-parameters"/> below for more
      information.  For backward-compatibility the <literal>WITH</literal>
      clause for a table can also include <literal>OIDS=FALSE</literal> to
      specify that rows of the new table should not contain OIDs (object
      identifiers), <literal>OIDS=TRUE</literal> is not supported anymore.
-->
この句はテーブルまたはインデックスに対するオプションの格納パラメータを指定します。
詳しくは<xref linkend="sql-createtable-storage-parameters" endterm="sql-createtable-storage-parameters-title"/>を参照してください。
後方互換性のため、テーブルに対する<literal>WITH</literal>句には新しいテーブルの行にOID（オブジェクト識別子）が含まれないことを示すために<literal>OIDS=FALSE</literal>を含めることもできます。<literal>OIDS=TRUE</literal>はもはやサポートされません。
     </para>
    </listitem>
   </varlistentry>

   <varlistentry>
    <term><literal>WITHOUT OIDS</literal></term>
    <listitem>
     <para>
<!--
      This is backward-compatible syntax for declaring a table
      <literal>WITHOUT OIDS</literal>, creating a table <literal>WITH
      OIDS</literal> is not supported anymore.
-->
これは<literal>WITHOUT OIDS</literal>のテーブルと宣言する後方互換性の構文です。
<literal>WITH OIDS</literal>のテーブルを作ることはもはやサポートされません。
     </para>
    </listitem>
   </varlistentry>

   <varlistentry>
    <term><literal>ON COMMIT</literal></term>
    <listitem>
     <para>
<!--
      The behavior of temporary tables at the end of a transaction
      block can be controlled using <literal>ON COMMIT</literal>.
      The three options are:
-->
<literal>ON COMMIT</literal>を使用して、トランザクションブロックの終了時点での一時テーブルの動作を制御することができます。
以下の3つのオプションがあります。

      <variablelist>
       <varlistentry>
        <term><literal>PRESERVE ROWS</literal></term>
        <listitem>
         <para>
<!--
          No special action is taken at the ends of transactions.
          This is the default behavior.
-->
トランザクションの終了時点で、特別な動作は行われません。
これがデフォルトの動作です。
         </para>
        </listitem>
       </varlistentry>

       <varlistentry>
        <term><literal>DELETE ROWS</literal></term>
        <listitem>
         <para>
<!--
          All rows in the temporary table will be deleted at the end
          of each transaction block.  Essentially, an automatic <xref
          linkend="sql-truncate"/> is done
          at each commit.  When used on a partitioned table, this
          is not cascaded to its partitions.
-->
一時テーブル内の全ての行は、各トランザクションブロックの終わりで削除されます。
実質的には、コミットの度に自動的に<xref linkend="sql-truncate"/>が実行されます。
パーティションテーブルに使われた場合、そのパーティションに連鎖適用はされません。
         </para>
        </listitem>
       </varlistentry>

       <varlistentry>
        <term><literal>DROP</literal></term>
        <listitem>
         <para>
<!--
          The temporary table will be dropped at the end of the current
          transaction block.  When used on a partitioned table, this action
          drops its partitions and when used on tables with inheritance
          children, it drops the dependent children.
-->
一時テーブルは現在のトランザクションブロックの終わりで削除されます。
この動作は、パーティションテーブルに使われたときにそのパーティションを削除し、継承の子テーブルを伴うテーブルに使われたときに従属する子テーブルを削除します。
         </para>
        </listitem>
       </varlistentry>
      </variablelist></para>
    </listitem>
   </varlistentry>

   <varlistentry id="sql-createtable-tablespace">
    <term><literal>TABLESPACE <replaceable class="parameter">tablespace_name</replaceable></literal></term>
    <listitem>
     <para>
<!--
      The <replaceable class="parameter">tablespace_name</replaceable> is the name
      of the tablespace in which the new table is to be created.
      If not specified,
      <xref linkend="guc-default-tablespace"/> is consulted, or
      <xref linkend="guc-temp-tablespaces"/> if the table is temporary.  For
      partitioned tables, since no storage is required for the table itself,
      the tablespace specified overrides <literal>default_tablespace</literal>
      as the default tablespace to use for any newly created partitions when no
      other tablespace is explicitly specified.
-->
<replaceable class="parameter">tablespace_name</replaceable>は、新しいテーブルが作成されるテーブル空間名です。
指定されていない場合、<xref linkend="guc-default-tablespace"/>が、また一時テーブルの場合は<xref linkend="guc-temp-tablespaces"/>が考慮されます。
パーティションテーブルに対しては、そのテーブル自身ではストレージは必要としないため、他のテーブル空間が明示的に指定されていないときに新しく作成されたパーティションに使用するデフォルトのテーブル空間として、指定されたテーブル空間が<literal>default_tablespace</literal>を上書きします。
     </para>
    </listitem>
   </varlistentry>

   <varlistentry>
    <term><literal>USING INDEX TABLESPACE <replaceable class="parameter">tablespace_name</replaceable></literal></term>
    <listitem>
     <para>
<!--
      This clause allows selection of the tablespace in which the index
      associated with a <literal>UNIQUE</literal>, <literal>PRIMARY
      KEY</literal>, or <literal>EXCLUDE</literal> constraint will be created.
      If not specified,
      <xref linkend="guc-default-tablespace"/> is consulted, or
      <xref linkend="guc-temp-tablespaces"/> if the table is temporary.
-->
この句により、<literal>UNIQUE</literal>、<literal>PRIMARY KEY</literal>、または<literal>EXCLUDE</literal>制約に関連したインデックスを作成するテーブル空間を選択することができます。
指定されていない場合、<xref linkend="guc-default-tablespace"/>が、また一時テーブルであれば<xref linkend="guc-temp-tablespaces"/>が考慮されます。
     </para>
    </listitem>
   </varlistentry>

  </variablelist>

<<<<<<< HEAD
  <refsect2 id="sql-createtable-storage-parameters" xreflabel="Storage Parameters">
   <title>Storage Parameters</title>
=======
  <refsect2 id="sql-createtable-storage-parameters">
<!--
   <title id="sql-createtable-storage-parameters-title">Storage Parameters</title>
-->
   <title id="sql-createtable-storage-parameters-title">格納パラメータ</title>
>>>>>>> 184958ef

 <indexterm zone="sql-createtable-storage-parameters">
<!--
  <primary>storage parameters</primary>
-->
  <primary>格納パラメータ</primary>
 </indexterm>

   <para>
<!--
    The <literal>WITH</literal> clause can specify <firstterm>storage parameters</firstterm>
    for tables, and for indexes associated with a <literal>UNIQUE</literal>,
    <literal>PRIMARY KEY</literal>, or <literal>EXCLUDE</literal> constraint.
    Storage parameters for
    indexes are documented in <xref linkend="sql-createindex"/>.
    The storage parameters currently
    available for tables are listed below.  For many of these parameters, as
    shown, there is an additional parameter with the same name prefixed with
    <literal>toast.</literal>, which controls the behavior of the
    table's secondary <acronym>TOAST</acronym> table, if any
    (see <xref linkend="storage-toast"/> for more information about TOAST).
    If a table parameter value is set and the
    equivalent <literal>toast.</literal> parameter is not, the TOAST table
    will use the table's parameter value.
    Specifying these parameters for partitioned tables is not supported,
    but you may specify them for individual leaf partitions.
-->
<literal>WITH</literal>句により、テーブルおよび<literal>UNIQUE</literal>、<literal>PRIMARY KEY</literal>、または<literal>EXCLUDE</literal>制約と関連づいたインデックスの<firstterm>格納パラメータ</firstterm>を指定することができます。
インデックスの格納パラメータについては<xref linkend="sql-createindex"/>で説明します。
現在テーブルで設定可能な格納パラメータの一覧を以下に示します。
これらのパラメータの多くに対して、示した通り、さらに<literal>toast</literal>という接頭辞のついた、同一の名前のパラメータがあります。
これはもしあれば、テーブルの補助<acronym>TOAST</acronym>テーブルの動作を制御します。
(TOASTに関する詳細については<xref linkend="storage-toast"/>を参照してください。)
テーブルのパラメータ値が設定され、それと同等の<literal>toast.</literal>パラメータが設定されていない場合、TOASTテーブルはテーブルのパラメータ値を利用します。
これらのパラメータをパーティションテーブルについて指定することはサポートされませんが、個々の末端のパーティションについて指定することはできます。
   </para>

   <variablelist>

    <varlistentry id="reloption-fillfactor" xreflabel="fillfactor">
    <term><varname>fillfactor</varname> (<type>integer</type>)
    <indexterm>
     <primary><varname>fillfactor</varname> storage parameter</primary>
    </indexterm>
    </term>
    <listitem>
     <para>
<!--
      The fillfactor for a table is a percentage between 10 and 100.
      100 (complete packing) is the default.  When a smaller fillfactor
      is specified, <command>INSERT</command> operations pack table pages only
      to the indicated percentage; the remaining space on each page is
      reserved for updating rows on that page.  This gives <command>UPDATE</command>
      a chance to place the updated copy of a row on the same page as the
      original, which is more efficient than placing it on a different page.
      For a table whose entries are never updated, complete packing is the
      best choice, but in heavily updated tables smaller fillfactors are
      appropriate.  This parameter cannot be set for TOAST tables.
-->
テーブルのフィルファクタ(fillfactor)は10から100までの間の割合（パーセント）です。
100（すべて使用）がデフォルトです。
より小さな値を指定すると、<command>INSERT</command>操作は指定した割合までしかテーブルページを使用しません。
各ページの残りの部分は、そのページ内の行の更新用に予約されます。
これにより<command>UPDATE</command>は、元の行と同じページ上に更新済みの行を格納することができるようになります。
これは別のページに更新済みの行を格納することよりも効率的です。
項目の更新がまったくないテーブルでは、すべてを使用することが最善の選択ですが、更新が非常に多いテーブルではより小さめのフィルファクタが適切です。
TOASTテーブルではこのパラメータを設定できません。
     </para>
    </listitem>
   </varlistentry>

   <varlistentry id="reloption-toast-tuple-target" xreflabel="toast_tuple_target">
    <term><literal>toast_tuple_target</literal> (<type>integer</type>)
    <indexterm>
     <primary><varname>toast_tuple_target</varname> storage parameter</primary>
    </indexterm>
    </term>
    <listitem>
     <para>
<!--
      The toast_tuple_target specifies the minimum tuple length required before
      we try to compress and/or move long column values into TOAST tables, and
      is also the target length we try to reduce the length below once toasting
      begins. This affects columns marked as External (for move),
      Main (for compression), or Extended (for both) and applies only to new
      tuples. There is no effect on existing rows.
      By default this parameter is set to allow at least 4 tuples per block,
      which with the default block size will be 2040 bytes. Valid values are
      between 128 bytes and the (block size - header), by default 8160 bytes.
      Changing this value may not be useful for very short or very long rows.
      Note that the default setting is often close to optimal, and
      it is possible that setting this parameter could have negative
      effects in some cases.
      This parameter cannot be set for TOAST tables.
-->
toast_tuple_targetは、長い列値をTOASTテーブルに移動する前に必要とされる最小タプル長を指定します。また、これはTOAST化を開始したときに長さをそれ未満に減らそうとする目標にもなります。
これはEXTERNALかEXTENDEDと印付けされた列にのみ影響があり、また、新たなタプルにのみ適用されます。既存の行には影響ありません。
デフォルトでは、このパラメータは1ブロックあたり少なくとも4タプルが可能であるように設定されます。これはデフォルトブロックサイズであれば2040バイトになります。
有効な値は128バイトから、ブロックサイズ - ヘッダ（デフォルトでは8160バイト）の間です。
非常に短いあるいは長い行に対して、この値を変更することはおそらく有用ではありません。
時にはデフォルト設定が最適に近く、本パラメータを設定することで場合によっては悪影響があるかもしれないことに注意してください。
     </para>
    </listitem>
   </varlistentry>

   <varlistentry id="reloption-parallel-workers" xreflabel="parallel_workers">
    <term><literal>parallel_workers</literal> (<type>integer</type>)
     <indexterm>
     <primary><varname>parallel_workers</varname> storage parameter</primary>
    </indexterm>
    </term>
    <listitem>
     <para>
<!--
      This sets the number of workers that should be used to assist a parallel
      scan of this table.  If not set, the system will determine a value based
      on the relation size.  The actual number of workers chosen by the planner
      or by utility statements that use parallel scans may be less, for example
      due to the setting of <xref linkend="guc-max-worker-processes"/>.
-->
このテーブルの並列スキャンを支援するために使用されるワーカの数を設定します。
設定されなければ、リレーションのサイズに基づいてシステムが値を決定します。
プランナやパラレルスキャンを使うユーティリティ文により選ばれるワーカの数は、例えば<xref linkend="guc-max-worker-processes"/>の設定によって、より少なくなるかもしれません。
     </para>
    </listitem>
   </varlistentry>

   <varlistentry id="reloption-autovacuum-enabled" xreflabel="autovacuum_enabled">
    <term><literal>autovacuum_enabled</literal>, <literal>toast.autovacuum_enabled</literal> (<type>boolean</type>)
    <indexterm>
     <primary><varname>autovacuum_enabled</varname> storage parameter</primary>
    </indexterm>
    </term>
    <listitem>
     <para>
<!--
     Enables or disables the autovacuum daemon for a particular table.
     If true, the autovacuum daemon will perform automatic <command>VACUUM</command>
     and/or <command>ANALYZE</command> operations on this table following the rules
     discussed in <xref linkend="autovacuum"/>.
     If false, this table will not be autovacuumed, except to prevent
     transaction ID wraparound. See <xref linkend="vacuum-for-wraparound"/> for
     more about wraparound prevention.
     Note that the autovacuum daemon does not run at all (except to prevent
     transaction ID wraparound) if the <xref linkend="guc-autovacuum"/>
     parameter is false; setting individual tables' storage parameters does
     not override that.  Therefore there is seldom much point in explicitly
     setting this storage parameter to <literal>true</literal>, only
     to <literal>false</literal>.
-->
特定のテーブルに対する自動バキュームデーモンを有効または無効にします。
trueの場合、自動バキュームデーモンは、更新または削除されたタプル数が<literal>autovacuum_vacuum_threshold</literal>＋<literal>autovacuum_vacuum_scale_factor</literal>×リレーション内の推定有効タプル数を超えたときに、特定のテーブルに対する<command>VACUUM</command>操作を始めます。
trueの場合、自動バキュームデーモンは、<xref linkend="autovacuum"/>に記述されたルールに従って、このテーブルに対して自動的に<command>VACUUM</command>あるいは<command>ANALYZE</command>またはその両方の操作を行います。
falseの場合、トランザクションIDの周回問題を回避するためを除き自動バキュームは行われません。
周回問題の回避については<xref linkend="vacuum-for-wraparound"/>を参照してください。
<xref linkend="guc-autovacuum"/>パラメータがfalseの場合、（トランザクションIDの周回問題を回避する場合を除き）自動バキュームデーモンはまったく実行されないことに注意して下さい。
個々のテーブルの格納パラメータを設定しても、それは優先されません。
従って、この格納パラメータを明示的に<literal>true</literal>に設定することにはほとんど意味はなく、<literal>false</literal>に設定することのみが意味を持ちます。
     </para>
    </listitem>
   </varlistentry>

   <varlistentry id="reloption-vacuum-index-cleanup" xreflabel="vacuum_index_cleanup">
    <term><literal>vacuum_index_cleanup</literal>, <literal>toast.vacuum_index_cleanup</literal> (<type>boolean</type>)
    <indexterm>
     <primary><varname>vacuum_index_cleanup</varname> storage parameter</primary>
    </indexterm>
    </term>
    <listitem>
     <para>
<!--
      Enables or disables index cleanup when <command>VACUUM</command> is
      run on this table.  The default value is <literal>true</literal>.
      Disabling index cleanup can speed up <command>VACUUM</command> very
      significantly, but may also lead to severely bloated indexes if table
      modifications are frequent.  The <literal>INDEX_CLEANUP</literal>
      parameter of <xref linkend="sql-vacuum"/>, if specified, overrides
      the value of this option.
-->
このテーブルに<command>VACUUM</command>が実行されたときのインデックスのクリーンアップを有効または無効にします。
デフォルト値は<literal>true</literal>です。
インデックスのクリーンアップを無効にすることで、<command>VACUUM</command>を大幅に高速化できますが、テーブルの変更が頻繁である場合には深刻なインデックスの肥大化も生じさせるかもしれません。
<xref linkend="sql-vacuum"/>の<literal>INDEX_CLEANUP</literal>パラメータは、指定されていたなら本オプションを上書きします。
     </para>
    </listitem>
   </varlistentry>

   <varlistentry id="reloption-vacuum-truncate" xreflabel="vacuum_truncate">
    <term><literal>vacuum_truncate</literal>, <literal>toast.vacuum_truncate</literal> (<type>boolean</type>)
    <indexterm>
     <primary><varname>vacuum_truncate</varname> storage parameter</primary>
    </indexterm>
    </term>
    <listitem>
     <para>
<!--
      Enables or disables vacuum to try to truncate off any empty pages
      at the end of this table. The default value is <literal>true</literal>.
      If <literal>true</literal>, <command>VACUUM</command> and
      autovacuum do the truncation and the disk space for
      the truncated pages is returned to the operating system.
      Note that the truncation requires <literal>ACCESS EXCLUSIVE</literal>
      lock on the table. The <literal>TRUNCATE</literal> parameter
      of <xref linkend="sql-vacuum"/>, if specified, overrides the value
      of this option.
-->
バキュームがテーブル末尾の空ページの切り捨てを試みることを、有効または無効にします。
デフォルト値は<literal>true</literal>です。
<literal>true</literal>の場合、<command>VACUUM</command>と自動バキュームは切り捨てを行い切り捨てられたページのディスク領域はオペレーティングシステムに返されます。
切り捨てにはテーブルに<literal>ACCESS EXCLUSIVE</literal>ロックが必要であることに注意してください。
<xref linkend="sql-vacuum"/>の<literal>TRUNCATE</literal>パラメータは、指定されていたなら本オプションを上書きします。
     </para>
    </listitem>
   </varlistentry>

   <varlistentry id="reloption-autovacuum-vacuum-threshold" xreflabel="autovacuum_vacuum_threshold">
    <term><literal>autovacuum_vacuum_threshold</literal>, <literal>toast.autovacuum_vacuum_threshold</literal> (<type>integer</type>)
    <indexterm>
     <primary><varname>autovacuum_vacuum_threshold</varname></primary>
     <secondary>storage parameter</secondary>
    </indexterm>
    </term>
    <listitem>
     <para>
<!--
      Per-table value for <xref linkend="guc-autovacuum-vacuum-threshold"/>
      parameter.
-->
<xref linkend="guc-autovacuum-vacuum-threshold"/>パラメータについて、テーブル毎に設定する値です。
     </para>
    </listitem>
   </varlistentry>

   <varlistentry id="reloption-autovacuum-vauum-scale-factor" xreflabel="autovacuum_vacuum_scale_factor">
    <term><literal>autovacuum_vacuum_scale_factor</literal>, <literal>toast.autovacuum_vacuum_scale_factor</literal> (<type>floating point</type>)
    <indexterm>
     <primary><varname>autovacuum_vacuum_scale_factor</varname> </primary>
     <secondary>storage parameter</secondary>
    </indexterm>
    </term>
    <listitem>
     <para>
<!--
      Per-table value for <xref linkend="guc-autovacuum-vacuum-scale-factor"/>
      parameter.
-->
<xref linkend="guc-autovacuum-vacuum-scale-factor"/>パラメータについて、テーブル毎に設定する値です。
     </para>
    </listitem>
   </varlistentry>

   <varlistentry id="reloption-autovacuum-vacuum-insert-threshold" xreflabel="autovacuum_vacuum_insert_threshold">
    <term><literal>autovacuum_vacuum_insert_threshold</literal>, <literal>toast.autovacuum_vacuum_insert_threshold</literal> (<type>integer</type>)
    <indexterm>
     <primary><varname>autovacuum_vacuum_insert_threshold</varname></primary>
     <secondary>storage parameter</secondary>
    </indexterm>
    </term>
    <listitem>
     <para>
      Per-table value for <xref linkend="guc-autovacuum-vacuum-insert-threshold"/>
      parameter.  The special value of -1 may be used to disable insert vacuums on the table.
     </para>
    </listitem>
   </varlistentry>

   <varlistentry id="reloption-autovacuum-vacuum-insert-scale-factor" xreflabel="autovacuum_vacuum_insert_scale_factor">
    <term><literal>autovacuum_vacuum_insert_scale_factor</literal>, <literal>toast.autovacuum_vacuum_insert_scale_factor</literal> (<type>float4</type>)
    <indexterm>
     <primary><varname>autovacuum_vacuum_insert_scale_factor</varname> </primary>
     <secondary>storage parameter</secondary>
    </indexterm>
    </term>
    <listitem>
     <para>
      Per-table value for <xref linkend="guc-autovacuum-vacuum-insert-scale-factor"/>
      parameter.
     </para>
    </listitem>
   </varlistentry>

   <varlistentry id="reloption-autovacuum-analyze-threshold" xreflabel="autovacuum_analyze_threshold">
    <term><literal>autovacuum_analyze_threshold</literal> (<type>integer</type>)
    <indexterm>
     <primary><varname>autovacuum_analyze_threshold</varname></primary>
     <secondary>storage parameter</secondary>
    </indexterm>
    </term>
    <listitem>
     <para>
<!--
      Per-table value for <xref linkend="guc-autovacuum-analyze-threshold"/>
      parameter.
-->
<xref linkend="guc-autovacuum-analyze-threshold"/>パラメータについて、テーブル毎に設定する値です。
     </para>
    </listitem>
   </varlistentry>

   <varlistentry id="reloption-autovacuum-analyze-scale-factor" xreflabel="autovacuum_analyze_scale_factor">
    <term><literal>autovacuum_analyze_scale_factor</literal> (<type>floating point</type>)
    <indexterm>
     <primary><varname>autovacuum_analyze_scale_factor</varname></primary>
     <secondary>storage parameter</secondary>
    </indexterm>
    </term>
    <listitem>
     <para>
<!--
      Per-table value for <xref linkend="guc-autovacuum-analyze-scale-factor"/>
      parameter.
-->
<xref linkend="guc-autovacuum-analyze-scale-factor"/>パラメータについて、テーブル毎に設定する値です。
     </para>
    </listitem>
   </varlistentry>

   <varlistentry id="reloption-autovacuum-vacuum-cost-delay" xreflabel="autovacuum_vacuum_cost_delay">
    <term><literal>autovacuum_vacuum_cost_delay</literal>, <literal>toast.autovacuum_vacuum_cost_delay</literal> (<type>floating point</type>)
    <indexterm>
     <primary><varname>autovacuum_vacuum_cost_delay</varname></primary>
     <secondary>storage parameter</secondary>
    </indexterm>
    </term>
    <listitem>
     <para>
<!--
      Per-table value for <xref linkend="guc-autovacuum-vacuum-cost-delay"/>
      parameter.
-->
<xref linkend="guc-autovacuum-vacuum-cost-delay"/>パラメータについて、テーブル毎に設定する値です。
     </para>
    </listitem>
   </varlistentry>

   <varlistentry id="reloption-autovacuum-vauum-cost-limit" xreflabel="autovacuum_vacuum_cost_limit">
    <term><literal>autovacuum_vacuum_cost_limit</literal>, <literal>toast.autovacuum_vacuum_cost_limit</literal> (<type>integer</type>)
    <indexterm>
     <primary><varname>autovacuum_vacuum_cost_limit</varname></primary>
     <secondary>storage parameter</secondary>
    </indexterm>
    </term>
    <listitem>
     <para>
<!--
      Per-table value for <xref linkend="guc-autovacuum-vacuum-cost-limit"/>
      parameter.
-->
<xref linkend="guc-autovacuum-vacuum-cost-limit"/>パラメータについて、テーブル毎に設定する値です。
     </para>
    </listitem>
   </varlistentry>

   <varlistentry id="reloption-autovacuum-freeze-min-age" xreflabel="autovacuum_freeze_min_age">
    <term><literal>autovacuum_freeze_min_age</literal>, <literal>toast.autovacuum_freeze_min_age</literal> (<type>integer</type>)
    <indexterm>
     <primary><varname>autovacuum_freeze_min_age</varname> storage parameter</primary>
    </indexterm>
    </term>
    <listitem>
     <para>
<!--
      Per-table value for <xref linkend="guc-vacuum-freeze-min-age"/>
      parameter.  Note that autovacuum will ignore
      per-table <literal>autovacuum_freeze_min_age</literal> parameters that are
      larger than half the
      system-wide <xref linkend="guc-autovacuum-freeze-max-age"/> setting.
-->
<xref linkend="guc-vacuum-freeze-min-age"/>パラメータについて、テーブル毎に設定する値です。
テーブル単位の<literal>autovacuum_freeze_min_age</literal>パラメータをシステム全体の<xref linkend="guc-autovacuum-freeze-max-age"/>設定の1/2より大きく設定しても、自動バキュームが無視することに注意してください。
     </para>
    </listitem>
   </varlistentry>

   <varlistentry id="reloption-autovacuum-freeze-max-age" xreflabel="autovacuum_freeze_max_age">
    <term><literal>autovacuum_freeze_max_age</literal>, <literal>toast.autovacuum_freeze_max_age</literal> (<type>integer</type>)
    <indexterm>
     <primary><varname>autovacuum_freeze_max_age</varname></primary>
     <secondary>storage parameter</secondary>
    </indexterm>
    </term>
    <listitem>
     <para>
<!--
      Per-table value for <xref linkend="guc-autovacuum-freeze-max-age"/>
      parameter.  Note that autovacuum will ignore
      per-table <literal>autovacuum_freeze_max_age</literal> parameters that are
      larger than the system-wide setting (it can only be set smaller).
-->
<xref linkend="guc-autovacuum-freeze-max-age"/>パラメータについて、テーブル毎に設定する値です。
テーブル単位の<literal>autovacuum_freeze_max_age</literal>パラメータをシステム全体に対する設定より大きく設定しても、自動バキュームが無視することに注意してください（より小さな値しか設定できません）。
     </para>
    </listitem>
   </varlistentry>

   <varlistentry id="reloption-autovacuum-freeze-table-age" xreflabel="autovacuum_freeze_table_age">
    <term><literal>autovacuum_freeze_table_age</literal>, <literal>toast.autovacuum_freeze_table_age</literal> (<type>integer</type>)
    <indexterm>
     <primary><varname>autovacuum_freeze_table_age</varname> storage parameter</primary>
    </indexterm>
    </term>
    <listitem>
     <para>
<!--
      Per-table value for <xref linkend="guc-vacuum-freeze-table-age"/>
      parameter.

-->
<xref linkend="guc-vacuum-freeze-table-age"/>パラメータについて、テーブル毎に設定する値です。
     </para>
    </listitem>
   </varlistentry>

   <varlistentry id="reloption-autovacuum-multixact-freeze-min-age" xreflabel="autovacuum_multixact_freeze_min_age">
    <term><literal>autovacuum_multixact_freeze_min_age</literal>, <literal>toast.autovacuum_multixact_freeze_min_age</literal> (<type>integer</type>)
    <indexterm>
     <primary><varname>autovacuum_multixact_freeze_min_age</varname> storage parameter</primary>
    </indexterm>
    </term>
    <listitem>
     <para>
<!--
      Per-table value for <xref linkend="guc-vacuum-multixact-freeze-min-age"/>
      parameter.  Note that autovacuum will ignore
      per-table <literal>autovacuum_multixact_freeze_min_age</literal> parameters
      that are larger than half the
      system-wide <xref linkend="guc-autovacuum-multixact-freeze-max-age"/>
      setting.
-->
<xref linkend="guc-vacuum-multixact-freeze-min-age"/>パラメータについて、テーブル毎に設定する値です。
テーブル単位の<literal>autovacuum_multixact_freeze_min_age</literal>パラメータをシステム全体の<xref linkend="guc-autovacuum-multixact-freeze-max-age"/>の半分より大きく設定しても、自動バキュームが無視することに注意してください。
     </para>
    </listitem>
   </varlistentry>

   <varlistentry id="reloption-autovacuum-multixact-freeze-max-age" xreflabel="autovacuum_multixact_freeze_max_age">
    <term><literal>autovacuum_multixact_freeze_max_age</literal>, <literal>toast.autovacuum_multixact_freeze_max_age</literal> (<type>integer</type>)
    <indexterm>
     <primary><varname>autovacuum_multixact_freeze_max_age</varname></primary>
     <secondary>storage parameter</secondary>
    </indexterm>
    </term>
    <listitem>
     <para>
<!--
      Per-table value
      for <xref linkend="guc-autovacuum-multixact-freeze-max-age"/> parameter.
      Note that autovacuum will ignore
      per-table <literal>autovacuum_multixact_freeze_max_age</literal> parameters
      that are larger than the system-wide setting (it can only be set
      smaller).
-->
<xref linkend="guc-autovacuum-multixact-freeze-max-age"/>パラメータについて、テーブル毎に設定する値です。
テーブル単位の<literal>autovacuum_multixact_freeze_max_age</literal>をシステム全体に対する設定より大きくしても、自動バキュームが無視することに注意してください（より小さな値しか設定できません）。
     </para>
    </listitem>
   </varlistentry>

   <varlistentry id="reloption-autovacuum-multixact-freeze-table-age" xreflabel="autovacuum_multixact_freeze_table_age">
    <term><literal>autovacuum_multixact_freeze_table_age</literal>, <literal>toast.autovacuum_multixact_freeze_table_age</literal> (<type>integer</type>)
    <indexterm>
     <primary><varname>autovacuum_multixact_freeze_table_age</varname> storage parameter</primary>
    </indexterm>
    </term>
    <listitem>
     <para>
<!--
      Per-table value
      for <xref linkend="guc-vacuum-multixact-freeze-table-age"/> parameter.
-->
<xref linkend="guc-vacuum-multixact-freeze-table-age"/>パラメータについて、テーブル毎に設定する値です。
     </para>
    </listitem>
   </varlistentry>

   <varlistentry id="reloption-log-autovacuum-min-duration" xreflabel="log_autovacuum_min_duration">
    <term><literal>log_autovacuum_min_duration</literal>, <literal>toast.log_autovacuum_min_duration</literal> (<type>integer</type>)
    <indexterm>
     <primary><varname>log_autovacuum_min_duration</varname></primary>
     <secondary>storage parameter</secondary>
    </indexterm>
    </term>
    <listitem>
     <para>
<!--
      Per-table value for <xref linkend="guc-log-autovacuum-min-duration"/>
      parameter.
-->
<xref linkend="guc-log-autovacuum-min-duration"/>パラメータについて、テーブル毎に設定する値です。
     </para>
    </listitem>
   </varlistentry>

   <varlistentry id="reloption-user-catalog-table" xreflabel="user_catalog_table">
    <term><literal>user_catalog_table</literal> (<type>boolean</type>)
    <indexterm>
     <primary><varname>user_catalog_table</varname> storage parameter</primary>
    </indexterm>
    </term>
    <listitem>
     <para>
<!--
      Declare the table as an additional catalog table for purposes of
      logical replication. See
      <xref linkend="logicaldecoding-capabilities"/> for details.
      This parameter cannot be set for TOAST tables.
-->
テーブルを論理レプリケーションのための追加のカタログテーブルとして宣言します。
詳しくは<xref linkend="logicaldecoding-capabilities"/>を参照してください。
このパラメータはTOASTテーブルには設定できません。
     </para>
    </listitem>
   </varlistentry>

   </variablelist>

  </refsect2>
 </refsect1>

 <refsect1 id="sql-createtable-notes">
  <title>Notes</title>
    <para>
<!--
     <productname>PostgreSQL</productname> automatically creates an
     index for each unique constraint and primary key constraint to
     enforce uniqueness.  Thus, it is not necessary to create an
     index explicitly for primary key columns.  (See <xref
     linkend="sql-createindex"/> for more information.)
-->
<productname>PostgreSQL</productname>は自動的に各一意性制約と主キー制約に対してインデックスを作成し、その一意性を確実なものにします。
したがって、主キーの列に明示的にインデックスを作成することは必要ありません
（詳細については<xref linkend="sql-createindex"/>を参照してください）。
    </para>

    <para>
<!--
     Unique constraints and primary keys are not inherited in the
     current implementation.  This makes the combination of
     inheritance and unique constraints rather dysfunctional.
-->
現在の実装では、一意性制約と主キーは継承されません。
これは、継承と一意性制約を組み合わせると障害が発生するからです。
    </para>

    <para>
<!--
     A table cannot have more than 1600 columns.  (In practice, the
     effective limit is usually lower because of tuple-length constraints.)
-->
テーブルは1600列以上の列を持つことはできません
（タプル長の制限により実際の制限はもっと小さくなります）。
    </para>

 </refsect1>


 <refsect1 id="sql-createtable-examples">
<!--
  <title>Examples</title>
-->
<title>例</title>

  <para>
<!--
   Create table <structname>films</structname> and table
   <structname>distributors</structname>:
-->
<structname>films</structname>テーブルと<structname>distributors</structname>テーブルを作成します。

<programlisting>
CREATE TABLE films (
    code        char(5) CONSTRAINT firstkey PRIMARY KEY,
    title       varchar(40) NOT NULL,
    did         integer NOT NULL,
    date_prod   date,
    kind        varchar(10),
    len         interval hour to minute
);

CREATE TABLE distributors (
     did    integer PRIMARY KEY GENERATED BY DEFAULT AS IDENTITY,
     name   varchar(40) NOT NULL CHECK (name &lt;&gt; '')
);
</programlisting>
  </para>

  <para>
<!--
   Create a table with a 2-dimensional array:
-->
2次元配列を持つテーブルを作成します。

<programlisting>
CREATE TABLE array_int (
    vector  int[][]
);
</programlisting>
  </para>

  <para>
<!--
   Define a unique table constraint for the table
   <literal>films</literal>.  Unique table constraints can be defined
   on one or more columns of the table:
-->
<literal>films</literal>テーブルに 一意性テーブル制約を定義します。
一意性テーブル制約はテーブルの1つ以上の列に定義することができます。

<programlisting>
CREATE TABLE films (
    code        char(5),
    title       varchar(40),
    did         integer,
    date_prod   date,
    kind        varchar(10),
    len         interval hour to minute,
    CONSTRAINT production UNIQUE(date_prod)
);
</programlisting>
  </para>

  <para>
<!--
   Define a check column constraint:
-->
検査列制約を定義します。

<programlisting>
CREATE TABLE distributors (
    did     integer CHECK (did &gt; 100),
    name    varchar(40)
);
</programlisting>
  </para>

  <para>
<!--
   Define a check table constraint:
-->
検査テーブル制約を定義します。

<programlisting>
CREATE TABLE distributors (
    did     integer,
    name    varchar(40),
    CONSTRAINT con1 CHECK (did &gt; 100 AND name &lt;&gt; '')
);
</programlisting>
  </para>

  <para>
<!--
   Define a primary key table constraint for the table
   <structname>films</structname>:
-->
<structname>films</structname>テーブルに主キーテーブル制約を定義します。

<programlisting>
CREATE TABLE films (
    code        char(5),
    title       varchar(40),
    did         integer,
    date_prod   date,
    kind        varchar(10),
    len         interval hour to minute,
    CONSTRAINT code_title PRIMARY KEY(code,title)
);
</programlisting>
  </para>

  <para>
<!--
   Define a primary key constraint for table
   <structname>distributors</structname>.  The following two examples are
   equivalent, the first using the table constraint syntax, the second
   the column constraint syntax:
-->
<structname>distributors</structname>テーブルに主キー制約を定義します。
以下の2つの例は同等で、前者はテーブル制約構文を使用し、後者は列制約構文を使用します。

<programlisting>
CREATE TABLE distributors (
    did     integer,
    name    varchar(40),
    PRIMARY KEY(did)
);

CREATE TABLE distributors (
    did     integer PRIMARY KEY,
    name    varchar(40)
);
</programlisting>
  </para>

  <para>
<!--
   Assign a literal constant default value for the column
   <literal>name</literal>, arrange for the default value of column
   <literal>did</literal> to be generated by selecting the next value
   of a sequence object, and make the default value of
   <literal>modtime</literal> be the time at which the row is
   inserted:
-->
以下では、<literal>name</literal>列のデフォルト値にリテラル定数を割り当てています。また、<literal>did</literal>列のデフォルト値として、シーケンスオブジェクトの次の値が生成されるように調整しています。
<literal>modtime</literal>のデフォルト値は、その行が挿入された時刻となります。

<programlisting>
CREATE TABLE distributors (
    name      varchar(40) DEFAULT 'Luso Films',
    did       integer DEFAULT nextval('distributors_serial'),
    modtime   timestamp DEFAULT current_timestamp
);
</programlisting>
  </para>

  <para>
<!--
   Define two <literal>NOT NULL</literal> column constraints on the table
   <classname>distributors</classname>, one of which is explicitly
   given a name:
-->
2つの<literal>NOT NULL</literal>列制約を<classname>distributors</classname>テーブルに定義します。
そのうち1つには明示的な名前を付けています。

<programlisting>
CREATE TABLE distributors (
    did     integer CONSTRAINT no_null NOT NULL,
    name    varchar(40) NOT NULL
);
</programlisting>
    </para>

    <para>
<!--
     Define a unique constraint for the <literal>name</literal> column:
-->
<literal>name</literal>列に対し、一意性制約を定義します。

<programlisting>
CREATE TABLE distributors (
    did     integer,
    name    varchar(40) UNIQUE
);
</programlisting>

<!--
     The same, specified as a table constraint:
-->
上と同じですが、テーブル制約として指定します。

<programlisting>
CREATE TABLE distributors (
    did     integer,
    name    varchar(40),
    UNIQUE(name)
);
</programlisting>
  </para>

  <para>
<!--
   Create the same table, specifying 70% fill factor for both the table
   and its unique index:
-->
テーブルとその一意性インデックスの両方に70%のフィルファクタを指定して、同じテーブルを作成します。

<programlisting>
CREATE TABLE distributors (
    did     integer,
    name    varchar(40),
    UNIQUE(name) WITH (fillfactor=70)
)
WITH (fillfactor=70);
</programlisting>
  </para>

  <para>
<!--
   Create table <structname>circles</structname> with an exclusion
   constraint that prevents any two circles from overlapping:
-->
2つの円の重複を許さない排他制約を持つ<structname>circles</structname>テーブルを作成します。

<programlisting>
CREATE TABLE circles (
    c circle,
    EXCLUDE USING gist (c WITH &amp;&amp;)
);
</programlisting>
  </para>

  <para>
<!--
   Create table <structname>cinemas</structname> in tablespace <structname>diskvol1</structname>:
-->
<structname>diskvol1</structname>テーブル空間に<structname>cinemas</structname>テーブルを作成します。

<programlisting>
CREATE TABLE cinemas (
        id serial,
        name text,
        location text
) TABLESPACE diskvol1;
</programlisting>
  </para>

  <para>
<!--
   Create a composite type and a typed table:
-->
複合型と型付きテーブルを作成します。
<programlisting>
CREATE TYPE employee_type AS (name text, salary numeric);

CREATE TABLE employees OF employee_type (
    PRIMARY KEY (name),
    salary WITH OPTIONS DEFAULT 1000
);
</programlisting></para>

  <para>
<!--
   Create a range partitioned table:
-->
範囲パーティションテーブルを作成します。
<programlisting>
CREATE TABLE measurement (
    logdate         date not null,
    peaktemp        int,
    unitsales       int
) PARTITION BY RANGE (logdate);
</programlisting></para>

  <para>
<!--
   Create a range partitioned table with multiple columns in the partition key:
-->
パーティションキーに複数の列がある範囲パーティションテーブルを作成します。
<programlisting>
CREATE TABLE measurement_year_month (
    logdate         date not null,
    peaktemp        int,
    unitsales       int
) PARTITION BY RANGE (EXTRACT(YEAR FROM logdate), EXTRACT(MONTH FROM logdate));
</programlisting></para>

  <para>
<!--
   Create a list partitioned table:
-->
リストパーティションテーブルを作成します。
<programlisting>
CREATE TABLE cities (
    city_id      bigserial not null,
    name         text not null,
    population   bigint
) PARTITION BY LIST (left(lower(name), 1));
</programlisting></para>

  <para>
<!--
   Create a hash partitioned table:
-->
ハッシュパーティションテーブルを作成します。
<programlisting>
CREATE TABLE orders (
    order_id     bigint not null,
    cust_id      bigint not null,
    status       text
) PARTITION BY HASH (order_id);
</programlisting></para>

  <para>
<!--
   Create partition of a range partitioned table:
-->
範囲パーティションテーブルのパーティションを作成します。
<programlisting>
CREATE TABLE measurement_y2016m07
    PARTITION OF measurement (
    unitsales DEFAULT 0
) FOR VALUES FROM ('2016-07-01') TO ('2016-08-01');
</programlisting></para>

  <para>
<!--
   Create a few partitions of a range partitioned table with multiple
   columns in the partition key:
-->
パーティションキーに複数の列がある範囲パーティションテーブルに、パーティションをいくつか作成します。
<programlisting>
CREATE TABLE measurement_ym_older
    PARTITION OF measurement_year_month
    FOR VALUES FROM (MINVALUE, MINVALUE) TO (2016, 11);

CREATE TABLE measurement_ym_y2016m11
    PARTITION OF measurement_year_month
    FOR VALUES FROM (2016, 11) TO (2016, 12);

CREATE TABLE measurement_ym_y2016m12
    PARTITION OF measurement_year_month
    FOR VALUES FROM (2016, 12) TO (2017, 01);

CREATE TABLE measurement_ym_y2017m01
    PARTITION OF measurement_year_month
    FOR VALUES FROM (2017, 01) TO (2017, 02);
</programlisting></para>

  <para>
<!--
   Create partition of a list partitioned table:
-->
リストパーティションテーブルのパーティションを作成します。
<programlisting>
CREATE TABLE cities_ab
    PARTITION OF cities (
    CONSTRAINT city_id_nonzero CHECK (city_id != 0)
) FOR VALUES IN ('a', 'b');
</programlisting></para>

  <para>
<!--
   Create partition of a list partitioned table that is itself further
   partitioned and then add a partition to it:
-->
リストパーティションテーブルにパーティションを作成しますが、それ自体がさらにパーティションになり、それにパーティションを追加します。
<programlisting>
CREATE TABLE cities_ab
    PARTITION OF cities (
    CONSTRAINT city_id_nonzero CHECK (city_id != 0)
) FOR VALUES IN ('a', 'b') PARTITION BY RANGE (population);

CREATE TABLE cities_ab_10000_to_100000
    PARTITION OF cities_ab FOR VALUES FROM (10000) TO (100000);
</programlisting></para>

  <para>
<!--
   Create partitions of a hash partitioned table:
-->
ハッシュパーティションテーブルのパーティションを作成します。
<programlisting>
CREATE TABLE orders_p1 PARTITION OF orders
    FOR VALUES WITH (MODULUS 4, REMAINDER 0);
CREATE TABLE orders_p2 PARTITION OF orders
    FOR VALUES WITH (MODULUS 4, REMAINDER 1);
CREATE TABLE orders_p3 PARTITION OF orders
    FOR VALUES WITH (MODULUS 4, REMAINDER 2);
CREATE TABLE orders_p4 PARTITION OF orders
    FOR VALUES WITH (MODULUS 4, REMAINDER 3);
</programlisting></para>

  <para>
   Create a default partition:
<programlisting>
CREATE TABLE cities_partdef
    PARTITION OF cities DEFAULT;
</programlisting></para>
 </refsect1>

<<<<<<< HEAD
 <refsect1 id="sql-createtable-compatibility" xreflabel="Compatibility">
  <title>Compatibility</title>
=======
 <refsect1 id="sql-createtable-compatibility">
<!--
  <title id="sql-createtable-compatibility-title">Compatibility</title>
-->
<title id="sql-createtable-compatibility-title">互換性</title>
>>>>>>> 184958ef

  <para>
<!--
   The <command>CREATE TABLE</command> command conforms to the
   <acronym>SQL</acronym> standard, with exceptions listed below.
-->
<command>CREATE TABLE</command>は、以下に挙げるものを除いて、標準<acronym>SQL</acronym>に従います。
  </para>

  <refsect2>
<!--
   <title>Temporary Tables</title>
-->
<title>一時テーブル</title>

   <para>
<!--
    Although the syntax of <literal>CREATE TEMPORARY TABLE</literal>
    resembles that of the SQL standard, the effect is not the same.  In the
    standard,
    temporary tables are defined just once and automatically exist (starting
    with empty contents) in every session that needs them.
    <productname>PostgreSQL</productname> instead
    requires each session to issue its own <literal>CREATE TEMPORARY
    TABLE</literal> command for each temporary table to be used.  This allows
    different sessions to use the same temporary table name for different
    purposes, whereas the standard's approach constrains all instances of a
    given temporary table name to have the same table structure.
-->
<literal>CREATE TEMPORARY TABLE</literal>は標準SQLに類似していますが、その効果は同じではありません。
標準では、一時テーブルは一度だけ定義され、それを必要とするセッションごとに自動的に（空の内容で始まる形で）出現します。
<productname>PostgreSQL</productname>では、これと異なり、各セッションで独自に、使用する一時テーブル用の<literal>CREATE TEMPORARY TABLE</literal>コマンドを発行しなければなりません。
これにより、異なるセッションで同じ名前の一時テーブルを異なる目的で使用することができます。
一方、標準の方法では、ある一時テーブル名を持つインスタンスが、全て同一のテーブル構造を持つという制限があります。
   </para>

   <para>
<!--
    The standard's definition of the behavior of temporary tables is
    widely ignored.  <productname>PostgreSQL</productname>'s behavior
    on this point is similar to that of several other SQL databases.
-->
標準における一時テーブルの動作定義の多くは無視されています。
この点での<productname>PostgreSQL</productname>の動作は、他の多くのSQLデータベースと似ています。
   </para>

   <para>
<!--
    The SQL standard also distinguishes between global and local temporary
    tables, where a local temporary table has a separate set of contents for
    each SQL module within each session, though its definition is still shared
    across sessions.  Since <productname>PostgreSQL</productname> does not
    support SQL modules, this distinction is not relevant in
    <productname>PostgreSQL</productname>.
-->
また標準SQLではグローバル一時テーブルとローカル一時テーブルを区別しています。
ローカル一時テーブルは各セッション内のSQLモジュールそれぞれ用に内容の集合を分離しますが、その定義はセッション全体で共有されます。
<productname>PostgreSQL</productname>はSQLモジュールをサポートしませんので、<productname>PostgreSQL</productname>ではこの区別は適切ではありません。
   </para>

   <para>
<!--
    For compatibility's sake, <productname>PostgreSQL</productname> will
    accept the <literal>GLOBAL</literal> and <literal>LOCAL</literal> keywords
    in a temporary table declaration, but they currently have no effect.
    Use of these keywords is discouraged, since future versions of
    <productname>PostgreSQL</productname> might adopt a more
    standard-compliant interpretation of their meaning.
-->
互換性を保持するため、<productname>PostgreSQL</productname>は一時テーブルの宣言において<literal>GLOBAL</literal>と<literal>LOCAL</literal>キーワードを受け付けますが、これらには現在、何の効果もありません。
<productname>PostgreSQL</productname>の今後のバージョンでは、これらの意味についてより標準に近い実装を取り入れる可能性がありますので、これらのキーワードの使用は勧めません。
   </para>

   <para>
<!--
    The <literal>ON COMMIT</literal> clause for temporary tables
    also resembles the SQL standard, but has some differences.
    If the <literal>ON COMMIT</literal> clause is omitted, SQL specifies that the
    default behavior is <literal>ON COMMIT DELETE ROWS</literal>.  However, the
    default behavior in <productname>PostgreSQL</productname> is
    <literal>ON COMMIT PRESERVE ROWS</literal>.  The <literal>ON COMMIT
    DROP</literal> option does not exist in SQL.
-->
一時テーブル用の<literal>ON COMMIT</literal>句もまた、標準SQLに類似していますが、いくつか違いがあります。
<literal>ON COMMIT</literal>句が省略された場合、SQLでは、デフォルトの動作は<literal>ON COMMIT DELETE ROWS</literal>であると規定しています。
しかし、<productname>PostgreSQL</productname>でのデフォルトの動作は<literal>ON COMMIT PRESERVE ROWS</literal>です。
また、<literal>ON COMMIT DROP</literal>はSQLにはありません。
   </para>
  </refsect2>

  <refsect2>
<<<<<<< HEAD
   <title>Non-Deferred Uniqueness Constraints</title>
=======
<!--
   <title>Non-Deferred Uniqueness Constraints</title>
-->
   <title>非遅延一意性制約</title>
>>>>>>> 184958ef

   <para>
<!--
    When a <literal>UNIQUE</literal> or <literal>PRIMARY KEY</literal> constraint is
    not deferrable, <productname>PostgreSQL</productname> checks for
    uniqueness immediately whenever a row is inserted or modified.
    The SQL standard says that uniqueness should be enforced only at
    the end of the statement; this makes a difference when, for example,
    a single command updates multiple key values.  To obtain
    standard-compliant behavior, declare the constraint as
    <literal>DEFERRABLE</literal> but not deferred (i.e., <literal>INITIALLY
    IMMEDIATE</literal>).  Be aware that this can be significantly slower than
    immediate uniqueness checking.
-->
<literal>UNIQUE</literal>または<literal>PRIMARY KEY</literal>制約が非遅延の場合、<productname>PostgreSQL</productname>は行が挿入または変更されると即座に一意性を検査します。
標準SQLでは一意性は文が完了した時にのみ強制されなければならないと記述しています。
これにより、たとえば、1つのコマンドが複数のキー値を更新する時に違いが現れます。
標準互換の動作をさせるためには、非遅延（つまり<literal>INITIALLY IMMEDIATE</literal>）ではなく<literal>DEFERRABLE</literal>として制約を宣言してください。
これが即座に行われる一意性検査よりかなり低速になる可能性があることに注意してください。
   </para>
  </refsect2>

  <refsect2>
<!--
   <title>Column Check Constraints</title>
-->
   <title>列検査制約</title>

   <para>
<!--
    The SQL standard says that <literal>CHECK</literal> column constraints
    can only refer to the column they apply to; only <literal>CHECK</literal>
    table constraints can refer to multiple columns.
    <productname>PostgreSQL</productname> does not enforce this
    restriction; it treats column and table check constraints alike.
-->
標準SQLでは、<literal>CHECK</literal>列制約はそれを適用する列のみを参照でき、複数の列を参照できるのは<literal>CHECK</literal>テーブル制約のみであるとされています。
<productname>PostgreSQL</productname>にはこの制限はありません。
列検査制約とテーブル検査制約を同様のものとして扱っています。
   </para>
  </refsect2>

  <refsect2>
<!--
   <title><literal>EXCLUDE</literal> Constraint</title>
-->
   <title><literal>EXCLUDE</literal>制約</title>

   <para>
<!--
    The <literal>EXCLUDE</literal> constraint type is a
    <productname>PostgreSQL</productname> extension.
-->
<literal>EXCLUDE</literal>という種類の制約は<productname>PostgreSQL</productname>の拡張です。
   </para>
  </refsect2>

  <refsect2>
<!--
   <title><literal>NULL</literal> <quote>Constraint</quote></title>
-->
   <title><literal>NULL</literal> <quote>制約</quote></title>

   <para>
<!--
    The <literal>NULL</literal> <quote>constraint</quote> (actually a
    non-constraint) is a <productname>PostgreSQL</productname>
    extension to the SQL standard that is included for compatibility with some
    other database systems (and for symmetry with the <literal>NOT
    NULL</literal> constraint).  Since it is the default for any
    column, its presence is simply noise.
-->
<literal>NULL</literal><quote>制約</quote>（実際には非制約）は、標準SQLに対する<productname>PostgreSQL</productname>の拡張で、他のいくつかのデータベースシステムとの互換性（および <literal>NOT NULL</literal>制約との対称性）のために含まれています。
どんな列に対してもデフォルトとなるため、これには意味はありません。
   </para>
  </refsect2>

  <refsect2>
<!--
   <title>Constraint Naming</title>
-->
   <title>制約の命名</title>

   <para>
<!--
    The SQL standard says that table and domain constraints must have names
    that are unique across the schema containing the table or domain.
    <productname>PostgreSQL</productname> is laxer: it only requires
    constraint names to be unique across the constraints attached to a
    particular table or domain.  However, this extra freedom does not exist
    for index-based constraints (<literal>UNIQUE</literal>,
    <literal>PRIMARY KEY</literal>, and <literal>EXCLUDE</literal>
    constraints), because the associated index is named the same as the
    constraint, and index names must be unique across all relations within
    the same schema.
-->
SQL標準ではテーブルとドメインの制約はテーブルやドメインを含むスキーマ中で一意な名前を持たなければなりません。
<productname>PostgreSQL</productname>はより緩やかで、制約名は特定のテーブルやドメインに付加された制約の中で一意であることだけが求められます。
しかしながら、この追加的な自由はインデックスに基づく制約（<literal>UNIQUE</literal>、<literal>PRIMARY KEY</literal>、および<literal>EXCLUDE</literal>制約）にはありません。なぜなら、関連付けられたインデックスは制約と同じに命名されて、インデックス名は同スキーマ内の全てのリレーションの中で一意でなければならないからです。
   </para>

   <para>
<!--
    Currently, <productname>PostgreSQL</productname> does not record names
    for <literal>NOT NULL</literal> constraints at all, so they are not
    subject to the uniqueness restriction.  This might change in a future
    release.
-->
今のところ、<productname>PostgreSQL</productname>は<literal>NOT NULL</literal>制約の名前を全く記録しませんので、これらは一意性の制限の対象ではありません。
これは将来のリリースで変更されるかもしれません。
   </para>
  </refsect2>

  <refsect2>
<!--
   <title>Inheritance</title>
-->
<title>継承</title>

   <para>
<!--
    Multiple inheritance via the <literal>INHERITS</literal> clause is
    a <productname>PostgreSQL</productname> language extension.
    SQL:1999 and later define single inheritance using a
    different syntax and different semantics.  SQL:1999-style
    inheritance is not yet supported by
    <productname>PostgreSQL</productname>.
-->
<literal>INHERITS</literal>句による複数継承は、<productname>PostgreSQL</productname>の言語拡張です。
SQL:1999以降では、異なる構文と意味体系による単一継承を定義しています。
今のところ、SQL:1999方式の継承は<productname>PostgreSQL</productname>ではサポートされていません。
   </para>
  </refsect2>

  <refsect2>
<<<<<<< HEAD
   <title>Zero-Column Tables</title>
=======
<!--
   <title>Zero-Column Tables</title>
-->
   <title>列を持たないテーブル</title>
>>>>>>> 184958ef

   <para>
<!--
    <productname>PostgreSQL</productname> allows a table of no columns
    to be created (for example, <literal>CREATE TABLE foo();</literal>).  This
    is an extension from the SQL standard, which does not allow zero-column
    tables.  Zero-column tables are not in themselves very useful, but
    disallowing them creates odd special cases for <command>ALTER TABLE
    DROP COLUMN</command>, so it seems cleaner to ignore this spec restriction.
-->
<productname>PostgreSQL</productname>では、列を持たないテーブルを作成することができます
（例えば、<literal>CREATE TABLE foo();</literal>）。
これは標準SQLからの拡張です。
標準SQLでは列を持たないテーブルは許されません。
列を持たないテーブルそれ自体は役に立ちませんが、これを無効とすると、<command>ALTER TABLE DROP COLUMN</command>に対して奇妙な特例を生成することになります。
したがって、この仕様上の制限を無視する方が簡潔であると考えます。
   </para>
  </refsect2>

  <refsect2>
<!--
   <title>Multiple Identity Columns</title>
-->
   <title>複数のIDENTITY列</title>

   <para>
<!--
    <productname>PostgreSQL</productname> allows a table to have more than one
    identity column.  The standard specifies that a table can have at most one
    identity column.  This is relaxed mainly to give more flexibility for
    doing schema changes or migrations.  Note that
    the <command>INSERT</command> command supports only one override clause
    that applies to the entire statement, so having multiple identity columns
    with different behaviors is not well supported.
-->
<productname>PostgreSQL</productname>ではテーブルに2つ以上のIDENTITY列を持つことを許しています。
標準SQLでは、1つのテーブルは最大で1つのIDENTITY列を持つことができると規定しています。
主にスキーマの変更や移行でより柔軟性を持たせるために、この制約を緩和しています。
<command>INSERT</command>コマンドはOVERRIDING句を1つだけしかサポートせず、これが文全体に適用されるため、複数のIDENTITY列があり、これらの動作が異なる場合は正しくサポートされないことに注意してください。
   </para>
  </refsect2>

  <refsect2>
<!--
   <title>Generated Columns</title>
-->
   <title>生成列</title>

   <para>
<!--
    The option <literal>STORED</literal> is not standard but is also used by
    other SQL implementations.  The SQL standard does not specify the storage
    of generated columns.
-->
オプション<literal>STORED</literal>は標準ではありませんが他のSQL実装でも使われています。SQL標準は生成列の格納を規定していません。
   </para>
  </refsect2>

  <refsect2>
<!--
   <title><literal>LIKE</literal> Clause</title>
-->
   <title><literal>LIKE</literal>句</title>

   <para>
<!--
    While a <literal>LIKE</literal> clause exists in the SQL standard, many of the
    options that <productname>PostgreSQL</productname> accepts for it are not
    in the standard, and some of the standard's options are not implemented
    by <productname>PostgreSQL</productname>.
-->
<literal>LIKE</literal>句は標準SQLにありますが、<productname>PostgreSQL</productname>で利用可能な多くのオプションは標準にはなく、また標準のオプションの一部は<productname>PostgreSQL</productname>では実装されていません。
   </para>
  </refsect2>

  <refsect2>
<!--
   <title><literal>WITH</literal> Clause</title>
-->
   <title><literal>WITH</literal>句</title>

   <para>
<!--
    The <literal>WITH</literal> clause is a <productname>PostgreSQL</productname>
    extension; storage parameters are not in the standard.
-->
<literal>WITH</literal>句は<productname>PostgreSQL</productname>の拡張です。
格納パラメータは標準にはありません。
   </para>
  </refsect2>

  <refsect2>
<!--
   <title>Tablespaces</title>
-->
   <title>テーブル空間</title>

   <para>
<!--
    The <productname>PostgreSQL</productname> concept of tablespaces is not
    part of the standard.  Hence, the clauses <literal>TABLESPACE</literal>
    and <literal>USING INDEX TABLESPACE</literal> are extensions.
-->
<productname>PostgreSQL</productname>のテーブル空間の概念は標準にはありません。
したがって、<literal>TABLESPACE</literal>と<literal>USING INDEX TABLESPACE</literal>は、<productname>PostgreSQL</productname>における拡張です。
   </para>
  </refsect2>

  <refsect2>
<!--
   <title>Typed Tables</title>
-->
   <title>型付きテーブル</title>

   <para>
<!--
    Typed tables implement a subset of the SQL standard.  According to
    the standard, a typed table has columns corresponding to the
    underlying composite type as well as one other column that is
    the <quote>self-referencing column</quote>.
    <productname>PostgreSQL</productname> does not support self-referencing
    columns explicitly.
<<<<<<< HEAD
=======
-->
型付きテーブルは標準SQLのサブセットを実装します。
標準に従うと、型付きテーブルは背後の複合型に対応した列の他に<quote>自己参照列</quote>という列も持ちます。
<productname>PostgreSQL</productname>は自己参照列を明示的にサポートしません。
>>>>>>> 184958ef
   </para>
  </refsect2>

  <refsect2>
<!--
   <title><literal>PARTITION BY</literal> Clause</title>
-->
   <title><literal>PARTITION BY</literal>句</title>

   <para>
<!--
    The <literal>PARTITION BY</literal> clause is a
    <productname>PostgreSQL</productname> extension.
-->
<literal>PARTITION BY</literal>は<productname>PostgreSQL</productname>の拡張です。
   </para>
  </refsect2>

  <refsect2>
<!--
   <title><literal>PARTITION OF</literal> Clause</title>
-->
   <title><literal>PARTITION OF</literal>句</title>

   <para>
<!--
    The <literal>PARTITION OF</literal> clause is a
    <productname>PostgreSQL</productname> extension.
-->
<literal>PARTITION OF</literal>句は<productname>PostgreSQL</productname>の拡張です。
   </para>
  </refsect2>

 </refsect1>


 <refsect1>
<!--
  <title>See Also</title>
-->
  <title>関連項目</title>

  <simplelist type="inline">
   <member><xref linkend="sql-altertable"/></member>
   <member><xref linkend="sql-droptable"/></member>
   <member><xref linkend="sql-createtableas"/></member>
   <member><xref linkend="sql-createtablespace"/></member>
   <member><xref linkend="sql-createtype"/></member>
  </simplelist>
 </refsect1>
</refentry><|MERGE_RESOLUTION|>--- conflicted
+++ resolved
@@ -266,16 +266,11 @@
       can be written before <literal>TEMPORARY</literal> or <literal>TEMP</literal>.
       This presently makes no difference in <productname>PostgreSQL</productname>
       and is deprecated; see
-<<<<<<< HEAD
       <xref linkend="sql-createtable-compatibility"/> below.
-=======
-      <xref linkend="sql-createtable-compatibility"
-      endterm="sql-createtable-compatibility-title"/>.
 -->
 オプションで、<literal>GLOBAL</literal>または<literal>LOCAL</literal>を<literal>TEMPORARY</literal>や<literal>TEMP</literal>の前に記述することができます。
 <productname>PostgreSQL</productname>では、現在違いがなく、廃止予定です。
-<xref linkend="sql-createtable-compatibility" endterm="sql-createtable-compatibility-title"/>を参照してください。
->>>>>>> 184958ef
+<xref linkend="sql-createtable-compatibility"/>を参照してください。
      </para>
     </listitem>
    </varlistentry>
@@ -580,13 +575,10 @@
       using <literal>DEFAULT</literal>.  Any indexes, constraints and
       user-defined row-level triggers that exist in the parent table are cloned
       on the new partition.
-<<<<<<< HEAD
-=======
 -->
 指定した親テーブルの<firstterm>パーティション</firstterm>としてテーブルを作成します。
 <literal>FOR VALUES</literal>を用いて特定の値のパーティションとして、あるいは、<literal>DEFAULT</literal>を用いてデフォルトパーティションとしてテーブルを作成できます。
 親テーブルにあるインデックス、制約、ユーザ定義の行レベルのトリガは新しいパーティションに複製されます。
->>>>>>> 184958ef
      </para>
 
      <para>
@@ -722,13 +714,10 @@
       is not available for hash-partitioned tables.  A partition key value
       not fitting into any other partition of the given parent will be
       routed to the default partition.
-<<<<<<< HEAD
-=======
 -->
 <literal>DEFAULT</literal>が指定された場合、テーブルは親テーブルのデフォルトパーティションとして作成されます。
 本オプションはハッシュパーティションされたテーブルには使用できません。
 親の他のどのパーティションにも当てはまらないパーティションキー値はデフォルトパーティションに送られます。
->>>>>>> 184958ef
      </para>
 
      <para>
@@ -793,8 +782,6 @@
       constraint.  Defaults may be specified separately for each partition.
       But note that a partition's default value is not applied when inserting
       a tuple through a partitioned table.
-<<<<<<< HEAD
-=======
 -->
 パーティションは、それが属するパーティションテーブルと同じ列名および型を持っていなければなりません。
 パーティションテーブルの列名や型の変更は自動的にすべてのパーティションに反映されます。
@@ -802,7 +789,6 @@
 親の制約と同じ名前と条件を持つ追加制約は親の制約と統合されます。
 デフォルト制約は各パーティションで別々に指定できます。
 ですが、パーティションのデフォルト値は、パーティションテーブルを通してタプルを挿入する場合には適用されないことに注意してください。
->>>>>>> 184958ef
      </para>
 
      <para>
@@ -1234,9 +1220,7 @@
      </para>
 
      <para>
-<!--
       The clauses <literal>ALWAYS</literal> and <literal>BY DEFAULT</literal>
-<<<<<<< HEAD
       determine how explicitly user-specified values are handled in
       <command>INSERT</command> and <command>UPDATE</command> commands.
      </para>
@@ -1252,29 +1236,19 @@
      </para>
 
      <para>
+<!--
       In an <command>UPDATE</command> command, if <literal>ALWAYS</literal> is
       selected, any update of the column to any value other than
       <literal>DEFAULT</literal> will be rejected.  If <literal>BY
       DEFAULT</literal> is selected, the column can be updated normally.
       (There is no <literal>OVERRIDING</literal> clause for the
       <command>UPDATE</command> command.)
-=======
-      determine how the sequence value is given precedence over a
-      user-specified value in an <command>INSERT</command> statement.
-      If <literal>ALWAYS</literal> is specified, a user-specified value is
-      only accepted if the <command>INSERT</command> statement
-      specifies <literal>OVERRIDING SYSTEM VALUE</literal>.  If <literal>BY
-      DEFAULT</literal> is specified, then the user-specified value takes
-      precedence.  See <xref linkend="sql-insert"/> for details.  (In
-      the <command>COPY</command> command, user-specified values are always
-      used regardless of this setting.)
 -->
 <literal>ALWAYS</literal>と<literal>BY DEFAULT</literal>の句は、ユーザが<command>INSERT</command>文で指定した値に対するシーケンスの値の優先度がどうなるかを決定します。
 <literal>ALWAYS</literal>が指定された場合、ユーザが指定した値は<command>INSERT</command>文で<literal>OVERRIDING SYSTEM VALUE</literal>を指定した場合にのみ受け付けられます。
 <literal>BY DEFAULT</literal>が指定された場合は、ユーザが指定した値が優先します。
 詳細は<xref linkend="sql-insert"/>を参照してください。
 （<command>COPY</command>コマンドでは、この設定と関係なく、ユーザが指定した値が常に使用されます。）
->>>>>>> 184958ef
      </para>
 
      <para>
@@ -1780,7 +1754,7 @@
       identifiers), <literal>OIDS=TRUE</literal> is not supported anymore.
 -->
 この句はテーブルまたはインデックスに対するオプションの格納パラメータを指定します。
-詳しくは<xref linkend="sql-createtable-storage-parameters" endterm="sql-createtable-storage-parameters-title"/>を参照してください。
+詳しくは<xref linkend="sql-createtable-storage-parameters"/>を参照してください。
 後方互換性のため、テーブルに対する<literal>WITH</literal>句には新しいテーブルの行にOID（オブジェクト識別子）が含まれないことを示すために<literal>OIDS=FALSE</literal>を含めることもできます。<literal>OIDS=TRUE</literal>はもはやサポートされません。
      </para>
     </listitem>
@@ -1907,16 +1881,8 @@
 
   </variablelist>
 
-<<<<<<< HEAD
   <refsect2 id="sql-createtable-storage-parameters" xreflabel="Storage Parameters">
    <title>Storage Parameters</title>
-=======
-  <refsect2 id="sql-createtable-storage-parameters">
-<!--
-   <title id="sql-createtable-storage-parameters-title">Storage Parameters</title>
--->
-   <title id="sql-createtable-storage-parameters-title">格納パラメータ</title>
->>>>>>> 184958ef
 
  <indexterm zone="sql-createtable-storage-parameters">
 <!--
@@ -2877,16 +2843,8 @@
 </programlisting></para>
  </refsect1>
 
-<<<<<<< HEAD
  <refsect1 id="sql-createtable-compatibility" xreflabel="Compatibility">
   <title>Compatibility</title>
-=======
- <refsect1 id="sql-createtable-compatibility">
-<!--
-  <title id="sql-createtable-compatibility-title">Compatibility</title>
--->
-<title id="sql-createtable-compatibility-title">互換性</title>
->>>>>>> 184958ef
 
   <para>
 <!--
@@ -2978,14 +2936,10 @@
   </refsect2>
 
   <refsect2>
-<<<<<<< HEAD
+<!--
    <title>Non-Deferred Uniqueness Constraints</title>
-=======
-<!--
-   <title>Non-Deferred Uniqueness Constraints</title>
 -->
    <title>非遅延一意性制約</title>
->>>>>>> 184958ef
 
    <para>
 <!--
@@ -3121,14 +3075,10 @@
   </refsect2>
 
   <refsect2>
-<<<<<<< HEAD
+<!--
    <title>Zero-Column Tables</title>
-=======
-<!--
-   <title>Zero-Column Tables</title>
 -->
    <title>列を持たないテーブル</title>
->>>>>>> 184958ef
 
    <para>
 <!--
@@ -3251,13 +3201,10 @@
     the <quote>self-referencing column</quote>.
     <productname>PostgreSQL</productname> does not support self-referencing
     columns explicitly.
-<<<<<<< HEAD
-=======
 -->
 型付きテーブルは標準SQLのサブセットを実装します。
 標準に従うと、型付きテーブルは背後の複合型に対応した列の他に<quote>自己参照列</quote>という列も持ちます。
 <productname>PostgreSQL</productname>は自己参照列を明示的にサポートしません。
->>>>>>> 184958ef
    </para>
   </refsect2>
 

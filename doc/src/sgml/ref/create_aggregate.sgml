<!--
doc/src/sgml/ref/create_aggregate.sgml
PostgreSQL documentation
-->

<refentry id="sql-createaggregate">
 <indexterm zone="sql-createaggregate">
  <primary>CREATE AGGREGATE</primary>
 </indexterm>

 <refmeta>
  <refentrytitle>CREATE AGGREGATE</refentrytitle>
  <manvolnum>7</manvolnum>
<!--
  <refmiscinfo>SQL - Language Statements</refmiscinfo>
-->
<refmiscinfo>SQL - 言語</refmiscinfo>
 </refmeta>

 <refnamediv>
  <refname>CREATE AGGREGATE</refname>
<!--
  <refpurpose>define a new aggregate function</refpurpose>
-->
  <refpurpose>新しい集約関数を定義する</refpurpose>
 </refnamediv>

 <refsynopsisdiv>
<synopsis>
CREATE [ OR REPLACE ] AGGREGATE <replaceable class="parameter">name</replaceable> ( [ <replaceable class="parameter">argmode</replaceable> ] [ <replaceable class="parameter">argname</replaceable> ] <replaceable class="parameter">arg_data_type</replaceable> [ , ... ] ) (
    SFUNC = <replaceable class="parameter">sfunc</replaceable>,
    STYPE = <replaceable class="parameter">state_data_type</replaceable>
    [ , SSPACE = <replaceable class="parameter">state_data_size</replaceable> ]
    [ , FINALFUNC = <replaceable class="parameter">ffunc</replaceable> ]
    [ , FINALFUNC_EXTRA ]
    [ , FINALFUNC_MODIFY = { READ_ONLY | SHAREABLE | READ_WRITE } ]
    [ , COMBINEFUNC = <replaceable class="parameter">combinefunc</replaceable> ]
    [ , SERIALFUNC = <replaceable class="parameter">serialfunc</replaceable> ]
    [ , DESERIALFUNC = <replaceable class="parameter">deserialfunc</replaceable> ]
    [ , INITCOND = <replaceable class="parameter">initial_condition</replaceable> ]
    [ , MSFUNC = <replaceable class="parameter">msfunc</replaceable> ]
    [ , MINVFUNC = <replaceable class="parameter">minvfunc</replaceable> ]
    [ , MSTYPE = <replaceable class="parameter">mstate_data_type</replaceable> ]
    [ , MSSPACE = <replaceable class="parameter">mstate_data_size</replaceable> ]
    [ , MFINALFUNC = <replaceable class="parameter">mffunc</replaceable> ]
    [ , MFINALFUNC_EXTRA ]
    [ , MFINALFUNC_MODIFY = { READ_ONLY | SHAREABLE | READ_WRITE } ]
    [ , MINITCOND = <replaceable class="parameter">minitial_condition</replaceable> ]
    [ , SORTOP = <replaceable class="parameter">sort_operator</replaceable> ]
    [ , PARALLEL = { SAFE | RESTRICTED | UNSAFE } ]
)

CREATE [ OR REPLACE ] AGGREGATE <replaceable class="parameter">name</replaceable> ( [ [ <replaceable class="parameter">argmode</replaceable> ] [ <replaceable class="parameter">argname</replaceable> ] <replaceable class="parameter">arg_data_type</replaceable> [ , ... ] ]
                        ORDER BY [ <replaceable class="parameter">argmode</replaceable> ] [ <replaceable class="parameter">argname</replaceable> ] <replaceable class="parameter">arg_data_type</replaceable> [ , ... ] ) (
    SFUNC = <replaceable class="parameter">sfunc</replaceable>,
    STYPE = <replaceable class="parameter">state_data_type</replaceable>
    [ , SSPACE = <replaceable class="parameter">state_data_size</replaceable> ]
    [ , FINALFUNC = <replaceable class="parameter">ffunc</replaceable> ]
    [ , FINALFUNC_EXTRA ]
    [ , FINALFUNC_MODIFY = { READ_ONLY | SHAREABLE | READ_WRITE } ]
    [ , INITCOND = <replaceable class="parameter">initial_condition</replaceable> ]
    [ , PARALLEL = { SAFE | RESTRICTED | UNSAFE } ]
    [ , HYPOTHETICAL ]
)

<!--
<phrase>or the old syntax</phrase>
-->
<phrase>または以下の旧構文</phrase>

CREATE [ OR REPLACE ] AGGREGATE <replaceable class="parameter">name</replaceable> (
    BASETYPE = <replaceable class="parameter">base_type</replaceable>,
    SFUNC = <replaceable class="parameter">sfunc</replaceable>,
    STYPE = <replaceable class="parameter">state_data_type</replaceable>
    [ , SSPACE = <replaceable class="parameter">state_data_size</replaceable> ]
    [ , FINALFUNC = <replaceable class="parameter">ffunc</replaceable> ]
    [ , FINALFUNC_EXTRA ]
    [ , FINALFUNC_MODIFY = { READ_ONLY | SHAREABLE | READ_WRITE } ]
    [ , COMBINEFUNC = <replaceable class="parameter">combinefunc</replaceable> ]
    [ , SERIALFUNC = <replaceable class="parameter">serialfunc</replaceable> ]
    [ , DESERIALFUNC = <replaceable class="parameter">deserialfunc</replaceable> ]
    [ , INITCOND = <replaceable class="parameter">initial_condition</replaceable> ]
    [ , MSFUNC = <replaceable class="parameter">msfunc</replaceable> ]
    [ , MINVFUNC = <replaceable class="parameter">minvfunc</replaceable> ]
    [ , MSTYPE = <replaceable class="parameter">mstate_data_type</replaceable> ]
    [ , MSSPACE = <replaceable class="parameter">mstate_data_size</replaceable> ]
    [ , MFINALFUNC = <replaceable class="parameter">mffunc</replaceable> ]
    [ , MFINALFUNC_EXTRA ]
    [ , MFINALFUNC_MODIFY = { READ_ONLY | SHAREABLE | READ_WRITE } ]
    [ , MINITCOND = <replaceable class="parameter">minitial_condition</replaceable> ]
    [ , SORTOP = <replaceable class="parameter">sort_operator</replaceable> ]
)
</synopsis>
 </refsynopsisdiv>

 <refsect1>
<!--
  <title>Description</title>
-->
  <title>説明</title>

  <para>
<!--
   <command>CREATE AGGREGATE</command> defines a new aggregate function.
   <command>CREATE OR REPLACE AGGREGATE</command> will either define a new
   aggregate function or replace an existing definition. Some basic and
   commonly-used aggregate functions are included with the distribution; they
   are documented in <xref linkend="functions-aggregate"/>. If one defines new
   types or needs an aggregate function not already provided, then
   <command>CREATE AGGREGATE</command> can be used to provide the desired
   features.
-->
<command>CREATE AGGREGATE</command>は、新しい集約関数を定義します。
<command>CREATE OR REPLACE AGGREGATE</command>は、新しい集約関数を定義するか、既存の定義を置き換えます。
配布物には基本的、かつ、よく使用される集約関数がいくつか含まれています。これらの集約関数については、<xref linkend="functions-aggregate"/>に文書化されています。
新しい型を定義する場合、またはまだ提供されていない集約関数が必要な場合、必要な機能を実現するために<command>CREATE AGGREGATE</command>を使うことができます。
  </para>

  <para>
<!--
   When replacing an existing definition, the argument types, result type,
   and number of direct arguments may not be changed. Also, the new definition
   must be of the same kind (ordinary aggregate, ordered-set aggregate, or
   hypothetical-set aggregate) as the old one.
-->
既存の定義を置き換える場合には、引数の型、結果の型、直接引数の数を変えることはできません。
また、新しい定義は古いものと同じ種類(通常の集約、順序集合集約、仮想集合集約)でなければなりません。
  </para>

  <para>
<!--
   If a schema name is given (for example, <literal>CREATE AGGREGATE
   myschema.myagg ...</literal>) then the aggregate function is created in the
   specified schema.  Otherwise it is created in the current schema.
-->
スキーマ名が付けられている場合（例えば、<literal>CREATE AGGREGATE myschema.myagg ...</literal>）、集約関数は指定されたスキーマに作成されます。
スキーマ名がなければ、集約関数は現在のスキーマに作成されます。
  </para>

  <para>
<!--
   An aggregate function is identified by its name and input data type(s).
   Two aggregates in the same schema can have the same name if they operate on
   different input types.  The
   name and input data type(s) of an aggregate must also be distinct from
   the name and input data type(s) of every ordinary function in the same
   schema.
   This behavior is identical to overloading of ordinary function names
   (see <xref linkend="sql-createfunction"/>).
-->
集約関数は名前と入力データ型(複数可)の組み合わせによって識別されます。
演算の対象となる入力データ型が異なっていれば、同じスキーマ内に同じ名前の集約関数があっても構いません。
1つのスキーマ内では、集約関数の名前と入力データ型の組み合わせは、通常の関数の名前と入力データ型の組み合わせと異なる必要があります。
この動作は通常の関数名についてオーバーロードする時と同じです(<xref linkend="sql-createfunction"/>を参照してください)。
  </para>

  <para>
<!--
   A simple aggregate function is made from one or two ordinary
   functions:
   a state transition function
   <replaceable class="parameter">sfunc</replaceable>,
   and an optional final calculation function
   <replaceable class="parameter">ffunc</replaceable>.
   These are used as follows:
-->
単純な集約関数は1つか2つの通常の関数から作られます。
状態遷移関数<replaceable class="parameter">sfunc</replaceable>と最終計算関数<replaceable class="parameter">ffunc</replaceable>(省略可能)です。
これらは以下のように使われます。
<programlisting>
<!--
<replaceable class="parameter">sfunc</replaceable>( internal-state, next-data-values ) &#045;&#045;&#045;> next-internal-state
<replaceable class="parameter">ffunc</replaceable>( internal-state ) &#045;&#045;&#045;> aggregate-value
-->
<replaceable class="parameter">sfunc</replaceable>( 内部状態, 次のデータ値 ) ---> 次の内部状態
<replaceable class="parameter">ffunc</replaceable>( 内部状態 ) ---> 集約の結果
</programlisting>
  </para>

  <para>
<!--
   <productname>PostgreSQL</productname> creates a temporary variable
   of data type <replaceable class="parameter">stype</replaceable>
   to hold the current internal state of the aggregate.  At each input row,
   the aggregate argument value(s) are calculated and
   the state transition function is invoked with the current state value
   and the new argument value(s) to calculate a new
   internal state value.  After all the rows have been processed,
   the final function is invoked once to calculate the aggregate's return
   value.  If there is no final function then the ending state value
   is returned as-is.
-->
<productname>PostgreSQL</productname>は、集約の現在の内部状態を保持する<replaceable class="parameter">stype</replaceable>データ型の一時変数を作成します。
それぞれの入力行に対して、集約引数の値が計算され、現在の状態値と新しい引数値で状態遷移関数が呼び出され、新しい内部状態変数が計算されます。
全ての行が処理されると、最終関数が1回呼び出され、集約の出力値が計算されます。
最終関数がない場合は、終了時の状態値がそのまま返されます。
  </para>

  <para>
<!--
   An aggregate function can provide an initial condition,
   that is, an initial value for the internal state value.
   This is specified and stored in the database as a value of type
   <type>text</type>, but it must be a valid external representation
   of a constant of the state value data type.  If it is not supplied
   then the state value starts out null.
-->
集約関数は、初期条件、つまり内部状態値の初期値を提供することができます。
これは<type>text</type>型の値としてデータベースに格納されますが、状態値データ型の定数として有効な外部表現でなければいけません。
初期状態が与えられていない場合、状態値はNULLから始まります。
  </para>

  <para>
<!--
   If the state transition function is declared <quote>strict</quote>,
   then it cannot be called with null inputs.  With such a transition
   function, aggregate execution behaves as follows.  Rows with any null input
   values are ignored (the function is not called and the previous state value
   is retained).  If the initial state value is null, then at the first row
   with all-nonnull input values, the first argument value replaces the state
   value, and the transition function is invoked at each subsequent row with
   all-nonnull input values.
   This is handy for implementing aggregates like <function>max</function>.
   Note that this behavior is only available when
   <replaceable class="parameter">state_data_type</replaceable>
   is the same as the first
   <replaceable class="parameter">arg_data_type</replaceable>.
   When these types are different, you must supply a nonnull initial
   condition or use a nonstrict transition function.
-->
状態遷移関数が<quote>strict</quote>と宣言されている場合、NULLを入力値にして呼び出すことはできません。
そのような遷移関数では、集約は次のように実行されます。
NULL入力値を持つ行は無視されます。
（関数は呼び出されず、前回の状態値が保持されます。）
初期状態値がNULLである場合、初めて入力行がすべて非NULL入力値であった時にその最初の引数の値で状態値を置き換え、以後、すべて非NULL入力値のそれぞれの行について、遷移関数が呼び出されます。
このような動作は、<function>max</function>のような集約を実装するには便利です。
ただし、<replaceable class="parameter">state_data_type</replaceable>が最初の<replaceable class="parameter">arg_data_type</replaceable>と同じ時にのみ有効であることに注意してください。
これらの型が異なる時は、非NULL初期値を供給するか、strictでない遷移関数を使わなければいけません。
  </para>

  <para>
<!--
   If the state transition function is not strict, then it will be called
   unconditionally at each input row, and must deal with null inputs
   and null state values for itself.  This allows the aggregate
   author to have full control over the aggregate's handling of null values.
-->
状態遷移関数がstrictでない場合は、それぞれの入力行に対してその関数が無条件に呼び出されるので、NULL入力とNULL状態値を自分で処理しなければいけません。
これは、関数の作成者が、集約関数におけるNULL値の扱いを完全に制御できることを意味します。
  </para>

  <para>
<!--
   If the final function is declared <quote>strict</quote>, then it will not
   be called when the ending state value is null; instead a null result
   will be returned automatically.  (Of course this is just the normal
   behavior of strict functions.)  In any case the final function has
   the option of returning a null value.  For example, the final function for
   <function>avg</function> returns null when it sees there were zero
   input rows.
-->
最終関数が<quote>strict</quote>と宣言されていると、終了状態値がNULLの時は、最終関数が呼び出されません。
その場合、NULLという結果が自動的に出力されます
（もちろんこれは、strictな関数の一般的な動作に過ぎません）。
いずれにせよ、最終関数はNULLを返すことができます。
例えば、<function>avg</function>の最終関数は、入力が0行だとわかるとNULLを返します。
  </para>

  <para>
<!--
   Sometimes it is useful to declare the final function as taking not just
   the state value, but extra parameters corresponding to the aggregate's
   input values.  The main reason for doing this is if the final function
   is polymorphic and the state value's data type would be inadequate to
   pin down the result type.  These extra parameters are always passed as
   NULL (and so the final function must not be strict when
   the <literal>FINALFUNC_EXTRA</literal> option is used), but nonetheless they
   are valid parameters.  The final function could for example make use
   of <function>get_fn_expr_argtype</function> to identify the actual argument type
   in the current call.
-->
最終関数を、状態値だけでなく、集約の入力値に対応する追加パラメータも取るように宣言すると便利なことがあります。
こうすることの主な理由に、最終関数が多様型で、状態値のデータ型だけでは結果の型を決定するのに不十分である、ということがあります。
これらの追加パラメータは必ずNULLとして渡されます(従って<literal>FINALFUNC_EXTRA</literal>オプションが使われている場合、最終関数はstrictであってはいけません)が、それでも有効なパラメータです。
最終関数は、現在の呼び出しでの実際の引数の型を特定するために、例えば<function>get_fn_expr_argtype</function>を使うことができます。
  </para>

  <para>
<!--
   An aggregate can optionally support <firstterm>moving-aggregate mode</firstterm>,
   as described in <xref linkend="xaggr-moving-aggregates"/>.  This requires
   specifying the <literal>MSFUNC</literal>, <literal>MINVFUNC</literal>,
   and <literal>MSTYPE</literal> parameters, and optionally
   the <literal>MSSPACE</literal>, <literal>MFINALFUNC</literal>,
   <literal>MFINALFUNC_EXTRA</literal>, <literal>MFINALFUNC_MODIFY</literal>,
   and <literal>MINITCOND</literal> parameters.  Except for <literal>MINVFUNC</literal>,
   these parameters work like the corresponding simple-aggregate parameters
   without <literal>M</literal>; they define a separate implementation of the
   aggregate that includes an inverse transition function.
-->
集約は、<xref linkend="xaggr-moving-aggregates"/>に記述されているように<firstterm>移動集約モード</firstterm>をサポートすることができます。
このためには、<literal>MSFUNC</literal>、<literal>MINVFUNC</literal>、<literal>MSTYPE</literal>のパラメータを指定する必要があり、またオプションで<literal>MSSPACE</literal>、<literal>MFINALFUNC</literal>、<literal>MFINALFUNC_EXTRA</literal>、<literal>MFINALFUNC_MODIFY</literal>、<literal>MINITCOND</literal>のパラメータを指定できます。
<literal>MINVFUNC</literal>を除き、これらのパラメータは、<literal>M</literal>のない単純集約の対応するパラメータのように動作しますが、集約について逆変換関数を含む別の実装を定義します。
  </para>

  <para>
<!--
   The syntax with <literal>ORDER BY</literal> in the parameter list creates
   a special type of aggregate called an <firstterm>ordered-set
   aggregate</firstterm>; or if <literal>HYPOTHETICAL</literal> is specified, then
   a <firstterm>hypothetical-set aggregate</firstterm> is created.  These
   aggregates operate over groups of sorted values in order-dependent ways,
   so that specification of an input sort order is an essential part of a
   call.  Also, they can have <firstterm>direct</firstterm> arguments, which are
   arguments that are evaluated only once per aggregation rather than once
   per input row.  Hypothetical-set aggregates are a subclass of ordered-set
   aggregates in which some of the direct arguments are required to match,
   in number and data types, the aggregated argument columns.  This allows
   the values of those direct arguments to be added to the collection of
   aggregate-input rows as an additional <quote>hypothetical</quote> row.
-->
パラメータのリストに<literal>ORDER BY</literal>を含む構文は、<firstterm>順序集合集約</firstterm>と呼ばれる特別な種類の集約を作ります。
また<literal>HYPOTHETICAL</literal>が指定されている場合は、<firstterm>仮想集合集約</firstterm>が作られます。
これらの集約は、ソートされた値のグループに対して、順序に依存した方法で作用するため、入力についてのソート順の指定は、呼び出しにおける本質的な部分になります。
また、これらの集約は<firstterm>直接</firstterm>引数をとることができます。
直接引数は、行毎に一度ではなく、集約に対して一度だけ評価されます。
仮想集合集約は、順序集合集約のサブクラスで、直接引数のいくつかが、集約される引数の列と、数とデータ型についてマッチする必要があります。
これにより、直接引数の値を、<quote>仮想的な</quote>行として、集約の入力行の集合に加えることができます。
  </para>

  <para>
<!--
   An aggregate can optionally support <firstterm>partial aggregation</firstterm>,
   as described in <xref linkend="xaggr-partial-aggregates"/>.
   This requires specifying the <literal>COMBINEFUNC</literal> parameter.
   If the <replaceable class="parameter">state_data_type</replaceable>
   is <type>internal</type>, it's usually also appropriate to provide the
   <literal>SERIALFUNC</literal> and <literal>DESERIALFUNC</literal> parameters so that
   parallel aggregation is possible.  Note that the aggregate must also be
   marked <literal>PARALLEL SAFE</literal> to enable parallel aggregation.
-->
<xref linkend="xaggr-partial-aggregates"/>で説明されている通り、集約では<firstterm>部分集約</firstterm>をサポートすることができます。
このためには<literal>COMBINEFUNC</literal>パラメータを指定する必要があります。
<replaceable class="parameter">state_data_type</replaceable>が<type>internal</type>の場合、通常は<literal>SERIALFUNC</literal>および<literal>DESERIALFUNC</literal>パラメータも提供して、並列集約を可能にするのが適切でしょう。
並列集約を可能にするには、集約に<literal>PARALLEL SAFE</literal>の印をつける必要もあることに注意してください。
  </para>

  <para>
<!--
   Aggregates that behave like <function>MIN</function> or <function>MAX</function> can
   sometimes be optimized by looking into an index instead of scanning every
   input row.  If this aggregate can be so optimized, indicate it by
   specifying a <firstterm>sort operator</firstterm>.  The basic requirement is that
   the aggregate must yield the first element in the sort ordering induced by
   the operator; in other words:
-->
<function>MIN</function>や<function>MAX</function>のような振舞いをする集約では、すべての入力行を走査せずにインデックスを検索することで最適化できることがあります。
このように最適化される集約の場合、<firstterm>ソート演算子</firstterm>を指定することで明示してください。
その演算子で生成されるソート順で集約の最初の要素が生成されなければならないということが基本的な必要条件です。
言い換えると、
<programlisting>
SELECT agg(col) FROM tab;
</programlisting>
<!--
   must be equivalent to:
-->
が
<programlisting>
SELECT col FROM tab ORDER BY col USING sortop LIMIT 1;
</programlisting>
と同じでなければならないということです。
<!--

   Further assumptions are that the aggregate ignores null inputs, and that
   it delivers a null result if and only if there were no non-null inputs.
   Ordinarily, a data type's <literal>&lt;</literal> operator is the proper sort
   operator for <function>MIN</function>, and <literal>&gt;</literal> is the proper sort
   operator for <function>MAX</function>.  Note that the optimization will never
   actually take effect unless the specified operator is the <quote>less
   than</quote> or <quote>greater than</quote> strategy member of a B-tree
   index operator class.
-->
更に、集約がNULL入力を無視すること、および、NULL以外の入力がまったくなかった時にのみNULLという結果を返すことも前提となります。
通常、データ型の<literal>&lt;</literal>演算子は<function>MIN</function>のソート演算子として、また、<literal>&gt;</literal>演算子は<function>MAX</function>のソート演算子として適切です。
指定した演算子がB-treeインデックス演算子クラスの<quote>より小さい</quote>ストラテジか<quote>より大きい</quote>ストラテジのメンバでない限り、最適化が実際には効果がないことに注意してください。
  </para>

  <para>
<!--
   To be able to create an aggregate function, you must
   have <literal>USAGE</literal> privilege on the argument types, the state
   type(s), and the return type, as well as <literal>EXECUTE</literal>
   privilege on the supporting functions.
-->
集約関数を作成するためには、引数の型、状態の型、戻り値の型に対する<literal>USAGE</literal>権限およびサポート関数に対する<literal>EXECUTE</literal>権限を持たなければなりません。
  </para>
 </refsect1>

 <refsect1>
<!--
  <title>Parameters</title>
-->
  <title>パラメータ</title>

  <variablelist>
   <varlistentry>
    <term><replaceable class="parameter">name</replaceable></term>
    <listitem>
     <para>
<!--
      The name (optionally schema-qualified) of the aggregate function
      to create.
-->
      作成する集約関数の名前です（スキーマ修飾名も可）。
     </para>
    </listitem>
   </varlistentry>

   <varlistentry>
    <term><replaceable class="parameter">argmode</replaceable></term>

    <listitem>
     <para>
<!--
      The mode of an argument: <literal>IN</literal> or <literal>VARIADIC</literal>.
      (Aggregate functions do not support <literal>OUT</literal> arguments.)
      If omitted, the default is <literal>IN</literal>.  Only the last argument
      can be marked <literal>VARIADIC</literal>.
-->
引数のモードで、<literal>IN</literal>または<literal>VARIADIC</literal>です。
(集約関数は<literal>OUT</literal>の引数をサポートしません。)
省略した場合のデフォルトは<literal>IN</literal>です。
<literal>VARIADIC</literal>を指定できるのは、最後の引数だけです。
     </para>
    </listitem>
   </varlistentry>

   <varlistentry>
    <term><replaceable class="parameter">argname</replaceable></term>

    <listitem>
     <para>
<!--
      The name of an argument.  This is currently only useful for
      documentation purposes.  If omitted, the argument has no name.
-->
引数の名前です。
現在は、文書化を目的とする場合にのみ有効です。
省略した場合、引数には名前がありません。
     </para>
    </listitem>
   </varlistentry>

   <varlistentry>
    <term><replaceable class="parameter">arg_data_type</replaceable></term>
    <listitem>
     <para>
<!--
      An input data type on which this aggregate function operates.
      To create a zero-argument aggregate function, write <literal>*</literal>
      in place of the list of argument specifications.  (An example of such an
      aggregate is <function>count(*)</function>.)
-->
集約関数が演算する入力データ型です。
引数が存在しない集約関数を作成するには、引数指定のリストに<literal>*</literal>と記載してください
（例えば <function>count(*)</function>などの集約です）。
     </para>
    </listitem>
   </varlistentry>

   <varlistentry>
    <term><replaceable class="parameter">base_type</replaceable></term>
    <listitem>
     <para>
<!--
      In the old syntax for <command>CREATE AGGREGATE</command>, the input data type
      is specified by a <literal>basetype</literal> parameter rather than being
      written next to the aggregate name.  Note that this syntax allows
      only one input parameter.  To define a zero-argument aggregate function
      with this syntax, specify the <literal>basetype</literal> as
      <literal>"ANY"</literal> (not <literal>*</literal>).
      Ordered-set aggregates cannot be defined with the old syntax.
-->
<command>CREATE AGGREGATE</command>の旧構文では、入力データ型は集約の名前の次に記載されたものではなく<literal>basetype</literal>パラメータにより指定されます。
この構文では入力パラメータを1つしかとれないことに注意してください。
この構文で引数を持たない集約を定義するためには、<literal>basetype</literal>を<literal>"ANY"</literal> （<literal>*</literal>ではありません）と指定してください。
順序集合集約関数は旧構文では定義できません。
     </para>
    </listitem>
   </varlistentry>

   <varlistentry>
    <term><replaceable class="parameter">sfunc</replaceable></term>
    <listitem>
     <para>
<!--
      The name of the state transition function to be called for each
      input row.  For a normal <replaceable class="parameter">N</replaceable>-argument
      aggregate function, the <replaceable class="parameter">sfunc</replaceable>
      must take <replaceable class="parameter">N</replaceable>+1 arguments,
      the first being of type <replaceable
      class="parameter">state_data_type</replaceable> and the rest
      matching the declared input data type(s) of the aggregate.
      The function must return a value of type <replaceable
      class="parameter">state_data_type</replaceable>.  This function
      takes the current state value and the current input data value(s),
      and returns the next state value.
-->
それぞれの入力行に対して呼び出される状態遷移関数の名前です。
通常の<replaceable class="parameter">N</replaceable>引数を持つ集約関数では、<replaceable class="parameter">sfunc</replaceable>は<replaceable class="parameter">N</replaceable>+1個の引数を取らなければなりません。
最初の引数は<replaceable class="parameter">state_data_type</replaceable>型で、残りはその集約の入力データ型として宣言したものと一致していなければなりません。
この関数は<replaceable class="parameter">state_data_type</replaceable>型の値を返さなければなりません。
この関数は、現在の状態値と現在の入力データ値を受け取り、次の状態値を返します。
     </para>

     <para>
<!--
      For ordered-set (including hypothetical-set) aggregates, the state
      transition function receives only the current state value and the
      aggregated arguments, not the direct arguments.  Otherwise it is the
      same.
-->
順序集合(仮想集合を含む)集約では、状態遷移関数は現在値と集約引数のみを受け取り、直接引数は受け取りません。
それ以外の点は全く同じです。
     </para>
    </listitem>
   </varlistentry>

   <varlistentry>
    <term><replaceable class="parameter">state_data_type</replaceable></term>
    <listitem>
     <para>
<!--
      The data type for the aggregate's state value.
-->
集約の状態値のデータ型です。
     </para>
    </listitem>
   </varlistentry>

   <varlistentry>
    <term><replaceable class="parameter">state_data_size</replaceable></term>
    <listitem>
     <para>
<!--
      The approximate average size (in bytes) of the aggregate's state value.
      If this parameter is omitted or is zero, a default estimate is used
      based on the <replaceable>state_data_type</replaceable>.
      The planner uses this value to estimate the memory required for a
<<<<<<< HEAD
      grouped aggregate query.
=======
      grouped aggregate query.  The planner will consider using hash
      aggregation for such a query only if the hash table is estimated to fit
      in <xref linkend="guc-work-mem"/>; therefore, large values of this
      parameter discourage use of hash aggregation.
-->
集約の状態値のおおよその平均サイズ(単位はバイト)です。
このパラメータを省略した場合、あるいはゼロを指定した場合、<replaceable>state_data_type</replaceable>に基づいたデフォルトの推定が使われます。
プランナは、グループ化された集約のクエリに必要なメモリを推定するのに、この値を使います。
プランナは、ハッシュテーブルが<xref linkend="guc-work-mem"/>に収まると見積もられる場合にのみ、ハッシュ集約の使用を検討します。
従って、このパラメータに大きな値を設定すると、ハッシュ集約が使われないようになります。
>>>>>>> 184958ef
     </para>
    </listitem>
   </varlistentry>

   <varlistentry>
    <term><replaceable class="parameter">ffunc</replaceable></term>
    <listitem>
     <para>
<!--
      The name of the final function called to compute the aggregate's
      result after all input rows have been traversed.
      For a normal aggregate, this function
      must take a single argument of type <replaceable
      class="parameter">state_data_type</replaceable>.  The return
      data type of the aggregate is defined as the return type of this
      function.  If <replaceable class="parameter">ffunc</replaceable>
      is not specified, then the ending state value is used as the
      aggregate's result, and the return type is <replaceable
      class="parameter">state_data_type</replaceable>.
-->
最終関数の名前です。最終関数は、全ての入力行に対する処理が終わった後、集約の結果を計算するために呼び出されます。
通常の集約では、この関数は<replaceable class="parameter">state_data_type</replaceable>型の引数を1つ取らなければなりません。
集約の出力データ型はこの関数の返り値として定義されます。
<replaceable class="parameter">ffunc</replaceable>が指定されない場合には、集約の結果として終了時の状態値が使われます。出力型は<replaceable class="parameter">state_data_type</replaceable>になります。
     </para>

     <para>
<!--
      For ordered-set (including hypothetical-set) aggregates, the
      final function receives not only the final state value,
      but also the values of all the direct arguments.
-->
順序集合(仮想集合を含む)集約では、最終関数は終了時の状態値だけでなく、すべての直接引数の値も受け取ります。
     </para>

     <para>
<!--
      If <literal>FINALFUNC_EXTRA</literal> is specified, then in addition to the
      final state value and any direct arguments, the final function
      receives extra NULL values corresponding to the aggregate's regular
      (aggregated) arguments.  This is mainly useful to allow correct
      resolution of the aggregate result type when a polymorphic aggregate
      is being defined.
-->
<literal>FINALFUNC_EXTRA</literal>が指定された場合、最終関数は、終了時の状態値と直接引数に加えて、集約の通常の(集約された)引数に対応する追加のNULL値を受け取ります。
これは主に、多様型の集約が定義されているときに、集約の結果の型を正しく解決するのに役立ちます。
     </para>
    </listitem>
   </varlistentry>

   <varlistentry>
    <term><literal>FINALFUNC_MODIFY</literal> = { <literal>READ_ONLY</literal> | <literal>SHAREABLE</literal> | <literal>READ_WRITE</literal> }</term>
    <listitem>
     <para>
<!--
      This option specifies whether the final function is a pure function
      that does not modify its arguments.  <literal>READ_ONLY</literal> indicates
      it does not; the other two values indicate that it may change the
      transition state value.  See <xref linkend="sql-createaggregate-notes"/>
      below for more detail.  The
      default is <literal>READ_ONLY</literal>, except for ordered-set aggregates,
      for which the default is <literal>READ_WRITE</literal>.
-->
このオプションは、最終関数が引数を変更しない純粋な関数であるかどうかを指定します。
<literal>READ_ONLY</literal>は変更しないことを示します。他の2つの値は遷移状態値を変更するかもしれないことを示します。
さらなる詳細は以下の<xref linkend="sql-createaggregate-notes" endterm="sql-createaggregate-notes-title"/>をご覧ください。
順序集合集約ではデフォルトが<literal>READ_WRITE</literal>であることを除き、デフォルトは<literal>READ_ONLY</literal>です。
     </para>
    </listitem>
   </varlistentry>

   <varlistentry>
    <term><replaceable class="parameter">combinefunc</replaceable></term>
    <listitem>
     <para>
<!--
      The <replaceable class="parameter">combinefunc</replaceable> function
      may optionally be specified to allow the aggregate function to support
      partial aggregation.  If provided,
      the <replaceable class="parameter">combinefunc</replaceable> must
      combine two <replaceable class="parameter">state_data_type</replaceable>
      values, each containing the result of aggregation over some subset of
      the input values, to produce a
      new <replaceable class="parameter">state_data_type</replaceable> that
      represents the result of aggregating over both sets of inputs.  This
      function can be thought of as
      an <replaceable class="parameter">sfunc</replaceable>, where instead of
      acting upon an individual input row and adding it to the running
      aggregate state, it adds another aggregate state to the running state.
-->
集約関数が部分集約をサポートできるようにするために、<replaceable class="parameter">combinefunc</replaceable>を指定することができます。
これが指定されると、<replaceable class="parameter">combinefunc</replaceable>は、入力値の何らかの部分集合に対する集約の結果を含む2つの<replaceable class="parameter">state_data_type</replaceable>値を結合し、両方の入力に対する集約結果を表す新しい<replaceable class="parameter">state_data_type</replaceable>を生成しなければなりません。
この関数は、個々の入力行に対して作用してそれを集約中の状態に追加するのではなく、実行中の状態に別の集約状態を追加する<replaceable class="parameter">sfunc</replaceable>として考えることができます。
     </para>

     <para>
<!--
      The <replaceable class="parameter">combinefunc</replaceable> must be
      declared as taking two arguments of
      the <replaceable class="parameter">state_data_type</replaceable> and
      returning a value of
      the <replaceable class="parameter">state_data_type</replaceable>.
      Optionally this function may be <quote>strict</quote>. In this case the
      function will not be called when either of the input states are null;
      the other state will be taken as the correct result.
-->
<replaceable class="parameter">combinefunc</replaceable>は、<replaceable class="parameter">state_data_type</replaceable>の引数を2つ取り、<replaceable class="parameter">state_data_type</replaceable>の値を返すものとして宣言されなければなりません。
この関数は<quote>strict</quote>とすることもできます。
その場合、入力状態の一方がNULLのときは関数が呼び出されず、他方の状態が正しい結果であると見なされます。
     </para>

     <para>
<!--
      For aggregate functions
      whose <replaceable class="parameter">state_data_type</replaceable>
      is <type>internal</type>,
      the <replaceable class="parameter">combinefunc</replaceable> must not
      be strict. In this case
      the <replaceable class="parameter">combinefunc</replaceable> must
      ensure that null states are handled correctly and that the state being
      returned is properly stored in the aggregate memory context.
-->
<replaceable class="parameter">state_data_type</replaceable>が<type>internal</type>の集約関数では、<replaceable class="parameter">combinefunc</replaceable>をSTRICTにすることはできません。
この場合、<replaceable class="parameter">combinefunc</replaceable>はNULL状態を正しく処理し、返される状態が集約のメモリコンテキスト内に適切に保存されることを確実にする必要があります。
     </para>
    </listitem>
   </varlistentry>

   <varlistentry>
    <term><replaceable class="parameter">serialfunc</replaceable></term>
    <listitem>
     <para>
<!--
      An aggregate function
      whose <replaceable class="parameter">state_data_type</replaceable>
      is <type>internal</type> can participate in parallel aggregation only if it
      has a <replaceable class="parameter">serialfunc</replaceable> function,
      which must serialize the aggregate state into a <type>bytea</type> value for
      transmission to another process.  This function must take a single
      argument of type <type>internal</type> and return type <type>bytea</type>.  A
      corresponding <replaceable class="parameter">deserialfunc</replaceable>
      is also required.
-->
<replaceable class="parameter">state_data_type</replaceable>が<type>internal</type>の集約関数は、<replaceable class="parameter">serialfunc</replaceable>関数がある場合に限り、並列集約に参加することができます。
<replaceable class="parameter">serialfunc</replaceable>は、集約の状態を他のプロセスに転送するために<type>bytea</type>の値にシリアライズしなければなりません。
この関数は<type>internal</type>型の引数を1つ取り、<type>bytea</type>型を返さなければなりません。
これに対応する<replaceable class="parameter">deserialfunc</replaceable>も必要です。
     </para>
    </listitem>
   </varlistentry>

   <varlistentry>
    <term><replaceable class="parameter">deserialfunc</replaceable></term>
    <listitem>
     <para>
<!--
      Deserialize a previously serialized aggregate state back into
      <replaceable class="parameter">state_data_type</replaceable>. This
      function must take two arguments of types <type>bytea</type>
      and <type>internal</type>, and produce a result of type <type>internal</type>.
      (Note: the second, <type>internal</type> argument is unused, but is required
      for type safety reasons.)
-->
以前にシリアライズされた集約状態をデシリアライズして<replaceable class="parameter">state_data_type</replaceable>に戻します。
この関数は<type>bytea</type>型および<type>internal</type>型の2つの引数を取り、<type>internal</type>型の結果を生成しなければなりません。
（注意：2番目の<type>internal</type>の引数は使用されませんが、型の安全性の理由から必要となっています。）
     </para>
    </listitem>
   </varlistentry>

   <varlistentry>
    <term><replaceable class="parameter">initial_condition</replaceable></term>
    <listitem>
     <para>
<!--
      The initial setting for the state value.  This must be a string
      constant in the form accepted for the data type <replaceable
      class="parameter">state_data_type</replaceable>.  If not
      specified, the state value starts out null.
-->
状態値の初期設定です。
データ型<replaceable class="parameter">state_data_type</replaceable>として受け取り可能な文字列定数でなければいけません。
このパラメータが指定されない場合、状態値はNULLから始まります。
     </para>
    </listitem>
   </varlistentry>

   <varlistentry>
    <term><replaceable class="parameter">msfunc</replaceable></term>
    <listitem>
     <para>
<!--
      The name of the forward state transition function to be called for each
      input row in moving-aggregate mode.  This is exactly like the regular
      transition function, except that its first argument and result are of
      type <replaceable>mstate_data_type</replaceable>, which might be different
      from <replaceable>state_data_type</replaceable>.
-->
移動集約モードにおいて、それぞれの入力行に対して呼び出される前方状態遷移関数の名前です。
これは最初の引数と結果が<replaceable>mstate_data_type</replaceable>型で、<replaceable>state_data_type</replaceable>とは異なるかもしれないことを除けば、通常の遷移関数と全く同じです。
     </para>
    </listitem>
   </varlistentry>

   <varlistentry>
    <term><replaceable class="parameter">minvfunc</replaceable></term>
    <listitem>
     <para>
<!--
      The name of the inverse state transition function to be used in
      moving-aggregate mode.  This function has the same argument and
      result types as <replaceable>msfunc</replaceable>, but it is used to remove
      a value from the current aggregate state, rather than add a value to
      it.  The inverse transition function must have the same strictness
      attribute as the forward state transition function.
-->
移動集約モードで使われる逆状態遷移関数の名前です。
この関数は<replaceable>msfunc</replaceable>と同じ引数および結果型を持ちますが、現在の集約状態に対して、値を追加するのではなく、取り除くために使われます。
逆遷移関数は前方状態遷移関数と同じstrictさの属性を持っていなければなりません。
     </para>
    </listitem>
   </varlistentry>

   <varlistentry>
    <term><replaceable class="parameter">mstate_data_type</replaceable></term>
    <listitem>
     <para>
<!--
      The data type for the aggregate's state value, when using
      moving-aggregate mode.
-->
移動集約モードを使うときの、集約状態値のデータ型です。
     </para>
    </listitem>
   </varlistentry>

   <varlistentry>
    <term><replaceable class="parameter">mstate_data_size</replaceable></term>
    <listitem>
     <para>
<!--
      The approximate average size (in bytes) of the aggregate's state
      value, when using moving-aggregate mode.  This works the same as
      <replaceable>state_data_size</replaceable>.
-->
移動集約モードを使うときの、集約状態値のおおよその平均サイズ(バイト単位)です。
<replaceable>state_data_size</replaceable>と同じように作用します。
     </para>
    </listitem>
   </varlistentry>

   <varlistentry>
    <term><replaceable class="parameter">mffunc</replaceable></term>
    <listitem>
     <para>
<!--
      The name of the final function called to compute the aggregate's
      result after all input rows have been traversed, when using
      moving-aggregate mode.  This works the same as <replaceable>ffunc</replaceable>,
      except that its first argument's type
      is <replaceable>mstate_data_type</replaceable> and extra dummy arguments are
      specified by writing <literal>MFINALFUNC_EXTRA</literal>.
      The aggregate result type determined by <replaceable>mffunc</replaceable>
      or <replaceable>mstate_data_type</replaceable> must match that determined by the
      aggregate's regular implementation.
-->
移動集約モードを使うときに、すべての入力行が走査された後で、集約結果を計算するために呼び出される最終関数の名前です。
これは、最初の引数の型が<replaceable>mstate_data_type</replaceable>であり、<literal>MFINALFUNC_EXTRA</literal>により追加のダミー引数を指定できることを除けば、<replaceable>ffunc</replaceable>と同じように作用します。
<replaceable>mffunc</replaceable>または<replaceable>mstate_data_type</replaceable>によって決定される集約結果の型は、集約の通常の実装によって決定される型と適合しなければなりません。
     </para>
    </listitem>
   </varlistentry>

   <varlistentry>
    <term><literal>MFINALFUNC_MODIFY</literal> = { <literal>READ_ONLY</literal> | <literal>SHAREABLE</literal> | <literal>READ_WRITE</literal> }</term>
    <listitem>
     <para>
<!--
      This option is like <literal>FINALFUNC_MODIFY</literal>, but it describes
      the behavior of the moving-aggregate final function.
-->
このオプションは<literal>FINALFUNC_MODIFY</literal>と似ていますが、移動集約最終関数の挙動を記述します。
     </para>
    </listitem>
   </varlistentry>

   <varlistentry>
    <term><replaceable class="parameter">minitial_condition</replaceable></term>
    <listitem>
     <para>
<!--
      The initial setting for the state value, when using moving-aggregate
      mode.  This works the same as <replaceable>initial_condition</replaceable>.
-->
移動集約モードを使うときの、状態値の初期設定です。
これは、<replaceable>initial_condition</replaceable>と同じように作用します。
     </para>
    </listitem>
   </varlistentry>

   <varlistentry>
    <term><replaceable class="parameter">sort_operator</replaceable></term>
    <listitem>
     <para>
<!--
      The associated sort operator for a <function>MIN</function>- or
      <function>MAX</function>-like aggregate.
      This is just an operator name (possibly schema-qualified).
      The operator is assumed to have the same input data types as
      the aggregate (which must be a single-argument normal aggregate).
-->
<function>MIN</function>または<function>MAX</function>のような集約に対して関連付けされるソート演算子です。
これは単なる演算子の名前です（スキーマ修飾可能）。
この演算子は集約（これは単一引数の通常の集約でなければなりません）と同じ入力データ型を持つと前提されています。
     </para>
    </listitem>
   </varlistentry>

   <varlistentry>
    <term><literal>PARALLEL =</literal> { <literal>SAFE</literal> | <literal>RESTRICTED</literal> | <literal>UNSAFE</literal> }</term>
    <listitem>
     <para>
<!--
      The meanings of <literal>PARALLEL SAFE</literal>, <literal>PARALLEL
      RESTRICTED</literal>, and <literal>PARALLEL UNSAFE</literal> are the same as
      in <xref linkend="sql-createfunction"/>.  An aggregate will not be
      considered for parallelization if it is marked <literal>PARALLEL
      UNSAFE</literal> (which is the default!) or <literal>PARALLEL RESTRICTED</literal>.
      Note that the parallel-safety markings of the aggregate's support
      functions are not consulted by the planner, only the marking of the
      aggregate itself.
-->
<literal>PARALLEL SAFE</literal>、<literal>PARALLEL RESTRICTED</literal>、<literal>PARALLEL UNSAFE</literal>の意味は<xref linkend="sql-createfunction"/>におけるものと同じです。
集約は、その印が<literal>PARALLEL UNSAFE</literal>（これがデフォルトです！）あるいは<literal>PARALLEL RESTRICTED</literal>となっている場合、並列処理での使用を考慮されません。
プランナは集約のサポート関数の並列処理安全性の印を考慮せず、集約自体の印のみを参照することに注意してください。
     </para>
    </listitem>
   </varlistentry>

   <varlistentry>
    <term><literal>HYPOTHETICAL</literal></term>
    <listitem>
     <para>
<!--
      For ordered-set aggregates only, this flag specifies that the aggregate
      arguments are to be processed according to the requirements for
      hypothetical-set aggregates: that is, the last few direct arguments must
      match the data types of the aggregated (<literal>WITHIN GROUP</literal>)
      arguments.  The <literal>HYPOTHETICAL</literal> flag has no effect on
      run-time behavior, only on parse-time resolution of the data types and
      collations of the aggregate's arguments.
-->
順序集合集約についてのみ、このフラグは、仮想集合集約の要求に従って集約の引数が処理されることを指定します。
つまり、最後のいくつかの引数が、集約される(<literal>WITHIN GROUP</literal>の)引数と適合しなければなりません。
<literal>HYPOTHETICAL</literal>フラグは実行時の動作には何の影響もなく、集約の引数のデータ型と照合についての解析時の解決にのみ影響します。
     </para>
    </listitem>
   </varlistentry>

  </variablelist>

  <para>
<!--
   The parameters of <command>CREATE AGGREGATE</command> can be
   written in any order, not just the order illustrated above.
-->
<command>CREATE AGGREGATE</command>のパラメータは、任意の順番で記述することができます。上記の順番で記述する必要はありません。
  </para>
 </refsect1>

<<<<<<< HEAD
 <refsect1 id="sql-createaggregate-notes" xreflabel="Notes">
  <title>Notes</title>
=======
 <refsect1 id="sql-createaggregate-notes">
<!--
  <title id="sql-createaggregate-notes-title">Notes</title>
-->
  <title id="sql-createaggregate-notes-title">注釈</title>
>>>>>>> 184958ef

   <para>
<!--
    In parameters that specify support function names, you can write
    a schema name if needed, for example <literal>SFUNC = public.sum</literal>.
    Do not write argument types there, however &mdash; the argument types
    of the support functions are determined from other parameters.
-->
サポート関数名を指定するパラメータでは、必要なら、<literal>SFUNC = public.sum</literal>のようにスキーマ名を書くことができます。
しかし、引数の型をそこに書くことはできません。
サポート関数の引数の型は、他のパラメータにより決定されるからです。
   </para>

   <para>
<!--
    Ordinarily, PostgreSQL functions are expected to be true functions that
    do not modify their input values.  However, an aggregate transition
    function, <emphasis>when used in the context of an aggregate</emphasis>,
    is allowed to cheat and modify its transition-state argument in place.
    This can provide substantial performance benefits compared to making
    a fresh copy of the transition state each time.
-->
通常PostgreSQL関数は入力値を変更しない純粋な関数であることが期待されます。
しかし<emphasis>集約のコンテキストで使用される場合には</emphasis>、集約遷移関数は、これを偽ってその状態遷移引数を直接変更することが許されます。
これにより、遷移状態の新しいコピーを都度作るのに比べると、かなりの性能上の利点が期待できます。
   </para>

   <para>
<!--
    Likewise, while an aggregate final function is normally expected not to
    modify its input values, sometimes it is impractical to avoid modifying
    the transition-state argument.  Such behavior must be declared using
    the <literal>FINALFUNC_MODIFY</literal> parameter.
    The <literal>READ_WRITE</literal>
    value indicates that the final function modifies the transition state in
    unspecified ways.  This value prevents use of the aggregate as a window
    function, and it also prevents merging of transition states for aggregate
    calls that share the same input values and transition functions.
    The <literal>SHAREABLE</literal> value indicates that the transition function
    cannot be applied after the final function, but multiple final-function
    calls can be performed on the ending transition state value.  This value
    prevents use of the aggregate as a window function, but it allows merging
    of transition states.  (That is, the optimization of interest here is not
    applying the same final function repeatedly, but applying different final
    functions to the same ending transition state value.  This is allowed as
    long as none of the final functions are marked <literal>READ_WRITE</literal>.)
-->
同様に、集約最終関数は入力値を変更しない純粋な関数であることが期待されますが、状態遷移引数を変更するのを避けることが実用的でないことがあります。
そうした挙動は<literal>FINALFUNC_MODIFY</literal>引数を使って宣言しなければなりません。
<literal>READ_WRITE</literal>値は、最終関数が遷移状態を明示されていない方法で変更することを示します。
この値はwindow関数として集約を使うことを回避します。
また、同じ入力値と遷移関数を共有する集約の遷移状態をマージすることを回避します。
<literal>SHAREABLE</literal>値は、遷移関数が最終関数の後に適用できないが、最終関数の複数回の呼び出しを終了遷移状態値に適用できることを示します。
この値はwindow関数として集約を使うことを回避しますが、遷移状態のマージを許容します。
（つまり、ここでの最適化の眼目は、同じ最終関数を繰り返し適用することではなく、異なる最終関数を同じ終了遷移状態値に適用することです。
これは最終関数のうち<literal>READ_WRITE</literal>と印付けられているものが一つもない限り許容されます。）
   </para>

   <para>
<!--
    If an aggregate supports moving-aggregate mode, it will improve
    calculation efficiency when the aggregate is used as a window function
    for a window with moving frame start (that is, a frame start mode other
    than <literal>UNBOUNDED PRECEDING</literal>).  Conceptually, the forward
    transition function adds input values to the aggregate's state when
    they enter the window frame from the bottom, and the inverse transition
    function removes them again when they leave the frame at the top.  So,
    when values are removed, they are always removed in the same order they
    were added.  Whenever the inverse transition function is invoked, it will
    thus receive the earliest added but not yet removed argument value(s).
    The inverse transition function can assume that at least one row will
    remain in the current state after it removes the oldest row.  (When this
    would not be the case, the window function mechanism simply starts a
    fresh aggregation, rather than using the inverse transition function.)
-->
集約が移動集約モードをサポートしていると、移動フレームの開始のあるウィンドウ（つまり、<literal>UNBOUNDED PRECEDING</literal>以外のフレーム開始モード)として集約が使われる場合に計算の効率が向上します。
概念的には、前方遷移関数はウィンドウフレームに下から入るときに集約の状態に入力値を追加し、逆遷移関数はフレームを上から抜けるときにそれを取り除きます。
従って、値が取り除かれるときは、必ず追加された時と同じ順番で取り除かれます。
従って、逆遷移関数が実行される時は、いつでも最も早く追加されたけれども、まだ取り除かれていない引き数値を受け取ります。
逆遷移関数は、最も古い行を取り除いた後、現在の状態に少なくとも1行が残ることを前提とできます。
(そうならない場合は、ウィンドウ関数の仕組みは、逆遷移関数を使うのでなく、単純に新しい集約を開始します。)
   </para>

   <para>
<!--
    The forward transition function for moving-aggregate mode is not
    allowed to return NULL as the new state value. If the inverse
    transition function returns NULL, this is taken as an indication that
    the inverse function cannot reverse the state calculation for this
    particular input, and so the aggregate calculation will be redone from
    scratch for the current frame starting position.  This convention
    allows moving-aggregate mode to be used in situations where there are
    some infrequent cases that are impractical to reverse out of the
    running state value.
-->
移動集約モードの前方遷移関数は、新しい集約値としてNULLを返すことは許されません。
逆遷移関数がNULLを返した場合、それは、逆関数がその入力値について状態計算を元に戻すことができなかったと見なされるため、集約の計算は現在のフレームの開始位置からやり直しとなります。
こうすることで、実行中の状態値を元に戻すのが現実的でないということが稀に起こるような場合でも、移動集約モードを使うことができます。
   </para>

   <para>
<!--
    If no moving-aggregate implementation is supplied,
    the aggregate can still be used with moving frames,
    but <productname>PostgreSQL</productname> will recompute the whole
    aggregation whenever the start of the frame moves.
    Note that whether or not the aggregate supports moving-aggregate
    mode, <productname>PostgreSQL</productname> can handle a moving frame
    end without recalculation; this is done by continuing to add new values
    to the aggregate's state.  This is why use of an aggregate as a window
    function requires that the final function be read-only: it must
    not damage the aggregate's state value, so that the aggregation can be
    continued even after an aggregate result value has been obtained for
    one set of frame boundaries.
-->
移動集約が実装されていない場合でも、集約は移動フレームを使うことができますが、フレームの開始が移動した場合、<productname>PostgreSQL</productname>は必ず集約全体を再計算します。
集約が移動集約モードをサポートするかどうかに関わらず、<productname>PostgreSQL</productname>は移動フレームの終了を再計算なしに処理することができます。
これは、集約の状態に新しい値を追加し続けることで処理できます。
これがwindow関数として集約を利用するためには最終関数が読み出し専用でなければならない理由です。
最終関数は集約の状態値を破壊しないものとされるので、フレームの境界の集合に対して集約結果の値が得られた後でも、集約を続行することが可能です。
   </para>

   <para>
<!--
    The syntax for ordered-set aggregates allows <literal>VARIADIC</literal>
    to be specified for both the last direct parameter and the last
    aggregated (<literal>WITHIN GROUP</literal>) parameter.  However, the
    current implementation restricts use of <literal>VARIADIC</literal>
    in two ways.  First, ordered-set aggregates can only use
    <literal>VARIADIC "any"</literal>, not other variadic array types.
    Second, if the last direct parameter is <literal>VARIADIC "any"</literal>,
    then there can be only one aggregated parameter and it must also
    be <literal>VARIADIC "any"</literal>.  (In the representation used in the
    system catalogs, these two parameters are merged into a single
    <literal>VARIADIC "any"</literal> item, since <structname>pg_proc</structname> cannot
    represent functions with more than one <literal>VARIADIC</literal> parameter.)
    If the aggregate is a hypothetical-set aggregate, the direct arguments
    that match the <literal>VARIADIC "any"</literal> parameter are the hypothetical
    ones; any preceding parameters represent additional direct arguments
    that are not constrained to match the aggregated arguments.
-->
順序集合集約の構文では、<literal>VARIADIC</literal>を最後の直接パラメータと、最後の集約(<literal>WITHIN GROUP</literal>)パラメータの両方について指定することができます。
しかし、現在の実装では<literal>VARIADIC</literal>の使用を2つの方法に制限しています。
1つ目は、順序集合集約では、<literal>VARIADIC "any"</literal>のみが利用でき、他のvariadicの配列型は利用できないことです。
2つ目は、最後の直接パラメータが<literal>VARIADIC "any"</literal>の場合、集約パラメータは1つだけしか使えず、かつそれも<literal>VARIADIC "any"</literal>でなければならない、ということです。
(システムカタログで使われる表現において、これらの2つのパラメータは、1つの<literal>VARIADIC "any"</literal>要素に統合されています。
なぜなら、<structname>pg_proc</structname>は2つ以上の<literal>VARIADIC</literal>パラメータがある関数を表現できないからです。)
仮想集合集約の場合、<literal>VARIADIC "any"</literal>パラメータに対応する直接引数は仮想的なパラメータで、それより前のパラメータは、集約引数に対応する制約のない、追加の直接引数となります。
   </para>

   <para>
<!--
    Currently, ordered-set aggregates do not need to support
    moving-aggregate mode, since they cannot be used as window functions.
-->
現在は、順序集合集約は、ウィンドウ関数として使うことはできないので、移動集約モードをサポートする必要はありません。
   </para>

   <para>
<!--
    Partial (including parallel) aggregation is currently not supported for
    ordered-set aggregates.  Also, it will never be used for aggregate calls
    that include <literal>DISTINCT</literal> or <literal>ORDER BY</literal> clauses, since
    those semantics cannot be supported during partial aggregation.
-->
部分集約（並列集約を含む）は現在のところ、順序集約ではサポートされません。
また、部分集約は<literal>DISTINCT</literal>あるいは<literal>ORDER BY</literal>句を含む集約の呼び出しでは決して使われることはありません。
なぜなら、部分集約ではそれらを意味論的にサポートできないからです。
  </para>
 </refsect1>

 <refsect1>
<!--
  <title>Examples</title>
-->
  <title>例</title>

  <para>
<!--
   See <xref linkend="xaggr"/>.
-->
<xref linkend="xaggr"/>を参照してください。
  </para>
 </refsect1>

 <refsect1>
<!--
  <title>Compatibility</title>
-->
  <title>互換性</title>

  <para>
<!--
   <command>CREATE AGGREGATE</command> is a
   <productname>PostgreSQL</productname> language extension.  The SQL
   standard does not provide for user-defined aggregate functions.
-->
<command>CREATE AGGREGATE</command>は<productname>PostgreSQL</productname>の言語拡張です。
標準SQLには、ユーザ定義の集約関数を使用する機能はありません。
  </para>
 </refsect1>

 <refsect1>
<!--
  <title>See Also</title>
-->
  <title>関連項目</title>

  <simplelist type="inline">
   <member><xref linkend="sql-alteraggregate"/></member>
   <member><xref linkend="sql-dropaggregate"/></member>
  </simplelist>
 </refsect1>
</refentry><|MERGE_RESOLUTION|>--- conflicted
+++ resolved
@@ -547,20 +547,13 @@
       If this parameter is omitted or is zero, a default estimate is used
       based on the <replaceable>state_data_type</replaceable>.
       The planner uses this value to estimate the memory required for a
-<<<<<<< HEAD
       grouped aggregate query.
-=======
-      grouped aggregate query.  The planner will consider using hash
-      aggregation for such a query only if the hash table is estimated to fit
-      in <xref linkend="guc-work-mem"/>; therefore, large values of this
-      parameter discourage use of hash aggregation.
 -->
 集約の状態値のおおよその平均サイズ(単位はバイト)です。
 このパラメータを省略した場合、あるいはゼロを指定した場合、<replaceable>state_data_type</replaceable>に基づいたデフォルトの推定が使われます。
 プランナは、グループ化された集約のクエリに必要なメモリを推定するのに、この値を使います。
 プランナは、ハッシュテーブルが<xref linkend="guc-work-mem"/>に収まると見積もられる場合にのみ、ハッシュ集約の使用を検討します。
 従って、このパラメータに大きな値を設定すると、ハッシュ集約が使われないようになります。
->>>>>>> 184958ef
      </para>
     </listitem>
    </varlistentry>
@@ -626,7 +619,7 @@
 -->
 このオプションは、最終関数が引数を変更しない純粋な関数であるかどうかを指定します。
 <literal>READ_ONLY</literal>は変更しないことを示します。他の2つの値は遷移状態値を変更するかもしれないことを示します。
-さらなる詳細は以下の<xref linkend="sql-createaggregate-notes" endterm="sql-createaggregate-notes-title"/>をご覧ください。
+さらなる詳細は以下の<xref linkend="sql-createaggregate-notes"/>をご覧ください。
 順序集合集約ではデフォルトが<literal>READ_WRITE</literal>であることを除き、デフォルトは<literal>READ_ONLY</literal>です。
      </para>
     </listitem>
@@ -931,16 +924,8 @@
   </para>
  </refsect1>
 
-<<<<<<< HEAD
  <refsect1 id="sql-createaggregate-notes" xreflabel="Notes">
   <title>Notes</title>
-=======
- <refsect1 id="sql-createaggregate-notes">
-<!--
-  <title id="sql-createaggregate-notes-title">Notes</title>
--->
-  <title id="sql-createaggregate-notes-title">注釈</title>
->>>>>>> 184958ef
 
    <para>
 <!--

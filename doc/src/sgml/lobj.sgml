<!-- doc/src/sgml/lobj.sgml -->

 <chapter id="largeobjects">
<!--
  <title>Large Objects</title>
-->
  <title>ラージオブジェクト</title>

<!--
  <indexterm zone="largeobjects"><primary>large object</primary></indexterm>
  <indexterm><primary>BLOB</primary><see>large object</see></indexterm>
-->
  <indexterm zone="largeobjects"><primary>ラージオブジェクト</primary></indexterm>
  <indexterm><primary>BLOB</primary><see>ラージオブジェクト</see></indexterm>

   <para>
<!--
    <productname>PostgreSQL</productname> has a <firstterm>large object</firstterm>
    facility, which provides stream-style access to user data that is stored
    in a special large-object structure.  Streaming access is useful
    when working with data values that are too large to manipulate
    conveniently as a whole.
-->
<productname>PostgreSQL</productname>には<firstterm>ラージオブジェクト</firstterm>機能があります。
これは、特殊なラージオブジェクト構造に格納されたユーザデータに対してストリーム様式のアクセスを提供します。
全体をまるごと簡単に操作するには巨大過ぎるデータ値を操作する場合、ストリーミングアクセスが有用です。
   </para>

   <para>
<!--
    This chapter describes the implementation and the programming and
    query language interfaces to <productname>PostgreSQL</productname>
    large object data.  We use the <application>libpq</application> C
    library for the examples in this chapter, but most programming
    interfaces native to <productname>PostgreSQL</productname> support
    equivalent functionality.  Other interfaces might use the large
    object interface internally to provide generic support for large
    values.  This is not described here.
-->
本章では、<productname>PostgreSQL</productname>ラージオブジェクトデータに関する、実装、プログラミング、問い合わせ言語インタフェースについて説明します。
<application>libpq</application> Cライブラリを例として本章で使用していますが、ほとんどの<productname>PostgreSQL</productname>固有のプログラミングインタフェースは同等の機能を持っています。
他のインタフェースでは、巨大な値を汎用的にサポートできるように、ラージオブジェクトインタフェースを内部で使用しているかもしれません。
ここでは説明しません。
   </para>

  <sect1 id="lo-intro">
<!--
   <title>Introduction</title>
-->
   <title>はじめに</title>

   <indexterm>
<!--
    <primary>TOAST</primary>
    <secondary>versus large objects</secondary>
-->
    <primary>TOAST</primary>
    <secondary>対ラージオブジェクト</secondary>
   </indexterm>

   <para>
<!--
    All large objects are stored in a single system table named <link
    linkend="catalog-pg-largeobject"><structname>pg_largeobject</structname></link>.
    Each large object also has an entry in the system table <link
    linkend="catalog-pg-largeobject-metadata"><structname>pg_largeobject_metadata</structname></link>.
    Large objects can be created, modified, and deleted using a read/write API
    that is similar to standard operations on files.
-->
すべてのラージオブジェクトは<link linkend="catalog-pg-largeobject"><structname>pg_largeobject</structname></link>というひとつのシステムテーブル内に格納されます。
各ラージオブジェクトはまた<link linkend="catalog-pg-largeobject-metadata"><structname>pg_largeobject_metadata</structname></link>システムテーブルの中に項目を持ちます。
ラージオブジェクトを、ファイル標準操作に似た読み取り/書き出しAPIを使用して、作成、変更、削除することができます。
   </para>

   <para>
<!--
    <productname>PostgreSQL</productname> also supports a storage system called
    <link
    linkend="storage-toast"><quote><acronym>TOAST</acronym></quote></link>,
    which automatically stores values
    larger than a single database page into a secondary storage area per table.
    This makes the large object facility partially obsolete.  One
    remaining advantage of the large object facility is that it allows values
    up to 4 TB in size, whereas <acronym>TOAST</acronym>ed fields can be at
    most 1 GB.  Also, reading and updating portions of a large object can be
    done efficiently, while most operations on a <acronym>TOAST</acronym>ed
    field will read or write the whole value as a unit.
-->
<productname>PostgreSQL</productname>ではまた、単一のデータベースページよりも大きな値を自動的にテーブルごとに存在する二次格納領域に格納する<link linkend="storage-toast"><quote><acronym>TOAST</acronym></quote></link>という格納システムをサポートします。
これによりラージオブジェクトの一部は不要になりました。
ラージオブジェクト機能に残る利点の1つは、そのサイズが4テラバイトまで可能であるという点です。
<acronym>TOAST</acronym>ではフィールドは1ギガバイトまでしか扱えません。
また、ラージオブジェクトの部分読み取り、部分更新は効率的に行うことができます。
一方<acronym>TOAST</acronym>化されたフィールドに対する操作のほとんどは、そのフィールド全体を単位として読み取り、または書き出しがなされます。
   </para>

  </sect1>

  <sect1 id="lo-implementation">
<!--
   <title>Implementation Features</title>
-->
   <title>実装機能</title>

   <para>
<!--
    The large object implementation breaks large
    objects up into <quote>chunks</quote> and stores the chunks in
    rows in the database.  A B-tree index guarantees fast
    searches for the correct chunk number when doing random
    access reads and writes.
-->
ラージオブジェクトの実装では、ラージオブジェクトを<quote>チャンク</quote>に分割し、チャンクをデータベース内の行に格納しています。
B-treeインデックスは読み書き用のランダムアクセスに際して、正確なチャンク番号の高速検索を保証しています。
   </para>

   <para>
<!--
    The chunks stored for a large object do not have to be contiguous.
    For example, if an application opens a new large object, seeks to offset
    1000000, and writes a few bytes there, this does not result in allocation
    of 1000000 bytes worth of storage; only of chunks covering the range of
    data bytes actually written.  A read operation will, however, read out
    zeroes for any unallocated locations preceding the last existing chunk.
    This corresponds to the common behavior of <quote>sparsely allocated</quote>
    files in <acronym>Unix</acronym> file systems.
-->
ラージオブジェクト用のチャンクは継続性を持ちません。
例えば、アプリケーションが新しくラージオブジェクトを開き、1000000オフセットにシークし、数バイトそこに書き出した場合、これは1000000バイトほどの格納領域が割り当てられることにはなりません。
データバイトの範囲に対応するチャンクのみが実際に書き出されます。
しかし読み取り操作は最後に存在するチャンクの前にある未割り当ての領域すべてとしてゼロを読み取ります。
これは<acronym>Unix</acronym>ファイルシステムの<quote>スパース割り当て</quote>ファイルの一般動作に一致します。
   </para>

   <para>
<!--
    As of <productname>PostgreSQL</productname> 9.0, large objects have an owner
    and a set of access permissions, which can be managed using
    <xref linkend="sql-grant"/> and
    <xref linkend="sql-revoke"/>.
    <literal>SELECT</literal> privileges are required to read a large
    object, and
    <literal>UPDATE</literal> privileges are required to write or
    truncate it.
    Only the large object's owner (or a database superuser) can delete,
    comment on, or change the owner of a large object.
    To adjust this behavior for compatibility with prior releases, see the
    <xref linkend="guc-lo-compat-privileges"/> run-time parameter.
-->
<productname>PostgreSQL</productname> 9.0からラージオブジェクトは所有者およびアクセス権限を持ちます。
これは<xref linkend="sql-grant"/>および<xref linkend="sql-revoke"/>を使用して管理可能です。
ラージオブジェクトの読み取りには<literal>SELECT</literal>権限が必要です。
また書き出し、切り詰めのためには<literal>UPDATE</literal>権限が必要です。
ラージオブジェクトの所有者(またはデータベーススーパーユーザ)のみがラージオブジェクトの削除、コメント付け、所有者の変更が可能です。
過去のリリースとの互換性に関するこの動作を調整するためには<xref linkend="guc-lo-compat-privileges"/>実行時パラメータを参照してください。
   </para>
  </sect1>

  <sect1 id="lo-interfaces">
<!--
   <title>Client Interfaces</title>
-->
   <title>クライアントインタフェース</title>

   <para>
<!--
    This section describes the facilities that
    <productname>PostgreSQL</productname>'s <application>libpq</application>
    client interface library provides for accessing large objects.
    The <productname>PostgreSQL</productname> large object interface is
    modeled after the <acronym>Unix</acronym> file-system interface, with
    analogues of <function>open</function>,  <function>read</function>,
    <function>write</function>,
    <function>lseek</function>, etc.
-->
本節では、<productname>PostgreSQL</productname>の<application>libpq</application>クライアントインタフェースライブラリで提供されるラージオブジェクトへのアクセス手段について説明します。
<productname>PostgreSQL</productname>ラージオブジェクトインタフェースは、<acronym>Unix</acronym>ファイルシステムインタフェースに因んで設計されており、<function>open</function>、<function>read</function>、<function>write</function>、<function>lseek</function>など同様のインタフェースを有しています。
   </para>

   <para>
<!--
    All large object manipulation using these functions
    <emphasis>must</emphasis> take place within an SQL transaction block,
    since large object file descriptors are only valid for the duration of
    a transaction.
-->
ラージオブジェクトファイル記述子はトランザクションの間でしか有効でありませんので、これらの関数を使用したラージオブジェクトの操作はすべてSQLトランザクションブロック内で行われ<emphasis>なければなりません</emphasis>。
   </para>

   <para>
<!--
    If an error occurs while executing any one of these functions, the
    function will return an otherwise-impossible value, typically 0 or -1.
    A message describing the error is stored in the connection object and
    can be retrieved with <function>PQerrorMessage</function>.
-->
これらの関数のいずれか１つの実行時にエラーが発生した場合、関数は他ではあり得ない値、通常は0または-1を返します。
エラーを説明するメッセージは接続オブジェクト内に格納され、<function>PQerrorMessage</function>を用いて取り出すことができます。
   </para>

   <para>
<!--
    Client applications that use these functions should include the header file
    <filename>libpq/libpq-fs.h</filename> and link with the
    <application>libpq</application> library.
-->
これらの関数を使用するクライアントアプリケーションは、<filename>libpq/libpq-fs.h</filename>ヘッダファイルをインクルードし、<application>libpq</application>ライブラリとリンクしなければなりません。
   </para>

   <sect2 id="lo-create">
<!--
    <title>Creating a Large Object</title>
-->
    <title>ラージオブジェクトの作成</title>

    <para>
     <indexterm><primary>lo_creat</primary></indexterm>
<!--
     The function
-->
<synopsis>
Oid lo_creat(PGconn *conn, int mode);
</synopsis>
<!--
     creates a new large object.
     The return value is the OID that was assigned to the new large object,
     or <symbol>InvalidOid</symbol> (zero) on failure.

     <replaceable class="parameter">mode</replaceable> is unused and
     ignored as of <productname>PostgreSQL</productname> 8.1; however, for
     backward compatibility with earlier releases it is best to
     set it to <symbol>INV_READ</symbol>, <symbol>INV_WRITE</symbol>,
     or <symbol>INV_READ</symbol> <literal>|</literal> <symbol>INV_WRITE</symbol>.
     (These symbolic constants are defined
     in the header file <filename>libpq/libpq-fs.h</filename>.)
-->
この関数はラージオブジェクトを新規に作成します。
戻り値は新規ラージオブジェクトに割り当てられたOIDで、失敗時には<symbol>InvalidOid</symbol>（0）が返されます。
<productname>PostgreSQL</productname> 8.1では、<replaceable class="parameter">mode</replaceable>は使用されず、無視されます。
しかし、以前のリリースとの後方互換性を保持するために、これを<symbol>INV_READ</symbol>、<symbol>INV_WRITE</symbol>、<symbol>INV_READ</symbol> <literal>|</literal> <symbol>INV_WRITE</symbol>に設定することが最善です。
（これらの定数シンボルは<filename>libpq/libpq-fs.h</filename>ヘッダファイルで定義されています。）
    </para>

    <para>
<!--
     An example:
-->
以下に例を示します。
<programlisting>
inv_oid = lo_creat(conn, INV_READ|INV_WRITE);
</programlisting>
    </para>

    <para>
     <indexterm><primary>lo_create</primary></indexterm>
<!--
     The function
-->
<synopsis>
Oid lo_create(PGconn *conn, Oid lobjId);
</synopsis>
<!--
     also creates a new large object.  The OID to be assigned can be
     specified by <replaceable class="parameter">lobjId</replaceable>;
     if so, failure occurs if that OID is already in use for some large
     object.  If <replaceable class="parameter">lobjId</replaceable>
     is <symbol>InvalidOid</symbol> (zero) then <function>lo_create</function> assigns an unused
     OID (this is the same behavior as <function>lo_creat</function>).
     The return value is the OID that was assigned to the new large object,
     or <symbol>InvalidOid</symbol> (zero) on failure.
-->
この関数もラージオブジェクトを新規に作成します。
割り当てられるOIDを<replaceable class="parameter">lobjId</replaceable>で指定することができます。
こうした場合、そのOIDが他のラージオブジェクトですでに使用されていた場合、失敗します。
<replaceable class="parameter">lobjId</replaceable>が<symbol>InvalidOid</symbol>（0）の場合、<function>lo_create</function>は未使用のOIDを割り当てます。
（これは<function>lo_creat</function>と同じ動作です。）
戻り値は新規ラージオブジェクトに割り当てられたOIDで、失敗時には<symbol>InvalidOid</symbol>（0）が返されます。
    </para>

    <para>
<!--
     <function>lo_create</function> is new as of <productname>PostgreSQL</productname>
     8.1; if this function is run against an older server version, it will
     fail and return <symbol>InvalidOid</symbol>.
-->
<function>lo_create</function>は<productname>PostgreSQL</productname> 8.1から導入されました。
この関数を古いバージョンで実行させると失敗し、<symbol>InvalidOid</symbol>が返されます。
    </para>

    <para>
<!--
     An example:
-->
例を示します。
<programlisting>
inv_oid = lo_create(conn, desired_oid);
</programlisting>
    </para>
   </sect2>

   <sect2 id="lo-import">
<!--
    <title>Importing a Large Object</title>
-->
    <title>ラージオブジェクトのインポート</title>

    <para>
     <indexterm><primary>lo_import</primary></indexterm>
<!--
     To import an operating system file as a large object, call
-->
オペレーティングシステム上のファイルをラージオブジェクトとしてインポートするには、以下の関数を呼び出します。
<synopsis>
Oid lo_import(PGconn *conn, const char *filename);
</synopsis>
<!--
     <replaceable class="parameter">filename</replaceable>
     specifies the operating system name of
     the file to be imported as a large object.
     The return value is the OID that was assigned to the new large object,
     or <symbol>InvalidOid</symbol> (zero) on failure.
     Note that the file is read by the client interface library, not by
     the server; so it must exist in the client file system and be readable
     by the client application.
-->
<replaceable class="parameter">filename</replaceable>には、ラージオブジェクトとしてインポートするオペレーティングシステム上のファイルのパス名を指定します。
戻り値は、新規ラージオブジェクトに割り当てられたOIDです。
失敗時は<symbol>InvalidOid</symbol>（0）が返されます。
このファイルがサーバではなく、クライアントインタフェースライブラリから読み取られることに注意してください。
ですから、このファイルはクライアントのファイルシステム上に存在し、クライアントアプリケーションから読み取り可能でなければなりません。
    </para>

    <para>
     <indexterm><primary>lo_import_with_oid</primary></indexterm>
<!--
     The function
-->
<synopsis>
Oid lo_import_with_oid(PGconn *conn, const char *filename, Oid lobjId);
</synopsis>
<!--
     also imports a new large object.  The OID to be assigned can be
     specified by <replaceable class="parameter">lobjId</replaceable>;
     if so, failure occurs if that OID is already in use for some large
     object.  If <replaceable class="parameter">lobjId</replaceable>
     is <symbol>InvalidOid</symbol> (zero) then <function>lo_import_with_oid</function> assigns an unused
     OID (this is the same behavior as <function>lo_import</function>).
     The return value is the OID that was assigned to the new large object,
     or <symbol>InvalidOid</symbol> (zero) on failure.
-->
この関数も新規のラージオブジェクトをインポートします。
割り当てられるOIDを<replaceable class="parameter">lobjId</replaceable>で指定することができます。
こうした場合、そのOIDが他のラージオブジェクトですでに使用されていた場合、失敗します。
<replaceable class="parameter">lobjId</replaceable>が<symbol>InvalidOid</symbol>（0）の場合、<function>lo_import_with_oid</function>は未使用のOIDを割り当てます（これは<function>lo_import</function>と同じ動作です）。
戻り値は新規ラージオブジェクトに割り当てられたOIDで、失敗時には<symbol>InvalidOid</symbol>（0）が返されます。
    </para>

    <para>
<!--
     <function>lo_import_with_oid</function> is new as of <productname>PostgreSQL</productname>
     8.4 and uses <function>lo_create</function> internally which is new in 8.1; if this function is run against 8.0 or before, it will
     fail and return <symbol>InvalidOid</symbol>.
-->
<function>lo_import_with_oid</function>は<productname>PostgreSQL</productname> 8.4から導入され、8.1から導入された<function>lo_create</function>を内部で使用しています。
この関数を8.0以前のバージョンで実行させると失敗し、<symbol>InvalidOid</symbol>が返されます。
    </para>
   </sect2>

   <sect2 id="lo-export">
<!--
    <title>Exporting a Large Object</title>
-->
    <title>ラージオブジェクトのエクスポート</title>

    <para>
     <indexterm><primary>lo_export</primary></indexterm>
<!--
     To export a large object
     into an operating system file, call
-->
ラージオブジェクトをオペレーティングシステム上のファイルにエクスポートするには、以下の関数を呼び出します。
<synopsis>
int lo_export(PGconn *conn, Oid lobjId, const char *filename);
</synopsis>
<!--
     The <parameter>lobjId</parameter> argument specifies the OID of the large
     object to export and the <parameter>filename</parameter> argument
     specifies the operating system name of the file.  Note that the file is
     written by the client interface library, not by the server.  Returns 1
     on success, -1 on failure.
-->
<parameter>lobjId</parameter>引数には、エクスポートさせるラージオブジェクトのOIDを指定し、<parameter>filename</parameter>引数には、オペレーティングシステム上のファイルのパス名を指定します。
このファイルはサーバではなく、クライアントインタフェースライブラリによって書き込まれることに注意してください。
成功時には1、失敗時には-1が返されます。
    </para>
   </sect2>

   <sect2 id="lo-open">
<!--
    <title>Opening an Existing Large Object</title>
-->
    <title>既存のラージオブジェクトのオープン</title>

    <para>
     <indexterm><primary>lo_open</primary></indexterm>
<!--
     To open an existing large object for reading or writing, call
-->
読み取りまたは書き込みのために既存のラージオブジェクトを開く場合は、以下の関数を呼び出します。
<synopsis>
int lo_open(PGconn *conn, Oid lobjId, int mode);
</synopsis>
<!--
     The <parameter>lobjId</parameter> argument specifies the OID of the large
     object to open.   The <parameter>mode</parameter> bits control whether the
     object is opened for reading (<symbol>INV_READ</symbol>), writing
     (<symbol>INV_WRITE</symbol>), or both.
     (These symbolic constants are defined
     in the header file <filename>libpq/libpq-fs.h</filename>.)
     <function>lo_open</function> returns a (non-negative) large object
     descriptor for later use in <function>lo_read</function>,
     <function>lo_write</function>, <function>lo_lseek</function>,
     <function>lo_lseek64</function>, <function>lo_tell</function>,
     <function>lo_tell64</function>, <function>lo_truncate</function>,
     <function>lo_truncate64</function>, and <function>lo_close</function>.
     The descriptor is only valid for
     the duration of the current transaction.
     On failure, -1 is returned.
-->
<parameter>lobjId</parameter>引数には開きたいラージオブジェクトのOIDを指定します。
<parameter>mode</parameter>の各ビットは、そのオブジェクトを読み取りのみ（<symbol>INV_READ</symbol>）、書き込みのみ（<symbol>INV_WRITE</symbol>）、またはその両方できるように開くのかを制御するものです。
（これらの定数シンボルは<filename>libpq/libpq-fs.h</filename>ヘッダファイルで定義されています。）
<function>lo_open</function>は、<function>lo_read</function>、<function>lo_write</function>、<function>lo_lseek</function>、<function>lo_lseek64</function>、<function>lo_tell</function>、<function>lo_tell64</function>、<function>lo_truncate</function>、<function>lo_truncate64</function>、<function>lo_close</function>で使用する（非負の）ラージオブジェクト記述子を返します。
この記述子は現在のトランザクション期間のみで有効です。
失敗時には-1が返されます。
    </para>

    <para>
<!--
     The server currently does not distinguish between modes
     <symbol>INV_WRITE</symbol> and <symbol>INV_READ</symbol> <literal>|</literal>
     <symbol>INV_WRITE</symbol>: you are allowed to read from the descriptor
     in either case.  However there is a significant difference between
     these modes and <symbol>INV_READ</symbol> alone: with <symbol>INV_READ</symbol>
     you cannot write on the descriptor, and the data read from it will
     reflect the contents of the large object at the time of the transaction
     snapshot that was active when <function>lo_open</function> was executed,
     regardless of later writes by this or other transactions.  Reading
     from a descriptor opened with <symbol>INV_WRITE</symbol> returns
     data that reflects all writes of other committed transactions as well
     as writes of the current transaction.  This is similar to the behavior
     of <literal>REPEATABLE READ</literal> versus <literal>READ COMMITTED</literal> transaction
     modes for ordinary SQL <command>SELECT</command> commands.
-->
現時点では、サーバは<symbol>INV_WRITE</symbol>モードと<symbol>INV_READ</symbol> <literal>|</literal> <symbol>INV_WRITE</symbol>モードとを区別しません。
どちらの場合でも記述子から読み取り可能です。
しかし、これらのモードと<symbol>INV_READ</symbol>だけのモードとの間には大きな違いがあります。
<symbol>INV_READ</symbol>モードでは記述子に書き込むことができません。
そして、読み込んだデータは、このトランザクションや他のトランザクションで後で書き込んだかどうかは関係なく、<function>lo_open</function>を実行した時に有効だったトランザクションスナップショットの時点のラージオブジェクトの内容を反映したものになります。
<symbol>INV_WRITE</symbol>を付けて開いた記述子から読み取ると、現在のトランザクションによる書き込みや他のトランザクションがコミットした書き込みすべてを反映したデータが返されます。
これは、通常の<command>SELECT</command> SQLコマンドにおける<literal>REPEATABLE READ</literal>トランザクションの動作と<literal>READ COMMITTED</literal>トランザクションの動作の違いに似ています。
    </para>

    <para>
<!--
     <function>lo_open</function> will fail if <literal>SELECT</literal>
     privilege is not available for the large object, or
     if <symbol>INV_WRITE</symbol> is specified and <literal>UPDATE</literal>
     privilege is not available.
     (Prior to <productname>PostgreSQL</productname> 11, these privilege
     checks were instead performed at the first actual read or write call
     using the descriptor.)
     These privilege checks can be disabled with the
     <xref linkend="guc-lo-compat-privileges"/> run-time parameter.
-->
ラージオブジェクトに<literal>SELECT</literal>権限が与えられていなかったり、<symbol>INV_WRITE</symbol>が指定されていて、かつ<literal>UPDATE</literal>権限が与えられていないと、<function>lo_open</function>は失敗します。
（<productname>PostgreSQL</productname> 11よりも前では、こうした権限チェックはディスクリプタを使って最初に読み出し、あるいは書き込みの呼び出しを実際に行う際に実施されていました。）
この権限チェックは、<xref linkend="guc-lo-compat-privileges"/>実行時パラメータで無効にすることができます。
    </para>

    <para>
<!--
     An example:
-->
以下に例を示します。
<programlisting>
inv_fd = lo_open(conn, inv_oid, INV_READ|INV_WRITE);
</programlisting>
    </para>
</sect2>

<sect2 id="lo-write">
<!--
<title>Writing Data to a Large Object</title>
-->
<title>ラージオブジェクトへのデータの書き込み</title>

<para>
     <indexterm><primary>lo_write</primary></indexterm>
<!--
     The function
-->
<synopsis>
int lo_write(PGconn *conn, int fd, const char *buf, size_t len);
</synopsis>
<!--
     writes <parameter>len</parameter> bytes from <parameter>buf</parameter>
     (which must be of size <parameter>len</parameter>) to large object
     descriptor <parameter>fd</parameter>.  The <parameter>fd</parameter> argument must
     have been returned by a previous <function>lo_open</function>.  The
     number of bytes actually written is returned (in the current
     implementation, this will always equal <parameter>len</parameter> unless
     there is an error).  In the event of an error, the return value is -1.
-->
<parameter>len</parameter>バイトを、<parameter>buf</parameter>（<parameter>len</parameter>サイズでなければなりません）から<parameter>fd</parameter>ラージオブジェクト記述子に書き込みます。
<parameter>fd</parameter>引数は事前に実行した<function>lo_open</function>の戻り値でなければいけません。
実際に書き込まれたバイト数が返されます（現在の実装ではエラーが発生しない限り<parameter>len</parameter>と常に等しくなります）。
エラーイベントが発生した場合は、-1を返します。
</para>

<para>
<!--
     Although the <parameter>len</parameter> parameter is declared as
     <type>size_t</type>, this function will reject length values larger than
     <literal>INT_MAX</literal>.  In practice, it's best to transfer data in chunks
     of at most a few megabytes anyway.
-->
<parameter>len</parameter>パラメータは<type>size_t</type>として宣言されていますが、この関数は<literal>INT_MAX</literal>より大きな値を拒絶します。
実際には、多くても数メガバイトのチャンクでデータを転送することが最善です。
</para>
</sect2>

<sect2 id="lo-read">
<!--
<title>Reading Data from a Large Object</title>
-->
<title>ラージオブジェクトからのデータの読み込み</title>

<para>
     <indexterm><primary>lo_read</primary></indexterm>
<!--
     The function
-->
<synopsis>
int lo_read(PGconn *conn, int fd, char *buf, size_t len);
</synopsis>
<!--
     reads up to <parameter>len</parameter> bytes from large object descriptor
     <parameter>fd</parameter> into <parameter>buf</parameter> (which must be
     of size <parameter>len</parameter>).  The <parameter>fd</parameter>
     argument must have been returned by a previous
     <function>lo_open</function>.  The number of bytes actually read is
     returned; this will be less than <parameter>len</parameter> if the end of
     the large object is reached first.  In the event of an error, the return
     value is -1.
-->
<parameter>len</parameter>長のバイトを、<parameter>fd</parameter>ラージオブジェクト記述子から<parameter>buf</parameter>（<parameter>len</parameter>サイズでなければなりません）に読み込みます。
<parameter>fd</parameter>引数は事前に実行した<function>lo_open</function>の戻り値でなければいけません。
実際に読み込まれたバイト数が返されます。
ラージオブジェクトの最後に先に達した場合は<parameter>len</parameter>より小さな値になります。
エラーイベントが発生した場合は、-1値を返します。
</para>

<para>
<!--
     Although the <parameter>len</parameter> parameter is declared as
     <type>size_t</type>, this function will reject length values larger than
     <literal>INT_MAX</literal>.  In practice, it's best to transfer data in chunks
     of at most a few megabytes anyway.
-->
<parameter>len</parameter>パラメータは<type>size_t</type>として宣言されていますが、この関数は<literal>INT_MAX</literal>より大きな値を拒絶します。
実際には、多くても数メガバイトをチャンク内にデータを転送することが最善です。
</para>
</sect2>

<sect2 id="lo-seek">
<!--
<title>Seeking in a Large Object</title>
-->
<title>ラージオブジェクトのシーク</title>

<para>
     <indexterm><primary>lo_lseek</primary></indexterm>
<!--
     To change the current read or write location associated with a
     large object descriptor, call
-->
ラージオブジェクト記述子に関連付けされている、現在の読み取りまたは書き込みを行う位置を変更するには、以下の関数を呼び出します。
<synopsis>
int lo_lseek(PGconn *conn, int fd, int offset, int whence);
</synopsis>
<!--
     This function moves the
     current location pointer for the large object descriptor identified by
     <parameter>fd</parameter> to the new location specified by
     <parameter>offset</parameter>.  The valid values for <parameter>whence</parameter>
     are <symbol>SEEK_SET</symbol> (seek from object start),
     <symbol>SEEK_CUR</symbol> (seek from current position), and
     <symbol>SEEK_END</symbol> (seek from object end).  The return value is
     the new location pointer, or -1 on error.
-->
この関数は<parameter>fd</parameter>で識別されるラージオブジェクト識別子の現在の位置を指すポインタを、<parameter>offset</parameter>で指定した新しい位置に変更します。
<parameter>whence</parameter>に指定可能な値は、<symbol>SEEK_SET</symbol>（オブジェクトの先頭位置からシーク）、<symbol>SEEK_CUR</symbol>（現在位置からシーク）、<symbol>SEEK_END</symbol>（オブジェクトの末尾位置からシーク）のいずれかです。
戻り値は新しい位置ポインタで、エラー時に-1が返されます。
</para>

<para>
     <indexterm><primary>lo_lseek64</primary></indexterm>
<!--
     When dealing with large objects that might exceed 2GB in size,
     instead use
-->
2GBを超えるサイズのラージオブジェクトを取り扱う場合は代わりに以下を使用してください。
<synopsis>
pg_int64 lo_lseek64(PGconn *conn, int fd, pg_int64 offset, int whence);
</synopsis>
<!--
     This function has the same behavior
     as <function>lo_lseek</function>, but it can accept an
     <parameter>offset</parameter> larger than 2GB and/or deliver a result larger
     than 2GB.
     Note that <function>lo_lseek</function> will fail if the new location
     pointer would be greater than 2GB.
-->
この関数は<function>lo_lseek</function>と同じ動作をしますが、<parameter>offset</parameter>として2GBを超える値を受付け、2GBより大きな結果を出力します。
<function>lo_lseek</function>は2GBを超える新しい位置ポインタが指定された場合に失敗することに注意してください。
</para>

<para>
<!--
     <function>lo_lseek64</function> is new as of <productname>PostgreSQL</productname>
     9.3.  If this function is run against an older server version, it will
     fail and return -1.
-->
<function>lo_lseek64</function>は<productname>PostgreSQL</productname> 9.3にて追加されました。
この関数をより古いバージョンのサーバに対して実行した場合には失敗し、-1が返ります。
</para>

</sect2>

<sect2 id="lo-tell">
<!--
<title>Obtaining the Seek Position of a Large Object</title>
-->
<title>ラージオブジェクトのシーク位置の入手</title>

<para>
     <indexterm><primary>lo_tell</primary></indexterm>
<!--
     To obtain the current read or write location of a large object descriptor,
     call
-->
ラージオブジェクト記述子の現在の読み取り、書き込み位置を入手するには、以下の関数を呼び出します。
<synopsis>
int lo_tell(PGconn *conn, int fd);
</synopsis>
<!--
     If there is an error, the return value is -1.
-->
エラーが発生した場合は-1が返されます。
</para>

<para>
     <indexterm><primary>lo_tell64</primary></indexterm>
<!--
     When dealing with large objects that might exceed 2GB in size,
     instead use
-->
サイズが2GBを超える可能性があるラージオブジェクトを取り扱う場合は代わりに以下を使用します。
<synopsis>
pg_int64 lo_tell64(PGconn *conn, int fd);
</synopsis>
<!--
     This function has the same behavior
     as <function>lo_tell</function>, but it can deliver a result larger
     than 2GB.
     Note that <function>lo_tell</function> will fail if the current
     read/write location is greater than 2GB.
-->
この関数は<function>lo_tell</function>と同じ動作をしますが、2GBより大きな結果を出力します。
<function>lo_tell</function>は2GBを超える新しい位置での読み書きに失敗します。
</para>

<para>
<!--
     <function>lo_tell64</function> is new as of <productname>PostgreSQL</productname>
     9.3.  If this function is run against an older server version, it will
     fail and return -1.
-->
<function>lo_tell64</function>は<productname>PostgreSQL</productname> 9.3にて追加されました。
この関数をより古いバージョンのサーバに対して実行した場合には失敗し、-1が返ります。
</para>
</sect2>

<sect2 id="lo-truncate">
<!--
<title>Truncating a Large Object</title>
-->
<title>ラージオブジェクトを切り詰める</title>

<para>
     <indexterm><primary>lo_truncate</primary></indexterm>
<!--
     To truncate a large object to a given length, call
-->
ラージオブジェクトを指定した長さに切り詰めるには、以下を呼び出します。
<synopsis>
int lo_truncate(PGcon *conn, int fd, size_t len);
</synopsis>
<!--
     This function truncates the large object
     descriptor <parameter>fd</parameter> to length <parameter>len</parameter>.  The
     <parameter>fd</parameter> argument must have been returned by a
     previous <function>lo_open</function>.  If <parameter>len</parameter> is
     greater than the large object's current length, the large object
     is extended to the specified length with null bytes ('\0').
     On success, <function>lo_truncate</function> returns
     zero.  On error, the return value is -1.
-->
この関数はラージオブジェクト記述子<parameter>fd</parameter>を<parameter>len</parameter>長に切り詰めます。
<parameter>fd</parameter>引数は前もって<function>lo_open</function>が返したものでなければなりません。
<parameter>len</parameter>が現在のラージオブジェクト長より大きければ、ラージオブジェクトは指定された長さまでヌルバイト('\0')で拡張されます。
成功時<function>lo_truncate</function>はゼロを返します。
失敗時の戻り値は-1です。
</para>

<para>
<!--
     The read/write location associated with the descriptor
     <parameter>fd</parameter> is not changed.
-->
<parameter>fd</parameter>ディスクリプタの読み取り/書き出し位置は変わりません。
</para>

<para>
<!--
     Although the <parameter>len</parameter> parameter is declared as
     <type>size_t</type>, <function>lo_truncate</function> will reject length
     values larger than <literal>INT_MAX</literal>.
-->
<parameter>len</parameter>パラメータは<type>size_t</type>として宣言されていますが、<function>lo_truncate</function>は<literal>INT_MAX</literal>より大きな値を拒絶します。
</para>

<para>
     <indexterm><primary>lo_truncate64</primary></indexterm>
<!--
     When dealing with large objects that might exceed 2GB in size,
     instead use
-->
2GBを超える可能性があるラージオブジェクトを取り扱う場合は代わりに以下を使用します。
<synopsis>
int lo_truncate64(PGcon *conn, int fd, pg_int64 len);
</synopsis>
<!--
     This function has the same
     behavior as <function>lo_truncate</function>, but it can accept a
     <parameter>len</parameter> value exceeding 2GB.
-->
この関数は<function>lo_truncate</function>と同じ動作をしますが、2GBを超える<parameter>len</parameter>を受け付けることができます。
</para>

<para>
<!--
     <function>lo_truncate</function> is new as of <productname>PostgreSQL</productname>
     8.3; if this function is run against an older server version, it will
     fail and return -1.
-->
<function>lo_truncate</function>は<productname>PostgreSQL</productname> 8.3で新規に導入されました。
この関数を古いバージョンのサーバに対して実行した場合は失敗し、-1が返されます。
</para>

<para>
<!--
     <function>lo_truncate64</function> is new as of <productname>PostgreSQL</productname>
     9.3; if this function is run against an older server version, it will
     fail and return -1.
-->
<function>lo_truncate64</function>は<productname>PostgreSQL</productname> 9.3にて追加されました。
この関数をより古いバージョンのサーバに対して実行した場合には失敗し、-1が返ります。
</para>
</sect2>

<sect2 id="lo-close">
<!--
<title>Closing a Large Object Descriptor</title>
-->
<title>ラージオブジェクト記述子を閉じる</title>

<para>
     <indexterm><primary>lo_close</primary></indexterm>
<!--
     A large object descriptor can be closed by calling
-->
以下を呼び出すことでラージオブジェクト記述子を閉ざすことができます。
<synopsis>
int lo_close(PGconn *conn, int fd);
</synopsis>
<!--
     where <parameter>fd</parameter> is a
     large object descriptor returned by <function>lo_open</function>.
     On success, <function>lo_close</function> returns zero.  On
     error, the return value is -1.
-->
ここで、<parameter>fd</parameter>は<function>lo_open</function>の戻り値であるラージオブジェクト記述子です。
成功すると、<function>lo_close</function>は0を返します。
失敗すると、-1を返します。
</para>

<para>
<!--
     Any large  object  descriptors that remain open at the end of a
     transaction will be closed automatically.
-->
開いたままのラージオブジェクト記述子は全てトランザクションの終了時に自動的に閉ざされます。
</para>
</sect2>

   <sect2 id="lo-unlink">
<!--
    <title>Removing a Large Object</title>
-->
<title>ラージオブジェクトの削除</title>

    <para>
     <indexterm><primary>lo_unlink</primary></indexterm>
<!--
     To remove a large object from the database, call
-->
データベースからラージオブジェクトを削除するには、以下の関数を呼び出します。
<synopsis>
int lo_unlink(PGconn *conn, Oid lobjId);
</synopsis>
<!--
     The <parameter>lobjId</parameter> argument specifies the OID of the
     large object to remove.  Returns 1 if successful, -1 on failure.
-->
<parameter>lobjId</parameter>引数は削除するラージオブジェクトのOIDを指定します。
成功時に1を、失敗時に-1を返します。
    </para>
   </sect2>


</sect1>

<sect1 id="lo-funcs">
<<<<<<< HEAD
<title>Server-Side Functions</title>
=======
<!--
<title>Server-side Functions</title>
-->
<title>サーバ側の関数</title>
>>>>>>> bd0a9e56

  <para>
<!--
   Server-side functions tailored for manipulating large objects from SQL are
   listed in <xref linkend="lo-funcs-table"/>.
-->
SQLからラージオブジェクトを操作するのに適応したサーバ側の関数を<xref linkend="lo-funcs-table"/>に列挙します。
  </para>

  <table id="lo-funcs-table">
<<<<<<< HEAD
   <title>SQL-Oriented Large Object Functions</title>
=======
<!--
   <title>SQL-oriented Large Object Functions</title>
-->
   <title>SQL向けラージオブジェクト関数</title>
>>>>>>> bd0a9e56
   <tgroup cols="5">
    <thead>
     <row>
<!--
      <entry>Function</entry>
      <entry>Return Type</entry>
      <entry>Description</entry>
      <entry>Example</entry>
      <entry>Result</entry>
-->
      <entry>関数</entry>
      <entry>戻り値の型</entry>
      <entry>説明</entry>
      <entry>例</entry>
      <entry>結果</entry>
     </row>
    </thead>

    <tbody>
     <row>
      <entry>
       <indexterm>
        <primary>lo_from_bytea</primary>
       </indexterm>
       <literal><function>lo_from_bytea(<parameter>loid</parameter> <type>oid</type>, <parameter>string</parameter> <type>bytea</type>)</function></literal>
      </entry>
      <entry><type>oid</type></entry>
      <entry>
<!--
       Create a large object and store data there, returning its OID.
       Pass <literal>0</literal> to have the system choose an OID.
-->
ラージオブジェクトを作成してそこにデータを格納し、そのOIDを返す。
システムにOIDを選ばせるには<literal>0</literal>を渡す。
      </entry>
      <entry><literal>lo_from_bytea(0, '\xffffff00')</literal></entry>
      <entry><literal>24528</literal></entry>
     </row>

     <row>
      <entry>
       <indexterm>
        <primary>lo_put</primary>
       </indexterm>
       <literal><function>lo_put(<parameter>loid</parameter> <type>oid</type>, <parameter>offset</parameter> <type>bigint</type>, <parameter>str</parameter> <type>bytea</type>)</function></literal>
      </entry>
      <entry><type>void</type></entry>
      <entry>
<!--
       Write data at the given offset.
-->
与えられたオフセットにデータを書き込む。
      </entry>
      <entry><literal>lo_put(24528, 1, '\xaa')</literal></entry>
      <entry></entry>
     </row>

     <row>
      <entry>
       <indexterm>
        <primary>lo_get</primary>
       </indexterm>
       <literal><function>lo_get(<parameter>loid</parameter> <type>oid</type> <optional>, <parameter>from</parameter> <type>bigint</type>, <parameter>for</parameter> <type>int</type></optional>)</function></literal>
      </entry>
      <entry><type>bytea</type></entry>
      <entry>
<!--
       Extract contents or a substring thereof.
-->
そこから内容または部分文字列を取り出す。
      </entry>
      <entry><literal>lo_get(24528, 0, 3)</literal></entry>
      <entry><literal>\xffaaff</literal></entry>
     </row>

    </tbody>
   </tgroup>
  </table>

  <para>
<!--
   There are additional server-side functions corresponding to each of the
   client-side functions described earlier; indeed, for the most part the
   client-side functions are simply interfaces to the equivalent server-side
   functions.  The ones just as convenient to call via SQL commands are
   <function>lo_creat</function><indexterm><primary>lo_creat</primary></indexterm>,
   <function>lo_create</function>,
   <function>lo_unlink</function><indexterm><primary>lo_unlink</primary></indexterm>,
   <function>lo_import</function><indexterm><primary>lo_import</primary></indexterm>, and
   <function>lo_export</function><indexterm><primary>lo_export</primary></indexterm>.
   Here are examples of their use:

-->
これまで説明したクライアント側の関数それぞれに対応する、追加のサーバ側の関数があります。
実際、ほとんどのクライアント側の関数は対応するサーバ側の関数に対する単なるインタフェースです。
SQLコマンドからの呼び出しが便利な関数は、<function>lo_creat</function><indexterm><primary>lo_creat</primary></indexterm>、<function>lo_create</function>、<function>lo_unlink</function><indexterm><primary>lo_unlink</primary></indexterm>、<function>lo_import</function><indexterm><primary>lo_import</primary></indexterm>、<function>lo_export</function><indexterm><primary>lo_export</primary></indexterm>です。
これらの使用例を示します。
<programlisting>
CREATE TABLE image (
    name            text,
    raster          oid
);

<!--
SELECT lo_creat(-1);       &#045;- returns OID of new, empty large object
-->
SELECT lo_creat(-1);       -- 新しい空のラージオブジェクトのOIDを返します

<!--
SELECT lo_create(43213);   &#045;- attempts to create large object with OID 43213
-->
SELECT lo_create(43213);   -- OID 43213でラージオブジェクトの生成を試行します

<!--
SELECT lo_unlink(173454);  &#045;- deletes large object with OID 173454
-->
SELECT lo_unlink(173454);  -- OID 173454のラージオブジェクトを削除します

INSERT INTO image (name, raster)
    VALUES ('beautiful image', lo_import('/etc/motd'));

<!--
INSERT INTO image (name, raster)  &#045;&#045; same as above, but specify OID to use
    VALUES ('beautiful image', lo_import('/etc/motd', 68583));
-->
INSERT INTO image (name, raster)  -- 上と同じですが使用するOIDを指定します
    VALUES ('beautiful image', lo_import('/etc/motd', 68583));

SELECT lo_export(image.raster, '/tmp/motd') FROM image
    WHERE name = 'beautiful image';
</programlisting>
  </para>

  <para>
<!--
    The server-side <function>lo_import</function> and
    <function>lo_export</function> functions behave considerably differently
    from their client-side analogs.  These two functions read and write files
    in the server's file system, using the permissions of the database's
    owning user.  Therefore, by default their use is restricted to superusers.
    In contrast, the client-side import and export functions read and write
    files in the client's file system, using the permissions of the client
    program.  The client-side functions do not require any database
    privileges, except the privilege to read or write the large object in
    question.
-->
サーバ側の<function>lo_import</function>および<function>lo_export</function>関数の動作はクライアント側の関数とかなり異なります。
この2つの関数はサーバのファイルシステム上のファイルの読み書きを、データベースを所有するユーザの権限で行います。
したがって、デフォルトではこれらの使用はスーパーユーザに限定されています。
対照的に、クライアント側のインポート関数とエクスポート関数はクライアントのファイルシステム上のファイルをクライアントプログラムの権限で読み書きします。
このクライアント側の関数は、対象となるラージオブジェクトの読み出し、書き込み権限を除き、データベース権限を必要としません。
  </para>

  <caution>
   <para>
<!--
    It is possible to <xref linkend="sql-grant"/> use of the
    server-side <function>lo_import</function>
    and <function>lo_export</function> functions to non-superusers, but
    careful consideration of the security implications is required.  A
    malicious user of such privileges could easily parlay them into becoming
    superuser (for example by rewriting server configuration files), or could
    attack the rest of the server's file system without bothering to obtain
    database superuser privileges as such.  <emphasis>Access to roles having
    such privilege must therefore be guarded just as carefully as access to
    superuser roles.</emphasis>  Nonetheless, if use of
    server-side <function>lo_import</function>
    or <function>lo_export</function> is needed for some routine task, it's
    safer to use a role with such privileges than one with full superuser
    privileges, as that helps to reduce the risk of damage from accidental
    errors.
-->
サーバサイド<function>lo_import</function>と<function>lo_export</function>関数に対して<xref linkend="sql-grant"/>を非スーパーユーザに適用することは可能ですが、その結果が意味することについて慎重な考慮が必要です。
そうした権限を持つ悪意のあるユーザは、（たとえば、サーバ設定ファイルを書き換えることによって）容易にその権限を拡張してスーパーユーザになることができるでしょう。
あるいは、そのようにしてデータベーススーパーユーザ権限を取得することなく、サーバのファイルシステムを攻撃することができるでしょう。
<emphasis>したがって、そうした権限を持つロールへのアクセスは、スーパーユーザロールへのアクセスとまったく同様に、注意深く防御されなければなりません。</emphasis>
にもかかわらず、サーバサイドの<function>lo_import</function>あるいは<function>lo_export</function>を定形業務に使う必要があるなら、完全なスーパーユーザ権限よりは、そうした権限を持つロールを使う方が安全です。
偶発的な間違いから来る被害のリスクを減らすのに役立つからです。
   </para>
  </caution>

  <para>
<!--
    The functionality of <function>lo_read</function> and
    <function>lo_write</function> is also available via server-side calls,
    but the names of the server-side functions differ from the client side
    interfaces in that they do not contain underscores.  You must call
    these functions as <function>loread</function> and <function>lowrite</function>.
-->
また<function>lo_read</function>および<function>lo_write</function>の機能はサーバサイドの呼び出しを介しても利用することができます。
しかしサーバサイドの関数名はクライアント側のインタフェースとは異なり、アンダースコアが含まれません。
<function>loread</function>および<function>lowrite</function>としてこれらの関数を呼び出さなければなりません。
  </para>

</sect1>

<sect1 id="lo-examplesect">
<!--
<title>Example Program</title>
-->
<title>サンプルプログラム</title>

<para>
<!--
     <xref linkend="lo-example"/> is a sample program which shows how the large object
     interface
     in <application>libpq</application> can be used.  Parts of the program are
     commented out but are left in the source for  the  reader's
     benefit.  This program can also be found in
     <filename>src/test/examples/testlo.c</filename> in the source distribution.
-->
<xref linkend="lo-example"/>は、<application>libpq</application>を使ったラージオブジェクトインタフェースの使い方を示すサンプルプログラムです。
プログラムの一部はコメントアウトされていますが、読者にわかりやすいようにそのまま残してあります。
このプログラムは、ソース配布物内の<filename>src/test/examples</filename>にあります。
</para>

  <example id="lo-example">
<!--
   <title>Large Objects with <application>libpq</application> Example Program</title>
-->
   <title><application>Libpq</application>を使用したラージオブジェクトのサンプルプログラム</title>
<programlisting><![CDATA[
/*-------------------------------------------------------------------------
 *
 * testlo.c
]]>
<!--
 *    test using large objects with libpq
-->
<![CDATA[
 *    libpqによるラージオブジェクトを使用する試験
 *
 * Portions Copyright (c) 1996-2019, PostgreSQL Global Development Group
 * Portions Copyright (c) 1994, Regents of the University of California
 *
 *
 * IDENTIFICATION
 *    src/test/examples/testlo.c
 *
 *-------------------------------------------------------------------------
 */
#include <stdio.h>
#include <stdlib.h>

#include <sys/types.h>
#include <sys/stat.h>
#include <fcntl.h>
#include <unistd.h>

#include "libpq-fe.h"
#include "libpq/libpq-fs.h"

#define BUFSIZE         1024

/*
 * importFile -
]]>
<!--
 *    import file "in_filename" into database as large object "lobjOid"
-->
<![CDATA[
 *    "in_filename"ファイルをラージオブジェクト"lobjOid"としてデータベースにインポートする。
 *
 */
static Oid
importFile(PGconn *conn, char *filename)
{
    Oid         lobjId;
    int         lobj_fd;
    char        buf[BUFSIZE];
    int         nbytes,
                tmp;
    int         fd;

    /*
]]>
<!--
     * open the file to be read in
-->
<![CDATA[
     * 読み込むファイルを開く
     */
    fd = open(filename, O_RDONLY, 0666);
    if (fd < 0)
]]>
<!--
    {                           /* error */
-->
<![CDATA[
    {                           /* エラー時 */
        fprintf(stderr, "cannot open unix file\"%s\"\n", filename);
    }

    /*
]]>
<!--
     * create the large object
-->
<![CDATA[
     * ラージオブジェクトを作成する
     */
    lobjId = lo_creat(conn, INV_READ | INV_WRITE);
    if (lobjId == 0)
        fprintf(stderr, "cannot create large object");

    lobj_fd = lo_open(conn, lobjId, INV_WRITE);

    /*
]]>
<!--
     * read in from the Unix file and write to the inversion file
-->
<![CDATA[
     * Unixファイルから読み込み、転置ファイルへ書き出す
     */
    while ((nbytes = read(fd, buf, BUFSIZE)) > 0)
    {
        tmp = lo_write(conn, lobj_fd, buf, nbytes);
        if (tmp < nbytes)
            fprintf(stderr, "error while reading \"%s\"", filename);
    }

    close(fd);
    lo_close(conn, lobj_fd);

    return lobjId;
}

static void
pickout(PGconn *conn, Oid lobjId, int start, int len)
{
    int         lobj_fd;
    char       *buf;
    int         nbytes;
    int         nread;

    lobj_fd = lo_open(conn, lobjId, INV_READ);
    if (lobj_fd < 0)
        fprintf(stderr, "cannot open large object %u", lobjId);

    lo_lseek(conn, lobj_fd, start, SEEK_SET);
    buf = malloc(len + 1);

    nread = 0;
    while (len - nread > 0)
    {
        nbytes = lo_read(conn, lobj_fd, buf, len - nread);
        buf[nbytes] = '\0';
        fprintf(stderr, ">>> %s", buf);
        nread += nbytes;
        if (nbytes <= 0)
            break;              /* no more data? */
    }
    free(buf);
    fprintf(stderr, "\n");
    lo_close(conn, lobj_fd);
}

static void
overwrite(PGconn *conn, Oid lobjId, int start, int len)
{
    int         lobj_fd;
    char       *buf;
    int         nbytes;
    int         nwritten;
    int         i;

    lobj_fd = lo_open(conn, lobjId, INV_WRITE);
    if (lobj_fd < 0)
        fprintf(stderr, "cannot open large object %u", lobjId);

    lo_lseek(conn, lobj_fd, start, SEEK_SET);
    buf = malloc(len + 1);

    for (i = 0; i < len; i++)
        buf[i] = 'X';
    buf[i] = '\0';

    nwritten = 0;
    while (len - nwritten > 0)
    {
        nbytes = lo_write(conn, lobj_fd, buf + nwritten, len - nwritten);
        nwritten += nbytes;
        if (nbytes <= 0)
        {
            fprintf(stderr, "\nWRITE FAILED!\n");
            break;
        }
    }
    free(buf);
    fprintf(stderr, "\n");
    lo_close(conn, lobj_fd);
}


/*
 * exportFile -
]]>
<!--
 *    export large object "lobjOid" to file "out_filename"
-->
<![CDATA[
 *    ラージオブジェクト"lobjOid"を"out_filename"ファイルにエクスポートする。
 *
 */
static void
exportFile(PGconn *conn, Oid lobjId, char *filename)
{
    int         lobj_fd;
    char        buf[BUFSIZE];
    int         nbytes,
                tmp;
    int         fd;

    /*
]]>
<!--
     * open the large object
-->
<![CDATA[
     * ラージオブジェクトを作成する
     */
    lobj_fd = lo_open(conn, lobjId, INV_READ);
    if (lobj_fd < 0)
        fprintf(stderr, "cannot open large object %u", lobjId);

    /*
]]>
<!--
     * open the file to be written to
-->
<![CDATA[
     * 書き込むファイルを開く
     */
    fd = open(filename, O_CREAT | O_WRONLY | O_TRUNC, 0666);
    if (fd < 0)
]]>
<!--
    {                           /* error */
-->
<![CDATA[
    {                           /* エラー時 */
        fprintf(stderr, "cannot open unix file\"%s\"",
                filename);
    }

    /*
]]>
<!--
     * read in from the inversion file and write to the Unix file
-->
<![CDATA[
     * 転置ファイルから読み込み、Unixファイルへ書き出す。
     */
    while ((nbytes = lo_read(conn, lobj_fd, buf, BUFSIZE)) > 0)
    {
        tmp = write(fd, buf, nbytes);
        if (tmp < nbytes)
        {
            fprintf(stderr, "error while writing \"%s\"",
                    filename);
        }
    }

    lo_close(conn, lobj_fd);
    close(fd);

    return;
}

static void
exit_nicely(PGconn *conn)
{
    PQfinish(conn);
    exit(1);
}

int
main(int argc, char **argv)
{
    char       *in_filename,
               *out_filename;
    char       *database;
    Oid         lobjOid;
    PGconn     *conn;
    PGresult   *res;

    if (argc != 4)
    {
        fprintf(stderr, "Usage: %s database_name in_filename out_filename\n",
                argv[0]);
        exit(1);
    }

    database = argv[1];
    in_filename = argv[2];
    out_filename = argv[3];

    /*
]]>
<!--
     * set up the connection
-->
<![CDATA[
     * 接続を設定する
     */
    conn = PQsetdb(NULL, NULL, NULL, NULL, database);

]]>
<!--
    /* check to see that the backend connection was successfully made */
-->
<![CDATA[
    /* バックエンドとの接続が成功したかどうか確認する */
    if (PQstatus(conn) != CONNECTION_OK)
    {
        fprintf(stderr, "Connection to database failed: %s",
                PQerrorMessage(conn));
        exit_nicely(conn);
    }
]]>

<<<<<<< HEAD
    /* Set always-secure search path, so malicious users can't take control. */
=======
<!--
    /* Set always-secure search path, so malicious users can't take control. */
-->
<![CDATA[
    /* 常に安全なサーチパスを設定する。そのため、悪意のあるユーザは操作できない。 */
>>>>>>> bd0a9e56
    res = PQexec(conn,
                 "SELECT pg_catalog.set_config('search_path', '', false)");
    if (PQresultStatus(res) != PGRES_TUPLES_OK)
    {
        fprintf(stderr, "SET failed: %s", PQerrorMessage(conn));
        PQclear(res);
        exit_nicely(conn);
    }
    PQclear(res);

    res = PQexec(conn, "begin");
    PQclear(res);
    printf("importing file \"%s\" ...\n", in_filename);
/*  lobjOid = importFile(conn, in_filename); */
    lobjOid = lo_import(conn, in_filename);
    if (lobjOid == 0)
        fprintf(stderr, "%s\n", PQerrorMessage(conn));
    else
    {
        printf("\tas large object %u.\n", lobjOid);

        printf("picking out bytes 1000-2000 of the large object\n");
        pickout(conn, lobjOid, 1000, 1000);

        printf("overwriting bytes 1000-2000 of the large object with X's\n");
        overwrite(conn, lobjOid, 1000, 1000);

        printf("exporting large object to file \"%s\" ...\n", out_filename);
/*      exportFile(conn, lobjOid, out_filename); */
        if (lo_export(conn, lobjOid, out_filename) < 0)
            fprintf(stderr, "%s\n", PQerrorMessage(conn));
    }

    res = PQexec(conn, "end");
    PQclear(res);
    PQfinish(conn);
    return 0;
}
]]>
</programlisting>
</example>

</sect1>
</chapter><|MERGE_RESOLUTION|>--- conflicted
+++ resolved
@@ -843,14 +843,10 @@
 </sect1>
 
 <sect1 id="lo-funcs">
-<<<<<<< HEAD
+<!--
 <title>Server-Side Functions</title>
-=======
-<!--
-<title>Server-side Functions</title>
 -->
 <title>サーバ側の関数</title>
->>>>>>> bd0a9e56
 
   <para>
 <!--
@@ -861,14 +857,10 @@
   </para>
 
   <table id="lo-funcs-table">
-<<<<<<< HEAD
+<!--
    <title>SQL-Oriented Large Object Functions</title>
-=======
-<!--
-   <title>SQL-oriented Large Object Functions</title>
 -->
    <title>SQL向けラージオブジェクト関数</title>
->>>>>>> bd0a9e56
    <tgroup cols="5">
     <thead>
      <row>
@@ -1391,15 +1383,11 @@
     }
 ]]>
 
-<<<<<<< HEAD
-    /* Set always-secure search path, so malicious users can't take control. */
-=======
 <!--
     /* Set always-secure search path, so malicious users can't take control. */
 -->
 <![CDATA[
     /* 常に安全なサーチパスを設定する。そのため、悪意のあるユーザは操作できない。 */
->>>>>>> bd0a9e56
     res = PQexec(conn,
                  "SELECT pg_catalog.set_config('search_path', '', false)");
     if (PQresultStatus(res) != PGRES_TUPLES_OK)

--- conflicted
+++ resolved
@@ -455,18 +455,15 @@
      <term><literal>libpq_encryption</literal></term>
      <listitem>
       <para>
-<<<<<<< HEAD
-<!--
-       Runs the test suite under <filename>src/test/ssl</filename>.  This opens TCP/IP listen sockets.
--->
-<filename>src/test/ssl</filename>以下のテストスイートを実行します。
-これはTCP/IPリッスンソケットを開きます。
-=======
+<!--
        Runs the test <filename>src/interfaces/libpq/t/005_negotiate_encryption.pl</filename>.
        This opens TCP/IP listen sockets. If <varname>PG_TEST_EXTRA</varname>
        also includes <literal>kerberos</literal>, additional tests that require
        an MIT Kerberos installation are enabled.
->>>>>>> 3d6a8289
+-->
+<filename>src/interfaces/libpq/t/005_negotiate_encryption.pl</filename>テストを実行します。
+これはTCP/IPリッスンソケットを開きます。
+<varname>PG_TEST_EXTRA</varname>に<literal>kerberos</literal>も含まれる場合、MIT Kerberosインストールを必要とする追加のテストが有効になります。
       </para>
      </listitem>
     </varlistentry>
@@ -490,19 +487,13 @@
      <term><literal>oauth</literal></term>
      <listitem>
       <para>
-<<<<<<< HEAD
-<!--
-       Runs the test <filename>src/interfaces/libpq/t/005_negotiate_encryption.pl</filename>.
-       This opens TCP/IP listen sockets. If <varname>PG_TEST_EXTRA</varname>
-       also includes <literal>kerberos</literal>, additional tests that require
-       an MIT Kerberos installation are enabled.
--->
-<filename>src/interfaces/libpq/t/005_negotiate_encryption.pl</filename>テストを実行します。
-これはTCP/IPリッスンソケットを開きます。
-<varname>PG_TEST_EXTRA</varname>に<literal>kerberos</literal>も含まれる場合、MIT Kerberosインストールを必要とする追加のテストが有効になります。
-=======
+<!--
        Runs the test suite under <filename>src/test/modules/oauth_validator</filename>.
        This opens TCP/IP listen sockets for a test server running HTTPS.
+-->
+《マッチ度[58.219178]》<filename>src/test/ssl</filename>以下のテストスイートを実行します。
+これはTCP/IPリッスンソケットを開きます。
+《機械翻訳》«Runs the test suite under <filename>src/test/modules/oauth_validator</filename>. This opens TCP/IP listen sockets for a test server running HTTPS.»
       </para>
      </listitem>
     </varlistentry>
@@ -511,11 +502,14 @@
      <term><literal>regress_dump_restore</literal></term>
      <listitem>
       <para>
+<!--
        Runs an additional test suite in
        <filename>src/bin/pg_upgrade/t/002_pg_upgrade.pl</filename> which
        cycles the regression database through <command>pg_dump</command>/
        <command>pg_restore</command>.  Not enabled by default because it
        is resource intensive.
+-->
+《機械翻訳》«Runs an additional test suite in <filename>src/bin/pg_upgrade/t/002_pg_upgrade.pl</filename> which cycles the regression database through <command>pg_dump</command>/ <command>pg_restore</command>. Not enabled by default because it is resource intensive.»
       </para>
      </listitem>
     </varlistentry>
@@ -524,9 +518,12 @@
      <term><literal>sepgsql</literal></term>
      <listitem>
       <para>
+<!--
        Runs the test suite under <filename>contrib/sepgsql</filename>.  This
        requires an SELinux environment that is set up in a specific way; see
        <xref linkend="sepgsql-regression"/>.
+-->
+《機械翻訳》«Runs the test suite under <filename>contrib/sepgsql</filename>. This requires an SELinux environment that is set up in a specific way; see <xref linkend="sepgsql-regression"/>.»
       </para>
      </listitem>
     </varlistentry>
@@ -535,8 +532,11 @@
      <term><literal>ssl</literal></term>
      <listitem>
       <para>
+<!--
        Runs the test suite under <filename>src/test/ssl</filename>.  This opens TCP/IP listen sockets.
->>>>>>> 3d6a8289
+-->
+<filename>src/test/ssl</filename>以下のテストスイートを実行します。
+これはTCP/IPリッスンソケットを開きます。
       </para>
      </listitem>
     </varlistentry>
@@ -938,13 +938,10 @@
      The regression test driver sets environment variable
      <envar>PGTZ</envar> to <literal>America/Los_Angeles</literal>,
      which normally ensures proper results.
-<<<<<<< HEAD
 -->
 日付と時刻の結果のほとんどは時間帯の環境に依存します。
 参照ファイルは時間帯<literal>America/Los_Angeles</literal>用に生成されているため、この時間帯設定で実行されていないテストは明らかに失敗します。
 リグレッションテストのドライバは、適切な結果を保証するために、環境変数<envar>PGTZ</envar>に<literal>America/Los_Angeles</literal>を設定します。
-=======
->>>>>>> 3d6a8289
     </para>
    </sect2>
 

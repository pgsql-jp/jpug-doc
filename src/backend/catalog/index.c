--- conflicted
+++ resolved
@@ -2813,10 +2813,7 @@
 	bool		update_stats;
 	BlockNumber relpages = 0;	/* keep compiler quiet */
 	BlockNumber relallvisible = 0;
-<<<<<<< HEAD
-=======
 	BlockNumber relallfrozen = 0;
->>>>>>> 3d6a8289
 	Oid			relid = RelationGetRelid(rel);
 	Relation	pg_class;
 	ScanKeyData key[1];
@@ -2845,8 +2842,6 @@
 	update_stats = reltuples >= 0 && !IsBinaryUpgrade;
 
 	/*
-<<<<<<< HEAD
-=======
 	 * If autovacuum is off, user may not be expecting table relstats to
 	 * change.  This can be important when restoring a dump that includes
 	 * statistics, as the table statistics may be restored before the index is
@@ -2868,7 +2863,6 @@
 	}
 
 	/*
->>>>>>> 3d6a8289
 	 * Finish I/O and visibility map buffer locks before
 	 * systable_inplace_update_begin() locks the pg_class buffer.  The rd_rel
 	 * we modify may differ from rel->rd_rel due to e.g. commit of concurrent
@@ -2880,11 +2874,7 @@
 		relpages = RelationGetNumberOfBlocks(rel);
 
 		if (rel->rd_rel->relkind != RELKIND_INDEX)
-<<<<<<< HEAD
-			visibilitymap_count(rel, &relallvisible, NULL);
-=======
 			visibilitymap_count(rel, &relallvisible, &relallfrozen);
->>>>>>> 3d6a8289
 	}
 
 	/*
@@ -2970,18 +2960,11 @@
 	if (dirty)
 	{
 		systable_inplace_update_finish(state, tuple);
-<<<<<<< HEAD
-		/* the above sends a cache inval message */
-=======
 		/* the above sends transactional and immediate cache inval messages */
->>>>>>> 3d6a8289
 	}
 	else
 	{
 		systable_inplace_update_cancel(state);
-<<<<<<< HEAD
-		/* no need to change tuple, but force relcache inval anyway */
-=======
 
 		/*
 		 * While we didn't change relhasindex, CREATE INDEX needs a
@@ -2990,7 +2973,6 @@
 		 * this inval, but keep this in case rare callers rely on this part of
 		 * our API contract.
 		 */
->>>>>>> 3d6a8289
 		CacheInvalidateRelcacheByTuple(tuple);
 	}
 
@@ -3038,11 +3020,7 @@
 
 	/*
 	 * Determine worker process details for parallel CREATE INDEX.  Currently,
-<<<<<<< HEAD
-	 * only btree and BRIN have support for parallel builds.
-=======
 	 * only btree, GIN, and BRIN have support for parallel builds.
->>>>>>> 3d6a8289
 	 *
 	 * Note that planner considers parallel safety for us.
 	 */

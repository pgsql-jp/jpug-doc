/*-------------------------------------------------------------------------
 *
 * nodeModifyTable.c
 *	  routines to handle ModifyTable nodes.
 *
 * Portions Copyright (c) 1996-2025, PostgreSQL Global Development Group
 * Portions Copyright (c) 1994, Regents of the University of California
 *
 *
 * IDENTIFICATION
 *	  src/backend/executor/nodeModifyTable.c
 *
 *-------------------------------------------------------------------------
 */
/* INTERFACE ROUTINES
 *		ExecInitModifyTable - initialize the ModifyTable node
 *		ExecModifyTable		- retrieve the next tuple from the node
 *		ExecEndModifyTable	- shut down the ModifyTable node
 *		ExecReScanModifyTable - rescan the ModifyTable node
 *
 *	 NOTES
 *		The ModifyTable node receives input from its outerPlan, which is
 *		the data to insert for INSERT cases, the changed columns' new
 *		values plus row-locating info for UPDATE and MERGE cases, or just the
 *		row-locating info for DELETE cases.
 *
 *		The relation to modify can be an ordinary table, a foreign table, or a
 *		view.  If it's a view, either it has sufficient INSTEAD OF triggers or
 *		this node executes only MERGE ... DO NOTHING.  If the original MERGE
 *		targeted a view not in one of those two categories, earlier processing
 *		already pointed the ModifyTable result relation to an underlying
 *		relation of that other view.  This node does process
 *		ri_WithCheckOptions, which may have expressions from those other,
 *		automatically updatable views.
 *
 *		MERGE runs a join between the source relation and the target table.
 *		If any WHEN NOT MATCHED [BY TARGET] clauses are present, then the join
 *		is an outer join that might output tuples without a matching target
 *		tuple.  In this case, any unmatched target tuples will have NULL
 *		row-locating info, and only INSERT can be run.  But for matched target
 *		tuples, the row-locating info is used to determine the tuple to UPDATE
 *		or DELETE.  When all clauses are WHEN MATCHED or WHEN NOT MATCHED BY
 *		SOURCE, all tuples produced by the join will include a matching target
 *		tuple, so all tuples contain row-locating info.
 *
 *		If the query specifies RETURNING, then the ModifyTable returns a
 *		RETURNING tuple after completing each row insert, update, or delete.
 *		It must be called again to continue the operation.  Without RETURNING,
 *		we just loop within the node until all the work is done, then
 *		return NULL.  This avoids useless call/return overhead.
 */

#include "postgres.h"

#include "access/htup_details.h"
#include "access/tableam.h"
#include "access/xact.h"
#include "commands/trigger.h"
#include "executor/execPartition.h"
#include "executor/executor.h"
#include "executor/nodeModifyTable.h"
#include "foreign/fdwapi.h"
#include "miscadmin.h"
#include "nodes/nodeFuncs.h"
#include "optimizer/optimizer.h"
#include "rewrite/rewriteHandler.h"
#include "rewrite/rewriteManip.h"
#include "storage/lmgr.h"
#include "utils/builtins.h"
#include "utils/datum.h"
#include "utils/rel.h"
#include "utils/snapmgr.h"


typedef struct MTTargetRelLookup
{
	Oid			relationOid;	/* hash key, must be first */
	int			relationIndex;	/* rel's index in resultRelInfo[] array */
} MTTargetRelLookup;

/*
 * Context struct for a ModifyTable operation, containing basic execution
 * state and some output variables populated by ExecUpdateAct() and
 * ExecDeleteAct() to report the result of their actions to callers.
 */
typedef struct ModifyTableContext
{
	/* Operation state */
	ModifyTableState *mtstate;
	EPQState   *epqstate;
	EState	   *estate;

	/*
	 * Slot containing tuple obtained from ModifyTable's subplan.  Used to
	 * access "junk" columns that are not going to be stored.
	 */
	TupleTableSlot *planSlot;

	/*
	 * Information about the changes that were made concurrently to a tuple
	 * being updated or deleted
	 */
	TM_FailureData tmfd;

	/*
	 * The tuple deleted when doing a cross-partition UPDATE with a RETURNING
	 * clause that refers to OLD columns (converted to the root's tuple
	 * descriptor).
	 */
	TupleTableSlot *cpDeletedSlot;

	/*
	 * The tuple projected by the INSERT's RETURNING clause, when doing a
	 * cross-partition UPDATE
	 */
	TupleTableSlot *cpUpdateReturningSlot;
} ModifyTableContext;

/*
 * Context struct containing output data specific to UPDATE operations.
 */
typedef struct UpdateContext
{
	bool		crossPartUpdate;	/* was it a cross-partition update? */
	TU_UpdateIndexes updateIndexes; /* Which index updates are required? */

	/*
	 * Lock mode to acquire on the latest tuple version before performing
	 * EvalPlanQual on it
	 */
	LockTupleMode lockmode;
} UpdateContext;


static void ExecBatchInsert(ModifyTableState *mtstate,
							ResultRelInfo *resultRelInfo,
							TupleTableSlot **slots,
							TupleTableSlot **planSlots,
							int numSlots,
							EState *estate,
							bool canSetTag);
static void ExecPendingInserts(EState *estate);
static void ExecCrossPartitionUpdateForeignKey(ModifyTableContext *context,
											   ResultRelInfo *sourcePartInfo,
											   ResultRelInfo *destPartInfo,
											   ItemPointer tupleid,
											   TupleTableSlot *oldslot,
											   TupleTableSlot *newslot);
static bool ExecOnConflictUpdate(ModifyTableContext *context,
								 ResultRelInfo *resultRelInfo,
								 ItemPointer conflictTid,
								 TupleTableSlot *excludedSlot,
								 bool canSetTag,
								 TupleTableSlot **returning);
static TupleTableSlot *ExecPrepareTupleRouting(ModifyTableState *mtstate,
											   EState *estate,
											   PartitionTupleRouting *proute,
											   ResultRelInfo *targetRelInfo,
											   TupleTableSlot *slot,
											   ResultRelInfo **partRelInfo);

static TupleTableSlot *ExecMerge(ModifyTableContext *context,
								 ResultRelInfo *resultRelInfo,
								 ItemPointer tupleid,
								 HeapTuple oldtuple,
								 bool canSetTag);
static void ExecInitMerge(ModifyTableState *mtstate, EState *estate);
static TupleTableSlot *ExecMergeMatched(ModifyTableContext *context,
										ResultRelInfo *resultRelInfo,
										ItemPointer tupleid,
										HeapTuple oldtuple,
										bool canSetTag,
										bool *matched);
static TupleTableSlot *ExecMergeNotMatched(ModifyTableContext *context,
										   ResultRelInfo *resultRelInfo,
										   bool canSetTag);


/*
 * Verify that the tuples to be produced by INSERT match the
 * target relation's rowtype
 *
 * We do this to guard against stale plans.  If plan invalidation is
 * functioning properly then we should never get a failure here, but better
 * safe than sorry.  Note that this is called after we have obtained lock
 * on the target rel, so the rowtype can't change underneath us.
 *
 * The plan output is represented by its targetlist, because that makes
 * handling the dropped-column case easier.
 *
 * We used to use this for UPDATE as well, but now the equivalent checks
 * are done in ExecBuildUpdateProjection.
 */
static void
ExecCheckPlanOutput(Relation resultRel, List *targetList)
{
	TupleDesc	resultDesc = RelationGetDescr(resultRel);
	int			attno = 0;
	ListCell   *lc;

	foreach(lc, targetList)
	{
		TargetEntry *tle = (TargetEntry *) lfirst(lc);
		Form_pg_attribute attr;

		Assert(!tle->resjunk);	/* caller removed junk items already */

		if (attno >= resultDesc->natts)
			ereport(ERROR,
					(errcode(ERRCODE_DATATYPE_MISMATCH),
					 errmsg("table row type and query-specified row type do not match"),
					 errdetail("Query has too many columns.")));
		attr = TupleDescAttr(resultDesc, attno);
		attno++;

		/*
		 * Special cases here should match planner's expand_insert_targetlist.
		 */
		if (attr->attisdropped)
		{
			/*
			 * For a dropped column, we can't check atttypid (it's likely 0).
			 * In any case the planner has most likely inserted an INT4 null.
			 * What we insist on is just *some* NULL constant.
			 */
			if (!IsA(tle->expr, Const) ||
				!((Const *) tle->expr)->constisnull)
				ereport(ERROR,
						(errcode(ERRCODE_DATATYPE_MISMATCH),
						 errmsg("table row type and query-specified row type do not match"),
						 errdetail("Query provides a value for a dropped column at ordinal position %d.",
								   attno)));
		}
		else if (attr->attgenerated)
		{
			/*
			 * For a generated column, the planner will have inserted a null
			 * of the column's base type (to avoid possibly failing on domain
			 * not-null constraints).  It doesn't seem worth insisting on that
			 * exact type though, since a null value is type-independent.  As
			 * above, just insist on *some* NULL constant.
			 */
			if (!IsA(tle->expr, Const) ||
				!((Const *) tle->expr)->constisnull)
				ereport(ERROR,
						(errcode(ERRCODE_DATATYPE_MISMATCH),
						 errmsg("table row type and query-specified row type do not match"),
						 errdetail("Query provides a value for a generated column at ordinal position %d.",
								   attno)));
		}
		else
		{
			/* Normal case: demand type match */
			if (exprType((Node *) tle->expr) != attr->atttypid)
				ereport(ERROR,
						(errcode(ERRCODE_DATATYPE_MISMATCH),
						 errmsg("table row type and query-specified row type do not match"),
						 errdetail("Table has type %s at ordinal position %d, but query expects %s.",
								   format_type_be(attr->atttypid),
								   attno,
								   format_type_be(exprType((Node *) tle->expr)))));
		}
	}
	if (attno != resultDesc->natts)
		ereport(ERROR,
				(errcode(ERRCODE_DATATYPE_MISMATCH),
				 errmsg("table row type and query-specified row type do not match"),
				 errdetail("Query has too few columns.")));
}

/*
 * ExecProcessReturning --- evaluate a RETURNING list
 *
 * context: context for the ModifyTable operation
 * resultRelInfo: current result rel
 * cmdType: operation/merge action performed (INSERT, UPDATE, or DELETE)
 * oldSlot: slot holding old tuple deleted or updated
 * newSlot: slot holding new tuple inserted or updated
 * planSlot: slot holding tuple returned by top subplan node
 *
 * Note: If oldSlot and newSlot are NULL, the FDW should have already provided
 * econtext's scan tuple and its old & new tuples are not needed (FDW direct-
 * modify is disabled if the RETURNING list refers to any OLD/NEW values).
 *
 * Returns a slot holding the result tuple
 */
static TupleTableSlot *
ExecProcessReturning(ModifyTableContext *context,
					 ResultRelInfo *resultRelInfo,
					 CmdType cmdType,
					 TupleTableSlot *oldSlot,
					 TupleTableSlot *newSlot,
					 TupleTableSlot *planSlot)
{
	EState	   *estate = context->estate;
	ProjectionInfo *projectReturning = resultRelInfo->ri_projectReturning;
	ExprContext *econtext = projectReturning->pi_exprContext;

	/* Make tuple and any needed join variables available to ExecProject */
	switch (cmdType)
	{
		case CMD_INSERT:
		case CMD_UPDATE:
			/* return new tuple by default */
			if (newSlot)
				econtext->ecxt_scantuple = newSlot;
			break;

		case CMD_DELETE:
			/* return old tuple by default */
			if (oldSlot)
				econtext->ecxt_scantuple = oldSlot;
			break;

		default:
			elog(ERROR, "unrecognized commandType: %d", (int) cmdType);
	}
	econtext->ecxt_outertuple = planSlot;

	/* Make old/new tuples available to ExecProject, if required */
	if (oldSlot)
		econtext->ecxt_oldtuple = oldSlot;
	else if (projectReturning->pi_state.flags & EEO_FLAG_HAS_OLD)
		econtext->ecxt_oldtuple = ExecGetAllNullSlot(estate, resultRelInfo);
	else
		econtext->ecxt_oldtuple = NULL; /* No references to OLD columns */

	if (newSlot)
		econtext->ecxt_newtuple = newSlot;
	else if (projectReturning->pi_state.flags & EEO_FLAG_HAS_NEW)
		econtext->ecxt_newtuple = ExecGetAllNullSlot(estate, resultRelInfo);
	else
		econtext->ecxt_newtuple = NULL; /* No references to NEW columns */

	/*
	 * Tell ExecProject whether or not the OLD/NEW rows actually exist.  This
	 * information is required to evaluate ReturningExpr nodes and also in
	 * ExecEvalSysVar() and ExecEvalWholeRowVar().
	 */
	if (oldSlot == NULL)
		projectReturning->pi_state.flags |= EEO_FLAG_OLD_IS_NULL;
	else
		projectReturning->pi_state.flags &= ~EEO_FLAG_OLD_IS_NULL;

	if (newSlot == NULL)
		projectReturning->pi_state.flags |= EEO_FLAG_NEW_IS_NULL;
	else
		projectReturning->pi_state.flags &= ~EEO_FLAG_NEW_IS_NULL;

	/* Compute the RETURNING expressions */
	return ExecProject(projectReturning);
}

/*
 * ExecCheckTupleVisible -- verify tuple is visible
 *
 * It would not be consistent with guarantees of the higher isolation levels to
 * proceed with avoiding insertion (taking speculative insertion's alternative
 * path) on the basis of another tuple that is not visible to MVCC snapshot.
 * Check for the need to raise a serialization failure, and do so as necessary.
 */
static void
ExecCheckTupleVisible(EState *estate,
					  Relation rel,
					  TupleTableSlot *slot)
{
	if (!IsolationUsesXactSnapshot())
		return;

	if (!table_tuple_satisfies_snapshot(rel, slot, estate->es_snapshot))
	{
		Datum		xminDatum;
		TransactionId xmin;
		bool		isnull;

		xminDatum = slot_getsysattr(slot, MinTransactionIdAttributeNumber, &isnull);
		Assert(!isnull);
		xmin = DatumGetTransactionId(xminDatum);

		/*
		 * We should not raise a serialization failure if the conflict is
		 * against a tuple inserted by our own transaction, even if it's not
		 * visible to our snapshot.  (This would happen, for example, if
		 * conflicting keys are proposed for insertion in a single command.)
		 */
		if (!TransactionIdIsCurrentTransactionId(xmin))
			ereport(ERROR,
					(errcode(ERRCODE_T_R_SERIALIZATION_FAILURE),
					 errmsg("could not serialize access due to concurrent update")));
	}
}

/*
 * ExecCheckTIDVisible -- convenience variant of ExecCheckTupleVisible()
 */
static void
ExecCheckTIDVisible(EState *estate,
					ResultRelInfo *relinfo,
					ItemPointer tid,
					TupleTableSlot *tempSlot)
{
	Relation	rel = relinfo->ri_RelationDesc;

	/* Redundantly check isolation level */
	if (!IsolationUsesXactSnapshot())
		return;

	if (!table_tuple_fetch_row_version(rel, tid, SnapshotAny, tempSlot))
		elog(ERROR, "failed to fetch conflicting tuple for ON CONFLICT");
	ExecCheckTupleVisible(estate, rel, tempSlot);
	ExecClearTuple(tempSlot);
}

/*
 * Initialize generated columns handling for a tuple
 *
 * This fills the resultRelInfo's ri_GeneratedExprsI/ri_NumGeneratedNeededI or
 * ri_GeneratedExprsU/ri_NumGeneratedNeededU fields, depending on cmdtype.
 * This is used only for stored generated columns.
 *
 * If cmdType == CMD_UPDATE, the ri_extraUpdatedCols field is filled too.
 * This is used by both stored and virtual generated columns.
 *
 * Note: usually, a given query would need only one of ri_GeneratedExprsI and
 * ri_GeneratedExprsU per result rel; but MERGE can need both, and so can
 * cross-partition UPDATEs, since a partition might be the target of both
 * UPDATE and INSERT actions.
 */
void
ExecInitGenerated(ResultRelInfo *resultRelInfo,
				  EState *estate,
				  CmdType cmdtype)
{
	Relation	rel = resultRelInfo->ri_RelationDesc;
	TupleDesc	tupdesc = RelationGetDescr(rel);
	int			natts = tupdesc->natts;
	ExprState **ri_GeneratedExprs;
	int			ri_NumGeneratedNeeded;
	Bitmapset  *updatedCols;
	MemoryContext oldContext;

	/* Nothing to do if no generated columns */
	if (!(tupdesc->constr && (tupdesc->constr->has_generated_stored || tupdesc->constr->has_generated_virtual)))
		return;

	/*
	 * In an UPDATE, we can skip computing any generated columns that do not
	 * depend on any UPDATE target column.  But if there is a BEFORE ROW
	 * UPDATE trigger, we cannot skip because the trigger might change more
	 * columns.
	 */
	if (cmdtype == CMD_UPDATE &&
		!(rel->trigdesc && rel->trigdesc->trig_update_before_row))
		updatedCols = ExecGetUpdatedCols(resultRelInfo, estate);
	else
		updatedCols = NULL;

	/*
	 * Make sure these data structures are built in the per-query memory
	 * context so they'll survive throughout the query.
	 */
	oldContext = MemoryContextSwitchTo(estate->es_query_cxt);

	ri_GeneratedExprs = (ExprState **) palloc0(natts * sizeof(ExprState *));
	ri_NumGeneratedNeeded = 0;

	for (int i = 0; i < natts; i++)
	{
		char		attgenerated = TupleDescAttr(tupdesc, i)->attgenerated;

		if (attgenerated)
		{
			Expr	   *expr;

			/* Fetch the GENERATED AS expression tree */
			expr = (Expr *) build_column_default(rel, i + 1);
			if (expr == NULL)
				elog(ERROR, "no generation expression found for column number %d of table \"%s\"",
					 i + 1, RelationGetRelationName(rel));

			/*
			 * If it's an update with a known set of update target columns,
			 * see if we can skip the computation.
			 */
			if (updatedCols)
			{
				Bitmapset  *attrs_used = NULL;

				pull_varattnos((Node *) expr, 1, &attrs_used);

				if (!bms_overlap(updatedCols, attrs_used))
					continue;	/* need not update this column */
			}

			/* No luck, so prepare the expression for execution */
			if (attgenerated == ATTRIBUTE_GENERATED_STORED)
			{
				ri_GeneratedExprs[i] = ExecPrepareExpr(expr, estate);
				ri_NumGeneratedNeeded++;
			}

			/* If UPDATE, mark column in resultRelInfo->ri_extraUpdatedCols */
			if (cmdtype == CMD_UPDATE)
				resultRelInfo->ri_extraUpdatedCols =
					bms_add_member(resultRelInfo->ri_extraUpdatedCols,
								   i + 1 - FirstLowInvalidHeapAttributeNumber);
		}
	}

	if (ri_NumGeneratedNeeded == 0)
	{
		/* didn't need it after all */
		pfree(ri_GeneratedExprs);
		ri_GeneratedExprs = NULL;
	}

	/* Save in appropriate set of fields */
	if (cmdtype == CMD_UPDATE)
	{
		/* Don't call twice */
		Assert(resultRelInfo->ri_GeneratedExprsU == NULL);

		resultRelInfo->ri_GeneratedExprsU = ri_GeneratedExprs;
		resultRelInfo->ri_NumGeneratedNeededU = ri_NumGeneratedNeeded;

		resultRelInfo->ri_extraUpdatedCols_valid = true;
	}
	else
	{
		/* Don't call twice */
		Assert(resultRelInfo->ri_GeneratedExprsI == NULL);

		resultRelInfo->ri_GeneratedExprsI = ri_GeneratedExprs;
		resultRelInfo->ri_NumGeneratedNeededI = ri_NumGeneratedNeeded;
	}

	MemoryContextSwitchTo(oldContext);
}

/*
 * Compute stored generated columns for a tuple
 */
void
ExecComputeStoredGenerated(ResultRelInfo *resultRelInfo,
						   EState *estate, TupleTableSlot *slot,
						   CmdType cmdtype)
{
	Relation	rel = resultRelInfo->ri_RelationDesc;
	TupleDesc	tupdesc = RelationGetDescr(rel);
	int			natts = tupdesc->natts;
	ExprContext *econtext = GetPerTupleExprContext(estate);
	ExprState **ri_GeneratedExprs;
	MemoryContext oldContext;
	Datum	   *values;
	bool	   *nulls;

	/* We should not be called unless this is true */
	Assert(tupdesc->constr && tupdesc->constr->has_generated_stored);

	/*
	 * Initialize the expressions if we didn't already, and check whether we
	 * can exit early because nothing needs to be computed.
	 */
	if (cmdtype == CMD_UPDATE)
	{
		if (resultRelInfo->ri_GeneratedExprsU == NULL)
			ExecInitGenerated(resultRelInfo, estate, cmdtype);
		if (resultRelInfo->ri_NumGeneratedNeededU == 0)
			return;
		ri_GeneratedExprs = resultRelInfo->ri_GeneratedExprsU;
	}
	else
	{
		if (resultRelInfo->ri_GeneratedExprsI == NULL)
			ExecInitGenerated(resultRelInfo, estate, cmdtype);
		/* Early exit is impossible given the prior Assert */
		Assert(resultRelInfo->ri_NumGeneratedNeededI > 0);
		ri_GeneratedExprs = resultRelInfo->ri_GeneratedExprsI;
	}

	oldContext = MemoryContextSwitchTo(GetPerTupleMemoryContext(estate));

	values = palloc(sizeof(*values) * natts);
	nulls = palloc(sizeof(*nulls) * natts);

	slot_getallattrs(slot);
	memcpy(nulls, slot->tts_isnull, sizeof(*nulls) * natts);

	for (int i = 0; i < natts; i++)
	{
		CompactAttribute *attr = TupleDescCompactAttr(tupdesc, i);

		if (ri_GeneratedExprs[i])
		{
			Datum		val;
			bool		isnull;

			Assert(TupleDescAttr(tupdesc, i)->attgenerated == ATTRIBUTE_GENERATED_STORED);

			econtext->ecxt_scantuple = slot;

			val = ExecEvalExpr(ri_GeneratedExprs[i], econtext, &isnull);

			/*
			 * We must make a copy of val as we have no guarantees about where
			 * memory for a pass-by-reference Datum is located.
			 */
			if (!isnull)
				val = datumCopy(val, attr->attbyval, attr->attlen);

			values[i] = val;
			nulls[i] = isnull;
		}
		else
		{
			if (!nulls[i])
				values[i] = datumCopy(slot->tts_values[i], attr->attbyval, attr->attlen);
		}
	}

	ExecClearTuple(slot);
	memcpy(slot->tts_values, values, sizeof(*values) * natts);
	memcpy(slot->tts_isnull, nulls, sizeof(*nulls) * natts);
	ExecStoreVirtualTuple(slot);
	ExecMaterializeSlot(slot);

	MemoryContextSwitchTo(oldContext);
}

/*
 * ExecInitInsertProjection
 *		Do one-time initialization of projection data for INSERT tuples.
 *
 * INSERT queries may need a projection to filter out junk attrs in the tlist.
 *
 * This is also a convenient place to verify that the
 * output of an INSERT matches the target table.
 */
static void
ExecInitInsertProjection(ModifyTableState *mtstate,
						 ResultRelInfo *resultRelInfo)
{
	ModifyTable *node = (ModifyTable *) mtstate->ps.plan;
	Plan	   *subplan = outerPlan(node);
	EState	   *estate = mtstate->ps.state;
	List	   *insertTargetList = NIL;
	bool		need_projection = false;
	ListCell   *l;

	/* Extract non-junk columns of the subplan's result tlist. */
	foreach(l, subplan->targetlist)
	{
		TargetEntry *tle = (TargetEntry *) lfirst(l);

		if (!tle->resjunk)
			insertTargetList = lappend(insertTargetList, tle);
		else
			need_projection = true;
	}

	/*
	 * The junk-free list must produce a tuple suitable for the result
	 * relation.
	 */
	ExecCheckPlanOutput(resultRelInfo->ri_RelationDesc, insertTargetList);

	/* We'll need a slot matching the table's format. */
	resultRelInfo->ri_newTupleSlot =
		table_slot_create(resultRelInfo->ri_RelationDesc,
						  &estate->es_tupleTable);

	/* Build ProjectionInfo if needed (it probably isn't). */
	if (need_projection)
	{
		TupleDesc	relDesc = RelationGetDescr(resultRelInfo->ri_RelationDesc);

		/* need an expression context to do the projection */
		if (mtstate->ps.ps_ExprContext == NULL)
			ExecAssignExprContext(estate, &mtstate->ps);

		resultRelInfo->ri_projectNew =
			ExecBuildProjectionInfo(insertTargetList,
									mtstate->ps.ps_ExprContext,
									resultRelInfo->ri_newTupleSlot,
									&mtstate->ps,
									relDesc);
	}

	resultRelInfo->ri_projectNewInfoValid = true;
}

/*
 * ExecInitUpdateProjection
 *		Do one-time initialization of projection data for UPDATE tuples.
 *
 * UPDATE always needs a projection, because (1) there's always some junk
 * attrs, and (2) we may need to merge values of not-updated columns from
 * the old tuple into the final tuple.  In UPDATE, the tuple arriving from
 * the subplan contains only new values for the changed columns, plus row
 * identity info in the junk attrs.
 *
 * This is "one-time" for any given result rel, but we might touch more than
 * one result rel in the course of an inherited UPDATE, and each one needs
 * its own projection due to possible column order variation.
 *
 * This is also a convenient place to verify that the output of an UPDATE
 * matches the target table (ExecBuildUpdateProjection does that).
 */
static void
ExecInitUpdateProjection(ModifyTableState *mtstate,
						 ResultRelInfo *resultRelInfo)
{
	ModifyTable *node = (ModifyTable *) mtstate->ps.plan;
	Plan	   *subplan = outerPlan(node);
	EState	   *estate = mtstate->ps.state;
	TupleDesc	relDesc = RelationGetDescr(resultRelInfo->ri_RelationDesc);
	int			whichrel;
	List	   *updateColnos;

	/*
	 * Usually, mt_lastResultIndex matches the target rel.  If it happens not
	 * to, we can get the index the hard way with an integer division.
	 */
	whichrel = mtstate->mt_lastResultIndex;
	if (resultRelInfo != mtstate->resultRelInfo + whichrel)
	{
		whichrel = resultRelInfo - mtstate->resultRelInfo;
		Assert(whichrel >= 0 && whichrel < mtstate->mt_nrels);
	}

	updateColnos = (List *) list_nth(mtstate->mt_updateColnosLists, whichrel);

	/*
	 * For UPDATE, we use the old tuple to fill up missing values in the tuple
	 * produced by the subplan to get the new tuple.  We need two slots, both
	 * matching the table's desired format.
	 */
	resultRelInfo->ri_oldTupleSlot =
		table_slot_create(resultRelInfo->ri_RelationDesc,
						  &estate->es_tupleTable);
	resultRelInfo->ri_newTupleSlot =
		table_slot_create(resultRelInfo->ri_RelationDesc,
						  &estate->es_tupleTable);

	/* need an expression context to do the projection */
	if (mtstate->ps.ps_ExprContext == NULL)
		ExecAssignExprContext(estate, &mtstate->ps);

	resultRelInfo->ri_projectNew =
		ExecBuildUpdateProjection(subplan->targetlist,
								  false,	/* subplan did the evaluation */
								  updateColnos,
								  relDesc,
								  mtstate->ps.ps_ExprContext,
								  resultRelInfo->ri_newTupleSlot,
								  &mtstate->ps);

	resultRelInfo->ri_projectNewInfoValid = true;
}

/*
 * ExecGetInsertNewTuple
 *		This prepares a "new" tuple ready to be inserted into given result
 *		relation, by removing any junk columns of the plan's output tuple
 *		and (if necessary) coercing the tuple to the right tuple format.
 */
static TupleTableSlot *
ExecGetInsertNewTuple(ResultRelInfo *relinfo,
					  TupleTableSlot *planSlot)
{
	ProjectionInfo *newProj = relinfo->ri_projectNew;
	ExprContext *econtext;

	/*
	 * If there's no projection to be done, just make sure the slot is of the
	 * right type for the target rel.  If the planSlot is the right type we
	 * can use it as-is, else copy the data into ri_newTupleSlot.
	 */
	if (newProj == NULL)
	{
		if (relinfo->ri_newTupleSlot->tts_ops != planSlot->tts_ops)
		{
			ExecCopySlot(relinfo->ri_newTupleSlot, planSlot);
			return relinfo->ri_newTupleSlot;
		}
		else
			return planSlot;
	}

	/*
	 * Else project; since the projection output slot is ri_newTupleSlot, this
	 * will also fix any slot-type problem.
	 *
	 * Note: currently, this is dead code, because INSERT cases don't receive
	 * any junk columns so there's never a projection to be done.
	 */
	econtext = newProj->pi_exprContext;
	econtext->ecxt_outertuple = planSlot;
	return ExecProject(newProj);
}

/*
 * ExecGetUpdateNewTuple
 *		This prepares a "new" tuple by combining an UPDATE subplan's output
 *		tuple (which contains values of changed columns) with unchanged
 *		columns taken from the old tuple.
 *
 * The subplan tuple might also contain junk columns, which are ignored.
 * Note that the projection also ensures we have a slot of the right type.
 */
TupleTableSlot *
ExecGetUpdateNewTuple(ResultRelInfo *relinfo,
					  TupleTableSlot *planSlot,
					  TupleTableSlot *oldSlot)
{
	ProjectionInfo *newProj = relinfo->ri_projectNew;
	ExprContext *econtext;

	/* Use a few extra Asserts to protect against outside callers */
	Assert(relinfo->ri_projectNewInfoValid);
	Assert(planSlot != NULL && !TTS_EMPTY(planSlot));
	Assert(oldSlot != NULL && !TTS_EMPTY(oldSlot));

	econtext = newProj->pi_exprContext;
	econtext->ecxt_outertuple = planSlot;
	econtext->ecxt_scantuple = oldSlot;
	return ExecProject(newProj);
}

/* ----------------------------------------------------------------
 *		ExecInsert
 *
 *		For INSERT, we have to insert the tuple into the target relation
 *		(or partition thereof) and insert appropriate tuples into the index
 *		relations.
 *
 *		slot contains the new tuple value to be stored.
 *
 *		Returns RETURNING result if any, otherwise NULL.
 *		*inserted_tuple is the tuple that's effectively inserted;
 *		*insert_destrel is the relation where it was inserted.
 *		These are only set on success.
 *
 *		This may change the currently active tuple conversion map in
 *		mtstate->mt_transition_capture, so the callers must take care to
 *		save the previous value to avoid losing track of it.
 * ----------------------------------------------------------------
 */
static TupleTableSlot *
ExecInsert(ModifyTableContext *context,
		   ResultRelInfo *resultRelInfo,
		   TupleTableSlot *slot,
		   bool canSetTag,
		   TupleTableSlot **inserted_tuple,
		   ResultRelInfo **insert_destrel)
{
	ModifyTableState *mtstate = context->mtstate;
	EState	   *estate = context->estate;
	Relation	resultRelationDesc;
	List	   *recheckIndexes = NIL;
	TupleTableSlot *planSlot = context->planSlot;
	TupleTableSlot *result = NULL;
	TransitionCaptureState *ar_insert_trig_tcs;
	ModifyTable *node = (ModifyTable *) mtstate->ps.plan;
	OnConflictAction onconflict = node->onConflictAction;
	PartitionTupleRouting *proute = mtstate->mt_partition_tuple_routing;
	MemoryContext oldContext;

	/*
	 * If the input result relation is a partitioned table, find the leaf
	 * partition to insert the tuple into.
	 */
	if (proute)
	{
		ResultRelInfo *partRelInfo;

		slot = ExecPrepareTupleRouting(mtstate, estate, proute,
									   resultRelInfo, slot,
									   &partRelInfo);
		resultRelInfo = partRelInfo;
	}

	ExecMaterializeSlot(slot);

	resultRelationDesc = resultRelInfo->ri_RelationDesc;

	/*
	 * Open the table's indexes, if we have not done so already, so that we
	 * can add new index entries for the inserted tuple.
	 */
	if (resultRelationDesc->rd_rel->relhasindex &&
		resultRelInfo->ri_IndexRelationDescs == NULL)
		ExecOpenIndices(resultRelInfo, onconflict != ONCONFLICT_NONE);

	/*
	 * BEFORE ROW INSERT Triggers.
	 *
	 * Note: We fire BEFORE ROW TRIGGERS for every attempted insertion in an
	 * INSERT ... ON CONFLICT statement.  We cannot check for constraint
	 * violations before firing these triggers, because they can change the
	 * values to insert.  Also, they can run arbitrary user-defined code with
	 * side-effects that we can't cancel by just not inserting the tuple.
	 */
	if (resultRelInfo->ri_TrigDesc &&
		resultRelInfo->ri_TrigDesc->trig_insert_before_row)
	{
		/* Flush any pending inserts, so rows are visible to the triggers */
		if (estate->es_insert_pending_result_relations != NIL)
			ExecPendingInserts(estate);

		if (!ExecBRInsertTriggers(estate, resultRelInfo, slot))
			return NULL;		/* "do nothing" */
	}

	/* INSTEAD OF ROW INSERT Triggers */
	if (resultRelInfo->ri_TrigDesc &&
		resultRelInfo->ri_TrigDesc->trig_insert_instead_row)
	{
		if (!ExecIRInsertTriggers(estate, resultRelInfo, slot))
			return NULL;		/* "do nothing" */
	}
	else if (resultRelInfo->ri_FdwRoutine)
	{
		/*
		 * GENERATED expressions might reference the tableoid column, so
		 * (re-)initialize tts_tableOid before evaluating them.
		 */
		slot->tts_tableOid = RelationGetRelid(resultRelInfo->ri_RelationDesc);

		/*
		 * Compute stored generated columns
		 */
		if (resultRelationDesc->rd_att->constr &&
			resultRelationDesc->rd_att->constr->has_generated_stored)
			ExecComputeStoredGenerated(resultRelInfo, estate, slot,
									   CMD_INSERT);

		/*
		 * If the FDW supports batching, and batching is requested, accumulate
		 * rows and insert them in batches. Otherwise use the per-row inserts.
		 */
		if (resultRelInfo->ri_BatchSize > 1)
		{
			bool		flushed = false;

			/*
			 * When we've reached the desired batch size, perform the
			 * insertion.
			 */
			if (resultRelInfo->ri_NumSlots == resultRelInfo->ri_BatchSize)
			{
				ExecBatchInsert(mtstate, resultRelInfo,
								resultRelInfo->ri_Slots,
								resultRelInfo->ri_PlanSlots,
								resultRelInfo->ri_NumSlots,
								estate, canSetTag);
				flushed = true;
			}

			oldContext = MemoryContextSwitchTo(estate->es_query_cxt);

			if (resultRelInfo->ri_Slots == NULL)
			{
				resultRelInfo->ri_Slots = palloc(sizeof(TupleTableSlot *) *
												 resultRelInfo->ri_BatchSize);
				resultRelInfo->ri_PlanSlots = palloc(sizeof(TupleTableSlot *) *
													 resultRelInfo->ri_BatchSize);
			}

			/*
			 * Initialize the batch slots. We don't know how many slots will
			 * be needed, so we initialize them as the batch grows, and we
			 * keep them across batches. To mitigate an inefficiency in how
			 * resource owner handles objects with many references (as with
			 * many slots all referencing the same tuple descriptor) we copy
			 * the appropriate tuple descriptor for each slot.
			 */
			if (resultRelInfo->ri_NumSlots >= resultRelInfo->ri_NumSlotsInitialized)
			{
				TupleDesc	tdesc = CreateTupleDescCopy(slot->tts_tupleDescriptor);
				TupleDesc	plan_tdesc =
					CreateTupleDescCopy(planSlot->tts_tupleDescriptor);

				resultRelInfo->ri_Slots[resultRelInfo->ri_NumSlots] =
					MakeSingleTupleTableSlot(tdesc, slot->tts_ops);

				resultRelInfo->ri_PlanSlots[resultRelInfo->ri_NumSlots] =
					MakeSingleTupleTableSlot(plan_tdesc, planSlot->tts_ops);

				/* remember how many batch slots we initialized */
				resultRelInfo->ri_NumSlotsInitialized++;
			}

			ExecCopySlot(resultRelInfo->ri_Slots[resultRelInfo->ri_NumSlots],
						 slot);

			ExecCopySlot(resultRelInfo->ri_PlanSlots[resultRelInfo->ri_NumSlots],
						 planSlot);

			/*
			 * If these are the first tuples stored in the buffers, add the
			 * target rel and the mtstate to the
			 * es_insert_pending_result_relations and
			 * es_insert_pending_modifytables lists respectively, except in
			 * the case where flushing was done above, in which case they
			 * would already have been added to the lists, so no need to do
			 * this.
			 */
			if (resultRelInfo->ri_NumSlots == 0 && !flushed)
			{
				Assert(!list_member_ptr(estate->es_insert_pending_result_relations,
										resultRelInfo));
				estate->es_insert_pending_result_relations =
					lappend(estate->es_insert_pending_result_relations,
							resultRelInfo);
				estate->es_insert_pending_modifytables =
					lappend(estate->es_insert_pending_modifytables, mtstate);
			}
			Assert(list_member_ptr(estate->es_insert_pending_result_relations,
								   resultRelInfo));

			resultRelInfo->ri_NumSlots++;

			MemoryContextSwitchTo(oldContext);

			return NULL;
		}

		/*
		 * insert into foreign table: let the FDW do it
		 */
		slot = resultRelInfo->ri_FdwRoutine->ExecForeignInsert(estate,
															   resultRelInfo,
															   slot,
															   planSlot);

		if (slot == NULL)		/* "do nothing" */
			return NULL;

		/*
		 * AFTER ROW Triggers or RETURNING expressions might reference the
		 * tableoid column, so (re-)initialize tts_tableOid before evaluating
		 * them.  (This covers the case where the FDW replaced the slot.)
		 */
		slot->tts_tableOid = RelationGetRelid(resultRelInfo->ri_RelationDesc);
	}
	else
	{
		WCOKind		wco_kind;

		/*
		 * Constraints and GENERATED expressions might reference the tableoid
		 * column, so (re-)initialize tts_tableOid before evaluating them.
		 */
		slot->tts_tableOid = RelationGetRelid(resultRelationDesc);

		/*
		 * Compute stored generated columns
		 */
		if (resultRelationDesc->rd_att->constr &&
			resultRelationDesc->rd_att->constr->has_generated_stored)
			ExecComputeStoredGenerated(resultRelInfo, estate, slot,
									   CMD_INSERT);

		/*
		 * Check any RLS WITH CHECK policies.
		 *
		 * Normally we should check INSERT policies. But if the insert is the
		 * result of a partition key update that moved the tuple to a new
		 * partition, we should instead check UPDATE policies, because we are
		 * executing policies defined on the target table, and not those
		 * defined on the child partitions.
		 *
		 * If we're running MERGE, we refer to the action that we're executing
		 * to know if we're doing an INSERT or UPDATE to a partition table.
		 */
		if (mtstate->operation == CMD_UPDATE)
			wco_kind = WCO_RLS_UPDATE_CHECK;
		else if (mtstate->operation == CMD_MERGE)
			wco_kind = (mtstate->mt_merge_action->mas_action->commandType == CMD_UPDATE) ?
				WCO_RLS_UPDATE_CHECK : WCO_RLS_INSERT_CHECK;
		else
			wco_kind = WCO_RLS_INSERT_CHECK;

		/*
		 * ExecWithCheckOptions() will skip any WCOs which are not of the kind
		 * we are looking for at this point.
		 */
		if (resultRelInfo->ri_WithCheckOptions != NIL)
			ExecWithCheckOptions(wco_kind, resultRelInfo, slot, estate);

		/*
		 * Check the constraints of the tuple.
		 */
		if (resultRelationDesc->rd_att->constr)
			ExecConstraints(resultRelInfo, slot, estate);

		/*
		 * Also check the tuple against the partition constraint, if there is
		 * one; except that if we got here via tuple-routing, we don't need to
		 * if there's no BR trigger defined on the partition.
		 */
		if (resultRelationDesc->rd_rel->relispartition &&
			(resultRelInfo->ri_RootResultRelInfo == NULL ||
			 (resultRelInfo->ri_TrigDesc &&
			  resultRelInfo->ri_TrigDesc->trig_insert_before_row)))
			ExecPartitionCheck(resultRelInfo, slot, estate, true);

		if (onconflict != ONCONFLICT_NONE && resultRelInfo->ri_NumIndices > 0)
		{
			/* Perform a speculative insertion. */
			uint32		specToken;
			ItemPointerData conflictTid;
			ItemPointerData invalidItemPtr;
			bool		specConflict;
			List	   *arbiterIndexes;

			ItemPointerSetInvalid(&invalidItemPtr);
			arbiterIndexes = resultRelInfo->ri_onConflictArbiterIndexes;

			/*
			 * Do a non-conclusive check for conflicts first.
			 *
			 * We're not holding any locks yet, so this doesn't guarantee that
			 * the later insert won't conflict.  But it avoids leaving behind
			 * a lot of canceled speculative insertions, if you run a lot of
			 * INSERT ON CONFLICT statements that do conflict.
			 *
			 * We loop back here if we find a conflict below, either during
			 * the pre-check, or when we re-check after inserting the tuple
			 * speculatively.  Better allow interrupts in case some bug makes
			 * this an infinite loop.
			 */
	vlock:
			CHECK_FOR_INTERRUPTS();
			specConflict = false;
			if (!ExecCheckIndexConstraints(resultRelInfo, slot, estate,
										   &conflictTid, &invalidItemPtr,
										   arbiterIndexes))
			{
				/* committed conflict tuple found */
				if (onconflict == ONCONFLICT_UPDATE)
				{
					/*
					 * In case of ON CONFLICT DO UPDATE, execute the UPDATE
					 * part.  Be prepared to retry if the UPDATE fails because
					 * of another concurrent UPDATE/DELETE to the conflict
					 * tuple.
					 */
					TupleTableSlot *returning = NULL;

					if (ExecOnConflictUpdate(context, resultRelInfo,
											 &conflictTid, slot, canSetTag,
											 &returning))
					{
						InstrCountTuples2(&mtstate->ps, 1);
						return returning;
					}
					else
						goto vlock;
				}
				else
				{
					/*
					 * In case of ON CONFLICT DO NOTHING, do nothing. However,
					 * verify that the tuple is visible to the executor's MVCC
					 * snapshot at higher isolation levels.
					 *
					 * Using ExecGetReturningSlot() to store the tuple for the
					 * recheck isn't that pretty, but we can't trivially use
					 * the input slot, because it might not be of a compatible
					 * type. As there's no conflicting usage of
					 * ExecGetReturningSlot() in the DO NOTHING case...
					 */
					Assert(onconflict == ONCONFLICT_NOTHING);
					ExecCheckTIDVisible(estate, resultRelInfo, &conflictTid,
										ExecGetReturningSlot(estate, resultRelInfo));
					InstrCountTuples2(&mtstate->ps, 1);
					return NULL;
				}
			}

			/*
			 * Before we start insertion proper, acquire our "speculative
			 * insertion lock".  Others can use that to wait for us to decide
			 * if we're going to go ahead with the insertion, instead of
			 * waiting for the whole transaction to complete.
			 */
			specToken = SpeculativeInsertionLockAcquire(GetCurrentTransactionId());

			/* insert the tuple, with the speculative token */
			table_tuple_insert_speculative(resultRelationDesc, slot,
										   estate->es_output_cid,
										   0,
										   NULL,
										   specToken);

			/* insert index entries for tuple */
			recheckIndexes = ExecInsertIndexTuples(resultRelInfo,
												   slot, estate, false, true,
												   &specConflict,
												   arbiterIndexes,
												   false);

			/* adjust the tuple's state accordingly */
			table_tuple_complete_speculative(resultRelationDesc, slot,
											 specToken, !specConflict);

			/*
			 * Wake up anyone waiting for our decision.  They will re-check
			 * the tuple, see that it's no longer speculative, and wait on our
			 * XID as if this was a regularly inserted tuple all along.  Or if
			 * we killed the tuple, they will see it's dead, and proceed as if
			 * the tuple never existed.
			 */
			SpeculativeInsertionLockRelease(GetCurrentTransactionId());

			/*
			 * If there was a conflict, start from the beginning.  We'll do
			 * the pre-check again, which will now find the conflicting tuple
			 * (unless it aborts before we get there).
			 */
			if (specConflict)
			{
				list_free(recheckIndexes);
				goto vlock;
			}

			/* Since there was no insertion conflict, we're done */
		}
		else
		{
			/* insert the tuple normally */
			table_tuple_insert(resultRelationDesc, slot,
							   estate->es_output_cid,
							   0, NULL);

			/* insert index entries for tuple */
			if (resultRelInfo->ri_NumIndices > 0)
				recheckIndexes = ExecInsertIndexTuples(resultRelInfo,
													   slot, estate, false,
													   false, NULL, NIL,
													   false);
		}
	}

	if (canSetTag)
		(estate->es_processed)++;

	/*
	 * If this insert is the result of a partition key update that moved the
	 * tuple to a new partition, put this row into the transition NEW TABLE,
	 * if there is one. We need to do this separately for DELETE and INSERT
	 * because they happen on different tables.
	 */
	ar_insert_trig_tcs = mtstate->mt_transition_capture;
	if (mtstate->operation == CMD_UPDATE && mtstate->mt_transition_capture
		&& mtstate->mt_transition_capture->tcs_update_new_table)
	{
		ExecARUpdateTriggers(estate, resultRelInfo,
							 NULL, NULL,
							 NULL,
							 NULL,
							 slot,
							 NULL,
							 mtstate->mt_transition_capture,
							 false);

		/*
		 * We've already captured the NEW TABLE row, so make sure any AR
		 * INSERT trigger fired below doesn't capture it again.
		 */
		ar_insert_trig_tcs = NULL;
	}

	/* AFTER ROW INSERT Triggers */
	ExecARInsertTriggers(estate, resultRelInfo, slot, recheckIndexes,
						 ar_insert_trig_tcs);

	list_free(recheckIndexes);

	/*
	 * Check any WITH CHECK OPTION constraints from parent views.  We are
	 * required to do this after testing all constraints and uniqueness
	 * violations per the SQL spec, so we do it after actually inserting the
	 * record into the heap and all indexes.
	 *
	 * ExecWithCheckOptions will elog(ERROR) if a violation is found, so the
	 * tuple will never be seen, if it violates the WITH CHECK OPTION.
	 *
	 * ExecWithCheckOptions() will skip any WCOs which are not of the kind we
	 * are looking for at this point.
	 */
	if (resultRelInfo->ri_WithCheckOptions != NIL)
		ExecWithCheckOptions(WCO_VIEW_CHECK, resultRelInfo, slot, estate);

	/* Process RETURNING if present */
	if (resultRelInfo->ri_projectReturning)
	{
		TupleTableSlot *oldSlot = NULL;

		/*
		 * If this is part of a cross-partition UPDATE, and the RETURNING list
		 * refers to any OLD columns, ExecDelete() will have saved the tuple
		 * deleted from the original partition, which we must use here to
		 * compute the OLD column values.  Otherwise, all OLD column values
		 * will be NULL.
		 */
		if (context->cpDeletedSlot)
		{
			TupleConversionMap *tupconv_map;

			/*
			 * Convert the OLD tuple to the new partition's format/slot, if
			 * needed.  Note that ExecDelete() already converted it to the
			 * root's partition's format/slot.
			 */
			oldSlot = context->cpDeletedSlot;
			tupconv_map = ExecGetRootToChildMap(resultRelInfo, estate);
			if (tupconv_map != NULL)
			{
				oldSlot = execute_attr_map_slot(tupconv_map->attrMap,
												oldSlot,
												ExecGetReturningSlot(estate,
																	 resultRelInfo));

				oldSlot->tts_tableOid = context->cpDeletedSlot->tts_tableOid;
				ItemPointerCopy(&context->cpDeletedSlot->tts_tid, &oldSlot->tts_tid);
			}
		}

		result = ExecProcessReturning(context, resultRelInfo, CMD_INSERT,
									  oldSlot, slot, planSlot);

		/*
		 * For a cross-partition UPDATE, release the old tuple, first making
		 * sure that the result slot has a local copy of any pass-by-reference
		 * values.
		 */
		if (context->cpDeletedSlot)
		{
			ExecMaterializeSlot(result);
			ExecClearTuple(oldSlot);
			if (context->cpDeletedSlot != oldSlot)
				ExecClearTuple(context->cpDeletedSlot);
			context->cpDeletedSlot = NULL;
		}
	}

	if (inserted_tuple)
		*inserted_tuple = slot;
	if (insert_destrel)
		*insert_destrel = resultRelInfo;

	return result;
}

/* ----------------------------------------------------------------
 *		ExecBatchInsert
 *
 *		Insert multiple tuples in an efficient way.
 *		Currently, this handles inserting into a foreign table without
 *		RETURNING clause.
 * ----------------------------------------------------------------
 */
static void
ExecBatchInsert(ModifyTableState *mtstate,
				ResultRelInfo *resultRelInfo,
				TupleTableSlot **slots,
				TupleTableSlot **planSlots,
				int numSlots,
				EState *estate,
				bool canSetTag)
{
	int			i;
	int			numInserted = numSlots;
	TupleTableSlot *slot = NULL;
	TupleTableSlot **rslots;

	/*
	 * insert into foreign table: let the FDW do it
	 */
	rslots = resultRelInfo->ri_FdwRoutine->ExecForeignBatchInsert(estate,
																  resultRelInfo,
																  slots,
																  planSlots,
																  &numInserted);

	for (i = 0; i < numInserted; i++)
	{
		slot = rslots[i];

		/*
		 * AFTER ROW Triggers might reference the tableoid column, so
		 * (re-)initialize tts_tableOid before evaluating them.
		 */
		slot->tts_tableOid = RelationGetRelid(resultRelInfo->ri_RelationDesc);

		/* AFTER ROW INSERT Triggers */
		ExecARInsertTriggers(estate, resultRelInfo, slot, NIL,
							 mtstate->mt_transition_capture);

		/*
		 * Check any WITH CHECK OPTION constraints from parent views.  See the
		 * comment in ExecInsert.
		 */
		if (resultRelInfo->ri_WithCheckOptions != NIL)
			ExecWithCheckOptions(WCO_VIEW_CHECK, resultRelInfo, slot, estate);
	}

	if (canSetTag && numInserted > 0)
		estate->es_processed += numInserted;

	/* Clean up all the slots, ready for the next batch */
	for (i = 0; i < numSlots; i++)
	{
		ExecClearTuple(slots[i]);
		ExecClearTuple(planSlots[i]);
	}
	resultRelInfo->ri_NumSlots = 0;
}

/*
 * ExecPendingInserts -- flushes all pending inserts to the foreign tables
 */
static void
ExecPendingInserts(EState *estate)
{
	ListCell   *l1,
			   *l2;

	forboth(l1, estate->es_insert_pending_result_relations,
			l2, estate->es_insert_pending_modifytables)
	{
		ResultRelInfo *resultRelInfo = (ResultRelInfo *) lfirst(l1);
		ModifyTableState *mtstate = (ModifyTableState *) lfirst(l2);

		Assert(mtstate);
		ExecBatchInsert(mtstate, resultRelInfo,
						resultRelInfo->ri_Slots,
						resultRelInfo->ri_PlanSlots,
						resultRelInfo->ri_NumSlots,
						estate, mtstate->canSetTag);
	}

	list_free(estate->es_insert_pending_result_relations);
	list_free(estate->es_insert_pending_modifytables);
	estate->es_insert_pending_result_relations = NIL;
	estate->es_insert_pending_modifytables = NIL;
}

/*
 * ExecDeletePrologue -- subroutine for ExecDelete
 *
 * Prepare executor state for DELETE.  Actually, the only thing we have to do
 * here is execute BEFORE ROW triggers.  We return false if one of them makes
 * the delete a no-op; otherwise, return true.
 */
static bool
ExecDeletePrologue(ModifyTableContext *context, ResultRelInfo *resultRelInfo,
				   ItemPointer tupleid, HeapTuple oldtuple,
				   TupleTableSlot **epqreturnslot, TM_Result *result)
{
	if (result)
		*result = TM_Ok;

	/* BEFORE ROW DELETE triggers */
	if (resultRelInfo->ri_TrigDesc &&
		resultRelInfo->ri_TrigDesc->trig_delete_before_row)
	{
		/* Flush any pending inserts, so rows are visible to the triggers */
		if (context->estate->es_insert_pending_result_relations != NIL)
			ExecPendingInserts(context->estate);

<<<<<<< HEAD
		return ExecBRDeleteTriggersNew(context->estate, context->epqstate,
									   resultRelInfo, tupleid, oldtuple,
									   epqreturnslot, result, &context->tmfd,
									   context->mtstate->operation == CMD_MERGE);
=======
		return ExecBRDeleteTriggers(context->estate, context->epqstate,
									resultRelInfo, tupleid, oldtuple,
									epqreturnslot, result, &context->tmfd,
									context->mtstate->operation == CMD_MERGE);
>>>>>>> 3d6a8289
	}

	return true;
}

/*
 * ExecDeleteAct -- subroutine for ExecDelete
 *
 * Actually delete the tuple from a plain table.
 *
 * Caller is in charge of doing EvalPlanQual as necessary
 */
static TM_Result
ExecDeleteAct(ModifyTableContext *context, ResultRelInfo *resultRelInfo,
			  ItemPointer tupleid, bool changingPart)
{
	EState	   *estate = context->estate;

	return table_tuple_delete(resultRelInfo->ri_RelationDesc, tupleid,
							  estate->es_output_cid,
							  estate->es_snapshot,
							  estate->es_crosscheck_snapshot,
							  true /* wait for commit */ ,
							  &context->tmfd,
							  changingPart);
}

/*
 * ExecDeleteEpilogue -- subroutine for ExecDelete
 *
 * Closing steps of tuple deletion; this invokes AFTER FOR EACH ROW triggers,
 * including the UPDATE triggers if the deletion is being done as part of a
 * cross-partition tuple move.
 */
static void
ExecDeleteEpilogue(ModifyTableContext *context, ResultRelInfo *resultRelInfo,
				   ItemPointer tupleid, HeapTuple oldtuple, bool changingPart)
{
	ModifyTableState *mtstate = context->mtstate;
	EState	   *estate = context->estate;
	TransitionCaptureState *ar_delete_trig_tcs;

	/*
	 * If this delete is the result of a partition key update that moved the
	 * tuple to a new partition, put this row into the transition OLD TABLE,
	 * if there is one. We need to do this separately for DELETE and INSERT
	 * because they happen on different tables.
	 */
	ar_delete_trig_tcs = mtstate->mt_transition_capture;
	if (mtstate->operation == CMD_UPDATE && mtstate->mt_transition_capture &&
		mtstate->mt_transition_capture->tcs_update_old_table)
	{
		ExecARUpdateTriggers(estate, resultRelInfo,
							 NULL, NULL,
							 tupleid, oldtuple,
							 NULL, NULL, mtstate->mt_transition_capture,
							 false);

		/*
		 * We've already captured the OLD TABLE row, so make sure any AR
		 * DELETE trigger fired below doesn't capture it again.
		 */
		ar_delete_trig_tcs = NULL;
	}

	/* AFTER ROW DELETE Triggers */
	ExecARDeleteTriggers(estate, resultRelInfo, tupleid, oldtuple,
						 ar_delete_trig_tcs, changingPart);
}

/* ----------------------------------------------------------------
 *		ExecDelete
 *
 *		DELETE is like UPDATE, except that we delete the tuple and no
 *		index modifications are needed.
 *
 *		When deleting from a table, tupleid identifies the tuple to delete and
 *		oldtuple is NULL.  When deleting through a view INSTEAD OF trigger,
 *		oldtuple is passed to the triggers and identifies what to delete, and
 *		tupleid is invalid.  When deleting from a foreign table, tupleid is
 *		invalid; the FDW has to figure out which row to delete using data from
 *		the planSlot.  oldtuple is passed to foreign table triggers; it is
 *		NULL when the foreign table has no relevant triggers.  We use
 *		tupleDeleted to indicate whether the tuple is actually deleted,
 *		callers can use it to decide whether to continue the operation.  When
 *		this DELETE is a part of an UPDATE of partition-key, then the slot
 *		returned by EvalPlanQual() is passed back using output parameter
 *		epqreturnslot.
 *
 *		Returns RETURNING result if any, otherwise NULL.
 * ----------------------------------------------------------------
 */
static TupleTableSlot *
ExecDelete(ModifyTableContext *context,
		   ResultRelInfo *resultRelInfo,
		   ItemPointer tupleid,
		   HeapTuple oldtuple,
		   bool processReturning,
		   bool changingPart,
		   bool canSetTag,
		   TM_Result *tmresult,
		   bool *tupleDeleted,
		   TupleTableSlot **epqreturnslot)
{
	EState	   *estate = context->estate;
	Relation	resultRelationDesc = resultRelInfo->ri_RelationDesc;
	TupleTableSlot *slot = NULL;
	TM_Result	result;
	bool		saveOld;

	if (tupleDeleted)
		*tupleDeleted = false;

	/*
	 * Prepare for the delete.  This includes BEFORE ROW triggers, so we're
	 * done if it says we are.
	 */
	if (!ExecDeletePrologue(context, resultRelInfo, tupleid, oldtuple,
							epqreturnslot, tmresult))
		return NULL;

	/* INSTEAD OF ROW DELETE Triggers */
	if (resultRelInfo->ri_TrigDesc &&
		resultRelInfo->ri_TrigDesc->trig_delete_instead_row)
	{
		bool		dodelete;

		Assert(oldtuple != NULL);
		dodelete = ExecIRDeleteTriggers(estate, resultRelInfo, oldtuple);

		if (!dodelete)			/* "do nothing" */
			return NULL;
	}
	else if (resultRelInfo->ri_FdwRoutine)
	{
		/*
		 * delete from foreign table: let the FDW do it
		 *
		 * We offer the returning slot as a place to store RETURNING data,
		 * although the FDW can return some other slot if it wants.
		 */
		slot = ExecGetReturningSlot(estate, resultRelInfo);
		slot = resultRelInfo->ri_FdwRoutine->ExecForeignDelete(estate,
															   resultRelInfo,
															   slot,
															   context->planSlot);

		if (slot == NULL)		/* "do nothing" */
			return NULL;

		/*
		 * RETURNING expressions might reference the tableoid column, so
		 * (re)initialize tts_tableOid before evaluating them.
		 */
		if (TTS_EMPTY(slot))
			ExecStoreAllNullTuple(slot);

		slot->tts_tableOid = RelationGetRelid(resultRelationDesc);
	}
	else
	{
		/*
		 * delete the tuple
		 *
		 * Note: if context->estate->es_crosscheck_snapshot isn't
		 * InvalidSnapshot, we check that the row to be deleted is visible to
		 * that snapshot, and throw a can't-serialize error if not. This is a
		 * special-case behavior needed for referential integrity updates in
		 * transaction-snapshot mode transactions.
		 */
ldelete:
		result = ExecDeleteAct(context, resultRelInfo, tupleid, changingPart);

		if (tmresult)
			*tmresult = result;

		switch (result)
		{
			case TM_SelfModified:

				/*
				 * The target tuple was already updated or deleted by the
				 * current command, or by a later command in the current
				 * transaction.  The former case is possible in a join DELETE
				 * where multiple tuples join to the same target tuple. This
				 * is somewhat questionable, but Postgres has always allowed
				 * it: we just ignore additional deletion attempts.
				 *
				 * The latter case arises if the tuple is modified by a
				 * command in a BEFORE trigger, or perhaps by a command in a
				 * volatile function used in the query.  In such situations we
				 * should not ignore the deletion, but it is equally unsafe to
				 * proceed.  We don't want to discard the original DELETE
				 * while keeping the triggered actions based on its deletion;
				 * and it would be no better to allow the original DELETE
				 * while discarding updates that it triggered.  The row update
				 * carries some information that might be important according
				 * to business rules; so throwing an error is the only safe
				 * course.
				 *
				 * If a trigger actually intends this type of interaction, it
				 * can re-execute the DELETE and then return NULL to cancel
				 * the outer delete.
				 */
				if (context->tmfd.cmax != estate->es_output_cid)
					ereport(ERROR,
							(errcode(ERRCODE_TRIGGERED_DATA_CHANGE_VIOLATION),
							 errmsg("tuple to be deleted was already modified by an operation triggered by the current command"),
							 errhint("Consider using an AFTER trigger instead of a BEFORE trigger to propagate changes to other rows.")));

				/* Else, already deleted by self; nothing to do */
				return NULL;

			case TM_Ok:
				break;

			case TM_Updated:
				{
					TupleTableSlot *inputslot;
					TupleTableSlot *epqslot;

					if (IsolationUsesXactSnapshot())
						ereport(ERROR,
								(errcode(ERRCODE_T_R_SERIALIZATION_FAILURE),
								 errmsg("could not serialize access due to concurrent update")));

					/*
					 * Already know that we're going to need to do EPQ, so
					 * fetch tuple directly into the right slot.
					 */
					EvalPlanQualBegin(context->epqstate);
					inputslot = EvalPlanQualSlot(context->epqstate, resultRelationDesc,
												 resultRelInfo->ri_RangeTableIndex);

					result = table_tuple_lock(resultRelationDesc, tupleid,
											  estate->es_snapshot,
											  inputslot, estate->es_output_cid,
											  LockTupleExclusive, LockWaitBlock,
											  TUPLE_LOCK_FLAG_FIND_LAST_VERSION,
											  &context->tmfd);

					switch (result)
					{
						case TM_Ok:
							Assert(context->tmfd.traversed);
							epqslot = EvalPlanQual(context->epqstate,
												   resultRelationDesc,
												   resultRelInfo->ri_RangeTableIndex,
												   inputslot);
							if (TupIsNull(epqslot))
								/* Tuple not passing quals anymore, exiting... */
								return NULL;

							/*
							 * If requested, skip delete and pass back the
							 * updated row.
							 */
							if (epqreturnslot)
							{
								*epqreturnslot = epqslot;
								return NULL;
							}
							else
								goto ldelete;

						case TM_SelfModified:

							/*
							 * This can be reached when following an update
							 * chain from a tuple updated by another session,
							 * reaching a tuple that was already updated in
							 * this transaction. If previously updated by this
							 * command, ignore the delete, otherwise error
							 * out.
							 *
							 * See also TM_SelfModified response to
							 * table_tuple_delete() above.
							 */
							if (context->tmfd.cmax != estate->es_output_cid)
								ereport(ERROR,
										(errcode(ERRCODE_TRIGGERED_DATA_CHANGE_VIOLATION),
										 errmsg("tuple to be deleted was already modified by an operation triggered by the current command"),
										 errhint("Consider using an AFTER trigger instead of a BEFORE trigger to propagate changes to other rows.")));
							return NULL;

						case TM_Deleted:
							/* tuple already deleted; nothing to do */
							return NULL;

						default:

							/*
							 * TM_Invisible should be impossible because we're
							 * waiting for updated row versions, and would
							 * already have errored out if the first version
							 * is invisible.
							 *
							 * TM_Updated should be impossible, because we're
							 * locking the latest version via
							 * TUPLE_LOCK_FLAG_FIND_LAST_VERSION.
							 */
							elog(ERROR, "unexpected table_tuple_lock status: %u",
								 result);
							return NULL;
					}

					Assert(false);
					break;
				}

			case TM_Deleted:
				if (IsolationUsesXactSnapshot())
					ereport(ERROR,
							(errcode(ERRCODE_T_R_SERIALIZATION_FAILURE),
							 errmsg("could not serialize access due to concurrent delete")));
				/* tuple already deleted; nothing to do */
				return NULL;

			default:
				elog(ERROR, "unrecognized table_tuple_delete status: %u",
					 result);
				return NULL;
		}

		/*
		 * Note: Normally one would think that we have to delete index tuples
		 * associated with the heap tuple now...
		 *
		 * ... but in POSTGRES, we have no need to do this because VACUUM will
		 * take care of it later.  We can't delete index tuples immediately
		 * anyway, since the tuple is still visible to other transactions.
		 */
	}

	if (canSetTag)
		(estate->es_processed)++;

	/* Tell caller that the delete actually happened. */
	if (tupleDeleted)
		*tupleDeleted = true;

	ExecDeleteEpilogue(context, resultRelInfo, tupleid, oldtuple, changingPart);

	/*
	 * Process RETURNING if present and if requested.
	 *
	 * If this is part of a cross-partition UPDATE, and the RETURNING list
	 * refers to any OLD column values, save the old tuple here for later
	 * processing of the RETURNING list by ExecInsert().
	 */
	saveOld = changingPart && resultRelInfo->ri_projectReturning &&
		resultRelInfo->ri_projectReturning->pi_state.flags & EEO_FLAG_HAS_OLD;

	if (resultRelInfo->ri_projectReturning && (processReturning || saveOld))
	{
		/*
		 * We have to put the target tuple into a slot, which means first we
		 * gotta fetch it.  We can use the trigger tuple slot.
		 */
		TupleTableSlot *rslot;

		if (resultRelInfo->ri_FdwRoutine)
		{
			/* FDW must have provided a slot containing the deleted row */
			Assert(!TupIsNull(slot));
		}
		else
		{
			slot = ExecGetReturningSlot(estate, resultRelInfo);
			if (oldtuple != NULL)
			{
				ExecForceStoreHeapTuple(oldtuple, slot, false);
			}
			else
			{
				if (!table_tuple_fetch_row_version(resultRelationDesc, tupleid,
												   SnapshotAny, slot))
					elog(ERROR, "failed to fetch deleted tuple for DELETE RETURNING");
			}
		}

		/*
		 * If required, save the old tuple for later processing of the
		 * RETURNING list by ExecInsert().
		 */
		if (saveOld)
		{
			TupleConversionMap *tupconv_map;

			/*
			 * Convert the tuple into the root partition's format/slot, if
			 * needed.  ExecInsert() will then convert it to the new
			 * partition's format/slot, if necessary.
			 */
			tupconv_map = ExecGetChildToRootMap(resultRelInfo);
			if (tupconv_map != NULL)
			{
				ResultRelInfo *rootRelInfo = context->mtstate->rootResultRelInfo;
				TupleTableSlot *oldSlot = slot;

				slot = execute_attr_map_slot(tupconv_map->attrMap,
											 slot,
											 ExecGetReturningSlot(estate,
																  rootRelInfo));

				slot->tts_tableOid = oldSlot->tts_tableOid;
				ItemPointerCopy(&oldSlot->tts_tid, &slot->tts_tid);
			}

			context->cpDeletedSlot = slot;

			return NULL;
		}

		rslot = ExecProcessReturning(context, resultRelInfo, CMD_DELETE,
									 slot, NULL, context->planSlot);

		/*
		 * Before releasing the target tuple again, make sure rslot has a
		 * local copy of any pass-by-reference values.
		 */
		ExecMaterializeSlot(rslot);

		ExecClearTuple(slot);

		return rslot;
	}

	return NULL;
}

/*
 * ExecCrossPartitionUpdate --- Move an updated tuple to another partition.
 *
 * This works by first deleting the old tuple from the current partition,
 * followed by inserting the new tuple into the root parent table, that is,
 * mtstate->rootResultRelInfo.  It will be re-routed from there to the
 * correct partition.
 *
 * Returns true if the tuple has been successfully moved, or if it's found
 * that the tuple was concurrently deleted so there's nothing more to do
 * for the caller.
 *
 * False is returned if the tuple we're trying to move is found to have been
 * concurrently updated.  In that case, the caller must check if the updated
 * tuple that's returned in *retry_slot still needs to be re-routed, and call
 * this function again or perform a regular update accordingly.  For MERGE,
 * the updated tuple is not returned in *retry_slot; it has its own retry
 * logic.
 */
static bool
ExecCrossPartitionUpdate(ModifyTableContext *context,
						 ResultRelInfo *resultRelInfo,
						 ItemPointer tupleid, HeapTuple oldtuple,
						 TupleTableSlot *slot,
						 bool canSetTag,
						 UpdateContext *updateCxt,
						 TM_Result *tmresult,
						 TupleTableSlot **retry_slot,
						 TupleTableSlot **inserted_tuple,
						 ResultRelInfo **insert_destrel)
{
	ModifyTableState *mtstate = context->mtstate;
	EState	   *estate = mtstate->ps.state;
	TupleConversionMap *tupconv_map;
	bool		tuple_deleted;
	TupleTableSlot *epqslot = NULL;

	context->cpDeletedSlot = NULL;
	context->cpUpdateReturningSlot = NULL;
	*retry_slot = NULL;

	/*
	 * Disallow an INSERT ON CONFLICT DO UPDATE that causes the original row
	 * to migrate to a different partition.  Maybe this can be implemented
	 * some day, but it seems a fringe feature with little redeeming value.
	 */
	if (((ModifyTable *) mtstate->ps.plan)->onConflictAction == ONCONFLICT_UPDATE)
		ereport(ERROR,
				(errcode(ERRCODE_FEATURE_NOT_SUPPORTED),
				 errmsg("invalid ON UPDATE specification"),
				 errdetail("The result tuple would appear in a different partition than the original tuple.")));

	/*
	 * When an UPDATE is run directly on a leaf partition, simply fail with a
	 * partition constraint violation error.
	 */
	if (resultRelInfo == mtstate->rootResultRelInfo)
		ExecPartitionCheckEmitError(resultRelInfo, slot, estate);

	/* Initialize tuple routing info if not already done. */
	if (mtstate->mt_partition_tuple_routing == NULL)
	{
		Relation	rootRel = mtstate->rootResultRelInfo->ri_RelationDesc;
		MemoryContext oldcxt;

		/* Things built here have to last for the query duration. */
		oldcxt = MemoryContextSwitchTo(estate->es_query_cxt);

		mtstate->mt_partition_tuple_routing =
			ExecSetupPartitionTupleRouting(estate, rootRel);

		/*
		 * Before a partition's tuple can be re-routed, it must first be
		 * converted to the root's format, so we'll need a slot for storing
		 * such tuples.
		 */
		Assert(mtstate->mt_root_tuple_slot == NULL);
		mtstate->mt_root_tuple_slot = table_slot_create(rootRel, NULL);

		MemoryContextSwitchTo(oldcxt);
	}

	/*
	 * Row movement, part 1.  Delete the tuple, but skip RETURNING processing.
	 * We want to return rows from INSERT.
	 */
	ExecDelete(context, resultRelInfo,
			   tupleid, oldtuple,
			   false,			/* processReturning */
			   true,			/* changingPart */
			   false,			/* canSetTag */
			   tmresult, &tuple_deleted, &epqslot);

	/*
	 * For some reason if DELETE didn't happen (e.g. trigger prevented it, or
	 * it was already deleted by self, or it was concurrently deleted by
	 * another transaction), then we should skip the insert as well;
	 * otherwise, an UPDATE could cause an increase in the total number of
	 * rows across all partitions, which is clearly wrong.
	 *
	 * For a normal UPDATE, the case where the tuple has been the subject of a
	 * concurrent UPDATE or DELETE would be handled by the EvalPlanQual
	 * machinery, but for an UPDATE that we've translated into a DELETE from
	 * this partition and an INSERT into some other partition, that's not
	 * available, because CTID chains can't span relation boundaries.  We
	 * mimic the semantics to a limited extent by skipping the INSERT if the
	 * DELETE fails to find a tuple.  This ensures that two concurrent
	 * attempts to UPDATE the same tuple at the same time can't turn one tuple
	 * into two, and that an UPDATE of a just-deleted tuple can't resurrect
	 * it.
	 */
	if (!tuple_deleted)
	{
		/*
		 * epqslot will be typically NULL.  But when ExecDelete() finds that
		 * another transaction has concurrently updated the same row, it
		 * re-fetches the row, skips the delete, and epqslot is set to the
		 * re-fetched tuple slot.  In that case, we need to do all the checks
		 * again.  For MERGE, we leave everything to the caller (it must do
		 * additional rechecking, and might end up executing a different
		 * action entirely).
		 */
		if (mtstate->operation == CMD_MERGE)
			return *tmresult == TM_Ok;
		else if (TupIsNull(epqslot))
			return true;
		else
		{
			/* Fetch the most recent version of old tuple. */
			TupleTableSlot *oldSlot;

			/* ... but first, make sure ri_oldTupleSlot is initialized. */
			if (unlikely(!resultRelInfo->ri_projectNewInfoValid))
				ExecInitUpdateProjection(mtstate, resultRelInfo);
			oldSlot = resultRelInfo->ri_oldTupleSlot;
			if (!table_tuple_fetch_row_version(resultRelInfo->ri_RelationDesc,
											   tupleid,
											   SnapshotAny,
											   oldSlot))
				elog(ERROR, "failed to fetch tuple being updated");
			/* and project the new tuple to retry the UPDATE with */
			*retry_slot = ExecGetUpdateNewTuple(resultRelInfo, epqslot,
												oldSlot);
			return false;
		}
	}

	/*
	 * resultRelInfo is one of the per-relation resultRelInfos.  So we should
	 * convert the tuple into root's tuple descriptor if needed, since
	 * ExecInsert() starts the search from root.
	 */
	tupconv_map = ExecGetChildToRootMap(resultRelInfo);
	if (tupconv_map != NULL)
		slot = execute_attr_map_slot(tupconv_map->attrMap,
									 slot,
									 mtstate->mt_root_tuple_slot);

	/* Tuple routing starts from the root table. */
	context->cpUpdateReturningSlot =
		ExecInsert(context, mtstate->rootResultRelInfo, slot, canSetTag,
				   inserted_tuple, insert_destrel);

	/*
	 * Reset the transition state that may possibly have been written by
	 * INSERT.
	 */
	if (mtstate->mt_transition_capture)
		mtstate->mt_transition_capture->tcs_original_insert_tuple = NULL;

	/* We're done moving. */
	return true;
}

/*
 * ExecUpdatePrologue -- subroutine for ExecUpdate
 *
 * Prepare executor state for UPDATE.  This includes running BEFORE ROW
 * triggers.  We return false if one of them makes the update a no-op;
 * otherwise, return true.
 */
static bool
ExecUpdatePrologue(ModifyTableContext *context, ResultRelInfo *resultRelInfo,
				   ItemPointer tupleid, HeapTuple oldtuple, TupleTableSlot *slot,
				   TM_Result *result)
{
	Relation	resultRelationDesc = resultRelInfo->ri_RelationDesc;

	if (result)
		*result = TM_Ok;

	ExecMaterializeSlot(slot);

	/*
	 * Open the table's indexes, if we have not done so already, so that we
	 * can add new index entries for the updated tuple.
	 */
	if (resultRelationDesc->rd_rel->relhasindex &&
		resultRelInfo->ri_IndexRelationDescs == NULL)
		ExecOpenIndices(resultRelInfo, false);

	/* BEFORE ROW UPDATE triggers */
	if (resultRelInfo->ri_TrigDesc &&
		resultRelInfo->ri_TrigDesc->trig_update_before_row)
	{
		/* Flush any pending inserts, so rows are visible to the triggers */
		if (context->estate->es_insert_pending_result_relations != NIL)
			ExecPendingInserts(context->estate);

<<<<<<< HEAD
		return ExecBRUpdateTriggersNew(context->estate, context->epqstate,
									   resultRelInfo, tupleid, oldtuple, slot,
									   result, &context->tmfd,
									   context->mtstate->operation == CMD_MERGE);
=======
		return ExecBRUpdateTriggers(context->estate, context->epqstate,
									resultRelInfo, tupleid, oldtuple, slot,
									result, &context->tmfd,
									context->mtstate->operation == CMD_MERGE);
>>>>>>> 3d6a8289
	}

	return true;
}

/*
 * ExecUpdatePrepareSlot -- subroutine for ExecUpdateAct
 *
 * Apply the final modifications to the tuple slot before the update.
 * (This is split out because we also need it in the foreign-table code path.)
 */
static void
ExecUpdatePrepareSlot(ResultRelInfo *resultRelInfo,
					  TupleTableSlot *slot,
					  EState *estate)
{
	Relation	resultRelationDesc = resultRelInfo->ri_RelationDesc;

	/*
	 * Constraints and GENERATED expressions might reference the tableoid
	 * column, so (re-)initialize tts_tableOid before evaluating them.
	 */
	slot->tts_tableOid = RelationGetRelid(resultRelationDesc);

	/*
	 * Compute stored generated columns
	 */
	if (resultRelationDesc->rd_att->constr &&
		resultRelationDesc->rd_att->constr->has_generated_stored)
		ExecComputeStoredGenerated(resultRelInfo, estate, slot,
								   CMD_UPDATE);
}

/*
 * ExecUpdateAct -- subroutine for ExecUpdate
 *
 * Actually update the tuple, when operating on a plain table.  If the
 * table is a partition, and the command was called referencing an ancestor
 * partitioned table, this routine migrates the resulting tuple to another
 * partition.
 *
 * The caller is in charge of keeping indexes current as necessary.  The
 * caller is also in charge of doing EvalPlanQual if the tuple is found to
 * be concurrently updated.  However, in case of a cross-partition update,
 * this routine does it.
 */
static TM_Result
ExecUpdateAct(ModifyTableContext *context, ResultRelInfo *resultRelInfo,
			  ItemPointer tupleid, HeapTuple oldtuple, TupleTableSlot *slot,
			  bool canSetTag, UpdateContext *updateCxt)
{
	EState	   *estate = context->estate;
	Relation	resultRelationDesc = resultRelInfo->ri_RelationDesc;
	bool		partition_constraint_failed;
	TM_Result	result;

	updateCxt->crossPartUpdate = false;

	/*
	 * If we move the tuple to a new partition, we loop back here to recompute
	 * GENERATED values (which are allowed to be different across partitions)
	 * and recheck any RLS policies and constraints.  We do not fire any
	 * BEFORE triggers of the new partition, however.
	 */
lreplace:
	/* Fill in GENERATEd columns */
	ExecUpdatePrepareSlot(resultRelInfo, slot, estate);

	/* ensure slot is independent, consider e.g. EPQ */
	ExecMaterializeSlot(slot);

	/*
	 * If partition constraint fails, this row might get moved to another
	 * partition, in which case we should check the RLS CHECK policy just
	 * before inserting into the new partition, rather than doing it here.
	 * This is because a trigger on that partition might again change the row.
	 * So skip the WCO checks if the partition constraint fails.
	 */
	partition_constraint_failed =
		resultRelationDesc->rd_rel->relispartition &&
		!ExecPartitionCheck(resultRelInfo, slot, estate, false);

	/* Check any RLS UPDATE WITH CHECK policies */
	if (!partition_constraint_failed &&
		resultRelInfo->ri_WithCheckOptions != NIL)
	{
		/*
		 * ExecWithCheckOptions() will skip any WCOs which are not of the kind
		 * we are looking for at this point.
		 */
		ExecWithCheckOptions(WCO_RLS_UPDATE_CHECK,
							 resultRelInfo, slot, estate);
	}

	/*
	 * If a partition check failed, try to move the row into the right
	 * partition.
	 */
	if (partition_constraint_failed)
	{
		TupleTableSlot *inserted_tuple,
				   *retry_slot;
		ResultRelInfo *insert_destrel = NULL;

		/*
		 * ExecCrossPartitionUpdate will first DELETE the row from the
		 * partition it's currently in and then insert it back into the root
		 * table, which will re-route it to the correct partition.  However,
		 * if the tuple has been concurrently updated, a retry is needed.
		 */
		if (ExecCrossPartitionUpdate(context, resultRelInfo,
									 tupleid, oldtuple, slot,
									 canSetTag, updateCxt,
									 &result,
									 &retry_slot,
									 &inserted_tuple,
									 &insert_destrel))
		{
			/* success! */
			updateCxt->crossPartUpdate = true;

			/*
			 * If the partitioned table being updated is referenced in foreign
			 * keys, queue up trigger events to check that none of them were
			 * violated.  No special treatment is needed in
			 * non-cross-partition update situations, because the leaf
			 * partition's AR update triggers will take care of that.  During
			 * cross-partition updates implemented as delete on the source
			 * partition followed by insert on the destination partition,
			 * AR-UPDATE triggers of the root table (that is, the table
			 * mentioned in the query) must be fired.
			 *
			 * NULL insert_destrel means that the move failed to occur, that
			 * is, the update failed, so no need to anything in that case.
			 */
			if (insert_destrel &&
				resultRelInfo->ri_TrigDesc &&
				resultRelInfo->ri_TrigDesc->trig_update_after_row)
				ExecCrossPartitionUpdateForeignKey(context,
												   resultRelInfo,
												   insert_destrel,
												   tupleid, slot,
												   inserted_tuple);

			return TM_Ok;
		}

		/*
		 * No luck, a retry is needed.  If running MERGE, we do not do so
		 * here; instead let it handle that on its own rules.
		 */
		if (context->mtstate->operation == CMD_MERGE)
			return result;

		/*
		 * ExecCrossPartitionUpdate installed an updated version of the new
		 * tuple in the retry slot; start over.
		 */
		slot = retry_slot;
		goto lreplace;
	}

	/*
	 * Check the constraints of the tuple.  We've already checked the
	 * partition constraint above; however, we must still ensure the tuple
	 * passes all other constraints, so we will call ExecConstraints() and
	 * have it validate all remaining checks.
	 */
	if (resultRelationDesc->rd_att->constr)
		ExecConstraints(resultRelInfo, slot, estate);

	/*
	 * replace the heap tuple
	 *
	 * Note: if es_crosscheck_snapshot isn't InvalidSnapshot, we check that
	 * the row to be updated is visible to that snapshot, and throw a
	 * can't-serialize error if not. This is a special-case behavior needed
	 * for referential integrity updates in transaction-snapshot mode
	 * transactions.
	 */
	result = table_tuple_update(resultRelationDesc, tupleid, slot,
								estate->es_output_cid,
								estate->es_snapshot,
								estate->es_crosscheck_snapshot,
								true /* wait for commit */ ,
								&context->tmfd, &updateCxt->lockmode,
								&updateCxt->updateIndexes);

	return result;
}

/*
 * ExecUpdateEpilogue -- subroutine for ExecUpdate
 *
 * Closing steps of updating a tuple.  Must be called if ExecUpdateAct
 * returns indicating that the tuple was updated.
 */
static void
ExecUpdateEpilogue(ModifyTableContext *context, UpdateContext *updateCxt,
				   ResultRelInfo *resultRelInfo, ItemPointer tupleid,
				   HeapTuple oldtuple, TupleTableSlot *slot)
{
	ModifyTableState *mtstate = context->mtstate;
	List	   *recheckIndexes = NIL;

	/* insert index entries for tuple if necessary */
	if (resultRelInfo->ri_NumIndices > 0 && (updateCxt->updateIndexes != TU_None))
		recheckIndexes = ExecInsertIndexTuples(resultRelInfo,
											   slot, context->estate,
											   true, false,
											   NULL, NIL,
											   (updateCxt->updateIndexes == TU_Summarizing));

	/* AFTER ROW UPDATE Triggers */
	ExecARUpdateTriggers(context->estate, resultRelInfo,
						 NULL, NULL,
						 tupleid, oldtuple, slot,
						 recheckIndexes,
						 mtstate->operation == CMD_INSERT ?
						 mtstate->mt_oc_transition_capture :
						 mtstate->mt_transition_capture,
						 false);

	list_free(recheckIndexes);

	/*
	 * Check any WITH CHECK OPTION constraints from parent views.  We are
	 * required to do this after testing all constraints and uniqueness
	 * violations per the SQL spec, so we do it after actually updating the
	 * record in the heap and all indexes.
	 *
	 * ExecWithCheckOptions() will skip any WCOs which are not of the kind we
	 * are looking for at this point.
	 */
	if (resultRelInfo->ri_WithCheckOptions != NIL)
		ExecWithCheckOptions(WCO_VIEW_CHECK, resultRelInfo,
							 slot, context->estate);
}

/*
 * Queues up an update event using the target root partitioned table's
 * trigger to check that a cross-partition update hasn't broken any foreign
 * keys pointing into it.
 */
static void
ExecCrossPartitionUpdateForeignKey(ModifyTableContext *context,
								   ResultRelInfo *sourcePartInfo,
								   ResultRelInfo *destPartInfo,
								   ItemPointer tupleid,
								   TupleTableSlot *oldslot,
								   TupleTableSlot *newslot)
{
	ListCell   *lc;
	ResultRelInfo *rootRelInfo;
	List	   *ancestorRels;

	rootRelInfo = sourcePartInfo->ri_RootResultRelInfo;
	ancestorRels = ExecGetAncestorResultRels(context->estate, sourcePartInfo);

	/*
	 * For any foreign keys that point directly into a non-root ancestors of
	 * the source partition, we can in theory fire an update event to enforce
	 * those constraints using their triggers, if we could tell that both the
	 * source and the destination partitions are under the same ancestor. But
	 * for now, we simply report an error that those cannot be enforced.
	 */
	foreach(lc, ancestorRels)
	{
		ResultRelInfo *rInfo = lfirst(lc);
		TriggerDesc *trigdesc = rInfo->ri_TrigDesc;
		bool		has_noncloned_fkey = false;

		/* Root ancestor's triggers will be processed. */
		if (rInfo == rootRelInfo)
			continue;

		if (trigdesc && trigdesc->trig_update_after_row)
		{
			for (int i = 0; i < trigdesc->numtriggers; i++)
			{
				Trigger    *trig = &trigdesc->triggers[i];

				if (!trig->tgisclone &&
					RI_FKey_trigger_type(trig->tgfoid) == RI_TRIGGER_PK)
				{
					has_noncloned_fkey = true;
					break;
				}
			}
		}

		if (has_noncloned_fkey)
			ereport(ERROR,
					(errcode(ERRCODE_FEATURE_NOT_SUPPORTED),
					 errmsg("cannot move tuple across partitions when a non-root ancestor of the source partition is directly referenced in a foreign key"),
					 errdetail("A foreign key points to ancestor \"%s\" but not the root ancestor \"%s\".",
							   RelationGetRelationName(rInfo->ri_RelationDesc),
							   RelationGetRelationName(rootRelInfo->ri_RelationDesc)),
					 errhint("Consider defining the foreign key on table \"%s\".",
							 RelationGetRelationName(rootRelInfo->ri_RelationDesc))));
	}

	/* Perform the root table's triggers. */
	ExecARUpdateTriggers(context->estate,
						 rootRelInfo, sourcePartInfo, destPartInfo,
						 tupleid, NULL, newslot, NIL, NULL, true);
}

/* ----------------------------------------------------------------
 *		ExecUpdate
 *
 *		note: we can't run UPDATE queries with transactions
 *		off because UPDATEs are actually INSERTs and our
 *		scan will mistakenly loop forever, updating the tuple
 *		it just inserted..  This should be fixed but until it
 *		is, we don't want to get stuck in an infinite loop
 *		which corrupts your database..
 *
 *		When updating a table, tupleid identifies the tuple to update and
 *		oldtuple is NULL.  When updating through a view INSTEAD OF trigger,
 *		oldtuple is passed to the triggers and identifies what to update, and
 *		tupleid is invalid.  When updating a foreign table, tupleid is
 *		invalid; the FDW has to figure out which row to update using data from
 *		the planSlot.  oldtuple is passed to foreign table triggers; it is
 *		NULL when the foreign table has no relevant triggers.
 *
 *		oldSlot contains the old tuple value.
 *		slot contains the new tuple value to be stored.
 *		planSlot is the output of the ModifyTable's subplan; we use it
 *		to access values from other input tables (for RETURNING),
 *		row-ID junk columns, etc.
 *
 *		Returns RETURNING result if any, otherwise NULL.  On exit, if tupleid
 *		had identified the tuple to update, it will identify the tuple
 *		actually updated after EvalPlanQual.
 * ----------------------------------------------------------------
 */
static TupleTableSlot *
ExecUpdate(ModifyTableContext *context, ResultRelInfo *resultRelInfo,
		   ItemPointer tupleid, HeapTuple oldtuple, TupleTableSlot *oldSlot,
		   TupleTableSlot *slot, bool canSetTag)
{
	EState	   *estate = context->estate;
	Relation	resultRelationDesc = resultRelInfo->ri_RelationDesc;
	UpdateContext updateCxt = {0};
	TM_Result	result;

	/*
	 * abort the operation if not running transactions
	 */
	if (IsBootstrapProcessingMode())
		elog(ERROR, "cannot UPDATE during bootstrap");

	/*
	 * Prepare for the update.  This includes BEFORE ROW triggers, so we're
	 * done if it says we are.
	 */
	if (!ExecUpdatePrologue(context, resultRelInfo, tupleid, oldtuple, slot, NULL))
		return NULL;

	/* INSTEAD OF ROW UPDATE Triggers */
	if (resultRelInfo->ri_TrigDesc &&
		resultRelInfo->ri_TrigDesc->trig_update_instead_row)
	{
		if (!ExecIRUpdateTriggers(estate, resultRelInfo,
								  oldtuple, slot))
			return NULL;		/* "do nothing" */
	}
	else if (resultRelInfo->ri_FdwRoutine)
	{
		/* Fill in GENERATEd columns */
		ExecUpdatePrepareSlot(resultRelInfo, slot, estate);

		/*
		 * update in foreign table: let the FDW do it
		 */
		slot = resultRelInfo->ri_FdwRoutine->ExecForeignUpdate(estate,
															   resultRelInfo,
															   slot,
															   context->planSlot);

		if (slot == NULL)		/* "do nothing" */
			return NULL;

		/*
		 * AFTER ROW Triggers or RETURNING expressions might reference the
		 * tableoid column, so (re-)initialize tts_tableOid before evaluating
		 * them.  (This covers the case where the FDW replaced the slot.)
		 */
		slot->tts_tableOid = RelationGetRelid(resultRelationDesc);
	}
	else
	{
		ItemPointerData lockedtid;

		/*
		 * If we generate a new candidate tuple after EvalPlanQual testing, we
		 * must loop back here to try again.  (We don't need to redo triggers,
		 * however.  If there are any BEFORE triggers then trigger.c will have
		 * done table_tuple_lock to lock the correct tuple, so there's no need
		 * to do them again.)
		 */
redo_act:
		lockedtid = *tupleid;
		result = ExecUpdateAct(context, resultRelInfo, tupleid, oldtuple, slot,
							   canSetTag, &updateCxt);

		/*
		 * If ExecUpdateAct reports that a cross-partition update was done,
		 * then the RETURNING tuple (if any) has been projected and there's
		 * nothing else for us to do.
		 */
		if (updateCxt.crossPartUpdate)
			return context->cpUpdateReturningSlot;

		switch (result)
		{
			case TM_SelfModified:

				/*
				 * The target tuple was already updated or deleted by the
				 * current command, or by a later command in the current
				 * transaction.  The former case is possible in a join UPDATE
				 * where multiple tuples join to the same target tuple. This
				 * is pretty questionable, but Postgres has always allowed it:
				 * we just execute the first update action and ignore
				 * additional update attempts.
				 *
				 * The latter case arises if the tuple is modified by a
				 * command in a BEFORE trigger, or perhaps by a command in a
				 * volatile function used in the query.  In such situations we
				 * should not ignore the update, but it is equally unsafe to
				 * proceed.  We don't want to discard the original UPDATE
				 * while keeping the triggered actions based on it; and we
				 * have no principled way to merge this update with the
				 * previous ones.  So throwing an error is the only safe
				 * course.
				 *
				 * If a trigger actually intends this type of interaction, it
				 * can re-execute the UPDATE (assuming it can figure out how)
				 * and then return NULL to cancel the outer update.
				 */
				if (context->tmfd.cmax != estate->es_output_cid)
					ereport(ERROR,
							(errcode(ERRCODE_TRIGGERED_DATA_CHANGE_VIOLATION),
							 errmsg("tuple to be updated was already modified by an operation triggered by the current command"),
							 errhint("Consider using an AFTER trigger instead of a BEFORE trigger to propagate changes to other rows.")));

				/* Else, already updated by self; nothing to do */
				return NULL;

			case TM_Ok:
				break;

			case TM_Updated:
				{
					TupleTableSlot *inputslot;
					TupleTableSlot *epqslot;

					if (IsolationUsesXactSnapshot())
						ereport(ERROR,
								(errcode(ERRCODE_T_R_SERIALIZATION_FAILURE),
								 errmsg("could not serialize access due to concurrent update")));

					/*
					 * Already know that we're going to need to do EPQ, so
					 * fetch tuple directly into the right slot.
					 */
					inputslot = EvalPlanQualSlot(context->epqstate, resultRelationDesc,
												 resultRelInfo->ri_RangeTableIndex);

					result = table_tuple_lock(resultRelationDesc, tupleid,
											  estate->es_snapshot,
											  inputslot, estate->es_output_cid,
											  updateCxt.lockmode, LockWaitBlock,
											  TUPLE_LOCK_FLAG_FIND_LAST_VERSION,
											  &context->tmfd);

					switch (result)
					{
						case TM_Ok:
							Assert(context->tmfd.traversed);

							epqslot = EvalPlanQual(context->epqstate,
												   resultRelationDesc,
												   resultRelInfo->ri_RangeTableIndex,
												   inputslot);
							if (TupIsNull(epqslot))
								/* Tuple not passing quals anymore, exiting... */
								return NULL;

							/* Make sure ri_oldTupleSlot is initialized. */
							if (unlikely(!resultRelInfo->ri_projectNewInfoValid))
								ExecInitUpdateProjection(context->mtstate,
														 resultRelInfo);

							if (resultRelInfo->ri_needLockTagTuple)
							{
								UnlockTuple(resultRelationDesc,
											&lockedtid, InplaceUpdateTupleLock);
								LockTuple(resultRelationDesc,
										  tupleid, InplaceUpdateTupleLock);
							}

							/* Fetch the most recent version of old tuple. */
							oldSlot = resultRelInfo->ri_oldTupleSlot;
							if (!table_tuple_fetch_row_version(resultRelationDesc,
															   tupleid,
															   SnapshotAny,
															   oldSlot))
								elog(ERROR, "failed to fetch tuple being updated");
							slot = ExecGetUpdateNewTuple(resultRelInfo,
														 epqslot, oldSlot);
							goto redo_act;

						case TM_Deleted:
							/* tuple already deleted; nothing to do */
							return NULL;

						case TM_SelfModified:

							/*
							 * This can be reached when following an update
							 * chain from a tuple updated by another session,
							 * reaching a tuple that was already updated in
							 * this transaction. If previously modified by
							 * this command, ignore the redundant update,
							 * otherwise error out.
							 *
							 * See also TM_SelfModified response to
							 * table_tuple_update() above.
							 */
							if (context->tmfd.cmax != estate->es_output_cid)
								ereport(ERROR,
										(errcode(ERRCODE_TRIGGERED_DATA_CHANGE_VIOLATION),
										 errmsg("tuple to be updated was already modified by an operation triggered by the current command"),
										 errhint("Consider using an AFTER trigger instead of a BEFORE trigger to propagate changes to other rows.")));
							return NULL;

						default:
							/* see table_tuple_lock call in ExecDelete() */
							elog(ERROR, "unexpected table_tuple_lock status: %u",
								 result);
							return NULL;
					}
				}

				break;

			case TM_Deleted:
				if (IsolationUsesXactSnapshot())
					ereport(ERROR,
							(errcode(ERRCODE_T_R_SERIALIZATION_FAILURE),
							 errmsg("could not serialize access due to concurrent delete")));
				/* tuple already deleted; nothing to do */
				return NULL;

			default:
				elog(ERROR, "unrecognized table_tuple_update status: %u",
					 result);
				return NULL;
		}
	}

	if (canSetTag)
		(estate->es_processed)++;

	ExecUpdateEpilogue(context, &updateCxt, resultRelInfo, tupleid, oldtuple,
					   slot);

	/* Process RETURNING if present */
	if (resultRelInfo->ri_projectReturning)
		return ExecProcessReturning(context, resultRelInfo, CMD_UPDATE,
									oldSlot, slot, context->planSlot);

	return NULL;
}

/*
 * ExecOnConflictUpdate --- execute UPDATE of INSERT ON CONFLICT DO UPDATE
 *
 * Try to lock tuple for update as part of speculative insertion.  If
 * a qual originating from ON CONFLICT DO UPDATE is satisfied, update
 * (but still lock row, even though it may not satisfy estate's
 * snapshot).
 *
 * Returns true if we're done (with or without an update), or false if
 * the caller must retry the INSERT from scratch.
 */
static bool
ExecOnConflictUpdate(ModifyTableContext *context,
					 ResultRelInfo *resultRelInfo,
					 ItemPointer conflictTid,
					 TupleTableSlot *excludedSlot,
					 bool canSetTag,
					 TupleTableSlot **returning)
{
	ModifyTableState *mtstate = context->mtstate;
	ExprContext *econtext = mtstate->ps.ps_ExprContext;
	Relation	relation = resultRelInfo->ri_RelationDesc;
	ExprState  *onConflictSetWhere = resultRelInfo->ri_onConflict->oc_WhereClause;
	TupleTableSlot *existing = resultRelInfo->ri_onConflict->oc_Existing;
	TM_FailureData tmfd;
	LockTupleMode lockmode;
	TM_Result	test;
	Datum		xminDatum;
	TransactionId xmin;
	bool		isnull;

	/*
	 * Parse analysis should have blocked ON CONFLICT for all system
	 * relations, which includes these.  There's no fundamental obstacle to
	 * supporting this; we'd just need to handle LOCKTAG_TUPLE like the other
	 * ExecUpdate() caller.
	 */
	Assert(!resultRelInfo->ri_needLockTagTuple);

	/* Determine lock mode to use */
	lockmode = ExecUpdateLockMode(context->estate, resultRelInfo);

	/*
	 * Lock tuple for update.  Don't follow updates when tuple cannot be
	 * locked without doing so.  A row locking conflict here means our
	 * previous conclusion that the tuple is conclusively committed is not
	 * true anymore.
	 */
	test = table_tuple_lock(relation, conflictTid,
							context->estate->es_snapshot,
							existing, context->estate->es_output_cid,
							lockmode, LockWaitBlock, 0,
							&tmfd);
	switch (test)
	{
		case TM_Ok:
			/* success! */
			break;

		case TM_Invisible:

			/*
			 * This can occur when a just inserted tuple is updated again in
			 * the same command. E.g. because multiple rows with the same
			 * conflicting key values are inserted.
			 *
			 * This is somewhat similar to the ExecUpdate() TM_SelfModified
			 * case.  We do not want to proceed because it would lead to the
			 * same row being updated a second time in some unspecified order,
			 * and in contrast to plain UPDATEs there's no historical behavior
			 * to break.
			 *
			 * It is the user's responsibility to prevent this situation from
			 * occurring.  These problems are why the SQL standard similarly
			 * specifies that for SQL MERGE, an exception must be raised in
			 * the event of an attempt to update the same row twice.
			 */
			xminDatum = slot_getsysattr(existing,
										MinTransactionIdAttributeNumber,
										&isnull);
			Assert(!isnull);
			xmin = DatumGetTransactionId(xminDatum);

			if (TransactionIdIsCurrentTransactionId(xmin))
				ereport(ERROR,
						(errcode(ERRCODE_CARDINALITY_VIOLATION),
				/* translator: %s is a SQL command name */
						 errmsg("%s command cannot affect row a second time",
								"ON CONFLICT DO UPDATE"),
						 errhint("Ensure that no rows proposed for insertion within the same command have duplicate constrained values.")));

			/* This shouldn't happen */
			elog(ERROR, "attempted to lock invisible tuple");
			break;

		case TM_SelfModified:

			/*
			 * This state should never be reached. As a dirty snapshot is used
			 * to find conflicting tuples, speculative insertion wouldn't have
			 * seen this row to conflict with.
			 */
			elog(ERROR, "unexpected self-updated tuple");
			break;

		case TM_Updated:
			if (IsolationUsesXactSnapshot())
				ereport(ERROR,
						(errcode(ERRCODE_T_R_SERIALIZATION_FAILURE),
						 errmsg("could not serialize access due to concurrent update")));

			/*
			 * As long as we don't support an UPDATE of INSERT ON CONFLICT for
			 * a partitioned table we shouldn't reach to a case where tuple to
			 * be lock is moved to another partition due to concurrent update
			 * of the partition key.
			 */
			Assert(!ItemPointerIndicatesMovedPartitions(&tmfd.ctid));

			/*
			 * Tell caller to try again from the very start.
			 *
			 * It does not make sense to use the usual EvalPlanQual() style
			 * loop here, as the new version of the row might not conflict
			 * anymore, or the conflicting tuple has actually been deleted.
			 */
			ExecClearTuple(existing);
			return false;

		case TM_Deleted:
			if (IsolationUsesXactSnapshot())
				ereport(ERROR,
						(errcode(ERRCODE_T_R_SERIALIZATION_FAILURE),
						 errmsg("could not serialize access due to concurrent delete")));

			/* see TM_Updated case */
			Assert(!ItemPointerIndicatesMovedPartitions(&tmfd.ctid));
			ExecClearTuple(existing);
			return false;

		default:
			elog(ERROR, "unrecognized table_tuple_lock status: %u", test);
	}

	/* Success, the tuple is locked. */

	/*
	 * Verify that the tuple is visible to our MVCC snapshot if the current
	 * isolation level mandates that.
	 *
	 * It's not sufficient to rely on the check within ExecUpdate() as e.g.
	 * CONFLICT ... WHERE clause may prevent us from reaching that.
	 *
	 * This means we only ever continue when a new command in the current
	 * transaction could see the row, even though in READ COMMITTED mode the
	 * tuple will not be visible according to the current statement's
	 * snapshot.  This is in line with the way UPDATE deals with newer tuple
	 * versions.
	 */
	ExecCheckTupleVisible(context->estate, relation, existing);

	/*
	 * Make tuple and any needed join variables available to ExecQual and
	 * ExecProject.  The EXCLUDED tuple is installed in ecxt_innertuple, while
	 * the target's existing tuple is installed in the scantuple.  EXCLUDED
	 * has been made to reference INNER_VAR in setrefs.c, but there is no
	 * other redirection.
	 */
	econtext->ecxt_scantuple = existing;
	econtext->ecxt_innertuple = excludedSlot;
	econtext->ecxt_outertuple = NULL;

	if (!ExecQual(onConflictSetWhere, econtext))
	{
		ExecClearTuple(existing);	/* see return below */
		InstrCountFiltered1(&mtstate->ps, 1);
		return true;			/* done with the tuple */
	}

	if (resultRelInfo->ri_WithCheckOptions != NIL)
	{
		/*
		 * Check target's existing tuple against UPDATE-applicable USING
		 * security barrier quals (if any), enforced here as RLS checks/WCOs.
		 *
		 * The rewriter creates UPDATE RLS checks/WCOs for UPDATE security
		 * quals, and stores them as WCOs of "kind" WCO_RLS_CONFLICT_CHECK,
		 * but that's almost the extent of its special handling for ON
		 * CONFLICT DO UPDATE.
		 *
		 * The rewriter will also have associated UPDATE applicable straight
		 * RLS checks/WCOs for the benefit of the ExecUpdate() call that
		 * follows.  INSERTs and UPDATEs naturally have mutually exclusive WCO
		 * kinds, so there is no danger of spurious over-enforcement in the
		 * INSERT or UPDATE path.
		 */
		ExecWithCheckOptions(WCO_RLS_CONFLICT_CHECK, resultRelInfo,
							 existing,
							 mtstate->ps.state);
	}

	/* Project the new tuple version */
	ExecProject(resultRelInfo->ri_onConflict->oc_ProjInfo);

	/*
	 * Note that it is possible that the target tuple has been modified in
	 * this session, after the above table_tuple_lock. We choose to not error
	 * out in that case, in line with ExecUpdate's treatment of similar cases.
	 * This can happen if an UPDATE is triggered from within ExecQual(),
	 * ExecWithCheckOptions() or ExecProject() above, e.g. by selecting from a
	 * wCTE in the ON CONFLICT's SET.
	 */

	/* Execute UPDATE with projection */
	*returning = ExecUpdate(context, resultRelInfo,
							conflictTid, NULL, existing,
							resultRelInfo->ri_onConflict->oc_ProjSlot,
							canSetTag);

	/*
	 * Clear out existing tuple, as there might not be another conflict among
	 * the next input rows. Don't want to hold resources till the end of the
	 * query.  First though, make sure that the returning slot, if any, has a
	 * local copy of any OLD pass-by-reference values, if it refers to any OLD
	 * columns.
	 */
	if (*returning != NULL &&
		resultRelInfo->ri_projectReturning->pi_state.flags & EEO_FLAG_HAS_OLD)
		ExecMaterializeSlot(*returning);

	ExecClearTuple(existing);

	return true;
}

/*
 * Perform MERGE.
 */
static TupleTableSlot *
ExecMerge(ModifyTableContext *context, ResultRelInfo *resultRelInfo,
		  ItemPointer tupleid, HeapTuple oldtuple, bool canSetTag)
{
	TupleTableSlot *rslot = NULL;
	bool		matched;

	/*-----
	 * If we are dealing with a WHEN MATCHED case, tupleid or oldtuple is
	 * valid, depending on whether the result relation is a table or a view.
	 * We execute the first action for which the additional WHEN MATCHED AND
	 * quals pass.  If an action without quals is found, that action is
	 * executed.
	 *
	 * Similarly, in the WHEN NOT MATCHED BY SOURCE case, tupleid or oldtuple
	 * is valid, and we look at the given WHEN NOT MATCHED BY SOURCE actions
	 * in sequence until one passes.  This is almost identical to the WHEN
	 * MATCHED case, and both cases are handled by ExecMergeMatched().
	 *
	 * Finally, in the WHEN NOT MATCHED [BY TARGET] case, both tupleid and
	 * oldtuple are invalid, and we look at the given WHEN NOT MATCHED [BY
	 * TARGET] actions in sequence until one passes.
	 *
	 * Things get interesting in case of concurrent update/delete of the
	 * target tuple. Such concurrent update/delete is detected while we are
	 * executing a WHEN MATCHED or WHEN NOT MATCHED BY SOURCE action.
	 *
	 * A concurrent update can:
	 *
	 * 1. modify the target tuple so that the results from checking any
	 *    additional quals attached to WHEN MATCHED or WHEN NOT MATCHED BY
	 *    SOURCE actions potentially change, but the result from the join
	 *    quals does not change.
	 *
	 *    In this case, we are still dealing with the same kind of match
	 *    (MATCHED or NOT MATCHED BY SOURCE).  We recheck the same list of
	 *    actions from the start and choose the first one that satisfies the
	 *    new target tuple.
	 *
	 * 2. modify the target tuple in the WHEN MATCHED case so that the join
	 *    quals no longer pass and hence the source and target tuples no
	 *    longer match.
	 *
	 *    In this case, we are now dealing with a NOT MATCHED case, and we
	 *    process both WHEN NOT MATCHED BY SOURCE and WHEN NOT MATCHED [BY
	 *    TARGET] actions.  First ExecMergeMatched() processes the list of
	 *    WHEN NOT MATCHED BY SOURCE actions in sequence until one passes,
	 *    then ExecMergeNotMatched() processes any WHEN NOT MATCHED [BY
	 *    TARGET] actions in sequence until one passes.  Thus we may execute
	 *    two actions; one of each kind.
	 *
	 * Thus we support concurrent updates that turn MATCHED candidate rows
	 * into NOT MATCHED rows.  However, we do not attempt to support cases
	 * that would turn NOT MATCHED rows into MATCHED rows, or which would
	 * cause a target row to match a different source row.
	 *
	 * A concurrent delete changes a WHEN MATCHED case to WHEN NOT MATCHED
	 * [BY TARGET].
	 *
	 * ExecMergeMatched() takes care of following the update chain and
	 * re-finding the qualifying WHEN MATCHED or WHEN NOT MATCHED BY SOURCE
	 * action, as long as the target tuple still exists. If the target tuple
	 * gets deleted or a concurrent update causes the join quals to fail, it
	 * returns a matched status of false and we call ExecMergeNotMatched().
	 * Given that ExecMergeMatched() always makes progress by following the
	 * update chain and we never switch from ExecMergeNotMatched() to
	 * ExecMergeMatched(), there is no risk of a livelock.
	 */
	matched = tupleid != NULL || oldtuple != NULL;
	if (matched)
		rslot = ExecMergeMatched(context, resultRelInfo, tupleid, oldtuple,
								 canSetTag, &matched);

	/*
	 * Deal with the NOT MATCHED case (either a NOT MATCHED tuple from the
	 * join, or a previously MATCHED tuple for which ExecMergeMatched() set
	 * "matched" to false, indicating that it no longer matches).
	 */
	if (!matched)
	{
		/*
		 * If a concurrent update turned a MATCHED case into a NOT MATCHED
		 * case, and we have both WHEN NOT MATCHED BY SOURCE and WHEN NOT
		 * MATCHED [BY TARGET] actions, and there is a RETURNING clause,
		 * ExecMergeMatched() may have already executed a WHEN NOT MATCHED BY
		 * SOURCE action, and computed the row to return.  If so, we cannot
		 * execute a WHEN NOT MATCHED [BY TARGET] action now, so mark it as
		 * pending (to be processed on the next call to ExecModifyTable()).
		 * Otherwise, just process the action now.
		 */
		if (rslot == NULL)
			rslot = ExecMergeNotMatched(context, resultRelInfo, canSetTag);
		else
			context->mtstate->mt_merge_pending_not_matched = context->planSlot;
	}

	return rslot;
}

/*
 * Check and execute the first qualifying MATCHED or NOT MATCHED BY SOURCE
 * action, depending on whether the join quals are satisfied.  If the target
 * relation is a table, the current target tuple is identified by tupleid.
 * Otherwise, if the target relation is a view, oldtuple is the current target
 * tuple from the view.
 *
 * We start from the first WHEN MATCHED or WHEN NOT MATCHED BY SOURCE action
 * and check if the WHEN quals pass, if any. If the WHEN quals for the first
 * action do not pass, we check the second, then the third and so on. If we
 * reach the end without finding a qualifying action, we return NULL.
 * Otherwise, we execute the qualifying action and return its RETURNING
 * result, if any, or NULL.
 *
 * On entry, "*matched" is assumed to be true.  If a concurrent update or
 * delete is detected that causes the join quals to no longer pass, we set it
 * to false, indicating that the caller should process any NOT MATCHED [BY
 * TARGET] actions.
 *
 * After a concurrent update, we restart from the first action to look for a
 * new qualifying action to execute. If the join quals originally passed, and
 * the concurrent update caused them to no longer pass, then we switch from
 * the MATCHED to the NOT MATCHED BY SOURCE list of actions before restarting
 * (and setting "*matched" to false).  As a result we may execute a WHEN NOT
 * MATCHED BY SOURCE action, and set "*matched" to false, causing the caller
 * to also execute a WHEN NOT MATCHED [BY TARGET] action.
 */
static TupleTableSlot *
ExecMergeMatched(ModifyTableContext *context, ResultRelInfo *resultRelInfo,
				 ItemPointer tupleid, HeapTuple oldtuple, bool canSetTag,
				 bool *matched)
{
	ModifyTableState *mtstate = context->mtstate;
	List	  **mergeActions = resultRelInfo->ri_MergeActions;
	ItemPointerData lockedtid;
	List	   *actionStates;
	TupleTableSlot *newslot = NULL;
	TupleTableSlot *rslot = NULL;
	EState	   *estate = context->estate;
	ExprContext *econtext = mtstate->ps.ps_ExprContext;
	bool		isNull;
	EPQState   *epqstate = &mtstate->mt_epqstate;
	ListCell   *l;

	/* Expect matched to be true on entry */
	Assert(*matched);

	/*
	 * If there are no WHEN MATCHED or WHEN NOT MATCHED BY SOURCE actions, we
	 * are done.
	 */
	if (mergeActions[MERGE_WHEN_MATCHED] == NIL &&
		mergeActions[MERGE_WHEN_NOT_MATCHED_BY_SOURCE] == NIL)
		return NULL;

	/*
	 * Make tuple and any needed join variables available to ExecQual and
	 * ExecProject. The target's existing tuple is installed in the scantuple.
	 * This target relation's slot is required only in the case of a MATCHED
	 * or NOT MATCHED BY SOURCE tuple and UPDATE/DELETE actions.
	 */
	econtext->ecxt_scantuple = resultRelInfo->ri_oldTupleSlot;
	econtext->ecxt_innertuple = context->planSlot;
	econtext->ecxt_outertuple = NULL;

	/*
	 * This routine is only invoked for matched target rows, so we should
	 * either have the tupleid of the target row, or an old tuple from the
	 * target wholerow junk attr.
	 */
	Assert(tupleid != NULL || oldtuple != NULL);
	ItemPointerSetInvalid(&lockedtid);
	if (oldtuple != NULL)
	{
		Assert(!resultRelInfo->ri_needLockTagTuple);
		ExecForceStoreHeapTuple(oldtuple, resultRelInfo->ri_oldTupleSlot,
								false);
	}
	else
	{
		if (resultRelInfo->ri_needLockTagTuple)
		{
			/*
			 * This locks even for CMD_DELETE, for CMD_NOTHING, and for tuples
			 * that don't match mas_whenqual.  MERGE on system catalogs is a
			 * minor use case, so don't bother optimizing those.
			 */
			LockTuple(resultRelInfo->ri_RelationDesc, tupleid,
					  InplaceUpdateTupleLock);
			lockedtid = *tupleid;
		}
		if (!table_tuple_fetch_row_version(resultRelInfo->ri_RelationDesc,
										   tupleid,
										   SnapshotAny,
										   resultRelInfo->ri_oldTupleSlot))
			elog(ERROR, "failed to fetch the target tuple");
	}

	/*
	 * Test the join condition.  If it's satisfied, perform a MATCHED action.
	 * Otherwise, perform a NOT MATCHED BY SOURCE action.
	 *
	 * Note that this join condition will be NULL if there are no NOT MATCHED
	 * BY SOURCE actions --- see transform_MERGE_to_join().  In that case, we
	 * need only consider MATCHED actions here.
	 */
	if (ExecQual(resultRelInfo->ri_MergeJoinCondition, econtext))
		actionStates = mergeActions[MERGE_WHEN_MATCHED];
	else
		actionStates = mergeActions[MERGE_WHEN_NOT_MATCHED_BY_SOURCE];

lmerge_matched:

	foreach(l, actionStates)
	{
		MergeActionState *relaction = (MergeActionState *) lfirst(l);
		CmdType		commandType = relaction->mas_action->commandType;
		TM_Result	result;
		UpdateContext updateCxt = {0};

		/*
		 * Test condition, if any.
		 *
		 * In the absence of any condition, we perform the action
		 * unconditionally (no need to check separately since ExecQual() will
		 * return true if there are no conditions to evaluate).
		 */
		if (!ExecQual(relaction->mas_whenqual, econtext))
			continue;

		/*
		 * Check if the existing target tuple meets the USING checks of
		 * UPDATE/DELETE RLS policies. If those checks fail, we throw an
		 * error.
		 *
		 * The WITH CHECK quals for UPDATE RLS policies are applied in
		 * ExecUpdateAct() and hence we need not do anything special to handle
		 * them.
		 *
		 * NOTE: We must do this after WHEN quals are evaluated, so that we
		 * check policies only when they matter.
		 */
		if (resultRelInfo->ri_WithCheckOptions && commandType != CMD_NOTHING)
		{
			ExecWithCheckOptions(commandType == CMD_UPDATE ?
								 WCO_RLS_MERGE_UPDATE_CHECK : WCO_RLS_MERGE_DELETE_CHECK,
								 resultRelInfo,
								 resultRelInfo->ri_oldTupleSlot,
								 context->mtstate->ps.state);
		}

		/* Perform stated action */
		switch (commandType)
		{
			case CMD_UPDATE:

				/*
				 * Project the output tuple, and use that to update the table.
				 * We don't need to filter out junk attributes, because the
				 * UPDATE action's targetlist doesn't have any.
				 */
				newslot = ExecProject(relaction->mas_proj);

				mtstate->mt_merge_action = relaction;
				if (!ExecUpdatePrologue(context, resultRelInfo,
										tupleid, NULL, newslot, &result))
				{
					if (result == TM_Ok)
						goto out;	/* "do nothing" */

					break;		/* concurrent update/delete */
				}

				/* INSTEAD OF ROW UPDATE Triggers */
				if (resultRelInfo->ri_TrigDesc &&
					resultRelInfo->ri_TrigDesc->trig_update_instead_row)
				{
					if (!ExecIRUpdateTriggers(estate, resultRelInfo,
											  oldtuple, newslot))
						goto out;	/* "do nothing" */
				}
				else
				{
					/* checked ri_needLockTagTuple above */
					Assert(oldtuple == NULL);

					result = ExecUpdateAct(context, resultRelInfo, tupleid,
										   NULL, newslot, canSetTag,
										   &updateCxt);

					/*
					 * As in ExecUpdate(), if ExecUpdateAct() reports that a
					 * cross-partition update was done, then there's nothing
					 * else for us to do --- the UPDATE has been turned into a
					 * DELETE and an INSERT, and we must not perform any of
					 * the usual post-update tasks.  Also, the RETURNING tuple
					 * (if any) has been projected, so we can just return
					 * that.
					 */
					if (updateCxt.crossPartUpdate)
					{
						mtstate->mt_merge_updated += 1;
						rslot = context->cpUpdateReturningSlot;
						goto out;
					}
				}

				if (result == TM_Ok)
				{
					ExecUpdateEpilogue(context, &updateCxt, resultRelInfo,
									   tupleid, NULL, newslot);
					mtstate->mt_merge_updated += 1;
				}
				break;

			case CMD_DELETE:
				mtstate->mt_merge_action = relaction;
				if (!ExecDeletePrologue(context, resultRelInfo, tupleid,
										NULL, NULL, &result))
				{
					if (result == TM_Ok)
						goto out;	/* "do nothing" */

					break;		/* concurrent update/delete */
				}

				/* INSTEAD OF ROW DELETE Triggers */
				if (resultRelInfo->ri_TrigDesc &&
					resultRelInfo->ri_TrigDesc->trig_delete_instead_row)
				{
					if (!ExecIRDeleteTriggers(estate, resultRelInfo,
											  oldtuple))
						goto out;	/* "do nothing" */
				}
				else
				{
					/* checked ri_needLockTagTuple above */
					Assert(oldtuple == NULL);

					result = ExecDeleteAct(context, resultRelInfo, tupleid,
										   false);
				}

				if (result == TM_Ok)
				{
					ExecDeleteEpilogue(context, resultRelInfo, tupleid, NULL,
									   false);
					mtstate->mt_merge_deleted += 1;
				}
				break;

			case CMD_NOTHING:
				/* Doing nothing is always OK */
				result = TM_Ok;
				break;

			default:
				elog(ERROR, "unknown action in MERGE WHEN clause");
		}

		switch (result)
		{
			case TM_Ok:
				/* all good; perform final actions */
				if (canSetTag && commandType != CMD_NOTHING)
					(estate->es_processed)++;

				break;

			case TM_SelfModified:

				/*
				 * The target tuple was already updated or deleted by the
				 * current command, or by a later command in the current
				 * transaction.  The former case is explicitly disallowed by
				 * the SQL standard for MERGE, which insists that the MERGE
				 * join condition should not join a target row to more than
				 * one source row.
				 *
				 * The latter case arises if the tuple is modified by a
				 * command in a BEFORE trigger, or perhaps by a command in a
				 * volatile function used in the query.  In such situations we
				 * should not ignore the MERGE action, but it is equally
				 * unsafe to proceed.  We don't want to discard the original
				 * MERGE action while keeping the triggered actions based on
				 * it; and it would be no better to allow the original MERGE
				 * action while discarding the updates that it triggered.  So
				 * throwing an error is the only safe course.
				 */
				if (context->tmfd.cmax != estate->es_output_cid)
					ereport(ERROR,
							(errcode(ERRCODE_TRIGGERED_DATA_CHANGE_VIOLATION),
							 errmsg("tuple to be updated or deleted was already modified by an operation triggered by the current command"),
							 errhint("Consider using an AFTER trigger instead of a BEFORE trigger to propagate changes to other rows.")));

				if (TransactionIdIsCurrentTransactionId(context->tmfd.xmax))
					ereport(ERROR,
							(errcode(ERRCODE_CARDINALITY_VIOLATION),
					/* translator: %s is a SQL command name */
							 errmsg("%s command cannot affect row a second time",
									"MERGE"),
							 errhint("Ensure that not more than one source row matches any one target row.")));

				/* This shouldn't happen */
				elog(ERROR, "attempted to update or delete invisible tuple");
				break;

			case TM_Deleted:
				if (IsolationUsesXactSnapshot())
					ereport(ERROR,
							(errcode(ERRCODE_T_R_SERIALIZATION_FAILURE),
							 errmsg("could not serialize access due to concurrent delete")));

				/*
				 * If the tuple was already deleted, set matched to false to
				 * let caller handle it under NOT MATCHED [BY TARGET] clauses.
				 */
				*matched = false;
				goto out;

			case TM_Updated:
				{
					bool		was_matched;
					Relation	resultRelationDesc;
					TupleTableSlot *epqslot,
							   *inputslot;
					LockTupleMode lockmode;

					/*
					 * The target tuple was concurrently updated by some other
					 * transaction.  If we are currently processing a MATCHED
					 * action, use EvalPlanQual() with the new version of the
					 * tuple and recheck the join qual, to detect a change
					 * from the MATCHED to the NOT MATCHED cases.  If we are
					 * already processing a NOT MATCHED BY SOURCE action, we
					 * skip this (cannot switch from NOT MATCHED BY SOURCE to
					 * MATCHED).
					 */
					was_matched = relaction->mas_action->matchKind == MERGE_WHEN_MATCHED;
					resultRelationDesc = resultRelInfo->ri_RelationDesc;
					lockmode = ExecUpdateLockMode(estate, resultRelInfo);

					if (was_matched)
						inputslot = EvalPlanQualSlot(epqstate, resultRelationDesc,
													 resultRelInfo->ri_RangeTableIndex);
					else
						inputslot = resultRelInfo->ri_oldTupleSlot;

					result = table_tuple_lock(resultRelationDesc, tupleid,
											  estate->es_snapshot,
											  inputslot, estate->es_output_cid,
											  lockmode, LockWaitBlock,
											  TUPLE_LOCK_FLAG_FIND_LAST_VERSION,
											  &context->tmfd);
					switch (result)
					{
						case TM_Ok:

							/*
							 * If the tuple was updated and migrated to
							 * another partition concurrently, the current
							 * MERGE implementation can't follow.  There's
							 * probably a better way to handle this case, but
							 * it'd require recognizing the relation to which
							 * the tuple moved, and setting our current
							 * resultRelInfo to that.
							 */
							if (ItemPointerIndicatesMovedPartitions(tupleid))
								ereport(ERROR,
										(errcode(ERRCODE_T_R_SERIALIZATION_FAILURE),
										 errmsg("tuple to be merged was already moved to another partition due to concurrent update")));

							/*
							 * If this was a MATCHED case, use EvalPlanQual()
							 * to recheck the join condition.
							 */
							if (was_matched)
							{
								epqslot = EvalPlanQual(epqstate,
													   resultRelationDesc,
													   resultRelInfo->ri_RangeTableIndex,
													   inputslot);

								/*
								 * If the subplan didn't return a tuple, then
								 * we must be dealing with an inner join for
								 * which the join condition no longer matches.
								 * This can only happen if there are no NOT
								 * MATCHED actions, and so there is nothing
								 * more to do.
								 */
								if (TupIsNull(epqslot))
									goto out;

								/*
								 * If we got a NULL ctid from the subplan, the
								 * join quals no longer pass and we switch to
								 * the NOT MATCHED BY SOURCE case.
								 */
								(void) ExecGetJunkAttribute(epqslot,
															resultRelInfo->ri_RowIdAttNo,
															&isNull);
								if (isNull)
									*matched = false;

								/*
								 * Otherwise, recheck the join quals to see if
								 * we need to switch to the NOT MATCHED BY
								 * SOURCE case.
								 */
								if (resultRelInfo->ri_needLockTagTuple)
								{
									if (ItemPointerIsValid(&lockedtid))
										UnlockTuple(resultRelInfo->ri_RelationDesc, &lockedtid,
													InplaceUpdateTupleLock);
<<<<<<< HEAD
									LockTuple(resultRelInfo->ri_RelationDesc, &context->tmfd.ctid,
											  InplaceUpdateTupleLock);
									lockedtid = context->tmfd.ctid;
								}
=======
									LockTuple(resultRelInfo->ri_RelationDesc, tupleid,
											  InplaceUpdateTupleLock);
									lockedtid = *tupleid;
								}

>>>>>>> 3d6a8289
								if (!table_tuple_fetch_row_version(resultRelationDesc,
																   tupleid,
																   SnapshotAny,
																   resultRelInfo->ri_oldTupleSlot))
									elog(ERROR, "failed to fetch the target tuple");

								if (*matched)
									*matched = ExecQual(resultRelInfo->ri_MergeJoinCondition,
														econtext);

								/* Switch lists, if necessary */
								if (!*matched)
									actionStates = mergeActions[MERGE_WHEN_NOT_MATCHED_BY_SOURCE];
							}

							/*
							 * Loop back and process the MATCHED or NOT
							 * MATCHED BY SOURCE actions from the start.
							 */
							goto lmerge_matched;

						case TM_Deleted:

							/*
							 * tuple already deleted; tell caller to run NOT
							 * MATCHED [BY TARGET] actions
							 */
							*matched = false;
							goto out;

						case TM_SelfModified:

							/*
							 * This can be reached when following an update
							 * chain from a tuple updated by another session,
							 * reaching a tuple that was already updated or
							 * deleted by the current command, or by a later
							 * command in the current transaction. As above,
							 * this should always be treated as an error.
							 */
							if (context->tmfd.cmax != estate->es_output_cid)
								ereport(ERROR,
										(errcode(ERRCODE_TRIGGERED_DATA_CHANGE_VIOLATION),
										 errmsg("tuple to be updated or deleted was already modified by an operation triggered by the current command"),
										 errhint("Consider using an AFTER trigger instead of a BEFORE trigger to propagate changes to other rows.")));

							if (TransactionIdIsCurrentTransactionId(context->tmfd.xmax))
								ereport(ERROR,
										(errcode(ERRCODE_CARDINALITY_VIOLATION),
								/* translator: %s is a SQL command name */
										 errmsg("%s command cannot affect row a second time",
												"MERGE"),
										 errhint("Ensure that not more than one source row matches any one target row.")));

							/* This shouldn't happen */
							elog(ERROR, "attempted to update or delete invisible tuple");
							goto out;

						default:
							/* see table_tuple_lock call in ExecDelete() */
							elog(ERROR, "unexpected table_tuple_lock status: %u",
								 result);
							goto out;
					}
				}

			case TM_Invisible:
			case TM_WouldBlock:
			case TM_BeingModified:
				/* these should not occur */
				elog(ERROR, "unexpected tuple operation result: %d", result);
				break;
		}

		/* Process RETURNING if present */
		if (resultRelInfo->ri_projectReturning)
		{
			switch (commandType)
			{
				case CMD_UPDATE:
					rslot = ExecProcessReturning(context,
												 resultRelInfo,
												 CMD_UPDATE,
												 resultRelInfo->ri_oldTupleSlot,
												 newslot,
												 context->planSlot);
					break;

				case CMD_DELETE:
					rslot = ExecProcessReturning(context,
												 resultRelInfo,
												 CMD_DELETE,
												 resultRelInfo->ri_oldTupleSlot,
												 NULL,
												 context->planSlot);
					break;

				case CMD_NOTHING:
					break;

				default:
					elog(ERROR, "unrecognized commandType: %d",
						 (int) commandType);
			}
		}

		/*
		 * We've activated one of the WHEN clauses, so we don't search
		 * further. This is required behaviour, not an optimization.
		 */
		break;
	}

	/*
	 * Successfully executed an action or no qualifying action was found.
	 */
out:
	if (ItemPointerIsValid(&lockedtid))
		UnlockTuple(resultRelInfo->ri_RelationDesc, &lockedtid,
					InplaceUpdateTupleLock);
	return rslot;
}

/*
 * Execute the first qualifying NOT MATCHED [BY TARGET] action.
 */
static TupleTableSlot *
ExecMergeNotMatched(ModifyTableContext *context, ResultRelInfo *resultRelInfo,
					bool canSetTag)
{
	ModifyTableState *mtstate = context->mtstate;
	ExprContext *econtext = mtstate->ps.ps_ExprContext;
	List	   *actionStates;
	TupleTableSlot *rslot = NULL;
	ListCell   *l;

	/*
	 * For INSERT actions, the root relation's merge action is OK since the
	 * INSERT's targetlist and the WHEN conditions can only refer to the
	 * source relation and hence it does not matter which result relation we
	 * work with.
	 *
	 * XXX does this mean that we can avoid creating copies of actionStates on
	 * partitioned tables, for not-matched actions?
	 */
	actionStates = resultRelInfo->ri_MergeActions[MERGE_WHEN_NOT_MATCHED_BY_TARGET];

	/*
	 * Make source tuple available to ExecQual and ExecProject. We don't need
	 * the target tuple, since the WHEN quals and targetlist can't refer to
	 * the target columns.
	 */
	econtext->ecxt_scantuple = NULL;
	econtext->ecxt_innertuple = context->planSlot;
	econtext->ecxt_outertuple = NULL;

	foreach(l, actionStates)
	{
		MergeActionState *action = (MergeActionState *) lfirst(l);
		CmdType		commandType = action->mas_action->commandType;
		TupleTableSlot *newslot;

		/*
		 * Test condition, if any.
		 *
		 * In the absence of any condition, we perform the action
		 * unconditionally (no need to check separately since ExecQual() will
		 * return true if there are no conditions to evaluate).
		 */
		if (!ExecQual(action->mas_whenqual, econtext))
			continue;

		/* Perform stated action */
		switch (commandType)
		{
			case CMD_INSERT:

				/*
				 * Project the tuple.  In case of a partitioned table, the
				 * projection was already built to use the root's descriptor,
				 * so we don't need to map the tuple here.
				 */
				newslot = ExecProject(action->mas_proj);
				mtstate->mt_merge_action = action;

				rslot = ExecInsert(context, mtstate->rootResultRelInfo,
								   newslot, canSetTag, NULL, NULL);
				mtstate->mt_merge_inserted += 1;
				break;
			case CMD_NOTHING:
				/* Do nothing */
				break;
			default:
				elog(ERROR, "unknown action in MERGE WHEN NOT MATCHED clause");
		}

		/*
		 * We've activated one of the WHEN clauses, so we don't search
		 * further. This is required behaviour, not an optimization.
		 */
		break;
	}

	return rslot;
}

/*
 * Initialize state for execution of MERGE.
 */
void
ExecInitMerge(ModifyTableState *mtstate, EState *estate)
{
	List	   *mergeActionLists = mtstate->mt_mergeActionLists;
	List	   *mergeJoinConditions = mtstate->mt_mergeJoinConditions;
	ResultRelInfo *rootRelInfo = mtstate->rootResultRelInfo;
	ResultRelInfo *resultRelInfo;
	ExprContext *econtext;
	ListCell   *lc;
	int			i;

	if (mergeActionLists == NIL)
		return;

	mtstate->mt_merge_subcommands = 0;

	if (mtstate->ps.ps_ExprContext == NULL)
		ExecAssignExprContext(estate, &mtstate->ps);
	econtext = mtstate->ps.ps_ExprContext;

	/*
	 * Create a MergeActionState for each action on the mergeActionList and
	 * add it to either a list of matched actions or not-matched actions.
	 *
	 * Similar logic appears in ExecInitPartitionInfo(), so if changing
	 * anything here, do so there too.
	 */
	i = 0;
	foreach(lc, mergeActionLists)
	{
		List	   *mergeActionList = lfirst(lc);
		Node	   *joinCondition;
		TupleDesc	relationDesc;
		ListCell   *l;

		joinCondition = (Node *) list_nth(mergeJoinConditions, i);
		resultRelInfo = mtstate->resultRelInfo + i;
		i++;
		relationDesc = RelationGetDescr(resultRelInfo->ri_RelationDesc);

		/* initialize slots for MERGE fetches from this rel */
		if (unlikely(!resultRelInfo->ri_projectNewInfoValid))
			ExecInitMergeTupleSlots(mtstate, resultRelInfo);

		/* initialize state for join condition checking */
		resultRelInfo->ri_MergeJoinCondition =
			ExecInitQual((List *) joinCondition, &mtstate->ps);

		foreach(l, mergeActionList)
		{
			MergeAction *action = (MergeAction *) lfirst(l);
			MergeActionState *action_state;
			TupleTableSlot *tgtslot;
			TupleDesc	tgtdesc;

			/*
			 * Build action merge state for this rel.  (For partitions,
			 * equivalent code exists in ExecInitPartitionInfo.)
			 */
			action_state = makeNode(MergeActionState);
			action_state->mas_action = action;
			action_state->mas_whenqual = ExecInitQual((List *) action->qual,
													  &mtstate->ps);

			/*
			 * We create three lists - one for each MergeMatchKind - and stick
			 * the MergeActionState into the appropriate list.
			 */
			resultRelInfo->ri_MergeActions[action->matchKind] =
				lappend(resultRelInfo->ri_MergeActions[action->matchKind],
						action_state);

			switch (action->commandType)
			{
				case CMD_INSERT:
					/* INSERT actions always use rootRelInfo */
					ExecCheckPlanOutput(rootRelInfo->ri_RelationDesc,
										action->targetList);

					/*
					 * If the MERGE targets a partitioned table, any INSERT
					 * actions must be routed through it, not the child
					 * relations. Initialize the routing struct and the root
					 * table's "new" tuple slot for that, if not already done.
					 * The projection we prepare, for all relations, uses the
					 * root relation descriptor, and targets the plan's root
					 * slot.  (This is consistent with the fact that we
					 * checked the plan output to match the root relation,
					 * above.)
					 */
					if (rootRelInfo->ri_RelationDesc->rd_rel->relkind ==
						RELKIND_PARTITIONED_TABLE)
					{
						if (mtstate->mt_partition_tuple_routing == NULL)
						{
							/*
							 * Initialize planstate for routing if not already
							 * done.
							 *
							 * Note that the slot is managed as a standalone
							 * slot belonging to ModifyTableState, so we pass
							 * NULL for the 2nd argument.
							 */
							mtstate->mt_root_tuple_slot =
								table_slot_create(rootRelInfo->ri_RelationDesc,
												  NULL);
							mtstate->mt_partition_tuple_routing =
								ExecSetupPartitionTupleRouting(estate,
															   rootRelInfo->ri_RelationDesc);
						}
						tgtslot = mtstate->mt_root_tuple_slot;
						tgtdesc = RelationGetDescr(rootRelInfo->ri_RelationDesc);
					}
					else
					{
						/*
						 * If the MERGE targets an inherited table, we insert
						 * into the root table, so we must initialize its
						 * "new" tuple slot, if not already done, and use its
						 * relation descriptor for the projection.
						 *
						 * For non-inherited tables, rootRelInfo and
						 * resultRelInfo are the same, and the "new" tuple
						 * slot will already have been initialized.
						 */
						if (rootRelInfo->ri_newTupleSlot == NULL)
							rootRelInfo->ri_newTupleSlot =
								table_slot_create(rootRelInfo->ri_RelationDesc,
												  &estate->es_tupleTable);

						tgtslot = rootRelInfo->ri_newTupleSlot;
						tgtdesc = RelationGetDescr(rootRelInfo->ri_RelationDesc);
					}

					action_state->mas_proj =
						ExecBuildProjectionInfo(action->targetList, econtext,
												tgtslot,
												&mtstate->ps,
												tgtdesc);

					mtstate->mt_merge_subcommands |= MERGE_INSERT;
					break;
				case CMD_UPDATE:
					action_state->mas_proj =
						ExecBuildUpdateProjection(action->targetList,
												  true,
												  action->updateColnos,
												  relationDesc,
												  econtext,
												  resultRelInfo->ri_newTupleSlot,
												  &mtstate->ps);
					mtstate->mt_merge_subcommands |= MERGE_UPDATE;
					break;
				case CMD_DELETE:
					mtstate->mt_merge_subcommands |= MERGE_DELETE;
					break;
				case CMD_NOTHING:
					break;
				default:
					elog(ERROR, "unknown action in MERGE WHEN clause");
					break;
			}
		}
	}

	/*
	 * If the MERGE targets an inherited table, any INSERT actions will use
	 * rootRelInfo, and rootRelInfo will not be in the resultRelInfo array.
	 * Therefore we must initialize its WITH CHECK OPTION constraints and
	 * RETURNING projection, as ExecInitModifyTable did for the resultRelInfo
	 * entries.
	 *
	 * Note that the planner does not build a withCheckOptionList or
	 * returningList for the root relation, but as in ExecInitPartitionInfo,
	 * we can use the first resultRelInfo entry as a reference to calculate
	 * the attno's for the root table.
	 */
	if (rootRelInfo != mtstate->resultRelInfo &&
		rootRelInfo->ri_RelationDesc->rd_rel->relkind != RELKIND_PARTITIONED_TABLE &&
		(mtstate->mt_merge_subcommands & MERGE_INSERT) != 0)
	{
<<<<<<< HEAD
=======
		ModifyTable *node = (ModifyTable *) mtstate->ps.plan;
>>>>>>> 3d6a8289
		Relation	rootRelation = rootRelInfo->ri_RelationDesc;
		Relation	firstResultRel = mtstate->resultRelInfo[0].ri_RelationDesc;
		int			firstVarno = mtstate->resultRelInfo[0].ri_RangeTableIndex;
		AttrMap    *part_attmap = NULL;
		bool		found_whole_row;

		if (node->withCheckOptionLists != NIL)
		{
			List	   *wcoList;
			List	   *wcoExprs = NIL;

			/* There should be as many WCO lists as result rels */
			Assert(list_length(node->withCheckOptionLists) ==
				   list_length(node->resultRelations));

			/*
			 * Use the first WCO list as a reference. In the most common case,
			 * this will be for the same relation as rootRelInfo, and so there
			 * will be no need to adjust its attno's.
			 */
			wcoList = linitial(node->withCheckOptionLists);
			if (rootRelation != firstResultRel)
			{
				/* Convert any Vars in it to contain the root's attno's */
				part_attmap =
					build_attrmap_by_name(RelationGetDescr(rootRelation),
										  RelationGetDescr(firstResultRel),
										  false);

				wcoList = (List *)
					map_variable_attnos((Node *) wcoList,
										firstVarno, 0,
										part_attmap,
										RelationGetForm(rootRelation)->reltype,
										&found_whole_row);
			}

			foreach(lc, wcoList)
			{
				WithCheckOption *wco = lfirst_node(WithCheckOption, lc);
				ExprState  *wcoExpr = ExecInitQual(castNode(List, wco->qual),
												   &mtstate->ps);

				wcoExprs = lappend(wcoExprs, wcoExpr);
			}

			rootRelInfo->ri_WithCheckOptions = wcoList;
			rootRelInfo->ri_WithCheckOptionExprs = wcoExprs;
		}

		if (node->returningLists != NIL)
		{
			List	   *returningList;

			/* There should be as many returning lists as result rels */
			Assert(list_length(node->returningLists) ==
				   list_length(node->resultRelations));

			/*
			 * Use the first returning list as a reference. In the most common
			 * case, this will be for the same relation as rootRelInfo, and so
			 * there will be no need to adjust its attno's.
			 */
			returningList = linitial(node->returningLists);
			if (rootRelation != firstResultRel)
			{
				/* Convert any Vars in it to contain the root's attno's */
				if (part_attmap == NULL)
					part_attmap =
						build_attrmap_by_name(RelationGetDescr(rootRelation),
											  RelationGetDescr(firstResultRel),
											  false);

				returningList = (List *)
					map_variable_attnos((Node *) returningList,
										firstVarno, 0,
										part_attmap,
										RelationGetForm(rootRelation)->reltype,
										&found_whole_row);
			}
			rootRelInfo->ri_returningList = returningList;

			/* Initialize the RETURNING projection */
			rootRelInfo->ri_projectReturning =
				ExecBuildProjectionInfo(returningList, econtext,
										mtstate->ps.ps_ResultTupleSlot,
										&mtstate->ps,
										RelationGetDescr(rootRelation));
		}
	}
}

/*
 * Initializes the tuple slots in a ResultRelInfo for any MERGE action.
 *
 * We mark 'projectNewInfoValid' even though the projections themselves
 * are not initialized here.
 */
void
ExecInitMergeTupleSlots(ModifyTableState *mtstate,
						ResultRelInfo *resultRelInfo)
{
	EState	   *estate = mtstate->ps.state;

	Assert(!resultRelInfo->ri_projectNewInfoValid);

	resultRelInfo->ri_oldTupleSlot =
		table_slot_create(resultRelInfo->ri_RelationDesc,
						  &estate->es_tupleTable);
	resultRelInfo->ri_newTupleSlot =
		table_slot_create(resultRelInfo->ri_RelationDesc,
						  &estate->es_tupleTable);
	resultRelInfo->ri_projectNewInfoValid = true;
}

/*
 * Process BEFORE EACH STATEMENT triggers
 */
static void
fireBSTriggers(ModifyTableState *node)
{
	ModifyTable *plan = (ModifyTable *) node->ps.plan;
	ResultRelInfo *resultRelInfo = node->rootResultRelInfo;

	switch (node->operation)
	{
		case CMD_INSERT:
			ExecBSInsertTriggers(node->ps.state, resultRelInfo);
			if (plan->onConflictAction == ONCONFLICT_UPDATE)
				ExecBSUpdateTriggers(node->ps.state,
									 resultRelInfo);
			break;
		case CMD_UPDATE:
			ExecBSUpdateTriggers(node->ps.state, resultRelInfo);
			break;
		case CMD_DELETE:
			ExecBSDeleteTriggers(node->ps.state, resultRelInfo);
			break;
		case CMD_MERGE:
			if (node->mt_merge_subcommands & MERGE_INSERT)
				ExecBSInsertTriggers(node->ps.state, resultRelInfo);
			if (node->mt_merge_subcommands & MERGE_UPDATE)
				ExecBSUpdateTriggers(node->ps.state, resultRelInfo);
			if (node->mt_merge_subcommands & MERGE_DELETE)
				ExecBSDeleteTriggers(node->ps.state, resultRelInfo);
			break;
		default:
			elog(ERROR, "unknown operation");
			break;
	}
}

/*
 * Process AFTER EACH STATEMENT triggers
 */
static void
fireASTriggers(ModifyTableState *node)
{
	ModifyTable *plan = (ModifyTable *) node->ps.plan;
	ResultRelInfo *resultRelInfo = node->rootResultRelInfo;

	switch (node->operation)
	{
		case CMD_INSERT:
			if (plan->onConflictAction == ONCONFLICT_UPDATE)
				ExecASUpdateTriggers(node->ps.state,
									 resultRelInfo,
									 node->mt_oc_transition_capture);
			ExecASInsertTriggers(node->ps.state, resultRelInfo,
								 node->mt_transition_capture);
			break;
		case CMD_UPDATE:
			ExecASUpdateTriggers(node->ps.state, resultRelInfo,
								 node->mt_transition_capture);
			break;
		case CMD_DELETE:
			ExecASDeleteTriggers(node->ps.state, resultRelInfo,
								 node->mt_transition_capture);
			break;
		case CMD_MERGE:
			if (node->mt_merge_subcommands & MERGE_DELETE)
				ExecASDeleteTriggers(node->ps.state, resultRelInfo,
									 node->mt_transition_capture);
			if (node->mt_merge_subcommands & MERGE_UPDATE)
				ExecASUpdateTriggers(node->ps.state, resultRelInfo,
									 node->mt_transition_capture);
			if (node->mt_merge_subcommands & MERGE_INSERT)
				ExecASInsertTriggers(node->ps.state, resultRelInfo,
									 node->mt_transition_capture);
			break;
		default:
			elog(ERROR, "unknown operation");
			break;
	}
}

/*
 * Set up the state needed for collecting transition tuples for AFTER
 * triggers.
 */
static void
ExecSetupTransitionCaptureState(ModifyTableState *mtstate, EState *estate)
{
	ModifyTable *plan = (ModifyTable *) mtstate->ps.plan;
	ResultRelInfo *targetRelInfo = mtstate->rootResultRelInfo;

	/* Check for transition tables on the directly targeted relation. */
	mtstate->mt_transition_capture =
		MakeTransitionCaptureState(targetRelInfo->ri_TrigDesc,
								   RelationGetRelid(targetRelInfo->ri_RelationDesc),
								   mtstate->operation);
	if (plan->operation == CMD_INSERT &&
		plan->onConflictAction == ONCONFLICT_UPDATE)
		mtstate->mt_oc_transition_capture =
			MakeTransitionCaptureState(targetRelInfo->ri_TrigDesc,
									   RelationGetRelid(targetRelInfo->ri_RelationDesc),
									   CMD_UPDATE);
}

/*
 * ExecPrepareTupleRouting --- prepare for routing one tuple
 *
 * Determine the partition in which the tuple in slot is to be inserted,
 * and return its ResultRelInfo in *partRelInfo.  The return value is
 * a slot holding the tuple of the partition rowtype.
 *
 * This also sets the transition table information in mtstate based on the
 * selected partition.
 */
static TupleTableSlot *
ExecPrepareTupleRouting(ModifyTableState *mtstate,
						EState *estate,
						PartitionTupleRouting *proute,
						ResultRelInfo *targetRelInfo,
						TupleTableSlot *slot,
						ResultRelInfo **partRelInfo)
{
	ResultRelInfo *partrel;
	TupleConversionMap *map;

	/*
	 * Lookup the target partition's ResultRelInfo.  If ExecFindPartition does
	 * not find a valid partition for the tuple in 'slot' then an error is
	 * raised.  An error may also be raised if the found partition is not a
	 * valid target for INSERTs.  This is required since a partitioned table
	 * UPDATE to another partition becomes a DELETE+INSERT.
	 */
	partrel = ExecFindPartition(mtstate, targetRelInfo, proute, slot, estate);

	/*
	 * If we're capturing transition tuples, we might need to convert from the
	 * partition rowtype to root partitioned table's rowtype.  But if there
	 * are no BEFORE triggers on the partition that could change the tuple, we
	 * can just remember the original unconverted tuple to avoid a needless
	 * round trip conversion.
	 */
	if (mtstate->mt_transition_capture != NULL)
	{
		bool		has_before_insert_row_trig;

		has_before_insert_row_trig = (partrel->ri_TrigDesc &&
									  partrel->ri_TrigDesc->trig_insert_before_row);

		mtstate->mt_transition_capture->tcs_original_insert_tuple =
			!has_before_insert_row_trig ? slot : NULL;
	}

	/*
	 * Convert the tuple, if necessary.
	 */
	map = ExecGetRootToChildMap(partrel, estate);
	if (map != NULL)
	{
		TupleTableSlot *new_slot = partrel->ri_PartitionTupleSlot;

		slot = execute_attr_map_slot(map->attrMap, slot, new_slot);
	}

	*partRelInfo = partrel;
	return slot;
}

/* ----------------------------------------------------------------
 *	   ExecModifyTable
 *
 *		Perform table modifications as required, and return RETURNING results
 *		if needed.
 * ----------------------------------------------------------------
 */
static TupleTableSlot *
ExecModifyTable(PlanState *pstate)
{
	ModifyTableState *node = castNode(ModifyTableState, pstate);
	ModifyTableContext context;
	EState	   *estate = node->ps.state;
	CmdType		operation = node->operation;
	ResultRelInfo *resultRelInfo;
	PlanState  *subplanstate;
	TupleTableSlot *slot;
	TupleTableSlot *oldSlot;
	ItemPointerData tuple_ctid;
	HeapTupleData oldtupdata;
	HeapTuple	oldtuple;
	ItemPointer tupleid;
	bool		tuplock;

	CHECK_FOR_INTERRUPTS();

	/*
	 * This should NOT get called during EvalPlanQual; we should have passed a
	 * subplan tree to EvalPlanQual, instead.  Use a runtime test not just
	 * Assert because this condition is easy to miss in testing.  (Note:
	 * although ModifyTable should not get executed within an EvalPlanQual
	 * operation, we do have to allow it to be initialized and shut down in
	 * case it is within a CTE subplan.  Hence this test must be here, not in
	 * ExecInitModifyTable.)
	 */
	if (estate->es_epq_active != NULL)
		elog(ERROR, "ModifyTable should not be called during EvalPlanQual");

	/*
	 * If we've already completed processing, don't try to do more.  We need
	 * this test because ExecPostprocessPlan might call us an extra time, and
	 * our subplan's nodes aren't necessarily robust against being called
	 * extra times.
	 */
	if (node->mt_done)
		return NULL;

	/*
	 * On first call, fire BEFORE STATEMENT triggers before proceeding.
	 */
	if (node->fireBSTriggers)
	{
		fireBSTriggers(node);
		node->fireBSTriggers = false;
	}

	/* Preload local variables */
	resultRelInfo = node->resultRelInfo + node->mt_lastResultIndex;
	subplanstate = outerPlanState(node);

	/* Set global context */
	context.mtstate = node;
	context.epqstate = &node->mt_epqstate;
	context.estate = estate;

	/*
	 * Fetch rows from subplan, and execute the required table modification
	 * for each row.
	 */
	for (;;)
	{
		/*
		 * Reset the per-output-tuple exprcontext.  This is needed because
		 * triggers expect to use that context as workspace.  It's a bit ugly
		 * to do this below the top level of the plan, however.  We might need
		 * to rethink this later.
		 */
		ResetPerTupleExprContext(estate);

		/*
		 * Reset per-tuple memory context used for processing on conflict and
		 * returning clauses, to free any expression evaluation storage
		 * allocated in the previous cycle.
		 */
		if (pstate->ps_ExprContext)
			ResetExprContext(pstate->ps_ExprContext);

		/*
		 * If there is a pending MERGE ... WHEN NOT MATCHED [BY TARGET] action
		 * to execute, do so now --- see the comments in ExecMerge().
		 */
		if (node->mt_merge_pending_not_matched != NULL)
		{
			context.planSlot = node->mt_merge_pending_not_matched;
			context.cpDeletedSlot = NULL;

			slot = ExecMergeNotMatched(&context, node->resultRelInfo,
									   node->canSetTag);

			/* Clear the pending action */
			node->mt_merge_pending_not_matched = NULL;

			/*
			 * If we got a RETURNING result, return it to the caller.  We'll
			 * continue the work on next call.
			 */
			if (slot)
				return slot;

			continue;			/* continue with the next tuple */
		}

		/* Fetch the next row from subplan */
		context.planSlot = ExecProcNode(subplanstate);
		context.cpDeletedSlot = NULL;

		/* No more tuples to process? */
		if (TupIsNull(context.planSlot))
			break;

		/*
		 * When there are multiple result relations, each tuple contains a
		 * junk column that gives the OID of the rel from which it came.
		 * Extract it and select the correct result relation.
		 */
		if (AttributeNumberIsValid(node->mt_resultOidAttno))
		{
			Datum		datum;
			bool		isNull;
			Oid			resultoid;

			datum = ExecGetJunkAttribute(context.planSlot, node->mt_resultOidAttno,
										 &isNull);
			if (isNull)
			{
				/*
				 * For commands other than MERGE, any tuples having InvalidOid
				 * for tableoid are errors.  For MERGE, we may need to handle
				 * them as WHEN NOT MATCHED clauses if any, so do that.
				 *
				 * Note that we use the node's toplevel resultRelInfo, not any
				 * specific partition's.
				 */
				if (operation == CMD_MERGE)
				{
					EvalPlanQualSetSlot(&node->mt_epqstate, context.planSlot);

					slot = ExecMerge(&context, node->resultRelInfo,
									 NULL, NULL, node->canSetTag);

					/*
					 * If we got a RETURNING result, return it to the caller.
					 * We'll continue the work on next call.
					 */
					if (slot)
						return slot;

					continue;	/* continue with the next tuple */
				}

				elog(ERROR, "tableoid is NULL");
			}
			resultoid = DatumGetObjectId(datum);

			/* If it's not the same as last time, we need to locate the rel */
			if (resultoid != node->mt_lastResultOid)
				resultRelInfo = ExecLookupResultRelByOid(node, resultoid,
														 false, true);
		}

		/*
		 * If resultRelInfo->ri_usesFdwDirectModify is true, all we need to do
		 * here is compute the RETURNING expressions.
		 */
		if (resultRelInfo->ri_usesFdwDirectModify)
		{
			Assert(resultRelInfo->ri_projectReturning);

			/*
			 * A scan slot containing the data that was actually inserted,
			 * updated or deleted has already been made available to
			 * ExecProcessReturning by IterateDirectModify, so no need to
			 * provide it here.  The individual old and new slots are not
			 * needed, since direct-modify is disabled if the RETURNING list
			 * refers to OLD/NEW values.
			 */
			Assert((resultRelInfo->ri_projectReturning->pi_state.flags & EEO_FLAG_HAS_OLD) == 0 &&
				   (resultRelInfo->ri_projectReturning->pi_state.flags & EEO_FLAG_HAS_NEW) == 0);

			slot = ExecProcessReturning(&context, resultRelInfo, operation,
										NULL, NULL, context.planSlot);

			return slot;
		}

		EvalPlanQualSetSlot(&node->mt_epqstate, context.planSlot);
		slot = context.planSlot;

		tupleid = NULL;
		oldtuple = NULL;

		/*
		 * For UPDATE/DELETE/MERGE, fetch the row identity info for the tuple
		 * to be updated/deleted/merged.  For a heap relation, that's a TID;
		 * otherwise we may have a wholerow junk attr that carries the old
		 * tuple in toto.  Keep this in step with the part of
		 * ExecInitModifyTable that sets up ri_RowIdAttNo.
		 */
		if (operation == CMD_UPDATE || operation == CMD_DELETE ||
			operation == CMD_MERGE)
		{
			char		relkind;
			Datum		datum;
			bool		isNull;

			relkind = resultRelInfo->ri_RelationDesc->rd_rel->relkind;
			if (relkind == RELKIND_RELATION ||
				relkind == RELKIND_MATVIEW ||
				relkind == RELKIND_PARTITIONED_TABLE)
			{
				/* ri_RowIdAttNo refers to a ctid attribute */
				Assert(AttributeNumberIsValid(resultRelInfo->ri_RowIdAttNo));
				datum = ExecGetJunkAttribute(slot,
											 resultRelInfo->ri_RowIdAttNo,
											 &isNull);

				/*
				 * For commands other than MERGE, any tuples having a null row
				 * identifier are errors.  For MERGE, we may need to handle
				 * them as WHEN NOT MATCHED clauses if any, so do that.
				 *
				 * Note that we use the node's toplevel resultRelInfo, not any
				 * specific partition's.
				 */
				if (isNull)
				{
					if (operation == CMD_MERGE)
					{
						EvalPlanQualSetSlot(&node->mt_epqstate, context.planSlot);

						slot = ExecMerge(&context, node->resultRelInfo,
										 NULL, NULL, node->canSetTag);

						/*
						 * If we got a RETURNING result, return it to the
						 * caller.  We'll continue the work on next call.
						 */
						if (slot)
							return slot;

						continue;	/* continue with the next tuple */
					}

					elog(ERROR, "ctid is NULL");
				}

				tupleid = (ItemPointer) DatumGetPointer(datum);
				tuple_ctid = *tupleid;	/* be sure we don't free ctid!! */
				tupleid = &tuple_ctid;
			}

			/*
			 * Use the wholerow attribute, when available, to reconstruct the
			 * old relation tuple.  The old tuple serves one or both of two
			 * purposes: 1) it serves as the OLD tuple for row triggers, 2) it
			 * provides values for any unchanged columns for the NEW tuple of
			 * an UPDATE, because the subplan does not produce all the columns
			 * of the target table.
			 *
			 * Note that the wholerow attribute does not carry system columns,
			 * so foreign table triggers miss seeing those, except that we
			 * know enough here to set t_tableOid.  Quite separately from
			 * this, the FDW may fetch its own junk attrs to identify the row.
			 *
			 * Other relevant relkinds, currently limited to views, always
			 * have a wholerow attribute.
			 */
			else if (AttributeNumberIsValid(resultRelInfo->ri_RowIdAttNo))
			{
				datum = ExecGetJunkAttribute(slot,
											 resultRelInfo->ri_RowIdAttNo,
											 &isNull);

				/*
				 * For commands other than MERGE, any tuples having a null row
				 * identifier are errors.  For MERGE, we may need to handle
				 * them as WHEN NOT MATCHED clauses if any, so do that.
				 *
				 * Note that we use the node's toplevel resultRelInfo, not any
				 * specific partition's.
				 */
				if (isNull)
				{
					if (operation == CMD_MERGE)
					{
						EvalPlanQualSetSlot(&node->mt_epqstate, context.planSlot);

						slot = ExecMerge(&context, node->resultRelInfo,
										 NULL, NULL, node->canSetTag);

						/*
						 * If we got a RETURNING result, return it to the
						 * caller.  We'll continue the work on next call.
						 */
						if (slot)
							return slot;

						continue;	/* continue with the next tuple */
					}

					elog(ERROR, "wholerow is NULL");
				}

				oldtupdata.t_data = DatumGetHeapTupleHeader(datum);
				oldtupdata.t_len =
					HeapTupleHeaderGetDatumLength(oldtupdata.t_data);
				ItemPointerSetInvalid(&(oldtupdata.t_self));
				/* Historically, view triggers see invalid t_tableOid. */
				oldtupdata.t_tableOid =
					(relkind == RELKIND_VIEW) ? InvalidOid :
					RelationGetRelid(resultRelInfo->ri_RelationDesc);

				oldtuple = &oldtupdata;
			}
			else
			{
				/* Only foreign tables are allowed to omit a row-ID attr */
				Assert(relkind == RELKIND_FOREIGN_TABLE);
			}
		}

		switch (operation)
		{
			case CMD_INSERT:
				/* Initialize projection info if first time for this table */
				if (unlikely(!resultRelInfo->ri_projectNewInfoValid))
					ExecInitInsertProjection(node, resultRelInfo);
				slot = ExecGetInsertNewTuple(resultRelInfo, context.planSlot);
				slot = ExecInsert(&context, resultRelInfo, slot,
								  node->canSetTag, NULL, NULL);
				break;

			case CMD_UPDATE:
				tuplock = false;

				/* Initialize projection info if first time for this table */
				if (unlikely(!resultRelInfo->ri_projectNewInfoValid))
					ExecInitUpdateProjection(node, resultRelInfo);

				/*
				 * Make the new tuple by combining plan's output tuple with
				 * the old tuple being updated.
				 */
				oldSlot = resultRelInfo->ri_oldTupleSlot;
				if (oldtuple != NULL)
				{
					Assert(!resultRelInfo->ri_needLockTagTuple);
					/* Use the wholerow junk attr as the old tuple. */
					ExecForceStoreHeapTuple(oldtuple, oldSlot, false);
				}
				else
				{
					/* Fetch the most recent version of old tuple. */
					Relation	relation = resultRelInfo->ri_RelationDesc;

					if (resultRelInfo->ri_needLockTagTuple)
					{
						LockTuple(relation, tupleid, InplaceUpdateTupleLock);
						tuplock = true;
					}
					if (!table_tuple_fetch_row_version(relation, tupleid,
													   SnapshotAny,
													   oldSlot))
						elog(ERROR, "failed to fetch tuple being updated");
				}
				slot = ExecGetUpdateNewTuple(resultRelInfo, context.planSlot,
											 oldSlot);

				/* Now apply the update. */
				slot = ExecUpdate(&context, resultRelInfo, tupleid, oldtuple,
<<<<<<< HEAD
								  slot, node->canSetTag);
=======
								  oldSlot, slot, node->canSetTag);
>>>>>>> 3d6a8289
				if (tuplock)
					UnlockTuple(resultRelInfo->ri_RelationDesc, tupleid,
								InplaceUpdateTupleLock);
				break;

			case CMD_DELETE:
				slot = ExecDelete(&context, resultRelInfo, tupleid, oldtuple,
								  true, false, node->canSetTag, NULL, NULL, NULL);
				break;

			case CMD_MERGE:
				slot = ExecMerge(&context, resultRelInfo, tupleid, oldtuple,
								 node->canSetTag);
				break;

			default:
				elog(ERROR, "unknown operation");
				break;
		}

		/*
		 * If we got a RETURNING result, return it to caller.  We'll continue
		 * the work on next call.
		 */
		if (slot)
			return slot;
	}

	/*
	 * Insert remaining tuples for batch insert.
	 */
	if (estate->es_insert_pending_result_relations != NIL)
		ExecPendingInserts(estate);

	/*
	 * We're done, but fire AFTER STATEMENT triggers before exiting.
	 */
	fireASTriggers(node);

	node->mt_done = true;

	return NULL;
}

/*
 * ExecLookupResultRelByOid
 * 		If the table with given OID is among the result relations to be
 * 		updated by the given ModifyTable node, return its ResultRelInfo.
 *
 * If not found, return NULL if missing_ok, else raise error.
 *
 * If update_cache is true, then upon successful lookup, update the node's
 * one-element cache.  ONLY ExecModifyTable may pass true for this.
 */
ResultRelInfo *
ExecLookupResultRelByOid(ModifyTableState *node, Oid resultoid,
						 bool missing_ok, bool update_cache)
{
	if (node->mt_resultOidHash)
	{
		/* Use the pre-built hash table to locate the rel */
		MTTargetRelLookup *mtlookup;

		mtlookup = (MTTargetRelLookup *)
			hash_search(node->mt_resultOidHash, &resultoid, HASH_FIND, NULL);
		if (mtlookup)
		{
			if (update_cache)
			{
				node->mt_lastResultOid = resultoid;
				node->mt_lastResultIndex = mtlookup->relationIndex;
			}
			return node->resultRelInfo + mtlookup->relationIndex;
		}
	}
	else
	{
		/* With few target rels, just search the ResultRelInfo array */
		for (int ndx = 0; ndx < node->mt_nrels; ndx++)
		{
			ResultRelInfo *rInfo = node->resultRelInfo + ndx;

			if (RelationGetRelid(rInfo->ri_RelationDesc) == resultoid)
			{
				if (update_cache)
				{
					node->mt_lastResultOid = resultoid;
					node->mt_lastResultIndex = ndx;
				}
				return rInfo;
			}
		}
	}

	if (!missing_ok)
		elog(ERROR, "incorrect result relation OID %u", resultoid);
	return NULL;
}

/* ----------------------------------------------------------------
 *		ExecInitModifyTable
 * ----------------------------------------------------------------
 */
ModifyTableState *
ExecInitModifyTable(ModifyTable *node, EState *estate, int eflags)
{
	ModifyTableState *mtstate;
	Plan	   *subplan = outerPlan(node);
	CmdType		operation = node->operation;
	int			total_nrels = list_length(node->resultRelations);
	int			nrels;
	List	   *resultRelations = NIL;
	List	   *withCheckOptionLists = NIL;
	List	   *returningLists = NIL;
	List	   *updateColnosLists = NIL;
	List	   *mergeActionLists = NIL;
	List	   *mergeJoinConditions = NIL;
	ResultRelInfo *resultRelInfo;
	List	   *arowmarks;
	ListCell   *l;
	int			i;
	Relation	rel;

	/* check for unsupported flags */
	Assert(!(eflags & (EXEC_FLAG_BACKWARD | EXEC_FLAG_MARK)));

	/*
	 * Only consider unpruned relations for initializing their ResultRelInfo
	 * struct and other fields such as withCheckOptions, etc.
	 *
	 * Note: We must avoid pruning every result relation.  This is important
	 * for MERGE, since even if every result relation is pruned from the
	 * subplan, there might still be NOT MATCHED rows, for which there may be
	 * INSERT actions to perform.  To allow these actions to be found, at
	 * least one result relation must be kept.  Also, when inserting into a
	 * partitioned table, ExecInitPartitionInfo() needs a ResultRelInfo struct
	 * as a reference for building the ResultRelInfo of the target partition.
	 * In either case, it doesn't matter which result relation is kept, so we
	 * just keep the first one, if all others have been pruned.  See also,
	 * ExecDoInitialPruning(), which ensures that this first result relation
	 * has been locked.
	 */
	i = 0;
	foreach(l, node->resultRelations)
	{
		Index		rti = lfirst_int(l);
		bool		keep_rel;

		keep_rel = bms_is_member(rti, estate->es_unpruned_relids);
		if (!keep_rel && i == total_nrels - 1 && resultRelations == NIL)
		{
			/* all result relations pruned; keep the first one */
			keep_rel = true;
			rti = linitial_int(node->resultRelations);
			i = 0;
		}

		if (keep_rel)
		{
			resultRelations = lappend_int(resultRelations, rti);
			if (node->withCheckOptionLists)
			{
				List	   *withCheckOptions = list_nth_node(List,
															 node->withCheckOptionLists,
															 i);

				withCheckOptionLists = lappend(withCheckOptionLists, withCheckOptions);
			}
			if (node->returningLists)
			{
				List	   *returningList = list_nth_node(List,
														  node->returningLists,
														  i);

				returningLists = lappend(returningLists, returningList);
			}
			if (node->updateColnosLists)
			{
				List	   *updateColnosList = list_nth(node->updateColnosLists, i);

				updateColnosLists = lappend(updateColnosLists, updateColnosList);
			}
			if (node->mergeActionLists)
			{
				List	   *mergeActionList = list_nth(node->mergeActionLists, i);

				mergeActionLists = lappend(mergeActionLists, mergeActionList);
			}
			if (node->mergeJoinConditions)
			{
				List	   *mergeJoinCondition = list_nth(node->mergeJoinConditions, i);

				mergeJoinConditions = lappend(mergeJoinConditions, mergeJoinCondition);
			}
		}
		i++;
	}
	nrels = list_length(resultRelations);
	Assert(nrels > 0);

	/*
	 * create state structure
	 */
	mtstate = makeNode(ModifyTableState);
	mtstate->ps.plan = (Plan *) node;
	mtstate->ps.state = estate;
	mtstate->ps.ExecProcNode = ExecModifyTable;

	mtstate->operation = operation;
	mtstate->canSetTag = node->canSetTag;
	mtstate->mt_done = false;

	mtstate->mt_nrels = nrels;
	mtstate->resultRelInfo = (ResultRelInfo *)
		palloc(nrels * sizeof(ResultRelInfo));

	mtstate->mt_merge_pending_not_matched = NULL;
	mtstate->mt_merge_inserted = 0;
	mtstate->mt_merge_updated = 0;
	mtstate->mt_merge_deleted = 0;
	mtstate->mt_updateColnosLists = updateColnosLists;
	mtstate->mt_mergeActionLists = mergeActionLists;
	mtstate->mt_mergeJoinConditions = mergeJoinConditions;

	/*----------
	 * Resolve the target relation. This is the same as:
	 *
	 * - the relation for which we will fire FOR STATEMENT triggers,
	 * - the relation into whose tuple format all captured transition tuples
	 *   must be converted, and
	 * - the root partitioned table used for tuple routing.
	 *
	 * If it's a partitioned or inherited table, the root partition or
	 * appendrel RTE doesn't appear elsewhere in the plan and its RT index is
	 * given explicitly in node->rootRelation.  Otherwise, the target relation
	 * is the sole relation in the node->resultRelations list and, since it can
	 * never be pruned, also in the resultRelations list constructed above.
	 *----------
	 */
	if (node->rootRelation > 0)
	{
		Assert(bms_is_member(node->rootRelation, estate->es_unpruned_relids));
		mtstate->rootResultRelInfo = makeNode(ResultRelInfo);
		ExecInitResultRelation(estate, mtstate->rootResultRelInfo,
							   node->rootRelation);
	}
	else
	{
		Assert(list_length(node->resultRelations) == 1);
		Assert(list_length(resultRelations) == 1);
		mtstate->rootResultRelInfo = mtstate->resultRelInfo;
		ExecInitResultRelation(estate, mtstate->resultRelInfo,
							   linitial_int(resultRelations));
	}

	/* set up epqstate with dummy subplan data for the moment */
	EvalPlanQualInit(&mtstate->mt_epqstate, estate, NULL, NIL,
					 node->epqParam, resultRelations);
	mtstate->fireBSTriggers = true;

	/*
	 * Build state for collecting transition tuples.  This requires having a
	 * valid trigger query context, so skip it in explain-only mode.
	 */
	if (!(eflags & EXEC_FLAG_EXPLAIN_ONLY))
		ExecSetupTransitionCaptureState(mtstate, estate);

	/*
	 * Open all the result relations and initialize the ResultRelInfo structs.
	 * (But root relation was initialized above, if it's part of the array.)
	 * We must do this before initializing the subplan, because direct-modify
	 * FDWs expect their ResultRelInfos to be available.
	 */
	resultRelInfo = mtstate->resultRelInfo;
	i = 0;
	foreach(l, resultRelations)
	{
		Index		resultRelation = lfirst_int(l);
		List	   *mergeActions = NIL;

		if (mergeActionLists)
			mergeActions = list_nth(mergeActionLists, i);

		if (resultRelInfo != mtstate->rootResultRelInfo)
		{
			ExecInitResultRelation(estate, resultRelInfo, resultRelation);

			/*
			 * For child result relations, store the root result relation
			 * pointer.  We do so for the convenience of places that want to
			 * look at the query's original target relation but don't have the
			 * mtstate handy.
			 */
			resultRelInfo->ri_RootResultRelInfo = mtstate->rootResultRelInfo;
		}

		/* Initialize the usesFdwDirectModify flag */
		resultRelInfo->ri_usesFdwDirectModify =
			bms_is_member(i, node->fdwDirectModifyPlans);

		/*
		 * Verify result relation is a valid target for the current operation
		 */
		CheckValidResultRel(resultRelInfo, operation, node->onConflictAction,
							mergeActions);

		resultRelInfo++;
		i++;
	}

	/*
	 * Now we may initialize the subplan.
	 */
	outerPlanState(mtstate) = ExecInitNode(subplan, estate, eflags);

	/*
	 * Do additional per-result-relation initialization.
	 */
	for (i = 0; i < nrels; i++)
	{
		resultRelInfo = &mtstate->resultRelInfo[i];

		/* Let FDWs init themselves for foreign-table result rels */
		if (!resultRelInfo->ri_usesFdwDirectModify &&
			resultRelInfo->ri_FdwRoutine != NULL &&
			resultRelInfo->ri_FdwRoutine->BeginForeignModify != NULL)
		{
			List	   *fdw_private = (List *) list_nth(node->fdwPrivLists, i);

			resultRelInfo->ri_FdwRoutine->BeginForeignModify(mtstate,
															 resultRelInfo,
															 fdw_private,
															 i,
															 eflags);
		}

		/*
		 * For UPDATE/DELETE/MERGE, find the appropriate junk attr now, either
		 * a 'ctid' or 'wholerow' attribute depending on relkind.  For foreign
		 * tables, the FDW might have created additional junk attr(s), but
		 * those are no concern of ours.
		 */
		if (operation == CMD_UPDATE || operation == CMD_DELETE ||
			operation == CMD_MERGE)
		{
			char		relkind;

			relkind = resultRelInfo->ri_RelationDesc->rd_rel->relkind;
			if (relkind == RELKIND_RELATION ||
				relkind == RELKIND_MATVIEW ||
				relkind == RELKIND_PARTITIONED_TABLE)
			{
				resultRelInfo->ri_RowIdAttNo =
					ExecFindJunkAttributeInTlist(subplan->targetlist, "ctid");
				if (!AttributeNumberIsValid(resultRelInfo->ri_RowIdAttNo))
					elog(ERROR, "could not find junk ctid column");
			}
			else if (relkind == RELKIND_FOREIGN_TABLE)
			{
				/*
				 * We don't support MERGE with foreign tables for now.  (It's
				 * problematic because the implementation uses CTID.)
				 */
				Assert(operation != CMD_MERGE);

				/*
				 * When there is a row-level trigger, there should be a
				 * wholerow attribute.  We also require it to be present in
				 * UPDATE and MERGE, so we can get the values of unchanged
				 * columns.
				 */
				resultRelInfo->ri_RowIdAttNo =
					ExecFindJunkAttributeInTlist(subplan->targetlist,
												 "wholerow");
				if ((mtstate->operation == CMD_UPDATE || mtstate->operation == CMD_MERGE) &&
					!AttributeNumberIsValid(resultRelInfo->ri_RowIdAttNo))
					elog(ERROR, "could not find junk wholerow column");
			}
			else
			{
				/* Other valid target relkinds must provide wholerow */
				resultRelInfo->ri_RowIdAttNo =
					ExecFindJunkAttributeInTlist(subplan->targetlist,
												 "wholerow");
				if (!AttributeNumberIsValid(resultRelInfo->ri_RowIdAttNo))
					elog(ERROR, "could not find junk wholerow column");
			}
		}
	}

	/*
	 * If this is an inherited update/delete/merge, there will be a junk
	 * attribute named "tableoid" present in the subplan's targetlist.  It
	 * will be used to identify the result relation for a given tuple to be
	 * updated/deleted/merged.
	 */
	mtstate->mt_resultOidAttno =
		ExecFindJunkAttributeInTlist(subplan->targetlist, "tableoid");
	Assert(AttributeNumberIsValid(mtstate->mt_resultOidAttno) || total_nrels == 1);
	mtstate->mt_lastResultOid = InvalidOid; /* force lookup at first tuple */
	mtstate->mt_lastResultIndex = 0;	/* must be zero if no such attr */

	/* Get the root target relation */
	rel = mtstate->rootResultRelInfo->ri_RelationDesc;

	/*
	 * Build state for tuple routing if it's a partitioned INSERT.  An UPDATE
	 * or MERGE might need this too, but only if it actually moves tuples
	 * between partitions; in that case setup is done by
	 * ExecCrossPartitionUpdate.
	 */
	if (rel->rd_rel->relkind == RELKIND_PARTITIONED_TABLE &&
		operation == CMD_INSERT)
		mtstate->mt_partition_tuple_routing =
			ExecSetupPartitionTupleRouting(estate, rel);

	/*
	 * Initialize any WITH CHECK OPTION constraints if needed.
	 */
	resultRelInfo = mtstate->resultRelInfo;
	foreach(l, withCheckOptionLists)
	{
		List	   *wcoList = (List *) lfirst(l);
		List	   *wcoExprs = NIL;
		ListCell   *ll;

		foreach(ll, wcoList)
		{
			WithCheckOption *wco = (WithCheckOption *) lfirst(ll);
			ExprState  *wcoExpr = ExecInitQual((List *) wco->qual,
											   &mtstate->ps);

			wcoExprs = lappend(wcoExprs, wcoExpr);
		}

		resultRelInfo->ri_WithCheckOptions = wcoList;
		resultRelInfo->ri_WithCheckOptionExprs = wcoExprs;
		resultRelInfo++;
	}

	/*
	 * Initialize RETURNING projections if needed.
	 */
	if (returningLists)
	{
		TupleTableSlot *slot;
		ExprContext *econtext;

		/*
		 * Initialize result tuple slot and assign its rowtype using the plan
		 * node's declared targetlist, which the planner set up to be the same
		 * as the first (before runtime pruning) RETURNING list.  We assume
		 * all the result rels will produce compatible output.
		 */
		ExecInitResultTupleSlotTL(&mtstate->ps, &TTSOpsVirtual);
		slot = mtstate->ps.ps_ResultTupleSlot;

		/* Need an econtext too */
		if (mtstate->ps.ps_ExprContext == NULL)
			ExecAssignExprContext(estate, &mtstate->ps);
		econtext = mtstate->ps.ps_ExprContext;

		/*
		 * Build a projection for each result rel.
		 */
		resultRelInfo = mtstate->resultRelInfo;
		foreach(l, returningLists)
		{
			List	   *rlist = (List *) lfirst(l);

			resultRelInfo->ri_returningList = rlist;
			resultRelInfo->ri_projectReturning =
				ExecBuildProjectionInfo(rlist, econtext, slot, &mtstate->ps,
										resultRelInfo->ri_RelationDesc->rd_att);
			resultRelInfo++;
		}
	}
	else
	{
		/*
		 * We still must construct a dummy result tuple type, because InitPlan
		 * expects one (maybe should change that?).
		 */
		ExecInitResultTypeTL(&mtstate->ps);

		mtstate->ps.ps_ExprContext = NULL;
	}

	/* Set the list of arbiter indexes if needed for ON CONFLICT */
	resultRelInfo = mtstate->resultRelInfo;
	if (node->onConflictAction != ONCONFLICT_NONE)
	{
		/* insert may only have one relation, inheritance is not expanded */
		Assert(total_nrels == 1);
		resultRelInfo->ri_onConflictArbiterIndexes = node->arbiterIndexes;
	}

	/*
	 * If needed, Initialize target list, projection and qual for ON CONFLICT
	 * DO UPDATE.
	 */
	if (node->onConflictAction == ONCONFLICT_UPDATE)
	{
		OnConflictSetState *onconfl = makeNode(OnConflictSetState);
		ExprContext *econtext;
		TupleDesc	relationDesc;

		/* already exists if created by RETURNING processing above */
		if (mtstate->ps.ps_ExprContext == NULL)
			ExecAssignExprContext(estate, &mtstate->ps);

		econtext = mtstate->ps.ps_ExprContext;
		relationDesc = resultRelInfo->ri_RelationDesc->rd_att;

		/* create state for DO UPDATE SET operation */
		resultRelInfo->ri_onConflict = onconfl;

		/* initialize slot for the existing tuple */
		onconfl->oc_Existing =
			table_slot_create(resultRelInfo->ri_RelationDesc,
							  &mtstate->ps.state->es_tupleTable);

		/*
		 * Create the tuple slot for the UPDATE SET projection. We want a slot
		 * of the table's type here, because the slot will be used to insert
		 * into the table, and for RETURNING processing - which may access
		 * system attributes.
		 */
		onconfl->oc_ProjSlot =
			table_slot_create(resultRelInfo->ri_RelationDesc,
							  &mtstate->ps.state->es_tupleTable);

		/* build UPDATE SET projection state */
		onconfl->oc_ProjInfo =
			ExecBuildUpdateProjection(node->onConflictSet,
									  true,
									  node->onConflictCols,
									  relationDesc,
									  econtext,
									  onconfl->oc_ProjSlot,
									  &mtstate->ps);

		/* initialize state to evaluate the WHERE clause, if any */
		if (node->onConflictWhere)
		{
			ExprState  *qualexpr;

			qualexpr = ExecInitQual((List *) node->onConflictWhere,
									&mtstate->ps);
			onconfl->oc_WhereClause = qualexpr;
		}
	}

	/*
	 * If we have any secondary relations in an UPDATE or DELETE, they need to
	 * be treated like non-locked relations in SELECT FOR UPDATE, i.e., the
	 * EvalPlanQual mechanism needs to be told about them.  This also goes for
	 * the source relations in a MERGE.  Locate the relevant ExecRowMarks.
	 */
	arowmarks = NIL;
	foreach(l, node->rowMarks)
	{
		PlanRowMark *rc = lfirst_node(PlanRowMark, l);
		ExecRowMark *erm;
		ExecAuxRowMark *aerm;

		/*
		 * Ignore "parent" rowmarks, because they are irrelevant at runtime.
		 * Also ignore the rowmarks belonging to child tables that have been
		 * pruned in ExecDoInitialPruning().
		 */
		if (rc->isParent ||
			!bms_is_member(rc->rti, estate->es_unpruned_relids))
			continue;

		/* Find ExecRowMark and build ExecAuxRowMark */
		erm = ExecFindRowMark(estate, rc->rti, false);
		aerm = ExecBuildAuxRowMark(erm, subplan->targetlist);
		arowmarks = lappend(arowmarks, aerm);
	}

	/* For a MERGE command, initialize its state */
	if (mtstate->operation == CMD_MERGE)
		ExecInitMerge(mtstate, estate);

	EvalPlanQualSetPlan(&mtstate->mt_epqstate, subplan, arowmarks);

	/*
	 * If there are a lot of result relations, use a hash table to speed the
	 * lookups.  If there are not a lot, a simple linear search is faster.
	 *
	 * It's not clear where the threshold is, but try 64 for starters.  In a
	 * debugging build, use a small threshold so that we get some test
	 * coverage of both code paths.
	 */
#ifdef USE_ASSERT_CHECKING
#define MT_NRELS_HASH 4
#else
#define MT_NRELS_HASH 64
#endif
	if (nrels >= MT_NRELS_HASH)
	{
		HASHCTL		hash_ctl;

		hash_ctl.keysize = sizeof(Oid);
		hash_ctl.entrysize = sizeof(MTTargetRelLookup);
		hash_ctl.hcxt = CurrentMemoryContext;
		mtstate->mt_resultOidHash =
			hash_create("ModifyTable target hash",
						nrels, &hash_ctl,
						HASH_ELEM | HASH_BLOBS | HASH_CONTEXT);
		for (i = 0; i < nrels; i++)
		{
			Oid			hashkey;
			MTTargetRelLookup *mtlookup;
			bool		found;

			resultRelInfo = &mtstate->resultRelInfo[i];
			hashkey = RelationGetRelid(resultRelInfo->ri_RelationDesc);
			mtlookup = (MTTargetRelLookup *)
				hash_search(mtstate->mt_resultOidHash, &hashkey,
							HASH_ENTER, &found);
			Assert(!found);
			mtlookup->relationIndex = i;
		}
	}
	else
		mtstate->mt_resultOidHash = NULL;

	/*
	 * Determine if the FDW supports batch insert and determine the batch size
	 * (a FDW may support batching, but it may be disabled for the
	 * server/table).
	 *
	 * We only do this for INSERT, so that for UPDATE/DELETE the batch size
	 * remains set to 0.
	 */
	if (operation == CMD_INSERT)
	{
		/* insert may only have one relation, inheritance is not expanded */
		Assert(total_nrels == 1);
		resultRelInfo = mtstate->resultRelInfo;
		if (!resultRelInfo->ri_usesFdwDirectModify &&
			resultRelInfo->ri_FdwRoutine != NULL &&
			resultRelInfo->ri_FdwRoutine->GetForeignModifyBatchSize &&
			resultRelInfo->ri_FdwRoutine->ExecForeignBatchInsert)
		{
			resultRelInfo->ri_BatchSize =
				resultRelInfo->ri_FdwRoutine->GetForeignModifyBatchSize(resultRelInfo);
			Assert(resultRelInfo->ri_BatchSize >= 1);
		}
		else
			resultRelInfo->ri_BatchSize = 1;
	}

	/*
	 * Lastly, if this is not the primary (canSetTag) ModifyTable node, add it
	 * to estate->es_auxmodifytables so that it will be run to completion by
	 * ExecPostprocessPlan.  (It'd actually work fine to add the primary
	 * ModifyTable node too, but there's no need.)  Note the use of lcons not
	 * lappend: we need later-initialized ModifyTable nodes to be shut down
	 * before earlier ones.  This ensures that we don't throw away RETURNING
	 * rows that need to be seen by a later CTE subplan.
	 */
	if (!mtstate->canSetTag)
		estate->es_auxmodifytables = lcons(mtstate,
										   estate->es_auxmodifytables);

	return mtstate;
}

/* ----------------------------------------------------------------
 *		ExecEndModifyTable
 *
 *		Shuts down the plan.
 *
 *		Returns nothing of interest.
 * ----------------------------------------------------------------
 */
void
ExecEndModifyTable(ModifyTableState *node)
{
	int			i;

	/*
	 * Allow any FDWs to shut down
	 */
	for (i = 0; i < node->mt_nrels; i++)
	{
		int			j;
		ResultRelInfo *resultRelInfo = node->resultRelInfo + i;

		if (!resultRelInfo->ri_usesFdwDirectModify &&
			resultRelInfo->ri_FdwRoutine != NULL &&
			resultRelInfo->ri_FdwRoutine->EndForeignModify != NULL)
			resultRelInfo->ri_FdwRoutine->EndForeignModify(node->ps.state,
														   resultRelInfo);

		/*
		 * Cleanup the initialized batch slots. This only matters for FDWs
		 * with batching, but the other cases will have ri_NumSlotsInitialized
		 * == 0.
		 */
		for (j = 0; j < resultRelInfo->ri_NumSlotsInitialized; j++)
		{
			ExecDropSingleTupleTableSlot(resultRelInfo->ri_Slots[j]);
			ExecDropSingleTupleTableSlot(resultRelInfo->ri_PlanSlots[j]);
		}
	}

	/*
	 * Close all the partitioned tables, leaf partitions, and their indices
	 * and release the slot used for tuple routing, if set.
	 */
	if (node->mt_partition_tuple_routing)
	{
		ExecCleanupTupleRouting(node, node->mt_partition_tuple_routing);

		if (node->mt_root_tuple_slot)
			ExecDropSingleTupleTableSlot(node->mt_root_tuple_slot);
	}

	/*
	 * Terminate EPQ execution if active
	 */
	EvalPlanQualEnd(&node->mt_epqstate);

	/*
	 * shut down subplan
	 */
	ExecEndNode(outerPlanState(node));
}

void
ExecReScanModifyTable(ModifyTableState *node)
{
	/*
	 * Currently, we don't need to support rescan on ModifyTable nodes. The
	 * semantics of that would be a bit debatable anyway.
	 */
	elog(ERROR, "ExecReScanModifyTable is not implemented");
}<|MERGE_RESOLUTION|>--- conflicted
+++ resolved
@@ -1472,17 +1472,10 @@
 		if (context->estate->es_insert_pending_result_relations != NIL)
 			ExecPendingInserts(context->estate);
 
-<<<<<<< HEAD
-		return ExecBRDeleteTriggersNew(context->estate, context->epqstate,
-									   resultRelInfo, tupleid, oldtuple,
-									   epqreturnslot, result, &context->tmfd,
-									   context->mtstate->operation == CMD_MERGE);
-=======
 		return ExecBRDeleteTriggers(context->estate, context->epqstate,
 									resultRelInfo, tupleid, oldtuple,
 									epqreturnslot, result, &context->tmfd,
 									context->mtstate->operation == CMD_MERGE);
->>>>>>> 3d6a8289
 	}
 
 	return true;
@@ -2123,17 +2116,10 @@
 		if (context->estate->es_insert_pending_result_relations != NIL)
 			ExecPendingInserts(context->estate);
 
-<<<<<<< HEAD
-		return ExecBRUpdateTriggersNew(context->estate, context->epqstate,
-									   resultRelInfo, tupleid, oldtuple, slot,
-									   result, &context->tmfd,
-									   context->mtstate->operation == CMD_MERGE);
-=======
 		return ExecBRUpdateTriggers(context->estate, context->epqstate,
 									resultRelInfo, tupleid, oldtuple, slot,
 									result, &context->tmfd,
 									context->mtstate->operation == CMD_MERGE);
->>>>>>> 3d6a8289
 	}
 
 	return true;
@@ -3464,18 +3450,11 @@
 									if (ItemPointerIsValid(&lockedtid))
 										UnlockTuple(resultRelInfo->ri_RelationDesc, &lockedtid,
 													InplaceUpdateTupleLock);
-<<<<<<< HEAD
-									LockTuple(resultRelInfo->ri_RelationDesc, &context->tmfd.ctid,
-											  InplaceUpdateTupleLock);
-									lockedtid = context->tmfd.ctid;
-								}
-=======
 									LockTuple(resultRelInfo->ri_RelationDesc, tupleid,
 											  InplaceUpdateTupleLock);
 									lockedtid = *tupleid;
 								}
 
->>>>>>> 3d6a8289
 								if (!table_tuple_fetch_row_version(resultRelationDesc,
 																   tupleid,
 																   SnapshotAny,
@@ -3866,10 +3845,7 @@
 		rootRelInfo->ri_RelationDesc->rd_rel->relkind != RELKIND_PARTITIONED_TABLE &&
 		(mtstate->mt_merge_subcommands & MERGE_INSERT) != 0)
 	{
-<<<<<<< HEAD
-=======
 		ModifyTable *node = (ModifyTable *) mtstate->ps.plan;
->>>>>>> 3d6a8289
 		Relation	rootRelation = rootRelInfo->ri_RelationDesc;
 		Relation	firstResultRel = mtstate->resultRelInfo[0].ri_RelationDesc;
 		int			firstVarno = mtstate->resultRelInfo[0].ri_RangeTableIndex;
@@ -4532,11 +4508,7 @@
 
 				/* Now apply the update. */
 				slot = ExecUpdate(&context, resultRelInfo, tupleid, oldtuple,
-<<<<<<< HEAD
-								  slot, node->canSetTag);
-=======
 								  oldSlot, slot, node->canSetTag);
->>>>>>> 3d6a8289
 				if (tuplock)
 					UnlockTuple(resultRelInfo->ri_RelationDesc, tupleid,
 								InplaceUpdateTupleLock);

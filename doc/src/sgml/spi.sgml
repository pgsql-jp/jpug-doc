<!-- doc/src/sgml/spi.sgml -->

<chapter id="spi">
<!--
 <title>Server Programming Interface</title>
-->
 <title>サーバプログラミングインタフェース</title>

 <indexterm zone="spi">
  <primary>SPI</primary>
 </indexterm>

 <para>
<!--
  The <firstterm>Server Programming Interface</firstterm>
  (<acronym>SPI</acronym>) gives writers of user-defined
  <acronym>C</acronym> functions the ability to run
  <acronym>SQL</acronym> commands inside their functions.
  <acronym>SPI</acronym> is a set of
  interface functions to simplify access to the parser, planner,
  and executor. <acronym>SPI</acronym> also does some
  memory management.
-->
<firstterm>サーバプログラミングインタフェース</firstterm>（<acronym>SPI</acronym>）は、ユーザ定義の<acronym>C</acronym>関数から<acronym>SQL</acronym>問い合わせを実行する機能をユーザに提供します。
<acronym>SPI</acronym>はパーサ、プランナ、エクゼキュータへのアクセスを単純化したインタフェース関数の集合です。
また、<acronym>SPI</acronym>は多少のメモリ管理を行います。
 </para>

 <note>
  <para>
<!--
   The available procedural languages provide various means to
   execute SQL commands from functions.  Most of these facilities are
   based on SPI, so this documentation might be of use for users
   of those languages as well.
-->
利用可能な手続き言語は、関数からSQLコマンドを実行するための各種手段を提供します。
これらのほとんどは、SPIを基にしていますので、この文書はこれらの言語のユーザにとっても有用な場合があります。
  </para>
 </note>

 <para>
<!--
  Note that if a command invoked via SPI fails, then control will not be
  returned to your C function.  Rather, the
  transaction or subtransaction in which your C function executes will be
  rolled back.  (This might seem surprising given that the SPI functions mostly
  have documented error-return conventions.  Those conventions only apply
  for errors detected within the SPI functions themselves, however.)
  It is possible to recover control after an error by establishing your own
  subtransaction surrounding SPI calls that might fail.
-->
コマンドがSPIの失敗を起こした場合、その制御はC関数には戻らないことに注意してください。
それどころか、プロシージャを実行していたトランザクションもしくは副トランザクションはロールバックされます
（これはSPI関数のほとんどでエラーを返す規約があることから奇妙に思われるかもしれません。
しかし、こうした規約はSPI関数自身でエラーを検知した時にのみ適用されるものです）。
失敗する可能性があるSPI呼び出しを囲む副トランザクションを独自に用意することで、エラーの後の制御を戻すことができます。
 </para>

 <para>
<!--
  <acronym>SPI</acronym> functions return a nonnegative result on
  success (either via a returned integer value or in the global
  variable <varname>SPI_result</varname>, as described below).  On
  error, a negative result or <symbol>NULL</symbol> will be returned.
-->
<acronym>SPI</acronym>関数は成功時に非負の結果を（戻り値、もしくは後述の<varname>SPI_result</varname>グローバル変数の中に）返します。
エラー時、負の結果もしくは<symbol>NULL</symbol>を返します。
 </para>

 <para>
<!--
  Source code files that use SPI must include the header file
  <filename>executor/spi.h</filename>.
-->
SPIを使用するソースコードファイルでは<filename>executor/spi.h</filename>ヘッダファイルをincludeしなければなりません。
 </para>


<sect1 id="spi-interface">
<!--
 <title>Interface Functions</title>
-->
 <title>インタフェース関数</title>

 <refentry id="spi-spi-connect">
  <indexterm><primary>SPI_connect</primary></indexterm>
  <indexterm><primary>SPI_connect_ext</primary></indexterm>

  <refmeta>
   <refentrytitle>SPI_connect</refentrytitle>
   <manvolnum>3</manvolnum>
  </refmeta>

  <refnamediv>
   <refname>SPI_connect</refname>
<!--
   <refname>SPI_connect_ext</refname>
   <refpurpose>connect a C function to the SPI manager</refpurpose>
-->
   <refpurpose>SPIマネージャにC関数を接続する</refpurpose>
 </refnamediv>

 <refsynopsisdiv>
<synopsis>
int SPI_connect(void)
</synopsis>

 <synopsis>
int SPI_connect_ext(int <parameter>options</parameter>)
</synopsis>
 </refsynopsisdiv>

 <refsect1>
<!--
  <title>Description</title>
-->
  <title>説明</title>

  <para>
<!--
   <function>SPI_connect</function> opens a connection from a
   C function invocation to the SPI manager.  You must call this
   function if you want to execute commands through SPI.  Some utility
   SPI functions can be called from unconnected C functions.
-->
<function>SPI_connect</function>はC関数の呼び出しからSPIマネージャへの接続を開きます。
SPIを経由してコマンドを実行させる場合、この関数を呼び出さなければなりません。
SPIユーティリティ関数の中には、未接続のC関数から呼び出し可能なものがあります。
  </para>

  <para>
<!--
   <function>SPI_connect_ext</function> does the same but has an argument that
   allows passing option flags.  Currently, the following option values are
   available:
-->
<function>SPI_connect_ext</function>は同様に動作しますが、オプションフラグを渡せる引数を一つもちます。
今のところ以下のオプション値が使えます。
   <variablelist>
    <varlistentry>
     <term><symbol>SPI_OPT_NONATOMIC</symbol></term>
     <listitem>
      <para>
<!--
       Sets the SPI connection to be <firstterm>nonatomic</firstterm>, which
       means that transaction control calls <function>SPI_commit</function>,
       <function>SPI_rollback</function>, and
       <function>SPI_start_transaction</function> are allowed.  Otherwise,
       calling these functions will result in an immediate error.
-->
SPI接続を<firstterm>非原子的</firstterm>になるように設定します。
これはトランザクション制御呼び出しの<function>SPI_commit</function>、<function>SPI_rollback</function>、および、<function>SPI_start_transaction</function>が可能であることを意味します。
このフラグなしで、これら関数を呼び出すと即座にエラーになります。
      </para>
     </listitem>
    </varlistentry>
   </variablelist>
  </para>

  <para>
<!--
   <literal>SPI_connect()</literal> is equivalent to
   <literal>SPI_connect_ext(0)</literal>.
-->
<literal>SPI_connect()</literal>は<literal>SPI_connect_ext(0)</literal>と同義です。
  </para>
 </refsect1>

 <refsect1>
<!--
  <title>Return Value</title>
-->
  <title>戻り値</title>

  <variablelist>
   <varlistentry>
    <term><symbol>SPI_OK_CONNECT</symbol></term>
    <listitem>
     <para>
<!--
      on success
-->
成功した場合。
     </para>
    </listitem>
   </varlistentry>

   <varlistentry>
    <term><symbol>SPI_ERROR_CONNECT</symbol></term>
    <listitem>
     <para>
<!--
      on error
-->
エラーが発生した場合。
     </para>
    </listitem>
   </varlistentry>
  </variablelist>
 </refsect1>
</refentry>

<!-- *********************************************** -->

<refentry id="spi-spi-finish">
 <indexterm><primary>SPI_finish</primary></indexterm>

 <refmeta>
  <refentrytitle>SPI_finish</refentrytitle>
  <manvolnum>3</manvolnum>
 </refmeta>

 <refnamediv>
  <refname>SPI_finish</refname>
<!--
  <refpurpose>disconnect a C function from the SPI manager</refpurpose>
-->
  <refpurpose>C関数をSPIマネージャから切断する</refpurpose>
 </refnamediv>

 <refsynopsisdiv>
<synopsis>
int SPI_finish(void)
</synopsis>
 </refsynopsisdiv>

 <refsect1>
<!--
  <title>Description</title>
-->
  <title>説明</title>

  <para>
<!--
   <function>SPI_finish</function> closes an existing connection to
   the SPI manager.  You must call this function after completing the
   SPI operations needed during your C function's current invocation.
   You do not need to worry about making this happen, however, if you
   abort the transaction via <literal>elog(ERROR)</literal>.  In that
   case SPI will clean itself up automatically.
-->
<function>SPI_finish</function>は既存のSPIマネージャへの接続を切断します。
C関数の現在の呼び出し期間内で必要なSPI操作が完了した後この関数を呼び出さなければなりません。
しかし、<literal>elog(ERROR)</literal>経由でトランザクションを中断させる場合は、この関数が何を行うかを気にする必要はありません。
その場合、SPIは自動的に自身を整理します。
  </para>
 </refsect1>

 <refsect1>
<!--
  <title>Return Value</title>
-->
  <title>戻り値</title>

  <variablelist>
   <varlistentry>
    <term><symbol>SPI_OK_FINISH</symbol></term>
    <listitem>
     <para>
<!--
      if properly disconnected
-->
適切に切断された場合。
     </para>
    </listitem>
   </varlistentry>

   <varlistentry>
    <term><symbol>SPI_ERROR_UNCONNECTED</symbol></term>
    <listitem>
     <para>
<!--
      if called from an unconnected C function
-->
未接続のC関数から呼び出された場合。
     </para>
    </listitem>
   </varlistentry>
  </variablelist>
 </refsect1>
</refentry>

<!-- *********************************************** -->

<refentry id="spi-spi-execute">
 <indexterm><primary>SPI_execute</primary></indexterm>

 <refmeta>
  <refentrytitle>SPI_execute</refentrytitle>
  <manvolnum>3</manvolnum>
 </refmeta>

 <refnamediv>
  <refname>SPI_execute</refname>
<!--
  <refpurpose>execute a command</refpurpose>
-->
  <refpurpose>コマンドを実行する</refpurpose>
 </refnamediv>

 <refsynopsisdiv>
<synopsis>
int SPI_execute(const char * <parameter>command</parameter>, bool <parameter>read_only</parameter>, long <parameter>count</parameter>)
</synopsis>
 </refsynopsisdiv>

 <refsect1>
<!--
  <title>Description</title>
-->
  <title>説明</title>

  <para>
<!--
   <function>SPI_execute</function> executes the specified SQL command
   for <parameter>count</parameter> rows.  If <parameter>read_only</parameter>
   is <literal>true</literal>, the command must be read-only, and execution overhead
   is somewhat reduced.
-->
<function>SPI_execute</function>は指定したSQLコマンドを、<parameter>count</parameter>行分実行します。
<parameter>read_only</parameter>が<literal>true</literal>の場合、そのコマンドは読み取りのみでなければなりませんが、多少のオーバーヘッドが削減されます。
  </para>

  <para>
<!--
   This function can only be called from a connected C function.
-->
この関数は接続済みのC関数からのみ呼び出し可能です。
  </para>

  <para>
<!--
   If <parameter>count</parameter> is zero then the command is executed
   for all rows that it applies to.  If <parameter>count</parameter>
   is greater than zero, then no more than <parameter>count</parameter> rows
   will be retrieved; execution stops when the count is reached, much like
   adding a <literal>LIMIT</literal> clause to the query. For example,
-->
<parameter>count</parameter>が0の場合、そのコマンドを、適用される全ての行に対して実行します。
<parameter>count</parameter>が0より多ければ、<parameter>count</parameter>を超えない数の行が取り出されます。
問い合わせに<literal>LIMIT</literal>句と追加するの同じように、countに達すれば、実行は止まります。
例えば、
<programlisting>
SPI_execute("SELECT * FROM foo", true, 5);
</programlisting>
<!--
   will retrieve at most 5 rows from the table.  Note that such a limit
   is only effective when the command actually returns rows.  For example,
-->
は、テーブルから多くても5行しか取り出しません。
この制限はコマンドが実際に行を返した場合にのみ有効なことに注意して下さい。
例えば
<programlisting>
SPI_execute("INSERT INTO foo SELECT * FROM bar", false, 5);
</programlisting>
<!--
   inserts all rows from <structname>bar</structname>, ignoring the
   <parameter>count</parameter> parameter.  However, with
-->
は、<parameter>count</parameter>パラメータを無視して、<structname>bar</structname>からすべての行を挿入します。
しかし、
<programlisting>
SPI_execute("INSERT INTO foo SELECT * FROM bar RETURNING *", false, 5);
</programlisting>
<!--
   at most 5 rows would be inserted, since execution would stop after the
   fifth <literal>RETURNING</literal> result row is retrieved.
-->
は、5番目の<literal>RETURNING</literal>の結果行を取り出した後に実行が止まりますので、多くても5行を挿入するだけです。
  </para>

  <para>
<!--
   You can pass multiple commands in one string;
   <function>SPI_execute</function> returns the
   result for the command executed last.  The <parameter>count</parameter>
   limit applies to each command separately (even though only the last
   result will actually be returned).  The limit is not applied to any
   hidden commands generated by rules.
-->
複数のコマンドを1つの文字列として渡すことができます。
<function>SPI_execute</function>は最後に実行したコマンドの結果を返します。
<parameter>count</parameter>制限は（最後の結果が返されただけだとしても）それぞれのコマンドに独立に適用されます。
この制限はルールによって生成される隠れたコマンドには適用されません。
  </para>

  <para>
<!--
   When <parameter>read_only</parameter> is <literal>false</literal>,
   <function>SPI_execute</function> increments the command
   counter and computes a new <firstterm>snapshot</firstterm> before executing each
   command in the string.  The snapshot does not actually change if the
   current transaction isolation level is <literal>SERIALIZABLE</literal> or <literal>REPEATABLE READ</literal>, but in
   <literal>READ COMMITTED</literal> mode the snapshot update allows each command to
   see the results of newly committed transactions from other sessions.
   This is essential for consistent behavior when the commands are modifying
   the database.
-->
<parameter>read_only</parameter>が<literal>false</literal>の場合、文字列内の各コマンドを実行する前に<function>SPI_execute</function>はコマンドカウンタを増分し、新しい<firstterm>スナップショット</firstterm>を作成します。
このスナップショットは、現在のトランザクション隔離レベルが<literal>SERIALIZABLE</literal>または<literal>REPEATABLE READ</literal>の場合は変更されません。
しかし、<literal>READ COMMITTED</literal>モードでは、このスナップショットは更新され、他のセッションで新しくコミットされたトランザクションの結果を各コマンドから参照できます。
これは、そのコマンドがデータベースを変更する場合、一貫性の維持に重要です。
  </para>

  <para>
<!--
   When <parameter>read_only</parameter> is <literal>true</literal>,
   <function>SPI_execute</function> does not update either the snapshot
   or the command counter, and it allows only plain <command>SELECT</command>
   commands to appear in the command string.  The commands are executed
   using the snapshot previously established for the surrounding query.
   This execution mode is somewhat faster than the read/write mode due
   to eliminating per-command overhead.  It also allows genuinely
   <firstterm>stable</firstterm> functions to be built: since successive executions
   will all use the same snapshot, there will be no change in the results.
-->
<parameter>read_only</parameter>が<literal>true</literal>の場合は、<function>SPI_execute</function>はスナップショットもコマンドカウンタも更新しません。
さらに、普通の<command>SELECT</command>コマンドのみをコマンド文字列内に記述することができます。
このコマンドは、その前後の問い合わせによって事前に確立済みのスナップショットを使用して実行されます。
この実行モードは読み書きモードよりもコマンドごとのオーバーヘッドが省略される分多少高速です。
また、これにより本当に<firstterm>安定（stable）</firstterm>な関数を構築することができます。
つまり、連続した実行は全て同じスナップショットを使用しますので、結果は変わることがないということです。
  </para>

  <para>
<!--
   It is generally unwise to mix read-only and read-write commands within
   a single function using SPI; that could result in very confusing behavior,
   since the read-only queries would not see the results of any database
   updates done by the read-write queries.
-->
一般的に、SPIを使用する1つの関数内で読み取りのみコマンドと読み書きコマンドを混在させることは勧めません。
読み取りのみの問い合わせでは、読み書き問い合わせでなされたデータベースの更新結果を参照しないため、非常に混乱した動作に陥ることがあります。
  </para>

  <para>
<!--
   The actual number of rows for which the (last) command was executed
   is returned in the global variable <varname>SPI_processed</varname>.
   If the return value of the function is <symbol>SPI_OK_SELECT</symbol>,
   <symbol>SPI_OK_INSERT_RETURNING</symbol>,
   <symbol>SPI_OK_DELETE_RETURNING</symbol>, or
   <symbol>SPI_OK_UPDATE_RETURNING</symbol>,
   then you can use the
   global pointer <literal>SPITupleTable *SPI_tuptable</literal> to
   access the result rows.  Some utility commands (such as
   <command>EXPLAIN</command>) also return row sets, and <literal>SPI_tuptable</literal>
   will contain the result in these cases too. Some utility commands
   (<command>COPY</command>, <command>CREATE TABLE AS</command>) don't return a row set, so
   <literal>SPI_tuptable</literal> is NULL, but they still return the number of
   rows processed in <varname>SPI_processed</varname>.
-->
（最後の）コマンドが実行した実際の行数は、<varname>SPI_processed</varname>グローバル変数に返されます。
関数の戻り値が<symbol>SPI_OK_SELECT</symbol>、<symbol>SPI_OK_INSERT_RETURNING</symbol>、<symbol>SPI_OK_DELETE_RETURNING</symbol>、または<symbol>SPI_OK_UPDATE_RETURNING</symbol>の場合、<literal>SPITupleTable *SPI_tuptable</literal>グローバルポインタを使用して、結果の行にアクセスすることができます。
また、一部のユーティリティコマンド（<command>EXPLAIN</command>など）は行セットを返しますが、この場合も<literal>SPI_tuptable</literal>にはその結果が含まれます。
一部のユーティリティコマンド（<command>COPY</command>, <command>CREATE TABLE AS</command>）は行セットを返しません。
このため<literal>SPI_tuptable</literal>はNULLですが、<varname>SPI_processed</varname>の中で処理行数を返します。
  </para>

  <para>
<!--
   The structure <structname>SPITupleTable</structname> is defined
   thus:
-->
<structname>SPITupleTable</structname>構造体は以下のように定義されています。
<programlisting>
typedef struct SPITupleTable
{
<<<<<<< HEAD
    /* Public members */
    TupleDesc   tupdesc;        /* tuple descriptor */
    HeapTuple  *vals;           /* array of tuples */
    uint64      numvals;        /* number of valid tuples */

    /* Private members, not intended for external callers */
    uint64      alloced;        /* allocated length of vals array */
    MemoryContext tuptabcxt;    /* memory context of result table */
    slist_node  next;           /* link for internal bookkeeping */
    SubTransactionId subid;     /* subxact in which tuptable was created */
} SPITupleTable;
</programlisting>
   The fields <structfield>tupdesc</structfield>,
   <structfield>vals</structfield>, and
   <structfield>numvals</structfield>
   can be used by SPI callers; the remaining fields are internal.
   <structfield>vals</structfield> is an array of pointers to rows.
   The number of rows is given by <structfield>numvals</structfield>
   (for somewhat historical reasons, this count is also returned
   in <varname>SPI_processed</varname>).
   <structfield>tupdesc</structfield> is a row descriptor which you can pass to
   SPI functions dealing with rows.
=======
<!--
    MemoryContext tuptabcxt;    /* memory context of result table */
    uint64      alloced;        /* number of alloced vals */
    uint64      free;           /* number of free vals */
    TupleDesc   tupdesc;        /* row descriptor */
    HeapTuple  *vals;           /* rows */
-->
    MemoryContext tuptabcxt;    /* 結果テーブルのメモリコンテキスト */
    uint64      alloced;        /* 割り当て済みのvalsの数 */
    uint64      free;           /* 解放されたvalsの数 */
    TupleDesc   tupdesc;        /* 行記述子 */
    HeapTuple  *vals;           /* 行 */
} SPITupleTable;
</programlisting>
<!--
   <structfield>vals</structfield> is an array of pointers to rows.  (The number
   of valid entries is given by <varname>SPI_processed</varname>.)
   <structfield>tupdesc</structfield> is a row descriptor which you can pass to
   SPI functions dealing with rows.  <structfield>tuptabcxt</structfield>,
   <structfield>alloced</structfield>, and <structfield>free</structfield> are internal
   fields not intended for use by SPI callers.
-->
<structfield>vals</structfield>が行へのポインタの配列です
（有効な項目数は<varname>SPI_processed</varname>で判明します）。
<structfield>tupdesc</structfield>は行を扱うSPI関数に渡すことができる行記述子です。
<structfield>tuptabcxt</structfield>、<structfield>alloced</structfield>、<structfield>free</structfield>はSPI呼び出し元での使用を意図していない内部的なフィールドです。
>>>>>>> 184958ef
  </para>

  <para>
<!--
   <function>SPI_finish</function> frees all
   <structname>SPITupleTable</structname>s allocated during the current
   C function.  You can free a particular result table earlier, if you
   are done with it, by calling <function>SPI_freetuptable</function>.
-->
<function>SPI_finish</function>は、現在のC関数で割り当てられた<structname>SPITupleTable</structname>をすべて解放します。
<function>SPI_freetuptable</function>を呼び出して解放する場合、特定の結果テーブルを早めに解放することができます。
  </para>
 </refsect1>

 <refsect1>
<!--
  <title>Arguments</title>
-->
  <title>引数</title>

  <variablelist>
   <varlistentry>
    <term><literal>const char * <parameter>command</parameter></literal></term>
    <listitem>
     <para>
<!--
      string containing command to execute
-->
実行するコマンドを含む文字列。
     </para>
    </listitem>
   </varlistentry>

   <varlistentry>
    <term><literal>bool <parameter>read_only</parameter></literal></term>
    <listitem>
<!--
     <para><literal>true</literal> for read-only execution</para>
-->
     <para>
読み取りのみの実行の場合<literal>true</literal>。
     </para>
    </listitem>
   </varlistentry>

   <varlistentry>
    <term><literal>long <parameter>count</parameter></literal></term>
    <listitem>
     <para>
<!--
      maximum number of rows to return,
      or <literal>0</literal> for no limit
-->
返される行の最大数。無制限なら0。
     </para>
    </listitem>
   </varlistentry>
  </variablelist>
 </refsect1>

 <refsect1>
<!--
  <title>Return Value</title>
-->
  <title>戻り値</title>

  <para>
<!--
   If the execution of the command was successful then one of the
   following (nonnegative) values will be returned:
-->
コマンドの実行に成功した場合、以下のいずれかの（非負の）値が返されます。

   <variablelist>
    <varlistentry>
     <term><symbol>SPI_OK_SELECT</symbol></term>
     <listitem>
      <para>
<!--
       if a <command>SELECT</command> (but not <command>SELECT
       INTO</command>) was executed
-->
<command>SELECT</command>（<command>SELECT INTO</command>を除く）が実行された場合。
      </para>
     </listitem>
    </varlistentry>

    <varlistentry>
     <term><symbol>SPI_OK_SELINTO</symbol></term>
     <listitem>
      <para>
<!--
       if a <command>SELECT INTO</command> was executed
-->
<command>SELECT INTO</command>が実行された場合。
      </para>
     </listitem>
    </varlistentry>

    <varlistentry>
     <term><symbol>SPI_OK_INSERT</symbol></term>
     <listitem>
      <para>
<!--
       if an <command>INSERT</command> was executed
-->
<command>INSERT</command>が実行された場合。
      </para>
     </listitem>
    </varlistentry>

    <varlistentry>
     <term><symbol>SPI_OK_DELETE</symbol></term>
     <listitem>
      <para>
<!--
       if a <command>DELETE</command> was executed
-->
<command>DELETE</command>が実行された場合。
      </para>
     </listitem>
    </varlistentry>

    <varlistentry>
     <term><symbol>SPI_OK_UPDATE</symbol></term>
     <listitem>
      <para>
<!--
       if an <command>UPDATE</command> was executed
-->
<command>UPDATE</command>が実行された場合。
      </para>
     </listitem>
    </varlistentry>

    <varlistentry>
     <term><symbol>SPI_OK_INSERT_RETURNING</symbol></term>
     <listitem>
      <para>
<!--
       if an <command>INSERT RETURNING</command> was executed
-->
<command>INSERT RETURNING</command>が実行された場合。
      </para>
     </listitem>
    </varlistentry>

    <varlistentry>
     <term><symbol>SPI_OK_DELETE_RETURNING</symbol></term>
     <listitem>
      <para>
<!--
       if a <command>DELETE RETURNING</command> was executed
-->
<command>DELETE RETURNING</command>が実行された場合。
      </para>
     </listitem>
    </varlistentry>

    <varlistentry>
     <term><symbol>SPI_OK_UPDATE_RETURNING</symbol></term>
     <listitem>
      <para>
<!--
       if an <command>UPDATE RETURNING</command> was executed
-->
<command>UPDATE RETURNING</command>が実行された場合。
      </para>
     </listitem>
    </varlistentry>

    <varlistentry>
     <term><symbol>SPI_OK_UTILITY</symbol></term>
     <listitem>
      <para>
<!--
       if a utility command (e.g., <command>CREATE TABLE</command>)
       was executed
-->
ユーティリティコマンド（<command>CREATE TABLE</command>など）が実行された場合。
      </para>
     </listitem>
    </varlistentry>

    <varlistentry>
     <term><symbol>SPI_OK_REWRITTEN</symbol></term>
     <listitem>
      <para>
<!--
       if the command was rewritten into another kind of command (e.g.,
       <command>UPDATE</command> became an <command>INSERT</command>) by a <link linkend="rules">rule</link>.
-->
<link linkend="rules">ルール</link>によって（例えば、<command>UPDATE</command>が<command>INSERT</command>になったような）あるコマンドが他の種類のコマンドに書き換えられた場合です。
      </para>
     </listitem>
    </varlistentry>
   </variablelist>
  </para>

  <para>
<!--
   On error, one of the following negative values is returned:
-->
エラーの場合、以下のいずれかの負の値が返されます。

   <variablelist>
    <varlistentry>
     <term><symbol>SPI_ERROR_ARGUMENT</symbol></term>
     <listitem>
      <para>
<!--
       if <parameter>command</parameter> is <symbol>NULL</symbol> or
       <parameter>count</parameter> is less than 0
-->
<parameter>command</parameter>が<symbol>NULL</symbol>、あるいは<parameter>count</parameter>が0未満の場合。
      </para>
     </listitem>
    </varlistentry>

    <varlistentry>
     <term><symbol>SPI_ERROR_COPY</symbol></term>
     <listitem>
      <para>
<!--
       if <command>COPY TO stdout</command> or <command>COPY FROM stdin</command>
       was attempted
-->
<command>COPY TO stdout</command>あるいは<command>COPY FROM stdin</command>が試行された場合。
      </para>
     </listitem>
    </varlistentry>

    <varlistentry>
     <term><symbol>SPI_ERROR_TRANSACTION</symbol></term>
     <listitem>
      <para>
<!--
       if a transaction manipulation command was attempted
       (<command>BEGIN</command>,
       <command>COMMIT</command>,
       <command>ROLLBACK</command>,
       <command>SAVEPOINT</command>,
       <command>PREPARE TRANSACTION</command>,
       <command>COMMIT PREPARED</command>,
       <command>ROLLBACK PREPARED</command>,
       or any variant thereof)
-->
トランザクション操作を行うコマンド（<command>BEGIN</command>、<command>COMMIT</command>、<command>ROLLBACK</command>、<command>SAVEPOINT</command>、<command>PREPARE TRANSACTION</command>、<command>COMMIT PREPARED</command>、<command>ROLLBACK PREPARED</command>、およびこれらの亜種）が試行された場合。
      </para>
     </listitem>
    </varlistentry>

    <varlistentry>
     <term><symbol>SPI_ERROR_OPUNKNOWN</symbol></term>
     <listitem>
      <para>
<!--
       if the command type is unknown (shouldn't happen)
-->
コマンド種類が不明な場合（起きてはなりません）。
      </para>
     </listitem>
    </varlistentry>

    <varlistentry>
     <term><symbol>SPI_ERROR_UNCONNECTED</symbol></term>
     <listitem>
      <para>
<!--
       if called from an unconnected C function
-->
未接続なC関数から呼び出された場合。
      </para>
     </listitem>
    </varlistentry>
   </variablelist>
  </para>
 </refsect1>

 <refsect1>
<!--
  <title>Notes</title>
-->
  <title>注意</title>

  <para>
<!--
   All SPI query-execution functions set both
   <varname>SPI_processed</varname> and
   <varname>SPI_tuptable</varname> (just the pointer, not the contents
   of the structure).  Save these two global variables into local
   C function variables if you need to access the result table of
   <function>SPI_execute</function> or another query-execution function
   across later calls.
-->
SPI問い合わせ実行関数はすべて<varname>SPI_processed</varname>と<varname>SPI_tuptable</varname>の両方を変更します（ポインタのみで、構造体の内容は変更しません）。
<function>SPI_exec</function>や他の問い合わせ実行関数の結果テーブルを後の呼び出しでまたがってアクセスしたいのであれば、これら2つのグローバル変数を局所的なプロシージャ変数に保存してください。
  </para>
 </refsect1>
</refentry>

<!-- *********************************************** -->

<refentry id="spi-spi-exec">
 <indexterm><primary>SPI_exec</primary></indexterm>

 <refmeta>
  <refentrytitle>SPI_exec</refentrytitle>
  <manvolnum>3</manvolnum>
 </refmeta>

 <refnamediv>
  <refname>SPI_exec</refname>
<!--
  <refpurpose>execute a read/write command</refpurpose>
-->
  <refpurpose>読み書きコマンドを実行する</refpurpose>
 </refnamediv>

 <refsynopsisdiv>
<synopsis>
int SPI_exec(const char * <parameter>command</parameter>, long <parameter>count</parameter>)
</synopsis>
 </refsynopsisdiv>

 <refsect1>
<!--
  <title>Description</title>
-->
  <title>説明</title>

  <para>
<!--
   <function>SPI_exec</function> is the same as
   <function>SPI_execute</function>, with the latter's
   <parameter>read_only</parameter> parameter always taken as
   <literal>false</literal>.
-->
<function>SPI_exec</function>は、常に<parameter>read_only</parameter>パラメータを<literal>false</literal>とした<function>SPI_execute</function>と同じです。
  </para>
 </refsect1>

 <refsect1>
<!--
  <title>Arguments</title>
-->
  <title>引数</title>

  <variablelist>
   <varlistentry>
    <term><literal>const char * <parameter>command</parameter></literal></term>
    <listitem>
     <para>
<!--
      string containing command to execute
-->
実行するコマンドを含む文字列。
     </para>
    </listitem>
   </varlistentry>

   <varlistentry>
    <term><literal>long <parameter>count</parameter></literal></term>
    <listitem>
     <para>
<!--
      maximum number of rows to return,
      or <literal>0</literal> for no limit
-->
返される行の最大数。無制限なら0。
     </para>
    </listitem>
   </varlistentry>
  </variablelist>
 </refsect1>

 <refsect1>
<!--
  <title>Return Value</title>
-->
  <title>戻り値</title>

  <para>
<!--
   See <function>SPI_execute</function>.
-->
<function>SPI_execute</function>を参照してください。
  </para>
 </refsect1>
</refentry>

<!-- *********************************************** -->

<refentry id="spi-spi-execute-with-args">
 <indexterm><primary>SPI_execute_with_args</primary></indexterm>

 <refmeta>
  <refentrytitle>SPI_execute_with_args</refentrytitle>
  <manvolnum>3</manvolnum>
 </refmeta>

 <refnamediv>
  <refname>SPI_execute_with_args</refname>
<!--
  <refpurpose>execute a command with out-of-line parameters</refpurpose>
-->
  <refpurpose>行外のパラメータを持つコマンドを実行する</refpurpose>
 </refnamediv>

 <refsynopsisdiv>
<synopsis>
int SPI_execute_with_args(const char *<parameter>command</parameter>,
                          int <parameter>nargs</parameter>, Oid *<parameter>argtypes</parameter>,
                          Datum *<parameter>values</parameter>, const char *<parameter>nulls</parameter>,
                          bool <parameter>read_only</parameter>, long <parameter>count</parameter>)
</synopsis>
 </refsynopsisdiv>

 <refsect1>
<!--
  <title>Description</title>
-->
  <title>説明</title>

  <para>
<!--
   <function>SPI_execute_with_args</function> executes a command that might
   include references to externally supplied parameters.  The command text
   refers to a parameter as <literal>$<replaceable>n</replaceable></literal>, and
   the call specifies data types and values for each such symbol.
   <parameter>read_only</parameter> and <parameter>count</parameter> have
   the same interpretation as in <function>SPI_execute</function>.
-->
<function>SPI_execute_with_args</function>は外部から供給されるパラメータへの参照を含むコマンドを実行します。
コマンドテキストはパラメータを<literal>$<replaceable>n</replaceable></literal>として参照し、呼び出しはこうしたシンボル毎にデータ型と値を指定します。
<parameter>read_only</parameter>と<parameter>count</parameter>は<function>SPI_execute</function>と同じ解釈をします。
  </para>

  <para>
<!--
   The main advantage of this routine compared to
   <function>SPI_execute</function> is that data values can be inserted
   into the command without tedious quoting/escaping, and thus with much
   less risk of SQL-injection attacks.
-->
<function>SPI_execute</function>と比較して、このルーチンの主たる利点は、データ値を面倒な引用やエスケープを要せずコマンドに埋め込むことができることで、従ってSQLインジェクション攻撃の危険性を軽減します。
  </para>

  <para>
<!--
   Similar results can be achieved with <function>SPI_prepare</function> followed by
   <function>SPI_execute_plan</function>; however, when using this function
   the query plan is always customized to the specific parameter values
   provided.
   For one-time query execution, this function should be preferred.
   If the same command is to be executed with many different parameters,
   either method might be faster, depending on the cost of re-planning
   versus the benefit of custom plans.
-->
後に<function>SPI_execute_plan</function>が続いた<function>SPI_prepare</function>でも同様の結果が得られますが、この関数を使用するときには、提供された特定のパラメータ値に対して問い合わせ計画が必ずカスタマイズされます。
１回限りの問い合わせ実行に対しては、この関数を選ぶべきです。
多くの異なったパラメータを持つ同一のコマンドを実行する場合、再計画のコストと独自計画による利益に依存して、どちらか一方の方法がより早くなります。
  </para>
 </refsect1>

 <refsect1>
<!--
  <title>Arguments</title>
-->
  <title>引数</title>

  <variablelist>
   <varlistentry>
    <term><literal>const char * <parameter>command</parameter></literal></term>
    <listitem>
     <para>
<!--
      command string
-->
コマンド文字列
     </para>
    </listitem>
   </varlistentry>

   <varlistentry>
    <term><literal>int <parameter>nargs</parameter></literal></term>
    <listitem>
     <para>
<!--
      number of input parameters (<literal>$1</literal>, <literal>$2</literal>, etc.)
-->
入力パラメータ（<literal>$1</literal>、<literal>$2</literal>など）の数
     </para>
    </listitem>
   </varlistentry>

   <varlistentry>
    <term><literal>Oid * <parameter>argtypes</parameter></literal></term>
    <listitem>
     <para>
<!--
      an array of length <parameter>nargs</parameter>, containing the
      <acronym>OID</acronym>s of the data types of the parameters
-->
パラメータのデータ型の<acronym>OID</acronym>を含む、<parameter>nargs</parameter>長の配列
     </para>
    </listitem>
   </varlistentry>

   <varlistentry>
    <term><literal>Datum * <parameter>values</parameter></literal></term>
    <listitem>
     <para>
<!--
      an array of length <parameter>nargs</parameter>, containing the actual
      parameter values
-->
実パラメータ値を含む、<parameter>nargs</parameter>長の配列
     </para>
    </listitem>
   </varlistentry>

   <varlistentry>
    <term><literal>const char * <parameter>nulls</parameter></literal></term>
    <listitem>
     <para>
<!--
      an array of length <parameter>nargs</parameter>, describing which
      parameters are null
-->
どのパラメータがnullかを記述する、<parameter>nargs</parameter>長の配列
     </para>

     <para>
<!--
      If <parameter>nulls</parameter> is <symbol>NULL</symbol> then
      <function>SPI_execute_with_args</function> assumes that no parameters
      are null.  Otherwise, each entry of the <parameter>nulls</parameter>
      array should be <literal>'&nbsp;'</literal> if the corresponding parameter
      value is non-null, or <literal>'n'</literal> if the corresponding parameter
      value is null.  (In the latter case, the actual value in the
      corresponding <parameter>values</parameter> entry doesn't matter.)  Note
      that <parameter>nulls</parameter> is not a text string, just an array:
      it does not need a <literal>'\0'</literal> terminator.
-->
<parameter>nulls</parameter>が<symbol>NULL</symbol>であれば、<function>SPI_execute_with_args</function>はどのパラメータもnullでないと看做します。
さもなければ、<parameter>nulls</parameter>配列の各項目は、対応するパラメータが非NULLならば<literal>'&nbsp;'</literal>、対応するパラメータがNULLならば<literal>'n'</literal>です。
（後者の場合、<parameter>values</parameter>内の対応する値は注意されません。）
<parameter>nulls</parameter>はテキスト文字列ではなく単なる配列であることに注意してください。
<literal>'\0'</literal>終端は必要ありません。
     </para>
    </listitem>
   </varlistentry>

   <varlistentry>
    <term><literal>bool <parameter>read_only</parameter></literal></term>
    <listitem>
<!--
     <para><literal>true</literal> for read-only execution</para>
-->
     <para>
読み取りのみの実行の場合<literal>true</literal>
     </para>
    </listitem>
   </varlistentry>

   <varlistentry>
    <term><literal>long <parameter>count</parameter></literal></term>
    <listitem>
     <para>
<!--
      maximum number of rows to return,
      or <literal>0</literal> for no limit
-->
返される行の最大数。無制限なら0。
     </para>
    </listitem>
   </varlistentry>
  </variablelist>
 </refsect1>

 <refsect1>
<!--
  <title>Return Value</title>
-->
  <title>戻り値</title>

  <para>
<!--
   The return value is the same as for <function>SPI_execute</function>.
-->
戻り値は<function>SPI_execute</function>と同じです。
  </para>

  <para>
<!--
   <varname>SPI_processed</varname> and
   <varname>SPI_tuptable</varname> are set as in
   <function>SPI_execute</function> if successful.
-->
成功した場合<varname>SPI_processed</varname>と<varname>SPI_tuptable</varname>は<function>SPI_execute</function>と同様に設定されます。
  </para>
 </refsect1>
</refentry>

<!-- *********************************************** -->

<refentry id="spi-spi-prepare">
 <indexterm><primary>SPI_prepare</primary></indexterm>

 <refmeta>
  <refentrytitle>SPI_prepare</refentrytitle>
  <manvolnum>3</manvolnum>
 </refmeta>

 <refnamediv>
  <refname>SPI_prepare</refname>
<!--
  <refpurpose>prepare a statement, without executing it yet</refpurpose>
-->
  <refpurpose>文を準備する。文の実行はまだ行わない</refpurpose>
 </refnamediv>

 <refsynopsisdiv>
<synopsis>
SPIPlanPtr SPI_prepare(const char * <parameter>command</parameter>, int <parameter>nargs</parameter>, Oid * <parameter>argtypes</parameter>)
</synopsis>
 </refsynopsisdiv>

 <refsect1>
<!--
  <title>Description</title>
-->
  <title>説明</title>

  <para>
<!--
   <function>SPI_prepare</function> creates and returns a prepared
   statement for the specified command, but doesn't execute the command.
   The prepared statement can later be executed repeatedly using
   <function>SPI_execute_plan</function>.
-->
<function>SPI_prepare</function>は指定したコマンド用の準備済み文を作成し、それを返します。
しかし、そのコマンドは実行しません。
その準備済み文は<function>SPI_execute_plan</function>を使って後で繰り返し実行できます。
  </para>

  <para>
<!--
   When the same or a similar command is to be executed repeatedly, it
   is generally advantageous to perform parse analysis only once, and
   might furthermore be advantageous to re-use an execution plan for the
   command.
   <function>SPI_prepare</function> converts a command string into a
   prepared statement that encapsulates the results of parse analysis.
   The prepared statement also provides a place for caching an execution plan
   if it is found that generating a custom plan for each execution is not
   helpful.
-->
同じ、あるいは類似のコマンドが繰り返し実行される場合、一度だけ解析を計画作成を行うことには一般に利点があります。
また、コマンドの実行計画を再利用することにはさらに利点があるかも知れません。
<function>SPI_prepare</function>はコマンド文字列を、解析結果をカプセル化した準備済み文に変換します。
実行の度に独自計画を生成するのが役に立たないと分かった場合には、準備済み文は実行計画をキャッシュする場所も提供します。
  </para>

  <para>
<!--
   A prepared command can be generalized by writing parameters
   (<literal>$1</literal>, <literal>$2</literal>, etc.) in place of what would be
   constants in a normal command.  The actual values of the parameters
   are then specified when <function>SPI_execute_plan</function> is called.
   This allows the prepared command to be used over a wider range of
   situations than would be possible without parameters.
-->
プリペアドコマンドは、通常のコマンド内の定数となる場所を（<literal>$1</literal>、<literal>$2</literal>などの）パラメータで記述することで一般化することができます。
そしてパラメータの実際の値は、<function>SPI_execute_plan</function> が呼び出される時に指定されます。
これにより、プリペアドコマンドは、パラメータがない場合に比べ、より広範な状況で使用できるようになります。
  </para>

  <para>
<!--
   The statement returned by <function>SPI_prepare</function> can be used
   only in the current invocation of the C function, since
   <function>SPI_finish</function> frees memory allocated for such a
   statement.  But the statement can be saved for longer using the functions
   <function>SPI_keepplan</function> or <function>SPI_saveplan</function>.
-->
<function>SPI_finish</function>が文のために割り当てられたメモリを解放しますので、<function>SPI_prepare</function>で返される文は、そのC関数の現在の呼び出し内でのみ使用することができます。
しかし、関数<function>SPI_keepplan</function>や<function>SPI_saveplan</function>を使用して長期間文を保存することもできます。
  </para>
 </refsect1>

 <refsect1>
<!--
  <title>Arguments</title>
-->
  <title>引数</title>

  <variablelist>
   <varlistentry>
    <term><literal>const char * <parameter>command</parameter></literal></term>
    <listitem>
     <para>
<!--
      command string
-->
コマンド文字列
     </para>
    </listitem>
   </varlistentry>

   <varlistentry>
    <term><literal>int <parameter>nargs</parameter></literal></term>
    <listitem>
     <para>
<!--
      number of input parameters (<literal>$1</literal>, <literal>$2</literal>, etc.)
-->
入力パラメータ（<literal>$1</literal>、<literal>$2</literal>など）の数
     </para>
    </listitem>
   </varlistentry>

   <varlistentry>
    <term><literal>Oid * <parameter>argtypes</parameter></literal></term>
    <listitem>
     <para>
<!--
      pointer to an array containing the <acronym>OID</acronym>s of
      the data types of the parameters
-->
パラメータのデータ型の<acronym>OID</acronym>を持つ配列へのポインタ
     </para>
    </listitem>
   </varlistentry>
  </variablelist>
 </refsect1>

 <refsect1>
<!--
  <title>Return Value</title>
-->
  <title>戻り値</title>

  <para>
<!--
   <function>SPI_prepare</function> returns a non-null pointer to an
   <type>SPIPlan</type>, which is an opaque struct representing a prepared
   statement.  On error, <symbol>NULL</symbol> will be returned,
   and <varname>SPI_result</varname> will be set to one of the same
   error codes used by <function>SPI_execute</function>, except that
   it is set to <symbol>SPI_ERROR_ARGUMENT</symbol> if
   <parameter>command</parameter> is <symbol>NULL</symbol>, or if
   <parameter>nargs</parameter> is less than 0, or if <parameter>nargs</parameter> is
   greater than 0 and <parameter>argtypes</parameter> is <symbol>NULL</symbol>.
-->
<function>SPI_prepare</function>は<type>SPIPlan</type>への非NULLのポインタを返します。
ここで<type>SPIPlan</type>は準備済み文を表すopaque構造体です
エラーの場合、<symbol>NULL</symbol>が返され、<function>SPI_execute</function>で使用されるエラーコードと同じコードの1つが<varname>SPI_result</varname>に設定されます。
しかし、<parameter>command</parameter>が<symbol>NULL</symbol>の場合や、<parameter>nargs</parameter>が0未満の場合、<parameter>nargs</parameter>が0より大きくかつ<parameter>argtypes</parameter>が<symbol>NULL</symbol>の場合は、<symbol>SPI_ERROR_ARGUMENT</symbol>に設定されます。
  </para>
 </refsect1>

 <refsect1>
<!--
  <title>Notes</title>
-->
  <title>注意</title>

  <para>
<!--
   If no parameters are defined, a generic plan will be created at the
   first use of <function>SPI_execute_plan</function>, and used for all
   subsequent executions as well.  If there are parameters, the first few uses
   of <function>SPI_execute_plan</function> will generate custom plans
   that are specific to the supplied parameter values.  After enough uses
   of the same prepared statement, <function>SPI_execute_plan</function> will
   build a generic plan, and if that is not too much more expensive than the
   custom plans, it will start using the generic plan instead of re-planning
   each time.  If this default behavior is unsuitable, you can alter it by
   passing the <literal>CURSOR_OPT_GENERIC_PLAN</literal> or
   <literal>CURSOR_OPT_CUSTOM_PLAN</literal> flag to
   <function>SPI_prepare_cursor</function>, to force use of generic or custom
   plans respectively.
-->
パラメータが定義されていなければ、<function>SPI_execute_plan</function>が最初に使用された時に一般的な計画が作成され、以降の実行すべてでも利用されます。
パラメータがあれば、始めの何回かの<function>SPI_execute_plan</function>の使用で、与えられたパラメータの値に固有の独自計画が作成されます。
同じ準備済み文が十分に使用された後、<function>SPI_execute_plan</function>は一般的な計画を作成し、独自計画よりもそれほど高価でなければ、毎回再計画する代わりに一般的な計画を使い始めるようになります。
このデフォルトの動作が不適切であれば、<function>SPI_prepare_cursor</function>に<literal>CURSOR_OPT_GENERIC_PLAN</literal>または<literal>CURSOR_OPT_CUSTOM_PLAN</literal>フラグを設定することで、それぞれ一般的な計画か独自計画を強制的に利用するよう変更できます。
  </para>

  <para>
<!--
   Although the main point of a prepared statement is to avoid repeated parse
   analysis and planning of the statement, <productname>PostgreSQL</productname> will
   force re-analysis and re-planning of the statement before using it
   whenever database objects used in the statement have undergone
   definitional (DDL) changes since the previous use of the prepared
   statement.  Also, if the value of <xref linkend="guc-search-path"/> changes
   from one use to the next, the statement will be re-parsed using the new
   <varname>search_path</varname>.  (This latter behavior is new as of
   <productname>PostgreSQL</productname> 9.3.)  See <xref
   linkend="sql-prepare"/> for more information about the behavior of prepared
   statements.
-->
プリペアド文の主要な利点は、文の解析処理と計画作成処理の繰り返しを防止することですが、<productname>PostgreSQL</productname>では、以前にそのプリペアド文を使用してから、文の中で使用されているデータベースオブジェクトが定義（DDL）の変更を受けた時は常に再解析処理と計画再作成処理を強制します。
また、一度使用してから<xref linkend="guc-search-path"/>の値が変わった場合も、文は新しい<varname>search_path</varname>を使用して再解析されます。
（後者の振る舞いは<productname>PostgreSQL</productname> 9.3の時に追加されました。）
プリペアド文の動作については<xref linkend="sql-prepare"/>を参照してください。
  </para>

  <para>
<!--
   This function should only be called from a connected C function.
-->
この関数は接続済みのC関数からのみ呼び出してください。
  </para>

  <para>
<!--
   <type>SPIPlanPtr</type> is declared as a pointer to an opaque struct type in
   <filename>spi.h</filename>.  It is unwise to try to access its contents
   directly, as that makes your code much more likely to break in
   future revisions of <productname>PostgreSQL</productname>.
-->
<type>SPIPlanPtr</type>は<filename>spi.h</filename>内でopaque構造体型へのポインタとして宣言されています。
たいていの場合将来のバージョンの<productname>PostgreSQL</productname>でそのコードが壊れてしまうため、この内容に直接アクセスすることは避けてください。
  </para>

  <para>
<!--
   The name <type>SPIPlanPtr</type> is somewhat historical, since the data
   structure no longer necessarily contains an execution plan.
-->
そのデータ構造はもはや実行計画を含むとは限りませんので、<type>SPIPlanPtr</type>という名前はいくらか歴史的なものです。
  </para>
 </refsect1>
</refentry>

<!-- *********************************************** -->

<refentry id="spi-spi-prepare-cursor">
 <indexterm><primary>SPI_prepare_cursor</primary></indexterm>

 <refmeta>
  <refentrytitle>SPI_prepare_cursor</refentrytitle>
  <manvolnum>3</manvolnum>
 </refmeta>

 <refnamediv>
  <refname>SPI_prepare_cursor</refname>
<!--
  <refpurpose>prepare a statement, without executing it yet</refpurpose>
-->
  <refpurpose>文を準備する。まだ実行は行わない</refpurpose>
 </refnamediv>

 <refsynopsisdiv>
<synopsis>
SPIPlanPtr SPI_prepare_cursor(const char * <parameter>command</parameter>, int <parameter>nargs</parameter>,
                              Oid * <parameter>argtypes</parameter>, int <parameter>cursorOptions</parameter>)
</synopsis>
 </refsynopsisdiv>

 <refsect1>
<!--
  <title>Description</title>
-->
  <title>説明</title>

  <para>
<!--
   <function>SPI_prepare_cursor</function> is identical to
   <function>SPI_prepare</function>, except that it also allows specification
   of the planner's <quote>cursor options</quote> parameter.  This is a bit mask
   having the values shown in <filename>nodes/parsenodes.h</filename>
   for the <structfield>options</structfield> field of <structname>DeclareCursorStmt</structname>.
   <function>SPI_prepare</function> always takes the cursor options as zero.
-->
<function>SPI_prepare_cursor</function>は、プランナの<quote>カーソルオプション</quote>パラメータを指定できる点を除き、<function>SPI_prepare</function>と同じです。
これは<structname>DeclareCursorStmt</structname>の<structfield>options</structfield>フィールド用に<filename>nodes/parsenodes.h</filename>で示された値を持つビットマスクです。
<function>SPI_prepare</function>では常にカーソルオプションをゼロとして扱います。
  </para>
 </refsect1>

 <refsect1>
<!--
  <title>Arguments</title>
-->
  <title>引数</title>

  <variablelist>
   <varlistentry>
    <term><literal>const char * <parameter>command</parameter></literal></term>
    <listitem>
     <para>
<!--
      command string
-->
コマンド文字列
     </para>
    </listitem>
   </varlistentry>

   <varlistentry>
    <term><literal>int <parameter>nargs</parameter></literal></term>
    <listitem>
     <para>
<!--
      number of input parameters (<literal>$1</literal>, <literal>$2</literal>, etc.)
-->
入力パラメータ（<literal>$1</literal>、<literal>$2</literal>など）の数
     </para>
    </listitem>
   </varlistentry>

   <varlistentry>
    <term><literal>Oid * <parameter>argtypes</parameter></literal></term>
    <listitem>
     <para>
<!--
      pointer to an array containing the <acronym>OID</acronym>s of
      the data types of the parameters
-->
パラメータのデータ型の<acronym>OID</acronym>を持つ配列へのポインタ
     </para>
    </listitem>
   </varlistentry>

   <varlistentry>
    <term><literal>int <parameter>cursorOptions</parameter></literal></term>
    <listitem>
     <para>
<!--
      integer bit mask of cursor options; zero produces default behavior
-->
カーソルオプションの整数ビットマスク。
ゼロはデフォルトの動作を引き起こします
     </para>
    </listitem>
   </varlistentry>
  </variablelist>
 </refsect1>

 <refsect1>
<!--
  <title>Return Value</title>
-->
  <title>戻り値</title>

  <para>
<!--
   <function>SPI_prepare_cursor</function> has the same return conventions as
   <function>SPI_prepare</function>.
-->
<function>SPI_prepare_cursor</function>は<function>SPI_prepare</function>と同じ戻り値の規則を持ちます。
  </para>
 </refsect1>

 <refsect1>
<!--
  <title>Notes</title>
-->
  <title>注釈</title>

  <para>
<!--
   Useful bits to set in <parameter>cursorOptions</parameter> include
   <symbol>CURSOR_OPT_SCROLL</symbol>,
   <symbol>CURSOR_OPT_NO_SCROLL</symbol>,
   <symbol>CURSOR_OPT_FAST_PLAN</symbol>,
   <symbol>CURSOR_OPT_GENERIC_PLAN</symbol>, and
   <symbol>CURSOR_OPT_CUSTOM_PLAN</symbol>.  Note in particular that
   <symbol>CURSOR_OPT_HOLD</symbol> is ignored.
-->
<parameter>cursorOptions</parameter>に指定できるビットには、<symbol>CURSOR_OPT_SCROLL</symbol>、<symbol>CURSOR_OPT_NO_SCROLL</symbol>、<symbol>CURSOR_OPT_FAST_PLAN</symbol>、<symbol>CURSOR_OPT_GENERIC_PLAN</symbol>、<symbol>CURSOR_OPT_CUSTOM_PLAN</symbol>があります。
特に<symbol>CURSOR_OPT_HOLD</symbol>は無視される点に注意してください。
  </para>
 </refsect1>
</refentry>

<!-- *********************************************** -->

<refentry id="spi-spi-prepare-params">
 <indexterm><primary>SPI_prepare_params</primary></indexterm>

 <refmeta>
  <refentrytitle>SPI_prepare_params</refentrytitle>
  <manvolnum>3</manvolnum>
 </refmeta>

 <refnamediv>
  <refname>SPI_prepare_params</refname>
<!--
  <refpurpose>prepare a statement, without executing it yet</refpurpose>
-->
  <refpurpose>文を準備する。まだ実行は行わない</refpurpose>
 </refnamediv>

 <refsynopsisdiv>
<synopsis>
SPIPlanPtr SPI_prepare_params(const char * <parameter>command</parameter>,
                              ParserSetupHook <parameter>parserSetup</parameter>,
                              void * <parameter>parserSetupArg</parameter>,
                              int <parameter>cursorOptions</parameter>)
</synopsis>
 </refsynopsisdiv>

 <refsect1>
<!--
  <title>Description</title>
-->
  <title>説明</title>

  <para>
<!--
   <function>SPI_prepare_params</function> creates and returns a prepared
   statement for the specified command, but doesn't execute the command.
   This function is equivalent to <function>SPI_prepare_cursor</function>,
   with the addition that the caller can specify parser hook functions
   to control the parsing of external parameter references.
-->
<function>SPI_prepare_params</function>は指定したコマンドの準備済み文を作成し返します。
しかしそのコマンドを実行しません。
この関数は<function>SPI_prepare_cursor</function>と同じですが、呼び出し元が外部パラメータ参照の解析を制御するパーサフック関数を指定できる点が追加されています。
  </para>
 </refsect1>

 <refsect1>
<!--
  <title>Arguments</title>
-->
  <title>引数</title>

  <variablelist>
   <varlistentry>
    <term><literal>const char * <parameter>command</parameter></literal></term>
    <listitem>
     <para>
<!--
      command string
-->
コマンド文字列
     </para>
    </listitem>
   </varlistentry>

   <varlistentry>
    <term><literal>ParserSetupHook <parameter>parserSetup</parameter></literal></term>
    <listitem>
     <para>
<!--
      Parser hook setup function
-->
パーサフック設定関数
     </para>
    </listitem>
   </varlistentry>

   <varlistentry>
    <term><literal>void * <parameter>parserSetupArg</parameter></literal></term>
    <listitem>
     <para>
<!--
      pass-through argument for <parameter>parserSetup</parameter>
-->
<parameter>parserSetup</parameter>に渡される引数
     </para>
    </listitem>
   </varlistentry>

   <varlistentry>
    <term><literal>int <parameter>cursorOptions</parameter></literal></term>
    <listitem>
     <para>
<!--
      integer bit mask of cursor options; zero produces default behavior
-->
カーソルオプションの整数ビットマスク。
ゼロはデフォルトの動作を引き起こします
     </para>
    </listitem>
   </varlistentry>
  </variablelist>
 </refsect1>

 <refsect1>
<!--
  <title>Return Value</title>
-->
  <title>戻り値</title>

  <para>
<!--
   <function>SPI_prepare_params</function> has the same return conventions as
   <function>SPI_prepare</function>.
-->
<function>SPI_prepare_params</function>は<function>SPI_prepare</function>と同じ戻り値の規則を持ちます。
  </para>
 </refsect1>
</refentry>

<!-- *********************************************** -->

<refentry id="spi-spi-getargcount">
 <indexterm><primary>SPI_getargcount</primary></indexterm>

 <refmeta>
  <refentrytitle>SPI_getargcount</refentrytitle>
  <manvolnum>3</manvolnum>
 </refmeta>

 <refnamediv>
  <refname>SPI_getargcount</refname>
<!--
  <refpurpose>return the number of arguments needed by a statement
  prepared by <function>SPI_prepare</function></refpurpose>
-->
  <refpurpose>
<function>SPI_prepare</function>により準備した文に必要とされる引数の数を返す
  </refpurpose>
 </refnamediv>

 <refsynopsisdiv>
<synopsis>
int SPI_getargcount(SPIPlanPtr <parameter>plan</parameter>)
</synopsis>
 </refsynopsisdiv>

 <refsect1>
<!--
  <title>Description</title>
-->
  <title>説明</title>

  <para>
<!--
   <function>SPI_getargcount</function> returns the number of arguments needed
   to execute a statement prepared by <function>SPI_prepare</function>.
-->
<function>SPI_getargcount</function>は、<function>SPI_prepare</function>により準備された文を実行する時に必要とされる引数の数を返します。
  </para>
 </refsect1>

 <refsect1>
<!--
  <title>Arguments</title>
-->
  <title>引数</title>

  <variablelist>
   <varlistentry>
    <term><literal>SPIPlanPtr <parameter>plan</parameter></literal></term>
    <listitem>
     <para>
<!--
      prepared statement (returned by <function>SPI_prepare</function>)
-->
（<function>SPI_prepare</function>で返される）準備済み文です。
     </para>
    </listitem>
   </varlistentry>
  </variablelist>
 </refsect1>

 <refsect1>
<!--
  <title>Return Value</title>
-->
  <title>戻り値</title>
  <para>
<!--
    The count of expected arguments for the <parameter>plan</parameter>.
    If the <parameter>plan</parameter> is <symbol>NULL</symbol> or invalid,
    <varname>SPI_result</varname> is set to <symbol>SPI_ERROR_ARGUMENT</symbol>
    and -1 is returned.
-->
<parameter>plan</parameter>で想定される引数の数です。
<parameter>plan</parameter>が<symbol>NULL</symbol>または無効な場合は<varname>SPI_result</varname>に<symbol>SPI_ERROR_ARGUMENT</symbol>が設定され、-1が返されます。
  </para>
 </refsect1>
</refentry>

<!-- *********************************************** -->

<refentry id="spi-spi-getargtypeid">
 <indexterm><primary>SPI_getargtypeid</primary></indexterm>

 <refmeta>
  <refentrytitle>SPI_getargtypeid</refentrytitle>
  <manvolnum>3</manvolnum>
 </refmeta>

 <refnamediv>
  <refname>SPI_getargtypeid</refname>
<!--
  <refpurpose>return the data type OID for an argument of
  a statement prepared by <function>SPI_prepare</function></refpurpose>
-->
  <refpurpose>
<function>SPI_prepare</function>で準備された文で指定される引数のデータ型のOIDを返す
  </refpurpose>
 </refnamediv>

 <refsynopsisdiv>
<synopsis>
Oid SPI_getargtypeid(SPIPlanPtr <parameter>plan</parameter>, int <parameter>argIndex</parameter>)
</synopsis>
 </refsynopsisdiv>

 <refsect1>
<!--
  <title>Description</title>
-->
  <title>説明</title>

  <para>
<!--
   <function>SPI_getargtypeid</function> returns the OID representing the type
   for the <parameter>argIndex</parameter>'th argument of a statement prepared by
   <function>SPI_prepare</function>. First argument is at index zero.
-->
<function>SPI_getargtypeid</function>は、<function>SPI_prepare</function>で準備された文における<parameter>argIndex</parameter>番目の引数の型を表すOIDを返します。
インデックス0は最初の引数を示します。
  </para>
 </refsect1>

 <refsect1>
<!--
  <title>Arguments</title>
-->
  <title>引数</title>

  <variablelist>
   <varlistentry>
    <term><literal>SPIPlanPtr <parameter>plan</parameter></literal></term>
    <listitem>
     <para>
<!--
      prepared statement (returned by <function>SPI_prepare</function>)
-->
（<function>SPI_prepare</function>で返される）準備済み文
     </para>
    </listitem>
   </varlistentry>

   <varlistentry>
    <term><literal>int <parameter>argIndex</parameter></literal></term>
    <listitem>
     <para>
<!--
      zero based index of the argument
-->
0から始まる引数のインデックス
     </para>
    </listitem>
   </varlistentry>
  </variablelist>
 </refsect1>

 <refsect1>
<!--
  <title>Return Value</title>
-->
  <title>戻り値</title>
  <para>
<!--
    The type OID of the argument at the given index.
    If the <parameter>plan</parameter> is <symbol>NULL</symbol> or invalid,
    or <parameter>argIndex</parameter> is less than 0 or
    not less than the number of arguments declared for the
    <parameter>plan</parameter>,
    <varname>SPI_result</varname> is set to <symbol>SPI_ERROR_ARGUMENT</symbol>
    and <symbol>InvalidOid</symbol> is returned.
-->
指定したインデックスにおける引数の型OIDです。
<parameter>plan</parameter>が<symbol>NULL</symbol>または無効、あるいは<parameter>argIndex</parameter>が0未満、<parameter>plan</parameter>で宣言された引数の数以上の場合、<varname>SPI_result</varname>に<symbol>SPI_ERROR_ARGUMENT</symbol>が設定され、<symbol>InvalidOid</symbol>が返されます。
  </para>
 </refsect1>
</refentry>

<!-- *********************************************** -->

<refentry id="spi-spi-is-cursor-plan">
 <indexterm><primary>SPI_is_cursor_plan</primary></indexterm>

 <refmeta>
  <refentrytitle>SPI_is_cursor_plan</refentrytitle>
  <manvolnum>3</manvolnum>
 </refmeta>

 <refnamediv>
  <refname>SPI_is_cursor_plan</refname>
<!--
  <refpurpose>return <symbol>true</symbol> if a statement
  prepared by <function>SPI_prepare</function> can be used with
  <function>SPI_cursor_open</function></refpurpose>
-->
  <refpurpose>
<function>SPI_prepare</function>で準備された文が<function>SPI_cursor_open</function>で使用できる場合に<symbol>true</symbol>を返す
  </refpurpose>
 </refnamediv>

 <refsynopsisdiv>
<synopsis>
bool SPI_is_cursor_plan(SPIPlanPtr <parameter>plan</parameter>)
</synopsis>
 </refsynopsisdiv>

 <refsect1>
<!--
  <title>Description</title>
-->
  <title>説明</title>

  <para>
<!--
   <function>SPI_is_cursor_plan</function> returns <symbol>true</symbol>
   if a statement prepared by <function>SPI_prepare</function> can be passed
   as an argument to <function>SPI_cursor_open</function>, or
   <symbol>false</symbol> if that is not the case. The criteria are that the
   <parameter>plan</parameter> represents one single command and that this
   command returns tuples to the caller; for example, <command>SELECT</command>
   is allowed unless it contains an <literal>INTO</literal> clause, and
   <command>UPDATE</command> is allowed only if it contains a <literal>RETURNING</literal>
   clause.
-->
<function>SPI_prepare</function>で準備済み文が<function>SPI_cursor_open</function>への引数として渡すことができる場合、<function>SPI_is_cursor_plan</function>は<symbol>true</symbol>を返します。
渡すことができない場合は<symbol>false</symbol>を返します。
この基準は、<parameter>plan</parameter>が単一のコマンドであり、かつ、そのコマンドが呼び出し元にタプルを返すことです。
例えば、<literal>INTO</literal>句を含んでいない<command>SELECT</command>は可能です。
そして、<literal>RETURNING</literal>句を含む場合のみ<command>UPDATE</command>も可能です。
  </para>
 </refsect1>

 <refsect1>
<!--
  <title>Arguments</title>
-->
  <title>引数</title>

  <variablelist>
   <varlistentry>
    <term><literal>SPIPlanPtr <parameter>plan</parameter></literal></term>
    <listitem>
     <para>
<!--
      prepared statement (returned by <function>SPI_prepare</function>)
-->
（<function>SPI_prepare</function>で返される）準備済み文
     </para>
    </listitem>
   </varlistentry>
  </variablelist>
 </refsect1>

 <refsect1>
<!--
  <title>Return Value</title>
-->
  <title>戻り値</title>
  <para>
<!--
    <symbol>true</symbol> or <symbol>false</symbol> to indicate if the
    <parameter>plan</parameter> can produce a cursor or not, with
    <varname>SPI_result</varname> set to zero.
    If it is not possible to determine the answer (for example,
    if the <parameter>plan</parameter> is <symbol>NULL</symbol> or invalid,
    or if called when not connected to SPI), then
    <varname>SPI_result</varname> is set to a suitable error code
    and <symbol>false</symbol> is returned.
-->
<parameter>plan</parameter>がカーソルを生成することができるかどうかを示す<symbol>true</symbol>もしくは<symbol>false</symbol>です。
そして<varname>SPI_result</varname>をゼロに設定します。
解答を決定することができない場合（例えば<parameter>plan</parameter>が<symbol>NULL</symbol>、または無効な場合、もしくはSPI未接続時に呼び出された場合）は<varname>SPI_result</varname>に適切なエラーコードが設定され、<symbol>false</symbol>が返されます。
  </para>
 </refsect1>
</refentry>

<!-- *********************************************** -->

<refentry id="spi-spi-execute-plan">
 <indexterm><primary>SPI_execute_plan</primary></indexterm>

 <refmeta>
  <refentrytitle>SPI_execute_plan</refentrytitle>
  <manvolnum>3</manvolnum>
 </refmeta>

 <refnamediv>
  <refname>SPI_execute_plan</refname>
<!--
  <refpurpose>execute a statement prepared by <function>SPI_prepare</function></refpurpose>
-->
  <refpurpose><function>SPI_prepare</function>で準備された文を実行する</refpurpose>
 </refnamediv>

 <refsynopsisdiv>
<synopsis>
int SPI_execute_plan(SPIPlanPtr <parameter>plan</parameter>, Datum * <parameter>values</parameter>, const char * <parameter>nulls</parameter>,
                     bool <parameter>read_only</parameter>, long <parameter>count</parameter>)
</synopsis>
 </refsynopsisdiv>

 <refsect1>
<!--
  <title>Description</title>
-->
  <title>説明</title>

  <para>
<!--
   <function>SPI_execute_plan</function> executes a statement prepared by
   <function>SPI_prepare</function> or one of its siblings.
   <parameter>read_only</parameter> and
   <parameter>count</parameter> have the same interpretation as in
   <function>SPI_execute</function>.
-->
<function>SPI_execute_plan</function>は、<function>SPI_prepare</function>もしくは類似の関数で準備された文を実行します。
<parameter>read_only</parameter>と<parameter>count</parameter>は<function>SPI_execute</function>と同様の解釈がなされます。
  </para>
 </refsect1>

 <refsect1>
<!--
  <title>Arguments</title>
-->
  <title>引数</title>

  <variablelist>
   <varlistentry>
    <term><literal>SPIPlanPtr <parameter>plan</parameter></literal></term>
    <listitem>
     <para>
<!--
      prepared statement (returned by <function>SPI_prepare</function>)
-->
（<function>SPI_prepare</function>で返される）準備済み文
     </para>
    </listitem>
   </varlistentry>

   <varlistentry>
    <term><literal>Datum * <parameter>values</parameter></literal></term>
    <listitem>
     <para>
<!--
      An array of actual parameter values.  Must have same length as the
      statement's number of arguments.
-->
実パラメータ値の配列。
文の引数の数と同じ長さでなければなりません
     </para>
    </listitem>
   </varlistentry>

   <varlistentry>
    <term><literal>const char * <parameter>nulls</parameter></literal></term>
    <listitem>
     <para>
<!--
      An array describing which parameters are null.  Must have same length as
      the statement's number of arguments.
-->
どのパラメータがNULLであるかを示す配列。
文の引数の数と同じ長さでなければなりません。
     </para>

     <para>
<!--
      If <parameter>nulls</parameter> is <symbol>NULL</symbol> then
      <function>SPI_execute_plan</function> assumes that no parameters
      are null.  Otherwise, each entry of the <parameter>nulls</parameter>
      array should be <literal>'&nbsp;'</literal> if the corresponding parameter
      value is non-null, or <literal>'n'</literal> if the corresponding parameter
      value is null.  (In the latter case, the actual value in the
      corresponding <parameter>values</parameter> entry doesn't matter.)  Note
      that <parameter>nulls</parameter> is not a text string, just an array:
      it does not need a <literal>'\0'</literal> terminator.
-->
<parameter>nulls</parameter>が<symbol>NULL</symbol>の場合、<function>SPI_execute_plan</function>はすべてのパラメータがNULLではないとみなします。
さもなければ、<parameter>nulls</parameter>配列の各項目は、対応するパラメータが非NULLならば<literal>'&nbsp;'</literal>、対応するパラメータがNULLならば<literal>'n'</literal>です。
（後者の場合、<parameter>values</parameter>内の対応する値は注意されません。）
<parameter>nulls</parameter>はテキスト文字列ではなく単なる配列であることに注意してください。
<literal>'\0'</literal>終端は必要ありません。
     </para>
    </listitem>
   </varlistentry>

   <varlistentry>
    <term><literal>bool <parameter>read_only</parameter></literal></term>
    <listitem>
<!--
     <para><literal>true</literal> for read-only execution</para>
-->
     <para>
読み取りのみの実行の場合<literal>true</literal>
     </para>
    </listitem>
   </varlistentry>

   <varlistentry>
    <term><literal>long <parameter>count</parameter></literal></term>
    <listitem>
     <para>
<!--
      maximum number of rows to return,
      or <literal>0</literal> for no limit
-->
返される行の最大数。無制限なら0。
     </para>
    </listitem>
   </varlistentry>
  </variablelist>
 </refsect1>

 <refsect1>
<!--
  <title>Return Value</title>
-->
  <title>戻り値</title>

  <para>
<!--
   The return value is the same as for <function>SPI_execute</function>,
   with the following additional possible error (negative) results:
-->
戻り値は、<function>SPI_execute</function>同様のものに加え、以下のエラー（負）の結果を取ることがあります。

   <variablelist>
    <varlistentry>
     <term><symbol>SPI_ERROR_ARGUMENT</symbol></term>
     <listitem>
      <para>
<!--
       if <parameter>plan</parameter> is <symbol>NULL</symbol> or invalid,
       or <parameter>count</parameter> is less than 0
-->
<parameter>plan</parameter>が<symbol>NULL</symbol>または無効、あるいは、<parameter>count</parameter>が0未満の場合
      </para>
     </listitem>
    </varlistentry>

    <varlistentry>
     <term><symbol>SPI_ERROR_PARAM</symbol></term>
     <listitem>
      <para>
<!--
       if <parameter>values</parameter> is <symbol>NULL</symbol> and
       <parameter>plan</parameter> was prepared with some parameters
-->
<parameter>values</parameter>が<symbol>NULL</symbol>、かつ、<parameter>plan</parameter>がパラメータ付きで準備された場合
      </para>
     </listitem>
    </varlistentry>
   </variablelist>
  </para>

  <para>
<!--
   <varname>SPI_processed</varname> and
   <varname>SPI_tuptable</varname> are set as in
   <function>SPI_execute</function> if successful.
-->
成功時、<varname>SPI_processed</varname>と<varname>SPI_tuptable</varname>が<function>SPI_execute</function>同様に設定されます。
  </para>
 </refsect1>
</refentry>

<!-- *********************************************** -->

<refentry id="spi-spi-execute-plan-with-paramlist">
 <indexterm><primary>SPI_execute_plan_with_paramlist</primary></indexterm>

 <refmeta>
  <refentrytitle>SPI_execute_plan_with_paramlist</refentrytitle>
  <manvolnum>3</manvolnum>
 </refmeta>

 <refnamediv>
  <refname>SPI_execute_plan_with_paramlist</refname>
<!--
  <refpurpose>execute a statement prepared by <function>SPI_prepare</function></refpurpose>
-->
  <refpurpose><function>SPI_prepare</function>で準備された文を実行する</refpurpose>
 </refnamediv>

 <refsynopsisdiv>
<synopsis>
int SPI_execute_plan_with_paramlist(SPIPlanPtr <parameter>plan</parameter>,
                                    ParamListInfo <parameter>params</parameter>,
                                    bool <parameter>read_only</parameter>,
                                    long <parameter>count</parameter>)
</synopsis>
 </refsynopsisdiv>

 <refsect1>
<!--
  <title>Description</title>
-->
  <title>説明</title>

  <para>
<!--
   <function>SPI_execute_plan_with_paramlist</function> executes a statement
   prepared by <function>SPI_prepare</function>.
   This function is equivalent to <function>SPI_execute_plan</function>
   except that information about the parameter values to be passed to the
   query is presented differently.  The <literal>ParamListInfo</literal>
   representation can be convenient for passing down values that are
   already available in that format.  It also supports use of dynamic
   parameter sets via hook functions specified in <literal>ParamListInfo</literal>.
-->
<function>SPI_execute_plan_with_paramlist</function>は<function>SPI_prepare</function>で準備された文を実行します。
この関数は<function>SPI_execute_plan</function>と同じですが、問い合わせに渡されるパラメータ値に関する情報が別途存在する点が異なります。
<literal>ParamListInfo</literal>表現は、すでに利用可能な形式で値を渡すために便利です。
また<literal>ParamListInfo</literal>で指定されたフック関数経由での動的なパラメータ群の使用をサポートします。
  </para>
 </refsect1>

 <refsect1>
<!--
  <title>Arguments</title>
-->
  <title>引数</title>

  <variablelist>
   <varlistentry>
    <term><literal>SPIPlanPtr <parameter>plan</parameter></literal></term>
    <listitem>
     <para>
<!--
      prepared statement (returned by <function>SPI_prepare</function>)
-->
（<function>SPI_prepare</function>で返される）準備済み文
     </para>
    </listitem>
   </varlistentry>

   <varlistentry>
    <term><literal>ParamListInfo <parameter>params</parameter></literal></term>
    <listitem>
     <para>
<!--
      data structure containing parameter types and values; NULL if none
-->
パラメータの型と値からなるデータ構造。
なければヌル。
     </para>
    </listitem>
   </varlistentry>

   <varlistentry>
    <term><literal>bool <parameter>read_only</parameter></literal></term>
    <listitem>
<!--
     <para><literal>true</literal> for read-only execution</para>
-->
     <para>
読み取りのみの実行の場合<literal>true</literal>
     </para>
    </listitem>
   </varlistentry>

   <varlistentry>
    <term><literal>long <parameter>count</parameter></literal></term>
    <listitem>
     <para>
<!--
      maximum number of rows to return,
      or <literal>0</literal> for no limit
-->
返される行の最大数。無制限なら0。
     </para>
    </listitem>
   </varlistentry>
  </variablelist>
 </refsect1>

 <refsect1>
<!--
  <title>Return Value</title>
-->
  <title>戻り値</title>

  <para>
<!--
   The return value is the same as for <function>SPI_execute_plan</function>.
-->
戻り値は<function>SPI_execute_plan</function>と同じです。
  </para>

  <para>
<!--
   <varname>SPI_processed</varname> and
   <varname>SPI_tuptable</varname> are set as in
   <function>SPI_execute_plan</function> if successful.
-->
成功時、<varname>SPI_processed</varname>と<varname>SPI_tuptable</varname>が<function>SPI_execute_plan</function>同様に設定されます。
  </para>
 </refsect1>
</refentry>

<!-- *********************************************** -->

<refentry id="spi-spi-execp">
 <indexterm><primary>SPI_execp</primary></indexterm>

 <refmeta>
  <refentrytitle>SPI_execp</refentrytitle>
  <manvolnum>3</manvolnum>
 </refmeta>

 <refnamediv>
  <refname>SPI_execp</refname>
<!--
  <refpurpose>execute a statement in read/write mode</refpurpose>
-->
  <refpurpose>読み書きモードで文を実行する</refpurpose>
 </refnamediv>

 <refsynopsisdiv>
<synopsis>
int SPI_execp(SPIPlanPtr <parameter>plan</parameter>, Datum * <parameter>values</parameter>, const char * <parameter>nulls</parameter>, long <parameter>count</parameter>)
</synopsis>
 </refsynopsisdiv>

 <refsect1>
<!--
  <title>Description</title>
-->
  <title>説明</title>

  <para>
<!--
   <function>SPI_execp</function> is the same as
   <function>SPI_execute_plan</function>, with the latter's
   <parameter>read_only</parameter> parameter always taken as
   <literal>false</literal>.
-->
<function>SPI_execp</function>は、常に<parameter>read_only</parameter>パラメータを<literal>false</literal>とした<function>SPI_execute_plan</function>と同じです。
  </para>
 </refsect1>

 <refsect1>
<!--
  <title>Arguments</title>
-->
  <title>引数</title>

  <variablelist>
   <varlistentry>
    <term><literal>SPIPlanPtr <parameter>plan</parameter></literal></term>
    <listitem>
     <para>
<!--
      prepared statement (returned by <function>SPI_prepare</function>)
-->
（<function>SPI_prepare</function>で返される）準備済み文
     </para>
    </listitem>
   </varlistentry>

   <varlistentry>
    <term><literal>Datum * <parameter>values</parameter></literal></term>
    <listitem>
     <para>
<!--
      An array of actual parameter values.  Must have same length as the
      statement's number of arguments.
-->
実パラメータ値の配列。
文の引数の数と同じ長さでなければなりません。
     </para>
    </listitem>
   </varlistentry>

   <varlistentry>
    <term><literal>const char * <parameter>nulls</parameter></literal></term>
    <listitem>
     <para>
<!--
      An array describing which parameters are null.  Must have same length as
      the statement's number of arguments.
-->
どのパラメータがNULLであるかを示す配列。
文の引数の数と同じ長さでなければなりません。
     </para>

     <para>
<!--
      If <parameter>nulls</parameter> is <symbol>NULL</symbol> then
      <function>SPI_execp</function> assumes that no parameters
      are null.  Otherwise, each entry of the <parameter>nulls</parameter>
      array should be <literal>'&nbsp;'</literal> if the corresponding parameter
      value is non-null, or <literal>'n'</literal> if the corresponding parameter
      value is null.  (In the latter case, the actual value in the
      corresponding <parameter>values</parameter> entry doesn't matter.)  Note
      that <parameter>nulls</parameter> is not a text string, just an array:
      it does not need a <literal>'\0'</literal> terminator.
-->
<parameter>nulls</parameter>が<symbol>NULL</symbol>の場合、<function>SPI_execp</function>はすべてのパラメータがNULLではないとみなします。
さもなければ、<parameter>nulls</parameter>配列の各項目は、対応するパラメータが非NULLならば<literal>'&nbsp;'</literal>、対応するパラメータがNULLならば<literal>'n'</literal>です。
（後者の場合、<parameter>values</parameter>内の対応する値は注意されません。）
<parameter>nulls</parameter>はテキスト文字列ではなく単なる配列であることに注意してください。
<literal>'\0'</literal>終端は必要ありません。
     </para>
    </listitem>
   </varlistentry>

   <varlistentry>
    <term><literal>long <parameter>count</parameter></literal></term>
    <listitem>
     <para>
<!--
      maximum number of rows to return,
      or <literal>0</literal> for no limit
-->
返される行の最大数。無制限なら0。
     </para>
    </listitem>
   </varlistentry>
  </variablelist>
 </refsect1>

 <refsect1>
<!--
  <title>Return Value</title>
-->
  <title>戻り値</title>

  <para>
<!--
   See <function>SPI_execute_plan</function>.
-->
<function>SPI_execute_plan</function>を参照してください。
  </para>

  <para>
<!--
   <varname>SPI_processed</varname> and
   <varname>SPI_tuptable</varname> are set as in
   <function>SPI_execute</function> if successful.
-->
成功時、<function>SPI_execute</function>同様に<varname>SPI_processed</varname>と<varname>SPI_tuptable</varname>が設定されます。
  </para>
 </refsect1>
</refentry>

<!-- *********************************************** -->

<refentry id="spi-spi-cursor-open">
 <indexterm><primary>SPI_cursor_open</primary></indexterm>

 <refmeta>
  <refentrytitle>SPI_cursor_open</refentrytitle>
  <manvolnum>3</manvolnum>
 </refmeta>

 <refnamediv>
  <refname>SPI_cursor_open</refname>
<!--
  <refpurpose>set up a cursor using a statement created with <function>SPI_prepare</function></refpurpose>
-->
  <refpurpose><function>SPI_prepare</function>で作成された文を使用したカーソルを設定する</refpurpose>
 </refnamediv>

 <refsynopsisdiv>
<synopsis>
Portal SPI_cursor_open(const char * <parameter>name</parameter>, SPIPlanPtr <parameter>plan</parameter>,
                       Datum * <parameter>values</parameter>, const char * <parameter>nulls</parameter>,
                       bool <parameter>read_only</parameter>)
</synopsis>
 </refsynopsisdiv>

 <refsect1>
<!--
  <title>Description</title>
-->
  <title>説明</title>

  <para>
<!--
   <function>SPI_cursor_open</function> sets up a cursor (internally,
   a portal) that will execute a statement prepared by
   <function>SPI_prepare</function>.  The parameters have the same
   meanings as the corresponding parameters to
   <function>SPI_execute_plan</function>.
-->
<function>SPI_cursor_open</function>は、<function>SPI_prepare</function>によって準備された文を実行するカーソル（内部的にはポータル）を設定します。
このパラメータは<function>SPI_execute_plan</function>の対応するパラメータと同じ意味を持ちます。
  </para>

  <para>
<!--
   Using a cursor instead of executing the statement directly has two
   benefits.  First, the result rows can be retrieved a few at a time,
   avoiding memory overrun for queries that return many rows.  Second,
   a portal can outlive the current C function (it can, in fact, live
   to the end of the current transaction).  Returning the portal name
   to the C function's caller provides a way of returning a row set as
   result.
-->
文を直接実行するのではなくカーソルを使用することには2つの利点があります。
1つ目は、結果行を一度に少なく取り出し、多くの行を返す問い合わせでのメモリの過使用を防ぐことができる点です。
2つ目は、ポータルは現在のC関数の外部でも有効である点です（実際、現在のトランザクションの終端まで有効とすることができます）。
C関数の呼び出し元にポータルの名前を返すことで、結果として行セットを返す手段を提供します。
  </para>

  <para>
<!--
   The passed-in parameter data will be copied into the cursor's portal, so it
   can be freed while the cursor still exists.
-->
渡されるパラメータデータはカーソルのポータルにコピーされます。
そのため、カーソルが存在している間にそのデータを解放することができます。
  </para>
 </refsect1>

 <refsect1>
<!--
  <title>Arguments</title>
-->
  <title>引数</title>

  <variablelist>
   <varlistentry>
    <term><literal>const char * <parameter>name</parameter></literal></term>
    <listitem>
     <para>
<!--
      name for portal, or <symbol>NULL</symbol> to let the system
      select a name
-->
ポータルの名前、あるいはシステムに名前を決定させる場合は<symbol>NULL</symbol>
     </para>
    </listitem>
   </varlistentry>

   <varlistentry>
    <term><literal>SPIPlanPtr <parameter>plan</parameter></literal></term>
    <listitem>
     <para>
<!--
      prepared statement (returned by <function>SPI_prepare</function>)
-->
（<function>SPI_prepare</function>で返される）準備済み文
     </para>
    </listitem>
   </varlistentry>

   <varlistentry>
    <term><literal>Datum * <parameter>values</parameter></literal></term>
    <listitem>
     <para>
<!--
      An array of actual parameter values.  Must have same length as the
      statement's number of arguments.
-->
実パラメータ値の配列。
文の引数の数と同じ長さでなければなりません。
     </para>
    </listitem>
   </varlistentry>

   <varlistentry>
    <term><literal>const char * <parameter>nulls</parameter></literal></term>
    <listitem>
     <para>
<!--
      An array describing which parameters are null.  Must have same length as
      the statement's number of arguments.
-->
どのパラメータがNULLであるかを示す配列。
文の引数の数と同じ長さでなければなりません。
     </para>

     <para>
<!--
      If <parameter>nulls</parameter> is <symbol>NULL</symbol> then
      <function>SPI_cursor_open</function> assumes that no parameters
      are null.  Otherwise, each entry of the <parameter>nulls</parameter>
      array should be <literal>'&nbsp;'</literal> if the corresponding parameter
      value is non-null, or <literal>'n'</literal> if the corresponding parameter
      value is null.  (In the latter case, the actual value in the
      corresponding <parameter>values</parameter> entry doesn't matter.)  Note
      that <parameter>nulls</parameter> is not a text string, just an array:
      it does not need a <literal>'\0'</literal> terminator.
-->
<parameter>nulls</parameter>が<symbol>NULL</symbol>の場合、<function>SPI_cursor_open</function>は全てのパラメータがNULLではないとみなします。
さもなければ、<parameter>nulls</parameter>配列の各項目は、対応するパラメータが非NULLならば<literal>'&nbsp;'</literal>、対応するパラメータがNULLならば<literal>'n'</literal>です。
（後者の場合、<parameter>values</parameter>内の対応する値は注意されません。）
<parameter>nulls</parameter>はテキスト文字列ではなく単なる配列であることに注意してください。
<literal>'\0'</literal>終端は必要ありません。
     </para>
    </listitem>
   </varlistentry>

   <varlistentry>
    <term><literal>bool <parameter>read_only</parameter></literal></term>
    <listitem>
<!--
     <para><literal>true</literal> for read-only execution</para>
-->
     <para>
読み取りのみの実行の場合<literal>true</literal>
     </para>
    </listitem>
   </varlistentry>
  </variablelist>
 </refsect1>

 <refsect1>
<!--
  <title>Return Value</title>
-->
  <title>戻り値</title>

  <para>
<!--
   Pointer to portal containing the cursor.  Note there is no error
   return convention; any error will be reported via <function>elog</function>.
-->
カーソルを含むポータルへのポインタ。
戻り値の規約にはエラーを表すものがないことに注意してください。
エラーはすべて<function>elog</function>経由で報告されます。
  </para>
 </refsect1>
</refentry>

<!-- *********************************************** -->

<refentry id="spi-spi-cursor-open-with-args">
 <indexterm><primary>SPI_cursor_open_with_args</primary></indexterm>

 <refmeta>
  <refentrytitle>SPI_cursor_open_with_args</refentrytitle>
  <manvolnum>3</manvolnum>
 </refmeta>

 <refnamediv>
  <refname>SPI_cursor_open_with_args</refname>
<!--
  <refpurpose>set up a cursor using a query and parameters</refpurpose>
-->
  <refpurpose>問い合わせとパラメータを使ってカーソルを設定する</refpurpose>
 </refnamediv>

 <refsynopsisdiv>
<synopsis>
Portal SPI_cursor_open_with_args(const char *<parameter>name</parameter>,
                                 const char *<parameter>command</parameter>,
                                 int <parameter>nargs</parameter>, Oid *<parameter>argtypes</parameter>,
                                 Datum *<parameter>values</parameter>, const char *<parameter>nulls</parameter>,
                                 bool <parameter>read_only</parameter>, int <parameter>cursorOptions</parameter>)
</synopsis>
 </refsynopsisdiv>

 <refsect1>
<!--
  <title>Description</title>
-->
  <title>説明</title>

  <para>
<!--
   <function>SPI_cursor_open_with_args</function> sets up a cursor
   (internally, a portal) that will execute the specified query.
   Most of the parameters have the same meanings as the corresponding
   parameters to <function>SPI_prepare_cursor</function>
   and <function>SPI_cursor_open</function>.
-->
<function>SPI_cursor_open_with_args</function>は特定の問い合わせを実行するカーソル（内部的にはポータル）を設定します。
ほとんどのパラメータは<function>SPI_prepare_cursor</function>と<function>SPI_cursor_open</function>に対応するパラメータと同じ意味を持っています。
  </para>

  <para>
<!--
   For one-time query execution, this function should be preferred
   over <function>SPI_prepare_cursor</function> followed by
   <function>SPI_cursor_open</function>.
   If the same command is to be executed with many different parameters,
   either method might be faster, depending on the cost of re-planning
   versus the benefit of custom plans.
-->
１回限りの問い合わせ実行に対しては、後に<function>SPI_cursor_open</function>が続いた<function>SPI_prepare_cursor</function>よりも、この関数を選ぶべきです。
多くの異なったパラメータを持つ同一のコマンドを実行する場合、再計画のコストと独自計画による利益に依存して、どちらか一方の方法がより早くなります。
  </para>

  <para>
<!--
   The passed-in parameter data will be copied into the cursor's portal, so it
   can be freed while the cursor still exists.
-->
渡されたパラメータデータはカーソルのポータルにコピーされますので、カーソルが存在している間は解放することができます。
  </para>
 </refsect1>

 <refsect1>
<!--
  <title>Arguments</title>
-->
  <title>引数</title>

  <variablelist>
   <varlistentry>
    <term><literal>const char * <parameter>name</parameter></literal></term>
    <listitem>
     <para>
<!--
      name for portal, or <symbol>NULL</symbol> to let the system
      select a name
-->
ポータルの名前、またはシステムに名前を選択させる<symbol>NULL</symbol>
     </para>
    </listitem>
   </varlistentry>

   <varlistentry>
    <term><literal>const char * <parameter>command</parameter></literal></term>
    <listitem>
     <para>
<!--
      command string
-->
コマンド文字列
     </para>
    </listitem>
   </varlistentry>

   <varlistentry>
    <term><literal>int <parameter>nargs</parameter></literal></term>
    <listitem>
     <para>
<!--
      number of input parameters (<literal>$1</literal>, <literal>$2</literal>, etc.)
-->
入力パラメータ（<literal>$1</literal>、<literal>$2</literal>など）の数
     </para>
    </listitem>
   </varlistentry>

   <varlistentry>
    <term><literal>Oid * <parameter>argtypes</parameter></literal></term>
    <listitem>
     <para>
<!--
      an array of length <parameter>nargs</parameter>, containing the
      <acronym>OID</acronym>s of the data types of the parameters
-->
パラメータのデータ型の<acronym>OID</acronym>を含む、<parameter>nargs</parameter>長の配列
     </para>
    </listitem>
   </varlistentry>

   <varlistentry>
    <term><literal>Datum * <parameter>values</parameter></literal></term>
    <listitem>
     <para>
<!--
      an array of length <parameter>nargs</parameter>, containing the actual
      parameter values
-->
実パラメータ値を含む、<parameter>nargs</parameter>長の配列
     </para>
    </listitem>
   </varlistentry>

   <varlistentry>
    <term><literal>const char * <parameter>nulls</parameter></literal></term>
    <listitem>
     <para>
<!--
      an array of length <parameter>nargs</parameter>, describing which
      parameters are null
-->
どのパラメータがnullかを記述する、<parameter>nargs</parameter>長の配列
     </para>

     <para>
<!--
      If <parameter>nulls</parameter> is <symbol>NULL</symbol> then
      <function>SPI_cursor_open_with_args</function> assumes that no parameters
      are null.  Otherwise, each entry of the <parameter>nulls</parameter>
      array should be <literal>'&nbsp;'</literal> if the corresponding parameter
      value is non-null, or <literal>'n'</literal> if the corresponding parameter
      value is null.  (In the latter case, the actual value in the
      corresponding <parameter>values</parameter> entry doesn't matter.)  Note
      that <parameter>nulls</parameter> is not a text string, just an array:
      it does not need a <literal>'\0'</literal> terminator.
-->
<parameter>nulls</parameter>が<symbol>NULL</symbol>であれば、<function>SPI_cursor_open_with_args</function>はどのパラメータもnullでないとみなします。
さもなければ、<parameter>nulls</parameter>配列の各項目は、対応するパラメータが非NULLならば<literal>'&nbsp;'</literal>、対応するパラメータがNULLならば<literal>'n'</literal>です。
（後者の場合、<parameter>values</parameter>内の対応する値は注意されません。）
<parameter>nulls</parameter>はテキスト文字列ではなく単なる配列であることに注意してください。
<literal>'\0'</literal>終端は必要ありません。
     </para>
    </listitem>
   </varlistentry>

   <varlistentry>
    <term><literal>bool <parameter>read_only</parameter></literal></term>
    <listitem>
<!--
     <para><literal>true</literal> for read-only execution</para>
-->
     <para>
読み取りのみの実行の場合<literal>true</literal>
     </para>
    </listitem>
   </varlistentry>

   <varlistentry>
    <term><literal>int <parameter>cursorOptions</parameter></literal></term>
    <listitem>
     <para>
<!--
      integer bit mask of cursor options; zero produces default behavior
-->
カーソルオプションの整数ビットマスク。ゼロの場合はデフォルトの動作
     </para>
    </listitem>
   </varlistentry>
  </variablelist>
 </refsect1>

 <refsect1>
<!--
  <title>Return Value</title>
-->
  <title>戻り値</title>

  <para>
<!--
   Pointer to portal containing the cursor.  Note there is no error
   return convention; any error will be reported via <function>elog</function>.
-->
カーソルを含んだポータルへのポインタ。
エラーを返す規約がないことに注意してください。
すべてのエラーは<function>elog</function>で報告されます。
  </para>
 </refsect1>
</refentry>

<!-- *********************************************** -->

<refentry id="spi-spi-cursor-open-with-paramlist">
 <indexterm><primary>SPI_cursor_open_with_paramlist</primary></indexterm>

 <refmeta>
  <refentrytitle>SPI_cursor_open_with_paramlist</refentrytitle>
  <manvolnum>3</manvolnum>
 </refmeta>

 <refnamediv>
  <refname>SPI_cursor_open_with_paramlist</refname>
<!--
  <refpurpose>set up a cursor using parameters</refpurpose>
-->
  <refpurpose>パラメータを使ってカーソルを設定する</refpurpose>
 </refnamediv>

 <refsynopsisdiv>
<synopsis>
Portal SPI_cursor_open_with_paramlist(const char *<parameter>name</parameter>,
                                      SPIPlanPtr <parameter>plan</parameter>,
                                      ParamListInfo <parameter>params</parameter>,
                                      bool <parameter>read_only</parameter>)
</synopsis>
 </refsynopsisdiv>

 <refsect1>
<!--
  <title>Description</title>
-->
  <title>説明</title>

  <para>
<!--
   <function>SPI_cursor_open_with_paramlist</function> sets up a cursor
   (internally, a portal) that will execute a statement prepared by
   <function>SPI_prepare</function>.
   This function is equivalent to <function>SPI_cursor_open</function>
   except that information about the parameter values to be passed to the
   query is presented differently.  The <literal>ParamListInfo</literal>
   representation can be convenient for passing down values that are
   already available in that format.  It also supports use of dynamic
   parameter sets via hook functions specified in <literal>ParamListInfo</literal>.
-->
<function>SPI_cursor_open_with_paramlist</function>は<function>SPI_prepare</function>で準備された文を実行するカーソル(内部的にはポータル)を設定します。
この関数は<function>SPI_cursor_open</function>と同じですが、問い合わせに渡されるパラメータ値に関する情報が別途存在することが異なります。
<literal>ParamListInfo</literal>表現は、すでに利用可能な形式で値を渡すために便利です。
また<literal>ParamListInfo</literal>で指定されたフック関数経由での動的なパラメータ群の使用をサポートします。
  </para>

  <para>
<!--
   The passed-in parameter data will be copied into the cursor's portal, so it
   can be freed while the cursor still exists.
-->
渡されるパラメータデータはカーソルのポータルにコピーされます。
そのため、カーソルが存在している間にそのデータを解放することができます。
  </para>
 </refsect1>

 <refsect1>
<!--
  <title>Arguments</title>
-->
  <title>引数</title>

  <variablelist>
   <varlistentry>
    <term><literal>const char * <parameter>name</parameter></literal></term>
    <listitem>
     <para>
<!--
      name for portal, or <symbol>NULL</symbol> to let the system
      select a name
-->
ポータルの名前、あるいはシステムに名前を決定させる場合は<symbol>NULL</symbol>
     </para>
    </listitem>
   </varlistentry>

   <varlistentry>
    <term><literal>SPIPlanPtr <parameter>plan</parameter></literal></term>
    <listitem>
     <para>
<!--
      prepared statement (returned by <function>SPI_prepare</function>)
-->
（<function>SPI_prepare</function>で返される）準備済み文
     </para>
    </listitem>
   </varlistentry>

   <varlistentry>
    <term><literal>ParamListInfo <parameter>params</parameter></literal></term>
    <listitem>
     <para>
<!--
      data structure containing parameter types and values; NULL if none
-->
パラメータの型と値からなるデータ構造。
なければヌル。
     </para>
    </listitem>
   </varlistentry>

   <varlistentry>
    <term><literal>bool <parameter>read_only</parameter></literal></term>
    <listitem>
<!--
     <para><literal>true</literal> for read-only execution</para>
-->
     <para>
読み取りのみの実行の場合<literal>true</literal>
     </para>
    </listitem>
   </varlistentry>
  </variablelist>
 </refsect1>

 <refsect1>
<!--
  <title>Return Value</title>
-->
  <title>戻り値</title>

  <para>
<!--
   Pointer to portal containing the cursor.  Note there is no error
   return convention; any error will be reported via <function>elog</function>.
-->
カーソルを含むポータルへのポインタ。
戻り値の規約にはエラーを表すものがないことに注意してください。
エラーはすべて<function>elog</function>経由で報告されます。
  </para>
 </refsect1>
</refentry>

<!-- *********************************************** -->

<refentry id="spi-spi-cursor-find">
 <indexterm><primary>SPI_cursor_find</primary></indexterm>

 <refmeta>
  <refentrytitle>SPI_cursor_find</refentrytitle>
  <manvolnum>3</manvolnum>
 </refmeta>

 <refnamediv>
  <refname>SPI_cursor_find</refname>
<!--
  <refpurpose>find an existing cursor by name</refpurpose>
-->
  <refpurpose>既存のカーソルを名前で検索する</refpurpose>
 </refnamediv>

 <refsynopsisdiv>
<synopsis>
Portal SPI_cursor_find(const char * <parameter>name</parameter>)
</synopsis>
 </refsynopsisdiv>

 <refsect1>
<!--
  <title>Description</title>
-->
  <title>説明</title>

  <para>
<!--
   <function>SPI_cursor_find</function> finds an existing portal by
   name.  This is primarily useful to resolve a cursor name returned
   as text by some other function.
-->
<function>SPI_cursor_find</function>は既存のカーソルを名前で検索します。
これは主に、他の何らかの関数でテキストとして返されたカーソル名の名前解決の際に使用されます。
  </para>
 </refsect1>

 <refsect1>
<!--
  <title>Arguments</title>
-->
  <title>引数</title>

  <variablelist>
   <varlistentry>
    <term><literal>const char * <parameter>name</parameter></literal></term>
    <listitem>
     <para>
<!--
      name of the portal
-->
ポータルの名前
     </para>
    </listitem>
   </varlistentry>
  </variablelist>
 </refsect1>

 <refsect1>
<!--
  <title>Return Value</title>
-->
  <title>戻り値</title>

  <para>
<!--
   pointer to the portal with the specified name, or
   <symbol>NULL</symbol> if none was found
-->
指定された名前のポータルへのポインタ。見つからない場合は<symbol>NULL</symbol>です。
  </para>
 </refsect1>
</refentry>

<!-- *********************************************** -->

<refentry id="spi-spi-cursor-fetch">
 <indexterm><primary>SPI_cursor_fetch</primary></indexterm>

 <refmeta>
  <refentrytitle>SPI_cursor_fetch</refentrytitle>
  <manvolnum>3</manvolnum>
 </refmeta>

 <refnamediv>
  <refname>SPI_cursor_fetch</refname>
<!--
  <refpurpose>fetch some rows from a cursor</refpurpose>
-->
  <refpurpose>カーソルから数行を取り出す</refpurpose>
 </refnamediv>

 <refsynopsisdiv>
<synopsis>
void SPI_cursor_fetch(Portal <parameter>portal</parameter>, bool <parameter>forward</parameter>, long <parameter>count</parameter>)
</synopsis>
 </refsynopsisdiv>

 <refsect1>
<!--
  <title>Description</title>
-->
  <title>説明</title>

  <para>
<!--
   <function>SPI_cursor_fetch</function> fetches some rows from a
   cursor.  This is equivalent to a subset of the SQL command
   <command>FETCH</command> (see <function>SPI_scroll_cursor_fetch</function>
   for more functionality).
-->
<function>SPI_cursor_fetch</function>はカーソルから数行を取り出します。
これは、<command>FETCH</command> SQLコマンドと部分的に等価です。
（詳細機能については<function>SPI_scroll_cursor_fetch</function>を参照してください。）
  </para>
 </refsect1>

 <refsect1>
<!--
  <title>Arguments</title>
-->
  <title>引数</title>

  <variablelist>
   <varlistentry>
    <term><literal>Portal <parameter>portal</parameter></literal></term>
    <listitem>
     <para>
<!--
      portal containing the cursor
-->
カーソルを持つポータル
     </para>
    </listitem>
   </varlistentry>

   <varlistentry>
    <term><literal>bool <parameter>forward</parameter></literal></term>
    <listitem>
     <para>
<!--
      true for fetch forward, false for fetch backward
-->
前方方向の取り出しの場合、真。後方方向の場合は偽。
     </para>
    </listitem>
   </varlistentry>

   <varlistentry>
    <term><literal>long <parameter>count</parameter></literal></term>
    <listitem>
     <para>
<!--
      maximum number of rows to fetch
-->
取り出す最大行数。
     </para>
    </listitem>
   </varlistentry>
  </variablelist>
 </refsect1>

 <refsect1>
<!--
  <title>Return Value</title>
-->
  <title>戻り値</title>

  <para>
<!--
   <varname>SPI_processed</varname> and
   <varname>SPI_tuptable</varname> are set as in
   <function>SPI_execute</function> if successful.
-->
成功時、<varname>SPI_processed</varname>と<varname>SPI_tuptable</varname>が<function>SPI_execute</function>同様に設定されます。
  </para>
 </refsect1>

 <refsect1>
<!--
  <title>Notes</title>
-->
  <title>注釈</title>

  <para>
<!--
   Fetching backward may fail if the cursor's plan was not created
   with the <symbol>CURSOR_OPT_SCROLL</symbol> option.
-->
カーソルの計画が <symbol>CURSOR_OPT_SCROLL</symbol>オプションを付けて作成されなかった場合、後方方向の取り出しは失敗する可能性があります。
  </para>
 </refsect1>
</refentry>

<!-- *********************************************** -->

<refentry id="spi-spi-cursor-move">
 <indexterm><primary>SPI_cursor_move</primary></indexterm>

 <refmeta>
  <refentrytitle>SPI_cursor_move</refentrytitle>
  <manvolnum>3</manvolnum>
 </refmeta>

 <refnamediv>
  <refname>SPI_cursor_move</refname>
<!--
  <refpurpose>move a cursor</refpurpose>
-->
  <refpurpose>カーソルを移動する</refpurpose>
 </refnamediv>

 <refsynopsisdiv>
<synopsis>
void SPI_cursor_move(Portal <parameter>portal</parameter>, bool <parameter>forward</parameter>, long <parameter>count</parameter>)
</synopsis>
 </refsynopsisdiv>

 <refsect1>
<!--
  <title>Description</title>
-->
  <title>説明</title>

  <para>
<!--
   <function>SPI_cursor_move</function> skips over some number of rows
   in a cursor.  This is equivalent to a subset of the SQL command
   <command>MOVE</command> (see <function>SPI_scroll_cursor_move</function>
   for more functionality).
-->
<function>SPI_cursor_move</function>はカーソル内で、数行を飛ばします。
これは<command>MOVE</command> SQLコマンドと部分的に等価です。
（詳細機能については<function>SPI_scroll_cursor_move</function>を参照してください。）
  </para>
 </refsect1>

 <refsect1>
<!--
  <title>Arguments</title>
-->
  <title>引数</title>

  <variablelist>
   <varlistentry>
    <term><literal>Portal <parameter>portal</parameter></literal></term>
    <listitem>
     <para>
<!--
      portal containing the cursor
-->
カーソルを持つポータル
     </para>
    </listitem>
   </varlistentry>

   <varlistentry>
    <term><literal>bool <parameter>forward</parameter></literal></term>
    <listitem>
     <para>
<!--
      true for move forward, false for move backward
-->
前方方向の移動の場合、真。後方方向の場合は偽。
     </para>
    </listitem>
   </varlistentry>

   <varlistentry>
    <term><literal>long <parameter>count</parameter></literal></term>
    <listitem>
     <para>
<!--
      maximum number of rows to move
-->
移動する最大行数。
     </para>
    </listitem>
   </varlistentry>
  </variablelist>
 </refsect1>

 <refsect1>
<!--
  <title>Notes</title>
-->
  <title>注釈</title>

  <para>
<!--
   Moving backward may fail if the cursor's plan was not created
   with the <symbol>CURSOR_OPT_SCROLL</symbol> option.
-->
カーソルの計画が<symbol>CURSOR_OPT_SCROLL</symbol>オプション付きで作成されなかった場合、後方方向への移動は失敗する可能性があります。
  </para>
 </refsect1>
</refentry>

<!-- *********************************************** -->

<refentry id="spi-spi-scroll-cursor-fetch">
 <indexterm><primary>SPI_scroll_cursor_fetch</primary></indexterm>

 <refmeta>
  <refentrytitle>SPI_scroll_cursor_fetch</refentrytitle>
  <manvolnum>3</manvolnum>
 </refmeta>

 <refnamediv>
  <refname>SPI_scroll_cursor_fetch</refname>
<!--
  <refpurpose>fetch some rows from a cursor</refpurpose>
-->
  <refpurpose>カーソルから一部の行を取り出す</refpurpose>
 </refnamediv>

 <refsynopsisdiv>
<synopsis>
void SPI_scroll_cursor_fetch(Portal <parameter>portal</parameter>, FetchDirection <parameter>direction</parameter>,
                             long <parameter>count</parameter>)
</synopsis>
 </refsynopsisdiv>

 <refsect1>
<!--
  <title>Description</title>
-->
  <title>説明</title>

  <para>
<!--
   <function>SPI_scroll_cursor_fetch</function> fetches some rows from a
   cursor.  This is equivalent to the SQL command <command>FETCH</command>.
-->
<function>SPI_scroll_cursor_fetch</function>はカーソルから行の一部を取り出します。
これはSQLコマンド<command>FETCH</command>と等価です。
  </para>
 </refsect1>

 <refsect1>
<!--
  <title>Arguments</title>
-->
  <title>引数</title>

  <variablelist>
   <varlistentry>
    <term><literal>Portal <parameter>portal</parameter></literal></term>
    <listitem>
     <para>
<!--
      portal containing the cursor
-->
カーソルを含むポータル
     </para>
    </listitem>
   </varlistentry>

   <varlistentry>
    <term><literal>FetchDirection <parameter>direction</parameter></literal></term>
    <listitem>
     <para>
<!--
      one of <symbol>FETCH_FORWARD</symbol>,
      <symbol>FETCH_BACKWARD</symbol>,
      <symbol>FETCH_ABSOLUTE</symbol> or
      <symbol>FETCH_RELATIVE</symbol>
-->
<symbol>FETCH_FORWARD</symbol>、<symbol>FETCH_BACKWARD</symbol>、<symbol>FETCH_ABSOLUTE</symbol>、<symbol>FETCH_RELATIVE</symbol>のいずれか
     </para>
    </listitem>
   </varlistentry>

   <varlistentry>
    <term><literal>long <parameter>count</parameter></literal></term>
    <listitem>
     <para>
<!--
      number of rows to fetch for
      <symbol>FETCH_FORWARD</symbol> or
      <symbol>FETCH_BACKWARD</symbol>; absolute row number to fetch for
      <symbol>FETCH_ABSOLUTE</symbol>; or relative row number to fetch for
      <symbol>FETCH_RELATIVE</symbol>
-->
<symbol>FETCH_FORWARD</symbol>または<symbol>FETCH_BACKWARD</symbol>では取り出す行数。
<symbol>FETCH_ABSOLUTE</symbol>では取り出す行の絶対番号。
<symbol>FETCH_RELATIVE</symbol>では取り出す行の相対的番号。
     </para>
    </listitem>
   </varlistentry>
  </variablelist>
 </refsect1>

 <refsect1>
<!--
  <title>Return Value</title>
-->
  <title>戻り値</title>

  <para>
<!--
   <varname>SPI_processed</varname> and
   <varname>SPI_tuptable</varname> are set as in
   <function>SPI_execute</function> if successful.
-->
成功時、<function>SPI_execute</function>同様に<varname>SPI_processed</varname>と<varname>SPI_tuptable</varname>が設定されます。
  </para>
 </refsect1>

 <refsect1>
<!--
  <title>Notes</title>
-->
  <title>注釈</title>

  <para>
<!--
   See the SQL <xref linkend="sql-fetch"/> command
   for details of the interpretation of the
   <parameter>direction</parameter> and
   <parameter>count</parameter> parameters.
-->
<parameter>direction</parameter>パラメータおよび<parameter>count</parameter>パラメータの解釈の詳細についてはSQL <xref linkend="sql-fetch"/>コマンドを参照してください。
  </para>

  <para>
<!--
   Direction values other than <symbol>FETCH_FORWARD</symbol>
   may fail if the cursor's plan was not created
   with the <symbol>CURSOR_OPT_SCROLL</symbol> option.
-->
カーソルの計画が<symbol>CURSOR_OPT_SCROLL</symbol>オプション付きで作成されていない場合、<symbol>FETCH_FORWARD</symbol>以外の方向値は失敗する可能性があります。
  </para>
 </refsect1>
</refentry>

<!-- *********************************************** -->

<refentry id="spi-spi-scroll-cursor-move">
 <indexterm><primary>SPI_scroll_cursor_move</primary></indexterm>

 <refmeta>
  <refentrytitle>SPI_scroll_cursor_move</refentrytitle>
  <manvolnum>3</manvolnum>
 </refmeta>

 <refnamediv>
  <refname>SPI_scroll_cursor_move</refname>
<!--
  <refpurpose>move a cursor</refpurpose>
-->
  <refpurpose>カーソルを移動する</refpurpose>
 </refnamediv>

 <refsynopsisdiv>
<synopsis>
void SPI_scroll_cursor_move(Portal <parameter>portal</parameter>, FetchDirection <parameter>direction</parameter>,
                            long <parameter>count</parameter>)
</synopsis>
 </refsynopsisdiv>

 <refsect1>
<!--
  <title>Description</title>
-->
  <title>説明</title>

  <para>
<!--
   <function>SPI_scroll_cursor_move</function> skips over some number of rows
   in a cursor.  This is equivalent to the SQL command
   <command>MOVE</command>.
-->
<function>SPI_scroll_cursor_move</function>はカーソル内の行の一部を飛ばします。
これはSQLコマンド<command>MOVE</command>と等価です。
  </para>
 </refsect1>

 <refsect1>
<!--
  <title>Arguments</title>
-->
  <title>引数</title>

  <variablelist>
   <varlistentry>
    <term><literal>Portal <parameter>portal</parameter></literal></term>
    <listitem>
     <para>
<!--
      portal containing the cursor
-->
カーソルを含むポータル
     </para>
    </listitem>
   </varlistentry>

   <varlistentry>
    <term><literal>FetchDirection <parameter>direction</parameter></literal></term>
    <listitem>
     <para>
<!--
      one of <symbol>FETCH_FORWARD</symbol>,
      <symbol>FETCH_BACKWARD</symbol>,
      <symbol>FETCH_ABSOLUTE</symbol> or
      <symbol>FETCH_RELATIVE</symbol>
-->
<symbol>FETCH_FORWARD</symbol>、<symbol>FETCH_BACKWARD</symbol>、<symbol>FETCH_ABSOLUTE</symbol>、<symbol>FETCH_RELATIVE</symbol>のいずれか
     </para>
    </listitem>
   </varlistentry>

   <varlistentry>
    <term><literal>long <parameter>count</parameter></literal></term>
    <listitem>
     <para>
<!--
      number of rows to move for
      <symbol>FETCH_FORWARD</symbol> or
      <symbol>FETCH_BACKWARD</symbol>; absolute row number to move to for
      <symbol>FETCH_ABSOLUTE</symbol>; or relative row number to move to for
      <symbol>FETCH_RELATIVE</symbol>
-->
<symbol>FETCH_FORWARD</symbol>または<symbol>FETCH_BACKWARD</symbol>では移動する行数。
<symbol>FETCH_ABSOLUTE</symbol>では移動する行の絶対番号。
<symbol>FETCH_RELATIVE</symbol>では移動する行の相対的番号。
     </para>
    </listitem>
   </varlistentry>
  </variablelist>
 </refsect1>

 <refsect1>
<!--
  <title>Return Value</title>
-->
  <title>戻り値</title>

  <para>
<!--
   <varname>SPI_processed</varname> is set as in
   <function>SPI_execute</function> if successful.
   <varname>SPI_tuptable</varname> is set to <symbol>NULL</symbol>, since
   no rows are returned by this function.
-->
成功時、<function>SPI_execute</function>同様に<varname>SPI_processed</varname>が設定されます。
この関数は行を返しませんので、<varname>SPI_tuptable</varname>は<symbol>NULL</symbol>に設定されます。
  </para>
 </refsect1>

 <refsect1>
<!--
  <title>Notes</title>
-->
  <title>注釈</title>

  <para>
<!--
   See the SQL <xref linkend="sql-fetch"/> command
   for details of the interpretation of the
   <parameter>direction</parameter> and
   <parameter>count</parameter> parameters.
-->
<parameter>direction</parameter>パラメータおよび<parameter>count</parameter>パラメータの解釈の詳細についてはSQL <xref linkend="sql-fetch"/>コマンドを参照してください。
  </para>

  <para>
<!--
   Direction values other than <symbol>FETCH_FORWARD</symbol>
   may fail if the cursor's plan was not created
   with the <symbol>CURSOR_OPT_SCROLL</symbol> option.
-->
カーソルの計画が<symbol>CURSOR_OPT_SCROLL</symbol>オプション付きで作成されていない場合、<symbol>FETCH_FORWARD</symbol>以外の方向値は失敗する可能性があります。
  </para>
 </refsect1>
</refentry>

<!-- *********************************************** -->

<refentry id="spi-spi-cursor-close">
 <indexterm><primary>SPI_cursor_close</primary></indexterm>

 <refmeta>
  <refentrytitle>SPI_cursor_close</refentrytitle>
  <manvolnum>3</manvolnum>
 </refmeta>

 <refnamediv>
  <refname>SPI_cursor_close</refname>
<!--
  <refpurpose>close a cursor</refpurpose>
-->
  <refpurpose>カーソルを閉じる</refpurpose>
 </refnamediv>

 <refsynopsisdiv>
<synopsis>
void SPI_cursor_close(Portal <parameter>portal</parameter>)
</synopsis>
 </refsynopsisdiv>

 <refsect1>
<!--
  <title>Description</title>
-->
  <title>説明</title>

  <para>
<!--
   <function>SPI_cursor_close</function> closes a previously created
   cursor and releases its portal storage.
-->
<function>SPI_cursor_close</function>は事前に作成されたカーソルを閉じ、そのポータル用の領域を解放します。
  </para>

  <para>
<!--
   All open cursors are closed automatically at the end of a
   transaction.  <function>SPI_cursor_close</function> need only be
   invoked if it is desirable to release resources sooner.
-->
トランザクションの終了時に全ての開いているカーソルが自動的に閉ざされます。
<function>SPI_cursor_close</function>は、リソースの解放をより早めに行いたい場合にのみ呼び出す必要があります。
  </para>
 </refsect1>

 <refsect1>
<!--
  <title>Arguments</title>
-->
  <title>引数</title>

  <variablelist>
   <varlistentry>
    <term><literal>Portal <parameter>portal</parameter></literal></term>
    <listitem>
     <para>
<!--
      portal containing the cursor
-->
カーソルを持つポータル
     </para>
    </listitem>
   </varlistentry>
  </variablelist>
 </refsect1>
</refentry>

<!-- *********************************************** -->

<refentry id="spi-spi-keepplan">
 <indexterm><primary>SPI_keepplan</primary></indexterm>

 <refmeta>
  <refentrytitle>SPI_keepplan</refentrytitle>
  <manvolnum>3</manvolnum>
 </refmeta>

 <refnamediv>
  <refname>SPI_keepplan</refname>
<!--
  <refpurpose>save a prepared statement</refpurpose>
-->
  <refpurpose>準備済み文を保持する</refpurpose>
 </refnamediv>

 <refsynopsisdiv>
<synopsis>
int SPI_keepplan(SPIPlanPtr <parameter>plan</parameter>)
</synopsis>
 </refsynopsisdiv>

 <refsect1>
<!--
  <title>Description</title>
-->
  <title>説明</title>

  <para>
<!--
   <function>SPI_keepplan</function> saves a passed statement (prepared by
   <function>SPI_prepare</function>) so that it will not be freed
   by <function>SPI_finish</function> nor by the transaction manager.
   This gives you the ability to reuse prepared statements in the subsequent
   invocations of your C function in the current session.
-->
<function>SPI_keepplan</function>は渡された（<function>SPI_prepare</function>で準備された）文を<function>SPI_finish</function>とトランザクションマネージャで解放されないメモリ内に保存します。
これは、現在のセッションにおける、その後のC関数の呼び出しで準備済み文を再利用できる機能を提供します。
  </para>
 </refsect1>

 <refsect1>
<!--
  <title>Arguments</title>
-->
  <title>引数</title>

  <variablelist>
   <varlistentry>
    <term><literal>SPIPlanPtr <parameter>plan</parameter></literal></term>
    <listitem>
     <para>
<!--
      the prepared statement to be saved
-->
保存する準備済み文
     </para>
    </listitem>
   </varlistentry>
  </variablelist>
 </refsect1>

 <refsect1>
<!--
  <title>Return Value</title>
-->
  <title>戻り値</title>

  <para>
<!--
   0 on success;
   <symbol>SPI_ERROR_ARGUMENT</symbol> if <parameter>plan</parameter>
   is <symbol>NULL</symbol> or invalid
-->
成功時は0。
<parameter>plan</parameter>が<symbol>NULL</symbol>または無効な場合は<symbol>SPI_ERROR_ARGUMENT</symbol>
  </para>
 </refsect1>

 <refsect1>
<!--
  <title>Notes</title>
-->
  <title>注意</title>

  <para>
<!--
   The passed-in statement is relocated to permanent storage by means
   of pointer adjustment (no data copying is required).  If you later
   wish to delete it, use <function>SPI_freeplan</function> on it.
-->
渡された文はポインタの調整により永続的記憶領域に再配置されます(データコピーは不要です)。
後ほど削除したければ、<function>SPI_freeplan</function>を実行してください。
  </para>
 </refsect1>
</refentry>

<!-- *********************************************** -->

<refentry id="spi-spi-saveplan">
 <indexterm><primary>SPI_saveplan</primary></indexterm>

 <refmeta>
  <refentrytitle>SPI_saveplan</refentrytitle>
  <manvolnum>3</manvolnum>
 </refmeta>

 <refnamediv>
  <refname>SPI_saveplan</refname>
<!--
  <refpurpose>save a prepared statement</refpurpose>
-->
  <refpurpose>準備済み文を保存する</refpurpose>
 </refnamediv>

 <refsynopsisdiv>
<synopsis>
SPIPlanPtr SPI_saveplan(SPIPlanPtr <parameter>plan</parameter>)
</synopsis>
 </refsynopsisdiv>

 <refsect1>
<!--
  <title>Description</title>
-->
  <title>説明</title>

  <para>
<!--
   <function>SPI_saveplan</function> copies a passed statement (prepared by
   <function>SPI_prepare</function>) into memory that will not be freed
   by <function>SPI_finish</function> nor by the transaction manager,
   and returns a pointer to the copied statement.  This gives you the
   ability to reuse prepared statements in the subsequent invocations of
   your C function in the current session.
-->
<function>SPI_saveplan</function>は渡された（<function>SPI_prepare</function>で準備された）文を<function>SPI_finish</function>とトランザクションマネージャで解放されないメモリ内にコピーします。
そして、コピーした文のポインタを返します。
これは、現在のセッションにおける、その後のC関数の呼び出しで準備済み文を再利用できる機能を提供します。
  </para>
 </refsect1>

 <refsect1>
<!--
  <title>Arguments</title>
-->
  <title>引数</title>

  <variablelist>
   <varlistentry>
    <term><literal>SPIPlanPtr <parameter>plan</parameter></literal></term>
    <listitem>
     <para>
<!--
      the prepared statement to be saved
-->
保存する準備済み文
     </para>
    </listitem>
   </varlistentry>
  </variablelist>
 </refsect1>

 <refsect1>
<!--
  <title>Return Value</title>
-->
  <title>戻り値</title>

  <para>
<!--
   Pointer to the copied statement; or <symbol>NULL</symbol> if unsuccessful.
   On error, <varname>SPI_result</varname> is set thus:
-->
コピーした文へのポインタ。
失敗した場合は<symbol>NULL</symbol>です。
エラー時、<varname>SPI_result</varname>は以下のように設定されます。

   <variablelist>
    <varlistentry>
     <term><symbol>SPI_ERROR_ARGUMENT</symbol></term>
     <listitem>
      <para>
<!--
       if <parameter>plan</parameter> is <symbol>NULL</symbol> or invalid
-->
<parameter>plan</parameter>が<symbol>NULL</symbol>、または無効な場合
      </para>
     </listitem>
    </varlistentry>

    <varlistentry>
     <term><symbol>SPI_ERROR_UNCONNECTED</symbol></term>
     <listitem>
      <para>
<!--
       if called from an unconnected C function
-->
未接続のC関数から呼び出された場合
      </para>
     </listitem>
    </varlistentry>
   </variablelist>
  </para>
 </refsect1>

 <refsect1>
<!--
  <title>Notes</title>
-->
  <title>注意</title>

  <para>
<!--
   The originally passed-in statement is not freed, so you might wish to do
   <function>SPI_freeplan</function> on it to avoid leaking memory
   until <function>SPI_finish</function>.
-->
渡された元の文は解放されません。
ですので、<function>SPI_finish</function>を行うまでのメモリリークを防ぎたければ<function>SPI_freeplan</function>を実行してください。
  </para>

  <para>
<!--
   In most cases, <function>SPI_keepplan</function> is preferred to this
   function, since it accomplishes largely the same result without needing
   to physically copy the prepared statement's data structures.
-->
準備済み文のデータ構造を物理的にコピーする必要なく、ほとんど同じ結果をもたらしますので、たいていの場合、この関数よりも<function>SPI_keepplan</function>の方が好ましいです。
  </para>
 </refsect1>
</refentry>

<!-- *********************************************** -->

<refentry id="spi-spi-register-relation">
 <indexterm><primary>SPI_register_relation</primary></indexterm>

 <indexterm>
<!--
  <primary>ephemeral named relation</primary>
  <secondary>registering with SPI</secondary>
-->
  <primary>短命の名前付きリレーション</primary>
  <secondary>SPIで登録する</secondary>
 </indexterm>

 <refmeta>
  <refentrytitle>SPI_register_relation</refentrytitle>
  <manvolnum>3</manvolnum>
 </refmeta>

 <refnamediv>
  <refname>SPI_register_relation</refname>
<!--
  <refpurpose>make an ephemeral named relation available by name in SPI queries</refpurpose>
-->
  <refpurpose>短命の名前付きリレーションをSPIの問い合わせから名前で参照可能にする</refpurpose>
 </refnamediv>

 <refsynopsisdiv>
<synopsis>
int SPI_register_relation(EphemeralNamedRelation <parameter>enr</parameter>)
</synopsis>
 </refsynopsisdiv>

 <refsect1>
<!--
  <title>Description</title>
-->
  <title>説明</title>

  <para>
<!--
   <function>SPI_register_relation</function> makes an ephemeral named
   relation, with associated information, available to queries planned and
   executed through the current SPI connection.
-->
<function>SPI_register_relation</function>は短命の名前付きリレーションを、現在のSPI接続を通して計画され、実行される問い合わせに対して、関連情報と一緒に参照できるようにします。
  </para>
 </refsect1>

 <refsect1>
<!--
  <title>Arguments</title>
-->
  <title>引数</title>

  <variablelist>
   <varlistentry>
    <term><literal>EphemeralNamedRelation <parameter>enr</parameter></literal></term>
    <listitem>
     <para>
<!--
      the ephemeral named relation registry entry
-->
短命の名前付きリレーションの登録エントリ
     </para>
    </listitem>
   </varlistentry>
  </variablelist>
 </refsect1>

 <refsect1>
<!--
  <title>Return Value</title>
-->
  <title>戻り値</title>

  <para>
<!--
   If the execution of the command was successful then the following
   (nonnegative) value will be returned:
-->
コマンドの実行に成功したときは、次の（負でない）値が返されます。

   <variablelist>
    <varlistentry>
     <term><symbol>SPI_OK_REL_REGISTER</symbol></term>
     <listitem>
      <para>
<!--
       if the relation has been successfully registered by name
-->
リレーションが名前で登録できた場合
      </para>
     </listitem>
    </varlistentry>
   </variablelist>
  </para>

  <para>
<!--
   On error, one of the following negative values is returned:
-->
エラーが発生したときは、以下の負の値の一つが返されます。

   <variablelist>
    <varlistentry>
     <term><symbol>SPI_ERROR_ARGUMENT</symbol></term>
     <listitem>
      <para>
<!--
       if <parameter>enr</parameter> is <symbol>NULL</symbol> or its
       <varname>name</varname> field is <symbol>NULL</symbol>
-->
<parameter>enr</parameter>が<symbol>NULL</symbol>か、その<varname>name</varname>フィールドが<symbol>NULL</symbol>の場合
      </para>
     </listitem>
    </varlistentry>

    <varlistentry>
     <term><symbol>SPI_ERROR_UNCONNECTED</symbol></term>
     <listitem>
      <para>
<!--
       if called from an unconnected C function
-->
接続されていないC関数から呼び出された場合
      </para>
     </listitem>
    </varlistentry>

    <varlistentry>
     <term><symbol>SPI_ERROR_REL_DUPLICATE</symbol></term>
     <listitem>
      <para>
<!--
       if the name specified in the <varname>name</varname> field of
       <parameter>enr</parameter> is already registered for this connection
-->
<parameter>enr</parameter>の<varname>name</varname>フィールドで指定された名前が、現在の接続で既に登録済みの場合
      </para>
     </listitem>
    </varlistentry>
   </variablelist>
  </para>
 </refsect1>
</refentry>

<!-- *********************************************** -->

<refentry id="spi-spi-unregister-relation">
 <indexterm><primary>SPI_unregister_relation</primary></indexterm>

 <indexterm>
<!--
  <primary>ephemeral named relation</primary>
  <secondary>unregistering from SPI</secondary>
-->
  <primary>短命の名前付きリレーション</primary>
  <secondary>SPIから登録解除する</secondary>
 </indexterm>

 <refmeta>
  <refentrytitle>SPI_unregister_relation</refentrytitle>
  <manvolnum>3</manvolnum>
 </refmeta>

 <refnamediv>
  <refname>SPI_unregister_relation</refname>
<!--
  <refpurpose>remove an ephemeral named relation from the registry</refpurpose>
-->
  <refpurpose>短命の名前付きリレーションをSPIのレジストリから削除する</refpurpose>
 </refnamediv>

 <refsynopsisdiv>
<synopsis>
int SPI_unregister_relation(const char * <parameter>name</parameter>)
</synopsis>
 </refsynopsisdiv>

 <refsect1>
<!--
  <title>Description</title>
-->
  <title>説明</title>

  <para>
<!--
   <function>SPI_unregister_relation</function> removes an ephemeral named
   relation from the registry for the current connection.
-->
<function>SPI_unregister_relation</function>は短命の名前付きリレーションを現在の接続のレジストリから削除します。
  </para>
 </refsect1>

 <refsect1>
<!--
  <title>Arguments</title>
-->
  <title>引数</title>

  <variablelist>
   <varlistentry>
    <term><literal>const char * <parameter>name</parameter></literal></term>
    <listitem>
     <para>
<!--
      the relation registry entry name
-->
リレーションのレジストリエントリの名前
     </para>
    </listitem>
   </varlistentry>
  </variablelist>
 </refsect1>

 <refsect1>
<!--
  <title>Return Value</title>
-->
  <title>戻り値</title>

  <para>
<!--
   If the execution of the command was successful then the following
   (nonnegative) value will be returned:
-->
コマンドの実行に成功したときは、次の（負でない）値が返されます。

   <variablelist>
    <varlistentry>
     <term><symbol>SPI_OK_REL_UNREGISTER</symbol></term>
     <listitem>
      <para>
<!--
       if the tuplestore has been successfully removed from the registry
-->
タプルストアがレジストリから削除された場合
      </para>
     </listitem>
    </varlistentry>
   </variablelist>
  </para>

  <para>
<!--
   On error, one of the following negative values is returned:
-->
エラーが発生したときは、以下の負の値の一つが返されます。

   <variablelist>
    <varlistentry>
     <term><symbol>SPI_ERROR_ARGUMENT</symbol></term>
     <listitem>
      <para>
<!--
       if <parameter>name</parameter> is <symbol>NULL</symbol>
-->
<parameter>name</parameter>が<symbol>NULL</symbol>の場合
      </para>
     </listitem>
    </varlistentry>

    <varlistentry>
     <term><symbol>SPI_ERROR_UNCONNECTED</symbol></term>
     <listitem>
      <para>
<!--
       if called from an unconnected C function
-->
接続されていないC関数から呼び出された場合
      </para>
     </listitem>
    </varlistentry>

    <varlistentry>
     <term><symbol>SPI_ERROR_REL_NOT_FOUND</symbol></term>
     <listitem>
      <para>
<!--
       if <parameter>name</parameter> is not found in the registry for the
       current connection
-->
<parameter>name</parameter>が現在の接続のレジストリに見つからない場合
      </para>
     </listitem>
    </varlistentry>
   </variablelist>
  </para>
 </refsect1>
</refentry>

<!-- *********************************************** -->

<refentry id="spi-spi-register-trigger-data">
 <indexterm><primary>SPI_register_trigger_data</primary></indexterm>

 <indexterm>
<!--
  <primary>ephemeral named relation</primary>
  <secondary>registering with SPI</secondary>
-->
  <primary>短命の名前付きリレーション</primary>
  <secondary>SPIで登録する</secondary>
 </indexterm>

 <indexterm>
<!--
  <primary>transition tables</primary>
  <secondary>implementation in PLs</secondary>
-->
  <primary>遷移テーブル</primary>
  <secondary>PLでの実装</secondary>
 </indexterm>

 <refmeta>
  <refentrytitle>SPI_register_trigger_data</refentrytitle>
  <manvolnum>3</manvolnum>
 </refmeta>

 <refnamediv>
  <refname>SPI_register_trigger_data</refname>
<!--
  <refpurpose>make ephemeral trigger data available in SPI queries</refpurpose>
-->
  <refpurpose>短命のトリガーデータをSPIの問い合わせから利用可能にする</refpurpose>
 </refnamediv>

 <refsynopsisdiv>
<synopsis>
int SPI_register_trigger_data(TriggerData *<parameter>tdata</parameter>)
</synopsis>
 </refsynopsisdiv>

 <refsect1>
<!--
  <title>Description</title>
-->
  <title>説明</title>

  <para>
<!--
   <function>SPI_register_trigger_data</function> makes any ephemeral
   relations captured by a trigger available to queries planned and executed
   through the current SPI connection.  Currently, this means the transition
   tables captured by an <literal>AFTER</literal> trigger defined with a
   <literal>REFERENCING OLD/NEW TABLE AS</literal> ... clause.  This function
   should be called by a PL trigger handler function after connecting.
-->
<function>SPI_register_trigger_data</function>はトリガによって捕捉される任意の短命のリレーションを、現在のSPI接続を通して計画され、実行される問い合わせで利用可能にします。
現在のところ、これは<literal>REFERENCING OLD/NEW TABLE AS</literal>の句で定義される<literal>AFTER</literal>トリガによって捕捉される遷移テーブルを意味します。
この関数は接続後にPLのトリガハンドラ関数から呼び出されるようにします。
  </para>
 </refsect1>

 <refsect1>
<!--
  <title>Arguments</title>
-->
  <title>引数</title>

  <variablelist>
   <varlistentry>
    <term><literal>TriggerData *<parameter>tdata</parameter></literal></term>
    <listitem>
     <para>
<!--
       the <structname>TriggerData</structname> object passed to a trigger
       handler function as <literal>fcinfo->context</literal>
-->
トリガハンドラ関数に<literal>fcinfo->context</literal>として渡される<structname>TriggerData</structname>オブジェクト
     </para>
    </listitem>
   </varlistentry>
  </variablelist>
 </refsect1>

 <refsect1>
<!--
  <title>Return Value</title>
-->
  <title>戻り値</title>

  <para>
<!--
   If the execution of the command was successful then the following
   (nonnegative) value will be returned:
-->
コマンドの実行に成功したときは、次の（負でない）値が返されます。

   <variablelist>
    <varlistentry>
     <term><symbol>SPI_OK_TD_REGISTER</symbol></term>
     <listitem>
      <para>
<!--
       if the captured trigger data (if any) has been successfully registered
-->
捕捉されたトリガデータ（あれば）が登録された場合
      </para>
     </listitem>
    </varlistentry>
   </variablelist>
  </para>

  <para>
<!--
   On error, one of the following negative values is returned:
-->
エラーが発生したときは、以下の負の値の一つが返されます。

   <variablelist>
    <varlistentry>
     <term><symbol>SPI_ERROR_ARGUMENT</symbol></term>
     <listitem>
      <para>
<!--
       if <parameter>tdata</parameter> is <symbol>NULL</symbol>
-->
<parameter>tdata</parameter>が<symbol>NULL</symbol>の場合
      </para>
     </listitem>
    </varlistentry>

    <varlistentry>
     <term><symbol>SPI_ERROR_UNCONNECTED</symbol></term>
     <listitem>
      <para>
<!--
       if called from an unconnected C function
-->
接続されていないC関数から呼び出された場合
      </para>
     </listitem>
    </varlistentry>

    <varlistentry>
     <term><symbol>SPI_ERROR_REL_DUPLICATE</symbol></term>
     <listitem>
      <para>
<!--
       if the name of any trigger data transient relation is already
       registered for this connection
-->
トリガデータの遷移リレーションのどれかの名前が、この接続で既に登録されている場合
      </para>
     </listitem>
    </varlistentry>
   </variablelist>
  </para>
 </refsect1>
</refentry>

<!-- *********************************************** -->

</sect1>

<sect1 id="spi-interface-support">
<!--
 <title>Interface Support Functions</title>
-->
 <title>インタフェースサポート関数</title>

 <para>
<!--
  The functions described here provide an interface for extracting
  information from result sets returned by <function>SPI_execute</function> and
  other SPI functions.
-->
以下で説明する関数は、<function>SPI_execute</function>や他のSPI関数で返される結果セットから情報を取り出すためのインタフェースを提供します。
 </para>

 <para>
<!--
  All functions described in this section can be used by both
  connected and unconnected C functions.
-->
本節で説明する関数は全て、接続、未接続のC関数のどちらからでも使用することができます。
 </para>

<!-- *********************************************** -->

<refentry id="spi-spi-fname">
 <indexterm><primary>SPI_fname</primary></indexterm>

 <refmeta>
  <refentrytitle>SPI_fname</refentrytitle>
  <manvolnum>3</manvolnum>
 </refmeta>

 <refnamediv>
  <refname>SPI_fname</refname>
<!--
  <refpurpose>determine the column name for the specified column number</refpurpose>
-->
  <refpurpose>指定した列番号に対する列名を決定する</refpurpose>
 </refnamediv>

 <refsynopsisdiv>
<synopsis>
char * SPI_fname(TupleDesc <parameter>rowdesc</parameter>, int <parameter>colnumber</parameter>)
</synopsis>
 </refsynopsisdiv>

 <refsect1>
<!--
  <title>Description</title>
-->
  <title>説明</title>

  <para>
<!--
   <function>SPI_fname</function> returns a copy of the column name of the
   specified column.  (You can use <function>pfree</function> to
   release the copy of the name when you don't need it anymore.)
-->
<function>SPI_fname</function> は指定した列の列名のコピーを返します
（名前のコピーが不要になった場合<function>pfree</function>を使用してその領域を解放することができます）。
  </para>
 </refsect1>

 <refsect1>
<!--
  <title>Arguments</title>
-->
  <title>引数</title>

  <variablelist>
   <varlistentry>
    <term><literal>TupleDesc <parameter>rowdesc</parameter></literal></term>
    <listitem>
     <para>
<!--
      input row description
-->
入力行の記述
     </para>
    </listitem>
   </varlistentry>

   <varlistentry>
    <term><literal>int <parameter>colnumber</parameter></literal></term>
    <listitem>
     <para>
<!--
      column number (count starts at 1)
-->
（1から始まる）列番号
     </para>
    </listitem>
   </varlistentry>
  </variablelist>
 </refsect1>

 <refsect1>
<!--
  <title>Return Value</title>
-->
  <title>戻り値</title>

  <para>
<!--
   The column name; <symbol>NULL</symbol> if
   <parameter>colnumber</parameter> is out of range.
   <varname>SPI_result</varname> set to
   <symbol>SPI_ERROR_NOATTRIBUTE</symbol> on error.
-->
列の名前です。
<parameter>colnumber</parameter>が範囲外の場合は<symbol>NULL</symbol>です。
エラー時、<varname>SPI_result</varname>は<symbol>SPI_ERROR_NOATTRIBUTE</symbol>に設定されます。
  </para>
 </refsect1>
</refentry>

<!-- *********************************************** -->

<refentry id="spi-spi-fnumber">
 <indexterm><primary>SPI_fnumber</primary></indexterm>

 <refmeta>
  <refentrytitle>SPI_fnumber</refentrytitle>
  <manvolnum>3</manvolnum>
 </refmeta>

 <refnamediv>
  <refname>SPI_fnumber</refname>
<!--
  <refpurpose>determine the column number for the specified column name</refpurpose>
-->
  <refpurpose>指定した列名から列番号を決定する</refpurpose>
 </refnamediv>

 <refsynopsisdiv>
<synopsis>
int SPI_fnumber(TupleDesc <parameter>rowdesc</parameter>, const char * <parameter>colname</parameter>)
</synopsis>
 </refsynopsisdiv>

 <refsect1>
<!--
  <title>Description</title>
-->
  <title>説明</title>

  <para>
<!--
   <function>SPI_fnumber</function> returns the column number for the
   column with the specified name.
-->
<function>SPI_fnumber</function>は指定した名前の列の列番号を返します。
  </para>

  <para>
<!--
   If <parameter>colname</parameter> refers to a system column (e.g.,
   <literal>ctid</literal>) then the appropriate negative column number will
   be returned.  The caller should be careful to test the return value
   for exact equality to <symbol>SPI_ERROR_NOATTRIBUTE</symbol> to
   detect an error; testing the result for less than or equal to 0 is
   not correct unless system columns should be rejected.
-->
<parameter>colname</parameter>が（<literal>ctid</literal>などの）システム列を参照する場合、適切な負の列番号が返されます。
呼び出し元は、エラーを検知するために戻り値が<symbol>SPI_ERROR_NOATTRIBUTE</symbol>と正確に同一であるかどうかを注意して検査しなければなりません。
システム列を拒絶させたくなければ、結果が0あるいは0未満かを検査するという方法は、正しくありません。
  </para>
 </refsect1>

 <refsect1>
<!--
  <title>Arguments</title>
-->
  <title>引数</title>

  <variablelist>
   <varlistentry>
    <term><literal>TupleDesc <parameter>rowdesc</parameter></literal></term>
    <listitem>
     <para>
<!--
      input row description
-->
入力行の記述
     </para>
    </listitem>
   </varlistentry>

   <varlistentry>
    <term><literal>const char * <parameter>colname</parameter></literal></term>
    <listitem>
     <para>
<!--
      column name
-->
列名
     </para>
    </listitem>
   </varlistentry>
  </variablelist>
 </refsect1>

 <refsect1>
<!--
  <title>Return Value</title>
-->
  <title>戻り値</title>

  <para>
<!--
   Column number (count starts at 1 for user-defined columns), or
   <symbol>SPI_ERROR_NOATTRIBUTE</symbol> if the named column was not
   found.
-->
（ユーザ定義の列について1から始まる）列番号。
指定された名前の列が見つからなければ、<symbol>SPI_ERROR_NOATTRIBUTE</symbol>です。
  </para>
 </refsect1>
</refentry>

<!-- *********************************************** -->

<refentry id="spi-spi-getvalue">
 <indexterm><primary>SPI_getvalue</primary></indexterm>

 <refmeta>
  <refentrytitle>SPI_getvalue</refentrytitle>
  <manvolnum>3</manvolnum>
 </refmeta>

 <refnamediv>
  <refname>SPI_getvalue</refname>
<!--
  <refpurpose>return the string value of the specified column</refpurpose>
-->
  <refpurpose>指定された列の文字列値を返す</refpurpose>
 </refnamediv>

 <refsynopsisdiv>
<synopsis>
char * SPI_getvalue(HeapTuple <parameter>row</parameter>, TupleDesc <parameter>rowdesc</parameter>, int <parameter>colnumber</parameter>)
</synopsis>
 </refsynopsisdiv>

 <refsect1>
<!--
  <title>Description</title>
-->
  <title>説明</title>

  <para>
<!--
   <function>SPI_getvalue</function> returns the string representation
   of the value of the specified column.
-->
<function>SPI_getvalue</function>は指定された列の値の文字列表現を返します。
  </para>

  <para>
<!--
   The result is returned in memory allocated using
   <function>palloc</function>.  (You can use
   <function>pfree</function> to release the memory when you don't
   need it anymore.)
-->
結果は、<function>palloc</function>を使用して割り当てられたメモリ内に返されます
（不要になった段階で、<function>pfree</function>を使用してメモリを解放することができます）。
  </para>
 </refsect1>

 <refsect1>
<!--
  <title>Arguments</title>
-->
  <title>引数</title>

  <variablelist>
   <varlistentry>
    <term><literal>HeapTuple <parameter>row</parameter></literal></term>
    <listitem>
     <para>
<!--
      input row to be examined
-->
検査対象の入力行
     </para>
    </listitem>
   </varlistentry>

   <varlistentry>
    <term><literal>TupleDesc <parameter>rowdesc</parameter></literal></term>
    <listitem>
     <para>
<!--
      input row description
-->
入力行の記述
     </para>
    </listitem>
   </varlistentry>

   <varlistentry>
    <term><literal>int <parameter>colnumber</parameter></literal></term>
    <listitem>
     <para>
<!--
      column number (count starts at 1)
-->
（1から始まる）列番号
     </para>
    </listitem>
   </varlistentry>
  </variablelist>
 </refsect1>

 <refsect1>
<!--
  <title>Return Value</title>
-->
  <title>戻り値</title>

  <para>
<!--
   Column value, or <symbol>NULL</symbol> if the column is null,
   <parameter>colnumber</parameter> is out of range
   (<varname>SPI_result</varname> is set to
   <symbol>SPI_ERROR_NOATTRIBUTE</symbol>), or no output function is
   available (<varname>SPI_result</varname> is set to
   <symbol>SPI_ERROR_NOOUTFUNC</symbol>).
-->
列の値。
列がNULLの場合、あるいは<parameter>colnumber</parameter>が範囲外の場合は<symbol>NULL</symbol>です（<varname>SPI_result</varname>が<symbol>SPI_ERROR_NOATTRIBUTE</symbol>に設定されます）。
利用できる出力関数が存在しない場合は、<symbol>NULL</symbol>です
（<varname>SPI_result</varname>が<symbol>SPI_ERROR_NOOUTFUNC</symbol>に設定されます）。
  </para>
 </refsect1>
</refentry>

<!-- *********************************************** -->

<refentry id="spi-spi-getbinval">
 <indexterm><primary>SPI_getbinval</primary></indexterm>

 <refmeta>
  <refentrytitle>SPI_getbinval</refentrytitle>
  <manvolnum>3</manvolnum>
 </refmeta>

 <refnamediv>
  <refname>SPI_getbinval</refname>
<!--
  <refpurpose>return the binary value of the specified column</refpurpose>
-->
  <refpurpose>指定した列のバイナリ値を返す</refpurpose>
 </refnamediv>

 <refsynopsisdiv>
<synopsis>
Datum SPI_getbinval(HeapTuple <parameter>row</parameter>, TupleDesc <parameter>rowdesc</parameter>, int <parameter>colnumber</parameter>,
                    bool * <parameter>isnull</parameter>)
</synopsis>
 </refsynopsisdiv>

 <refsect1>
<!--
  <title>Description</title>
-->
  <title>説明</title>

  <para>
<!--
   <function>SPI_getbinval</function> returns the value of the
   specified column in the internal form (as type <type>Datum</type>).
-->
<function>SPI_getbinval</function> は指定された列の値を内部形式で（<type>Datum</type>として）返します。
  </para>

  <para>
<!--
   This function does not allocate new space for the datum.  In the
   case of a pass-by-reference data type, the return value will be a
   pointer into the passed row.
-->
この関数はデータ用に新しい領域を確保しません。
参照渡しのデータ型の場合、戻り値は渡された行の内部を示すポインタとなります。
  </para>
 </refsect1>

 <refsect1>
<!--
  <title>Arguments</title>
-->
  <title>引数</title>

  <variablelist>
   <varlistentry>
    <term><literal>HeapTuple <parameter>row</parameter></literal></term>
    <listitem>
     <para>
<!--
      input row to be examined
-->
対象とする入力行
     </para>
    </listitem>
   </varlistentry>

   <varlistentry>
    <term><literal>TupleDesc <parameter>rowdesc</parameter></literal></term>
    <listitem>
     <para>
<!--
      input row description
-->
入力行の記述
     </para>
    </listitem>
   </varlistentry>

   <varlistentry>
    <term><literal>int <parameter>colnumber</parameter></literal></term>
    <listitem>
     <para>
<!--
      column number (count starts at 1)
-->
（1から始まる）列番号
     </para>
    </listitem>
   </varlistentry>

   <varlistentry>
    <term><literal>bool * <parameter>isnull</parameter></literal></term>
    <listitem>
     <para>
<!--
      flag for a null value in the column
-->
列のNULL値についてのフラグ
     </para>
    </listitem>
   </varlistentry>
  </variablelist>
 </refsect1>

 <refsect1>
<!--
  <title>Return Value</title>
-->
  <title>戻り値</title>

  <para>
<!--
   The binary value of the column is returned.  The variable pointed
   to by <parameter>isnull</parameter> is set to true if the column is
   null, else to false.
-->
列のバイナリ値が返されます。
<parameter>isnull</parameter>で指し示される変数は、列がNULLならば真に、さもなくば、偽に設定されます。
  </para>

  <para>
<!--
   <varname>SPI_result</varname> is set to
   <symbol>SPI_ERROR_NOATTRIBUTE</symbol> on error.
-->
エラー時、<varname>SPI_result</varname>は<symbol>SPI_ERROR_NOATTRIBUTE</symbol>に設定されます。
  </para>
 </refsect1>
</refentry>

<!-- *********************************************** -->

<refentry id="spi-spi-gettype">
 <indexterm><primary>SPI_gettype</primary></indexterm>

 <refmeta>
  <refentrytitle>SPI_gettype</refentrytitle>
  <manvolnum>3</manvolnum>
 </refmeta>

 <refnamediv>
  <refname>SPI_gettype</refname>
<!--
  <refpurpose>return the data type name of the specified column</refpurpose>
-->
  <refpurpose>指定された列のデータ型名を返す</refpurpose>
 </refnamediv>

 <refsynopsisdiv>
<synopsis>
char * SPI_gettype(TupleDesc <parameter>rowdesc</parameter>, int <parameter>colnumber</parameter>)
</synopsis>
 </refsynopsisdiv>

 <refsect1>
<!--
  <title>Description</title>
-->
  <title>説明</title>

  <para>
<!--
   <function>SPI_gettype</function> returns a copy of the data type name of the
   specified column.  (You can use <function>pfree</function> to
   release the copy of the name when you don't need it anymore.)
-->
<function>SPI_gettype</function>は指定された列のデータ型名のコピーを返します
（不要になった段階で、<function>pfree</function>を使用して名前のコピーを解放することができます）。
  </para>
 </refsect1>

 <refsect1>
<!--
  <title>Arguments</title>
-->
  <title>引数</title>

  <variablelist>
   <varlistentry>
    <term><literal>TupleDesc <parameter>rowdesc</parameter></literal></term>
    <listitem>
     <para>
<!--
      input row description
-->
入力行の記述
     </para>
    </listitem>
   </varlistentry>

   <varlistentry>
    <term><literal>int <parameter>colnumber</parameter></literal></term>
    <listitem>
     <para>
<!--
      column number (count starts at 1)
-->
（1から始まる）列番号
     </para>
    </listitem>
   </varlistentry>
  </variablelist>
 </refsect1>

 <refsect1>
<!--
  <title>Return Value</title>
-->
  <title>戻り値</title>

  <para>
<!--
   The data type name of the specified column, or
   <symbol>NULL</symbol> on error.  <varname>SPI_result</varname> is
   set to <symbol>SPI_ERROR_NOATTRIBUTE</symbol> on error.
-->
指定された列のデータ型名。
エラー時は<symbol>NULL</symbol>です。
エラー時、<varname>SPI_result</varname>は<symbol>SPI_ERROR_NOATTRIBUTE</symbol>に設定されます。
  </para>
 </refsect1>
</refentry>

<!-- *********************************************** -->

<refentry id="spi-spi-gettypeid">
 <indexterm><primary>SPI_gettypeid</primary></indexterm>

 <refmeta>
  <refentrytitle>SPI_gettypeid</refentrytitle>
  <manvolnum>3</manvolnum>
 </refmeta>

 <refnamediv>
  <refname>SPI_gettypeid</refname>
<!--
  <refpurpose>return the data type <acronym>OID</acronym> of the specified column</refpurpose>
-->
  <refpurpose>指定された列のデータ型の<acronym>OID</acronym>を返す</refpurpose>
 </refnamediv>

 <refsynopsisdiv>
<synopsis>
Oid SPI_gettypeid(TupleDesc <parameter>rowdesc</parameter>, int <parameter>colnumber</parameter>)
</synopsis>
 </refsynopsisdiv>

 <refsect1>
<!--
  <title>Description</title>
-->
  <title>説明</title>

  <para>
<!--
   <function>SPI_gettypeid</function> returns the
   <acronym>OID</acronym> of the data type of the specified column.
-->
   <function>SPI_gettypeid</function>は指定された列のデータ型の<acronym>OID</acronym>を返します。
  </para>
 </refsect1>

 <refsect1>
<!--
  <title>Arguments</title>
-->
  <title>引数</title>

  <variablelist>
   <varlistentry>
    <term><literal>TupleDesc <parameter>rowdesc</parameter></literal></term>
    <listitem>
     <para>
<!--
      input row description
-->
入力行の記述
     </para>
    </listitem>
   </varlistentry>

   <varlistentry>
    <term><literal>int <parameter>colnumber</parameter></literal></term>
    <listitem>
     <para>
<!--
      column number (count starts at 1)
-->
（1から始まる）列番号
     </para>
    </listitem>
   </varlistentry>
  </variablelist>
 </refsect1>

 <refsect1>
<!--
  <title>Return Value</title>
-->
  <title>戻り値</title>

  <para>
<!--
   The <acronym>OID</acronym> of the data type of the specified column
   or <symbol>InvalidOid</symbol> on error.  On error,
   <varname>SPI_result</varname> is set to
   <symbol>SPI_ERROR_NOATTRIBUTE</symbol>.
-->
指定された列のデータ型の<acronym>OID</acronym>です。
エラー時は<symbol>InvalidOid</symbol>です。
エラー時、<varname>SPI_result</varname>は<symbol>SPI_ERROR_NOATTRIBUTE</symbol>に設定されます。
  </para>
 </refsect1>
</refentry>

<!-- *********************************************** -->

<refentry id="spi-spi-getrelname">
 <indexterm><primary>SPI_getrelname</primary></indexterm>

 <refmeta>
  <refentrytitle>SPI_getrelname</refentrytitle>
  <manvolnum>3</manvolnum>
 </refmeta>

 <refnamediv>
  <refname>SPI_getrelname</refname>
<!--
  <refpurpose>return the name of the specified relation</refpurpose>
-->
  <refpurpose>指定されたリレーションの名前を返す</refpurpose>
 </refnamediv>

 <refsynopsisdiv>
<synopsis>
char * SPI_getrelname(Relation <parameter>rel</parameter>)
</synopsis>
 </refsynopsisdiv>

 <refsect1>
<!--
  <title>Description</title>
-->
  <title>説明</title>

  <para>
<!--
   <function>SPI_getrelname</function> returns a copy of the name of the
   specified relation.  (You can use <function>pfree</function> to
   release the copy of the name when you don't need it anymore.)
-->
<function>SPI_getrelname</function>は指定リレーションの名前のコピーを返します
（不要になった段階で、<function>pfree</function>を使用して名前のコピーを解放することができます）。
  </para>
 </refsect1>

 <refsect1>
<!--
  <title>Arguments</title>
-->
  <title>引数</title>

  <variablelist>
   <varlistentry>
    <term><literal>Relation <parameter>rel</parameter></literal></term>
    <listitem>
     <para>
<!--
      input relation
-->
入力リレーション
     </para>
    </listitem>
   </varlistentry>
  </variablelist>
 </refsect1>

 <refsect1>
<!--
  <title>Return Value</title>
-->
  <title>戻り値</title>

  <para>
<!--
   The name of the specified relation.
-->
指定されたリレーションの名前です。
  </para>
 </refsect1>
</refentry>

<refentry id="spi-spi-getnspname">
 <indexterm><primary>SPI_getnspname</primary></indexterm>

 <refmeta>
  <refentrytitle>SPI_getnspname</refentrytitle>
  <manvolnum>3</manvolnum>
 </refmeta>

 <refnamediv>
  <refname>SPI_getnspname</refname>
<!--
  <refpurpose>return the namespace of the specified relation</refpurpose>
-->
  <refpurpose>指定されたリレーションの名前空間を返す</refpurpose>
 </refnamediv>

 <refsynopsisdiv>
<synopsis>
char * SPI_getnspname(Relation <parameter>rel</parameter>)
</synopsis>
 </refsynopsisdiv>

 <refsect1>
<!--
  <title>Description</title>
-->
  <title>説明</title>

  <para>
<!--
   <function>SPI_getnspname</function> returns a copy of the name of
   the namespace that the specified <structname>Relation</structname>
   belongs to. This is equivalent to the relation's schema. You should
   <function>pfree</function> the return value of this function when
   you are finished with it.
-->
<function>SPI_getnspname</function>は、指定した<structname>Relation</structname>が属する名前空間名のコピーを返します。
これはリレーションのスキーマと同じです。
作業終了時に、この関数の戻り値に対して<function>pfree</function>を行わなければなりません。
  </para>
 </refsect1>

 <refsect1>
<!--
  <title>Arguments</title>
-->
  <title>引数</title>

  <variablelist>
   <varlistentry>
    <term><literal>Relation <parameter>rel</parameter></literal></term>
    <listitem>
     <para>
<!--
      input relation
-->
入力リレーション
     </para>
    </listitem>
   </varlistentry>
  </variablelist>
 </refsect1>

 <refsect1>
<!--
  <title>Return Value</title>
-->
  <title>戻り値</title>

  <para>
<!--
   The name of the specified relation's namespace.
-->
指定したリレーションの名前空間の名称です。
  </para>
 </refsect1>
</refentry>

<refentry id="spi-spi-result-code-string">
 <indexterm><primary>SPI_result_code_string</primary></indexterm>

 <refmeta>
  <refentrytitle>SPI_result_code_string</refentrytitle>
  <manvolnum>3</manvolnum>
 </refmeta>

 <refnamediv>
  <refname>SPI_result_code_string</refname>
<!--
  <refpurpose>return error code as string</refpurpose>
-->
  <refpurpose>文字列でエラーコードを返します</refpurpose>
 </refnamediv>

 <refsynopsisdiv>
<synopsis>
const char * SPI_result_code_string(int <parameter>code</parameter>);
</synopsis>
 </refsynopsisdiv>

 <refsect1>
  <title>Description</title>

  <para>
<!--
   <function>SPI_result_code_string</function> returns a string representation
   of the result code returned by various SPI functions or stored
   in <varname>SPI_result</varname>.
-->
<function>SPI_result_code_string</function>は、様々なSPI関数から返されたか、<varname>SPI_result</varname>に格納された結果コードの文字列表現を返します。
  </para>
 </refsect1>

 <refsect1>
  <title>Arguments</title>

  <variablelist>
   <varlistentry>
    <term><literal>int <parameter>code</parameter></literal></term>
    <listitem>
     <para>
<!--
      result code
-->
結果コード
     </para>
    </listitem>
   </varlistentry>
  </variablelist>
 </refsect1>

 <refsect1>
<!--
  <title>Return Value</title>
-->
  <title>結果値</title>

  <para>
<!--
   A string representation of the result code.
-->
結果コードの文字列表現
  </para>
 </refsect1>
</refentry>

 </sect1>

 <sect1 id="spi-memory">
<!--
  <title>Memory Management</title>
-->
  <title>メモリ管理</title>

  <para>
    <indexterm>
<!--
     <primary>memory context</primary>
     <secondary>in SPI</secondary>
-->
     <primary>メモリコンテキスト</primary>
     <secondary>SPI内部の</secondary>
    </indexterm>
<!--
   <productname>PostgreSQL</productname> allocates memory within
   <firstterm>memory contexts</firstterm>, which provide a convenient method of
   managing allocations made in many different places that need to
   live for differing amounts of time.  Destroying a context releases
   all the memory that was allocated in it.  Thus, it is not necessary
   to keep track of individual objects to avoid memory leaks; instead
   only a relatively small number of contexts have to be managed.
   <function>palloc</function> and related functions allocate memory
   from the <quote>current</quote> context.
-->
<productname>PostgreSQL</productname>は、<firstterm>メモリコンテキスト</firstterm>内にメモリを確保します。
これは、様々な場所で、必要な有効期間がそれぞれ異なるような割り当てを管理する便利な方法を提供します。
コンテキストを破壊することで、そこで割り当てられた全てのメモリを解放します。
したがって、メモリリークを防ぐための個々のオブジェクトの追跡を維持することは不要です。
その代わり、相対的に少量のコンテキストを管理する必要があります。
<function>palloc</function>と関連する関数は<quote>現在の</quote>コンテキストからメモリを確保します。
  </para>

  <para>
<!--
   <function>SPI_connect</function> creates a new memory context and
   makes it current.  <function>SPI_finish</function> restores the
   previous current memory context and destroys the context created by
   <function>SPI_connect</function>.  These actions ensure that
   transient memory allocations made inside your C function are
   reclaimed at C function exit, avoiding memory leakage.
-->
<function>SPI_connect</function>は新しくメモリコンテキストを作成し、それを現在のコンテキストとします。
<function>SPI_finish</function>は直前の現在のメモリコンテキストを戻し、<function>SPI_connect</function>で作成されたコンテキストを破壊します。
これらの動作により、C関数内で割り当てが行われる一時的なメモリがC関数の終了時に回収され、メモリリークが防止されることが保証されます。
  </para>

  <para>
<!--
   However, if your C function needs to return an object in allocated
   memory (such as a value of a pass-by-reference data type), you
   cannot allocate that memory using <function>palloc</function>, at
   least not while you are connected to SPI.  If you try, the object
   will be deallocated by <function>SPI_finish</function>, and your
   C function will not work reliably.  To solve this problem, use
   <function>SPI_palloc</function> to allocate memory for your return
   object.  <function>SPI_palloc</function> allocates memory in the
   <quote>upper executor context</quote>, that is, the memory context
   that was current when <function>SPI_connect</function> was called,
   which is precisely the right context for a value returned from your
   C function.  Several of the other utility functions described in
   this section also return objects created in the upper executor context.
-->
しかし、（参照渡しのデータ型の値といった）C関数が割り当てられたメモリ内のオブジェクトを返す必要がある場合、少なくともSPIに接続していない期間は、<function>palloc</function>を使用してメモリを確保することができません。
これを試行すると、そのオブジェクトは<function>SPI_finish</function>で解放されてしまい、C関数は正しく動作しないでしょう。
この問題を解決するには、<function>SPI_palloc</function>を使用して、戻り値となるオブジェクト用のメモリを確保してください。
<function>SPI_palloc</function>は<quote>上位エクゼキュータコンテキスト</quote>内にメモリを割り当てます。
このメモリコンテキストは、<function>SPI_connect</function>が呼び出された時点において現在のコンテキストだったものであり、C関数の戻り値用のコンテキストとしてまさに正しいものです。
この章で説明されているほかのユーティリティ関数のいくつかも、上位エクゼキュータコンテキスト内で作成されたオブジェクトを返します。
  </para>

  <para>
<!--
   When <function>SPI_connect</function> is called, the private
   context of the C function, which is created by
   <function>SPI_connect</function>, is made the current context.  All
   allocations made by <function>palloc</function>,
   <function>repalloc</function>, or SPI utility functions (except as
   described in this section) are made in this context.  When a
   C function disconnects from the SPI manager (via
   <function>SPI_finish</function>) the current context is restored to
   the upper executor context, and all allocations made in the
   C function memory context are freed and cannot be used any more.
-->
<function>SPI_connect</function>が呼び出されると、<function>SPI_connect</function>によって作成されるC関数固有のコンテキストが現在のコンテキストに作成されます。
<function>palloc</function>、<function>repalloc</function>、SPIユーティリティ関数（この章で説明されているものは除きます）によって作成される割り当ては全て、このコンテキスト内に作成されます。
C関数がSPIマネージャから（<function>SPI_finish</function>経由で）切断した時、現在のコンテキストは上位エクゼキュータコンテキストに戻され、C関数のメモリコンテキスト内で割り当てられたメモリは全て解放され、二度と使用することができません。
  </para>

<!-- *********************************************** -->

<refentry id="spi-spi-palloc">
 <indexterm><primary>SPI_palloc</primary></indexterm>

 <refmeta>
  <refentrytitle>SPI_palloc</refentrytitle>
  <manvolnum>3</manvolnum>
 </refmeta>

 <refnamediv>
  <refname>SPI_palloc</refname>
<!--
  <refpurpose>allocate memory in the upper executor context</refpurpose>
-->
  <refpurpose>上位エクゼキュータコンテキスト内にメモリを割り当てる</refpurpose>
 </refnamediv>

 <refsynopsisdiv>
<synopsis>
void * SPI_palloc(Size <parameter>size</parameter>)
</synopsis>
 </refsynopsisdiv>

 <refsect1>
<!--
  <title>Description</title>
-->
  <title>説明</title>

  <para>
<!--
   <function>SPI_palloc</function> allocates memory in the upper
   executor context.
-->
<function>SPI_palloc</function>は上位エクゼキュータコンテキスト内にメモリを割り当てます。
  </para>

  <para>
<!--
   This function can only be used while connected to SPI.
   Otherwise, it throws an error.
-->
この関数はSPIに接続されている間にのみ使うことができます。
それ以外の場合はエラーを発生させます。
  </para>
 </refsect1>

 <refsect1>
<!--
  <title>Arguments</title>
-->
  <title>引数</title>

  <variablelist>
   <varlistentry>
    <term><literal>Size <parameter>size</parameter></literal></term>
    <listitem>
     <para>
<!--
      size in bytes of storage to allocate
-->
割り当てる領域のバイト数
     </para>
    </listitem>
   </varlistentry>
  </variablelist>
 </refsect1>

 <refsect1>
<!--
  <title>Return Value</title>
-->
  <title>戻り値</title>

  <para>
<!--
   pointer to new storage space of the specified size
-->
指定サイズの新しい格納領域へのポインタ
  </para>
 </refsect1>
</refentry>

<!-- *********************************************** -->

<refentry id="spi-realloc">
 <indexterm><primary>SPI_repalloc</primary></indexterm>

 <refmeta>
  <refentrytitle>SPI_repalloc</refentrytitle>
  <manvolnum>3</manvolnum>
 </refmeta>

 <refnamediv>
  <refname>SPI_repalloc</refname>
<!--
  <refpurpose>reallocate memory in the upper executor context</refpurpose>
-->
  <refpurpose>上位エクゼキュータコンテキスト内にメモリを再割り当てる</refpurpose>
 </refnamediv>

 <refsynopsisdiv>
<synopsis>
void * SPI_repalloc(void * <parameter>pointer</parameter>, Size <parameter>size</parameter>)
</synopsis>
 </refsynopsisdiv>

 <refsect1>
<!--
  <title>Description</title>
-->
  <title>説明</title>

  <para>
<!--
   <function>SPI_repalloc</function> changes the size of a memory
   segment previously allocated using <function>SPI_palloc</function>.
-->
<function>SPI_repalloc</function>は、以前に<function>SPI_palloc</function>を使用して割り当てられたメモリセグメントのサイズを変更します。
  </para>

  <para>
<!--
   This function is no longer different from plain
   <function>repalloc</function>.  It's kept just for backward
   compatibility of existing code.
-->
この関数はもはや通常の<function>repalloc</function>とは異なるものではありません。
単に既存コードの後方互換性のために保持されています。
  </para>
 </refsect1>

 <refsect1>
<!--
  <title>Arguments</title>
-->
  <title>引数</title>

  <variablelist>
   <varlistentry>
    <term><literal>void * <parameter>pointer</parameter></literal></term>
    <listitem>
     <para>
<!--
      pointer to existing storage to change
-->
変更する既存の領域へのポインタ
     </para>
    </listitem>
   </varlistentry>

   <varlistentry>
    <term><literal>Size <parameter>size</parameter></literal></term>
    <listitem>
     <para>
<!--
      size in bytes of storage to allocate
-->
割り当てる領域のバイト数
     </para>
    </listitem>
   </varlistentry>
  </variablelist>
 </refsect1>

 <refsect1>
<!--
  <title>Return Value</title>
-->
  <title>戻り値</title>

  <para>
<!--
   pointer to new storage space of specified size with the contents
   copied from the existing area
-->
指定サイズに新規に割り当てられ、既存領域の内容をコピーした領域へのポインタ
  </para>
 </refsect1>
</refentry>

<!-- *********************************************** -->

<refentry id="spi-spi-pfree">
 <indexterm><primary>SPI_pfree</primary></indexterm>

 <refmeta>
  <refentrytitle>SPI_pfree</refentrytitle>
  <manvolnum>3</manvolnum>
 </refmeta>

 <refnamediv>
  <refname>SPI_pfree</refname>
<!--
  <refpurpose>free memory in the upper executor context</refpurpose>
-->
  <refpurpose>上位エクゼキュータコンテキスト内のメモリを解放する</refpurpose>
 </refnamediv>

 <refsynopsisdiv>
<synopsis>
void SPI_pfree(void * <parameter>pointer</parameter>)
</synopsis>
 </refsynopsisdiv>

 <refsect1>
<!--
  <title>Description</title>
-->
  <title>説明</title>

  <para>
<!--
   <function>SPI_pfree</function> frees memory previously allocated
   using <function>SPI_palloc</function> or
   <function>SPI_repalloc</function>.
-->
<function>SPI_pfree</function>は、以前に<function>SPI_palloc</function>や<function>SPI_repalloc</function>を使用して割り当てられたメモリを解放します。
  </para>

  <para>
<!--
   This function is no longer different from plain
   <function>pfree</function>.  It's kept just for backward
   compatibility of existing code.
-->
この関数はもはや通常の<function>pfree</function>とは異なるものではありません。
単に既存コードの後方互換性のために保持されています。
  </para>
 </refsect1>

 <refsect1>
<!--
  <title>Arguments</title>
-->
  <title>引数</title>

  <variablelist>
   <varlistentry>
    <term><literal>void * <parameter>pointer</parameter></literal></term>
    <listitem>
     <para>
<!--
      pointer to existing storage to free
-->
解放する既存の領域へのポインタ
     </para>
    </listitem>
   </varlistentry>
  </variablelist>
 </refsect1>
</refentry>

<!-- *********************************************** -->

<refentry id="spi-spi-copytuple">
 <indexterm><primary>SPI_copytuple</primary></indexterm>

 <refmeta>
  <refentrytitle>SPI_copytuple</refentrytitle>
  <manvolnum>3</manvolnum>
 </refmeta>

 <refnamediv>
  <refname>SPI_copytuple</refname>
<!--
  <refpurpose>make a copy of a row in the upper executor context</refpurpose>
-->
  <refpurpose>上位エクゼキュータ内に行のコピーを作成する</refpurpose>
 </refnamediv>

 <refsynopsisdiv>
<synopsis>
HeapTuple SPI_copytuple(HeapTuple <parameter>row</parameter>)
</synopsis>
 </refsynopsisdiv>

 <refsect1>
<!--
  <title>Description</title>
-->
  <title>説明</title>

  <para>
<!--
   <function>SPI_copytuple</function> makes a copy of a row in the
   upper executor context.  This is normally used to return a modified
   row from a trigger.  In a function declared to return a composite
   type, use <function>SPI_returntuple</function> instead.
-->
<function>SPI_copytuple</function>は上位エクゼキュータコンテキスト内に行のコピーを作成します。
これは通常、トリガから変更した行を返す時に使用されます。
複合型を返すものと宣言された関数では、代わりに<function>SPI_returntuple</function>を使用してください。
  </para>

  <para>
<!--
   This function can only be used while connected to SPI.
   Otherwise, it returns NULL and sets <varname>SPI_result</varname> to
   <symbol>SPI_ERROR_UNCONNECTED</symbol>.
-->
この関数はSPIに接続されている間にのみ使うことができます。
それ以外の場合はNULLを返し、<varname>SPI_result</varname>を<symbol>SPI_ERROR_UNCONNECTED</symbol>にセットします。
  </para>
 </refsect1>

 <refsect1>
<!--
  <title>Arguments</title>
-->
  <title>引数</title>

  <variablelist>
   <varlistentry>
    <term><literal>HeapTuple <parameter>row</parameter></literal></term>
    <listitem>
     <para>
<!--
      row to be copied
-->
コピーされる行
     </para>
    </listitem>
   </varlistentry>
  </variablelist>
 </refsect1>

 <refsect1>
<!--
  <title>Return Value</title>
-->
  <title>戻り値</title>

  <para>
<!--
   the copied row, or <symbol>NULL</symbol> on error
   (see <varname>SPI_result</varname> for an error indication)
-->
コピーされた行、あるいはエラー時は<symbol>NULL</symbol>
（エラーの表示については<varname>SPI_result</varname>を参照してください）

  </para>
 </refsect1>
</refentry>

<!-- *********************************************** -->

<refentry id="spi-spi-returntuple">
 <indexterm><primary>SPI_returntuple</primary></indexterm>

 <refmeta>
  <refentrytitle>SPI_returntuple</refentrytitle>
  <manvolnum>3</manvolnum>
 </refmeta>

 <refnamediv>
  <refname>SPI_returntuple</refname>
<!--
  <refpurpose>prepare to return a tuple as a Datum</refpurpose>
-->
  <refpurpose>Datumとしてタプルを返す準備をする</refpurpose>
 </refnamediv>

 <refsynopsisdiv>
<synopsis>
HeapTupleHeader SPI_returntuple(HeapTuple <parameter>row</parameter>, TupleDesc <parameter>rowdesc</parameter>)
</synopsis>
 </refsynopsisdiv>

 <refsect1>
<!--
  <title>Description</title>
-->
  <title>説明</title>

  <para>
<!--
   <function>SPI_returntuple</function> makes a copy of a row in
   the upper executor context, returning it in the form of a row type <type>Datum</type>.
   The returned pointer need only be converted to <type>Datum</type> via <function>PointerGetDatum</function>
   before returning.
-->
<function>SPI_returntuple</function>は上位エクゼキュータコンテキスト内に行の複製を作成し、それを行型の<type>Datum</type>形式で返します。
返されるポインタは、返す前に<function>PointerGetDatum</function>を使用して<type>Datum</type>に変換することのみが必要です。
  </para>

  <para>
<!--
   This function can only be used while connected to SPI.
   Otherwise, it returns NULL and sets <varname>SPI_result</varname> to
   <symbol>SPI_ERROR_UNCONNECTED</symbol>.
-->
この関数はSPIに接続されている間にのみ使うことができます。
それ以外の場合はNULLを返し、<varname>SPI_result</varname>を<symbol>SPI_ERROR_UNCONNECTED</symbol>にセットします。
  </para>

  <para>
<!--
   Note that this should be used for functions that are declared to return
   composite types.  It is not used for triggers; use
   <function>SPI_copytuple</function> for returning a modified row in a trigger.
-->
この関数は複合型を返すものと宣言された関数に対して使用しなければなりません。
トリガでは使用されません。
トリガで変更された行を返すには<function>SPI_copytuple</function>を使用してください。
  </para>
 </refsect1>

 <refsect1>
<!--
  <title>Arguments</title>
-->
  <title>引数</title>

  <variablelist>
   <varlistentry>
    <term><literal>HeapTuple <parameter>row</parameter></literal></term>
    <listitem>
     <para>
<!--
      row to be copied
-->
コピーされる行
     </para>
    </listitem>
   </varlistentry>

   <varlistentry>
    <term><literal>TupleDesc <parameter>rowdesc</parameter></literal></term>
    <listitem>
     <para>
<!--
      descriptor for row (pass the same descriptor each time for most
      effective caching)
-->
行の記述子（最も効率的にキャッシュを行えるように毎回同一の記述子を渡してください）
     </para>
    </listitem>
   </varlistentry>
  </variablelist>
 </refsect1>

 <refsect1>
<!--
  <title>Return Value</title>
-->
  <title>戻り値</title>

  <para>
<!--
   <type>HeapTupleHeader</type> pointing to copied row,
   or <symbol>NULL</symbol> on error
   (see <varname>SPI_result</varname> for an error indication)
-->
コピーされた行を指し示す<type>HeapTupleHeader</type>、あるいはエラー時は<symbol>NULL</symbol>です。
（エラーの表示については<varname>SPI_result</varname>を参照してください）
  </para>
 </refsect1>
</refentry>

<!-- *********************************************** -->

<refentry id="spi-spi-modifytuple">
 <indexterm><primary>SPI_modifytuple</primary></indexterm>

 <refmeta>
  <refentrytitle>SPI_modifytuple</refentrytitle>
  <manvolnum>3</manvolnum>
 </refmeta>

 <refnamediv>
  <refname>SPI_modifytuple</refname>
<!--
  <refpurpose>create a row by replacing selected fields of a given row</refpurpose>
-->
  <refpurpose>与えられた行の選択フィールドを置き換えた行を作成する</refpurpose>
 </refnamediv>

 <refsynopsisdiv>
<synopsis>
HeapTuple SPI_modifytuple(Relation <parameter>rel</parameter>, HeapTuple <parameter>row</parameter>, int <parameter>ncols</parameter>,
                          int * <parameter>colnum</parameter>, Datum * <parameter>values</parameter>, const char * <parameter>nulls</parameter>)
</synopsis>
 </refsynopsisdiv>

 <refsect1>
<!--
  <title>Description</title>
-->
  <title>説明</title>

  <para>
<!--
   <function>SPI_modifytuple</function> creates a new row by
   substituting new values for selected columns, copying the original
   row's columns at other positions.  The input row is not modified.
   The new row is returned in the upper executor context.
-->
<function>SPI_modifytuple</function>は、選択された列は新しい値で置き換え、その他の位置は元の行の列をコピーした、新しい行を作成します。
入力行は変更されません。
新しい行は上位エクゼキュータコンテキスト内に返されます。
  </para>

  <para>
<!--
   This function can only be used while connected to SPI.
   Otherwise, it returns NULL and sets <varname>SPI_result</varname> to
   <symbol>SPI_ERROR_UNCONNECTED</symbol>.
-->
この関数はSPIに接続されている間にのみ使うことができます。
それ以外の場合はNULLを返し、<varname>SPI_result</varname>を<symbol>SPI_ERROR_UNCONNECTED</symbol>にセットします。
  </para>
 </refsect1>

 <refsect1>
<!--
  <title>Arguments</title>
-->
  <title>引数</title>

  <variablelist>
   <varlistentry>
    <term><literal>Relation <parameter>rel</parameter></literal></term>
    <listitem>
     <para>
<!--
      Used only as the source of the row descriptor for the row.
      (Passing a relation rather than a row descriptor is a
      misfeature.)
-->
行の行記述子のソースとしてのみ使用されます。
（行記述子ではなくリレーションを渡すことは設計ミスです。）
     </para>
    </listitem>
   </varlistentry>

   <varlistentry>
    <term><literal>HeapTuple <parameter>row</parameter></literal></term>
    <listitem>
     <para>
<!--
      row to be modified
-->
変更される行
     </para>
    </listitem>
   </varlistentry>

   <varlistentry>
    <term><literal>int <parameter>ncols</parameter></literal></term>
    <listitem>
     <para>
<!--
      number of columns to be changed
-->
変更された列数
     </para>
    </listitem>
   </varlistentry>

   <varlistentry>
    <term><literal>int * <parameter>colnum</parameter></literal></term>
    <listitem>
     <para>
<!--
      an array of length <parameter>ncols</parameter>, containing the numbers
      of the columns that are to be changed (column numbers start at 1)
 -->
変更される列番号を含む、<parameter>ncols</parameter>長の配列（列番号は1から始まります）
     </para>
    </listitem>
   </varlistentry>

   <varlistentry>
    <term><literal>Datum * <parameter>values</parameter></literal></term>
    <listitem>
     <para>
<!--
      an array of length <parameter>ncols</parameter>, containing the
      new values for the specified columns
-->
指定された列の新しい値を含む、<parameter>ncols</parameter>長の配列
     </para>
    </listitem>
   </varlistentry>

   <varlistentry>
    <term><literal>const char * <parameter>nulls</parameter></literal></term>
    <listitem>
     <para>
<!--
      an array of length <parameter>ncols</parameter>, describing which
      new values are null
-->
新しい値のどれがNULLかを記述する、<parameter>ncols</parameter>長の配列
     </para>

     <para>
<!--
      If <parameter>nulls</parameter> is <symbol>NULL</symbol> then
      <function>SPI_modifytuple</function> assumes that no new values
      are null.  Otherwise, each entry of the <parameter>nulls</parameter>
      array should be <literal>'&nbsp;'</literal> if the corresponding new value is
      non-null, or <literal>'n'</literal> if the corresponding new value is
      null.  (In the latter case, the actual value in the corresponding
      <parameter>values</parameter> entry doesn't matter.)  Note that
      <parameter>nulls</parameter> is not a text string, just an array: it
      does not need a <literal>'\0'</literal> terminator.
-->
<parameter>nulls</parameter>が<symbol>NULL</symbol>であれば、<function>SPI_modifytuple</function>はどの新しい値もnullでないとみなします。
さもなければ、<parameter>nulls</parameter>配列の各項目は、対応するパラメータが非NULLならば<literal>'&nbsp;'</literal>、対応するパラメータがNULLならば<literal>'n'</literal>です。
（後者の場合、<parameter>values</parameter>内の対応する値は注意されません。）
<parameter>nulls</parameter>はテキスト文字列ではなく単なる配列であることに注意してください。
<literal>'\0'</literal>終端は必要ありません。
     </para>
    </listitem>
   </varlistentry>
  </variablelist>
 </refsect1>

 <refsect1>
<!--
  <title>Return Value</title>
-->
  <title>戻り値</title>

  <para>
<!--
   new row with modifications, allocated in the upper executor
   context, or <symbol>NULL</symbol> on error
   (see <varname>SPI_result</varname> for an error indication)
-->
変更された新しい行。上位エクゼキュータコンテキストに割り当てられます。
エラー時は<symbol>NULL</symbol>です。
（エラーの表示については<varname>SPI_result</varname>を参照してください）
  </para>

  <para>
<!--
   On error, <varname>SPI_result</varname> is set as follows:
-->
エラー時、<varname>SPI_result</varname>が以下のように設定されます。
   <variablelist>
    <varlistentry>
     <term><symbol>SPI_ERROR_ARGUMENT</symbol></term>
     <listitem>
      <para>
<!--
       if <parameter>rel</parameter> is <symbol>NULL</symbol>, or if
       <parameter>row</parameter> is <symbol>NULL</symbol>, or if <parameter>ncols</parameter>
       is less than or equal to 0, or if <parameter>colnum</parameter> is
       <symbol>NULL</symbol>, or if <parameter>values</parameter> is <symbol>NULL</symbol>.
-->
<parameter>rel</parameter>が<symbol>NULL</symbol>の場合、<parameter>row</parameter>が<symbol>NULL</symbol>の場合、<parameter>ncols</parameter>が0以下の場合、<parameter>colnum</parameter>が<symbol>NULL</symbol>の場合、<parameter>values</parameter>が<symbol>NULL</symbol>の場合。
      </para>
     </listitem>
    </varlistentry>

    <varlistentry>
     <term><symbol>SPI_ERROR_NOATTRIBUTE</symbol></term>
     <listitem>
      <para>
<!--
       if <parameter>colnum</parameter> contains an invalid column number (less
       than or equal to 0 or greater than the number of columns in
       <parameter>row</parameter>)
-->
<parameter>colnum</parameter>が無効な列番号を持つ場合
（0以下、<parameter>row</parameter>の列数以上）。
      </para>
     </listitem>
    </varlistentry>

    <varlistentry>
     <term><symbol>SPI_ERROR_UNCONNECTED</symbol></term>
     <listitem>
      <para>
<!--
       if SPI is not active
-->
SPIが動作していない場合
      </para>
     </listitem>
    </varlistentry>
   </variablelist>
  </para>
 </refsect1>
</refentry>

<!-- *********************************************** -->

<refentry id="spi-spi-freetuple">
 <indexterm><primary>SPI_freetuple</primary></indexterm>

 <refmeta>
  <refentrytitle>SPI_freetuple</refentrytitle>
  <manvolnum>3</manvolnum>
 </refmeta>

 <refnamediv>
  <refname>SPI_freetuple</refname>
<!--
  <refpurpose>free a row allocated in the upper executor context</refpurpose>
-->
  <refpurpose>上位エクゼキュータコンテキスト内に割り当てられた行を解放する</refpurpose>
 </refnamediv>

 <refsynopsisdiv>
<synopsis>
void SPI_freetuple(HeapTuple <parameter>row</parameter>)
</synopsis>
 </refsynopsisdiv>

 <refsect1>
<!--
  <title>Description</title>
-->
  <title>説明</title>

  <para>
<!--
   <function>SPI_freetuple</function> frees a row previously allocated
   in the upper executor context.
-->
<function>SPI_freetuple</function>は以前に上位エクゼキュータコンテキスト内に割り当てられた行を解放します。
  </para>

  <para>
<!--
   This function is no longer different from plain
   <function>heap_freetuple</function>.  It's kept just for backward
   compatibility of existing code.
-->
この関数はもはや通常の<function>heap_freetuple</function>とは異なるものではありません。
単に既存コードの後方互換性のために保持されています。
  </para>
 </refsect1>

 <refsect1>
<!--
  <title>Arguments</title>
-->
  <title>引数</title>

  <variablelist>
   <varlistentry>
    <term><literal>HeapTuple <parameter>row</parameter></literal></term>
    <listitem>
     <para>
<!--
      row to free
-->
解放する行
     </para>
    </listitem>
   </varlistentry>
  </variablelist>
 </refsect1>
</refentry>

<!-- *********************************************** -->

<refentry id="spi-spi-freetupletable">
 <indexterm><primary>SPI_freetuptable</primary></indexterm>

 <refmeta>
  <refentrytitle>SPI_freetuptable</refentrytitle>
  <manvolnum>3</manvolnum>
 </refmeta>

 <refnamediv>
  <refname>SPI_freetuptable</refname>
<!--
  <refpurpose>free a row set created by <function>SPI_execute</function> or a similar
  function</refpurpose>
-->
  <refpurpose><function>SPI_execute</function>や類似の関数によって生成された行セットを解放する</refpurpose>
 </refnamediv>

 <refsynopsisdiv>
<synopsis>
void SPI_freetuptable(SPITupleTable * <parameter>tuptable</parameter>)
</synopsis>
 </refsynopsisdiv>

 <refsect1>
<!--
  <title>Description</title>
-->
  <title>説明</title>

  <para>
<!--
   <function>SPI_freetuptable</function> frees a row set created by a
   prior SPI command execution function, such as
   <function>SPI_execute</function>.  Therefore, this function is often called
   with the global variable <varname>SPI_tuptable</varname> as
   argument.
-->
<function>SPI_freetuptable</function>は、以前に<function>SPI_execute</function>などのSPIコマンド実行関数によって作成された行セットを解放します。
そのため、この関数はよく<varname>SPI_tuptable</varname>グローバル変数を引数として呼び出されます。
  </para>

  <para>
<!--
   This function is useful if an SPI-using C function needs to execute
   multiple commands and does not want to keep the results of earlier
   commands around until it ends.  Note that any unfreed row sets will
   be freed anyway at <function>SPI_finish</function>.
   Also, if a subtransaction is started and then aborted within execution
   of an SPI-using C function, SPI automatically frees any row sets created while
   the subtransaction was running.
-->
この関数はSPIプロシージャが複数のコマンドを実行する必要があり、かつ、初期のコマンドの結果を終わりまで保持したくない場合に有用です。
解放されない行セットは、<function>SPI_finish</function>時に全て解放されることに注意してください。
また副トランザクションが始まった後SPIプロシージャの実行中にアボートした場合、SPIは自動的に副トランザクションが実行中に作成された行セットすべてを解放します。
  </para>

  <para>
<!--
   Beginning in <productname>PostgreSQL</productname> 9.3,
   <function>SPI_freetuptable</function> contains guard logic to protect
   against duplicate deletion requests for the same row set.  In previous
   releases, duplicate deletions would lead to crashes.
-->
<productname>PostgreSQL</productname> 9.3から<function>SPI_freetuptable</function>には同一行セットに対して重複する削除要求から保護する保護ロジックが含まれます。
過去のリリースでは重複する削除がクラッシュをもたらすかもしれませんでした。
  </para>
 </refsect1>

 <refsect1>
<!--
  <title>Arguments</title>
-->
  <title>引数</title>

  <variablelist>
   <varlistentry>
    <term><literal>SPITupleTable * <parameter>tuptable</parameter></literal></term>
    <listitem>
     <para>
<!--
      pointer to row set to free, or NULL to do nothing
-->
解放する行セットへのポインタ。または何も行わないことを示すNULL。
     </para>
    </listitem>
   </varlistentry>
  </variablelist>
 </refsect1>
</refentry>

<!-- *********************************************** -->

<refentry id="spi-spi-freeplan">
 <indexterm><primary>SPI_freeplan</primary></indexterm>

 <refmeta>
  <refentrytitle>SPI_freeplan</refentrytitle>
  <manvolnum>3</manvolnum>
 </refmeta>

 <refnamediv>
  <refname>SPI_freeplan</refname>
<!--
  <refpurpose>free a previously saved prepared statement</refpurpose>
-->
  <refpurpose>以前に保存した準備済み文を解放する</refpurpose>
 </refnamediv>

 <refsynopsisdiv>
<synopsis>
int SPI_freeplan(SPIPlanPtr <parameter>plan</parameter>)
</synopsis>
 </refsynopsisdiv>

 <refsect1>
<!--
  <title>Description</title>
-->
  <title>説明</title>

  <para>
<!--
   <function>SPI_freeplan</function> releases a prepared statement
   previously returned by <function>SPI_prepare</function> or saved by
   <function>SPI_keepplan</function> or <function>SPI_saveplan</function>.
-->
<function>SPI_freeplan</function>は、以前に<function>SPI_prepare</function>から返された、あるいは<function>SPI_keepplan</function>や<function>SPI_saveplan</function>で保存された準備済み文を解放します。
  </para>
 </refsect1>

 <refsect1>
<!--
  <title>Arguments</title>
-->
  <title>引数</title>

  <variablelist>
   <varlistentry>
    <term><literal>SPIPlanPtr <parameter>plan</parameter></literal></term>
    <listitem>
     <para>
<!--
      pointer to statement to free
-->
解放する文へのポインタ
     </para>
    </listitem>
   </varlistentry>
  </variablelist>
 </refsect1>

 <refsect1>
<!--
  <title>Return Value</title>
-->
  <title>戻り値</title>

  <para>
<!--
   0 on success;
   <symbol>SPI_ERROR_ARGUMENT</symbol> if <parameter>plan</parameter>
   is <symbol>NULL</symbol> or invalid
-->
成功時は0。
<parameter>plan</parameter>が<symbol>NULL</symbol>または無効な場合、<symbol>SPI_ERROR_ARGUMENT</symbol>です。
  </para>
 </refsect1>
</refentry>

 </sect1>

 <sect1 id="spi-transaction">
<!--
  <title>Transaction Management</title>
-->
  <title>トランザクション管理</title>

  <para>
<!--
   It is not possible to run transaction control commands such
   as <command>COMMIT</command> and <command>ROLLBACK</command> through SPI
   functions such as <function>SPI_execute</function>.  There are, however,
   separate interface functions that allow transaction control through SPI.
-->
<command>COMMIT</command>や<command>ROLLBACK</command>といったトランザクション制御コマンドを<function>SPI_execute</function>などのSPI関数を通して実行することはできません。
しかしながら、SPIを通してトランザクション制御ができる別のインタフェース関数があります。
  </para>

  <para>
<!--
   It is not generally safe and sensible to start and end transactions in
   arbitrary user-defined SQL-callable functions without taking into account
   the context in which they are called.  For example, a transaction boundary
   in the middle of a function that is part of a complex SQL expression that
   is part of some SQL command will probably result in obscure internal errors
   or crashes.  The interface functions presented here are primarily intended
   to be used by procedural language implementations to support transaction
   management in SQL-level procedures that are invoked by the <command>CALL</command>
   command, taking the context of the <command>CALL</command> invocation into
   account.  SPI-using procedures implemented in C can implement the same logic, but
   the details of that are beyond the scope of this documentation.
-->
どこで呼び出されるかという文脈を考慮することなく、ユーザ定義された任意のSQL呼び出し可能な関数でトランザクションを開始・終了することは、一般的に安全でも思慮のあることではありません。
例えば、SQLコマンドの一部の複雑なSQL式の一部である関数中のトランザクションブロックは、おそらく不明瞭な内部エラーやクラッシュになります。
ここに示されるインタフェース関数は、<command>CALL</command>起動の文脈を考慮しており、主として<command>CALL</command>コマンドから起動される手続き言語から使われることを意図しています。
SPIを使ったCで実装されたプロシージャは同じロジックを実装できますが、その詳細は本文書の範囲を超えます。
  </para>

<!-- *********************************************** -->

<refentry id="spi-spi-commit">
 <indexterm><primary>SPI_commit</primary></indexterm>
 <indexterm><primary>SPI_commit_and_chain</primary></indexterm>

 <refmeta>
  <refentrytitle>SPI_commit</refentrytitle>
  <manvolnum>3</manvolnum>
 </refmeta>

 <refnamediv>
  <refname>SPI_commit</refname>
  <refname>SPI_commit_and_chain</refname>
<!--
  <refpurpose>commit the current transaction</refpurpose>
-->
  <refpurpose>現在のトランザクションをコミットします。</refpurpose>
 </refnamediv>

 <refsynopsisdiv>
<synopsis>
void SPI_commit(void)
</synopsis>

<synopsis>
void SPI_commit_and_chain(void)
</synopsis>
 </refsynopsisdiv>

 <refsect1>
<!--
  <title>Description</title>
-->
  <title>説明</title>

  <para>
<!--
   <function>SPI_commit</function> commits the current transaction.  It is
   approximately equivalent to running the SQL
   command <command>COMMIT</command>.  After a transaction is committed, a new
   transaction has to be started
   using <function>SPI_start_transaction</function> before further database
   actions can be executed.
-->
<function>SPI_commit</function>は現在のトランザクションをコミットします。
これはSQLコマンドの<command>COMMIT</command>を実行することと概ね同等です。
トランザクションがコミットされた後には、続くデータベース操作を実行する前に<function>SPI_start_transaction</function>を使って新たなトランザクションを開始しなければなりません。
  </para>

  <para>
<!--
   <function>SPI_commit_and_chain</function> is the same, but a new
   transaction is immediately started with the same transaction
   characteristics as the just finished one, like with the SQL command
   <command>COMMIT AND CHAIN</command>.
-->
<function>SPI_commit_and_chain</function>は同じですが、新しいトランザクションは、SQLコマンド<command>COMMIT AND CHAIN</command>と同じように、直前に完了したものと同じトランザクションの特性で即時に開始されます。
  </para>

  <para>
<!--
   These functions can only be executed if the SPI connection has been set as
   nonatomic in the call to <function>SPI_connect_ext</function>.
-->
これらの関数はSPI接続が<function>SPI_connect_ext</function>の呼び出しで非原子的と設定されている場合のみ、実行できます。
  </para>
 </refsect1>
</refentry>

<!-- *********************************************** -->

<refentry id="spi-spi-rollback">
 <indexterm><primary>SPI_rollback</primary></indexterm>
 <indexterm><primary>SPI_rollback_and_chain</primary></indexterm>

 <refmeta>
  <refentrytitle>SPI_rollback</refentrytitle>
  <manvolnum>3</manvolnum>
 </refmeta>

 <refnamediv>
  <refname>SPI_rollback</refname>
  <refname>SPI_rollback_and_chain</refname>
<!--
  <refpurpose>abort the current transaction</refpurpose>
-->
  <refpurpose>現在のトランザクションを中断します。</refpurpose>
 </refnamediv>

 <refsynopsisdiv>
<synopsis>
void SPI_rollback(void)
</synopsis>

<synopsis>
void SPI_rollback_and_chain(void)
</synopsis>
 </refsynopsisdiv>

 <refsect1>
<!--
  <title>Description</title>
-->
  <title>説明</title>

  <para>
<!--
   <function>SPI_rollback</function> rolls back the current transaction.  It
   is approximately equivalent to running the SQL
   command <command>ROLLBACK</command>.  After a transaction is rolled back, a
   new transaction has to be started
   using <function>SPI_start_transaction</function> before further database
   actions can be executed.
-->
<function>SPI_rollback</function>は現在のトランザクションをロールバックします。
これはSQLコマンドの<command>ROLLBACK</command>を実行することと概ね同等です。
トランザクションをロールバックした後、続くデータベース操作を実行する前に<function>SPI_start_transaction</function>を使用して新たなトランザクションを開始しなければなりません。
  </para>
  <para>
<!--
   <function>SPI_rollback_and_chain</function> is the same, but a new
   transaction is immediately started with the same transaction
   characteristics as the just finished one, like with the SQL command
   <command>ROLLBACK AND CHAIN</command>.
-->
<function>SPI_rollback_and_chain</function>は同じですが、新しいトランザクションは、SQLコマンド<command>ROLLBACK AND CHAIN</command>と同じように、直前に完了したものと同じトランザクションの特性で即時に開始されます。
  </para>

  <para>
<!--
   These functions can only be executed if the SPI connection has been set as
   nonatomic in the call to <function>SPI_connect_ext</function>.
-->
これらの関数はSPI接続が<function>SPI_connect_ext</function>の呼び出しで非原子的と設定されている場合のみ、実行できます。
  </para>
 </refsect1>
</refentry>

<!-- *********************************************** -->

<refentry id="spi-spi-start-transaction">
 <indexterm><primary>SPI_start_transaction</primary></indexterm>

 <refmeta>
  <refentrytitle>SPI_start_transaction</refentrytitle>
  <manvolnum>3</manvolnum>
 </refmeta>

 <refnamediv>
  <refname>SPI_start_transaction</refname>
<!--
  <refpurpose>start a new transaction</refpurpose>
-->
  <refpurpose>新たなトランザクションを開始します</refpurpose>
 </refnamediv>

 <refsynopsisdiv>
<synopsis>
void SPI_start_transaction(void)
</synopsis>
 </refsynopsisdiv>

 <refsect1>
<!--
  <title>Description</title>
-->
  <title>説明</title>

  <para>
<!--
   <function>SPI_start_transaction</function> starts a new transaction.  It
   can only be called after <function>SPI_commit</function>
   or <function>SPI_rollback</function>, as there is no transaction active at
   that point.  Normally, when an SPI-using procedure is called, there is already a
   transaction active, so attempting to start another one before closing out
   the current one will result in an error.
-->
<function>SPI_start_transaction</function>は新たなトランザクションを開始します。
そこがトランザクション内では無いように、<function>SPI_commit</function>または<function>SPI_rollback</function>の後でのみ呼び出しできます。
通常は、何らかSPIを使ったプロシージャが呼ばれたとき、トランザクションは既に開始済みです。そのため、現在のトランザクションを閉じる前に別のトランザクションを開始しようとするとエラーになります。
  </para>

  <para>
<!--
   This function can only be executed if the SPI connection has been set as
   nonatomic in the call to <function>SPI_connect_ext</function>.
-->
この関数はSPI接続が<function>SPI_connect_ext</function>の呼び出しで非原子的と設定されている場合のみ、実行できます。
  </para>
 </refsect1>
</refentry>

 </sect1>

 <sect1 id="spi-visibility">
<!--
  <title>Visibility of Data Changes</title>
-->
  <title>データ変更の可視性</title>

  <para>
<!--
   The following rules govern the visibility of data changes in
   functions that use SPI (or any other C function):
-->
SPI（や他の任意のC関数）を使用する関数内のデータの可視性は、以下の規則に従います。

   <itemizedlist>
    <listitem>
     <para>
<!--
      During the execution of an SQL command, any data changes made by
      the command are invisible to the command itself.  For
      example, in:
-->
SQLコマンドの実行中、そのコマンドで行われたデータ変更はそのコマンドからは不可視です。
例えば、
<programlisting>
INSERT INTO a SELECT * FROM a;
</programlisting>
<!--
      the inserted rows are invisible to the <command>SELECT</command>
      part.
-->
では、挿入された行は<command>SELECT</command>部からは不可視です。
     </para>
    </listitem>

    <listitem>
     <para>
<!--
      Changes made by a command C are visible to all commands that are
      started after C, no matter whether they are started inside C
      (during the execution of C) or after C is done.
-->
コマンドCで行われた変更は、Cの後に開始された全てのコマンドからは可視です。
Cの内側（処理中）に開始したかCの処理後に開始したかは関係ありません。
     </para>
    </listitem>

    <listitem>
     <para>
<!--
      Commands executed via SPI inside a function called by an SQL command
      (either an ordinary function or a trigger) follow one or the
      other of the above rules depending on the read/write flag passed
      to SPI.  Commands executed in read-only mode follow the first
      rule: they cannot see changes of the calling command.  Commands executed
      in read-write mode follow the second rule: they can see all changes made
      so far.
-->
SQLコマンドによって呼び出される関数（普通の関数やトリガ関数）の内側で、SPIを使用して実行されるコマンドは、SPIに渡される読み書きフラグに応じて上の規則のいくつかに従います。
読み取りのみモードで実行されるコマンドは、呼び出し中のコマンドの変更は不可視であるという最初の規則に従います。
読み書きモードで実行されるコマンドは、今までに行われた変更はすべて可視であるという2番目の規則に従います。
     </para>
    </listitem>

    <listitem>
     <para>
<!--
      All standard procedural languages set the SPI read-write mode
      depending on the volatility attribute of the function.  Commands of
      <literal>STABLE</literal> and <literal>IMMUTABLE</literal> functions are done in
      read-only mode, while commands of <literal>VOLATILE</literal> functions are
      done in read-write mode.  While authors of C functions are able to
      violate this convention, it's unlikely to be a good idea to do so.
-->
標準の手続き言語は全て、関数の変動属性に応じてSPI読み書きモードを設定します。
<literal>STABLE</literal>および<literal>IMMUTABLE</literal>関数のコマンドは、読み取りのみモードで行われ、<literal>VOLATILE</literal>関数のコマンドは読み書きモードで行われます。
C言語関数の作者はこの規約を無視することができますが、それはほとんどの場合勧められません。
     </para>
    </listitem>
   </itemizedlist>
  </para>

  <para>
<!--
   The next section contains an example that illustrates the
   application of these rules.
-->
次節には、これら規則の適用についてを示す例があります。
  </para>
 </sect1>

 <sect1 id="spi-examples">
<!--
  <title>Examples</title>
-->
  <title>例</title>

  <para>
<!--
   This section contains a very simple example of SPI usage. The
   C function <function>execq</function> takes an SQL command as its
   first argument and a row count as its second, executes the command
   using <function>SPI_exec</function> and returns the number of rows
   that were processed by the command.  You can find more complex
   examples for SPI in the source tree in
   <filename>src/test/regress/regress.c</filename> and in the
   <xref linkend="contrib-spi"/> module.
-->
本節には、SPIを使用する非常に簡単な例があります。
C関数<function>execq</function>は1つ目の引数としてSQLコマンドを、2つ目の引数として行数を取り、<function>SPI_exec</function>コマンドを実行し、そのコマンドで処理された行数を返します。
SPIのより複雑な例はソースツリー内の<filename>src/test/regress/regress.c</filename>と<xref linkend="contrib-spi"/>モジュールにあります。
  </para>

<programlisting>
#include "postgres.h"

#include "executor/spi.h"
#include "utils/builtins.h"

PG_MODULE_MAGIC;

PG_FUNCTION_INFO_V1(execq);

Datum
execq(PG_FUNCTION_ARGS)
{
    char *command;
    int cnt;
    int ret;
    uint64 proc;

<!--
    /* Convert given text object to a C string */
-->
    /* 与えられたテキストオブジェクトをC文字列に変換 */
    command = text_to_cstring(PG_GETARG_TEXT_PP(0));
    cnt = PG_GETARG_INT32(1);

    SPI_connect();

    ret = SPI_exec(command, cnt);

    proc = SPI_processed;

    /*
<!--
     * If some rows were fetched, print them via elog(INFO).
-->
     * 何らかの行が取り出された場合は、行をelog(INFO)を使用して表示
     */
    if (ret &gt; 0 &amp;&amp; SPI_tuptable != NULL)
    {
        SPITupleTable *tuptable = SPI_tuptable;
        TupleDesc tupdesc = tuptable-&gt;tupdesc;
        char buf[8192];
        uint64 j;

        for (j = 0; j &lt; tuptable-&gt;numvals; j++)
        {
            HeapTuple tuple = tuptable-&gt;vals[j];
            int i;

            for (i = 1, buf[0] = 0; i &lt;= tupdesc-&gt;natts; i++)
                snprintf(buf + strlen(buf), sizeof(buf) - strlen(buf), " %s%s",
                        SPI_getvalue(tuple, tupdesc, i),
                        (i == tupdesc-&gt;natts) ? " " : " |");
            elog(INFO, "EXECQ: %s", buf);
        }
    }

    SPI_finish();
    pfree(command);

    PG_RETURN_INT64(proc);
}
</programlisting>

  <para>
<!--
   This is how you declare the function after having compiled it into
   a shared library (details are in <xref linkend="dfunc"/>.):
-->
以下は、コンパイルし共有ライブラリ（<xref linkend="dfunc"/>を参照）を作成した後で、関数を宣言する方法です。

<programlisting>
CREATE FUNCTION execq(text, integer) RETURNS int8
    AS '<replaceable>filename</replaceable>'
    LANGUAGE C STRICT;
</programlisting>
  </para>

  <para>
<!--
   Here is a sample session:
-->
以下はセッションの例です。

<programlisting>
=&gt; SELECT execq('CREATE TABLE a (x integer)', 0);
 execq
-------
     0
(1 row)

=&gt; INSERT INTO a VALUES (execq('INSERT INTO a VALUES (0)', 0));
INSERT 0 1
=&gt; SELECT execq('SELECT * FROM a', 0);
<!--
INFO:  EXECQ:  0    &#045;&#045; inserted by execq
INFO:  EXECQ:  1    &#045;&#045; returned by execq and inserted by upper INSERT
-->
INFO:  EXECQ:  0    -- execqによって挿入された
INFO:  EXECQ:  1    -- execqによって返され、上位のINSERTによって挿入された

 execq
-------
     2
(1 row)

=&gt; SELECT execq('INSERT INTO a SELECT x + 2 FROM a', 1);
 execq
-------
     1
(1 row)

=&gt; SELECT execq('SELECT * FROM a', 10);
INFO:  EXECQ:  0
INFO:  EXECQ:  1
<!--
INFO:  EXECQ:  2    &#045;&#045; 0 + 2, only one row inserted - as specified
-->
INFO:  EXECQ:  2    -- 指定された、0 + 2という1つの行のみが挿入された

 execq
-------
<!--
     3              &#045;&#045; 10 is the max value only, 3 is the real number of rows
-->
     3              -- 10は最大値を示すのみで、3が実際の行数です。
(1 row)

=&gt; DELETE FROM a;
DELETE 3
=&gt; INSERT INTO a VALUES (execq('SELECT * FROM a', 0) + 1);
INSERT 0 1
=&gt; SELECT * FROM a;
 x
---
<!--
 1                  &#045;&#045; no rows in a (0) + 1
-->
 1                  -- aテーブルに行がない(0) + 1
(1 row)

=&gt; INSERT INTO a VALUES (execq('SELECT * FROM a', 0) + 1);
INFO:  EXECQ:  1
INSERT 0 1
=&gt; SELECT * FROM a;
 x
---
 1
<!--
 2                  &#045;&#045; there was one row in a + 1
-->
 2                  -- aテーブルに1行あり + 1
(2 rows)

<!--
&#045;&#045; This demonstrates the data changes visibility rule:
-->
--   これはデータ変更に関する可視性規則を説明します。

=&gt; INSERT INTO a SELECT execq('SELECT * FROM a', 0) * x FROM a;
INFO:  EXECQ:  1
INFO:  EXECQ:  2
INFO:  EXECQ:  1
INFO:  EXECQ:  2
INFO:  EXECQ:  2
INSERT 0 2
=&gt; SELECT * FROM a;
 x
---
 1
 2
<!--
 2                  &#045;&#045; 2 rows * 1 (x in first row)
 6                  &#045;&#045; 3 rows (2 + 1 just inserted) * 2 (x in second row)
(4 rows)               ^^^^^^
                       rows visible to execq() in different invocations
-->
 2                  -- 2 行 * 1 （xは最初の行）
 6                  -- 3 行 （2 + 挿入された 1） * 2 （2行目のx）
(4 rows)               ^^^^^^
                       別の呼び出しで execq()で可視な行
</programlisting>
  </para>
 </sect1>
</chapter><|MERGE_RESOLUTION|>--- conflicted
+++ resolved
@@ -467,7 +467,6 @@
 <programlisting>
 typedef struct SPITupleTable
 {
-<<<<<<< HEAD
     /* Public members */
     TupleDesc   tupdesc;        /* tuple descriptor */
     HeapTuple  *vals;           /* array of tuples */
@@ -490,34 +489,6 @@
    in <varname>SPI_processed</varname>).
    <structfield>tupdesc</structfield> is a row descriptor which you can pass to
    SPI functions dealing with rows.
-=======
-<!--
-    MemoryContext tuptabcxt;    /* memory context of result table */
-    uint64      alloced;        /* number of alloced vals */
-    uint64      free;           /* number of free vals */
-    TupleDesc   tupdesc;        /* row descriptor */
-    HeapTuple  *vals;           /* rows */
--->
-    MemoryContext tuptabcxt;    /* 結果テーブルのメモリコンテキスト */
-    uint64      alloced;        /* 割り当て済みのvalsの数 */
-    uint64      free;           /* 解放されたvalsの数 */
-    TupleDesc   tupdesc;        /* 行記述子 */
-    HeapTuple  *vals;           /* 行 */
-} SPITupleTable;
-</programlisting>
-<!--
-   <structfield>vals</structfield> is an array of pointers to rows.  (The number
-   of valid entries is given by <varname>SPI_processed</varname>.)
-   <structfield>tupdesc</structfield> is a row descriptor which you can pass to
-   SPI functions dealing with rows.  <structfield>tuptabcxt</structfield>,
-   <structfield>alloced</structfield>, and <structfield>free</structfield> are internal
-   fields not intended for use by SPI callers.
--->
-<structfield>vals</structfield>が行へのポインタの配列です
-（有効な項目数は<varname>SPI_processed</varname>で判明します）。
-<structfield>tupdesc</structfield>は行を扱うSPI関数に渡すことができる行記述子です。
-<structfield>tuptabcxt</structfield>、<structfield>alloced</structfield>、<structfield>free</structfield>はSPI呼び出し元での使用を意図していない内部的なフィールドです。
->>>>>>> 184958ef
   </para>
 
   <para>

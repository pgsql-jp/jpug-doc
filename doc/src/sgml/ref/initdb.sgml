--- conflicted
+++ resolved
@@ -378,34 +378,26 @@
       <term><option>--data-checksums</option></term>
       <listitem>
        <para>
-<<<<<<< HEAD
-<!--
-        Use checksums on data pages to help detect corruption by the
-        I/O system that would otherwise be silent. Enabling checksums
-        may incur a noticeable performance penalty. If set, checksums
-=======
+<!--
         Use checksums on data pages to help detect corruption by the I/O
         system that would otherwise be silent.  This is enabled by default;
         use <xref linkend="app-initdb-no-data-checksums"/> to disable
         checksums.
-       </para>
-
-       <para>
+-->
+《機械翻訳》«Use checksums on data pages to help detect corruption by the I/O system that would otherwise be silent. This is enabled by default; use <xref linkend="app-initdb-no-data-checksums"/> to disable checksums.»
+       </para>
+
+       <para>
+<!--
         Enabling checksums
         might incur a small performance penalty. If set, checksums
->>>>>>> 3d6a8289
         are calculated for all objects, in all databases. All checksum
         failures will be reported in the
+-->
+《機械翻訳》«Enabling checksums might incur a small performance penalty. If set, checksums are calculated for all objects, in all databases. All checksum failures will be reported in the»
         <link linkend="monitoring-pg-stat-database-view">
         <structname>pg_stat_database</structname></link> view.
         See <xref linkend="checksums" /> for details.
--->
-I/Oシステムによる破損検知を補助するために、データページにおいてチェックサムを使用します。
-これがないと警告もされません。
-チェックサムを有効にすると、認知できる程度の性能低下が発生する可能性があります。
-設定した場合、すべてのデータベースにおいて、すべてのオブジェクトに対してチェックサムが計算されます。
-チェックサムの失敗はすべて<link linkend="monitoring-pg-stat-database-view"><structname>pg_stat_database</structname></link>ビューで報告されます。
-詳細については<xref linkend="checksums" />を参照してください。
        </para>
       </listitem>
      </varlistentry>
@@ -425,20 +417,14 @@
 ロケールサポートについては<xref linkend="locale"/>で説明します。
        </para>
        <para>
-<<<<<<< HEAD
 <!--
         If <option>&#45;-locale-provider</option> is <literal>builtin</literal>,
         <option>&#45;-locale</option> or <option>&#45;-builtin-locale</option> must be
-        specified and set to <literal>C</literal> or
-        <literal>C.UTF-8</literal>.
--->
-<option>--locale-provider</option>が<literal>builtin</literal>の場合、<option>--locale</option>または<option>--builtin-locale</option>を指定し、<literal>C</literal>または<literal>C.UTF-8</literal>に設定する必要があります。
-=======
-        If <option>--locale-provider</option> is <literal>builtin</literal>,
-        <option>--locale</option> or <option>--builtin-locale</option> must be
         specified and set to <literal>C</literal>, <literal>C.UTF-8</literal>
         or <literal>PG_UNICODE_FAST</literal>.
->>>>>>> 3d6a8289
+-->
+《マッチ度[73.790323]》<option>--locale-provider</option>が<literal>builtin</literal>の場合、<option>--locale</option>または<option>--builtin-locale</option>を指定し、<literal>C</literal>または<literal>C.UTF-8</literal>に設定する必要があります。
+《機械翻訳》«If <option>--locale-provider</option> is <literal>builtin</literal>, <option>--locale</option> or <option>--builtin-locale</option> must be specified and set to <literal>C</literal>, <literal>C.UTF-8</literal> or <literal>PG_UNICODE_FAST</literal>.»
        </para>
       </listitem>
      </varlistentry>
@@ -510,7 +496,10 @@
       <term><option>--no-data-checksums</option></term>
       <listitem>
        <para>
+<!--
         Do not enable data checksums.
+-->
+《機械翻訳》«Do not enable data checksums.»
        </para>
       </listitem>
      </varlistentry>
@@ -751,6 +740,7 @@
       <term><option>--no-sync-data-files</option></term>
       <listitem>
        <para>
+<!--
         By default, <command>initdb</command> safely writes all database files
         to disk.  This option instructs <command>initdb</command> to skip
         synchronizing all files in the individual database directories, the
@@ -758,18 +748,26 @@
         everything in the <filename>base</filename> subdirectory and any other
         tablespace directories.  Other files, such as those in
         <literal>pg_wal</literal> and <literal>pg_xact</literal>, will still be
-        synchronized unless the <option>--no-sync</option> option is also
+        synchronized unless the <option>&#45;-no-sync</option> option is also
         specified.
-       </para>
-       <para>
-        Note that if <option>--no-sync-data-files</option> is used in
-        conjunction with <option>--sync-method=syncfs</option>, some or all of
+-->
+《機械翻訳》«By default, <command>initdb</command> safely writes all database files to disk. This option instructs <command>initdb</command> to skip synchronizing all files in the individual database directories, the database directories themselves, and the tablespace directories, i.e., everything in the <filename>base</filename> subdirectory and any other tablespace directories. Other files, such as those in <literal>pg_wal</literal> and <literal>pg_xact</literal>, will still be synchronized unless the <option>--no-sync</option> option is also specified.»
+       </para>
+       <para>
+<!--
+        Note that if <option>&#45;-no-sync-data-files</option> is used in
+        conjunction with <option>&#45;-sync-method=syncfs</option>, some or all of
         the aforementioned files and directories will be synchronized because
         <literal>syncfs</literal> processes entire file systems.
-       </para>
-       <para>
+-->
+《機械翻訳》«Note that if <option>--no-sync-data-files</option> is used in conjunction with <option>--sync-method=syncfs</option>, some or all of the aforementioned files and directories will be synchronized because <literal>syncfs</literal> processes entire file systems.»
+       </para>
+       <para>
+<!--
         This option is primarily intended for internal use by tools that
         separately ensure the skipped files are synchronized to disk.
+-->
+《機械翻訳》«This option is primarily intended for internal use by tools that separately ensure the skipped files are synchronized to disk.»
        </para>
       </listitem>
      </varlistentry>

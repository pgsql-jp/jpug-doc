<!-- doc/src/sgml/sepgsql.sgml -->

<sect1 id="sepgsql" xreflabel="sepgsql">
<!--
 <title>sepgsql &mdash;
   SELinux-, label-based mandatory access control (MAC) security module</title>
-->
 <title>sepgsql &mdash; SELinuxベースでラベルベースの強制アクセス制御（MAC）セキュリティモジュール</title>

 <indexterm zone="sepgsql">
  <primary>sepgsql</primary>
 </indexterm>

 <para>
<!--
  <filename>sepgsql</filename> is a loadable module that supports label-based
  mandatory access control (MAC) based on <productname>SELinux</productname> security
  policy.
-->
<filename>sepgsql</filename>は、<productname>SELinux</productname>のセキュリティポリシーに基づいた、ラベルベースの強制アクセス制御（MAC; Mandatory Access Control）機能を提供するモジュールです。
 </para>

 <warning>
   <para>
<!--
     The current implementation has significant limitations, and does not
     enforce mandatory access control for all actions.  See
     <xref linkend="sepgsql-limitations"/>.
-->
現在の実装にはいくつかの重要な制限事項があり、そのため、全ての操作に対して強制アクセス制御を適用するわけではありません。
詳細は <xref linkend="sepgsql-limitations"/> をご覧ください。
   </para>
 </warning>

 <sect2 id="sepgsql-overview">
<!--
  <title>Overview</title>
-->
  <title>概要</title>

  <para>
<!--
   This module integrates with <productname>SELinux</productname> to provide an
   additional layer of security checking above and beyond what is normally
   provided by <productname>PostgreSQL</productname>.  From the perspective of
   <productname>SELinux</productname>, this module allows
   <productname>PostgreSQL</productname> to function as a user-space object
   manager.  Each table or function access initiated by a DML query will be
   checked against the system security policy.  This check is in addition to
   the usual SQL permissions checking performed by
   <productname>PostgreSQL</productname>.
-->
このモジュールは、<productname>PostgreSQL</productname>が標準で提供しているものに加えて、<productname>SELinux</productname>と統合されたアクセス制御のレイヤを追加します。
<productname>SELinux</productname>の視点からは、このモジュールが<productname>PostgreSQL</productname>をユーザ空間オブジェクトマネージャとして機能することを可能にします。
すなわち、DMLクエリによる個々のテーブルや関数へのアクセスは、オペレーティングシステムのセキュリティポリシーによってチェックされます。
このチェックは、<productname>PostgreSQL</productname>による通常のSQLパーミッションチェックに対して追加的に実施されます。
  </para>

  <para>
<!--
   <productname>SELinux</productname> access control decisions are made using
   security labels, which are represented by strings such as
   <literal>system_u:object_r:sepgsql_table_t:s0</literal>.  Each access control
   decision involves two labels: the label of the subject attempting to
   perform the action, and the label of the object on which the operation is
   to be performed.  Since these labels can be applied to any sort of object,
   access control decisions for objects stored within the database can be
   (and, with this module, are) subjected to the same general criteria used
   for objects of any other type, such as files.  This design is intended to
   allow a centralized security policy to protect information assets
   independent of the particulars of how those assets are stored.
-->
<productname>SELinux</productname>におけるアクセス制御の意思決定は、<literal>system_u:object_r:sepgsql_table_t:s0</literal>のような書式を持ったセキュリティラベルと呼ばれる文字列を用いて行われます。
個々のアクセス制御の意思決定には、２種類のラベルが利用されます。
すなわち、ある操作を行おうとする主体（サブジェクト）のラベルと、その操作の対象となるオブジェクトのラベルです。
これらのラベルはあらゆる種類のオブジェクトに対して適用されるため、（このモジュールを用いる事で）データベースに格納されたオブジェクトに対するアクセス制御は、他の一般的なオブジェクト、例えばファイルに対するものと同一の基準に従って意思決定される事になります。
このデザインは、情報資産を格納する方法とは独立に、一元管理されたセキュリティポリシーによって情報資産を保護することを意図しています。
  </para>

  <para>
<!--
   The <link linkend="sql-security-label"><command>SECURITY LABEL</command></link> statement allows assignment of
   a security label to a database object.
-->
<link linkend="sql-security-label"><command>SECURITY LABEL</command></link>を用いてデータベースオブジェクトにセキュリティラベルを設定することができます。
  </para>

 </sect2>
 <sect2 id="sepgsql-installation">
<!--
  <title>Installation</title>
-->
  <title>インストール</title>

  <para>
<!--
    <filename>sepgsql</filename> can only be used on <productname>Linux</productname>
    2.6.28 or higher with <productname>SELinux</productname> enabled.
    It is not available on any other platform.  You will also need
    <productname>libselinux</productname> 2.1.10 or higher and
    <productname>selinux-policy</productname> 3.9.13 or higher (although some
    distributions may backport the necessary rules into older policy
    versions).
-->
<filename>sepgsql</filename>は<productname>SELinux</productname>が有効な<productname>Linux</productname>カーネル 2.6.28 以上で動作します。
その他のプラットフォーム上では利用する事はできません。
加えて、（ディストリビューションによっては、必要なルールを古いバージョンのポリシーにバックポートしている可能性がありますが）<productname>libselinux</productname> 2.1.10以上、<productname>selinux-policy</productname> 3.9.13以上が必要です。
  </para>

  <para>
<!--
   The <command>sestatus</command> command allows you to check the status of
   <productname>SELinux</productname>.  A typical display is:
-->
<command>sestatus</command>コマンドを用いて<productname>SELinux</productname>の状態を確認することができます。典型的な出力例は以下の通りです。
<screen>
$ sestatus
SELinux status:                 enabled
SELinuxfs mount:                /selinux
Current mode:                   enforcing
Mode from config file:          enforcing
Policy version:                 24
Policy from config file:        targeted
</screen>
<!--
   If <productname>SELinux</productname> is disabled or not installed, you must set
   that product up first before installing this module.
-->
<productname>SELinux</productname>が無効化されている、あるいはインストールされていない場合、このモジュールのインストールの前に、<productname>SELinux</productname>のセットアップを行わねばなりません。
  </para>

  <para>
<<<<<<< HEAD
   To build this module specify <xref
   linkend="configure-option-with-sepgsql"/> (when using <link
   linkend="install-make">make and autoconf</link> ) or <xref
   linkend="configure-with-sepgsql-meson"/> (when using <link
   linkend="install-meson">meson</link>).

   Be sure that the <filename>libselinux-devel</filename> RPM is installed at
   build time.
=======
<!--
   To build this module, include the option <literal>&#45;-with-selinux</literal> in
   your PostgreSQL <literal>configure</literal> command.  Be sure that the
   <filename>libselinux-devel</filename> RPM is installed at build time.
-->
このモジュールをビルドするには、PostgreSQLの<literal>configure</literal>コマンドに<literal>--with-selinux</literal>オプションを追加してください。
これは、ビルド時に<filename>libselinux-devel</filename>パッケージがインストールされている事を確認します。
>>>>>>> 32de6336
  </para>

  <para>
<!--
   To use this module, you must include <literal>sepgsql</literal>
   in the <xref linkend="guc-shared-preload-libraries"/> parameter in
   <filename>postgresql.conf</filename>.  The module will not function correctly
   if loaded in any other manner.  Once the module is loaded, you
   should execute <filename>sepgsql.sql</filename> in each database.
   This will install functions needed for security label management, and
   assign initial security labels.
-->
このモジュールを利用するには、<filename>postgresql.conf</filename>の<xref linkend="guc-shared-preload-libraries"/>パラメータに <literal>sepgsql</literal>を含める必要があります。これ以外の方法でロードされた場合、このモジュールは正しく機能しません。
このモジュールのロード後、各データベースに対して<filename>sepgsql.sql</filename>を実行し、セキュリティラベル管理のための関数のインストールや、初期セキュリティラベルの設定を行うべきです。
  </para>

  <para>
<!--
   Here is an example showing how to initialize a fresh database cluster
   with <filename>sepgsql</filename> functions and security labels installed.
   Adjust the paths shown as appropriate for your installation:
-->
以下に<filename>sepgsql</filename>関数およびセキュリティラベルと共にデータベースクラスタを初期化する手順を示します。
インストール先に応じて、適宜パス名を読み替えるようにしてください。
  </para>

<screen>
$ export PGDATA=/path/to/data/directory
$ initdb
$ vi $PGDATA/postgresql.conf
<!--
  change
-->
  この行を
    #shared_preload_libraries = ''                # (change requires restart)
<!--
  to
-->
  以下に変更
    shared_preload_libraries = 'sepgsql'          # (change requires restart)
$ for DBNAME in template0 template1 postgres; do
    postgres --single -F -c exit_on_error=true $DBNAME \
      &lt;/usr/local/pgsql/share/contrib/sepgsql.sql &gt;/dev/null
  done
</screen>

  <para>
<!--
   Please note that you may see some or all of the following notifications
   depending on the particular versions you have of
   <productname>libselinux</productname> and <productname>selinux-policy</productname>:
-->
<productname>libselinux</productname>と<productname>selinux-policy</productname>のバージョンによっては以下のようなメッセージが出力される事があります。
<screen>
/etc/selinux/targeted/contexts/sepgsql_contexts:  line 33 has invalid object type db_blobs
/etc/selinux/targeted/contexts/sepgsql_contexts:  line 36 has invalid object type db_language
/etc/selinux/targeted/contexts/sepgsql_contexts:  line 37 has invalid object type db_language
/etc/selinux/targeted/contexts/sepgsql_contexts:  line 38 has invalid object type db_language
/etc/selinux/targeted/contexts/sepgsql_contexts:  line 39 has invalid object type db_language
/etc/selinux/targeted/contexts/sepgsql_contexts:  line 40 has invalid object type db_language
</screen>
<!--
   These messages are harmless and should be ignored.
-->
これらのメッセージは無害ですので無視してください。
  </para>

  <para>
<!--
   If the installation process completes without error, you can now start the
   server normally.
-->
インストール手順が正常に終了したら、通常通り、サーバを起動することができます。
  </para>
 </sect2>

 <sect2 id="sepgsql-regression">
<!--
  <title>Regression Tests</title>
-->
  <title>リグレッションテスト</title>

  <para>
<!--
   Due to the nature of <productname>SELinux</productname>, running the
   regression tests for <filename>sepgsql</filename> requires several extra
   configuration steps, some of which must be done as root.
   The regression tests will not be run by an ordinary
   <literal>make check</literal> or <literal>make installcheck</literal> command; you must
   set up the configuration and then invoke the test script manually.
   The tests must be run in the <filename>contrib/sepgsql</filename> directory
   of a configured PostgreSQL build tree.  Although they require a build tree,
   the tests are designed to be executed against an installed server,
   that is they are comparable to <literal>make installcheck</literal> not
   <literal>make check</literal>.
-->
<productname>SELinux</productname>の性質上、<filename>sepgsql</filename>のリグレッションテストを実行するには、いくつかの追加的な設定が必要で、そのうちの幾つかは<literal>root</literal>で実行する必要があります。
リグレッションテストは通常の<literal>make check</literal>や<literal>make installcheck</literal>コマンドで実行する事はできません。
必要な設定を行い、テスト用スクリプトを手動で実行する必要があります。
このテストはPostgreSQLビルドツリーの<filename>contrib/sepgsql</filename>ディレクトリで実行する必要があります。
しかしビルドツリーを必要とする一方、このテストはインストールされたサーバに対して実行する必要があります。
これは、<literal>make check</literal>ではなく、<literal>make installcheck</literal>によく似ています。
  </para>

  <para>
<!--
   First, set up <filename>sepgsql</filename> in a working database
   according to the instructions in <xref linkend="sepgsql-installation"/>.
   Note that the current operating system user must be able to connect to the
   database as superuser without password authentication.
-->
最初に、<xref linkend="sepgsql-installation"/>に従って<filename>sepgsql</filename>をデータベースにセットアップします。
使用するOS上のユーザは、認証無しでデータベース特権ユーザとして接続できる必要があることに留意してください。
  </para>

  <para>
<!--
   Second, build and install the policy package for the regression test.
   The <filename>sepgsql-regtest</filename> policy is a special purpose policy package
   which provides a set of rules to be allowed during the regression tests.
   It should be built from the policy source file
   <filename>sepgsql-regtest.te</filename>, which is done using
   <command>make</command> with a Makefile supplied by SELinux.
   You will need to locate the appropriate
   Makefile on your system; the path shown below is only an example.
   (This Makefile is usually supplied by the
   <filename>selinux-policy-devel</filename> or
   <filename>selinux-policy</filename> RPM.)
   Once built, install this policy package using the
   <command>semodule</command> command, which loads supplied policy packages
   into the kernel.  If the package is correctly installed,
   <literal><command>semodule</command> -l</literal> should list <literal>sepgsql-regtest</literal> as an
   available policy package:
-->
次に、リグレッションテスト用のポリシーパッケージのビルドとインストールを行ってください。
<filename>sepgsql-regtest</filename>ポリシーはリグレッションテストの実行に必要な一連のルールを含む特別な目的のポリシーパッケージです。
ポリシーのソースファイルである<filename>sepgsql-regtest.te</filename>から、SELinuxの提供するMakefileを用いて<command>make</command>コマンドでビルドする事ができます。
この時、インストール先システムにおいて、適切な<filename>Makefile</filename>の位置を指定する必要があります。以下の例で示されているパスは一例です。
(このMakefileは通常<filename>selinux-policy-devel</filename>や<filename>selinux-policy</filename>パッケージで提供されています。)
ビルドが完了したら、<command>semodule</command>を用いてこのポリシーパッケージをインストールする事ができます。このコマンドは、指定されたポリシーパッケージをリンクし、カーネル空間にロードする役割を果たします。
インストールが正常終了したら、<literal><command>semodule</command> -l</literal>により有効なパッケージの一覧として<literal>sepgsql-regtest</literal>が表示されるはずです。
  </para>

<screen>
$ cd .../contrib/sepgsql
$ make -f /usr/share/selinux/devel/Makefile
$ sudo semodule -u sepgsql-regtest.pp
$ sudo semodule -l | grep sepgsql
sepgsql-regtest 1.07
</screen>

  <para>
<!--
   Third, turn on <literal>sepgsql_regression_test_mode</literal>.
   For security reasons, the rules in <filename>sepgsql-regtest</filename>
   are not enabled by default;
   the <literal>sepgsql_regression_test_mode</literal> parameter enables
   the rules needed to launch the regression tests.
   It can be turned on using the <command>setsebool</command> command:
-->
次に、<literal>sepgsql_regression_test_mode</literal>を有効化してください。
安全のため、デフォルトでは<filename>sepgsql-regtest</filename>に含まれる全てのルールが有効化されている訳ではありません。
<literal>sepgsql_regression_test_mode</literal>パラメータはリグレッションテストを起動するために必要となる幾つかのルールを有効にします。
<command>setsebool</command>コマンドによって有効化する事ができます。
  </para>

<screen>
$ sudo setsebool sepgsql_regression_test_mode on
$ getsebool sepgsql_regression_test_mode
sepgsql_regression_test_mode --> on
</screen>

  <para>
<!--
   Fourth, verify your shell is operating in the <literal>unconfined_t</literal>
   domain:
-->
次に、シェルが<literal>unconfined_t</literal>ドメインで動作している事を確認して下さい。
  </para>
<screen>
$ id -Z
unconfined_u:unconfined_r:unconfined_t:s0-s0:c0.c1023
</screen>

  <para>
<!--
   See <xref linkend="sepgsql-resources"/> for details on adjusting your
   working domain, if necessary.
-->
利用者の動作ドメインを設定する方法について、必要であれば、詳細は<xref linkend="sepgsql-resources"/>をご覧ください。
  </para>

  <para>
<!--
   Finally, run the regression test script:
-->
最後に、リグレッションテストのスクリプトを実行します。
  </para>
<screen>
$ ./test_sepgsql
</screen>

  <para>
<!--
   This script will attempt to verify that you have done all the configuration
   steps correctly, and then it will run the regression tests for the
   <filename>sepgsql</filename> module.
-->
このスクリプトは全ての設定ステップが正常に行われていることを確認し、その後、<filename>sepgsql</filename>モジュールに対するリグレッションテストを実行します。
  </para>

  <para>
<!--
   After completing the tests, it's recommended you disable
   the <literal>sepgsql_regression_test_mode</literal> parameter:
-->
テストの実行後は<literal>sepgsql_regression_test_mode</literal>パラメータを無効化する事をお勧めします。
  </para>

<screen>
$ sudo setsebool sepgsql_regression_test_mode off
</screen>

  <para>
<!--
   You might prefer to remove the <filename>sepgsql-regtest</filename> policy
   entirely:
-->
<filename>sepgsql-regtest</filename>ポリシーをアンロードする際は、以下のコマンドを実行してください。
  </para>

<screen>
$ sudo semodule -r sepgsql-regtest
</screen>
 </sect2>

 <sect2 id="sepgsql-parameters">
<!--
  <title>GUC Parameters</title>
-->
  <title>GUCパラメータ</title>

  <variablelist>
   <varlistentry id="guc-sepgsql-permissive" xreflabel="sepgsql.permissive">
    <term>
     <varname>sepgsql.permissive</varname> (<type>boolean</type>)
     <indexterm>
      <primary><varname>sepgsql.permissive</varname> configuration parameter</primary>
     </indexterm>
     <indexterm>
      <primary><varname>sepgsql.permissive</varname>設定パラメータ</primary>
     </indexterm>
    </term>
    <listitem>
     <para>
<!--
      This parameter enables <filename>sepgsql</filename> to function
      in permissive mode, regardless of the system setting.
      The default is off.
      This parameter can only be set in the <filename>postgresql.conf</filename>
      file or on the server command line.
-->
このパラメータにより、オペレーティングシステムの設定に関わらず、<filename>sepgsql</filename>をパーミッシブモードで動作させる事ができます。
デフォルトの設定値はoffです。
<filename>postgresql.conf</filename>内、およびサーバ起動時のコマンドラインでのみ、このパラメータを設定する事ができます。
     </para>

     <para>
<!--
      When this parameter is on, <filename>sepgsql</filename> functions
      in permissive mode, even if SELinux in general is working in enforcing
      mode.  This parameter is primarily useful for testing purposes.
-->
このパラメータがonの場合、たとえSELinuxがエンフォーシングモードで動作していたとしても、<filename>sepgsql</filename>関数はパーミッシブモードで動作します。
このパラメータは主としてテストの目的に有用です。
     </para>
    </listitem>

   </varlistentry>
   <varlistentry id="guc-sepgsql-debug-audit" xreflabel="sepgsql.debug_audit">
    <term>
     <varname>sepgsql.debug_audit</varname> (<type>boolean</type>)
     <indexterm>
      <primary><varname>sepgsql.debug_audit</varname> configuration parameter</primary>
     </indexterm>
     <indexterm>
      <primary><varname>sepgsql.debug_audit</varname>設定パラメータ</primary>
     </indexterm>
    </term>
    <listitem>
     <para>
<!--
      This parameter enables the printing of audit messages regardless of
      the system policy settings.
      The default is off, which means that messages will be printed according
      to the system settings.
-->
このパラメータにより、セキュリティポリシーの設定とは無関係に監査ログを出力する事が可能になります。
デフォルト値はoff（セキュリティポリシーの設定に従う）です。
     </para>

     <para>
<!--
      The security policy of <productname>SELinux</productname> also has rules to
      control whether or not particular accesses are logged.
      By default, access violations are logged, but allowed
      accesses are not.
-->
<productname>SELinux</productname>のセキュリティポリシーには、特定のアクセスを監査ログに記録するか否かを制御するルールも存在します。
デフォルトでは、ポリシーに違反したアクセスを記録し、それ以外はログに記録されません。
     </para>

     <para>
<!--
      This parameter forces all possible logging to be turned on, regardless
      of the system policy.
-->
システムのポリシーとは無関係に、このパラメータは全ての監査ログの出力を強制します。
     </para>
    </listitem>
   </varlistentry>
  </variablelist>
 </sect2>

 <sect2 id="sepgsql-features">
<!--
  <title>Features</title>
-->
  <title>機能</title>
  <sect3 id="sepgsql-features-controlled-obj-classes">
<!--
   <title>Controlled Object Classes</title>
-->
   <title>制御されるオブジェクトの種類</title>
   <para>
<!--
    The security model of <productname>SELinux</productname> describes all the access
    control rules as relationships between a subject entity (typically,
    a client of the database) and an object entity (such as a database
    object), each of which is
    identified by a security label.  If access to an unlabeled object is
    attempted, the object is treated as if it were assigned the label
    <literal>unlabeled_t</literal>.
-->
<productname>SELinux</productname>のセキュリティモデルでは、全てのアクセス制御ルールは動作主体（サブジェクト; 典型的にはデータベースクライアント）と対象オブジェクト間の関係として記述し、これらはセキュリティラベルによって識別されます。
ラベル付けされていないオブジェクトに対するアクセスが発生した場合、そのオブジェクトはあたかも<literal>unlabeled_t</literal>タイプが割り当てられているかのように振舞います。
   </para>

   <para>
<!--
    Currently, <filename>sepgsql</filename> allows security labels to be
    assigned to schemas, tables, columns, sequences, views, and functions.
    When <filename>sepgsql</filename> is in use, security labels are
    automatically assigned to supported database objects at creation time.
    This label is called a default security label, and is decided according
    to the system security policy, which takes as input the creator's label,
    the label assigned to the new object's parent object and optionally name
    of the constructed object.
-->
現在の<filename>sepgsql</filename>では、スキーマ、テーブル、カラム、シーケンス、ビューおよび関数に対するラベル付けがサポートされています。
<filename>sepgsql</filename>の利用時には、これらのデータベースオブジェクトに対して、その生成時に自動的にセキュリティラベルが割り当てられます。
このラベルはデフォルトセキュリティラベルと呼ばれ、作成者のラベル、親関係にあたるオブジェクトのラベル、そして場合によっては作成されたオブジェクトの名前に基づいて、システムのセキュリティポリシーが決定します。
   </para>

   <para>
<!--
    A new database object basically inherits the security label of the parent
    object, except when the security policy has special rules known as
    type-transition rules, in which case a different label may be applied.
    For schemas, the parent object is the current database; for tables,
    sequences, views, and functions, it is the containing schema; for columns,
    it is the containing table.
-->
新しいデータベースオブジェクトのラベルは、タイプ遷移と呼ばれる異なったラベルを設定するための特別なルールがセキュリティポリシーに設定されている場合を除き、親関係にあるオブジェクトのラベルを引き継ぎます。
スキーマの親オブジェクトはデータベースであり、テーブル、シーケンス、ビュー、および関数はその属するスキーマが、カラムはその属するテーブルが親オブジェクトという事になります。
   </para>
  </sect3>

  <sect3 id="sepgsql-features-dml-permissions">
<!--
   <title>DML Permissions</title>
-->
   <title>DMLパーミッション</title>

   <para>
<!--
    For tables, <literal>db_table:select</literal>, <literal>db_table:insert</literal>,
    <literal>db_table:update</literal> or <literal>db_table:delete</literal> are
    checked for all the referenced target tables depending on the kind of
    statement; in addition, <literal>db_table:select</literal> is also checked for
    all the tables that contain columns referenced in the
    <literal>WHERE</literal> or <literal>RETURNING</literal> clause, as a data source
    for <literal>UPDATE</literal>, and so on.
-->
テーブルに対しては、構文の種類に応じて<literal>db_table:select</literal>、<literal>db_table:insert</literal>、<literal>db_table:update</literal>あるいは<literal>db_table:delete</literal>権限が全ての被参照テーブルに対してチェックされます。
加えて、<literal>WHERE</literal>句や<literal>RETURNING</literal>句で参照されるカラム、又は<literal>UPDATE</literal>の際のデータ元として利用されるカラムの属するテーブルに対して<literal>db_table:select</literal>権限もチェックされます。
   </para>

   <para>
<!--
    Column-level permissions will also be checked for each referenced column.
    <literal>db_column:select</literal> is checked on not only the columns being
    read using <literal>SELECT</literal>, but those being referenced in other DML
    statements; <literal>db_column:update</literal> or <literal>db_column:insert</literal>
    will also be checked for columns being modified by <literal>UPDATE</literal> or
    <literal>INSERT</literal>.
-->
参照された全てのカラムに対して列レベルの権限チェックが行われます。
<literal>SELECT</literal>構文で読み出されるカラムに対してだけでなく、他のDML構文で参照されているカラムに対しても<literal>db_column:select</literal>権限がチェックされます。
また、<literal>UPDATE</literal>や<literal>INSERT</literal>によって操作の対象となっているカラムに対しても、<literal>db_column:update</literal>や<literal>db_column:insert</literal>権限がそれぞれチェックされます。
   </para>

   <para>
<!--
   For example, consider:
-->
以下の例を見てください
<synopsis>
UPDATE t1 SET x = 2, y = func1(y) WHERE z = 100;
</synopsis>

<!--
    Here, <literal>db_column:update</literal> will be checked for
    <literal>t1.x</literal>, since it is being updated,
    <literal>db_column:{select update}</literal> will be checked for
    <literal>t1.y</literal>, since it is both updated and referenced, and
    <literal>db_column:select</literal> will be checked for <literal>t1.z</literal>, since
    it is only referenced.
    <literal>db_table:{select update}</literal> will also be checked
    at the table level.
-->
ここでは、更新される<literal>t1.x</literal>に対して<literal>db_column:update</literal>権限が、更新と同時に参照される<literal>t1.y</literal>に対しては<literal>db_column:{select update}</literal>権限が、そして参照されるだけの<literal>t1.z</literal>には<literal>db_column:select</literal>権限がチェックされます。
また、テーブルレベルでは<literal>db_table:{select update}</literal>権限がチェックされます。
   </para>

   <para>
<!--
    For sequences, <literal>db_sequence:get_value</literal> is checked when we
    reference a sequence object using <literal>SELECT</literal>; however, note that we
    do not currently check permissions on execution of corresponding functions
    such as <literal>lastval()</literal>.
-->
<literal>SELECT</literal>構文を用いてシーケンスを参照する場合、<literal>db_sequence:get_value</literal>がチェックされます。
しかし、現在のところ<literal>lastval()</literal>など関連する関数の実行時にはパーミッションチェックを行わない事に留意してください。
   </para>

   <para>
<!--
    For views, <literal>db_view:expand</literal> will be checked, then any other
    required permissions will be checked on the objects being
    expanded from the view, individually.
-->
ビューに対しては<literal>db_view:expand</literal>権限がチェックされ、次いで、ビューから展開されたオブジェクトに対するパーミッションが個別にチェックされます。
   </para>

   <para>
<!--
    For functions, <literal>db_procedure:{execute}</literal> will be checked when
    user tries to execute a function as a part of query, or using fast-path
    invocation. If this function is a trusted procedure, it also checks
    <literal>db_procedure:{entrypoint}</literal> permission to check whether it
    can perform as entry point of trusted procedure.
-->
利用者がクエリの一部として、あるいは近道インタフェースを用いた呼び出しによって関数を実行しようとするとき、<literal>db_procedure:{execute}</literal>権限がチェックされます。
関数がトラステッドプロシージャである場合、関数がトラステッドプロシージャのエントリポイントとして振る舞う事ができるかどうかを検査するために<literal>db_procedure:{entrypoint}</literal>権限がチェックされます。
   </para>

   <para>
<!--
    In order to access any schema object, <literal>db_schema:search</literal>
    permission is required on the containing schema.  When an object is
    referenced without schema qualification, schemas on which this
    permission is not present will not be searched (just as if the user did
    not have <literal>USAGE</literal> privilege on the schema).  If an explicit schema
    qualification is present, an error will occur if the user does not have
    the requisite permission on the named schema.
-->
あらゆるスキーマオブジェクトにアクセスするためには、それらを含むスキーマに対する<literal>db_schema:search</literal>権限が必要です。
あるスキーマオブジェクトがスキーマ修飾無しに参照された場合、この権限を与えられていないスキーマは探索されません（あたかも利用者がスキーマに対する<literal>USAGE</literal>権限を有していないかのように振る舞います）。
明示的なスキーマ修飾があり、このスキーマに対して利用者が要求された権限を有していない場合、エラーが発生します。
   </para>

   <para>
<!--
    The client must be allowed to access all referenced tables and
    columns, even if they originated from views which were then expanded,
    so that we apply consistent access control rules independent of the manner
    in which the table contents are referenced.
-->
クライアントは全ての被参照テーブル・カラムに対して参照の権限を有している必要があります。それらがビューに由来し、展開されたものであっても同様です。これにより、テーブルの内容がどのような方法によって参照されるかに関係なく、一貫したアクセス制御ルールを適用する事ができます。
   </para>

   <para>
<!--
    The default database privilege system allows database superusers to
    modify system catalogs using DML commands, and reference or modify
    toast tables.  These operations are prohibited when
    <filename>sepgsql</filename> is enabled.
-->
データベーススーパーユーザに対して、標準のデータベース権限システムはDMLを用いたシステムカタログの更新と、TOASTテーブルの参照および更新を許していますが、<filename>sepgsql</filename>が有効なとき、これらの操作は禁止されます。
   </para>
  </sect3>

  <sect3 id="sepgsql-features-ddl-permissions">
<!--
   <title>DDL Permissions</title>
-->
   <title>DDLパーミッション</title>
   <para>
<!--
    <productname>SELinux</productname> defines several permissions to control common
    operations for each object type; such as creation, alter, drop and
    relabel of security label. In addition, several object types have
    special permissions to control their characteristic operations; such as
    addition or deletion of name entries within a particular schema.
-->
オブジェクトの作成、変更、削除やセキュリティラベルの変更など、<productname>SELinux</productname>は各オブジェクトに共通の操作を制御するためのパーミッションを何個か定義しています。
また、特定のスキーマに対する名前の追加や削除など、いくつかのオブジェクトにはそれ固有の操作を制御するための特別なパーミッションも定義されています。
   </para>
   <para>
<!--
    Creating a new database object requires <literal>create</literal> permission.
    <productname>SELinux</productname> will grant or deny this permission based on the
    client's security label and the proposed security label for the new
    object.  In some cases, additional privileges are required:
-->
新しいデータベースオブジェクトの作成には<literal>create</literal>権限が必要です。
<productname>SELinux</productname>は利用者のセキュリティラベルと新しいオブジェクトに付与される事になるセキュリティラベルの対に基づいて、この権限を許可、あるいは拒否します。
いくつかの場合では、追加的な権限チェックが行われます。
   </para>

   <itemizedlist>
    <listitem>
     <para>
<!--
      <link linkend="sql-createdatabase"><command>CREATE DATABASE</command></link> additionally requires
      <literal>getattr</literal> permission for the source or template database.
-->
<link linkend="sql-createdatabase"><command>CREATE DATABASE</command></link>は、複製元またはテンプレートのデータベースに対する<literal>getattr</literal>権限を要求します。
     </para>
    </listitem>
    <listitem>
     <para>
<!--
      Creating a schema object additionally requires <literal>add_name</literal>
      permission on the parent schema.
-->
スキーマオブジェクトの作成は、それを含むスキーマに対して<literal>add_name</literal>権限を要求します。
     </para>
    </listitem>
    <listitem>
     <para>
<!--
      Creating a table additionally requires permission to create each
      individual table column, just as if each table column were a
      separate top-level object.
-->
テーブルの作成は同時に、それがあたかも独立したオブジェクトであるかのように、個々のテーブル列を作成する権限を要求します。
     </para>
    </listitem>
    <listitem>
     <para>
<!--
      Creating a function marked as <literal>LEAKPROOF</literal> additionally
      requires <literal>install</literal> permission.  (This permission is also
      checked when <literal>LEAKPROOF</literal> is set for an existing function.)
-->
<literal>LEAKPROOF</literal>属性を持った関数の作成は<literal>install</literal>権限を要求します。（これはまた、既存の関数に<literal>LEAKPROOF</literal>属性を設定する時にも要求されます）
     </para>
    </listitem>
   </itemizedlist>

   <para>
<!--
    When <literal>DROP</literal> command is executed, <literal>drop</literal> will be
    checked on the object being removed.  Permissions will be also checked for
    objects dropped indirectly via <literal>CASCADE</literal>.  Deletion of objects
    contained within a particular schema (tables, views, sequences and
    procedures) additionally requires <literal>remove_name</literal> on the schema.
-->
<literal>DROP</literal>構文の実行時、削除されるオブジェクトに対して<literal>drop</literal>権限がチェックされます。
<literal>CASCADE</literal>により間接的に削除されるオブジェクトに対してもチェックは行われます。
特定のスキーマに含まれるオブジェクト（テーブル、ビュー、シーケンスや関数）の削除に際しては、スキーマに対する<literal>remove_name</literal>権限も併せてチェックされます。
   </para>

   <para>
<!--
    When <literal>ALTER</literal> command is executed, <literal>setattr</literal> will be
    checked on the object being modified for each object types, except for
    subsidiary objects such as the indexes or triggers of a table, where
    permissions are instead checked on the parent object.  In some cases,
    additional permissions are required:
-->
<literal>ALTER</literal>構文の実行時、テーブルに対するインデックスやトリガなど別オブジェクトに従属するもの（これらは代わりに親オブジェクトに対する権限がチェックされる）を除き、<literal>setattr</literal>がチェックされます。
いくつかの場合では、追加的な権限チェックが行われます。
   </para>

   <itemizedlist>
    <listitem>
     <para>
<!--
      Moving an object to a new schema additionally requires
      <literal>remove_name</literal> permission on the old schema and
      <literal>add_name</literal> permission on the new one.
-->
オブジェクトを新しいスキーマに移動させるには、古いスキーマに対して<literal>remove_name</literal>権限が、新しいスキーマに対して<literal>add_name</literal>権限が必要です。
     </para>
    </listitem>
    <listitem>
     <para>
<!--
      Setting the <literal>LEAKPROOF</literal> attribute on a function requires
      <literal>install</literal> permission.
-->
関数に対する<literal>LEAKPROOF</literal>属性の設定は<literal>install</literal>権限を要求します。
     </para>
    </listitem>
    <listitem>
     <para>
<!--
      Using <link linkend="sql-security-label"><command>SECURITY LABEL</command></link> on an object additionally
      requires <literal>relabelfrom</literal> permission for the object in
      conjunction with its old security label and <literal>relabelto</literal>
      permission for the object in conjunction with its new security label.
      (In cases where multiple label providers are installed and the user
      tries to set a security label, but it is not managed by
      <productname>SELinux</productname>, only <literal>setattr</literal> should be checked here.
      This is currently not done due to implementation restrictions.)
-->
<link linkend="sql-security-label"><command>SECURITY LABEL</command></link>コマンドの実行時、ラベル付けされるオブジェクトの古いラベルに対して<literal>setattr</literal>権限と<literal>relabelfrom</literal>権限が、入力された新しいラベルに対して<literal>relabelto</literal>権限がチェックされます。
（複数のラベルプロバイダがインストールされており、利用者が<productname>SELinux</productname>の管理下にないラベルを設定しようとした場合、<literal>setattr</literal>権限だけがチェックされるべきです。しかし実装上の制約により、現在はこれをチェックしていません。）
     </para>
    </listitem>
   </itemizedlist>

  </sect3>

  <sect3 id="sepgsql-features-trusted-procedures">
<!--
   <title>Trusted Procedures</title>
-->
   <title>トラステッドプロシージャ</title>
   <para>
<!--
    Trusted procedures are similar to security definer functions or setuid
    commands. <productname>SELinux</productname> provides a feature to allow trusted
    code to run using a security label different from that of the client,
    generally for the purpose of providing highly controlled access to
    sensitive data (e.g., rows might be omitted, or the precision of stored
    values might be reduced).  Whether or not a function acts as a trusted
    procedure is controlled by its security label and the operating system
    security policy.  For example:
-->
トラステッドプロシージャはSECURITY DEFINER関数やSet-UIDコマンドに似ています。
通常、機密データに対する高度にコントロールされたアクセス手段(例えば行を削除したり、保存された値の精度をさげたりします)を提供する目的で、<productname>SELinux</productname>は利用者のものとは異なるセキュリティラベルで信頼済みのコードを実行するための機能を持っています。
関数がトラステッドプロシージャとして振舞うかどうかは、関数のセキュリティラベルおよびオペレーティングシステムのセキュリティポリシーに従って決まります。
例えば：
   </para>

<screen>
postgres=# CREATE TABLE customer (
               cid     int primary key,
               cname   text,
               credit  text
           );
CREATE TABLE
postgres=# SECURITY LABEL ON COLUMN customer.credit
               IS 'system_u:object_r:sepgsql_secret_table_t:s0';
SECURITY LABEL
postgres=# CREATE FUNCTION show_credit(int) RETURNS text
             AS 'SELECT regexp_replace(credit, ''-[0-9]+$'', ''-xxxx'', ''g'')
                        FROM customer WHERE cid = $1'
           LANGUAGE sql;
CREATE FUNCTION
postgres=# SECURITY LABEL ON FUNCTION show_credit(int)
               IS 'system_u:object_r:sepgsql_trusted_proc_exec_t:s0';
SECURITY LABEL
</screen>

   <para>
<!--
    The above operations should be performed by an administrative user.
-->
これらの操作は管理権限を持つ利用者で行ってください。
   </para>

<screen>
postgres=# SELECT * FROM customer;
ERROR:  SELinux: security policy violation
postgres=# SELECT cid, cname, show_credit(cid) FROM customer;
 cid | cname  |     show_credit
-----+--------+---------------------
   1 | taro   | 1111-2222-3333-xxxx
   2 | hanako | 5555-6666-7777-xxxx
(2 rows)
</screen>

   <para>
<!--
    In this case, a regular user cannot reference <literal>customer.credit</literal>
    directly, but a trusted procedure <literal>show_credit</literal> allows the user
    to print the credit card numbers of customers with some of the digits
    masked out.
-->
この場合、一般の利用者は<literal>customer.credit</literal>を直接参照することはできませんが、トラステッドプロシージャである<literal>show_credit</literal>を用いる事で、一部の桁がマスクされた顧客のクレジットカード番号をプリントする事が可能になります。
   </para>
  </sect3>

  <sect3 id="sepgsql-features-dynamic-domain-transitions">
<!--
   <title>Dynamic Domain Transitions</title>
-->
   <title>動的ドメイン遷移</title>
   <para>
<!--
    It is possible to use SELinux's dynamic domain transition feature
    to switch the security label of the client process, the client domain,
    to a new context, if that is allowed by the security policy.
    The client domain needs the <literal>setcurrent</literal> permission and also
    <literal>dyntransition</literal> from the old to the new domain.
-->
セキュリティポリシーによって許可されている場合、SELinuxの動的ドメイン遷移機能を用いて、利用者のラベルを新しいものに切り替える事ができます。
利用者のドメインは<literal>setcurrent</literal>権限および、古いドメインから新しいドメインに遷移するための<literal>dyntransition</literal>権限を有している必要があります。
   </para>
   <para>
<!--
    Dynamic domain transitions should be considered carefully, because they
    allow users to switch their label, and therefore their privileges,
    at their option, rather than (as in the case of a trusted procedure)
    as mandated by the system.
    Thus, the <literal>dyntransition</literal> permission is only considered
    safe when used to switch to a domain with a smaller set of privileges than
    the original one. For example:
-->
利用者に自身のラベル、すなわち権限を切り替える事を可能にする動的ドメイン遷移は、システムによる自動切り替え（トラステッドプロシージャの場合）に比べて慎重に取り扱う必要があります。
<literal>dyntransition</literal>権限は元々のドメインよりも小さな権限セットを持つドメインに切り替える場合にのみ安全であると考えられます。
例えば、
   </para>
<screen>
regression=# select sepgsql_getcon();
                    sepgsql_getcon
-------------------------------------------------------
 unconfined_u:unconfined_r:unconfined_t:s0-s0:c0.c1023
(1 row)

regression=# SELECT sepgsql_setcon('unconfined_u:unconfined_r:unconfined_t:s0-s0:c1.c4');
 sepgsql_setcon
----------------
 t
(1 row)

regression=# SELECT sepgsql_setcon('unconfined_u:unconfined_r:unconfined_t:s0-s0:c1.c1023');
ERROR:  SELinux: security policy violation
</screen>
   <para>
<!--
    In this example above we were allowed to switch from the larger MCS
    range <literal>c1.c1023</literal> to the smaller range <literal>c1.c4</literal>, but
    switching back was denied.
-->
上記の例では、広いMCSレンジ<literal>c1.c1023</literal>から狭いMCSレンジ<literal>c1.c4</literal>への遷移は許可されているものの、その逆は禁止されています。
   </para>
   <para>
<!--
    A combination of dynamic domain transition and trusted procedure
    enables an interesting use case that fits the typical process life-cycle
    of connection pooling software.
    Even if your connection pooling software is not allowed to run most
    of SQL commands, you can allow it to switch the security label
    of the client using the <literal>sepgsql_setcon()</literal> function
    from within a trusted procedure; that should take some
    credential to authorize the request to switch the client label.
    After that, this session will have the privileges of the target user,
    rather than the connection pooler.
    The connection pooler can later revert the security label change by
    again using <literal>sepgsql_setcon()</literal> with
    <literal>NULL</literal> argument, again invoked from within a trusted
    procedure with appropriate permissions checks.
    The point here is that only the trusted procedure actually has permission
    to change the effective security label, and only does so when given proper
    credentials.  Of course, for secure operation, the credential store
    (table, procedure definition, or whatever) must be protected from
    unauthorized access.
-->
動的ドメイン遷移とトラステッドプロシージャの組み合わせは、典型的なコネクションプーラのライフサイクルに適合する興味深い利用法を提供します。
たとえコネクションプーリングソフトウェアが大半のSQLの実行を許可されていない場合でも、トラステッドプロシージャの内側から<literal>sepgsql_setcon()</literal>関数を用いて利用者のセキュリティラベルを切り替える事ができます。（トラステッドプロシージャは利用者のセキュリティラベルを切り替えるための認証情報を要求すべきです。）
この後、現在のセッションはコネクションプーラの権限ではなく、対象となる利用者の権限で動作する事になります。
また、<literal>sepgsql_setcon()</literal>に<literal>NULL</literal>引数を与えて（適切な権限チェックを行う）トラステッドプロシージャから再び呼び出す事で、コネクションプーラは後でセキュリティラベルを元に戻す事ができます。
ここでのポイントは、トラステッドプロシージャだけが実際に有効なセキュリティラベルを変更する権限を持っており、正しい認証情報が与えられた場合にのみそれを実行するという事です。
言うまでもなく、安全な操作のためには、権限のないアクセスから認証情報を保持するテーブルや関数定義などを保護しなければなりません。
   </para>
  </sect3>

  <sect3 id="sepgsql-features-misc">
<!--
   <title>Miscellaneous</title>
-->
   <title>その他</title>
   <para>
<!--
    We reject the <link linkend="sql-load"><command>LOAD</command></link> command across the board, because
    any module loaded could easily circumvent security policy enforcement.
-->
ロードされたモジュールは、セキュリティポリシーの適用を容易にバイパスできるため、<link linkend="sql-load"><command>LOAD</command></link>コマンドの実行は全面的に禁止されています。
   </para>

  </sect3>
</sect2>

 <sect2 id="sepgsql-functions">
<!--
  <title>Sepgsql Functions</title>
-->
  <title>sepgsql関数</title>
  <para>
<!--
   <xref linkend="sepgsql-functions-table"/> shows the available functions.
-->
<xref linkend="sepgsql-functions-table"/>に利用可能な関数を示します。
  </para>

  <table id="sepgsql-functions-table">
<!--
   <title>Sepgsql Functions</title>
-->
   <title>sepgsql関数</title>
    <tgroup cols="1">
     <thead>
      <row>
       <entry role="func_table_entry"><para role="func_signature">
<!--
        Function
-->
        関数
       </para>
       <para>
<!--
        Description
-->
        説明
       </para></entry>
      </row>
     </thead>

     <tbody>
      <row>
       <entry role="func_table_entry"><para role="func_signature">
        <function>sepgsql_getcon</function> ()
        <returnvalue>text</returnvalue>
       </para>
       <para>
<!--
        Returns the client domain, the current security label of the client.
-->
利用者のドメイン、つまり、現在の利用者ラベルを返却します。
       </para></entry>
      </row>

      <row>
       <entry role="func_table_entry"><para role="func_signature">
        <function>sepgsql_setcon</function> ( <type>text</type> )
        <returnvalue>boolean</returnvalue>
       </para>
       <para>
<!--
        Switches the client domain of the current session to the new domain,
        if allowed by the security policy.
        It also accepts <literal>NULL</literal> input as a request to transition
        to the client's original domain.
-->
セキュリティポリシーで許可されている場合、現在のセッションの利用者ドメインを新しいドメインへと切り替えます。
<literal>NULL</literal>を引数に取る事も可能で、その場合、元々の利用者ドメインへの遷移を意味します。
       </para></entry>
      </row>

      <row>
       <entry role="func_table_entry"><para role="func_signature">
        <function>sepgsql_mcstrans_in</function> ( <type>text</type> )
        <returnvalue>text</returnvalue>
       </para>
       <para>
<!--
        Translates the given qualified MLS/MCS range into raw format if
        the mcstrans daemon is running.
-->
mcstransデーモンが動作している場合、入力されたMLS/MCSレンジを修飾フォーマットから直接フォーマットに変換します。
       </para></entry>
      </row>

      <row>
       <entry role="func_table_entry"><para role="func_signature">
        <function>sepgsql_mcstrans_out</function> ( <type>text</type> )
        <returnvalue>text</returnvalue>
       </para>
       <para>
<!--
        Translates the given raw MLS/MCS range into qualified format if
        the mcstrans daemon is running.
-->
mcstransデーモンが動作している場合、入力されたMLS/MCSレンジを直接フォーマットから修飾フォーマットに変換します。
       </para></entry>
      </row>

      <row>
       <entry role="func_table_entry"><para role="func_signature">
        <function>sepgsql_restorecon</function> ( <type>text</type> )
        <returnvalue>boolean</returnvalue>
       </para>
       <para>
<!--
        Sets up initial security labels for all objects within the
        current database. The argument may be <literal>NULL</literal>, or the
        name of a specfile to be used as alternative of the system default.
-->
現在のデータベース内のすべてのオブジェクトに対して初期セキュリティラベルを割り当てます。
引数は<literal>NULL</literal>もしくはシステムの標準に代わる定義ファイルの名前です。
       </para></entry>
      </row>
     </tbody>
    </tgroup>
  </table>
 </sect2>

 <sect2 id="sepgsql-limitations">
<!--
  <title>Limitations</title>
-->
  <title>制限事項</title>

  <variablelist>
   <varlistentry>
<!--
    <term>Data Definition Language (DDL) Permissions</term>
-->
    <term>Data Definition Language (DDL) パーミッション</term>
    <listitem>
     <para>
<!--
      Due to implementation restrictions, some DDL operations do not
      check permissions.
-->
実装上の制約により、いくつかのDDL操作はパーミッションをチェックしません。
     </para>
    </listitem>
   </varlistentry>

   <varlistentry>
<!--
    <term>Data Control Language (DCL) Permissions</term>
-->
    <term>Data Control Language (DCL) パーミッション</term>
    <listitem>
     <para>
<!--
      Due to implementation restrictions, DCL operations do not check
      permissions.
-->
実装上の制約により、DCL操作はパーミッションをチェックしません。
     </para>
    </listitem>
   </varlistentry>

   <varlistentry>
<!--
    <term>Row-level access control</term>
-->
    <term>行レベルアクセス制御</term>
    <listitem>
     <para>
<!--
      <productname>PostgreSQL</productname> supports row-level access, but
      <filename>sepgsql</filename> does not.
-->
<productname>PostgreSQL</productname>は行レベルアクセス制御をサポートしていますが、<filename>sepgsql</filename>はサポートしていません。
     </para>
    </listitem>
   </varlistentry>

   <varlistentry>
<!--
    <term>Covert channels</term>
-->
    <term>隠れチャネル</term>
    <listitem>
     <para>
<!--
      <filename>sepgsql</filename> does not try to hide the existence of
      a certain object, even if the user is not allowed to reference it.
      For example, we can infer the existence of an invisible object as
      a result of primary key conflicts, foreign key violations, and so on,
      even if we cannot obtain the contents of the object.  The existence
      of a top secret table cannot be hidden; we only hope to conceal its
      contents.
-->
たとえ利用者が参照を許可されていないオブジェクトであっても、<filename>sepgsql</filename>はその存在を隠すことを意図していません。
例えば、我々があるオブジェクトの内容を参照する事ができなくても、主キーの競合や外部キー違反、その他の方法によって不可視なオブジェクトが存在する事を推測できます。
"最高機密"テーブルの存在を隠すことは不可能であり、その内容を秘匿することだけを意図しています。
     </para>
    </listitem>
   </varlistentry>
  </variablelist>
 </sect2>

 <sect2 id="sepgsql-resources">
<!--
  <title>External Resources</title>
-->
  <title>外部リソース</title>
  <variablelist>
   <varlistentry>
    <term><ulink url="https://wiki.postgresql.org/wiki/SEPostgreSQL">SE-PostgreSQL Introduction</ulink></term>
    <listitem>
     <para>
<!--
      This wiki page provides a brief overview, security design, architecture,
      administration and upcoming features.
-->
このwikiページでは、概要、セキュリティ・デザイン、アーキテクチャ、管理、および将来の機能について紹介しています。
     </para>
    </listitem>
   </varlistentry>
   <varlistentry>
    <term><ulink url="https://access.redhat.com/documentation/en-us/red_hat_enterprise_linux/7/html/selinux_users_and_administrators_guide/index">SELinux User's and Administrator's Guide</ulink></term>
    <listitem>
     <para>
<!--
      This document provides a wide spectrum of knowledge to administer
      <productname>SELinux</productname> on your systems.
      It focuses primarily on Red Hat operating systems, but is not limited to them.
-->
このドキュメントは<productname>SELinux</productname>システム管理に対する広範な知識を提供しています。
主としてRed Hatオペレーティングシステムを対象としていますが、それに限ったものではありません。
     </para>
    </listitem>
   </varlistentry>
   <varlistentry>
    <term><ulink url="https://fedoraproject.org/wiki/SELinux_FAQ">Fedora SELinux FAQ</ulink></term>
    <listitem>
     <para>
<!--
      This document answers frequently asked questions about
      <productname>SELinux</productname>.
      It focuses primarily on Fedora, but is not limited to Fedora.
-->
このドキュメントは<productname>SELinux</productname>に関するよくある質問と回答(FAQ)です。
主としてFedoraを対象としていますが、それに限ったものではありません。
     </para>
    </listitem>
   </varlistentry>
  </variablelist>
 </sect2>

 <sect2 id="sepgsql-author">
<!--
  <title>Author</title>
-->
  <title>作者</title>
  <para>
   KaiGai Kohei <email>kaigai@ak.jp.nec.com</email>
  </para>
 </sect2>
</sect1><|MERGE_RESOLUTION|>--- conflicted
+++ resolved
@@ -130,7 +130,6 @@
   </para>
 
   <para>
-<<<<<<< HEAD
    To build this module specify <xref
    linkend="configure-option-with-sepgsql"/> (when using <link
    linkend="install-make">make and autoconf</link> ) or <xref
@@ -139,15 +138,6 @@
 
    Be sure that the <filename>libselinux-devel</filename> RPM is installed at
    build time.
-=======
-<!--
-   To build this module, include the option <literal>&#45;-with-selinux</literal> in
-   your PostgreSQL <literal>configure</literal> command.  Be sure that the
-   <filename>libselinux-devel</filename> RPM is installed at build time.
--->
-このモジュールをビルドするには、PostgreSQLの<literal>configure</literal>コマンドに<literal>--with-selinux</literal>オプションを追加してください。
-これは、ビルド時に<filename>libselinux-devel</filename>パッケージがインストールされている事を確認します。
->>>>>>> 32de6336
   </para>
 
   <para>

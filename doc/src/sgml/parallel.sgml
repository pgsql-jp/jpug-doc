--- conflicted
+++ resolved
@@ -296,19 +296,15 @@
   </itemizedlist>
 
   <para>
-<<<<<<< HEAD
-<!--
-    Even when parallel query plan is generated for a particular query, there
-=======
+<!--
     Even when a parallel query plan is generated for a particular query, there
->>>>>>> 2caa85f4
     are several circumstances under which it will be impossible to execute
     that plan in parallel at execution time.  If this occurs, the leader
     will execute the portion of the plan below the <literal>Gather</literal>
     node entirely by itself, almost as if the <literal>Gather</literal> node were
     not present.  This will happen if any of the following conditions are met:
 -->
-あるクエリに対してパラレルクエリプランが生成された場合でも、実行時にプランを並列に実行できないような状況があります。
+《マッチ度[93.607306]》あるクエリに対してパラレルクエリプランが生成された場合でも、実行時にプランを並列に実行できないような状況があります。
 この状況においては、まるで<literal>Gather</literal>ノードが存在しなかったかのように、リーダーは<literal>Gather</literal>ノード以下部分のプランのすべてを自分自身で実行します。
 これは、以下の条件のどれかが当てはまると起こります。
   </para>

<!--
doc/src/sgml/ref/pg_waldump.sgml
PostgreSQL documentation
-->

<refentry id="pgwaldump">
 <indexterm zone="pgwaldump">
  <primary>pg_waldump</primary>
 </indexterm>

 <refmeta>
  <refentrytitle><application>pg_waldump</application></refentrytitle>
  <manvolnum>1</manvolnum>
<!--
  <refmiscinfo>Application</refmiscinfo>
-->
  <refmiscinfo>アプリケーション</refmiscinfo>
 </refmeta>

 <refnamediv>
  <refname>pg_waldump</refname>
<!--
  <refpurpose>display a human-readable rendering of the write-ahead log of a <productname>PostgreSQL</productname> database cluster</refpurpose>
-->
  <refpurpose><productname>PostgreSQL</productname>データベースクラスタの先行書き込みログを可読性が高い表現で表示する</refpurpose>
 </refnamediv>

 <refsynopsisdiv>
  <cmdsynopsis>
   <command>pg_waldump</command>
   <arg rep="repeat" choice="opt"><option>option</option></arg>
   <arg choice="opt"><option>startseg</option><arg choice="opt"><option>endseg</option></arg></arg>
  </cmdsynopsis>
 </refsynopsisdiv>

 <refsect1 id="r1-app-pgwaldump-1">
<!--
  <title>Description</title>
-->
  <title>説明</title>
  <para>
<!--
   <command>pg_waldump</command> displays the write-ahead log (WAL) and is mainly
   useful for debugging or educational purposes.
-->
<command>pg_waldump</command>は先行書き出しログ（WAL）を表示します。
主にデバッグや学習目的に有用です。
  </para>

  <para>
<!--
   This utility can only be run by the user who installed the server, because
   it requires read-only access to the data directory.
-->
データディレクトリへの読み取り専用のアクセスが必要ですので、このユーティリティはサーバをインストールしたユーザによってのみ実行することができます。
  </para>
 </refsect1>

 <refsect1>
<!--
  <title>Options</title>
-->
  <title>オプション</title>

   <para>
<!--
    The following command-line options control the location and format of the
    output:
-->
以下のコマンドラインオプションは場所や出力書式を制御します。

    <variablelist>

     <varlistentry>
      <term><replaceable class="parameter">startseg</replaceable></term>
      <listitem>
       <para>
<<<<<<< HEAD
        Start reading at the specified WAL segment file.  This implicitly determines
=======
<!--
        Start reading at the specified log segment file.  This implicitly determines
>>>>>>> 94ef7168
        the path in which files will be searched for, and the timeline to use.
-->
指定したログセグメントファイルから読み取りを開始します。
これは暗黙的に検索されるファイルのパスや使用するタイムラインを決定します。
       </para>
      </listitem>
     </varlistentry>

     <varlistentry>
      <term><replaceable class="parameter">endseg</replaceable></term>
      <listitem>
       <para>
<<<<<<< HEAD
        Stop after reading the specified WAL segment file.
=======
<!--
        Stop after reading the specified log segment file.
-->
指定したログセグメントファイルを読み取り後終了します。
>>>>>>> 94ef7168
       </para>
      </listitem>
     </varlistentry>

     <varlistentry>
      <term><option>-b</option></term>
      <term><option>--bkp-details</option></term>
      <listitem>
       <para>
<!--
        Output detailed information about backup blocks.
-->
バックアップブロックに関する詳細情報を出力します。
       </para>
      </listitem>
     </varlistentry>

     <varlistentry>
      <term><option>-B <replaceable>block</replaceable></option></term>
      <term><option>--block=<replaceable>block</replaceable></option></term>
      <listitem>
       <para>
<!--
        Only display records that modify the given block.  The relation must
        also be provided with <option>&#45;-relation</option> or
        <option>-R</option>.
-->
指定されたブロックを修正するレコードのみを表示します。
リレーションも、<option>--relation</option>または<option>-R</option>で指定しなければなりません。
       </para>
      </listitem>
     </varlistentry>

     <varlistentry>
      <term><option>-e <replaceable>end</replaceable></option></term>
      <term><option>--end=<replaceable>end</replaceable></option></term>
      <listitem>
       <para>
<!--
        Stop reading at the specified WAL location, instead of reading to the
        end of the log stream.
-->
ログストリームの終了点まで読み取る代わりに、指定したWAL位置で読み取りを終了します。
       </para>
      </listitem>
     </varlistentry>

     <varlistentry>
      <term><option>-f</option></term>
      <term><option>--follow</option></term>
      <listitem>
       <para>
<!--
        After reaching the end of valid WAL, keep polling once per second for
        new WAL to appear.
-->
有効なWALの終わりに到達した後、新しいWALが現れるのを1秒間に1回ポーリングし続けます。
       </para>
      </listitem>
     </varlistentry>

     <varlistentry>
      <term><option>-F <replaceable>fork</replaceable></option></term>
      <term><option>--fork=<replaceable>fork</replaceable></option></term>
      <listitem>
       <para>
<!--
        If provided, only display records that modify blocks in the given fork.
        The valid values are <literal>main</literal> for the main fork,
        <literal>fsm</literal> for the free space map,
        <literal>vm</literal> for the visibility map,
        and <literal>init</literal> for the init fork.
-->
指定されると、指定されたフォーク内のブロックを変更するレコードのみを表示します。
有効な値は、メインフォークの<literal>main</literal>、空き領域マップの<literal>fsm</literal>、可視性マップの<literal>vm</literal>、initフォークの<literal>init</literal>です。
       </para>
      </listitem>
     </varlistentry>

     <varlistentry>
      <term><option>-n <replaceable>limit</replaceable></option></term>
      <term><option>--limit=<replaceable>limit</replaceable></option></term>
      <listitem>
       <para>
<!--
        Display the specified number of records, then stop.
-->
指定レコード数を表示し、終了します。
       </para>
      </listitem>
     </varlistentry>

     <varlistentry>
      <term><option>-p <replaceable>path</replaceable></option></term>
      <term><option>--path=<replaceable>path</replaceable></option></term>
      <listitem>
       <para>
<<<<<<< HEAD
        Specifies a directory to search for WAL segment files or a
=======
<!--
        Specifies a directory to search for log segment files or a
>>>>>>> 94ef7168
        directory with a <literal>pg_wal</literal> subdirectory that
        contains such files.  The default is to search in the current
        directory, the <literal>pg_wal</literal> subdirectory of the
        current directory, and the <literal>pg_wal</literal> subdirectory
        of <envar>PGDATA</envar>.
-->
ログセグメントファイルを見つけ出すディレクトリ、あるいはログセグメントファイルが含まれる<literal>pg_wal</literal>サブディレクトリが含まれるディレクトリを指定します。
デフォルトではカレントディレクトリ、カレントディレクトリ内の<literal>pg_wal</literal>サブディレクトリ、<envar>PGDATA</envar>の<literal>pg_wal</literal>サブディレクトリから検索されます。
       </para>
      </listitem>
     </varlistentry>

     <varlistentry>
      <term><option>-q</option></term>
      <term><option>--quiet</option></term>
      <listitem>
       <para>
<!--
        Do not print any output, except for errors. This option can be useful
        when you want to know whether a range of WAL records can be
        successfully parsed but don't care about the record contents.
-->
エラーを除いて、出力を表示しません。
このオプションは、WALレコードの範囲の解析に成功したかを知りたいがレコードの内容を気にしない場合には有用でしょう。
       </para>
      </listitem>
     </varlistentry>

     <varlistentry>
      <term><option>-r <replaceable>rmgr</replaceable></option></term>
      <term><option>--rmgr=<replaceable>rmgr</replaceable></option></term>
      <listitem>
       <para>
<!--
        Only display records generated by the specified resource manager. You can
        specify the option multiple times to select multiple resource managers.
        If <literal>list</literal> is passed as name, print a list of valid resource manager
        names, and exit.
-->
指定されたリソースマネージャによって生成されたレコードのみを表示します。
リソースマネージャを複数選択するために、このオプションを複数回指定できます。
<literal>list</literal>が名称として渡された場合は、有効なリソースマネージャの一覧を表示し、終了します。
       </para>
       <para>
<!--
        Extensions may define custom resource managers, but pg_waldump does
        not load the extension module and therefore does not recognize custom
        resource managers by name. Instead, you can specify the custom
        resource managers as <literal>custom###</literal> where
        "<literal>###</literal>" is the three-digit resource manager ID. Names
        of this form will always be considered valid.
-->
拡張はカスタムリソースマネージャを定義するかもしれませんが、pg_waldumpは拡張モジュールをロードせず、したがってカスタムリソースマネージャを名前で認識しません。
その代わり、カスタムリソースマネージャを<literal>custom###</literal>として指定できます。
ここで"<literal>###</literal>"は3桁のリソースマネージャIDです。
この形式の名前は常に有効とみなされます。
       </para>
      </listitem>
     </varlistentry>

     <varlistentry>
      <term><option>-R <replaceable>tblspc</replaceable>/<replaceable>db</replaceable>/<replaceable>rel</replaceable></option></term>
      <term><option>--relation=<replaceable>tblspc</replaceable>/<replaceable>db</replaceable>/<replaceable>rel</replaceable></option></term>
      <listitem>
       <para>
<!--
        Only display records that modify blocks in the given relation.  The
        relation is specified with tablespace OID, database OID, and relfilenode
        separated by slashes, for example <literal>1234/12345/12345</literal>.
        This is the same format used for relations in the program's output.
-->
指定されたリレーションのブロックを変更するレコードのみを表示します。
リレーションは、<literal>1234/12345/12345</literal>のように、スラッシュで区切られたテーブル空間OID、データベースOIDおよびrelfilenodeで指定されます。
これは、プログラムの出力でリレーションに使われる形式と同じです。
       </para>
      </listitem>
     </varlistentry>

     <varlistentry>
      <term><option>-s <replaceable>start</replaceable></option></term>
      <term><option>--start=<replaceable>start</replaceable></option></term>
      <listitem>
       <para>
<!--
        WAL location at which to start reading. The default is to start reading
<<<<<<< HEAD
        the first valid WAL record found in the earliest file found.
=======
        the first valid log record found in the earliest file found.
-->
読み取りを始めるWAL位置です。
デフォルトでは、最も過去のファイルの中で見つかった最初の有効なログレコードから読み取りを始めます。
>>>>>>> 94ef7168
       </para>
      </listitem>
     </varlistentry>

     <varlistentry>
      <term><option>-t <replaceable>timeline</replaceable></option></term>
      <term><option>--timeline=<replaceable>timeline</replaceable></option></term>
      <listitem>
       <para>
<<<<<<< HEAD
        Timeline from which to read WAL records. The default is to use the
        value in <replaceable>startseg</replaceable>, if that is specified; otherwise, the
        default is 1.  The value can be specified in decimal or hexadecimal,
        for example <literal>17</literal> or <literal>0x11</literal>.
=======
<!--
        Timeline from which to read log records. The default is to use the
        value in <replaceable>startseg</replaceable>, if that is specified; otherwise, the
        default is 1.
-->
ログレコードの読み取り先のタイムラインです。
デフォルトでは、<replaceable>startseg</replaceable>が指定されている場合は<replaceable>startseg</replaceable>内の値が使用されます。
指定がない場合のデフォルトは1です。
>>>>>>> 94ef7168
       </para>
      </listitem>
     </varlistentry>

     <varlistentry>
       <term><option>-V</option></term>
       <term><option>--version</option></term>
       <listitem>
       <para>
<!--
       Print the <application>pg_waldump</application> version and exit.
-->
<application>pg_waldump</application>のバージョンを表示し終了します。
       </para>
       </listitem>
     </varlistentry>

     <varlistentry>
       <term><option>-w</option></term>
       <term><option>--fullpage</option></term>
       <listitem>
       <para>
<!--
        Only display records that include full page images.
-->
ページ全体のイメージを含むレコードのみを表示します。
       </para>
       </listitem>
     </varlistentry>

     <varlistentry>
      <term><option>-x <replaceable>xid</replaceable></option></term>
      <term><option>--xid=<replaceable>xid</replaceable></option></term>
      <listitem>
       <para>
<!--
        Only display records marked with the given transaction ID.
-->
指定されたトランザクションIDで印付けられたレコードのみを表示します。
       </para>
      </listitem>
     </varlistentry>

     <varlistentry>
      <term><option>-z</option></term>
      <term><option>--stats[=record]</option></term>
      <listitem>
       <para>
<!--
        Display summary statistics (number and size of records and
        full-page images) instead of individual records. Optionally
        generate statistics per-record instead of per-rmgr.
-->
個々のレコードの代わりに要約統計（レコードおよびページ全体のイメージの数とサイズ）を表示します。
オプションでrmgr毎の代わりにレコード毎の統計を生成します。
       </para>

       <para>
<!--
        If <application>pg_waldump</application> is terminated by signal
        <systemitem>SIGINT</systemitem>
        (<keycombo action="simul"><keycap>Control</keycap><keycap>C</keycap></keycombo>),
        the summary of the statistics computed is displayed up to the
        termination point. This operation is not supported on
        <productname>Windows</productname>.
-->
<application>pg_waldump</application>がシグナル<systemitem>SIGINT</systemitem>(<keycombo action="simul"><keycap>Control</keycap><keycap>C</keycap></keycombo>)で終了した場合、計算された統計情報の要約が終了点まで表示されます。
この操作は<productname>Windows</productname>ではサポートされていません。
       </para>
      </listitem>
     </varlistentry>

     <varlistentry>
       <term><option>--save-fullpage=<replaceable>save_path</replaceable></option></term>
       <listitem>
       <para>
        Save full page images found in the WAL records to the
        <replaceable>save_path</replaceable> directory. The images saved
        are subject to the same filtering and limiting criteria as the
        records displayed.
       </para>
       <para>
        The full page images are saved with the following file name format:
        <literal><replaceable>TIMELINE</replaceable>-<replaceable>LSN</replaceable>.<replaceable>RELTABLESPACE</replaceable>.<replaceable>DATOID</replaceable>.<replaceable>RELNODE</replaceable>.<replaceable>BLKNO</replaceable><replaceable>FORK</replaceable></literal>

        The file names are composed of the following parts:
        <informaltable>
         <tgroup cols="2">
          <thead>
           <row>
            <entry>Component</entry>
            <entry>Description</entry>
           </row>
          </thead>

          <tbody>
           <row>
            <entry>TIMELINE</entry>
            <entry>The timeline of the WAL segment file where the record
             is located formatted as one 8-character hexadecimal number
             <literal>%08X</literal></entry>
           </row>

           <row>
            <entry>LSN</entry>
            <entry>The <acronym>LSN</acronym> of the record with this image,
             formatted as two 8-character hexadecimal numbers
             <literal>%08X-%08X</literal></entry>
           </row>

           <row>
            <entry>RELTABLESPACE</entry>
            <entry>tablespace OID of the block</entry>
           </row>

           <row>
            <entry>DATOID</entry>
            <entry>database OID of the block</entry>
           </row>

           <row>
            <entry>RELNODE</entry>
            <entry>filenode of the block</entry>
           </row>

           <row>
            <entry>BLKNO</entry>
            <entry>block number of the block</entry>
           </row>

           <row>
            <entry>FORK</entry>
            <entry>
             The name of the fork the full page image came from, such as
             <literal>_main</literal>, <literal>_fsm</literal>,
             <literal>_vm</literal>, or <literal>_init</literal>.
            </entry>
           </row>
          </tbody>
         </tgroup>
        </informaltable>
       </para>
       </listitem>
     </varlistentry>

     <varlistentry>
      <term><option>-?</option></term>
      <term><option>--help</option></term>
       <listitem>
        <para>
<!--
         Show help about <application>pg_waldump</application> command line
         arguments, and exit.
-->
<application>pg_waldump</application>のコマンドライン引数に関する説明を表示し、終了します。
        </para>
       </listitem>
      </varlistentry>
    </variablelist>
   </para>
 </refsect1>

 <refsect1>
<!--
  <title>Environment</title>
-->
  <title>環境</title>

  <variablelist>
   <varlistentry>
    <term><envar>PGDATA</envar></term>
    <listitem>
     <para>
<!--
      Data directory; see also the <option>-p</option> option.
-->
データディレクトリ。<option>-p</option>オプションも参照してください。
     </para>
    </listitem>
   </varlistentry>

   <varlistentry>
    <term><envar>PG_COLOR</envar></term>
    <listitem>
     <para>
<!--
      Specifies whether to use color in diagnostic messages. Possible values
      are <literal>always</literal>, <literal>auto</literal> and
      <literal>never</literal>.
-->
診断メッセージで色を使うかどうかを指定します。
可能な値は<literal>always</literal>、<literal>auto</literal>、<literal>never</literal>です。
     </para>
    </listitem>
   </varlistentry>
  </variablelist>
 </refsect1>

 <refsect1>
<!--
  <title>Notes</title>
-->
  <title>注釈</title>
  <para>
<!--
    Can give wrong results when the server is running.
-->
サーバが実行中の場合は間違った結果になることがあります。
  </para>

  <para>
<!--
    Only the specified timeline is displayed (or the default, if none is
    specified). Records in other timelines are ignored.
-->
指定されたタイムラインのみが表示されます（指定がなければデフォルトのみが表示）。
他のタイムラインのレコードは無視されます。
  </para>

  <para>
<!--
    <application>pg_waldump</application> cannot read WAL files with suffix
    <literal>.partial</literal>. If those files need to be read, <literal>.partial</literal>
    suffix needs to be removed from the file name.
-->
<application>pg_waldump</application>は拡張子<literal>.partial</literal>のWALファイルを読むことはできません。
読む必要がある場合は、ファイル名から拡張子<literal>.partial</literal>を削除してください。
  </para>
 </refsect1>

 <refsect1>
<!--
  <title>See Also</title>
-->
  <title>関連項目</title>

  <simplelist type="inline">
   <member><xref linkend="wal-internals"/></member>
  </simplelist>
 </refsect1>

</refentry><|MERGE_RESOLUTION|>--- conflicted
+++ resolved
@@ -75,16 +75,8 @@
       <term><replaceable class="parameter">startseg</replaceable></term>
       <listitem>
        <para>
-<<<<<<< HEAD
         Start reading at the specified WAL segment file.  This implicitly determines
-=======
-<!--
-        Start reading at the specified log segment file.  This implicitly determines
->>>>>>> 94ef7168
         the path in which files will be searched for, and the timeline to use.
--->
-指定したログセグメントファイルから読み取りを開始します。
-これは暗黙的に検索されるファイルのパスや使用するタイムラインを決定します。
        </para>
       </listitem>
      </varlistentry>
@@ -93,14 +85,7 @@
       <term><replaceable class="parameter">endseg</replaceable></term>
       <listitem>
        <para>
-<<<<<<< HEAD
         Stop after reading the specified WAL segment file.
-=======
-<!--
-        Stop after reading the specified log segment file.
--->
-指定したログセグメントファイルを読み取り後終了します。
->>>>>>> 94ef7168
        </para>
       </listitem>
      </varlistentry>
@@ -198,20 +183,12 @@
       <term><option>--path=<replaceable>path</replaceable></option></term>
       <listitem>
        <para>
-<<<<<<< HEAD
         Specifies a directory to search for WAL segment files or a
-=======
-<!--
-        Specifies a directory to search for log segment files or a
->>>>>>> 94ef7168
         directory with a <literal>pg_wal</literal> subdirectory that
         contains such files.  The default is to search in the current
         directory, the <literal>pg_wal</literal> subdirectory of the
         current directory, and the <literal>pg_wal</literal> subdirectory
         of <envar>PGDATA</envar>.
--->
-ログセグメントファイルを見つけ出すディレクトリ、あるいはログセグメントファイルが含まれる<literal>pg_wal</literal>サブディレクトリが含まれるディレクトリを指定します。
-デフォルトではカレントディレクトリ、カレントディレクトリ内の<literal>pg_wal</literal>サブディレクトリ、<envar>PGDATA</envar>の<literal>pg_wal</literal>サブディレクトリから検索されます。
        </para>
       </listitem>
      </varlistentry>
@@ -287,16 +264,8 @@
       <term><option>--start=<replaceable>start</replaceable></option></term>
       <listitem>
        <para>
-<!--
         WAL location at which to start reading. The default is to start reading
-<<<<<<< HEAD
         the first valid WAL record found in the earliest file found.
-=======
-        the first valid log record found in the earliest file found.
--->
-読み取りを始めるWAL位置です。
-デフォルトでは、最も過去のファイルの中で見つかった最初の有効なログレコードから読み取りを始めます。
->>>>>>> 94ef7168
        </para>
       </listitem>
      </varlistentry>
@@ -306,21 +275,10 @@
       <term><option>--timeline=<replaceable>timeline</replaceable></option></term>
       <listitem>
        <para>
-<<<<<<< HEAD
         Timeline from which to read WAL records. The default is to use the
         value in <replaceable>startseg</replaceable>, if that is specified; otherwise, the
         default is 1.  The value can be specified in decimal or hexadecimal,
         for example <literal>17</literal> or <literal>0x11</literal>.
-=======
-<!--
-        Timeline from which to read log records. The default is to use the
-        value in <replaceable>startseg</replaceable>, if that is specified; otherwise, the
-        default is 1.
--->
-ログレコードの読み取り先のタイムラインです。
-デフォルトでは、<replaceable>startseg</replaceable>が指定されている場合は<replaceable>startseg</replaceable>内の値が使用されます。
-指定がない場合のデフォルトは1です。
->>>>>>> 94ef7168
        </para>
       </listitem>
      </varlistentry>

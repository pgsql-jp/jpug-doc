--- conflicted
+++ resolved
@@ -1,22 +1,13 @@
 # Russian message translation file for pg_waldump
 # Copyright (C) 2017 PostgreSQL Global Development Group
 # This file is distributed under the same license as the PostgreSQL package.
-<<<<<<< HEAD
-# Alexander Lakhin <a.lakhin@postgrespro.ru>, 2017, 2018, 2019, 2020, 2022, 2023, 2024.
-=======
 # SPDX-FileCopyrightText: 2017, 2018, 2019, 2020, 2022, 2023, 2024, 2025 Alexander Lakhin <a.lakhin@postgrespro.ru>
->>>>>>> 3d6a8289
 msgid ""
 msgstr ""
 "Project-Id-Version: pg_waldump (PostgreSQL) 10\n"
 "Report-Msgid-Bugs-To: pgsql-bugs@lists.postgresql.org\n"
-<<<<<<< HEAD
-"POT-Creation-Date: 2025-08-02 11:37+0300\n"
-"PO-Revision-Date: 2024-09-07 08:59+0300\n"
-=======
 "POT-Creation-Date: 2025-08-30 15:59+0300\n"
 "PO-Revision-Date: 2025-08-30 22:30+0300\n"
->>>>>>> 3d6a8289
 "Last-Translator: Alexander Lakhin <exclusion@gmail.com>\n"
 "Language-Team: Russian <pgsql-ru-general@postgresql.org>\n"
 "Language: ru\n"
@@ -57,78 +48,45 @@
 msgid "cannot duplicate null pointer (internal error)\n"
 msgstr "попытка дублирования нулевого указателя (внутренняя ошибка)\n"
 
-<<<<<<< HEAD
-#: ../../common/file_utils.c:70 ../../common/file_utils.c:347
-#: ../../common/file_utils.c:406 ../../common/file_utils.c:480 pg_waldump.c:199
-=======
 #: ../../common/file_utils.c:69 ../../common/file_utils.c:370
 #: ../../common/file_utils.c:428 ../../common/file_utils.c:502 pg_waldump.c:199
->>>>>>> 3d6a8289
 #: pg_waldump.c:532
 #, c-format
 msgid "could not open file \"%s\": %m"
 msgstr "не удалось открыть файл \"%s\": %m"
 
-<<<<<<< HEAD
-#: ../../common/file_utils.c:76
-=======
 #: ../../common/file_utils.c:75
->>>>>>> 3d6a8289
 #, c-format
 msgid "could not synchronize file system for file \"%s\": %m"
 msgstr "не удалось синхронизировать с ФС файл \"%s\": %m"
 
-<<<<<<< HEAD
-#: ../../common/file_utils.c:120 ../../common/file_utils.c:566
-=======
 #: ../../common/file_utils.c:123 ../../common/file_utils.c:588
->>>>>>> 3d6a8289
 #, c-format
 msgid "could not stat file \"%s\": %m"
 msgstr "не удалось получить информацию о файле \"%s\": %m"
 
-<<<<<<< HEAD
-#: ../../common/file_utils.c:130 ../../common/file_utils.c:227
-=======
 #: ../../common/file_utils.c:133 ../../common/file_utils.c:243
->>>>>>> 3d6a8289
 #, c-format
 msgid "this build does not support sync method \"%s\""
 msgstr "эта сборка программы не поддерживает метод синхронизации \"%s\""
 
-<<<<<<< HEAD
-#: ../../common/file_utils.c:151 ../../common/file_utils.c:281
-=======
 #: ../../common/file_utils.c:156 ../../common/file_utils.c:304
->>>>>>> 3d6a8289
 #: pg_waldump.c:1104 pg_waldump.c:1127
 #, c-format
 msgid "could not open directory \"%s\": %m"
 msgstr "не удалось открыть каталог \"%s\": %m"
 
-<<<<<<< HEAD
-#: ../../common/file_utils.c:169 ../../common/file_utils.c:315
-=======
 #: ../../common/file_utils.c:174 ../../common/file_utils.c:338
->>>>>>> 3d6a8289
 #, c-format
 msgid "could not read directory \"%s\": %m"
 msgstr "не удалось прочитать каталог \"%s\": %m"
 
-<<<<<<< HEAD
-#: ../../common/file_utils.c:418 ../../common/file_utils.c:488
-=======
 #: ../../common/file_utils.c:440 ../../common/file_utils.c:510
->>>>>>> 3d6a8289
 #, c-format
 msgid "could not fsync file \"%s\": %m"
 msgstr "не удалось синхронизировать с ФС файл \"%s\": %m"
 
-<<<<<<< HEAD
-#: ../../common/file_utils.c:498
-=======
 #: ../../common/file_utils.c:520
->>>>>>> 3d6a8289
 #, c-format
 msgid "could not rename file \"%s\" to \"%s\": %m"
 msgstr "не удалось переименовать файл \"%s\" в \"%s\": %m"
@@ -532,99 +490,63 @@
 msgid "Try \"%s --help\" for more information."
 msgstr "Для дополнительной информации попробуйте \"%s --help\"."
 
-<<<<<<< HEAD
-#: xlogreader.c:619
-=======
 #: xlogreader.c:620
->>>>>>> 3d6a8289
 #, c-format
 msgid "invalid record offset at %X/%X: expected at least %u, got %u"
 msgstr ""
 "неверное смещение записи в позиции %X/%X: ожидалось минимум %u, получено %u"
 
-<<<<<<< HEAD
-#: xlogreader.c:628
-=======
 #: xlogreader.c:629
->>>>>>> 3d6a8289
 #, c-format
 msgid "contrecord is requested by %X/%X"
 msgstr "в позиции %X/%X запрошено продолжение записи"
 
-<<<<<<< HEAD
-#: xlogreader.c:669 xlogreader.c:1144
-=======
 #: xlogreader.c:670 xlogreader.c:1145
->>>>>>> 3d6a8289
 #, c-format
 msgid "invalid record length at %X/%X: expected at least %u, got %u"
 msgstr ""
 "неверная длина записи в позиции %X/%X: ожидалось минимум %u, получено %u"
 
-#: xlogreader.c:759
+#: xlogreader.c:760
 #, c-format
 msgid "there is no contrecord flag at %X/%X"
 msgstr "нет флага contrecord в позиции %X/%X"
 
-#: xlogreader.c:772
+#: xlogreader.c:773
 #, c-format
 msgid "invalid contrecord length %u (expected %lld) at %X/%X"
 msgstr "неверная длина contrecord: %u (ожидалась %lld) в позиции %X/%X"
 
-<<<<<<< HEAD
-#: xlogreader.c:1152
-=======
 #: xlogreader.c:1153
->>>>>>> 3d6a8289
 #, c-format
 msgid "invalid resource manager ID %u at %X/%X"
 msgstr "неверный ID менеджера ресурсов %u в позиции %X/%X"
 
-<<<<<<< HEAD
-#: xlogreader.c:1165 xlogreader.c:1181
-=======
 #: xlogreader.c:1166 xlogreader.c:1182
->>>>>>> 3d6a8289
 #, c-format
 msgid "record with incorrect prev-link %X/%X at %X/%X"
 msgstr "запись с неверной ссылкой назад %X/%X в позиции %X/%X"
 
-<<<<<<< HEAD
-#: xlogreader.c:1219
-=======
 #: xlogreader.c:1220
->>>>>>> 3d6a8289
 #, c-format
 msgid "incorrect resource manager data checksum in record at %X/%X"
 msgstr ""
 "некорректная контрольная сумма данных менеджера ресурсов в записи в позиции "
 "%X/%X"
 
-<<<<<<< HEAD
-#: xlogreader.c:1253
-=======
 #: xlogreader.c:1254
->>>>>>> 3d6a8289
 #, c-format
 msgid "invalid magic number %04X in WAL segment %s, LSN %X/%X, offset %u"
 msgstr ""
 "неверное магическое число %04X в сегменте WAL %s, LSN %X/%X, смещение %u"
 
-<<<<<<< HEAD
-#: xlogreader.c:1268 xlogreader.c:1310
-=======
 #: xlogreader.c:1269 xlogreader.c:1311
->>>>>>> 3d6a8289
 #, c-format
 msgid "invalid info bits %04X in WAL segment %s, LSN %X/%X, offset %u"
 msgstr ""
 "неверные информационные биты %04X в сегменте WAL %s, LSN %X/%X, смещение %u"
 
-<<<<<<< HEAD
-#: xlogreader.c:1284
-=======
 #: xlogreader.c:1285
->>>>>>> 3d6a8289
 #, c-format
 msgid ""
 "WAL file is from different database system: WAL file database system "
@@ -633,11 +555,7 @@
 "файл WAL принадлежит другой СУБД: в нём указан идентификатор системы БД "
 "%<PRIu64>, а идентификатор системы pg_control: %<PRIu64>"
 
-<<<<<<< HEAD
-#: xlogreader.c:1292
-=======
 #: xlogreader.c:1293
->>>>>>> 3d6a8289
 #, c-format
 msgid ""
 "WAL file is from different database system: incorrect segment size in page "
@@ -646,11 +564,7 @@
 "файл WAL принадлежит другой СУБД: некорректный размер сегмента в заголовке "
 "страницы"
 
-<<<<<<< HEAD
-#: xlogreader.c:1298
-=======
 #: xlogreader.c:1299
->>>>>>> 3d6a8289
 #, c-format
 msgid ""
 "WAL file is from different database system: incorrect XLOG_BLCKSZ in page "
@@ -659,20 +573,12 @@
 "файл WAL принадлежит другой СУБД: некорректный XLOG_BLCKSZ в заголовке "
 "страницы"
 
-<<<<<<< HEAD
-#: xlogreader.c:1330
-=======
 #: xlogreader.c:1331
->>>>>>> 3d6a8289
 #, c-format
 msgid "unexpected pageaddr %X/%X in WAL segment %s, LSN %X/%X, offset %u"
 msgstr "неожиданный pageaddr %X/%X в сегменте WAL %s, LSN %X/%X, смещение %u"
 
-<<<<<<< HEAD
-#: xlogreader.c:1356
-=======
 #: xlogreader.c:1357
->>>>>>> 3d6a8289
 #, c-format
 msgid ""
 "out-of-sequence timeline ID %u (after %u) in WAL segment %s, LSN %X/%X, "
@@ -681,39 +587,23 @@
 "нарушение последовательности ID линии времени %u (после %u) в сегменте WAL "
 "%s, LSN %X/%X, смещение %u"
 
-<<<<<<< HEAD
-#: xlogreader.c:1759
-=======
 #: xlogreader.c:1769
->>>>>>> 3d6a8289
 #, c-format
 msgid "out-of-order block_id %u at %X/%X"
 msgstr "идентификатор блока %u идёт не по порядку в позиции %X/%X"
 
-<<<<<<< HEAD
-#: xlogreader.c:1783
-=======
 #: xlogreader.c:1793
->>>>>>> 3d6a8289
 #, c-format
 msgid "BKPBLOCK_HAS_DATA set, but no data included at %X/%X"
 msgstr "BKPBLOCK_HAS_DATA установлен, но данных в позиции %X/%X нет"
 
-<<<<<<< HEAD
-#: xlogreader.c:1790
-=======
 #: xlogreader.c:1800
->>>>>>> 3d6a8289
 #, c-format
 msgid "BKPBLOCK_HAS_DATA not set, but data length is %u at %X/%X"
 msgstr ""
 "BKPBLOCK_HAS_DATA не установлен, но длина данных равна %u в позиции %X/%X"
 
-<<<<<<< HEAD
-#: xlogreader.c:1826
-=======
 #: xlogreader.c:1836
->>>>>>> 3d6a8289
 #, c-format
 msgid ""
 "BKPIMAGE_HAS_HOLE set, but hole offset %u length %u block image length %u at "
@@ -722,33 +612,21 @@
 "BKPIMAGE_HAS_HOLE установлен, но для пропуска заданы смещение %u и длина %u "
 "при длине образа блока %u в позиции %X/%X"
 
-<<<<<<< HEAD
-#: xlogreader.c:1842
-=======
 #: xlogreader.c:1852
->>>>>>> 3d6a8289
 #, c-format
 msgid "BKPIMAGE_HAS_HOLE not set, but hole offset %u length %u at %X/%X"
 msgstr ""
 "BKPIMAGE_HAS_HOLE не установлен, но для пропуска заданы смещение %u и длина "
 "%u в позиции %X/%X"
 
-<<<<<<< HEAD
-#: xlogreader.c:1856
-=======
 #: xlogreader.c:1866
->>>>>>> 3d6a8289
 #, c-format
 msgid "BKPIMAGE_COMPRESSED set, but block image length %u at %X/%X"
 msgstr ""
 "BKPIMAGE_COMPRESSED установлен, но длина образа блока равна %u в позиции %X/"
 "%X"
 
-<<<<<<< HEAD
-#: xlogreader.c:1871
-=======
 #: xlogreader.c:1881
->>>>>>> 3d6a8289
 #, c-format
 msgid ""
 "neither BKPIMAGE_HAS_HOLE nor BKPIMAGE_COMPRESSED set, but block image "
@@ -757,69 +635,41 @@
 "ни BKPIMAGE_HAS_HOLE, ни BKPIMAGE_COMPRESSED не установлены, но длина образа "
 "блока равна %u в позиции %X/%X"
 
-<<<<<<< HEAD
-#: xlogreader.c:1887
-=======
 #: xlogreader.c:1897
->>>>>>> 3d6a8289
 #, c-format
 msgid "BKPBLOCK_SAME_REL set but no previous rel at %X/%X"
 msgstr ""
 "BKPBLOCK_SAME_REL установлен, но предыдущее значение не задано в позиции %X/"
 "%X"
 
-<<<<<<< HEAD
-#: xlogreader.c:1899
-=======
 #: xlogreader.c:1909
->>>>>>> 3d6a8289
 #, c-format
 msgid "invalid block_id %u at %X/%X"
 msgstr "неверный идентификатор блока %u в позиции %X/%X"
 
-<<<<<<< HEAD
-#: xlogreader.c:1966
-=======
 #: xlogreader.c:1976
->>>>>>> 3d6a8289
 #, c-format
 msgid "record with invalid length at %X/%X"
 msgstr "запись с неверной длиной в позиции %X/%X"
 
-<<<<<<< HEAD
-#: xlogreader.c:1992
-=======
 #: xlogreader.c:2002
->>>>>>> 3d6a8289
 #, c-format
 msgid "could not locate backup block with ID %d in WAL record"
 msgstr "не удалось найти копию блока с ID %d в записи журнала WAL"
 
-<<<<<<< HEAD
-#: xlogreader.c:2076
-=======
 #: xlogreader.c:2086
->>>>>>> 3d6a8289
 #, c-format
 msgid "could not restore image at %X/%X with invalid block %d specified"
 msgstr ""
 "не удалось восстановить образ в позиции %X/%X с указанным неверным блоком %d"
 
-<<<<<<< HEAD
-#: xlogreader.c:2083
-=======
 #: xlogreader.c:2093
->>>>>>> 3d6a8289
 #, c-format
 msgid "could not restore image at %X/%X with invalid state, block %d"
 msgstr ""
 "не удалось восстановить образ в позиции %X/%X с неверным состоянием, блок %d"
 
-<<<<<<< HEAD
-#: xlogreader.c:2110 xlogreader.c:2127
-=======
 #: xlogreader.c:2120 xlogreader.c:2137
->>>>>>> 3d6a8289
 #, c-format
 msgid ""
 "could not restore image at %X/%X compressed with %s not supported by build, "
@@ -828,11 +678,7 @@
 "не удалось восстановить образ в позиции %X/%X, сжатый методом %s, который не "
 "поддерживается этой сборкой, блок %d"
 
-<<<<<<< HEAD
-#: xlogreader.c:2136
-=======
 #: xlogreader.c:2146
->>>>>>> 3d6a8289
 #, c-format
 msgid ""
 "could not restore image at %X/%X compressed with unknown method, block %d"
@@ -840,11 +686,7 @@
 "не удалось восстановить образ в позиции %X/%X, сжатый неизвестным методом, "
 "блок %d"
 
-<<<<<<< HEAD
-#: xlogreader.c:2144
-=======
 #: xlogreader.c:2154
->>>>>>> 3d6a8289
 #, c-format
 msgid "could not decompress image at %X/%X, block %d"
 msgstr "не удалось развернуть образ в позиции %X/%X, блок %d"

<!--
doc/src/sgml/ref/grant.sgml
PostgreSQL documentation
-->

<refentry id="sql-grant">
 <indexterm zone="sql-grant">
  <primary>GRANT</primary>
 </indexterm>

 <refmeta>
  <refentrytitle>GRANT</refentrytitle>
  <manvolnum>7</manvolnum>
<!--
  <refmiscinfo>SQL - Language Statements</refmiscinfo>
-->
  <refmiscinfo>SQL - 言語</refmiscinfo>
 </refmeta>

 <refnamediv>
  <refname>GRANT</refname>
<!--
  <refpurpose>define access privileges</refpurpose>
-->
  <refpurpose>アクセス権限を定義する</refpurpose>
 </refnamediv>

 <refsynopsisdiv>
<synopsis>
GRANT { { SELECT | INSERT | UPDATE | DELETE | TRUNCATE | REFERENCES | TRIGGER }
    [, ...] | ALL [ PRIVILEGES ] }
    ON { [ TABLE ] <replaceable class="parameter">table_name</replaceable> [, ...]
         | ALL TABLES IN SCHEMA <replaceable class="parameter">schema_name</replaceable> [, ...] }
    TO <replaceable class="parameter">role_specification</replaceable> [, ...] [ WITH GRANT OPTION ]
    [ GRANTED BY <replaceable class="parameter">role_specification</replaceable> ]

GRANT { { SELECT | INSERT | UPDATE | REFERENCES } ( <replaceable class="parameter">column_name</replaceable> [, ...] )
    [, ...] | ALL [ PRIVILEGES ] ( <replaceable class="parameter">column_name</replaceable> [, ...] ) }
    ON [ TABLE ] <replaceable class="parameter">table_name</replaceable> [, ...]
    TO <replaceable class="parameter">role_specification</replaceable> [, ...] [ WITH GRANT OPTION ]
    [ GRANTED BY <replaceable class="parameter">role_specification</replaceable> ]

GRANT { { USAGE | SELECT | UPDATE }
    [, ...] | ALL [ PRIVILEGES ] }
    ON { SEQUENCE <replaceable class="parameter">sequence_name</replaceable> [, ...]
         | ALL SEQUENCES IN SCHEMA <replaceable class="parameter">schema_name</replaceable> [, ...] }
    TO <replaceable class="parameter">role_specification</replaceable> [, ...] [ WITH GRANT OPTION ]
    [ GRANTED BY <replaceable class="parameter">role_specification</replaceable> ]

GRANT { { CREATE | CONNECT | TEMPORARY | TEMP } [, ...] | ALL [ PRIVILEGES ] }
    ON DATABASE <replaceable>database_name</replaceable> [, ...]
    TO <replaceable class="parameter">role_specification</replaceable> [, ...] [ WITH GRANT OPTION ]
    [ GRANTED BY <replaceable class="parameter">role_specification</replaceable> ]

GRANT { USAGE | ALL [ PRIVILEGES ] }
    ON DOMAIN <replaceable>domain_name</replaceable> [, ...]
    TO <replaceable class="parameter">role_specification</replaceable> [, ...] [ WITH GRANT OPTION ]
    [ GRANTED BY <replaceable class="parameter">role_specification</replaceable> ]

GRANT { USAGE | ALL [ PRIVILEGES ] }
    ON FOREIGN DATA WRAPPER <replaceable>fdw_name</replaceable> [, ...]
    TO <replaceable class="parameter">role_specification</replaceable> [, ...] [ WITH GRANT OPTION ]
    [ GRANTED BY <replaceable class="parameter">role_specification</replaceable> ]

GRANT { USAGE | ALL [ PRIVILEGES ] }
    ON FOREIGN SERVER <replaceable>server_name</replaceable> [, ...]
    TO <replaceable class="parameter">role_specification</replaceable> [, ...] [ WITH GRANT OPTION ]
    [ GRANTED BY <replaceable class="parameter">role_specification</replaceable> ]

GRANT { EXECUTE | ALL [ PRIVILEGES ] }
    ON { { FUNCTION | PROCEDURE | ROUTINE } <replaceable>routine_name</replaceable> [ ( [ [ <replaceable class="parameter">argmode</replaceable> ] [ <replaceable class="parameter">arg_name</replaceable> ] <replaceable class="parameter">arg_type</replaceable> [, ...] ] ) ] [, ...]
         | ALL { FUNCTIONS | PROCEDURES | ROUTINES } IN SCHEMA <replaceable class="parameter">schema_name</replaceable> [, ...] }
    TO <replaceable class="parameter">role_specification</replaceable> [, ...] [ WITH GRANT OPTION ]
    [ GRANTED BY <replaceable class="parameter">role_specification</replaceable> ]

GRANT { USAGE | ALL [ PRIVILEGES ] }
    ON LANGUAGE <replaceable>lang_name</replaceable> [, ...]
    TO <replaceable class="parameter">role_specification</replaceable> [, ...] [ WITH GRANT OPTION ]
    [ GRANTED BY <replaceable class="parameter">role_specification</replaceable> ]

GRANT { { SELECT | UPDATE } [, ...] | ALL [ PRIVILEGES ] }
    ON LARGE OBJECT <replaceable class="parameter">loid</replaceable> [, ...]
    TO <replaceable class="parameter">role_specification</replaceable> [, ...] [ WITH GRANT OPTION ]
    [ GRANTED BY <replaceable class="parameter">role_specification</replaceable> ]

GRANT { { SET | ALTER SYSTEM } [, ... ] | ALL [ PRIVILEGES ] }
    ON PARAMETER <replaceable class="parameter">configuration_parameter</replaceable> [, ...]
    TO <replaceable class="parameter">role_specification</replaceable> [, ...] [ WITH GRANT OPTION ]
    [ GRANTED BY <replaceable class="parameter">role_specification</replaceable> ]

GRANT { { CREATE | USAGE } [, ...] | ALL [ PRIVILEGES ] }
    ON SCHEMA <replaceable>schema_name</replaceable> [, ...]
    TO <replaceable class="parameter">role_specification</replaceable> [, ...] [ WITH GRANT OPTION ]
    [ GRANTED BY <replaceable class="parameter">role_specification</replaceable> ]

GRANT { CREATE | ALL [ PRIVILEGES ] }
    ON TABLESPACE <replaceable>tablespace_name</replaceable> [, ...]
    TO <replaceable class="parameter">role_specification</replaceable> [, ...] [ WITH GRANT OPTION ]
    [ GRANTED BY <replaceable class="parameter">role_specification</replaceable> ]

GRANT { USAGE | ALL [ PRIVILEGES ] }
    ON TYPE <replaceable>type_name</replaceable> [, ...]
    TO <replaceable class="parameter">role_specification</replaceable> [, ...] [ WITH GRANT OPTION ]
    [ GRANTED BY <replaceable class="parameter">role_specification</replaceable> ]

GRANT <replaceable class="parameter">role_name</replaceable> [, ...] TO <replaceable class="parameter">role_specification</replaceable> [, ...]
    [ WITH { ADMIN | INHERIT | SET } { OPTION | TRUE | FALSE } ]
    [ GRANTED BY <replaceable class="parameter">role_specification</replaceable> ]

<!--
<phrase>where <replaceable class="parameter">role_specification</replaceable> can be:</phrase>
-->
<phrase>ここで<replaceable class="parameter">role_specification</replaceable>は以下の通りです。</phrase>

    [ GROUP ] <replaceable class="parameter">role_name</replaceable>
  | PUBLIC
  | CURRENT_ROLE
  | CURRENT_USER
  | SESSION_USER
</synopsis>
 </refsynopsisdiv>

 <refsect1 id="sql-grant-description">
<!--
  <title>Description</title>
-->
  <title>説明</title>

  <para>
<!--
   The <command>GRANT</command> command has two basic variants: one
   that grants privileges on a database object (table, column, view,
   foreign table, sequence, database, foreign-data wrapper, foreign server,
   function, procedure, procedural language, large object, configuration
   parameter, schema, tablespace, or type), and one that grants
   membership in a role.  These variants are similar in many ways, but
   they are different enough to be described separately.
-->
<command>GRANT</command>には基本的に2つの種類があります。
1つはデータベースオブジェクト（テーブル、列、ビュー、外部テーブル、シーケンス、データベース、外部データラッパー、外部サーバ、関数、プロシージャ、手続き言語、ラージオブジェクト、設定パラメータ、スキーマ、テーブル空間、型）に対する権限の付与、もう1つはロール内のメンバ資格の付与です。
これらの種類は多くの点で似ていますが、説明は別々に行わなければならない程違いがあります。
  </para>

 <refsect2 id="sql-grant-description-objects">
<!--
  <title>GRANT on Database Objects</title>
-->
  <title>データベースオブジェクトに対するGRANT</title>

  <para>
<!--
   This variant of the <command>GRANT</command> command gives specific
   privileges on a database object to
   one or more roles.  These privileges are added
   to those already granted, if any.
-->
この種類の<command>GRANT</command>コマンドはデータベースオブジェクトの特定の権限を1つ以上のロールに付与します。
既に権限が他のロールに付与されている場合でも、追加として付与されます。
  </para>

  <para>
<!--
   The key word <literal>PUBLIC</literal> indicates that the
   privileges are to be granted to all roles, including those that might
   be created later.  <literal>PUBLIC</literal> can be thought of as an
   implicitly defined group that always includes all roles.
   Any particular role will have the sum
   of privileges granted directly to it, privileges granted to any role it
   is presently a member of, and privileges granted to
   <literal>PUBLIC</literal>.
-->
<literal>PUBLIC</literal>キーワードは、今後作成されるロールを含む、全てのロールへの許可を示します。
<literal>PUBLIC</literal>は、全てのロールを常に含む、暗黙的に定義されたグループと考えることができます。
個々のロールは全て、ロールに直接許可された権限、ロールが現在属しているロールに許可された権限、そして、<literal>PUBLIC</literal>に許可された権限を合わせた権限を持っています。
  </para>

  <para>
<!--
   If <literal>WITH GRANT OPTION</literal> is specified, the recipient
   of the privilege can in turn grant it to others.  Without a grant
   option, the recipient cannot do that.  Grant options cannot be granted
   to <literal>PUBLIC</literal>.
-->
<literal>WITH GRANT OPTION</literal>が指定されると、権限の受領者は、その後、他にその権限を与えることができます。
グラントオプションがない場合、受領者はこれを行うことができません。
グラントオプションは<literal>PUBLIC</literal>には与えることができません。
  </para>

  <para>
<!--
   If <literal>GRANTED BY</literal> is specified, the specified grantor must
   be the current user.  This clause is currently present in this form only
   for SQL compatibility.
-->
<literal>GRANTED BY</literal>が指定されると、指定された付与する者は現在のユーザでなければなりません。
この句はSQLとの互換性のためにのみ現在この形で存在しています。
  </para>

  <para>
<!--
   There is no need to grant privileges to the owner of an object
   (usually the user that created it),
   as the owner has all privileges by default.  (The owner could,
   however, choose to revoke some of their own privileges for safety.)
-->
所有者（通常はオブジェクトを作成したユーザ）はデフォルトで全ての権限を保持しているため、オブジェクトの所有者に権限を許可する必要はありません
（ただし、オブジェクトの作成者が、安全性のために自らの権限を取り消すことは可能です）。
  </para>

  <para>
<!--
   The right to drop an object, or to alter its definition in any way, is
   not treated as a grantable privilege; it is inherent in the owner,
   and cannot be granted or revoked.  (However, a similar effect can be
   obtained by granting or revoking membership in the role that owns
   the object; see below.)  The owner implicitly has all grant
   options for the object, too.
-->
オブジェクトを削除する権限や何らかの方法でオブジェクトの定義を変更する権限は、付与可能な権限として扱われません。
これらの権限は、所有者固有のものであり、許可したり取り消したりすることはできません。
（しかし、オブジェクトを所有するロール内のメンバ関係を付与したり取り消すことで、同等な効果を得ることができます。
後で説明します。）
所有者は、オブジェクトに対する全てのグラントオプションも暗黙的に保持しています。
  </para>

  <para>
<!--
   The possible privileges are:
-->
設定可能な権限は以下のものです。

   <variablelist>
    <varlistentry>
     <term><literal>SELECT</literal></term>
     <term><literal>INSERT</literal></term>
     <term><literal>UPDATE</literal></term>
     <term><literal>DELETE</literal></term>
     <term><literal>TRUNCATE</literal></term>
     <term><literal>REFERENCES</literal></term>
     <term><literal>TRIGGER</literal></term>
     <term><literal>CREATE</literal></term>
     <term><literal>CONNECT</literal></term>
     <term><literal>TEMPORARY</literal></term>
     <term><literal>EXECUTE</literal></term>
     <term><literal>USAGE</literal></term>
     <term><literal>SET</literal></term>
     <term><literal>ALTER SYSTEM</literal></term>
     <listitem>
      <para>
<!--
       Specific types of privileges, as defined in <xref linkend="ddl-priv"/>.
-->
権限の特定の種類です。<xref linkend="ddl-priv"/>で定義されています。
      </para>
     </listitem>
    </varlistentry>

    <varlistentry>
     <term><literal>TEMP</literal></term>
     <listitem>
      <para>
<!--
       Alternative spelling for <literal>TEMPORARY</literal>.
-->
<literal>TEMPORARY</literal>の別の綴り方です。
      </para>
     </listitem>
    </varlistentry>

    <varlistentry>
     <term><literal>ALL PRIVILEGES</literal></term>
     <listitem>
      <para>
<!--
       Grant all of the privileges available for the object's type.
       The <literal>PRIVILEGES</literal> key word is optional in
       <productname>PostgreSQL</productname>, though it is required by
       strict SQL.
-->
対象の型に対して利用可能な全ての権限を一度に付与します。
<literal>PRIVILEGES</literal>キーワードは<productname>PostgreSQL</productname>では省略可能ですが、厳密なSQLでは必須です。
      </para>
     </listitem>
    </varlistentry>
   </variablelist>
  </para>

  <para>
<!--
   The <literal>FUNCTION</literal> syntax works for plain functions,
   aggregate functions, and window functions, but not for procedures;
   use <literal>PROCEDURE</literal> for those.
   Alternatively, use <literal>ROUTINE</literal> to refer to a function,
   aggregate function, window function, or procedure regardless of its
   precise type.
-->
<literal>FUNCTION</literal>構文は通常の関数、集約関数、ウィンドウ関数に対して有効ですが、プロシージャには有効ではありません。プロシージャには<literal>PROCEDURE</literal>を使ってください。
あるいは、関数、集約関数、プロシージャを参照するのに、その正確な種類に関係なく<literal>ROUTINE</literal>を使ってください。
  </para>

  <para>
<!--
   There is also an option to grant privileges on all objects of the same
   type within one or more schemas.  This functionality is currently supported
   only for tables, sequences, functions, and procedures.  <literal>ALL
   TABLES</literal> also affects views and foreign tables, just like the
   specific-object <command>GRANT</command> command.  <literal>ALL
   FUNCTIONS</literal> also affects aggregate and window functions, but not
   procedures, again just like the specific-object <command>GRANT</command>
   command.  Use <literal>ALL ROUTINES</literal> to include procedures.
-->
1つまたは複数のスキーマ内で同じ型のオブジェクトすべてに対する権限を付与するオプションもあります。
この機能は現在、テーブル、シーケンス、関数、プロシージャだけをサポートしています。
<literal>ALL TABLES</literal>は、特定の対象の<command>GRANT</command>コマンドと同様に、ビューや外部テーブルにも影響します。
<literal>ALL FUNCTIONS</literal>は、集約関数やウィンドウ関数にも影響しますが、プロシージャには影響しません。ここでも、特定の対象の<command>GRANT</command>コマンドと同様です。
プロシージャを含めるには<literal>ALL ROUTINES</literal>を使ってください。
  </para>
 </refsect2>

 <refsect2 id="sql-grant-description-roles">
<!--
  <title>GRANT on Roles</title>
-->
  <title>ロールに対するGRANT</title>

  <para>
<!--
   This variant of the <command>GRANT</command> command grants membership
   in a role to one or more other roles, and the modification of
   membership options <literal>SET</literal>, <literal>INHERIT</literal>,
   and <literal>ADMIN</literal>;  see <xref linkend="role-membership"/>
   for details.  Membership in a role is significant
   because it potentially allows access to the privileges granted to a role
   to each of its members, and potentially also the ability to make changes
   to the role itself. However, the actual permissions conferred depend on
   the options associated with the grant.  To modify that options of
   an existing membership, simply specify the membership with updated
   option values.
-->
《機械翻訳》この<command>GRANT</command>コマンドのバリエーションは、1つ以上の他のロールに対するロールのメンバシップと、メンバシップオプション<literal>SET</literal>、<literal>INHERIT</literal>、<literal>ADMIN</literal>の変更を行います。
詳細は<xref linkend="role-membership"/>を参照してください。
ロールのメンバーシップは、ロールに付与された権限をそのメンバーのそれぞれに許可する可能性があり、ロール自体を変更する可能性もあるため、重要です。
ただし、実際に付与される権限は、権限付与に関連付けられたオプションによって異なります。
既存のメンバーシップのオプションを変更するには、更新されたオプション値を指定してメンバーシップを指定します。
  </para>

  <para>
<!--
   Each of the options described below can be set to either
   <literal>TRUE</literal> or <literal>FALSE</literal>. The keyword
   <literal>OPTION</literal> is accepted as a synonym for
   <literal>TRUE</literal>, so that <literal>WITH ADMIN OPTION</literal>
   is a synonym for <literal>WITH ADMIN TRUE</literal>.  When altering
   an existing membership the omission of an option results in the current
   value being retained.
-->
《機械翻訳》以下に説明する各オプションは、<literal>TRUE</literal>または<literal>FALSE</literal>に設定できます。
キーワード<literal>OPTION</literal>は<literal>TRUE</literal>の同義語として受け入れられるので、<literal>WITH ADMIN OPTION</literal>は<literal>WITH ADMIN TRUE</literal>の同義語です。
既存のメンバーシップを変更するとき、オプションを省略すると現在の値が保持されます。
  </para>

  <para>
<!--
   The <literal>ADMIN</literal> option allows the member to
   in turn grant membership in the role to others, and revoke membership
   in the role as well.  Without the admin option, ordinary users cannot
   do that.  A role is not considered to hold <literal>WITH ADMIN
   OPTION</literal> on itself.  Database superusers can grant or revoke
   membership in any role to anyone. This option defaults to
   <literal>FALSE</literal>.
-->
<literal>ADMIN</literal>オプションを使用すると、メンバはロールのメンバ資格を他のメンバに付与したり、ロールのメンバ資格を取り消したりすることができます。
アドミンオプションがないと、一般ユーザは他への権限の付与や取り消しを行うことができません。
ロールは自分自身に対して<literal>WITH ADMIN OPTION</literal>を保持しているとはみなされません。
データベーススーパーユーザはすべてのロール内のメンバ資格を誰にでも付与したり、取り消したりすることができます。
このオプションのデフォルトは<literal>FALSE</literal>です。
  </para>

  <para>
<!--
   The <literal>INHERIT</literal> option controls the inheritance status
   of the new membership;  see <xref linkend="role-membership"/> for
   details on inheritance.  If it is set to <literal>TRUE</literal>,
   it causes the new member to inherit from the granted role. If
   set to <literal>FALSE</literal>, the new member does not inherit.
<<<<<<< HEAD
   If unspecified when creating a new role membership, this defaults to the
   inheritance attribute of the new member.
=======
   If unspecified when create a new role membership this defaults to
   the inheritance attribute of the role being added.
-->
《機械翻訳》<literal>INHERIT</literal>オプションは新しいメンバシップの継承状態を制御します。
継承の詳細については<xref linkend="role-membership"/>を参照してください。
これが<literal>TRUE</literal>に設定されている場合、新しいメンバは付与されたロールから継承します。
これが<literal>FALSE</literal>に設定されている場合、新しいメンバは継承しません。
新しいメンバシップを作成するときにこれを指定しない場合、これは追加されるロールの継承属性にデフォルト設定されます。
>>>>>>> bc79ebdf
  </para>

  <para>
<!--
   The <literal>SET</literal> option, if it is set to
   <literal>TRUE</literal>, allows the member to change to the granted
   role using the
   <link linkend="sql-set-role"><command>SET ROLE</command></link>
   command. If a role is an indirect member of another role, it can use
   <literal>SET ROLE</literal> to change to that role only if there is a
   chain of grants each of which has <literal>SET TRUE</literal>.
   This option defaults to <literal>TRUE</literal>.
-->
<literal>SET</literal>オプションが<literal>TRUE</literal>に設定されている場合、<link linkend="sql-set-role"><command>SET ROLE</command></link>コマンドを使用して、メンバを付与されたロールに変更できます。
あるロールが別のロールの間接メンバである場合、それぞれ<literal>SET TRUE</literal>を持つ権限付与のチェーンがある場合にのみ、<literal>SET ROLE</literal>を使用してそのロールに変更できます。
このオプションのデフォルトは<literal>TRUE</literal>です。
  </para>

  <para>
<!--
   To create an object owned by another role or give ownership of an existing
   object to another role, you must have the ability to <literal>SET
   ROLE</literal> to that role; otherwise, commands such as <literal>ALTER
   ... OWNER TO</literal> or <literal>CREATE DATABASE ... OWNER</literal>
   will fail.  However, a user who inherits the privileges of a role but does
   not have the ability to <literal>SET ROLE</literal> to that role may be
   able to obtain full access to the role by manipulating existing objects
   owned by that role (e.g. they could redefine an existing function to act
   as a Trojan horse).  Therefore, if a role's privileges are to be inherited
   but should not be accessible via <literal>SET ROLE</literal>, it should not
   own any SQL objects.
-->
別のロールが所有するオブジェクトを作成する場合、または既存のオブジェクトの所有権を別のロールに付与する場合は、そのロールに対して<literal>SET ROLE</literal>を実行できることが必要です。
そうでない場合、<literal>ALTER ... OWNER TO</literal>や<literal>CREATE DATABASE ... OWNER</literal>などのコマンドは失敗します。
ただし、ロールの権限を継承しているものの、そのロールに対して<literal>SET ROLE</literal>を実行できないユーザは、そのロールが所有する既存のオブジェクトを操作することで、そのロールに対して完全なアクセスを取得できるかもしれません(たとえば、既存の関数を再定義してトロイの木馬として機能させることができます)。
したがって、ロールの権限を継承するものの、<literal>SET ROLE</literal>を介してアクセスできないようにする場合は、いかなるSQLオブジェクトも所有すべきではありません。
  </para>

  <para>
<!--
   If <literal>GRANTED BY</literal> is specified, the grant is recorded as
   having been done by the specified role. A user can only attribute a grant
   to another role if they possess the privileges of that role. The role
   recorded as the grantor must have <literal>ADMIN OPTION</literal> on the
   target role, unless it is the bootstrap superuser. When a grant is recorded
   as having a grantor other than the bootstrap superuser, it depends on the
   grantor continuing to possess <literal>ADMIN OPTION</literal> on the role;
   so, if <literal>ADMIN OPTION</literal> is revoked, dependent grants must
   be revoked as well.
-->
<literal>GRANTED BY</literal>が指定された場合、付与は指定されたロールにより行なわれたと記録されます。
ユーザが別のロールに権限を付与できるのは、そのロールの権限を所有している場合のみです。
付与者として記録されるロールは、対象のロールに対して<literal>ADMIN OPTION</literal>を持っていることが必要です。ただし、ブートストラップスーパーユーザの場合は除きます。
ブートストラップスーパーユーザ以外の付与者を持っていると記録されている付与は、そのロールに対して<literal>ADMIN OPTION</literal>を引き続き所有している付与者に依存します。したがって、<literal>ADMIN OPTION</literal>が取り消された場合、依存する付与も取り消さなければなりません。
  </para>

  <para>
<!--
   Unlike the case with privileges, membership in a role cannot be granted
   to <literal>PUBLIC</literal>.  Note also that this form of the command
   does not allow the noise word <literal>GROUP</literal>
   in <replaceable class="parameter">role_specification</replaceable>.
-->
権限の場合と異なり、ロール内のメンバ資格を<literal>PUBLIC</literal>に付与することはできません。
また、このコマンド構文では、<replaceable class="parameter">role_specification</replaceable>で無意味な<literal>GROUP</literal>という単語を受け付けないことに注意してください。
  </para>
 </refsect2>
 </refsect1>


 <refsect1 id="sql-grant-notes">
<!--
  <title>Notes</title>
-->
  <title>注釈</title>

   <para>
<!--
    The <link linkend="sql-revoke"><command>REVOKE</command></link> command is used
    to revoke access privileges.
-->
アクセス権限を取り消すには、<link linkend="sql-revoke"><command>REVOKE</command></link>コマンドが使用されます。
   </para>

   <para>
<!--
    Since <productname>PostgreSQL</productname> 8.1, the concepts of users and
    groups have been unified into a single kind of entity called a role.
    It is therefore no longer necessary to use the keyword <literal>GROUP</literal>
    to identify whether a grantee is a user or a group.  <literal>GROUP</literal>
    is still allowed in the command, but it is a noise word.
-->
<productname>PostgreSQL</productname> 8.1から、ユーザとグループという概念は、ロールと呼ばれる１種類の実体に統合されました。
そのため、付与される者がユーザかグループかどうかを識別するために<literal>GROUP</literal>キーワードを使用する必要はなくなりました。
このコマンドではまだ<literal>GROUP</literal>を使うことはできますが、何の意味もありません。
   </para>

   <para>
<!--
    A user may perform <command>SELECT</command>, <command>INSERT</command>, etc. on a
    column if they hold that privilege for either the specific column or
    its whole table.  Granting the privilege at the table level and then
    revoking it for one column will not do what one might wish: the
    table-level grant is unaffected by a column-level operation.
-->
ユーザは特定の列あるいはテーブル全体に対する権限を持つ場合に<command>SELECT</command>、<command>INSERT</command>などを実行することができます。
テーブルレベルの権限を付与してからある列に対する権限を取り消しても、望むことは実現できません。
テーブルレベルの権限は列レベルの操作による影響を受けないからです。
   </para>

   <para>
<!--
    When a non-owner of an object attempts to <command>GRANT</command> privileges
    on the object, the command will fail outright if the user has no
    privileges whatsoever on the object.  As long as some privilege is
    available, the command will proceed, but it will grant only those
    privileges for which the user has grant options.  The <command>GRANT ALL
    PRIVILEGES</command> forms will issue a warning message if no grant options are
    held, while the other forms will issue a warning if grant options for
    any of the privileges specifically named in the command are not held.
    (In principle these statements apply to the object owner as well, but
    since the owner is always treated as holding all grant options, the
    cases can never occur.)
-->
オブジェクトの所有者でもなく、そのオブジェクトに何の権限も持たないユーザが、そのオブジェクトの権限を<command>GRANT</command>しようとしても、コマンドの実行は直ちに失敗します。
何らかの権限を持っている限り、コマンドの実行は進行しますが、与えることのできる権限は、そのユーザがグラントオプションを持つ権限のみです。
グラントオプションを持っていない場合、<command>GRANT ALL PRIVILEGES</command>構文は警告メッセージを発します。
一方、その他の構文では、コマンドで名前を指定した権限に関するグラントオプションを持っていない場合に警告メッセージを発します
（原理上、ここまでの説明はオブジェクトの所有者に対しても当てはまりますが、所有者は常に全てのグラントオプションを保持しているものとして扱われるため、こうした状態は決して起こりません）。
   </para>

   <para>
<!--
    It should be noted that database superusers can access
    all objects regardless of object privilege settings.  This
    is comparable to the rights of <literal>root</literal> in a Unix system.
    As with <literal>root</literal>, it's unwise to operate as a superuser
    except when absolutely necessary.
-->
データベーススーパーユーザは、オブジェクトに関する権限設定に関係なく、全てのオブジェクトにアクセスできることには注意しなければなりません。
スーパーユーザが持つ権限は、Unixシステムにおける<literal>root</literal>権限に似ています。
<literal>root</literal>と同様、どうしても必要という場合以外は、スーパーユーザとして操作を行わないのが賢明です。
   </para>

   <para>
<!--
    If a superuser chooses to issue a <command>GRANT</command> or <command>REVOKE</command>
    command, the command is performed as though it were issued by the
    owner of the affected object.  In particular, privileges granted via
    such a command will appear to have been granted by the object owner.
    (For role membership, the membership appears to have been granted
    by the bootstrap superuser.)
-->
スーパーユーザが<command>GRANT</command>や<command>REVOKE</command>コマンドの発行を選択した場合、それらのコマンドは対象とするオブジェクトの所有者が発行したかのように実行されます。
特に、こうしたコマンドで与えられる権限は、オブジェクトの所有者によって与えられたものとして表されます。
（ロールのメンバ資格では、メンバ資格はブートストラップスーパーユーザが与えたものとして表されます。）
   </para>

   <para>
<!--
    <command>GRANT</command> and <command>REVOKE</command> can also be done by a role
    that is not the owner of the affected object, but is a member of the role
    that owns the object, or is a member of a role that holds privileges
    <literal>WITH GRANT OPTION</literal> on the object.  In this case the
    privileges will be recorded as having been granted by the role that
    actually owns the object or holds the privileges
    <literal>WITH GRANT OPTION</literal>.  For example, if table
    <literal>t1</literal> is owned by role <literal>g1</literal>, of which role
    <literal>u1</literal> is a member, then <literal>u1</literal> can grant privileges
    on <literal>t1</literal> to <literal>u2</literal>, but those privileges will appear
    to have been granted directly by <literal>g1</literal>.  Any other member
    of role <literal>g1</literal> could revoke them later.
-->
<command>GRANT</command>および<command>REVOKE</command>は、対象のオブジェクトの所有者以外のロールによって実行することもできますが、
オブジェクトを所有するロールのメンバであるか、そのオブジェクトに対し<literal>WITH GRANT OPTION</literal>権限を持つロールのメンバでなければなりません。
この場合、その権限は、そのオブジェクトの実際の所有者ロールまたは<literal>WITH GRANT OPTION</literal>権限を持つロールによって付与されたものとして記録されます。
例えば、テーブル<literal>t1</literal>がロール<literal>g1</literal>によって所有され、ロール<literal>u1</literal>がロール<literal>g1</literal>のメンバであるとします。
この場合、<literal>u1</literal>は<literal>t1</literal>に関する権限を<literal>u2</literal>に付与できます。
しかし、これらの権限は<literal>g1</literal>によって直接付与されたものとして現れます。
後でロール<literal>g1</literal>の他のメンバがこの権限を取り消すことができます。
   </para>

   <para>
<!--
    If the role executing <command>GRANT</command> holds the required privileges
    indirectly via more than one role membership path, it is unspecified
    which containing role will be recorded as having done the grant.  In such
    cases it is best practice to use <command>SET ROLE</command> to become the
    specific role you want to do the <command>GRANT</command> as.
-->
<command>GRANT</command>を実行したロールが、ロールの持つ複数メンバ資格の経路を通して間接的に必要な権限を持つ場合、
どのロールが権限を付与したロールとして記録されるかについては指定されません。
こうした場合、<command>SET ROLE</command>を使用して、<command>GRANT</command>を行わせたい特定のロールになることを推奨します。
   </para>

   <para>
<!--
    Granting permission on a table does not automatically extend
    permissions to any sequences used by the table, including
    sequences tied to <type>SERIAL</type> columns.  Permissions on
    sequences must be set separately.
-->
テーブルへの権限付与によって、<type>SERIAL</type>列によって関連付けされたシーケンスを含め、そのテーブルで使用されるシーケンスへの権限の拡張は自動的に行われません。
シーケンスへの権限は別途設定しなければなりません。
   </para>

   <para>
<!--
    See <xref linkend="ddl-priv"/> for more information about specific
    privilege types, as well as how to inspect objects' privileges.
-->
特定の権限の種類に関するより詳しい情報や、対象の権限を調査する方法は<xref linkend="ddl-priv"/>を参照してください。
   </para>
 </refsect1>

 <refsect1 id="sql-grant-examples">
<!--
  <title>Examples</title>
-->
  <title>例</title>

  <para>
<!--
   Grant insert privilege to all users on table <literal>films</literal>:
-->
テーブル<literal>films</literal>にデータを追加する権限を全てのユーザに与えます。

<programlisting>
GRANT INSERT ON films TO PUBLIC;
</programlisting>
  </para>

  <para>
<!--
   Grant all available privileges to user <literal>manuel</literal> on view
   <literal>kinds</literal>:
-->
ビュー<literal>kinds</literal>における利用可能な全ての権限を、ユーザ<literal>manuel</literal>に与えます。

<programlisting>
GRANT ALL PRIVILEGES ON kinds TO manuel;
</programlisting>

<!--
   Note that while the above will indeed grant all privileges if executed by a
   superuser or the owner of <literal>kinds</literal>, when executed by someone
   else it will only grant those permissions for which the someone else has
   grant options.
-->
上のコマンドをスーパーユーザや<literal>kinds</literal>の所有者が実行した場合は、全ての権限が付与されますが、他のユーザが実行した場合は、そのユーザがグラントオプションを持つ権限のみが付与されることに注意してください。
  </para>

  <para>
<!--
   Grant membership in role <literal>admins</literal> to user <literal>joe</literal>:
-->
ロール<literal>admins</literal>内のメンバ資格をユーザ<literal>joe</literal>に与えます。

<programlisting>
GRANT admins TO joe;
</programlisting></para>
 </refsect1>

 <refsect1 id="sql-grant-compatibility">
<!--
  <title>Compatibility</title>
-->
  <title>互換性</title>

   <para>
<!--
    According to the SQL standard, the <literal>PRIVILEGES</literal>
    key word in <literal>ALL PRIVILEGES</literal> is required.  The
    SQL standard does not support setting the privileges on more than
    one object per command.
-->
標準SQLでは、<literal>ALL PRIVILEGES</literal>内の<literal>PRIVILEGES</literal>キーワードは必須です。
標準SQLでは、1つのコマンドで複数のオブジェクトに権限を設定することはサポートしていません。
   </para>

   <para>
<!--
    <productname>PostgreSQL</productname> allows an object owner to revoke their
    own ordinary privileges: for example, a table owner can make the table
    read-only to themselves by revoking their own <literal>INSERT</literal>,
    <literal>UPDATE</literal>, <literal>DELETE</literal>, and <literal>TRUNCATE</literal>
    privileges.  This is not possible according to the SQL standard.  The
    reason is that <productname>PostgreSQL</productname> treats the owner's
    privileges as having been granted by the owner to themselves; therefore they
    can revoke them too.  In the SQL standard, the owner's privileges are
    granted by an assumed entity <quote>_SYSTEM</quote>.  Not being
    <quote>_SYSTEM</quote>, the owner cannot revoke these rights.
-->
<productname>PostgreSQL</productname>では、オブジェクトの所有者は、自身が持つ権限を取り消すことができます。
例えば、テーブル所有者は自身の<literal>INSERT</literal>、<literal>UPDATE</literal>、<literal>DELETE</literal>、<literal>TRUNCATE</literal>権限を取り消すことで、自分にとってそのテーブルが読み取り専用になるよう変更することができます。
これは、標準SQLでは不可能です。
<productname>PostgreSQL</productname>では、所有者の権限を、所有者自身により与えられたものとして扱っているため、同様に所有者自身で権限を取り消すことができるようになっています。
標準SQLでは、所有者の権限は仮想的なエンティティ<quote>_SYSTEM</quote>によって与えられたものとして扱っています。
所有者は<quote>_SYSTEM</quote>ではないため、その権限を取り消すことができません。
   </para>

   <para>
<!--
    According to the SQL standard, grant options can be granted to
    <literal>PUBLIC</literal>; PostgreSQL only supports granting grant options
    to roles.
-->
標準SQLにしたがうと、グラントオプションは<literal>PUBLIC</literal>に対して与えることができます。
PostgreSQLではグラントオプションはロールに対して与えることのみをサポートしています。
   </para>

   <para>
<!--
    The SQL standard allows the <literal>GRANTED BY</literal> option to
    specify only <literal>CURRENT_USER</literal> or
    <literal>CURRENT_ROLE</literal>.  The other variants are PostgreSQL
    extensions.
-->
標準SQLでは、<literal>GRANTED BY</literal>オプションに指定できるのは<literal>CURRENT_USER</literal>と<literal>CURRENT_ROLE</literal>だけです。
その他のものはPostgreSQLの拡張です。
   </para>

   <para>
<!--
    The SQL standard provides for a <literal>USAGE</literal> privilege
    on other kinds of objects: character sets, collations,
    translations.
-->
標準SQLでは、文字セット、照合順序、翻訳といったその他の種類のオブジェクトに対して、<literal>USAGE</literal>権限を付与することができます。
   </para>

   <para>
<!--
    In the SQL standard, sequences only have a <literal>USAGE</literal>
    privilege, which controls the use of the <literal>NEXT VALUE FOR</literal>
    expression, which is equivalent to the
    function <function>nextval</function> in PostgreSQL.  The sequence
    privileges <literal>SELECT</literal> and <literal>UPDATE</literal> are
    PostgreSQL extensions.  The application of the
    sequence <literal>USAGE</literal> privilege to
    the <literal>currval</literal> function is also a PostgreSQL extension (as
    is the function itself).
-->
標準SQLでは、シーケンスは<literal>USAGE</literal>権限のみを持ちます。
これはPostgreSQLにおける<function>nextval</function>関数と等価な<literal>NEXT VALUE FOR</literal>式の使用を制御するものです。
シーケンスに関する<literal>SELECT</literal>権限と<literal>UPDATE</literal>権限はPostgreSQLの拡張です。
シーケンスに関する<literal>USAGE</literal>権限が<literal>currval</literal>関数にも適用される点もPostgreSQLの拡張です(この関数自体が拡張です)。
   </para>

   <para>
<!--
    Privileges on databases, tablespaces, schemas, languages, and
    configuration parameters are
    <productname>PostgreSQL</productname> extensions.
-->
データベース、テーブル空間、スキーマ、言語、設定パラメータについての権限は<productname>PostgreSQL</productname>の拡張です。
   </para>
 </refsect1>


 <refsect1>
<!--
  <title>See Also</title>
-->
  <title>関連項目</title>

  <simplelist type="inline">
   <member><xref linkend="sql-revoke"/></member>
   <member><xref linkend="sql-alterdefaultprivileges"/></member>
  </simplelist>
 </refsect1>

</refentry><|MERGE_RESOLUTION|>--- conflicted
+++ resolved
@@ -383,19 +383,14 @@
    details on inheritance.  If it is set to <literal>TRUE</literal>,
    it causes the new member to inherit from the granted role. If
    set to <literal>FALSE</literal>, the new member does not inherit.
-<<<<<<< HEAD
    If unspecified when creating a new role membership, this defaults to the
    inheritance attribute of the new member.
-=======
-   If unspecified when create a new role membership this defaults to
-   the inheritance attribute of the role being added.
--->
-《機械翻訳》<literal>INHERIT</literal>オプションは新しいメンバシップの継承状態を制御します。
+-->
+《機械翻訳》<literal>INHERIT</literal>オプションは新しいメンバーシップの継承状態を制御します。
 継承の詳細については<xref linkend="role-membership"/>を参照してください。
-これが<literal>TRUE</literal>に設定されている場合、新しいメンバは付与されたロールから継承します。
-これが<literal>FALSE</literal>に設定されている場合、新しいメンバは継承しません。
-新しいメンバシップを作成するときにこれを指定しない場合、これは追加されるロールの継承属性にデフォルト設定されます。
->>>>>>> bc79ebdf
+これを<literal>TRUE</literal>に設定すると、新しいメンバーは付与されたロールから継承します。
+これを<literal>FALSE</literal>に設定すると、新しいメンバーは継承しません。
+新しいロールメンバーシップの作成時に指定しない場合、これは新しいメンバーの継承属性のデフォルトになります。
   </para>
 
   <para>

<!--
doc/src/sgml/ref/refresh_materialized_view.sgml
PostgreSQL documentation
-->

<refentry id="sql-refreshmaterializedview">
 <indexterm zone="sql-refreshmaterializedview">
  <primary>REFRESH MATERIALIZED VIEW</primary>
 </indexterm>

 <refmeta>
  <refentrytitle>REFRESH MATERIALIZED VIEW</refentrytitle>
  <manvolnum>7</manvolnum>
<!--
  <refmiscinfo>SQL - Language Statements</refmiscinfo>
-->
  <refmiscinfo>SQL - 言語</refmiscinfo>
 </refmeta>

 <refnamediv>
  <refname>REFRESH MATERIALIZED VIEW</refname>
<!--
  <refpurpose>replace the contents of a materialized view</refpurpose>
-->
  <refpurpose>マテリアライズドビューの内容を置換する</refpurpose>
 </refnamediv>

 <refsynopsisdiv>
<synopsis>
REFRESH MATERIALIZED VIEW [ CONCURRENTLY ] <replaceable class="parameter">name</replaceable>
    [ WITH [ NO ] DATA ]
</synopsis>
 </refsynopsisdiv>

 <refsect1>
<!--
  <title>Description</title>
-->
  <title>説明</title>

  <para>
<!--
   <command>REFRESH MATERIALIZED VIEW</command> completely replaces the
   contents of a materialized view.  To execute this command you must be the
   owner of the materialized view.  The old contents are discarded.  If
   <literal>WITH DATA</literal> is specified (or defaults) the backing query
   is executed to provide the new data, and the materialized view is left in a
   scannable state.  If <literal>WITH NO DATA</literal> is specified no new
   data is generated and the materialized view is left in an unscannable
   state.
-->
<command>REFRESH MATERIALIZED VIEW</command>はマテリアライズドビューの内容を完全に置き換えます。
このコマンドを実行するには、マテリアライズドビューの所有者でなければなりません。
古い内容は破棄されます。
<literal>WITH DATA</literal>が指定されている場合(またはデフォルトでは)、新しいデータを提供するために裏付け問い合わせが実行され、マテリアライズドビューはスキャン可能状態になります。
<literal>WITH NO DATA</literal>が指定されている場合、新しいデータは生成されず、マテリアライズドビューはスキャン不可状態になります。
  </para>
  <para>
<!--
   <literal>CONCURRENTLY</literal> and <literal>WITH NO DATA</literal> may not
   be specified together.
-->
<literal>CONCURRENTLY</literal>と<literal>WITH NO DATA</literal>を同時に指定することはできません。
  </para>
 </refsect1>

 <refsect1>
<!--
  <title>Parameters</title>
-->
  <title>パラメータ</title>

  <variablelist>
   <varlistentry>
    <term><literal>CONCURRENTLY</literal></term>
    <listitem>
     <para>
<!--
      Refresh the materialized view without locking out concurrent selects on
      the materialized view.  Without this option a refresh which affects a
      lot of rows will tend to use fewer resources and complete more quickly,
      but could block other connections which are trying to read from the
      materialized view.  This option may be faster in cases where a small
      number of rows are affected.
-->
そのマテリアライズドビューに対して同時に実行されるSELECTをロックすることなく、マテリアライズドビューをREFRESHします。
このオプションを使わない場合、多くの行に影響を与えるREFRESHはリソースをあまり使わず、早く終わる代わりに、そのマテリアライズドビューから読み込もうとしている他の接続をブロックするかもしれません。
影響を与える行が少ない場合は、このオプションは速いかもしれません。
     </para>
     <para>
<!--
      This option is only allowed if there is at least one
      <literal>UNIQUE</literal> index on the materialized view which uses only
      column names and includes all rows;  that is, it must not be an
      expression index or include a <literal>WHERE</literal> clause.
<<<<<<< HEAD
=======
-->
このオプションは、マテリアライズドビューに、列名だけを使い、すべての行を含む<literal>UNIQUE</literal>インデックスが少なくとも1つある場合にのみ使えます。
つまり、それは式のインデックスであったり、<literal>WHERE</literal>句を含んでいてはいけません。
>>>>>>> 184958ef
     </para>
     <para>
<!--
      This option may not be used when the materialized view is not already
      populated.
-->
このオプションは、マテリアライズドビューがスキャン不可状態のときは使うことができません。
     </para>
     <para>
<!--
      Even with this option only one <literal>REFRESH</literal> at a time may
      run against any one materialized view.
-->
このオプションを使う場合でも、1つのマテリアライズドビューに対して同時に実行できる<literal>REFRESH</literal>は一つだけです。
     </para>
    </listitem>
   </varlistentry>

   <varlistentry>
    <term><replaceable class="parameter">name</replaceable></term>
    <listitem>
     <para>
<!--
      The name (optionally schema-qualified) of the materialized view to
      refresh.
-->
更新するマテリアライズドビューの名前（スキーマ修飾可）です。
     </para>
    </listitem>
   </varlistentry>
  </variablelist>
 </refsect1>

 <refsect1>
<!--
  <title>Notes</title>
-->
  <title>注釈</title>

  <para>
<!--
   While the default index for future
   <xref linkend="sql-cluster"/>
   operations is retained, <command>REFRESH MATERIALIZED VIEW</command> does not
   order the generated rows based on this property. If you want the data
   to be ordered upon generation, you must use an <literal>ORDER BY</literal>
   clause in the backing query.
-->
将来の<xref linkend="sql-cluster"/>操作用のデフォルトインデックスは保持されますが、
この属性に基づいた順序で<command>REFRESH MATERIALIZED VIEW</command>は行を生成しません。
生成時にデータを順序付けしたければ、裏付け問い合わせの中で<literal>ORDER BY</literal>を使用しなければなりません。
  </para>
 </refsect1>

 <refsect1>
<!--
  <title>Examples</title>
-->
  <title>例</title>

  <para>
<!--
   This command will replace the contents of the materialized view called
   <literal>order_summary</literal> using the query from the materialized
   view's definition, and leave it in a scannable state:
-->
以下のコマンドは、マテリアライズドビューの定義からの問い合わせを用いて<literal>order_summary</literal>というマテリアライズドビューの内容を置き換え、スキャン可能状態とします。
<programlisting>
REFRESH MATERIALIZED VIEW order_summary;
</programlisting>
  </para>

  <para>
<!--
   This command will free storage associated with the materialized view
   <literal>annual_statistics_basis</literal> and leave it in an unscannable
   state:
-->
以下のコマンドはマテリアライズドビュー<literal>annual_statistics_basis</literal>に関連する格納領域を解放し、スキャン不可状態とします。
<programlisting>
REFRESH MATERIALIZED VIEW annual_statistics_basis WITH NO DATA;
</programlisting></para>
 </refsect1>

 <refsect1>
<!--
  <title>Compatibility</title>
-->
  <title>互換性</title>

  <para>
<!--
   <command>REFRESH MATERIALIZED VIEW</command> is a
   <productname>PostgreSQL</productname> extension.
-->
   <command>REFRESH MATERIALIZED VIEW</command>は<productname>PostgreSQL</productname>の拡張です。

  </para>
 </refsect1>

 <refsect1>
<!--
  <title>See Also</title>
-->
  <title>関連項目</title>

  <simplelist type="inline">
   <member><xref linkend="sql-creatematerializedview"/></member>
   <member><xref linkend="sql-altermaterializedview"/></member>
   <member><xref linkend="sql-dropmaterializedview"/></member>
  </simplelist>
 </refsect1>

</refentry><|MERGE_RESOLUTION|>--- conflicted
+++ resolved
@@ -93,12 +93,9 @@
       <literal>UNIQUE</literal> index on the materialized view which uses only
       column names and includes all rows;  that is, it must not be an
       expression index or include a <literal>WHERE</literal> clause.
-<<<<<<< HEAD
-=======
 -->
 このオプションは、マテリアライズドビューに、列名だけを使い、すべての行を含む<literal>UNIQUE</literal>インデックスが少なくとも1つある場合にのみ使えます。
 つまり、それは式のインデックスであったり、<literal>WHERE</literal>句を含んでいてはいけません。
->>>>>>> 184958ef
      </para>
      <para>
 <!--

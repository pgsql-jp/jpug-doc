--- conflicted
+++ resolved
@@ -112,14 +112,10 @@
 <!--
       This option prevents the specified extensions from being dropped if
       other objects, besides these extensions, their members, and their
-<<<<<<< HEAD
       explicitly dependent routines, depend on them. This is the default.
-=======
-      explicitly dependent routines, depend on them.  This is the default.
 -->
-このオプションは、以下のもの以外の他のオブジェクトが拡張に依存している場合に、指定された拡張を削除しないようにします。ここで、以下のものとは、これらの拡張、そのメンバ、および明示的に依存するルーチンです。
+《マッチ度[90.547264]》このオプションは、以下のもの以外の他のオブジェクトが拡張に依存している場合に、指定された拡張を削除しないようにします。ここで、以下のものとは、これらの拡張、そのメンバ、および明示的に依存するルーチンです。
 こちらがデフォルトです。
->>>>>>> c1fe09c1
      </para>
     </listitem>
    </varlistentry>

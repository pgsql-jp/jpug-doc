<!-- doc/src/sgml/charset.sgml -->

<chapter id="charset">
<!--
 <title>Localization</title>
-->
<<<<<<< HEAD
 <title>多言語対応</title>
=======
<title>ローカライゼーション</title>
>>>>>>> f5f705c3

 <para>
<!--
  This chapter describes the available localization features from the
  point of view of the administrator.
  <productname>PostgreSQL</productname> supports two localization
  facilities:
-->
本章では、管理者の立場から見た、利用可能なローカライゼーション機能について説明します。
<productname>PostgreSQL</productname>では、2つの手法でローカライゼーションをサポートします。

   <itemizedlist>
    <listitem>
     <para>
<!--
      Using the locale features of the operating system to provide
      locale-specific collation order, number formatting, translated
      messages, and other aspects.
      This is covered in <xref linkend="locale"/> and
      <xref linkend="collation"/>.
-->
ロケール固有の照合順序、数字の書式、翻訳されたメッセージなどを提供するためオペレーティングシステムのロケールの機能を使います。
これは<xref linkend="locale"/>と<xref linkend="collation"/>内で解説されています。
     </para>
    </listitem>

    <listitem>
     <para>
<!--
      Providing a number of different character sets to support storing text
      in all kinds of languages, and providing character set translation
      between client and server.
      This is covered in <xref linkend="multibyte"/>.
-->
全ての種類の言語によるテキストの格納のサポート、およびクライアントサーバ間の文字セット翻訳の提供を行うため、多くの文字セットを提供します。
これは<xref linkend="multibyte"/>内で解説されています。
     </para>
    </listitem>
   </itemizedlist>
  </para>


 <sect1 id="locale">
<!--
  <title>Locale Support</title>
-->
  <title>ロケールのサポート</title>

  <indexterm zone="locale"><primary>locale</primary></indexterm>
  <indexterm zone="locale"><primary>ロケール</primary></indexterm>

  <para>
<!--
   <firstterm>Locale</firstterm> support refers to an application respecting
   cultural preferences regarding alphabets, sorting, number
   formatting, etc.  <productname>PostgreSQL</productname> uses the standard ISO
   C and <acronym>POSIX</acronym> locale facilities provided by the server operating
   system.  For additional information refer to the documentation of your
   system.
-->
<firstterm>ロケール</firstterm>のサポートはアルファベット、並べ替え、数字の書式など文化的嗜好を配慮したアプリケーションを対象にします。
<productname>PostgreSQL</productname>は、サーバのオペレーティングシステムが提供する、標準ISO Cと<acronym>POSIX</acronym>のロケール機能を使用します。
これ以上の情報についてはお使いのシステムのドキュメントを参照してください。
  </para>

  <sect2 id="locale-overview">
<!--
   <title>Overview</title>
-->
   <title>概要</title>

   <para>
<!--
    Locale support is automatically initialized when a database
    cluster is created using <command>initdb</command>.
    <command>initdb</command> will initialize the database cluster
    with the locale setting of its execution environment by default,
    so if your system is already set to use the locale that you want
    in your database cluster then there is nothing else you need to
    do.  If you want to use a different locale (or you are not sure
    which locale your system is set to), you can instruct
    <command>initdb</command> exactly which locale to use by
    specifying the <option>&#45;-locale</option> option. For example:
-->
ロケールのサポートは、<command>initdb</command>を使用してデータベースクラスタを作成する時に自動で初期化されます。
<command>initdb</command>は、デフォルトでその実行環境のロケール設定に従ってデータベースクラスタを初期化します。
そのため、システムがデータベースクラスタで使用したいロケールを使用するように既に設定してある場合は何も行う必要はありません。
違うロケールを使用したい場合（またはシステムのロケール設定が不明な場合）は、<command>initdb</command>の<option>--locale</option>オプションで希望のロケールを指定することができます。
以下に例を示します。
<screen>
initdb --locale=sv_SE
</screen>
   </para>

   <para>
<!--
    This example for Unix systems sets the locale to Swedish
    (<literal>sv</literal>) as spoken
    in Sweden (<literal>SE</literal>).  Other possibilities might include
    <literal>en_US</literal> (U.S. English) and <literal>fr_CA</literal> (French
    Canadian).  If more than one character set can be used for a
    locale then the specifications can take the form
    <replaceable>language_territory.codeset</replaceable>.  For example,
    <literal>fr_BE.UTF-8</literal> represents the French language (fr) as
    spoken in Belgium (BE), with a <acronym>UTF-8</acronym> character set
    encoding.
-->
Unixシステム用のこの例の設定はロケールをスウェーデン（<literal>SE</literal>）で使用されているスウェーデン語（<literal>sv</literal>）に合わせています。
他にも<literal>en_US</literal>（米国英語）や<literal>fr_CA</literal>（カナダのフランス語）などの設定もできます。
ロケールに複数の文字セットが使用可能であれば、<replaceable>language_territory.codeset</replaceable>のように記述することができます。
例えば、<literal>fr_BE.UTF-8</literal>はベルギー（BE）で使用されているフランス語（fr）で<acronym>UTF-8</acronym>の文字セットを表します。
   </para>

   <para>
<!--
    What locales are available on your
    system under what names depends on what was provided by the operating
    system vendor and what was installed.  On most Unix systems, the command
    <literal>locale -a</literal> will provide a list of available locales.
    Windows uses more verbose locale names, such as <literal>German_Germany</literal>
    or <literal>Swedish_Sweden.1252</literal>, but the principles are the same.
-->
お使いのシステムでどのロケールがどういう名前で使えるかはオペレーティングシステムのベンダがどのようなものを提供しているかと、何がインストールされているかに依存します。
ほとんどのUnixシステムでは、<literal>locale -a</literal>というコマンドで利用可能なロケールの一覧を入手できます。
Windowsは、<literal>German_Germany</literal>や<literal>Swedish_Sweden.1252</literal>のようなもっと冗長なロケール名を使用しますが、原理は同じです。
   </para>

   <para>
<!--
    Occasionally it is useful to mix rules from several locales, e.g.,
    use English collation rules but Spanish messages.  To support that, a
    set of locale subcategories exist that control only certain
    aspects of the localization rules:
-->
英語の照合順序規則でスペイン語のメッセージを使用する時など、時として複数のロケールの規則を併用すると便利です。
これをサポートするために、ロケールには以下のようなローカライゼーション規則の特定の箇所だけを管理する一連のサブカテゴリがあります。

    <informaltable>
     <tgroup cols="2">
      <colspec colname="col1" colwidth="1*"/>
      <colspec colname="col2" colwidth="3*"/>
      <tbody>
       <row>
        <entry><envar>LC_COLLATE</envar></entry>
<!--
        <entry>String sort order</entry>
-->
<entry>文字列の並べ替え順</entry>
       </row>
       <row>
        <entry><envar>LC_CTYPE</envar></entry>
<!--
        <entry>Character classification (What is a letter? Its upper-case equivalent?)</entry>
-->
<entry>文字の分類（文字とはどんなもの？大文字小文字を区別しない？）</entry>
       </row>
       <row>
        <entry><envar>LC_MESSAGES</envar></entry>
<!--
        <entry>Language of messages</entry>
-->
<entry>メッセージの言語</entry>
       </row>
       <row>
        <entry><envar>LC_MONETARY</envar></entry>
<!--
        <entry>Formatting of currency amounts</entry>
-->
<entry>通貨書式</entry>
       </row>
       <row>
        <entry><envar>LC_NUMERIC</envar></entry>
<!--
        <entry>Formatting of numbers</entry>
-->
<entry>数字の書式</entry>
       </row>
       <row>
        <entry><envar>LC_TIME</envar></entry>
<!--
        <entry>Formatting of dates and times</entry>
-->
<entry>日付と時刻の書式</entry>
       </row>
      </tbody>
     </tgroup>
    </informaltable>

<!--
    The category names translate into names of
    <command>initdb</command> options to override the locale choice
    for a specific category.  For instance, to set the locale to
    French Canadian, but use U.S. rules for formatting currency, use
    <literal>initdb &#45;-locale=fr_CA &#45;-lc-monetary=en_US</literal>.
-->
これらのカテゴリの名前は、特定のカテゴリについてのロケールの選択を上書きするための<command>initdb</command>オプションの名前としてそのまま使用できます。
例えば、ロケールをカナダのフランス語に設定しながら通貨書式については米国の規則を使用するには、<literal>initdb --locale=fr_CA --lc-monetary=en_US</literal>とします。
   </para>

   <para>
<!--
    If you want the system to behave as if it had no locale support,
    use the special locale name <literal>C</literal>, or equivalently
    <literal>POSIX</literal>.
-->
システムがロケールをサポートしていないように動作させたい場合は、特別なロケールの<literal>C</literal>、もしくは同等な<literal>POSIX</literal>を使用してください。
   </para>

   <para>
<!--
    Some locale categories must have their values
    fixed when the database is created.  You can use different settings
    for different databases, but once a database is created, you cannot
    change them for that database anymore. <literal>LC_COLLATE</literal>
    and <literal>LC_CTYPE</literal> are these categories.  They affect
    the sort order of indexes, so they must be kept fixed, or indexes on
    text columns would become corrupt.
    (But you can alleviate this restriction using collations, as discussed
    in <xref linkend="collation"/>.)
    The default values for these
    categories are determined when <command>initdb</command> is run, and
    those values are used when new databases are created, unless
    specified otherwise in the <command>CREATE DATABASE</command> command.
-->
一部のロケールカテゴリでは、その値がデータベース生成時に固定されていなければならないものがあります。
他のデータベースで他の設定を使用することができますが、一度データベースが生成されると、そのデータベースでは変更することができません。
<literal>LC_COLLATE</literal>と<literal>LC_CTYPE</literal>がこれらのカテゴリにあてはまります。
これらはインデックスのソート順に影響を及ぼすため、固定されていなければなりません。
さもないと、テキスト型の列上のインデックスは破壊されるでしょう。
（しかし<xref linkend="collation"/>内で述べられているように、照合順序を使用することで、この制限を緩和できます）
<command>initdb</command>が実行された時に、これらのカテゴリのデフォルト値は決定され、<command>CREATE DATABASE</command>コマンドで他を指定しない限り、新しいデータベースが作成されるときにこの値が使用されます。
   </para>

   <para>
<!--
    The other locale categories can be changed whenever desired
    by setting the server configuration parameters
    that have the same name as the locale categories (see <xref
    linkend="runtime-config-client-format"/> for details).  The values
    that are chosen by <command>initdb</command> are actually only written
    into the configuration file <filename>postgresql.conf</filename> to
    serve as defaults when the server is started.  If you remove these
    assignments from <filename>postgresql.conf</filename> then the
    server will inherit the settings from its execution environment.
-->
その他のロケールカテゴリは、いつでも、ロケールカテゴリと同じ名前の実行時パラメータを設定することで、希望値に変更できます
（詳細は<xref linkend="runtime-config-client-format"/>を参照してください）。
<command>initdb</command>で選択された値は、実際のところ、サーバの起動時にデフォルトとして動作するように<filename>postgresql.conf</filename>設定ファイルに書き込まれるだけです。
この代入文を<filename>postgresql.conf</filename>から削除すると、サーバは実行環境の設定をそのまま使用します。
   </para>

   <para>
<!--
    Note that the locale behavior of the server is determined by the
    environment variables seen by the server, not by the environment
    of any client.  Therefore, be careful to configure the correct locale settings
    before starting the server.  A consequence of this is that if
    client and server are set up in different locales, messages might
    appear in different languages depending on where they originated.
-->
サーバのロケールの動作はどのクライアントの環境にも依存せず、サーバが参照できる環境変数で決まります。
ですからサーバを稼働させる前に正しいロケール設定を行うように注意してください。
結果としてサーバとクライアントで異なるロケールが設定されていると、メッセージはそれらがどこから生じたかによって、異なる言語で表示されます。
   </para>

   <note>
    <para>
<!--
     When we speak of inheriting the locale from the execution
     environment, this means the following on most operating systems:
     For a given locale category, say the collation, the following
     environment variables are consulted in this order until one is
     found to be set: <envar>LC_ALL</envar>, <envar>LC_COLLATE</envar>
     (or the variable corresponding to the respective category),
     <envar>LANG</envar>.  If none of these environment variables are
     set then the locale defaults to <literal>C</literal>.
-->
実行環境のロケールをそのまま使用するということは、ほとんどのオペレーティングシステムでは次のような意味を持ちます。
指定されたロケールカテゴリ（例えば照合順序）について、設定するものが見つかるまで、以下の環境変数がこの順番で調べられます。<envar>LC_ALL</envar>、<envar>LC_COLLATE</envar>（またはそれぞれのカテゴリに対応する変数）、<envar>LANG</envar>。
これらのいずれの環境変数も設定されない場合に、ロケールはデフォルトで<literal>C</literal>に設定されます。
    </para>

    <para>
<!--
     Some message localization libraries also look at the environment
     variable <envar>LANGUAGE</envar> which overrides all other locale
     settings for the purpose of setting the language of messages.  If
     in doubt, please refer to the documentation of your operating
     system, in particular the documentation about
     <application>gettext</application>.
-->
メッセージの言語を設定する目的で、メッセージローカライゼーションライブラリの中には全てのロケール設定を上書きする環境変数<envar>LANGUAGE</envar>を検索するものがあります。
お使いのシステムでの挙動が不明ならばより詳細な情報を得るためお使いのオペレーティングシステムの文書、特に<application>gettext</application>の文書を参照してください。
    </para>
   </note>

   <para>
<!--
    To enable messages to be translated to the user's preferred language,
    <acronym>NLS</acronym> must have been selected at build time
    (<literal>configure &#45;-enable-nls</literal>).  All other locale support is
    built in automatically.
-->
ユーザの選択した言語にメッセージを翻訳できるようにするためには<acronym>NLS</acronym>を構築時に有効にする（<literal>configure --enable-nls</literal>）必要があります。
他のロケールサポートはすべて自動的に構築されます。
   </para>
  </sect2>

  <sect2 id="locale-behavior">
<!--
   <title>Behavior</title>
-->
   <title>動作</title>

   <para>
<!--
    The locale settings influence the following SQL features:
-->
ロケールの設定は以下のSQL機能に影響を与えます。

    <itemizedlist>
     <listitem>
      <para>
<!--
       Sort order in queries using <literal>ORDER BY</literal> or the standard
       comparison operators on textual data
       <indexterm><primary>ORDER BY</primary><secondary>and locales</secondary></indexterm>
-->
文字列データに対する<literal>ORDER BY</literal>または標準の比較演算子を使用した問い合わせにおける並べ替え順
<indexterm><primary>ORDER BY</primary><secondary>とロケール</secondary></indexterm>
      </para>
     </listitem>

     <listitem>
      <para>
<!--
       The <function>upper</function>, <function>lower</function>, and <function>initcap</function>
       functions
       <indexterm><primary>upper</primary><secondary>and locales</secondary></indexterm>
       <indexterm><primary>lower</primary><secondary>and locales</secondary></indexterm>
-->
<function>upper</function>、<function>lower</function>、<function>initcap</function>関数
<indexterm><primary>upper</primary><secondary>とロケール</secondary></indexterm>
<indexterm><primary>lower</primary><secondary>とロケール</secondary></indexterm>
      </para>
     </listitem>

     <listitem>
      <para>
<!--
       Pattern matching operators (<literal>LIKE</literal>, <literal>SIMILAR TO</literal>,
       and POSIX-style regular expressions); locales affect both case
       insensitive matching and the classification of characters by
       character-class regular expressions
       <indexterm><primary>LIKE</primary><secondary>and locales</secondary></indexterm>
       <indexterm><primary>regular expressions</primary><secondary>and locales</secondary></indexterm>
-->
（<literal>LIKE</literal>、<literal>SIMILAR TO</literal>やPOSIX形式の正規表現といった）パターンマッチング演算子では
ロケールは大文字、小文字を区別せず正規表現の文字クラスによる文字の区別に影響を及ぼします。
<indexterm><primary>LIKE</primary><secondary>とロケール</secondary></indexterm>
<indexterm><primary>正規表現</primary><secondary>とロケール</secondary></indexterm>
      </para>
     </listitem>

     <listitem>
      <para>
<!--
       The <function>to_char</function> family of functions
       <indexterm><primary>to_char</primary><secondary>and locales</secondary></indexterm>
-->
一群の<function>to_char</function>関数
<indexterm><primary>to_char</primary><secondary>とロケール</secondary></indexterm>
      </para>
     </listitem>

     <listitem>
      <para>
<!--
       The ability to use indexes with <literal>LIKE</literal> clauses
-->
<literal>LIKE</literal>節が付いたインデックスを使用する性能
      </para>
     </listitem>
    </itemizedlist>
   </para>

   <para>
<!--
    The drawback of using locales other than <literal>C</literal> or
    <literal>POSIX</literal> in <productname>PostgreSQL</productname> is its performance
    impact. It slows character handling and prevents ordinary indexes
    from being used by <literal>LIKE</literal>. For this reason use locales
    only if you actually need them.
-->
<literal>C</literal>や<literal>POSIX</literal>以外で、<productname>PostgreSQL</productname>でロケールを使用する際の欠点は実行速度です。
ロケールは文字の扱いを遅くし、さらに<literal>LIKE</literal>で通常のインデックスが使用されなくなります。この理由から、本当に必要な時のみロケールを使用してください。
   </para>

   <para>
<!--
    As a workaround to allow <productname>PostgreSQL</productname> to use indexes
    with <literal>LIKE</literal> clauses under a non-C locale, several custom
    operator classes exist. These allow the creation of an index that
    performs a strict character-by-character comparison, ignoring
    locale comparison rules. Refer to <xref linkend="indexes-opclass"/>
    for more information.  Another approach is to create indexes using
    the <literal>C</literal> collation, as discussed in
    <xref linkend="collation"/>.
-->
C以外のロケールにおいて、<productname>PostgreSQL</productname>が<literal>LIKE</literal>句を持つインデックスを使用できるようにする回避方法として、いくつかのカスタム演算子クラスがあります。
これらを用いると、文字と文字を厳密に比較するようなインデックスや、ロケールの比較規則を無視するようなインデックスを作成できます。
詳細は<xref linkend="indexes-opclass"/>を参照してください。
もうひとつの方法は、<xref linkend="collation"/>内で解説されているような<literal>C</literal>照合順序を使用してインデックスを作成することです。
   </para>
  </sect2>

  <sect2 id="locale-selecting-locales">
<!--
   <title>Selecting Locales</title>
-->
   <title>ロケールの選択</title>

   <para>
<!--
    Locales can be selected in different scopes depending on requirements.
    The above overview showed how locales are specified using
    <command>initdb</command> to set the defaults for the entire cluster.  The
    following list shows where locales can be selected.  Each item provides
    the defaults for the subsequent items, and each lower item allows
    overriding the defaults on a finer granularity.
-->
ロケールは、要件に応じて異なる範囲で選択できます。
前述の概要では、<command>initdb</command>を使用してロケールを指定し、クラスタ全体のデフォルトを設定する方法を説明しました。
次のリストは、ロケールを選択できる場所を示しています。
各項目は後続の項目のデフォルトを提供し、下位の各項目はより細かい粒度でデフォルトを上書きできます。
   </para>

   <orderedlist>
    <listitem>
     <para>
<!--
      As explained above, the environment of the operating system provides the
      defaults for the locales of a newly initialized database cluster.  In
      many cases, this is enough: If the operating system is configured for
      the desired language/territory, then
      <productname>PostgreSQL</productname> will by default also behave
      according to that locale.
-->
上で説明したように、オペレーティングシステムの環境は、新しく初期化されたデータベースクラスタのロケールのデフォルトを提供します。
多くの場合、これで十分です。
オペレーティングシステムが目的の言語/地域に設定されている場合、<productname>PostgreSQL</productname>もデフォルトでそのロケールに従って動作します。
     </para>
    </listitem>

    <listitem>
     <para>
<!--
      As shown above, command-line options for <command>initdb</command>
      specify the locale settings for a newly initialized database cluster.
      Use this if the operating system does not have the locale configuration
      you want for your database system.
-->
上記のように、<command>initdb</command>のコマンドラインオプションでは、新しく初期化されたデータベースクラスタのロケール設定を指定します。
オペレーティングシステムにデータベースシステムに必要なロケール設定がない場合に使用します。
     </para>
    </listitem>

    <listitem>
     <para>
<!--
      A locale can be selected separately for each database.  The SQL command
      <command>CREATE DATABASE</command> and its command-line equivalent
      <command>createdb</command> have options for that.  Use this for example
      if a database cluster houses databases for multiple tenants with
      different requirements.
-->
ロケールはデータベースごとに個別に選択できます。
SQLコマンド<command>CREATE DATABASE</command>とそれに相当するコマンドライン<command>createdb</command>には、そのためのオプションがあります。
これは、データベース・クラスタに、異なる要件を持つ複数のテナントのデータベースが格納されている場合などに使用します。
     </para>
    </listitem>

    <listitem>
     <para>
<!--
      Locale settings can be made for individual table columns.  This uses an
      SQL object called <firstterm>collation</firstterm> and is explained in
      <xref linkend="collation"/>.  Use this for example to sort data in
      different languages or customize the sort order of a particular table.
-->
ロケール設定は、個々のテーブル列に対して行うことができます。
これは<firstterm>照合順序</firstterm>というSQLオブジェクトを使用します。
このオブジェクトは<xref linkend="collation"/>で説明されています。
たとえば、異なる言語でデータをソートしたり、特定のテーブルのソート順をカスタマイズする場合に使用します。
     </para>
    </listitem>

    <listitem>
     <para>
<!--
      Finally, locales can be selected for an individual query.  Again, this
      uses SQL collation objects.  This could be used to change the sort order
      based on run-time choices or for ad-hoc experimentation.
-->
最後に、個々の問い合わせに対してロケールを選択できます。
ここでも、SQL照合オブジェクトを使用します。
これは、実行時の選択に基づいて並べ替え順序を変更する場合や、アドホックな実験に使用できます。
     </para>
    </listitem>
   </orderedlist>
  </sect2>

  <sect2 id="locale-providers">
<!--
   <title>Locale Providers</title>
-->
   <title>ロケールプロバイダ</title>

   <para>
<!--
    <productname>PostgreSQL</productname> supports multiple <firstterm>locale
    providers</firstterm>.  This specifies which library supplies the locale
    data.  One standard provider name is <literal>libc</literal>, which uses
    the locales provided by the operating system C library.  These are the
    locales used by most tools provided by the operating system.  Another
    provider is <literal>icu</literal>, which uses the external
    ICU<indexterm><primary>ICU</primary></indexterm> library.  ICU locales can
    only be used if support for ICU was configured when PostgreSQL was built.
-->
<productname>PostgreSQL</productname>は複数の<firstterm>ロケールプロバイダ</firstterm>をサポートします。
これによってどのライブラリがロケールデータを提供するかを決定します。
標準プロバイダの一つは<literal>libc</literal>で、オペレーティングシステムのCライブラリが提供するロケールを使用します。
これらのロケールは、オペレーティングシステムが提供するほとんどのツールが使用します。
他のプロバイダとしては<literal>icu</literal>があり、外部のICU<indexterm><primary>ICU</primary></indexterm>ライブラリを使います。
ICUロケールは、PostgreSQLがビルドされた際にICUサポートが設定されていた場合にのみ利用可能です。
   </para>

   <para>
<!--
    The commands and tools that select the locale settings, as described
    above, each have an option to select the locale provider.  The examples
    shown earlier all use the <literal>libc</literal> provider, which is the
    default.  Here is an example to initialize a database cluster using the
    ICU provider:
-->
前述のように、ロケール設定を選択するコマンドおよびツールには、それぞれロケール・プロバイダを選択するオプションがあります。
前述の例では、デフォルトである<literal>libc</literal>プロバイダを使用しています。
次に、ICUプロバイダを使用してデータベース・クラスタを初期化する例を示します:
<programlisting>
initdb --locale-provider=icu --icu-locale=en
</programlisting>
<!--
    See the description of the respective commands and programs for
    details.  Note that you can mix locale providers at different
    granularities, for example use <literal>libc</literal> by default for the
    cluster but have one database that uses the <literal>icu</literal>
    provider, and then have collation objects using either provider within
    those databases.
-->
詳細は、各コマンドおよびプログラムの説明を参照してください。
異なる粒度でロケール・プロバイダを混在させることもできます。
たとえば、クラスタではデフォルトで<literal>libc</literal>を使用しますが、<literal>icu</literal>プロバイダを使用するデータベースが1つあり、これらのデータベース内でいずれかのプロバイダを使用する照合オブジェクトがあることに注意してください。
   </para>

   <para>
<!--
    Which locale provider to use depends on individual requirements.  For most
    basic uses, either provider will give adequate results.  For the libc
    provider, it depends on what the operating system offers; some operating
    systems are better than others.  For advanced uses, ICU offers more locale
    variants and customization options.
-->
どのロケールプロバイダを使用するかは、個々の要件によって異なります。
ほとんどの基本的な使用方法では、どちらのプロバイダでも十分な結果が得られます。
libcプロバイダの場合は、オペレーティングシステムが提供するものによって異なります。
オペレーティングシステムによっては、より優れたものもあります。
高度な使用方法では、ICUはより多くのロケールバリエーションとカスタマイズオプションを提供します。
   </para>
  </sect2>

  <sect2 id="icu-locales">
<!--
   <title>ICU Locales</title>
-->
   <title>ICUロケール</title>

   <sect3 id="icu-locale-names">
<!--
    <title>ICU Locale Names</title>
-->
    <title>ICUロケール名</title>

    <para>
<!--
     The ICU format for the locale name is a <link
     linkend="icu-language-tag">Language Tag</link>.
-->
ロケール名のICU形式は<link linkend="icu-language-tag">言語タグ</link>です。

<programlisting>
CREATE COLLATION mycollation1 (provider = icu, locale = 'ja-JP');
CREATE COLLATION mycollation2 (provider = icu, locale = 'fr');
</programlisting>
    </para>
   </sect3>

   <sect3 id="icu-canonicalization">
<!--
    <title>Locale Canonicalization and Validation</title>
-->
    <title>ロケールの正規化と検証</title>
    <para>
<!--
     When defining a new ICU collation object or database with ICU as the
     provider, the given locale name is transformed ("canonicalized") into a
     language tag if not already in that form. For instance,
-->
ICUをプロバイダとして使用して新しいICU照合順序オブジェクトまたはデータベースを定義する場合、指定されたロケール名がその形式でない場合は、言語タグに変換 ("正規化") されます。
例えば、

<screen>
CREATE COLLATION mycollation3 (provider = icu, locale = 'en-US-u-kn-true');
NOTICE:  using standard form "en-US-u-kn" for locale "en-US-u-kn-true"
CREATE COLLATION mycollation4 (provider = icu, locale = 'de_DE.utf8');
NOTICE:  using standard form "de-DE" for locale "de_DE.utf8"
</screen>

<!--
     If you see this notice, ensure that the <symbol>provider</symbol> and
     <symbol>locale</symbol> are the expected result. For consistent results
     when using the ICU provider, specify the canonical <link
     linkend="icu-language-tag">language tag</link> instead of relying on the
     transformation.
-->
この通知が表示された場合は、<symbol>provider</symbol>と<symbol>locale</symbol>が期待通りであることを確認してください。
ICUプロバイダを使用するときに一貫した結果を得るには、変換に依存するのではなく、標準の<link linkend="icu-language-tag">言語タグ</link>を指定してください。
    </para>

    <para>
<!--
     A locale with no language name, or the special language name
     <literal>root</literal>, is transformed to have the language
     <literal>und</literal> ("undefined").
-->
言語名のないロケール、または特別言語名<literal>root</literal>は、言語<literal>und</literal>("undefined")を持つように変換されます。
    </para>

    <para>
<!--
     ICU can transform most libc locale names, as well as some other formats,
     into language tags for easier transition to ICU. If a libc locale name is
     used in ICU, it may not have precisely the same behavior as in libc.
-->
ICUでは、ほとんどのlibcロケール名とその他の形式を言語タグに変換して、ICUへの移行を容易にすることができます。
ICUでlibcロケール名を使用すると、libcでの動作とまったく同じであるとは限りません。
    </para>

    <para>
<!--
     If there is a problem interpreting the locale name, or if the locale name
     represents a language or region that ICU does not recognize, you will see
     the following warning:
-->
ロケール名の解釈に問題がある場合、またはロケール名をICUが認識しない言語または地域を表す場合は、次の警告が表示されます。

<screen>
CREATE COLLATION nonsense (provider = icu, locale = 'nonsense');
WARNING:  ICU locale "nonsense" has unknown language "nonsense"
HINT:  To disable ICU locale validation, set parameter icu_validation_level to DISABLED.
CREATE COLLATION
</screen>

<!--
     <xref linkend="guc-icu-validation-level"/> controls how the message is
     reported. Unless set to <literal>ERROR</literal>, the collation will
     still be created, but the behavior may not be what the user intended.
-->
<xref linkend="guc-icu-validation-level"/>は、メッセージがどのように報告されるかを制御します。
<literal>ERROR</literal>に設定されていない限り、照合順序は作成されますが、ユーザが意図した動作とは異なる可能性があります。
    </para>
   </sect3>

   <sect3 id="icu-language-tag">
<!--
    <title>Language Tag</title>
-->
    <title>言語タグ</title>

    <para>
<!--
     A language tag, defined in BCP 47, is a standardized identifier used to
     identify languages, regions, and other information about a locale.
-->
BCP 47で定義されている言語タグは、言語、識別子、およびロケールに関するその他の情報を識別するために使用される標準化された地域です。
    </para>

    <para>
<!--
     Basic language tags are simply
     <replaceable>language</replaceable><literal>-</literal><replaceable>region</replaceable>;
     or even just <replaceable>language</replaceable>. The
     <replaceable>language</replaceable> is a language code
     (e.g. <literal>fr</literal> for French), and
     <replaceable>region</replaceable> is a region code
     (e.g. <literal>CA</literal> for Canada). Examples:
     <literal>ja-JP</literal>, <literal>de</literal>, or
     <literal>fr-CA</literal>.
-->
基本言語タグは、単に<replaceable>language</replaceable><literal>-</literal><replaceable>region</replaceable>、または単に<replaceable>language</replaceable>です。
<replaceable>language</replaceable>は言語コード（例:<literal>fr</literal>はフランス語を表します）で、<replaceable>region</replaceable>は地域コード（例:<literal>ca</literal>はカナダを表します）です。
例:<literal>ja-JP</literal>、<literal>de</literal>、または<literal>fr-CA</literal>。
    </para>

    <para>
<!--
     Collation settings may be included in the language tag to customize
     collation behavior. ICU allows extensive customization, such as
     sensitivity (or insensitivity) to accents, case, and punctuation;
     treatment of digits within text; and many other options to satisfy a
     variety of uses.
-->
照合順序設定を言語タグに含めて、照合順序の動作をカスタマイズすることができます。
ICUでは、アクセント、大文字小文字、句読点に対する感度（または非感度）、テキスト内の数字の扱いなど、さまざまな用途に対応するための多くのオプションを含む、照合順序の広範なカスタマイズが可能です。
    </para>

    <para>
<!--
     To include this additional collation information in a language tag,
     append <literal>-u</literal>, which indicates there are additional
     collation settings, followed by one or more
     <literal>-</literal><replaceable>key</replaceable><literal>-</literal><replaceable>value</replaceable>
     pairs. The <replaceable>key</replaceable> is the key for a <link
     linkend="icu-collation-settings">collation setting</link> and
     <replaceable>value</replaceable> is a valid value for that setting. For
     boolean settings, the <literal>-</literal><replaceable>key</replaceable>
     may be specified without a corresponding
     <literal>-</literal><replaceable>value</replaceable>, which implies a
     value of <literal>true</literal>.
-->
言語タグにこの追加の照合順序情報を含めるには、追加の照合順序設定があることを示す<literal>-u</literal>を追加し、その後に1つ以上の<literal>-</literal><replaceable>key</replaceable><literal>-</literal><replaceable>value</replaceable>ペアを続けます。
<replaceable>key</replaceable>は<link linkend="icu-collation-settings">照合順序設定</link>のキーで、<replaceable>value</replaceable>はその設定の有効な値です。
ブール設定の場合、<literal>-</literal><replaceable>key</replaceable>を指定するだけで、対応する<literal>-</literal><replaceable>value</replaceable>を指定しないことができ、これは<literal>true</literal>の値を意味します。
    </para>

    <para>
<!--
     For example, the language tag <literal>en-US-u-kn-ks-level2</literal>
     means the locale with the English language in the US region, with
     collation settings <literal>kn</literal> set to <literal>true</literal>
     and <literal>ks</literal> set to <literal>level2</literal>. Those
     settings mean the collation will be case-insensitive and treat a sequence
     of digits as a single number:
-->
例えば、言語タグ<literal>en-US-u-kn-ks-level2</literal>とは、米国の英語言語を持つロケールを意味し、照合順序設定<literal>kn</literal>は<literal>true</literal>に設定され、<literal>ks</literal>は<literal>レベル2</literal>に設定されています。
これらの設定は、照合順序が大文字小文字を区別せず、続きの数字を単一の数値として扱うことを意味します。

<screen>
CREATE COLLATION mycollation5 (provider = icu, deterministic = false, locale = 'en-US-u-kn-ks-level2');
SELECT 'aB' = 'Ab' COLLATE mycollation5 as result;
 result
--------
 t
(1 row)

SELECT 'N-45' &lt; 'N-123' COLLATE mycollation5 as result;
 result
--------
 t
(1 row)
</screen>
    </para>

    <para>
<!--
     See <xref linkend="icu-custom-collations"/> for details and additional
     examples of using language tags with custom collation information for the
     locale.
-->
ロケールのためのカスタム照合順序情報を持つ言語タグの使用の詳細と追加の例については、<xref linkend="icu-custom-collations"/>を参照してください。
    </para>
   </sect3>
  </sect2>

  <sect2 id="locale-problems">
<!--
   <title>Problems</title>
-->
   <title>問題点</title>

   <para>
<!--
    If locale support doesn't work according to the explanation above,
    check that the locale support in your operating system is
    correctly configured.  To check what locales are installed on your
    system, you can use the command <literal>locale -a</literal> if
    your operating system provides it.
-->
上記の説明に従ってロケールのサポートが正常に動作しない場合、オペレーティングシステムのロケールサポートが正確に設定されているか確認してください。
指定されたロケールがインストールされているかどうか確認するために、オペレーティングシステムが提供していれば、<literal>locale -a</literal>コマンドを使用することができます。
   </para>

   <para>
<!--
    Check that <productname>PostgreSQL</productname> is actually using the locale
    that you think it is.  The <envar>LC_COLLATE</envar> and <envar>LC_CTYPE</envar>
    settings are determined when a database is created, and cannot be
    changed except by creating a new database.  Other locale
    settings including <envar>LC_MESSAGES</envar> and <envar>LC_MONETARY</envar>
    are initially determined by the environment the server is started
    in, but can be changed on-the-fly.  You can check the active locale
    settings using the <command>SHOW</command> command.
-->
<productname>PostgreSQL</productname>が想定しているロケールを実際に使用しているかどうかを確認してください。
<envar>LC_COLLATE</envar>と<envar>LC_CTYPE</envar>の設定はデータベース作成時に決定され、新しいデータベースを作成する方法以外に変更することはできません。
<envar>LC_MESSAGES</envar>や<envar>LC_MONETARY</envar>など他のロケール設定はサーバ起動時の環境変数によって初めに決定されますが、その場で変更することもできます。
<command>SHOW</command>コマンドを使用して、使用中のロケール設定を確認できます。
   </para>

   <para>
<!--
    The directory <filename>src/test/locale</filename> in the source
    distribution contains a test suite for
    <productname>PostgreSQL</productname>'s locale support.
-->
ソース配布物の<filename>src/test/locale</filename>ディレクトリには、<productname>PostgreSQL</productname>のロケールサポート用のテストスイートがあります。
   </para>

   <para>
<!--
    Client applications that handle server-side errors by parsing the
    text of the error message will obviously have problems when the
    server's messages are in a different language.  Authors of such
    applications are advised to make use of the error code scheme
    instead.
-->
エラーメッセージ内のテキストを解析してサーバ側のエラーを扱っているクライアントアプリケーションでは、サーバのメッセージが異なる言語で記載されると、明らかに問題になります。
こうしたアプリケーションの作者には、エラーコードスキームで代替させることを推奨します。
   </para>

   <para>
<!--
    Maintaining catalogs of message translations requires the on-going
    efforts of many volunteers that want to see
    <productname>PostgreSQL</productname> speak their preferred language well.
    If messages in your language are currently not available or not fully
    translated, your assistance would be appreciated.  If you want to
    help, refer to <xref linkend="nls"/> or write to the developers'
    mailing list.
-->
メッセージ翻訳のカタログのメンテナンスには<productname>PostgreSQL</productname>に選択した言語を話させてみたいという数多くのボランティアのたゆみのない努力を必要としています。
もしあなたの言語が現在使えなかったり完全に翻訳されていない場合、助力をよろしくお願いします。
もし助力していただけるのであれば、<xref linkend="nls"/>を参照するか開発グループのメーリングリストに投稿してください。
   </para>
  </sect2>
 </sect1>


 <sect1 id="collation">
<!--
  <title>Collation Support</title>
-->
  <title>照合順序サポート</title>

  <indexterm zone="collation"><primary>collation</primary></indexterm>

  <para>
<!--
   The collation feature allows specifying the sort order and character
   classification behavior of data per-column, or even per-operation.
   This alleviates the restriction that the
   <symbol>LC_COLLATE</symbol> and <symbol>LC_CTYPE</symbol> settings
   of a database cannot be changed after its creation.
-->
照合順序機能は、ソート順番と列ごともしくは操作ごとのデータの文字区別の振る舞いを指定することを可能にします。
これにより、作成後のデータベースの<symbol>LC_COLLATE</symbol>と<symbol>LC_CTYPE</symbol>の設定を変更できない制限が緩和されます。
  </para>

  <sect2 id="collation-concepts">
<!--
   <title>Concepts</title>
-->
   <title>概念</title>

   <para>
<!--
    Conceptually, every expression of a collatable data type has a
    collation.  (The built-in collatable data types are
    <type>text</type>, <type>varchar</type>, and <type>char</type>.
    User-defined base types can also be marked collatable, and of course
    a <glossterm linkend="glossary-domain">domain</glossterm> over a
    collatable data type is collatable.)  If the
    expression is a column reference, the collation of the expression is the
    defined collation of the column.  If the expression is a constant, the
    collation is the default collation of the data type of the
    constant.  The collation of a more complex expression is derived
    from the collations of its inputs, as described below.
-->
概念的に照合可能なデータ型のそれぞれの式は、照合順序を保持しています
（組み込みの照合可能なデータ型は<type>text</type>、<type>varchar</type>、 <type>char</type>です。
ユーザ定義の基本型は照合可能とマーキングできます。もちろん照合可能なデータ型上の<glossterm linkend="glossary-domain">ドメイン</glossterm>は照合可能となります）。
もし、式が列参照である場合は、式の照合順序は列の定義された照合順序となります。
もし、式が定数である場合は、照合順序は定数のデータ型のデフォルトの照合順序となります。
より複雑な式の照合順序は、下記に示すように、その入力の照合順序から引き出されます。
   </para>

   <para>
<!--
    The collation of an expression can be the <quote>default</quote>
    collation, which means the locale settings defined for the
    database.  It is also possible for an expression's collation to be
    indeterminate.  In such cases, ordering operations and other
    operations that need to know the collation will fail.
-->
式の照合順序は、<quote>default</quote>照合順序となります。これはデータベースに対して定義されたロケール設定を意味しています。
式の照合順序は非決定となることもあります。そのような場合に、照合順序が必要となるような順序操作や他の操作は失敗するでしょう。
   </para>

   <para>
<!--
    When the database system has to perform an ordering or a character
    classification, it uses the collation of the input expression.  This
    happens, for example, with <literal>ORDER BY</literal> clauses
    and function or operator calls such as <literal>&lt;</literal>.
    The collation to apply for an <literal>ORDER BY</literal> clause
    is simply the collation of the sort key.  The collation to apply for a
    function or operator call is derived from the arguments, as described
    below.  In addition to comparison operators, collations are taken into
    account by functions that convert between lower and upper case
    letters, such as <function>lower</function>, <function>upper</function>, and
    <function>initcap</function>; by pattern matching operators; and by
    <function>to_char</function> and related functions.
-->
データベースシステムが並べ替えや文字区別を行う場合、データベースは入力の照合順序を使用します。
これは、たとえば<literal>ORDER BY</literal>句や <literal>&lt;</literal> 演算子や関数を使用する際に発生します。
<literal>ORDER BY</literal>句に適用する照合順序は、単純にソートキーの照合順序です。
関数や演算子の呼び出しに対して適用される照合順序は、以下に述べるように引数により決まります。
比較演算子に加えて、照合順序は<function>lower</function>、<function>upper</function>、<function>initcap</function>といった小文字と大文字を変換する関数やパターンマッチングの演算子、<function>to_char</function>関連の関数で考慮されています。
   </para>

   <para>
<!--
    For a function or operator call, the collation that is derived by
    examining the argument collations is used at run time for performing
    the specified operation.  If the result of the function or operator
    call is of a collatable data type, the collation is also used at parse
    time as the defined collation of the function or operator expression,
    in case there is a surrounding expression that requires knowledge of
    its collation.
-->
関数や演算子の呼び出しに対して、引数の照合順序検査により得られた照合順序は実行時に特定の操作を行うために使用されます。
もし関数や演算子の呼び出しの結果が照合順序可能なデータ型であった場合、照合順序は関数もしくは演算子式の定義済みの照合順序として
解析時にも試用されます。このとき照合順序の知識が必要となるような囲み式があります。
   </para>

   <para>
<!--
    The <firstterm>collation derivation</firstterm> of an expression can be
    implicit or explicit.  This distinction affects how collations are
    combined when multiple different collations appear in an
    expression.  An explicit collation derivation occurs when a
    <literal>COLLATE</literal> clause is used; all other collation
    derivations are implicit.  When multiple collations need to be
    combined, for example in a function call, the following rules are
    used:
-->
式の<firstterm>照合順序の導出</firstterm>は暗黙でも明示的にでも可能です。
この区別は、複数の異なる照合順序が式中に現れるときに照合順序がどのように組み合わされるか、に影響を与えます。
明示的な照合順序の導出は、<literal>COLLATE</literal>句が使用されたときに発生します。
他の全ての照合順序は暗黙となります。例えば関数呼び出しの中では、次の規則が用いられます。

    <orderedlist>
     <listitem>
      <para>
<!--
       If any input expression has an explicit collation derivation, then
       all explicitly derived collations among the input expressions must be
       the same, otherwise an error is raised.  If any explicitly
       derived collation is present, that is the result of the
       collation combination.
-->
入力式に明示的な照合順序の導出がある場合、入力式の中の明示的に導出された全ての照合順序が同一でなくてはなりません。
そうでない場合はエラーが発生します。もし明示的に導出された照合順序がある場合は、それは照合順序の組み合わせの結果となります。
      </para>
     </listitem>

     <listitem>
      <para>
<!--
       Otherwise, all input expressions must have the same implicit
       collation derivation or the default collation.  If any non-default
       collation is present, that is the result of the collation combination.
       Otherwise, the result is the default collation.
-->
そうでない場合は、全ての入力式は同一の暗黙の照合順序の導出またはデフォルトの照合順序を持たなくてはなりません。
もしデフォルトではない照合順序がある場合は、それは照合順序の組み合わせの結果となります。
もしそうでない場合は、結果はデフォルトの照合順序となります。
      </para>
     </listitem>

     <listitem>
      <para>
<!--
       If there are conflicting non-default implicit collations among the
       input expressions, then the combination is deemed to have indeterminate
       collation.  This is not an error condition unless the particular
       function being invoked requires knowledge of the collation it should
       apply.  If it does, an error will be raised at run-time.
-->
入力式内でデフォルトではない暗黙の照合順序が衝突している場合、決定不能な照合順序であるとみなされます。
これは、もし呼び出された特定の関数が適用するべき照合順序を知っておく必要がないかぎりエラーの条件ではありません。
もし知っておく必要がある場合は、実行時にエラーとなります。
      </para>
     </listitem>
    </orderedlist>

<!--
    For example, consider this table definition:
-->
例えば、このテーブル定義を考えてみます。
<programlisting>
CREATE TABLE test1 (
    a text COLLATE "de_DE",
    b text COLLATE "es_ES",
    ...
);
</programlisting>

<!--
    Then in
-->
このとき
<programlisting>
SELECT a &lt; 'foo' FROM test1;
</programlisting>
<!--
    the <literal>&lt;</literal> comparison is performed according to
    <literal>de_DE</literal> rules, because the expression combines an
    implicitly derived collation with the default collation.  But in
-->
<literal>&lt;</literal> の比較は<literal>de_DE</literal>の規則により実行されます。
というのも式は暗黙的に導出されたデフォルトの照合順序と組み合わせます。しかし、
<programlisting>
SELECT a &lt; ('foo' COLLATE "fr_FR") FROM test1;
</programlisting>
<!--
    the comparison is performed using <literal>fr_FR</literal> rules,
    because the explicit collation derivation overrides the implicit one.
    Furthermore, given
-->
このとき比較は、明示的な照合順序の導出は暗黙の照合順序をオーバーライドするため<literal>fr_FR</literal>規則が用いられます。
さらに、次の例では
<programlisting>
SELECT a &lt; b FROM test1;
</programlisting>
<!--
    the parser cannot determine which collation to apply, since the
    <structfield>a</structfield> and <structfield>b</structfield> columns have conflicting
    implicit collations.  Since the <literal>&lt;</literal> operator
    does need to know which collation to use, this will result in an
    error.  The error can be resolved by attaching an explicit collation
    specifier to either input expression, thus:
-->
パーサはどの照合順序を適用するか決定できません。というのも<structfield>a</structfield>と<structfield>b</structfield>列は暗黙の衝突する照合順序を持つためです。
<literal>&lt;</literal> 演算子がどちらの照合順序を使用するか知る必要があるため、エラーとなります。
このエラーは、どちらかの入力式に明示的な照合順序の指定を付加することで解決できます。
つまり、以下のようになります。
<programlisting>
SELECT a &lt; b COLLATE "de_DE" FROM test1;
</programlisting>
<!--
    or equivalently
-->
もしくは以下でも同じです。
<programlisting>
SELECT a COLLATE "de_DE" &lt; b FROM test1;
</programlisting>
<!--
    On the other hand, the structurally similar case
-->
一方で、以下のように構造的に似たケースとして
<programlisting>
SELECT a || b FROM test1;
</programlisting>
<!--
    does not result in an error, because the <literal>||</literal> operator
    does not care about collations: its result is the same regardless
    of the collation.
-->
これはエラーとなりません。というのも <literal>||</literal> 演算子は、照合順序には関係がないためです。
この結果は照合順序と関係なく同じになります。
   </para>

   <para>
<!--
    The collation assigned to a function or operator's combined input
    expressions is also considered to apply to the function or operator's
    result, if the function or operator delivers a result of a collatable
    data type.  So, in
-->
もし関数や演算子が照合順序可能なデータ型の結果を出力する場合は、関数に割り当てられた照合順序、もしくは演算子の組み合わされた入力式は、関数もしくは演算子の結果に対しても
適用されると考えられます。よって、以下の例では
<programlisting>
SELECT * FROM test1 ORDER BY a || 'foo';
</programlisting>
<!--
    the ordering will be done according to <literal>de_DE</literal> rules.
    But this query:
-->
順序は<literal>de_DE</literal>規則に基づき実行されますが、以下の問い合わせでは
<programlisting>
SELECT * FROM test1 ORDER BY a || b;
</programlisting>
<!--
    results in an error, because even though the <literal>||</literal> operator
    doesn't need to know a collation, the <literal>ORDER BY</literal> clause does.
    As before, the conflict can be resolved with an explicit collation
    specifier:
-->
エラーとなります。というのも <literal>||</literal> 演算子が照合順序を知る必要がなかったとしても
<literal>ORDER BY</literal>句が照合順序を知る必要があるためです。
以前と同様、この衝突は明示的に照合順序を指定することにより解決できます。
<programlisting>
SELECT * FROM test1 ORDER BY a || b COLLATE "fr_FR";
</programlisting>
   </para>
  </sect2>

  <sect2 id="collation-managing">
<!--
   <title>Managing Collations</title>
-->
   <title>照合順序の管理</title>

   <para>
<!--
    A collation is an SQL schema object that maps an SQL name to locales
    provided by libraries installed in the operating system.  A collation
    definition has a <firstterm>provider</firstterm> that specifies which
    library supplies the locale data.  One standard provider name
    is <literal>libc</literal>, which uses the locales provided by the
    operating system C library.  These are the locales used by most tools
    provided by the operating system.  Another provider
    is <literal>icu</literal>, which uses the external
    ICU<indexterm><primary>ICU</primary></indexterm> library.  ICU locales can only be
    used if support for ICU was configured when PostgreSQL was built.
-->
照合順序は、SQL名称を、オペレーティングシステム中にインストールされたライブラリによって提供されるロケールにマッピングするSQLスキーマオブジェクトです。
照合順序の定義には、ロケールデータを提供するライブラリを指定する<firstterm>プロバイダ</firstterm>(provider)が含まれます。
標準プロバイダの一つは<literal>libc</literal>で、オペレーティングシステムのCライブラリが提供するロケールを使用します。
オペレーティングシステムが提供するほとんどのツールが、このロケールを使用します。
他のプロバイダとしては<literal>icu</literal>があり、外部のICU<indexterm><primary>ICU</primary></indexterm>ライブラリを使います。
ICUロケールは、PostgreSQLがビルドされた際にICUサポートが設定されていた場合にのみ利用可能です。
   </para>

   <para>
<!--
    A collation object provided by <literal>libc</literal> maps to a
    combination of <symbol>LC_COLLATE</symbol> and <symbol>LC_CTYPE</symbol>
    settings, as accepted by the <literal>setlocale()</literal> system library call.  (As
    the name would suggest, the main purpose of a collation is to set
    <symbol>LC_COLLATE</symbol>, which controls the sort order.  But
    it is rarely necessary in practice to have an
    <symbol>LC_CTYPE</symbol> setting that is different from
    <symbol>LC_COLLATE</symbol>, so it is more convenient to collect
    these under one concept than to create another infrastructure for
    setting <symbol>LC_CTYPE</symbol> per expression.)  Also,
    a <literal>libc</literal> collation
    is tied to a character set encoding (see <xref linkend="multibyte"/>).
    The same collation name may exist for different encodings.
-->
<literal>libc</literal>が提供する照合順序は、<literal>setlocale()</literal>システムライブラリの呼び出しが許可する<symbol>LC_COLLATE</symbol>と<symbol>LC_CTYPE</symbol>の組み合わせ設定にマッピングします。
(名称から推測されるように、照合順序の主な目的はソート順序を制御する<symbol>LC_COLLATE</symbol>を設定することです。
しかし実際には<symbol>LC_CTYPE</symbol>の設定を<symbol>LC_COLLATE</symbol>と異なるようにする必要はほとんどありません。
そのため、式ごとに<symbol>LC_CTYPE</symbol>を設定するような別の機構を作成するより、これらの設定を収集する方が、より便利です。)
また、<literal>libc</literal>の照合順序は文字エンコーディングと結びついています(<xref linkend="multibyte"/>を参照してください)。
同一の照合順序名称が異なるエンコーディングに対して存在しています。
   </para>

   <para>
<!--
    A collation object provided by <literal>icu</literal> maps to a named
    collator provided by the ICU library.  ICU does not support
    separate <quote>collate</quote> and <quote>ctype</quote> settings, so
    they are always the same.  Also, ICU collations are independent of the
    encoding, so there is always only one ICU collation of a given name in
    a database.
-->
<literal>icu</literal>が提供する照合順序オブジェクトは、ICUライブラリが提供する照合順序機能(collator)にマップします。
ICUは<quote>collate</quote>と<quote>ctype</quote>を別々に設定する機能を提供しないので、それら常に同じものになります。
また、ICUの照合順序はエンコーディングからは独立しています。
ですから、データベース中のある名前のICU照合順序は、常にただひとつだけです。
   </para>

   <sect3 id="collation-managing-standard">
<!--
    <title>Standard Collations</title>
-->
    <title>標準の照合順序</title>

   <para>
<!--
    On all platforms, the collations named <literal>default</literal>,
    <literal>C</literal>, and <literal>POSIX</literal> are available.  Additional
    collations may be available depending on operating system support.
    The <literal>default</literal> collation selects the <symbol>LC_COLLATE</symbol>
    and <symbol>LC_CTYPE</symbol> values specified at database creation time.
    The <literal>C</literal> and <literal>POSIX</literal> collations both specify
    <quote>traditional C</quote> behavior, in which only the ASCII letters
    <quote><literal>A</literal></quote> through <quote><literal>Z</literal></quote>
    are treated as letters, and sorting is done strictly by character
    code byte values.
-->
すべてのプラットフォーム上で<literal>default</literal>、<literal>C</literal>そして<literal>POSIX</literal>という名称の照合順序が
利用できます。
オペレーティングシステムによっては追加の照合順序が利用可能な場合もあります。
<literal>default</literal>照合順序は、データベース作成時に<symbol>LC_COLLATE</symbol>値と<symbol>LC_CTYPE</symbol>値を
選択します。<literal>C</literal>と<literal>POSIX</literal>照合順序は共に<quote>traditional C</quote>の動作を指定します。
これはASCII文字の<quote><literal>A</literal></quote>から<quote><literal>Z</literal></quote>を文字として扱い、ソート順は厳密な文字コードのバイト値によります。
   </para>

   <note>
    <para>
<!--
     The <literal>C</literal> and <literal>POSIX</literal> locales may behave
     differently depending on the database encoding.
-->
<literal>C</literal>ロケールと<literal>POSIX</literal>ロケールは、データベースエンコーディングによって動作が異なる場合があります。
    </para>
   </note>

   <para>
<!--
    Additionally, two SQL standard collation names are available:
-->
さらに、次の2つのSQL標準照合順序名を使用できます。

    <variablelist>
     <varlistentry>
      <term><literal>unicode</literal></term>
      <listitem>
       <para>
<!--
        This collation sorts using the Unicode Collation Algorithm with the
        Default Unicode Collation Element Table.  It is available in all
        encodings.  ICU support is required to use this collation.  (This
        collation has the same behavior as the ICU root locale; see <xref
        linkend="collation-managing-predefined-icu-und-x-icu"/>.)
-->
この照合順序は、デフォルトUnicode照合基本テーブルを使用してUnicode照合アルゴリズムで並べ替えます。
すべてのエンコーディングで使用できます。
この照合順序を使用するにはICUサポートが必要です。
（この照合順序は、ICU rootロケールと同じ動作をします。
<xref linkend="collation-managing-predefined-icu-und-x-icu"/>を参照してください。）
       </para>
      </listitem>
     </varlistentry>

     <varlistentry>
      <term><literal>ucs_basic</literal></term>
      <listitem>
       <para>
<!--
        This collation sorts by Unicode code point.  It is only available for
        encoding <literal>UTF8</literal>.  (This collation has the same
        behavior as the libc locale specification <literal>C</literal> in
        <literal>UTF8</literal> encoding.)
-->
この照合順序はUnicodeコードポイントで並べ替えます。
エンコーディング<literal>UTF8</literal>でのみ使用できます。
（この照合順序は、<literal>UTF8</literal>エンコーディングのlibcロケール指定<literal>C</literal>と同じ動作をします。）
       </para>
      </listitem>
     </varlistentry>
    </variablelist>
   </para>
  </sect3>

  <sect3 id="collation-managing-predefined">
<!--
   <title>Predefined Collations</title>
-->
   <title>定義済みの照合順序</title>

   <para>
<!--
    If the operating system provides support for using multiple locales
    within a single program (<function>newlocale</function> and related functions),
    or if support for ICU is configured,
    then when a database cluster is initialized, <command>initdb</command>
    populates the system catalog <literal>pg_collation</literal> with
    collations based on all the locales it finds in the operating
    system at the time.
-->
オペレーティングシステムが単一のプログラム内(<function>newlocale</function>や関連する関数)で複数のロケールを使用することをサポートしているか、ICUサポートが組み込み済みの場合、データベースクラスタが初期化されると<command>initdb</command>は、オペレーティングシステム上で見つけた全てのロケールに基づく照合順序をシステムカタログの<literal>pg_collation</literal>に書き込みます。
   </para>

   <para>
<!--
    To inspect the currently available locales, use the query <literal>SELECT
    * FROM pg_collation</literal>, or the command <command>\dOS+</command>
    in <application>psql</application>.
-->
現在利用可能なロケールを調べるには、<literal>SELECT * FROM pg_collation</literal>という問合せを使うか、<application>psql</application>内で<command>\dOS+</command>コマンドを使用します。
   </para>

  <sect4 id="collation-managing-predefined-libc">
<!--
   <title>libc Collations</title>
-->
   <title>libc照合順序</title>

   <para>
<!--
    For example, the operating system might
    provide a locale named <literal>de_DE.utf8</literal>.
    <command>initdb</command> would then create a collation named
    <literal>de_DE.utf8</literal> for encoding <literal>UTF8</literal>
    that has both <symbol>LC_COLLATE</symbol> and
    <symbol>LC_CTYPE</symbol> set to <literal>de_DE.utf8</literal>.
    It will also create a collation with the <literal>.utf8</literal>
    tag stripped off the name.  So you could also use the collation
    under the name <literal>de_DE</literal>, which is less cumbersome
    to write and makes the name less encoding-dependent.  Note that,
    nevertheless, the initial set of collation names is
    platform-dependent.
-->
例えば、オペレーティングシステムが<literal>de_DE.utf8</literal>という名称のロケールを提供するとします。
<command>initdb</command>は、<literal>de_DE.utf8</literal>に設定された<symbol>LC_COLLATE</symbol>と<symbol>LC_CTYPE</symbol>の両方を持つ<literal>UTF8</literal>エンコーディングの<literal>de_DE.utf8</literal>という名称の照合順序を作成します。
同時に照合順序の名称から<literal>.utf8</literal>タグを削除した照合順序も作成します。
そのため、<literal>de_DE</literal>という名前の照合を使用することもできます。
これは手間を省き、名称がエンコーディングに依存しにくいようになります。
それにもかかわらず、照合順序名称の初期値はプラットフォーム依存となることに気をつけてください。
   </para>

   <para>
<!--
    The default set of collations provided by <literal>libc</literal> map
    directly to the locales installed in the operating system, which can be
    listed using the command <literal>locale -a</literal>.  In case
    a <literal>libc</literal> collation is needed that has different values
    for <symbol>LC_COLLATE</symbol> and <symbol>LC_CTYPE</symbol>, or if new
    locales are installed in the operating system after the database system
    was initialized, then a new collation may be created using
    the <xref linkend="sql-createcollation"/> command.
    New operating system locales can also be imported en masse using
    the <link linkend="functions-admin-collation"><function>pg_import_system_collations()</function></link> function.
-->
<literal>libc</literal>が提供するデフォルトの照合順序の集合は、直接オペレーティングシステム内にインストールされたロケールにマップされ、コマンド<literal>locale -a</literal>で参照できます。
<symbol>LC_COLLATE</symbol>と<symbol>LC_CTYPE</symbol>で違う値を持つ<literal>libc</literal>照合順序が必要な場合、あるいはデータベースシステムが初期化された後に新しいロケールがインストールされた場合は、新しい照合順序を<xref linkend="sql-createcollation"/>コマンドで作成できます。
また、新しいオペレーティングシステムロケールは、<link linkend="functions-admin-collation"><function>pg_import_system_collations()</function></link>関数でインポートできます。
   </para>

   <para>
<!--
    Within any particular database, only collations that use that
    database's encoding are of interest.  Other entries in
    <literal>pg_collation</literal> are ignored.  Thus, a stripped collation
    name such as <literal>de_DE</literal> can be considered unique
    within a given database even though it would not be unique globally.
    Use of the stripped collation names is recommended, since it will
    make one fewer thing you need to change if you decide to change to
    another database encoding.  Note however that the <literal>default</literal>,
    <literal>C</literal>, and <literal>POSIX</literal> collations can be used regardless of
    the database encoding.
-->
どのようなデータベース内でも、データベースのエンコーディングを使用している照合順序のみが興味の対象となります。
<literal>pg_collation</literal>内の他のエントリは無視されます。
よって<literal>de_DE</literal>といったようなエンコーディング名が省かれた照合順序は、一般的には一意でなくてもデータベース内では一意であるとみなされます。
エンコーディング名が省かれた照合順序を使用することを推奨します。
というのも、データベースのエンコーディングを変更するときに、変えなければならないものを１つ減らせるからです。
しかし、<literal>default</literal>、<literal>C</literal>そして<literal>POSIX</literal>照合順序は、データベースのエンコーディングに関係なく使用可能であることに注意してください。
   </para>

   <para>
<!--
    <productname>PostgreSQL</productname> considers distinct collation
    objects to be incompatible even when they have identical properties.
    Thus for example,
-->
<productname>PostgreSQL</productname>は、異なる照合順序オブジェクトは、それらが同じプロパティを持っていても互換性がないものとみなします。
例えば、
<programlisting>
SELECT a COLLATE "C" &lt; b COLLATE "POSIX" FROM test1;
</programlisting>
<!--
    will draw an error even though the <literal>C</literal> and <literal>POSIX</literal>
    collations have identical behaviors.  Mixing stripped and non-stripped
    collation names is therefore not recommended.
-->
は、<literal>C</literal>と<literal>POSIX</literal>照合順序が同じ動作であってもエラーとなります。
よってエンコーディング名が省かれた照合順序を混ぜて使用することは推奨されません。
   </para>
  </sect4>

  <sect4 id="collation-managing-predefined-icu">
<!--
   <title>ICU Collations</title>
-->
   <title>ICU照合順序</title>

   <para>
<!--
    With ICU, it is not sensible to enumerate all possible locale names.  ICU
    uses a particular naming system for locales, but there are many more ways
    to name a locale than there are actually distinct locales.
    <command>initdb</command> uses the ICU APIs to extract a set of distinct
    locales to populate the initial set of collations.  Collations provided by
    ICU are created in the SQL environment with names in BCP 47 language tag
    format, with a <quote>private use</quote>
    extension <literal>-x-icu</literal> appended, to distinguish them from
    libc locales.
-->
ICUにおいては、すべての可能なロケール名を列挙するのは賢明ではありません。
ICUはロケールの固有の名前付けシステムを使っています。
しかし、実際の個別のロケール名以上の名前を付ける多くの方法があります。
<command>initdb</command>はICUのAPIを使い、照合順序の初期集合を入力するための
個別のロケールの集合を取り出します。
ICUが提供する照合順序は、libcロケールと区別するために、SQL環境において、<quote>私的利用</quote>拡張<literal>-x-icu</literal>を追加したBCP 47言語タグ形式の名前で作成されます。
   </para>

   <para>
<!--
    Here are some example collations that might be created:
-->
以下は作成されるかもしれない照合順序の例です。

    <variablelist>
     <varlistentry id="collation-managing-predefined-icu-de-x-icu">
      <term><literal>de-x-icu</literal></term>
      <listitem>
<!--
       <para>German collation, default variant</para>
-->
       <para>ドイツ語照合順序、デフォルトの異型</para>
      </listitem>
     </varlistentry>

     <varlistentry id="collation-managing-predefined-icu-de-at-x-icu">
      <term><literal>de-AT-x-icu</literal></term>
      <listitem>
<!--
       <para>German collation for Austria, default variant</para>
-->
       <para>オーストリアのドイツ語照合順序、デフォルトの異型</para>
       <para>
<!--
        (There are also, say, <literal>de-DE-x-icu</literal>
        or <literal>de-CH-x-icu</literal>, but as of this writing, they are
        equivalent to <literal>de-x-icu</literal>.)
-->
（他に、<literal>de-DE-x-icu</literal>あるいは<literal>de-CH-x-icu</literal>というのがあります。
しかし、本稿執筆時点では、それらは<literal>de-x-icu</literal>と同じです。）
       </para>
      </listitem>
     </varlistentry>

     <varlistentry id="collation-managing-predefined-icu-und-x-icu">
<!--
      <term><literal>und-x-icu</literal> (for <quote>undefined</quote>)</term>
-->
      <term><literal>und-x-icu</literal> (<quote>undefined</quote>用)</term>
      <listitem>
       <para>
<!--
        ICU <quote>root</quote> collation.  Use this to get a reasonable
        language-agnostic sort order.
-->
ICU<quote>root</quote>照合順序。
言語に依存しない適当なソート順を得るために使用してください。
       </para>
      </listitem>
     </varlistentry>
    </variablelist>
   </para>

   <para>
<!--
    Some (less frequently used) encodings are not supported by ICU.  When the
    database encoding is one of these, ICU collation entries
    in <literal>pg_collation</literal> are ignored.  Attempting to use one
    will draw an error along the lines of <quote>collation "de-x-icu" for
    encoding "WIN874" does not exist</quote>.
-->
ある種の（利用頻度が低い）エンコーディングをICUはサポートしません。
データベースエンコーディングがこのようなものであった場合、<literal>pg_collation</literal>中のICU照合順序は無視されます。
このようなものを使おうとすると、<quote>collation "de-x-icu" for encoding "WIN874" does not exist</quote>というメッセージを伴ったエラーが発生します。
   </para>
  </sect4>
  </sect3>

  <sect3 id="collation-create">
<!--
   <title>Creating New Collation Objects</title>
-->
   <title>新しい照合順序オブジェクの作成</title>

   <para>
<!--
    If the standard and predefined collations are not sufficient, users can
    create their own collation objects using the SQL
    command <xref linkend="sql-createcollation"/>.
-->
標準の定義済み照合順序が十分でない場合は、ユーザはSQLコマンド<xref linkend="sql-createcollation"/>で照合順序オブジェクトを作成できます。
   </para>

   <para>
<!--
    The standard and predefined collations are in the
    schema <literal>pg_catalog</literal>, like all predefined objects.
    User-defined collations should be created in user schemas.  This also
    ensures that they are saved by <command>pg_dump</command>.
-->
すべての定義済みオブジェクト同様、標準の定義済み照合順序は<literal>pg_catalog</literal>スキーマにあります。
これはまた、<command>pg_dump</command>の保存対象になることを確実にします。
   </para>

   <sect4 id="collation-managing-create-libc">
<!--
    <title>libc Collations</title>
-->
    <title>libc照合順序</title>

    <para>
<!--
     New libc collations can be created like this:
-->
以下のようにして新しいlibc照合順序を作成できます。
<programlisting>
CREATE COLLATION german (provider = libc, locale = 'de_DE');
</programlisting>
<!--
     The exact values that are acceptable for the <literal>locale</literal>
     clause in this command depend on the operating system.  On Unix-like
     systems, the command <literal>locale -a</literal> will show a list.
-->
コマンド中の<literal>locale</literal>句に使用できる正確な値は、オペレーティングシステムに依存します。
Unix系のシステムでは、<literal>locale -a</literal>コマンドでこのリストを表示できるでしょう。
    </para>

    <para>
<!--
     Since the predefined libc collations already include all collations
     defined in the operating system when the database instance is
     initialized, it is not often necessary to manually create new ones.
     Reasons might be if a different naming system is desired (in which case
     see also <xref linkend="collation-copy"/>) or if the operating system has
     been upgraded to provide new locale definitions (in which case see
     also <link linkend="functions-admin-collation"><function>pg_import_system_collations()</function></link>).
-->
定義済みのlibc照合順序は、データベースインスタンスが初期化された際に、オペレーティングシステムで定義されたすべての照合順序をすでに含んでいるので、新しいものを手動で作る必要はあまりないでしょう。
そうしたことをする理由があるとすれば、異なる命名規則が必要である（この場合は、<xref linkend="collation-copy"/>も参照してください）、あるいはオペレーティングシステムが更新されて、新しい照合順序の定義が提供されるようになった場合です。（この場合は<link linkend="functions-admin-collation"><function>pg_import_system_collations()</function></link>も参照してください。）
    </para>
   </sect4>

   <sect4 id="collation-managing-create-icu">
<!--
    <title>ICU Collations</title>
-->
    <title>ICU照合順序</title>

    <para>
<!--
     ICU collations can be created like:
-->
ICU照合順序は次のように作成できます。

<programlisting>
CREATE COLLATION german (provider = icu, locale = 'de-DE');
</programlisting>

<!--
     ICU locales are specified as a BCP 47 <link
     linkend="icu-language-tag">Language Tag</link>, but can also accept most
     libc-style locale names. If possible, libc-style locale names are
     transformed into language tags.
-->
ICUロケールはBCP 47<link linkend="icu-language-tag">言語タグ</link>として指定されますが、ほとんどのlibcスタイルのロケール名も受け入れます。
可能な場合、libcスタイルのロケール名は言語タグに変換されます。
    </para>
    <para>
<!--
     New ICU collations can customize collation behavior extensively by
     including collation attributes in the language tag. See <xref
     linkend="icu-custom-collations"/> for details and examples.
-->
新しいカスタマイズICU照合順序では、照合順序タグに照合順序属性を含めることで、言語の動作を広範囲にICU化できます。
詳細と例については、<xref linkend="icu-custom-collations"/>を参照してください。
    </para>
   </sect4>
   <sect4 id="collation-copy">
<!--
   <title>Copying Collations</title>
-->
   <title>照合順序の複製</title>

   <para>
<!--
    The command <xref linkend="sql-createcollation"/> can also be used to
    create a new collation from an existing collation, which can be useful to
    be able to use operating-system-independent collation names in
    applications, create compatibility names, or use an ICU-provided collation
    under a more readable name.  For example:
-->
コマンド<xref linkend="sql-createcollation"/>は、既存の照合順序から新しい照合順序を作る際にも利用できます。
これは、オペレーティングシステムから独立した照合順序名をアプリケーションで使用可能にしたり、互換性のある名称を作成したり、ICUが提供する照合順序を、よりわかりやすい名称で利用するのに役立ちます。
例を示します。
<programlisting>
CREATE COLLATION german FROM "de_DE";
CREATE COLLATION french FROM "fr-x-icu";
</programlisting>
   </para>
   </sect4>
   </sect3>

   <sect3 id="collation-nondeterministic">
<!--
    <title>Nondeterministic Collations</title>
-->
    <title>非決定論的な照合順序</title>

    <para>
<!--
     A collation is either <firstterm>deterministic</firstterm> or
     <firstterm>nondeterministic</firstterm>.  A deterministic collation uses
     deterministic comparisons, which means that it considers strings to be
     equal only if they consist of the same byte sequence.  Nondeterministic
     comparison may determine strings to be equal even if they consist of
     different bytes.  Typical situations include case-insensitive comparison,
     accent-insensitive comparison, as well as comparison of strings in
     different Unicode normal forms.  It is up to the collation provider to
     actually implement such insensitive comparisons; the deterministic flag
     only determines whether ties are to be broken using bytewise comparison.
     See also <ulink url="https://www.unicode.org/reports/tr10">Unicode Technical
     Standard 10</ulink> for more information on the terminology.
-->
照合順序は<firstterm>決定論的</firstterm>もしくは<firstterm>非決定論的</firstterm>のどちらかです。
決定論的な照合順序は決定論的な比較を使用します。
つまり、同じバイト列で構成される場合に限り等しい文字列とみなします。
非決定論的な比較は、異なるバイト値で構成される文字列の場合でさえ文字列が等しいと判定するかもしれません。
一般的な状況では、大文字小文字を区別しない比較、アクセントを区別しない比較および異なるUnicode正規化形式による文字列の比較が含まれます。
このような区別しない比較を実際に実装するかは照合順序のプロパイダ次第です。
deterministicフラグはバイト単位の比較を用いて分解されるかどうかのみを決定します。
用語の詳細については、<ulink url="https://www.unicode.org/reports/tr10">Unicode Technical Standard 10</ulink>を参照してください。
    </para>

    <para>
<!--
     To create a nondeterministic collation, specify the property
     <literal>deterministic = false</literal> to <command>CREATE
     COLLATION</command>, for example:
-->
非決定論的な照合順序を作るためには<command>CREATE COLLATION</command>に<literal>deterministic = false</literal>プロパティを指定します。
以下に例を示します。
<programlisting>
CREATE COLLATION ndcoll (provider = icu, locale = 'und', deterministic = false);
</programlisting>
<!--
     This example would use the standard Unicode collation in a
     nondeterministic way.  In particular, this would allow strings in
     different normal forms to be compared correctly.  More interesting
     examples make use of the ICU customization facilities explained above.
     For example:
-->
この例では非決定論的な方法で標準のUnicode照合順序を使えます。
具体的には、これは異なる正規形の文字列を正しく比較できるでしょう。
より興味深い例は上述したICUカスタマイズ機能を用いた場合です。
以下に例を示します。
<programlisting>
CREATE COLLATION case_insensitive (provider = icu, locale = 'und-u-ks-level2', deterministic = false);
CREATE COLLATION ignore_accents (provider = icu, locale = 'und-u-ks-level1-kc-true', deterministic = false);
</programlisting>
    </para>

    <para>
<!--
     All standard and predefined collations are deterministic, all
     user-defined collations are deterministic by default.  While
     nondeterministic collations give a more <quote>correct</quote> behavior,
     especially when considering the full power of Unicode and its many
     special cases, they also have some drawbacks.  Foremost, their use leads
     to a performance penalty.  Note, in particular, that B-tree cannot use
     deduplication with indexes that use a nondeterministic collation.  Also,
     certain operations are not possible with nondeterministic collations,
     such as pattern matching operations.  Therefore, they should be used
     only in cases where they are specifically wanted.
-->
すべての標準および事前に定義された照合順序は決定論的であり、すべてのユーザ定義の照合順序はデフォルトで決定論的です。
特にUnicodeの全機能およびその特別な場合を考えた際、非決定論的な照合順序はより多くの<quote>正しい</quote>振る舞いを与えると同時に、いくつかの欠点もあります。
第一にそれらを使用するとパフォーマンスが低下します。
B-treeは非決定的照合順序を使用したインデックスでは重複排除には使用できないことに特に注意してください。
また、パターンマッチング操作などで非決定論的な照合順序による操作ができないことも避けられません。
したがって、これらは明確に必要とされる場合のみに使用されるべきです。
    </para>

    <tip>
     <para>
<!--
      To deal with text in different Unicode normalization forms, it is also
      an option to use the functions/expressions
      <function>normalize</function> and <literal>is normalized</literal> to
      preprocess or check the strings, instead of using nondeterministic
      collations.  There are different trade-offs for each approach.
-->
異なるUnicode正規化形式のテキストを処理する場合、非決定論的な照合を使用する代わりに<function>normalize</function>および<literal>is normalized</literal>関数もしくは式を使用して文字列の前処理もしくはチェックをするオプションもあります。
それぞれのアプローチで異なるトレードオフがあります。
     </para>
    </tip>
   </sect3>
  </sect2>

  <sect2 id="icu-custom-collations">
<!--
   <title>ICU Custom Collations</title>
-->
   <title>ICU照合順序カスタム</title>

   <para>
<!--
    ICU allows extensive control over collation behavior by defining new
    collations with collation settings as a part of the language tag. These
    settings can modify the collation order to suit a variety of needs. For
    instance:
-->
ICUは、言語タグの一部として照合順序設定を持つ新しい照合順序を定義することで、照合順序の動作を広範囲に制御することができます。
これらの設定は、さまざまなニーズに合わせて照合順序順序を変更できます。
インスタンスの場合:

<programlisting>
-- ignore differences in accents and case
CREATE COLLATION ignore_accent_case (provider = icu, deterministic = false, locale = 'und-u-ks-level1');
SELECT 'Å' = 'A' COLLATE ignore_accent_case; -- true
SELECT 'z' = 'Z' COLLATE ignore_accent_case; -- true

-- upper case letters sort before lower case.
CREATE COLLATION upper_first (provider = icu, locale = 'und-u-kf-upper');
SELECT 'B' &lt; 'b' COLLATE upper_first; -- true

-- treat digits numerically and ignore punctuation
CREATE COLLATION num_ignore_punct (provider = icu, deterministic = false, locale = 'und-u-ka-shifted-kn');
SELECT 'id-45' &lt; 'id-123' COLLATE num_ignore_punct; -- true
SELECT 'w;x*y-z' = 'wxyz' COLLATE num_ignore_punct; -- true
</programlisting>

<!--
    Many of the available options are described in <xref
    linkend="icu-collation-settings"/>, or see <xref
    linkend="icu-external-references"/> for more details.
-->
利用可能なオプションの多くは<xref linkend="icu-collation-settings"/>で説明されています。
詳細は<xref linkend="icu-external-references"/>を参照してください。
   </para>

   <sect3 id="icu-collation-comparison-levels">
<!--
    <title>ICU Comparison Levels</title>
-->
    <title>ICU比較レベル</title>

    <para>
<!--
     Comparison of two strings (collation) in ICU is determined by a
     multi-level process, where textual features are grouped into
     "levels". Treatment of each level is controlled by the <link
     linkend="icu-collation-settings-table">collation settings</link>. Higher
     levels correspond to finer textual features.
-->
ICUでの2つの文字列の比較（照合）は、テキストの特徴が「レベル」にグループ化される多段階プロセスによって決定されます。
各レベルの処理は、<link linkend="icu-collation-settings-table">照合設定</link>によって制御されます。
高いレベルは、より細かいテキストの特徴に対応します。
    </para>

    <para>
<!--
     <xref linkend="icu-collation-levels"/> shows which textual feature
     differences are considered significant when determining equality at the
     given level. The unicode character <literal>U+2063</literal> is an
     invisible separator, and as seen in the table, is ignored for at all
     levels of comparison less than <literal>identic</literal>.
-->
<xref linkend="icu-collation-levels"/>は、指定されたレベルで等しいかどうかを決定する際に重要とされるテキスト特徴の違いを示しています。
Unicode文字<literal>U+2063</literal>は不可視のセパレータであり、表に示されているように、<literal>identic</literal>未満のすべての比較レベルで無視されます。
    </para>

     <table id="icu-collation-levels">
<!--
      <title>ICU Collation Levels</title>
-->
      <title>ICU照合順序レベル</title>
      <tgroup cols="8">
       <colspec colname="col1" colwidth="1*"/>
       <colspec colname="col2" colwidth="1.25*"/>
       <colspec colname="col3" colwidth="1*"/>
       <colspec colname="col4" colwidth="1*"/>
       <colspec colname="col5" colwidth="1*"/>
       <colspec colname="col6" colwidth="1*"/>
       <colspec colname="col7" colwidth="1*"/>
       <colspec colname="col8" colwidth="1*"/>

       <thead>
        <row>
<!--
         <entry>Level</entry>
-->
         <entry>レベル</entry>
<!--
         <entry>Description</entry>
-->
         <entry>説明</entry>
         <entry><literal>'f' = 'f'</literal></entry>
         <entry><literal>'ab' = U&amp;'a\2063b'</literal></entry>
         <entry><literal>'x-y' = 'x_y'</literal></entry>
         <entry><literal>'g' = 'G'</literal></entry>
         <entry><literal>'n' = 'ñ'</literal></entry>
         <entry><literal>'y' = 'z'</literal></entry>
        </row>
       </thead>

       <tbody>
        <row>
         <entry>level1</entry>
<!--
         <entry>Base Character</entry>
-->
         <entry>基本文字</entry>
         <entry><literal>true</literal></entry>
         <entry><literal>true</literal></entry>
         <entry><literal>true</literal></entry>
         <entry><literal>true</literal></entry>
         <entry><literal>true</literal></entry>
         <entry><literal>false</literal></entry>
        </row>
        <row>
         <entry>level2</entry>
<!--
         <entry>Accents</entry>
-->
         <entry>アクセント</entry>
         <entry><literal>true</literal></entry>
         <entry><literal>true</literal></entry>
         <entry><literal>true</literal></entry>
         <entry><literal>true</literal></entry>
         <entry><literal>false</literal></entry>
         <entry><literal>false</literal></entry>
        </row>
        <row>
         <entry>level3</entry>
<!--
         <entry>Case/Variants</entry>
-->
         <entry>大文字小文字／異型</entry>
         <entry><literal>true</literal></entry>
         <entry><literal>true</literal></entry>
         <entry><literal>true</literal></entry>
         <entry><literal>false</literal></entry>
         <entry><literal>false</literal></entry>
         <entry><literal>false</literal></entry>
        </row>
        <row>
         <entry>level4</entry>
<!--
         <entry>Punctuation</entry>
-->
         <entry>句読点</entry>
         <entry><literal>true</literal></entry>
         <entry><literal>true</literal></entry>
         <entry><literal>false</literal></entry>
         <entry><literal>false</literal></entry>
         <entry><literal>false</literal></entry>
         <entry><literal>false</literal></entry>
        </row>
        <row>
         <entry>identic</entry>
<!--
         <entry>All</entry>
-->
         <entry>すべて</entry>
         <entry><literal>true</literal></entry>
         <entry><literal>false</literal></entry>
         <entry><literal>false</literal></entry>
         <entry><literal>false</literal></entry>
         <entry><literal>false</literal></entry>
         <entry><literal>false</literal></entry>
        </row>
       </tbody>
      </tgroup>
     </table>

    <para>
<!--
     At every level, even with full normalization off, basic normalization is
     performed. For example, <literal>'á'</literal> may be composed of the
     code points <literal>U&amp;'\0061\0301'</literal> or the single code
     point <literal>U&amp;'\00E1'</literal>, and those sequences will be
     considered equal even at the <literal>identic</literal> level. To treat
     any difference in code point representation as distinct, use a collation
     created with <symbol>deterministic</symbol> set to
     <literal>true</literal>.
-->
すべてのレベルで、完全正規化が無効であっても基本正規化は行われます。
例の場合、<literal>'á'</literal>はコードポイント<literal>U&amp;'\0061\0301'</literal>または単一コードポイント<literal>U&amp;'\00E1'</literal>で構成され、これらのシーケンスは<literal>identic</literal>レベルでも等しいとみなされます。
コードポイント表現形式内の差を個別として扱うには、<symbol>deterministic</symbol>を<literal>true</literal>に設定して作成された照合順序を使用します。
    </para>

    <sect4 id="icu-collation-level-examples">
<!--
     <title>Collation Level Examples</title>
-->
     <title>照合順序レベルの例</title>

<programlisting>
CREATE COLLATION level3 (provider = icu, deterministic = false, locale = 'und-u-ka-shifted-ks-level3');
CREATE COLLATION level4 (provider = icu, deterministic = false, locale = 'und-u-ka-shifted-ks-level4');
CREATE COLLATION identic (provider = icu, deterministic = false, locale = 'und-u-ka-shifted-ks-identic');

-- invisible separator ignored at all levels except identic
SELECT 'ab' = U&amp;'a\2063b' COLLATE level4; -- true
SELECT 'ab' = U&amp;'a\2063b' COLLATE identic; -- false

-- punctuation ignored at level3 but not at level 4
SELECT 'x-y' = 'x_y' COLLATE level3; -- true
SELECT 'x-y' = 'x_y' COLLATE level4; -- false
</programlisting>

    </sect4>
   </sect3>

   <sect3 id="icu-collation-settings">
<!--
    <title>Collation Settings for an ICU Locale</title>
-->
    <title>ICUロケールの照合順序設定</title>

    <para>
<!--
     <xref linkend="icu-collation-settings-table"/> shows the available
     collation settings, which can be used as part of a language tag to
     customize a collation.
-->
<xref linkend="icu-collation-settings-table"/>には、利用可能な照合順序設定が表示されます。
これらは言語タグの一部として使用して照合順序をカスタマイズすることができます。
    </para>

     <table id="icu-collation-settings-table">
<!--
      <title>ICU Collation Settings</title>
-->
      <title>ICU照合順序設定</title>
      <tgroup cols="4">
       <colspec colname="col1" colwidth="1*"/>
       <colspec colname="col2" colwidth="2*"/>
       <colspec colname="col3" colwidth="2*"/>
       <colspec colname="col4" colwidth="5*"/>

       <thead>
        <row>
<!--
         <entry>Key</entry>
-->
         <entry>キー</entry>
<!--
         <entry>Values</entry>
-->
         <entry>値</entry>
<!--
         <entry>Default</entry>
-->
         <entry>デフォルト</entry>
<!--
         <entry>Description</entry>
-->
         <entry>説明</entry>
        </row>
       </thead>

       <tbody>
        <row>
         <entry><literal>co</literal></entry>
         <entry><literal>emoji</literal>, <literal>phonebk</literal>, <literal>standard</literal>, <replaceable>...</replaceable></entry>
         <entry><literal>standard</literal></entry>
         <entry>
<!--
          Collation type. See <xref linkend="icu-external-references"/> for additional options and details.
-->
照合順序タイプ。追加のオプションと詳細については<xref linkend="icu-external-references"/>を参照してください。
         </entry>
        </row>

        <row>
         <entry><literal>ka</literal></entry>
         <entry><literal>noignore</literal>, <literal>shifted</literal></entry>
         <entry><literal>noignore</literal></entry>
         <entry>
<!--
          If set to <literal>shifted</literal>, causes some characters
          (e.g. punctuation or space) to be ignored in comparison. Key
          <literal>ks</literal> must be set to <literal>level3</literal> or
          lower to take effect. Set key <literal>kv</literal> to control which
          character classes are ignored.
-->
<literal>shifted</literal>に設定されている場合、いくつかの文字（例：句読点やスペース）が比較で無視されるようになります。
効果を発揮するには、キー<literal>ks</literal>を<literal>level3</literal>以下に設定する必要があります。
どの文字クラスが無視されるかを制御するためにキー<literal>kv</literal>を設定します。
         </entry>
        </row>

        <row>
         <entry><literal>kb</literal></entry>
         <entry><literal>true</literal>, <literal>false</literal></entry>
         <entry><literal>false</literal></entry>
         <entry>
<!--
          Backwards comparison for the level 2 differences. For example,
          locale <literal>und-u-kb</literal> sorts <literal>'àe'</literal>
          before <literal>'aé'</literal>.
-->
レベル2の差異の逆比較。
例えば、ロケール<literal>und-u-kb</literal>は<literal>'àe'</literal>を<literal>'aé'</literal>よりも前に並べます。
         </entry>
        </row>

        <row>
         <entry><literal>kc</literal></entry>
         <entry><literal>true</literal>, <literal>false</literal></entry>
         <entry><literal>false</literal></entry>
         <entry>
          <para>
<!--
           Separates case into a "level 2.5" that falls between accents and
           other level 3 features.
-->
大文字小文字をアクセントと他のレベル3の特徴の間に「レベル2.5」として分離します。
          </para>
          <para>
<!--
           If set to <literal>true</literal> and <literal>ks</literal> is set
           to <literal>level1</literal>, will ignore accents but take case
           into account.
-->
<literal>true</literal>に設定されており、<literal>ks</literal>が<literal>level1</literal>に設定されている場合、アクセントを無視しますが、大文字小文字を考慮します。
          </para>
         </entry>
        </row>

        <row>
         <entry><literal>kf</literal></entry>
         <entry>
          <literal>upper</literal>, <literal>lower</literal>,
          <literal>false</literal>
         </entry>
         <entry><literal>false</literal></entry>
         <entry>
<!--
          If set to <literal>upper</literal>, upper case sorts before lower
          case. If set to <literal>lower</literal>, lower case sorts before
          upper case. If set to <literal>false</literal>, the sort depends on
          the rules of the locale.
-->
<literal>upper</literal>に設定されている場合、大文字が小文字よりも前に並べられます。
<literal>lower</literal>に設定されている場合、小文字が大文字よりも前に並べられます。
<literal>false</literal>に設定されている場合、並べ替えはロケールの規則に依存します。
         </entry>
        </row>

        <row>
         <entry><literal>kn</literal></entry>
         <entry><literal>true</literal>, <literal>false</literal></entry>
         <entry><literal>false</literal></entry>
         <entry>
<!--
          If set to <literal>true</literal>, numbers within a string are
          treated as a single numeric value rather than a sequence of
          digits. For example, <literal>'id-45'</literal> sorts before
          <literal>'id-123'</literal>.
-->
<literal>true</literal>に設定されている場合、文字列内の数字は、数字のシーケンスではなく単一の数値として扱われます。
例えば、<literal>'id-45'</literal>は<literal>'id-123'</literal>よりも前に並べられます。
         </entry>
        </row>

        <row>
         <entry><literal>kk</literal></entry>
         <entry><literal>true</literal>, <literal>false</literal></entry>
         <entry><literal>false</literal></entry>
         <entry>
          <para>
<!--
           Enable full normalization; may affect performance. Basic
           normalization is performed even when set to
           <literal>false</literal>. Locales for languages that require full
           normalization typically enable it by default.
-->
完全正規化を有効にします。
パフォーマンスに影響する場合があります。
基本正規化は、<literal>false</literal>に設定されている場合でも実行されます。
完全正規化を必要とする言語のロケールでは、通常、デフォルトによって有効にされます。
          </para>
          <para>
<!--
           Full normalization is important in some cases, such as when
           multiple accents are applied to a single character. For example,
           the code point sequences <literal>U&amp;'\0065\0323\0302'</literal>
           and <literal>U&amp;'\0065\0302\0323'</literal> represent
           an <literal>e</literal> with circumflex and dot-below accents
           applied in different orders. With full normalization
           on, these code point sequences are treated as equal; otherwise they
           are unequal.
-->
複数のアクセントが単一の文字に適用される場合など、完全正規化が重要な場合があります。
例えば、コードポイントシーケンス<literal>U&amp;'\0065\0323\0302'</literal>と<literal>U&amp;'\0065\0302\0323'</literal>は、異なる順序で適用されたサーカムフレックスと下ドットのアクセントを持つ<literal>e</literal>を表します。
完全正規化が有効の場合、これらのコードポイントシーケンスは等しいものとして扱われます。
それ以外の場合は等しくありません。
          </para>
         </entry>
        </row>

        <row>
         <entry><literal>kr</literal></entry>
         <entry>
          <literal>space</literal>, <literal>punct</literal>,
          <literal>symbol</literal>, <literal>currency</literal>,
          <literal>digit</literal>, <replaceable>script-id</replaceable>
         </entry>
         <entry></entry>
         <entry>
          <para>
<!--
           Set to one or more of the valid values, or any BCP 47
           <replaceable>script-id</replaceable>, e.g. <literal>latn</literal>
           ("Latin") or <literal>grek</literal> ("Greek"). Multiple values are
           separated by "<literal>-</literal>".
-->
1つ以上の有効な値、または任意のBCP 47<replaceable>script-id</replaceable>に設定します。
たとえば、<literal>latn</literal>("ラテン")または<literal>grek</literal>("ギリシャ")です。
複数の値は"<literal>-</literal>"で区切ります。
          </para>
          <para>
<!--
           Redefines the ordering of classes of characters; those characters
           belonging to a class earlier in the list sort before characters
           belonging to a class later in the list. For instance, the value
           <literal>digit-currency-space</literal> (as part of a language tag
           like <literal>und-u-kr-digit-currency-space</literal>) sorts
           punctuation before digits and spaces.
-->
文字クラスの順序を再定義します。
リストの後の文字クラスに属する文字は、リストの後の文字クラスに属する文字よりも前に並べられます。
たとえば、値<literal>digit-currency-space</literal>（言語タグの一部として<literal>und-u-kr-digit-currency-space</literal>）は、句読点を数字とスペースの前に並べます。
          </para>
         </entry>
        </row>

        <row>
         <entry><literal>ks</literal></entry>
         <entry><literal>level1</literal>, <literal>level2</literal>, <literal>level3</literal>, <literal>level4</literal>, <literal>identic</literal></entry>
         <entry><literal>level3</literal></entry>
         <entry>
<!--
          Sensitivity (or "strength") when determining equality, with
          <literal>level1</literal> the least sensitive to differences and
          <literal>identic</literal> the most sensitive to differences. See
          <xref linkend="icu-collation-levels"/> for details.
-->
等価性を決定する際の感度（または「強度」）で、<literal>level1</literal>は差異に対して最も感度が低く、<literal>identic</literal>は差異に対して最も感度が高いです。
詳細は<xref linkend="icu-collation-levels"/>を参照してください。
         </entry>
        </row>

        <row>
         <entry><literal>kv</literal></entry>
         <entry>
          <literal>space</literal>, <literal>punct</literal>,
          <literal>symbol</literal>, <literal>currency</literal>
         </entry>
         <entry><literal>punct</literal></entry>
         <entry>
<!--
          Classes of characters ignored during comparison at level 3. Setting
          to a later value includes earlier values;
          e.g. <literal>symbol</literal> also includes
          <literal>punct</literal> and <literal>space</literal> in the
          characters to be ignored. Key <literal>ka</literal> must be set to
          <literal>shifted</literal> and key <literal>ks</literal> must be set
          to <literal>level3</literal> or lower to take effect.
-->
レベル3での比較中に無視される文字クラス。
後の値に設定すると、前の値も含まれます。
たとえば、<literal>symbol</literal>は<literal>punct</literal>および<literal>space</literal>も含みます。
無視される文字を含む文字にキー<literal>ka</literal>を<literal>shifted</literal>に設定し、キー<literal>ks</literal>を<literal>level3</literal>以下に設定する必要があります。
         </entry>
        </row>
       </tbody>
      </tgroup>
     </table>

    <para>
<!--
     Defaults may depend on locale. The above table is not meant to be
     complete. See <xref linkend="icu-external-references"/> for additional
     options and details.
-->
デフォルトはロケールによって異なります。
上記のテーブルは完全なものではありません。
追加のオプションと詳細については<xref linkend="icu-external-references"/>を参照してください。
    </para>

    <note>
     <para>
<!--
      For many collation settings, you must create the collation with
      <option>deterministic</option> set to <literal>false</literal> for the
      setting to have the desired effect (see <xref
      linkend="collation-nondeterministic"/>). Additionally, some settings
      only take effect when the key <literal>ka</literal> is set to
      <literal>shifted</literal> (see <xref
      linkend="icu-collation-settings-table"/>).
-->
多くの照合順序設定では、目的の効果を得るために、<option>deterministic</option>を<literal>false</literal>に設定した<literal>照合順序</literal>を作成する必要があります（<xref linkend="collation-nondeterministic"/>を参照）。
また、キー<literal>ka</literal>が<literal>shifted</literal>に設定されている場合にのみ有効になる設定もあります（<xref linkend="icu-collation-settings-table"/>を参照）。
     </para>
    </note>
   </sect3>

   <sect3 id="icu-locale-examples">
<!--
    <title>Collation Settings Examples</title>
-->
    <title>照合順序設定の例</title>

     <variablelist>
      <varlistentry id="collation-managing-create-icu-de-u-co-phonebk-x-icu">
       <term><literal>CREATE COLLATION "de-u-co-phonebk-x-icu" (provider = icu, locale = 'de-u-co-phonebk');</literal></term>
       <listitem>
<!--
        <para>German collation with phone book collation type</para>
-->
       <para>電話帳照合順形式を伴うドイツ語の照合順序</para>
       </listitem>
      </varlistentry>

      <varlistentry id="collation-managing-create-icu-und-u-co-emoji-x-icu">
       <term><literal>CREATE COLLATION "und-u-co-emoji-x-icu" (provider = icu, locale = 'und-u-co-emoji');</literal></term>
       <listitem>
        <para>
<!--
         Root collation with Emoji collation type, per Unicode Technical Standard #51
-->
絵文字照合順序型を伴うroot照合順序。Unicode Technical Standard #51による。
        </para>
       </listitem>
      </varlistentry>

      <varlistentry id="collation-managing-create-icu-en-u-kr-grek-latn">
       <term><literal>CREATE COLLATION latinlast (provider = icu, locale = 'en-u-kr-grek-latn');</literal></term>
       <listitem>
        <para>
<!--
         Sort Greek letters before Latin ones.  (The default is Latin before Greek.)
-->
ラテン文字の前にギリシャ文字が来るように並べます。（デフォルトではギリシャ文字の前にラテン文字が来ます。）
        </para>
       </listitem>
      </varlistentry>

      <varlistentry id="collation-managing-create-icu-en-u-kf-upper">
       <term><literal>CREATE COLLATION upperfirst (provider = icu, locale = 'en-u-kf-upper');</literal></term>
       <listitem>
        <para>
<!--
         Sort upper-case letters before lower-case letters.  (The default is
         lower-case letters first.)
-->
小文字の前に大文字が来るように並べます。（デフォルトでは最初に小文字が来ます。）
        </para>
       </listitem>
      </varlistentry>

      <varlistentry id="collation-managing-create-icu-en-u-kf-upper-kr-grek-latn">
       <term><literal>CREATE COLLATION special (provider = icu, locale = 'en-u-kf-upper-kr-grek-latn');</literal></term>
       <listitem>
        <para>
<!--
         Combines both of the above options.
-->
上記のオプションを組み合わせます。
        </para>
       </listitem>
      </varlistentry>
     </variablelist>
   </sect3>

   <sect3 id="icu-tailoring-rules">
<!--
    <title>ICU Tailoring Rules</title>
-->
    <title>ICU適合化規則</title>

    <para>
<!--
     If the options provided by the collation settings shown above are not
     sufficient, the order of collation elements can be changed with tailoring
     rules, whose syntax is detailed at <ulink
     url="https://unicode-org.github.io/icu/userguide/collation/customization/"></ulink>.
-->
上記のオプション設定によって提供される照合順序が十分でない場合は、照合順序要素のオーダーを適合化規則を使用して変更できます。
適合化規則の構文は<ulink url="https://unicode-org.github.io/icu/userguide/collation/customization/">で詳しく説明されています。
</ulink>
    </para>

    <para>
<!--
     This small example creates a collation based on the root locale with a
     tailoring rule:
-->
この小さな例は、rootロケールをベースにした照合順序を作成し、ルールを調整します。
<programlisting>
<![CDATA[CREATE COLLATION custom (provider = icu, locale = 'und', rules = '&V << w <<< W');]]>
</programlisting>
<!--
     With this rule, the letter <quote>W</quote> is sorted after
     <quote>V</quote>, but is treated as a secondary difference similar to an
     accent.  Rules like this are contained in the locale definitions of some
     languages.  (Of course, if a locale definition already contains the
     desired rules, then they don't need to be specified again explicitly.)
-->
このルールでは、文字<quote>W</quote>は<quote>V</quote>の後にソートされますが、アクセントと同様に二次的な差として扱われます。
このようなルールは、一部の言語のロケール定義に含まれています。
（もちろん、ロケール定義がすでに目的のルールを包含している場合は、明示的に再指定する必要はありません。）
    </para>

    <para>
<!--
     Here is a more complex example.  The following statement sets up a
     collation named <literal>ebcdic</literal> with rules to sort US-ASCII
     characters in the order of the EBCDIC encoding.
-->
ここに、より複雑な例があります。
次のステートメントは、EBCDIC記名的のオーダーにUS-ASCII文字をソートするためのルールを使用して、照合順序エンコーディング<literal>ebcdic</literal>を設定します。

<programlisting>
<![CDATA[CREATE COLLATION ebcdic (provider = icu, locale = 'und',
rules = $$
& ' ' < '.' < '<' < '(' < '+' < \|
< '&' < '!' < '$' < '*' < ')' < ';'
< '-' < '/' < ',' < '%' < '_' < '>' < '?'
< '`' < ':' < '#' < '@' < \' < '=' < '"'
<*a-r < '~' <*s-z < '^' < '[' < ']'
< '{' <*A-I < '}' <*J-R < '\' <*S-Z <*0-9
$$);]]>

SELECT c
FROM (VALUES ('a'), ('b'), ('A'), ('B'), ('1'), ('2'), ('!'), ('^')) AS x(c)
ORDER BY c COLLATE ebcdic;
 c
---
 !
 a
 b
 ^
 A
 B
 1
 2
</programlisting>
    </para>
   </sect3>

   <sect3 id="icu-external-references">
<!--
    <title>External References for ICU</title>
-->
    <title>ICUの外部参照</title>

    <para>
<!--
     This section (<xref linkend="icu-custom-collations"/>) is only a brief
     overview of ICU behavior and language tags. Refer to the following
     documents for technical details, additional options, and new behavior:
-->
この節(<xref linkend="icu-custom-collations"/>)は、概要の動作と言語タグの簡単なオプションです。
技術的な詳細、追加のICU、および新しい動作については、次のドキュメントを参照してください。
    </para>

    <itemizedlist>
     <listitem>
      <para>
       <ulink url="https://www.unicode.org/reports/tr35/tr35-collation.html">Unicode Technical Standard #35</ulink>
      </para>
     </listitem>
     <listitem>
      <para>
       <ulink url="https://tools.ietf.org/html/bcp47">BCP 47</ulink>
      </para>
     </listitem>
     <listitem>
      <para>
       <ulink url="https://github.com/unicode-org/cldr/blob/master/common/bcp47/collation.xml">CLDR repository</ulink>
      </para>
     </listitem>
     <listitem>
      <para>
       <ulink url="https://unicode-org.github.io/icu/userguide/locale/"></ulink>
      </para>
     </listitem>
     <listitem>
      <para>
       <ulink url="https://unicode-org.github.io/icu/userguide/collation/"></ulink>
      </para>
     </listitem>
    </itemizedlist>
   </sect3>
  </sect2>
 </sect1>

 <sect1 id="multibyte">
<!--
  <title>Character Set Support</title>
-->
  <title>文字セットサポート</title>

  <indexterm zone="multibyte"><primary>character set</primary></indexterm>
  <indexterm zone="multibyte"><primary>文字セット</primary></indexterm>

  <para>
<!--
   The character set support in <productname>PostgreSQL</productname>
   allows you to store text in a variety of character sets (also called
   encodings), including
   single-byte character sets such as the ISO 8859 series and
   multiple-byte character sets such as <acronym>EUC</acronym> (Extended Unix
   Code), UTF-8, and Mule internal code.  All supported character sets
   can be used transparently by clients, but a few are not supported
   for use within the server (that is, as a server-side encoding).
   The default character set is selected while
   initializing your <productname>PostgreSQL</productname> database
   cluster using <command>initdb</command>.  It can be overridden when you
   create a database, so you can have multiple
   databases each with a different character set.
-->
<productname>PostgreSQL</productname>の文字セット（エンコーディングとも呼ばれます）サポートにより、ISO 8859シリーズなどのシングルバイト文字や<acronym>EUC</acronym>（拡張Unixコード）、UTF-8、Mule内部コードなどのマルチバイト文字を含む、各種文字セットでテキストを保存できます。
全ての文字セットはクライアントにより透過的に使用できますが、いくつかは、サーバ内での（つまりサーバサイドエンコーディングとして）使用はサポートされていません。デフォルトの文字セットは、<command>initdb</command>を使用した<productname>PostgreSQL</productname>データベースクラスタの初期化時に決定されます。
これは、データベースを作成する時に上書きできるので、異なる文字セットを使用した複数のデータベースを持つことができます。
  </para>

  <para>
<!--
   An important restriction, however, is that each database's character set
   must be compatible with the database's <envar>LC_CTYPE</envar> (character
   classification) and <envar>LC_COLLATE</envar> (string sort order) locale
   settings. For <literal>C</literal> or
   <literal>POSIX</literal> locale, any character set is allowed, but for other
   libc-provided locales there is only one character set that will work
   correctly.
   (On Windows, however, UTF-8 encoding can be used with any locale.)
   If you have ICU support configured, ICU-provided locales can be used
   with most but not all server-side encodings.
-->
しかし重要な制限として、それぞれのデータベースの文字セットがサーバの<envar>LC_CTYPE</envar>（文字分類）および<envar>LC_COLLATE</envar>（文字列並べ替え順序）ロケール設定と互換性がなくてはいけないことがあげられます。
<literal>C</literal>もしくは<literal>POSIX</literal>ロケール設定の場合、どのような文字セットも許可されています。
しかし、libcが提供する他のロケール設定の場合、正しく動作する文字セットはひとつだけとなります。
（しかしWindowsではUTF-8符号化方式をどのロケールでも使用できます。）
ICUサポートが組み込まれている場合は、サーバサイドのすべてではないにしても、ほとんどのエンコーディングで、ICUが提供する照合順序が利用できます。
  </para>

   <sect2 id="multibyte-charset-supported">
<!--
    <title>Supported Character Sets</title>
-->
    <title>サポートされる文字セット</title>

    <para>
<!--
     <xref linkend="charset-table"/> shows the character sets available
     for use in <productname>PostgreSQL</productname>.
-->
<productname>PostgreSQL</productname>で使用できる文字セットを<xref linkend="charset-table"/>に示します。
    </para>

     <table id="charset-table">
<!--
      <title><productname>PostgreSQL</productname> Character Sets</title>
-->
      <title><productname>PostgreSQL</productname>文字セット</title>
      <tgroup cols="7">
       <colspec colname="col1" colwidth="3*"/>
       <colspec colname="col2" colwidth="2*"/>
       <colspec colname="col3" colwidth="2*"/>
       <colspec colname="col4" colwidth="1.25*"/>
       <colspec colname="col5" colwidth="1*"/>
       <colspec colname="col6" colwidth="1*"/>
       <colspec colname="col7" colwidth="2*"/>
       <thead>
        <row>
<!--
         <entry>Name</entry>
         <entry>Description</entry>
         <entry>Language</entry>
         <entry>Server?</entry>
         <entry>ICU?</entry>
-->
         <entry>名前</entry>
         <entry>説明</entry>
         <entry>言語</entry>
         <entry>サーバ？</entry>
         <entry>ICU?</entry>
         <!--
          The Bytes/Char field is populated by looking at the values returned
          by pg_wchar_table.mblen function for each encoding.
         -->
         <!--
          バイト数/文字列は、それぞれの符号化方式に対するpg_wchar_table.mblen関数の戻り値を見ることにより登録されます。
         -->
<!--
         <entry>Bytes/&zwsp;Char</entry>
         <entry>Aliases</entry>
-->
         <entry>バイト数/&zwsp;文字</entry>
         <entry>別名</entry>
        </row>
       </thead>
       <tbody>
        <row>
         <entry><literal>BIG5</literal></entry>
         <entry>Big Five</entry>
<!--
         <entry>Traditional Chinese</entry>
-->
         <entry>繁体字</entry>
<!--
         <entry>No</entry>
         <entry>No</entry>
         <entry>1&ndash;2</entry>
-->
         <entry>いいえ</entry>
         <entry>いいえ</entry>
         <entry>1-2</entry>
<!--
         <entry><literal>WIN950</literal>, <literal>Windows950</literal></entry>
-->
         <entry><literal>WIN950</literal>、<literal>Windows950</literal></entry>
        </row>
        <row>
         <entry><literal>EUC_CN</literal></entry>
         <entry>Extended UNIX Code-CN</entry>
<!--
         <entry>Simplified Chinese</entry>
-->
         <entry>簡体字</entry>
<!--
         <entry>Yes</entry>
         <entry>Yes</entry>
         <entry>1&ndash;3</entry>
-->
         <entry>はい</entry>
         <entry>はい</entry>
         <entry>1-3</entry>
         <entry></entry>
        </row>
        <row>
         <entry><literal>EUC_JP</literal></entry>
         <entry>Extended UNIX Code-JP</entry>
<!--
         <entry>Japanese</entry>
-->
         <entry>日本語</entry>
<!--
         <entry>Yes</entry>
         <entry>Yes</entry>
         <entry>1&ndash;3</entry>
-->
         <entry>はい</entry>
         <entry>はい</entry>
         <entry>1-3</entry>
         <entry></entry>
        </row>
        <row>
         <entry><literal>EUC_JIS_2004</literal></entry>
         <entry>Extended UNIX Code-JP, JIS X 0213</entry>
<!--
         <entry>Japanese</entry>
-->
         <entry>日本語</entry>
<!--
         <entry>Yes</entry>
         <entry>No</entry>
         <entry>1&ndash;3</entry>
-->
         <entry>はい</entry>
         <entry>いいえ</entry>
         <entry>1-3</entry>
         <entry></entry>
        </row>
        <row>
         <entry><literal>EUC_KR</literal></entry>
         <entry>Extended UNIX Code-KR</entry>
<!--
         <entry>Korean</entry>
-->
         <entry>韓国語</entry>
<!--
         <entry>Yes</entry>
         <entry>Yes</entry>
         <entry>1&ndash;3</entry>
-->
         <entry>はい</entry>
         <entry>はい</entry>
         <entry>1-3</entry>
         <entry></entry>
        </row>
        <row>
         <entry><literal>EUC_TW</literal></entry>
         <entry>Extended UNIX Code-TW</entry>
<!--
         <entry>Traditional Chinese, Taiwanese</entry>
-->
         <entry>繁体字、台湾語</entry>
<!--
         <entry>Yes</entry>
         <entry>Yes</entry>
         <entry>1&ndash;3</entry>
-->
         <entry>はい</entry>
         <entry>はい</entry>
         <entry>1-3</entry>
         <entry></entry>
        </row>
        <row>
         <entry><literal>GB18030</literal></entry>
         <entry>National Standard</entry>
<!--
         <entry>Chinese</entry>
-->
         <entry>中国語</entry>
<!--
         <entry>No</entry>
         <entry>No</entry>
         <entry>1&ndash;4</entry>
-->
         <entry>いいえ</entry>
         <entry>いいえ</entry>
         <entry>1-4</entry>
         <entry></entry>
        </row>
        <row>
         <entry><literal>GBK</literal></entry>
         <entry>Extended National Standard</entry>
<!--
         <entry>Simplified Chinese</entry>
-->
         <entry>簡体字</entry>
<!--
         <entry>No</entry>
         <entry>No</entry>
         <entry>1&ndash;2</entry>
-->
         <entry>いいえ</entry>
         <entry>いいえ</entry>
         <entry>1-2</entry>
<!--
         <entry><literal>WIN936</literal>, <literal>Windows936</literal></entry>
-->
         <entry><literal>WIN936</literal>、<literal>Windows936</literal></entry>
        </row>
        <row>
         <entry><literal>ISO_8859_5</literal></entry>
<!--
         <entry>ISO 8859-5, <acronym>ECMA</acronym> 113</entry>
-->
         <entry>ISO 8859-5、<acronym>ECMA</acronym> 113</entry>
<!--
         <entry>Latin/Cyrillic</entry>
-->
         <entry>ラテン/キリル</entry>
<!--
         <entry>Yes</entry>
         <entry>Yes</entry>
-->
         <entry>はい</entry>
         <entry>はい</entry>
         <entry>1</entry>
         <entry></entry>
        </row>
        <row>
         <entry><literal>ISO_8859_6</literal></entry>
<!--
         <entry>ISO 8859-6, <acronym>ECMA</acronym> 114</entry>
-->
         <entry>ISO 8859-6、<acronym>ECMA</acronym> 114</entry>
<!--
         <entry>Latin/Arabic</entry>
-->
         <entry>ラテン/アラビア語</entry>
<!--
         <entry>Yes</entry>
         <entry>Yes</entry>
-->
         <entry>はい</entry>
         <entry>はい</entry>
         <entry>1</entry>
         <entry></entry>
        </row>
        <row>
         <entry><literal>ISO_8859_7</literal></entry>
<!--
         <entry>ISO 8859-7, <acronym>ECMA</acronym> 118</entry>
-->
         <entry>ISO 8859-7、<acronym>ECMA</acronym> 118</entry>
<!--
         <entry>Latin/Greek</entry>
-->
         <entry>ラテン/ギリシャ語</entry>
<!--
         <entry>Yes</entry>
         <entry>Yes</entry>
-->
         <entry>はい</entry>
         <entry>はい</entry>
         <entry>1</entry>
         <entry></entry>
        </row>
        <row>
         <entry><literal>ISO_8859_8</literal></entry>
<!--
         <entry>ISO 8859-8, <acronym>ECMA</acronym> 121</entry>
-->
         <entry>ISO 8859-8、<acronym>ECMA</acronym> 121</entry>
<!--
         <entry>Latin/Hebrew</entry>
-->
         <entry>ラテン/ヘブライ語</entry>
<!--
         <entry>Yes</entry>
         <entry>Yes</entry>
-->
         <entry>はい</entry>
         <entry>はい</entry>
         <entry>1</entry>
         <entry></entry>
        </row>
        <row>
         <entry><literal>JOHAB</literal></entry>
         <entry><acronym>JOHAB</acronym></entry>
<!--
         <entry>Korean (Hangul)</entry>
-->
         <entry>韓国語（ハングル）</entry>
<!--
         <entry>No</entry>
         <entry>No</entry>
         <entry>1&ndash;3</entry>
-->
         <entry>いいえ</entry>
         <entry>いいえ</entry>
         <entry>1-3</entry>
         <entry></entry>
        </row>
        <row>
         <entry><literal>KOI8R</literal></entry>
         <entry><acronym>KOI</acronym>8-R</entry>
<!--
         <entry>Cyrillic (Russian)</entry>
-->
         <entry>キリル文字（ロシア）</entry>
<!--
         <entry>Yes</entry>
         <entry>Yes</entry>
-->
         <entry>はい</entry>
         <entry>はい</entry>
         <entry>1</entry>
         <entry><literal>KOI8</literal></entry>
        </row>
        <row>
         <entry><literal>KOI8U</literal></entry>
         <entry><acronym>KOI</acronym>8-U</entry>
<!--
         <entry>Cyrillic (Ukrainian)</entry>
         <entry>Yes</entry>
         <entry>Yes</entry>
-->
         <entry>キリル文字（ウクライナ）</entry>
         <entry>はい</entry>
         <entry>はい</entry>
         <entry>1</entry>
         <entry></entry>
        </row>
        <row>
         <entry><literal>LATIN1</literal></entry>
<!--
         <entry>ISO 8859-1, <acronym>ECMA</acronym> 94</entry>
-->
         <entry>ISO 8859-1、<acronym>ECMA</acronym> 94</entry>
<!--
         <entry>Western European</entry>
-->
         <entry>西ヨーロッパ</entry>
<!--
         <entry>Yes</entry>
         <entry>Yes</entry>
-->
         <entry>はい</entry>
         <entry>はい</entry>
         <entry>1</entry>
         <entry><literal>ISO88591</literal></entry>
        </row>
        <row>
         <entry><literal>LATIN2</literal></entry>
<!--
         <entry>ISO 8859-2, <acronym>ECMA</acronym> 94</entry>
-->
         <entry>ISO 8859-2、<acronym>ECMA</acronym> 94</entry>
<!--
         <entry>Central European</entry>
-->
         <entry>中央ヨーロッパ</entry>
<!--
         <entry>Yes</entry>
         <entry>Yes</entry>
-->
         <entry>はい</entry>
         <entry>はい</entry>
         <entry>1</entry>
         <entry><literal>ISO88592</literal></entry>
        </row>
        <row>
         <entry><literal>LATIN3</literal></entry>
<!--
         <entry>ISO 8859-3, <acronym>ECMA</acronym> 94</entry>
-->
         <entry>ISO 8859-3、<acronym>ECMA</acronym> 94</entry>
<!--
         <entry>South European</entry>
-->
         <entry>南ヨーロッパ</entry>
<!--
         <entry>Yes</entry>
         <entry>Yes</entry>
-->
         <entry>はい</entry>
         <entry>はい</entry>
         <entry>1</entry>
         <entry><literal>ISO88593</literal></entry>
        </row>
        <row>
         <entry><literal>LATIN4</literal></entry>
<!--
         <entry>ISO 8859-4, <acronym>ECMA</acronym> 94</entry>
-->
         <entry>ISO 8859-4、<acronym>ECMA</acronym> 94</entry>
<!--
         <entry>North European</entry>
-->
         <entry>北ヨーロッパ</entry>
<!--
         <entry>Yes</entry>
         <entry>Yes</entry>
-->
         <entry>はい</entry>
         <entry>はい</entry>
         <entry>1</entry>
         <entry><literal>ISO88594</literal></entry>
        </row>
        <row>
         <entry><literal>LATIN5</literal></entry>
<!--
         <entry>ISO 8859-9, <acronym>ECMA</acronym> 128</entry>
-->
         <entry>ISO 8859-9、<acronym>ECMA</acronym> 128</entry>
<!--
         <entry>Turkish</entry>
-->
         <entry>トルコ</entry>
<!--
         <entry>Yes</entry>
         <entry>Yes</entry>
-->
         <entry>はい</entry>
         <entry>はい</entry>
         <entry>1</entry>
         <entry><literal>ISO88599</literal></entry>
        </row>
        <row>
         <entry><literal>LATIN6</literal></entry>
<!--
         <entry>ISO 8859-10, <acronym>ECMA</acronym> 144</entry>
-->
         <entry>ISO 8859-10、<acronym>ECMA</acronym> 144</entry>
<!--
         <entry>Nordic</entry>
-->
         <entry>北欧</entry>
<!--
         <entry>Yes</entry>
         <entry>Yes</entry>
-->
         <entry>はい</entry>
         <entry>はい</entry>
         <entry>1</entry>
         <entry><literal>ISO885910</literal></entry>
        </row>
        <row>
         <entry><literal>LATIN7</literal></entry>
         <entry>ISO 8859-13</entry>
<!--
         <entry>Baltic</entry>
-->
         <entry>バルト語派</entry>
<!--
         <entry>Yes</entry>
         <entry>Yes</entry>
-->
         <entry>はい</entry>
         <entry>はい</entry>
         <entry>1</entry>
         <entry><literal>ISO885913</literal></entry>
        </row>
        <row>
         <entry><literal>LATIN8</literal></entry>
         <entry>ISO 8859-14</entry>
<!--
         <entry>Celtic</entry>
-->
         <entry>ケルト</entry>
<!--
         <entry>Yes</entry>
         <entry>Yes</entry>
-->
         <entry>はい</entry>
         <entry>はい</entry>
         <entry>1</entry>
         <entry><literal>ISO885914</literal></entry>
        </row>
        <row>
         <entry><literal>LATIN9</literal></entry>
         <entry>ISO 8859-15</entry>
<!--
         <entry>LATIN1 with Euro and accents</entry>
-->
         <entry>LATIN1でヨーロッパと訛りを含む</entry>
<!--
         <entry>Yes</entry>
         <entry>Yes</entry>
-->
         <entry>はい</entry>
         <entry>はい</entry>
         <entry>1</entry>
         <entry><literal>ISO885915</literal></entry>
        </row>
        <row>
         <entry><literal>LATIN10</literal></entry>
<!--
         <entry>ISO 8859-16, <acronym>ASRO</acronym> SR 14111</entry>
-->
         <entry>ISO 8859-16、<acronym>ASRO</acronym> SR 14111</entry>
<!--
         <entry>Romanian</entry>
-->
         <entry>ルーマニア</entry>
<!--
         <entry>Yes</entry>
         <entry>No</entry>
-->
         <entry>はい</entry>
         <entry>いいえ</entry>
         <entry>1</entry>
         <entry><literal>ISO885916</literal></entry>
        </row>
        <row>
         <entry><literal>MULE_INTERNAL</literal></entry>
<!--
         <entry>Mule internal code</entry>
-->
         <entry>Mule内部コード</entry>
<!--
         <entry>Multilingual Emacs</entry>
-->
         <entry>多言語Emacs</entry>
<!--
         <entry>Yes</entry>
         <entry>No</entry>
         <entry>1&ndash;4</entry>
-->
         <entry>はい</entry>
         <entry>いいえ</entry>
         <entry>1-4</entry>
         <entry></entry>
        </row>
        <row>
         <entry><literal>SJIS</literal></entry>
         <entry>Shift JIS</entry>
<!--
         <entry>Japanese</entry>
-->
         <entry>日本語</entry>
<!--
         <entry>No</entry>
         <entry>No</entry>
         <entry>1&ndash;2</entry>
-->
         <entry>いいえ</entry>
         <entry>いいえ</entry>
         <entry>1-2</entry>
<!--
         <entry><literal>Mskanji</literal>, <literal>ShiftJIS</literal>, <literal>WIN932</literal>, <literal>Windows932</literal></entry>
-->
         <entry><literal>Mskanji</literal>、<literal>ShiftJIS</literal>、<literal>WIN932</literal>、<literal>Windows932</literal></entry>
        </row>
        <row>
         <entry><literal>SHIFT_JIS_2004</literal></entry>
         <entry>Shift JIS, JIS X 0213</entry>
<!--
         <entry>Japanese</entry>
         <entry>No</entry>
         <entry>No</entry>
         <entry>1&ndash;2</entry>
-->
         <entry>日本語</entry>
         <entry>いいえ</entry>
         <entry>いいえ</entry>
         <entry>1-2</entry>
         <entry></entry>
        </row>
        <row>
         <entry><literal>SQL_ASCII</literal></entry>
<!--
         <entry>unspecified (see text)</entry>
         <entry><emphasis>any</emphasis></entry>
-->
         <entry>未指定（テキストを参照）</entry>
         <entry><emphasis>何でも</emphasis></entry>
<!--
         <entry>Yes</entry>
         <entry>No</entry>
-->
         <entry>はい</entry>
         <entry>いいえ</entry>
         <entry>1</entry>
         <entry></entry>
        </row>
        <row>
         <entry><literal>UHC</literal></entry>
<!--
         <entry>Unified Hangul Code</entry>
         <entry>Korean</entry>
-->
         <entry>統合ハングルコード</entry>
         <entry>韓国語</entry>
<!--
         <entry>No</entry>
         <entry>No</entry>
         <entry>1&ndash;2</entry>
-->
         <entry>いいえ</entry>
         <entry>いいえ</entry>
         <entry>1-2</entry>
<!--
         <entry><literal>WIN949</literal>, <literal>Windows949</literal></entry>
-->
         <entry><literal>WIN949</literal>、<literal>Windows949</literal></entry>
        </row>
        <row>
         <entry><literal>UTF8</literal></entry>
<!--
         <entry>Unicode, 8-bit</entry>
         <entry><emphasis>all</emphasis></entry>
-->
         <entry>Unicode、8ビット</entry>
         <entry><emphasis>すべて</emphasis></entry>
<!--
         <entry>Yes</entry>
         <entry>Yes</entry>
         <entry>1&ndash;4</entry>
-->
         <entry>はい</entry>
         <entry>はい</entry>
         <entry>1-4</entry>
         <entry><literal>Unicode</literal></entry>
        </row>
        <row>
         <entry><literal>WIN866</literal></entry>
         <entry>Windows CP866</entry>
<!--
         <entry>Cyrillic</entry>
-->
         <entry>キリル文字</entry>
<!--
         <entry>Yes</entry>
         <entry>Yes</entry>
-->
         <entry>はい</entry>
         <entry>はい</entry>
         <entry>1</entry>
         <entry><literal>ALT</literal></entry>
        </row>
        <row>
         <entry><literal>WIN874</literal></entry>
         <entry>Windows CP874</entry>
<!--
         <entry>Thai</entry>
-->
         <entry>タイ語</entry>
<!--
         <entry>Yes</entry>
         <entry>No</entry>
-->
         <entry>はい</entry>
         <entry>いいえ</entry>
         <entry>1</entry>
         <entry></entry>
        </row>
        <row>
         <entry><literal>WIN1250</literal></entry>
         <entry>Windows CP1250</entry>
<!--
         <entry>Central European</entry>
-->
         <entry>中央ヨーロッパ</entry>
<!--
         <entry>Yes</entry>
         <entry>Yes</entry>
-->
         <entry>はい</entry>
         <entry>はい</entry>
         <entry>1</entry>
         <entry></entry>
        </row>
        <row>
         <entry><literal>WIN1251</literal></entry>
         <entry>Windows CP1251</entry>
<!--
         <entry>Cyrillic</entry>
-->
         <entry>キリル文字</entry>
<!--
         <entry>Yes</entry>
         <entry>Yes</entry>
-->
         <entry>はい</entry>
         <entry>はい</entry>
         <entry>1</entry>
         <entry><literal>WIN</literal></entry>
        </row>
        <row>
         <entry><literal>WIN1252</literal></entry>
         <entry>Windows CP1252</entry>
<!--
         <entry>Western European</entry>
-->
         <entry>西ヨーロッパ</entry>
<!--
         <entry>Yes</entry>
         <entry>Yes</entry>
-->
         <entry>はい</entry>
         <entry>はい</entry>
         <entry>1</entry>
         <entry></entry>
        </row>
        <row>
         <entry><literal>WIN1253</literal></entry>
         <entry>Windows CP1253</entry>
<!--
         <entry>Greek</entry>
         <entry>Yes</entry>
         <entry>Yes</entry>
-->
         <entry>ギリシャ</entry>
         <entry>はい</entry>
         <entry>はい</entry>
         <entry>1</entry>
         <entry></entry>
        </row>
        <row>
         <entry><literal>WIN1254</literal></entry>
         <entry>Windows CP1254</entry>
<!--
         <entry>Turkish</entry>
         <entry>Yes</entry>
         <entry>Yes</entry>
-->
         <entry>トルコ</entry>
         <entry>はい</entry>
         <entry>はい</entry>
         <entry>1</entry>
         <entry></entry>
        </row>
        <row>
         <entry><literal>WIN1255</literal></entry>
         <entry>Windows CP1255</entry>
<!--
         <entry>Hebrew</entry>
         <entry>Yes</entry>
         <entry>Yes</entry>
-->
         <entry>ヘブライ</entry>
         <entry>はい</entry>
         <entry>はい</entry>
         <entry>1</entry>
         <entry></entry>
        </row>
        <row>
         <entry><literal>WIN1256</literal></entry>
         <entry>Windows CP1256</entry>
<!--
         <entry>Arabic</entry>
-->
         <entry>アラビア語</entry>
<!--
         <entry>Yes</entry>
         <entry>Yes</entry>
-->
         <entry>はい</entry>
         <entry>はい</entry>
         <entry>1</entry>
         <entry></entry>
        </row>
        <row>
         <entry><literal>WIN1257</literal></entry>
         <entry>Windows CP1257</entry>
<!--
         <entry>Baltic</entry>
         <entry>Yes</entry>
         <entry>Yes</entry>
-->
         <entry>バルト語派</entry>
         <entry>はい</entry>
         <entry>はい</entry>
         <entry>1</entry>
         <entry></entry>
        </row>
        <row>
         <entry><literal>WIN1258</literal></entry>
         <entry>Windows CP1258</entry>
<!--
         <entry>Vietnamese</entry>
-->
         <entry>ベトナム語</entry>
<!--
         <entry>Yes</entry>
         <entry>Yes</entry>
-->
         <entry>はい</entry>
         <entry>はい</entry>
         <entry>1</entry>
<!--
         <entry><literal>ABC</literal>, <literal>TCVN</literal>, <literal>TCVN5712</literal>, <literal>VSCII</literal></entry>
-->
         <entry><literal>ABC</literal>、<literal>TCVN</literal>、<literal>TCVN5712</literal>、<literal>VSCII</literal></entry>
        </row>
       </tbody>
      </tgroup>
     </table>

     <para>
<!--
      Not all client <acronym>API</acronym>s support all the listed character sets. For example, the
      <productname>PostgreSQL</productname>
      JDBC driver does not support <literal>MULE_INTERNAL</literal>, <literal>LATIN6</literal>,
      <literal>LATIN8</literal>, and <literal>LATIN10</literal>.
-->
全てのクライアントの<acronym>API</acronym>が上の一覧表に示した文字セットをサポートしているわけではありません。
例えば<productname>PostgreSQL</productname> JDBCドライバは<literal>MULE_INTERNAL</literal>、<literal>LATIN6</literal>、<literal>LATIN8</literal>、そして<literal>LATIN10</literal>をサポートしません。
     </para>

     <para>
<!--
      The <literal>SQL_ASCII</literal> setting behaves considerably differently
      from the other settings.  When the server character set is
      <literal>SQL_ASCII</literal>, the server interprets byte values 0&ndash;127
      according to the ASCII standard, while byte values 128&ndash;255 are taken
      as uninterpreted characters.  No encoding conversion will be done when
      the setting is <literal>SQL_ASCII</literal>.  Thus, this setting is not so
      much a declaration that a specific encoding is in use, as a declaration
      of ignorance about the encoding.  In most cases, if you are
      working with any non-ASCII data, it is unwise to use the
      <literal>SQL_ASCII</literal> setting because
      <productname>PostgreSQL</productname> will be unable to help you by
      converting or validating non-ASCII characters.
-->
<literal>SQL_ASCII</literal>の設定は、他の設定とかなり異なります。サーバのキャラクタセットが<literal>SQL_ASCII</literal>のとき、サーバは0から127のバイト値をASCIIに変換します。一方、128から255までは変換されません。
設定が<literal>SQL_ASCII</literal>の場合は、符号化は実行されません。よって、この設定は特定の符号化を使用している場合には、その符号化を無視するようになってしまいます。
多くの場合、ASCIIではない環境で作業する場合は<literal>SQL_ASCII</literal>の設定を使用するのは、賢いことではありません。なぜなら<productname>PostgreSQL</productname>はASCIIではない文字を変換したり検査したりすることは出来ないからです。
     </para>
    </sect2>

   <sect2 id="multibyte-setting">
<!--
    <title>Setting the Character Set</title>
-->
    <title>文字セットの設定</title>

    <para>
<!--
     <command>initdb</command> defines the default character set (encoding)
     for a <productname>PostgreSQL</productname> cluster. For example,
-->
<command>initdb</command>で<productname>PostgreSQL</productname>クラスタのデフォルト文字セット（エンコーディング）を定義します。
以下に例を示します。

<screen>
initdb -E EUC_JP
</screen>

<!--
     sets the default character set to
     <literal>EUC_JP</literal> (Extended Unix Code for Japanese).  You
     can use <option>&#45;-encoding</option> instead of
     <option>-E</option> if you prefer longer option strings.
     If no <option>-E</option> or <option>&#45;-encoding</option> option is
     given, <command>initdb</command> attempts to determine the appropriate
     encoding to use based on the specified or default locale.
-->
これはデフォルトの文字セットを<literal>EUC_JP</literal>（日本語拡張Unixコード）に設定します。
より長いオプションの文字列がお好みなら<option>-E</option>の代わりに<option>--encoding</option>と書くこともできます。
<option>-E</option>オプションも<option>--encoding</option>オプションも与えられない場合、<command>initdb</command>は、指定もしくはデフォルトのロケールに基づいて適当な符号化方式を決定しようとします。
    </para>

    <para>
<!--
     You can specify a non-default encoding at database creation time,
     provided that the encoding is compatible with the selected locale:
-->
データベース作成時に選択したロケールと互換性を持つ符号化方式を提供することで、デフォルト以外の符号化方式を指定できます。

<screen>
createdb -E EUC_KR -T template0 --lc-collate=ko_KR.euckr --lc-ctype=ko_KR.euckr korean
</screen>

<!--
     This will create a database named <literal>korean</literal> that
     uses the character set <literal>EUC_KR</literal>, and locale <literal>ko_KR</literal>.
     Another way to accomplish this is to use this SQL command:
-->
これは<literal>EUC_KR</literal>文字セットと<literal>ko_KR</literal>ロケールを使用する<literal>korean</literal>という名前のデータベースを作成します。
SQLコマンドで同じことを行うには次のようにします。

<programlisting>
CREATE DATABASE korean WITH ENCODING 'EUC_KR' LC_COLLATE='ko_KR.euckr' LC_CTYPE='ko_KR.euckr' TEMPLATE=template0;
</programlisting>

<!--
     Notice that the above commands specify copying the <literal>template0</literal>
     database.  When copying any other database, the encoding and locale
     settings cannot be changed from those of the source database, because
     that might result in corrupt data.  For more information see
     <xref linkend="manage-ag-templatedbs"/>.
-->
上のコマンドにて<literal>template0</literal>データベースのコピーが指定されていることに注目してください。
他のデータベースからコピーする場合、データが破損する結果となる可能性がありますので、符号化方式とロケール設定を元のデータベースの設定から変更することはできません。
詳細については<xref linkend="manage-ag-templatedbs"/>を参照してください。
    </para>

    <para>
<!--
     The encoding for a database is stored in the system catalog
     <literal>pg_database</literal>.  You can see it by using the
     <command>psql</command> <option>-l</option> option or the
     <command>\l</command> command.
-->
データベースの符号化方式は<literal>pg_database</literal>システムカタログに格納されます。
<command>psql</command>の<option>-l</option>オプションか<command>\l</command>コマンドで符号化方式を確認できます。

<screen>
$ <userinput>psql -l</userinput>
                                         List of databases
   Name    |  Owner   | Encoding  |  Collation  |    Ctype    |          Access Privileges
-----------+----------+-----------+-------------+-------------+-------------------------------------
 clocaledb | hlinnaka | SQL_ASCII | C           | C           |
 englishdb | hlinnaka | UTF8      | en_GB.UTF8  | en_GB.UTF8  |
 japanese  | hlinnaka | UTF8      | ja_JP.UTF8  | ja_JP.UTF8  |
 korean    | hlinnaka | EUC_KR    | ko_KR.euckr | ko_KR.euckr |
 postgres  | hlinnaka | UTF8      | fi_FI.UTF8  | fi_FI.UTF8  |
 template0 | hlinnaka | UTF8      | fi_FI.UTF8  | fi_FI.UTF8  | {=c/hlinnaka,hlinnaka=CTc/hlinnaka}
 template1 | hlinnaka | UTF8      | fi_FI.UTF8  | fi_FI.UTF8  | {=c/hlinnaka,hlinnaka=CTc/hlinnaka}
(7 rows)
</screen>
    </para>

    <important>
     <para>
<!--
      On most modern operating systems, <productname>PostgreSQL</productname>
      can determine which character set is implied by the <envar>LC_CTYPE</envar>
      setting, and it will enforce that only the matching database encoding is
      used.  On older systems it is your responsibility to ensure that you use
      the encoding expected by the locale you have selected.  A mistake in
      this area is likely to lead to strange behavior of locale-dependent
      operations such as sorting.
-->
最近のオペレーティングシステムでは、<productname>PostgreSQL</productname>は、<envar>LC_CTYPE</envar>の設定によりどの文字セットが指定されているか決定できます。
そして、一致するデータベース符号化方式のみを強制的に使用します。
古いオペレーティングシステムでは、自分で選択したロケールが想定している符号化方式を確実に使用することは各自の責任になります。
ここでの間違いは、ソート処理などのロケールに依存する操作が、奇妙な動作するといったことにつながります。
     </para>

     <para>
<!--
      <productname>PostgreSQL</productname> will allow superusers to create
      databases with <literal>SQL_ASCII</literal> encoding even when
      <envar>LC_CTYPE</envar> is not <literal>C</literal> or <literal>POSIX</literal>.  As noted
      above, <literal>SQL_ASCII</literal> does not enforce that the data stored in
      the database has any particular encoding, and so this choice poses risks
      of locale-dependent misbehavior.  Using this combination of settings is
      deprecated and may someday be forbidden altogether.
-->
<productname>PostgreSQL</productname>は、<envar>LC_CTYPE</envar>が<literal>C</literal>もしくは<literal>POSIX</literal>でもない場合にも、スーパーユーザが<literal>SQL_ASCII</literal>エンコーディングでデータベースを作成することを許可します。
上記のように、<literal>SQL_ASCII</literal>は、データベースに保存されているデータが特定のエンコーディングを持つことを強制しません。それゆえ、この選択はロケールに依存したおかしな動作を引き起こすリスクを高めます。
この設定の組み合わせを使用することは、お勧めできませんし、いつの日か完全に禁止されるかもしれません。
     </para>
    </important>
   </sect2>

   <sect2 id="multibyte-automatic-conversion">
<!--
    <title>Automatic Character Set Conversion Between Server and Client</title>
-->
    <title>サーバ・クライアント間の自動文字セット変換</title>

    <para>
<!--
     <productname>PostgreSQL</productname> supports automatic character
     set conversion between server and client for many combinations of
     character sets (<xref linkend="multibyte-conversions-supported"/>
     shows which ones).
-->
<productname>PostgreSQL</productname>は、多数の文字セットの組み合わせ（<xref linkend="multibyte-conversions-supported"/> のいずれか）に対してサーバとクライアントの間で自動的に文字セットを変換する機能を提供しています。
    </para>

    <para>
<!--
     To enable automatic character set conversion, you have to
     tell <productname>PostgreSQL</productname> the character set
     (encoding) you would like to use in the client. There are several
     ways to accomplish this:
-->
自動文字セット変換を有効にするためには、クライアントでどのような文字セット（符号化方式）を使用させたいかを<productname>PostgreSQL</productname>に伝えなければなりません。
これを行うにはいくつかの方法があります。

     <itemizedlist>
      <listitem>
       <para>
<!--
        Using the <command>\encoding</command> command in
        <application>psql</application>.
        <command>\encoding</command> allows you to change client
        encoding on the fly. For
        example, to change the encoding to <literal>SJIS</literal>, type:
-->
<application>psql</application>で<command>\encoding</command>コマンドを使います。
<command>\encoding</command>は実行中であってもクライアントの符号化方式を変更させることができます。
例えば符号化方式を<literal>SJIS</literal>に変えたい場合は次のように入力します。

<programlisting>
\encoding SJIS
</programlisting>
       </para>
      </listitem>

      <listitem>
       <para>
<!--
        <application>libpq</application> (<xref linkend="libpq-control"/>) has functions to control the client encoding.
-->
        <application>libpq</application> (<xref linkend="libpq-control"/>)はクライアントの符号化方式を制御する関数を保持しています。
       </para>
      </listitem>

      <listitem>
       <para>
<!--
        Using <command>SET client_encoding TO</command>.

        Setting the client encoding can be done with this SQL command:
-->
<command>SET client_encoding TO</command>を使います。
次のSQLコマンドでクライアントの符号化方式を設定できます。

<programlisting>
SET CLIENT_ENCODING TO '<replaceable>value</replaceable>';
</programlisting>

<!--
        Also you can use the standard SQL syntax <literal>SET NAMES</literal>
        for this purpose:
-->
標準SQLの構文<literal>SET NAMES</literal>を同じ目的で使うこともできます。

<programlisting>
SET NAMES '<replaceable>value</replaceable>';
</programlisting>

<!--
        To query the current client encoding:
-->
現在のクライアントの符号化方式を問い合わせるには次のようにします。

<programlisting>
SHOW client_encoding;
</programlisting>

<!--
        To return to the default encoding:
-->
デフォルトの符号化方式に戻すのには次のようにします。

<programlisting>
RESET client_encoding;
</programlisting>
       </para>
      </listitem>

      <listitem>
       <para>
<!--
        Using <envar>PGCLIENTENCODING</envar>. If the environment variable
        <envar>PGCLIENTENCODING</envar> is defined in the client's
        environment, that client encoding is automatically selected
        when a connection to the server is made.  (This can
        subsequently be overridden using any of the other methods
        mentioned above.)
-->
<envar>PGCLIENTENCODING</envar>を使います。
クライアントの環境で<envar>PGCLIENTENCODING</envar>環境変数が定義されていると、サーバと接続が確立した時点で自動的にクライアントの符号化方式が選択されます
（上で説明したその他のどんな方法でもその後書き換えできます）。
       </para>
      </listitem>

      <listitem>
      <para>
<!--
       Using the configuration variable <xref
       linkend="guc-client-encoding"/>. If the
       <varname>client_encoding</varname> variable is set, that client
       encoding is automatically selected when a connection to the
       server is made.  (This can subsequently be overridden using any
       of the other methods mentioned above.)
-->
<xref linkend="guc-client-encoding"/>変数を使います。
<varname>client_encoding</varname>変数が設定されていると、サーバとの接続が確立した時点で自動的にクライアントの符号化方式が選択されます
（上で説明したその他のどんな方法でもその後書き換えできます）。
       </para>
      </listitem>

     </itemizedlist>
    </para>

    <para>
<!--
     If the conversion of a particular character is not possible
     &mdash; suppose you chose <literal>EUC_JP</literal> for the
     server and <literal>LATIN1</literal> for the client, and some
     Japanese characters are returned that do not have a representation in
     <literal>LATIN1</literal> &mdash; an error is reported.
-->
<literal>EUC_JP</literal>をサーバに、そして<literal>LATIN1</literal>をクライアントに選んだ場合のように、
特定の文字の変換ができない時、日本語文字は<literal>LATIN1</literal>に入っていないという旨の日本語が返され、エラーが報告されます。
    </para>

    <para>
<!--
     If the client character set is defined as <literal>SQL_ASCII</literal>,
     encoding conversion is disabled, regardless of the server's character
     set.  (However, if the server's character set is
     not <literal>SQL_ASCII</literal>, the server will still check that
     incoming data is valid for that encoding; so the net effect is as
     though the client character set were the same as the server's.)
     Just as for the server, use of <literal>SQL_ASCII</literal> is unwise
     unless you are working with all-ASCII data.
-->
クライアント側のキャラクタセットが<literal>SQL_ASCII</literal>に定義されている場合は、符号化変換はサーバ側のキャラクタセットに関係無く無効化されます。
（ただし、サーバの文字セットが<literal>SQL_ASCII</literal>でない場合、サーバは受信データがそのエンコーディングに対して有効であることをチェックします。したがって、クライアントの文字セットがサーバの文字セットと同じであるかのような結果になります。）
サーバ側と同じように、<literal>SQL_ASCII</literal>を使用することは、すべてASCIIのデータを扱っている場合を除き、賢い方法ではありません。
    </para>
   </sect2>

   <sect2 id="multibyte-conversions-supported">
<!--
    <title>Available Character Set Conversions</title>
-->
    <title>利用可能な文字セットの変換</title>

    <para>
<!--
     <productname>PostgreSQL</productname> allows conversion between any
     two character sets for which a conversion function is listed in the
     <link linkend="catalog-pg-conversion"><structname>pg_conversion</structname></link>
     system catalog.  <productname>PostgreSQL</productname> comes with
     some predefined conversions, as summarized in
     <xref linkend="multibyte-translation-table"/> and shown in more
     detail in <xref linkend="builtin-conversions-table"/>.  You can
     create a new conversion using the SQL command
     <xref linkend="sql-createconversion"/>.  (To be used for automatic
     client/server conversions, a conversion must be marked
     as <quote>default</quote> for its character set pair.)
-->
<productname>PostgreSQL</productname>は、<link linkend="catalog-pg-conversion"><structname>pg_conversion</structname></link>システムカタログ内にリストされた変換関数によって2つの文字セット間を変換できます。
<productname>PostgreSQL</productname>では<xref linkend="multibyte-translation-table"/>で要約され<xref linkend="builtin-conversions-table"/>に詳細が示されているように、いくつかの変換があらかじめ組み込まれています。
<xref linkend="sql-createconversion"/>SQLコマンドを用いることで新しい変換を作成できます。（クライアントもしくはサーバの自動変換を使用するためには、変換がその文字セットの組み合わせのための<quote>デフォルト</quote>として設定されている必要があります。）
    </para>

    <table id="multibyte-translation-table">
<!--
     <title>Built-in Client/Server Character Set Conversions</title>
-->
     <title>組み込みクライアントもしくはサーバ文字セット変換</title>
     <tgroup cols="2">
      <colspec colname="col1" colwidth="1*"/>
      <colspec colname="col2" colwidth="3*"/>
      <thead>
       <row>
<!--
        <entry>Server Character Set</entry>
        <entry>Available Client Character Sets</entry>
-->
        <entry>サーバ文字セット</entry>
        <entry>利用可能なクライアント文字セット</entry>
       </row>
      </thead>
      <tbody>
       <row>
        <entry><literal>BIG5</literal></entry>
<!--
        <entry><emphasis>not supported as a server encoding</emphasis>
-->
        <entry><emphasis>サーバの符号化方式としてサポートされていません</emphasis>
        </entry>
       </row>
       <row>
        <entry><literal>EUC_CN</literal></entry>
        <entry><emphasis>EUC_CN</emphasis>,
        <literal>MULE_INTERNAL</literal>,
        <literal>UTF8</literal>
        </entry>
       </row>
       <row>
        <entry><literal>EUC_JP</literal></entry>
        <entry><emphasis>EUC_JP</emphasis>,
        <literal>MULE_INTERNAL</literal>,
        <literal>SJIS</literal>,
        <literal>UTF8</literal>
        </entry>
       </row>
       <row>
        <entry><literal>EUC_JIS_2004</literal></entry>
        <entry><emphasis>EUC_JIS_2004</emphasis>,
        <literal>SHIFT_JIS_2004</literal>,
        <literal>UTF8</literal>
        </entry>
       </row>
       <row>
        <entry><literal>EUC_KR</literal></entry>
        <entry><emphasis>EUC_KR</emphasis>,
        <literal>MULE_INTERNAL</literal>,
        <literal>UTF8</literal>
        </entry>
       </row>
       <row>
        <entry><literal>EUC_TW</literal></entry>
        <entry><emphasis>EUC_TW</emphasis>,
        <literal>BIG5</literal>,
        <literal>MULE_INTERNAL</literal>,
        <literal>UTF8</literal>
        </entry>
       </row>
       <row>
        <entry><literal>GB18030</literal></entry>
<!--
        <entry><emphasis>not supported as a server encoding</emphasis>
-->
        <entry><emphasis>サーバの符号化方式としてサポートされていません</emphasis>
        </entry>
       </row>
       <row>
        <entry><literal>GBK</literal></entry>
<!--
        <entry><emphasis>not supported as a server encoding</emphasis>
-->
        <entry><emphasis>サーバの符号化方式としてサポートされていません</emphasis>
        </entry>
       </row>
       <row>
        <entry><literal>ISO_8859_5</literal></entry>
        <entry><emphasis>ISO_8859_5</emphasis>,
        <literal>KOI8R</literal>,
        <literal>MULE_INTERNAL</literal>,
        <literal>UTF8</literal>,
        <literal>WIN866</literal>,
        <literal>WIN1251</literal>
        </entry>
       </row>
       <row>
        <entry><literal>ISO_8859_6</literal></entry>
        <entry><emphasis>ISO_8859_6</emphasis>,
        <literal>UTF8</literal>
        </entry>
       </row>
       <row>
        <entry><literal>ISO_8859_7</literal></entry>
        <entry><emphasis>ISO_8859_7</emphasis>,
        <literal>UTF8</literal>
        </entry>
       </row>
       <row>
        <entry><literal>ISO_8859_8</literal></entry>
        <entry><emphasis>ISO_8859_8</emphasis>,
        <literal>UTF8</literal>
        </entry>
       </row>
       <row>
        <entry><literal>JOHAB</literal></entry>
<!--
        <entry><emphasis>not supported as a server encoding</emphasis>
-->
        <entry><emphasis>サーバの符号化方式としてサポートされていません</emphasis>
        </entry>
       </row>
       <row>
        <entry><literal>KOI8R</literal></entry>
        <entry><emphasis>KOI8R</emphasis>,
        <literal>ISO_8859_5</literal>,
        <literal>MULE_INTERNAL</literal>,
        <literal>UTF8</literal>,
        <literal>WIN866</literal>,
        <literal>WIN1251</literal>
        </entry>
       </row>
       <row>
        <entry><literal>KOI8U</literal></entry>
        <entry><emphasis>KOI8U</emphasis>,
        <literal>UTF8</literal>
        </entry>
       </row>
       <row>
        <entry><literal>LATIN1</literal></entry>
        <entry><emphasis>LATIN1</emphasis>,
        <literal>MULE_INTERNAL</literal>,
        <literal>UTF8</literal>
        </entry>
       </row>
       <row>
        <entry><literal>LATIN2</literal></entry>
        <entry><emphasis>LATIN2</emphasis>,
        <literal>MULE_INTERNAL</literal>,
        <literal>UTF8</literal>,
        <literal>WIN1250</literal>
        </entry>
       </row>
       <row>
        <entry><literal>LATIN3</literal></entry>
        <entry><emphasis>LATIN3</emphasis>,
        <literal>MULE_INTERNAL</literal>,
        <literal>UTF8</literal>
        </entry>
       </row>
       <row>
        <entry><literal>LATIN4</literal></entry>
        <entry><emphasis>LATIN4</emphasis>,
        <literal>MULE_INTERNAL</literal>,
        <literal>UTF8</literal>
        </entry>
       </row>
       <row>
        <entry><literal>LATIN5</literal></entry>
        <entry><emphasis>LATIN5</emphasis>,
        <literal>UTF8</literal>
        </entry>
       </row>
       <row>
        <entry><literal>LATIN6</literal></entry>
        <entry><emphasis>LATIN6</emphasis>,
        <literal>UTF8</literal>
        </entry>
       </row>
       <row>
        <entry><literal>LATIN7</literal></entry>
        <entry><emphasis>LATIN7</emphasis>,
        <literal>UTF8</literal>
        </entry>
       </row>
       <row>
        <entry><literal>LATIN8</literal></entry>
        <entry><emphasis>LATIN8</emphasis>,
        <literal>UTF8</literal>
        </entry>
       </row>
       <row>
        <entry><literal>LATIN9</literal></entry>
        <entry><emphasis>LATIN9</emphasis>,
        <literal>UTF8</literal>
        </entry>
       </row>
       <row>
        <entry><literal>LATIN10</literal></entry>
        <entry><emphasis>LATIN10</emphasis>,
        <literal>UTF8</literal>
        </entry>
       </row>
       <row>
        <entry><literal>MULE_INTERNAL</literal></entry>
        <entry><emphasis>MULE_INTERNAL</emphasis>,
         <literal>BIG5</literal>,
         <literal>EUC_CN</literal>,
         <literal>EUC_JP</literal>,
         <literal>EUC_KR</literal>,
         <literal>EUC_TW</literal>,
         <literal>ISO_8859_5</literal>,
         <literal>KOI8R</literal>,
<!--
         <literal>LATIN1</literal> to <literal>LATIN4</literal>,
-->
         <literal>LATIN1</literal> から <literal>LATIN4</literal>,
         <literal>SJIS</literal>,
         <literal>WIN866</literal>,
         <literal>WIN1250</literal>,
         <literal>WIN1251</literal>
        </entry>
       </row>
       <row>
        <entry><literal>SJIS</literal></entry>
<!--
        <entry><emphasis>not supported as a server encoding</emphasis>
-->
        <entry><emphasis>サーバの符号化方式としてサポートされていません</emphasis>
        </entry>
       </row>
       <row>
        <entry><literal>SHIFT_JIS_2004</literal></entry>
<!--
        <entry><emphasis>not supported as a server encoding</emphasis>
-->
        <entry><emphasis>サーバの符号化方式としてサポートされていません</emphasis>
        </entry>
       </row>
       <row>
        <entry><literal>SQL_ASCII</literal></entry>
<!--
        <entry><emphasis>any (no conversion will be performed)</emphasis>
-->
        <entry><emphasis>任意（変換は実行されません）</emphasis>
        </entry>
       </row>
       <row>
        <entry><literal>UHC</literal></entry>
<!--
        <entry><emphasis>not supported as a server encoding</emphasis>
-->
        <entry><emphasis>サーバの符号化方式としてサポートされていません</emphasis>
        </entry>
       </row>
       <row>
        <entry><literal>UTF8</literal></entry>
<!--
        <entry><emphasis>all supported encodings</emphasis>
-->
        <entry><emphasis>すべての符号化方式がサポートされています</emphasis>
        </entry>
       </row>
       <row>
        <entry><literal>WIN866</literal></entry>
        <entry><emphasis>WIN866</emphasis>,
         <literal>ISO_8859_5</literal>,
         <literal>KOI8R</literal>,
         <literal>MULE_INTERNAL</literal>,
         <literal>UTF8</literal>,
         <literal>WIN1251</literal>
        </entry>
       </row>
       <row>
        <entry><literal>WIN874</literal></entry>
        <entry><emphasis>WIN874</emphasis>,
        <literal>UTF8</literal>
        </entry>
       </row>
       <row>
        <entry><literal>WIN1250</literal></entry>
        <entry><emphasis>WIN1250</emphasis>,
         <literal>LATIN2</literal>,
         <literal>MULE_INTERNAL</literal>,
         <literal>UTF8</literal>
        </entry>
       </row>
       <row>
        <entry><literal>WIN1251</literal></entry>
        <entry><emphasis>WIN1251</emphasis>,
         <literal>ISO_8859_5</literal>,
         <literal>KOI8R</literal>,
         <literal>MULE_INTERNAL</literal>,
         <literal>UTF8</literal>,
         <literal>WIN866</literal>
        </entry>
       </row>
       <row>
        <entry><literal>WIN1252</literal></entry>
        <entry><emphasis>WIN1252</emphasis>,
         <literal>UTF8</literal>
        </entry>
       </row>
       <row>
        <entry><literal>WIN1253</literal></entry>
        <entry><emphasis>WIN1253</emphasis>,
         <literal>UTF8</literal>
        </entry>
       </row>
       <row>
        <entry><literal>WIN1254</literal></entry>
        <entry><emphasis>WIN1254</emphasis>,
         <literal>UTF8</literal>
        </entry>
       </row>
       <row>
        <entry><literal>WIN1255</literal></entry>
        <entry><emphasis>WIN1255</emphasis>,
         <literal>UTF8</literal>
        </entry>
       </row>
       <row>
        <entry><literal>WIN1256</literal></entry>
        <entry><emphasis>WIN1256</emphasis>,
        <literal>UTF8</literal>
        </entry>
       </row>
       <row>
        <entry><literal>WIN1257</literal></entry>
        <entry><emphasis>WIN1257</emphasis>,
         <literal>UTF8</literal>
        </entry>
       </row>
       <row>
        <entry><literal>WIN1258</literal></entry>
        <entry><emphasis>WIN1258</emphasis>,
        <literal>UTF8</literal>
        </entry>
       </row>
      </tbody>
     </tgroup>
    </table>

    <table id="builtin-conversions-table">
<!--
     <title>All Built-in Character Set Conversions</title>
-->
     <title>すべての組み込み文字セット変換</title>
     <tgroup cols="3">
      <colspec colname="col1" colwidth="2*"/>
      <colspec colname="col2" colwidth="1*"/>
      <colspec colname="col3" colwidth="1*"/>
      <thead>
       <row>
<!--
        <entry>Conversion Name
-->
        <entry>変換名
         <footnote>
          <para>
<!--
           The conversion names follow a standard naming scheme: The
           official name of the source encoding with all
           non-alphanumeric characters replaced by underscores, followed
           by <literal>_to_</literal>, followed by the similarly processed
           destination encoding name.  Therefore, these names sometimes
           deviate from the customary encoding names shown in
           <xref linkend="charset-table"/>.
-->
変換名は、標準の命名規定に従います。
英数字以外のすべての文字がアンダースコアに置き換えられた変換元符号化方式の正式名に<literal>_to_</literal>が続き、同様に処理された変換先符号化方式名が続きます。
したがって、これらの名前は、<xref linkend="charset-table"/>に示されている通常の符号化方式名と異なる場合があります。
          </para>
         </footnote>
        </entry>
<!--
        <entry>Source Encoding</entry>
        <entry>Destination Encoding</entry>
-->
        <entry>変換元符号化方式</entry>
        <entry>変換先符号化方式</entry>
       </row>
      </thead>

      <tbody>
       <row>
        <entry><literal>big5_to_euc_tw</literal></entry>
        <entry><literal>BIG5</literal></entry>
        <entry><literal>EUC_TW</literal></entry>
       </row>
       <row>
        <entry><literal>big5_to_mic</literal></entry>
        <entry><literal>BIG5</literal></entry>
        <entry><literal>MULE_INTERNAL</literal></entry>
       </row>
       <row>
        <entry><literal>big5_to_utf8</literal></entry>
        <entry><literal>BIG5</literal></entry>
        <entry><literal>UTF8</literal></entry>
       </row>
       <row>
        <entry><literal>euc_cn_to_mic</literal></entry>
        <entry><literal>EUC_CN</literal></entry>
        <entry><literal>MULE_INTERNAL</literal></entry>
       </row>
       <row>
        <entry><literal>euc_cn_to_utf8</literal></entry>
        <entry><literal>EUC_CN</literal></entry>
        <entry><literal>UTF8</literal></entry>
       </row>
       <row>
        <entry><literal>euc_jp_to_mic</literal></entry>
        <entry><literal>EUC_JP</literal></entry>
        <entry><literal>MULE_INTERNAL</literal></entry>
       </row>
       <row>
        <entry><literal>euc_jp_to_sjis</literal></entry>
        <entry><literal>EUC_JP</literal></entry>
        <entry><literal>SJIS</literal></entry>
       </row>
       <row>
        <entry><literal>euc_jp_to_utf8</literal></entry>
        <entry><literal>EUC_JP</literal></entry>
        <entry><literal>UTF8</literal></entry>
       </row>
       <row>
        <entry><literal>euc_kr_to_mic</literal></entry>
        <entry><literal>EUC_KR</literal></entry>
        <entry><literal>MULE_INTERNAL</literal></entry>
       </row>
       <row>
        <entry><literal>euc_kr_to_utf8</literal></entry>
        <entry><literal>EUC_KR</literal></entry>
        <entry><literal>UTF8</literal></entry>
       </row>
       <row>
        <entry><literal>euc_tw_to_big5</literal></entry>
        <entry><literal>EUC_TW</literal></entry>
        <entry><literal>BIG5</literal></entry>
       </row>
       <row>
        <entry><literal>euc_tw_to_mic</literal></entry>
        <entry><literal>EUC_TW</literal></entry>
        <entry><literal>MULE_INTERNAL</literal></entry>
       </row>
       <row>
        <entry><literal>euc_tw_to_utf8</literal></entry>
        <entry><literal>EUC_TW</literal></entry>
        <entry><literal>UTF8</literal></entry>
       </row>
       <row>
        <entry><literal>gb18030_to_utf8</literal></entry>
        <entry><literal>GB18030</literal></entry>
        <entry><literal>UTF8</literal></entry>
       </row>
       <row>
        <entry><literal>gbk_to_utf8</literal></entry>
        <entry><literal>GBK</literal></entry>
        <entry><literal>UTF8</literal></entry>
       </row>
       <row>
        <entry><literal>iso_8859_10_to_utf8</literal></entry>
        <entry><literal>LATIN6</literal></entry>
        <entry><literal>UTF8</literal></entry>
       </row>
       <row>
        <entry><literal>iso_8859_13_to_utf8</literal></entry>
        <entry><literal>LATIN7</literal></entry>
        <entry><literal>UTF8</literal></entry>
       </row>
       <row>
        <entry><literal>iso_8859_14_to_utf8</literal></entry>
        <entry><literal>LATIN8</literal></entry>
        <entry><literal>UTF8</literal></entry>
       </row>
       <row>
        <entry><literal>iso_8859_15_to_utf8</literal></entry>
        <entry><literal>LATIN9</literal></entry>
        <entry><literal>UTF8</literal></entry>
       </row>
       <row>
        <entry><literal>iso_8859_16_to_utf8</literal></entry>
        <entry><literal>LATIN10</literal></entry>
        <entry><literal>UTF8</literal></entry>
       </row>
       <row>
        <entry><literal>iso_8859_1_to_mic</literal></entry>
        <entry><literal>LATIN1</literal></entry>
        <entry><literal>MULE_INTERNAL</literal></entry>
       </row>
       <row>
        <entry><literal>iso_8859_1_to_utf8</literal></entry>
        <entry><literal>LATIN1</literal></entry>
        <entry><literal>UTF8</literal></entry>
       </row>
       <row>
        <entry><literal>iso_8859_2_to_mic</literal></entry>
        <entry><literal>LATIN2</literal></entry>
        <entry><literal>MULE_INTERNAL</literal></entry>
       </row>
       <row>
        <entry><literal>iso_8859_2_to_utf8</literal></entry>
        <entry><literal>LATIN2</literal></entry>
        <entry><literal>UTF8</literal></entry>
       </row>
       <row>
        <entry><literal>iso_8859_2_to_windows_1250</literal></entry>
        <entry><literal>LATIN2</literal></entry>
        <entry><literal>WIN1250</literal></entry>
       </row>
       <row>
        <entry><literal>iso_8859_3_to_mic</literal></entry>
        <entry><literal>LATIN3</literal></entry>
        <entry><literal>MULE_INTERNAL</literal></entry>
       </row>
       <row>
        <entry><literal>iso_8859_3_to_utf8</literal></entry>
        <entry><literal>LATIN3</literal></entry>
        <entry><literal>UTF8</literal></entry>
       </row>
       <row>
        <entry><literal>iso_8859_4_to_mic</literal></entry>
        <entry><literal>LATIN4</literal></entry>
        <entry><literal>MULE_INTERNAL</literal></entry>
       </row>
       <row>
        <entry><literal>iso_8859_4_to_utf8</literal></entry>
        <entry><literal>LATIN4</literal></entry>
        <entry><literal>UTF8</literal></entry>
       </row>
       <row>
        <entry><literal>iso_8859_5_to_koi8_r</literal></entry>
        <entry><literal>ISO_8859_5</literal></entry>
        <entry><literal>KOI8R</literal></entry>
       </row>
       <row>
        <entry><literal>iso_8859_5_to_mic</literal></entry>
        <entry><literal>ISO_8859_5</literal></entry>
        <entry><literal>MULE_INTERNAL</literal></entry>
       </row>
       <row>
        <entry><literal>iso_8859_5_to_utf8</literal></entry>
        <entry><literal>ISO_8859_5</literal></entry>
        <entry><literal>UTF8</literal></entry>
       </row>
       <row>
        <entry><literal>iso_8859_5_to_windows_1251</literal></entry>
        <entry><literal>ISO_8859_5</literal></entry>
        <entry><literal>WIN1251</literal></entry>
       </row>
       <row>
        <entry><literal>iso_8859_5_to_windows_866</literal></entry>
        <entry><literal>ISO_8859_5</literal></entry>
        <entry><literal>WIN866</literal></entry>
       </row>
       <row>
        <entry><literal>iso_8859_6_to_utf8</literal></entry>
        <entry><literal>ISO_8859_6</literal></entry>
        <entry><literal>UTF8</literal></entry>
       </row>
       <row>
        <entry><literal>iso_8859_7_to_utf8</literal></entry>
        <entry><literal>ISO_8859_7</literal></entry>
        <entry><literal>UTF8</literal></entry>
       </row>
       <row>
        <entry><literal>iso_8859_8_to_utf8</literal></entry>
        <entry><literal>ISO_8859_8</literal></entry>
        <entry><literal>UTF8</literal></entry>
       </row>
       <row>
        <entry><literal>iso_8859_9_to_utf8</literal></entry>
        <entry><literal>LATIN5</literal></entry>
        <entry><literal>UTF8</literal></entry>
       </row>
       <row>
        <entry><literal>johab_to_utf8</literal></entry>
        <entry><literal>JOHAB</literal></entry>
        <entry><literal>UTF8</literal></entry>
       </row>
       <row>
        <entry><literal>koi8_r_to_iso_8859_5</literal></entry>
        <entry><literal>KOI8R</literal></entry>
        <entry><literal>ISO_8859_5</literal></entry>
       </row>
       <row>
        <entry><literal>koi8_r_to_mic</literal></entry>
        <entry><literal>KOI8R</literal></entry>
        <entry><literal>MULE_INTERNAL</literal></entry>
       </row>
       <row>
        <entry><literal>koi8_r_to_utf8</literal></entry>
        <entry><literal>KOI8R</literal></entry>
        <entry><literal>UTF8</literal></entry>
       </row>
       <row>
        <entry><literal>koi8_r_to_windows_1251</literal></entry>
        <entry><literal>KOI8R</literal></entry>
        <entry><literal>WIN1251</literal></entry>
       </row>
       <row>
        <entry><literal>koi8_r_to_windows_866</literal></entry>
        <entry><literal>KOI8R</literal></entry>
        <entry><literal>WIN866</literal></entry>
       </row>
       <row>
        <entry><literal>koi8_u_to_utf8</literal></entry>
        <entry><literal>KOI8U</literal></entry>
        <entry><literal>UTF8</literal></entry>
       </row>
       <row>
        <entry><literal>mic_to_big5</literal></entry>
        <entry><literal>MULE_INTERNAL</literal></entry>
        <entry><literal>BIG5</literal></entry>
       </row>
       <row>
        <entry><literal>mic_to_euc_cn</literal></entry>
        <entry><literal>MULE_INTERNAL</literal></entry>
        <entry><literal>EUC_CN</literal></entry>
       </row>
       <row>
        <entry><literal>mic_to_euc_jp</literal></entry>
        <entry><literal>MULE_INTERNAL</literal></entry>
        <entry><literal>EUC_JP</literal></entry>
       </row>
       <row>
        <entry><literal>mic_to_euc_kr</literal></entry>
        <entry><literal>MULE_INTERNAL</literal></entry>
        <entry><literal>EUC_KR</literal></entry>
       </row>
       <row>
        <entry><literal>mic_to_euc_tw</literal></entry>
        <entry><literal>MULE_INTERNAL</literal></entry>
        <entry><literal>EUC_TW</literal></entry>
       </row>
       <row>
        <entry><literal>mic_to_iso_8859_1</literal></entry>
        <entry><literal>MULE_INTERNAL</literal></entry>
        <entry><literal>LATIN1</literal></entry>
       </row>
       <row>
        <entry><literal>mic_to_iso_8859_2</literal></entry>
        <entry><literal>MULE_INTERNAL</literal></entry>
        <entry><literal>LATIN2</literal></entry>
       </row>
       <row>
        <entry><literal>mic_to_iso_8859_3</literal></entry>
        <entry><literal>MULE_INTERNAL</literal></entry>
        <entry><literal>LATIN3</literal></entry>
       </row>
       <row>
        <entry><literal>mic_to_iso_8859_4</literal></entry>
        <entry><literal>MULE_INTERNAL</literal></entry>
        <entry><literal>LATIN4</literal></entry>
       </row>
       <row>
        <entry><literal>mic_to_iso_8859_5</literal></entry>
        <entry><literal>MULE_INTERNAL</literal></entry>
        <entry><literal>ISO_8859_5</literal></entry>
       </row>
       <row>
        <entry><literal>mic_to_koi8_r</literal></entry>
        <entry><literal>MULE_INTERNAL</literal></entry>
        <entry><literal>KOI8R</literal></entry>
       </row>
       <row>
        <entry><literal>mic_to_sjis</literal></entry>
        <entry><literal>MULE_INTERNAL</literal></entry>
        <entry><literal>SJIS</literal></entry>
       </row>
       <row>
        <entry><literal>mic_to_windows_1250</literal></entry>
        <entry><literal>MULE_INTERNAL</literal></entry>
        <entry><literal>WIN1250</literal></entry>
       </row>
       <row>
        <entry><literal>mic_to_windows_1251</literal></entry>
        <entry><literal>MULE_INTERNAL</literal></entry>
        <entry><literal>WIN1251</literal></entry>
       </row>
       <row>
        <entry><literal>mic_to_windows_866</literal></entry>
        <entry><literal>MULE_INTERNAL</literal></entry>
        <entry><literal>WIN866</literal></entry>
       </row>
       <row>
        <entry><literal>sjis_to_euc_jp</literal></entry>
        <entry><literal>SJIS</literal></entry>
        <entry><literal>EUC_JP</literal></entry>
       </row>
       <row>
        <entry><literal>sjis_to_mic</literal></entry>
        <entry><literal>SJIS</literal></entry>
        <entry><literal>MULE_INTERNAL</literal></entry>
       </row>
       <row>
        <entry><literal>sjis_to_utf8</literal></entry>
        <entry><literal>SJIS</literal></entry>
        <entry><literal>UTF8</literal></entry>
       </row>
       <row>
        <entry><literal>windows_1258_to_utf8</literal></entry>
        <entry><literal>WIN1258</literal></entry>
        <entry><literal>UTF8</literal></entry>
       </row>
       <row>
        <entry><literal>uhc_to_utf8</literal></entry>
        <entry><literal>UHC</literal></entry>
        <entry><literal>UTF8</literal></entry>
       </row>
       <row>
        <entry><literal>utf8_to_big5</literal></entry>
        <entry><literal>UTF8</literal></entry>
        <entry><literal>BIG5</literal></entry>
       </row>
       <row>
        <entry><literal>utf8_to_euc_cn</literal></entry>
        <entry><literal>UTF8</literal></entry>
        <entry><literal>EUC_CN</literal></entry>
       </row>
       <row>
        <entry><literal>utf8_to_euc_jp</literal></entry>
        <entry><literal>UTF8</literal></entry>
        <entry><literal>EUC_JP</literal></entry>
       </row>
       <row>
        <entry><literal>utf8_to_euc_kr</literal></entry>
        <entry><literal>UTF8</literal></entry>
        <entry><literal>EUC_KR</literal></entry>
       </row>
       <row>
        <entry><literal>utf8_to_euc_tw</literal></entry>
        <entry><literal>UTF8</literal></entry>
        <entry><literal>EUC_TW</literal></entry>
       </row>
       <row>
        <entry><literal>utf8_to_gb18030</literal></entry>
        <entry><literal>UTF8</literal></entry>
        <entry><literal>GB18030</literal></entry>
       </row>
       <row>
        <entry><literal>utf8_to_gbk</literal></entry>
        <entry><literal>UTF8</literal></entry>
        <entry><literal>GBK</literal></entry>
       </row>
       <row>
        <entry><literal>utf8_to_iso_8859_1</literal></entry>
        <entry><literal>UTF8</literal></entry>
        <entry><literal>LATIN1</literal></entry>
       </row>
       <row>
        <entry><literal>utf8_to_iso_8859_10</literal></entry>
        <entry><literal>UTF8</literal></entry>
        <entry><literal>LATIN6</literal></entry>
       </row>
       <row>
        <entry><literal>utf8_to_iso_8859_13</literal></entry>
        <entry><literal>UTF8</literal></entry>
        <entry><literal>LATIN7</literal></entry>
       </row>
       <row>
        <entry><literal>utf8_to_iso_8859_14</literal></entry>
        <entry><literal>UTF8</literal></entry>
        <entry><literal>LATIN8</literal></entry>
       </row>
       <row>
        <entry><literal>utf8_to_iso_8859_15</literal></entry>
        <entry><literal>UTF8</literal></entry>
        <entry><literal>LATIN9</literal></entry>
       </row>
       <row>
        <entry><literal>utf8_to_iso_8859_16</literal></entry>
        <entry><literal>UTF8</literal></entry>
        <entry><literal>LATIN10</literal></entry>
       </row>
       <row>
        <entry><literal>utf8_to_iso_8859_2</literal></entry>
        <entry><literal>UTF8</literal></entry>
        <entry><literal>LATIN2</literal></entry>
       </row>
       <row>
        <entry><literal>utf8_to_iso_8859_3</literal></entry>
        <entry><literal>UTF8</literal></entry>
        <entry><literal>LATIN3</literal></entry>
       </row>
       <row>
        <entry><literal>utf8_to_iso_8859_4</literal></entry>
        <entry><literal>UTF8</literal></entry>
        <entry><literal>LATIN4</literal></entry>
       </row>
       <row>
        <entry><literal>utf8_to_iso_8859_5</literal></entry>
        <entry><literal>UTF8</literal></entry>
        <entry><literal>ISO_8859_5</literal></entry>
       </row>
       <row>
        <entry><literal>utf8_to_iso_8859_6</literal></entry>
        <entry><literal>UTF8</literal></entry>
        <entry><literal>ISO_8859_6</literal></entry>
       </row>
       <row>
        <entry><literal>utf8_to_iso_8859_7</literal></entry>
        <entry><literal>UTF8</literal></entry>
        <entry><literal>ISO_8859_7</literal></entry>
       </row>
       <row>
        <entry><literal>utf8_to_iso_8859_8</literal></entry>
        <entry><literal>UTF8</literal></entry>
        <entry><literal>ISO_8859_8</literal></entry>
       </row>
       <row>
        <entry><literal>utf8_to_iso_8859_9</literal></entry>
        <entry><literal>UTF8</literal></entry>
        <entry><literal>LATIN5</literal></entry>
       </row>
       <row>
        <entry><literal>utf8_to_johab</literal></entry>
        <entry><literal>UTF8</literal></entry>
        <entry><literal>JOHAB</literal></entry>
       </row>
       <row>
        <entry><literal>utf8_to_koi8_r</literal></entry>
        <entry><literal>UTF8</literal></entry>
        <entry><literal>KOI8R</literal></entry>
       </row>
       <row>
        <entry><literal>utf8_to_koi8_u</literal></entry>
        <entry><literal>UTF8</literal></entry>
        <entry><literal>KOI8U</literal></entry>
       </row>
       <row>
        <entry><literal>utf8_to_sjis</literal></entry>
        <entry><literal>UTF8</literal></entry>
        <entry><literal>SJIS</literal></entry>
       </row>
       <row>
        <entry><literal>utf8_to_windows_1258</literal></entry>
        <entry><literal>UTF8</literal></entry>
        <entry><literal>WIN1258</literal></entry>
       </row>
       <row>
        <entry><literal>utf8_to_uhc</literal></entry>
        <entry><literal>UTF8</literal></entry>
        <entry><literal>UHC</literal></entry>
       </row>
       <row>
        <entry><literal>utf8_to_windows_1250</literal></entry>
        <entry><literal>UTF8</literal></entry>
        <entry><literal>WIN1250</literal></entry>
       </row>
       <row>
        <entry><literal>utf8_to_windows_1251</literal></entry>
        <entry><literal>UTF8</literal></entry>
        <entry><literal>WIN1251</literal></entry>
       </row>
       <row>
        <entry><literal>utf8_to_windows_1252</literal></entry>
        <entry><literal>UTF8</literal></entry>
        <entry><literal>WIN1252</literal></entry>
       </row>
       <row>
        <entry><literal>utf8_to_windows_1253</literal></entry>
        <entry><literal>UTF8</literal></entry>
        <entry><literal>WIN1253</literal></entry>
       </row>
       <row>
        <entry><literal>utf8_to_windows_1254</literal></entry>
        <entry><literal>UTF8</literal></entry>
        <entry><literal>WIN1254</literal></entry>
       </row>
       <row>
        <entry><literal>utf8_to_windows_1255</literal></entry>
        <entry><literal>UTF8</literal></entry>
        <entry><literal>WIN1255</literal></entry>
       </row>
       <row>
        <entry><literal>utf8_to_windows_1256</literal></entry>
        <entry><literal>UTF8</literal></entry>
        <entry><literal>WIN1256</literal></entry>
       </row>
       <row>
        <entry><literal>utf8_to_windows_1257</literal></entry>
        <entry><literal>UTF8</literal></entry>
        <entry><literal>WIN1257</literal></entry>
       </row>
       <row>
        <entry><literal>utf8_to_windows_866</literal></entry>
        <entry><literal>UTF8</literal></entry>
        <entry><literal>WIN866</literal></entry>
       </row>
       <row>
        <entry><literal>utf8_to_windows_874</literal></entry>
        <entry><literal>UTF8</literal></entry>
        <entry><literal>WIN874</literal></entry>
       </row>
       <row>
        <entry><literal>windows_1250_to_iso_8859_2</literal></entry>
        <entry><literal>WIN1250</literal></entry>
        <entry><literal>LATIN2</literal></entry>
       </row>
       <row>
        <entry><literal>windows_1250_to_mic</literal></entry>
        <entry><literal>WIN1250</literal></entry>
        <entry><literal>MULE_INTERNAL</literal></entry>
       </row>
       <row>
        <entry><literal>windows_1250_to_utf8</literal></entry>
        <entry><literal>WIN1250</literal></entry>
        <entry><literal>UTF8</literal></entry>
       </row>
       <row>
        <entry><literal>windows_1251_to_iso_8859_5</literal></entry>
        <entry><literal>WIN1251</literal></entry>
        <entry><literal>ISO_8859_5</literal></entry>
       </row>
       <row>
        <entry><literal>windows_1251_to_koi8_r</literal></entry>
        <entry><literal>WIN1251</literal></entry>
        <entry><literal>KOI8R</literal></entry>
       </row>
       <row>
        <entry><literal>windows_1251_to_mic</literal></entry>
        <entry><literal>WIN1251</literal></entry>
        <entry><literal>MULE_INTERNAL</literal></entry>
       </row>
       <row>
        <entry><literal>windows_1251_to_utf8</literal></entry>
        <entry><literal>WIN1251</literal></entry>
        <entry><literal>UTF8</literal></entry>
       </row>
       <row>
        <entry><literal>windows_1251_to_windows_866</literal></entry>
        <entry><literal>WIN1251</literal></entry>
        <entry><literal>WIN866</literal></entry>
       </row>
       <row>
        <entry><literal>windows_1252_to_utf8</literal></entry>
        <entry><literal>WIN1252</literal></entry>
        <entry><literal>UTF8</literal></entry>
       </row>
       <row>
        <entry><literal>windows_1256_to_utf8</literal></entry>
        <entry><literal>WIN1256</literal></entry>
        <entry><literal>UTF8</literal></entry>
       </row>
       <row>
        <entry><literal>windows_866_to_iso_8859_5</literal></entry>
        <entry><literal>WIN866</literal></entry>
        <entry><literal>ISO_8859_5</literal></entry>
       </row>
       <row>
        <entry><literal>windows_866_to_koi8_r</literal></entry>
        <entry><literal>WIN866</literal></entry>
        <entry><literal>KOI8R</literal></entry>
       </row>
       <row>
        <entry><literal>windows_866_to_mic</literal></entry>
        <entry><literal>WIN866</literal></entry>
        <entry><literal>MULE_INTERNAL</literal></entry>
       </row>
       <row>
        <entry><literal>windows_866_to_utf8</literal></entry>
        <entry><literal>WIN866</literal></entry>
        <entry><literal>UTF8</literal></entry>
       </row>
       <row>
        <entry><literal>windows_866_to_windows_1251</literal></entry>
        <entry><literal>WIN866</literal></entry>
        <entry><literal>WIN</literal></entry>
       </row>
       <row>
        <entry><literal>windows_874_to_utf8</literal></entry>
        <entry><literal>WIN874</literal></entry>
        <entry><literal>UTF8</literal></entry>
       </row>
       <row>
        <entry><literal>euc_jis_2004_to_utf8</literal></entry>
        <entry><literal>EUC_JIS_2004</literal></entry>
        <entry><literal>UTF8</literal></entry>
       </row>
       <row>
        <entry><literal>utf8_to_euc_jis_2004</literal></entry>
        <entry><literal>UTF8</literal></entry>
        <entry><literal>EUC_JIS_2004</literal></entry>
       </row>
       <row>
        <entry><literal>shift_jis_2004_to_utf8</literal></entry>
        <entry><literal>SHIFT_JIS_2004</literal></entry>
        <entry><literal>UTF8</literal></entry>
       </row>
       <row>
        <entry><literal>utf8_to_shift_jis_2004</literal></entry>
        <entry><literal>UTF8</literal></entry>
        <entry><literal>SHIFT_JIS_2004</literal></entry>
       </row>
       <row>
        <entry><literal>euc_jis_2004_to_shift_jis_2004</literal></entry>
        <entry><literal>EUC_JIS_2004</literal></entry>
        <entry><literal>SHIFT_JIS_2004</literal></entry>
       </row>
       <row>
        <entry><literal>shift_jis_2004_to_euc_jis_2004</literal></entry>
        <entry><literal>SHIFT_JIS_2004</literal></entry>
        <entry><literal>EUC_JIS_2004</literal></entry>
       </row>
      </tbody>
     </tgroup>
    </table>
   </sect2>

   <sect2 id="multibyte-further-reading">
<!--
    <title>Further Reading</title>
-->
    <title>推奨文書</title>

    <para>
<!--
     These are good sources to start learning about various kinds of encoding
     systems.
-->
ここに記したものは様々な符号化方式システムを学習するのに良い資料です。

     <variablelist>
      <varlistentry>
<!--
       <term><citetitle>CJKV Information Processing: Chinese, Japanese, Korean &amp; Vietnamese Computing</citetitle></term>
-->
       <term><citetitle>CJKV日中韓越情報処理: 中国語、日本語、韓国語 &amp; ベトナム語処理</citetitle></term>

       <listitem>
        <para>
<!--
         Contains detailed explanations of <literal>EUC_JP</literal>,
         <literal>EUC_CN</literal>, <literal>EUC_KR</literal>,
         <literal>EUC_TW</literal>.
-->
<literal>EUC_JP</literal>、<literal>EUC_CN</literal>、<literal>EUC_KR</literal>、<literal>EUC_TW</literal>の詳しい説明があります。
        </para>
       </listitem>
      </varlistentry>

      <varlistentry>
       <term><ulink url="https://www.unicode.org/"></ulink></term>

       <listitem>
        <para>
<!--
         The web site of the Unicode Consortium.
-->
Unicode協会のWebサイトです。
        </para>
       </listitem>
      </varlistentry>

      <varlistentry>
       <term><ulink url="https://tools.ietf.org/html/rfc3629">RFC 3629</ulink></term>

       <listitem>
        <para>
<!--
         <acronym>UTF</acronym>-8 (8-bit UCS/Unicode Transformation
         Format) is defined here.
-->
ここで<acronym>UTF</acronym>-8（8ビットUCS/Unicode変換書式）が定義されています。
        </para>
       </listitem>
      </varlistentry>
     </variablelist>
    </para>
   </sect2>

  </sect1>

</chapter><|MERGE_RESOLUTION|>--- conflicted
+++ resolved
@@ -4,11 +4,7 @@
 <!--
  <title>Localization</title>
 -->
-<<<<<<< HEAD
- <title>多言語対応</title>
-=======
-<title>ローカライゼーション</title>
->>>>>>> f5f705c3
+ <title>ローカライゼーション</title>
 
  <para>
 <!--

<!--
doc/src/sgml/ref/create_function.sgml
-->

<refentry id="SQL-CREATEFUNCTION">
 <indexterm zone="sql-createfunction">
  <primary>CREATE FUNCTION</primary>
 </indexterm>

 <refmeta>
  <refentrytitle>CREATE FUNCTION</refentrytitle>
  <manvolnum>7</manvolnum>
<!--
  <refmiscinfo>SQL - Language Statements</refmiscinfo>
-->
<refmiscinfo>SQL - 言語</refmiscinfo>
 </refmeta>

 <refnamediv>
  <refname>CREATE FUNCTION</refname>
<!--
  <refpurpose>define a new function</refpurpose>
-->
<refpurpose>新しい関数を定義する</refpurpose>
 </refnamediv>

 <refsynopsisdiv>
<synopsis>
CREATE [ OR REPLACE ] FUNCTION
    <replaceable class="parameter">name</replaceable> ( [ [ <replaceable class="parameter">argmode</replaceable> ] [ <replaceable class="parameter">argname</replaceable> ] <replaceable class="parameter">argtype</replaceable> [ { DEFAULT | = } <replaceable class="parameter">default_expr</replaceable> ] [, ...] ] )
    [ RETURNS <replaceable class="parameter">rettype</replaceable>
      | RETURNS TABLE ( <replaceable class="parameter">column_name</replaceable> <replaceable class="parameter">column_type</replaceable> [, ...] ) ]
  { LANGUAGE <replaceable class="parameter">lang_name</replaceable>
    | TRANSFORM { FOR TYPE <replaceable class="parameter">type_name</replaceable> } [, ... ]
    | WINDOW
    | IMMUTABLE | STABLE | VOLATILE | [ NOT ] LEAKPROOF
    | CALLED ON NULL INPUT | RETURNS NULL ON NULL INPUT | STRICT
    | [ EXTERNAL ] SECURITY INVOKER | [ EXTERNAL ] SECURITY DEFINER
    | PARALLEL { UNSAFE | RESTRICTED | SAFE }
    | COST <replaceable class="parameter">execution_cost</replaceable>
    | ROWS <replaceable class="parameter">result_rows</replaceable>
    | SET <replaceable class="parameter">configuration_parameter</replaceable> { TO <replaceable class="parameter">value</replaceable> | = <replaceable class="parameter">value</replaceable> | FROM CURRENT }
    | AS '<replaceable class="parameter">definition</replaceable>'
    | AS '<replaceable class="parameter">obj_file</replaceable>', '<replaceable class="parameter">link_symbol</replaceable>'
  } ...
    [ WITH ( <replaceable class="parameter">attribute</replaceable> [, ...] ) ]
</synopsis>
 </refsynopsisdiv>

 <refsect1 id="sql-createfunction-description">
<!--
  <title>Description</title>
-->
<title>説明</title>

  <para>
<!--
   <command>CREATE FUNCTION</command> defines a new function.
   <command>CREATE OR REPLACE FUNCTION</command> will either create a
   new function, or replace an existing definition.
   To be able to define a function, the user must have the
   <literal>USAGE</literal> privilege on the language.
-->
<command>CREATE FUNCTION</command>は新しい関数を定義します。
<command>CREATE OR REPLACE FUNCTION</command>は、新しい関数の作成、または、既存定義の置換のどちらかを行います。
関数を定義するには、ユーザはその言語の<literal>USAGE</literal>権限が必要です。
  </para>

  <para>
<!--
   If a schema name is included, then the function is created in the
   specified schema.  Otherwise it is created in the current schema.
   The name of the new function must not match any existing function
   with the same input argument types in the same schema.  However,
   functions of different argument types can share a name (this is
   called <firstterm>overloading</>).
-->
スキーマ名が含まれている場合、関数は指定されたスキーマに作成されます。
スキーマ名がなければ、関数は現在のスキーマに作成されます。
同じスキーマ内の同じ入力引数データ型を持つ既存の関数の名前は、新しい関数の名前として使用できません。
しかし、異なる引数データ型を持つ関数であれば、名前が重複しても構いません
（これを、<firstterm>オーバーロード</>と言います）。
  </para>

  <para>
<!--
   To replace the current definition of an existing function, use
   <command>CREATE OR REPLACE FUNCTION</command>.  It is not possible
   to change the name or argument types of a function this way (if you
   tried, you would actually be creating a new, distinct function).
   Also, <command>CREATE OR REPLACE FUNCTION</command> will not let
   you change the return type of an existing function.  To do that,
   you must drop and recreate the function.  (When using <literal>OUT</>
   parameters, that means you cannot change the types of any
   <literal>OUT</> parameters except by dropping the function.)
-->
既存の関数定義を入れ替えるには、<command>CREATE OR REPLACE FUNCTION</command>を使用してください。
この方法では関数の名前や引数の型を変更することはできません
（これを行った場合、新しく別の関数が作成されます）。
また、<command>CREATE OR REPLACE FUNCTION</command>では、既存の関数の戻り値の型を変更することはできません。
戻り値の型を変更したい場合は、その関数を削除し、再度作成してください。
（これは、<literal>OUT</>パラメータを使用している場合、関数を削除しない限り<literal>OUT</>パラメータの型を変更できないことを意味します。）
  </para>

  <para>
<!--
   When <command>CREATE OR REPLACE FUNCTION</> is used to replace an
   existing function, the ownership and permissions of the function
   do not change.  All other function properties are assigned the
   values specified or implied in the command.  You must own the function
   to replace it (this includes being a member of the owning role).
-->
<command>CREATE OR REPLACE FUNCTION</>を使用して既存の関数を置き換える場合、関数の所有者と権限は変わりません。
他の関数に関するすべての属性には、そのコマンドで指定された値、または暗黙的な値が設定されます。
関数を置き換えるためにはその関数を所有していなければなりません。
（これには所有するロールのメンバであることが含まれています。）
  </para>

  <para>
<!--
   If you drop and then recreate a function, the new function is not
   the same entity as the old; you will have to drop existing rules, views,
   triggers, etc. that refer to the old function.  Use
   <command>CREATE OR REPLACE FUNCTION</command> to change a function
   definition without breaking objects that refer to the function.
   Also, <command>ALTER FUNCTION</> can be used to change most of the
   auxiliary properties of an existing function.
-->
関数を削除し再作成した場合、新しい関数は古いものと同じ実体にはなりません。
古い関数を参照する、既存のルール、ビュー、トリガなどを削除しなければならないでしょう。
関数を参照するオブジェクトを破壊せずに関数定義を変更するには、<command>CREATE OR REPLACE FUNCTION</command>を使用してください。
また、<command>ALTER FUNCTION</>を使用して、既存の関数の補助属性のほとんどを変更することができます。
  </para>

  <para>
<!--
   The user that creates the function becomes the owner of the function.
-->
関数を作成したユーザが、その関数の所有者となります。
  </para>

  <para>
<!--
   To be able to create a function, you must have <literal>USAGE</literal>
   privilege on the argument types and the return type.
-->
関数を作成するためには、引数の型および戻り値の型に対する<literal>USAGE</literal>権限を持たなければなりません。
  </para>
 </refsect1>

 <refsect1>
<!--
  <title>Parameters</title>
-->
  <title>パラメータ</title>

   <variablelist>

    <varlistentry>
     <term><replaceable class="parameter">name</replaceable></term>

     <listitem>
      <para>
<!--
       The name (optionally schema-qualified) of the function to create.
-->
作成する関数の名前です（スキーマ修飾名も可）。
      </para>
     </listitem>
    </varlistentry>

    <varlistentry>
     <term><replaceable class="parameter">argmode</replaceable></term>

     <listitem>
      <para>
<!--
       The mode of an argument: <literal>IN</>, <literal>OUT</>,
       <literal>INOUT</>, or <literal>VARIADIC</>.
       If omitted, the default is <literal>IN</>.
       Only <literal>OUT</> arguments can follow a <literal>VARIADIC</> one.
       Also, <literal>OUT</> and <literal>INOUT</> arguments cannot be used
       together with the <literal>RETURNS TABLE</> notation.
-->
引数のモードで、<literal>IN</>、<literal>OUT</>、<literal>INOUT</>、<literal>VARIADIC</>のいずれかです。
省略時のデフォルトは<literal>IN</>です。
<literal>OUT</>引数のみが<literal>VARIADIC</>の後に続けることができます。
また、<literal>RETURNS TABLE</>記法では、<literal>OUT</>と<literal>INOUT</>引数の両方を使用することはできません。
      </para>
     </listitem>
    </varlistentry>

    <varlistentry>
     <term><replaceable class="parameter">argname</replaceable></term>

     <listitem>
      <para>
<!--
       The name of an argument. Some languages (including SQL and PL/pgSQL)
       let you use the name in the function body.  For other languages the
       name of an input argument is just extra documentation, so far as
       the function itself is concerned; but you can use input argument names
       when calling a function to improve readability (see <xref
       linkend="sql-syntax-calling-funcs">).  In any case, the name
       of an output argument is significant, because it defines the column
       name in the result row type.  (If you omit the name for an output
       argument, the system will choose a default column name.)
-->
引数の名前です。
（SQLおよびPL/pgSQLを含む）言語の中にはこの名前を関数本体で使用できるものもあります。
他の言語では、関数そのものに注目する限り、入力引数の名前は単なる追加ドキュメントとして扱われます。
しかし関数呼び出し時に入力引数の名前を使用することで可読性を高めることができます。
（<xref linkend="sql-syntax-calling-funcs">参照）
どのような場合であっても、出力引数の名前は、結果の行型の列名となりますので重要です。
（出力引数の名前を省略した場合、システムはデフォルトの列名を付与します。）
      </para>
     </listitem>
    </varlistentry>

    <varlistentry>
     <term><replaceable class="parameter">argtype</replaceable></term>

     <listitem>
      <para>
<!--
       The data type(s) of the function's arguments (optionally
       schema-qualified), if any. The argument types can be base, composite,
       or domain types, or can reference the type of a table column.
-->
関数の引数のデータ型です（スキーマ修飾名も可）。
基本データ型、複合データ型、ドメイン型、または、テーブル列の型の参照を使用することができます。
      </para>

      <para>
<!--
       Depending on the implementation language it might also be allowed
       to specify <quote>pseudo-types</> such as <type>cstring</>.
       Pseudo-types indicate that the actual argument type is either
       incompletely specified, or outside the set of ordinary SQL data types.
-->
また、実装する言語に依存しますが、<type>cstring</>といった<quote>疑似型</>を指定できる場合もあります。
疑似型は、実引数の型の指定が不完全である、もしくは、通常のSQLデータ型の集合を越えていることを示します。
      </para>
      <para>
<!--
       The type of a column is referenced by writing
       <literal><replaceable
       class="parameter">table_name</replaceable>.<replaceable
       class="parameter">column_name</replaceable>%TYPE</literal>.
       Using this feature can sometimes help make a function independent of
       changes to the definition of a table.
-->
列の型を参照するには、<literal><replaceable class="parameter">table_name</replaceable>.<replaceable class="parameter">column_name</replaceable>%TYPE</literal>と記述します。
これを使用すると、テーブル定義が変更されても関数が影響を受けないようにするのに役に立つことがあります。
      </para>
     </listitem>
    </varlistentry>

    <varlistentry>
     <term><replaceable class="parameter">default_expr</replaceable></term>

     <listitem>
      <para>
<!--
       An expression to be used as default value if the parameter is
       not specified.  The expression has to be coercible to the
       argument type of the parameter.
       Only input (including <literal>INOUT</>) parameters can have a default
        value.  All input parameters following a
       parameter with a default value must have default values as well.
-->
パラメータが指定されなかった場合のデフォルト値として使用される式です。
この式はパラメータの引数型と変換可能でなければなりません。
入力パラメータ（<literal>INOUT</>を含みます）のみがデフォルト値を持つことができます。
デフォルト値を持つパラメータの後ろにあるパラメータはすべて、同様にデフォルト値を持たなければなりません。
      </para>
     </listitem>
    </varlistentry>

    <varlistentry>
     <term><replaceable class="parameter">rettype</replaceable></term>

     <listitem>
      <para>
<!--
       The return data type (optionally schema-qualified). The return type
       can be a base, composite, or domain type,
       or can reference the type of a table column.
       Depending on the implementation language it might also be allowed
       to specify <quote>pseudo-types</> such as <type>cstring</>.
       If the function is not supposed to return a value, specify
       <type>void</> as the return type.
-->
関数が返すデータの型です（スキーマ修飾名も可）。
基本型、複合型、ドメイン型、または、テーブル列の型の参照を設定することができます。
また、実装している言語によりますが、<type>cstring</>のような<quote>疑似型</>も指定することが可能です。
その関数が値を返すことを想定していない場合は、戻り値として<type>void</>を指定してください。
      </para>
      <para>
<!--
       When there are <literal>OUT</> or <literal>INOUT</> parameters,
       the <literal>RETURNS</> clause can be omitted.  If present, it
       must agree with the result type implied by the output parameters:
       <literal>RECORD</> if there are multiple output parameters, or
       the same type as the single output parameter.
-->
<literal>OUT</>もしくは<literal>INOUT</>パラメータが存在する場合、<literal>RETURNS</>句を省略することができます。
省略しない場合は、出力用パラメータが意味する結果型に従ったもの、つまり、複数の出力用パラメータがあれば<literal>RECORD</>、単一の出力用パラメータであればそれと同じ型、でなければなりません。
      </para>
      <para>
<!--
       The <literal>SETOF</literal>
       modifier indicates that the function will return a set of
       items, rather than a single item.
-->
<literal>SETOF</literal>修飾子は、その関数が、1つではなく複数のアイテムの集合を返すことを示します。
      </para>
      <para>
<!--
       The type of a column is referenced by writing
       <literal><replaceable
       class="parameter">table_name</replaceable>.<replaceable
       class="parameter">column_name</replaceable>%TYPE</literal>.
-->
列の型は、<literal><replaceable class="parameter">table_name</replaceable>.<replaceable class="parameter">column_name</replaceable>%TYPE</literal>と記述することで参照されます。
      </para>
     </listitem>
    </varlistentry>

    <varlistentry>
     <term><replaceable class="parameter">column_name</replaceable></term>

     <listitem>
      <para>
<!--
       The name of an output column in the <literal>RETURNS TABLE</>
       syntax.  This is effectively another way of declaring a named
       <literal>OUT</> parameter, except that <literal>RETURNS TABLE</>
       also implies <literal>RETURNS SETOF</>.
-->
<literal>RETURNS TABLE</>構文における出力列の名前です。
これは実際名前付けされた<literal>OUT</>パラメータを宣言する別の方法ですが、<literal>RETURNS TABLE</>が<literal>RETURNS SETOF</>をも意味する点が異なります。
      </para>
     </listitem>
    </varlistentry>

    <varlistentry>
     <term><replaceable class="parameter">column_type</replaceable></term>

     <listitem>
      <para>
<!--
       The data type of an output column in the <literal>RETURNS TABLE</>
       syntax.
-->
<literal>RETURNS TABLE</>構文における出力列のデータ型です。
      </para>
     </listitem>
    </varlistentry>

    <varlistentry>
     <term><replaceable class="parameter">lang_name</replaceable></term>

     <listitem>
      <para>
<!--
       The name of the language that the function is implemented in.
       It can be <literal>sql</literal>, <literal>c</literal>,
       <literal>internal</literal>, or the name of a user-defined
       procedural language, e.g. <literal>plpgsql</literal>.  Enclosing the
       name in single quotes is deprecated and requires matching case.
-->
関数を実装している言語の名前です。
このパラメータには、<literal>sql</literal>、<literal>c</literal>、<literal>internal</literal>、もしくはユーザ定義手続き言語(例：<literal>plpgsql</literal>)の名前を指定可能です。
名前を単一引用符で囲むのは廃止予定で、大文字小文字の一致が必要になります。
      </para>
     </listitem>
    </varlistentry>

    <varlistentry>
     <term><literal>TRANSFORM { FOR TYPE <replaceable class="parameter">type_name</replaceable> } [, ... ] }</literal></term>

     <listitem>
      <para>
<!--
       Lists which transforms a call to the function should apply.  Transforms
       convert between SQL types and language-specific data types;
       see <xref linkend="sql-createtransform">.  Procedural language
       implementations usually have hardcoded knowledge of the built-in types,
       so those don't need to be listed here.  If a procedural language
       implementation does not know how to handle a type and no transform is
       supplied, it will fall back to a default behavior for converting data
       types, but this depends on the implementation.
-->
関数呼び出しにどの変換を適用すべきかのリストです。
変換はSQLの型と言語独自のデータ型の間の変換を行います（<xref linkend="sql-createtransform">を参照）。
手続言語の実装では、通常、ビルトインの型についてハードコードされた知識があるので、それらをこのリストに含める必要はありません。
手続言語の実装が型の処理について定めておらず、変換が提供されない場合は、データ型変換のデフォルトの動作によることになりますが、これは実装に依存します。
      </para>
     </listitem>
    </varlistentry>

    <varlistentry>
     <term><literal>WINDOW</literal></term>

     <listitem>
<!--
      <para><literal>WINDOW</literal> indicates that the function is a
       <firstterm>window function</> rather than a plain function.
       This is currently only useful for functions written in C.
       The <literal>WINDOW</> attribute cannot be changed when
       replacing an existing function definition.
-->
<para><literal>WINDOW</literal>は、この関数が普通の関数ではなく<firstterm>ウィンドウ関数</>であることを示します。
現在これはC言語で作成した関数のみに使用することができます。
既存の関数定義を置き換える場合、<literal>WINDOW</>属性を変更することはできません。
      </para>
     </listitem>
    </varlistentry>

    <varlistentry>
     <term><literal>IMMUTABLE</literal></term>
     <term><literal>STABLE</literal></term>
     <term><literal>VOLATILE</literal></term>

     <listitem>
      <para>
<!--
       These attributes inform the query optimizer about the behavior
       of the function.  At most one choice
       can be specified.  If none of these appear,
       <literal>VOLATILE</literal> is the default assumption.
-->
これらの属性は、関数の動作に関する情報を問い合わせオプティマイザに提供します。
いずれか1つのキーワードのみ指定できます。
指定がない場合は、デフォルトで<literal>VOLATILE</literal>と解釈されます。
      </para>

<!--
      <para><literal>IMMUTABLE</literal> indicates that the function
       cannot modify the database and always
       returns the same result when given the same argument values; that
       is, it does not do database lookups or otherwise use information not
       directly present in its argument list.  If this option is given,
       any call of the function with all-constant arguments can be
       immediately replaced with the function value.
-->
<para><literal>IMMUTABLE</literal>は、関数がデータベースに対する変更を行わないこと、および、その関数に同じ引数値を与えた場合に常に同じ結果を返すことを示します。
つまり、データベースを検索したり、引数リスト中に直接存在しない情報を使用したりしないということです。
このオプションが指定された場合、引数が全て定数である関数呼び出しは、即座に関数値と置き換えることができます。
      </para>

<!--
      <para><literal>STABLE</literal> indicates that the function
       cannot modify the database,
       and that within a single table scan it will consistently
       return the same result for the same argument values, but that its
       result could change across SQL statements.  This is the appropriate
       selection for functions whose results depend on database lookups,
       parameter variables (such as the current time zone), etc.  (It is
       inappropriate for <literal>AFTER</> triggers that wish to
       query rows modified by the current command.)  Also note
       that the <function>current_timestamp</> family of functions qualify
       as stable, since their values do not change within a transaction.
-->
<para><literal>STABLE</literal>は、関数がデータベースに対する変更を行わないこと、および、その関数に同じ引数値を与えた場合、常に同じ結果を返すが、SQL文が異なると結果が変わってしまう可能性があることを示します。
これは、データベース検索や（現在の時間帯のような）パラメータ変数などに結果が依存する関数に適します。
(これは現在のコマンドで変更された行を問い合わせたい<literal>AFTER</>トリガには不適切です。)
また、<function>current_timestamp</>系の関数は、1つのトランザクション内では値が変化しないため、STABLEであることに注意してください。
      </para>

<!--
      <para><literal>VOLATILE</literal> indicates that the function value can
       change even within a single table scan, so no optimizations can be
       made.  Relatively few database functions are volatile in this sense;
       some examples are <literal>random()</>, <literal>currval()</>,
       <literal>timeofday()</>.  But note that any function that has
       side-effects must be classified volatile, even if its result is quite
       predictable, to prevent calls from being optimized away; an example is
       <literal>setval()</>.
-->
<para><literal>VOLATILE</literal>は、1つのテーブルスキャン内でも関数の値が変化する可能性があるため、最適化できないことを示します。
このような意味で変動的（volatile）なデータベース関数は、比較的少数です。
例えば、<literal>random()</>、<literal>currval()</>、<literal>timeofday()</>などは変動的な関数です。
しかし、例えば<literal>setval()</>などの副作用がある関数は、その結果を完全に予測できるとしても、呼び出しを最適化しないよう、<literal>VOLATILE</literal>（変動的）に分類する必要があることに注意してください。
      </para>

      <para>
<!--
       For additional details see <xref linkend="xfunc-volatility">.
-->
詳細は<xref linkend="xfunc-volatility">を参照してください。
      </para>
     </listitem>
    </varlistentry>

    <varlistentry>
     <term><literal>LEAKPROOF</literal></term>
     <listitem>
      <para>
<!--
       <literal>LEAKPROOF</literal> indicates that the function has no side
       effects.  It reveals no information about its arguments other than by
       its return value.  For example, a function which throws an error message
       for some argument values but not others, or which includes the argument
       values in any error message, is not leakproof.  This affects how the
       system executes queries against views created with the
       <literal>security_barrier</literal> option or tables with row level
       security enabled.  The system will enforce conditions from security
       policies and security barrier views before any user-supplied conditions
       from the query itself that contain non-leakproof functions, in order to
       prevent the inadvertent exposure of data.  Functions and operators
       marked as leakproof are assumed to be trustworthy, and may be executed
       before conditions from security policies and security barrier views.
       In addition, functions which do not take arguments or which are not
       passed any arguments from the security barrier view or table do not have
       to be marked as leakproof to be executed before security conditions.  See
       <xref linkend="sql-createview"> and <xref linkend="rules-privileges">.
       This option can only be set by the superuser.
-->
<literal>LEAKPROOF</literal>は、関数が副作用を持たないことを示します。
その引数に関する情報を戻り値以外で漏らしません。
例えば、一部の引数値に対してのみエラーメッセージを返す関数や何らかのエラーメッセージの中に引数の値を含める関数は漏洩防止(leakproof)とはいえません。
これは<literal>security_barrier</literal>オプション付きで作成されたビュー、あるいは行単位セキュリティが有効にされたテーブルに対して、システムが問い合わせを実行する方法に影響します。
データが偶然に露見することを防ぐため、システムは、漏洩防止でない関数を含む問い合わせのユーザが提供した条件より前に、セキュリティポリシーおよびセキュリティバリアビューの条件を強制します。
漏洩防止であるとされた関数および演算子は信頼できると見なされ、セキュリティポリシーおよびセキュリティバリアビューによる条件より先に実行されることがあります。
なお、引数を取らない、あるいはセキュリティバリアビューやテーブルから引数を渡されない関数は、セキュリティ条件より前に実行するために漏洩防止とする必要はありません。
<xref linkend="sql-createview">および<xref linkend="rules-privileges">を参照してください。
このオプションはスーパーユーザによってのみ設定することができます。
      </para>
     </listitem>
    </varlistentry>

    <varlistentry>
     <term><literal>CALLED ON NULL INPUT</literal></term>
     <term><literal>RETURNS NULL ON NULL INPUT</literal></term>
     <term><literal>STRICT</literal></term>

     <listitem>
<!--
      <para><literal>CALLED ON NULL INPUT</literal> (the default) indicates
       that the function will be called normally when some of its
       arguments are null.  It is then the function author's
       responsibility to check for null values if necessary and respond
       appropriately.
-->
<para><literal>CALLED ON NULL INPUT</literal>（デフォルト）を指定すると、引数にNULLが含まれていても、関数が通常通り呼び出されます。
その場合は、必要に応じてNULL値を確認し、適切な対応をすることは関数作成者の責任です。
      </para>

<!--
      <para><literal>RETURNS NULL ON NULL INPUT</literal> or
       <literal>STRICT</literal> indicates that the function always
       returns null whenever any of its arguments are null.  If this
       parameter is specified, the function is not executed when there
       are null arguments; instead a null result is assumed
       automatically.
-->
<para><literal>RETURNS NULL ON NULL INPUT</literal>もしくは<literal>STRICT</literal>を指定すると、関数の引数に1つでもNULLがある場合、常にNULLを返します。
このパラメータが指定されると、NULL引数がある場合、関数は実行されません。
代わりに、NULLという結果が自動的に与えられます。
      </para>
     </listitem>
    </varlistentry>

   <varlistentry>
    <term><literal><optional>EXTERNAL</optional> SECURITY INVOKER</literal></term>
    <term><literal><optional>EXTERNAL</optional> SECURITY DEFINER</literal></term>

    <listitem>
<!--
     <para><literal>SECURITY INVOKER</literal> indicates that the function
      is to be executed with the privileges of the user that calls it.
      That is the default.  <literal>SECURITY DEFINER</literal>
      specifies that the function is to be executed with the
      privileges of the user that owns it.
-->
<para><literal>SECURITY INVOKER</literal>を指定すると、関数を呼び出したユーザの権限で、その関数が実行されます。
これがデフォルトです。
<literal>SECURITY DEFINER</literal>を指定すると、関数を所有するユーザの権限で、その関数が実行されます。
     </para>

     <para>
<!--
      The key word <literal>EXTERNAL</literal> is allowed for SQL
      conformance, but it is optional since, unlike in SQL, this feature
      applies to all functions not only external ones.
-->
<literal>EXTERNAL</literal>キーワードは、SQLとの互換性を保つために許されています。
しかし、SQLとは異なり、この機能は外部関数だけではなくすべての関数に適用されるため、このキーワードは省略可能です。
     </para>
    </listitem>
   </varlistentry>

   <varlistentry>
    <term><literal>PARALLEL</literal></term>

    <listitem>
<!--
     <para><literal>PARALLEL UNSAFE</literal> indicates that the function
      can't be executed in parallel mode and the presence of such a
      function in an SQL statement forces a serial execution plan.  This is
      the default.  <literal>PARALLEL RESTRICTED</literal> indicates that
      the function can be executed in parallel mode, but the execution is
      restricted to parallel group leader.  <literal>PARALLEL SAFE</literal>
      indicates that the function is safe to run in parallel mode without
      restriction.
-->
     <para>
<literal>PARALLEL UNSAFE</literal>は、その関数が並列モードでは実行できないこと、そしてそのような関数がSQL文の中にある場合は順次の実行プランが強制されることを意味します。
これがデフォルトです。
<literal>PARALLEL RESTRICTED</literal>はその関数が並列モードで実行できますが、その実行は並列グループのリーダーに制限されることを意味します。
<literal>PARALLEL SAFE</literal>はその関数が並列モードで制限なく実行することについて安全であることを意味します。
     </para>

     <para>
<!--
      Functions should be labeled parallel unsafe if they modify any database
      state, or if they make changes to the transaction such as using
      sub-transactions, or if they access sequences or attempt to make
      persistent changes to settings (e.g. <literal>setval</>).  They should
      be labeled as parallel restricted if they access temporary tables,
      client connection state, cursors, prepared statements, or miscellaneous
      backend-local state which the system cannot synchronize in parallel mode
      (e.g.  <literal>setseed</> cannot be executed other than by the group
      leader because a change made by another process would not be reflected
      in the leader).  In general, if a function is labeled as being safe when
      it is restricted or unsafe, or if it is labeled as being restricted when
      it is in fact unsafe, it may throw errors or produce wrong answers
      when used in a parallel query.  C-language functions could in theory
      exhibit totally undefined behavior if mislabeled, since there is no way
      for the system to protect itself against arbitrary C code, but in most
      likely cases the result will be no worse than for any other function.
      If in doubt, functions should be labeled as <literal>UNSAFE</>, which is
      the default.
-->
関数がデータベースの状態に何らかの変更を行う、サブトランザクションを使うなどトランザクションを変更する、シーケンスにアクセスするか設定に恒久的な変更をする（例えば<literal>setval</>）という場合はparallel unsafe（並列は安全でない）という印をつけるべきです。
一時テーブル、クライアントの接続状態、カーソル、プリペアド文、その他並列モードでシステムが同期できない様々なバックエンド独自の状態に関数がアクセスする場合、parallel restricted（並列は制限される）という印をつけるべきです（例えば、<literal>setseed</>はグループのリーダー以外では実行できません。なぜなら他のプロセスでなされた変更がリーダーに反映されないからです）。
一般的に、restrictedあるいはunsafeな関数がsafeとラベル付けされた場合、あるいはunsafeな関数がrestrictedとラベル付けされた場合、それがパラレルクエリ内で使用されると、エラーが発生したり、誤った結果が生成されたりします。
C言語の関数は、ラベルが間違っていると、理論的には全く予想できない動作をすることがあります。
これは任意のCプログラムに対してシステムが自分を保護する手段がないからですが、多くの場合、その結果は他の関数と同程度の悪さでしょう。
よくわからない場合は、デフォルトの<literal>UNSAFE</>で関数にラベル付けしてください。
     </para>
    </listitem>
   </varlistentry>

    <varlistentry>
     <term><replaceable class="parameter">execution_cost</replaceable></term>

     <listitem>
      <para>
<!--
       A positive number giving the estimated execution cost for the function,
       in units of <xref linkend="guc-cpu-operator-cost">.  If the function
       returns a set, this is the cost per returned row.  If the cost is
       not specified, 1 unit is assumed for C-language and internal functions,
       and 100 units for functions in all other languages.  Larger values
       cause the planner to try to avoid evaluating the function more often
       than necessary.
-->
この関数の推定実行コストを表す正数で、単位は<xref linkend="guc-cpu-operator-cost">です。
関数が集合を返す場合、これは1行当たりのコストとなります。
このコストが指定されない場合、C言語および内部関数では1、他のすべての言語では100となります。
値をより大きくすると、プランナは必要以上に頻繁に関数を評価しないようになります。
      </para>
     </listitem>
    </varlistentry>

    <varlistentry>
     <term><replaceable class="parameter">result_rows</replaceable></term>

     <listitem>
      <para>
<!--
       A positive number giving the estimated number of rows that the planner
       should expect the function to return.  This is only allowed when the
       function is declared to return a set.  The default assumption is
       1000 rows.
-->
プランナが想定する、この関数が返す行数の推定値を表す正数です。
これは、関数が集合を返すものと宣言された場合のみ使用可能です。
デフォルト推定値は1000行です。
      </para>
     </listitem>
    </varlistentry>

    <varlistentry>
     <term><replaceable>configuration_parameter</replaceable></term>
     <term><replaceable>value</replaceable></term>
     <listitem>
      <para>
<!--
       The <literal>SET</> clause causes the specified configuration
       parameter to be set to the specified value when the function is
       entered, and then restored to its prior value when the function exits.
       <literal>SET FROM CURRENT</> saves the value of the parameter that
       is current when <command>CREATE FUNCTION</> is executed as the value
       to be applied when the function is entered.
-->
<literal>SET</>句により、関数が始まった時に指定した設定パラメータを指定した値に設定し、関数の終了時にそれを以前の値に戻すことができます。
<literal>SET FROM CURRENT</>は、<command>CREATE FUNCTION</>の実行時点でのパラメータ値を、関数に入る時に適用する値として保管します。
      </para>

      <para>
<!--
       If a <literal>SET</> clause is attached to a function, then
       the effects of a <command>SET LOCAL</> command executed inside the
       function for the same variable are restricted to the function: the
       configuration parameter's prior value is still restored at function exit.
       However, an ordinary
       <command>SET</> command (without <literal>LOCAL</>) overrides the
       <literal>SET</> clause, much as it would do for a previous <command>SET
       LOCAL</> command: the effects of such a command will persist after
       function exit, unless the current transaction is rolled back.
-->
関数に<literal>SET</>句が付いている場合、関数内部で実行される<command>SET LOCAL</>コマンドの同一変数に対する効果はその関数に制限されます。
つまり、設定パラメータの前の値は関数が終了する時に元に戻ります。
しかし、通常の（<literal>LOCAL</>がない）<command>SET</>コマンドは<literal>SET</>句を上書きします。
これは過去に行われた<command>SET LOCAL</>コマンドに対してもほぼ同じです。
つまり、このコマンドの効果は、現在のトランザクションがロールバックされない限り、関数が終了した後も永続化されます。
      </para>

      <para>
<!--
       See <xref linkend="sql-set"> and
       <xref linkend="runtime-config">
       for more information about allowed parameter names and values.
-->
使用可能なパラメータと値については、<xref linkend="sql-set">および<xref linkend="runtime-config">を参照してください。

      </para>
     </listitem>
    </varlistentry>

    <varlistentry>
     <term><replaceable class="parameter">definition</replaceable></term>

     <listitem>
      <para>
<!--
       A string constant defining the function; the meaning depends on the
       language.  It can be an internal function name, the path to an
       object file, an SQL command, or text in a procedural language.
-->
関数を定義する文字列定数です。
このパラメータの意味は言語に依存します。
内部的な関数名、オブジェクトファイルへのパス、SQLコマンド、手続き言語で記述されたテキストなどを指定できます。
      </para>

      <para>
<!--
       It is often helpful to use dollar quoting (see <xref
       linkend="sql-syntax-dollar-quoting">) to write the function definition
       string, rather than the normal single quote syntax.  Without dollar
       quoting, any single quotes or backslashes in the function definition must
       be escaped by doubling them.
-->
関数を定義する文字列を記述する際に、通常の単一引用符ではなく、ドル引用符（<xref linkend="sql-syntax-dollar-quoting">参照）を使用すると便利なことが多くあります。
ドル引用符を使用しなければ、関数定義内の単一引用符やバックスラッシュは必ず二重にしてエスケープしなければなりません。
      </para>

     </listitem>
    </varlistentry>

    <varlistentry>
     <term><literal><replaceable class="parameter">obj_file</replaceable>, <replaceable class="parameter">link_symbol</replaceable></literal></term>

     <listitem>
      <para>
<!--
       This form of the <literal>AS</literal> clause is used for
       dynamically loadable C language functions when the function name
       in the C language source code is not the same as the name of
       the SQL function. The string <replaceable
       class="parameter">obj_file</replaceable> is the name of the shared
       library file containing the compiled C function, and is interpreted
       as for the <xref linkend="SQL-LOAD"> command.  The string
       <replaceable class="parameter">link_symbol</replaceable> is the
       function's link symbol, that is, the name of the function in the C
<<<<<<< HEAD
       language source code.  If the link symbol is omitted, it is assumed
       to be the same as the name of the SQL function being defined.
-->
この構文の<literal>AS</literal>句は、動的にロードされるC言語関数において、C言語のソースコード中の関数名がSQL関数の名前と同じでない場合に使われます。
<replaceable class="parameter">obj_file</replaceable>という文字列はコンパイルされたC関数を含む共有ライブラリファイルの名前で、<xref linkend="SQL-LOAD">コマンドの場合と同じように解釈されます。
文字列<replaceable class="parameter">link_symbol</replaceable>はその関数のリンクシンボル、つまり、C言語ソースコード中の関数の名前です。
リンクシンボルが省略された場合、定義されるSQL関数の名前と同じものであるとみなされます。
=======
       language source code.  If the link symbol is omitted, it is assumed to
       be the same as the name of the SQL function being defined.  The C names
       of all functions must be different, so you must give overloaded C
       functions different C names (for example, use the argument types as
       part of the C names).
>>>>>>> 4191e37a
      </para>

      <para>
<!--
       When repeated <command>CREATE FUNCTION</command> calls refer to
       the same object file, the file is only loaded once per session.
       To unload and
       reload the file (perhaps during development), start a new session.
-->
同一オブジェクトファイルを参照する、<command>CREATE FUNCTION</command>呼び出しが繰り返された場合、そのファイルはセッション毎に一度だけロードされます。
（おそらく開発段階で）ファイルをアンロードし再ロードするには、新しいセッションを開始してください。
      </para>

     </listitem>
    </varlistentry>

    <varlistentry>
     <term><replaceable class="parameter">attribute</replaceable></term>

     <listitem>
      <para>
<!--
       The historical way to specify optional pieces of information
       about the function.  The following attributes can appear here:
-->
関数に関するオプション情報を指定する伝統的な方法です。
ここで指定できる属性を以下に示します。

      <variablelist>
       <varlistentry>
        <term><literal>isStrict</></term>
        <listitem>
         <para>
<!--
          Equivalent to <literal>STRICT</literal> or <literal>RETURNS NULL ON NULL INPUT</literal>.
-->
<literal>STRICT</literal>または<literal>RETURNS NULL ON NULL INPUT</literal>と同じです。
         </para>
        </listitem>
       </varlistentry>

       <varlistentry>
        <term><literal>isCachable</></term>
        <listitem>
<!--
         <para><literal>isCachable</literal> is an obsolete equivalent of
          <literal>IMMUTABLE</literal>; it's still accepted for
          backwards-compatibility reasons.
-->
<para><literal>isCachable</literal>は、<literal>IMMUTABLE</literal>と同じですが、既に廃止されています。
しかし、後方互換性を保持するため、まだ有効とされています。
         </para>
        </listitem>
       </varlistentry>

      </variablelist>

<!--
      Attribute names are not case-sensitive.
-->
属性名では、大文字小文字を区別しません。
     </para>
    </listitem>
   </varlistentry>

   </variablelist>

   <para>
<!--
    Refer to <xref linkend="xfunc"> for further information on writing
    functions.
-->
さらに詳しい関数の作成方法については<xref linkend="xfunc">を参照してください。
   </para>

 </refsect1>

 <refsect1 id="sql-createfunction-overloading">
<!--
  <title>Overloading</title>
-->
  <title>オーバーロード</title>

   <para>
<!--
    <productname>PostgreSQL</productname> allows function
    <firstterm>overloading</firstterm>; that is, the same name can be
    used for several different functions so long as they have distinct
<<<<<<< HEAD
    input argument types.  However, the C names of all functions must be
    different, so you must give overloaded C functions different C
    names (for example, use the argument types as part of the C
    names).
-->
<productname>PostgreSQL</productname>では関数の<firstterm>オーバーロード</firstterm>が可能です。
つまり、入力引数の型が異なっていれば、複数の関数に同じ名前を使用することができます。
しかし、全ての関数について、C言語における名前は、重複してはいけません。
したがって、オーバーロードするC言語関数には、異なるC言語の名前を与える必要があります
（例えば、C言語における名前の一部に引数の型を使用してください）。
=======
    input argument types.  Whether or not you use it, this capability entails
    security precautions when calling functions in databases where some users
    mistrust other users; see <xref linkend="typeconv-func">.
>>>>>>> 4191e37a
   </para>

   <para>
<!--
    Two functions are considered the same if they have the same names and
    <emphasis>input</> argument types, ignoring any <literal>OUT</>
    parameters.  Thus for example these declarations conflict:
-->
同じ名前、同じ<emphasis>入力用</>パラメータ型を持つ場合、2つの関数は同一であるとみなされます。
<literal>OUT</>パラメータは無視されます。
したがって、例えば以下の宣言は競合しています。
<programlisting>
CREATE FUNCTION foo(int) ...
CREATE FUNCTION foo(int, out text) ...
</programlisting>
   </para>

   <para>
<!--
    Functions that have different argument type lists will not be considered
    to conflict at creation time, but if defaults are provided they might
    conflict in use.  For example, consider
-->
異なる引数型のリストを持つ関数は、作成時に競合するとはみなされませんが、デフォルト値が指定された場合使用時に競合する可能性があります。
例えば以下を考えてみましょう。
<programlisting>
CREATE FUNCTION foo(int) ...
CREATE FUNCTION foo(int, int default 42) ...
</programlisting>
<!--
    A call <literal>foo(10)</> will fail due to the ambiguity about which
    function should be called.
-->
<literal>foo(10)</>という呼び出しは、どちらの関数を呼び出すべきかに関して曖昧さがあるために失敗します。
   </para>

 </refsect1>

 <refsect1 id="sql-createfunction-notes">
<!--
  <title>Notes</title>
-->
  <title>注釈</title>

   <para>
<!--
    The full <acronym>SQL</acronym> type syntax is allowed for
    declaring a function's arguments and return value.  However,
    parenthesized type modifiers (e.g., the precision field for
    type <type>numeric</type>) are discarded by <command>CREATE FUNCTION</>.
    Thus for example
    <literal>CREATE FUNCTION foo (varchar(10)) ...</>
    is exactly the same as
    <literal>CREATE FUNCTION foo (varchar) ...</>.
-->
関数の引数と戻り値の宣言において、完全な<acronym>SQL</acronym>型の構文が使用できます。
しかし、括弧付けされた型修飾子（例えば<type>numeric</type>型の精度フィールド）は、<command>CREATE FUNCTION</>により破棄されます。
従って、<literal>CREATE FUNCTION foo (varchar(10)) ...</>は<literal>CREATE FUNCTION foo (varchar) ...</>とまったく同じになります。
   </para>

   <para>
<!--
    When replacing an existing function with <command>CREATE OR REPLACE
    FUNCTION</>, there are restrictions on changing parameter names.
    You cannot change the name already assigned to any input parameter
    (although you can add names to parameters that had none before).
    If there is more than one output parameter, you cannot change the
    names of the output parameters, because that would change the
    column names of the anonymous composite type that describes the
    function's result.  These restrictions are made to ensure that
    existing calls of the function do not stop working when it is replaced.
-->
既存の関数を<command>CREATE OR REPLACE FUNCTION</>を使って置き換える場合、パラメータ名の変更に関して制限があります。
すでに何らかの入力パラメータに割り当てられた名前を変更することはできません。
（しかし、これまで名前を持たなかったパラメータに名前を追加することは可能です。）
複数の出力パラメータが存在する場合、関数の結果を表わす無名複合型の列名を変更することになるため、出力パラメータの名前を変更することはできません。
既存の関数呼び出しが置き換わった時に動作しなくなることを確実に防ぐために、これらの制限がなされています。
   </para>

   <para>
<!--
    If a function is declared <literal>STRICT</> with a <literal>VARIADIC</>
    argument, the strictness check tests that the variadic array <emphasis>as
    a whole</> is non-null.  The function will still be called if the
    array has null elements.
-->
関数が<literal>VARIADIC</>引数を持つ<literal>STRICT</>と宣言された場合、その厳密性検査では、variadic配列<emphasis>全体</>が非NULLかどうかを検査します。
配列がNULL要素を持っていたとしても関数は呼び出されます。
   </para>

 </refsect1>

 <refsect1 id="sql-createfunction-examples">
<!--
  <title>Examples</title>
-->
<title>例</title>

  <para>
<!--
   Here are some trivial examples to help you get started.  For more
   information and examples, see <xref linkend="xfunc">.
-->
ここでは、初心者向けの簡単な例をいくつか示します。
<xref linkend="xfunc">には、より多くの情報と例が記載されています。
<programlisting>
CREATE FUNCTION add(integer, integer) RETURNS integer
    AS 'select $1 + $2;'
    LANGUAGE SQL
    IMMUTABLE
    RETURNS NULL ON NULL INPUT;
</programlisting>
  </para>

  <para>
<!--
   Increment an integer, making use of an argument name, in
   <application>PL/pgSQL</application>:
-->
<application>PL/pgSQL</application>で、引数名を使用して、整数を1増やします。

<programlisting>
CREATE OR REPLACE FUNCTION increment(i integer) RETURNS integer AS $$
        BEGIN
                RETURN i + 1;
        END;
$$ LANGUAGE plpgsql;
</programlisting>
  </para>

  <para>
<!--
   Return a record containing multiple output parameters:
-->
複数の出力用パラメータを持つレコードを返します。
<programlisting>
CREATE FUNCTION dup(in int, out f1 int, out f2 text)
    AS $$ SELECT $1, CAST($1 AS text) || ' is text' $$
    LANGUAGE SQL;

SELECT * FROM dup(42);
</programlisting>
<!--
   You can do the same thing more verbosely with an explicitly named
   composite type:
-->
上と同じことを、明示的な名前が付いた複合型を使用して、より冗長に行うことができます。
<programlisting>
CREATE TYPE dup_result AS (f1 int, f2 text);

CREATE FUNCTION dup(int) RETURNS dup_result
    AS $$ SELECT $1, CAST($1 AS text) || ' is text' $$
    LANGUAGE SQL;

SELECT * FROM dup(42);
</programlisting>
<!--
   Another way to return multiple columns is to use a <literal>TABLE</>
   function:
-->
複数列を返す別の方法は、<literal>TABLE</>関数を使用することです。
<programlisting>
CREATE FUNCTION dup(int) RETURNS TABLE(f1 int, f2 text)
    AS $$ SELECT $1, CAST($1 AS text) || ' is text' $$
    LANGUAGE SQL;

SELECT * FROM dup(42);
</programlisting>
<!--
   However, a <literal>TABLE</> function is different from the
   preceding examples, because it actually returns a <emphasis>set</>
   of records, not just one record.
-->
しかし、これは実際には、1つのレコードではなく、レコードの<emphasis>集合</>を返しますので、<literal>TABLE</>関数は上の例とは異なります。

  </para>
 </refsect1>

 <refsect1 id="sql-createfunction-security">
<!--
  <title>Writing <literal>SECURITY DEFINER</literal> Functions Safely</title>
-->
  <title><literal>SECURITY DEFINER</literal>関数の安全な作成</title>

  <indexterm>
<!--
   <primary><varname>search_path</varname> configuration parameter</>
   <secondary>use in securing functions</>
-->
   <primary><varname>search_path</varname>設定パラメータ</>
   <secondary>関数の安全化における使用</>
  </indexterm>

   <para>
<!--
    Because a <literal>SECURITY DEFINER</literal> function is executed
    with the privileges of the user that owns it, care is needed to
    ensure that the function cannot be misused.  For security,
    <xref linkend="guc-search-path"> should be set to exclude any schemas
    writable by untrusted users.  This prevents
    malicious users from creating objects (e.g., tables, functions, and
    operators) that mask objects intended to be used by the function.
    Particularly important in this regard is the
    temporary-table schema, which is searched first by default, and
    is normally writable by anyone.  A secure arrangement can be obtained
    by forcing the temporary schema to be searched last.  To do this,
    write <literal>pg_temp</><indexterm><primary>pg_temp</><secondary>securing functions</></> as the last entry in <varname>search_path</>.
    This function illustrates safe usage:
-->
<literal>SECURITY DEFINER</literal>関数は関数を所有するユーザの権限で実行されますので、その関数を間違って使用できないことを確実にしなければなりません。
安全上、<xref linkend="guc-search-path">は、信頼できないユーザが書き込み可能なスキーマを除去した形で設定すべきです。
これは、悪意のあるユーザがその関数で使用されるオブジェクトを隠すようなオブジェクト（例えば、テーブル、関数、演算子など）を作成することを防ぎます。
ここで特に重要なことは、一時テーブルスキーマです。
このスキーマはデフォルトで最初に検索され、そして、通常誰でも書き込み可能です。
一時スキーマの検索を強制的に最後にすることで、セキュリティを調整できます。
このためには、<literal>pg_temp</>を<varname>search_path</>の最後の項目として記載してください。
<indexterm><primary>pg_temp</><secondary>関数の安全化</></>
安全な使用方法を以下の関数で示します。

<programlisting>
CREATE FUNCTION check_password(uname TEXT, pass TEXT)
RETURNS BOOLEAN AS $$
DECLARE passed BOOLEAN;
BEGIN
        SELECT  (pwd = $2) INTO passed
        FROM    pwds
        WHERE   username = $1;

        RETURN passed;
END;
$$  LANGUAGE plpgsql
    SECURITY DEFINER
<!--
    &#045;&#045; Set a secure search_path: trusted schema(s), then 'pg_temp'.
-->
    -- 信頼できるスキーマ、その後にpg_tempという順でsearch_pathを安全に設定します。
    SET search_path = admin, pg_temp;
</programlisting>

<!--
    This function's intention is to access a table <literal>admin.pwds</>.
    But without the <literal>SET</> clause, or with a <literal>SET</> clause
    mentioning only <literal>admin</>, the function could be subverted by
    creating a temporary table named <literal>pwds</>.
-->
この関数の意図は、テーブル<literal>admin.pwds</>にアクセスすることです。
しかし<literal>SET</>句がなければ、あるいは<literal>SET</>句が<literal>admin</>だけしか記述していなければ、<literal>pwds</>という名前の一時テーブルを作成することで、この関数は無意味になってしまいます。
   </para>

   <para>
<!--
    Before <productname>PostgreSQL</productname> version 8.3, the
    <literal>SET</> clause was not available, and so older functions may
    contain rather complicated logic to save, set, and restore
    <varname>search_path</>.  The <literal>SET</> clause is far easier
    to use for this purpose.
-->
<productname>PostgreSQL</productname>バージョン8.3より前では、<literal>SET</>句は利用できません。
このため古い関数には、<varname>search_path</>を保管し、設定、そして元に戻すという、多少複雑なロジックが含まれているかもしれません。
こうした目的に<literal>SET</>句を使用すると、かなり簡単になります。
   </para>

   <para>
<!--
    Another point to keep in mind is that by default, execute privilege
    is granted to <literal>PUBLIC</> for newly created functions
    (see <xref linkend="sql-grant"> for more
    information).  Frequently you will wish to restrict use of a security
    definer function to only some users.  To do that, you must revoke
    the default <literal>PUBLIC</> privileges and then grant execute
    privilege selectively.  To avoid having a window where the new function
    is accessible to all, create it and set the privileges within a single
    transaction.  For example:
-->
この他に注意すべき点として、新しく作成された関数ではデフォルトで実行権限が<literal>PUBLIC</>に付与されていることがあります。
（詳細は<xref linkend="sql-grant">を参照してください。）
SECURITY DEFINER関数の使用を一部のユーザのみに制限したいことはよくあります。
このためには、デフォルトの<literal>PUBLIC</>権限を取り消し、そして、実行権限の付与を選択して行ってください。
新しい関数がすべてのユーザに実行可能となる隙間が存在することを防ぐためには、単一トランザクション内で作成と権限設定を行ってください。
以下に例を示します。
   </para>

<programlisting>
BEGIN;
CREATE FUNCTION check_password(uname TEXT, pass TEXT) ... SECURITY DEFINER;
REVOKE ALL ON FUNCTION check_password(uname TEXT, pass TEXT) FROM PUBLIC;
GRANT EXECUTE ON FUNCTION check_password(uname TEXT, pass TEXT) TO admins;
COMMIT;
</programlisting>

 </refsect1>

 <refsect1 id="sql-createfunction-compat">
<!--
  <title>Compatibility</title>
-->
<title>互換性</title>

  <para>
<!--
   A <command>CREATE FUNCTION</command> command is defined in SQL:1999 and later.
   The <productname>PostgreSQL</productname> version is similar but
   not fully compatible.  The attributes are not portable, neither are the
   different available languages.
-->
<command>CREATE FUNCTION</command>コマンドはSQL:1999以降で定義されています。
<application>PostgreSQL</application>における<command>CREATE FUNCTION</command>も類似の機能を持ちますが、完全な互換性はありません。
属性には移植性がありません。また、使用可能な言語も異なります。
  </para>

  <para>
<!--
   For compatibility with some other database systems,
   <replaceable class="parameter">argmode</replaceable> can be written
   either before or after <replaceable class="parameter">argname</replaceable>.
   But only the first way is standard-compliant.
-->
他のデータベースシステムとの互換性のために、<replaceable class="parameter">argmode</replaceable>は<replaceable class="parameter">argname</replaceable>の前に書くことも後に書くこともできます。
しかし、1つ目の方法が標準に従っています。
  </para>

  <para>
<!--
   For parameter defaults, the SQL standard specifies only the syntax with
   the <literal>DEFAULT</literal> key word.  The syntax
   with <literal>=</literal> is used in T-SQL and Firebird.
-->
パラメータのデフォルトに関しては、標準SQLでは<literal>DEFAULT</literal>キーワードの構文のみを規定します。
<literal>=</literal>を持つ構文はT-SQLおよびFirebirdで使用されています。
  </para>
 </refsect1>


 <refsect1>
<!--
  <title>See Also</title>
-->
  <title>関連項目</title>

  <simplelist type="inline">
   <member><xref linkend="sql-alterfunction"></member>
   <member><xref linkend="sql-dropfunction"></member>
   <member><xref linkend="sql-grant"></member>
   <member><xref linkend="sql-load"></member>
   <member><xref linkend="sql-revoke"></member>
  </simplelist>
 </refsect1>

</refentry><|MERGE_RESOLUTION|>--- conflicted
+++ resolved
@@ -777,21 +777,16 @@
        as for the <xref linkend="SQL-LOAD"> command.  The string
        <replaceable class="parameter">link_symbol</replaceable> is the
        function's link symbol, that is, the name of the function in the C
-<<<<<<< HEAD
-       language source code.  If the link symbol is omitted, it is assumed
-       to be the same as the name of the SQL function being defined.
--->
-この構文の<literal>AS</literal>句は、動的にロードされるC言語関数において、C言語のソースコード中の関数名がSQL関数の名前と同じでない場合に使われます。
-<replaceable class="parameter">obj_file</replaceable>という文字列はコンパイルされたC関数を含む共有ライブラリファイルの名前で、<xref linkend="SQL-LOAD">コマンドの場合と同じように解釈されます。
-文字列<replaceable class="parameter">link_symbol</replaceable>はその関数のリンクシンボル、つまり、C言語ソースコード中の関数の名前です。
-リンクシンボルが省略された場合、定義されるSQL関数の名前と同じものであるとみなされます。
-=======
        language source code.  If the link symbol is omitted, it is assumed to
        be the same as the name of the SQL function being defined.  The C names
        of all functions must be different, so you must give overloaded C
        functions different C names (for example, use the argument types as
        part of the C names).
->>>>>>> 4191e37a
+-->
+この構文の<literal>AS</literal>句は、動的にロードされるC言語関数において、C言語のソースコード中の関数名がSQL関数の名前と同じでない場合に使われます。
+<replaceable class="parameter">obj_file</replaceable>という文字列はコンパイルされたC関数を含む共有ライブラリファイルの名前で、<xref linkend="SQL-LOAD">コマンドの場合と同じように解釈されます。
+文字列<replaceable class="parameter">link_symbol</replaceable>はその関数のリンクシンボル、つまり、C言語ソースコード中の関数の名前です。
+リンクシンボルが省略された場合、定義されるSQL関数の名前と同じものであるとみなされます。
       </para>
 
       <para>
@@ -880,22 +875,15 @@
     <productname>PostgreSQL</productname> allows function
     <firstterm>overloading</firstterm>; that is, the same name can be
     used for several different functions so long as they have distinct
-<<<<<<< HEAD
-    input argument types.  However, the C names of all functions must be
-    different, so you must give overloaded C functions different C
-    names (for example, use the argument types as part of the C
-    names).
+    input argument types.  Whether or not you use it, this capability entails
+    security precautions when calling functions in databases where some users
+    mistrust other users; see <xref linkend="typeconv-func">.
 -->
 <productname>PostgreSQL</productname>では関数の<firstterm>オーバーロード</firstterm>が可能です。
 つまり、入力引数の型が異なっていれば、複数の関数に同じ名前を使用することができます。
 しかし、全ての関数について、C言語における名前は、重複してはいけません。
 したがって、オーバーロードするC言語関数には、異なるC言語の名前を与える必要があります
 （例えば、C言語における名前の一部に引数の型を使用してください）。
-=======
-    input argument types.  Whether or not you use it, this capability entails
-    security precautions when calling functions in databases where some users
-    mistrust other users; see <xref linkend="typeconv-func">.
->>>>>>> 4191e37a
    </para>
 
    <para>

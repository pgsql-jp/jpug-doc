<!-- doc/src/sgml/geqo.sgml -->

 <chapter id="geqo">
<<<<<<< HEAD
=======
<!--
>>>>>>> 9a9c638e
  <title>Genetic Query Optimizer</title>
-->
  <title>遺伝的問い合わせ最適化</title>

  <para>
   <note>
<!--
    <title>Author</title>
-->
    <title>著者</title>
    <para>
<!--
     Written by Martin Utesch (<email>utesch@aut.tu-freiberg.de</email>)
     for the Institute of Automatic Control at the University of Mining and Technology in Freiberg, Germany.
-->
このドキュメントはMartin Utesch（<email>utesch@aut.tu-freiberg.de</email>）によって、ドイツ、フライブルグにあるUniversity of Mining and TechnologyのInstitute of Automatic Controlのために書かれました。
    </para>
   </note>
  </para>

  <sect1 id="geqo-intro">
<!--
   <title>Query Handling as a Complex Optimization Problem</title>
-->
   <title>複雑な最適化問題としての問い合わせ処理</title>

   <para>
<!--
    Among all relational operators the most difficult one to process
    and optimize is the <firstterm>join</firstterm>. The number of
    possible query plans grows exponentially with the
    number of joins in the query. Further optimization effort is
    caused by the support of a variety of <firstterm>join
    methods</firstterm> (e.g., nested loop, hash join, merge join in
    <productname>PostgreSQL</productname>) to process individual joins
    and a diversity of <firstterm>indexes</firstterm> (e.g.,
    B-tree, hash, GiST and GIN in <productname>PostgreSQL</productname>) as
    access paths for relations.
-->
リレーショナル演算子の中で、処理と最適化が一番難しいのは<firstterm>結合</firstterm>です。
実行可能な問い合わせ計画の数は問い合わせの中に含まれる結合の数によって指数関数的に増加します。
個々の結合や、多様な<firstterm>インデックス</firstterm>（例えば<productname>PostgreSQL</productname>のB-tree、ハッシュ、GiST、GINなど）をリレーションのアクセスパスとして処理するため、様々な<firstterm>結合メソッド</firstterm>（例えば<productname>PostgreSQL</productname>のネステッドループ、ハッシュ結合、マージ結合など）を提供することが、さらなる最適化を行わなければならない腐心の原因となっています。
   </para>

   <para>
<!--
    The normal <productname>PostgreSQL</productname> query optimizer
    performs a <firstterm>near-exhaustive search</firstterm> over the
    space of alternative strategies. This algorithm, first introduced
    in IBM's System R database, produces a near-optimal join order,
    but can take an enormous amount of time and memory space when the
    number of joins in the query grows large. This makes the ordinary
    <productname>PostgreSQL</productname> query optimizer
    inappropriate for queries that join a large number of tables.
-->
通常の<productname>PostgreSQL</productname>問い合わせオプティマイザは、候補ストラテジ空間にわたって<firstterm>しらみつぶしに近い検索</firstterm>を行います。
IBMのSystem Rデータベースで初めて導入された、このアルゴリズムはほぼ最適な結合順を生成しますが、問い合わせ内の結合数が増えると膨大な処理時間とメモリ空間を必要とします。
このため、通常の<productname>PostgreSQL</productname>問い合わせオプティマイザは結合するテーブル数の多い問い合わせには向いていません。
   </para>

   <para>
<!--
    The Institute of Automatic Control at the University of Mining and
    Technology, in Freiberg, Germany, encountered some problems when
    it wanted to use <productname>PostgreSQL</productname> as the
    backend for a decision support knowledge based system for the
    maintenance of an electrical power grid. The DBMS needed to handle
    large join queries for the inference machine of the knowledge
    based system. The number of joins in these queries made using the
    normal query optimizer infeasible.
-->
ドイツ、フライブルグにあるUniversity of Mining and TechnologyのInstitute of Automatic Controlでは、送電網の保守のための意志決定知識ベースシステムのためのバックエンドとして<productname>PostgreSQL</productname> DBMSを使おうとしたため問題が起こりました。
そのDBMSは知識ベースシステムの推論マシンのために、大規模な結合の問い合わせを処理する必要があったのです。
こうした問い合わせに含まれる結合数を行うことは、通常の問い合わせオプティマイザでは実現不可能でした。
   </para>

   <para>
<!--
    In the following we describe the implementation of a
    <firstterm>genetic algorithm</firstterm> to solve the join
    ordering problem in a manner that is efficient for queries
    involving large numbers of joins.
-->
以下では、多数の結合を持つ問い合わせを効率的に行うことができるように、結合順問題を解決する<firstterm>遺伝的アルゴリズム</firstterm>の実装を説明します。
   </para>
  </sect1>

  <sect1 id="geqo-intro2">
<!--
   <title>Genetic Algorithms</title>
-->
   <title>遺伝的アルゴリズム</title>

   <para>
<!--
    The genetic algorithm (<acronym>GA</acronym>) is a heuristic optimization method which
    operates through randomized search. The set of possible solutions for the
    optimization problem is considered as a
    <firstterm>population</firstterm> of <firstterm>individuals</firstterm>.
    The degree of adaptation of an individual to its environment is specified
    by its <firstterm>fitness</firstterm>.
-->
遺伝的アルゴリズム（<acronym>GA</acronym>）は発見的な最適化手法で、無作為の検索として働きます。
最適化の問題に対する解の集合は<firstterm>個体</firstterm><firstterm>群</firstterm>とみなされます。
個体の環境への順応の度合は<firstterm>適応度</firstterm>によって指定されます。
   </para>

   <para>
<!--
    The coordinates of an individual in the search space are represented
    by <firstterm>chromosomes</firstterm>, in essence a set of character
    strings. A <firstterm>gene</firstterm> is a
    subsection of a chromosome which encodes the value of a single parameter
    being optimized. Typical encodings for a gene could be <firstterm>binary</firstterm> or
    <firstterm>integer</firstterm>.
-->
検索空間の中で個体の同格性は、その実体が文字列の集合である<firstterm>染色体</firstterm>によって表現されます。
<firstterm>遺伝子</firstterm>は最適化をしようとしている1つのパラメータの値を符号化する染色体の一部分です。
遺伝子の符号化の典型的な例として<firstterm>バイナリ</firstterm>もしくは<firstterm>整数</firstterm>が挙げられます。
   </para>

   <para>
<!--
    Through simulation of the evolutionary operations <firstterm>recombination</firstterm>,
    <firstterm>mutation</firstterm>, and
    <firstterm>selection</firstterm> new generations of search points are found
    that show a higher average fitness than their ancestors. <xref linkend="geqo-figure"/>
    illustrates these steps.
-->
進化の過程のシミュレーションである、<firstterm>再組合せ</firstterm>、<firstterm>突然変異</firstterm>、<firstterm>淘汰</firstterm>を通して、祖先よりも適応度の平均が高い新世代の検索点が見つけられます。
この段階を<xref linkend="geqo-figure"/>で図解しています。
   </para>

   <figure id="geqo-figure">
<!--     
    <title>Structure of a Genetic Algorithm</title>
-->
    <title>遺伝的アルゴリズムの構造</title>
    <mediaobject>
     <imageobject>
      <imagedata fileref="images/genetic-algorithm.svg" format="SVG" width="100%"/>
     </imageobject>
    </mediaobject>
   </figure>

   <para>
<!--
    According to the <systemitem class="resource">comp.ai.genetic</systemitem> <acronym>FAQ</acronym> it cannot be stressed too
    strongly that a <acronym>GA</acronym> is not a pure random search for a solution to a
    problem. A <acronym>GA</acronym> uses stochastic processes, but the result is distinctly
    non-random (better than random).
-->
<systemitem class="resource">comp.ai.genetic</systemitem>の<acronym>FAQ</acronym>によると、<acronym>GA</acronym>が問題に対する純粋な無作為検索ではないことをどんなに強調してもし過ぎということはありません。
<acronym>GA</acronym>は確率的なプロセスを使いますが、結果は明らかに（無作為よりもより良い）非無作為です。
   </para>

  </sect1>

  <sect1 id="geqo-pg-intro">
<!--
   <title>Genetic Query Optimization (<acronym>GEQO</acronym>) in PostgreSQL</title>
-->
   <title>PostgreSQLの遺伝的問い合わせ最適化（<acronym>GEQO</acronym>）</title>

   <para>
<!--
    The <acronym>GEQO</acronym> module approaches the query
    optimization problem as though it were the well-known traveling salesman
    problem (<acronym>TSP</acronym>).
    Possible query plans are encoded as integer strings. Each string
    represents the join order from one relation of the query to the next.
    For example, the join tree
-->
<acronym>GEQO</acronym>のモジュールは、問い合わせ最適化問題をあたかもよく知られている巡回セールスマン問題（<acronym>TSP</acronym>）のように扱います。
可能な問い合わせプランは、整数の文字列として符号化されます。
それぞれの文字列は、問い合わせの1つのリレーションから次へと結合の順番を表します。
例えば、以下の結合ツリーは整数文字列「4-1-3-2」によって符号化されています。
<literallayout class="monospaced">
   /\
  /\ 2
 /\ 3
4  1
</literallayout>
<!--
    is encoded by the integer string '4-1-3-2',
    which means, first join relation '4' and '1', then '3', and
    then '2', where 1, 2, 3, 4 are relation IDs within the
    <productname>PostgreSQL</productname> optimizer.
-->
これが意味するのは、まずリレーション「4」と「1」を、次に「3」を、そして「2」を結合するということです。
ここで1、2、3、4は<productname>PostgreSQL</productname>オプティマイザ内でリレーションIDを表します。
   </para>

   <para>
<!--
    Specific characteristics of the <acronym>GEQO</acronym>
    implementation in <productname>PostgreSQL</productname>
    are:
-->
<productname>PostgreSQL</productname>における<acronym>GEQO</acronym>実装の特有な特徴は下記の様なものです。

    <itemizedlist spacing="compact" mark="bullet">
     <listitem>
      <para>
<!--
       Usage of a <firstterm>steady state</firstterm> <acronym>GA</acronym> (replacement of the least fit
       individuals in a population, not whole-generational replacement)
       allows fast convergence towards improved query plans. This is
       essential for query handling with reasonable time;
-->
<firstterm>定常状態</firstterm><acronym>GA</acronym>の使用（世代全体の置き換えではなく、個体の中で適応度の低いものだけの置き換え）は、改良された問い合わせ計画へ素早い収束を可能にします。
これは、妥当な時間内での問い合わせ処理にはきわめて重要です。
      </para>
     </listitem>

     <listitem>
      <para>
<!--
       Usage of <firstterm>edge recombination crossover</firstterm>
       which is especially suited to keep edge losses low for the
       solution of the <acronym>TSP</acronym> by means of a
       <acronym>GA</acronym>;
-->
<acronym>GA</acronym>による<acronym>TSP</acronym>の解決策の辺損失を低く抑えるため、非常に適した<firstterm>辺再組合せ交叉</firstterm>を使用します。
      </para>
     </listitem>

     <listitem>
      <para>
<!--
       Mutation as genetic operator is deprecated so that no repair
       mechanisms are needed to generate legal <acronym>TSP</acronym> tours.
-->
<acronym>TSP</acronym>の合法な巡回を行うために必要な修復処理を要求しないように、遺伝的演算子の突然変異は無視しています。
      </para>
     </listitem>
    </itemizedlist>
   </para>

   <para>
<!--
    Parts of the <acronym>GEQO</acronym> module are adapted from D. Whitley's
    Genitor algorithm.
-->
<acronym>GEQO</acronym>モジュールの部品は D. WhitleyのGenitorアルゴリズムを適合させたものです。
   </para>

   <para>
<!--
    The <acronym>GEQO</acronym> module allows
    the <productname>PostgreSQL</productname> query optimizer to
    support large join queries effectively through
    non-exhaustive search.
-->
<acronym>GEQO</acronym>モジュールにより、<productname>PostgreSQL</productname>問い合わせオプティマイザが、大きな結合問い合わせをしらみつぶし検索以外の方法で実行することが可能になります。
   </para>

  <sect2>
<!--
   <title>Generating Possible Plans with <acronym>GEQO</acronym></title>
-->
   <title><acronym>GEQO</acronym>を使用した計画候補の生成</title>

   <para>
<!--
    The <acronym>GEQO</acronym> planning process uses the standard planner
    code to generate plans for scans of individual relations.  Then join
    plans are developed using the genetic approach.  As shown above, each
    candidate join plan is represented by a sequence in which to join
    the base relations.  In the initial stage, the <acronym>GEQO</acronym>
    code simply generates some possible join sequences at random.  For each
    join sequence considered, the standard planner code is invoked to
    estimate the cost of performing the query using that join sequence.
    (For each step of the join sequence, all three possible join strategies
    are considered; and all the initially-determined relation scan plans
    are available.  The estimated cost is the cheapest of these
    possibilities.)  Join sequences with lower estimated cost are considered
    <quote>more fit</quote> than those with higher cost.  The genetic algorithm
    discards the least fit candidates.  Then new candidates are generated
    by combining genes of more-fit candidates &mdash; that is, by using
    randomly-chosen portions of known low-cost join sequences to create
    new sequences for consideration.  This process is repeated until a
    preset number of join sequences have been considered; then the best
    one found at any time during the search is used to generate the finished
    plan.
-->
<acronym>GEQO</acronym>の計画作成では、個々のリレーションのスキャンに対する計画を生成するために標準のプランナが使用されます。
そして、結合計画が遺伝的手法を用いて展開されます。
上で示した通り、
結合計画候補はそれぞれ、基本リレーションの結合順によって表現されています。
初期段階では、<acronym>GEQO</acronym>コードは単純にランダムに取り得る結合順をいくつか生成します。
考慮された結合順それぞれについて、標準プランナコードが呼び出され、その結合順を使用して問い合わせを行った場合のコストを推定します。
（結合順の各段階において、全体で3つの取り得る結合戦略が考慮されます。
そして、あらかじめ決められたリレーションスキャン計画もすべて利用可能です。
推定コストとはこれらの可能性の中から最も安価なものです。）
より低い推定コストの結合順を、より高い推定コストのものより<quote>より高い適応度</quote>と判断します。
遺伝的アルゴリズムは適応度が低い候補を破棄します。
そして、より多く合致する候補の遺伝子を組み合わせて、つまり、検討すべき新しい順序を作成するために既知の低コスト結合順をランダムに位置を選択して、新しい候補が生成されます。
事前に設定された数まで結合順を検討するまで、この処理が繰り返されます。
そして、この検索の間にもっとも優れたものが、最終的な計画を生成するために使用されます。
   </para>

   <para>
<!--
    This process is inherently nondeterministic, because of the randomized
    choices made during both the initial population selection and subsequent
    <quote>mutation</quote> of the best candidates.  To avoid surprising changes
    of the selected plan, each run of the GEQO algorithm restarts its
    random number generator with the current <xref linkend="guc-geqo-seed"/>
    parameter setting.  As long as <varname>geqo_seed</varname> and the other
    GEQO parameters are kept fixed, the same plan will be generated for a
    given query (and other planner inputs such as statistics).  To experiment
    with different search paths, try changing <varname>geqo_seed</varname>.
-->
初期の群を選択する時、および、その後の最善の候補の<quote>突然変異</quote>の時に無作為な選択がなされますので、この処理は生来非決定論的なものです。
選択された計画の予期せぬ変化を避けるために、GEQOアルゴリズムの各実行では乱数生成器を現在の<xref linkend="guc-geqo-seed"/>パラメータ設定で再スタートさせます。
<varname>geqo_seed</varname>とその他のGEQOパラメータが変更されない限り、一定の問い合わせ（と統計のようなプランナへの他の入力）に対しては同じ計画が生成されます。
異なる検索パスで実験するためには、<varname>geqo_seed</varname>を変更してみて下さい。
   </para>

  </sect2>

  <sect2 id="geqo-future">
<!--
   <title>Future Implementation Tasks for
    <productname>PostgreSQL</productname> <acronym>GEQO</acronym></title>
-->
   <title><productname>PostgreSQL</productname> <acronym>GEQO</acronym>の今後の実装作業</title>

     <para>
<!--
      Work is still needed to improve the genetic algorithm parameter
      settings.
      In file <filename>src/backend/optimizer/geqo/geqo_main.c</filename>,
      routines
      <function>gimme_pool_size</function> and <function>gimme_number_generations</function>,
      we have to find a compromise for the parameter settings
      to satisfy two competing demands:
-->
遺伝的アルゴリズムのパラメータ設定を改善するためにはまだ課題が残っています。
<filename>src/backend/optimizer/geqo/geqo_main.c</filename>の<function>gimme_pool_size</function>と<function>gimme_number_generations</function>というルーチンでは、次の2つの相反する要求を満たす妥協点を見つけなければいけません。
      <itemizedlist spacing="compact">
       <listitem>
        <para>
<!--
         Optimality of the query plan
-->
問い合わせ計画の最適性
        </para>
       </listitem>
       <listitem>
        <para>
<!--
         Computing time
-->
計算時間
        </para>
       </listitem>
      </itemizedlist>
     </para>

     <para>
<!--
      In the current implementation, the fitness of each candidate join
      sequence is estimated by running the standard planner's join selection
      and cost estimation code from scratch.  To the extent that different
      candidates use similar sub-sequences of joins, a great deal of work
      will be repeated.  This could be made significantly faster by retaining
      cost estimates for sub-joins.  The problem is to avoid expending
      unreasonable amounts of memory on retaining that state.
-->
現在の実装では、各結合順候補の適応度は標準プランナの結合選択と、一から作成したコスト推定コードを実行して推定されます。
異なる候補が同様の副結合順で使用されるにつれて、多くの作業が繰り返されることになります。
これは、副結合のコスト推定を記憶することで、非常に高速になるはずです。
この状態を記憶するために要するメモリ量が非合理的に拡大することを防止することが問題です。
     </para>

     <para>
<!--
      At a more basic level, it is not clear that solving query optimization
      with a GA algorithm designed for TSP is appropriate.  In the TSP case,
      the cost associated with any substring (partial tour) is independent
      of the rest of the tour, but this is certainly not true for query
      optimization.  Thus it is questionable whether edge recombination
      crossover is the most effective mutation procedure.
-->
最も基本的なレベルでは、TSP用に設計されたGAアルゴリズムを用いた問い合わせ最適化の解法が適切かどうかは明確ではありません。
TSPの場合は、部分文字列（巡回経路の一部）に関連付けられたコストは残りの巡回経路と独立していますが、これは問い合わせ最適化の場合には確実に成り立ちません。
したがって、辺再組合せ交叉が最も有効な突然変異手続きかどうかは疑わしいと言えます。
     </para>

   </sect2>
  </sect1>

 <sect1 id="geqo-biblio">
<!--
  <title>Further Reading</title>
-->
  <title>さらに深く知るには</title>

  <para>
<!--
   The following resources contain additional information about
   genetic algorithms:
-->
次に示す資料は、さらに詳しい遺伝的アルゴリズムに関する情報が記載されています。

   <itemizedlist>
    <listitem>
     <para>
      <ulink url="http://www.faqs.org/faqs/ai-faq/genetic/part1/">
      The Hitch-Hiker's Guide to Evolutionary Computation</ulink>, (FAQ for <ulink
      url="news://comp.ai.genetic"></ulink>)
     </para>
    </listitem>

    <listitem>
     <para>
      <ulink url="https://www.red3d.com/cwr/evolve.html">
<<<<<<< HEAD
=======
<!--
>>>>>>> 9a9c638e
      Evolutionary Computation and its application to art and design</ulink>, by
      Craig Reynolds
-->
      Evolutionary Computation and its application to art and design</ulink>、
      Craig Reynoldsによるもの
     </para>
    </listitem>

    <listitem>
     <para>
      <xref linkend="elma04"/>
     </para>
    </listitem>

    <listitem>
     <para>
      <xref linkend="fong"/>
     </para>
    </listitem>
   </itemizedlist>
  </para>

 </sect1>
</chapter><|MERGE_RESOLUTION|>--- conflicted
+++ resolved
@@ -1,10 +1,7 @@
 <!-- doc/src/sgml/geqo.sgml -->
 
  <chapter id="geqo">
-<<<<<<< HEAD
-=======
-<!--
->>>>>>> 9a9c638e
+<!--
   <title>Genetic Query Optimizer</title>
 -->
   <title>遺伝的問い合わせ最適化</title>
@@ -424,10 +421,7 @@
     <listitem>
      <para>
       <ulink url="https://www.red3d.com/cwr/evolve.html">
-<<<<<<< HEAD
-=======
-<!--
->>>>>>> 9a9c638e
+<!--
       Evolutionary Computation and its application to art and design</ulink>, by
       Craig Reynolds
 -->

#----------------------------------------------------------------------------
#
# PostgreSQL documentation makefile
#
# doc/src/sgml/Makefile
#
#----------------------------------------------------------------------------

# This makefile is for building and installing the documentation.
# When a release tarball is created, the documentation files are
# prepared using the distprep target.  In Git-based trees these files
# don't exist, unless explicitly built, so we skip the installation in
# that case.


# Make "html" the default target, since that is what most people tend
# to want to use.
html:

# We don't need the tree-wide headers or install support here.
NO_GENERATED_HEADERS=yes
NO_TEMP_INSTALL=yes

subdir = doc/src/sgml
top_builddir = ../../..
include $(top_builddir)/src/Makefile.global


all: html man

distprep: html distprep-man


ifndef DBTOEPUB
DBTOEPUB = $(missing) dbtoepub
endif

ifndef FOP
FOP = $(missing) fop
endif

XMLINCLUDE = --path .

ifndef XMLLINT
XMLLINT = $(missing) xmllint
endif

ifndef XSLTPROC
XSLTPROC = $(missing) xsltproc
endif

ifndef FOPCONF
FOPCONF = fop.xconf
endif

override XSLTPROCFLAGS += --stringparam pg.version '$(VERSION)'


GENERATED_SGML = version.sgml \
	features-supported.sgml features-unsupported.sgml errcodes-table.sgml

ALLSGML := $(wildcard $(srcdir)/*.sgml $(srcdir)/ref/*.sgml) $(GENERATED_SGML)

<<<<<<< HEAD
=======
# Enable some extra warnings
# -wfully-tagged needed to throw a warning on missing tags
# for older tool chains, 2007-08-31
# -wnet catches XML-style empty-element tags like <xref linkend="abc"/>.
# Note: try "make SPFLAGS=-wxml" to catch a lot of other dubious constructs,
# in particular < and & that haven't been made into entities.  It's far too
# noisy to turn on by default, unfortunately.
override SPFLAGS += -wall -wno-unused-param -wno-empty -wfully-tagged -wnet

>>>>>>> 8d6318e2

##
## Man pages
##

man distprep-man: man-stamp

man-stamp: stylesheet-man.xsl postgres.sgml $(ALLSGML)
	$(XMLLINT) $(XMLINCLUDE) --noout --valid $(word 2,$^)
	$(XSLTPROC) $(XMLINCLUDE) $(XSLTPROCFLAGS) $(XSLTPROC_MAN_FLAGS) $(wordlist 1,2,$^)
	touch $@


##
## common files
##

# Technically, this should depend on Makefile.global, but then
# version.sgml would need to be rebuilt after every configure run,
# even in distribution tarballs.  So this is cheating a bit, but it
# will achieve the goal of updating the version number when it
# changes.
version.sgml: $(top_srcdir)/configure
	{ \
	  echo "<!ENTITY version \"$(VERSION)\">"; \
	  echo "<!ENTITY majorversion \"$(MAJORVERSION)\">"; \
	} > $@

features-supported.sgml: $(top_srcdir)/src/backend/catalog/sql_feature_packages.txt.ja $(top_srcdir)/src/backend/catalog/sql_features.txt.ja
	$(PERL) $(srcdir)/mk_feature_tables.pl YES $^ > $@

features-unsupported.sgml: $(top_srcdir)/src/backend/catalog/sql_feature_packages.txt.ja $(top_srcdir)/src/backend/catalog/sql_features.txt.ja
	$(PERL) $(srcdir)/mk_feature_tables.pl NO $^ > $@

errcodes-table.sgml: $(top_srcdir)/src/backend/utils/errcodes.txt.ja generate-errcodes-table.pl
	$(PERL) $(srcdir)/generate-errcodes-table.pl $< > $@


##
## Generation of some text files.
##

ICONV = iconv
LYNX = lynx

# The documentation may contain non-ASCII characters (mostly for
# contributor names), which lynx converts to the encoding determined
# by the current locale.  To get text output that is deterministic and
# easily readable by everyone, we make lynx produce LATIN1 and then
# convert that to ASCII with transliteration for the non-ASCII characters.
# Official releases were historically built on FreeBSD, which has limited
# locale support and is very picky about locale name spelling.  The
# below has been finely tuned to run on FreeBSD and Linux/glibc.
INSTALL: % : %.html
	$(PERL) -p -e 's,<h(1|2) class="title",<h\1 align=center,g' $< | LC_ALL=ja_JP.UTF-8 $(LYNX) -force_html -dump -nolist -stdin > $@

INSTALL.html: %.html : stylesheet-text.xsl %.xml
	$(XMLLINT) --noout --valid $*.xml
	$(XSLTPROC) $(XSLTPROCFLAGS) $(XSLTPROC_HTML_FLAGS) $^ >$@

<<<<<<< HEAD
INSTALL.xml: standalone-profile.xsl standalone-install.xml postgres.sgml $(ALLSGML)
	$(XSLTPROC) $(XMLINCLUDE) $(XSLTPROCFLAGS) --xinclude $(wordlist 1,2,$^) >$@
=======
INSTALL.xml: standalone-install.sgml installation.sgml version.sgml
	SP_CHARSET_FIXED=1 SP_ENCODING=UTF-8 \
	$(OSX) $(SPFLAGS) $(SGMLINCLUDE) -x lower $(filter-out version.sgml,$^) >$@.tmp
	$(call mangle-xml,chapter)


##
## SGML->XML conversion
##

# For obscure reasons, GNU make 3.81 complains about circular dependencies
# if we try to do "make all" in a VPATH build without the explicit
# $(srcdir) on the postgres.sgml dependency in this rule.  GNU make bug?
postgres.xml: $(srcdir)/postgres.sgml $(ALLSGML)
	SP_CHARSET_FIXED=1 SP_ENCODING=UTF-8 \
	$(OSX) $(SPFLAGS) $(SGMLINCLUDE) -x comment -x lower $< >$@.tmp
	$(call mangle-xml,book)

define mangle-xml
$(PERL) -p -e 's/\[(aacute|acirc|aelig|agrave|amp|aring|atilde|auml|bull|copy|eacute|egrave|gt|iacute|lt|mdash|nbsp|ntilde|oacute|ocirc|oslash|ouml|pi|quot|scaron|uuml) *\]/\&\1;/gi;' \
           -e '$$_ .= qq{<!DOCTYPE $(1) PUBLIC "-//OASIS//DTD DocBook XML V4.2//EN" "http://www.oasis-open.org/docbook/xml/4.2/docbookx.dtd">\n} if $$. == 1;' \
  <$@.tmp > $@
rm $@.tmp
endef
>>>>>>> 8d6318e2


##
## HTML
##

ifeq ($(STYLE),website)
XSLTPROC_HTML_FLAGS += --param website.stylesheet 1
endif

ifdef ORIGINAL
XSLTPROC_HTML_FLAGS += --param html.original 1
endif

html: html-stamp

html-stamp: stylesheet.xsl postgres.sgml $(ALLSGML)
	$(XMLLINT) $(XMLINCLUDE) --noout --valid $(word 2,$^)
	$(XSLTPROC) $(XMLINCLUDE) $(XSLTPROCFLAGS) $(XSLTPROC_HTML_FLAGS) $(wordlist 1,2,$^)
	cp $(srcdir)/stylesheet.css html/
	touch $@

htmlhelp: stylesheet-hh.xsl postgres.sgml $(ALLSGML)
	$(XMLLINT) $(XMLINCLUDE) --noout --valid $(word 2,$^)
	$(XSLTPROC) $(XMLINCLUDE) $(XSLTPROCFLAGS) $(wordlist 1,2,$^)

# single-page HTML
postgres.html: stylesheet-html-nochunk.xsl postgres.sgml $(ALLSGML)
	$(XMLLINT) $(XMLINCLUDE) --noout --valid $(word 2,$^)
	$(XSLTPROC) $(XMLINCLUDE) $(XSLTPROCFLAGS) $(XSLTPROC_HTML_FLAGS) -o $@ $(wordlist 1,2,$^)

# single-page text
postgres.txt: postgres.html
	$(LYNX) -force_html -dump -nolist $< > $@


##
## Print
##

postgres.pdf:
	$(error Invalid target;  use postgres-A4.pdf or postgres-US.pdf as targets)

%-A4.fo: stylesheet-fo.xsl %.sgml $(ALLSGML)
	$(XMLLINT) $(XMLINCLUDE) --noout --valid $(word 2,$^)
	$(XSLTPROC) $(XMLINCLUDE) $(XSLTPROCFLAGS) --stringparam paper.type A4 -o $@ $(wordlist 1,2,$^)

%-US.fo: stylesheet-fo.xsl %.sgml $(ALLSGML)
	$(XMLLINT) $(XMLINCLUDE) --noout --valid $(word 2,$^)
	$(XSLTPROC) $(XMLINCLUDE) $(XSLTPROCFLAGS) --stringparam paper.type USletter -o $@ $(wordlist 1,2,$^)

%.pdf: %.fo
	$(FOP) -c $(FOPCONF) -fo $< -pdf $@


##
## EPUB
##

epub: postgres.epub
postgres.epub: postgres.sgml $(ALLSGML)
	$(XMLLINT) --noout --valid $<
	$(DBTOEPUB) $<


##
## Experimental Texinfo targets
##

DB2X_TEXIXML = db2x_texixml
DB2X_XSLTPROC = db2x_xsltproc
MAKEINFO = makeinfo

%.texixml: %.sgml $(ALLSGML)
	$(XMLLINT) --noout --valid $<
	$(DB2X_XSLTPROC) -s texi -g output-file=$(basename $@) $< -o $@

%.texi: %.texixml
	$(DB2X_TEXIXML) --encoding=iso-8859-1//TRANSLIT $< --to-stdout > $@

%.info: %.texi
	$(MAKEINFO) --enable-encoding --no-split --no-validate $< -o $@


##
## Check
##

# Quick syntax check without style processing
check: postgres.sgml $(ALLSGML) check-tabs
<<<<<<< HEAD
	$(XMLLINT) $(XMLINCLUDE) --noout --valid $<
=======
	SP_CHARSET_FIXED=1 SP_ENCODING=UTF-8 \
	$(NSGMLS) $(SPFLAGS) $(SGMLINCLUDE) -s $<
>>>>>>> 8d6318e2


##
## Install
##

install: install-html install-man

installdirs:
	$(MKDIR_P) '$(DESTDIR)$(htmldir)'/html $(addprefix '$(DESTDIR)$(mandir)'/man, 1 3 $(sqlmansectnum))

# If the install used a man directory shared with other applications, this will remove all files.
uninstall:
	rm -f '$(DESTDIR)$(htmldir)/html/'* $(addprefix  '$(DESTDIR)$(mandir)'/man, 1/* 3/* $(sqlmansectnum)/*)


## Install html

install-html: html installdirs
	cp -R $(call vpathsearch,html) '$(DESTDIR)$(htmldir)'


## Install man

install-man: man installdirs

sqlmansect ?= 7
sqlmansectnum = $(shell expr X'$(sqlmansect)' : X'\([0-9]\)')

# Before we install the man pages, we massage the section numbers to
# follow the local conventions.
#
ifeq ($(sqlmansectnum),7)
install-man:
	cp -R $(foreach dir,man1 man3 man7,$(call vpathsearch,$(dir))) '$(DESTDIR)$(mandir)'

else # sqlmansectnum != 7
fix_sqlmansectnum = sed -e '/^\.TH/s/"7"/"$(sqlmansect)"/' \
			-e 's/\\fR(7)/\\fR($(sqlmansectnum))/g' \
			-e '1s/^\.so man7/.so man$(sqlmansectnum)/g;1s/^\(\.so.*\)\.7$$/\1.$(sqlmansect)/g'

man: fixed-man-stamp

fixed-man-stamp: man-stamp
	@$(MKDIR_P) $(addprefix fixedman/,man1 man3 man$(sqlmansectnum))
	for file in $(call vpathsearch,man1)/*.1; do $(fix_sqlmansectnum) $$file >fixedman/man1/`basename $$file` || exit; done
	for file in $(call vpathsearch,man3)/*.3; do $(fix_sqlmansectnum) $$file >fixedman/man3/`basename $$file` || exit; done
	for file in $(call vpathsearch,man7)/*.7; do $(fix_sqlmansectnum) $$file >fixedman/man$(sqlmansectnum)/`basename $$file | sed s/\.7$$/.$(sqlmansect)/` || exit; done

install-man:
	cp -R $(foreach dir,man1 man3 man$(sqlmansectnum),fixedman/$(dir)) '$(DESTDIR)$(mandir)'

clean: clean-man
.PHONY: clean-man
clean-man:
	rm -rf fixedman/ fixed-man-stamp

endif # sqlmansectnum != 7

# tabs are harmless, but it is best to avoid them in SGML files
check-tabs:
	@( ! grep '	' $(wildcard $(srcdir)/*.sgml $(srcdir)/ref/*.sgml $(srcdir)/*.xsl) ) || (echo "Tabs appear in SGML/XML files" 1>&2;  exit 1)

##
## Clean
##

# This allows removing some files from the distribution tarballs while
# keeping the dependencies satisfied.
<<<<<<< HEAD
.SECONDARY: $(GENERATED_SGML)
=======
.SECONDARY: postgres.xml $(GENERATED_SGML)
>>>>>>> 8d6318e2
.SECONDARY: INSTALL.html INSTALL.xml
.SECONDARY: postgres-A4.fo postgres-US.fo

clean:
# text --- these are shipped, but not in this directory
	rm -f INSTALL
	rm -f INSTALL.html INSTALL.xml
# single-page output
	rm -f postgres.html postgres.txt
# print
	rm -f *.fo *.pdf
# generated SGML files
	rm -f $(GENERATED_SGML)
# HTML Help
	rm -f htmlhelp.hhp toc.hhc index.hhk
# EPUB
	rm -f postgres.epub
# Texinfo
	rm -f *.texixml *.texi *.info db2texi.refs

distclean: clean

maintainer-clean: distclean
# HTML
	rm -fr html/ html-stamp
# man
	rm -rf man1/ man3/ man7/ man-stamp<|MERGE_RESOLUTION|>--- conflicted
+++ resolved
@@ -61,18 +61,6 @@
 
 ALLSGML := $(wildcard $(srcdir)/*.sgml $(srcdir)/ref/*.sgml) $(GENERATED_SGML)
 
-<<<<<<< HEAD
-=======
-# Enable some extra warnings
-# -wfully-tagged needed to throw a warning on missing tags
-# for older tool chains, 2007-08-31
-# -wnet catches XML-style empty-element tags like <xref linkend="abc"/>.
-# Note: try "make SPFLAGS=-wxml" to catch a lot of other dubious constructs,
-# in particular < and & that haven't been made into entities.  It's far too
-# noisy to turn on by default, unfortunately.
-override SPFLAGS += -wall -wno-unused-param -wno-empty -wfully-tagged -wnet
-
->>>>>>> 8d6318e2
 
 ##
 ## Man pages
@@ -133,35 +121,8 @@
 	$(XMLLINT) --noout --valid $*.xml
 	$(XSLTPROC) $(XSLTPROCFLAGS) $(XSLTPROC_HTML_FLAGS) $^ >$@
 
-<<<<<<< HEAD
 INSTALL.xml: standalone-profile.xsl standalone-install.xml postgres.sgml $(ALLSGML)
 	$(XSLTPROC) $(XMLINCLUDE) $(XSLTPROCFLAGS) --xinclude $(wordlist 1,2,$^) >$@
-=======
-INSTALL.xml: standalone-install.sgml installation.sgml version.sgml
-	SP_CHARSET_FIXED=1 SP_ENCODING=UTF-8 \
-	$(OSX) $(SPFLAGS) $(SGMLINCLUDE) -x lower $(filter-out version.sgml,$^) >$@.tmp
-	$(call mangle-xml,chapter)
-
-
-##
-## SGML->XML conversion
-##
-
-# For obscure reasons, GNU make 3.81 complains about circular dependencies
-# if we try to do "make all" in a VPATH build without the explicit
-# $(srcdir) on the postgres.sgml dependency in this rule.  GNU make bug?
-postgres.xml: $(srcdir)/postgres.sgml $(ALLSGML)
-	SP_CHARSET_FIXED=1 SP_ENCODING=UTF-8 \
-	$(OSX) $(SPFLAGS) $(SGMLINCLUDE) -x comment -x lower $< >$@.tmp
-	$(call mangle-xml,book)
-
-define mangle-xml
-$(PERL) -p -e 's/\[(aacute|acirc|aelig|agrave|amp|aring|atilde|auml|bull|copy|eacute|egrave|gt|iacute|lt|mdash|nbsp|ntilde|oacute|ocirc|oslash|ouml|pi|quot|scaron|uuml) *\]/\&\1;/gi;' \
-           -e '$$_ .= qq{<!DOCTYPE $(1) PUBLIC "-//OASIS//DTD DocBook XML V4.2//EN" "http://www.oasis-open.org/docbook/xml/4.2/docbookx.dtd">\n} if $$. == 1;' \
-  <$@.tmp > $@
-rm $@.tmp
-endef
->>>>>>> 8d6318e2
 
 
 ##
@@ -252,12 +213,7 @@
 
 # Quick syntax check without style processing
 check: postgres.sgml $(ALLSGML) check-tabs
-<<<<<<< HEAD
 	$(XMLLINT) $(XMLINCLUDE) --noout --valid $<
-=======
-	SP_CHARSET_FIXED=1 SP_ENCODING=UTF-8 \
-	$(NSGMLS) $(SPFLAGS) $(SGMLINCLUDE) -s $<
->>>>>>> 8d6318e2
 
 
 ##
@@ -327,11 +283,7 @@
 
 # This allows removing some files from the distribution tarballs while
 # keeping the dependencies satisfied.
-<<<<<<< HEAD
 .SECONDARY: $(GENERATED_SGML)
-=======
-.SECONDARY: postgres.xml $(GENERATED_SGML)
->>>>>>> 8d6318e2
 .SECONDARY: INSTALL.html INSTALL.xml
 .SECONDARY: postgres-A4.fo postgres-US.fo
 

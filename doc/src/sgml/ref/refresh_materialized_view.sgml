--- conflicted
+++ resolved
@@ -39,21 +39,15 @@
   <title>説明</title>
 
   <para>
-<!--
    <command>REFRESH MATERIALIZED VIEW</command> completely replaces the
-   contents of a materialized view.  To execute this command you must be the
-   owner of the materialized view.  The old contents are discarded.  If
+   contents of a materialized view.  To execute this command you must have the
+   <literal>MAINTAIN</literal>
+   privilege on the materialized view.  The old contents are discarded.  If
    <literal>WITH DATA</literal> is specified (or defaults) the backing query
    is executed to provide the new data, and the materialized view is left in a
    scannable state.  If <literal>WITH NO DATA</literal> is specified no new
    data is generated and the materialized view is left in an unscannable
    state.
--->
-<command>REFRESH MATERIALIZED VIEW</command>はマテリアライズドビューの内容を完全に置き換えます。
-このコマンドを実行するには、マテリアライズドビューの所有者でなければなりません。
-古い内容は破棄されます。
-<literal>WITH DATA</literal>が指定されている場合(またはデフォルトでは)、新しいデータを提供するために裏付け問い合わせが実行され、マテリアライズドビューはスキャン可能状態になります。
-<literal>WITH NO DATA</literal>が指定されている場合、新しいデータは生成されず、マテリアライズドビューはスキャン不可状態になります。
   </para>
   <para>
 <!--
@@ -98,15 +92,8 @@
 つまり、それは式のインデックスであったり、<literal>WHERE</literal>句を含んでいてはいけません。
      </para>
      <para>
-<<<<<<< HEAD
       This option can only be used when the materialized view is already
-=======
-<!--
-      This option may not be used when the materialized view is not already
->>>>>>> 32de6336
       populated.
--->
-このオプションは、マテリアライズドビューがスキャン不可状態のときは使うことができません。
      </para>
      <para>
 <!--

/*-------------------------------------------------------------------------
 *
 * explain.c
 *	  Explain query execution plans
 *
 * Portions Copyright (c) 1996-2025, PostgreSQL Global Development Group
 * Portions Copyright (c) 1994-5, Regents of the University of California
 *
 * IDENTIFICATION
 *	  src/backend/commands/explain.c
 *
 *-------------------------------------------------------------------------
 */
#include "postgres.h"

#include "access/xact.h"
#include "catalog/pg_type.h"
#include "commands/createas.h"
#include "commands/defrem.h"
#include "commands/explain.h"
#include "commands/explain_dr.h"
#include "commands/explain_format.h"
#include "commands/explain_state.h"
#include "commands/prepare.h"
#include "foreign/fdwapi.h"
#include "jit/jit.h"
#include "libpq/pqformat.h"
#include "libpq/protocol.h"
#include "nodes/extensible.h"
#include "nodes/makefuncs.h"
#include "nodes/nodeFuncs.h"
#include "parser/analyze.h"
#include "parser/parsetree.h"
#include "rewrite/rewriteHandler.h"
#include "storage/bufmgr.h"
#include "tcop/tcopprot.h"
#include "utils/builtins.h"
#include "utils/guc_tables.h"
#include "utils/json.h"
#include "utils/lsyscache.h"
#include "utils/rel.h"
#include "utils/ruleutils.h"
#include "utils/snapmgr.h"
#include "utils/tuplesort.h"
#include "utils/typcache.h"
#include "utils/xml.h"


/* Hook for plugins to get control in ExplainOneQuery() */
ExplainOneQuery_hook_type ExplainOneQuery_hook = NULL;

/* Hook for plugins to get control in explain_get_index_name() */
explain_get_index_name_hook_type explain_get_index_name_hook = NULL;

/* per-plan and per-node hooks for plugins to print additional info */
explain_per_plan_hook_type explain_per_plan_hook = NULL;
explain_per_node_hook_type explain_per_node_hook = NULL;

/*
 * Various places within need to convert bytes to kilobytes.  Round these up
 * to the next whole kilobyte.
 */
#define BYTES_TO_KILOBYTES(b) (((b) + 1023) / 1024)

static void ExplainOneQuery(Query *query, int cursorOptions,
							IntoClause *into, ExplainState *es,
							ParseState *pstate, ParamListInfo params);
static void ExplainPrintJIT(ExplainState *es, int jit_flags,
							JitInstrumentation *ji);
static void ExplainPrintSerialize(ExplainState *es,
								  SerializeMetrics *metrics);
static void report_triggers(ResultRelInfo *rInfo, bool show_relname,
							ExplainState *es);
static double elapsed_time(instr_time *starttime);
static bool ExplainPreScanNode(PlanState *planstate, Bitmapset **rels_used);
static void ExplainNode(PlanState *planstate, List *ancestors,
						const char *relationship, const char *plan_name,
						ExplainState *es);
static void show_plan_tlist(PlanState *planstate, List *ancestors,
							ExplainState *es);
static void show_expression(Node *node, const char *qlabel,
							PlanState *planstate, List *ancestors,
							bool useprefix, ExplainState *es);
static void show_qual(List *qual, const char *qlabel,
					  PlanState *planstate, List *ancestors,
					  bool useprefix, ExplainState *es);
static void show_scan_qual(List *qual, const char *qlabel,
						   PlanState *planstate, List *ancestors,
						   ExplainState *es);
static void show_upper_qual(List *qual, const char *qlabel,
							PlanState *planstate, List *ancestors,
							ExplainState *es);
static void show_sort_keys(SortState *sortstate, List *ancestors,
						   ExplainState *es);
static void show_incremental_sort_keys(IncrementalSortState *incrsortstate,
									   List *ancestors, ExplainState *es);
static void show_merge_append_keys(MergeAppendState *mstate, List *ancestors,
								   ExplainState *es);
static void show_agg_keys(AggState *astate, List *ancestors,
						  ExplainState *es);
static void show_grouping_sets(PlanState *planstate, Agg *agg,
							   List *ancestors, ExplainState *es);
static void show_grouping_set_keys(PlanState *planstate,
								   Agg *aggnode, Sort *sortnode,
								   List *context, bool useprefix,
								   List *ancestors, ExplainState *es);
static void show_group_keys(GroupState *gstate, List *ancestors,
							ExplainState *es);
static void show_sort_group_keys(PlanState *planstate, const char *qlabel,
								 int nkeys, int nPresortedKeys, AttrNumber *keycols,
								 Oid *sortOperators, Oid *collations, bool *nullsFirst,
								 List *ancestors, ExplainState *es);
static void show_sortorder_options(StringInfo buf, Node *sortexpr,
								   Oid sortOperator, Oid collation, bool nullsFirst);
static void show_window_def(WindowAggState *planstate,
							List *ancestors, ExplainState *es);
static void show_window_keys(StringInfo buf, PlanState *planstate,
							 int nkeys, AttrNumber *keycols,
							 List *ancestors, ExplainState *es);
static void show_storage_info(char *maxStorageType, int64 maxSpaceUsed,
							  ExplainState *es);
static void show_tablesample(TableSampleClause *tsc, PlanState *planstate,
							 List *ancestors, ExplainState *es);
static void show_sort_info(SortState *sortstate, ExplainState *es);
static void show_incremental_sort_info(IncrementalSortState *incrsortstate,
									   ExplainState *es);
static void show_hash_info(HashState *hashstate, ExplainState *es);
static void show_material_info(MaterialState *mstate, ExplainState *es);
static void show_windowagg_info(WindowAggState *winstate, ExplainState *es);
static void show_ctescan_info(CteScanState *ctescanstate, ExplainState *es);
static void show_table_func_scan_info(TableFuncScanState *tscanstate,
									  ExplainState *es);
static void show_recursive_union_info(RecursiveUnionState *rstate,
									  ExplainState *es);
static void show_memoize_info(MemoizeState *mstate, List *ancestors,
							  ExplainState *es);
static void show_hashagg_info(AggState *aggstate, ExplainState *es);
static void show_indexsearches_info(PlanState *planstate, ExplainState *es);
static void show_tidbitmap_info(BitmapHeapScanState *planstate,
								ExplainState *es);
static void show_instrumentation_count(const char *qlabel, int which,
									   PlanState *planstate, ExplainState *es);
static void show_foreignscan_info(ForeignScanState *fsstate, ExplainState *es);
static const char *explain_get_index_name(Oid indexId);
static bool peek_buffer_usage(ExplainState *es, const BufferUsage *usage);
static void show_buffer_usage(ExplainState *es, const BufferUsage *usage);
static void show_wal_usage(ExplainState *es, const WalUsage *usage);
static void show_memory_counters(ExplainState *es,
								 const MemoryContextCounters *mem_counters);
static void ExplainIndexScanDetails(Oid indexid, ScanDirection indexorderdir,
									ExplainState *es);
static void ExplainScanTarget(Scan *plan, ExplainState *es);
static void ExplainModifyTarget(ModifyTable *plan, ExplainState *es);
static void ExplainTargetRel(Plan *plan, Index rti, ExplainState *es);
static void show_modifytable_info(ModifyTableState *mtstate, List *ancestors,
								  ExplainState *es);
static void ExplainMemberNodes(PlanState **planstates, int nplans,
							   List *ancestors, ExplainState *es);
static void ExplainMissingMembers(int nplans, int nchildren, ExplainState *es);
static void ExplainSubPlans(List *plans, List *ancestors,
							const char *relationship, ExplainState *es);
static void ExplainCustomChildren(CustomScanState *css,
								  List *ancestors, ExplainState *es);
static ExplainWorkersState *ExplainCreateWorkersState(int num_workers);
static void ExplainOpenWorker(int n, ExplainState *es);
static void ExplainCloseWorker(int n, ExplainState *es);
static void ExplainFlushWorkersState(ExplainState *es);



/*
 * ExplainQuery -
 *	  execute an EXPLAIN command
 */
void
ExplainQuery(ParseState *pstate, ExplainStmt *stmt,
			 ParamListInfo params, DestReceiver *dest)
{
	ExplainState *es = NewExplainState();
	TupOutputState *tstate;
	JumbleState *jstate = NULL;
	Query	   *query;
	List	   *rewritten;

	/* Configure the ExplainState based on the provided options */
	ParseExplainOptionList(es, stmt->options, pstate);

	/* Extract the query and, if enabled, jumble it */
	query = castNode(Query, stmt->query);
	if (IsQueryIdEnabled())
		jstate = JumbleQuery(query);

	if (post_parse_analyze_hook)
		(*post_parse_analyze_hook) (pstate, query, jstate);

	/*
	 * Parse analysis was done already, but we still have to run the rule
	 * rewriter.  We do not do AcquireRewriteLocks: we assume the query either
	 * came straight from the parser, or suitable locks were acquired by
	 * plancache.c.
	 */
	rewritten = QueryRewrite(castNode(Query, stmt->query));

	/* emit opening boilerplate */
	ExplainBeginOutput(es);

	if (rewritten == NIL)
	{
		/*
		 * In the case of an INSTEAD NOTHING, tell at least that.  But in
		 * non-text format, the output is delimited, so this isn't necessary.
		 */
		if (es->format == EXPLAIN_FORMAT_TEXT)
			appendStringInfoString(es->str, "Query rewrites to nothing\n");
	}
	else
	{
		ListCell   *l;

		/* Explain every plan */
		foreach(l, rewritten)
		{
			ExplainOneQuery(lfirst_node(Query, l),
							CURSOR_OPT_PARALLEL_OK, NULL, es,
							pstate, params);

			/* Separate plans with an appropriate separator */
			if (lnext(rewritten, l) != NULL)
				ExplainSeparatePlans(es);
		}
	}

	/* emit closing boilerplate */
	ExplainEndOutput(es);
	Assert(es->indent == 0);

	/* output tuples */
	tstate = begin_tup_output_tupdesc(dest, ExplainResultDesc(stmt),
									  &TTSOpsVirtual);
	if (es->format == EXPLAIN_FORMAT_TEXT)
		do_text_output_multiline(tstate, es->str->data);
	else
		do_text_output_oneline(tstate, es->str->data);
	end_tup_output(tstate);

	pfree(es->str->data);
}

/*
 * ExplainResultDesc -
 *	  construct the result tupledesc for an EXPLAIN
 */
TupleDesc
ExplainResultDesc(ExplainStmt *stmt)
{
	TupleDesc	tupdesc;
	ListCell   *lc;
	Oid			result_type = TEXTOID;

	/* Check for XML format option */
	foreach(lc, stmt->options)
	{
		DefElem    *opt = (DefElem *) lfirst(lc);

		if (strcmp(opt->defname, "format") == 0)
		{
			char	   *p = defGetString(opt);

			if (strcmp(p, "xml") == 0)
				result_type = XMLOID;
			else if (strcmp(p, "json") == 0)
				result_type = JSONOID;
			else
				result_type = TEXTOID;
			/* don't "break", as ExplainQuery will use the last value */
		}
	}

	/* Need a tuple descriptor representing a single TEXT or XML column */
	tupdesc = CreateTemplateTupleDesc(1);
	TupleDescInitEntry(tupdesc, (AttrNumber) 1, "QUERY PLAN",
					   result_type, -1, 0);
	return tupdesc;
}

/*
 * ExplainOneQuery -
 *	  print out the execution plan for one Query
 *
 * "into" is NULL unless we are explaining the contents of a CreateTableAsStmt.
 */
static void
ExplainOneQuery(Query *query, int cursorOptions,
				IntoClause *into, ExplainState *es,
				ParseState *pstate, ParamListInfo params)
{
	/* planner will not cope with utility statements */
	if (query->commandType == CMD_UTILITY)
	{
		ExplainOneUtility(query->utilityStmt, into, es, pstate, params);
		return;
	}

	/* if an advisor plugin is present, let it manage things */
	if (ExplainOneQuery_hook)
		(*ExplainOneQuery_hook) (query, cursorOptions, into, es,
								 pstate->p_sourcetext, params, pstate->p_queryEnv);
	else
		standard_ExplainOneQuery(query, cursorOptions, into, es,
								 pstate->p_sourcetext, params, pstate->p_queryEnv);
}

/*
 * standard_ExplainOneQuery -
 *	  print out the execution plan for one Query, without calling a hook.
 */
void
standard_ExplainOneQuery(Query *query, int cursorOptions,
						 IntoClause *into, ExplainState *es,
						 const char *queryString, ParamListInfo params,
						 QueryEnvironment *queryEnv)
{
	PlannedStmt *plan;
	instr_time	planstart,
				planduration;
	BufferUsage bufusage_start,
				bufusage;
	MemoryContextCounters mem_counters;
	MemoryContext planner_ctx = NULL;
	MemoryContext saved_ctx = NULL;

	if (es->memory)
	{
		/*
		 * Create a new memory context to measure planner's memory consumption
		 * accurately.  Note that if the planner were to be modified to use a
		 * different memory context type, here we would be changing that to
		 * AllocSet, which might be undesirable.  However, we don't have a way
		 * to create a context of the same type as another, so we pray and
		 * hope that this is OK.
		 */
		planner_ctx = AllocSetContextCreate(CurrentMemoryContext,
											"explain analyze planner context",
											ALLOCSET_DEFAULT_SIZES);
		saved_ctx = MemoryContextSwitchTo(planner_ctx);
	}

	if (es->buffers)
		bufusage_start = pgBufferUsage;
	INSTR_TIME_SET_CURRENT(planstart);

	/* plan the query */
	plan = pg_plan_query(query, queryString, cursorOptions, params);

	INSTR_TIME_SET_CURRENT(planduration);
	INSTR_TIME_SUBTRACT(planduration, planstart);

	if (es->memory)
	{
		MemoryContextSwitchTo(saved_ctx);
		MemoryContextMemConsumed(planner_ctx, &mem_counters);
	}

	/* calc differences of buffer counters. */
	if (es->buffers)
	{
		memset(&bufusage, 0, sizeof(BufferUsage));
		BufferUsageAccumDiff(&bufusage, &pgBufferUsage, &bufusage_start);
	}

	/* run it (if needed) and produce output */
	ExplainOnePlan(plan, into, es, queryString, params, queryEnv,
				   &planduration, (es->buffers ? &bufusage : NULL),
				   es->memory ? &mem_counters : NULL);
}

/*
 * ExplainOneUtility -
 *	  print out the execution plan for one utility statement
 *	  (In general, utility statements don't have plans, but there are some
 *	  we treat as special cases)
 *
 * "into" is NULL unless we are explaining the contents of a CreateTableAsStmt.
 *
 * This is exported because it's called back from prepare.c in the
 * EXPLAIN EXECUTE case.  In that case, we'll be dealing with a statement
 * that's in the plan cache, so we have to ensure we don't modify it.
 */
void
ExplainOneUtility(Node *utilityStmt, IntoClause *into, ExplainState *es,
				  ParseState *pstate, ParamListInfo params)
{
	if (utilityStmt == NULL)
		return;

	if (IsA(utilityStmt, CreateTableAsStmt))
	{
		/*
		 * We have to rewrite the contained SELECT and then pass it back to
		 * ExplainOneQuery.  Copy to be safe in the EXPLAIN EXECUTE case.
		 */
		CreateTableAsStmt *ctas = (CreateTableAsStmt *) utilityStmt;
		Query	   *ctas_query;
		List	   *rewritten;
		JumbleState *jstate = NULL;

		/*
		 * Check if the relation exists or not.  This is done at this stage to
		 * avoid query planning or execution.
		 */
		if (CreateTableAsRelExists(ctas))
		{
			if (ctas->objtype == OBJECT_TABLE)
				ExplainDummyGroup("CREATE TABLE AS", NULL, es);
			else if (ctas->objtype == OBJECT_MATVIEW)
				ExplainDummyGroup("CREATE MATERIALIZED VIEW", NULL, es);
			else
				elog(ERROR, "unexpected object type: %d",
					 (int) ctas->objtype);
			return;
		}

		ctas_query = castNode(Query, copyObject(ctas->query));
		if (IsQueryIdEnabled())
			jstate = JumbleQuery(ctas_query);
		if (post_parse_analyze_hook)
			(*post_parse_analyze_hook) (pstate, ctas_query, jstate);
		rewritten = QueryRewrite(ctas_query);
		Assert(list_length(rewritten) == 1);
		ExplainOneQuery(linitial_node(Query, rewritten),
						CURSOR_OPT_PARALLEL_OK, ctas->into, es,
						pstate, params);
	}
	else if (IsA(utilityStmt, DeclareCursorStmt))
	{
		/*
		 * Likewise for DECLARE CURSOR.
		 *
		 * Notice that if you say EXPLAIN ANALYZE DECLARE CURSOR then we'll
		 * actually run the query.  This is different from pre-8.3 behavior
		 * but seems more useful than not running the query.  No cursor will
		 * be created, however.
		 */
		DeclareCursorStmt *dcs = (DeclareCursorStmt *) utilityStmt;
		Query	   *dcs_query;
		List	   *rewritten;
		JumbleState *jstate = NULL;

		dcs_query = castNode(Query, copyObject(dcs->query));
		if (IsQueryIdEnabled())
			jstate = JumbleQuery(dcs_query);
		if (post_parse_analyze_hook)
			(*post_parse_analyze_hook) (pstate, dcs_query, jstate);

		rewritten = QueryRewrite(dcs_query);
		Assert(list_length(rewritten) == 1);
		ExplainOneQuery(linitial_node(Query, rewritten),
						dcs->options, NULL, es,
						pstate, params);
	}
	else if (IsA(utilityStmt, ExecuteStmt))
		ExplainExecuteQuery((ExecuteStmt *) utilityStmt, into, es,
							pstate, params);
	else if (IsA(utilityStmt, NotifyStmt))
	{
		if (es->format == EXPLAIN_FORMAT_TEXT)
			appendStringInfoString(es->str, "NOTIFY\n");
		else
			ExplainDummyGroup("Notify", NULL, es);
	}
	else
	{
		if (es->format == EXPLAIN_FORMAT_TEXT)
			appendStringInfoString(es->str,
								   "Utility statements have no plan structure\n");
		else
			ExplainDummyGroup("Utility Statement", NULL, es);
	}
}

/*
 * ExplainOnePlan -
 *		given a planned query, execute it if needed, and then print
 *		EXPLAIN output
 *
 * "into" is NULL unless we are explaining the contents of a CreateTableAsStmt,
 * in which case executing the query should result in creating that table.
 *
 * This is exported because it's called back from prepare.c in the
 * EXPLAIN EXECUTE case, and because an index advisor plugin would need
 * to call it.
 */
void
ExplainOnePlan(PlannedStmt *plannedstmt, IntoClause *into, ExplainState *es,
			   const char *queryString, ParamListInfo params,
			   QueryEnvironment *queryEnv, const instr_time *planduration,
			   const BufferUsage *bufusage,
			   const MemoryContextCounters *mem_counters)
{
	DestReceiver *dest;
	QueryDesc  *queryDesc;
	instr_time	starttime;
	double		totaltime = 0;
	int			eflags;
	int			instrument_option = 0;
	SerializeMetrics serializeMetrics = {0};

	Assert(plannedstmt->commandType != CMD_UTILITY);

	if (es->analyze && es->timing)
		instrument_option |= INSTRUMENT_TIMER;
	else if (es->analyze)
		instrument_option |= INSTRUMENT_ROWS;

	if (es->buffers)
		instrument_option |= INSTRUMENT_BUFFERS;
	if (es->wal)
		instrument_option |= INSTRUMENT_WAL;

	/*
	 * We always collect timing for the entire statement, even when node-level
	 * timing is off, so we don't look at es->timing here.  (We could skip
	 * this if !es->summary, but it's hardly worth the complication.)
	 */
	INSTR_TIME_SET_CURRENT(starttime);

	/*
	 * Use a snapshot with an updated command ID to ensure this query sees
	 * results of any previously executed queries.
	 */
	PushCopiedSnapshot(GetActiveSnapshot());
	UpdateActiveSnapshotCommandId();

	/*
	 * We discard the output if we have no use for it.  If we're explaining
	 * CREATE TABLE AS, we'd better use the appropriate tuple receiver, while
	 * the SERIALIZE option requires its own tuple receiver.  (If you specify
	 * SERIALIZE while explaining CREATE TABLE AS, you'll see zeroes for the
	 * results, which is appropriate since no data would have gone to the
	 * client.)
	 */
	if (into)
		dest = CreateIntoRelDestReceiver(into);
	else if (es->serialize != EXPLAIN_SERIALIZE_NONE)
		dest = CreateExplainSerializeDestReceiver(es);
	else
		dest = None_Receiver;

	/* Create a QueryDesc for the query */
	queryDesc = CreateQueryDesc(plannedstmt, queryString,
								GetActiveSnapshot(), InvalidSnapshot,
								dest, params, queryEnv, instrument_option);

	/* Select execution options */
	if (es->analyze)
		eflags = 0;				/* default run-to-completion flags */
	else
		eflags = EXEC_FLAG_EXPLAIN_ONLY;
	if (es->generic)
		eflags |= EXEC_FLAG_EXPLAIN_GENERIC;
	if (into)
		eflags |= GetIntoRelEFlags(into);

	/* call ExecutorStart to prepare the plan for execution */
	ExecutorStart(queryDesc, eflags);

	/* Execute the plan for statistics if asked for */
	if (es->analyze)
	{
		ScanDirection dir;

		/* EXPLAIN ANALYZE CREATE TABLE AS WITH NO DATA is weird */
		if (into && into->skipData)
			dir = NoMovementScanDirection;
		else
			dir = ForwardScanDirection;

		/* run the plan */
		ExecutorRun(queryDesc, dir, 0);

		/* run cleanup too */
		ExecutorFinish(queryDesc);

		/* We can't run ExecutorEnd 'till we're done printing the stats... */
		totaltime += elapsed_time(&starttime);
	}

	/* grab serialization metrics before we destroy the DestReceiver */
	if (es->serialize != EXPLAIN_SERIALIZE_NONE)
		serializeMetrics = GetSerializationMetrics(dest);

	/* call the DestReceiver's destroy method even during explain */
	dest->rDestroy(dest);

	ExplainOpenGroup("Query", NULL, true, es);

	/* Create textual dump of plan tree */
	ExplainPrintPlan(es, queryDesc);

	/* Show buffer and/or memory usage in planning */
	if (peek_buffer_usage(es, bufusage) || mem_counters)
	{
		ExplainOpenGroup("Planning", "Planning", true, es);

		if (es->format == EXPLAIN_FORMAT_TEXT)
		{
			ExplainIndentText(es);
			appendStringInfoString(es->str, "Planning:\n");
			es->indent++;
		}

		if (bufusage)
			show_buffer_usage(es, bufusage);

		if (mem_counters)
			show_memory_counters(es, mem_counters);

		if (es->format == EXPLAIN_FORMAT_TEXT)
			es->indent--;

		ExplainCloseGroup("Planning", "Planning", true, es);
	}

	if (es->summary && planduration)
	{
		double		plantime = INSTR_TIME_GET_DOUBLE(*planduration);

		ExplainPropertyFloat("Planning Time", "ms", 1000.0 * plantime, 3, es);
	}

	/* Print info about runtime of triggers */
	if (es->analyze)
		ExplainPrintTriggers(es, queryDesc);

	/*
	 * Print info about JITing. Tied to es->costs because we don't want to
	 * display this in regression tests, as it'd cause output differences
	 * depending on build options.  Might want to separate that out from COSTS
	 * at a later stage.
	 */
	if (es->costs)
		ExplainPrintJITSummary(es, queryDesc);

	/* Print info about serialization of output */
	if (es->serialize != EXPLAIN_SERIALIZE_NONE)
		ExplainPrintSerialize(es, &serializeMetrics);

	/* Allow plugins to print additional information */
	if (explain_per_plan_hook)
		(*explain_per_plan_hook) (plannedstmt, into, es, queryString,
								  params, queryEnv);

	/*
	 * Close down the query and free resources.  Include time for this in the
	 * total execution time (although it should be pretty minimal).
	 */
	INSTR_TIME_SET_CURRENT(starttime);

	ExecutorEnd(queryDesc);

	FreeQueryDesc(queryDesc);

	PopActiveSnapshot();

	/* We need a CCI just in case query expanded to multiple plans */
	if (es->analyze)
		CommandCounterIncrement();

	totaltime += elapsed_time(&starttime);

	/*
	 * We only report execution time if we actually ran the query (that is,
	 * the user specified ANALYZE), and if summary reporting is enabled (the
	 * user can set SUMMARY OFF to not have the timing information included in
	 * the output).  By default, ANALYZE sets SUMMARY to true.
	 */
	if (es->summary && es->analyze)
		ExplainPropertyFloat("Execution Time", "ms", 1000.0 * totaltime, 3,
							 es);

	ExplainCloseGroup("Query", NULL, true, es);
}

/*
 * ExplainPrintSettings -
 *    Print summary of modified settings affecting query planning.
 */
static void
ExplainPrintSettings(ExplainState *es)
{
	int			num;
	struct config_generic **gucs;

	/* bail out if information about settings not requested */
	if (!es->settings)
		return;

	/* request an array of relevant settings */
	gucs = get_explain_guc_options(&num);

	if (es->format != EXPLAIN_FORMAT_TEXT)
	{
		ExplainOpenGroup("Settings", "Settings", true, es);

		for (int i = 0; i < num; i++)
		{
			char	   *setting;
			struct config_generic *conf = gucs[i];

			setting = GetConfigOptionByName(conf->name, NULL, true);

			ExplainPropertyText(conf->name, setting, es);
		}

		ExplainCloseGroup("Settings", "Settings", true, es);
	}
	else
	{
		StringInfoData str;

		/* In TEXT mode, print nothing if there are no options */
		if (num <= 0)
			return;

		initStringInfo(&str);

		for (int i = 0; i < num; i++)
		{
			char	   *setting;
			struct config_generic *conf = gucs[i];

			if (i > 0)
				appendStringInfoString(&str, ", ");

			setting = GetConfigOptionByName(conf->name, NULL, true);

			if (setting)
				appendStringInfo(&str, "%s = '%s'", conf->name, setting);
			else
				appendStringInfo(&str, "%s = NULL", conf->name);
		}

		ExplainPropertyText("Settings", str.data, es);
	}
}

/*
 * ExplainPrintPlan -
 *	  convert a QueryDesc's plan tree to text and append it to es->str
 *
 * The caller should have set up the options fields of *es, as well as
 * initializing the output buffer es->str.  Also, output formatting state
 * such as the indent level is assumed valid.  Plan-tree-specific fields
 * in *es are initialized here.
 *
 * NB: will not work on utility statements
 */
void
ExplainPrintPlan(ExplainState *es, QueryDesc *queryDesc)
{
	Bitmapset  *rels_used = NULL;
	PlanState  *ps;
	ListCell   *lc;

	/* Set up ExplainState fields associated with this plan tree */
	Assert(queryDesc->plannedstmt != NULL);
	es->pstmt = queryDesc->plannedstmt;
	es->rtable = queryDesc->plannedstmt->rtable;
	ExplainPreScanNode(queryDesc->planstate, &rels_used);
	es->rtable_names = select_rtable_names_for_explain(es->rtable, rels_used);
	es->deparse_cxt = deparse_context_for_plan_tree(queryDesc->plannedstmt,
													es->rtable_names);
	es->printed_subplans = NULL;
	es->rtable_size = list_length(es->rtable);
	foreach(lc, es->rtable)
	{
		RangeTblEntry *rte = lfirst_node(RangeTblEntry, lc);

		if (rte->rtekind == RTE_GROUP)
		{
			es->rtable_size--;
			break;
		}
	}

	/*
	 * Sometimes we mark a Gather node as "invisible", which means that it's
	 * not to be displayed in EXPLAIN output.  The purpose of this is to allow
	 * running regression tests with debug_parallel_query=regress to get the
	 * same results as running the same tests with debug_parallel_query=off.
	 * Such marking is currently only supported on a Gather at the top of the
	 * plan.  We skip that node, and we must also hide per-worker detail data
	 * further down in the plan tree.
	 */
	ps = queryDesc->planstate;
	if (IsA(ps, GatherState) && ((Gather *) ps->plan)->invisible)
	{
		ps = outerPlanState(ps);
		es->hide_workers = true;
	}
	ExplainNode(ps, NIL, NULL, NULL, es);

	/*
	 * If requested, include information about GUC parameters with values that
	 * don't match the built-in defaults.
	 */
	ExplainPrintSettings(es);

	/*
	 * COMPUTE_QUERY_ID_REGRESS means COMPUTE_QUERY_ID_AUTO, but we don't show
	 * the queryid in any of the EXPLAIN plans to keep stable the results
	 * generated by regression test suites.
	 */
	if (es->verbose && queryDesc->plannedstmt->queryId != INT64CONST(0) &&
		compute_query_id != COMPUTE_QUERY_ID_REGRESS)
	{
		ExplainPropertyInteger("Query Identifier", NULL,
							   queryDesc->plannedstmt->queryId, es);
	}
}

/*
 * ExplainPrintTriggers -
 *	  convert a QueryDesc's trigger statistics to text and append it to
 *	  es->str
 *
 * The caller should have set up the options fields of *es, as well as
 * initializing the output buffer es->str.  Other fields in *es are
 * initialized here.
 */
void
ExplainPrintTriggers(ExplainState *es, QueryDesc *queryDesc)
{
	ResultRelInfo *rInfo;
	bool		show_relname;
	List	   *resultrels;
	List	   *routerels;
	List	   *targrels;
	ListCell   *l;

	resultrels = queryDesc->estate->es_opened_result_relations;
	routerels = queryDesc->estate->es_tuple_routing_result_relations;
	targrels = queryDesc->estate->es_trig_target_relations;

	ExplainOpenGroup("Triggers", "Triggers", false, es);

	show_relname = (list_length(resultrels) > 1 ||
					routerels != NIL || targrels != NIL);
	foreach(l, resultrels)
	{
		rInfo = (ResultRelInfo *) lfirst(l);
		report_triggers(rInfo, show_relname, es);
	}

	foreach(l, routerels)
	{
		rInfo = (ResultRelInfo *) lfirst(l);
		report_triggers(rInfo, show_relname, es);
	}

	foreach(l, targrels)
	{
		rInfo = (ResultRelInfo *) lfirst(l);
		report_triggers(rInfo, show_relname, es);
	}

	ExplainCloseGroup("Triggers", "Triggers", false, es);
}

/*
 * ExplainPrintJITSummary -
 *    Print summarized JIT instrumentation from leader and workers
 */
void
ExplainPrintJITSummary(ExplainState *es, QueryDesc *queryDesc)
{
	JitInstrumentation ji = {0};

	if (!(queryDesc->estate->es_jit_flags & PGJIT_PERFORM))
		return;

	/*
	 * Work with a copy instead of modifying the leader state, since this
	 * function may be called twice
	 */
	if (queryDesc->estate->es_jit)
		InstrJitAgg(&ji, &queryDesc->estate->es_jit->instr);

	/* If this process has done JIT in parallel workers, merge stats */
	if (queryDesc->estate->es_jit_worker_instr)
		InstrJitAgg(&ji, queryDesc->estate->es_jit_worker_instr);

	ExplainPrintJIT(es, queryDesc->estate->es_jit_flags, &ji);
}

/*
 * ExplainPrintJIT -
 *	  Append information about JITing to es->str.
 */
static void
ExplainPrintJIT(ExplainState *es, int jit_flags, JitInstrumentation *ji)
{
	instr_time	total_time;

	/* don't print information if no JITing happened */
	if (!ji || ji->created_functions == 0)
		return;

	/* calculate total time */
	INSTR_TIME_SET_ZERO(total_time);
	/* don't add deform_counter, it's included in generation_counter */
	INSTR_TIME_ADD(total_time, ji->generation_counter);
	INSTR_TIME_ADD(total_time, ji->inlining_counter);
	INSTR_TIME_ADD(total_time, ji->optimization_counter);
	INSTR_TIME_ADD(total_time, ji->emission_counter);

	ExplainOpenGroup("JIT", "JIT", true, es);

	/* for higher density, open code the text output format */
	if (es->format == EXPLAIN_FORMAT_TEXT)
	{
		ExplainIndentText(es);
		appendStringInfoString(es->str, "JIT:\n");
		es->indent++;

		ExplainPropertyInteger("Functions", NULL, ji->created_functions, es);

		ExplainIndentText(es);
		appendStringInfo(es->str, "Options: %s %s, %s %s, %s %s, %s %s\n",
						 "Inlining", jit_flags & PGJIT_INLINE ? "true" : "false",
						 "Optimization", jit_flags & PGJIT_OPT3 ? "true" : "false",
						 "Expressions", jit_flags & PGJIT_EXPR ? "true" : "false",
						 "Deforming", jit_flags & PGJIT_DEFORM ? "true" : "false");

		if (es->analyze && es->timing)
		{
			ExplainIndentText(es);
			appendStringInfo(es->str,
							 "Timing: %s %.3f ms (%s %.3f ms), %s %.3f ms, %s %.3f ms, %s %.3f ms, %s %.3f ms\n",
							 "Generation", 1000.0 * INSTR_TIME_GET_DOUBLE(ji->generation_counter),
							 "Deform", 1000.0 * INSTR_TIME_GET_DOUBLE(ji->deform_counter),
							 "Inlining", 1000.0 * INSTR_TIME_GET_DOUBLE(ji->inlining_counter),
							 "Optimization", 1000.0 * INSTR_TIME_GET_DOUBLE(ji->optimization_counter),
							 "Emission", 1000.0 * INSTR_TIME_GET_DOUBLE(ji->emission_counter),
							 "Total", 1000.0 * INSTR_TIME_GET_DOUBLE(total_time));
		}

		es->indent--;
	}
	else
	{
		ExplainPropertyInteger("Functions", NULL, ji->created_functions, es);

		ExplainOpenGroup("Options", "Options", true, es);
		ExplainPropertyBool("Inlining", jit_flags & PGJIT_INLINE, es);
		ExplainPropertyBool("Optimization", jit_flags & PGJIT_OPT3, es);
		ExplainPropertyBool("Expressions", jit_flags & PGJIT_EXPR, es);
		ExplainPropertyBool("Deforming", jit_flags & PGJIT_DEFORM, es);
		ExplainCloseGroup("Options", "Options", true, es);

		if (es->analyze && es->timing)
		{
			ExplainOpenGroup("Timing", "Timing", true, es);

			ExplainOpenGroup("Generation", "Generation", true, es);
			ExplainPropertyFloat("Deform", "ms",
								 1000.0 * INSTR_TIME_GET_DOUBLE(ji->deform_counter),
								 3, es);
			ExplainPropertyFloat("Total", "ms",
								 1000.0 * INSTR_TIME_GET_DOUBLE(ji->generation_counter),
								 3, es);
			ExplainCloseGroup("Generation", "Generation", true, es);

			ExplainPropertyFloat("Inlining", "ms",
								 1000.0 * INSTR_TIME_GET_DOUBLE(ji->inlining_counter),
								 3, es);
			ExplainPropertyFloat("Optimization", "ms",
								 1000.0 * INSTR_TIME_GET_DOUBLE(ji->optimization_counter),
								 3, es);
			ExplainPropertyFloat("Emission", "ms",
								 1000.0 * INSTR_TIME_GET_DOUBLE(ji->emission_counter),
								 3, es);
			ExplainPropertyFloat("Total", "ms",
								 1000.0 * INSTR_TIME_GET_DOUBLE(total_time),
								 3, es);

			ExplainCloseGroup("Timing", "Timing", true, es);
		}
	}

	ExplainCloseGroup("JIT", "JIT", true, es);
}

/*
 * ExplainPrintSerialize -
 *	  Append information about query output volume to es->str.
 */
static void
ExplainPrintSerialize(ExplainState *es, SerializeMetrics *metrics)
{
	const char *format;

	/* We shouldn't get called for EXPLAIN_SERIALIZE_NONE */
	if (es->serialize == EXPLAIN_SERIALIZE_TEXT)
		format = "text";
	else
	{
		Assert(es->serialize == EXPLAIN_SERIALIZE_BINARY);
		format = "binary";
	}

	ExplainOpenGroup("Serialization", "Serialization", true, es);

	if (es->format == EXPLAIN_FORMAT_TEXT)
	{
		ExplainIndentText(es);
		if (es->timing)
			appendStringInfo(es->str, "Serialization: time=%.3f ms  output=" UINT64_FORMAT "kB  format=%s\n",
							 1000.0 * INSTR_TIME_GET_DOUBLE(metrics->timeSpent),
							 BYTES_TO_KILOBYTES(metrics->bytesSent),
							 format);
		else
			appendStringInfo(es->str, "Serialization: output=" UINT64_FORMAT "kB  format=%s\n",
							 BYTES_TO_KILOBYTES(metrics->bytesSent),
							 format);

		if (es->buffers && peek_buffer_usage(es, &metrics->bufferUsage))
		{
			es->indent++;
			show_buffer_usage(es, &metrics->bufferUsage);
			es->indent--;
		}
	}
	else
	{
		if (es->timing)
			ExplainPropertyFloat("Time", "ms",
								 1000.0 * INSTR_TIME_GET_DOUBLE(metrics->timeSpent),
								 3, es);
		ExplainPropertyUInteger("Output Volume", "kB",
								BYTES_TO_KILOBYTES(metrics->bytesSent), es);
		ExplainPropertyText("Format", format, es);
		if (es->buffers)
			show_buffer_usage(es, &metrics->bufferUsage);
	}

	ExplainCloseGroup("Serialization", "Serialization", true, es);
}

/*
 * ExplainQueryText -
 *	  add a "Query Text" node that contains the actual text of the query
 *
 * The caller should have set up the options fields of *es, as well as
 * initializing the output buffer es->str.
 *
 */
void
ExplainQueryText(ExplainState *es, QueryDesc *queryDesc)
{
	if (queryDesc->sourceText)
		ExplainPropertyText("Query Text", queryDesc->sourceText, es);
}

/*
 * ExplainQueryParameters -
 *	  add a "Query Parameters" node that describes the parameters of the query
 *
 * The caller should have set up the options fields of *es, as well as
 * initializing the output buffer es->str.
 *
 */
void
ExplainQueryParameters(ExplainState *es, ParamListInfo params, int maxlen)
{
	char	   *str;

	/* This check is consistent with errdetail_params() */
	if (params == NULL || params->numParams <= 0 || maxlen == 0)
		return;

	str = BuildParamLogString(params, NULL, maxlen);
	if (str && str[0] != '\0')
		ExplainPropertyText("Query Parameters", str, es);
}

/*
 * report_triggers -
 *		report execution stats for a single relation's triggers
 */
static void
report_triggers(ResultRelInfo *rInfo, bool show_relname, ExplainState *es)
{
	int			nt;

	if (!rInfo->ri_TrigDesc || !rInfo->ri_TrigInstrument)
		return;
	for (nt = 0; nt < rInfo->ri_TrigDesc->numtriggers; nt++)
	{
		Trigger    *trig = rInfo->ri_TrigDesc->triggers + nt;
		Instrumentation *instr = rInfo->ri_TrigInstrument + nt;
		char	   *relname;
		char	   *conname = NULL;

		/* Must clean up instrumentation state */
		InstrEndLoop(instr);

		/*
		 * We ignore triggers that were never invoked; they likely aren't
		 * relevant to the current query type.
		 */
		if (instr->ntuples == 0)
			continue;

		ExplainOpenGroup("Trigger", NULL, true, es);

		relname = RelationGetRelationName(rInfo->ri_RelationDesc);
		if (OidIsValid(trig->tgconstraint))
			conname = get_constraint_name(trig->tgconstraint);

		/*
		 * In text format, we avoid printing both the trigger name and the
		 * constraint name unless VERBOSE is specified.  In non-text formats
		 * we just print everything.
		 */
		if (es->format == EXPLAIN_FORMAT_TEXT)
		{
			if (es->verbose || conname == NULL)
				appendStringInfo(es->str, "Trigger %s", trig->tgname);
			else
				appendStringInfoString(es->str, "Trigger");
			if (conname)
				appendStringInfo(es->str, " for constraint %s", conname);
			if (show_relname)
				appendStringInfo(es->str, " on %s", relname);
			if (es->timing)
				appendStringInfo(es->str, ": time=%.3f calls=%.0f\n",
								 1000.0 * instr->total, instr->ntuples);
			else
				appendStringInfo(es->str, ": calls=%.0f\n", instr->ntuples);
		}
		else
		{
			ExplainPropertyText("Trigger Name", trig->tgname, es);
			if (conname)
				ExplainPropertyText("Constraint Name", conname, es);
			ExplainPropertyText("Relation", relname, es);
			if (es->timing)
				ExplainPropertyFloat("Time", "ms", 1000.0 * instr->total, 3,
									 es);
			ExplainPropertyFloat("Calls", NULL, instr->ntuples, 0, es);
		}

		if (conname)
			pfree(conname);

		ExplainCloseGroup("Trigger", NULL, true, es);
	}
}

/* Compute elapsed time in seconds since given timestamp */
static double
elapsed_time(instr_time *starttime)
{
	instr_time	endtime;

	INSTR_TIME_SET_CURRENT(endtime);
	INSTR_TIME_SUBTRACT(endtime, *starttime);
	return INSTR_TIME_GET_DOUBLE(endtime);
}

/*
 * ExplainPreScanNode -
 *	  Prescan the planstate tree to identify which RTEs are referenced
 *
 * Adds the relid of each referenced RTE to *rels_used.  The result controls
 * which RTEs are assigned aliases by select_rtable_names_for_explain.
 * This ensures that we don't confusingly assign un-suffixed aliases to RTEs
 * that never appear in the EXPLAIN output (such as inheritance parents).
 */
static bool
ExplainPreScanNode(PlanState *planstate, Bitmapset **rels_used)
{
	Plan	   *plan = planstate->plan;

	switch (nodeTag(plan))
	{
		case T_SeqScan:
		case T_SampleScan:
		case T_IndexScan:
		case T_IndexOnlyScan:
		case T_BitmapHeapScan:
		case T_TidScan:
		case T_TidRangeScan:
		case T_SubqueryScan:
		case T_FunctionScan:
		case T_TableFuncScan:
		case T_ValuesScan:
		case T_CteScan:
		case T_NamedTuplestoreScan:
		case T_WorkTableScan:
			*rels_used = bms_add_member(*rels_used,
										((Scan *) plan)->scanrelid);
			break;
		case T_ForeignScan:
			*rels_used = bms_add_members(*rels_used,
										 ((ForeignScan *) plan)->fs_base_relids);
			break;
		case T_CustomScan:
			*rels_used = bms_add_members(*rels_used,
										 ((CustomScan *) plan)->custom_relids);
			break;
		case T_ModifyTable:
			*rels_used = bms_add_member(*rels_used,
										((ModifyTable *) plan)->nominalRelation);
			if (((ModifyTable *) plan)->exclRelRTI)
				*rels_used = bms_add_member(*rels_used,
											((ModifyTable *) plan)->exclRelRTI);
			/* Ensure Vars used in RETURNING will have refnames */
			if (plan->targetlist)
				*rels_used = bms_add_member(*rels_used,
											linitial_int(((ModifyTable *) plan)->resultRelations));
			break;
		case T_Append:
			*rels_used = bms_add_members(*rels_used,
										 ((Append *) plan)->apprelids);
			break;
		case T_MergeAppend:
			*rels_used = bms_add_members(*rels_used,
										 ((MergeAppend *) plan)->apprelids);
			break;
		default:
			break;
	}

	return planstate_tree_walker(planstate, ExplainPreScanNode, rels_used);
}

/*
 * plan_is_disabled
 *		Checks if the given plan node type was disabled during query planning.
 *		This is evident by the disabled_nodes field being higher than the sum of
 *		the disabled_nodes field from the plan's children.
 */
static bool
plan_is_disabled(Plan *plan)
{
	int			child_disabled_nodes;

	/* The node is certainly not disabled if this is zero */
	if (plan->disabled_nodes == 0)
		return false;

	child_disabled_nodes = 0;

	/*
	 * Handle special nodes first.  Children of BitmapOrs and BitmapAnds can't
	 * be disabled, so no need to handle those specifically.
	 */
	if (IsA(plan, Append))
	{
		ListCell   *lc;
		Append	   *aplan = (Append *) plan;

		/*
		 * Sum the Append childrens' disabled_nodes.  This purposefully
		 * includes any run-time pruned children.  Ignoring those could give
		 * us the incorrect number of disabled nodes.
		 */
		foreach(lc, aplan->appendplans)
		{
			Plan	   *subplan = lfirst(lc);

			child_disabled_nodes += subplan->disabled_nodes;
		}
	}
	else if (IsA(plan, MergeAppend))
	{
		ListCell   *lc;
		MergeAppend *maplan = (MergeAppend *) plan;

		/*
		 * Sum the MergeAppend childrens' disabled_nodes.  This purposefully
		 * includes any run-time pruned children.  Ignoring those could give
		 * us the incorrect number of disabled nodes.
		 */
		foreach(lc, maplan->mergeplans)
		{
			Plan	   *subplan = lfirst(lc);

			child_disabled_nodes += subplan->disabled_nodes;
		}
	}
	else if (IsA(plan, SubqueryScan))
		child_disabled_nodes += ((SubqueryScan *) plan)->subplan->disabled_nodes;
	else if (IsA(plan, CustomScan))
	{
		ListCell   *lc;
		CustomScan *cplan = (CustomScan *) plan;

		foreach(lc, cplan->custom_plans)
		{
			Plan	   *subplan = lfirst(lc);

			child_disabled_nodes += subplan->disabled_nodes;
		}
	}
	else
	{
		/*
		 * Else, sum up disabled_nodes from the plan's inner and outer side.
		 */
		if (outerPlan(plan))
			child_disabled_nodes += outerPlan(plan)->disabled_nodes;
		if (innerPlan(plan))
			child_disabled_nodes += innerPlan(plan)->disabled_nodes;
	}

	/*
	 * It's disabled if the plan's disabled_nodes is higher than the sum of
	 * its child's plan disabled_nodes.
	 */
	if (plan->disabled_nodes > child_disabled_nodes)
		return true;

	return false;
}

/*
 * ExplainNode -
 *	  Appends a description of a plan tree to es->str
 *
 * planstate points to the executor state node for the current plan node.
 * We need to work from a PlanState node, not just a Plan node, in order to
 * get at the instrumentation data (if any) as well as the list of subplans.
 *
 * ancestors is a list of parent Plan and SubPlan nodes, most-closely-nested
 * first.  These are needed in order to interpret PARAM_EXEC Params.
 *
 * relationship describes the relationship of this plan node to its parent
 * (eg, "Outer", "Inner"); it can be null at top level.  plan_name is an
 * optional name to be attached to the node.
 *
 * In text format, es->indent is controlled in this function since we only
 * want it to change at plan-node boundaries (but a few subroutines will
 * transiently increment it).  In non-text formats, es->indent corresponds
 * to the nesting depth of logical output groups, and therefore is controlled
 * by ExplainOpenGroup/ExplainCloseGroup.
 */
static void
ExplainNode(PlanState *planstate, List *ancestors,
			const char *relationship, const char *plan_name,
			ExplainState *es)
{
	Plan	   *plan = planstate->plan;
	const char *pname;			/* node type name for text output */
	const char *sname;			/* node type name for non-text output */
	const char *strategy = NULL;
	const char *partialmode = NULL;
	const char *operation = NULL;
	const char *custom_name = NULL;
	ExplainWorkersState *save_workers_state = es->workers_state;
	int			save_indent = es->indent;
	bool		haschildren;
	bool		isdisabled;

	/*
	 * Prepare per-worker output buffers, if needed.  We'll append the data in
	 * these to the main output string further down.
	 */
	if (planstate->worker_instrument && es->analyze && !es->hide_workers)
		es->workers_state = ExplainCreateWorkersState(planstate->worker_instrument->num_workers);
	else
		es->workers_state = NULL;

	/* Identify plan node type, and print generic details */
	switch (nodeTag(plan))
	{
		case T_Result:
			pname = sname = "Result";
			break;
		case T_ProjectSet:
			pname = sname = "ProjectSet";
			break;
		case T_ModifyTable:
			sname = "ModifyTable";
			switch (((ModifyTable *) plan)->operation)
			{
				case CMD_INSERT:
					pname = operation = "Insert";
					break;
				case CMD_UPDATE:
					pname = operation = "Update";
					break;
				case CMD_DELETE:
					pname = operation = "Delete";
					break;
				case CMD_MERGE:
					pname = operation = "Merge";
					break;
				default:
					pname = "???";
					break;
			}
			break;
		case T_Append:
			pname = sname = "Append";
			break;
		case T_MergeAppend:
			pname = sname = "Merge Append";
			break;
		case T_RecursiveUnion:
			pname = sname = "Recursive Union";
			break;
		case T_BitmapAnd:
			pname = sname = "BitmapAnd";
			break;
		case T_BitmapOr:
			pname = sname = "BitmapOr";
			break;
		case T_NestLoop:
			pname = sname = "Nested Loop";
			break;
		case T_MergeJoin:
			pname = "Merge";	/* "Join" gets added by jointype switch */
			sname = "Merge Join";
			break;
		case T_HashJoin:
			pname = "Hash";		/* "Join" gets added by jointype switch */
			sname = "Hash Join";
			break;
		case T_SeqScan:
			pname = sname = "Seq Scan";
			break;
		case T_SampleScan:
			pname = sname = "Sample Scan";
			break;
		case T_Gather:
			pname = sname = "Gather";
			break;
		case T_GatherMerge:
			pname = sname = "Gather Merge";
			break;
		case T_IndexScan:
			pname = sname = "Index Scan";
			break;
		case T_IndexOnlyScan:
			pname = sname = "Index Only Scan";
			break;
		case T_BitmapIndexScan:
			pname = sname = "Bitmap Index Scan";
			break;
		case T_BitmapHeapScan:
			pname = sname = "Bitmap Heap Scan";
			break;
		case T_TidScan:
			pname = sname = "Tid Scan";
			break;
		case T_TidRangeScan:
			pname = sname = "Tid Range Scan";
			break;
		case T_SubqueryScan:
			pname = sname = "Subquery Scan";
			break;
		case T_FunctionScan:
			pname = sname = "Function Scan";
			break;
		case T_TableFuncScan:
			pname = sname = "Table Function Scan";
			break;
		case T_ValuesScan:
			pname = sname = "Values Scan";
			break;
		case T_CteScan:
			pname = sname = "CTE Scan";
			break;
		case T_NamedTuplestoreScan:
			pname = sname = "Named Tuplestore Scan";
			break;
		case T_WorkTableScan:
			pname = sname = "WorkTable Scan";
			break;
		case T_ForeignScan:
			sname = "Foreign Scan";
			switch (((ForeignScan *) plan)->operation)
			{
				case CMD_SELECT:
					pname = "Foreign Scan";
					operation = "Select";
					break;
				case CMD_INSERT:
					pname = "Foreign Insert";
					operation = "Insert";
					break;
				case CMD_UPDATE:
					pname = "Foreign Update";
					operation = "Update";
					break;
				case CMD_DELETE:
					pname = "Foreign Delete";
					operation = "Delete";
					break;
				default:
					pname = "???";
					break;
			}
			break;
		case T_CustomScan:
			sname = "Custom Scan";
			custom_name = ((CustomScan *) plan)->methods->CustomName;
			if (custom_name)
				pname = psprintf("Custom Scan (%s)", custom_name);
			else
				pname = sname;
			break;
		case T_Material:
			pname = sname = "Materialize";
			break;
		case T_Memoize:
			pname = sname = "Memoize";
			break;
		case T_Sort:
			pname = sname = "Sort";
			break;
		case T_IncrementalSort:
			pname = sname = "Incremental Sort";
			break;
		case T_Group:
			pname = sname = "Group";
			break;
		case T_Agg:
			{
				Agg		   *agg = (Agg *) plan;

				sname = "Aggregate";
				switch (agg->aggstrategy)
				{
					case AGG_PLAIN:
						pname = "Aggregate";
						strategy = "Plain";
						break;
					case AGG_SORTED:
						pname = "GroupAggregate";
						strategy = "Sorted";
						break;
					case AGG_HASHED:
						pname = "HashAggregate";
						strategy = "Hashed";
						break;
					case AGG_MIXED:
						pname = "MixedAggregate";
						strategy = "Mixed";
						break;
					default:
						pname = "Aggregate ???";
						strategy = "???";
						break;
				}

				if (DO_AGGSPLIT_SKIPFINAL(agg->aggsplit))
				{
					partialmode = "Partial";
					pname = psprintf("%s %s", partialmode, pname);
				}
				else if (DO_AGGSPLIT_COMBINE(agg->aggsplit))
				{
					partialmode = "Finalize";
					pname = psprintf("%s %s", partialmode, pname);
				}
				else
					partialmode = "Simple";
			}
			break;
		case T_WindowAgg:
			pname = sname = "WindowAgg";
			break;
		case T_Unique:
			pname = sname = "Unique";
			break;
		case T_SetOp:
			sname = "SetOp";
			switch (((SetOp *) plan)->strategy)
			{
				case SETOP_SORTED:
					pname = "SetOp";
					strategy = "Sorted";
					break;
				case SETOP_HASHED:
					pname = "HashSetOp";
					strategy = "Hashed";
					break;
				default:
					pname = "SetOp ???";
					strategy = "???";
					break;
			}
			break;
		case T_LockRows:
			pname = sname = "LockRows";
			break;
		case T_Limit:
			pname = sname = "Limit";
			break;
		case T_Hash:
			pname = sname = "Hash";
			break;
		default:
			pname = sname = "???";
			break;
	}

	ExplainOpenGroup("Plan",
					 relationship ? NULL : "Plan",
					 true, es);

	if (es->format == EXPLAIN_FORMAT_TEXT)
	{
		if (plan_name)
		{
			ExplainIndentText(es);
			appendStringInfo(es->str, "%s\n", plan_name);
			es->indent++;
		}
		if (es->indent)
		{
			ExplainIndentText(es);
			appendStringInfoString(es->str, "->  ");
			es->indent += 2;
		}
		if (plan->parallel_aware)
			appendStringInfoString(es->str, "Parallel ");
		if (plan->async_capable)
			appendStringInfoString(es->str, "Async ");
		appendStringInfoString(es->str, pname);
		es->indent++;
	}
	else
	{
		ExplainPropertyText("Node Type", sname, es);
		if (strategy)
			ExplainPropertyText("Strategy", strategy, es);
		if (partialmode)
			ExplainPropertyText("Partial Mode", partialmode, es);
		if (operation)
			ExplainPropertyText("Operation", operation, es);
		if (relationship)
			ExplainPropertyText("Parent Relationship", relationship, es);
		if (plan_name)
			ExplainPropertyText("Subplan Name", plan_name, es);
		if (custom_name)
			ExplainPropertyText("Custom Plan Provider", custom_name, es);
		ExplainPropertyBool("Parallel Aware", plan->parallel_aware, es);
		ExplainPropertyBool("Async Capable", plan->async_capable, es);
	}

	switch (nodeTag(plan))
	{
		case T_SeqScan:
		case T_SampleScan:
		case T_BitmapHeapScan:
		case T_TidScan:
		case T_TidRangeScan:
		case T_SubqueryScan:
		case T_FunctionScan:
		case T_TableFuncScan:
		case T_ValuesScan:
		case T_CteScan:
		case T_WorkTableScan:
			ExplainScanTarget((Scan *) plan, es);
			break;
		case T_ForeignScan:
		case T_CustomScan:
			if (((Scan *) plan)->scanrelid > 0)
				ExplainScanTarget((Scan *) plan, es);
			break;
		case T_IndexScan:
			{
				IndexScan  *indexscan = (IndexScan *) plan;

				ExplainIndexScanDetails(indexscan->indexid,
										indexscan->indexorderdir,
										es);
				ExplainScanTarget((Scan *) indexscan, es);
			}
			break;
		case T_IndexOnlyScan:
			{
				IndexOnlyScan *indexonlyscan = (IndexOnlyScan *) plan;

				ExplainIndexScanDetails(indexonlyscan->indexid,
										indexonlyscan->indexorderdir,
										es);
				ExplainScanTarget((Scan *) indexonlyscan, es);
			}
			break;
		case T_BitmapIndexScan:
			{
				BitmapIndexScan *bitmapindexscan = (BitmapIndexScan *) plan;
				const char *indexname =
					explain_get_index_name(bitmapindexscan->indexid);

				if (es->format == EXPLAIN_FORMAT_TEXT)
					appendStringInfo(es->str, " on %s",
									 quote_identifier(indexname));
				else
					ExplainPropertyText("Index Name", indexname, es);
			}
			break;
		case T_ModifyTable:
			ExplainModifyTarget((ModifyTable *) plan, es);
			break;
		case T_NestLoop:
		case T_MergeJoin:
		case T_HashJoin:
			{
				const char *jointype;

				switch (((Join *) plan)->jointype)
				{
					case JOIN_INNER:
						jointype = "Inner";
						break;
					case JOIN_LEFT:
						jointype = "Left";
						break;
					case JOIN_FULL:
						jointype = "Full";
						break;
					case JOIN_RIGHT:
						jointype = "Right";
						break;
					case JOIN_SEMI:
						jointype = "Semi";
						break;
					case JOIN_ANTI:
						jointype = "Anti";
						break;
					case JOIN_RIGHT_SEMI:
						jointype = "Right Semi";
						break;
					case JOIN_RIGHT_ANTI:
						jointype = "Right Anti";
						break;
					default:
						jointype = "???";
						break;
				}
				if (es->format == EXPLAIN_FORMAT_TEXT)
				{
					/*
					 * For historical reasons, the join type is interpolated
					 * into the node type name...
					 */
					if (((Join *) plan)->jointype != JOIN_INNER)
						appendStringInfo(es->str, " %s Join", jointype);
					else if (!IsA(plan, NestLoop))
						appendStringInfoString(es->str, " Join");
				}
				else
					ExplainPropertyText("Join Type", jointype, es);
			}
			break;
		case T_SetOp:
			{
				const char *setopcmd;

				switch (((SetOp *) plan)->cmd)
				{
					case SETOPCMD_INTERSECT:
						setopcmd = "Intersect";
						break;
					case SETOPCMD_INTERSECT_ALL:
						setopcmd = "Intersect All";
						break;
					case SETOPCMD_EXCEPT:
						setopcmd = "Except";
						break;
					case SETOPCMD_EXCEPT_ALL:
						setopcmd = "Except All";
						break;
					default:
						setopcmd = "???";
						break;
				}
				if (es->format == EXPLAIN_FORMAT_TEXT)
					appendStringInfo(es->str, " %s", setopcmd);
				else
					ExplainPropertyText("Command", setopcmd, es);
			}
			break;
		default:
			break;
	}

	if (es->costs)
	{
		if (es->format == EXPLAIN_FORMAT_TEXT)
		{
			appendStringInfo(es->str, "  (cost=%.2f..%.2f rows=%.0f width=%d)",
							 plan->startup_cost, plan->total_cost,
							 plan->plan_rows, plan->plan_width);
		}
		else
		{
			ExplainPropertyFloat("Startup Cost", NULL, plan->startup_cost,
								 2, es);
			ExplainPropertyFloat("Total Cost", NULL, plan->total_cost,
								 2, es);
			ExplainPropertyFloat("Plan Rows", NULL, plan->plan_rows,
								 0, es);
			ExplainPropertyInteger("Plan Width", NULL, plan->plan_width,
								   es);
		}
	}

	/*
	 * We have to forcibly clean up the instrumentation state because we
	 * haven't done ExecutorEnd yet.  This is pretty grotty ...
	 *
	 * Note: contrib/auto_explain could cause instrumentation to be set up
	 * even though we didn't ask for it here.  Be careful not to print any
	 * instrumentation results the user didn't ask for.  But we do the
	 * InstrEndLoop call anyway, if possible, to reduce the number of cases
	 * auto_explain has to contend with.
	 */
	if (planstate->instrument)
		InstrEndLoop(planstate->instrument);

	if (es->analyze &&
		planstate->instrument && planstate->instrument->nloops > 0)
	{
		double		nloops = planstate->instrument->nloops;
		double		startup_ms = 1000.0 * planstate->instrument->startup / nloops;
		double		total_ms = 1000.0 * planstate->instrument->total / nloops;
		double		rows = planstate->instrument->ntuples / nloops;

		if (es->format == EXPLAIN_FORMAT_TEXT)
		{
			appendStringInfoString(es->str, " (actual ");

			if (es->timing)
				appendStringInfo(es->str, "time=%.3f..%.3f ", startup_ms, total_ms);

			appendStringInfo(es->str, "rows=%.2f loops=%.0f)", rows, nloops);
		}
		else
		{
			if (es->timing)
			{
				ExplainPropertyFloat("Actual Startup Time", "ms", startup_ms,
									 3, es);
				ExplainPropertyFloat("Actual Total Time", "ms", total_ms,
									 3, es);
			}
			ExplainPropertyFloat("Actual Rows", NULL, rows, 2, es);
			ExplainPropertyFloat("Actual Loops", NULL, nloops, 0, es);
		}
	}
	else if (es->analyze)
	{
		if (es->format == EXPLAIN_FORMAT_TEXT)
			appendStringInfoString(es->str, " (never executed)");
		else
		{
			if (es->timing)
			{
				ExplainPropertyFloat("Actual Startup Time", "ms", 0.0, 3, es);
				ExplainPropertyFloat("Actual Total Time", "ms", 0.0, 3, es);
			}
			ExplainPropertyFloat("Actual Rows", NULL, 0.0, 0, es);
			ExplainPropertyFloat("Actual Loops", NULL, 0.0, 0, es);
		}
	}

	/* in text format, first line ends here */
	if (es->format == EXPLAIN_FORMAT_TEXT)
		appendStringInfoChar(es->str, '\n');


	isdisabled = plan_is_disabled(plan);
	if (es->format != EXPLAIN_FORMAT_TEXT || isdisabled)
		ExplainPropertyBool("Disabled", isdisabled, es);

	/* prepare per-worker general execution details */
	if (es->workers_state && es->verbose)
	{
		WorkerInstrumentation *w = planstate->worker_instrument;

		for (int n = 0; n < w->num_workers; n++)
		{
			Instrumentation *instrument = &w->instrument[n];
			double		nloops = instrument->nloops;
			double		startup_ms;
			double		total_ms;
			double		rows;

			if (nloops <= 0)
				continue;
			startup_ms = 1000.0 * instrument->startup / nloops;
			total_ms = 1000.0 * instrument->total / nloops;
			rows = instrument->ntuples / nloops;

			ExplainOpenWorker(n, es);

			if (es->format == EXPLAIN_FORMAT_TEXT)
			{
				ExplainIndentText(es);
				appendStringInfoString(es->str, "actual ");
				if (es->timing)
					appendStringInfo(es->str, "time=%.3f..%.3f ", startup_ms, total_ms);

				appendStringInfo(es->str, "rows=%.2f loops=%.0f\n", rows, nloops);
			}
			else
			{
				if (es->timing)
				{
					ExplainPropertyFloat("Actual Startup Time", "ms",
										 startup_ms, 3, es);
					ExplainPropertyFloat("Actual Total Time", "ms",
										 total_ms, 3, es);
				}

				ExplainPropertyFloat("Actual Rows", NULL, rows, 2, es);
				ExplainPropertyFloat("Actual Loops", NULL, nloops, 0, es);
			}

			ExplainCloseWorker(n, es);
		}
	}

	/* target list */
	if (es->verbose)
		show_plan_tlist(planstate, ancestors, es);

	/* unique join */
	switch (nodeTag(plan))
	{
		case T_NestLoop:
		case T_MergeJoin:
		case T_HashJoin:
			/* try not to be too chatty about this in text mode */
			if (es->format != EXPLAIN_FORMAT_TEXT ||
				(es->verbose && ((Join *) plan)->inner_unique))
				ExplainPropertyBool("Inner Unique",
									((Join *) plan)->inner_unique,
									es);
			break;
		default:
			break;
	}

	/* quals, sort keys, etc */
	switch (nodeTag(plan))
	{
		case T_IndexScan:
			show_scan_qual(((IndexScan *) plan)->indexqualorig,
						   "Index Cond", planstate, ancestors, es);
			if (((IndexScan *) plan)->indexqualorig)
				show_instrumentation_count("Rows Removed by Index Recheck", 2,
										   planstate, es);
			show_scan_qual(((IndexScan *) plan)->indexorderbyorig,
						   "Order By", planstate, ancestors, es);
			show_scan_qual(plan->qual, "Filter", planstate, ancestors, es);
			if (plan->qual)
				show_instrumentation_count("Rows Removed by Filter", 1,
										   planstate, es);
			show_indexsearches_info(planstate, es);
			break;
		case T_IndexOnlyScan:
			show_scan_qual(((IndexOnlyScan *) plan)->indexqual,
						   "Index Cond", planstate, ancestors, es);
			if (((IndexOnlyScan *) plan)->recheckqual)
				show_instrumentation_count("Rows Removed by Index Recheck", 2,
										   planstate, es);
			show_scan_qual(((IndexOnlyScan *) plan)->indexorderby,
						   "Order By", planstate, ancestors, es);
			show_scan_qual(plan->qual, "Filter", planstate, ancestors, es);
			if (plan->qual)
				show_instrumentation_count("Rows Removed by Filter", 1,
										   planstate, es);
			if (es->analyze)
				ExplainPropertyFloat("Heap Fetches", NULL,
									 planstate->instrument->ntuples2, 0, es);
			show_indexsearches_info(planstate, es);
			break;
		case T_BitmapIndexScan:
			show_scan_qual(((BitmapIndexScan *) plan)->indexqualorig,
						   "Index Cond", planstate, ancestors, es);
			show_indexsearches_info(planstate, es);
			break;
		case T_BitmapHeapScan:
			show_scan_qual(((BitmapHeapScan *) plan)->bitmapqualorig,
						   "Recheck Cond", planstate, ancestors, es);
			if (((BitmapHeapScan *) plan)->bitmapqualorig)
				show_instrumentation_count("Rows Removed by Index Recheck", 2,
										   planstate, es);
			show_scan_qual(plan->qual, "Filter", planstate, ancestors, es);
			if (plan->qual)
				show_instrumentation_count("Rows Removed by Filter", 1,
										   planstate, es);
			show_tidbitmap_info((BitmapHeapScanState *) planstate, es);
			break;
		case T_SampleScan:
			show_tablesample(((SampleScan *) plan)->tablesample,
							 planstate, ancestors, es);
			/* fall through to print additional fields the same as SeqScan */
			/* FALLTHROUGH */
		case T_SeqScan:
		case T_ValuesScan:
		case T_CteScan:
		case T_NamedTuplestoreScan:
		case T_WorkTableScan:
		case T_SubqueryScan:
			show_scan_qual(plan->qual, "Filter", planstate, ancestors, es);
			if (plan->qual)
				show_instrumentation_count("Rows Removed by Filter", 1,
										   planstate, es);
			if (IsA(plan, CteScan))
				show_ctescan_info(castNode(CteScanState, planstate), es);
			break;
		case T_Gather:
			{
				Gather	   *gather = (Gather *) plan;

				show_scan_qual(plan->qual, "Filter", planstate, ancestors, es);
				if (plan->qual)
					show_instrumentation_count("Rows Removed by Filter", 1,
											   planstate, es);
				ExplainPropertyInteger("Workers Planned", NULL,
									   gather->num_workers, es);

				if (es->analyze)
				{
					int			nworkers;

					nworkers = ((GatherState *) planstate)->nworkers_launched;
					ExplainPropertyInteger("Workers Launched", NULL,
										   nworkers, es);
				}

				if (gather->single_copy || es->format != EXPLAIN_FORMAT_TEXT)
					ExplainPropertyBool("Single Copy", gather->single_copy, es);
			}
			break;
		case T_GatherMerge:
			{
				GatherMerge *gm = (GatherMerge *) plan;

				show_scan_qual(plan->qual, "Filter", planstate, ancestors, es);
				if (plan->qual)
					show_instrumentation_count("Rows Removed by Filter", 1,
											   planstate, es);
				ExplainPropertyInteger("Workers Planned", NULL,
									   gm->num_workers, es);

				if (es->analyze)
				{
					int			nworkers;

					nworkers = ((GatherMergeState *) planstate)->nworkers_launched;
					ExplainPropertyInteger("Workers Launched", NULL,
										   nworkers, es);
				}
			}
			break;
		case T_FunctionScan:
			if (es->verbose)
			{
				List	   *fexprs = NIL;
				ListCell   *lc;

				foreach(lc, ((FunctionScan *) plan)->functions)
				{
					RangeTblFunction *rtfunc = (RangeTblFunction *) lfirst(lc);

					fexprs = lappend(fexprs, rtfunc->funcexpr);
				}
				/* We rely on show_expression to insert commas as needed */
				show_expression((Node *) fexprs,
								"Function Call", planstate, ancestors,
								es->verbose, es);
			}
			show_scan_qual(plan->qual, "Filter", planstate, ancestors, es);
			if (plan->qual)
				show_instrumentation_count("Rows Removed by Filter", 1,
										   planstate, es);
			break;
		case T_TableFuncScan:
			if (es->verbose)
			{
				TableFunc  *tablefunc = ((TableFuncScan *) plan)->tablefunc;

				show_expression((Node *) tablefunc,
								"Table Function Call", planstate, ancestors,
								es->verbose, es);
			}
			show_scan_qual(plan->qual, "Filter", planstate, ancestors, es);
			if (plan->qual)
				show_instrumentation_count("Rows Removed by Filter", 1,
										   planstate, es);
			show_table_func_scan_info(castNode(TableFuncScanState,
											   planstate), es);
			break;
		case T_TidScan:
			{
				/*
				 * The tidquals list has OR semantics, so be sure to show it
				 * as an OR condition.
				 */
				List	   *tidquals = ((TidScan *) plan)->tidquals;

				if (list_length(tidquals) > 1)
					tidquals = list_make1(make_orclause(tidquals));
				show_scan_qual(tidquals, "TID Cond", planstate, ancestors, es);
				show_scan_qual(plan->qual, "Filter", planstate, ancestors, es);
				if (plan->qual)
					show_instrumentation_count("Rows Removed by Filter", 1,
											   planstate, es);
			}
			break;
		case T_TidRangeScan:
			{
				/*
				 * The tidrangequals list has AND semantics, so be sure to
				 * show it as an AND condition.
				 */
				List	   *tidquals = ((TidRangeScan *) plan)->tidrangequals;

				if (list_length(tidquals) > 1)
					tidquals = list_make1(make_andclause(tidquals));
				show_scan_qual(tidquals, "TID Cond", planstate, ancestors, es);
				show_scan_qual(plan->qual, "Filter", planstate, ancestors, es);
				if (plan->qual)
					show_instrumentation_count("Rows Removed by Filter", 1,
											   planstate, es);
			}
			break;
		case T_ForeignScan:
			show_scan_qual(plan->qual, "Filter", planstate, ancestors, es);
			if (plan->qual)
				show_instrumentation_count("Rows Removed by Filter", 1,
										   planstate, es);
			show_foreignscan_info((ForeignScanState *) planstate, es);
			break;
		case T_CustomScan:
			{
				CustomScanState *css = (CustomScanState *) planstate;

				show_scan_qual(plan->qual, "Filter", planstate, ancestors, es);
				if (plan->qual)
					show_instrumentation_count("Rows Removed by Filter", 1,
											   planstate, es);
				if (css->methods->ExplainCustomScan)
					css->methods->ExplainCustomScan(css, ancestors, es);
			}
			break;
		case T_NestLoop:
			show_upper_qual(((NestLoop *) plan)->join.joinqual,
							"Join Filter", planstate, ancestors, es);
			if (((NestLoop *) plan)->join.joinqual)
				show_instrumentation_count("Rows Removed by Join Filter", 1,
										   planstate, es);
			show_upper_qual(plan->qual, "Filter", planstate, ancestors, es);
			if (plan->qual)
				show_instrumentation_count("Rows Removed by Filter", 2,
										   planstate, es);
			break;
		case T_MergeJoin:
			show_upper_qual(((MergeJoin *) plan)->mergeclauses,
							"Merge Cond", planstate, ancestors, es);
			show_upper_qual(((MergeJoin *) plan)->join.joinqual,
							"Join Filter", planstate, ancestors, es);
			if (((MergeJoin *) plan)->join.joinqual)
				show_instrumentation_count("Rows Removed by Join Filter", 1,
										   planstate, es);
			show_upper_qual(plan->qual, "Filter", planstate, ancestors, es);
			if (plan->qual)
				show_instrumentation_count("Rows Removed by Filter", 2,
										   planstate, es);
			break;
		case T_HashJoin:
			show_upper_qual(((HashJoin *) plan)->hashclauses,
							"Hash Cond", planstate, ancestors, es);
			show_upper_qual(((HashJoin *) plan)->join.joinqual,
							"Join Filter", planstate, ancestors, es);
			if (((HashJoin *) plan)->join.joinqual)
				show_instrumentation_count("Rows Removed by Join Filter", 1,
										   planstate, es);
			show_upper_qual(plan->qual, "Filter", planstate, ancestors, es);
			if (plan->qual)
				show_instrumentation_count("Rows Removed by Filter", 2,
										   planstate, es);
			break;
		case T_Agg:
			show_agg_keys(castNode(AggState, planstate), ancestors, es);
			show_upper_qual(plan->qual, "Filter", planstate, ancestors, es);
			show_hashagg_info((AggState *) planstate, es);
			if (plan->qual)
				show_instrumentation_count("Rows Removed by Filter", 1,
										   planstate, es);
			break;
		case T_WindowAgg:
			show_window_def(castNode(WindowAggState, planstate), ancestors, es);
			show_upper_qual(((WindowAgg *) plan)->runConditionOrig,
							"Run Condition", planstate, ancestors, es);
			show_upper_qual(plan->qual, "Filter", planstate, ancestors, es);
			if (plan->qual)
				show_instrumentation_count("Rows Removed by Filter", 1,
										   planstate, es);
			show_windowagg_info(castNode(WindowAggState, planstate), es);
			break;
		case T_Group:
			show_group_keys(castNode(GroupState, planstate), ancestors, es);
			show_upper_qual(plan->qual, "Filter", planstate, ancestors, es);
			if (plan->qual)
				show_instrumentation_count("Rows Removed by Filter", 1,
										   planstate, es);
			break;
		case T_Sort:
			show_sort_keys(castNode(SortState, planstate), ancestors, es);
			show_sort_info(castNode(SortState, planstate), es);
			break;
		case T_IncrementalSort:
			show_incremental_sort_keys(castNode(IncrementalSortState, planstate),
									   ancestors, es);
			show_incremental_sort_info(castNode(IncrementalSortState, planstate),
									   es);
			break;
		case T_MergeAppend:
			show_merge_append_keys(castNode(MergeAppendState, planstate),
								   ancestors, es);
			break;
		case T_Result:
			show_upper_qual((List *) ((Result *) plan)->resconstantqual,
							"One-Time Filter", planstate, ancestors, es);
			show_upper_qual(plan->qual, "Filter", planstate, ancestors, es);
			if (plan->qual)
				show_instrumentation_count("Rows Removed by Filter", 1,
										   planstate, es);
			break;
		case T_ModifyTable:
			show_modifytable_info(castNode(ModifyTableState, planstate), ancestors,
								  es);
			break;
		case T_Hash:
			show_hash_info(castNode(HashState, planstate), es);
			break;
		case T_Material:
			show_material_info(castNode(MaterialState, planstate), es);
			break;
		case T_Memoize:
			show_memoize_info(castNode(MemoizeState, planstate), ancestors,
							  es);
			break;
		case T_RecursiveUnion:
			show_recursive_union_info(castNode(RecursiveUnionState,
											   planstate), es);
			break;
		default:
			break;
	}

	/*
	 * Prepare per-worker JIT instrumentation.  As with the overall JIT
	 * summary, this is printed only if printing costs is enabled.
	 */
	if (es->workers_state && es->costs && es->verbose)
	{
		SharedJitInstrumentation *w = planstate->worker_jit_instrument;

		if (w)
		{
			for (int n = 0; n < w->num_workers; n++)
			{
				ExplainOpenWorker(n, es);
				ExplainPrintJIT(es, planstate->state->es_jit_flags,
								&w->jit_instr[n]);
				ExplainCloseWorker(n, es);
			}
		}
	}

	/* Show buffer/WAL usage */
	if (es->buffers && planstate->instrument)
		show_buffer_usage(es, &planstate->instrument->bufusage);
	if (es->wal && planstate->instrument)
		show_wal_usage(es, &planstate->instrument->walusage);

	/* Prepare per-worker buffer/WAL usage */
	if (es->workers_state && (es->buffers || es->wal) && es->verbose)
	{
		WorkerInstrumentation *w = planstate->worker_instrument;

		for (int n = 0; n < w->num_workers; n++)
		{
			Instrumentation *instrument = &w->instrument[n];
			double		nloops = instrument->nloops;

			if (nloops <= 0)
				continue;

			ExplainOpenWorker(n, es);
			if (es->buffers)
				show_buffer_usage(es, &instrument->bufusage);
			if (es->wal)
				show_wal_usage(es, &instrument->walusage);
			ExplainCloseWorker(n, es);
		}
	}

	/* Show per-worker details for this plan node, then pop that stack */
	if (es->workers_state)
		ExplainFlushWorkersState(es);
	es->workers_state = save_workers_state;

	/* Allow plugins to print additional information */
	if (explain_per_node_hook)
		(*explain_per_node_hook) (planstate, ancestors, relationship,
								  plan_name, es);

	/*
	 * If partition pruning was done during executor initialization, the
	 * number of child plans we'll display below will be less than the number
	 * of subplans that was specified in the plan.  To make this a bit less
	 * mysterious, emit an indication that this happened.  Note that this
	 * field is emitted now because we want it to be a property of the parent
	 * node; it *cannot* be emitted within the Plans sub-node we'll open next.
	 */
	switch (nodeTag(plan))
	{
		case T_Append:
			ExplainMissingMembers(((AppendState *) planstate)->as_nplans,
								  list_length(((Append *) plan)->appendplans),
								  es);
			break;
		case T_MergeAppend:
			ExplainMissingMembers(((MergeAppendState *) planstate)->ms_nplans,
								  list_length(((MergeAppend *) plan)->mergeplans),
								  es);
			break;
		default:
			break;
	}

	/* Get ready to display the child plans */
	haschildren = planstate->initPlan ||
		outerPlanState(planstate) ||
		innerPlanState(planstate) ||
		IsA(plan, Append) ||
		IsA(plan, MergeAppend) ||
		IsA(plan, BitmapAnd) ||
		IsA(plan, BitmapOr) ||
		IsA(plan, SubqueryScan) ||
		(IsA(planstate, CustomScanState) &&
		 ((CustomScanState *) planstate)->custom_ps != NIL) ||
		planstate->subPlan;
	if (haschildren)
	{
		ExplainOpenGroup("Plans", "Plans", false, es);
		/* Pass current Plan as head of ancestors list for children */
		ancestors = lcons(plan, ancestors);
	}

	/* initPlan-s */
	if (planstate->initPlan)
		ExplainSubPlans(planstate->initPlan, ancestors, "InitPlan", es);

	/* lefttree */
	if (outerPlanState(planstate))
		ExplainNode(outerPlanState(planstate), ancestors,
					"Outer", NULL, es);

	/* righttree */
	if (innerPlanState(planstate))
		ExplainNode(innerPlanState(planstate), ancestors,
					"Inner", NULL, es);

	/* special child plans */
	switch (nodeTag(plan))
	{
		case T_Append:
			ExplainMemberNodes(((AppendState *) planstate)->appendplans,
							   ((AppendState *) planstate)->as_nplans,
							   ancestors, es);
			break;
		case T_MergeAppend:
			ExplainMemberNodes(((MergeAppendState *) planstate)->mergeplans,
							   ((MergeAppendState *) planstate)->ms_nplans,
							   ancestors, es);
			break;
		case T_BitmapAnd:
			ExplainMemberNodes(((BitmapAndState *) planstate)->bitmapplans,
							   ((BitmapAndState *) planstate)->nplans,
							   ancestors, es);
			break;
		case T_BitmapOr:
			ExplainMemberNodes(((BitmapOrState *) planstate)->bitmapplans,
							   ((BitmapOrState *) planstate)->nplans,
							   ancestors, es);
			break;
		case T_SubqueryScan:
			ExplainNode(((SubqueryScanState *) planstate)->subplan, ancestors,
						"Subquery", NULL, es);
			break;
		case T_CustomScan:
			ExplainCustomChildren((CustomScanState *) planstate,
								  ancestors, es);
			break;
		default:
			break;
	}

	/* subPlan-s */
	if (planstate->subPlan)
		ExplainSubPlans(planstate->subPlan, ancestors, "SubPlan", es);

	/* end of child plans */
	if (haschildren)
	{
		ancestors = list_delete_first(ancestors);
		ExplainCloseGroup("Plans", "Plans", false, es);
	}

	/* in text format, undo whatever indentation we added */
	if (es->format == EXPLAIN_FORMAT_TEXT)
		es->indent = save_indent;

	ExplainCloseGroup("Plan",
					  relationship ? NULL : "Plan",
					  true, es);
}

/*
 * Show the targetlist of a plan node
 */
static void
show_plan_tlist(PlanState *planstate, List *ancestors, ExplainState *es)
{
	Plan	   *plan = planstate->plan;
	List	   *context;
	List	   *result = NIL;
	bool		useprefix;
	ListCell   *lc;

	/* No work if empty tlist (this occurs eg in bitmap indexscans) */
	if (plan->targetlist == NIL)
		return;
	/* The tlist of an Append isn't real helpful, so suppress it */
	if (IsA(plan, Append))
		return;
	/* Likewise for MergeAppend and RecursiveUnion */
	if (IsA(plan, MergeAppend))
		return;
	if (IsA(plan, RecursiveUnion))
		return;

	/*
	 * Likewise for ForeignScan that executes a direct INSERT/UPDATE/DELETE
	 *
	 * Note: the tlist for a ForeignScan that executes a direct INSERT/UPDATE
	 * might contain subplan output expressions that are confusing in this
	 * context.  The tlist for a ForeignScan that executes a direct UPDATE/
	 * DELETE always contains "junk" target columns to identify the exact row
	 * to update or delete, which would be confusing in this context.  So, we
	 * suppress it in all the cases.
	 */
	if (IsA(plan, ForeignScan) &&
		((ForeignScan *) plan)->operation != CMD_SELECT)
		return;

	/* Set up deparsing context */
	context = set_deparse_context_plan(es->deparse_cxt,
									   plan,
									   ancestors);
	useprefix = es->rtable_size > 1;

	/* Deparse each result column (we now include resjunk ones) */
	foreach(lc, plan->targetlist)
	{
		TargetEntry *tle = (TargetEntry *) lfirst(lc);

		result = lappend(result,
						 deparse_expression((Node *) tle->expr, context,
											useprefix, false));
	}

	/* Print results */
	ExplainPropertyList("Output", result, es);
}

/*
 * Show a generic expression
 */
static void
show_expression(Node *node, const char *qlabel,
				PlanState *planstate, List *ancestors,
				bool useprefix, ExplainState *es)
{
	List	   *context;
	char	   *exprstr;

	/* Set up deparsing context */
	context = set_deparse_context_plan(es->deparse_cxt,
									   planstate->plan,
									   ancestors);

	/* Deparse the expression */
	exprstr = deparse_expression(node, context, useprefix, false);

	/* And add to es->str */
	ExplainPropertyText(qlabel, exprstr, es);
}

/*
 * Show a qualifier expression (which is a List with implicit AND semantics)
 */
static void
show_qual(List *qual, const char *qlabel,
		  PlanState *planstate, List *ancestors,
		  bool useprefix, ExplainState *es)
{
	Node	   *node;

	/* No work if empty qual */
	if (qual == NIL)
		return;

	/* Convert AND list to explicit AND */
	node = (Node *) make_ands_explicit(qual);

	/* And show it */
	show_expression(node, qlabel, planstate, ancestors, useprefix, es);
}

/*
 * Show a qualifier expression for a scan plan node
 */
static void
show_scan_qual(List *qual, const char *qlabel,
			   PlanState *planstate, List *ancestors,
			   ExplainState *es)
{
	bool		useprefix;

	useprefix = (IsA(planstate->plan, SubqueryScan) || es->verbose);
	show_qual(qual, qlabel, planstate, ancestors, useprefix, es);
}

/*
 * Show a qualifier expression for an upper-level plan node
 */
static void
show_upper_qual(List *qual, const char *qlabel,
				PlanState *planstate, List *ancestors,
				ExplainState *es)
{
	bool		useprefix;

	useprefix = (es->rtable_size > 1 || es->verbose);
	show_qual(qual, qlabel, planstate, ancestors, useprefix, es);
}

/*
 * Show the sort keys for a Sort node.
 */
static void
show_sort_keys(SortState *sortstate, List *ancestors, ExplainState *es)
{
	Sort	   *plan = (Sort *) sortstate->ss.ps.plan;

	show_sort_group_keys((PlanState *) sortstate, "Sort Key",
						 plan->numCols, 0, plan->sortColIdx,
						 plan->sortOperators, plan->collations,
						 plan->nullsFirst,
						 ancestors, es);
}

/*
 * Show the sort keys for an IncrementalSort node.
 */
static void
show_incremental_sort_keys(IncrementalSortState *incrsortstate,
						   List *ancestors, ExplainState *es)
{
	IncrementalSort *plan = (IncrementalSort *) incrsortstate->ss.ps.plan;

	show_sort_group_keys((PlanState *) incrsortstate, "Sort Key",
						 plan->sort.numCols, plan->nPresortedCols,
						 plan->sort.sortColIdx,
						 plan->sort.sortOperators, plan->sort.collations,
						 plan->sort.nullsFirst,
						 ancestors, es);
}

/*
 * Likewise, for a MergeAppend node.
 */
static void
show_merge_append_keys(MergeAppendState *mstate, List *ancestors,
					   ExplainState *es)
{
	MergeAppend *plan = (MergeAppend *) mstate->ps.plan;

	show_sort_group_keys((PlanState *) mstate, "Sort Key",
						 plan->numCols, 0, plan->sortColIdx,
						 plan->sortOperators, plan->collations,
						 plan->nullsFirst,
						 ancestors, es);
}

/*
 * Show the grouping keys for an Agg node.
 */
static void
show_agg_keys(AggState *astate, List *ancestors,
			  ExplainState *es)
{
	Agg		   *plan = (Agg *) astate->ss.ps.plan;

	if (plan->numCols > 0 || plan->groupingSets)
	{
		/* The key columns refer to the tlist of the child plan */
		ancestors = lcons(plan, ancestors);

		if (plan->groupingSets)
			show_grouping_sets(outerPlanState(astate), plan, ancestors, es);
		else
			show_sort_group_keys(outerPlanState(astate), "Group Key",
								 plan->numCols, 0, plan->grpColIdx,
								 NULL, NULL, NULL,
								 ancestors, es);

		ancestors = list_delete_first(ancestors);
	}
}

static void
show_grouping_sets(PlanState *planstate, Agg *agg,
				   List *ancestors, ExplainState *es)
{
	List	   *context;
	bool		useprefix;
	ListCell   *lc;

	/* Set up deparsing context */
	context = set_deparse_context_plan(es->deparse_cxt,
									   planstate->plan,
									   ancestors);
	useprefix = (es->rtable_size > 1 || es->verbose);

	ExplainOpenGroup("Grouping Sets", "Grouping Sets", false, es);

	show_grouping_set_keys(planstate, agg, NULL,
						   context, useprefix, ancestors, es);

	foreach(lc, agg->chain)
	{
		Agg		   *aggnode = lfirst(lc);
		Sort	   *sortnode = (Sort *) aggnode->plan.lefttree;

		show_grouping_set_keys(planstate, aggnode, sortnode,
							   context, useprefix, ancestors, es);
	}

	ExplainCloseGroup("Grouping Sets", "Grouping Sets", false, es);
}

static void
show_grouping_set_keys(PlanState *planstate,
					   Agg *aggnode, Sort *sortnode,
					   List *context, bool useprefix,
					   List *ancestors, ExplainState *es)
{
	Plan	   *plan = planstate->plan;
	char	   *exprstr;
	ListCell   *lc;
	List	   *gsets = aggnode->groupingSets;
	AttrNumber *keycols = aggnode->grpColIdx;
	const char *keyname;
	const char *keysetname;

	if (aggnode->aggstrategy == AGG_HASHED || aggnode->aggstrategy == AGG_MIXED)
	{
		keyname = "Hash Key";
		keysetname = "Hash Keys";
	}
	else
	{
		keyname = "Group Key";
		keysetname = "Group Keys";
	}

	ExplainOpenGroup("Grouping Set", NULL, true, es);

	if (sortnode)
	{
		show_sort_group_keys(planstate, "Sort Key",
							 sortnode->numCols, 0, sortnode->sortColIdx,
							 sortnode->sortOperators, sortnode->collations,
							 sortnode->nullsFirst,
							 ancestors, es);
		if (es->format == EXPLAIN_FORMAT_TEXT)
			es->indent++;
	}

	ExplainOpenGroup(keysetname, keysetname, false, es);

	foreach(lc, gsets)
	{
		List	   *result = NIL;
		ListCell   *lc2;

		foreach(lc2, (List *) lfirst(lc))
		{
			Index		i = lfirst_int(lc2);
			AttrNumber	keyresno = keycols[i];
			TargetEntry *target = get_tle_by_resno(plan->targetlist,
												   keyresno);

			if (!target)
				elog(ERROR, "no tlist entry for key %d", keyresno);
			/* Deparse the expression, showing any top-level cast */
			exprstr = deparse_expression((Node *) target->expr, context,
										 useprefix, true);

			result = lappend(result, exprstr);
		}

		if (!result && es->format == EXPLAIN_FORMAT_TEXT)
			ExplainPropertyText(keyname, "()", es);
		else
			ExplainPropertyListNested(keyname, result, es);
	}

	ExplainCloseGroup(keysetname, keysetname, false, es);

	if (sortnode && es->format == EXPLAIN_FORMAT_TEXT)
		es->indent--;

	ExplainCloseGroup("Grouping Set", NULL, true, es);
}

/*
 * Show the grouping keys for a Group node.
 */
static void
show_group_keys(GroupState *gstate, List *ancestors,
				ExplainState *es)
{
	Group	   *plan = (Group *) gstate->ss.ps.plan;

	/* The key columns refer to the tlist of the child plan */
	ancestors = lcons(plan, ancestors);
	show_sort_group_keys(outerPlanState(gstate), "Group Key",
						 plan->numCols, 0, plan->grpColIdx,
						 NULL, NULL, NULL,
						 ancestors, es);
	ancestors = list_delete_first(ancestors);
}

/*
 * Common code to show sort/group keys, which are represented in plan nodes
 * as arrays of targetlist indexes.  If it's a sort key rather than a group
 * key, also pass sort operators/collations/nullsFirst arrays.
 */
static void
show_sort_group_keys(PlanState *planstate, const char *qlabel,
					 int nkeys, int nPresortedKeys, AttrNumber *keycols,
					 Oid *sortOperators, Oid *collations, bool *nullsFirst,
					 List *ancestors, ExplainState *es)
{
	Plan	   *plan = planstate->plan;
	List	   *context;
	List	   *result = NIL;
	List	   *resultPresorted = NIL;
	StringInfoData sortkeybuf;
	bool		useprefix;
	int			keyno;

	if (nkeys <= 0)
		return;

	initStringInfo(&sortkeybuf);

	/* Set up deparsing context */
	context = set_deparse_context_plan(es->deparse_cxt,
									   plan,
									   ancestors);
	useprefix = (es->rtable_size > 1 || es->verbose);

	for (keyno = 0; keyno < nkeys; keyno++)
	{
		/* find key expression in tlist */
		AttrNumber	keyresno = keycols[keyno];
		TargetEntry *target = get_tle_by_resno(plan->targetlist,
											   keyresno);
		char	   *exprstr;

		if (!target)
			elog(ERROR, "no tlist entry for key %d", keyresno);
		/* Deparse the expression, showing any top-level cast */
		exprstr = deparse_expression((Node *) target->expr, context,
									 useprefix, true);
		resetStringInfo(&sortkeybuf);
		appendStringInfoString(&sortkeybuf, exprstr);
		/* Append sort order information, if relevant */
		if (sortOperators != NULL)
			show_sortorder_options(&sortkeybuf,
								   (Node *) target->expr,
								   sortOperators[keyno],
								   collations[keyno],
								   nullsFirst[keyno]);
		/* Emit one property-list item per sort key */
		result = lappend(result, pstrdup(sortkeybuf.data));
		if (keyno < nPresortedKeys)
			resultPresorted = lappend(resultPresorted, exprstr);
	}

	ExplainPropertyList(qlabel, result, es);
	if (nPresortedKeys > 0)
		ExplainPropertyList("Presorted Key", resultPresorted, es);
}

/*
 * Append nondefault characteristics of the sort ordering of a column to buf
 * (collation, direction, NULLS FIRST/LAST)
 */
static void
show_sortorder_options(StringInfo buf, Node *sortexpr,
					   Oid sortOperator, Oid collation, bool nullsFirst)
{
	Oid			sortcoltype = exprType(sortexpr);
	bool		reverse = false;
	TypeCacheEntry *typentry;

	typentry = lookup_type_cache(sortcoltype,
								 TYPECACHE_LT_OPR | TYPECACHE_GT_OPR);

	/*
	 * Print COLLATE if it's not default for the column's type.  There are
	 * some cases where this is redundant, eg if expression is a column whose
	 * declared collation is that collation, but it's hard to distinguish that
	 * here (and arguably, printing COLLATE explicitly is a good idea anyway
	 * in such cases).
	 */
	if (OidIsValid(collation) && collation != get_typcollation(sortcoltype))
	{
		char	   *collname = get_collation_name(collation);

		if (collname == NULL)
			elog(ERROR, "cache lookup failed for collation %u", collation);
		appendStringInfo(buf, " COLLATE %s", quote_identifier(collname));
	}

	/* Print direction if not ASC, or USING if non-default sort operator */
	if (sortOperator == typentry->gt_opr)
	{
		appendStringInfoString(buf, " DESC");
		reverse = true;
	}
	else if (sortOperator != typentry->lt_opr)
	{
		char	   *opname = get_opname(sortOperator);

		if (opname == NULL)
			elog(ERROR, "cache lookup failed for operator %u", sortOperator);
		appendStringInfo(buf, " USING %s", opname);
		/* Determine whether operator would be considered ASC or DESC */
		(void) get_equality_op_for_ordering_op(sortOperator, &reverse);
	}

	/* Add NULLS FIRST/LAST only if it wouldn't be default */
	if (nullsFirst && !reverse)
	{
		appendStringInfoString(buf, " NULLS FIRST");
	}
	else if (!nullsFirst && reverse)
	{
		appendStringInfoString(buf, " NULLS LAST");
	}
}

/*
 * Show the window definition for a WindowAgg node.
 */
static void
show_window_def(WindowAggState *planstate, List *ancestors, ExplainState *es)
{
	WindowAgg  *wagg = (WindowAgg *) planstate->ss.ps.plan;
	StringInfoData wbuf;
	bool		needspace = false;

	initStringInfo(&wbuf);
	appendStringInfo(&wbuf, "%s AS (", quote_identifier(wagg->winname));

	/* The key columns refer to the tlist of the child plan */
	ancestors = lcons(wagg, ancestors);
	if (wagg->partNumCols > 0)
	{
		appendStringInfoString(&wbuf, "PARTITION BY ");
		show_window_keys(&wbuf, outerPlanState(planstate),
						 wagg->partNumCols, wagg->partColIdx,
						 ancestors, es);
		needspace = true;
	}
	if (wagg->ordNumCols > 0)
	{
		if (needspace)
			appendStringInfoChar(&wbuf, ' ');
		appendStringInfoString(&wbuf, "ORDER BY ");
		show_window_keys(&wbuf, outerPlanState(planstate),
						 wagg->ordNumCols, wagg->ordColIdx,
						 ancestors, es);
		needspace = true;
	}
	ancestors = list_delete_first(ancestors);
	if (wagg->frameOptions & FRAMEOPTION_NONDEFAULT)
	{
		List	   *context;
		bool		useprefix;
		char	   *framestr;

		/* Set up deparsing context for possible frame expressions */
		context = set_deparse_context_plan(es->deparse_cxt,
										   (Plan *) wagg,
										   ancestors);
		useprefix = (es->rtable_size > 1 || es->verbose);
		framestr = get_window_frame_options_for_explain(wagg->frameOptions,
														wagg->startOffset,
														wagg->endOffset,
														context,
														useprefix);
		if (needspace)
			appendStringInfoChar(&wbuf, ' ');
		appendStringInfoString(&wbuf, framestr);
		pfree(framestr);
	}
	appendStringInfoChar(&wbuf, ')');
	ExplainPropertyText("Window", wbuf.data, es);
	pfree(wbuf.data);
}

/*
 * Append the keys of a window's PARTITION BY or ORDER BY clause to buf.
 * We can't use show_sort_group_keys for this because that's too opinionated
 * about how the result will be displayed.
 * Note that the "planstate" node should be the WindowAgg's child.
 */
static void
show_window_keys(StringInfo buf, PlanState *planstate,
				 int nkeys, AttrNumber *keycols,
				 List *ancestors, ExplainState *es)
{
	Plan	   *plan = planstate->plan;
	List	   *context;
	bool		useprefix;

	/* Set up deparsing context */
	context = set_deparse_context_plan(es->deparse_cxt,
									   plan,
									   ancestors);
	useprefix = (es->rtable_size > 1 || es->verbose);

	for (int keyno = 0; keyno < nkeys; keyno++)
	{
		/* find key expression in tlist */
		AttrNumber	keyresno = keycols[keyno];
		TargetEntry *target = get_tle_by_resno(plan->targetlist,
											   keyresno);
		char	   *exprstr;

		if (!target)
			elog(ERROR, "no tlist entry for key %d", keyresno);
		/* Deparse the expression, showing any top-level cast */
		exprstr = deparse_expression((Node *) target->expr, context,
									 useprefix, true);
		if (keyno > 0)
			appendStringInfoString(buf, ", ");
		appendStringInfoString(buf, exprstr);
		pfree(exprstr);

		/*
		 * We don't attempt to provide sort order information because
		 * WindowAgg carries equality operators not comparison operators;
		 * compare show_agg_keys.
		 */
	}
}

/*
 * Show information on storage method and maximum memory/disk space used.
 */
static void
show_storage_info(char *maxStorageType, int64 maxSpaceUsed, ExplainState *es)
{
	int64		maxSpaceUsedKB = BYTES_TO_KILOBYTES(maxSpaceUsed);

	if (es->format != EXPLAIN_FORMAT_TEXT)
	{
		ExplainPropertyText("Storage", maxStorageType, es);
		ExplainPropertyInteger("Maximum Storage", "kB", maxSpaceUsedKB, es);
	}
	else
	{
		ExplainIndentText(es);
		appendStringInfo(es->str,
						 "Storage: %s  Maximum Storage: " INT64_FORMAT "kB\n",
						 maxStorageType,
						 maxSpaceUsedKB);
	}
}

/*
 * Show TABLESAMPLE properties
 */
static void
show_tablesample(TableSampleClause *tsc, PlanState *planstate,
				 List *ancestors, ExplainState *es)
{
	List	   *context;
	bool		useprefix;
	char	   *method_name;
	List	   *params = NIL;
	char	   *repeatable;
	ListCell   *lc;

	/* Set up deparsing context */
	context = set_deparse_context_plan(es->deparse_cxt,
									   planstate->plan,
									   ancestors);
	useprefix = es->rtable_size > 1;

	/* Get the tablesample method name */
	method_name = get_func_name(tsc->tsmhandler);

	/* Deparse parameter expressions */
	foreach(lc, tsc->args)
	{
		Node	   *arg = (Node *) lfirst(lc);

		params = lappend(params,
						 deparse_expression(arg, context,
											useprefix, false));
	}
	if (tsc->repeatable)
		repeatable = deparse_expression((Node *) tsc->repeatable, context,
										useprefix, false);
	else
		repeatable = NULL;

	/* Print results */
	if (es->format == EXPLAIN_FORMAT_TEXT)
	{
		bool		first = true;

		ExplainIndentText(es);
		appendStringInfo(es->str, "Sampling: %s (", method_name);
		foreach(lc, params)
		{
			if (!first)
				appendStringInfoString(es->str, ", ");
			appendStringInfoString(es->str, (const char *) lfirst(lc));
			first = false;
		}
		appendStringInfoChar(es->str, ')');
		if (repeatable)
			appendStringInfo(es->str, " REPEATABLE (%s)", repeatable);
		appendStringInfoChar(es->str, '\n');
	}
	else
	{
		ExplainPropertyText("Sampling Method", method_name, es);
		ExplainPropertyList("Sampling Parameters", params, es);
		if (repeatable)
			ExplainPropertyText("Repeatable Seed", repeatable, es);
	}
}

/*
 * If it's EXPLAIN ANALYZE, show tuplesort stats for a sort node
 */
static void
show_sort_info(SortState *sortstate, ExplainState *es)
{
	if (!es->analyze)
		return;

	if (sortstate->sort_Done && sortstate->tuplesortstate != NULL)
	{
		Tuplesortstate *state = (Tuplesortstate *) sortstate->tuplesortstate;
		TuplesortInstrumentation stats;
		const char *sortMethod;
		const char *spaceType;
		int64		spaceUsed;

		tuplesort_get_stats(state, &stats);
		sortMethod = tuplesort_method_name(stats.sortMethod);
		spaceType = tuplesort_space_type_name(stats.spaceType);
		spaceUsed = stats.spaceUsed;

		if (es->format == EXPLAIN_FORMAT_TEXT)
		{
			ExplainIndentText(es);
			appendStringInfo(es->str, "Sort Method: %s  %s: " INT64_FORMAT "kB\n",
							 sortMethod, spaceType, spaceUsed);
		}
		else
		{
			ExplainPropertyText("Sort Method", sortMethod, es);
			ExplainPropertyInteger("Sort Space Used", "kB", spaceUsed, es);
			ExplainPropertyText("Sort Space Type", spaceType, es);
		}
	}

	/*
	 * You might think we should just skip this stanza entirely when
	 * es->hide_workers is true, but then we'd get no sort-method output at
	 * all.  We have to make it look like worker 0's data is top-level data.
	 * This is easily done by just skipping the OpenWorker/CloseWorker calls.
	 * Currently, we don't worry about the possibility that there are multiple
	 * workers in such a case; if there are, duplicate output fields will be
	 * emitted.
	 */
	if (sortstate->shared_info != NULL)
	{
		int			n;

		for (n = 0; n < sortstate->shared_info->num_workers; n++)
		{
			TuplesortInstrumentation *sinstrument;
			const char *sortMethod;
			const char *spaceType;
			int64		spaceUsed;

			sinstrument = &sortstate->shared_info->sinstrument[n];
			if (sinstrument->sortMethod == SORT_TYPE_STILL_IN_PROGRESS)
				continue;		/* ignore any unfilled slots */
			sortMethod = tuplesort_method_name(sinstrument->sortMethod);
			spaceType = tuplesort_space_type_name(sinstrument->spaceType);
			spaceUsed = sinstrument->spaceUsed;

			if (es->workers_state)
				ExplainOpenWorker(n, es);

			if (es->format == EXPLAIN_FORMAT_TEXT)
			{
				ExplainIndentText(es);
				appendStringInfo(es->str,
								 "Sort Method: %s  %s: " INT64_FORMAT "kB\n",
								 sortMethod, spaceType, spaceUsed);
			}
			else
			{
				ExplainPropertyText("Sort Method", sortMethod, es);
				ExplainPropertyInteger("Sort Space Used", "kB", spaceUsed, es);
				ExplainPropertyText("Sort Space Type", spaceType, es);
			}

			if (es->workers_state)
				ExplainCloseWorker(n, es);
		}
	}
}

/*
 * Incremental sort nodes sort in (a potentially very large number of) batches,
 * so EXPLAIN ANALYZE needs to roll up the tuplesort stats from each batch into
 * an intelligible summary.
 *
 * This function is used for both a non-parallel node and each worker in a
 * parallel incremental sort node.
 */
static void
show_incremental_sort_group_info(IncrementalSortGroupInfo *groupInfo,
								 const char *groupLabel, bool indent, ExplainState *es)
{
	ListCell   *methodCell;
	List	   *methodNames = NIL;

	/* Generate a list of sort methods used across all groups. */
	for (int bit = 0; bit < NUM_TUPLESORTMETHODS; bit++)
	{
		TuplesortMethod sortMethod = (1 << bit);

		if (groupInfo->sortMethods & sortMethod)
		{
			const char *methodName = tuplesort_method_name(sortMethod);

			methodNames = lappend(methodNames, unconstify(char *, methodName));
		}
	}

	if (es->format == EXPLAIN_FORMAT_TEXT)
	{
		if (indent)
			appendStringInfoSpaces(es->str, es->indent * 2);
		appendStringInfo(es->str, "%s Groups: " INT64_FORMAT "  Sort Method", groupLabel,
						 groupInfo->groupCount);
		/* plural/singular based on methodNames size */
		if (list_length(methodNames) > 1)
			appendStringInfoString(es->str, "s: ");
		else
			appendStringInfoString(es->str, ": ");
		foreach(methodCell, methodNames)
		{
			appendStringInfoString(es->str, (char *) methodCell->ptr_value);
			if (foreach_current_index(methodCell) < list_length(methodNames) - 1)
				appendStringInfoString(es->str, ", ");
		}

		if (groupInfo->maxMemorySpaceUsed > 0)
		{
			int64		avgSpace = groupInfo->totalMemorySpaceUsed / groupInfo->groupCount;
			const char *spaceTypeName;

			spaceTypeName = tuplesort_space_type_name(SORT_SPACE_TYPE_MEMORY);
			appendStringInfo(es->str, "  Average %s: " INT64_FORMAT "kB  Peak %s: " INT64_FORMAT "kB",
							 spaceTypeName, avgSpace,
							 spaceTypeName, groupInfo->maxMemorySpaceUsed);
		}

		if (groupInfo->maxDiskSpaceUsed > 0)
		{
			int64		avgSpace = groupInfo->totalDiskSpaceUsed / groupInfo->groupCount;

			const char *spaceTypeName;

			spaceTypeName = tuplesort_space_type_name(SORT_SPACE_TYPE_DISK);
			appendStringInfo(es->str, "  Average %s: " INT64_FORMAT "kB  Peak %s: " INT64_FORMAT "kB",
							 spaceTypeName, avgSpace,
							 spaceTypeName, groupInfo->maxDiskSpaceUsed);
		}
	}
	else
	{
		StringInfoData groupName;

		initStringInfo(&groupName);
		appendStringInfo(&groupName, "%s Groups", groupLabel);
		ExplainOpenGroup("Incremental Sort Groups", groupName.data, true, es);
		ExplainPropertyInteger("Group Count", NULL, groupInfo->groupCount, es);

		ExplainPropertyList("Sort Methods Used", methodNames, es);

		if (groupInfo->maxMemorySpaceUsed > 0)
		{
			int64		avgSpace = groupInfo->totalMemorySpaceUsed / groupInfo->groupCount;
			const char *spaceTypeName;
			StringInfoData memoryName;

			spaceTypeName = tuplesort_space_type_name(SORT_SPACE_TYPE_MEMORY);
			initStringInfo(&memoryName);
			appendStringInfo(&memoryName, "Sort Space %s", spaceTypeName);
			ExplainOpenGroup("Sort Space", memoryName.data, true, es);

			ExplainPropertyInteger("Average Sort Space Used", "kB", avgSpace, es);
			ExplainPropertyInteger("Peak Sort Space Used", "kB",
								   groupInfo->maxMemorySpaceUsed, es);

			ExplainCloseGroup("Sort Space", memoryName.data, true, es);
		}
		if (groupInfo->maxDiskSpaceUsed > 0)
		{
			int64		avgSpace = groupInfo->totalDiskSpaceUsed / groupInfo->groupCount;
			const char *spaceTypeName;
			StringInfoData diskName;

			spaceTypeName = tuplesort_space_type_name(SORT_SPACE_TYPE_DISK);
			initStringInfo(&diskName);
			appendStringInfo(&diskName, "Sort Space %s", spaceTypeName);
			ExplainOpenGroup("Sort Space", diskName.data, true, es);

			ExplainPropertyInteger("Average Sort Space Used", "kB", avgSpace, es);
			ExplainPropertyInteger("Peak Sort Space Used", "kB",
								   groupInfo->maxDiskSpaceUsed, es);

			ExplainCloseGroup("Sort Space", diskName.data, true, es);
		}

		ExplainCloseGroup("Incremental Sort Groups", groupName.data, true, es);
	}
}

/*
 * If it's EXPLAIN ANALYZE, show tuplesort stats for an incremental sort node
 */
static void
show_incremental_sort_info(IncrementalSortState *incrsortstate,
						   ExplainState *es)
{
	IncrementalSortGroupInfo *fullsortGroupInfo;
	IncrementalSortGroupInfo *prefixsortGroupInfo;

	fullsortGroupInfo = &incrsortstate->incsort_info.fullsortGroupInfo;

	if (!es->analyze)
		return;

	/*
	 * Since we never have any prefix groups unless we've first sorted a full
	 * groups and transitioned modes (copying the tuples into a prefix group),
	 * we don't need to do anything if there were 0 full groups.
	 *
	 * We still have to continue after this block if there are no full groups,
	 * though, since it's possible that we have workers that did real work
	 * even if the leader didn't participate.
	 */
	if (fullsortGroupInfo->groupCount > 0)
	{
		show_incremental_sort_group_info(fullsortGroupInfo, "Full-sort", true, es);
		prefixsortGroupInfo = &incrsortstate->incsort_info.prefixsortGroupInfo;
		if (prefixsortGroupInfo->groupCount > 0)
		{
			if (es->format == EXPLAIN_FORMAT_TEXT)
				appendStringInfoChar(es->str, '\n');
			show_incremental_sort_group_info(prefixsortGroupInfo, "Pre-sorted", true, es);
		}
		if (es->format == EXPLAIN_FORMAT_TEXT)
			appendStringInfoChar(es->str, '\n');
	}

	if (incrsortstate->shared_info != NULL)
	{
		int			n;
		bool		indent_first_line;

		for (n = 0; n < incrsortstate->shared_info->num_workers; n++)
		{
			IncrementalSortInfo *incsort_info =
				&incrsortstate->shared_info->sinfo[n];

			/*
			 * If a worker hasn't processed any sort groups at all, then
			 * exclude it from output since it either didn't launch or didn't
			 * contribute anything meaningful.
			 */
			fullsortGroupInfo = &incsort_info->fullsortGroupInfo;

			/*
			 * Since we never have any prefix groups unless we've first sorted
			 * a full groups and transitioned modes (copying the tuples into a
			 * prefix group), we don't need to do anything if there were 0
			 * full groups.
			 */
			if (fullsortGroupInfo->groupCount == 0)
				continue;

			if (es->workers_state)
				ExplainOpenWorker(n, es);

			indent_first_line = es->workers_state == NULL || es->verbose;
			show_incremental_sort_group_info(fullsortGroupInfo, "Full-sort",
											 indent_first_line, es);
			prefixsortGroupInfo = &incsort_info->prefixsortGroupInfo;
			if (prefixsortGroupInfo->groupCount > 0)
			{
				if (es->format == EXPLAIN_FORMAT_TEXT)
					appendStringInfoChar(es->str, '\n');
				show_incremental_sort_group_info(prefixsortGroupInfo, "Pre-sorted", true, es);
			}
			if (es->format == EXPLAIN_FORMAT_TEXT)
				appendStringInfoChar(es->str, '\n');

			if (es->workers_state)
				ExplainCloseWorker(n, es);
		}
	}
}

/*
 * Show information on hash buckets/batches.
 */
static void
show_hash_info(HashState *hashstate, ExplainState *es)
{
	HashInstrumentation hinstrument = {0};

	/*
	 * Collect stats from the local process, even when it's a parallel query.
	 * In a parallel query, the leader process may or may not have run the
	 * hash join, and even if it did it may not have built a hash table due to
	 * timing (if it started late it might have seen no tuples in the outer
	 * relation and skipped building the hash table).  Therefore we have to be
	 * prepared to get instrumentation data from all participants.
	 */
	if (hashstate->hinstrument)
		memcpy(&hinstrument, hashstate->hinstrument,
			   sizeof(HashInstrumentation));

	/*
	 * Merge results from workers.  In the parallel-oblivious case, the
	 * results from all participants should be identical, except where
	 * participants didn't run the join at all so have no data.  In the
	 * parallel-aware case, we need to consider all the results.  Each worker
	 * may have seen a different subset of batches and we want to report the
	 * highest memory usage across all batches.  We take the maxima of other
	 * values too, for the same reasons as in ExecHashAccumInstrumentation.
	 */
	if (hashstate->shared_info)
	{
		SharedHashInfo *shared_info = hashstate->shared_info;
		int			i;

		for (i = 0; i < shared_info->num_workers; ++i)
		{
			HashInstrumentation *worker_hi = &shared_info->hinstrument[i];

			hinstrument.nbuckets = Max(hinstrument.nbuckets,
									   worker_hi->nbuckets);
			hinstrument.nbuckets_original = Max(hinstrument.nbuckets_original,
												worker_hi->nbuckets_original);
			hinstrument.nbatch = Max(hinstrument.nbatch,
									 worker_hi->nbatch);
			hinstrument.nbatch_original = Max(hinstrument.nbatch_original,
											  worker_hi->nbatch_original);
			hinstrument.space_peak = Max(hinstrument.space_peak,
										 worker_hi->space_peak);
		}
	}

	if (hinstrument.nbatch > 0)
	{
		uint64		spacePeakKb = BYTES_TO_KILOBYTES(hinstrument.space_peak);

		if (es->format != EXPLAIN_FORMAT_TEXT)
		{
			ExplainPropertyInteger("Hash Buckets", NULL,
								   hinstrument.nbuckets, es);
			ExplainPropertyInteger("Original Hash Buckets", NULL,
								   hinstrument.nbuckets_original, es);
			ExplainPropertyInteger("Hash Batches", NULL,
								   hinstrument.nbatch, es);
			ExplainPropertyInteger("Original Hash Batches", NULL,
								   hinstrument.nbatch_original, es);
			ExplainPropertyUInteger("Peak Memory Usage", "kB",
									spacePeakKb, es);
		}
		else if (hinstrument.nbatch_original != hinstrument.nbatch ||
				 hinstrument.nbuckets_original != hinstrument.nbuckets)
		{
			ExplainIndentText(es);
			appendStringInfo(es->str,
							 "Buckets: %d (originally %d)  Batches: %d (originally %d)  Memory Usage: " UINT64_FORMAT "kB\n",
							 hinstrument.nbuckets,
							 hinstrument.nbuckets_original,
							 hinstrument.nbatch,
							 hinstrument.nbatch_original,
							 spacePeakKb);
		}
		else
		{
			ExplainIndentText(es);
			appendStringInfo(es->str,
							 "Buckets: %d  Batches: %d  Memory Usage: " UINT64_FORMAT "kB\n",
							 hinstrument.nbuckets, hinstrument.nbatch,
							 spacePeakKb);
		}
	}
}

/*
 * Show information on material node, storage method and maximum memory/disk
 * space used.
 */
static void
show_material_info(MaterialState *mstate, ExplainState *es)
{
	char	   *maxStorageType;
	int64		maxSpaceUsed;

	Tuplestorestate *tupstore = mstate->tuplestorestate;

	/*
	 * Nothing to show if ANALYZE option wasn't used or if execution didn't
	 * get as far as creating the tuplestore.
	 */
	if (!es->analyze || tupstore == NULL)
		return;

	tuplestore_get_stats(tupstore, &maxStorageType, &maxSpaceUsed);
	show_storage_info(maxStorageType, maxSpaceUsed, es);
}

/*
 * Show information on WindowAgg node, storage method and maximum memory/disk
 * space used.
 */
static void
show_windowagg_info(WindowAggState *winstate, ExplainState *es)
{
	char	   *maxStorageType;
	int64		maxSpaceUsed;

	Tuplestorestate *tupstore = winstate->buffer;

	/*
	 * Nothing to show if ANALYZE option wasn't used or if execution didn't
	 * get as far as creating the tuplestore.
	 */
	if (!es->analyze || tupstore == NULL)
		return;

	tuplestore_get_stats(tupstore, &maxStorageType, &maxSpaceUsed);
	show_storage_info(maxStorageType, maxSpaceUsed, es);
}

/*
 * Show information on CTE Scan node, storage method and maximum memory/disk
 * space used.
 */
static void
show_ctescan_info(CteScanState *ctescanstate, ExplainState *es)
{
	char	   *maxStorageType;
	int64		maxSpaceUsed;

	Tuplestorestate *tupstore = ctescanstate->leader->cte_table;

	if (!es->analyze || tupstore == NULL)
		return;

	tuplestore_get_stats(tupstore, &maxStorageType, &maxSpaceUsed);
	show_storage_info(maxStorageType, maxSpaceUsed, es);
}

/*
 * Show information on Table Function Scan node, storage method and maximum
 * memory/disk space used.
 */
static void
show_table_func_scan_info(TableFuncScanState *tscanstate, ExplainState *es)
{
	char	   *maxStorageType;
	int64		maxSpaceUsed;

	Tuplestorestate *tupstore = tscanstate->tupstore;

	if (!es->analyze || tupstore == NULL)
		return;

	tuplestore_get_stats(tupstore, &maxStorageType, &maxSpaceUsed);
	show_storage_info(maxStorageType, maxSpaceUsed, es);
}

/*
 * Show information on Recursive Union node, storage method and maximum
 * memory/disk space used.
 */
static void
show_recursive_union_info(RecursiveUnionState *rstate, ExplainState *es)
{
	char	   *maxStorageType,
			   *tempStorageType;
	int64		maxSpaceUsed,
				tempSpaceUsed;

	if (!es->analyze)
		return;

	/*
	 * Recursive union node uses two tuplestores.  We employ the storage type
	 * from one of them which consumed more memory/disk than the other.  The
	 * storage size is sum of the two.
	 */
	tuplestore_get_stats(rstate->working_table, &tempStorageType,
						 &tempSpaceUsed);
	tuplestore_get_stats(rstate->intermediate_table, &maxStorageType,
						 &maxSpaceUsed);

	if (tempSpaceUsed > maxSpaceUsed)
		maxStorageType = tempStorageType;

	maxSpaceUsed += tempSpaceUsed;
	show_storage_info(maxStorageType, maxSpaceUsed, es);
}

/*
 * Show information on memoize hits/misses/evictions and memory usage.
 */
static void
show_memoize_info(MemoizeState *mstate, List *ancestors, ExplainState *es)
{
	Plan	   *plan = ((PlanState *) mstate)->plan;
	ListCell   *lc;
	List	   *context;
	StringInfoData keystr;
	char	   *separator = "";
	bool		useprefix;
	int64		memPeakKb;

	initStringInfo(&keystr);

	/*
	 * It's hard to imagine having a memoize node with fewer than 2 RTEs, but
	 * let's just keep the same useprefix logic as elsewhere in this file.
	 */
	useprefix = es->rtable_size > 1 || es->verbose;

	/* Set up deparsing context */
	context = set_deparse_context_plan(es->deparse_cxt,
									   plan,
									   ancestors);

	foreach(lc, ((Memoize *) plan)->param_exprs)
	{
		Node	   *expr = (Node *) lfirst(lc);

		appendStringInfoString(&keystr, separator);

		appendStringInfoString(&keystr, deparse_expression(expr, context,
														   useprefix, false));
		separator = ", ";
	}

	ExplainPropertyText("Cache Key", keystr.data, es);
	ExplainPropertyText("Cache Mode", mstate->binary_mode ? "binary" : "logical", es);

	pfree(keystr.data);

	if (!es->analyze)
		return;

	if (mstate->stats.cache_misses > 0)
	{
		/*
		 * mem_peak is only set when we freed memory, so we must use mem_used
		 * when mem_peak is 0.
		 */
		if (mstate->stats.mem_peak > 0)
			memPeakKb = BYTES_TO_KILOBYTES(mstate->stats.mem_peak);
		else
			memPeakKb = BYTES_TO_KILOBYTES(mstate->mem_used);

		if (es->format != EXPLAIN_FORMAT_TEXT)
		{
			ExplainPropertyInteger("Cache Hits", NULL, mstate->stats.cache_hits, es);
			ExplainPropertyInteger("Cache Misses", NULL, mstate->stats.cache_misses, es);
			ExplainPropertyInteger("Cache Evictions", NULL, mstate->stats.cache_evictions, es);
			ExplainPropertyInteger("Cache Overflows", NULL, mstate->stats.cache_overflows, es);
			ExplainPropertyInteger("Peak Memory Usage", "kB", memPeakKb, es);
		}
		else
		{
			ExplainIndentText(es);
			appendStringInfo(es->str,
							 "Hits: " UINT64_FORMAT "  Misses: " UINT64_FORMAT "  Evictions: " UINT64_FORMAT "  Overflows: " UINT64_FORMAT "  Memory Usage: " INT64_FORMAT "kB\n",
							 mstate->stats.cache_hits,
							 mstate->stats.cache_misses,
							 mstate->stats.cache_evictions,
							 mstate->stats.cache_overflows,
							 memPeakKb);
		}
	}

	if (mstate->shared_info == NULL)
		return;

	/* Show details from parallel workers */
	for (int n = 0; n < mstate->shared_info->num_workers; n++)
	{
		MemoizeInstrumentation *si;

		si = &mstate->shared_info->sinstrument[n];

		/*
		 * Skip workers that didn't do any work.  We needn't bother checking
		 * for cache hits as a miss will always occur before a cache hit.
		 */
		if (si->cache_misses == 0)
			continue;

		if (es->workers_state)
			ExplainOpenWorker(n, es);

		/*
		 * Since the worker's MemoizeState.mem_used field is unavailable to
		 * us, ExecEndMemoize will have set the
		 * MemoizeInstrumentation.mem_peak field for us.  No need to do the
		 * zero checks like we did for the serial case above.
		 */
		memPeakKb = BYTES_TO_KILOBYTES(si->mem_peak);

		if (es->format == EXPLAIN_FORMAT_TEXT)
		{
			ExplainIndentText(es);
			appendStringInfo(es->str,
							 "Hits: " UINT64_FORMAT "  Misses: " UINT64_FORMAT "  Evictions: " UINT64_FORMAT "  Overflows: " UINT64_FORMAT "  Memory Usage: " INT64_FORMAT "kB\n",
							 si->cache_hits, si->cache_misses,
							 si->cache_evictions, si->cache_overflows,
							 memPeakKb);
		}
		else
		{
			ExplainPropertyInteger("Cache Hits", NULL,
								   si->cache_hits, es);
			ExplainPropertyInteger("Cache Misses", NULL,
								   si->cache_misses, es);
			ExplainPropertyInteger("Cache Evictions", NULL,
								   si->cache_evictions, es);
			ExplainPropertyInteger("Cache Overflows", NULL,
								   si->cache_overflows, es);
			ExplainPropertyInteger("Peak Memory Usage", "kB", memPeakKb,
								   es);
		}

		if (es->workers_state)
			ExplainCloseWorker(n, es);
	}
}

/*
 * Show information on hash aggregate memory usage and batches.
 */
static void
show_hashagg_info(AggState *aggstate, ExplainState *es)
{
	Agg		   *agg = (Agg *) aggstate->ss.ps.plan;
	int64		memPeakKb = BYTES_TO_KILOBYTES(aggstate->hash_mem_peak);

	if (agg->aggstrategy != AGG_HASHED &&
		agg->aggstrategy != AGG_MIXED)
		return;

	if (es->format != EXPLAIN_FORMAT_TEXT)
	{
		if (es->costs)
			ExplainPropertyInteger("Planned Partitions", NULL,
								   aggstate->hash_planned_partitions, es);

		/*
		 * During parallel query the leader may have not helped out.  We
		 * detect this by checking how much memory it used.  If we find it
		 * didn't do any work then we don't show its properties.
		 */
		if (es->analyze && aggstate->hash_mem_peak > 0)
		{
			ExplainPropertyInteger("HashAgg Batches", NULL,
								   aggstate->hash_batches_used, es);
			ExplainPropertyInteger("Peak Memory Usage", "kB", memPeakKb, es);
			ExplainPropertyInteger("Disk Usage", "kB",
								   aggstate->hash_disk_used, es);
		}
	}
	else
	{
		bool		gotone = false;

		if (es->costs && aggstate->hash_planned_partitions > 0)
		{
			ExplainIndentText(es);
			appendStringInfo(es->str, "Planned Partitions: %d",
							 aggstate->hash_planned_partitions);
			gotone = true;
		}

		/*
		 * During parallel query the leader may have not helped out.  We
		 * detect this by checking how much memory it used.  If we find it
		 * didn't do any work then we don't show its properties.
		 */
		if (es->analyze && aggstate->hash_mem_peak > 0)
		{
			if (!gotone)
				ExplainIndentText(es);
			else
				appendStringInfoSpaces(es->str, 2);

			appendStringInfo(es->str, "Batches: %d  Memory Usage: " INT64_FORMAT "kB",
							 aggstate->hash_batches_used, memPeakKb);
			gotone = true;

			/* Only display disk usage if we spilled to disk */
			if (aggstate->hash_batches_used > 1)
			{
				appendStringInfo(es->str, "  Disk Usage: " UINT64_FORMAT "kB",
								 aggstate->hash_disk_used);
			}
		}

		if (gotone)
			appendStringInfoChar(es->str, '\n');
	}

	/* Display stats for each parallel worker */
	if (es->analyze && aggstate->shared_info != NULL)
	{
		for (int n = 0; n < aggstate->shared_info->num_workers; n++)
		{
			AggregateInstrumentation *sinstrument;
			uint64		hash_disk_used;
			int			hash_batches_used;

			sinstrument = &aggstate->shared_info->sinstrument[n];
			/* Skip workers that didn't do anything */
			if (sinstrument->hash_mem_peak == 0)
				continue;
			hash_disk_used = sinstrument->hash_disk_used;
			hash_batches_used = sinstrument->hash_batches_used;
			memPeakKb = BYTES_TO_KILOBYTES(sinstrument->hash_mem_peak);

			if (es->workers_state)
				ExplainOpenWorker(n, es);

			if (es->format == EXPLAIN_FORMAT_TEXT)
			{
				ExplainIndentText(es);

				appendStringInfo(es->str, "Batches: %d  Memory Usage: " INT64_FORMAT "kB",
								 hash_batches_used, memPeakKb);

				/* Only display disk usage if we spilled to disk */
				if (hash_batches_used > 1)
					appendStringInfo(es->str, "  Disk Usage: " UINT64_FORMAT "kB",
									 hash_disk_used);
				appendStringInfoChar(es->str, '\n');
			}
			else
			{
				ExplainPropertyInteger("HashAgg Batches", NULL,
									   hash_batches_used, es);
				ExplainPropertyInteger("Peak Memory Usage", "kB", memPeakKb,
									   es);
				ExplainPropertyInteger("Disk Usage", "kB", hash_disk_used, es);
			}

			if (es->workers_state)
				ExplainCloseWorker(n, es);
		}
	}
}

/*
 * Show the total number of index searches for a
 * IndexScan/IndexOnlyScan/BitmapIndexScan node
 */
static void
show_indexsearches_info(PlanState *planstate, ExplainState *es)
{
	Plan	   *plan = planstate->plan;
	SharedIndexScanInstrumentation *SharedInfo = NULL;
	uint64		nsearches = 0;

	if (!es->analyze)
		return;

	/* Initialize counters with stats from the local process first */
	switch (nodeTag(plan))
	{
		case T_IndexScan:
			{
				IndexScanState *indexstate = ((IndexScanState *) planstate);

				nsearches = indexstate->iss_Instrument.nsearches;
				SharedInfo = indexstate->iss_SharedInfo;
				break;
			}
		case T_IndexOnlyScan:
			{
				IndexOnlyScanState *indexstate = ((IndexOnlyScanState *) planstate);

				nsearches = indexstate->ioss_Instrument.nsearches;
				SharedInfo = indexstate->ioss_SharedInfo;
				break;
			}
		case T_BitmapIndexScan:
			{
				BitmapIndexScanState *indexstate = ((BitmapIndexScanState *) planstate);

				nsearches = indexstate->biss_Instrument.nsearches;
				SharedInfo = indexstate->biss_SharedInfo;
				break;
			}
		default:
			break;
	}

	/* Next get the sum of the counters set within each and every process */
	if (SharedInfo)
	{
		for (int i = 0; i < SharedInfo->num_workers; ++i)
		{
			IndexScanInstrumentation *winstrument = &SharedInfo->winstrument[i];

			nsearches += winstrument->nsearches;
		}
	}

	ExplainPropertyUInteger("Index Searches", NULL, nsearches, es);
}

/*
 * Show exact/lossy pages for a BitmapHeapScan node
 */
static void
show_tidbitmap_info(BitmapHeapScanState *planstate, ExplainState *es)
{
	if (!es->analyze)
		return;

	if (es->format != EXPLAIN_FORMAT_TEXT)
	{
		ExplainPropertyUInteger("Exact Heap Blocks", NULL,
								planstate->stats.exact_pages, es);
		ExplainPropertyUInteger("Lossy Heap Blocks", NULL,
								planstate->stats.lossy_pages, es);
	}
	else
	{
		if (planstate->stats.exact_pages > 0 || planstate->stats.lossy_pages > 0)
		{
			ExplainIndentText(es);
			appendStringInfoString(es->str, "Heap Blocks:");
			if (planstate->stats.exact_pages > 0)
				appendStringInfo(es->str, " exact=" UINT64_FORMAT, planstate->stats.exact_pages);
			if (planstate->stats.lossy_pages > 0)
				appendStringInfo(es->str, " lossy=" UINT64_FORMAT, planstate->stats.lossy_pages);
			appendStringInfoChar(es->str, '\n');
		}
	}

	/* Display stats for each parallel worker */
	if (planstate->pstate != NULL)
	{
		for (int n = 0; n < planstate->sinstrument->num_workers; n++)
		{
			BitmapHeapScanInstrumentation *si = &planstate->sinstrument->sinstrument[n];

			if (si->exact_pages == 0 && si->lossy_pages == 0)
				continue;

			if (es->workers_state)
				ExplainOpenWorker(n, es);

			if (es->format == EXPLAIN_FORMAT_TEXT)
			{
				ExplainIndentText(es);
				appendStringInfoString(es->str, "Heap Blocks:");
				if (si->exact_pages > 0)
					appendStringInfo(es->str, " exact=" UINT64_FORMAT, si->exact_pages);
				if (si->lossy_pages > 0)
					appendStringInfo(es->str, " lossy=" UINT64_FORMAT, si->lossy_pages);
				appendStringInfoChar(es->str, '\n');
			}
			else
			{
				ExplainPropertyUInteger("Exact Heap Blocks", NULL,
										si->exact_pages, es);
				ExplainPropertyUInteger("Lossy Heap Blocks", NULL,
										si->lossy_pages, es);
			}

			if (es->workers_state)
				ExplainCloseWorker(n, es);
		}
	}
}

/*
 * If it's EXPLAIN ANALYZE, show instrumentation information for a plan node
 *
 * "which" identifies which instrumentation counter to print
 */
static void
show_instrumentation_count(const char *qlabel, int which,
						   PlanState *planstate, ExplainState *es)
{
	double		nfiltered;
	double		nloops;

	if (!es->analyze || !planstate->instrument)
		return;

	if (which == 2)
		nfiltered = planstate->instrument->nfiltered2;
	else
		nfiltered = planstate->instrument->nfiltered1;
	nloops = planstate->instrument->nloops;

	/* In text mode, suppress zero counts; they're not interesting enough */
	if (nfiltered > 0 || es->format != EXPLAIN_FORMAT_TEXT)
	{
		if (nloops > 0)
			ExplainPropertyFloat(qlabel, NULL, nfiltered / nloops, 0, es);
		else
			ExplainPropertyFloat(qlabel, NULL, 0.0, 0, es);
	}
}

/*
 * Show extra information for a ForeignScan node.
 */
static void
show_foreignscan_info(ForeignScanState *fsstate, ExplainState *es)
{
	FdwRoutine *fdwroutine = fsstate->fdwroutine;

	/* Let the FDW emit whatever fields it wants */
	if (((ForeignScan *) fsstate->ss.ps.plan)->operation != CMD_SELECT)
	{
		if (fdwroutine->ExplainDirectModify != NULL)
			fdwroutine->ExplainDirectModify(fsstate, es);
	}
	else
	{
		if (fdwroutine->ExplainForeignScan != NULL)
			fdwroutine->ExplainForeignScan(fsstate, es);
	}
}

/*
 * Fetch the name of an index in an EXPLAIN
 *
 * We allow plugins to get control here so that plans involving hypothetical
 * indexes can be explained.
 *
 * Note: names returned by this function should be "raw"; the caller will
 * apply quoting if needed.  Formerly the convention was to do quoting here,
 * but we don't want that in non-text output formats.
 */
static const char *
explain_get_index_name(Oid indexId)
{
	const char *result;

	if (explain_get_index_name_hook)
		result = (*explain_get_index_name_hook) (indexId);
	else
		result = NULL;
	if (result == NULL)
	{
		/* default behavior: look it up in the catalogs */
		result = get_rel_name(indexId);
		if (result == NULL)
			elog(ERROR, "cache lookup failed for index %u", indexId);
	}
	return result;
}

/*
 * Return whether show_buffer_usage would have anything to print, if given
 * the same 'usage' data.  Note that when the format is anything other than
 * text, we print even if the counters are all zeroes.
 */
static bool
peek_buffer_usage(ExplainState *es, const BufferUsage *usage)
{
	bool		has_shared;
	bool		has_local;
	bool		has_temp;
	bool		has_shared_timing;
	bool		has_local_timing;
	bool		has_temp_timing;

	if (usage == NULL)
		return false;

	if (es->format != EXPLAIN_FORMAT_TEXT)
		return true;

	has_shared = (usage->shared_blks_hit > 0 ||
				  usage->shared_blks_read > 0 ||
				  usage->shared_blks_dirtied > 0 ||
				  usage->shared_blks_written > 0);
	has_local = (usage->local_blks_hit > 0 ||
				 usage->local_blks_read > 0 ||
				 usage->local_blks_dirtied > 0 ||
				 usage->local_blks_written > 0);
	has_temp = (usage->temp_blks_read > 0 ||
				usage->temp_blks_written > 0);
	has_shared_timing = (!INSTR_TIME_IS_ZERO(usage->shared_blk_read_time) ||
						 !INSTR_TIME_IS_ZERO(usage->shared_blk_write_time));
	has_local_timing = (!INSTR_TIME_IS_ZERO(usage->local_blk_read_time) ||
						!INSTR_TIME_IS_ZERO(usage->local_blk_write_time));
	has_temp_timing = (!INSTR_TIME_IS_ZERO(usage->temp_blk_read_time) ||
					   !INSTR_TIME_IS_ZERO(usage->temp_blk_write_time));

	return has_shared || has_local || has_temp || has_shared_timing ||
		has_local_timing || has_temp_timing;
}

/*
 * Show buffer usage details.  This better be sync with peek_buffer_usage.
 */
static void
show_buffer_usage(ExplainState *es, const BufferUsage *usage)
{
	if (es->format == EXPLAIN_FORMAT_TEXT)
	{
		bool		has_shared = (usage->shared_blks_hit > 0 ||
								  usage->shared_blks_read > 0 ||
								  usage->shared_blks_dirtied > 0 ||
								  usage->shared_blks_written > 0);
		bool		has_local = (usage->local_blks_hit > 0 ||
								 usage->local_blks_read > 0 ||
								 usage->local_blks_dirtied > 0 ||
								 usage->local_blks_written > 0);
		bool		has_temp = (usage->temp_blks_read > 0 ||
								usage->temp_blks_written > 0);
		bool		has_shared_timing = (!INSTR_TIME_IS_ZERO(usage->shared_blk_read_time) ||
										 !INSTR_TIME_IS_ZERO(usage->shared_blk_write_time));
		bool		has_local_timing = (!INSTR_TIME_IS_ZERO(usage->local_blk_read_time) ||
										!INSTR_TIME_IS_ZERO(usage->local_blk_write_time));
		bool		has_temp_timing = (!INSTR_TIME_IS_ZERO(usage->temp_blk_read_time) ||
									   !INSTR_TIME_IS_ZERO(usage->temp_blk_write_time));

		/* Show only positive counter values. */
		if (has_shared || has_local || has_temp)
		{
			ExplainIndentText(es);
			appendStringInfoString(es->str, "Buffers:");

			if (has_shared)
			{
				appendStringInfoString(es->str, " shared");
				if (usage->shared_blks_hit > 0)
					appendStringInfo(es->str, " hit=%" PRId64,
									 usage->shared_blks_hit);
				if (usage->shared_blks_read > 0)
					appendStringInfo(es->str, " read=%" PRId64,
									 usage->shared_blks_read);
				if (usage->shared_blks_dirtied > 0)
					appendStringInfo(es->str, " dirtied=%" PRId64,
									 usage->shared_blks_dirtied);
				if (usage->shared_blks_written > 0)
					appendStringInfo(es->str, " written=%" PRId64,
									 usage->shared_blks_written);
				if (has_local || has_temp)
					appendStringInfoChar(es->str, ',');
			}
			if (has_local)
			{
				appendStringInfoString(es->str, " local");
				if (usage->local_blks_hit > 0)
					appendStringInfo(es->str, " hit=%" PRId64,
									 usage->local_blks_hit);
				if (usage->local_blks_read > 0)
					appendStringInfo(es->str, " read=%" PRId64,
									 usage->local_blks_read);
				if (usage->local_blks_dirtied > 0)
					appendStringInfo(es->str, " dirtied=%" PRId64,
									 usage->local_blks_dirtied);
				if (usage->local_blks_written > 0)
					appendStringInfo(es->str, " written=%" PRId64,
									 usage->local_blks_written);
				if (has_temp)
					appendStringInfoChar(es->str, ',');
			}
			if (has_temp)
			{
				appendStringInfoString(es->str, " temp");
				if (usage->temp_blks_read > 0)
					appendStringInfo(es->str, " read=%" PRId64,
									 usage->temp_blks_read);
				if (usage->temp_blks_written > 0)
					appendStringInfo(es->str, " written=%" PRId64,
									 usage->temp_blks_written);
			}
			appendStringInfoChar(es->str, '\n');
		}

		/* As above, show only positive counter values. */
		if (has_shared_timing || has_local_timing || has_temp_timing)
		{
			ExplainIndentText(es);
			appendStringInfoString(es->str, "I/O Timings:");

			if (has_shared_timing)
			{
				appendStringInfoString(es->str, " shared");
				if (!INSTR_TIME_IS_ZERO(usage->shared_blk_read_time))
					appendStringInfo(es->str, " read=%0.3f",
									 INSTR_TIME_GET_MILLISEC(usage->shared_blk_read_time));
				if (!INSTR_TIME_IS_ZERO(usage->shared_blk_write_time))
					appendStringInfo(es->str, " write=%0.3f",
									 INSTR_TIME_GET_MILLISEC(usage->shared_blk_write_time));
				if (has_local_timing || has_temp_timing)
					appendStringInfoChar(es->str, ',');
			}
			if (has_local_timing)
			{
				appendStringInfoString(es->str, " local");
				if (!INSTR_TIME_IS_ZERO(usage->local_blk_read_time))
					appendStringInfo(es->str, " read=%0.3f",
									 INSTR_TIME_GET_MILLISEC(usage->local_blk_read_time));
				if (!INSTR_TIME_IS_ZERO(usage->local_blk_write_time))
					appendStringInfo(es->str, " write=%0.3f",
									 INSTR_TIME_GET_MILLISEC(usage->local_blk_write_time));
				if (has_temp_timing)
					appendStringInfoChar(es->str, ',');
			}
			if (has_temp_timing)
			{
				appendStringInfoString(es->str, " temp");
				if (!INSTR_TIME_IS_ZERO(usage->temp_blk_read_time))
					appendStringInfo(es->str, " read=%0.3f",
									 INSTR_TIME_GET_MILLISEC(usage->temp_blk_read_time));
				if (!INSTR_TIME_IS_ZERO(usage->temp_blk_write_time))
					appendStringInfo(es->str, " write=%0.3f",
									 INSTR_TIME_GET_MILLISEC(usage->temp_blk_write_time));
			}
			appendStringInfoChar(es->str, '\n');
		}
	}
	else
	{
		ExplainPropertyInteger("Shared Hit Blocks", NULL,
							   usage->shared_blks_hit, es);
		ExplainPropertyInteger("Shared Read Blocks", NULL,
							   usage->shared_blks_read, es);
		ExplainPropertyInteger("Shared Dirtied Blocks", NULL,
							   usage->shared_blks_dirtied, es);
		ExplainPropertyInteger("Shared Written Blocks", NULL,
							   usage->shared_blks_written, es);
		ExplainPropertyInteger("Local Hit Blocks", NULL,
							   usage->local_blks_hit, es);
		ExplainPropertyInteger("Local Read Blocks", NULL,
							   usage->local_blks_read, es);
		ExplainPropertyInteger("Local Dirtied Blocks", NULL,
							   usage->local_blks_dirtied, es);
		ExplainPropertyInteger("Local Written Blocks", NULL,
							   usage->local_blks_written, es);
		ExplainPropertyInteger("Temp Read Blocks", NULL,
							   usage->temp_blks_read, es);
		ExplainPropertyInteger("Temp Written Blocks", NULL,
							   usage->temp_blks_written, es);
		if (track_io_timing)
		{
			ExplainPropertyFloat("Shared I/O Read Time", "ms",
								 INSTR_TIME_GET_MILLISEC(usage->shared_blk_read_time),
								 3, es);
			ExplainPropertyFloat("Shared I/O Write Time", "ms",
								 INSTR_TIME_GET_MILLISEC(usage->shared_blk_write_time),
								 3, es);
			ExplainPropertyFloat("Local I/O Read Time", "ms",
								 INSTR_TIME_GET_MILLISEC(usage->local_blk_read_time),
								 3, es);
			ExplainPropertyFloat("Local I/O Write Time", "ms",
								 INSTR_TIME_GET_MILLISEC(usage->local_blk_write_time),
								 3, es);
			ExplainPropertyFloat("Temp I/O Read Time", "ms",
								 INSTR_TIME_GET_MILLISEC(usage->temp_blk_read_time),
								 3, es);
			ExplainPropertyFloat("Temp I/O Write Time", "ms",
								 INSTR_TIME_GET_MILLISEC(usage->temp_blk_write_time),
								 3, es);
		}
	}
}

/*
 * Show WAL usage details.
 */
static void
show_wal_usage(ExplainState *es, const WalUsage *usage)
{
	if (es->format == EXPLAIN_FORMAT_TEXT)
	{
		/* Show only positive counter values. */
		if ((usage->wal_records > 0) || (usage->wal_fpi > 0) ||
			(usage->wal_bytes > 0) || (usage->wal_buffers_full > 0))
		{
			ExplainIndentText(es);
			appendStringInfoString(es->str, "WAL:");

			if (usage->wal_records > 0)
				appendStringInfo(es->str, " records=%" PRId64,
								 usage->wal_records);
			if (usage->wal_fpi > 0)
				appendStringInfo(es->str, " fpi=%" PRId64,
								 usage->wal_fpi);
			if (usage->wal_bytes > 0)
				appendStringInfo(es->str, " bytes=%" PRIu64,
								 usage->wal_bytes);
			if (usage->wal_buffers_full > 0)
				appendStringInfo(es->str, " buffers full=%" PRId64,
								 usage->wal_buffers_full);
			appendStringInfoChar(es->str, '\n');
		}
	}
	else
	{
		ExplainPropertyInteger("WAL Records", NULL,
							   usage->wal_records, es);
		ExplainPropertyInteger("WAL FPI", NULL,
							   usage->wal_fpi, es);
		ExplainPropertyUInteger("WAL Bytes", NULL,
								usage->wal_bytes, es);
		ExplainPropertyInteger("WAL Buffers Full", NULL,
							   usage->wal_buffers_full, es);
	}
}

/*
 * Show memory usage details.
 */
static void
show_memory_counters(ExplainState *es, const MemoryContextCounters *mem_counters)
{
	int64		memUsedkB = BYTES_TO_KILOBYTES(mem_counters->totalspace -
											   mem_counters->freespace);
	int64		memAllocatedkB = BYTES_TO_KILOBYTES(mem_counters->totalspace);

	if (es->format == EXPLAIN_FORMAT_TEXT)
	{
		ExplainIndentText(es);
		appendStringInfo(es->str,
						 "Memory: used=" INT64_FORMAT "kB  allocated=" INT64_FORMAT "kB",
						 memUsedkB, memAllocatedkB);
		appendStringInfoChar(es->str, '\n');
	}
	else
	{
		ExplainPropertyInteger("Memory Used", "kB", memUsedkB, es);
		ExplainPropertyInteger("Memory Allocated", "kB", memAllocatedkB, es);
	}
}


/*
 * Add some additional details about an IndexScan or IndexOnlyScan
 */
static void
ExplainIndexScanDetails(Oid indexid, ScanDirection indexorderdir,
						ExplainState *es)
{
	const char *indexname = explain_get_index_name(indexid);

	if (es->format == EXPLAIN_FORMAT_TEXT)
	{
		if (ScanDirectionIsBackward(indexorderdir))
			appendStringInfoString(es->str, " Backward");
		appendStringInfo(es->str, " using %s", quote_identifier(indexname));
	}
	else
	{
		const char *scandir;

		switch (indexorderdir)
		{
			case BackwardScanDirection:
				scandir = "Backward";
				break;
			case ForwardScanDirection:
				scandir = "Forward";
				break;
			default:
				scandir = "???";
				break;
		}
		ExplainPropertyText("Scan Direction", scandir, es);
		ExplainPropertyText("Index Name", indexname, es);
	}
}

/*
 * Show the target of a Scan node
 */
static void
ExplainScanTarget(Scan *plan, ExplainState *es)
{
	ExplainTargetRel((Plan *) plan, plan->scanrelid, es);
}

/*
 * Show the target of a ModifyTable node
 *
 * Here we show the nominal target (ie, the relation that was named in the
 * original query).  If the actual target(s) is/are different, we'll show them
 * in show_modifytable_info().
 */
static void
ExplainModifyTarget(ModifyTable *plan, ExplainState *es)
{
	ExplainTargetRel((Plan *) plan, plan->nominalRelation, es);
}

/*
 * Show the target relation of a scan or modify node
 */
static void
ExplainTargetRel(Plan *plan, Index rti, ExplainState *es)
{
	char	   *objectname = NULL;
	char	   *namespace = NULL;
	const char *objecttag = NULL;
	RangeTblEntry *rte;
	char	   *refname;

	rte = rt_fetch(rti, es->rtable);
	refname = (char *) list_nth(es->rtable_names, rti - 1);
	if (refname == NULL)
		refname = rte->eref->aliasname;

	switch (nodeTag(plan))
	{
		case T_SeqScan:
		case T_SampleScan:
		case T_IndexScan:
		case T_IndexOnlyScan:
		case T_BitmapHeapScan:
		case T_TidScan:
		case T_TidRangeScan:
		case T_ForeignScan:
		case T_CustomScan:
		case T_ModifyTable:
			/* Assert it's on a real relation */
			Assert(rte->rtekind == RTE_RELATION);
			objectname = get_rel_name(rte->relid);
			if (es->verbose)
				namespace = get_namespace_name_or_temp(get_rel_namespace(rte->relid));
			objecttag = "Relation Name";
			break;
		case T_FunctionScan:
			{
				FunctionScan *fscan = (FunctionScan *) plan;

				/* Assert it's on a RangeFunction */
				Assert(rte->rtekind == RTE_FUNCTION);

				/*
				 * If the expression is still a function call of a single
				 * function, we can get the real name of the function.
				 * Otherwise, punt.  (Even if it was a single function call
				 * originally, the optimizer could have simplified it away.)
				 */
				if (list_length(fscan->functions) == 1)
				{
					RangeTblFunction *rtfunc = (RangeTblFunction *) linitial(fscan->functions);

					if (IsA(rtfunc->funcexpr, FuncExpr))
					{
						FuncExpr   *funcexpr = (FuncExpr *) rtfunc->funcexpr;
						Oid			funcid = funcexpr->funcid;

						objectname = get_func_name(funcid);
						if (es->verbose)
							namespace = get_namespace_name_or_temp(get_func_namespace(funcid));
					}
				}
				objecttag = "Function Name";
			}
			break;
		case T_TableFuncScan:
			{
				TableFunc  *tablefunc = ((TableFuncScan *) plan)->tablefunc;

				Assert(rte->rtekind == RTE_TABLEFUNC);
				switch (tablefunc->functype)
				{
					case TFT_XMLTABLE:
						objectname = "xmltable";
						break;
					case TFT_JSON_TABLE:
						objectname = "json_table";
						break;
					default:
						elog(ERROR, "invalid TableFunc type %d",
							 (int) tablefunc->functype);
				}
				objecttag = "Table Function Name";
			}
			break;
		case T_ValuesScan:
			Assert(rte->rtekind == RTE_VALUES);
			break;
		case T_CteScan:
			/* Assert it's on a non-self-reference CTE */
			Assert(rte->rtekind == RTE_CTE);
			Assert(!rte->self_reference);
			objectname = rte->ctename;
			objecttag = "CTE Name";
			break;
		case T_NamedTuplestoreScan:
			Assert(rte->rtekind == RTE_NAMEDTUPLESTORE);
			objectname = rte->enrname;
			objecttag = "Tuplestore Name";
			break;
		case T_WorkTableScan:
			/* Assert it's on a self-reference CTE */
			Assert(rte->rtekind == RTE_CTE);
			Assert(rte->self_reference);
			objectname = rte->ctename;
			objecttag = "CTE Name";
			break;
		default:
			break;
	}

	if (es->format == EXPLAIN_FORMAT_TEXT)
	{
		appendStringInfoString(es->str, " on");
		if (namespace != NULL)
			appendStringInfo(es->str, " %s.%s", quote_identifier(namespace),
							 quote_identifier(objectname));
		else if (objectname != NULL)
			appendStringInfo(es->str, " %s", quote_identifier(objectname));
		if (objectname == NULL || strcmp(refname, objectname) != 0)
			appendStringInfo(es->str, " %s", quote_identifier(refname));
	}
	else
	{
		if (objecttag != NULL && objectname != NULL)
			ExplainPropertyText(objecttag, objectname, es);
		if (namespace != NULL)
			ExplainPropertyText("Schema", namespace, es);
		ExplainPropertyText("Alias", refname, es);
	}
}

/*
 * Show extra information for a ModifyTable node
 *
 * We have three objectives here.  First, if there's more than one target
 * table or it's different from the nominal target, identify the actual
 * target(s).  Second, give FDWs a chance to display extra info about foreign
 * targets.  Third, show information about ON CONFLICT.
 */
static void
show_modifytable_info(ModifyTableState *mtstate, List *ancestors,
					  ExplainState *es)
{
	ModifyTable *node = (ModifyTable *) mtstate->ps.plan;
	const char *operation;
	const char *foperation;
	bool		labeltargets;
	int			j;
	List	   *idxNames = NIL;
	ListCell   *lst;

	switch (node->operation)
	{
		case CMD_INSERT:
			operation = "Insert";
			foperation = "Foreign Insert";
			break;
		case CMD_UPDATE:
			operation = "Update";
			foperation = "Foreign Update";
			break;
		case CMD_DELETE:
			operation = "Delete";
			foperation = "Foreign Delete";
			break;
		case CMD_MERGE:
			operation = "Merge";
			/* XXX unsupported for now, but avoid compiler noise */
			foperation = "Foreign Merge";
			break;
		default:
			operation = "???";
			foperation = "Foreign ???";
			break;
	}

	/*
	 * Should we explicitly label target relations?
	 *
	 * If there's only one target relation, do not list it if it's the
	 * relation named in the query, or if it has been pruned.  (Normally
	 * mtstate->resultRelInfo doesn't include pruned relations, but a single
	 * pruned target relation may be present, if all other target relations
	 * have been pruned.  See ExecInitModifyTable().)
	 */
	labeltargets = (mtstate->mt_nrels > 1 ||
					(mtstate->mt_nrels == 1 &&
					 mtstate->resultRelInfo[0].ri_RangeTableIndex != node->nominalRelation &&
					 bms_is_member(mtstate->resultRelInfo[0].ri_RangeTableIndex,
								   mtstate->ps.state->es_unpruned_relids)));

	if (labeltargets)
		ExplainOpenGroup("Target Tables", "Target Tables", false, es);

	for (j = 0; j < mtstate->mt_nrels; j++)
	{
		ResultRelInfo *resultRelInfo = mtstate->resultRelInfo + j;
		FdwRoutine *fdwroutine = resultRelInfo->ri_FdwRoutine;

		if (labeltargets)
		{
			/* Open a group for this target */
			ExplainOpenGroup("Target Table", NULL, true, es);

			/*
			 * In text mode, decorate each target with operation type, so that
			 * ExplainTargetRel's output of " on foo" will read nicely.
			 */
			if (es->format == EXPLAIN_FORMAT_TEXT)
			{
				ExplainIndentText(es);
				appendStringInfoString(es->str,
									   fdwroutine ? foperation : operation);
			}

			/* Identify target */
			ExplainTargetRel((Plan *) node,
							 resultRelInfo->ri_RangeTableIndex,
							 es);

			if (es->format == EXPLAIN_FORMAT_TEXT)
			{
				appendStringInfoChar(es->str, '\n');
				es->indent++;
			}
		}

		/* Give FDW a chance if needed */
		if (!resultRelInfo->ri_usesFdwDirectModify &&
			fdwroutine != NULL &&
			fdwroutine->ExplainForeignModify != NULL)
		{
			List	   *fdw_private = (List *) list_nth(node->fdwPrivLists, j);

			fdwroutine->ExplainForeignModify(mtstate,
											 resultRelInfo,
											 fdw_private,
											 j,
											 es);
		}

		if (labeltargets)
		{
			/* Undo the indentation we added in text format */
			if (es->format == EXPLAIN_FORMAT_TEXT)
				es->indent--;

			/* Close the group */
			ExplainCloseGroup("Target Table", NULL, true, es);
		}
	}

	/* Gather names of ON CONFLICT arbiter indexes */
	foreach(lst, node->arbiterIndexes)
	{
		char	   *indexname = get_rel_name(lfirst_oid(lst));

		idxNames = lappend(idxNames, indexname);
	}

	if (node->onConflictAction != ONCONFLICT_NONE)
	{
		ExplainPropertyText("Conflict Resolution",
							node->onConflictAction == ONCONFLICT_NOTHING ?
							"NOTHING" : "UPDATE",
							es);

		/*
		 * Don't display arbiter indexes at all when DO NOTHING variant
		 * implicitly ignores all conflicts
		 */
		if (idxNames)
			ExplainPropertyList("Conflict Arbiter Indexes", idxNames, es);

		/* ON CONFLICT DO UPDATE WHERE qual is specially displayed */
		if (node->onConflictWhere)
		{
			show_upper_qual((List *) node->onConflictWhere, "Conflict Filter",
							&mtstate->ps, ancestors, es);
			show_instrumentation_count("Rows Removed by Conflict Filter", 1, &mtstate->ps, es);
		}

		/* EXPLAIN ANALYZE display of actual outcome for each tuple proposed */
		if (es->analyze && mtstate->ps.instrument)
		{
			double		total;
			double		insert_path;
			double		other_path;

			InstrEndLoop(outerPlanState(mtstate)->instrument);

			/* count the number of source rows */
			total = outerPlanState(mtstate)->instrument->ntuples;
			other_path = mtstate->ps.instrument->ntuples2;
			insert_path = total - other_path;

			ExplainPropertyFloat("Tuples Inserted", NULL,
								 insert_path, 0, es);
			ExplainPropertyFloat("Conflicting Tuples", NULL,
								 other_path, 0, es);
		}
	}
	else if (node->operation == CMD_MERGE)
	{
		/* EXPLAIN ANALYZE display of tuples processed */
		if (es->analyze && mtstate->ps.instrument)
		{
			double		total;
			double		insert_path;
			double		update_path;
			double		delete_path;
			double		skipped_path;

			InstrEndLoop(outerPlanState(mtstate)->instrument);

			/* count the number of source rows */
			total = outerPlanState(mtstate)->instrument->ntuples;
			insert_path = mtstate->mt_merge_inserted;
			update_path = mtstate->mt_merge_updated;
			delete_path = mtstate->mt_merge_deleted;
			skipped_path = total - insert_path - update_path - delete_path;
			Assert(skipped_path >= 0);

			if (es->format == EXPLAIN_FORMAT_TEXT)
			{
				if (total > 0)
				{
					ExplainIndentText(es);
					appendStringInfoString(es->str, "Tuples:");
					if (insert_path > 0)
						appendStringInfo(es->str, " inserted=%.0f", insert_path);
					if (update_path > 0)
						appendStringInfo(es->str, " updated=%.0f", update_path);
					if (delete_path > 0)
						appendStringInfo(es->str, " deleted=%.0f", delete_path);
					if (skipped_path > 0)
						appendStringInfo(es->str, " skipped=%.0f", skipped_path);
					appendStringInfoChar(es->str, '\n');
				}
			}
			else
			{
				ExplainPropertyFloat("Tuples Inserted", NULL, insert_path, 0, es);
				ExplainPropertyFloat("Tuples Updated", NULL, update_path, 0, es);
				ExplainPropertyFloat("Tuples Deleted", NULL, delete_path, 0, es);
				ExplainPropertyFloat("Tuples Skipped", NULL, skipped_path, 0, es);
			}
		}
	}

	if (labeltargets)
		ExplainCloseGroup("Target Tables", "Target Tables", false, es);
}

/*
 * Explain the constituent plans of an Append, MergeAppend,
 * BitmapAnd, or BitmapOr node.
 *
 * The ancestors list should already contain the immediate parent of these
 * plans.
 */
static void
ExplainMemberNodes(PlanState **planstates, int nplans,
				   List *ancestors, ExplainState *es)
{
	int			j;

	for (j = 0; j < nplans; j++)
		ExplainNode(planstates[j], ancestors,
					"Member", NULL, es);
}

/*
 * Report about any pruned subnodes of an Append or MergeAppend node.
 *
 * nplans indicates the number of live subplans.
 * nchildren indicates the original number of subnodes in the Plan;
 * some of these may have been pruned by the run-time pruning code.
 */
static void
ExplainMissingMembers(int nplans, int nchildren, ExplainState *es)
{
	if (nplans < nchildren || es->format != EXPLAIN_FORMAT_TEXT)
		ExplainPropertyInteger("Subplans Removed", NULL,
							   nchildren - nplans, es);
}

/*
 * Explain a list of SubPlans (or initPlans, which also use SubPlan nodes).
 *
 * The ancestors list should already contain the immediate parent of these
 * SubPlans.
 */
static void
ExplainSubPlans(List *plans, List *ancestors,
				const char *relationship, ExplainState *es)
{
	ListCell   *lst;

	foreach(lst, plans)
	{
		SubPlanState *sps = (SubPlanState *) lfirst(lst);
		SubPlan    *sp = sps->subplan;

		/*
		 * There can be multiple SubPlan nodes referencing the same physical
		 * subplan (same plan_id, which is its index in PlannedStmt.subplans).
		 * We should print a subplan only once, so track which ones we already
		 * printed.  This state must be global across the plan tree, since the
		 * duplicate nodes could be in different plan nodes, eg both a bitmap
		 * indexscan's indexqual and its parent heapscan's recheck qual.  (We
		 * do not worry too much about which plan node we show the subplan as
		 * attached to in such cases.)
		 */
		if (bms_is_member(sp->plan_id, es->printed_subplans))
			continue;
		es->printed_subplans = bms_add_member(es->printed_subplans,
											  sp->plan_id);

		/*
		 * Treat the SubPlan node as an ancestor of the plan node(s) within
		 * it, so that ruleutils.c can find the referents of subplan
		 * parameters.
		 */
		ancestors = lcons(sp, ancestors);

		ExplainNode(sps->planstate, ancestors,
					relationship, sp->plan_name, es);

		ancestors = list_delete_first(ancestors);
	}
}

/*
 * Explain a list of children of a CustomScan.
 */
static void
ExplainCustomChildren(CustomScanState *css, List *ancestors, ExplainState *es)
{
	ListCell   *cell;
	const char *label =
		(list_length(css->custom_ps) != 1 ? "children" : "child");

	foreach(cell, css->custom_ps)
		ExplainNode((PlanState *) lfirst(cell), ancestors, label, NULL, es);
}

/*
 * Create a per-plan-node workspace for collecting per-worker data.
 *
 * Output related to each worker will be temporarily "set aside" into a
 * separate buffer, which we'll merge into the main output stream once
 * we've processed all data for the plan node.  This makes it feasible to
 * generate a coherent sub-group of fields for each worker, even though the
 * code that produces the fields is in several different places in this file.
 * Formatting of such a set-aside field group is managed by
 * ExplainOpenSetAsideGroup and ExplainSaveGroup/ExplainRestoreGroup.
 */
static ExplainWorkersState *
ExplainCreateWorkersState(int num_workers)
{
	ExplainWorkersState *wstate;

	wstate = (ExplainWorkersState *) palloc(sizeof(ExplainWorkersState));
	wstate->num_workers = num_workers;
	wstate->worker_inited = (bool *) palloc0(num_workers * sizeof(bool));
	wstate->worker_str = (StringInfoData *)
		palloc0(num_workers * sizeof(StringInfoData));
	wstate->worker_state_save = (int *) palloc(num_workers * sizeof(int));
	return wstate;
}

/*
 * Begin or resume output into the set-aside group for worker N.
 */
static void
ExplainOpenWorker(int n, ExplainState *es)
{
	ExplainWorkersState *wstate = es->workers_state;

	Assert(wstate);
	Assert(n >= 0 && n < wstate->num_workers);

	/* Save prior output buffer pointer */
	wstate->prev_str = es->str;

	if (!wstate->worker_inited[n])
	{
		/* First time through, so create the buffer for this worker */
		initStringInfo(&wstate->worker_str[n]);
		es->str = &wstate->worker_str[n];

		/*
		 * Push suitable initial formatting state for this worker's field
		 * group.  We allow one extra logical nesting level, since this group
		 * will eventually be wrapped in an outer "Workers" group.
		 */
		ExplainOpenSetAsideGroup("Worker", NULL, true, 2, es);

		/*
		 * In non-TEXT formats we always emit a "Worker Number" field, even if
		 * there's no other data for this worker.
		 */
		if (es->format != EXPLAIN_FORMAT_TEXT)
			ExplainPropertyInteger("Worker Number", NULL, n, es);

		wstate->worker_inited[n] = true;
	}
	else
	{
		/* Resuming output for a worker we've already emitted some data for */
		es->str = &wstate->worker_str[n];

		/* Restore formatting state saved by last ExplainCloseWorker() */
		ExplainRestoreGroup(es, 2, &wstate->worker_state_save[n]);
	}

	/*
	 * In TEXT format, prefix the first output line for this worker with
	 * "Worker N:".  Then, any additional lines should be indented one more
	 * stop than the "Worker N" line is.
	 */
	if (es->format == EXPLAIN_FORMAT_TEXT)
	{
		if (es->str->len == 0)
		{
			ExplainIndentText(es);
			appendStringInfo(es->str, "Worker %d:  ", n);
		}

		es->indent++;
	}
}

/*
 * End output for worker N --- must pair with previous ExplainOpenWorker call
 */
static void
ExplainCloseWorker(int n, ExplainState *es)
{
	ExplainWorkersState *wstate = es->workers_state;

	Assert(wstate);
	Assert(n >= 0 && n < wstate->num_workers);
	Assert(wstate->worker_inited[n]);

	/*
	 * Save formatting state in case we do another ExplainOpenWorker(), then
	 * pop the formatting stack.
	 */
	ExplainSaveGroup(es, 2, &wstate->worker_state_save[n]);

	/*
	 * In TEXT format, if we didn't actually produce any output line(s) then
	 * truncate off the partial line emitted by ExplainOpenWorker.  (This is
	 * to avoid bogus output if, say, show_buffer_usage chooses not to print
	 * anything for the worker.)  Also fix up the indent level.
	 */
	if (es->format == EXPLAIN_FORMAT_TEXT)
	{
		while (es->str->len > 0 && es->str->data[es->str->len - 1] != '\n')
			es->str->data[--(es->str->len)] = '\0';

		es->indent--;
	}

	/* Restore prior output buffer pointer */
	es->str = wstate->prev_str;
}

/*
 * Print per-worker info for current node, then free the ExplainWorkersState.
 */
static void
ExplainFlushWorkersState(ExplainState *es)
{
	ExplainWorkersState *wstate = es->workers_state;

	ExplainOpenGroup("Workers", "Workers", false, es);
	for (int i = 0; i < wstate->num_workers; i++)
	{
		if (wstate->worker_inited[i])
		{
			/* This must match previous ExplainOpenSetAsideGroup call */
			ExplainOpenGroup("Worker", NULL, true, es);
			appendStringInfoString(es->str, wstate->worker_str[i].data);
			ExplainCloseGroup("Worker", NULL, true, es);

			pfree(wstate->worker_str[i].data);
		}
	}
	ExplainCloseGroup("Workers", "Workers", false, es);

	pfree(wstate->worker_inited);
	pfree(wstate->worker_str);
	pfree(wstate->worker_state_save);
	pfree(wstate);
<<<<<<< HEAD
}

/*
 * Explain a property, such as sort keys or targets, that takes the form of
 * a list of unlabeled items.  "data" is a list of C strings.
 */
void
ExplainPropertyList(const char *qlabel, List *data, ExplainState *es)
{
	ListCell   *lc;
	bool		first = true;

	switch (es->format)
	{
		case EXPLAIN_FORMAT_TEXT:
			ExplainIndentText(es);
			appendStringInfo(es->str, "%s: ", qlabel);
			foreach(lc, data)
			{
				if (!first)
					appendStringInfoString(es->str, ", ");
				appendStringInfoString(es->str, (const char *) lfirst(lc));
				first = false;
			}
			appendStringInfoChar(es->str, '\n');
			break;

		case EXPLAIN_FORMAT_XML:
			ExplainXMLTag(qlabel, X_OPENING, es);
			foreach(lc, data)
			{
				char	   *str;

				appendStringInfoSpaces(es->str, es->indent * 2 + 2);
				appendStringInfoString(es->str, "<Item>");
				str = escape_xml((const char *) lfirst(lc));
				appendStringInfoString(es->str, str);
				pfree(str);
				appendStringInfoString(es->str, "</Item>\n");
			}
			ExplainXMLTag(qlabel, X_CLOSING, es);
			break;

		case EXPLAIN_FORMAT_JSON:
			ExplainJSONLineEnding(es);
			appendStringInfoSpaces(es->str, es->indent * 2);
			escape_json(es->str, qlabel);
			appendStringInfoString(es->str, ": [");
			foreach(lc, data)
			{
				if (!first)
					appendStringInfoString(es->str, ", ");
				escape_json(es->str, (const char *) lfirst(lc));
				first = false;
			}
			appendStringInfoChar(es->str, ']');
			break;

		case EXPLAIN_FORMAT_YAML:
			ExplainYAMLLineStarting(es);
			appendStringInfo(es->str, "%s: ", qlabel);
			foreach(lc, data)
			{
				appendStringInfoChar(es->str, '\n');
				appendStringInfoSpaces(es->str, es->indent * 2 + 2);
				appendStringInfoString(es->str, "- ");
				escape_yaml(es->str, (const char *) lfirst(lc));
			}
			break;
	}
}

/*
 * Explain a property that takes the form of a list of unlabeled items within
 * another list.  "data" is a list of C strings.
 */
void
ExplainPropertyListNested(const char *qlabel, List *data, ExplainState *es)
{
	ListCell   *lc;
	bool		first = true;

	switch (es->format)
	{
		case EXPLAIN_FORMAT_TEXT:
		case EXPLAIN_FORMAT_XML:
			ExplainPropertyList(qlabel, data, es);
			return;

		case EXPLAIN_FORMAT_JSON:
			ExplainJSONLineEnding(es);
			appendStringInfoSpaces(es->str, es->indent * 2);
			appendStringInfoChar(es->str, '[');
			foreach(lc, data)
			{
				if (!first)
					appendStringInfoString(es->str, ", ");
				escape_json(es->str, (const char *) lfirst(lc));
				first = false;
			}
			appendStringInfoChar(es->str, ']');
			break;

		case EXPLAIN_FORMAT_YAML:
			ExplainYAMLLineStarting(es);
			appendStringInfoString(es->str, "- [");
			foreach(lc, data)
			{
				if (!first)
					appendStringInfoString(es->str, ", ");
				escape_yaml(es->str, (const char *) lfirst(lc));
				first = false;
			}
			appendStringInfoChar(es->str, ']');
			break;
	}
}

/*
 * Explain a simple property.
 *
 * If "numeric" is true, the value is a number (or other value that
 * doesn't need quoting in JSON).
 *
 * If unit is non-NULL the text format will display it after the value.
 *
 * This usually should not be invoked directly, but via one of the datatype
 * specific routines ExplainPropertyText, ExplainPropertyInteger, etc.
 */
static void
ExplainProperty(const char *qlabel, const char *unit, const char *value,
				bool numeric, ExplainState *es)
{
	switch (es->format)
	{
		case EXPLAIN_FORMAT_TEXT:
			ExplainIndentText(es);
			if (unit)
				appendStringInfo(es->str, "%s: %s %s\n", qlabel, value, unit);
			else
				appendStringInfo(es->str, "%s: %s\n", qlabel, value);
			break;

		case EXPLAIN_FORMAT_XML:
			{
				char	   *str;

				appendStringInfoSpaces(es->str, es->indent * 2);
				ExplainXMLTag(qlabel, X_OPENING | X_NOWHITESPACE, es);
				str = escape_xml(value);
				appendStringInfoString(es->str, str);
				pfree(str);
				ExplainXMLTag(qlabel, X_CLOSING | X_NOWHITESPACE, es);
				appendStringInfoChar(es->str, '\n');
			}
			break;

		case EXPLAIN_FORMAT_JSON:
			ExplainJSONLineEnding(es);
			appendStringInfoSpaces(es->str, es->indent * 2);
			escape_json(es->str, qlabel);
			appendStringInfoString(es->str, ": ");
			if (numeric)
				appendStringInfoString(es->str, value);
			else
				escape_json(es->str, value);
			break;

		case EXPLAIN_FORMAT_YAML:
			ExplainYAMLLineStarting(es);
			appendStringInfo(es->str, "%s: ", qlabel);
			if (numeric)
				appendStringInfoString(es->str, value);
			else
				escape_yaml(es->str, value);
			break;
	}
}

/*
 * Explain a string-valued property.
 */
void
ExplainPropertyText(const char *qlabel, const char *value, ExplainState *es)
{
	ExplainProperty(qlabel, NULL, value, false, es);
}

/*
 * Explain an integer-valued property.
 */
void
ExplainPropertyInteger(const char *qlabel, const char *unit, int64 value,
					   ExplainState *es)
{
	char		buf[32];

	snprintf(buf, sizeof(buf), INT64_FORMAT, value);
	ExplainProperty(qlabel, unit, buf, true, es);
}

/*
 * Explain an unsigned integer-valued property.
 */
void
ExplainPropertyUInteger(const char *qlabel, const char *unit, uint64 value,
						ExplainState *es)
{
	char		buf[32];

	snprintf(buf, sizeof(buf), UINT64_FORMAT, value);
	ExplainProperty(qlabel, unit, buf, true, es);
}

/*
 * Explain a float-valued property, using the specified number of
 * fractional digits.
 */
void
ExplainPropertyFloat(const char *qlabel, const char *unit, double value,
					 int ndigits, ExplainState *es)
{
	char	   *buf;

	buf = psprintf("%.*f", ndigits, value);
	ExplainProperty(qlabel, unit, buf, true, es);
	pfree(buf);
}

/*
 * Explain a bool-valued property.
 */
void
ExplainPropertyBool(const char *qlabel, bool value, ExplainState *es)
{
	ExplainProperty(qlabel, NULL, value ? "true" : "false", true, es);
}

/*
 * Open a group of related objects.
 *
 * objtype is the type of the group object, labelname is its label within
 * a containing object (if any).
 *
 * If labeled is true, the group members will be labeled properties,
 * while if it's false, they'll be unlabeled objects.
 */
void
ExplainOpenGroup(const char *objtype, const char *labelname,
				 bool labeled, ExplainState *es)
{
	switch (es->format)
	{
		case EXPLAIN_FORMAT_TEXT:
			/* nothing to do */
			break;

		case EXPLAIN_FORMAT_XML:
			ExplainXMLTag(objtype, X_OPENING, es);
			es->indent++;
			break;

		case EXPLAIN_FORMAT_JSON:
			ExplainJSONLineEnding(es);
			appendStringInfoSpaces(es->str, 2 * es->indent);
			if (labelname)
			{
				escape_json(es->str, labelname);
				appendStringInfoString(es->str, ": ");
			}
			appendStringInfoChar(es->str, labeled ? '{' : '[');

			/*
			 * In JSON format, the grouping_stack is an integer list.  0 means
			 * we've emitted nothing at this grouping level, 1 means we've
			 * emitted something (and so the next item needs a comma). See
			 * ExplainJSONLineEnding().
			 */
			es->grouping_stack = lcons_int(0, es->grouping_stack);
			es->indent++;
			break;

		case EXPLAIN_FORMAT_YAML:

			/*
			 * In YAML format, the grouping stack is an integer list.  0 means
			 * we've emitted nothing at this grouping level AND this grouping
			 * level is unlabeled and must be marked with "- ".  See
			 * ExplainYAMLLineStarting().
			 */
			ExplainYAMLLineStarting(es);
			if (labelname)
			{
				appendStringInfo(es->str, "%s: ", labelname);
				es->grouping_stack = lcons_int(1, es->grouping_stack);
			}
			else
			{
				appendStringInfoString(es->str, "- ");
				es->grouping_stack = lcons_int(0, es->grouping_stack);
			}
			es->indent++;
			break;
	}
}

/*
 * Close a group of related objects.
 * Parameters must match the corresponding ExplainOpenGroup call.
 */
void
ExplainCloseGroup(const char *objtype, const char *labelname,
				  bool labeled, ExplainState *es)
{
	switch (es->format)
	{
		case EXPLAIN_FORMAT_TEXT:
			/* nothing to do */
			break;

		case EXPLAIN_FORMAT_XML:
			es->indent--;
			ExplainXMLTag(objtype, X_CLOSING, es);
			break;

		case EXPLAIN_FORMAT_JSON:
			es->indent--;
			appendStringInfoChar(es->str, '\n');
			appendStringInfoSpaces(es->str, 2 * es->indent);
			appendStringInfoChar(es->str, labeled ? '}' : ']');
			es->grouping_stack = list_delete_first(es->grouping_stack);
			break;

		case EXPLAIN_FORMAT_YAML:
			es->indent--;
			es->grouping_stack = list_delete_first(es->grouping_stack);
			break;
	}
}

/*
 * Open a group of related objects, without emitting actual data.
 *
 * Prepare the formatting state as though we were beginning a group with
 * the identified properties, but don't actually emit anything.  Output
 * subsequent to this call can be redirected into a separate output buffer,
 * and then eventually appended to the main output buffer after doing a
 * regular ExplainOpenGroup call (with the same parameters).
 *
 * The extra "depth" parameter is the new group's depth compared to current.
 * It could be more than one, in case the eventual output will be enclosed
 * in additional nesting group levels.  We assume we don't need to track
 * formatting state for those levels while preparing this group's output.
 *
 * There is no ExplainCloseSetAsideGroup --- in current usage, we always
 * pop this state with ExplainSaveGroup.
 */
static void
ExplainOpenSetAsideGroup(const char *objtype, const char *labelname,
						 bool labeled, int depth, ExplainState *es)
{
	switch (es->format)
	{
		case EXPLAIN_FORMAT_TEXT:
			/* nothing to do */
			break;

		case EXPLAIN_FORMAT_XML:
			es->indent += depth;
			break;

		case EXPLAIN_FORMAT_JSON:
			es->grouping_stack = lcons_int(0, es->grouping_stack);
			es->indent += depth;
			break;

		case EXPLAIN_FORMAT_YAML:
			if (labelname)
				es->grouping_stack = lcons_int(1, es->grouping_stack);
			else
				es->grouping_stack = lcons_int(0, es->grouping_stack);
			es->indent += depth;
			break;
	}
}

/*
 * Pop one level of grouping state, allowing for a re-push later.
 *
 * This is typically used after ExplainOpenSetAsideGroup; pass the
 * same "depth" used for that.
 *
 * This should not emit any output.  If state needs to be saved,
 * save it at *state_save.  Currently, an integer save area is sufficient
 * for all formats, but we might need to revisit that someday.
 */
static void
ExplainSaveGroup(ExplainState *es, int depth, int *state_save)
{
	switch (es->format)
	{
		case EXPLAIN_FORMAT_TEXT:
			/* nothing to do */
			break;

		case EXPLAIN_FORMAT_XML:
			es->indent -= depth;
			break;

		case EXPLAIN_FORMAT_JSON:
			es->indent -= depth;
			*state_save = linitial_int(es->grouping_stack);
			es->grouping_stack = list_delete_first(es->grouping_stack);
			break;

		case EXPLAIN_FORMAT_YAML:
			es->indent -= depth;
			*state_save = linitial_int(es->grouping_stack);
			es->grouping_stack = list_delete_first(es->grouping_stack);
			break;
	}
}

/*
 * Re-push one level of grouping state, undoing the effects of ExplainSaveGroup.
 */
static void
ExplainRestoreGroup(ExplainState *es, int depth, int *state_save)
{
	switch (es->format)
	{
		case EXPLAIN_FORMAT_TEXT:
			/* nothing to do */
			break;

		case EXPLAIN_FORMAT_XML:
			es->indent += depth;
			break;

		case EXPLAIN_FORMAT_JSON:
			es->grouping_stack = lcons_int(*state_save, es->grouping_stack);
			es->indent += depth;
			break;

		case EXPLAIN_FORMAT_YAML:
			es->grouping_stack = lcons_int(*state_save, es->grouping_stack);
			es->indent += depth;
			break;
	}
}

/*
 * Emit a "dummy" group that never has any members.
 *
 * objtype is the type of the group object, labelname is its label within
 * a containing object (if any).
 */
static void
ExplainDummyGroup(const char *objtype, const char *labelname, ExplainState *es)
{
	switch (es->format)
	{
		case EXPLAIN_FORMAT_TEXT:
			/* nothing to do */
			break;

		case EXPLAIN_FORMAT_XML:
			ExplainXMLTag(objtype, X_CLOSE_IMMEDIATE, es);
			break;

		case EXPLAIN_FORMAT_JSON:
			ExplainJSONLineEnding(es);
			appendStringInfoSpaces(es->str, 2 * es->indent);
			if (labelname)
			{
				escape_json(es->str, labelname);
				appendStringInfoString(es->str, ": ");
			}
			escape_json(es->str, objtype);
			break;

		case EXPLAIN_FORMAT_YAML:
			ExplainYAMLLineStarting(es);
			if (labelname)
			{
				escape_yaml(es->str, labelname);
				appendStringInfoString(es->str, ": ");
			}
			else
			{
				appendStringInfoString(es->str, "- ");
			}
			escape_yaml(es->str, objtype);
			break;
	}
}

/*
 * Emit the start-of-output boilerplate.
 *
 * This is just enough different from processing a subgroup that we need
 * a separate pair of subroutines.
 */
void
ExplainBeginOutput(ExplainState *es)
{
	switch (es->format)
	{
		case EXPLAIN_FORMAT_TEXT:
			/* nothing to do */
			break;

		case EXPLAIN_FORMAT_XML:
			appendStringInfoString(es->str,
								   "<explain xmlns=\"http://www.postgresql.org/2009/explain\">\n");
			es->indent++;
			break;

		case EXPLAIN_FORMAT_JSON:
			/* top-level structure is an array of plans */
			appendStringInfoChar(es->str, '[');
			es->grouping_stack = lcons_int(0, es->grouping_stack);
			es->indent++;
			break;

		case EXPLAIN_FORMAT_YAML:
			es->grouping_stack = lcons_int(0, es->grouping_stack);
			break;
	}
}

/*
 * Emit the end-of-output boilerplate.
 */
void
ExplainEndOutput(ExplainState *es)
{
	switch (es->format)
	{
		case EXPLAIN_FORMAT_TEXT:
			/* nothing to do */
			break;

		case EXPLAIN_FORMAT_XML:
			es->indent--;
			appendStringInfoString(es->str, "</explain>");
			break;

		case EXPLAIN_FORMAT_JSON:
			es->indent--;
			appendStringInfoString(es->str, "\n]");
			es->grouping_stack = list_delete_first(es->grouping_stack);
			break;

		case EXPLAIN_FORMAT_YAML:
			es->grouping_stack = list_delete_first(es->grouping_stack);
			break;
	}
}

/*
 * Put an appropriate separator between multiple plans
 */
void
ExplainSeparatePlans(ExplainState *es)
{
	switch (es->format)
	{
		case EXPLAIN_FORMAT_TEXT:
			/* add a blank line */
			appendStringInfoChar(es->str, '\n');
			break;

		case EXPLAIN_FORMAT_XML:
		case EXPLAIN_FORMAT_JSON:
		case EXPLAIN_FORMAT_YAML:
			/* nothing to do */
			break;
	}
}

/*
 * Emit opening or closing XML tag.
 *
 * "flags" must contain X_OPENING, X_CLOSING, or X_CLOSE_IMMEDIATE.
 * Optionally, OR in X_NOWHITESPACE to suppress the whitespace we'd normally
 * add.
 *
 * XML restricts tag names more than our other output formats, eg they can't
 * contain white space or slashes.  Replace invalid characters with dashes,
 * so that for example "I/O Read Time" becomes "I-O-Read-Time".
 */
static void
ExplainXMLTag(const char *tagname, int flags, ExplainState *es)
{
	const char *s;
	const char *valid = "ABCDEFGHIJKLMNOPQRSTUVWXYZabcdefghijklmnopqrstuvwxyz0123456789-_.";

	if ((flags & X_NOWHITESPACE) == 0)
		appendStringInfoSpaces(es->str, 2 * es->indent);
	appendStringInfoCharMacro(es->str, '<');
	if ((flags & X_CLOSING) != 0)
		appendStringInfoCharMacro(es->str, '/');
	for (s = tagname; *s; s++)
		appendStringInfoChar(es->str, strchr(valid, *s) ? *s : '-');
	if ((flags & X_CLOSE_IMMEDIATE) != 0)
		appendStringInfoString(es->str, " /");
	appendStringInfoCharMacro(es->str, '>');
	if ((flags & X_NOWHITESPACE) == 0)
		appendStringInfoCharMacro(es->str, '\n');
}

/*
 * Indent a text-format line.
 *
 * We indent by two spaces per indentation level.  However, when emitting
 * data for a parallel worker there might already be data on the current line
 * (cf. ExplainOpenWorker); in that case, don't indent any more.
 */
static void
ExplainIndentText(ExplainState *es)
{
	Assert(es->format == EXPLAIN_FORMAT_TEXT);
	if (es->str->len == 0 || es->str->data[es->str->len - 1] == '\n')
		appendStringInfoSpaces(es->str, es->indent * 2);
}

/*
 * Emit a JSON line ending.
 *
 * JSON requires a comma after each property but the last.  To facilitate this,
 * in JSON format, the text emitted for each property begins just prior to the
 * preceding line-break (and comma, if applicable).
 */
static void
ExplainJSONLineEnding(ExplainState *es)
{
	Assert(es->format == EXPLAIN_FORMAT_JSON);
	if (linitial_int(es->grouping_stack) != 0)
		appendStringInfoChar(es->str, ',');
	else
		linitial_int(es->grouping_stack) = 1;
	appendStringInfoChar(es->str, '\n');
}

/*
 * Indent a YAML line.
 *
 * YAML lines are ordinarily indented by two spaces per indentation level.
 * The text emitted for each property begins just prior to the preceding
 * line-break, except for the first property in an unlabeled group, for which
 * it begins immediately after the "- " that introduces the group.  The first
 * property of the group appears on the same line as the opening "- ".
 */
static void
ExplainYAMLLineStarting(ExplainState *es)
{
	Assert(es->format == EXPLAIN_FORMAT_YAML);
	if (linitial_int(es->grouping_stack) == 0)
	{
		linitial_int(es->grouping_stack) = 1;
	}
	else
	{
		appendStringInfoChar(es->str, '\n');
		appendStringInfoSpaces(es->str, es->indent * 2);
	}
}

/*
 * YAML is a superset of JSON; unfortunately, the YAML quoting rules are
 * ridiculously complicated -- as documented in sections 5.3 and 7.3.3 of
 * http://yaml.org/spec/1.2/spec.html -- so we chose to just quote everything.
 * Empty strings, strings with leading or trailing whitespace, and strings
 * containing a variety of special characters must certainly be quoted or the
 * output is invalid; and other seemingly harmless strings like "0xa" or
 * "true" must be quoted, lest they be interpreted as a hexadecimal or Boolean
 * constant rather than a string.
 */
static void
escape_yaml(StringInfo buf, const char *str)
{
	escape_json(buf, str);
}


/*
 * DestReceiver functions for SERIALIZE option
 *
 * A DestReceiver for query tuples, that serializes passed rows into RowData
 * messages while measuring the resources expended and total serialized size,
 * while never sending the data to the client.  This allows measuring the
 * overhead of deTOASTing and datatype out/sendfuncs, which are not otherwise
 * exercisable without actually hitting the network.
 */
typedef struct SerializeDestReceiver
{
	DestReceiver pub;
	ExplainState *es;			/* this EXPLAIN statement's ExplainState */
	int8		format;			/* text or binary, like pq wire protocol */
	TupleDesc	attrinfo;		/* the output tuple desc */
	int			nattrs;			/* current number of columns */
	FmgrInfo   *finfos;			/* precomputed call info for output fns */
	MemoryContext tmpcontext;	/* per-row temporary memory context */
	StringInfoData buf;			/* buffer to hold the constructed message */
	SerializeMetrics metrics;	/* collected metrics */
} SerializeDestReceiver;

/*
 * Get the function lookup info that we'll need for output.
 *
 * This is a subset of what printtup_prepare_info() does.  We don't need to
 * cope with format choices varying across columns, so it's slightly simpler.
 */
static void
serialize_prepare_info(SerializeDestReceiver *receiver,
					   TupleDesc typeinfo, int nattrs)
{
	/* get rid of any old data */
	if (receiver->finfos)
		pfree(receiver->finfos);
	receiver->finfos = NULL;

	receiver->attrinfo = typeinfo;
	receiver->nattrs = nattrs;
	if (nattrs <= 0)
		return;

	receiver->finfos = (FmgrInfo *) palloc0(nattrs * sizeof(FmgrInfo));

	for (int i = 0; i < nattrs; i++)
	{
		FmgrInfo   *finfo = receiver->finfos + i;
		Form_pg_attribute attr = TupleDescAttr(typeinfo, i);
		Oid			typoutput;
		Oid			typsend;
		bool		typisvarlena;

		if (receiver->format == 0)
		{
			/* wire protocol format text */
			getTypeOutputInfo(attr->atttypid,
							  &typoutput,
							  &typisvarlena);
			fmgr_info(typoutput, finfo);
		}
		else if (receiver->format == 1)
		{
			/* wire protocol format binary */
			getTypeBinaryOutputInfo(attr->atttypid,
									&typsend,
									&typisvarlena);
			fmgr_info(typsend, finfo);
		}
		else
			ereport(ERROR,
					(errcode(ERRCODE_INVALID_PARAMETER_VALUE),
					 errmsg("unsupported format code: %d", receiver->format)));
	}
}

/*
 * serializeAnalyzeReceive - collect tuples for EXPLAIN (SERIALIZE)
 *
 * This should match printtup() in printtup.c as closely as possible,
 * except for the addition of measurement code.
 */
static bool
serializeAnalyzeReceive(TupleTableSlot *slot, DestReceiver *self)
{
	TupleDesc	typeinfo = slot->tts_tupleDescriptor;
	SerializeDestReceiver *myState = (SerializeDestReceiver *) self;
	MemoryContext oldcontext;
	StringInfo	buf = &myState->buf;
	int			natts = typeinfo->natts;
	instr_time	start,
				end;
	BufferUsage instr_start;

	/* only measure time, buffers if requested */
	if (myState->es->timing)
		INSTR_TIME_SET_CURRENT(start);
	if (myState->es->buffers)
		instr_start = pgBufferUsage;

	/* Set or update my derived attribute info, if needed */
	if (myState->attrinfo != typeinfo || myState->nattrs != natts)
		serialize_prepare_info(myState, typeinfo, natts);

	/* Make sure the tuple is fully deconstructed */
	slot_getallattrs(slot);

	/* Switch into per-row context so we can recover memory below */
	oldcontext = MemoryContextSwitchTo(myState->tmpcontext);

	/*
	 * Prepare a DataRow message (note buffer is in per-query context)
	 *
	 * Note that we fill a StringInfo buffer the same as printtup() does, so
	 * as to capture the costs of manipulating the strings accurately.
	 */
	pq_beginmessage_reuse(buf, PqMsg_DataRow);

	pq_sendint16(buf, natts);

	/*
	 * send the attributes of this tuple
	 */
	for (int i = 0; i < natts; i++)
	{
		FmgrInfo   *finfo = myState->finfos + i;
		Datum		attr = slot->tts_values[i];

		if (slot->tts_isnull[i])
		{
			pq_sendint32(buf, -1);
			continue;
		}

		if (myState->format == 0)
		{
			/* Text output */
			char	   *outputstr;

			outputstr = OutputFunctionCall(finfo, attr);
			pq_sendcountedtext(buf, outputstr, strlen(outputstr));
		}
		else
		{
			/* Binary output */
			bytea	   *outputbytes;

			outputbytes = SendFunctionCall(finfo, attr);
			pq_sendint32(buf, VARSIZE(outputbytes) - VARHDRSZ);
			pq_sendbytes(buf, VARDATA(outputbytes),
						 VARSIZE(outputbytes) - VARHDRSZ);
		}
	}

	/*
	 * We mustn't call pq_endmessage_reuse(), since that would actually send
	 * the data to the client.  Just count the data, instead.  We can leave
	 * the buffer alone; it'll be reset on the next iteration (as would also
	 * happen in printtup()).
	 */
	myState->metrics.bytesSent += buf->len;

	/* Return to caller's context, and flush row's temporary memory */
	MemoryContextSwitchTo(oldcontext);
	MemoryContextReset(myState->tmpcontext);

	/* Update timing data */
	if (myState->es->timing)
	{
		INSTR_TIME_SET_CURRENT(end);
		INSTR_TIME_ACCUM_DIFF(myState->metrics.timeSpent, end, start);
	}

	/* Update buffer metrics */
	if (myState->es->buffers)
		BufferUsageAccumDiff(&myState->metrics.bufferUsage,
							 &pgBufferUsage,
							 &instr_start);

	return true;
}

/*
 * serializeAnalyzeStartup - start up the serializeAnalyze receiver
 */
static void
serializeAnalyzeStartup(DestReceiver *self, int operation, TupleDesc typeinfo)
{
	SerializeDestReceiver *receiver = (SerializeDestReceiver *) self;

	Assert(receiver->es != NULL);

	switch (receiver->es->serialize)
	{
		case EXPLAIN_SERIALIZE_NONE:
			Assert(false);
			break;
		case EXPLAIN_SERIALIZE_TEXT:
			receiver->format = 0;	/* wire protocol format text */
			break;
		case EXPLAIN_SERIALIZE_BINARY:
			receiver->format = 1;	/* wire protocol format binary */
			break;
	}

	/* Create per-row temporary memory context */
	receiver->tmpcontext = AllocSetContextCreate(CurrentMemoryContext,
												 "SerializeTupleReceive",
												 ALLOCSET_DEFAULT_SIZES);

	/* The output buffer is re-used across rows, as in printtup.c */
	initStringInfo(&receiver->buf);

	/* Initialize results counters */
	memset(&receiver->metrics, 0, sizeof(SerializeMetrics));
	INSTR_TIME_SET_ZERO(receiver->metrics.timeSpent);
}

/*
 * serializeAnalyzeShutdown - shut down the serializeAnalyze receiver
 */
static void
serializeAnalyzeShutdown(DestReceiver *self)
{
	SerializeDestReceiver *receiver = (SerializeDestReceiver *) self;

	if (receiver->finfos)
		pfree(receiver->finfos);
	receiver->finfos = NULL;

	if (receiver->buf.data)
		pfree(receiver->buf.data);
	receiver->buf.data = NULL;

	if (receiver->tmpcontext)
		MemoryContextDelete(receiver->tmpcontext);
	receiver->tmpcontext = NULL;
}

/*
 * serializeAnalyzeDestroy - destroy the serializeAnalyze receiver
 */
static void
serializeAnalyzeDestroy(DestReceiver *self)
{
	pfree(self);
}

/*
 * Build a DestReceiver for EXPLAIN (SERIALIZE) instrumentation.
 */
DestReceiver *
CreateExplainSerializeDestReceiver(ExplainState *es)
{
	SerializeDestReceiver *self;

	self = (SerializeDestReceiver *) palloc0(sizeof(SerializeDestReceiver));

	self->pub.receiveSlot = serializeAnalyzeReceive;
	self->pub.rStartup = serializeAnalyzeStartup;
	self->pub.rShutdown = serializeAnalyzeShutdown;
	self->pub.rDestroy = serializeAnalyzeDestroy;
	self->pub.mydest = DestExplainSerialize;

	self->es = es;

	return (DestReceiver *) self;
}

/*
 * GetSerializationMetrics - collect metrics
 *
 * We have to be careful here since the receiver could be an IntoRel
 * receiver if the subject statement is CREATE TABLE AS.  In that
 * case, return all-zeroes stats.
 */
static SerializeMetrics
GetSerializationMetrics(DestReceiver *dest)
{
	SerializeMetrics empty;

	if (dest->mydest == DestExplainSerialize)
		return ((SerializeDestReceiver *) dest)->metrics;

	memset(&empty, 0, sizeof(SerializeMetrics));
	INSTR_TIME_SET_ZERO(empty.timeSpent);

	return empty;
=======
>>>>>>> 3d6a8289
}<|MERGE_RESOLUTION|>--- conflicted
+++ resolved
@@ -4974,980 +4974,4 @@
 	pfree(wstate->worker_str);
 	pfree(wstate->worker_state_save);
 	pfree(wstate);
-<<<<<<< HEAD
-}
-
-/*
- * Explain a property, such as sort keys or targets, that takes the form of
- * a list of unlabeled items.  "data" is a list of C strings.
- */
-void
-ExplainPropertyList(const char *qlabel, List *data, ExplainState *es)
-{
-	ListCell   *lc;
-	bool		first = true;
-
-	switch (es->format)
-	{
-		case EXPLAIN_FORMAT_TEXT:
-			ExplainIndentText(es);
-			appendStringInfo(es->str, "%s: ", qlabel);
-			foreach(lc, data)
-			{
-				if (!first)
-					appendStringInfoString(es->str, ", ");
-				appendStringInfoString(es->str, (const char *) lfirst(lc));
-				first = false;
-			}
-			appendStringInfoChar(es->str, '\n');
-			break;
-
-		case EXPLAIN_FORMAT_XML:
-			ExplainXMLTag(qlabel, X_OPENING, es);
-			foreach(lc, data)
-			{
-				char	   *str;
-
-				appendStringInfoSpaces(es->str, es->indent * 2 + 2);
-				appendStringInfoString(es->str, "<Item>");
-				str = escape_xml((const char *) lfirst(lc));
-				appendStringInfoString(es->str, str);
-				pfree(str);
-				appendStringInfoString(es->str, "</Item>\n");
-			}
-			ExplainXMLTag(qlabel, X_CLOSING, es);
-			break;
-
-		case EXPLAIN_FORMAT_JSON:
-			ExplainJSONLineEnding(es);
-			appendStringInfoSpaces(es->str, es->indent * 2);
-			escape_json(es->str, qlabel);
-			appendStringInfoString(es->str, ": [");
-			foreach(lc, data)
-			{
-				if (!first)
-					appendStringInfoString(es->str, ", ");
-				escape_json(es->str, (const char *) lfirst(lc));
-				first = false;
-			}
-			appendStringInfoChar(es->str, ']');
-			break;
-
-		case EXPLAIN_FORMAT_YAML:
-			ExplainYAMLLineStarting(es);
-			appendStringInfo(es->str, "%s: ", qlabel);
-			foreach(lc, data)
-			{
-				appendStringInfoChar(es->str, '\n');
-				appendStringInfoSpaces(es->str, es->indent * 2 + 2);
-				appendStringInfoString(es->str, "- ");
-				escape_yaml(es->str, (const char *) lfirst(lc));
-			}
-			break;
-	}
-}
-
-/*
- * Explain a property that takes the form of a list of unlabeled items within
- * another list.  "data" is a list of C strings.
- */
-void
-ExplainPropertyListNested(const char *qlabel, List *data, ExplainState *es)
-{
-	ListCell   *lc;
-	bool		first = true;
-
-	switch (es->format)
-	{
-		case EXPLAIN_FORMAT_TEXT:
-		case EXPLAIN_FORMAT_XML:
-			ExplainPropertyList(qlabel, data, es);
-			return;
-
-		case EXPLAIN_FORMAT_JSON:
-			ExplainJSONLineEnding(es);
-			appendStringInfoSpaces(es->str, es->indent * 2);
-			appendStringInfoChar(es->str, '[');
-			foreach(lc, data)
-			{
-				if (!first)
-					appendStringInfoString(es->str, ", ");
-				escape_json(es->str, (const char *) lfirst(lc));
-				first = false;
-			}
-			appendStringInfoChar(es->str, ']');
-			break;
-
-		case EXPLAIN_FORMAT_YAML:
-			ExplainYAMLLineStarting(es);
-			appendStringInfoString(es->str, "- [");
-			foreach(lc, data)
-			{
-				if (!first)
-					appendStringInfoString(es->str, ", ");
-				escape_yaml(es->str, (const char *) lfirst(lc));
-				first = false;
-			}
-			appendStringInfoChar(es->str, ']');
-			break;
-	}
-}
-
-/*
- * Explain a simple property.
- *
- * If "numeric" is true, the value is a number (or other value that
- * doesn't need quoting in JSON).
- *
- * If unit is non-NULL the text format will display it after the value.
- *
- * This usually should not be invoked directly, but via one of the datatype
- * specific routines ExplainPropertyText, ExplainPropertyInteger, etc.
- */
-static void
-ExplainProperty(const char *qlabel, const char *unit, const char *value,
-				bool numeric, ExplainState *es)
-{
-	switch (es->format)
-	{
-		case EXPLAIN_FORMAT_TEXT:
-			ExplainIndentText(es);
-			if (unit)
-				appendStringInfo(es->str, "%s: %s %s\n", qlabel, value, unit);
-			else
-				appendStringInfo(es->str, "%s: %s\n", qlabel, value);
-			break;
-
-		case EXPLAIN_FORMAT_XML:
-			{
-				char	   *str;
-
-				appendStringInfoSpaces(es->str, es->indent * 2);
-				ExplainXMLTag(qlabel, X_OPENING | X_NOWHITESPACE, es);
-				str = escape_xml(value);
-				appendStringInfoString(es->str, str);
-				pfree(str);
-				ExplainXMLTag(qlabel, X_CLOSING | X_NOWHITESPACE, es);
-				appendStringInfoChar(es->str, '\n');
-			}
-			break;
-
-		case EXPLAIN_FORMAT_JSON:
-			ExplainJSONLineEnding(es);
-			appendStringInfoSpaces(es->str, es->indent * 2);
-			escape_json(es->str, qlabel);
-			appendStringInfoString(es->str, ": ");
-			if (numeric)
-				appendStringInfoString(es->str, value);
-			else
-				escape_json(es->str, value);
-			break;
-
-		case EXPLAIN_FORMAT_YAML:
-			ExplainYAMLLineStarting(es);
-			appendStringInfo(es->str, "%s: ", qlabel);
-			if (numeric)
-				appendStringInfoString(es->str, value);
-			else
-				escape_yaml(es->str, value);
-			break;
-	}
-}
-
-/*
- * Explain a string-valued property.
- */
-void
-ExplainPropertyText(const char *qlabel, const char *value, ExplainState *es)
-{
-	ExplainProperty(qlabel, NULL, value, false, es);
-}
-
-/*
- * Explain an integer-valued property.
- */
-void
-ExplainPropertyInteger(const char *qlabel, const char *unit, int64 value,
-					   ExplainState *es)
-{
-	char		buf[32];
-
-	snprintf(buf, sizeof(buf), INT64_FORMAT, value);
-	ExplainProperty(qlabel, unit, buf, true, es);
-}
-
-/*
- * Explain an unsigned integer-valued property.
- */
-void
-ExplainPropertyUInteger(const char *qlabel, const char *unit, uint64 value,
-						ExplainState *es)
-{
-	char		buf[32];
-
-	snprintf(buf, sizeof(buf), UINT64_FORMAT, value);
-	ExplainProperty(qlabel, unit, buf, true, es);
-}
-
-/*
- * Explain a float-valued property, using the specified number of
- * fractional digits.
- */
-void
-ExplainPropertyFloat(const char *qlabel, const char *unit, double value,
-					 int ndigits, ExplainState *es)
-{
-	char	   *buf;
-
-	buf = psprintf("%.*f", ndigits, value);
-	ExplainProperty(qlabel, unit, buf, true, es);
-	pfree(buf);
-}
-
-/*
- * Explain a bool-valued property.
- */
-void
-ExplainPropertyBool(const char *qlabel, bool value, ExplainState *es)
-{
-	ExplainProperty(qlabel, NULL, value ? "true" : "false", true, es);
-}
-
-/*
- * Open a group of related objects.
- *
- * objtype is the type of the group object, labelname is its label within
- * a containing object (if any).
- *
- * If labeled is true, the group members will be labeled properties,
- * while if it's false, they'll be unlabeled objects.
- */
-void
-ExplainOpenGroup(const char *objtype, const char *labelname,
-				 bool labeled, ExplainState *es)
-{
-	switch (es->format)
-	{
-		case EXPLAIN_FORMAT_TEXT:
-			/* nothing to do */
-			break;
-
-		case EXPLAIN_FORMAT_XML:
-			ExplainXMLTag(objtype, X_OPENING, es);
-			es->indent++;
-			break;
-
-		case EXPLAIN_FORMAT_JSON:
-			ExplainJSONLineEnding(es);
-			appendStringInfoSpaces(es->str, 2 * es->indent);
-			if (labelname)
-			{
-				escape_json(es->str, labelname);
-				appendStringInfoString(es->str, ": ");
-			}
-			appendStringInfoChar(es->str, labeled ? '{' : '[');
-
-			/*
-			 * In JSON format, the grouping_stack is an integer list.  0 means
-			 * we've emitted nothing at this grouping level, 1 means we've
-			 * emitted something (and so the next item needs a comma). See
-			 * ExplainJSONLineEnding().
-			 */
-			es->grouping_stack = lcons_int(0, es->grouping_stack);
-			es->indent++;
-			break;
-
-		case EXPLAIN_FORMAT_YAML:
-
-			/*
-			 * In YAML format, the grouping stack is an integer list.  0 means
-			 * we've emitted nothing at this grouping level AND this grouping
-			 * level is unlabeled and must be marked with "- ".  See
-			 * ExplainYAMLLineStarting().
-			 */
-			ExplainYAMLLineStarting(es);
-			if (labelname)
-			{
-				appendStringInfo(es->str, "%s: ", labelname);
-				es->grouping_stack = lcons_int(1, es->grouping_stack);
-			}
-			else
-			{
-				appendStringInfoString(es->str, "- ");
-				es->grouping_stack = lcons_int(0, es->grouping_stack);
-			}
-			es->indent++;
-			break;
-	}
-}
-
-/*
- * Close a group of related objects.
- * Parameters must match the corresponding ExplainOpenGroup call.
- */
-void
-ExplainCloseGroup(const char *objtype, const char *labelname,
-				  bool labeled, ExplainState *es)
-{
-	switch (es->format)
-	{
-		case EXPLAIN_FORMAT_TEXT:
-			/* nothing to do */
-			break;
-
-		case EXPLAIN_FORMAT_XML:
-			es->indent--;
-			ExplainXMLTag(objtype, X_CLOSING, es);
-			break;
-
-		case EXPLAIN_FORMAT_JSON:
-			es->indent--;
-			appendStringInfoChar(es->str, '\n');
-			appendStringInfoSpaces(es->str, 2 * es->indent);
-			appendStringInfoChar(es->str, labeled ? '}' : ']');
-			es->grouping_stack = list_delete_first(es->grouping_stack);
-			break;
-
-		case EXPLAIN_FORMAT_YAML:
-			es->indent--;
-			es->grouping_stack = list_delete_first(es->grouping_stack);
-			break;
-	}
-}
-
-/*
- * Open a group of related objects, without emitting actual data.
- *
- * Prepare the formatting state as though we were beginning a group with
- * the identified properties, but don't actually emit anything.  Output
- * subsequent to this call can be redirected into a separate output buffer,
- * and then eventually appended to the main output buffer after doing a
- * regular ExplainOpenGroup call (with the same parameters).
- *
- * The extra "depth" parameter is the new group's depth compared to current.
- * It could be more than one, in case the eventual output will be enclosed
- * in additional nesting group levels.  We assume we don't need to track
- * formatting state for those levels while preparing this group's output.
- *
- * There is no ExplainCloseSetAsideGroup --- in current usage, we always
- * pop this state with ExplainSaveGroup.
- */
-static void
-ExplainOpenSetAsideGroup(const char *objtype, const char *labelname,
-						 bool labeled, int depth, ExplainState *es)
-{
-	switch (es->format)
-	{
-		case EXPLAIN_FORMAT_TEXT:
-			/* nothing to do */
-			break;
-
-		case EXPLAIN_FORMAT_XML:
-			es->indent += depth;
-			break;
-
-		case EXPLAIN_FORMAT_JSON:
-			es->grouping_stack = lcons_int(0, es->grouping_stack);
-			es->indent += depth;
-			break;
-
-		case EXPLAIN_FORMAT_YAML:
-			if (labelname)
-				es->grouping_stack = lcons_int(1, es->grouping_stack);
-			else
-				es->grouping_stack = lcons_int(0, es->grouping_stack);
-			es->indent += depth;
-			break;
-	}
-}
-
-/*
- * Pop one level of grouping state, allowing for a re-push later.
- *
- * This is typically used after ExplainOpenSetAsideGroup; pass the
- * same "depth" used for that.
- *
- * This should not emit any output.  If state needs to be saved,
- * save it at *state_save.  Currently, an integer save area is sufficient
- * for all formats, but we might need to revisit that someday.
- */
-static void
-ExplainSaveGroup(ExplainState *es, int depth, int *state_save)
-{
-	switch (es->format)
-	{
-		case EXPLAIN_FORMAT_TEXT:
-			/* nothing to do */
-			break;
-
-		case EXPLAIN_FORMAT_XML:
-			es->indent -= depth;
-			break;
-
-		case EXPLAIN_FORMAT_JSON:
-			es->indent -= depth;
-			*state_save = linitial_int(es->grouping_stack);
-			es->grouping_stack = list_delete_first(es->grouping_stack);
-			break;
-
-		case EXPLAIN_FORMAT_YAML:
-			es->indent -= depth;
-			*state_save = linitial_int(es->grouping_stack);
-			es->grouping_stack = list_delete_first(es->grouping_stack);
-			break;
-	}
-}
-
-/*
- * Re-push one level of grouping state, undoing the effects of ExplainSaveGroup.
- */
-static void
-ExplainRestoreGroup(ExplainState *es, int depth, int *state_save)
-{
-	switch (es->format)
-	{
-		case EXPLAIN_FORMAT_TEXT:
-			/* nothing to do */
-			break;
-
-		case EXPLAIN_FORMAT_XML:
-			es->indent += depth;
-			break;
-
-		case EXPLAIN_FORMAT_JSON:
-			es->grouping_stack = lcons_int(*state_save, es->grouping_stack);
-			es->indent += depth;
-			break;
-
-		case EXPLAIN_FORMAT_YAML:
-			es->grouping_stack = lcons_int(*state_save, es->grouping_stack);
-			es->indent += depth;
-			break;
-	}
-}
-
-/*
- * Emit a "dummy" group that never has any members.
- *
- * objtype is the type of the group object, labelname is its label within
- * a containing object (if any).
- */
-static void
-ExplainDummyGroup(const char *objtype, const char *labelname, ExplainState *es)
-{
-	switch (es->format)
-	{
-		case EXPLAIN_FORMAT_TEXT:
-			/* nothing to do */
-			break;
-
-		case EXPLAIN_FORMAT_XML:
-			ExplainXMLTag(objtype, X_CLOSE_IMMEDIATE, es);
-			break;
-
-		case EXPLAIN_FORMAT_JSON:
-			ExplainJSONLineEnding(es);
-			appendStringInfoSpaces(es->str, 2 * es->indent);
-			if (labelname)
-			{
-				escape_json(es->str, labelname);
-				appendStringInfoString(es->str, ": ");
-			}
-			escape_json(es->str, objtype);
-			break;
-
-		case EXPLAIN_FORMAT_YAML:
-			ExplainYAMLLineStarting(es);
-			if (labelname)
-			{
-				escape_yaml(es->str, labelname);
-				appendStringInfoString(es->str, ": ");
-			}
-			else
-			{
-				appendStringInfoString(es->str, "- ");
-			}
-			escape_yaml(es->str, objtype);
-			break;
-	}
-}
-
-/*
- * Emit the start-of-output boilerplate.
- *
- * This is just enough different from processing a subgroup that we need
- * a separate pair of subroutines.
- */
-void
-ExplainBeginOutput(ExplainState *es)
-{
-	switch (es->format)
-	{
-		case EXPLAIN_FORMAT_TEXT:
-			/* nothing to do */
-			break;
-
-		case EXPLAIN_FORMAT_XML:
-			appendStringInfoString(es->str,
-								   "<explain xmlns=\"http://www.postgresql.org/2009/explain\">\n");
-			es->indent++;
-			break;
-
-		case EXPLAIN_FORMAT_JSON:
-			/* top-level structure is an array of plans */
-			appendStringInfoChar(es->str, '[');
-			es->grouping_stack = lcons_int(0, es->grouping_stack);
-			es->indent++;
-			break;
-
-		case EXPLAIN_FORMAT_YAML:
-			es->grouping_stack = lcons_int(0, es->grouping_stack);
-			break;
-	}
-}
-
-/*
- * Emit the end-of-output boilerplate.
- */
-void
-ExplainEndOutput(ExplainState *es)
-{
-	switch (es->format)
-	{
-		case EXPLAIN_FORMAT_TEXT:
-			/* nothing to do */
-			break;
-
-		case EXPLAIN_FORMAT_XML:
-			es->indent--;
-			appendStringInfoString(es->str, "</explain>");
-			break;
-
-		case EXPLAIN_FORMAT_JSON:
-			es->indent--;
-			appendStringInfoString(es->str, "\n]");
-			es->grouping_stack = list_delete_first(es->grouping_stack);
-			break;
-
-		case EXPLAIN_FORMAT_YAML:
-			es->grouping_stack = list_delete_first(es->grouping_stack);
-			break;
-	}
-}
-
-/*
- * Put an appropriate separator between multiple plans
- */
-void
-ExplainSeparatePlans(ExplainState *es)
-{
-	switch (es->format)
-	{
-		case EXPLAIN_FORMAT_TEXT:
-			/* add a blank line */
-			appendStringInfoChar(es->str, '\n');
-			break;
-
-		case EXPLAIN_FORMAT_XML:
-		case EXPLAIN_FORMAT_JSON:
-		case EXPLAIN_FORMAT_YAML:
-			/* nothing to do */
-			break;
-	}
-}
-
-/*
- * Emit opening or closing XML tag.
- *
- * "flags" must contain X_OPENING, X_CLOSING, or X_CLOSE_IMMEDIATE.
- * Optionally, OR in X_NOWHITESPACE to suppress the whitespace we'd normally
- * add.
- *
- * XML restricts tag names more than our other output formats, eg they can't
- * contain white space or slashes.  Replace invalid characters with dashes,
- * so that for example "I/O Read Time" becomes "I-O-Read-Time".
- */
-static void
-ExplainXMLTag(const char *tagname, int flags, ExplainState *es)
-{
-	const char *s;
-	const char *valid = "ABCDEFGHIJKLMNOPQRSTUVWXYZabcdefghijklmnopqrstuvwxyz0123456789-_.";
-
-	if ((flags & X_NOWHITESPACE) == 0)
-		appendStringInfoSpaces(es->str, 2 * es->indent);
-	appendStringInfoCharMacro(es->str, '<');
-	if ((flags & X_CLOSING) != 0)
-		appendStringInfoCharMacro(es->str, '/');
-	for (s = tagname; *s; s++)
-		appendStringInfoChar(es->str, strchr(valid, *s) ? *s : '-');
-	if ((flags & X_CLOSE_IMMEDIATE) != 0)
-		appendStringInfoString(es->str, " /");
-	appendStringInfoCharMacro(es->str, '>');
-	if ((flags & X_NOWHITESPACE) == 0)
-		appendStringInfoCharMacro(es->str, '\n');
-}
-
-/*
- * Indent a text-format line.
- *
- * We indent by two spaces per indentation level.  However, when emitting
- * data for a parallel worker there might already be data on the current line
- * (cf. ExplainOpenWorker); in that case, don't indent any more.
- */
-static void
-ExplainIndentText(ExplainState *es)
-{
-	Assert(es->format == EXPLAIN_FORMAT_TEXT);
-	if (es->str->len == 0 || es->str->data[es->str->len - 1] == '\n')
-		appendStringInfoSpaces(es->str, es->indent * 2);
-}
-
-/*
- * Emit a JSON line ending.
- *
- * JSON requires a comma after each property but the last.  To facilitate this,
- * in JSON format, the text emitted for each property begins just prior to the
- * preceding line-break (and comma, if applicable).
- */
-static void
-ExplainJSONLineEnding(ExplainState *es)
-{
-	Assert(es->format == EXPLAIN_FORMAT_JSON);
-	if (linitial_int(es->grouping_stack) != 0)
-		appendStringInfoChar(es->str, ',');
-	else
-		linitial_int(es->grouping_stack) = 1;
-	appendStringInfoChar(es->str, '\n');
-}
-
-/*
- * Indent a YAML line.
- *
- * YAML lines are ordinarily indented by two spaces per indentation level.
- * The text emitted for each property begins just prior to the preceding
- * line-break, except for the first property in an unlabeled group, for which
- * it begins immediately after the "- " that introduces the group.  The first
- * property of the group appears on the same line as the opening "- ".
- */
-static void
-ExplainYAMLLineStarting(ExplainState *es)
-{
-	Assert(es->format == EXPLAIN_FORMAT_YAML);
-	if (linitial_int(es->grouping_stack) == 0)
-	{
-		linitial_int(es->grouping_stack) = 1;
-	}
-	else
-	{
-		appendStringInfoChar(es->str, '\n');
-		appendStringInfoSpaces(es->str, es->indent * 2);
-	}
-}
-
-/*
- * YAML is a superset of JSON; unfortunately, the YAML quoting rules are
- * ridiculously complicated -- as documented in sections 5.3 and 7.3.3 of
- * http://yaml.org/spec/1.2/spec.html -- so we chose to just quote everything.
- * Empty strings, strings with leading or trailing whitespace, and strings
- * containing a variety of special characters must certainly be quoted or the
- * output is invalid; and other seemingly harmless strings like "0xa" or
- * "true" must be quoted, lest they be interpreted as a hexadecimal or Boolean
- * constant rather than a string.
- */
-static void
-escape_yaml(StringInfo buf, const char *str)
-{
-	escape_json(buf, str);
-}
-
-
-/*
- * DestReceiver functions for SERIALIZE option
- *
- * A DestReceiver for query tuples, that serializes passed rows into RowData
- * messages while measuring the resources expended and total serialized size,
- * while never sending the data to the client.  This allows measuring the
- * overhead of deTOASTing and datatype out/sendfuncs, which are not otherwise
- * exercisable without actually hitting the network.
- */
-typedef struct SerializeDestReceiver
-{
-	DestReceiver pub;
-	ExplainState *es;			/* this EXPLAIN statement's ExplainState */
-	int8		format;			/* text or binary, like pq wire protocol */
-	TupleDesc	attrinfo;		/* the output tuple desc */
-	int			nattrs;			/* current number of columns */
-	FmgrInfo   *finfos;			/* precomputed call info for output fns */
-	MemoryContext tmpcontext;	/* per-row temporary memory context */
-	StringInfoData buf;			/* buffer to hold the constructed message */
-	SerializeMetrics metrics;	/* collected metrics */
-} SerializeDestReceiver;
-
-/*
- * Get the function lookup info that we'll need for output.
- *
- * This is a subset of what printtup_prepare_info() does.  We don't need to
- * cope with format choices varying across columns, so it's slightly simpler.
- */
-static void
-serialize_prepare_info(SerializeDestReceiver *receiver,
-					   TupleDesc typeinfo, int nattrs)
-{
-	/* get rid of any old data */
-	if (receiver->finfos)
-		pfree(receiver->finfos);
-	receiver->finfos = NULL;
-
-	receiver->attrinfo = typeinfo;
-	receiver->nattrs = nattrs;
-	if (nattrs <= 0)
-		return;
-
-	receiver->finfos = (FmgrInfo *) palloc0(nattrs * sizeof(FmgrInfo));
-
-	for (int i = 0; i < nattrs; i++)
-	{
-		FmgrInfo   *finfo = receiver->finfos + i;
-		Form_pg_attribute attr = TupleDescAttr(typeinfo, i);
-		Oid			typoutput;
-		Oid			typsend;
-		bool		typisvarlena;
-
-		if (receiver->format == 0)
-		{
-			/* wire protocol format text */
-			getTypeOutputInfo(attr->atttypid,
-							  &typoutput,
-							  &typisvarlena);
-			fmgr_info(typoutput, finfo);
-		}
-		else if (receiver->format == 1)
-		{
-			/* wire protocol format binary */
-			getTypeBinaryOutputInfo(attr->atttypid,
-									&typsend,
-									&typisvarlena);
-			fmgr_info(typsend, finfo);
-		}
-		else
-			ereport(ERROR,
-					(errcode(ERRCODE_INVALID_PARAMETER_VALUE),
-					 errmsg("unsupported format code: %d", receiver->format)));
-	}
-}
-
-/*
- * serializeAnalyzeReceive - collect tuples for EXPLAIN (SERIALIZE)
- *
- * This should match printtup() in printtup.c as closely as possible,
- * except for the addition of measurement code.
- */
-static bool
-serializeAnalyzeReceive(TupleTableSlot *slot, DestReceiver *self)
-{
-	TupleDesc	typeinfo = slot->tts_tupleDescriptor;
-	SerializeDestReceiver *myState = (SerializeDestReceiver *) self;
-	MemoryContext oldcontext;
-	StringInfo	buf = &myState->buf;
-	int			natts = typeinfo->natts;
-	instr_time	start,
-				end;
-	BufferUsage instr_start;
-
-	/* only measure time, buffers if requested */
-	if (myState->es->timing)
-		INSTR_TIME_SET_CURRENT(start);
-	if (myState->es->buffers)
-		instr_start = pgBufferUsage;
-
-	/* Set or update my derived attribute info, if needed */
-	if (myState->attrinfo != typeinfo || myState->nattrs != natts)
-		serialize_prepare_info(myState, typeinfo, natts);
-
-	/* Make sure the tuple is fully deconstructed */
-	slot_getallattrs(slot);
-
-	/* Switch into per-row context so we can recover memory below */
-	oldcontext = MemoryContextSwitchTo(myState->tmpcontext);
-
-	/*
-	 * Prepare a DataRow message (note buffer is in per-query context)
-	 *
-	 * Note that we fill a StringInfo buffer the same as printtup() does, so
-	 * as to capture the costs of manipulating the strings accurately.
-	 */
-	pq_beginmessage_reuse(buf, PqMsg_DataRow);
-
-	pq_sendint16(buf, natts);
-
-	/*
-	 * send the attributes of this tuple
-	 */
-	for (int i = 0; i < natts; i++)
-	{
-		FmgrInfo   *finfo = myState->finfos + i;
-		Datum		attr = slot->tts_values[i];
-
-		if (slot->tts_isnull[i])
-		{
-			pq_sendint32(buf, -1);
-			continue;
-		}
-
-		if (myState->format == 0)
-		{
-			/* Text output */
-			char	   *outputstr;
-
-			outputstr = OutputFunctionCall(finfo, attr);
-			pq_sendcountedtext(buf, outputstr, strlen(outputstr));
-		}
-		else
-		{
-			/* Binary output */
-			bytea	   *outputbytes;
-
-			outputbytes = SendFunctionCall(finfo, attr);
-			pq_sendint32(buf, VARSIZE(outputbytes) - VARHDRSZ);
-			pq_sendbytes(buf, VARDATA(outputbytes),
-						 VARSIZE(outputbytes) - VARHDRSZ);
-		}
-	}
-
-	/*
-	 * We mustn't call pq_endmessage_reuse(), since that would actually send
-	 * the data to the client.  Just count the data, instead.  We can leave
-	 * the buffer alone; it'll be reset on the next iteration (as would also
-	 * happen in printtup()).
-	 */
-	myState->metrics.bytesSent += buf->len;
-
-	/* Return to caller's context, and flush row's temporary memory */
-	MemoryContextSwitchTo(oldcontext);
-	MemoryContextReset(myState->tmpcontext);
-
-	/* Update timing data */
-	if (myState->es->timing)
-	{
-		INSTR_TIME_SET_CURRENT(end);
-		INSTR_TIME_ACCUM_DIFF(myState->metrics.timeSpent, end, start);
-	}
-
-	/* Update buffer metrics */
-	if (myState->es->buffers)
-		BufferUsageAccumDiff(&myState->metrics.bufferUsage,
-							 &pgBufferUsage,
-							 &instr_start);
-
-	return true;
-}
-
-/*
- * serializeAnalyzeStartup - start up the serializeAnalyze receiver
- */
-static void
-serializeAnalyzeStartup(DestReceiver *self, int operation, TupleDesc typeinfo)
-{
-	SerializeDestReceiver *receiver = (SerializeDestReceiver *) self;
-
-	Assert(receiver->es != NULL);
-
-	switch (receiver->es->serialize)
-	{
-		case EXPLAIN_SERIALIZE_NONE:
-			Assert(false);
-			break;
-		case EXPLAIN_SERIALIZE_TEXT:
-			receiver->format = 0;	/* wire protocol format text */
-			break;
-		case EXPLAIN_SERIALIZE_BINARY:
-			receiver->format = 1;	/* wire protocol format binary */
-			break;
-	}
-
-	/* Create per-row temporary memory context */
-	receiver->tmpcontext = AllocSetContextCreate(CurrentMemoryContext,
-												 "SerializeTupleReceive",
-												 ALLOCSET_DEFAULT_SIZES);
-
-	/* The output buffer is re-used across rows, as in printtup.c */
-	initStringInfo(&receiver->buf);
-
-	/* Initialize results counters */
-	memset(&receiver->metrics, 0, sizeof(SerializeMetrics));
-	INSTR_TIME_SET_ZERO(receiver->metrics.timeSpent);
-}
-
-/*
- * serializeAnalyzeShutdown - shut down the serializeAnalyze receiver
- */
-static void
-serializeAnalyzeShutdown(DestReceiver *self)
-{
-	SerializeDestReceiver *receiver = (SerializeDestReceiver *) self;
-
-	if (receiver->finfos)
-		pfree(receiver->finfos);
-	receiver->finfos = NULL;
-
-	if (receiver->buf.data)
-		pfree(receiver->buf.data);
-	receiver->buf.data = NULL;
-
-	if (receiver->tmpcontext)
-		MemoryContextDelete(receiver->tmpcontext);
-	receiver->tmpcontext = NULL;
-}
-
-/*
- * serializeAnalyzeDestroy - destroy the serializeAnalyze receiver
- */
-static void
-serializeAnalyzeDestroy(DestReceiver *self)
-{
-	pfree(self);
-}
-
-/*
- * Build a DestReceiver for EXPLAIN (SERIALIZE) instrumentation.
- */
-DestReceiver *
-CreateExplainSerializeDestReceiver(ExplainState *es)
-{
-	SerializeDestReceiver *self;
-
-	self = (SerializeDestReceiver *) palloc0(sizeof(SerializeDestReceiver));
-
-	self->pub.receiveSlot = serializeAnalyzeReceive;
-	self->pub.rStartup = serializeAnalyzeStartup;
-	self->pub.rShutdown = serializeAnalyzeShutdown;
-	self->pub.rDestroy = serializeAnalyzeDestroy;
-	self->pub.mydest = DestExplainSerialize;
-
-	self->es = es;
-
-	return (DestReceiver *) self;
-}
-
-/*
- * GetSerializationMetrics - collect metrics
- *
- * We have to be careful here since the receiver could be an IntoRel
- * receiver if the subject statement is CREATE TABLE AS.  In that
- * case, return all-zeroes stats.
- */
-static SerializeMetrics
-GetSerializationMetrics(DestReceiver *dest)
-{
-	SerializeMetrics empty;
-
-	if (dest->mydest == DestExplainSerialize)
-		return ((SerializeDestReceiver *) dest)->metrics;
-
-	memset(&empty, 0, sizeof(SerializeMetrics));
-	INSTR_TIME_SET_ZERO(empty.timeSpent);
-
-	return empty;
-=======
->>>>>>> 3d6a8289
 }
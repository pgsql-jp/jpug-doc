--- conflicted
+++ resolved
@@ -143,16 +143,11 @@
   <orderedlist>
    <listitem>
     <para>
-<<<<<<< HEAD
+<!--
      If an <literal>ACCESS EXCLUSIVE</literal> lock is taken on the table,
      <function>pgrowlocks</function> will be blocked.
-=======
-<!--
-    If the table as a whole is exclusive-locked by someone else,
-    <function>pgrowlocks</function> will be blocked.
 -->
 テーブル全体が他から排他ロックされている場合、<function>pgrowlocks</function>はブロックされます。
->>>>>>> 9a9c638e
     </para>
    </listitem>
    <listitem>

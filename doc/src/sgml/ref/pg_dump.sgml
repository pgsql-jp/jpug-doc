--- conflicted
+++ resolved
@@ -21,14 +21,7 @@
   <refname>pg_dump</refname>
 
   <refpurpose>
-<<<<<<< HEAD
-<!--
-   extract a <productname>PostgreSQL</productname> database into a script file or other archive file
--->
-<productname>PostgreSQL</productname>データベースをスクリプトファイルまたは他のアーカイブファイルへ抽出する
-=======
    export a <productname>PostgreSQL</productname> database as an SQL script or to other formats
->>>>>>> 3d6a8289
   </refpurpose>
  </refnamediv>
 
@@ -49,27 +42,21 @@
   <title>説明</title>
 
   <para>
-<<<<<<< HEAD
-<!--
-   <application>pg_dump</application> is a utility for backing up a
-=======
+<!--
    <application>pg_dump</application> is a utility for exporting a
->>>>>>> 3d6a8289
    <productname>PostgreSQL</productname> database. It makes consistent
    exports even if the database is being used concurrently.
    <application>pg_dump</application> does not block other users
    accessing the database (readers or writers).
-<<<<<<< HEAD
--->
-<application>pg_dump</application>は<productname>PostgreSQL</productname>データベースをバックアップするユーティリティです。
-データベースを使用中であっても一貫性のあるバックアップを作成することができます。
-<application>pg_dump</application>は他のユーザによるデータベースへのアクセス（読み書き）をブロックしません。
-=======
    Note, however, that except in simple cases,
    <application>pg_dump</application> is generally not the right choice for
    taking regular backups of production databases.  See <xref
    linkend="backup"/> for further discussion.
->>>>>>> 3d6a8289
+-->
+《マッチ度[51.656920]》<application>pg_dump</application>は<productname>PostgreSQL</productname>データベースをバックアップするユーティリティです。
+データベースを使用中であっても一貫性のあるバックアップを作成することができます。
+<application>pg_dump</application>は他のユーザによるデータベースへのアクセス（読み書き）をブロックしません。
+《機械翻訳》«<application>pg_dump</application> is a utility for exporting a <productname>PostgreSQL</productname> database. It makes consistent exports even if the database is being used concurrently. <application>pg_dump</application> does not block other users accessing the database (readers or writers). Note, however, that except in simple cases, <application>pg_dump</application> is generally not the right choice for taking regular backups of production databases. See <xref linkend="backup"/> for further discussion.»
   </para>
 
   <para>
@@ -79,8 +66,9 @@
    common to all databases in a cluster (such as roles and tablespaces),
    use <xref linkend="app-pg-dumpall"/>.
 -->
-<application>pg_dump</application>は単一のデータベースしかダンプしません。
+《マッチ度[89.075630]》<application>pg_dump</application>は単一のデータベースしかダンプしません。
 クラスタ全体、あるいは、クラスタ内の全データベースに共通のグローバルオブジェクト（ロールやテーブル空間など）をダンプするには<xref linkend="app-pg-dumpall"/>を使用してください。
+《機械翻訳》«<application>pg_dump</application> only dumps a single database. To export an entire cluster, or to export global objects that are common to all databases in a cluster (such as roles and tablespaces), use <xref linkend="app-pg-dumpall"/>.»
   </para>
 
   <para>
@@ -131,7 +119,7 @@
    restoration, and are compressed by default. The <quote>directory</quote>
    format is the only format that supports parallel dumps.
 -->
-いずれかのアーカイブファイル形式を<application>pg_restore</application>と組み合わせて使用する場合は、<application>pg_dump</application>の柔軟なアーカイブ/転送機構が利用できます。
+《マッチ度[94.608472]》いずれかのアーカイブファイル形式を<application>pg_restore</application>と組み合わせて使用する場合は、<application>pg_dump</application>の柔軟なアーカイブ/転送機構が利用できます。
 具体的には、<application>pg_dump</application>を使用してデータベース全体をバックアップし、<application>pg_restore</application>を使用して、アーカイブの内容を検査したり、データベースの一部を選択してリストアしたりすることができます。
 最も柔軟な出力ファイル形式は<quote>カスタム</quote>形式（<option>-Fc</option>）と<quote>ディレクトリ</quote>形式（<option>-Fd</option>）です。
 これらはすべての保存された項目の選択や並べ替えを行うことができ、並行リストアをサポートし、デフォルトで圧縮されます。
@@ -149,15 +137,11 @@
 
   <warning>
    <para>
-<<<<<<< HEAD
-<!--
-=======
->>>>>>> 3d6a8289
+<!--
     Restoring a dump causes the destination to execute arbitrary code of the
     source superusers' choice.  Partial dumps and partial restores do not limit
     that.  If the source superusers are not trusted, the dumped SQL statements
     must be inspected before restoring.  Non-plain-text dumps can be inspected
-<<<<<<< HEAD
     by using <application>pg_restore</application>'s <option>&#45;-file</option>
     option.  Note that the client running the dump and restore need not trust
     the source or destination superusers.
@@ -167,11 +151,6 @@
 ダンプ側のスーパーユーザが信頼できない場合は、リストアする前にダンプされたSQL文を検査する必要があります。
 非平文ダンプは、<application>pg_restore</application>の<option>--file</option>オプションを使って検査できます。
 ダンプやリストアを実行するクライアントは、ダンプやリストア先のスーパーユーザを信頼する必要はありません。
-=======
-    by using <application>pg_restore</application>'s <option>--file</option>
-    option.  Note that the client running the dump and restore need not trust
-    the source or destination superusers.
->>>>>>> 3d6a8289
    </para>
   </warning>
 
@@ -213,16 +192,13 @@
       <term><option>--data-only</option></term>
       <listitem>
        <para>
-<<<<<<< HEAD
-<!--
-        Dump only the data, not the schema (data definitions).
-=======
+<!--
         Dump only the data, not the schema (data definitions) or statistics.
->>>>>>> 3d6a8289
         Table data, large objects, and sequence values are dumped.
 -->
-データのみをダンプし、スキーマ（データ定義）はダンプしません。
+《マッチ度[82.677165]》データのみをダンプし、スキーマ（データ定義）はダンプしません。
 テーブルデータ、ラージオブジェクト、シーケンス値がダンプされます。
+《機械翻訳》«Dump only the data, not the schema (data definitions) or statistics. Table data, large objects, and sequence values are dumped.»
        </para>
 
        <para>
@@ -243,30 +219,21 @@
        <para>
 <!--
         Include large objects in the dump.  This is the default behavior
-<<<<<<< HEAD
-        except when <option>&#45;-schema</option>, <option>&#45;-table</option>, or
-        <option>&#45;-schema-only</option> is specified.  The <option>-b</option>
-        switch is therefore only useful to add large objects to dumps
-        where a specific schema or table has been requested.  Note that
-        large objects are considered data and therefore will be included when
-        <option>&#45;-data-only</option> is used, but not
-        when <option>&#45;-schema-only</option> is.
--->
-ラージオブジェクトをダンプに含めます。
+        except when <option>&#45;-schema</option>, <option>&#45;-table</option>,
+        <option>&#45;-schema-only</option>, <option>&#45;-statistics-only</option>, or
+        <option>&#45;-no-data</option> is specified.  The <option>-b</option>
+        switch is therefore only useful to add large objects to dumps where a
+        specific schema or table has been requested.  Note that large objects
+        are considered data and therefore will be included when
+        <option>&#45;-data-only</option> is used, but not when
+        <option>&#45;-schema-only</option> or <option>&#45;-statistics-only</option>
+        is.
+-->
+《マッチ度[71.698113]》ラージオブジェクトをダンプに含めます。
 <option>--schema</option>、<option>--table</option>、<option>--schema-only</option>が指定された場合を除き、これがデフォルトの動作です。
 したがって、<option>-b</option>オプションは特定のスキーマやテーブルのダンプにラージオブジェクトを追加する場合にのみ有用です。
 ラージオブジェクトはデータとみなされるため、<option>--data-only</option>が使われたときは含まれますが、<option>--schema-only</option>が使われたときには含まれないことに注意してください。
-=======
-        except when <option>--schema</option>, <option>--table</option>,
-        <option>--schema-only</option>, <option>--statistics-only</option>, or
-        <option>--no-data</option> is specified.  The <option>-b</option>
-        switch is therefore only useful to add large objects to dumps where a
-        specific schema or table has been requested.  Note that large objects
-        are considered data and therefore will be included when
-        <option>--data-only</option> is used, but not when
-        <option>--schema-only</option> or <option>--statistics-only</option>
-        is.
->>>>>>> 3d6a8289
+《機械翻訳》«Include large objects in the dump. This is the default behavior except when <option>--schema</option>, <option>--table</option>, <option>--schema-only</option>, <option>--statistics-only</option>, or <option>--no-data</option> is specified. The <option>-b</option> switch is therefore only useful to add large objects to dumps where a specific schema or table has been requested. Note that large objects are considered data and therefore will be included when <option>--data-only</option> is used, but not when <option>--schema-only</option> or <option>--statistics-only</option> is.»
        </para>
       </listitem>
      </varlistentry>
@@ -790,28 +757,23 @@
       <term><option>--schema-only</option></term>
       <listitem>
        <para>
-<<<<<<< HEAD
-<!--
-        Dump only the object definitions (schema), not data.
--->
-データ定義（スキーマ）のみをダンプし、データはダンプしません。
-       </para>
-       <para>
-<!--
-        This option is the inverse of <option>&#45;-data-only</option>.
-=======
+<!--
         Dump only the object definitions (schema), not data or statistics.
-       </para>
-       <para>
-        This option cannot be used with <option>--data-only</option>
-        or <option>--statistics-only</option>.
->>>>>>> 3d6a8289
+-->
+《マッチ度[66.666667]》データ定義（スキーマ）のみをダンプし、データはダンプしません。
+《機械翻訳》«Dump only the object definitions (schema), not data or statistics.»
+       </para>
+       <para>
+<!--
+        This option cannot be used with <option>&#45;-data-only</option>
+        or <option>&#45;-statistics-only</option>.
         It is similar to, but for historical reasons not identical to,
         specifying
         <option>&#45;-section=pre-data &#45;-section=post-data</option>.
 -->
-このオプションは<option>--data-only</option>の逆です。
+《マッチ度[66.086957]》このオプションは<option>--data-only</option>の逆です。
 これは<option>--section=pre-data --section=post-data</option>を指定することと似ていますが、歴史的な理由のため同一ではありません。
+《機械翻訳》«This option cannot be used with <option>--data-only</option> or <option>--statistics-only</option>. It is similar to, but for historical reasons not identical to, specifying <option>--section=pre-data --section=post-data</option>.»
        </para>
        <para>
 <!--
@@ -1116,22 +1078,19 @@
       <term><option>--disable-triggers</option></term>
       <listitem>
        <para>
-<<<<<<< HEAD
-<!--
-        This option is relevant only when creating a data-only dump.
-=======
+<!--
         This option is relevant only when creating a dump that includes data
         but does not include schema.
->>>>>>> 3d6a8289
         It instructs <application>pg_dump</application> to include commands
         to temporarily disable triggers on the target tables while
         the data is restored.  Use this if you have referential
         integrity checks or other triggers on the tables that you
         do not want to invoke during data restore.
 -->
-このオプションは、データのみのダンプを作成する場合にしか適用されません。
+《マッチ度[78.421053]》このオプションは、データのみのダンプを作成する場合にしか適用されません。
 データのリストア中に、対象テーブル上のトリガを一時的に無効にするコマンドを出力するよう<application>pg_dump</application>に指示します。
 このオプションは、データのリストア中には呼び出したくない参照整合性検査やその他のトリガがテーブル上にある場合に使用します。
+《機械翻訳》«This option is relevant only when creating a dump that includes data but does not include schema. It instructs <application>pg_dump</application> to include commands to temporarily disable triggers on the target tables while the data is restored. Use this if you have referential integrity checks or other triggers on the tables that you do not want to invoke during data restore.»
        </para>
 
        <para>
@@ -1253,15 +1212,12 @@
 このオプションは、特定のテーブルに関してデータを格納する必要はないがテーブル定義は必要である場合に有用です。
        </para>
        <para>
-<<<<<<< HEAD
-<!--
-        To exclude data for all tables in the database, see <option>&#45;-schema-only</option>.
--->
-データベース内のすべてのテーブルに関してデータを除外するためには、<option>--schema-only</option>を参照してください。
-=======
-        To exclude data for all tables in the database, see <option>--schema-only</option>
-        or <option>--statistics-only</option>.
->>>>>>> 3d6a8289
+<!--
+        To exclude data for all tables in the database, see <option>&#45;-schema-only</option>
+        or <option>&#45;-statistics-only</option>.
+-->
+《マッチ度[61.983471]》データベース内のすべてのテーブルに関してデータを除外するためには、<option>--schema-only</option>を参照してください。
+《機械翻訳》«To exclude data for all tables in the database, see <option>--schema-only</option> or <option>--statistics-only</option>.»
        </para>
       </listitem>
      </varlistentry>
@@ -1504,7 +1460,6 @@
 
        <note>
         <para>
-<<<<<<< HEAD
 <!--
          Using wildcards in <option>&#45;-include-foreign-data</option> may result
          in access to unexpected foreign servers. Also, to use this option securely,
@@ -1512,22 +1467,13 @@
 -->
 <option>--include-foreign-data</option>でワイルドカードを使用すると、予期しない外部サーバへのアクセスが発生する可能性があります。
 また、このオプションを安全に使用するために、指定した名前のサーバの所有者が信頼できることを確認してください。
-=======
-         Using wildcards in <option>--include-foreign-data</option> may result
-         in access to unexpected foreign servers. Also, to use this option securely,
-         make sure that the named server must have a trusted owner.
->>>>>>> 3d6a8289
         </para>
        </note>
 
        <note>
         <para>
-<<<<<<< HEAD
 <!--
          When <option>&#45;-include-foreign-data</option> is specified,
-=======
-         When <option>--include-foreign-data</option> is specified,
->>>>>>> 3d6a8289
          <application>pg_dump</application> does not check that the foreign
          table is writable.  Therefore, there is no guarantee that the
          results of a foreign table dump can be successfully restored.
@@ -1614,13 +1560,10 @@
       <term><option>--no-comments</option></term>
       <listitem>
        <para>
-<<<<<<< HEAD
-<!--
-        Do not dump comments.
--->
-コメントをダンプしません。
-=======
+<!--
         Do not dump <command>COMMENT</command> commands.
+-->
+《機械翻訳》«Do not dump <command>COMMENT</command> commands.»
        </para>
       </listitem>
      </varlistentry>
@@ -1629,7 +1572,10 @@
       <term><option>--no-data</option></term>
       <listitem>
        <para>
+<!--
         Do not dump data.
+-->
+《機械翻訳》«Do not dump data.»
        </para>
       </listitem>
      </varlistentry>
@@ -1638,8 +1584,10 @@
       <term><option>--no-policies</option></term>
       <listitem>
        <para>
+<!--
         Do not dump row security policies.
->>>>>>> 3d6a8289
+-->
+《機械翻訳》«Do not dump row security policies.»
        </para>
       </listitem>
      </varlistentry>
@@ -1660,7 +1608,10 @@
       <term><option>--no-schema</option></term>
       <listitem>
        <para>
+<!--
         Do not dump schema (data definitions).
+-->
+《機械翻訳》«Do not dump schema (data definitions).»
        </para>
       </listitem>
      </varlistentry>
@@ -1681,7 +1632,10 @@
       <term><option>--no-statistics</option></term>
       <listitem>
        <para>
+<!--
         Do not dump statistics. This is the default.
+-->
+《機械翻訳》«Do not dump statistics. This is the default.»
        </para>
       </listitem>
      </varlistentry>
@@ -1879,29 +1833,6 @@
      </varlistentry>
 
      <varlistentry>
-      <term><option>--restrict-key=<replaceable class="parameter">restrict_key</replaceable></option></term>
-      <listitem>
-       <para>
-        Use the provided string as the <application>psql</application>
-        <command>\restrict</command> key in the dump output.  This can only be
-        specified for plain-text dumps, i.e., when <option>--format</option> is
-        set to <literal>plain</literal> or the <option>--format</option> option
-        is omitted.  If no restrict key is specified,
-        <application>pg_dump</application> will generate a random one as
-        needed.  Keys may contain only alphanumeric characters.
-       </para>
-       <para>
-        This option is primarily intended for testing purposes and other
-        scenarios that require repeatable output (e.g., comparing dump files).
-        It is not recommended for general use, as a malicious server with
-        advance knowledge of the key may be able to inject arbitrary code that
-        will be executed on the machine that runs
-        <application>psql</application> with the dump output.
-       </para>
-      </listitem>
-     </varlistentry>
-
-     <varlistentry>
       <term><option>--rows-per-insert=<replaceable class="parameter">nrows</replaceable></option></term>
       <listitem>
        <para>
@@ -1946,9 +1877,10 @@
           and not-null constraints.
           Pre-data items include all other data definition items.
 -->
-data部分には、実際のテーブルデータとラージオブジェクトの中身、シーケンス値が含まれます。
+《マッチ度[64.657534]》data部分には、実際のテーブルデータとラージオブジェクトの中身、シーケンス値が含まれます。
 post-data項目は、インデックス定義、トリガ定義、ルール定義、有効化された検査制約以外の制約定義が含まれます。
 pre-data項目は、他のすべてのデータ定義項目が含まれます。
+《機械翻訳》«The data section contains actual table data, large-object contents, sequence values, and statistics for tables, materialized views, and foreign tables. Post-data items include definitions of indexes, triggers, rules, statistics for indexes, and constraints other than validated check and not-null constraints. Pre-data items include all other data definition items.»
          </para>
        </listitem>
      </varlistentry>
@@ -1957,9 +1889,12 @@
       <term><option>--sequence-data</option></term>
       <listitem>
        <para>
+<!--
         Include sequence data in the dump.  This is the default behavior except
-        when <option>--no-data</option>, <option>--schema-only</option>, or
-        <option>--statistics-only</option> is specified.
+        when <option>&#45;-no-data</option>, <option>&#45;-schema-only</option>, or
+        <option>&#45;-statistics-only</option> is specified.
+-->
+《機械翻訳》«Include sequence data in the dump. This is the default behavior except when <option>--no-data</option>, <option>--schema-only</option>, or <option>--statistics-only</option> is specified.»
        </para>
       </listitem>
      </varlistentry>
@@ -2052,7 +1987,10 @@
       <term><option>--statistics</option></term>
       <listitem>
        <para>
+<!--
         Dump statistics.
+-->
+《機械翻訳》«Dump statistics.»
        </para>
       </listitem>
      </varlistentry>
@@ -2061,9 +1999,12 @@
       <term><option>--statistics-only</option></term>
       <listitem>
        <para>
+<!--
         Dump only the statistics, not the schema (data definitions) or data.
         Statistics for tables, materialized views, foreign tables,
         and indexes are dumped.
+-->
+《機械翻訳》«Dump only the statistics, not the schema (data definitions) or data. Statistics for tables, materialized views, foreign tables, and indexes are dumped.»
        </para>
       </listitem>
      </varlistentry>
@@ -2455,37 +2396,21 @@
   </para>
 
   <para>
-<<<<<<< HEAD
-<!--
-   When a data-only dump is chosen and the option <option>&#45;-disable-triggers</option>
-=======
-   When a dump without schema is chosen and the option <option>--disable-triggers</option>
->>>>>>> 3d6a8289
+<!--
+   When a dump without schema is chosen and the option <option>&#45;-disable-triggers</option>
    is used, <application>pg_dump</application> emits commands
    to disable triggers on user tables before inserting the data,
    and then commands to re-enable them after the data has been
    inserted.  If the restore is stopped in the middle, the system
    catalogs might be left in the wrong state.
 -->
-データのみのダンプを選択し、<option>--disable-triggers</option>オプションを使用する場合、<application>pg_dump</application>はデータを挿入する前にユーザテーブルにトリガを無効にするコマンドを発行し、データの挿入が完了した後で、それらを再び有効にする問い合わせを発行します。
+《マッチ度[90.616622]》データのみのダンプを選択し、<option>--disable-triggers</option>オプションを使用する場合、<application>pg_dump</application>はデータを挿入する前にユーザテーブルにトリガを無効にするコマンドを発行し、データの挿入が完了した後で、それらを再び有効にする問い合わせを発行します。
 リストアが途中で停止した場合、システムカタログが不適切な状態のままになっている可能性があります。
   </para>
 
   <para>
-<<<<<<< HEAD
-<!--
-   The dump file produced by <application>pg_dump</application>
-   does not contain the statistics used by the optimizer to make
-   query planning decisions.  Therefore, it is wise to run
-   <command>ANALYZE</command> after restoring from a dump file
-   to ensure optimal performance; see <xref linkend="vacuum-for-statistics"/>
-   and <xref linkend="autovacuum"/> for more information.
--->
-<application>pg_dump</application>が生成するダンプファイルには、オプティマイザが問い合わせ計画を決定する際に使用される統計情報が含まれていません。
-そのため、最適な性能を発揮するために、ダンプファイルからリストアした後で<command>ANALYZE</command>を実行することをお勧めします。
-詳しくは<xref linkend="vacuum-for-statistics"/>および<xref linkend="autovacuum"/>を参照してください。
-=======
-   If <option>--statistics</option> is specified,
+<!--
+   If <option>&#45;-statistics</option> is specified,
    <command>pg_dump</command> will include most optimizer statistics in the
    resulting dump file.  However, some statistics may not be included, such as
    those created explicitly with <xref linkend="sql-createstatistics"/> or
@@ -2493,7 +2418,11 @@
    run <command>ANALYZE</command> after restoring from a dump file to ensure
    optimal performance; see <xref linkend="vacuum-for-statistics"/> and <xref
    linkend="autovacuum"/> for more information.
->>>>>>> 3d6a8289
+-->
+《マッチ度[52.819549]》<application>pg_dump</application>が生成するダンプファイルには、オプティマイザが問い合わせ計画を決定する際に使用される統計情報が含まれていません。
+そのため、最適な性能を発揮するために、ダンプファイルからリストアした後で<command>ANALYZE</command>を実行することをお勧めします。
+詳しくは<xref linkend="vacuum-for-statistics"/>および<xref linkend="autovacuum"/>を参照してください。
+《機械翻訳》«If <option>--statistics</option> is specified, <command>pg_dump</command> will include most optimizer statistics in the resulting dump file. However, some statistics may not be included, such as those created explicitly with <xref linkend="sql-createstatistics"/> or custom statistics added by an extension. Therefore, it may be useful to run <command>ANALYZE</command> after restoring from a dump file to ensure optimal performance; see <xref linkend="vacuum-for-statistics"/> and <xref linkend="autovacuum"/> for more information.»
   </para>
 
   <para>
@@ -2565,14 +2494,6 @@
 -->
 一般的に、データベースを平文の<application>pg_dump</application>スクリプトからリストアする場合、クリーンなリストアプロセスを保証し、デフォルト以外の<application>psql</application>設定との潜在的な競合を防ぐために、<option>-X</option>(<option>--no-psqlrc</option>)オプションの使用を推奨します。
   </para>
-
-  <para>
-   It is generally recommended to use the <option>-X</option>
-   (<option>--no-psqlrc</option>) option when restoring a database from a
-   plain-text <application>pg_dump</application> script to ensure a clean
-   restore process and prevent potential conflicts with
-   non-default <application>psql</application> configurations.
-  </para>
  </refsect1>
 
 <!--

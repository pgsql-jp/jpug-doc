--- conflicted
+++ resolved
@@ -193,14 +193,9 @@
 				VacuumParams *params, BufferAccessStrategy bstrategy);
 
 /* in commands/analyze.c */
-<<<<<<< HEAD
-extern void analyze_rel(Oid relid, VacuumStmt *vacstmt,
-			bool in_outer_xact, BufferAccessStrategy bstrategy);
-=======
 extern void analyze_rel(Oid relid, RangeVar *relation, int options,
 			VacuumParams *params, List *va_cols, bool in_outer_xact,
 			BufferAccessStrategy bstrategy);
->>>>>>> 8abb52fa
 extern bool std_typanalyze(VacAttrStats *stats);
 
 /* in utils/misc/sampling.c --- duplicate of declarations in utils/sampling.h */

<!-- doc/src/sgml/ddl.sgml -->

<chapter id="ddl">
<!--
 <title>Data Definition</title>
-->
 <title>データ定義</title>

 <para>
<!--
  This chapter covers how one creates the database structures that
  will hold one's data.  In a relational database, the raw data is
  stored in tables, so the majority of this chapter is devoted to
  explaining how tables are created and modified and what features are
  available to control what data is stored in the tables.
  Subsequently, we discuss how tables can be organized into
  schemas, and how privileges can be assigned to tables.  Finally,
  we will briefly look at other features that affect the data storage,
  such as inheritance, table partitioning, views, functions, and
  triggers.
-->
本章では、データを保持するためのデータベース構造を作成する方法を説明します。
リレーショナルデータベースでは生データはテーブルに格納されます。
したがって、本章ではテーブルの作成と変更の方法や、テーブルにどのようなデータを格納するかを制御するための機能について重点的に解説します。
さらに、テーブルをスキーマに編成する方法、およびテーブルへの権限の割り当てについても説明します。
そして最後に、継承、テーブルのパーティショニング、ビュー、関数、およびトリガなど、データの格納に影響する機能について簡単に説明します。
 </para>

 <sect1 id="ddl-basics">
<!--
  <title>Table Basics</title>
-->
  <title>テーブルの基本</title>

  <indexterm zone="ddl-basics">
   <primary>table</primary>
  </indexterm>
  <indexterm zone="ddl-basics">
   <primary>テーブル</primary>
  </indexterm>

  <indexterm>
   <primary>row</primary>
  </indexterm>
  <indexterm>
   <primary>行</primary>
  </indexterm>

  <indexterm>
   <primary>column</primary>
  </indexterm>
  <indexterm>
   <primary>列</primary>
  </indexterm>

  <para>
<!--
   A table in a relational database is much like a table on paper: It
   consists of rows and columns.  The number and order of the columns
   is fixed, and each column has a name.  The number of rows is
   variable &mdash; it reflects how much data is stored at a given moment.
   SQL does not make any guarantees about the order of the rows in a
   table.  When a table is read, the rows will appear in an unspecified order,
   unless sorting is explicitly requested.  This is covered in <xref
   linkend="queries"/>.  Furthermore, SQL does not assign unique
   identifiers to rows, so it is possible to have several completely
   identical rows in a table.  This is a consequence of the
   mathematical model that underlies SQL but is usually not desirable.
   Later in this chapter we will see how to deal with this issue.
-->
リレーショナルデータベースのテーブルは、紙に書く表によく似ています。
テーブルは行と列からできています。
列の数と順序は固定されており、それぞれの列に名前が付けられています。
行の数は可変です。
つまり行の数とは、その時点でどれだけのデータが格納されているのかを示すものです。
SQLではテーブル内の行の順序は保証されません。
テーブルを読み込むと、明示的に並べ替えが要求されない限り、行は不特定な順序で返されます。
これについては<xref linkend="queries"/>を参照してください。
さらに、SQLでは行に固有の識別子が割り当てられないので、テーブル内にまったく同一の行がいくつも存在することがあり得ます。
これは、SQLの基礎をなす数学的モデルの帰結ですが、通常は好ましいことではありません。
この問題の対処法については、本章で後述します。
  </para>

  <para>
<!--
   Each column has a data type.  The data type constrains the set of
   possible values that can be assigned to a column and assigns
   semantics to the data stored in the column so that it can be used
   for computations.  For instance, a column declared to be of a
   numerical type will not accept arbitrary text strings, and the data
   stored in such a column can be used for mathematical computations.
   By contrast, a column declared to be of a character string type
   will accept almost any kind of data but it does not lend itself to
   mathematical calculations, although other operations such as string
   concatenation are available.
-->
それぞれの列にデータ型があります。
データ型によって、列に割り当てられる値が制限されます。
また、列に格納されているデータに意味が割り当てられ、データを計算に使用できるようになります。
例えば、数値型と宣言された列は任意のテキスト文字列は受け付けません。
そして、数値型の列に格納されているデータは算術計算に使用できます。
これに対して、文字列型と宣言された列はほとんど全ての種類のデータを受け付けます。
しかし、文字列の結合といった演算には使用できますが、算術計算には使用できません。
  </para>

  <para>
<!--
   <productname>PostgreSQL</productname> includes a sizable set of
   built-in data types that fit many applications.  Users can also
   define their own data types.  Most built-in data types have obvious
   names and semantics, so we defer a detailed explanation to <xref
   linkend="datatype"/>.  Some of the frequently used data types are
   <type>integer</type> for whole numbers, <type>numeric</type> for
   possibly fractional numbers, <type>text</type> for character
   strings, <type>date</type> for dates, <type>time</type> for
   time-of-day values, and <type>timestamp</type> for values
   containing both date and time.
-->
<productname>PostgreSQL</productname>には、様々なアプリケーションに対応した多数のデータ型の集合が組み込まれています。
またユーザが独自のデータ型を定義することも可能です。
組み込みデータ型のほとんどにはわかりやすい名前と意味が付けられているので、詳しい説明はここでは行わず、<xref linkend="datatype"/>で行います。
よく使用されるデータ型としては、整数を表す<type>integer</type>、小数も表すことができる<type>numeric</type>、文字列を表す<type>text</type>、日付を表す<type>date</type>、時刻を表す<type>time</type>、そして日付と時刻の両方を含む<type>timestamp</type>があります。
  </para>

  <indexterm>
   <primary>table</primary>
   <secondary>creating</secondary>
  </indexterm>
  <indexterm>
   <primary>テーブル</primary>
   <secondary>の作成</secondary>
  </indexterm>

  <para>
<!--
   To create a table, you use the aptly named <xref
   linkend="sql-createtable"/> command.
   In this command you specify at least a name for the new table, the
   names of the columns and the data type of each column.  For
   example:
-->
テーブルを作成するには、その名の通り<xref linkend="sql-createtable"/>コマンドを使用します。
このコマンドで最低限指定する必要があるのは、新規テーブル名、列名、各列のデータ型です。
例を示します。
<programlisting>
CREATE TABLE my_first_table (
    first_column text,
    second_column integer
);
</programlisting>
<!--
   This creates a table named <literal>my_first_table</literal> with
   two columns.  The first column is named
   <literal>first_column</literal> and has a data type of
   <type>text</type>; the second column has the name
   <literal>second_column</literal> and the type <type>integer</type>.
   The table and column names follow the identifier syntax explained
   in <xref linkend="sql-syntax-identifiers"/>.  The type names are
   usually also identifiers, but there are some exceptions.  Note that the
   column list is comma-separated and surrounded by parentheses.
-->
これで2列からなる<literal>my_first_table</literal>という名前のテーブルが作成されます。
最初の列の名前は<literal>first_column</literal>で、そのデータ型は<type>text</type>です。
2番目の列の名前は<literal>second_column</literal>で、そのデータ型は<type>integer</type>です。
テーブル名および列名は、<xref linkend="sql-syntax-identifiers"/>で説明した識別子の構文に従います。
型名も通常は識別子ですが、例外もあります。
列リストはカンマで区切り、括弧で囲むことに注意してください。
  </para>

  <para>
<!--
   Of course, the previous example was heavily contrived.  Normally,
   you would give names to your tables and columns that convey what
   kind of data they store.  So let's look at a more realistic
   example:
-->
先ほどの例は、説明が目的であるため現実的ではありません。
通常、テーブルおよび列の名前は、どのようなデータが格納されているかわかるような名前にします。
以下に、より現実的な例を示します。
<programlisting>
CREATE TABLE products (
    product_no integer,
    name text,
    price numeric
);
</programlisting>
<!--
   (The <type>numeric</type> type can store fractional components, as
   would be typical of monetary amounts.)
-->
（<type>numeric</type>型は小数を格納することができ、金額を扱う場合はこれが一般的です。）
  </para>

  <tip>
   <para>
<!--
    When you create many interrelated tables it is wise to choose a
    consistent naming pattern for the tables and columns.  For
    instance, there is a choice of using singular or plural nouns for
    table names, both of which are favored by some theorist or other.
-->
相関するテーブルを数多く作成する場合は、テーブルと列の命名規則を一貫させるのが賢明です。
例えば、テーブル名に単数形あるいは複数形どちらの名詞を使用するかという選択肢があります（これは論者によって好みが分かれています）。
   </para>
  </tip>

  <para>
<!--
   There is a limit on how many columns a table can contain.
   Depending on the column types, it is between 250 and 1600.
   However, defining a table with anywhere near this many columns is
   highly unusual and often a questionable design.
-->
テーブルに含めることができる列の数には制限があります。
制限は、列の型に応じて250〜1600の間となります。
しかし、これほど多くの列を使用することは稀ですし、そのような場合は設計に問題があることも多いのです。
  </para>

  <indexterm>
   <primary>table</primary>
   <secondary>removing</secondary>
  </indexterm>
  <indexterm>
   <primary>テーブル</primary>
   <secondary>の削除</secondary>
  </indexterm>

  <para>
<!--
   If you no longer need a table, you can remove it using the <xref
   linkend="sql-droptable"/> command.
   For example:
-->
必要のないテーブルができた場合は、<xref linkend="sql-droptable"/>コマンドを使用してそのテーブルを削除できます。
例を示します。
<programlisting>
DROP TABLE my_first_table;
DROP TABLE products;
</programlisting>
<!--
   Attempting to drop a table that does not exist is an error.
   Nevertheless, it is common in SQL script files to unconditionally
   try to drop each table before creating it, ignoring any error
   messages, so that the script works whether or not the table exists.
   (If you like, you can use the <literal>DROP TABLE IF EXISTS</literal> variant
   to avoid the error messages, but this is not standard SQL.)
-->
存在しないテーブルを削除しようとすると、エラーになります。
もっともテーブルが存在するかどうかに関係なくスクリプト全体を動作させることができるように、テーブルを作成する前に、エラーメッセージを無視して無条件に削除操作を行うことは、SQLスクリプトファイルではよく行われることです。
（この操作を行いたければ、エラーメッセージの出力を防ぐ<literal>DROP TABLE IF EXISTS</literal>という構文を使用できます。
しかし、これは標準SQLではありません。）
  </para>

  <para>
<!--
   If you need to modify a table that already exists, see <xref
   linkend="ddl-alter"/> later in this chapter.
-->
既に存在するテーブルを変更する方法については、本章で後述する<xref linkend="ddl-alter"/>を参照してください。
  </para>

  <para>
<!--
   With the tools discussed so far you can create fully functional
   tables.  The remainder of this chapter is concerned with adding
   features to the table definition to ensure data integrity,
   security, or convenience.  If you are eager to fill your tables with
   data now you can skip ahead to <xref linkend="dml"/> and read the
   rest of this chapter later.
-->
これまでに説明したツールを使用して、十分に機能するテーブルを作成できます。
本章の残りでは、テーブル定義に機能を追加して、データの整合性、安全性、利便性を確実にする方法について述べていきます。
この時点でテーブルにデータを入力したければ、本章の残りを後回しにして<xref linkend="dml"/>に進んでも構いません。
  </para>
 </sect1>

 <sect1 id="ddl-default">
<!--
  <title>Default Values</title>
-->
  <title>デフォルト値</title>

  <indexterm zone="ddl-default">
   <primary>default value</primary>
  </indexterm>
  <indexterm zone="ddl-default">
   <primary>デフォルト値</primary>
  </indexterm>

  <para>
<!--
   A column can be assigned a default value.  When a new row is
   created and no values are specified for some of the columns, those
   columns will be filled with their respective default values.  A
   data manipulation command can also request explicitly that a column
   be set to its default value, without having to know what that value is.
   (Details about data manipulation commands are in <xref linkend="dml"/>.)
-->
列にはデフォルトの値を割り当てることができます。
新しく作成された行のいくつかの列に値が指定されていない場合、そうした空欄にはそれぞれの列のデフォルト値が入ります。
データ操作コマンドを使用して、列を（どのような値かを把握する必要なく）デフォルト値に設定するように明示的に要求することもできます。
（データ操作コマンドの詳細については<xref linkend="dml"/>を参照してください。）
  </para>

  <para>
<!--
   <indexterm><primary>null value</primary><secondary>default value</secondary></indexterm>
   If no default value is declared explicitly, the default value is the
   null value.  This usually makes sense because a null value can
   be considered to represent unknown data.
-->
   <indexterm><primary>NULL値</primary><secondary>デフォルト値</secondary></indexterm>
明示的に宣言されたデフォルト値がない場合は、デフォルト値はNULL値になります。
NULL値は不明のデータを表すものとみなすことができるので、通常はこの方法で問題ありません。
  </para>

  <para>
<!--
   In a table definition, default values are listed after the column
   data type.  For example:
-->
テーブル定義では、デフォルト値は列データ型の後に列挙されています。
例を示します。
<programlisting>
CREATE TABLE products (
    product_no integer,
    name text,
    price numeric <emphasis>DEFAULT 9.99</emphasis>
);
</programlisting>
  </para>

  <para>
<!--
   The default value can be an expression, which will be
   evaluated whenever the default value is inserted
   (<emphasis>not</emphasis> when the table is created).  A common example
   is for a <type>timestamp</type> column to have a default of <literal>CURRENT_TIMESTAMP</literal>,
   so that it gets set to the time of row insertion.  Another common
   example is generating a <quote>serial number</quote> for each row.
   In <productname>PostgreSQL</productname> this is typically done by
   something like:
-->
デフォルト値を式にすることが可能で、それはデフォルト値が挿入される時はいつでも（テーブルが作成されたときでは<emphasis>ありません</emphasis>）評価されます。よくある例として、<type>timestamp</type>列が挿入時の時刻に設定されるように、その列はデフォルトの<literal>CURRENT_TIMESTAMP</literal>を持つことができます。もう1つの例としては、各行に<quote>通番</quote>を割り振る場合です。
<productname>PostgreSQL</productname>では、典型的に以下のように記述することにより生成されます。
<programlisting>
CREATE TABLE products (
    product_no integer <emphasis>DEFAULT nextval('products_product_no_seq')</emphasis>,
    ...
);
</programlisting>
<!--
   where the <literal>nextval()</literal> function supplies successive values
   from a <firstterm>sequence object</firstterm> (see <xref
   linkend="functions-sequence"/>). This arrangement is sufficiently common
   that there's a special shorthand for it:
-->
ここで、<literal>nextval()</literal>関数が、<firstterm>シーケンスオブジェクト</firstterm>から連続した値を生成します（<xref linkend="functions-sequence"/>を参照してください）。
これは非常によく使われるやり方なので、以下のような特別な短縮記法が用意されています。
<programlisting>
CREATE TABLE products (
    product_no <emphasis>SERIAL</emphasis>,
    ...
);
</programlisting>
<!--
   The <literal>SERIAL</literal> shorthand is discussed further in <xref
   linkend="datatype-serial"/>.
-->
省略形である<literal>SERIAL</literal>は<xref linkend="datatype-serial"/>で詳しく述べられています。
  </para>
 </sect1>

 <sect1 id="ddl-identity-columns">
<!--
  <title>Identity Columns</title>
-->
  <title>識別列</title>

  <indexterm zone="ddl-identity-columns">
   <primary>identity column</primary>
  </indexterm>
  <indexterm zone="ddl-identity-columns">
   <primary>識別列</primary>
  </indexterm>

  <para>
<!--
   An identity column is a special column that is generated automatically from
   an implicit sequence.  It can be used to generate key values.
-->
識別列は暗黙的なシーケンスにより自動的に生成される特殊な列です。
これはキー値の生成に使用できます。
  </para>

  <para>
<!--
   To create an identity column, use the <literal>GENERATED ...
   AS IDENTITY</literal> clause in <command>CREATE TABLE</command>, for example:
-->
識別列を作成するには、<command>CREATE TABLE</command>の<literal>GENERATED ... AS IDENTITY</literal>句を使用します。
例を示します。
<programlisting>
CREATE TABLE people (
    id bigint <emphasis>GENERATED ALWAYS AS IDENTITY</emphasis>,
    ...,
);
</programlisting>
<!--
   or alternatively
-->
あるいは
<programlisting>
CREATE TABLE people (
    id bigint <emphasis>GENERATED BY DEFAULT AS IDENTITY</emphasis>,
    ...,
);
</programlisting>
<!--
   See <xref linkend="sql-createtable"/> for more details.
-->
詳細は<xref linkend="sql-createtable"/>を参照してください。
  </para>

  <para>
<!--
   If an <command>INSERT</command> command is executed on the table with the
   identity column and no value is explicitly specified for the identity
   column, then a value generated by the implicit sequence is inserted.  For
   example, with the above definitions and assuming additional appropriate
   columns, writing
-->
<command>INSERT</command>コマンドが識別列を持つテーブルで実行され、識別列に値が明示的に指定されていない場合、暗黙的なシーケンスによって生成された値が挿入されます。
例えば、上記の定義を使用し、追加の適切な列を想定して、次のように記述すると、
<programlisting>
INSERT INTO people (name, address) VALUES ('A', 'foo');
INSERT INTO people (name, address) VALUES ('B', 'bar');
</programlisting>
<!--
   would generate values for the <literal>id</literal> column starting at 1
   and result in the following table data:
-->
1から始まる<literal>id</literal>列の値を生成し、結果は次のテーブルデータになります。
<screen>
 id | name | address
----+------+---------
  1 | A    | foo
  2 | B    | bar
</screen>
<!--
   Alternatively, the keyword <literal>DEFAULT</literal> can be specified in
   place of a value to explicitly request the sequence-generated value, like
-->
あるいは、値の代わりにキーワード<literal>DEFAULT</literal>を指定して、以下のようにシーケンスによって生成された値を明示的に要求することもできます。
<programlisting>
INSERT INTO people (id, name, address) VALUES (<emphasis>DEFAULT</emphasis>, 'C', 'baz');
</programlisting>
<!--
   Similarly, the keyword <literal>DEFAULT</literal> can be used in
   <command>UPDATE</command> commands.
-->
同様に、キーワード<literal>DEFAULT</literal>は<command>UPDATE</command>コマンドでも使用できます。
  </para>

  <para>
<!--
   Thus, in many ways, an identity column behaves like a column with a default
   value.
-->
したがって、多くの点で、識別列はデフォルト値のある列のように動作します。
  </para>

  <para>
<!--
   The clauses <literal>ALWAYS</literal> and <literal>BY DEFAULT</literal> in
   the column definition determine how explicitly user-specified values are
   handled in <command>INSERT</command> and <command>UPDATE</command>
   commands.  In an <command>INSERT</command> command, if
   <literal>ALWAYS</literal> is selected, a user-specified value is only
   accepted if the <command>INSERT</command> statement specifies
   <literal>OVERRIDING SYSTEM VALUE</literal>.  If <literal>BY
   DEFAULT</literal> is selected, then the user-specified value takes
   precedence.  Thus, using <literal>BY DEFAULT</literal> results in a
   behavior more similar to default values, where the default value can be
   overridden by an explicit value, whereas <literal>ALWAYS</literal> provides
   some more protection against accidentally inserting an explicit value.
-->
識別列の定義の<literal>ALWAYS</literal>および<literal>BY DEFAULT</literal>句は、<command>INSERT</command>および<command>UPDATE</command>コマンドでユーザが明示的に指定した値をどのように処理するかを決定します。
<command>INSERT</command>コマンドでは、<literal>ALWAYS</literal>が選択されている場合、<command>INSERT</command>が<literal>OVERRIDING SYSTEM VALUE</literal>を指定している場合にのみ、ユーザ指定の値が受け入れられます。
<literal>BY DEFAULT</literal>を選択すると、ユーザ指定の値が優先されます。
したがって、<literal>BY DEFAULT</literal>を使用すると、明示的な値によって上書きできるという、デフォルト値により似た動作になります。
一方、<literal>ALWAYS</literal>では、誤って明示的な値を挿入することに対する保護が強化されます。
  </para>

  <para>
<!--
   The data type of an identity column must be one of the data types supported
   by sequences.  (See <xref linkend="sql-createsequence"/>.)  The properties
   of the associated sequence may be specified when creating an identity
   column (see <xref linkend="sql-createtable"/>) or changed afterwards (see
   <xref linkend="sql-altertable"/>).
-->
識別列のデータ型は、シーケンスでサポートされているデータ型の1つである必要があります。（<xref linkend="sql-createsequence"/>を参照。）
関連付けられたシーケンスの属性は、識別列の作成時に指定するか（<xref linkend="sql-createtable"/>を参照）、後で変更できます（<xref linkend="sql-altertable"/>を参照）。
  </para>

  <para>
<!--
   An identity column is automatically marked as <literal>NOT NULL</literal>.
   An identity column, however, does not guarantee uniqueness.  (A sequence
   normally returns unique values, but a sequence could be reset, or values
   could be inserted manually into the identity column, as discussed above.)
   Uniqueness would need to be enforced using a <literal>PRIMARY KEY</literal>
   or <literal>UNIQUE</literal> constraint.
-->
識別列は自動的に<literal>NOT NULL</literal>とマークされます。
ただし、識別列は一意性を保証しません。
（通常、シーケンスは一意な値を戻しますが、シーケンスはリセットにするか、前述のように識別列に値を手動で挿入できます。）
一意性を強制するには、<literal>PRIMARY KEY</literal>または<literal>UNIQUE</literal>制約を使用する必要があります。
  </para>

  <para>
<!--
   In table inheritance hierarchies, identity columns and their properties in
   a child table are independent of those in its parent tables.  A child table
   does not inherit identity columns or their properties automatically from
   the parent. During <command>INSERT</command> or <command>UPDATE</command>,
   a column is treated as an identity column if that column is an identity
   column in the table named in the statement, and the corresponding identity
   properties are applied.
-->
テーブル継承階層では、子テーブルの識別列とその属性は、親テーブルの識別列とその属性から独立しています。
子テーブルは、親から自動的に識別列またはその属性を継承しません。
<command>INSERT</command>または<command>UPDATE</command>のときにSQL文で書かれたテーブルの列が識別列である場合、その列は識別列として扱われ、対応する識別列の属性が適用されます。
  </para>

  <para>
<!--
   Partitions inherit identity columns from the partitioned table.  They
   cannot have their own identity columns.  The properties of a given identity
   column are consistent across all the partitions in the partition hierarchy.
-->
パーティションは、パーティションテーブルから識別列を継承します。
各パーティションが独自の識別列を持つことはできません。
識別列の属性はパーティション階層内のすべてのパーティションで一貫しています。
  </para>
 </sect1>

 <sect1 id="ddl-generated-columns">
<!--
  <title>Generated Columns</title>
-->
  <title>生成列</title>

  <indexterm zone="ddl-generated-columns">
   <primary>generated column</primary>
  </indexterm>

  <para>
<!--
   A generated column is a special column that is always computed from other
   columns.  Thus, it is for columns what a view is for tables.  There are two
   kinds of generated columns: stored and virtual.  A stored generated column
   is computed when it is written (inserted or updated) and occupies storage
   as if it were a normal column.  A virtual generated column occupies no
   storage and is computed when it is read.  Thus, a virtual generated column
   is similar to a view and a stored generated column is similar to a
   materialized view (except that it is always updated automatically).
   <productname>PostgreSQL</productname> currently implements only stored generated columns.
-->
生成列は常に他の列から計算される特別な列です。
ですから、これは列におけるテーブルに対するビューのようなものです。
生成列には格納と仮想の2種類があります。
格納生成列はそれが書かれた（挿入または更新）時に計算され、あたかも通常の列のようにストレージが割り当てられます。
仮想列にはストレージは割り当てられず、列が読み出された時に計算されます。
つまり、仮想生成列はビューに似ており、格納生成列はマテリアライズドビューに似ています。（常に自動的に更新される点は除きます。）
今の所<productname>PostgreSQL</productname>は格納生成列のみを実装しています。
  </para>

  <para>
<!--
   To create a generated column, use the <literal>GENERATED ALWAYS
   AS</literal> clause in <command>CREATE TABLE</command>, for example:
-->
生成列を作るには、<command>CREATE TABLE</command>で<literal>GENERATED ALWAYS AS</literal>句を使ってください。例を示します。
<programlisting>
CREATE TABLE people (
    ...,
    height_cm numeric,
    height_in numeric <emphasis>GENERATED ALWAYS AS (height_cm / 2.54) STORED</emphasis>
);
</programlisting>
<!--
   The keyword <literal>STORED</literal> must be specified to choose the
   stored kind of generated column.  See <xref linkend="sql-createtable"/> for
   more details.
-->
種類を格納生成列として選択するためにキーワード<literal>STORED</literal>を選択する必要があります。
より詳しくは<xref linkend="sql-createtable"/>をご覧ください。
  </para>

  <para>
<!--
   A generated column cannot be written to directly.  In
   <command>INSERT</command> or <command>UPDATE</command> commands, a value
   cannot be specified for a generated column, but the keyword
   <literal>DEFAULT</literal> may be specified.
-->
生成列には直接書き込みができません。
<command>INSERT</command>あるいは<command>UPDATE</command>コマンドでは値を生成列に指定できませんが、キーワード<literal>DEFAULT</literal>が指定できます。
  </para>

  <para>
<!--
   Consider the differences between a column with a default and a generated
   column.  The column default is evaluated once when the row is first
   inserted if no other value was provided; a generated column is updated
   whenever the row changes and cannot be overridden.  A column default may
   not refer to other columns of the table; a generation expression would
   normally do so.  A column default can use volatile functions, for example
   <literal>random()</literal> or functions referring to the current time;
   this is not allowed for generated columns.
-->
デフォルトを備えた列と生成列の違いを考えてみましょう。
列のデフォルトは、他に値が指定されないときに、最初に行が挿入された時に一度だけ評価されます。
生成列は、行が変更された時に常に更新され、上書きはできません。
デフォルトを備えた列はテーブルの他の列を参照することはできませんが、生成式は通常それを行います。
デフォルトを備えた列は揮発性の関数、たとえば<literal>random()</literal>や現在時刻を参照する関数を使用できますが、これは生成列では許されていません。
  </para>

  <para>
<!--
   Several restrictions apply to the definition of generated columns and
   tables involving generated columns:
-->
生成列の定義と生成列を伴うテーブルには以下の制限が適用されます。

   <itemizedlist>
    <listitem>
     <para>
<!--
      The generation expression can only use immutable functions and cannot
      use subqueries or reference anything other than the current row in any
      way.
-->
生成式は不変関数のみが使用でき、副問合せ、あるいは現在の行以外へのいかなる参照も使用できません。
     </para>
    </listitem>
    <listitem>
     <para>
<!--
      A generation expression cannot reference another generated column.
-->
生成式はほかの生成列を参照できません。
     </para>
    </listitem>
    <listitem>
     <para>
<!--
      A generation expression cannot reference a system column, except
      <varname>tableoid</varname>.
-->
生成式は<varname>tableoid</varname>以外のシステム列を参照できません。
     </para>
    </listitem>
    <listitem>
     <para>
<!--
      A generated column cannot have a column default or an identity definition.
-->
生成列は列デフォルトも識別定義も持てません。
     </para>
    </listitem>
    <listitem>
     <para>
<!--
      A generated column cannot be part of a partition key.
-->
生成列はパーティションキーの一部にはなれません。
     </para>
    </listitem>
    <listitem>
     <para>
<!--
      Foreign tables can have generated columns.  See <xref
      linkend="sql-createforeigntable"/> for details.
-->
外部テーブルは生成列を持つことができます。
詳細は<xref linkend="sql-createforeigntable"/>をご覧ください。
     </para>
    </listitem>
    <listitem>
<!--
     <para>For inheritance and partitioning:</para>
-->
     <para>継承とパーティショニングの場合:</para>
     <itemizedlist>
      <listitem>
       <para>
<!--
        If a parent column is a generated column, its child column must also
        be a generated column; however, the child column can have a
        different generation expression.  The generation expression that is
        actually applied during insert or update of a row is the one
        associated with the table that the row is physically in.
        (This is unlike the behavior for column defaults: for those, the
        default value associated with the table named in the query applies.)
-->
親列が生成列である場合、その子列も生成列でなければなりません。
しかし、子列は異なる生成式を持つことができます。
行の挿入または更新時に実際に適用される生成式は、物理的に行が存在するテーブルに関連付けられたものです。
（これは列デフォルトの動作とは異なります。
列デフォルトの場合、問い合わせで指定されたテーブルに関連付けられたデフォルト値が適用されます。）
       </para>
      </listitem>
      <listitem>
       <para>
<!--
        If a parent column is not a generated column, its child column must
        not be generated either.
-->
親列が生成列でない場合、その子列も生成列であってはなりません。
       </para>
      </listitem>
      <listitem>
       <para>
<!--
        For inherited tables, if you write a child column definition without
        any <literal>GENERATED</literal> clause in <command>CREATE TABLE
        ... INHERITS</command>, then its <literal>GENERATED</literal> clause
        will automatically be copied from the parent.  <command>ALTER TABLE
        ... INHERIT</command> will insist that parent and child columns
        already match as to generation status, but it will not require their
        generation expressions to match.
-->
継承されたテーブルの場合、<command>CREATE TABLE ... INHERITS</command>に<literal>GENERATED</literal>句を持たない子テーブル継承を書き込むと、その<literal>GENERATED</literal>句は自動的に親からコピーされます。
<command>ALTER TABLE ... INHERIT</command>は、親列と子列が生成状態に一致していることを要求しますが、それらの生成式が一致することを要求しません。
       </para>
      </listitem>
      <listitem>
       <para>
<!--
        Similarly for partitioned tables, if you write a child column
        definition without any <literal>GENERATED</literal> clause
        in <command>CREATE TABLE ... PARTITION OF</command>, then
        its <literal>GENERATED</literal> clause will automatically be copied
        from the parent.  <command>ALTER TABLE ... ATTACH PARTITION</command>
        will insist that parent and child columns already match as to
        generation status, but it will not require their generation
        expressions to match.
-->
パーティション化されたテーブルの場合も同様です。
<command>CREATE TABLE ... PARTITION OF</command>に<literal>GENERATED</literal>句を持たない子テーブル継承を書き込むと、その<literal>GENERATED</literal>句は自動的に親からコピーされます。
<command>ALTER TABLE ... ATTACH PARTITION</command>は、親列と子列が生成状態に一致していることを要求しますが、それらの生成式が一致することを要求しません。
       </para>
      </listitem>
      <listitem>
       <para>
<!--
        In case of multiple inheritance, if one parent column is a generated
        column, then all parent columns must be generated columns.  If they
        do not all have the same generation expression, then the desired
        expression for the child must be specified explicitly.
-->
多重継承では、一つの親列が生成列なら、すべての親列は生成列でなければなりません。
すべての親列が同じ生成式を持たない場合は、子列の望ましい式を明示的に指定する必要があります。
       </para>
      </listitem>
     </itemizedlist>
    </listitem>
   </itemizedlist>
  </para>

  <para>
<!--
   Additional considerations apply to the use of generated columns.
-->
生成列の利用の際には以下の追加の考慮が必要です。
   <itemizedlist>
    <listitem>
     <para>
<!--
      Generated columns maintain access privileges separately from their
      underlying base columns.  So, it is possible to arrange it so that a
      particular role can read from a generated column but not from the
      underlying base columns.
-->
生成列は元になる基底列とは別にアクセス権限を維持します。
ですから、ある特定のロールが生成列を読み出しつつも、元になる基底列からは読み出さないように調整できます。
     </para>
    </listitem>
    <listitem>
     <para>
<!--
      Generated columns are, conceptually, updated after
      <literal>BEFORE</literal> triggers have run.  Therefore, changes made to
      base columns in a <literal>BEFORE</literal> trigger will be reflected in
      generated columns.  But conversely, it is not allowed to access
      generated columns in <literal>BEFORE</literal> triggers.
-->
概念的には、生成列は<literal>BEFORE</literal>トリガが走った後に更新されます。
ですから、<literal>BEFORE</literal>トリガの中で基底列に加えられた変更は生成列に反映されます。
しかし逆に生成列を<literal>BEFORE</literal>トリガの中でアクセスすることは許されません。
     </para>
    </listitem>
    <listitem>
     <para>
<!--
      Generated columns are skipped for logical replication and cannot be
      specified in a <command>CREATE PUBLICATION</command> column list.
-->
生成列は論理レプリケーションからスキップされ、<command>CREATE PUBLICATION</command>の列リストでは指定できません。
     </para>
    </listitem>
   </itemizedlist>
  </para>
 </sect1>

 <sect1 id="ddl-constraints">
<!--
  <title>Constraints</title>
-->
  <title>制約</title>

  <indexterm zone="ddl-constraints">
   <primary>constraint</primary>
  </indexterm>
  <indexterm zone="ddl-constraints">
   <primary>制約</primary>
  </indexterm>

  <para>
<!--
   Data types are a way to limit the kind of data that can be stored
   in a table.  For many applications, however, the constraint they
   provide is too coarse.  For example, a column containing a product
   price should probably only accept positive values.  But there is no
   standard data type that accepts only positive numbers.  Another issue is
   that you might want to constrain column data with respect to other
   columns or rows.  For example, in a table containing product
   information, there should be only one row for each product number.
-->
データ型は、テーブルに格納するデータの種類を限定するための方法です。
しかし、多くのアプリケーションでは、型が提供する制約では精密さに欠けます。
例えば、製品の価格が入る列には、おそらく正数のみを受け入れるようにする必要があります。
しかし、正数のみを受け入れるという標準のデータ型はありません。
また、他の列や行に関連して列データを制約したい場合もあります。
例えば、製品の情報が入っているテーブルでは、1つの製品番号についての行が2行以上あってはなりません。
  </para>

  <para>
<!--
   To that end, SQL allows you to define constraints on columns and
   tables.  Constraints give you as much control over the data in your
   tables as you wish.  If a user attempts to store data in a column
   that would violate a constraint, an error is raised.  This applies
   even if the value came from the default value definition.
-->
このような問題を解決するため、SQLでは列およびテーブルに対する制約を定義できます。
制約によってテーブル内のデータを自由に制御できます。
制約に違反するデータを列に格納しようとすると、エラーとなります。
このことは、デフォルト値として定義された値を格納する場合にも適用されます。
  </para>

  <sect2 id="ddl-constraints-check-constraints">
<!--
   <title>Check Constraints</title>
-->
   <title>検査制約</title>

   <indexterm>
    <primary>check constraint</primary>
   </indexterm>
   <indexterm>
    <primary>検査制約</primary>
   </indexterm>

   <indexterm>
    <primary>constraint</primary>
    <secondary>check</secondary>
   </indexterm>
   <indexterm>
    <primary>制約</primary>
    <secondary>検査</secondary>
   </indexterm>

   <para>
<!--
    A check constraint is the most generic constraint type.  It allows
    you to specify that the value in a certain column must satisfy a
    Boolean (truth-value) expression.  For instance, to require positive
    product prices, you could use:
-->
検査制約は最も汎用的な制約の種類です。
これを使用して、特定の列の値が論理値の式を満たす（真の値）ように指定できます。
例えば、製品価格を必ず正数にするには以下のようにします。
<programlisting>
CREATE TABLE products (
    product_no integer,
    name text,
    price numeric <emphasis>CHECK (price &gt; 0)</emphasis>
);
</programlisting>
   </para>

   <para>
<!--
    As you see, the constraint definition comes after the data type,
    just like default value definitions.  Default values and
    constraints can be listed in any order.  A check constraint
    consists of the key word <literal>CHECK</literal> followed by an
    expression in parentheses.  The check constraint expression should
    involve the column thus constrained, otherwise the constraint
    would not make too much sense.
-->
このように、制約の定義はデフォルト値の定義と同様に、データ型の後にきます。
デフォルト値と制約は任意の順序で列挙できます。
検査制約は<literal>CHECK</literal>キーワードの後に続く括弧で囲まれた式で構成されます。
検査制約式には、制約される列を含む必要があります。
そうしないと、制約はあまり意味のないものになります。
   </para>

   <indexterm>
    <primary>constraint</primary>
    <secondary>name</secondary>
   </indexterm>
   <indexterm>
    <primary>制約</primary>
    <secondary>の名前</secondary>
   </indexterm>

   <para>
<!--
    You can also give the constraint a separate name.  This clarifies
    error messages and allows you to refer to the constraint when you
    need to change it.  The syntax is:
-->
制約に個別に名前を付けることもできます。
名前を付けることで、エラーメッセージがわかりやすくなりますし、変更したい制約を参照できます。
構文は以下のとおりです。
<programlisting>
CREATE TABLE products (
    product_no integer,
    name text,
    price numeric <emphasis>CONSTRAINT positive_price</emphasis> CHECK (price &gt; 0)
);
</programlisting>
<!--
    So, to specify a named constraint, use the key word
    <literal>CONSTRAINT</literal> followed by an identifier followed
    by the constraint definition.  (If you don't specify a constraint
    name in this way, the system chooses a name for you.)
-->
上記のように、名前付き制約の指定は<literal>CONSTRAINT</literal>キーワードで始め、これに識別子、制約定義と続きます。
（この方法で制約名を指定しない場合は、システムにより名前が付けられます。）
   </para>

   <para>
<!--
    A check constraint can also refer to several columns.  Say you
    store a regular price and a discounted price, and you want to
    ensure that the discounted price is lower than the regular price:
-->
検査制約では複数の列を参照することもできます。
例えば、通常価格と割引価格を格納する場合に、必ず割引価格が通常価格よりも低くなるようにしたいとします。
<programlisting>
CREATE TABLE products (
    product_no integer,
    name text,
    price numeric CHECK (price &gt; 0),
    discounted_price numeric CHECK (discounted_price &gt; 0),
    <emphasis>CHECK (price &gt; discounted_price)</emphasis>
);
</programlisting>
   </para>

   <para>
<!--
    The first two constraints should look familiar.  The third one
    uses a new syntax.  It is not attached to a particular column,
    instead it appears as a separate item in the comma-separated
    column list.  Column definitions and these constraint
    definitions can be listed in mixed order.
-->
最初の2つの制約は上で説明した通りです。
3つ目の制約では新しい構文を使っています。
これは特定の列に付加されるのではなく、カンマで区切られた列リスト内の別個の項目として現れます。
列定義およびこれらの制約定義は、任意の順序で列挙できます。
   </para>

   <para>
<!--
    We say that the first two constraints are column constraints, whereas the
    third one is a table constraint because it is written separately
    from any one column definition.  Column constraints can also be
    written as table constraints, while the reverse is not necessarily
    possible, since a column constraint is supposed to refer to only the
    column it is attached to.  (<productname>PostgreSQL</productname> doesn't
    enforce that rule, but you should follow it if you want your table
    definitions to work with other database systems.)  The above example could
    also be written as:
-->
最初の2つの制約を列制約と言います。これに対し、3つ目の制約は列定義とは別個に書かれるので、テーブル制約と言います。
列制約をテーブル制約として書くことはできますが、その逆はできる場合とできない場合があります。なぜなら列制約は、制約に関連付けられている列のみを参照するためです。
（<productname>PostgreSQL</productname>はこの規則を強制しません。しかし、作成したテーブル定義を他のデータベースシステムでも動作させたい場合はこの規則に従ってください。）
上の例は、以下のように書くこともできます。
<programlisting>
CREATE TABLE products (
    product_no integer,
    name text,
    price numeric,
    CHECK (price &gt; 0),
    discounted_price numeric,
    CHECK (discounted_price &gt; 0),
    CHECK (price &gt; discounted_price)
);
</programlisting>
<!--
    or even:
-->
あるいは、次のようにもできます。
<programlisting>
CREATE TABLE products (
    product_no integer,
    name text,
    price numeric CHECK (price &gt; 0),
    discounted_price numeric,
    CHECK (discounted_price &gt; 0 AND price &gt; discounted_price)
);
</programlisting>
<!--
    It's a matter of taste.
-->
どのようにするかは好みの問題です。
   </para>

   <para>
<!--
    Names can be assigned to table constraints in the same way as
    column constraints:
-->
列制約と同様に、テーブル制約に名前を割り当てることができます。
<programlisting>
CREATE TABLE products (
    product_no integer,
    name text,
    price numeric,
    CHECK (price &gt; 0),
    discounted_price numeric,
    CHECK (discounted_price &gt; 0),
    <emphasis>CONSTRAINT valid_discount</emphasis> CHECK (price &gt; discounted_price)
);
</programlisting>
   </para>

   <indexterm>
    <primary>null value</primary>
    <secondary sortas="check constraints">with check constraints</secondary>
   </indexterm>
   <indexterm>
    <primary>NULL値</primary>
    <secondary sortas="check constraints">検査制約</secondary>
   </indexterm>

   <para>
<!--
    It should be noted that a check constraint is satisfied if the
    check expression evaluates to true or the null value.  Since most
    expressions will evaluate to the null value if any operand is null,
    they will not prevent null values in the constrained columns.  To
    ensure that a column does not contain null values, the not-null
    constraint described in the next section can be used.
-->
検査制約では、検査式が真またはNULL値と評価された場合に、条件が満たされることに注意してください。
ほとんどの式は、演算項目に一つでもNULLがあればNULLと評価されるので、検査制約では制約対象の列にNULL値が入るのを防げません。
列がNULL値を含まないようにするために、次節で説明する非NULL制約を使用できます。
   </para>

   <note>
    <para>
<!--
     <productname>PostgreSQL</productname> does not support
     <literal>CHECK</literal> constraints that reference table data other than
     the new or updated row being checked.  While a <literal>CHECK</literal>
     constraint that violates this rule may appear to work in simple
     tests, it cannot guarantee that the database will not reach a state
     in which the constraint condition is false (due to subsequent changes
     of the other row(s) involved).  This would cause a database dump and
     restore to fail.  The restore could fail even when the complete
     database state is consistent with the constraint, due to rows not
     being loaded in an order that will satisfy the constraint.  If
     possible, use <literal>UNIQUE</literal>, <literal>EXCLUDE</literal>,
     or <literal>FOREIGN KEY</literal> constraints to express
     cross-row and cross-table restrictions.
-->
<productname>PostgreSQL</productname>は、検査対象の新しい行もしくは更新対象行以外のテーブルデータを参照する<literal>CHECK</literal>制約はサポートしていません。
このルールに違反する<literal>CHECK</literal>制約は単純なテストでは動いたように見えますが、（関連する他の行が後で更新されたことにより）データベースがその制約条件が偽になるような状態にならないことを保証できません。
これによってデータベースのダンプとリストアの失敗が引き起こされるでしょう。
最終的なデータベース状態が制約に対して一貫した状態であったとしても、制約を満たす順で行がロードされないことによりリストアは失敗することがあります。
可能ならば<literal>UNIQUE</literal>、<literal>EXCLUDE</literal>、<literal>FOREIGN KEY</literal>制約を使って行あるいはテーブルをまたがる制約を表現してください。
    </para>

    <para>
<!--
     If what you desire is a one-time check against other rows at row
     insertion, rather than a continuously-maintained consistency
     guarantee, a custom <link linkend="triggers">trigger</link> can be used
     to implement that.  (This approach avoids the dump/restore problem because
     <application>pg_dump</application> does not reinstall triggers until after
     restoring data, so that the check will not be enforced during a
     dump/restore.)
-->
常に一貫性の保障を維持するのではなく、行挿入の際に一回だけの行の検査が必要なら、その実装のためにカスタム<link linkend="triggers">トリガ</link>が利用できます。
（<application>pg_dump</application>はデータのリストア後までトリガを再インストールせず、ダンプ/リストア中は検査が強制されないため、この方法でダンプ/リストア問題を回避できます。）
    </para>
   </note>

   <note>
    <para>
<!--
     <productname>PostgreSQL</productname> assumes that
     <literal>CHECK</literal> constraints' conditions are immutable, that
     is, they will always give the same result for the same input row.
     This assumption is what justifies examining <literal>CHECK</literal>
     constraints only when rows are inserted or updated, and not at other
     times.  (The warning above about not referencing other table data is
     really a special case of this restriction.)
-->
<productname>PostgreSQL</productname>は<literal>CHECK</literal>制約の条件が不変であると仮定します。
つまり同じ入力行に対して常に同じ結果が返るということです。
この仮定により<literal>CHECK</literal>制約が挿入あるいは更新時にのみ検査され、他のときには検査されないことが正当化されます。
（他のテーブルデータを参照しないことによる上述の警告はこの制限の本当に特別な場合です。）
    </para>

    <para>
<!--
     An example of a common way to break this assumption is to reference a
     user-defined function in a <literal>CHECK</literal> expression, and
     then change the behavior of that
     function.  <productname>PostgreSQL</productname> does not disallow
     that, but it will not notice if there are rows in the table that now
     violate the <literal>CHECK</literal> constraint. That would cause a
     subsequent database dump and restore to fail.
     The recommended way to handle such a change is to drop the constraint
     (using <command>ALTER TABLE</command>), adjust the function definition,
     and re-add the constraint, thereby rechecking it against all table rows.
-->
この仮定に反する一般的な例は、<literal>CHECK</literal>式でユーザ定義関数を参照し、その関数の振る舞いを変更することです。
<productname>PostgreSQL</productname>はこれを禁止しませんが、今や<literal>CHECK</literal>制約に違反する行がテーブル中に存在することを通知しません。
これによって後でデータベースのダンプとリストアの失敗を引き起こすでしょう。
そのような変更に対処するおすすめの方法は、（<command>ALTER TABLE</command>を使って）制約を削除し、関数定義を調整し、そして制約を再度追加して、それによってテーブル全体の行に対して再チェックを行うことです。
    </para>
   </note>
  </sect2>

  <sect2 id="ddl-constraints-not-null">
<!--
   <title>Not-Null Constraints</title>
-->
   <title>非NULL制約</title>

   <indexterm>
    <primary>not-null constraint</primary>
   </indexterm>
   <indexterm>
    <primary>非NULL制約</primary>
   </indexterm>

   <indexterm>
    <primary>constraint</primary>
    <secondary>NOT NULL</secondary>
   </indexterm>
   <indexterm>
    <primary>制約</primary>
    <secondary>非NULL</secondary>
   </indexterm>

   <para>
<!--
    A not-null constraint simply specifies that a column must not
    assume the null value.  A syntax example:
-->
非NULL制約は単純に、列がNULL値を取らないことを指定します。
構文の例は以下のとおりです。
<programlisting>
CREATE TABLE products (
    product_no integer <emphasis>NOT NULL</emphasis>,
    name text <emphasis>NOT NULL</emphasis>,
    price numeric
);
</programlisting>
   </para>

   <para>
<!--
    A not-null constraint is always written as a column constraint.  A
    not-null constraint is functionally equivalent to creating a check
    constraint <literal>CHECK (<replaceable>column_name</replaceable>
    IS NOT NULL)</literal>, but in
    <productname>PostgreSQL</productname> creating an explicit
    not-null constraint is more efficient.  The drawback is that you
    cannot give explicit names to not-null constraints created this
    way.
-->
非NULL制約は常に列制約として記述されます。
非NULL制約は<literal>CHECK (<replaceable>column_name</replaceable> IS NOT NULL)</literal>という検査制約と機能的には同等ですが、<productname>PostgreSQL</productname>では、明示的に非NULL制約を作成する方がより効果的です。
このように作成された非NULL制約に明示的な名前を付けられないのが欠点です。
   </para>

   <para>
<!--
    Of course, a column can have more than one constraint.  Just write
    the constraints one after another:
-->
もちろん、1つの列に複数の制約を適用することもできます。
そのためには、次々と制約を書いていくだけです。
<programlisting>
CREATE TABLE products (
    product_no integer NOT NULL,
    name text NOT NULL,
    price numeric NOT NULL CHECK (price &gt; 0)
);
</programlisting>
<!--
    The order doesn't matter.  It does not necessarily determine in which
    order the constraints are checked.
-->
順序は関係ありません。
書かれた順序と検査される順序は必ずしも同じではありません。
   </para>

   <para>
<!--
    The <literal>NOT NULL</literal> constraint has an inverse: the
    <literal>NULL</literal> constraint.  This does not mean that the
    column must be null, which would surely be useless.  Instead, this
    simply selects the default behavior that the column might be null.
    The <literal>NULL</literal> constraint is not present in the SQL
    standard and should not be used in portable applications.  (It was
    only added to <productname>PostgreSQL</productname> to be
    compatible with some other database systems.)  Some users, however,
    like it because it makes it easy to toggle the constraint in a
    script file.  For example, you could start with:
-->
<literal>NOT NULL</literal>制約に対し、逆のパターンである<literal>NULL</literal>制約があります。
これは、列がNULLでなければならないということではありません。
そのような制約は意味がありません。
この制約は、列がNULLであってもよいというデフォルトの振舞いを選択するだけのものです。
<literal>NULL</literal>制約は標準SQLに存在しませんので、移植予定のアプリケーションで使用すべきではありません。
（これは、<productname>PostgreSQL</productname>と他の一部のデータベースシステムとの互換性のために追加された機能に過ぎません。）
もっとも、スクリプトファイルでの制約の切り替えが簡単であるという理由でこの機能を歓迎するユーザもいます。
例えば、最初に
<programlisting>
CREATE TABLE products (
    product_no integer NULL,
    name text NULL,
    price numeric NULL
);
</programlisting>
<!--
    and then insert the <literal>NOT</literal> key word where desired.
-->
と書いてから、必要な場所に<literal>NOT</literal>キーワードを挿入できます。
   </para>

   <tip>
    <para>
<!--
     In most database designs the majority of columns should be marked
     not null.
-->
ほとんどのデータベース設計において、列の多くをNOT NULLとマークする必要があります。
    </para>
   </tip>
  </sect2>

  <sect2 id="ddl-constraints-unique-constraints">
<!--
   <title>Unique Constraints</title>
-->
   <title>一意性制約</title>

   <indexterm>
    <primary>unique constraint</primary>
   </indexterm>
   <indexterm>
    <primary>一意性制約</primary>
   </indexterm>

   <indexterm>
    <primary>constraint</primary>
    <secondary>unique</secondary>
   </indexterm>
   <indexterm>
    <primary>制約</primary>
    <secondary>一意性</secondary>
   </indexterm>

   <para>
<!--
    Unique constraints ensure that the data contained in a column, or a
    group of columns, is unique among all the rows in the
    table.  The syntax is:
-->
一意性制約によって、列あるいは列のグループに含まれるデータが、テーブル内の全ての行で一意であることを確実にします。
列制約の場合の構文は以下のとおりです。
<programlisting>
CREATE TABLE products (
    product_no integer <emphasis>UNIQUE</emphasis>,
    name text,
    price numeric
);
</programlisting>
<!--
    when written as a column constraint, and:
-->
また、テーブル制約の場合の構文は
<programlisting>
CREATE TABLE products (
    product_no integer,
    name text,
    price numeric,
    <emphasis>UNIQUE (product_no)</emphasis>
);
</programlisting>
<!--
    when written as a table constraint.
-->
となります。
   </para>

   <para>
<!--
    To define a unique constraint for a group of columns, write it as a
    table constraint with the column names separated by commas:
-->
列の集合に対して一意性制約を定義するには、列名をカンマで区切り、テーブル制約として記述します。
<programlisting>
CREATE TABLE example (
    a integer,
    b integer,
    c integer,
    <emphasis>UNIQUE (a, c)</emphasis>
);
</programlisting>
<!--
    This specifies that the combination of values in the indicated columns
    is unique across the whole table, though any one of the columns
    need not be (and ordinarily isn't) unique.
-->
これは、指定された列の値の組み合わせがテーブル全体で一意であることを指定しています。
しかし、列の片方が一意である必要はありません（通常一意ではありません）。
   </para>

   <para>
<!--
    You can assign your own name for a unique constraint, in the usual way:
-->
一意性制約には、通常の方法で名前を割り当てることもできます。
<programlisting>
CREATE TABLE products (
    product_no integer <emphasis>CONSTRAINT must_be_different</emphasis> UNIQUE,
    name text,
    price numeric
);
</programlisting>
   </para>

   <para>
<!--
    Adding a unique constraint will automatically create a unique B-tree
    index on the column or group of columns listed in the constraint.
    A uniqueness restriction covering only some rows cannot be written as
    a unique constraint, but it is possible to enforce such a restriction by
    creating a unique <link linkend="indexes-partial">partial index</link>.
-->
一意性制約を追加すると、制約で指定された列または列のグループに対して一意的なBツリーのインデックスが自動的に作られます。
一部の行だけに適用される一意性の制限を一意性制約として作成することはできませんが、そのような制限を一意な<link linkend="indexes-partial">部分インデックス</link>を作成することで実現することは可能です。
   </para>

   <indexterm>
    <primary>null value</primary>
    <secondary sortas="unique constraints">with unique constraints</secondary>
   </indexterm>
   <indexterm>
    <primary>NULL値</primary>
    <secondary sortas="unique constraints">一意性制約</secondary>
   </indexterm>

   <para>
<!--
    In general, a unique constraint is violated if there is more than
    one row in the table where the values of all of the
    columns included in the constraint are equal.
    By default, two null values are not considered equal in this
    comparison.  That means even in the presence of a
    unique constraint it is possible to store duplicate
    rows that contain a null value in at least one of the constrained
    columns.  This behavior can be changed by adding the clause <literal>NULLS
    NOT DISTINCT</literal>, like
-->
一般的には、制約に含まれるすべての列の値が等しい複数の行がテーブルの中にある場合に、一意性制約に違反します。
この比較において、デフォルトでは2つのNULL値は等しくないとみなされます。
つまり、一意性制約が存在する場合でも、制約が適用される列の少なくとも1つにNULL値を含むような重複行が格納できるということです。
この動作は、次のように<literal>NULLS NOT DISTINCT</literal>句を追加することで変更できます。
<programlisting>
CREATE TABLE products (
    product_no integer UNIQUE <emphasis>NULLS NOT DISTINCT</emphasis>,
    name text,
    price numeric
);
</programlisting>
<!--
    or
-->
または
<programlisting>
CREATE TABLE products (
    product_no integer,
    name text,
    price numeric,
    UNIQUE <emphasis>NULLS NOT DISTINCT</emphasis> (product_no)
);
</programlisting>
<!--
    The default behavior can be specified explicitly using <literal>NULLS
    DISTINCT</literal>.  The default null treatment in unique constraints is
    implementation-defined according to the SQL standard, and other
    implementations have a different behavior.  So be careful when developing
    applications that are intended to be portable.
-->
デフォルトの動作は、<literal>NULLS DISTINCT</literal>を使用して明示的に指定できます。
標準SQLによれば、一意性制約でのデフォルトのNULL処理は実装依存で、他の実装では動作が異なります。
そのため、移植可能なアプリケーションを開発する際には注意が必要です。
   </para>
  </sect2>

  <sect2 id="ddl-constraints-primary-keys">
<!--
   <title>Primary Keys</title>
-->
   <title>主キー</title>

   <indexterm>
    <primary>primary key</primary>
   </indexterm>
   <indexterm>
    <primary>主キー</primary>
   </indexterm>

   <indexterm>
    <primary>constraint</primary>
    <secondary>primary key</secondary>
   </indexterm>
   <indexterm>
    <primary>制約</primary>
    <secondary>主キー</secondary>
   </indexterm>

   <para>
<!--
    A primary key constraint indicates that a column, or group of columns,
    can be used as a unique identifier for rows in the table.  This
    requires that the values be both unique and not null.  So, the following
    two table definitions accept the same data:
-->
主キー制約は、列または列のグループがテーブル内の行を一意に識別するものとして利用できることを意味します。
これには値が一意で、かつNULLでないことが必要となります。
つまり、次の2つのテーブル定義は同じデータを受け入れます。
<programlisting>
CREATE TABLE products (
    product_no integer UNIQUE NOT NULL,
    name text,
    price numeric
);
</programlisting>

<programlisting>
CREATE TABLE products (
    product_no integer <emphasis>PRIMARY KEY</emphasis>,
    name text,
    price numeric
);
</programlisting>
   </para>

   <para>
<!--
    Primary keys can span more than one column; the syntax
    is similar to unique constraints:
-->
主キーも複数の列に渡ることがあり、その構文は一意性制約に似ています。
<programlisting>
CREATE TABLE example (
    a integer,
    b integer,
    c integer,
    <emphasis>PRIMARY KEY (a, c)</emphasis>
);
</programlisting>
   </para>

   <para>
<!--
    Adding a primary key will automatically create a unique B-tree index
    on the column or group of columns listed in the primary key, and will
    force the column(s) to be marked <literal>NOT NULL</literal>.
-->
主キーを追加すると、主キーで指定された列または列のグループに対して一意的なBツリーのインデックスが自動的に作られます。
また、その列について<literal>NOT NULL</literal>の印が強制されます。
   </para>

   <para>
<!--
    A table can have at most one primary key.  (There can be any number
    of unique and not-null constraints, which are functionally almost the
    same thing, but only one can be identified as the primary key.)
    Relational database theory
    dictates that every table must have a primary key.  This rule is
    not enforced by <productname>PostgreSQL</productname>, but it is
    usually best to follow it.
-->
1つのテーブルは最大1つの主キーを持つことができます。
（一意性制約および非NULL制約に個数の制限はありません。
機能的にはほとんど同じものですが、主キーとして識別される制約は1つのみです。）
リレーショナルデータベース理論では、全てのテーブルに主キーが1つ必要とされています。
この規則は<productname>PostgreSQL</productname>では強制されませんが、たいていの場合はこれに従うことが推奨されます。
   </para>

   <para>
<!--
    Primary keys are useful both for
    documentation purposes and for client applications.  For example,
    a GUI application that allows modifying row values probably needs
    to know the primary key of a table to be able to identify rows
    uniquely.  There are also various ways in which the database system
    makes use of a primary key if one has been declared; for example,
    the primary key defines the default target column(s) for foreign keys
    referencing its table.
-->
主キーは文書化、および、クライアントアプリケーションの両方の面で役に立ちます。
例えば、行値の変更が可能なGUIアプリケーションが行を一意的に特定するためには、
おそらくテーブルの主キーを知る必要があります。
他にも主キーが宣言されているときにデータベースシステムがそれを利用する場面がいくつかあります。
例えば、外部キーがそのテーブルを参照するとき、主キーがデフォルトの対象列となります。
   </para>
  </sect2>

  <sect2 id="ddl-constraints-fk">
<!--
   <title>Foreign Keys</title>
-->
   <title>外部キー</title>

   <indexterm>
    <primary>foreign key</primary>
   </indexterm>
   <indexterm>
    <primary>外部キー</primary>
   </indexterm>

   <indexterm>
    <primary>constraint</primary>
    <secondary>foreign key</secondary>
   </indexterm>
   <indexterm>
    <primary>制約</primary>
    <secondary>外部キー</secondary>
   </indexterm>

   <indexterm>
    <primary>referential integrity</primary>
   </indexterm>
   <indexterm>
    <primary>参照整合性</primary>
   </indexterm>

   <para>
<!--
    A foreign key constraint specifies that the values in a column (or
    a group of columns) must match the values appearing in some row
    of another table.
    We say this maintains the <firstterm>referential
    integrity</firstterm> between two related tables.
-->
外部キー制約は、列（または列のグループ）の値が、他のテーブルの行の値と一致しなければならないことを指定します。
これによって関連する2つのテーブルの<firstterm>参照整合性</firstterm>が維持されます。
   </para>

   <para>
<!--
    Say you have the product table that we have used several times already:
-->
これまで何度か例に使用したproductsテーブルについて考えてみます。
<programlisting>
CREATE TABLE products (
    product_no integer PRIMARY KEY,
    name text,
    price numeric
);
</programlisting>
<!--
    Let's also assume you have a table storing orders of those
    products.  We want to ensure that the orders table only contains
    orders of products that actually exist.  So we define a foreign
    key constraint in the orders table that references the products
    table:
-->
また、これらの製品に対する注文を格納するテーブルも作成済みだとしましょう。
この注文のordersテーブルには実際に存在する製品の注文のみを格納したいと思っています。
そこで、productsテーブルを参照するordersテーブルに外部キー制約を定義します。
<programlisting>
CREATE TABLE orders (
    order_id integer PRIMARY KEY,
    product_no integer <emphasis>REFERENCES products (product_no)</emphasis>,
    quantity integer
);
</programlisting>
<!--
    Now it is impossible to create orders with non-NULL
    <structfield>product_no</structfield> entries that do not appear in the
    products table.
-->
これで、productsテーブルに存在しない非NULLの<structfield>product_no</structfield>項目を使用して注文を作成することはできなくなります。
   </para>

   <para>
<!--
    We say that in this situation the orders table is the
    <firstterm>referencing</firstterm> table and the products table is
    the <firstterm>referenced</firstterm> table.  Similarly, there are
    referencing and referenced columns.
-->
このような場合に、ordersテーブルのことを<firstterm>参照</firstterm>テーブル、productテーブルのことを<firstterm>被参照</firstterm>テーブルと呼びます。
同様に、参照列と被参照列もあります。
   </para>

   <para>
<!--
    You can also shorten the above command to:
-->
上記のコマンドは、次のように短縮することもできます。
<programlisting>
CREATE TABLE orders (
    order_id integer PRIMARY KEY,
    product_no integer <emphasis>REFERENCES products</emphasis>,
    quantity integer
);
</programlisting>
<!--
    because in absence of a column list the primary key of the
    referenced table is used as the referenced column(s).
-->
列リストがないため、被参照テーブルの主キーが被参照列として使用されます。
   </para>

   <para>
<!--
    You can assign your own name for a foreign key constraint,
    in the usual way.
-->
外部キー制約には、通常の方法で名前を割り当てることもできます。
   </para>

   <para>
<!--
    A foreign key can also constrain and reference a group of columns.
    As usual, it then needs to be written in table constraint form.
    Here is a contrived syntax example:
-->
外部キーでも、列のグループを制約したり参照したりすることもできます。
これもまた、テーブル制約の形式で記述する必要があります。
以下は、説明のための非現実的な例です。
<programlisting>
CREATE TABLE t1 (
  a integer PRIMARY KEY,
  b integer,
  c integer,
  <emphasis>FOREIGN KEY (b, c) REFERENCES other_table (c1, c2)</emphasis>
);
</programlisting>
<!--
    Of course, the number and type of the constrained columns need to
    match the number and type of the referenced columns.
-->
もちろん、制約される列数および型は、被参照列の数および型と一致しなければなりません。
   </para>

   <indexterm>
    <primary>foreign key</primary>
    <secondary>self-referential</secondary>
   </indexterm>

   <para>
<!--
    Sometimes it is useful for the <quote>other table</quote> of a
    foreign key constraint to be the same table; this is called
    a <firstterm>self-referential</firstterm> foreign key.  For
    example, if you want rows of a table to represent nodes of a tree
    structure, you could write
-->
時には外部キー制約の<quote>他のテーブル</quote>を同じテーブルにすることが有用です。
これは<firstterm>自己参照</firstterm>外部キーと呼ばれます。
たとえばテーブルの行がツリー構造のノードを表現するようにしたいのであれば、以下のように書くことができるでしょう。
<programlisting>
CREATE TABLE tree (
    node_id integer PRIMARY KEY,
    parent_id integer REFERENCES tree,
    name text,
    ...
);
</programlisting>
<!--
    A top-level node would have NULL <structfield>parent_id</structfield>,
    while non-NULL <structfield>parent_id</structfield> entries would be
    constrained to reference valid rows of the table.
-->
トップレベルのノードは<structfield>parent_id</structfield>がNULLなのに対し、非NULLの<structfield>parent_id</structfield>はテーブルの有効な行を参照するように制約されることになります。
   </para>

   <para>
<!--
    A table can have more than one foreign key constraint.  This is
    used to implement many-to-many relationships between tables.  Say
    you have tables about products and orders, but now you want to
    allow one order to contain possibly many products (which the
    structure above did not allow).  You could use this table structure:
-->
テーブルは複数の外部キー制約を持つことができます。
このことはテーブル間の多対多関係を実装するために使用されます。
例えば、製品と注文に関するそれぞれのテーブルがある場合に、複数の製品にまたがる注文を可能にしたいとします
（上の例の構造では不可能です）。
この場合、次のテーブル構造を使用できます。
<programlisting>
CREATE TABLE products (
    product_no integer PRIMARY KEY,
    name text,
    price numeric
);

CREATE TABLE orders (
    order_id integer PRIMARY KEY,
    shipping_address text,
    ...
);

CREATE TABLE order_items (
    product_no integer REFERENCES products,
    order_id integer REFERENCES orders,
    quantity integer,
    PRIMARY KEY (product_no, order_id)
);
</programlisting>
<!--
    Notice that the primary key overlaps with the foreign keys in
    the last table.
-->
最後のテーブルで、主キーと外部キーが重なっていることに注目してください。
   </para>

   <indexterm>
    <primary>CASCADE</primary>
    <secondary>foreign key action</secondary>
   </indexterm>
   <indexterm>
    <primary>CASCADE</primary>
    <secondary>外部キー動作</secondary>
   </indexterm>

   <indexterm>
    <primary>RESTRICT</primary>
    <secondary>foreign key action</secondary>
   </indexterm>
   <indexterm>
    <primary>RESTRICT</primary>
    <secondary>外部キー動作</secondary>
   </indexterm>

   <para>
<!--
    We know that the foreign keys disallow creation of orders that
    do not relate to any products.  But what if a product is removed
    after an order is created that references it?  SQL allows you to
    handle that as well.  Intuitively, we have a few options:
-->
外部キーが製品に関連付けられていない注文の作成を許可しないことは、既に説明した通りです。
しかし、ある注文で参照していた製品が、注文後に削除されたらどうなるでしょう。
SQLではこのような場合も扱うことができます。
直感的に、いくつかのオプションが考えられます。
    <itemizedlist spacing="compact">
<!--
     <listitem><para>Disallow deleting a referenced product</para></listitem>
     <listitem><para>Delete the orders as well</para></listitem>
     <listitem><para>Something else?</para></listitem>
-->
     <listitem><para>参照される製品の削除を許可しない</para></listitem>
     <listitem><para>注文も一緒に削除する</para></listitem>
     <listitem><para>他にもありますか？</para></listitem>
    </itemizedlist>
   </para>

   <para>
<!--
    To illustrate this, let's implement the following policy on the
    many-to-many relationship example above: when someone wants to
    remove a product that is still referenced by an order (via
    <literal>order_items</literal>), we disallow it.  If someone
    removes an order, the order items are removed as well:
-->
具体例として、上の例の多対多関係に次のポリシーを実装してみましょう。
（<literal>order_items</literal>によって）注文で参照されたままの製品を削除しようとしても、この操作を行えないようにします。
注文が削除されると、注文項目も削除されます。
<programlisting>
CREATE TABLE products (
    product_no integer PRIMARY KEY,
    name text,
    price numeric
);

CREATE TABLE orders (
    order_id integer PRIMARY KEY,
    shipping_address text,
    ...
);

CREATE TABLE order_items (
    product_no integer REFERENCES products <emphasis>ON DELETE RESTRICT</emphasis>,
    order_id integer REFERENCES orders <emphasis>ON DELETE CASCADE</emphasis>,
    quantity integer,
    PRIMARY KEY (product_no, order_id)
);
</programlisting>
   </para>

   <para>
<!--
    Restricting and cascading deletes are the two most common options.
    <literal>RESTRICT</literal> prevents deletion of a
    referenced row. <literal>NO ACTION</literal> means that if any
    referencing rows still exist when the constraint is checked, an error
    is raised; this is the default behavior if you do not specify anything.
    (The essential difference between these two choices is that
    <literal>NO ACTION</literal> allows the check to be deferred until
    later in the transaction, whereas <literal>RESTRICT</literal> does not.)
    <literal>CASCADE</literal> specifies that when a referenced row is deleted,
    row(s) referencing it should be automatically deleted as well.
    There are two other options:
    <literal>SET NULL</literal> and <literal>SET DEFAULT</literal>.
    These cause the referencing column(s) in the referencing row(s)
    to be set to nulls or their default
    values, respectively, when the referenced row is deleted.
    Note that these do not excuse you from observing any constraints.
    For example, if an action specifies <literal>SET DEFAULT</literal>
    but the default value would not satisfy the foreign key constraint, the
    operation will fail.
-->
削除の制限およびカスケードという2つは、最も一般的なオプションです。
<literal>RESTRICT</literal>は、被参照行が削除されるのを防ぎます。
<literal>NO ACTION</literal>は、制約が検査された時に参照行がまだ存在していた場合に、エラーとなることを意味しています。
これは、何も指定しない場合のデフォルトの振舞いとなります。
（これらの本質的な違いは、<literal>NO ACTION</literal>では検査をトランザクション中で後回しにできるのに対し、<literal>RESTRICT</literal>では後回しにできないということです。）
<literal>CASCADE</literal>は被参照行が削除された時、それを参照する行も同様に削除されることを指定します。
他にも2つのオプション、<literal>SET NULL</literal>と<literal>SET DEFAULT</literal>があります。
これらは、被参照行が削除された際に、参照行の参照列がそれぞれNULLか各列のデフォルト値に設定されます。
これらは制約を守ることを免除することではない、ということに注意してください。
例えば、動作に<literal>SET DEFAULT</literal>を指定したとしても、デフォルト値が外部キー制約を満たさない場合には操作は失敗します。
   </para>

   <para>
<!--
    The appropriate choice of <literal>ON DELETE</literal> action depends on
    what kinds of objects the related tables represent.  When the referencing
    table represents something that is a component of what is represented by
    the referenced table and cannot exist independently, then
    <literal>CASCADE</literal> could be appropriate.  If the two tables
    represent independent objects, then <literal>RESTRICT</literal> or
    <literal>NO ACTION</literal> is more appropriate; an application that
    actually wants to delete both objects would then have to be explicit about
    this and run two delete commands.  In the above example, order items are
    part of an order, and it is convenient if they are deleted automatically
    if an order is deleted.  But products and orders are different things, and
    so making a deletion of a product automatically cause the deletion of some
    order items could be considered problematic.  The actions <literal>SET
    NULL</literal> or <literal>SET DEFAULT</literal> can be appropriate if a
    foreign-key relationship represents optional information.  For example, if
    the products table contained a reference to a product manager, and the
    product manager entry gets deleted, then setting the product's product
    manager to null or a default might be useful.
-->
<literal>ON DELETE</literal>アクションの適切な選択は、関連するテーブルが表すオブジェクトの種類によって異なります。
参照元テーブルが、参照先テーブルによって表されるオブジェクトのコンポーネントであり、独立して存在できないものを表している場合は、<literal>CASCADE</literal>が適切です。
2つのテーブルが独立したオブジェクトを表している場合は、<literal>RESTRICT</literal>または<literal>NO ACTION</literal>が適切です。
実際に両方のオブジェクトを削除するアプリケーションは、このことを明示的に指定し、2つの削除コマンドを実行する必要があります。
前述の例では、受注アイテムは受注の一部であり、受注が削除された場合に自動的に削除されるようにすると便利です。
ただし、製品と受注は異なるため、製品を削除すると一部の受注アイテムが自動的に削除されてしまうのは問題となると考えられます。
外部キー関係がオプションの情報を表す場合は、アクション<literal>SET NULL</literal>または<literal>SET DEFAULT</literal>が適切です。
たとえば、製品テーブルに製品マネージャへの参照が含まれていて、製品マネージャのエントリが削除された場合、製品の製品マネージャをNULLまたはデフォルトに設定すると便利です。
   </para>

   <para>
<!--
    The actions <literal>SET NULL</literal> and <literal>SET DEFAULT</literal>
    can take a column list to specify which columns to set.  Normally, all
    columns of the foreign-key constraint are set; setting only a subset is
    useful in some special cases.  Consider the following example:
-->
アクション<literal>SET NULL</literal>および<literal>SET DEFAULT</literal>では、列リストを使用して、設定する列を指定できます。
通常、外部キー制約のすべての列が設定されます。
サブセットのみを設定すると、特殊な場合に役立ちます。次の例を見てください。
<programlisting>
CREATE TABLE tenants (
    tenant_id integer PRIMARY KEY
);

CREATE TABLE users (
    tenant_id integer REFERENCES tenants ON DELETE CASCADE,
    user_id integer NOT NULL,
    PRIMARY KEY (tenant_id, user_id)
);

CREATE TABLE posts (
    tenant_id integer REFERENCES tenants ON DELETE CASCADE,
    post_id integer NOT NULL,
    author_id integer,
    PRIMARY KEY (tenant_id, post_id),
    FOREIGN KEY (tenant_id, author_id) REFERENCES users ON DELETE SET NULL <emphasis>(author_id)</emphasis>
);
</programlisting>
<!--
    Without the specification of the column, the foreign key would also set
    the column <literal>tenant_id</literal> to null, but that column is still
    required as part of the primary key.
-->
列が指定されていない場合、外部キーも<literal>tenant_id</literal>列をnullに設定しますが、この列は主キーの一部として必要です。
   </para>

   <para>
<!--
    Analogous to <literal>ON DELETE</literal> there is also
    <literal>ON UPDATE</literal> which is invoked when a referenced
    column is changed (updated).  The possible actions are the same,
    except that column lists cannot be specified for <literal>SET
    NULL</literal> and <literal>SET DEFAULT</literal>.
    In this case, <literal>CASCADE</literal> means that the updated values of the
    referenced column(s) should be copied into the referencing row(s).
-->
<literal>ON DELETE</literal>についても同様で、被参照列が変更（更新）された時に呼び出される<literal>ON UPDATE</literal>もあります。
列リストが<literal>SET NULL</literal>と<literal>SET DEFAULT</literal>で指定できない点を除き、可能なアクションは同じです。
この場合、<literal>CASCADE</literal>は被参照列の更新後の値が参照行にコピーされることを意味します。
   </para>

   <para>
<!--
    Normally, a referencing row need not satisfy the foreign key constraint
    if any of its referencing columns are null.  If <literal>MATCH FULL</literal>
    is added to the foreign key declaration, a referencing row escapes
    satisfying the constraint only if all its referencing columns are null
    (so a mix of null and non-null values is guaranteed to fail a
    <literal>MATCH FULL</literal> constraint).  If you don't want referencing rows
    to be able to avoid satisfying the foreign key constraint, declare the
    referencing column(s) as <literal>NOT NULL</literal>.
-->
通常、参照行はその参照列のいずれかがnullの場合は外部キー制約を満たす必要がありません。
もし<literal>MATCH FULL</literal>が外部キー宣言に追加された場合、その参照列の全てがnullの場合にのみ参照行は制約を満たすことから逃れることができます（つまりnullと非nullの組み合わせは<literal>MATCH FULL</literal>制約に違反することが保証されます）。
もし参照行が外部キー制約を満たさない可能性を排除したい場合は、参照列を<literal>NOT NULL</literal>として宣言してください。
   </para>

   <para>
<!--
    A foreign key must reference columns that either are a primary key or
    form a unique constraint, or are columns from a non-partial unique index.
    This means that the referenced columns always have an index to allow
    efficient lookups on whether a referencing row has a match.  Since a
    <command>DELETE</command> of a row from the referenced table or an
    <command>UPDATE</command> of a referenced column will require a scan of
    the referencing table for rows matching the old value, it is often a good
    idea to index the referencing columns too.  Because this is not always
    needed, and there are many choices available on how to index, the
    declaration of a foreign key constraint does not automatically create an
    index on the referencing columns.
-->
外部キーは、主キー、または一意性制約を構成する列、または部分インデックスではない一意性インデックスを構成する列全体を参照しなければなりません。
これは、被参照列は常にインデックスがあり、参照する行に一致するかどうかを効率的に検索できることを意味します。
被参照テーブルからの行の<command>DELETE</command>や被参照行の<command>UPDATE</command>は、古い値と一致する行に対して参照テーブルのスキャンが必要となるので、参照行にもインデックスを付けるのは大抵は良い考えです。
これは常に必要という訳ではなく、また、インデックスの方法には多くの選択肢がありますので、外部キー制約の宣言では参照列のインデックスが自動的に作られるということはありません。
   </para>

   <para>
<!--
    More information about updating and deleting data is in <xref
    linkend="dml"/>.  Also see the description of foreign key constraint
    syntax in the reference documentation for
    <xref linkend="sql-createtable"/>.
-->
データの更新および削除について詳しくは、<xref linkend="dml"/>を参照してください。
また、<xref linkend="sql-createtable"/>のリファレンス文書にある外部キー制約構文の説明も参照してください。
   </para>
  </sect2>

  <sect2 id="ddl-constraints-exclusion">
<!--
   <title>Exclusion Constraints</title>
-->
   <title>排他制約</title>

   <indexterm>
    <primary>exclusion constraint</primary>
   </indexterm>
   <indexterm>
    <primary>排他制約</primary>
   </indexterm>

   <indexterm>
    <primary>constraint</primary>
    <secondary>exclusion</secondary>
   </indexterm>
   <indexterm>
    <primary>制約</primary>
    <secondary>排他</secondary>
   </indexterm>

   <para>
<!--
    Exclusion constraints ensure that if any two rows are compared on
    the specified columns or expressions using the specified operators,
    at least one of these operator comparisons will return false or null.
    The syntax is:
-->
排他制約によって、2つの行に関して指定された列もしくは式を指定された演算子を利用して比較した場合に、少なくとも演算子の比較の1つが偽もしくはnullを返すことを確実にします。
構文は以下のとおりです。
<programlisting>
CREATE TABLE circles (
    c circle,
    EXCLUDE USING gist (c WITH &amp;&amp;)
);
</programlisting>
   </para>

   <para>
<!--
    See also <link linkend="sql-createtable-exclude"><command>CREATE
    TABLE ... CONSTRAINT ... EXCLUDE</command></link> for details.
-->
詳細は<link linkend="sql-createtable-exclude"><command>CREATE
TABLE ... CONSTRAINT ... EXCLUDE</command></link>を参照してください。
   </para>

   <para>
<!--
    Adding an exclusion constraint will automatically create an index
    of the type specified in the constraint declaration.
-->
排他制約を追加すると、制約宣言で指定された種類のインデックスが自動的に作られます。
   </para>
  </sect2>
 </sect1>

 <sect1 id="ddl-system-columns">
<!--
  <title>System Columns</title>
-->
  <title>システム列</title>

  <para>
<!--
   Every table has several <firstterm>system columns</firstterm> that are
   implicitly defined by the system.  Therefore, these names cannot be
   used as names of user-defined columns.  (Note that these
   restrictions are separate from whether the name is a key word or
   not; quoting a name will not allow you to escape these
   restrictions.)  You do not really need to be concerned about these
   columns; just know they exist.
-->
全てのテーブルには、システムによって暗黙的に定義された<firstterm>システム列</firstterm>がいくつかあります。
そのため、システム列の名前はユーザ定義列の名前として使うことはできません。
（これらの制約は名前がキーワードであるかどうかとは関係ありません。
つまり、名前を引用符で囲んでもこの制約を回避することはできません。）
システム列については、あまり意識する必要はありません。
これらが存在することを知っていれば十分です。
  </para>

  <indexterm>
   <primary>column</primary>
   <secondary>system column</secondary>
  </indexterm>
  <indexterm>
   <primary>列</primary>
   <secondary>システム列</secondary>
  </indexterm>

  <variablelist>
   <varlistentry id="ddl-system-columns-tableoid">
    <term><structfield>tableoid</structfield></term>
    <listitem>
     <indexterm>
      <primary>tableoid</primary>
     </indexterm>

     <para>
<!--
      The OID of the table containing this row.  This column is
      particularly handy for queries that select from partitioned
      tables (see <xref linkend="ddl-partitioning"/>) or inheritance
      hierarchies (see <xref linkend="ddl-inherit"/>), since without it,
      it's difficult to tell which individual table a row came from.  The
      <structfield>tableoid</structfield> can be joined against the
      <structfield>oid</structfield> column of
      <structname>pg_class</structname> to obtain the table name.
-->
この行を含むテーブルのOIDです。
この列は特に、パーティション化テーブルからの問い合わせで（<xref linkend="ddl-partitioning"/>を参照してください）、あるいは継承階層からの問い合わせでは便利です（<xref linkend="ddl-inherit"/>を参照してください）。
この列がないと、どのテーブルからその行が来たのかわかりにくいからです。
<structfield>tableoid</structfield>を<structname>pg_class</structname>の<structfield>oid</structfield>列に結合することでテーブル名を得ることができます。
     </para>
    </listitem>
   </varlistentry>

   <varlistentry id="ddl-system-columns-xmin">
    <term><structfield>xmin</structfield></term>
    <listitem>
     <indexterm>
      <primary>xmin</primary>
     </indexterm>

     <para>
<!--
      The identity (transaction ID) of the inserting transaction for
      this row version.  (A row version is an individual state of a
      row; each update of a row creates a new row version for the same
      logical row.)
-->
この行バージョンの挿入トランザクションの識別情報（トランザクションID）です。
（行バージョンとは、行の個別の状態です。
行が更新される度に、同一の論理的な行に対する新しい行バージョンが作成されます。）
     </para>
    </listitem>
   </varlistentry>

   <varlistentry id="ddl-system-columns-cmin">
    <term><structfield>cmin</structfield></term>
    <listitem>
     <indexterm>
      <primary>cmin</primary>
     </indexterm>

     <para>
<!--
      The command identifier (starting at zero) within the inserting
      transaction.
-->
挿入トランザクション内の（0から始まる）コマンド識別子です。
     </para>
    </listitem>
   </varlistentry>

   <varlistentry id="ddl-system-columns-xmax">
    <term><structfield>xmax</structfield></term>
    <listitem>
     <indexterm>
      <primary>xmax</primary>
     </indexterm>

     <para>
<!--
      The identity (transaction ID) of the deleting transaction, or
      zero for an undeleted row version.  It is possible for this column to
      be nonzero in a visible row version. That usually indicates that the
      deleting transaction hasn't committed yet, or that an attempted
      deletion was rolled back.
-->
削除トランザクションの識別情報（トランザクションID）です。
削除されていない行バージョンではゼロです。
可視の行バージョンでこの列が非ゼロの場合があります。
これは通常、削除トランザクションがまだコミットされていないこと、または、削除の試行がロールバックされたことを意味しています。
     </para>
    </listitem>
   </varlistentry>

   <varlistentry id="ddl-system-columns-cmax">
    <term><structfield>cmax</structfield></term>
    <listitem>
     <indexterm>
      <primary>cmax</primary>
     </indexterm>

     <para>
<!--
      The command identifier within the deleting transaction, or zero.
-->
削除トランザクション内のコマンド識別子、もしくはゼロです。
     </para>
    </listitem>
   </varlistentry>

   <varlistentry id="ddl-system-columns-ctid">
    <term><structfield>ctid</structfield></term>
    <listitem>
     <indexterm>
      <primary>ctid</primary>
     </indexterm>

     <para>
<!--
      The physical location of the row version within its table.  Note that
      although the <structfield>ctid</structfield> can be used to
      locate the row version very quickly, a row's
      <structfield>ctid</structfield> will change if it is
      updated or moved by <command>VACUUM FULL</command>.  Therefore
      <structfield>ctid</structfield> is useless as a long-term row
      identifier.  A primary key should be used to identify logical rows.
-->
テーブル内における、行バージョンの物理的位置を表します。
<structfield>ctid</structfield>は行バージョンを素早く見つけるために使うことができますが、行の<structfield>ctid</structfield>は、行がUPDATEされる、あるいは<command>VACUUM FULL</command>で行が移動されると変わります。
したがって、<structfield>ctid</structfield>は長期の行識別子としては使えません。
論理行を識別するためには、主キーを使うべきです。
     </para>
    </listitem>
   </varlistentry>
  </variablelist>

   <para>
<!--
    Transaction identifiers are also 32-bit quantities.  In a
    long-lived database it is possible for transaction IDs to wrap
    around.  This is not a fatal problem given appropriate maintenance
    procedures; see <xref linkend="maintenance"/> for details.  It is
    unwise, however, to depend on the uniqueness of transaction IDs
    over the long term (more than one billion transactions).
-->
トランザクション識別子も32ビット量です。
長期間使用するデータベースでは、トランザクションIDが一周してしまう可能性があります。
これは、適切な保守作業を行うことで、致命的な問題にはなりません。
詳細は<xref linkend="maintenance"/>を参照してください。
しかし、長期（10億トランザクション以上）にわたってトランザクションIDの一意性に依存することは賢明ではありません。
   </para>

   <para>
<!--
    Command identifiers are also 32-bit quantities.  This creates a hard limit
    of 2<superscript>32</superscript> (4 billion) <acronym>SQL</acronym> commands
    within a single transaction.  In practice this limit is not a
    problem &mdash; note that the limit is on the number of
    <acronym>SQL</acronym> commands, not the number of rows processed.
    Also, only commands that actually modify the database contents will
    consume a command identifier.
-->
コマンド識別子もまた、32ビット量です。
このため、単一トランザクション内のコマンド数には2<superscript>32</superscript>（40億）個までという<acronym>SQL</acronym>コマンドのハード制限が発生します。
実際、この制限は問題になりません。
これは<acronym>SQL</acronym>コマンド数に対する制限であり、処理される行数に対する制限ではないことに注意してください。
また、データベースの内容を実際に変更するコマンドのみがコマンド識別子を消費します。
   </para>
 </sect1>

 <sect1 id="ddl-alter">
<!--
  <title>Modifying Tables</title>
-->
  <title>テーブルの変更</title>

  <indexterm zone="ddl-alter">
   <primary>table</primary>
   <secondary>modifying</secondary>
  </indexterm>
  <indexterm zone="ddl-alter">
   <primary>テーブル</primary>
   <secondary>の変更</secondary>
  </indexterm>

  <para>
<!--
   When you create a table and you realize that you made a mistake, or
   the requirements of the application change, you can drop the
   table and create it again.  But this is not a convenient option if
   the table is already filled with data, or if the table is
   referenced by other database objects (for instance a foreign key
   constraint).  Therefore <productname>PostgreSQL</productname>
   provides a family of commands to make modifications to existing
   tables.  Note that this is conceptually distinct from altering
   the data contained in the table: here we are interested in altering
   the definition, or structure, of the table.
-->
テーブルの作成後に間違いに気付いたり、あるいはアプリケーションの要件が変わったりした場合には、テーブルをいったん削除して再度作成できます。
しかし、テーブルにデータを入力済みの場合、あるいはそのテーブルが他のデータベースオブジェクト（例えば外部キー制約）によって参照されている場合、これは良い方法ではありません。
そのため、<productname>PostgreSQL</productname> では既存のテーブルに変更を加えるための一連のコマンドが用意されています。テーブル内のデータを変更するという概念ではないことに注意してください。
ここでは、テーブルの定義や構造を変更することに焦点を合わせます。
  </para>

  <para>
<!--
   You can:
-->
次のことができます。
   <itemizedlist spacing="compact">
    <listitem>
<!--
     <para>Add columns</para>
-->
     <para>列の追加</para>
    </listitem>
    <listitem>
<!--
     <para>Remove columns</para>
-->
     <para>列の削除</para>
    </listitem>
    <listitem>
<!--
     <para>Add constraints</para>
-->
     <para>制約の追加</para>
    </listitem>
    <listitem>
<!--
     <para>Remove constraints</para>
-->
     <para>制約の削除</para>
    </listitem>
    <listitem>
<!--
     <para>Change default values</para>
-->
     <para>デフォルト値の変更</para>
    </listitem>
    <listitem>
<!--
     <para>Change column data types</para>
-->
     <para>列のデータ型の変更</para>
    </listitem>
    <listitem>
<!--
     <para>Rename columns</para>
-->
     <para>列名の変更</para>
    </listitem>
    <listitem>
<!--
     <para>Rename tables</para>
-->
     <para>テーブル名の変更</para>
    </listitem>
   </itemizedlist>

<!--
   All these actions are performed using the
   <xref linkend="sql-altertable"/>
   command, whose reference page contains details beyond those given
   here.
-->
これらの操作は全て<xref linkend="sql-altertable"/>コマンドを使用して行うことができ、そのリファレンスページにはここで説明している内容以上の詳細が記載されています。
  </para>

  <sect2 id="ddl-alter-adding-a-column">
<!--
   <title>Adding a Column</title>
-->
   <title>列の追加</title>

   <indexterm>
    <primary>column</primary>
    <secondary>adding</secondary>
   </indexterm>
   <indexterm>
    <primary>列</primary>
    <secondary>の追加</secondary>
   </indexterm>

   <para>
<!--
    To add a column, use a command like:
-->
列を追加するには、次のようなコマンドを使用します。
<programlisting>
ALTER TABLE products ADD COLUMN description text;
</programlisting>
<!--
    The new column is initially filled with whatever default
    value is given (null if you don't specify a <literal>DEFAULT</literal> clause).
-->
新しい列にはデフォルト値が初期値として入ります（<literal>DEFAULT</literal>句を指定しない場合はNULL値が入ります）。
   </para>

   <tip>
    <para>
<!--
     From <productname>PostgreSQL</productname> 11, adding a column with
     a constant default value no longer means that each row of the table
     needs to be updated when the <command>ALTER TABLE</command> statement
     is executed. Instead, the default value will be returned the next time
     the row is accessed, and applied when the table is rewritten, making
     the <command>ALTER TABLE</command> very fast even on large tables.
-->
<productname>PostgreSQL</productname> 11から、定数のデフォルト値の列を追加するためにテーブルの各行が<command>ALTER TABLE</command>実行時に更新される必要はもうありません。
その代わりに、デフォルト値は次回にその行にアクセスされた場合に返され、テーブルが書き換えられた際に適用されるため、<command>ALTER TABLE</command>は巨大なテーブルでも非常に高速になります。
    </para>

    <para>
<!--
     However, if the default value is volatile (e.g.,
     <function>clock_timestamp()</function>)
     each row will need to be updated with the value calculated at the time
     <command>ALTER TABLE</command> is executed. To avoid a potentially
     lengthy update operation, particularly if you intend to fill the column
     with mostly nondefault values anyway, it may be preferable to add the
     column with no default, insert the correct values using
     <command>UPDATE</command>, and then add any desired default as described
     below.
-->
しかしながら、もしデフォルト値に揮発性（例えば、<function>clock_timestamp()</function>）がある場合、各行は<command>ALTER TABLE</command>実行時に計算した値に更新される必要があります。
潜在的に長時間の更新作業を避けるため、特に列を主にデフォルト以外の値でとにかく埋めたい場合、デフォルトのない列を追加し<command>UPDATE</command>を使用して正しい値を挿入することが望ましいかもしれません。
その上で、後述するように期待するデフォルトを追加してください。
    </para>
   </tip>

   <para>
<!--
    You can also define constraints on the column at the same time,
    using the usual syntax:
-->
次の構文を使用すると、列の制約も同時に定義できます。
<programlisting>
ALTER TABLE products ADD COLUMN description text CHECK (description &lt;&gt; '');
</programlisting>
<!--
    In fact all the options that can be applied to a column description
    in <command>CREATE TABLE</command> can be used here.  Keep in mind however
    that the default value must satisfy the given constraints, or the
    <literal>ADD</literal> will fail.  Alternatively, you can add
    constraints later (see below) after you've filled in the new column
    correctly.
-->
実際には<command>CREATE TABLE</command>内の列の記述に使用されている全てのオプションが、ここで使用できます。
ただしデフォルト値は与えられている制約を満足するものでなくてはならないことに注意してください。満足しない場合は<literal>ADD</literal>が失敗します。一方で、新規の列に正しく値を入れた後で制約を追加できます（下記参照）。
   </para>

  </sect2>

  <sect2 id="ddl-alter-removing-a-column">
<!--
   <title>Removing a Column</title>
-->
   <title>列の削除</title>

   <indexterm>
    <primary>column</primary>
    <secondary>removing</secondary>
   </indexterm>
   <indexterm>
    <primary>列</primary>
    <secondary>の削除</secondary>
   </indexterm>

   <para>
<!--
    To remove a column, use a command like:
-->
列を削除するには、次のようなコマンドを使用します。
<programlisting>
ALTER TABLE products DROP COLUMN description;
</programlisting>
<!--
    Whatever data was in the column disappears.  Table constraints involving
    the column are dropped, too.  However, if the column is referenced by a
    foreign key constraint of another table,
    <productname>PostgreSQL</productname> will not silently drop that
    constraint.  You can authorize dropping everything that depends on
    the column by adding <literal>CASCADE</literal>:
-->
列内にある、どんなデータであれ消去します。
またその列に関連するテーブルの制約も消去されます。
しかし、その列が他のテーブルの外部キー制約として参照されている場合は、<productname>PostgreSQL</productname>は暗黙のうちに制約を消去したりはしません。
<literal>CASCADE</literal>を追加することにより列に依存する全てを消去することを許可できます。
<programlisting>
ALTER TABLE products DROP COLUMN description CASCADE;
</programlisting>
<!--
    See <xref linkend="ddl-depend"/> for a description of the general
    mechanism behind this.
-->
この背後にある一般的な仕組みに関する説明は<xref linkend="ddl-depend"/>を参照してください。
   </para>
  </sect2>

  <sect2 id="ddl-alter-adding-a-constraint">
<!--
   <title>Adding a Constraint</title>
-->
   <title>制約の追加</title>

   <indexterm>
    <primary>constraint</primary>
    <secondary>adding</secondary>
   </indexterm>
   <indexterm>
    <primary>制約</primary>
    <secondary>の追加</secondary>
   </indexterm>

   <para>
<!--
    To add a constraint, the table constraint syntax is used.  For example:
-->
制約を追加するには、テーブル制約の構文が使用されます。
例を示します。
<programlisting>
ALTER TABLE products ADD CHECK (name &lt;&gt; '');
ALTER TABLE products ADD CONSTRAINT some_name UNIQUE (product_no);
ALTER TABLE products ADD FOREIGN KEY (product_group_id) REFERENCES product_groups;
</programlisting>
<!--
    To add a not-null constraint, which cannot be written as a table
    constraint, use this syntax:
-->
非NULL制約はテーブル制約として記述できないので、追加するには次の構文を使用します。
<programlisting>
ALTER TABLE products ALTER COLUMN product_no SET NOT NULL;
</programlisting>
   </para>

   <para>
<!--
    The constraint will be checked immediately, so the table data must
    satisfy the constraint before it can be added.
-->
制約は即座に検査されますので、制約を追加する前にテーブル内のデータがこれに従っている必要があります。
   </para>
  </sect2>

  <sect2 id="ddl-alter-removing-a-constraint">
<!--
   <title>Removing a Constraint</title>
-->
   <title>制約の削除</title>

   <indexterm>
    <primary>constraint</primary>
    <secondary>removing</secondary>
   </indexterm>
   <indexterm>
    <primary>制約</primary>
    <secondary>の削除</secondary>
   </indexterm>

   <para>
<!--
    To remove a constraint you need to know its name.  If you gave it
    a name then that's easy.  Otherwise the system assigned a
    generated name, which you need to find out.  The
    <application>psql</application> command <literal>\d
    <replaceable>tablename</replaceable></literal> can be helpful
    here; other interfaces might also provide a way to inspect table
    details.  Then the command is:
-->
制約を削除するには、その制約名を知る必要があります。
自分で名前を付けた場合は簡単です。
しかし、自分で名前を付けていない場合はシステム生成の名前が割り当てられているので、それを調べなくてはなりません。
それには<application>psql</application>の<literal>\d <replaceable>tablename</replaceable></literal>コマンドを使用すると便利です。
他のインタフェースにもテーブルの詳細を調べる方法があるかもしれません。
制約名がわかったら、次のコマンドで制約を削除できます。
<programlisting>
ALTER TABLE products DROP CONSTRAINT some_name;
</programlisting>
<<<<<<< HEAD
=======
<!--
    (If you are dealing with a generated constraint name like <literal>$2</literal>,
    don't forget that you'll need to double-quote it to make it a valid
    identifier.)
-->
（自動生成された<literal>$2</literal>といった制約名を扱う場合は、有効な識別子となるように二重引用符で括る必要があることを忘れないでください。）
>>>>>>> c1fe09c1
   </para>

   <para>
<!--
    As with dropping a column, you need to add <literal>CASCADE</literal> if you
    want to drop a constraint that something else depends on.  An example
    is that a foreign key constraint depends on a unique or primary key
    constraint on the referenced column(s).
-->
列の削除の場合と同じく、何か他のものが依存している制約を削除する場合には<literal>CASCADE</literal>を付ける必要があります。
例えば、外部キー制約は、参照されている列の一意または主キー制約に依存しています。
   </para>

   <para>
<!--
    This works the same for all constraint types except not-null
    constraints. To drop a not-null constraint use:
-->
上記は、非NULL制約以外の全ての制約型に適用できます。
非NULL制約を削除するには、次のようにします。
<programlisting>
ALTER TABLE products ALTER COLUMN product_no DROP NOT NULL;
</programlisting>
<!--
    (Recall that not-null constraints do not have names.)
-->
（非NULL制約には名前がないことを想起してください。）
   </para>
  </sect2>

  <sect2 id="ddl-alter-column-default">
<!--
   <title>Changing a Column's Default Value</title>
-->
   <title>列のデフォルト値の変更</title>

   <indexterm>
    <primary>default value</primary>
    <secondary>changing</secondary>
   </indexterm>
   <indexterm>
    <primary>デフォルト値</primary>
    <secondary>の変更</secondary>
   </indexterm>

   <para>
<!--
    To set a new default for a column, use a command like:
-->
列に新しいデフォルトを設定するには、以下のようなコマンドを使用します。
<programlisting>
ALTER TABLE products ALTER COLUMN price SET DEFAULT 7.77;
</programlisting>
<!--
    Note that this doesn't affect any existing rows in the table, it
    just changes the default for future <command>INSERT</command> commands.
-->
これはテーブル内の既存の行には何も影響を与えないことに注意してください。これは将来の<command>INSERT</command>コマンドのために単純にデフォルトを変えるだけです。
   </para>

   <para>
<!--
    To remove any default value, use:
-->
デフォルト値を削除するには次のようにします。
<programlisting>
ALTER TABLE products ALTER COLUMN price DROP DEFAULT;
</programlisting>
<!--
    This is effectively the same as setting the default to null.
    As a consequence, it is not an error
    to drop a default where one hadn't been defined, because the
    default is implicitly the null value.
-->
これは、デフォルトをNULLに設定することと同等です。
そのため、定義されていないデフォルト値を削除してもエラーにはなりません。
なぜなら NULL値が暗黙的にデフォルトとなっているからです。
   </para>
  </sect2>

  <sect2 id="ddl-alter-column-type">
<!--
   <title>Changing a Column's Data Type</title>
-->
   <title>列のデータ型の変更</title>

   <indexterm>
    <primary>column data type</primary>
    <secondary>changing</secondary>
   </indexterm>
   <indexterm>
    <primary>列のデータ型</primary>
    <secondary>の変更</secondary>
   </indexterm>

   <para>
<!--
    To convert a column to a different data type, use a command like:
-->
列を異なるデータ型に変換するには以下のようなコマンドを使用してください。
<programlisting>
ALTER TABLE products ALTER COLUMN price TYPE numeric(10,2);
</programlisting>
<!--
    This will succeed only if each existing entry in the column can be
    converted to the new type by an implicit cast.  If a more complex
    conversion is needed, you can add a <literal>USING</literal> clause that
    specifies how to compute the new values from the old.
-->
これは、その列の既存の項目が新しい型に暗黙的キャストにより変換できる場合にのみ成功します。
より複雑な変換が必要な場合、古い値から新しい値をどのように計算するかを指定する<literal>USING</literal>句を付けることができます。
   </para>

   <para>
<!--
    <productname>PostgreSQL</productname> will attempt to convert the column's
    default value (if any) to the new type, as well as any constraints
    that involve the column.  But these conversions might fail, or might
    produce surprising results.  It's often best to drop any constraints
    on the column before altering its type, and then add back suitably
    modified constraints afterwards.
-->
<productname>PostgreSQL</productname>は、（もしあれば）列のデフォルト値を新しい型に、同時に、その列に関連する全ての制約も新しい型に変換しようとします。
しかし、こうした変換は失敗するかもしれませんし、予想を超えた結果になってしまうかもしれません。
型を変更する前にその列に関する制約を全て削除し、後で適切に変更した制約を付け直すことが最善な場合がよくあります。
   </para>
  </sect2>

  <sect2 id="ddl-alter-renaming-column">
<!--
   <title>Renaming a Column</title>
-->
   <title>列名の変更</title>

   <indexterm>
    <primary>column</primary>
    <secondary>renaming</secondary>
   </indexterm>
   <indexterm>
    <primary>列</primary>
    <secondary>の名称変更</secondary>
   </indexterm>

   <para>
<!--
    To rename a column:
-->
列名を変更するには、次のようにします。
<programlisting>
ALTER TABLE products RENAME COLUMN product_no TO product_number;
</programlisting>
   </para>
  </sect2>

  <sect2 id="ddl-alter-renaming-table">
<!--
   <title>Renaming a Table</title>
-->
   <title>テーブル名の変更</title>

   <indexterm>
    <primary>table</primary>
    <secondary>renaming</secondary>
   </indexterm>
   <indexterm>
    <primary>テーブル</primary>
    <secondary>の名称変更</secondary>
   </indexterm>

   <para>
<!--
    To rename a table:
-->
テーブル名を変更するには、次のようにします。
<programlisting>
ALTER TABLE products RENAME TO items;
</programlisting>
   </para>
  </sect2>
 </sect1>

 <sect1 id="ddl-priv">
<!--
  <title>Privileges</title>
-->
  <title>権限</title>

  <indexterm zone="ddl-priv">
   <primary>privilege</primary>
  </indexterm>
  <indexterm zone="ddl-priv">
   <primary>権限</primary>
  </indexterm>

  <indexterm>
   <primary>permission</primary>
   <see>privilege</see>
  </indexterm>
  <indexterm>
   <primary>権利</primary>
   <see>権限</see>
  </indexterm>

  <indexterm zone="ddl-priv">
   <primary>owner</primary>
  </indexterm>
  <indexterm zone="ddl-priv">
   <primary>所有者</primary>
  </indexterm>

  <indexterm zone="ddl-priv">
   <primary>GRANT</primary>
  </indexterm>

  <indexterm zone="ddl-priv">
   <primary>REVOKE</primary>
  </indexterm>

  <indexterm zone="ddl-priv">
   <primary>ACL</primary>
  </indexterm>

  <indexterm zone="ddl-priv-default">
   <primary>privilege</primary>
   <secondary>default</secondary>
  </indexterm>
  <indexterm zone="ddl-priv-default">
   <primary>権限</primary>
   <secondary>デフォルト</secondary>
  </indexterm>

  <para>
<!--
   When an object is created, it is assigned an owner. The
   owner is normally the role that executed the creation statement.
   For most kinds of objects, the initial state is that only the owner
   (or a superuser) can do anything with the object. To allow
   other roles to use it, <firstterm>privileges</firstterm> must be
   granted.
-->
オブジェクトが作成されると、所有者が割り当てられます。通常、所有者は作成する文を実行したロールです。ほとんどの種類のオブジェクトについて、初期状態では所有者(またはスーパーユーザ)だけがそのオブジェクトを使用できます。
他のユーザがこのオブジェクトを使用するには、<firstterm>権限</firstterm>が付与されていなければなりません。
  </para>

  <para>
<!--
   There are different kinds of privileges: <literal>SELECT</literal>,
   <literal>INSERT</literal>, <literal>UPDATE</literal>, <literal>DELETE</literal>,
   <literal>TRUNCATE</literal>, <literal>REFERENCES</literal>, <literal>TRIGGER</literal>,
   <literal>CREATE</literal>, <literal>CONNECT</literal>, <literal>TEMPORARY</literal>,
   <literal>EXECUTE</literal>, <literal>USAGE</literal>, <literal>SET</literal>,
   <literal>ALTER SYSTEM</literal>, and <literal>MAINTAIN</literal>.
   The privileges applicable to a particular
   object vary depending on the object's type (table, function, etc.).
   More detail about the meanings of these privileges appears below.
   The following sections and chapters will also show you how
   these privileges are used.
-->
権限にはいくつかの種類があります。
すなわち<literal>SELECT</literal>、 <literal>INSERT</literal>、<literal>UPDATE</literal>、<literal>DELETE</literal>、<literal>TRUNCATE</literal>、<literal>REFERENCES</literal>、<literal>TRIGGER</literal>、<literal>CREATE</literal>、<literal>CONNECT</literal>、<literal>TEMPORARY</literal>、 <literal>EXECUTE</literal>、<literal>USAGE</literal>、<literal>SET</literal>、<literal>ALTER SYSTEM</literal>、<literal>MAINTAIN</literal>です。
特定のオブジェクトに適用可能な権限は、オブジェクトの型（テーブル、関数など）により変わります。
これらの権限の詳細な意味を以下に示します。
以降の節および章でもこれらの権限の使用方法について説明があります。
  </para>

  <para>
<!--
   The right to modify or destroy an object is inherent in being the
   object's owner, and cannot be granted or revoked in itself.
   (However, like all privileges, that right can be inherited by
   members of the owning role; see <xref linkend="role-membership"/>.)
-->
オブジェクトの変更や削除の権限は所有者に固有のもので、それ自体を許可したり取り消したりはできません。
（しかし、すべての権限同様、その権限を所有者のロールのメンバが継承することはできます。<xref linkend="role-membership"/>をご覧ください。）
  </para>

  <para>
<!--
   An object can be assigned to a new owner with an <command>ALTER</command>
   command of the appropriate kind for the object, for example
-->
たとえば次のように、オブジェクトに対する適切な種類の<command>ALTER</command>コマンドにより、あるオブジェクトに新しい所有者を割り当てることができます。
<programlisting>
ALTER TABLE <replaceable>table_name</replaceable> OWNER TO <replaceable>new_owner</replaceable>;
</programlisting>
<!--
   Superusers can always do this; ordinary roles can only do it if they are
   both the current owner of the object (or inherit the privileges of the
   owning role) and able to <literal>SET ROLE</literal> to the new owning role.
-->
スーパーユーザはいつでも所有者を変更できます。
通常のロールは、オブジェクトの現在の所有者である（または所有者の権限を継承している）と同時に、新しい所有者のロールに<literal>SET ROLE</literal>できる場合に限り、所有者を変更できます。
  </para>

  <para>
<!--
   To assign privileges, the <xref linkend="sql-grant"/> command is
   used. For example, if <literal>joe</literal> is an existing role, and
   <literal>accounts</literal> is an existing table, the privilege to
   update the table can be granted with:
-->
権限を割り当てるには、<xref linkend="sql-grant"/>コマンドを使用します。
例えば、<literal>joe</literal>という既存のロールと<literal>accounts</literal>という既存のテーブルがある場合、このテーブルを更新する権限を付与するには以下のようにします。
<programlisting>
GRANT UPDATE ON accounts TO joe;
</programlisting>
<!--
   Writing <literal>ALL</literal> in place of a specific privilege grants all
   privileges that are relevant for the object type.
-->
特定の権限名を指定する代わりに<literal>ALL</literal>を指定すると、その種類のオブジェクトに関連する全ての権限が付与されます。
  </para>

  <para>
<!--
   The special <quote>role</quote> name <literal>PUBLIC</literal> can
   be used to grant a privilege to every role on the system.  Also,
   <quote>group</quote> roles can be set up to help manage privileges when
   there are many users of a database &mdash; for details see
   <xref linkend="user-manag"/>.
-->
システム内の全てのロールに権限を付与するには、特別な<quote>ロール</quote>名である<literal>PUBLIC</literal>を使用できます。
また、<quote>グループ</quote>ロールを使用すれば、データベース内に多くのユーザが存在する場合に権限の管理が簡単になります。
詳細は<xref linkend="user-manag"/>を参照してください。
  </para>

  <para>
<!--
   To revoke a previously-granted privilege, use the fittingly named
   <xref linkend="sql-revoke"/> command:
-->
以前与えられた権限を取り消す(revoke)には、それに相応しい名前の<xref linkend="sql-revoke"/>コマンドを使用します。
<programlisting>
REVOKE ALL ON accounts FROM PUBLIC;
</programlisting>
  </para>

  <para>
<!--
   Ordinarily, only the object's owner (or a superuser) can grant or
   revoke privileges on an object.  However, it is possible to grant a
   privilege <quote>with grant option</quote>, which gives the recipient
   the right to grant it in turn to others.  If the grant option is
   subsequently revoked then all who received the privilege from that
   recipient (directly or through a chain of grants) will lose the
   privilege.  For details see the <xref linkend="sql-grant"/> and
   <xref linkend="sql-revoke"/> reference pages.
-->
普通はオブジェクトの所有者（またはスーパーユーザ）だけが、オブジェクトにおける権限の付与や剥奪ができます。
しかし<quote>with grant option</quote>を付けることで、権限を与えられたユーザが、所有者と同様に他のユーザに権限を付与することが可能になります。
もし後になってグラントオプションが剥奪されると、剥奪されたユーザから（直接もしくは権限付与の連鎖により）権限を与えられていたユーザはすべて、その権限が剥奪されます。
詳細は、<xref linkend="sql-grant"/>と<xref linkend="sql-revoke"/>のリファレンスページを参照してください。
  </para>

  <para>
<!--
   An object's owner can choose to revoke their own ordinary privileges,
   for example to make a table read-only for themselves as well as others.
   But owners are always treated as holding all grant options, so they
   can always re-grant their own privileges.
-->
オブジェクトの所有者は、所有する通常の権限を削除することを選択できます。たとえば、他のものと同様、自身のためにテーブルを読み取り専用にできます。
しかし、所有者は常にすべての付与オプションを持つものとして扱われます。ですから、いつでも自身の権限を再び付与できます。
  </para>

  <para>
<!--
   The available privileges are:
-->
可能な権限は以下です。

   <variablelist>
    <varlistentry id="ddl-priv-select">
     <term><literal>SELECT</literal></term>
     <listitem>
      <para>
<!--
       Allows <command>SELECT</command> from
       any column, or specific column(s), of a table, view, materialized
       view, or other table-like object.
       Also allows use of <command>COPY TO</command>.
       This privilege is also needed to reference existing column values in
       <command>UPDATE</command>, <command>DELETE</command>,
       or <command>MERGE</command>.
       For sequences, this privilege also allows use of the
       <function>currval</function> function.
       For large objects, this privilege allows the object to be read.
-->
テーブル、ビュー、マテリアライズドビュー、あるいはそれ以外のテーブルのように見えるオブジェクトに対して<command>SELECT</command>をある列、あるいは指定した列（複数可）に許可します。
また、<command>COPY TO</command>の利用を許可します。
この権限は<command>UPDATE</command>、<command>DELETE</command>または<command>MERGE</command>において既存の列を参照する場合にも必要になります。
シーケンスにおいてこの権限は<function>currval</function>関数の使用を許可します。
ラージオブジェクトにおいてこの権限はオブジェクトの読み出しを許可します。
      </para>
     </listitem>
    </varlistentry>

    <varlistentry id="ddl-priv-insert">
     <term><literal>INSERT</literal></term>
     <listitem>
      <para>
<!--
       Allows <command>INSERT</command> of a new row into a table, view,
       etc.  Can be granted on specific column(s), in which case
       only those columns may be assigned to in the <command>INSERT</command>
       command (other columns will therefore receive default values).
       Also allows use of <command>COPY FROM</command>.
-->
テーブル、ビューなどに新しい行を<command>INSERT</command>することを許可します。
特定の列だけを<command>INSERT</command>コマンドで指定したい場合に、それらの列に許可することができます。
（したがって他の列にはデフォルトが設定されます）。
<command>COPY FROM</command>を利用することもできます。
      </para>
     </listitem>
    </varlistentry>

    <varlistentry id="ddl-priv-update">
     <term><literal>UPDATE</literal></term>
     <listitem>
      <para>
<!--
       Allows <command>UPDATE</command> of any
       column, or specific column(s), of a table, view, etc.
       (In practice, any nontrivial <command>UPDATE</command> command will
       require <literal>SELECT</literal> privilege as well, since it must
       reference table columns to determine which rows to update, and/or to
       compute new values for columns.)
       <literal>SELECT ... FOR UPDATE</literal>
       and <literal>SELECT ... FOR SHARE</literal>
       also require this privilege on at least one column, in addition to the
       <literal>SELECT</literal> privilege.  For sequences, this
       privilege allows use of the <function>nextval</function> and
       <function>setval</function> functions.
       For large objects, this privilege allows writing or truncating the
       object.
-->
テーブル、ビューなどの列を<command>UPDATE</command>することを許可します。
（実用的には、単純ではない<command>UPDATE</command>コマンドには<literal>SELECT</literal>権限も必要になります。
どの行を更新するかを決定したり、列に対して新しい値を計算するためにテーブルの列を参照しなければならないからです。）
<literal>SELECT ... FOR UPDATE</literal>と<literal>SELECT ... FOR SHARE</literal>は<literal>SELECT</literal>権限に加えてさらにこの権限が必要になります。
シーケンスでこの権限は<function>nextval</function>と<function>setval</function>関数の利用を許可します。
ラージオブジェクトでこの権限はオブジェクトへの書き込みあるいは切り詰めを行うことを許可します。
      </para>
     </listitem>
    </varlistentry>

    <varlistentry id="ddl-priv-delete">
     <term><literal>DELETE</literal></term>
     <listitem>
      <para>
<!--
       Allows <command>DELETE</command> of a row from a table, view, etc.
       (In practice, any nontrivial <command>DELETE</command> command will
       require <literal>SELECT</literal> privilege as well, since it must
       reference table columns to determine which rows to delete.)
-->
テーブル、ビューなどの列を<command>DELETE</command>することを許可します。
（実用的には、簡単ではない<command>DELETE</command>コマンドには<literal>SELECT</literal>権限も必要になります。
どの行を削除するかを決定するためにテーブルの列を参照しなければならないからです。）
      </para>
     </listitem>
    </varlistentry>

    <varlistentry id="ddl-priv-truncate">
     <term><literal>TRUNCATE</literal></term>
     <listitem>
      <para>
<!--
       Allows <command>TRUNCATE</command> on a table.
-->
テーブルに<command>TRUNCATE</command>を許可します。
      </para>
     </listitem>
    </varlistentry>

    <varlistentry id="ddl-priv-references">
     <term><literal>REFERENCES</literal></term>
     <listitem>
      <para>
<!--
       Allows creation of a foreign key constraint referencing a
       table, or specific column(s) of a table.
-->
テーブルあるいはテーブルの特定の列を参照する外部キー制約を作ることを許可します。
      </para>
     </listitem>
    </varlistentry>

    <varlistentry id="ddl-priv-trigger">
     <term><literal>TRIGGER</literal></term>
     <listitem>
      <para>
<!--
       Allows creation of a trigger on a table, view, etc.
-->
テーブルあるいはビューにトリガを作ることを許可します。
      </para>
     </listitem>
    </varlistentry>

    <varlistentry id="ddl-priv-create">
     <term><literal>CREATE</literal></term>
     <listitem>
      <para>
<!--
       For databases, allows new schemas and publications to be created within
       the database, and allows trusted extensions to be installed within
       the database.
-->
データベースに対して、データベース内に新しいスキーマとパブリケーションを作ること、信頼できる拡張をデータベース内に作成することを許可します。
      </para>
      <para>
<!--
       For schemas, allows new objects to be created within the schema.
       To rename an existing object, you must own the
       object <emphasis>and</emphasis> have this privilege for the containing
       schema.
-->
スキーマに対して、スキーマ内に新しいオブジェクトを作ることを許可します。
既存のオブジェクトの名前を変えるには、オブジェクトを所有する<emphasis>とともに</emphasis>そのオブジェクトを含むスキーマに対してこの権限を持っていなければなりません。
      </para>
      <para>
<!--
       For tablespaces, allows tables, indexes, and temporary files to be
       created within the tablespace, and allows databases to be created that
       have the tablespace as their default tablespace.
-->
テーブル空間に対しては、そのテーブル空間内にテーブル、インデックス、一時ファイルを作ることを許可し、そのテーブル空間をデフォルトのテーブル空間として持つデータベースを作ることを許可します。
      </para>
      <para>
<!--
       Note that revoking this privilege will not alter the existence or
       location of existing objects.
-->
この権限を剥奪しても既存のオブジェクトの存在、あるいはその配置を変更しないことに注意してください。
      </para>
     </listitem>
    </varlistentry>

    <varlistentry id="ddl-priv-connect">
     <term><literal>CONNECT</literal></term>
     <listitem>
      <para>
<!--
       Allows the grantee to connect to the database.  This
       privilege is checked at connection startup (in addition to checking
       any restrictions imposed by <filename>pg_hba.conf</filename>).
-->
権限を与えられた者がデータベースに接続することを許可します。
（<filename>pg_hba.conf</filename>が課す制限の検査に加えて）この権限は接続の開始時に検査されます。
      </para>
     </listitem>
    </varlistentry>

    <varlistentry id="ddl-priv-temporary">
     <term><literal>TEMPORARY</literal></term>
     <listitem>
      <para>
<!--
       Allows temporary tables to be created while using the database.
-->
データベース使用中に一時テーブルを作成することを許可します。
      </para>
     </listitem>
    </varlistentry>

    <varlistentry id="ddl-priv-execute">
     <term><literal>EXECUTE</literal></term>
     <listitem>
      <para>
<!--
       Allows calling a function or procedure, including use of
       any operators that are implemented on top of the function.  This is the
       only type of privilege that is applicable to functions and procedures.
-->
関数上に実装された演算子を含めて関数あるいはプロシージャの呼び出しを許可します。
これは関数とプロシージャに適用される唯一のタイプの権限です。
      </para>
     </listitem>
    </varlistentry>

    <varlistentry id="ddl-priv-usage">
     <term><literal>USAGE</literal></term>
     <listitem>
      <para>
<!--
       For procedural languages, allows use of the language for
       the creation of functions in that language.  This is the only type
       of privilege that is applicable to procedural languages.
-->
手続き言語に対して、言語内で関数を作るために言語を使用することを許可します。
これは手続き言語に適用される唯一のタイプの権限です。
      </para>
      <para>
<!--
       For schemas, allows access to objects contained in the
       schema (assuming that the objects' own privilege requirements are
       also met).  Essentially this allows the grantee to <quote>look up</quote>
       objects within the schema.  Without this permission, it is still
       possible to see the object names, e.g., by querying system catalogs.
       Also, after revoking this permission, existing sessions might have
       statements that have previously performed this lookup, so this is not
       a completely secure way to prevent object access.
-->
スキーマに対しては、（オブジェクト自身の権限要件が満たされているものと仮定した上で）スキーマ内に含まれるオブジェクトへのアクセスを許可します。
本質的に、これは権限を授与されたものがスキーマ内のオブジェクトを<quote>検査</quote>することを許可します。
この許可がなくても依然としてオブジェクト名を見ることが可能です。たとえば、システムカタログを問い合わせることによってです。
また、この許可を剥奪した後でも、既存のセッションはすでにこの検査を実施していると主張するかも知れません。
ですからこれはオブジェクトへのアクセスを妨げる完全にセキュアな方法ではありません。
      </para>
      <para>
<!--
       For sequences, allows use of the
       <function>currval</function> and <function>nextval</function> functions.
-->
シーケンスに対しては、<function>currval</function>と<function>nextval</function>関数の利用を許可します。
      </para>
      <para>
<!--
       For types and domains, allows use of the type or domain in the
       creation of tables, functions, and other schema objects.  (Note that
       this privilege does not control all <quote>usage</quote> of the
       type, such as values of the type appearing in queries.  It only
       prevents objects from being created that depend on the type.  The
       main purpose of this privilege is controlling which users can create
       dependencies on a type, which could prevent the owner from changing
       the type later.)
-->
型とドメインに対しては、テーブル、関数、および他のスキーマオブジェクトを生成する際に型とドメインを使用することを許可します。
（たとえば問い合わせ中に表れる型の値のような、すべての型の<quote>利用</quote>をこの権限はコントロールするわけではないことに注意してください。
その型に依存するオブジェクトが作られるのを防ぐだけです。
この権限の主な目的は、どのユーザがある型への依存関係を作ることができるかを制御し、後で所有者がこの型を変更するのを防ぐためです。）
      </para>
      <para>
<!--
       For foreign-data wrappers, allows creation of new servers using the
       foreign-data wrapper.
-->
外部データラッパーに対しては、その外部データラッパーを使って新しいサーバを作ることを許可します。
      </para>
      <para>
<!--
       For foreign servers, allows creation of foreign tables using the
       server.  Grantees may also create, alter, or drop their own user
       mappings associated with that server.
-->
外部サーバに対しては、そのサーバを使って外部テーブルを作ることを許可します。
権限を授与されたものは、そのサーバに結びついたユーザマッピングを作成、変更、削除できます。
      </para>
     </listitem>
    </varlistentry>

    <varlistentry id="ddl-priv-set">
     <term><literal>SET</literal></term>
     <listitem>
      <para>
<!--
       Allows a server configuration parameter to be set to a new value
       within the current session.  (While this privilege can be granted
       on any parameter, it is meaningless except for parameters that would
       normally require superuser privilege to set.)
-->
サーバ構成パラメータを現在のセッション内で新しい値に設定できるようにします。
（この特権はどのパラメータにも付与できますが、通常はスーパーユーザ特権を必要とするパラメータ以外は意味がありません。）
      </para>
     </listitem>
    </varlistentry>

    <varlistentry id="ddl-priv-alter-system">
     <term><literal>ALTER SYSTEM</literal></term>
     <listitem>
      <para>
<!--
       Allows a server configuration parameter to be configured to a new
       value using the <xref linkend="sql-altersystem"/> command.
-->
<xref linkend="sql-altersystem"/>コマンドを使用して、サーバ設定パラメータを新しい値に設定できるようにします。
      </para>
     </listitem>
    </varlistentry>

   <varlistentry id="ddl-priv-maintain">
    <term><literal>MAINTAIN</literal></term>
    <listitem>
     <para>
<!--
      Allows <command>VACUUM</command>, <command>ANALYZE</command>,
      <command>CLUSTER</command>, <command>REFRESH MATERIALIZED VIEW</command>,
      <command>REINDEX</command>, and <command>LOCK TABLE</command> on a
      relation.
-->
リレーションの<command>VACUUM</command>、<command>ANALYZE</command>、<command>CLUSTER</command>、<command>REFRESH MATERIALIZED VIEW</command>、<command>REINDEX</command>、<command>LOCK TABLE</command>を許可します。
     </para>
    </listitem>
   </varlistentry>
  </variablelist>

<!--
   The privileges required by other commands are listed on the
   reference page of the respective command.
-->
他のコマンドで必要となる権限はそれぞれのコマンドのリファレンスページに列挙されています。
  </para>

  <para id="ddl-priv-default">
<!--
   PostgreSQL grants privileges on some types of objects to
   <literal>PUBLIC</literal> by default when the objects are created.
   No privileges are granted to <literal>PUBLIC</literal> by default on
   tables,
   table columns,
   sequences,
   foreign data wrappers,
   foreign servers,
   large objects,
   schemas,
   tablespaces,
   or configuration parameters.
   For other types of objects, the default privileges
   granted to <literal>PUBLIC</literal> are as follows:
   <literal>CONNECT</literal> and <literal>TEMPORARY</literal> (create
   temporary tables) privileges for databases;
   <literal>EXECUTE</literal> privilege for functions and procedures; and
   <literal>USAGE</literal> privilege for languages and data types
   (including domains).
   The object owner can, of course, <command>REVOKE</command>
   both default and expressly granted privileges. (For maximum
   security, issue the <command>REVOKE</command> in the same transaction that
   creates the object; then there is no window in which another user
   can use the object.)
   Also, these default privilege settings can be overridden using the
   <xref linkend="sql-alterdefaultprivileges"/> command.
-->
PostgreSQLはあるタイプのオブジェクトが作成された時に、そのオブジェクトに対する権限をデフォルトで<literal>PUBLIC</literal>に付与します。
テーブル、テーブルの列、シーケンス、外部データラッパー、外部サーバ、ラージオブジェクト、スキーマ、テーブル空間、構成パラメータに対しては、デフォルトでは<literal>PUBLIC</literal>に権限を付与しません。
他のタイプのオブジェクトに対しては、<literal>PUBLIC</literal>にデフォルトで付与される権限は次のものです。
<literal>CONNECT</literal>、<literal>TEMPORARY</literal> （データベース内で一時テーブルを作成する権限）、関数とプロシージャに対する<literal>EXECUTE</literal>権限、言語とデータ型（ドメインを含む）に対する<literal>USAGE</literal>権限。
もちろんオブジェクトの所有者は、デフォルト、あるいは明示的に与えられた権限を<command>REVOKE</command>できます。
（セキュリティを最大限に高めるためには、<command>REVOKE</command>をオブジェクトを作成したのと同じトランザクション内で発行してください。そうすれば他のユーザがそのオブジェクトを使う隙が存在しません。）
また、デフォルトの権限設定は<xref linkend="sql-alterdefaultprivileges"/>を使って上書きできます。
  </para>

  <para>
<!--
   <xref linkend="privilege-abbrevs-table"/> shows the one-letter
   abbreviations that are used for these privilege types in
   <firstterm>ACL</firstterm> (Access Control List) values.
   You will see these letters in the output of the <xref linkend="app-psql"/>
   commands listed below, or when looking at ACL columns of system catalogs.
-->
<xref linkend="privilege-abbrevs-table"/>に、<firstterm>ACL</firstterm>（Access Control List）値において権限タイプに使われる1文字の短縮形を示します。
<xref linkend="app-psql"/>の出力、あるいはシステムカタログのACL列を参照することでこれらの文字を見ることができます。
  </para>

  <table id="privilege-abbrevs-table">
<!--
   <title>ACL Privilege Abbreviations</title>
-->
   <title>ACL短縮形</title>
   <tgroup cols="3">
    <colspec colname="col1" colwidth="1*"/>
    <colspec colname="col2" colwidth="1*"/>
    <colspec colname="col3" colwidth="2*"/>
    <thead>
     <row>
<!--
      <entry>Privilege</entry>
-->
      <entry>権限</entry>
<!--
      <entry>Abbreviation</entry>
-->
      <entry>短縮形</entry>
<!--
      <entry>Applicable Object Types</entry>
-->
      <entry>適用可能なオブジェクトタイプ</entry>
     </row>
    </thead>
    <tbody>
     <row>
      <entry><literal>SELECT</literal></entry>
      <entry><literal>r</literal> (<quote>read</quote>)</entry>
      <entry>
       <literal>LARGE OBJECT</literal>,
       <literal>SEQUENCE</literal>,
<!--
       <literal>TABLE</literal> (and table-like objects),
       table column
-->
       <literal>TABLE</literal>（およびテーブルのようなオブジェクト）、テーブルの列
      </entry>
     </row>
     <row>
      <entry><literal>INSERT</literal></entry>
      <entry><literal>a</literal> (<quote>append</quote>)</entry>
<!--
      <entry><literal>TABLE</literal>, table column</entry>
-->
      <entry><literal>TABLE</literal>、テーブルの列</entry>
     </row>
     <row>
      <entry><literal>UPDATE</literal></entry>
      <entry><literal>w</literal> (<quote>write</quote>)</entry>
      <entry>
       <literal>LARGE OBJECT</literal>,
       <literal>SEQUENCE</literal>,
       <literal>TABLE</literal>,
<!--
       table column
-->
       テーブルの列
      </entry>
     </row>
     <row>
      <entry><literal>DELETE</literal></entry>
      <entry><literal>d</literal></entry>
      <entry><literal>TABLE</literal></entry>
     </row>
     <row>
      <entry><literal>TRUNCATE</literal></entry>
      <entry><literal>D</literal></entry>
      <entry><literal>TABLE</literal></entry>
     </row>
     <row>
      <entry><literal>REFERENCES</literal></entry>
      <entry><literal>x</literal></entry>
<!--
      <entry><literal>TABLE</literal>, table column</entry>
-->
      <entry><literal>TABLE</literal>、テーブルの列</entry>
     </row>
     <row>
      <entry><literal>TRIGGER</literal></entry>
      <entry><literal>t</literal></entry>
      <entry><literal>TABLE</literal></entry>
     </row>
     <row>
      <entry><literal>CREATE</literal></entry>
      <entry><literal>C</literal></entry>
      <entry>
       <literal>DATABASE</literal>,
       <literal>SCHEMA</literal>,
       <literal>TABLESPACE</literal>
      </entry>
     </row>
     <row>
      <entry><literal>CONNECT</literal></entry>
      <entry><literal>c</literal></entry>
      <entry><literal>DATABASE</literal></entry>
     </row>
     <row>
      <entry><literal>TEMPORARY</literal></entry>
      <entry><literal>T</literal></entry>
      <entry><literal>DATABASE</literal></entry>
     </row>
     <row>
      <entry><literal>EXECUTE</literal></entry>
      <entry><literal>X</literal></entry>
      <entry><literal>FUNCTION</literal>, <literal>PROCEDURE</literal></entry>
     </row>
     <row>
      <entry><literal>USAGE</literal></entry>
      <entry><literal>U</literal></entry>
      <entry>
       <literal>DOMAIN</literal>,
       <literal>FOREIGN DATA WRAPPER</literal>,
       <literal>FOREIGN SERVER</literal>,
       <literal>LANGUAGE</literal>,
       <literal>SCHEMA</literal>,
       <literal>SEQUENCE</literal>,
       <literal>TYPE</literal>
      </entry>
     </row>
     <row>
      <entry><literal>SET</literal></entry>
      <entry><literal>s</literal></entry>
      <entry><literal>PARAMETER</literal></entry>
     </row>
     <row>
      <entry><literal>ALTER SYSTEM</literal></entry>
      <entry><literal>A</literal></entry>
      <entry><literal>PARAMETER</literal></entry>
     </row>
     <row>
      <entry><literal>MAINTAIN</literal></entry>
      <entry><literal>m</literal></entry>
      <entry><literal>TABLE</literal></entry>
     </row>
     </tbody>
   </tgroup>
  </table>

  <para>
<!--
   <xref linkend="privileges-summary-table"/> summarizes the privileges
   available for each type of SQL object, using the abbreviations shown
   above.
   It also shows the <application>psql</application> command
   that can be used to examine privilege settings for each object type.
-->
<xref linkend="privileges-summary-table"/>は、前述の短縮形を用いてそれぞれのタイプのSQLオブジェクトで利用可能な権限をまとめています。
また、それぞれのオブジェクトタイプの権限設定を調べる際に利用できる<application>psql</application>コマンドを示します。
  </para>

  <table id="privileges-summary-table">
<!--
   <title>Summary of Access Privileges</title>
-->
   <title>アクセス権限のまとめ</title>
   <tgroup cols="4">
    <colspec colname="col1" colwidth="2*"/>
    <colspec colname="col2" colwidth="1*"/>
    <colspec colname="col3" colwidth="1*"/>
    <colspec colname="col4" colwidth="1*"/>
    <thead>
     <row>
<!--
      <entry>Object Type</entry>
-->
      <entry>オブジェクトタイプ</entry>
<!--
      <entry>All Privileges</entry>
-->
      <entry>すべての権限</entry>
<!--
      <entry>Default <literal>PUBLIC</literal> Privileges</entry>
-->
      <entry>デフォルト<literal>PUBLIC</literal>権限</entry>
<!--
      <entry><application>psql</application> Command</entry>
-->
      <entry><application>psql</application>コマンド</entry>
     </row>
    </thead>
    <tbody>
     <row>
      <entry><literal>DATABASE</literal></entry>
      <entry><literal>CTc</literal></entry>
      <entry><literal>Tc</literal></entry>
      <entry><literal>\l</literal></entry>
     </row>
     <row>
      <entry><literal>DOMAIN</literal></entry>
      <entry><literal>U</literal></entry>
      <entry><literal>U</literal></entry>
      <entry><literal>\dD+</literal></entry>
     </row>
     <row>
      <entry><literal>FUNCTION</literal> or <literal>PROCEDURE</literal></entry>
      <entry><literal>X</literal></entry>
      <entry><literal>X</literal></entry>
      <entry><literal>\df+</literal></entry>
     </row>
     <row>
      <entry><literal>FOREIGN DATA WRAPPER</literal></entry>
      <entry><literal>U</literal></entry>
      <entry>none</entry>
      <entry><literal>\dew+</literal></entry>
     </row>
     <row>
      <entry><literal>FOREIGN SERVER</literal></entry>
      <entry><literal>U</literal></entry>
      <entry>none</entry>
      <entry><literal>\des+</literal></entry>
     </row>
     <row>
      <entry><literal>LANGUAGE</literal></entry>
      <entry><literal>U</literal></entry>
      <entry><literal>U</literal></entry>
      <entry><literal>\dL+</literal></entry>
     </row>
     <row>
      <entry><literal>LARGE OBJECT</literal></entry>
      <entry><literal>rw</literal></entry>
      <entry>none</entry>
      <entry><literal>\dl+</literal></entry>
     </row>
     <row>
      <entry><literal>PARAMETER</literal></entry>
      <entry><literal>sA</literal></entry>
      <entry>none</entry>
      <entry><literal>\dconfig+</literal></entry>
     </row>
     <row>
      <entry><literal>SCHEMA</literal></entry>
      <entry><literal>UC</literal></entry>
      <entry>none</entry>
      <entry><literal>\dn+</literal></entry>
     </row>
     <row>
      <entry><literal>SEQUENCE</literal></entry>
      <entry><literal>rwU</literal></entry>
      <entry>none</entry>
      <entry><literal>\dp</literal></entry>
     </row>
     <row>
      <entry><literal>TABLE</literal> (and table-like objects)</entry>
      <entry><literal>arwdDxtm</literal></entry>
      <entry>none</entry>
      <entry><literal>\dp</literal></entry>
     </row>
     <row>
<!--
      <entry>Table column</entry>
-->
      <entry>テーブルの列</entry>
      <entry><literal>arwx</literal></entry>
      <entry>none</entry>
      <entry><literal>\dp</literal></entry>
     </row>
     <row>
      <entry><literal>TABLESPACE</literal></entry>
      <entry><literal>C</literal></entry>
      <entry>none</entry>
      <entry><literal>\db+</literal></entry>
     </row>
     <row>
      <entry><literal>TYPE</literal></entry>
      <entry><literal>U</literal></entry>
      <entry><literal>U</literal></entry>
      <entry><literal>\dT+</literal></entry>
     </row>
    </tbody>
   </tgroup>
  </table>

  <para>
   <indexterm>
    <primary><type>aclitem</type></primary>
   </indexterm>
<!--
   The privileges that have been granted for a particular object are
   displayed as a list of <type>aclitem</type> entries, each having the
   format:
-->
あるオブジェクトに与えられている権限は<type>aclitem</type>エントリのリストとして表示されます。
それぞれのエントリは次の形式です。
<synopsis>
<replaceable>grantee</replaceable><literal>=</literal><replaceable>privilege-abbreviation</replaceable><optional><literal>*</literal></optional>...<literal>/</literal><replaceable>grantor</replaceable>
</synopsis>
<!--
   Each <type>aclitem</type> lists all the permissions of one grantee that
   have been granted by a particular grantor.  Specific privileges are
   represented by one-letter abbreviations from
   <xref linkend="privilege-abbrevs-table"/>, with <literal>*</literal>
   appended if the privilege was granted with grant option.  For example,
   <literal>calvin=r*w/hobbes</literal> specifies that the role
   <literal>calvin</literal> has the privilege
   <literal>SELECT</literal> (<literal>r</literal>) with grant option
   (<literal>*</literal>) as well as the non-grantable
   privilege <literal>UPDATE</literal> (<literal>w</literal>), both granted
   by the role <literal>hobbes</literal>.  If <literal>calvin</literal>
   also has some privileges on the same object granted by a different
   grantor, those would appear as a separate <type>aclitem</type> entry.
   An empty grantee field in an <type>aclitem</type> stands
   for <literal>PUBLIC</literal>.
-->
各<type>aclitem</type>は、特定の許可者によって付与された1人の許可者のすべての権限をリストします。
特定の権限は<xref linkend="privilege-abbrevs-table"/>の1文字の短縮形で表され、権限が許可オプションで付与された場合は<literal>*</literal>が追加されます。
たとえば、<literal>calvin=r*w/hobbes</literal>は、ロール<literal>calvin</literal>が許可オプション（<literal>*</literal>）ありの<literal>SELECT</literal>（<literal>r</literal>）と許可オプションなしの<literal>UPDATE</literal> (<literal>w</literal>)を持ち、それらがロール<literal>hobbes</literal>に与えられていることを示します。
別の権限付与者によって権限が与えられている同じオブジェクトに対して<literal>calvin</literal>も権限を持っている場合は、別の<type>aclitem</type>エントリとして表示されます。
<type>aclitem</type>の権限授与者フィールドが空であれば、それは<literal>PUBLIC</literal>を表します。
  </para>

  <para>
<!--
   As an example, suppose that user <literal>miriam</literal> creates
   table <literal>mytable</literal> and does:
-->
ユーザ<literal>miriam</literal>がテーブル<literal>mytable</literal>を作成し、以下を行う例を考えます。
<programlisting>
GRANT SELECT ON mytable TO PUBLIC;
GRANT SELECT, UPDATE, INSERT ON mytable TO admin;
GRANT SELECT (col1), UPDATE (col1) ON mytable TO miriam_rw;
</programlisting>
<!--
   Then <application>psql</application>'s <literal>\dp</literal> command
   would show:
-->
すると、<application>psql</application>の<literal>\dp</literal>コマンドは次のように表示するはずです。
<programlisting>
=&gt; \dp mytable
                                  Access privileges
 Schema |  Name   | Type  |   Access privileges    |   Column privileges   | Policies
--------+---------+-------+------------------------+-----------------------+----------
 public | mytable | table | miriam=arwdDxtm/miriam+| col1:                +|
        |         |       | =r/miriam             +|   miriam_rw=rw/miriam |
        |         |       | admin=arw/miriam       |                       |
(1 row)
</programlisting>
  </para>

  <para>
<!--
   If the <quote>Access privileges</quote> column is empty for a given
   object, it means the object has default privileges (that is, its
   privileges entry in the relevant system catalog is null).  Default
   privileges always include all privileges for the owner, and can include
   some privileges for <literal>PUBLIC</literal> depending on the object
   type, as explained above.  The first <command>GRANT</command>
   or <command>REVOKE</command> on an object will instantiate the default
   privileges (producing, for
   example, <literal>miriam=arwdDxt/miriam</literal>) and then modify them
   per the specified request.  Similarly, entries are shown in <quote>Column
   privileges</quote> only for columns with nondefault privileges.
   (Note: for this purpose, <quote>default privileges</quote> always means
   the built-in default privileges for the object's type.  An object whose
   privileges have been affected by an <command>ALTER DEFAULT
   PRIVILEGES</command> command will always be shown with an explicit
   privilege entry that includes the effects of
   the <command>ALTER</command>.)
-->
あるオブジェクトに対して<quote>Access privileges</quote>列が空なら、そのオブジェクトがデフォルトの権限を持つことを意味します。
（つまり、関連するシステムカタログの権限エントリがNULLだということです。）
デフォルト権限は常に所有者の全権限を含み、さらに上で説明を示したようにオブジェクトタイプ依存の<literal>PUBLIC</literal>に対する権限を持つことができます。
オブジェクトに対する初回の<command>GRANT</command>あるいは<command>REVOKE</command>により、デフォルト権限（たとえば<literal>miriam=arwdDxt/miriam</literal>）が設定され、次に特定の要求に従って変更されます。
同様に、<quote>Column privileges</quote>に示されるエントリは非デフォルトの権限を持つ列のためだけのものです。
（注意：<quote>デフォルト権限</quote>は常にオブジェクトのタイプの組み込みのデフォルト権限を意味します。
<command>ALTER DEFAULT PRIVILEGES</command>コマンドによって権限が影響を受けるオブジェクトは常に<command>ALTER</command>の影響を含む明示的な権限エントリを伴って示されます。）
  </para>

  <para>
<!--
   Notice that the owner's implicit grant options are not marked in the
   access privileges display.  A <literal>*</literal> will appear only when
   grant options have been explicitly granted to someone.
-->
所有者の暗黙的な許可オプションはアクセス権限表示で印を付けられないことに注意してください。
<literal>*</literal>は許可オプションが明示的に誰かに許可されたときにのみ現れます。
  </para>

  <para>
<!--
   The <quote>Access privileges</quote> column
   shows <literal>(none)</literal> when the object's privileges entry is
   non-null but empty.  This means that no privileges are granted at all,
   even to the object's owner &mdash; a rare situation.  (The owner still
   has implicit grant options in this case, and so could re-grant her own
   privileges; but she has none at the moment.)
-->
<quote>Access privileges</quote>列は、オブジェクトの権限エントリがnullではないが空の場合に<literal>(none)</literal>と表示されます。
これは、オブジェクトの所有者であるのに特権がまったく付与されていないということを意味します&mdash;珍しいシチュエーションですが。
（所有者はこの場合、暗黙の許可オプションを持っているため、自身の特権を再付与することができますが、今のところ何も権限を持っていません。）
  </para>
 </sect1>

 <sect1 id="ddl-rowsecurity">
<!--
  <title>Row Security Policies</title>
-->
  <title>行セキュリティポリシー</title>

  <indexterm zone="ddl-rowsecurity">
   <primary>row-level security</primary>
  </indexterm>
  <indexterm zone="ddl-rowsecurity">
   <primary>行単位セキュリティ</primary>
  </indexterm>

  <indexterm zone="ddl-rowsecurity">
   <primary>policy</primary>
  </indexterm>
  <indexterm zone="ddl-rowsecurity">
   <primary>ポリシー</primary>
  </indexterm>

  <para>
<!--
   In addition to the SQL-standard <link linkend="ddl-priv">privilege
   system</link> available through <xref linkend="sql-grant"/>,
   tables can have <firstterm>row security policies</firstterm> that restrict,
   on a per-user basis, which rows can be returned by normal queries
   or inserted, updated, or deleted by data modification commands.
   This feature is also known as <firstterm>Row-Level Security</firstterm>.
   By default, tables do not have any policies, so that if a user has
   access privileges to a table according to the SQL privilege system,
   all rows within it are equally available for querying or updating.
-->
<xref linkend="sql-grant"/>によって利用できる標準SQLの<link linkend="ddl-priv">権限システム</link>に加えて、通常の問い合わせでどの行が戻され、データ更新のコマンドでどの行を挿入、更新、削除できるかをユーザ単位で制限する<firstterm>行セキュリティポリシー</firstterm>をテーブルに定義できます。
この機能は<firstterm>行単位セキュリティ</firstterm>としても知られています。
デフォルトではテーブルには何もポリシーはなく、SQLの権限システムによってテーブルのアクセス権限があるユーザは、テーブル内のすべての行について同じように、問い合わせや更新をできます。
  </para>

  <para>
<!--
   When row security is enabled on a table (with
   <link linkend="sql-altertable">ALTER TABLE ... ENABLE ROW LEVEL
   SECURITY</link>), all normal access to the table for selecting rows or
   modifying rows must be allowed by a row security policy.  (However, the
   table's owner is typically not subject to row security policies.)  If no
   policy exists for the table, a default-deny policy is used, meaning that
   no rows are visible or can be modified.  Operations that apply to the
   whole table, such as <command>TRUNCATE</command> and <literal>REFERENCES</literal>,
   are not subject to row security.
-->
テーブルの行セキュリティが有効の場合（<link linkend="sql-altertable">ALTER TABLE ... ENABLE ROW LEVEL SECURITY</link>を使います）、行の検索や行の更新のための通常のテーブルアクセスはすべて、行セキュリティポリシーによって許可される必要があります。
（ただし、テーブルの所有者は典型的には行セキュリティポリシーの対象とはなりません。）
テーブルにポリシーが存在しない場合は、デフォルト拒否のポリシーが使われて、どの行も見ることも更新することもできなくなります。
<command>TRUNCATE</command>や<literal>REFERENCES</literal>など、テーブル全体に対する操作は行セキュリティの対象とはなりません。
  </para>

  <para>
<!--
   Row security policies can be specific to commands, or to roles, or to
   both.  A policy can be specified to apply to <literal>ALL</literal>
   commands, or to <literal>SELECT</literal>, <literal>INSERT</literal>, <literal>UPDATE</literal>,
   or <literal>DELETE</literal>.  Multiple roles can be assigned to a given
   policy, and normal role membership and inheritance rules apply.
-->
行セキュリティポリシーは特定のコマンド、特定のロール、あるいはその両方に対して定義できます。
ポリシーは<literal>ALL</literal>つまりすべてのコマンドに対して適用、あるいは<literal>SELECT</literal>、<literal>INSERT</literal>、<literal>UPDATE</literal>、<literal>DELETE</literal>に適用することを指定できます。
1つのポリシーを複数のロールに割り当てることができ、通常のロールのメンバ資格と継承の規則が当てはまります。
  </para>

  <para>
<!--
   To specify which rows are visible or modifiable according to a policy,
   an expression is required that returns a Boolean result.  This
   expression will be evaluated for each row prior to any conditions or
   functions coming from the user's query.  (The only exceptions to this
   rule are <literal>leakproof</literal> functions, which are guaranteed to
   not leak information; the optimizer may choose to apply such functions
   ahead of the row-security check.)  Rows for which the expression does
   not return <literal>true</literal> will not be processed.  Separate expressions
   may be specified to provide independent control over the rows which are
   visible and the rows which are allowed to be modified.  Policy
   expressions are run as part of the query and with the privileges of the
   user running the query, although security-definer functions can be used
   to access data not available to the calling user.
-->
ポリシーでどの行が可視である、あるいは更新可能であるかを指定するために、論理値を返す式が必要です。
ユーザの問い合わせにあるどの条件や関数よりも前に、この式が各行について評価されます。
（この規則の例外は、情報リークがないことが保証される<literal>leakproof</literal>関数だけです。
行セキュリティの確認の前にこのような関数を適用することをオプティマイザが選択することがあります。）
式が<literal>true</literal>を返さない行は処理対象になりません。
可視である行と変更可能な行について独立した制御ができるように、別々の式を指定することも可能です。
ポリシーの式は問い合わせの一部分として、問い合わせをしているユーザの権限で実行されます。
ただし、呼び出しユーザが利用できないデータにアクセスするために、セキュリティ定義関数を使うことができます。
  </para>

  <para>
<!--
   Superusers and roles with the <literal>BYPASSRLS</literal> attribute always
   bypass the row security system when accessing a table.  Table owners
   normally bypass row security as well, though a table owner can choose to
   be subject to row security with <link linkend="sql-altertable">ALTER
   TABLE ... FORCE ROW LEVEL SECURITY</link>.
-->
スーパーユーザ、および<literal>BYPASSRLS</literal>属性のあるロールは、テーブルへのアクセス時に、常に行セキュリティシステムを無視します。
テーブルの所有者も通常は行セキュリティを無視しますが、<link linkend="sql-altertable">ALTER TABLE ... FORCE ROW LEVEL SECURITY</link>により、テーブルの所有者も行セキュリティの対象となることができます。
  </para>

  <para>
<!--
   Enabling and disabling row security, as well as adding policies to a
   table, is always the privilege of the table owner only.
-->
行セキュリティの有効化、無効化、およびポリシーのテーブルへの追加は、常に、テーブルの所有者のみの権限です。
  </para>

  <para>
<!--
   Policies are created using the <xref linkend="sql-createpolicy"/>
   command, altered using the <xref linkend="sql-alterpolicy"/> command,
   and dropped using the <xref linkend="sql-droppolicy"/> command.  To
   enable and disable row security for a given table, use the
   <xref linkend="sql-altertable"/> command.
-->
ポリシーは<xref linkend="sql-createpolicy"/>コマンドで作成され、<xref linkend="sql-alterpolicy"/>コマンドで変更され、<xref linkend="sql-droppolicy"/>コマンドで削除されます。
テーブルの行セキュリティを有効に、あるいは無効にするには<xref linkend="sql-altertable"/>コマンドを使います。
  </para>

  <para>
<!--
   Each policy has a name and multiple policies can be defined for a
   table.  As policies are table-specific, each policy for a table must
   have a unique name.  Different tables may have policies with the
   same name.
-->
各ポリシーには名前があり、1つのテーブルに複数のポリシーを定義できます。
ポリシーはテーブルごとに定義されるので、1つのテーブルの各ポリシーは異なる名前でなければなりません。
異なるテーブルであれば、同じ名前のポリシーが存在しても構いません。
  </para>

  <para>
<!--
   When multiple policies apply to a given query, they are combined using
   either <literal>OR</literal> (for permissive policies, which are the
   default) or using <literal>AND</literal> (for restrictive policies).
   This is similar to the rule that a given role has the privileges
   of all roles that they are a member of.  Permissive vs. restrictive
   policies are discussed further below.
-->
ある問い合わせに複数のポリシーが適用される場合、（デフォルトの許容(permissive)ポリシーについては）<literal>OR</literal>または（制限(restrictive)ポリシーについては） <literal>AND</literal>を使って結合されます。
これは、あるロールが、それが属するすべてのロールの権限を合わせ持つのと類似しています。
許容ポリシーと制限ポリシーについては以下でさらに説明します。
  </para>

  <para>
<!--
   As a simple example, here is how to create a policy on
   the <literal>account</literal> relation to allow only members of
   the <literal>managers</literal> role to access rows, and only rows of their
   accounts:
-->
簡単な例として、<literal>managers</literal>ロールのメンバだけが行にアクセスでき、かつ自分のアカウントの行のみアクセスできるポリシーを<literal>account</literal>リレーション上に作成する方法を以下に示します。
  </para>

<programlisting>
CREATE TABLE accounts (manager text, company text, contact_email text);

ALTER TABLE accounts ENABLE ROW LEVEL SECURITY;

CREATE POLICY account_managers ON accounts TO managers
    USING (manager = current_user);
</programlisting>

  <para>
<!--
   The policy above implicitly provides a <literal>WITH CHECK</literal>
   clause identical to its <literal>USING</literal> clause, so that the
   constraint applies both to rows selected by a command (so a manager
   cannot <command>SELECT</command>, <command>UPDATE</command>,
   or <command>DELETE</command> existing rows belonging to a different
   manager) and to rows modified by a command (so rows belonging to a
   different manager cannot be created via <command>INSERT</command>
   or <command>UPDATE</command>).
-->
上記のポリシーは、上記の<literal>USING</literal>句と同じ<literal>WITH CHECK</literal>句を暗黙的に提供するので、制約は、コマンドが選択した行にも適用されますし（ですから、マネージャは、違うマネージャに属する既存の行に対して<command>SELECT</command>、<command>UPDATE</command>、<command>DELETE</command>を発行することはできません）、コマンドが変更した行にも適用されます（ですから、違うマネージャに属する行を、<command>INSERT</command>あるいは<command>UPDATE</command>で作ることはできません）。
  </para>

  <para>
<!--
   If no role is specified, or the special user name
   <literal>PUBLIC</literal> is used, then the policy applies to all
   users on the system.  To allow all users to access only their own row in
   a <literal>users</literal> table, a simple policy can be used:
-->
ロールが指定されなかった場合、あるいは特別なユーザ名<literal>PUBLIC</literal>が指定された場合、ポリシーはシステム上の全ユーザに適用されます。
すべてのユーザが<literal>users</literal>テーブルの自分自身の行にだけアクセスできるようにするためには、次の簡単なポリシーが使用できます。
  </para>

<programlisting>
CREATE POLICY user_policy ON users
    USING (user_name = current_user);
</programlisting>

  <para>
<!--
   This works similarly to the previous example.
-->
これは前の例と同じように動きます。
  </para>

  <para>
<!--
   To use a different policy for rows that are being added to the table
   compared to those rows that are visible, multiple policies can be
   combined.  This pair of policies would allow all users to view all rows
   in the <literal>users</literal> table, but only modify their own:
-->
テーブルに追加される行に対し、可視である行とは異なるポリシーを使用する場合は、複数のポリシーを組み合わせることができます。
組み合わせたポリシーにより、すべてのユーザが<literal>users</literal>テーブルのすべての行を見ることができますが、自分自身の行だけしか更新できません。
  </para>

<programlisting>
CREATE POLICY user_sel_policy ON users
    FOR SELECT
    USING (true);
CREATE POLICY user_mod_policy ON users
    USING (user_name = current_user);
</programlisting>

  <para>
<!--
   In a <command>SELECT</command> command, these two policies are combined
   using <literal>OR</literal>, with the net effect being that all rows
   can be selected.  In other command types, only the second policy applies,
   so that the effects are the same as before.
-->
<command>SELECT</command>コマンドでは、<literal>OR</literal>を使って2つのポリシーが組み合わされ、すべての行を検索できる効果をもたらします。
他のコマンドに対しては、二番目のポリシーだけが適用され、以前と効果は同じです。
  </para>

  <para>
<!--
   Row security can also be disabled with the <command>ALTER TABLE</command>
   command.  Disabling row security does not remove any policies that are
   defined on the table; they are simply ignored.  Then all rows in the
   table are visible and modifiable, subject to the standard SQL privileges
   system.
-->
行セキュリティは<command>ALTER TABLE</command>で無効にすることもできます。
行セキュリティを無効にしても、テーブルに定義されているポリシーは削除されず、単に無視されるだけになります。
このときは標準SQLの権限システムに従って、すべての行が可視で更新可能になります。
  </para>

  <para>
<!--
   Below is a larger example of how this feature can be used in production
   environments.  The table <literal>passwd</literal> emulates a Unix password
   file:
-->
以下のより大きな例で、この機能が実運用の環境でいかにして使えるかを示します。
<literal>passwd</literal>テーブルはUnixのパスワードファイルと同等のものです。
  </para>

<programlisting>
<!--
&#45;- Simple passwd-file based example
-->
-- passwdファイルに基づく簡単な例
CREATE TABLE passwd (
  user_name             text UNIQUE NOT NULL,
  pwhash                text,
  uid                   int  PRIMARY KEY,
  gid                   int  NOT NULL,
  real_name             text NOT NULL,
  home_phone            text,
  extra_info            text,
  home_dir              text NOT NULL,
  shell                 text NOT NULL
);

<!--
CREATE ROLE admin;  &#45;- Administrator
CREATE ROLE bob;    &#45;- Normal user
CREATE ROLE alice;  &#45;- Normal user
-->
CREATE ROLE admin;  -- 管理者
CREATE ROLE bob;    -- 一般ユーザ
CREATE ROLE alice;  -- 一般ユーザ

<!--
&#45;- Populate the table
-->
-- テーブルに値を入れる
INSERT INTO passwd VALUES
  ('admin','xxx',0,0,'Admin','111-222-3333',null,'/root','/bin/dash');
INSERT INTO passwd VALUES
  ('bob','xxx',1,1,'Bob','123-456-7890',null,'/home/bob','/bin/zsh');
INSERT INTO passwd VALUES
  ('alice','xxx',2,1,'Alice','098-765-4321',null,'/home/alice','/bin/zsh');

<!--
&#45;- Be sure to enable row-level security on the table
-->
-- テーブルの行単位セキュリティを有効にする
ALTER TABLE passwd ENABLE ROW LEVEL SECURITY;

<!--
&#45;- Create policies
&#45;- Administrator can see all rows and add any rows
-->
-- ポリシーを作成する
-- 管理者はすべての行を見ることができ、どんな行でも追加できる
CREATE POLICY admin_all ON passwd TO admin USING (true) WITH CHECK (true);
<!--
&#45;- Normal users can view all rows
-->
-- 一般ユーザはすべての行を見ることができる
CREATE POLICY all_view ON passwd FOR SELECT USING (true);
<!--
&#45;- Normal users can update their own records, but
&#45;- limit which shells a normal user is allowed to set
-->
-- 一般ユーザは自身のレコードを更新できるが、
-- 変更できるのは使用するシェルだけに制限する
CREATE POLICY user_mod ON passwd FOR UPDATE
  USING (current_user = user_name)
  WITH CHECK (
    current_user = user_name AND
    shell IN ('/bin/bash','/bin/sh','/bin/dash','/bin/zsh','/bin/tcsh')
  );

<!--
&#45;- Allow admin all normal rights
-->
-- adminにはすべての通常の権限を付与する
GRANT SELECT, INSERT, UPDATE, DELETE ON passwd TO admin;
<!--
&#45;- Users only get select access on public columns
-->
-- 一般ユーザは公開列にSELECTでアクセスできるだけとする
GRANT SELECT
  (user_name, uid, gid, real_name, home_phone, extra_info, home_dir, shell)
  ON passwd TO public;
<!--
&#45;- Allow users to update certain columns
-->
-- 特定の列についてはユーザによる更新を許可する
GRANT UPDATE
  (pwhash, real_name, home_phone, extra_info, shell)
  ON passwd TO public;
</programlisting>

  <para>
<!--
   As with any security settings, it's important to test and ensure that
   the system is behaving as expected.  Using the example above, this
   demonstrates that the permission system is working properly.
-->
どんなセキュリティ設定でも同じですが、システムが期待通りに動作していることをテストして確認することが重要です。
上の例を利用して、以下ではパーミッションのシステムが適切に動作していることを示します。
  </para>

<programlisting>
<!--
&#45;- admin can view all rows and fields
-->
-- adminはすべての行と列を見ることができる
postgres=&gt; set role admin;
SET
postgres=&gt; table passwd;
 user_name | pwhash | uid | gid | real_name |  home_phone  | extra_info | home_dir    |   shell
-----------+--------+-----+-----+-----------+--------------+------------+-------------+-----------
 admin     | xxx    |   0 |   0 | Admin     | 111-222-3333 |            | /root       | /bin/dash
 bob       | xxx    |   1 |   1 | Bob       | 123-456-7890 |            | /home/bob   | /bin/zsh
 alice     | xxx    |   2 |   1 | Alice     | 098-765-4321 |            | /home/alice | /bin/zsh
(3 rows)

<!--
&#45;- Test what Alice is able to do
-->
-- Aliceに何ができるか試してみる
postgres=&gt; set role alice;
SET
postgres=&gt; table passwd;
ERROR:  permission denied for table passwd
postgres=&gt; select user_name,real_name,home_phone,extra_info,home_dir,shell from passwd;
 user_name | real_name |  home_phone  | extra_info | home_dir    |   shell
-----------+-----------+--------------+------------+-------------+-----------
 admin     | Admin     | 111-222-3333 |            | /root       | /bin/dash
 bob       | Bob       | 123-456-7890 |            | /home/bob   | /bin/zsh
 alice     | Alice     | 098-765-4321 |            | /home/alice | /bin/zsh
(3 rows)

postgres=&gt; update passwd set user_name = 'joe';
ERROR:  permission denied for table passwd
<!--
&#45;- Alice is allowed to change her own real_name, but no others
-->
-- Aliceは自分のreal_nameを変更できるが、他は変更できない
postgres=&gt; update passwd set real_name = 'Alice Doe';
UPDATE 1
postgres=&gt; update passwd set real_name = 'John Doe' where user_name = 'admin';
UPDATE 0
postgres=&gt; update passwd set shell = '/bin/xx';
ERROR:  new row violates WITH CHECK OPTION for "passwd"
postgres=&gt; delete from passwd;
ERROR:  permission denied for table passwd
postgres=&gt; insert into passwd (user_name) values ('xxx');
ERROR:  permission denied for table passwd
<!--
&#45;- Alice can change her own password; RLS silently prevents updating other rows
-->
-- Aliceは自分のパスワードを変更できる。
-- RLSにより他の行は更新されないが、何も報告されない。
postgres=&gt; update passwd set pwhash = 'abc';
UPDATE 1
</programlisting>

  <para>
<!--
   All of the policies constructed thus far have been permissive policies,
   meaning that when multiple policies are applied they are combined using
   the <quote>OR</quote> Boolean operator.  While permissive policies can be constructed
   to only allow access to rows in the intended cases, it can be simpler to
   combine permissive policies with restrictive policies (which the records
   must pass and which are combined using the <quote>AND</quote> Boolean operator).
   Building on the example above, we add a restrictive policy to require
   the administrator to be connected over a local Unix socket to access the
   records of the <literal>passwd</literal> table:
-->
ここまでで作成したポリシーはすべて許容ポリシーで、つまり複数のポリシーが適用される場合、それらは論理演算子<quote>OR</quote>を使って結合されるものでした。
意図した場合にのみ行へのアクセスが許されるよう許容ポリシーを構築することは可能ですが、許容ポリシーを制限ポリシーと組み合わせることで、より単純にすることが可能です（制限ポリシーはレコードが満たさなければならないポリシーで、論理演算子<quote>AND</quote>を使って結合されます）。
上記の例に重ねて、管理者がローカルのUnixソケットを通して接続して<literal>passwd</literal>テーブルのレコードにアクセスすることを要求する制限ポリシーを追加してみます。
  </para>

<programlisting>
CREATE POLICY admin_local_only ON passwd AS RESTRICTIVE TO admin
    USING (pg_catalog.inet_client_addr() IS NULL);
</programlisting>

  <para>
<!--
   We can then see that an administrator connecting over a network will not
   see any records, due to the restrictive policy:
-->
こうすると以下のように、制限ポリシーにより、ネットワーク経由で接続している管理者にはレコードが見えないことがわかります。
  </para>

<programlisting>
=&gt; SELECT current_user;
 current_user
--------------
 admin
(1 row)

=&gt; select inet_client_addr();
 inet_client_addr
------------------
 127.0.0.1
(1 row)

=&gt; TABLE passwd;
 user_name | pwhash | uid | gid | real_name | home_phone | extra_info | home_dir | shell
-----------+--------+-----+-----+-----------+------------+------------+----------+-------
(0 rows)

=&gt; UPDATE passwd set pwhash = NULL;
UPDATE 0
</programlisting>

  <para>
<!--
   Referential integrity checks, such as unique or primary key constraints
   and foreign key references, always bypass row security to ensure that
   data integrity is maintained.  Care must be taken when developing
   schemas and row level policies to avoid <quote>covert channel</quote> leaks of
   information through such referential integrity checks.
-->
一意性制約、主キー制約、外部キー制約などの参照整合性確認は、データの整合性を維持するため、常に行セキュリティを無視します。
スキーマと行単位セキュリティの開発において、このような参照整合性確認により<quote>カバートチャネル(covert channel)</quote>の情報漏洩が起こらないようにするため、注意が必要です。
  </para>

  <para>
<!--
   In some contexts it is important to be sure that row security is
   not being applied.  For example, when taking a backup, it could be
   disastrous if row security silently caused some rows to be omitted
   from the backup.  In such a situation, you can set the
   <xref linkend="guc-row-security"/> configuration parameter
   to <literal>off</literal>.  This does not in itself bypass row security;
   what it does is throw an error if any query's results would get filtered
   by a policy.  The reason for the error can then be investigated and
   fixed.
-->
状況によっては、行セキュリティが適用されないことを確実にするのが重要になります。
例えばバックアップを取るとき、行セキュリティのために、何のエラーや警告もなしに一部の行がバックアップされないとすると、破滅的です。
このような状況では、設定パラメータ<xref linkend="guc-row-security"/>を<literal>off</literal>にすることができます。
これ自体は行セキュリティを無視するわけではなく、問い合わせの結果がポリシーによって影響を受ける場合にエラーを発生させます。
その後でエラーの原因を調査して解決することができます。
  </para>

  <para>
<!--
   In the examples above, the policy expressions consider only the current
   values in the row to be accessed or updated.  This is the simplest and
   best-performing case; when possible, it's best to design row security
   applications to work this way.  If it is necessary to consult other rows
   or other tables to make a policy decision, that can be accomplished using
   sub-<command>SELECT</command>s, or functions that contain <command>SELECT</command>s,
   in the policy expressions.  Be aware however that such accesses can
   create race conditions that could allow information leakage if care is
   not taken.  As an example, consider the following table design:
-->
上の例では、ポリシーの式はアクセス対象または更新対象の行の現在の値のみを考慮していました。
これは最も単純で、しかも効率の良い場合です。
可能であれば、行セキュリティの適用はこのように動作するよう設計するのが最善です。
ポリシーの決定をするために他の行あるいは他のテーブルを参照する必要がある場合は、ポリシーの式で副<command>SELECT</command>を使う、あるいは<command>SELECT</command>を含む関数を使うことができます。
ただし、そのようなアクセスは注意深く設計しなければ、情報漏洩を起こすような競合条件を作り出す場合があることに注意してください。
例えば、以下のテーブル設計を考えます。
  </para>

<programlisting>
<!--
&#45;- definition of privilege groups
-->
-- 権限グループの定義
CREATE TABLE groups (group_id int PRIMARY KEY,
                     group_name text NOT NULL);

INSERT INTO groups VALUES
  (1, 'low'),
  (2, 'medium'),
  (5, 'high');

<!--
GRANT ALL ON groups TO alice;  &#45;- alice is the administrator
-->
GRANT ALL ON groups TO alice;  -- aliceが管理者
GRANT SELECT ON groups TO public;

<!--
&#45;- definition of users' privilege levels
-->
-- ユーザの権限レベルの定義
CREATE TABLE users (user_name text PRIMARY KEY,
                    group_id int NOT NULL REFERENCES groups);

INSERT INTO users VALUES
  ('alice', 5),
  ('bob', 2),
  ('mallory', 2);

GRANT ALL ON users TO alice;
GRANT SELECT ON users TO public;

<!--
&#45;- table holding the information to be protected
-->
-- 保護される情報を保持するテーブル
CREATE TABLE information (info text,
                          group_id int NOT NULL REFERENCES groups);

INSERT INTO information VALUES
  ('barely secret', 1),
  ('slightly secret', 2),
  ('very secret', 5);

ALTER TABLE information ENABLE ROW LEVEL SECURITY;

<!--
&#45;- a row should be visible to/updatable by users whose security group_id is
&#45;- greater than or equal to the row's group_id
-->
-- セキュリティのgroup_idが行のgroup_idより大きいか等しいユーザは
-- その行を見ること、更新することが可能
CREATE POLICY fp_s ON information FOR SELECT
  USING (group_id &lt;= (SELECT group_id FROM users WHERE user_name = current_user));
CREATE POLICY fp_u ON information FOR UPDATE
  USING (group_id &lt;= (SELECT group_id FROM users WHERE user_name = current_user));

<!--
&#45;- we rely only on RLS to protect the information table
-->
-- informationテーブルを保護するのにRLSのみに依存する
GRANT ALL ON information TO public;
</programlisting>

  <para>
<!--
   Now suppose that <literal>alice</literal> wishes to change the <quote>slightly
   secret</quote> information, but decides that <literal>mallory</literal> should not
   be trusted with the new content of that row, so she does:
-->
ここで<literal>alice</literal>が<quote>slightly secret</quote>の情報を更新したいが、この行の新しい内容に関して<literal>mallory</literal>は信頼すべきでないと判断しました。
そこで、彼女は次のようにします。
  </para>

<programlisting>
BEGIN;
UPDATE users SET group_id = 1 WHERE user_name = 'mallory';
UPDATE information SET info = 'secret from mallory' WHERE group_id = 2;
COMMIT;
</programlisting>

  <para>
<!--
   That looks safe; there is no window wherein <literal>mallory</literal> should be
   able to see the <quote>secret from mallory</quote> string.  However, there is
   a race condition here.  If <literal>mallory</literal> is concurrently doing,
   say,
-->
これは安全なように見えます。
<literal>mallory</literal>が<quote>secret from mallory</quote>の文字列を見ることができる隙はありません。
しかし、ここには競合条件があります。
例えば、<literal>mallory</literal>が同時に以下を実行していたとしましょう。
<programlisting>
SELECT * FROM information WHERE group_id = 2 FOR UPDATE;
</programlisting>
<!--
   and her transaction is in <literal>READ COMMITTED</literal> mode, it is possible
   for her to see <quote>secret from mallory</quote>.  That happens if her
   transaction reaches the <structname>information</structname> row just
   after <literal>alice</literal>'s does.  It blocks waiting
   for <literal>alice</literal>'s transaction to commit, then fetches the updated
   row contents thanks to the <literal>FOR UPDATE</literal> clause.  However, it
   does <emphasis>not</emphasis> fetch an updated row for the
   implicit <command>SELECT</command> from <structname>users</structname>, because that
   sub-<command>SELECT</command> did not have <literal>FOR UPDATE</literal>; instead
   the <structname>users</structname> row is read with the snapshot taken at the start
   of the query.  Therefore, the policy expression tests the old value
   of <literal>mallory</literal>'s privilege level and allows her to see the
   updated row.
-->
ここで彼女のトランザクションが<literal>READ COMMITTED</literal>モードなら、彼女は<quote>secret from mallory</quote>を見ることが可能です。
それは彼女のトランザクションが、<literal>alice</literal>のトランザクションの直後に<structname>information</structname>の行にアクセスした場合に発生します。
それは<literal>alice</literal>のトランザクションがコミットされるのを待ってブロックされ、次に<literal>FOR UPDATE</literal>句があるため、更新後の行の内容をフェッチします。
しかし、<structname>users</structname>からの暗示的な<command>SELECT</command>では更新後の行をフェッチ<emphasis>しません</emphasis>。
なぜなら、その副<command>SELECT</command>には<literal>FOR UPDATE</literal>がないため、<structname>users</structname>の行は問い合わせの開始時に取得したスナップショットから読まれるからです。
そのため、ポリシーの式は<literal>mallory</literal>の権限レベルの古い値について検査し、更新後の行を見ることを許してしまいます。
  </para>

  <para>
<!--
   There are several ways around this problem.  One simple answer is to use
   <literal>SELECT ... FOR SHARE</literal> in sub-<command>SELECT</command>s in row
   security policies.  However, that requires granting <literal>UPDATE</literal>
   privilege on the referenced table (here <structname>users</structname>) to the
   affected users, which might be undesirable.  (But another row security
   policy could be applied to prevent them from actually exercising that
   privilege; or the sub-<command>SELECT</command> could be embedded into a security
   definer function.)  Also, heavy concurrent use of row share locks on the
   referenced table could pose a performance problem, especially if updates
   of it are frequent.  Another solution, practical if updates of the
   referenced table are infrequent, is to take an
   <literal>ACCESS EXCLUSIVE</literal> lock on the
   referenced table when updating it, so that no concurrent transactions
   could be examining old row values.  Or one could just wait for all
   concurrent transactions to end after committing an update of the
   referenced table and before making changes that rely on the new security
   situation.
-->
この問題を回避する方法はいくつかあります。
一つの簡単な答えは行セキュリティポリシーの副<command>SELECT</command>で<literal>SELECT ... FOR SHARE</literal>を使うことです。
しかし、これは影響を受けるユーザに対し、参照先テーブル（この場合は<structname>users</structname>）の<literal>UPDATE</literal>権限を付与する必要があり、望ましくないかもしれません。
（しかし、もう一つの行セキュリティポリシーを適用して、彼らが実際にその権限を行使することを防ぐことはできます。
また、副<command>SELECT</command>をセキュリティ定義関数内に埋め込むことも可能です。）
また、参照先テーブルに行共有ロックが同時に大量に発生するとパフォーマンス問題が起きるかもしれません。
特にそのテーブルの更新が多いときは問題になるでしょう。
別の解決策で、参照先テーブルの更新が少ない場合に現実的なのは、参照先テーブルの更新時に<literal>ACCESS EXCLUSIVE</literal>ロックを取得するものです。
そうすれば、同時実行のトランザクションが行の古い値を調べることはできません。
あるいは、参照先のテーブルの更新をコミットした後、単にすべての同時実行トランザクションが終わるのを待ってから、新しいセキュリティ状況に依存する変更をする、ということもできます。
  </para>

  <para>
<!--
   For additional details see <xref linkend="sql-createpolicy"/>
   and <xref linkend="sql-altertable"/>.
-->
さらなる詳細は<xref linkend="sql-createpolicy"/>と<xref linkend="sql-altertable"/>を参照してください。
  </para>

 </sect1>

 <sect1 id="ddl-schemas">
<!--
  <title>Schemas</title>
-->
  <title>スキーマ</title>

  <indexterm zone="ddl-schemas">
   <primary>schema</primary>
  </indexterm>
  <indexterm zone="ddl-schemas">
   <primary>スキーマ</primary>
  </indexterm>

  <para>
<!--
   A <productname>PostgreSQL</productname> database cluster contains
   one or more named databases.  Roles and a few other object types are
   shared across the entire cluster.  A client connection to the server
   can only access data in a single database, the one specified in the
   connection request.
-->
<productname>PostgreSQL</productname>データベースクラスタには、1つ以上の名前付きデータベースが含まれます。
ロールおよびいくつかの他のタイプのオブジェクトはクラスタ全体で共有されます。
サーバに接続しているクライアント接続は、単一のデータベース、つまり接続要求で指定したデータベース内のデータにしかアクセスできません。
  </para>

  <note>
   <para>
<!--
    Users of a cluster do not necessarily have the privilege to access every
    database in the cluster.  Sharing of role names means that there
    cannot be different roles named, say, <literal>joe</literal> in two databases
    in the same cluster; but the system can be configured to allow
    <literal>joe</literal> access to only some of the databases.
-->
クラスタのユーザは、クラスタ内の全てのデータベースへのアクセス権限を持っているとは限りません。
ロール名を共有するということは、例えば<literal>joe</literal>という同じロール名を持つ異なるユーザが同じクラスタ内の2つのデータベースに存在することはできないということです。
しかし、<literal>joe</literal>が一部のデータベースにのみアクセスできるようにシステムを構成することはできます。
   </para>
  </note>

  <para>
<!--
   A database contains one or more named <firstterm>schemas</firstterm>, which
   in turn contain tables.  Schemas also contain other kinds of named
   objects, including data types, functions, and operators.  Within one
   schema, two objects of the same type cannot have the same name.
   Furthermore, tables, sequences, indexes, views, materialized views, and
   foreign tables share the same namespace, so that, for example, an index and
   a table must have different names if they are in the same schema.  The same
   object name can be used in different schemas without conflict; for
   example, both <literal>schema1</literal> and <literal>myschema</literal> can
   contain tables named <literal>mytable</literal>.  Unlike databases,
   schemas are not rigidly separated: a user can access objects in any
   of the schemas in the database they are connected to, if they have
   privileges to do so.
-->
データベースには、1つ以上の名前付き<firstterm>スキーマ</firstterm>が含まれ、スキーマにはテーブルが含まれます。
スキーマには、データ型、関数および演算子などの他の名前付きオブジェクトも含まれます。
1つのスキーマ内では、同じタイプの2つのオブジェクトが同じ名前を持つことはできません。
さらに、テーブル、シーケンス、インデックス、ビュー、マテリアライズドビュー、外部テーブルは同じ名前空間を共有するため、例えば、インデックスとテーブルが同じスキーマにある場合は、異なる名前を付ける必要があります。
同じオブジェクト名を異なるスキーマで使用しても競合は起こりません。
例えば、<literal>schema1</literal>と<literal>myschema</literal>の両方のスキーマに<literal>mytable</literal>というテーブルが含まれていても構いません。
スキーマはデータベースとは異なり厳格に分離されていないので、ユーザは、権限さえ持っていれば接続しているデータベース内のどのスキーマのオブジェクトにでもアクセスすることができます。
  </para>

  <para>
<!--
   There are several reasons why one might want to use schemas:
-->
スキーマの使用が好まれる理由はいくつかあります。

   <itemizedlist>
    <listitem>
     <para>
<!--
      To allow many users to use one database without interfering with
      each other.
-->
1つのデータベースを多数のユーザが互いに干渉することなく使用できるようにするため。
     </para>
    </listitem>

    <listitem>
     <para>
<!--
      To organize database objects into logical groups to make them
      more manageable.
-->
管理しやすくなるよう、データベースオブジェクトを論理グループに編成するため。
     </para>
    </listitem>

    <listitem>
     <para>
<!--
      Third-party applications can be put into separate schemas so
      they do not collide with the names of other objects.
-->
サードパーティのアプリケーションを別々のスキーマに入れることにより、他のオブジェクトの名前と競合しないようにするため。
     </para>
    </listitem>
   </itemizedlist>

<!--
   Schemas are analogous to directories at the operating system level,
   except that schemas cannot be nested.
-->
スキーマは、入れ子にできないという点を除き、オペレーティングシステムのディレクトリと似ています。
  </para>

  <sect2 id="ddl-schemas-create">
<!--
   <title>Creating a Schema</title>
-->
   <title>スキーマの作成</title>

   <indexterm zone="ddl-schemas-create">
    <primary>schema</primary>
    <secondary>creating</secondary>
   </indexterm>
   <indexterm zone="ddl-schemas-create">
    <primary>スキーマ</primary>
    <secondary>の作成</secondary>
   </indexterm>

   <para>
<!--
    To create a schema, use the <xref linkend="sql-createschema"/>
    command.  Give the schema a name
    of your choice.  For example:
-->
スキーマを作成するには、<xref linkend="sql-createschema"/>コマンドを使用します。
スキーマに自由に名前を付けます。
例を示します。
<programlisting>
CREATE SCHEMA myschema;
</programlisting>
   </para>

   <indexterm>
    <primary>qualified name</primary>
   </indexterm>
   <indexterm>
    <primary>修飾名</primary>
   </indexterm>

   <indexterm>
    <primary>name</primary>
    <secondary>qualified</secondary>
   </indexterm>
   <indexterm>
    <primary>名前</primary>
    <secondary>修飾された</secondary>
   </indexterm>

   <para>
<!--
    To create or access objects in a schema, write a
    <firstterm>qualified name</firstterm> consisting of the schema name and
    table name separated by a dot:
-->
スキーマ内にオブジェクトを作成したりこれにアクセスするには、スキーマ名とテーブル名をドットで区切った<firstterm>修飾名</firstterm>を書きます。
<synopsis>
<replaceable>schema</replaceable><literal>.</literal><replaceable>table</replaceable>
</synopsis>
<!--
    This works anywhere a table name is expected, including the table
    modification commands and the data access commands discussed in
    the following chapters.
    (For brevity we will speak of tables only, but the same ideas apply
    to other kinds of named objects, such as types and functions.)
-->
この方法は、後の章で説明するテーブル変更コマンドやデータアクセスコマンドなど、テーブル名を必要とする場合すべてに使用できます。
（話を簡単にするため、テーブルについてのみ述べます。
しかし型や関数といった名前付きのオブジェクトの他の種類について同様の考え方が適用できます。）
   </para>

   <para>
<!--
    Actually, the even more general syntax
-->
実際には、より一般的な以下の構文
<synopsis>
<replaceable>database</replaceable><literal>.</literal><replaceable>schema</replaceable><literal>.</literal><replaceable>table</replaceable>
</synopsis>
<!--
    can be used too, but at present this is just for pro forma
    compliance with the SQL standard.  If you write a database name,
    it must be the same as the database you are connected to.
-->
を使用することもできますが、今の所この構文は標準SQLに形式的に準拠するためにのみ存在しています。
記述されるデータベース名は、接続しているデータベースと同じ名前でなければなりません。
   </para>

   <para>
<!--
    So to create a table in the new schema, use:
-->
ですから、新しいスキーマにテーブルを作成するには次のようにします。
<programlisting>
CREATE TABLE myschema.mytable (
 ...
);
</programlisting>
   </para>

   <indexterm>
    <primary>schema</primary>
    <secondary>removing</secondary>
   </indexterm>
   <indexterm>
    <primary>スキーマ</primary>
    <secondary>の削除</secondary>
   </indexterm>

   <para>
<!--
    To drop a schema if it's empty (all objects in it have been
    dropped), use:
-->
空のスキーマ（全てのオブジェクトが削除されたスキーマ）を削除するには次のようにします。
<programlisting>
DROP SCHEMA myschema;
</programlisting>
<!--
    To drop a schema including all contained objects, use:
-->
スキーマ内の全オブジェクトも含めてスキーマを削除する場合には次のようにします。
<programlisting>
DROP SCHEMA myschema CASCADE;
</programlisting>
<!--
    See <xref linkend="ddl-depend"/> for a description of the general
    mechanism behind this.
-->
この背後にある一般的な機構についての詳細は<xref linkend="ddl-depend"/>を参照してください。
   </para>

   <para>
<!--
    Often you will want to create a schema owned by someone else
    (since this is one of the ways to restrict the activities of your
    users to well-defined namespaces).  The syntax for that is:
-->
他のユーザが所有するスキーマを作成したい場合があります（これは他のユーザの活動を明確に定義された名前空間内に制限する方法の1つです）。
そのための構文は次の通りです。
<programlisting>
CREATE SCHEMA <replaceable>schema_name</replaceable> AUTHORIZATION <replaceable>user_name</replaceable>;
</programlisting>
<!--
    You can even omit the schema name, in which case the schema name
    will be the same as the user name.  See <xref
    linkend="ddl-schemas-patterns"/> for how this can be useful.
-->
スキーマ名は省略することもでき、その場合スキーマ名はユーザ名と同じになります。
この構文の便利な使用方法は<xref linkend="ddl-schemas-patterns"/>に記載されています。
   </para>

   <para>
<!--
    Schema names beginning with <literal>pg_</literal> are reserved for
    system purposes and cannot be created by users.
-->
<literal>pg_</literal>で始まるスキーマ名は、システム上の使用のため予約されており、ユーザが作成することはできません。
   </para>
  </sect2>

  <sect2 id="ddl-schemas-public">
<!--
   <title>The Public Schema</title>
-->
   <title>publicスキーマ</title>

   <indexterm zone="ddl-schemas-public">
    <primary>schema</primary>
    <secondary>public</secondary>
   </indexterm>
   <indexterm zone="ddl-schemas-public">
    <primary>スキーマ</primary>
    <secondary>public</secondary>
   </indexterm>

   <para>
<!--
    In the previous sections we created tables without specifying any
    schema names.  By default such tables (and other objects) are
    automatically put into a schema named <quote>public</quote>.  Every new
    database contains such a schema.  Thus, the following are equivalent:
-->
前節ではスキーマ名を指定せずにテーブルを作成してきました。
デフォルトでは、このようなテーブル（および他のオブジェクト）は自動的に<quote>public</quote>という名前のスキーマに入れられます。
新しいデータベースには全てこのようなスキーマが含まれています。
そのため、以下の2つの構文は同等です。
<programlisting>
CREATE TABLE products ( ... );
</programlisting>
<!--
    and:
-->
および
<programlisting>
CREATE TABLE public.products ( ... );
</programlisting>
   </para>
  </sect2>

  <sect2 id="ddl-schemas-path">
<!--
   <title>The Schema Search Path</title>
-->
   <title>スキーマ検索パス</title>

   <indexterm>
    <primary>search path</primary>
   </indexterm>
   <indexterm>
    <primary>検索パス</primary>
   </indexterm>

   <indexterm>
    <primary>unqualified name</primary>
   </indexterm>
   <indexterm>
    <primary>非修飾名</primary>
   </indexterm>

   <indexterm>
    <primary>name</primary>
    <secondary>unqualified</secondary>
   </indexterm>
   <indexterm>
    <primary>名前</primary>
    <secondary>非修飾の</secondary>
   </indexterm>

   <para>
<!--
    Qualified names are tedious to write, and it's often best not to
    wire a particular schema name into applications anyway.  Therefore
    tables are often referred to by <firstterm>unqualified names</firstterm>,
    which consist of just the table name.  The system determines which table
    is meant by following a <firstterm>search path</firstterm>, which is a list
    of schemas to look in.  The first matching table in the search path
    is taken to be the one wanted.  If there is no match in the search
    path, an error is reported, even if matching table names exist
    in other schemas in the database.
-->
修飾名を書くのは手間がかかりますし、どちらにしても、アプリケーションに特定のスキーマ名を書き込まない方が良いことも多いのです。
そのため、テーブルは多くの場合、テーブル名しか持たない<firstterm>非修飾名</firstterm>として参照されます。
システムは、検索するスキーマのリストである<firstterm>検索パス</firstterm>に従って、どのテーブルを指しているのかを判別します。
検索パスで最初に一致したテーブルが、該当テーブルだと解釈されます。
検索パス内に一致するテーブルがないと、データベースの他のスキーマ内に一致するテーブルがある場合でもエラーが報告されます。
   </para>

  <para>
<!--
    The ability to create like-named objects in different schemas complicates
    writing a query that references precisely the same objects every time.  It
    also opens up the potential for users to change the behavior of other
    users' queries, maliciously or accidentally.  Due to the prevalence of
    unqualified names in queries and their use
    in <productname>PostgreSQL</productname> internals, adding a schema
    to <varname>search_path</varname> effectively trusts all users having
    <literal>CREATE</literal> privilege on that schema.  When you run an
    ordinary query, a malicious user able to create objects in a schema of
    your search path can take control and execute arbitrary SQL functions as
    though you executed them.
-->
同じ名前のオブジェクトを異なるスキーマに作成できる結果、正確に同じオブジェクトを参照する問合せを書く作業が、いつも複雑になります。
また、ユーザが悪意を持って、あるいは偶然に他のユーザの問合せの挙動を変える可能性をもたらします。
<productname>PostgreSQL</productname>内部では非修飾名を問合せ中で使うことが一般的なので、<varname>search_path</varname>にスキーマを追加することは、<literal>CREATE</literal>の書き込み権限を持っているすべてのユーザを、実質的に信頼することになります。
あなたが通常の問合せを実行する際、あなたの検索パス内のスキーマにオブジェクトを作成できる悪意のあるユーザは、支配権を奪い、あたかもあなたが実行したように任意のSQL関数を実行できます。
   </para>

   <indexterm>
    <primary>schema</primary>
    <secondary>current</secondary>
   </indexterm>
   <indexterm>
    <primary>スキーマ</primary>
    <secondary>現在の</secondary>
   </indexterm>

   <para>
<!--
    The first schema named in the search path is called the current schema.
    Aside from being the first schema searched, it is also the schema in
    which new tables will be created if the <command>CREATE TABLE</command>
    command does not specify a schema name.
-->
検索パスの最初に列挙されているスキーマは、「現在のスキーマ」と呼ばれます。
現在のスキーマは、検索される最初のスキーマであると同時に、スキーマ名を指定せずに<command>CREATE TABLE</command>コマンドでテーブルを作成した場合に新しいテーブルが作成されるスキーマでもあります。
   </para>

   <indexterm>
    <primary><varname>search_path</varname> configuration parameter</primary>
   </indexterm>
   <indexterm>
    <primary><varname>search_path</varname>設定パラメータ</primary>
   </indexterm>

   <para>
<!--
    To show the current search path, use the following command:
-->
現行の検索パスを示すには次のコマンドを使用します。
<programlisting>
SHOW search_path;
</programlisting>
<!--
    In the default setup this returns:
-->
デフォルトの設定では次のように返されます。
<screen>
 search_path
--------------
 "$user", public
</screen>
<!--
    The first element specifies that a schema with the same name as
    the current user is to be searched.  If no such schema exists,
    the entry is ignored.  The second element refers to the
    public schema that we have seen already.
-->
最初の要素は、現行ユーザと同じ名前のスキーマを検索することを指定しています。
そのようなスキーマが存在していない場合、この項目は無視されます。
2番目の要素は、先ほど説明したpublicスキーマを参照しています。
   </para>

   <para>
<!--
    The first schema in the search path that exists is the default
    location for creating new objects.  That is the reason that by
    default objects are created in the public schema.  When objects
    are referenced in any other context without schema qualification
    (table modification, data modification, or query commands) the
    search path is traversed until a matching object is found.
    Therefore, in the default configuration, any unqualified access
    again can only refer to the public schema.
-->
実存するスキーマのうち、検索パス内で最初に現れるスキーマが、新規オブジェクトが作成されるデフォルトの場所になります。
これが、デフォルトでオブジェクトがpublicスキーマに作成される理由です。
オブジェクトがスキーマ修飾なしで別の文脈で参照される場合（テーブル変更、データ変更、あるいは問い合わせコマンドなど）、一致するオブジェクトが見つかるまで検索パス内で探索されます。
そのためデフォルト構成では、非修飾のアクセスはpublicスキーマしか参照できません。
   </para>

   <para>
<!--
    To put our new schema in the path, we use:
-->
新しいスキーマをパスに追加するには次のようにします。
<programlisting>
SET search_path TO myschema,public;
</programlisting>
<!--
    (We omit the <literal>$user</literal> here because we have no
    immediate need for it.)  And then we can access the table without
    schema qualification:
-->
（<literal>$user</literal>はまだ必要ないので、ここでは省略しています。）
そして、次のようにしてスキーマ修飾なしでテーブルにアクセスします。
<programlisting>
DROP TABLE mytable;
</programlisting>
<!--
    Also, since <literal>myschema</literal> is the first element in
    the path, new objects would by default be created in it.
-->
また、<literal>myschema</literal>はパス内の最初の要素なので、新しいオブジェクトはデフォルトでここに作成されます。
   </para>

   <para>
<!--
    We could also have written:
-->
以下のように書くこともできます。
<programlisting>
SET search_path TO myschema;
</programlisting>
<!--
    Then we no longer have access to the public schema without
    explicit qualification.  There is nothing special about the public
    schema except that it exists by default.  It can be dropped, too.
-->
このようにすると、今後は修飾名なしでpublicスキーマにアクセスすることができなくなります。
publicスキーマはデフォルトで存在するということ以外に特別な意味はありません。
他のスキーマと同様に削除することもできます。
   </para>

   <para>
<!--
    See also <xref linkend="functions-info"/> for other ways to manipulate
    the schema search path.
-->
スキーマ検索パスを操作する他の方法については<xref linkend="functions-info"/>を参照してください。
   </para>

   <para>
<!--
    The search path works in the same way for data type names, function names,
    and operator names as it does for table names.  Data type and function
    names can be qualified in exactly the same way as table names.  If you
    need to write a qualified operator name in an expression, there is a
    special provision: you must write
-->
検索パスはデータ型名、関数名、演算子名についても、テーブル名の場合と同じように機能します。
データ型および関数の名前は、テーブル名とまったく同じように修飾できます。
式で修飾演算子名を書く場合には、特別な決まりがあります。
それは以下のとおりです。
<synopsis>
<literal>OPERATOR(</literal><replaceable>schema</replaceable><literal>.</literal><replaceable>operator</replaceable><literal>)</literal>
</synopsis>
<!--
    This is needed to avoid syntactic ambiguity.  An example is:
-->
この規則は構文が曖昧になることを防ぐためのものです。
以下に例を示します。
<programlisting>
SELECT 3 OPERATOR(pg_catalog.+) 4;
</programlisting>
<!--
    In practice one usually relies on the search path for operators,
    so as not to have to write anything so ugly as that.
-->
実際の場面ではこのような見づらい構文を書かなくて済むように、演算子についても検索パスが使用されています。
   </para>
  </sect2>

  <sect2 id="ddl-schemas-priv">
<!--
   <title>Schemas and Privileges</title>
-->
   <title>スキーマおよび権限</title>

   <indexterm zone="ddl-schemas-priv">
    <primary>privilege</primary>
    <secondary sortas="schemas">for schemas</secondary>
   </indexterm>
   <indexterm zone="ddl-schemas-priv">
    <primary>権限</primary>
    <secondary sortas="schemas">スキーマ用の</secondary>
   </indexterm>

   <para>
<!--
    By default, users cannot access any objects in schemas they do not
    own.  To allow that, the owner of the schema must grant the
    <literal>USAGE</literal> privilege on the schema.  By default, everyone
    has that privilege on the schema <literal>public</literal>.  To allow
    users to make use of the objects in a schema, additional privileges might
    need to be granted, as appropriate for the object.
-->
ユーザは、デフォルトでは所有していないスキーマのオブジェクトをアクセスすることはできません。
アクセスを許可するには、そのスキーマの所有者がスキーマの<literal>USAGE</literal>権限を付与しなければなりません。
デフォルトでは、誰でも<literal>public</literal>にその権限を所有しています。
ユーザにそのスキーマ内のオブジェクトの利用を許可するには、そのオブジェクトに応じて、さらに追加の権限が必要となる場合があります。
   </para>

   <para>
<!--
    A user can also be allowed to create objects in someone else's schema.  To
    allow that, the <literal>CREATE</literal> privilege on the schema needs to
    be granted.  In databases upgraded from
    <productname>PostgreSQL</productname> 14 or earlier, everyone has that
    privilege on the schema <literal>public</literal>.
    Some <link linkend="ddl-schemas-patterns">usage patterns</link> call for
    revoking that privilege:
-->
ユーザが、他のユーザのスキーマ内でオブジェクトを作成することを許可することもできます。
これを許可するには、スキーマに対する<literal>CREATE</literal>権限を付与する必要があります。
<productname>PostgreSQL</productname> 14以前からアップグレードされたデータベースでは、誰もが<literal>public</literal>スキーマに対するその権限を持っています。
一部の<link linkend="ddl-schemas-patterns">使用パターン</link>では、その権限を取り消す必要があります:
<programlisting>
REVOKE CREATE ON SCHEMA public FROM PUBLIC;
</programlisting>
<!--
    (The first <quote>public</quote> is the schema, the second
    <quote>public</quote> means <quote>every user</quote>.  In the
    first sense it is an identifier, in the second sense it is a
    key word, hence the different capitalization; recall the
    guidelines from <xref linkend="sql-syntax-identifiers"/>.)
-->
（最初の<quote>public</quote>はスキーマです。2番目の<quote>public</quote>は<quote>全てのユーザ</quote>を意味します。
最初のpublicは識別子で、2番目のpublicはキーワードなので、それぞれ小文字、大文字を使用しています。<xref linkend="sql-syntax-identifiers"/>のガイドラインを思い出してください。）
   </para>
  </sect2>

  <sect2 id="ddl-schemas-catalog">
<!--
   <title>The System Catalog Schema</title>
-->
   <title>システムカタログスキーマ</title>

   <indexterm zone="ddl-schemas-catalog">
    <primary>system catalog</primary>
    <secondary>schema</secondary>
   </indexterm>
   <indexterm zone="ddl-schemas-catalog">
    <primary>システムカタログ</primary>
    <secondary>スキーマ</secondary>
   </indexterm>

   <para>
<!--
    In addition to <literal>public</literal> and user-created schemas, each
    database contains a <literal>pg_catalog</literal> schema, which contains
    the system tables and all the built-in data types, functions, and
    operators.  <literal>pg_catalog</literal> is always effectively part of
    the search path.  If it is not named explicitly in the path then
    it is implicitly searched <emphasis>before</emphasis> searching the path's
    schemas.  This ensures that built-in names will always be
    findable.  However, you can explicitly place
    <literal>pg_catalog</literal> at the end of your search path if you
    prefer to have user-defined names override built-in names.
-->
各データベースには、<literal>public</literal>およびユーザ作成のスキーマの他に<literal>pg_catalog</literal>スキーマが含まれています。
このスキーマにはシステムテーブルと全ての組み込みデータ型、関数および演算子が含まれています。
<literal>pg_catalog</literal>は常に検索パスに含まれています。
パスに明示的にリストされていない場合は、パスのスキーマを検索する<emphasis>前</emphasis>に暗黙的に検索されます。
これにより組み込みの名前が常に検索されることを保証されます。
しかし、ユーザ定義の名前で組み込みの名前を上書きする場合は、<literal>pg_catalog</literal>を明示的にパスの最後に置くことができます。
   </para>

   <para>
<!--
    Since system table names begin with <literal>pg_</literal>, it is best to
    avoid such names to ensure that you won't suffer a conflict if some
    future version defines a system table named the same as your
    table.  (With the default search path, an unqualified reference to
    your table name would then be resolved as the system table instead.)
    System tables will continue to follow the convention of having
    names beginning with <literal>pg_</literal>, so that they will not
    conflict with unqualified user-table names so long as users avoid
    the <literal>pg_</literal> prefix.
-->
システムカタログの名前は<literal>pg_</literal>で始まりますので、このような名前は使用しないのが得策と言えます。
今後のバージョンでユーザのテーブルと同じ名前のシステムカタログが定義され、競合する事態を避けるためです。
（その結果、デフォルトの検索パスでは、ユーザのテーブル名への非修飾の参照はシステムカタログとして解決されることになります。）
システムカタログは今後も<literal>pg_</literal>で始まる規則に従うので、ユーザが<literal>pg_</literal>という接頭辞を使わない限り、非修飾のユーザ定義テーブル名がシステムカタログと競合することはありません。
   </para>
  </sect2>

  <sect2 id="ddl-schemas-patterns">
<!--
   <title>Usage Patterns</title>
-->
   <title>使用パターン</title>

   <para>
<!--
    Schemas can be used to organize your data in many ways.
    A <firstterm>secure schema usage pattern</firstterm> prevents untrusted
    users from changing the behavior of other users' queries.  When a database
    does not use a secure schema usage pattern, users wishing to securely
    query that database would take protective action at the beginning of each
    session.  Specifically, they would begin each session by
    setting <varname>search_path</varname> to the empty string or otherwise
    removing schemas that are writable by non-superusers
    from <varname>search_path</varname>.  There are a few usage patterns
    easily supported by the default configuration:
-->
スキーマは様々な方法でデータの編成に使用できます。
<firstterm>セキュアなスキーマの使用パターン</firstterm>は信頼できないユーザが他のユーザの問い合わせの振る舞いを変えるのを防ぎます。
データベースがセキュアなスキーマの使用パターンを使わない場合、セキュアにデータベースを問い合わせたいユーザはセッションの開始毎に防御的なアクションを取るようにします。
具体的には、<varname>search_path</varname>に空文字をセットするか、スーパーユーザ以外が書き込み可能なスキーマを<varname>search_path</varname>から削除することによって、各セッションを開始します。
デフォルト構成で簡単にサポートできるお勧めの使用パターンがいくつかあります。
    <itemizedlist>
     <listitem>
      <para>
<!--
       Constrain ordinary users to user-private schemas.
       To implement this pattern, first ensure that no schemas have
       public <literal>CREATE</literal> privileges.  Then, for every user
       needing to create non-temporary objects, create a schema with the
       same name as that user, for example
       <literal>CREATE SCHEMA alice AUTHORIZATION alice</literal>.
       (Recall that the default search path starts
       with <literal>$user</literal>, which resolves to the user
       name. Therefore, if each user has a separate schema, they access
       their own schemas by default.)  This pattern is a secure schema
       usage pattern unless an untrusted user is the database owner or
       has been granted <literal>ADMIN OPTION</literal> on a relevant role,
       in which case no secure schema usage pattern exists.
-->
通常のユーザをユーザの非公開スキーマに制約します。
このパターンを実装するには、最初にどのスキーマもpublic <literal>CREATE</literal>権限を持っていないことを確認します。
次に、一時的でないオブジェクトを作成する必要があるすべてのユーザに対して、そのユーザと同じ名前のスキーマを作成します。
たとえば、<literal>CREATE SCHEMA alice AUTHORIZATION alice</literal>のようになります。
（デフォルトの検索パスは<literal>$user</literal>で始まり、これがユーザ名に解決されることを思い出してください。
したがって、各ユーザが個別のスキーマを持っている場合、デフォルトでは独自のスキーマにアクセスします。）
このパターンは、信頼されていないユーザがデータベース所有者であるか、または関連するロールに<literal>ADMIN OPTION</literal>が付与されていない場合に限りセキュアですが、該当する場合はセキュアなスキーマ使用パターンは存在しません。
      </para>
      <!-- A database owner can attack the database's users via "CREATE SCHEMA
           trojan; ALTER DATABASE $mydb SET search_path = trojan, public;". -->

      <para>
<!--
       In <productname>PostgreSQL</productname> 15 and later, the default
       configuration supports this usage pattern.  In prior versions, or
       when using a database that has been upgraded from a prior version,
       you will need to remove the public <literal>CREATE</literal>
       privilege from the <literal>public</literal> schema (issue
       <literal>REVOKE CREATE ON SCHEMA public FROM PUBLIC</literal>).
       Then consider auditing the <literal>public</literal> schema for
       objects named like objects in schema <literal>pg_catalog</literal>.
-->
<productname>PostgreSQL</productname> 15以降では、デフォルト設定がこの使用方法のパターンをサポートしています。
以前のバージョン、または以前のバージョンからアップグレードされたデータベースを使用する場合、<literal>public</literal>スキーマからpublic <literal>CREATE</literal>権限を削除する必要があります（<literal>REVOKE CREATE ON SCHEMA public FROM PUBLIC</literal>を実行します）。
その後、<literal>public</literal>スキーマについて、<literal>pg_catalog</literal>スキーマのオブジェクトと同じ名前のオブジェクトがないかどうかを調査することを検討してください。
      </para>
      <!-- "DROP SCHEMA public" is inferior to this REVOKE, because pg_dump
           doesn't preserve that DROP. -->
     </listitem>

     <listitem>
      <para>
<!--
       Remove the public schema from the default search path, by modifying
       <link linkend="config-setting-configuration-file"><filename>postgresql.conf</filename></link>
       or by issuing <literal>ALTER ROLE ALL SET search_path =
       "$user"</literal>.  Then, grant privileges to create in the public
       schema.  Only qualified names will choose public schema objects.  While
       qualified table references are fine, calls to functions in the public
       schema <link linkend="typeconv-func">will be unsafe or
       unreliable</link>.  If you create functions or extensions in the public
       schema, use the first pattern instead.  Otherwise, like the first
       pattern, this is secure unless an untrusted user is the database owner
       or has been granted <literal>ADMIN OPTION</literal> on a relevant role.
-->
<link linkend="config-setting-configuration-file"><filename>postgresql.conf</filename></link>を変更、あるいは<literal>ALTER ROLE ALL SET search_path = ""</literal>を実行することにより、デフォルト検索パスからpublicスキーマを削除します。
それから、publicスキーマ内での作成権限を与えます。
オブジェクトの選択はpublicスキーマ修飾によってのみ行われます。
修飾されたテーブル名による参照は問題ありませんが、publicスキーマ内の関数呼び出しは<link linkend="typeconv-func">安全ではないか、あるいは信頼性がありません</link>。
publicスキーマ内に関数や拡張を作る場合は、最初のパターンを代わりに使ってください。
それ以外では、最初のパターン同様、信頼できないユーザがデータベース所有者である場合や、関連するロールに<literal>ADMIN OPTION</literal>が付与されていない限り、これはセキュアです。
      </para>
     </listitem>

     <listitem>
      <para>
<!--
       Keep the default search path, and grant privileges to create in the
       public schema.  All users access the public schema implicitly.  This
       simulates the situation where schemas are not available at all, giving
       a smooth transition from the non-schema-aware world.  However, this is
       never a secure pattern.  It is acceptable only when the database has a
       single user or a few mutually-trusting users.  In databases upgraded
       from <productname>PostgreSQL</productname> 14 or earlier, this is the
       default.
-->
デフォルト検索パスを維持し、publicスキーマ内の作成権限を与えます。
すべてのユーザがpublicスキーマに暗黙的にアクセスします。
これはスキーマを考慮しない世界からのスムースな移行を可能にしながら、スキーマがまったく利用できない状況をシミュレートします。
しかし、これは決してセキュアなパターンではありません。
このパターンは、データベースに一人、あるいは少数のお互いに信頼できるユーザだけが存在する場合にのみ受け入れ可能です。
<productname>PostgreSQL</productname> 14以前のデータベースをアップグレードした場合はこれがデフォルトです。
      </para>
     </listitem>
    </itemizedlist>
   </para>

   <para>
<!--
    For any pattern, to install shared applications (tables to be used by
    everyone, additional functions provided by third parties, etc.), put them
    into separate schemas.  Remember to grant appropriate privileges to allow
    the other users to access them.  Users can then refer to these additional
    objects by qualifying the names with a schema name, or they can put the
    additional schemas into their search path, as they choose.
-->
どのパターンでも、共有のアプリケーション（全員が使うテーブル、サードパーティが提供する追加の関数など）をインストールするには、別のスキーマにアプリケーションを入れてください。
他のユーザがアプリケーションにアクセスするために、適切な権限を与えることを忘れないようにしてください。
ユーザはスキーマ名で名前を修飾するか、あるいは追加スキーマを検索パスに入れるかを選択し、これらの追加オブジェクトを参照できます。
   </para>
  </sect2>

  <sect2 id="ddl-schemas-portability">
<!--
   <title>Portability</title>
-->
   <title>移植性</title>

   <para>
<!--
    In the SQL standard, the notion of objects in the same schema
    being owned by different users does not exist.  Moreover, some
    implementations do not allow you to create schemas that have a
    different name than their owner.  In fact, the concepts of schema
    and user are nearly equivalent in a database system that
    implements only the basic schema support specified in the
    standard.  Therefore, many users consider qualified names to
    really consist of
    <literal><replaceable>user_name</replaceable>.<replaceable>table_name</replaceable></literal>.
    This is how <productname>PostgreSQL</productname> will effectively
    behave if you create a per-user schema for every user.
-->
標準SQLでは、1つのスキーマ内のオブジェクトを異なるユーザが所有するという概念は存在しません。
それどころか、実装によっては所有者と異なる名前のスキーマを作成することが許可されていない場合もあります。
実際、標準で規定されている基本スキーマサポートのみを実装しているデータベースシステムでは、スキーマという概念とユーザという概念はほとんど同じなのです。
そのため、修飾名とは<literal><replaceable>user_name</replaceable>.<replaceable>table_name</replaceable></literal>のことであると思っているユーザはたくさんいます。
<productname>PostgreSQL</productname>においても、ユーザごとに1つのスキーマを作成すると、このようになります。
   </para>

   <para>
<!--
    Also, there is no concept of a <literal>public</literal> schema in the
    SQL standard.  For maximum conformance to the standard, you should
    not use the <literal>public</literal> schema.
-->
また、標準SQLには、<literal>public</literal>スキーマという概念もありません。
標準に最大限従うためには、<literal>public</literal>スキーマは使用すべきではありません。
   </para>

   <para>
<!--
    Of course, some SQL database systems might not implement schemas
    at all, or provide namespace support by allowing (possibly
    limited) cross-database access.  If you need to work with those
    systems, then maximum portability would be achieved by not using
    schemas at all.
-->
もちろん、スキーマをまったく実装していなかったり、または、データベース間アクセスを（場合によっては制限付きで）許可することによって名前空間の使用をサポートしているSQLデータベースもあります。
このようなシステムで作業する必要がある場合は、スキーマをまったく使わないようにすることで最大限の移植性を実現できます。
   </para>
  </sect2>
 </sect1>

 <sect1 id="ddl-inherit">
<!--
  <title>Inheritance</title>
-->
  <title>継承</title>

  <indexterm>
   <primary>inheritance</primary>
  </indexterm>
  <indexterm>
   <primary>継承</primary>
  </indexterm>

  <indexterm>
   <primary>table</primary>
   <secondary>inheritance</secondary>
  </indexterm>
  <indexterm>
   <primary>テーブル</primary>
   <secondary>継承</secondary>
  </indexterm>

  <para>
<!--
   <productname>PostgreSQL</productname> implements table inheritance,
   which can be a useful tool for database designers.  (SQL:1999 and
   later define a type inheritance feature, which differs in many
   respects from the features described here.)
-->
<productname>PostgreSQL</productname>は、データベース設計者にとって便利なテーブルの継承を実装しています。
（SQL:1999以降は型の継承を定義していますが、ここで述べられている継承とは多くの点で異なっています。）
  </para>

  <para>
<!--
   Let's start with an example: suppose we are trying to build a data
   model for cities.  Each state has many cities, but only one
   capital. We want to be able to quickly retrieve the capital city
   for any particular state. This can be done by creating two tables,
   one for state capitals and one for cities that are not
   capitals. However, what happens when we want to ask for data about
   a city, regardless of whether it is a capital or not? The
   inheritance feature can help to resolve this problem. We define the
   <structname>capitals</structname> table so that it inherits from
   <structname>cities</structname>:
-->
まず例から始めましょう。
市（cities）のデータモデルを作成しようとしていると仮定してください。
それぞれの州にはたくさんの市がありますが、州都（capitals）は1つのみです。
どの州についても州都を素早く検索したいとします。
これは、2つのテーブルを作成することにより実現できます。
1つは州都のテーブルで、もう1つは州都ではない市のテーブルです。
しかし、州都であるか否かに関わらず、市に対するデータを問い合わせたいときには何が起こるのでしょうか？
継承はこの問題を解決できます。
<structname>cities</structname>から継承される<structname>capitals</structname>テーブルを定義するのです。

<programlisting>
CREATE TABLE cities (
    name            text,
    population      float,
    elevation       int     -- in feet
);

CREATE TABLE capitals (
    state           char(2)
) INHERITS (cities);
</programlisting>

<!--
   In this case, the <structname>capitals</structname> table <firstterm>inherits</firstterm>
   all the columns of its parent table, <structname>cities</structname>. State
   capitals also have an extra column, <structfield>state</structfield>, that shows
   their state.
-->
この場合、<structname>capitals</structname>テーブルは、その親テーブルである<structname>cities</structname>テーブルの列をすべて<firstterm>継承</firstterm>します。
州都は1つの追加の列<structfield>state</structfield>を持ち、州を表現します。
  </para>

  <para>
<!--
   In <productname>PostgreSQL</productname>, a table can inherit from
   zero or more other tables, and a query can reference either all
   rows of a table or all rows of a table plus all of its descendant tables.
   The latter behavior is the default.
   For example, the following query finds the names of all cities,
   including state capitals, that are located at an elevation over
   500 feet:
-->
<productname>PostgreSQL</productname>では、1つのテーブルは、0以上のテーブルから継承することが可能です。
また、問い合わせはテーブルのすべての行、またはテーブルのすべての行と継承されたテーブルのすべての行のいずれかを参照できます。
後者がデフォルトの動作になります。
例えば次の問い合わせは、500フィートより高い標高に位置しているすべての市の名前を、州都を含めて検索します。

<programlisting>
SELECT name, elevation
    FROM cities
    WHERE elevation &gt; 500;
</programlisting>

<!--
   Given the sample data from the <productname>PostgreSQL</productname>
   tutorial (see <xref linkend="tutorial-sql-intro"/>), this returns:
-->
<productname>PostgreSQL</productname>チュートリアルからのサンプルデータ（<xref linkend="tutorial-sql-intro"/>を参照してください）に対して、この問い合わせは、以下の結果を出力します。

<programlisting>
   name    | elevation
-----------+-----------
 Las Vegas |      2174
 Mariposa  |      1953
 Madison   |       845
</programlisting>
  </para>

  <para>
<!--
   On the other hand, the following query finds all the cities that
   are not state capitals and are situated at an elevation over 500 feet:
-->
一方、次の問い合わせは、州都ではなく500フィートより高い高度に位置しているすべての市を検索します。

<programlisting>
SELECT name, elevation
    FROM ONLY cities
    WHERE elevation &gt; 500;

   name    | elevation
-----------+-----------
 Las Vegas |      2174
 Mariposa  |      1953
</programlisting>
  </para>

  <para>
<!--
   Here the <literal>ONLY</literal> keyword indicates that the query
   should apply only to <structname>cities</structname>, and not any tables
   below <structname>cities</structname> in the inheritance hierarchy.  Many
   of the commands that we have already discussed &mdash;
   <command>SELECT</command>, <command>UPDATE</command> and
   <command>DELETE</command> &mdash; support the
   <literal>ONLY</literal> keyword.
-->
ここで<literal>ONLY</literal>キーワードは、問い合わせが<structname>cities</structname>テーブルのみを対象にし<structname>cities</structname>以下の継承の階層にあるテーブルは対象としないことを意味します。
これまで説明したコマンドの多く&mdash;<command>SELECT</command>、<command>UPDATE</command>そして<command>DELETE</command> &mdash;が<literal>ONLY</literal>キーワードをサポートしています。
  </para>

  <para>
<!--
   You can also write the table name with a trailing <literal>*</literal>
   to explicitly specify that descendant tables are included:
-->
また、明示的に子孫テーブルが含まれていることを示すために、テーブル名の後ろに<literal>*</literal>を書くこともできます:

<programlisting>
SELECT name, elevation
    FROM cities*
    WHERE elevation &gt; 500;
</programlisting>

<!--
   Writing <literal>*</literal> is not necessary, since this behavior is always
   the default.  However, this syntax is still supported for
   compatibility with older releases where the default could be changed.
-->
<literal>*</literal>の指定は、その動作が常にデフォルトであるため、必要ありません。
しかし、この構文はデフォルトが変更可能であった古いリリースとの互換性のためにまだサポートされています。
  </para>

  <para>
<!--
   In some cases you might wish to know which table a particular row
   originated from. There is a system column called
   <structfield>tableoid</structfield> in each table which can tell you the
   originating table:
-->
ある特定の行がどのテーブルからきたものか知りたいという場合もあるでしょう。
それぞれのテーブルには<structfield>tableoid</structfield>という、元になったテーブルを示すシステム列があります。

<programlisting>
SELECT c.tableoid, c.name, c.elevation
FROM cities c
WHERE c.elevation &gt; 500;
</programlisting>

<!--
   which returns:
-->
出力は以下のとおりです。

<programlisting>
 tableoid |   name    | elevation
----------+-----------+-----------
   139793 | Las Vegas |      2174
   139793 | Mariposa  |      1953
   139798 | Madison   |       845
</programlisting>

<!--
   (If you try to reproduce this example, you will probably get
   different numeric OIDs.)  By doing a join with
   <structname>pg_class</structname> you can see the actual table names:
-->
（この例をそのまま実行しても、おそらく異なる数値OIDが得られるでしょう。）
<structname>pg_class</structname>と結合することで、テーブルの実際の名前が分かります。

<programlisting>
SELECT p.relname, c.name, c.elevation
FROM cities c, pg_class p
WHERE c.elevation &gt; 500 AND c.tableoid = p.oid;
</programlisting>

<!--
   which returns:
-->
出力は以下の通りです。

<programlisting>
 relname  |   name    | elevation
----------+-----------+-----------
 cities   | Las Vegas |      2174
 cities   | Mariposa  |      1953
 capitals | Madison   |       845
</programlisting>
  </para>

  <para>
<!--
   Another way to get the same effect is to use the <type>regclass</type>
   alias type, which will print the table OID symbolically:
-->
同じ効果を得る別の方法は、別名型<type>regclass</type>を使うことで、これによりテーブルのOIDを記号的に表示します。

<programlisting>
SELECT c.tableoid::regclass, c.name, c.elevation
FROM cities c
WHERE c.elevation &gt; 500;
</programlisting>
  </para>

  <para>
<!--
   Inheritance does not automatically propagate data from
   <command>INSERT</command> or <command>COPY</command> commands to
   other tables in the inheritance hierarchy. In our example, the
   following <command>INSERT</command> statement will fail:
-->
継承は<command>INSERT</command>または<command>COPY</command>によるデータを、継承の階層にある他のテーブルに自動的に伝播しません。
この例では、次の<command>INSERT</command>文は失敗します。
<programlisting>
INSERT INTO cities (name, population, elevation, state)
VALUES ('Albany', NULL, NULL, 'NY');
</programlisting>
<!--
   We might hope that the data would somehow be routed to the
   <structname>capitals</structname> table, but this does not happen:
   <command>INSERT</command> always inserts into exactly the table
   specified.  In some cases it is possible to redirect the insertion
   using a rule (see <xref linkend="rules"/>).  However that does not
   help for the above case because the <structname>cities</structname> table
   does not contain the column <structfield>state</structfield>, and so the
   command will be rejected before the rule can be applied.
-->
データが、どうにかして<structname>capitals</structname>テーブルに入ることを期待するかもしれませんが、そのようにはなりません。
<command>INSERT</command>は、いつも指定されたテーブルそれ自体に対してデータを挿入します。
ルール（詳細は<xref linkend="rules"/>を参照してください）を使用して挿入を中継できる場合もあります。
しかし、ルールを使用しても上記のような場合は解決できません。
なぜなら、<structname>cities</structname>テーブルに<structfield>state</structfield>列が含まれていないため、ルールが適用される前にコマンドを拒否されてしまうからです。
  </para>

  <para>
<!--
   All check constraints and not-null constraints on a parent table are
   automatically inherited by its children, unless explicitly specified
   otherwise with <literal>NO INHERIT</literal> clauses.  Other types of constraints
   (unique, primary key, and foreign key constraints) are not inherited.
-->
親テーブル上の検査制約と非NULL制約は、<literal>NO INHERIT</literal>句によって明示的に指定されない限り、その子テーブルに自動的に継承されます。
他の種類の制約（一意性制約、主キー、外部キー制約）は継承されません。
  </para>

  <para>
<!--
   A table can inherit from more than one parent table, in which case it has
   the union of the columns defined by the parent tables.  Any columns
   declared in the child table's definition are added to these.  If the
   same column name appears in multiple parent tables, or in both a parent
   table and the child's definition, then these columns are <quote>merged</quote>
   so that there is only one such column in the child table.  To be merged,
   columns must have the same data types, else an error is raised.
   Inheritable check constraints and not-null constraints are merged in a
   similar fashion.  Thus, for example, a merged column will be marked
   not-null if any one of the column definitions it came from is marked
   not-null.  Check constraints are merged if they have the same name,
   and the merge will fail if their conditions are different.
-->
テーブルは1つ以上の親テーブルから継承可能です。
この場合、テーブルは親テーブルで定義された列の和になります。
子テーブルで宣言された列は、これらの列に追加されることになります。
もし親テーブルに同じ名前の列がある場合、もしくは、親テーブルと子テーブルに同じ名前の列がある場合は、列が<quote>統合</quote>されて子テーブルではただ1つの列となります。
統合されるには列は同じデータ型を持っている必要があります。
異なるデータ型の場合にはエラーとなります。
継承可能な検査制約と非NULL制約は、同じようなやり方で統合されます。
つまり、例えば、列定義のいずれかが非NULL制約の印が付いているならば、統合された列に非NULLという印が付きます。
検査制約は、同じ名前を持っている場合に統合され、それらの条件が異なる場合は統合に失敗します。
  </para>

  <para>
<!--
   Table inheritance is typically established when the child table is
   created, using the <literal>INHERITS</literal> clause of the
   <link linkend="sql-createtable"><command>CREATE TABLE</command></link>
   statement.
   Alternatively, a table which is already defined in a compatible way can
   have a new parent relationship added, using the <literal>INHERIT</literal>
   variant of <link linkend="sql-altertable"><command>ALTER TABLE</command></link>.
   To do this the new child table must already include columns with
   the same names and types as the columns of the parent. It must also include
   check constraints with the same names and check expressions as those of the
   parent. Similarly an inheritance link can be removed from a child using the
   <literal>NO INHERIT</literal> variant of <command>ALTER TABLE</command>.
   Dynamically adding and removing inheritance links like this can be useful
   when the inheritance relationship is being used for table
   partitioning (see <xref linkend="ddl-partitioning"/>).
-->
テーブル継承は、通常、<link linkend="sql-createtable"><command>CREATE TABLE</command></link>文の<literal>INHERITS</literal>句を使用して、子テーブルを作成する時に確立します。
他にも、互換性を持つ方法で定義済みのテーブルに新しく親子関係を付けることも可能です。
これには<link linkend="sql-altertable"><command>ALTER TABLE</command></link>の<literal>INHERIT</literal>形式を使用します。
このためには、新しい子テーブルは親テーブルと同じ名前の列を持ち、その列の型は同じデータ型でなければなりません。
また、親テーブルと同じ名前、同じ式の検査制約を持っていなければなりません。
<command>ALTER TABLE</command>の<literal>NO INHERIT</literal>形式を使用して、同様に継承関係を子テーブルから取り除くことも可能です。
このような継承関係の動的追加、動的削除は、継承関係をテーブルパーティショニング（<xref linkend="ddl-partitioning"/>を参照）に使用している場合に有用です。
  </para>

  <para>
<!--
   One convenient way to create a compatible table that will later be made
   a new child is to use the <literal>LIKE</literal> clause in <command>CREATE
   TABLE</command>. This creates a new table with the same columns as
   the source table. If there are any <literal>CHECK</literal>
   constraints defined on the source table, the <literal>INCLUDING
   CONSTRAINTS</literal> option to <literal>LIKE</literal> should be
   specified, as the new child must have constraints matching the parent
   to be considered compatible.
-->
後で子テーブルとする予定の、互換性を持つテーブルを簡単に作成する方法の1つは、<command>CREATE TABLE</command>で<literal>LIKE</literal>句を使用することです。
これは、元としたテーブルと同じ列を持つテーブルを新しく作成します。
新しい子テーブルが必ず親テーブルと一致する制約を持ち、互換性があるものとみなされるように、元となるテーブルで<literal>CHECK</literal>制約が存在する場合は、<literal>LIKE</literal>に<literal>INCLUDING CONSTRAINTS</literal>オプションを指定すべきです。
  </para>

  <para>
<!--
   A parent table cannot be dropped while any of its children remain. Neither
   can columns or check constraints of child tables be dropped or altered
   if they are inherited
   from any parent tables. If you wish to remove a table and all of its
   descendants, one easy way is to drop the parent table with the
   <literal>CASCADE</literal> option (see <xref linkend="ddl-depend"/>).
-->
子テーブルが存在する場合親テーブルを削除することはできません。
また、子テーブルでは、親テーブルから継承した列、または検査制約を削除することも変更することもできません。
テーブルとそのすべての子テーブルを削除したければ、<literal>CASCADE</literal>オプションを付けて親テーブルを削除することが簡単な方法です（<xref linkend="ddl-depend"/>を参照）。
  </para>

  <para>
<!--
   <command>ALTER TABLE</command> will
   propagate any changes in column data definitions and check
   constraints down the inheritance hierarchy.  Again, dropping
   columns that are depended on by other tables is only possible when using
   the <literal>CASCADE</literal> option. <command>ALTER
   TABLE</command> follows the same rules for duplicate column merging
   and rejection that apply during <command>CREATE TABLE</command>.
-->
<command>ALTER TABLE</command>は、列データ定義と検査制約の変更を継承の階層にあるテーブルに伝えます。
ここでも、他のテーブルに依存する列の削除は<literal>CASCADE</literal>オプションを使用したときのみ可能となります。
<command>ALTER TABLE</command>は、重複列の統合と拒否について、<command>CREATE TABLE</command>時に適用される規則に従います。
  </para>

  <para>
<!--
   Inherited queries perform access permission checks on the parent table
   only.  Thus, for example, granting <literal>UPDATE</literal> permission on
   the <structname>cities</structname> table implies permission to update rows in
   the <structname>capitals</structname> table as well, when they are
   accessed through <structname>cities</structname>.  This preserves the appearance
   that the data is (also) in the parent table.  But
   the <structname>capitals</structname> table could not be updated directly
   without an additional grant.  In a similar way, the parent table's row
   security policies (see <xref linkend="ddl-rowsecurity"/>) are applied to
   rows coming from child tables during an inherited query.  A child table's
   policies, if any, are applied only when it is the table explicitly named
   in the query; and in that case, any policies attached to its parent(s) are
   ignored.
-->
継承された問い合わせは、親テーブルのみアクセス権限を検査します。
つまり、例えば、<literal>UPDATE</literal>権限を<structname>cities</structname>テーブルに付与することは、<structname>cities</structname>テーブルを通じてアクセスする場合に、<structname>capitals</structname>テーブルにも行の更新権限を付与することを意味します。
これによりデータが親テーブルに（も）あるように見えることが保たれます。
しかし、<structname>capitals</structname>テーブルは、追加権限なしに直接更新することはできません。
同様に、親テーブルの行セキュリティポリシー（<xref linkend="ddl-rowsecurity"/>を参照してください）が、継承された問い合わせの時に子テーブルの行に適用されます。
子テーブルのポリシー（あれば）は、問い合わせにて明示的に指定されたテーブルである時にのみ適用されます。
そしてこの場合、親テーブルに紐付けられたあらゆるポリシーは無視されます。
  </para>

  <para>
<!--
   Foreign tables (see <xref linkend="ddl-foreign-data"/>) can also
   be part of inheritance hierarchies, either as parent or child
   tables, just as regular tables can be.  If a foreign table is part
   of an inheritance hierarchy then any operations not supported by
   the foreign table are not supported on the whole hierarchy either.
-->
外部テーブル（<xref linkend="ddl-foreign-data"/>参照）も通常のテーブルと同様、親テーブルあるいは子テーブルとして継承の階層の一部となりえます。
外部テーブルが継承の階層の一部となっている場合、外部テーブルがサポートしない操作は、その継承全体でもサポートされません。
  </para>

 <sect2 id="ddl-inherit-caveats">
<!--
  <title>Caveats</title>
-->
  <title>警告</title>

  <para>
<!--
   Note that not all SQL commands are able to work on
   inheritance hierarchies.  Commands that are used for data querying,
   data modification, or schema modification
   (e.g., <literal>SELECT</literal>, <literal>UPDATE</literal>, <literal>DELETE</literal>,
   most variants of <literal>ALTER TABLE</literal>, but
   not <literal>INSERT</literal> or <literal>ALTER TABLE ...
   RENAME</literal>) typically default to including child tables and
   support the <literal>ONLY</literal> notation to exclude them.
   Commands that do database maintenance and tuning
   (e.g., <literal>REINDEX</literal>, <literal>VACUUM</literal>)
   typically only work on individual, physical tables and do not
   support recursing over inheritance hierarchies.  The respective
   behavior of each individual command is documented in its reference
   page (<xref linkend="sql-commands"/>).
-->
すべてのSQLコマンドが継承階層に対して動作できるとは限らないことに注意してください。
データの検索、データの変更、スキーマの変更のために使用されるコマンド（例えば<literal>SELECT</literal>、<literal>UPDATE</literal>、<literal>DELETE</literal>、<literal>ALTER TABLE</literal>のほとんどの構文が該当しますが、<literal>INSERT</literal>や<literal>ALTER TABLE ... RENAME</literal>は含まれません）は通常、デフォルトで子テーブルを含み、また、それを除外するための<literal>ONLY</literal>記法をサポートします。
データベース保守およびチューニング（例えば<literal>REINDEX</literal>、<literal>VACUUM</literal>）を行うコマンドは通常、個々の物理テーブルに対してのみ動作し、継承階層に対する再帰をサポートしません。
個々のコマンドのそれぞれの動作はそのリファレンスページ（<xref linkend="sql-commands"/>）に記載されています。
  </para>

  <para>
<!--
   A serious limitation of the inheritance feature is that indexes (including
   unique constraints) and foreign key constraints only apply to single
   tables, not to their inheritance children. This is true on both the
   referencing and referenced sides of a foreign key constraint. Thus,
   in the terms of the above example:
-->
継承機能の重大な制限として、インデックス（一意性制約を含む）、および外部キーは、そのテーブルのみに適用され、それを継承した子テーブルには適用されないことがあります。
これは外部キーの参照側、被参照側の両方について当てはまります。
したがって、上の例では

   <itemizedlist>
    <listitem>
     <para>
<!--
      If we declared <structname>cities</structname>.<structfield>name</structfield> to be
      <literal>UNIQUE</literal> or a <literal>PRIMARY KEY</literal>, this would not stop the
      <structname>capitals</structname> table from having rows with names duplicating
      rows in <structname>cities</structname>.  And those duplicate rows would by
      default show up in queries from <structname>cities</structname>.  In fact, by
      default <structname>capitals</structname> would have no unique constraint at all,
      and so could contain multiple rows with the same name.
      You could add a unique constraint to <structname>capitals</structname>, but this
      would not prevent duplication compared to <structname>cities</structname>.
-->
もし、<structname>cities</structname>.<structfield>name</structfield>を<literal>UNIQUE</literal>または<literal>PRIMARY KEY</literal>と宣言しても、<structname>cities</structname>テーブルの行と重複した行を<structname>capitals</structname>テーブル内に持つことを禁止することにはなりません。
さらに、これらの重複した行はデフォルトで<structname>cities</structname>テーブルへの問い合わせで現れるでしょう。
事実として、<structname>capitals</structname>テーブルはデフォルトで一意性制約を持っていませんし、同一の名前の複数の行を持つことがあり得ます。
<structname>capitals</structname>テーブルに一意性制約を追加できますが、これは<structname>cities</structname>テーブルと比較して重複を禁止することにはなりません。
     </para>
    </listitem>

    <listitem>
     <para>
<!--
      Similarly, if we were to specify that
      <structname>cities</structname>.<structfield>name</structfield> <literal>REFERENCES</literal> some
      other table, this constraint would not automatically propagate to
      <structname>capitals</structname>.  In this case you could work around it by
      manually adding the same <literal>REFERENCES</literal> constraint to
      <structname>capitals</structname>.
-->
同じように、<structname>cities</structname>.<structfield>name</structfield> <literal>REFERENCES</literal>で他のテーブルを参照するようにしても、この制約は自動的に<structname>capitals</structname>に引き継がれるわけではありません。
この場合は<structname>capitals</structname>テーブルに同一の<literal>REFERENCES</literal>制約を手動で追加すれば問題を回避できます。
     </para>
    </listitem>

    <listitem>
     <para>
<!--
      Specifying that another table's column <literal>REFERENCES
      cities(name)</literal> would allow the other table to contain city names, but
      not capital names.  There is no good workaround for this case.
-->
他のテーブルの列に<literal>REFERENCES cities(name)</literal>を指定すると、他のテーブルが市の名前を持つことはできますが、州都の名前を持つことはできません。
この場合は良い回避策がありません。
     </para>
    </listitem>
   </itemizedlist>

<!--
   Some functionality not implemented for inheritance hierarchies is
   implemented for declarative partitioning.
   Considerable care is needed in deciding whether partitioning with legacy
   inheritance is useful for your application.
-->
継承の階層に対して実装されていないいくつかの機能は、宣言的パーティショニングでは実装されています。
従来の継承によるパーティショニングがアプリケーションにとって有用であるかどうかを判断する際に十分注意してください。
  </para>

   </sect2>
  </sect1>

  <sect1 id="ddl-partitioning">
<!--
   <title>Table Partitioning</title>
-->
   <title>テーブルのパーティショニング</title>

   <indexterm>
    <primary>partitioning</primary>
   </indexterm>
   <indexterm>
    <primary>パーティショニング</primary>
   </indexterm>

   <indexterm>
    <primary>table</primary>
    <secondary>partitioning</secondary>
   </indexterm>
   <indexterm>
    <primary>テーブル</primary>
    <secondary>パーティショニング</secondary>
   </indexterm>

   <indexterm>
    <primary>partitioned table</primary>
   </indexterm>
   <indexterm>
    <primary>パーティションテーブル</primary>
   </indexterm>

   <para>
<!--
    <productname>PostgreSQL</productname> supports basic table
    partitioning. This section describes why and how to implement
    partitioning as part of your database design.
-->
<productname>PostgreSQL</productname>は基本的なテーブルのパーティショニング（分割）をサポートしています。
この節では、データベース設計において、なぜそしてどのようにしてパーティショニングを実装するのかを解説します。
   </para>

   <sect2 id="ddl-partitioning-overview">
<!--
     <title>Overview</title>
-->
     <title>概要</title>

    <para>
<!--
     Partitioning refers to splitting what is logically one large table into
     smaller physical pieces.  Partitioning can provide several benefits:
-->
パーティショニングとは、論理的には一つの大きなテーブルであるものを、物理的により小さな部品に分割することを指します。
パーティショニングによって得られる利点は以下のようにいくつかあります。
    <itemizedlist>
     <listitem>
      <para>
<!--
       Query performance can be improved dramatically in certain situations,
       particularly when most of the heavily accessed rows of the table are in a
       single partition or a small number of partitions.  Partitioning
       effectively substitutes for the upper tree levels of indexes,
       making it more likely that the heavily-used parts of the indexes
       fit in memory.
-->
特定の条件下で問い合わせのパフォーマンスが劇的に向上することがあります。
特にテーブル内のアクセスが集中する行のほとんどが単一または少数のパーティションに存在している場合がそうです。
パーティショニングは実質的にインデックスの上位木レベルの代わりになり、インデックスの頻繁に使われる部分がメモリに収まりやすくなるようにします。
      </para>
     </listitem>

     <listitem>
      <para>
<!--
       When queries or updates access a large percentage of a single
       partition, performance can be improved by using a
       sequential scan of that partition instead of using an
       index, which would require random-access reads scattered across the
       whole table.
-->
問い合わせや更新が一つのパーティションの大部分にアクセスする場合、インデックスを使用してテーブル全体にまたがるランダムアクセス読み取りをする代わりに、そのパーティションへのシーケンシャルスキャンを使用することでパフォーマンスが向上します。
      </para>
     </listitem>

     <listitem>
      <para>
<!--
       Bulk loads and deletes can be accomplished by adding or removing
       partitions, if the usage pattern is accounted for in the
       partitioning design.  Dropping an individual partition
       using <command>DROP TABLE</command>, or doing <command>ALTER TABLE
       DETACH PARTITION</command>, is far faster than a bulk
       operation.  These commands also entirely avoid the
       <command>VACUUM</command> overhead caused by a bulk <command>DELETE</command>.
-->
一括挿入や削除について、その使い方のパターンをパーティショニングの設計に組み込んでいれば、それをパーティションの追加や削除で実現することが可能です。
個々のパーティションを<command>DROP TABLE</command>で削除する、あるいは<command>ALTER TABLE DETACH PARTITION</command>を実行することにより、一括の操作をするよりも遥かに高速です。
これらのコマンドはまた、一括の<command>DELETE</command>で引き起こされる<command>VACUUM</command>のオーバーヘッドを完全に回避できます。
      </para>
     </listitem>

     <listitem>
      <para>
<!--
       Seldom-used data can be migrated to cheaper and slower storage media.
-->
めったに使用されないデータを安価で低速なストレージメディアに移行できます。
      </para>
     </listitem>
    </itemizedlist>

<!--
     These benefits will normally be worthwhile only when a table would
     otherwise be very large. The exact point at which a table will
     benefit from partitioning depends on the application, although a
     rule of thumb is that the size of the table should exceed the physical
     memory of the database server.
-->
これらの利益は通常、そうしなければテーブルが非常に大きくなる場合にのみ価値があります。
テーブルがパーティショニングから利益を得られるかどうかの正確な分岐点はアプリケーションに依存しますが、重要なことはテーブルのサイズがデータベースサーバの物理メモリより大きいことです。
    </para>

    <para>
<!--
     <productname>PostgreSQL</productname> offers built-in support for the
     following forms of partitioning:
-->
<productname>PostgreSQL</productname>にはパーティショニングについて以下の形式の組み込み機能があります。

     <variablelist>
      <varlistentry id="ddl-partitioning-overview-range">
<!--
       <term>Range Partitioning</term>
-->
       <term>範囲パーティショニング</term>

       <listitem>
        <para>
<!--
         The table is partitioned into <quote>ranges</quote> defined
         by a key column or set of columns, with no overlap between
         the ranges of values assigned to different partitions.  For
         example, one might partition by date ranges, or by ranges of
         identifiers for particular business objects.
         Each range's bounds are understood as being inclusive at the
         lower end and exclusive at the upper end.  For example, if one
         partition's range is from <literal>1</literal>
         to <literal>10</literal>, and the next one's range is
         from <literal>10</literal> to <literal>20</literal>, then
         value <literal>10</literal> belongs to the second partition not
         the first.
-->
テーブルはキー列またはキー列の集合で定義される<quote>範囲</quote>にパーティション分割され、異なるパーティションに割り当てられる値の範囲に重なりがないようになります。
例えば、日付の範囲によってパーティション分割することもあるでしょうし、特定のビジネスオブジェクトの識別子の範囲によって分割することもあるでしょう。
個々の範囲の境界は、下限は境界値を含み、上限は境界値を含まないと理解されています。
たとえば、あるパーティションの境界が<literal>1</literal>から<literal>10</literal>で、次の範囲が<literal>10</literal>から<literal>20</literal>なら、値<literal>10</literal>は最初ではなく、二番目のパーティションに所属します。
        </para>
       </listitem>
      </varlistentry>

      <varlistentry id="ddl-partitioning-overview-list">
<!--
       <term>List Partitioning</term>
-->
       <term>リストパーティショニング</term>

       <listitem>
        <para>
<!--
         The table is partitioned by explicitly listing which key value(s)
         appear in each partition.
-->
各パーティションに現れるキーの値を明示的に列挙することでテーブルをパーティションに分割します。
        </para>
       </listitem>
      </varlistentry>

      <varlistentry id="ddl-partitioning-overview-hash">
<!--
       <term>Hash Partitioning</term>
-->
       <term>ハッシュパーティショニング</term>

       <listitem>
        <para>
<!--
         The table is partitioned by specifying a modulus and a remainder for
         each partition. Each partition will hold the rows for which the hash
         value of the partition key divided by the specified modulus will
         produce the specified remainder.
-->
各パーティションに対して法と剰余を指定することでテーブルをパーティションに分割します。
各パーティションは、パーティションキーのハッシュ値を指定された法で割った際に指定された剰余となる行を保持します。
        </para>
       </listitem>
      </varlistentry>
     </variablelist>

<!--
     If your application needs to use other forms of partitioning not listed
     above, alternative methods such as inheritance and
     <literal>UNION ALL</literal> views can be used instead.  Such methods
     offer flexibility but do not have some of the performance benefits
     of built-in declarative partitioning.
-->
アプリケーションで上記に列挙されていない他の形式のパーティショニングを使用する必要がある場合は、継承や<literal>UNION ALL</literal>などの代替方式を代わりに使うことができます。
そのような方式は柔軟性がありますが、組み込みの宣言的パーティショニングによるパフォーマンス上の利益の一部を享受できません。
    </para>
   </sect2>

  <sect2 id="ddl-partitioning-declarative">
<!--
   <title>Declarative Partitioning</title>
-->
   <title>宣言的パーティショニング</title>

   <para>
<!--
    <productname>PostgreSQL</productname> allows you to declare
    that a table is divided into partitions.  The table that is divided
    is referred to as a <firstterm>partitioned table</firstterm>.  The
    declaration includes the <firstterm>partitioning method</firstterm>
    as described above, plus a list of columns or expressions to be used
    as the <firstterm>partition key</firstterm>.
-->
<productname>PostgreSQL</productname>ではテーブルをパーティションに分割すると宣言できます。
分割されたテーブルは<firstterm>パーティションテーブル</firstterm>と呼ばれます。
この宣言は上で述べた<firstterm>パーティショニング方式</firstterm>を含んでおり、加えて<firstterm>パーティションキー</firstterm>として使用される列あるいは式のリストからなります。
   </para>

   <para>
<!--
    The partitioned table itself is a <quote>virtual</quote> table having
    no storage of its own.  Instead, the storage belongs
    to <firstterm>partitions</firstterm>, which are otherwise-ordinary
    tables associated with the partitioned table.
    Each partition stores a subset of the data as defined by its
    <firstterm>partition bounds</firstterm>.
    All rows inserted into a partitioned table will be routed to the
    appropriate one of the partitions based on the values of the partition
    key column(s).
    Updating the partition key of a row will cause it to be moved into a
    different partition if it no longer satisfies the partition bounds
    of its original partition.
-->
パーティションテーブル自身はストレージを持たない<quote>仮想</quote>テーブルです。
その代わり、ストレージはパーティションテーブルに関連付けられた通常のテーブルである<firstterm>partitions</firstterm>に所属します。
個々のパーティションは<firstterm>パーティション境界</firstterm>によって定義されるデータのサブセットです。
パーティションテーブルに挿入されるすべての行は、パーティションキーの列の値に基づいてパーティションの一つに振り向けられます。
行のパーティションキーを更新し、それが元のパーティション境界を満たさなくなった場合、その行は異なるパーティションに移動されます。
   </para>

   <para>
<!--
    Partitions may themselves be defined as partitioned tables, resulting
    in <firstterm>sub-partitioning</firstterm>.  Although all partitions
    must have the same columns as their partitioned parent, partitions may
    have their
    own indexes, constraints and default values, distinct from those of other
    partitions.  See <xref linkend="sql-createtable"/> for more details on
    creating partitioned tables and partitions.
-->
パーティションは自身をパーティション化テーブルであると定義することができ、その結果<firstterm>サブパーティショニング</firstterm>となります。
すべてのパーティションは親のパーティションと同じ列を持たなければなりませんが、パーティションは他のパーティションとは別の独自のインデックス、制約、デフォルト値を持つことができます。
パーティションテーブルおよびパーティションの作成についてのさらなる詳細については<xref linkend="sql-createtable"/>を参照してください。
   </para>

   <para>
<!--
    It is not possible to turn a regular table into a partitioned table or
    vice versa.  However, it is possible to add an existing regular or
    partitioned table as a partition of a partitioned table, or remove a
    partition from a partitioned table turning it into a standalone table;
    this can simplify and speed up many maintenance processes.
    See <xref linkend="sql-altertable"/> to learn more about the
    <command>ATTACH PARTITION</command> and <command>DETACH PARTITION</command>
    sub-commands.
-->
通常のテーブルをパーティションテーブルに変更する、およびその逆はできません。
しかし、既存の通常のテーブルやパーティションテーブルをパーティションテーブルのパーティションとして追加する、あるいはパーティションテーブルからパーティションを削除し、それを独立したテーブルにすることは可能です。
これにより多くの保守プロセスを単純化して効率化できます。
<command>ATTACH PARTITION</command>および<command>DETACH PARTITION</command>のサブコマンドについての詳細は<xref linkend="sql-altertable"/>を参照してください。
   </para>

   <para>
<!--
    Partitions can also be <link linkend="ddl-foreign-data">foreign
    tables</link>, although considerable care is needed because it is then
    the user's responsibility that the contents of the foreign table
    satisfy the partitioning rule.  There are some other restrictions as
    well.  See <xref linkend="sql-createforeigntable"/> for more
    information.
-->
外部テーブルの内容がパーティション化のルールを満たすようにするのはユーザの責任なので、入念な考慮が必要ではあるものの、パーティションを<link linkend="ddl-foreign-data">外部テーブル</link>とすることができます。
他にもいくつか制限事項があります。
詳細は<xref linkend="sql-createforeigntable"/>を参照してください。
   </para>

   <sect3 id="ddl-partitioning-declarative-example">
<!--
    <title>Example</title>
-->
    <title>例</title>

   <para>
<!--
    Suppose we are constructing a database for a large ice cream company.
    The company measures peak temperatures every day as well as ice cream
    sales in each region. Conceptually, we want a table like:
-->
大きなアイスクリーム会社のデータベースを構築している場合を考えましょう。
その会社は毎日の最高気温、および各地域でのアイスクリームの売上を計測します。
概念的には次のようなテーブルが必要です。

<programlisting>
CREATE TABLE measurement (
    city_id         int not null,
    logdate         date not null,
    peaktemp        int,
    unitsales       int
);
</programlisting>

<!--
    We know that most queries will access just the last week's, month's or
    quarter's data, since the main use of this table will be to prepare
    online reports for management.  To reduce the amount of old data that
    needs to be stored, we decide to keep only the most recent 3 years
    worth of data. At the beginning of each month we will remove the oldest
    month's data.  In this situation we can use partitioning to help us meet
    all of our different requirements for the measurements table.
-->
このテーブルの主な利用目的は経営層向けにオンラインの報告書を作成することであるため、ほとんどの問い合わせは単に直前の週、月、四半期のデータにアクセスするだけであることがわかっています。
保存すべき古いデータの量を削減するため、最近3年分のデータのみを残すことに決めました。
各月のはじめに、最も古い月のデータを削除します。
この場合、計測テーブルについての様々な要求のすべてを、パーティショニングを使って満たすことができます。
   </para>

   <para>
<!--
    To use declarative partitioning in this case, use the following steps:
-->
この場合に宣言的パーティショニングを使うには、以下の手順に従います。

    <orderedlist spacing="compact">
     <listitem>
      <para>
<!--
       Create the <structname>measurement</structname> table as a partitioned
       table by specifying the <literal>PARTITION BY</literal> clause, which
       includes the partitioning method (<literal>RANGE</literal> in this
       case) and the list of column(s) to use as the partition key.
-->
<literal>PARTITION BY</literal>句を指定して、<structname>measurement</structname>テーブルをパーティションテーブルとして作成します。
<literal>PARTITION BY</literal>句にはパーティショニング方式（この場合は<literal>RANGE</literal>）とパーティションキーとして使う列のリストを記述します。

<programlisting>
CREATE TABLE measurement (
    city_id         int not null,
    logdate         date not null,
    peaktemp        int,
    unitsales       int
) PARTITION BY RANGE (logdate);
</programlisting>
      </para>
     </listitem>

     <listitem>
      <para>
<!--
       Create partitions.  Each partition's definition must specify bounds
       that correspond to the partitioning method and partition key of the
       parent.  Note that specifying bounds such that the new partition's
       values would overlap with those in one or more existing partitions will
       cause an error.
-->
パーティションを作成します。
各パーティションの定義では、親のパーティショニング方式およびパーティションキーに対応する境界を指定しなければなりません。
新しいパーティションの値が一つ以上の既存のパーティションの値と重なるような境界を指定するとエラーになることに注意してください。
既存のおよびパーティションのどれにも当てはまらないデータを親テーブルに挿入するとエラーになります。
この場合、適切なパーティションを手作業で追加しなければなりません。
      </para>

      <para>
<!--
       Partitions thus created are in every way normal
       <productname>PostgreSQL</productname>
       tables (or, possibly, foreign tables).  It is possible to specify a
       tablespace and storage parameters for each partition separately.
-->
こうして作成されたパーティションは、すべての点において<productname>PostgreSQL</productname>の通常のテーブル（あるいは場合によっては外部テーブル）と同じです。
各パーティション毎に別々にテーブル空間や格納パラメータを指定することもできます。
      </para>

      <para>
<!--
       For our example, each partition should hold one month's worth of
       data, to match the requirement of deleting one month's data at a
       time.  So the commands might look like:
-->
この例では、個々のパーティションは一月分のデータを保持し、一度に一月分のデータを削除するという要件を満たしています。
ですからコマンドは以下のようになるかもしれません。

<programlisting>
CREATE TABLE measurement_y2006m02 PARTITION OF measurement
    FOR VALUES FROM ('2006-02-01') TO ('2006-03-01');

CREATE TABLE measurement_y2006m03 PARTITION OF measurement
    FOR VALUES FROM ('2006-03-01') TO ('2006-04-01');

...
CREATE TABLE measurement_y2007m11 PARTITION OF measurement
    FOR VALUES FROM ('2007-11-01') TO ('2007-12-01');

CREATE TABLE measurement_y2007m12 PARTITION OF measurement
    FOR VALUES FROM ('2007-12-01') TO ('2008-01-01')
    TABLESPACE fasttablespace;

CREATE TABLE measurement_y2008m01 PARTITION OF measurement
    FOR VALUES FROM ('2008-01-01') TO ('2008-02-01')
    WITH (parallel_workers = 4)
    TABLESPACE fasttablespace;
</programlisting>

<!--
       (Recall that adjacent partitions can share a bound value, since
       range upper bounds are treated as exclusive bounds.)
-->
（境界の上限は境界値を含まないので、隣接したパーティションは境界値を共有できることを思い出してください。）
      </para>

      <para>
<!--
       If you wish to implement sub-partitioning, again specify the
       <literal>PARTITION BY</literal> clause in the commands used to create
       individual partitions, for example:
-->
サブパーティショニングの実装が希望なら、同じように以下のように、個々のパーティションを作成するコマンドで<literal>PARTITION BY</literal>句を指定してください。

<programlisting>
CREATE TABLE measurement_y2006m02 PARTITION OF measurement
    FOR VALUES FROM ('2006-02-01') TO ('2006-03-01')
    PARTITION BY RANGE (peaktemp);
</programlisting>

<!--
       After creating partitions of <structname>measurement_y2006m02</structname>,
       any data inserted into <structname>measurement</structname> that is mapped to
       <structname>measurement_y2006m02</structname> (or data that is
       directly inserted into <structname>measurement_y2006m02</structname>,
       which is allowed provided its partition constraint is satisfied)
       will be further redirected to one of its
       partitions based on the <structfield>peaktemp</structfield> column.  The partition
       key specified may overlap with the parent's partition key, although
       care should be taken when specifying the bounds of a sub-partition
       such that the set of data it accepts constitutes a subset of what
       the partition's own bounds allow; the system does not try to check
       whether that's really the case.
-->
<structname>measurement_y2006m02</structname>のパーティションの作成後、<structname>measurement</structname>に挿入されるデータで<structname>measurement_y2006m02</structname>に振り向けられるもの（あるいは<structname>measurement_y2006m02</structname>に直接挿入されるデータでそのパーティション制約を満たしているもの）はすべて、<structfield>peaktemp</structfield>列に基いてさらにその下のパーティションの一つにリダイレクトされます。
指定するパーティションキーは親のパーティションキーと重なっても構いませんが、サブパーティションの境界を指定するときは、それが受け付けるデータの集合がパーティション自体の境界でできるものの部分集合を構成するように注意してください。
システムは本当にそのようになっているかどうか、検査しようとしません。
      </para>

      <para>
<!--
       Inserting data into the parent table that does not map
       to one of the existing partitions will cause an error; an appropriate
       partition must be added manually.
-->
既存のパーティションにマップされない親テーブルにデータを挿入しようとするとエラーになります。
手動で適切なパーティションを追加しなければなりません。
      </para>

      <para>
<!--
       It is not necessary to manually create table constraints describing
       the partition boundary conditions for partitions.  Such constraints
       will be created automatically.
-->
パーティションのパーティション境界条件を記述するテーブル制約を手動で作る必要はありません。
そのような制約は自動的に作られます。
      </para>
     </listitem>

     <listitem>
      <para>
<!--
       Create an index on the key column(s), as well as any other indexes you
       might want, on the partitioned table. (The key index is not strictly
       necessary, but in most scenarios it is helpful.)
       This automatically creates a matching index on each partition, and
       any partitions you create or attach later will also have such an
       index.
       An index or unique constraint declared on a partitioned table
       is <quote>virtual</quote> in the same way that the partitioned table
       is: the actual data is in child indexes on the individual partition
       tables.
-->
キー列にインデックスを作成し、またその他のインデックスも必要に応じてパーティションテーブル上に作成します。
（厳密に言えば、キー列のインデックスが必要なわけではありませんが、ほとんどの場合に役に立つでしょう。）
これは個々のパーティションに対応するインデックスを自動的に作るので、作成したすべてのパーティション、あるいは後でアタッチしたパーティションもそのようなインデックスを持ちます。
パーティションテーブルのインデックスあるいは一意制約はパーティションテーブルがそうであるのと同様、<quote>仮想</quote>です。
実際のデータは個々のパーティションテーブル上の子インデックスにあります。

<programlisting>
CREATE INDEX ON measurement (logdate);
</programlisting>
      </para>
     </listitem>

      <listitem>
       <para>
<!--
        Ensure that the <xref linkend="guc-enable-partition-pruning"/>
        configuration parameter is not disabled in <filename>postgresql.conf</filename>.
        If it is, queries will not be optimized as desired.
-->
<filename>postgresql.conf</filename>で設定パラメータ<xref linkend="guc-enable-partition-pruning"/>が無効になっていないことを確認します。
これが無効になっていると、問い合わせが期待通りには最適化されません。
       </para>
      </listitem>
    </orderedlist>
   </para>

   <para>
<!--
    In the above example we would be creating a new partition each month, so
    it might be wise to write a script that generates the required DDL
    automatically.
-->
上記の例では、毎月、新しいパーティションを作ることになりますから、必要なDDLを自動的に生成するスクリプトを作るのが賢明かもしれません。
   </para>
   </sect3>

   <sect3 id="ddl-partitioning-declarative-maintenance">
<!--
    <title>Partition Maintenance</title>
-->
    <title>パーティションの保守</title>

    <para>
<!--
      Normally the set of partitions established when initially defining the
      table is not intended to remain static.  It is common to want to
      remove partitions holding old data and periodically add new partitions for
      new data. One of the most important advantages of partitioning is
      precisely that it allows this otherwise painful task to be executed
      nearly instantaneously by manipulating the partition structure, rather
      than physically moving large amounts of data around.
-->
最初にテーブルを定義した時に作成したパーティションの集合は、通常はそのまま静的に残ることを意図したものではありません。
古いデータを持つパーティションを削除し、新しいデータの入った新しいパーティションを定期的に作成したいというのが普通です。
パーティショニングのもっとも重要な利点の一つは、パーティショニングがなければ大変なことになるであろうこの作業を、大量のデータを物理的に動かすのではなく、パーティション構造を操作することにより、ほとんど一瞬にして実行できるという、まさにそのことなのです。
    </para>

    <para>
<!--
     The simplest option for removing old data is to drop the partition that
     is no longer necessary:
-->
古いデータを削除する最も単純な方法は、次のように、不要になったパーティションを削除することです。
<programlisting>
DROP TABLE measurement_y2006m02;
</programlisting>
<!--
     This can very quickly delete millions of records because it doesn't have
     to individually delete every record.  Note however that the above command
     requires taking an <literal>ACCESS EXCLUSIVE</literal> lock on the parent
     table.
-->
これはすべてのレコードを個別に削除する必要がないため、数百万行のレコードを非常に高速に削除できます。
ただし、上記のコマンドは親テーブルについて<literal>ACCESS EXCLUSIVE</literal>ロックを取得する必要があることに注意してください。
    </para>

   <para>
<!--
     Another option that is often preferable is to remove the partition from
     the partitioned table but retain access to it as a table in its own
     right.  This has two forms:
-->
別の方法で多くの場合に望ましいのは、パーティションテーブルからパーティションを削除する一方で、パーティションそれ自体はテーブルとしてアクセス可能なまま残すことです。
これには2つの形式があります。

<programlisting>
ALTER TABLE measurement DETACH PARTITION measurement_y2006m02;
ALTER TABLE measurement DETACH PARTITION measurement_y2006m02 CONCURRENTLY;
</programlisting>

<!--
     These allow further operations to be performed on the data before
     it is dropped. For example, this is often a useful time to back up
     the data using <command>COPY</command>, <application>pg_dump</application>, or
     similar tools. It might also be a useful time to aggregate data
     into smaller formats, perform other data manipulations, or run
     reports.  The first form of the command requires an
     <literal>ACCESS EXCLUSIVE</literal> lock on the parent table.
     Adding the <literal>CONCURRENTLY</literal> qualifier as in the second
     form allows the detach operation to require only
     <literal>SHARE UPDATE EXCLUSIVE</literal> lock on the parent table, but see
     <link linkend="sql-altertable-detach-partition"><literal>ALTER TABLE ... DETACH PARTITION</literal></link>
     for details on the restrictions.
-->
こうすると、データを削除する前に、そのデータについて追加の操作が実行できます。
例えば、<command>COPY</command>、<application>pg_dump</application>や類似のツールを使ってデータのバックアップをする好機となることが多いでしょう。
また、データを集計してより小さな形式にする、その他のデータ操作を実行する、レポート作成を実行するなどのための好機となるかもしれません。
コマンドの最初の形式は<literal>ACCESS EXCLUSIVE</literal>ロックを親テーブルに必要とします。
二番目の形式のように<literal>CONCURRENTLY</literal>修飾子を追加すると、デタッチ操作の際に<literal>SHARE UPDATE EXCLUSIVE</literal>を親テーブルにかけるだけで済みますが、制限の詳細については<link linkend="sql-altertable-detach-partition"><literal>ALTER TABLE ... DETACH PARTITION</literal></link>を参照してください。
   </para>

   <para>
<!--
     Similarly we can add a new partition to handle new data. We can create an
     empty partition in the partitioned table just as the original partitions
     were created above:
-->
同様に、新しいデータを扱うために新しいパーティションを追加できます。
上で元のパーティションを作ったのと全く同じように、パーティションテーブル内に空のパーティションを以下のように作成できます。

<programlisting>
CREATE TABLE measurement_y2008m02 PARTITION OF measurement
    FOR VALUES FROM ('2008-02-01') TO ('2008-03-01')
    TABLESPACE fasttablespace;
</programlisting>

<!--
     As an alternative to creating a new partition, it is sometimes more
     convenient to create a new table separate from the partition structure
     and attach it as a partition later.  This allows new data to be loaded,
     checked, and transformed prior to it appearing in the partitioned table.
     Moreover, the <literal>ATTACH PARTITION</literal> operation requires
     only a <literal>SHARE UPDATE EXCLUSIVE</literal> lock on the
     partitioned table rather than the <literal>ACCESS EXCLUSIVE</literal>
     lock required by <command>CREATE TABLE ... PARTITION OF</command>,
     so it is more friendly to concurrent operations on the partitioned table;
     see <link linkend="sql-altertable-attach-partition"><literal>ALTER TABLE ... ATTACH PARTITION</literal></link>
     for additional details.  The
     <link linkend="sql-createtable-parms-like"><literal>CREATE TABLE ... LIKE</literal></link>
     option can be helpful to avoid tediously repeating the parent table's
     definition; for example:
-->
新たなパーティションを作る代わりに、パーティション構造の外で新しいテーブルを作成し、後でパーティションとしてアタッチする方が便利なことがあります。
これにより、パーティションテーブルに現れる前に新しいデータをロードし、チェックし、変換することができます。
さらに、<literal>ATTACH PARTITION</literal>操作は、<command>CREATE TABLE ... PARTITION OF</command>で必要とされる<literal>ACCESS EXCLUSIVE</literal>ロックではなく、パーティションテーブルに対しては<literal>SHARE UPDATE EXCLUSIVE</literal>ロックだけを必要とするので、パーティションテーブルに対する並行操作に対してよりフレンドリーです。
詳しくは、<link linkend="sql-altertable-attach-partition"><literal>ALTER TABLE ... ATTACH PARTITION</literal></link>を参照してください。
<link linkend="sql-createtable-parms-like"><literal>CREATE TABLE ... LIKE</literal></link>オプションは、親テーブルの定義を長々と繰り返し書くのを避けるのに役立ちます。
例を示します。

<programlisting>
CREATE TABLE measurement_y2008m02
  (LIKE measurement INCLUDING DEFAULTS INCLUDING CONSTRAINTS)
  TABLESPACE fasttablespace;

ALTER TABLE measurement_y2008m02 ADD CONSTRAINT y2008m02
   CHECK ( logdate &gt;= DATE '2008-02-01' AND logdate &lt; DATE '2008-03-01' );

\copy measurement_y2008m02 from 'measurement_y2008m02'
<!--
&#45;- possibly some other data preparation work
-->
-- その他のデータ準備操作を行うこともあります。

ALTER TABLE measurement ATTACH PARTITION measurement_y2008m02
    FOR VALUES FROM ('2008-02-01') TO ('2008-03-01' );
</programlisting>
    </para>

    <para>
<!--
     Note that when running the <command>ATTACH PARTITION</command> command,
     the table will be scanned to validate the partition constraint while
     holding an <literal>ACCESS EXCLUSIVE</literal> lock on that partition.
     As shown above, it is recommended to avoid this scan by creating a
     <literal>CHECK</literal> constraint matching the expected partition
     constraint on the table prior to attaching it.  Once the
     <command>ATTACH PARTITION</command> is complete, it is recommended to drop
     the now-redundant <literal>CHECK</literal> constraint.
     If the table being attached is itself a partitioned table, then each of its
     sub-partitions will be recursively locked and scanned until either a
     suitable <literal>CHECK</literal> constraint is encountered or the leaf
     partitions are reached.
-->
<command>ATTACH PARTITION</command>コマンドを実行するとき、そのパーティションで<literal>ACCESS EXCLUSIVE</literal>ロックを保持したまま、テーブルがパーティション制約を検証するためにスキャンされることに注意してください。
上記のように、このスキャンを回避するため、アタッチする前に予想されるパーティション制約に一致する<literal>CHECK</literal>制約をテーブルに作成することを推奨します。
<command>ATTACH PARTITION</command>が完了したら、もう不要になった<literal>CHECK</literal>制約を削除することをお勧めします。
アタッチされるテーブル自体がパーティションテーブルなら、適切な<literal>CHECK</literal>制約が見つかるか、リーフパーティションに到達するまで個々のサブパーティションは再帰的にロックされスキャンされます。
    </para>

    <para>
<!--
     Similarly, if the partitioned table has a <literal>DEFAULT</literal>
     partition, it is recommended to create a <literal>CHECK</literal>
     constraint which excludes the to-be-attached partition's constraint.  If
     this is not done, the <literal>DEFAULT</literal> partition will be
     scanned to verify that it contains no records which should be located in
     the partition being attached.  This operation will be performed whilst
     holding an <literal>ACCESS EXCLUSIVE</literal> lock on the <literal>
     DEFAULT</literal> partition.  If the <literal>DEFAULT</literal> partition
     is itself a partitioned table, then each of its partitions will be
     recursively checked in the same way as the table being attached, as
     mentioned above.
-->
同様に、そのパーティションが<literal>DEFAULT</literal>パーティションを持っているなら、アタッチ予定のパーティションの制約を含まない<literal>CHECK</literal>制約を作成することをお勧めします。
これをしておかないと、アタッチ予定のパーティション中にレコードがないことを確認するために<literal>DEFAULT</literal>パーティションがスキャンされます。
この操作の間、<literal>ACCESS EXCLUSIVE</literal>ロックが<literal>DEFAULT</literal>パーティションに保持されます。
<literal>DEFAULT</literal>パーティション自体がパーティションテーブルなら、個々のパーティションは、上で述べたようにアタッチ予定のテーブルと同じ方法でスキャンされます。
    </para>

    <para>
<!--
     As mentioned earlier, it is possible to create indexes on partitioned
     tables so that they are applied automatically to the entire hierarchy.
     This can be very convenient as not only will all existing partitions be
     indexed, but any future partitions will be as well.  However, one
     limitation when creating new indexes on partitioned tables is that it
     is not possible to use the <literal>CONCURRENTLY</literal>
     qualifier, which could lead to long lock times.  To avoid this, you can
     use <command>CREATE INDEX ON ONLY</command> the partitioned table, which
     creates the new index marked as invalid, preventing automatic application
     to existing partitions.  Instead, indexes can then be created individually
     on each partition using <literal>CONCURRENTLY</literal> and
     <firstterm>attached</firstterm> to the partitioned index on the parent
     using <command>ALTER INDEX ... ATTACH PARTITION</command>.  Once indexes for
     all the partitions are attached to the parent index, the parent index will
     be marked valid automatically.  Example:
-->
前述の通り、階層全体に自動で適用されるようにパーティションテーブル上にインデックスを作成することが可能です。
既存のパーティションだけではなく将来作成されるパーティションもインデックス付けされるため、これはとても便利です。
ただし、一つ制限があり、テーブルパーティションで新しいインデックスを作成する場合は<literal>CONCURRENTLY</literal>修飾子を使用できません。これによりロック時間が長くなる可能性があります。
これを回避するために、<command>CREATE INDEX ON ONLY</command>を使用してパーティションテーブルを作成できます。
これにより、無効とマークされた新しいインデックスが作成され、既存のパーティションへの自動適用を防止します。
代替に、<literal>CONCURRENTLY</literal>を使用して各パーティションに個別にインデックスを作成し、<command>ALTER INDEX ... ATTACH PARTITION</command>を使用して親のパーティションインデックスに<firstterm>アタッチ</firstterm>することができます。
すべてのパーティションのインデックスが親インデックスにアタッチされると、親インデックスは自動的に有効とマークされます。
例を示します。
<programlisting>
CREATE INDEX measurement_usls_idx ON ONLY measurement (unitsales);

CREATE INDEX CONCURRENTLY measurement_usls_200602_idx
    ON measurement_y2006m02 (unitsales);
ALTER INDEX measurement_usls_idx
    ATTACH PARTITION measurement_usls_200602_idx;
...
</programlisting>

<!--
     This technique can be used with <literal>UNIQUE</literal> and
     <literal>PRIMARY KEY</literal> constraints too; the indexes are created
     implicitly when the constraint is created.  Example:
-->
この手法は、<literal>UNIQUE</literal>と<literal>PRIMARY KEY</literal>制約でも使用できます。
制約が作成された際にインデックスは暗黙的に作成されます。
例を示します。
<programlisting>
ALTER TABLE ONLY measurement ADD UNIQUE (city_id, logdate);

ALTER TABLE measurement_y2006m02 ADD UNIQUE (city_id, logdate);
ALTER INDEX measurement_city_id_logdate_key
    ATTACH PARTITION measurement_y2006m02_city_id_logdate_key;
...
</programlisting>
    </para>
   </sect3>

   <sect3 id="ddl-partitioning-declarative-limitations">
<!--
    <title>Limitations</title>
-->
    <title>制限事項</title>

   <para>
<!--
    The following limitations apply to partitioned tables:
-->
パーティションテーブルには以下の制限事項があります。
    <itemizedlist>
     <listitem>
      <para>
<!--
       To create a unique or primary key constraint on a partitioned table,
       the partition keys must not include any expressions or function calls
       and the constraint's columns must include all of the partition key
       columns.  This limitation exists because the individual indexes making
       up the constraint can only directly enforce uniqueness within their own
       partitions; therefore, the partition structure itself must guarantee
       that there are not duplicates in different partitions.
-->
パーティション化テーブルに一意性制約または主キー制約を作成するには、パーティションキーに式または関数呼び出しが含まれないようにし、制約の列にすべてのパーティションキー列が含まれている必要があります。
この制限が存在するのは、制約を構成する個々の索引が、独自のパーティション内でのみ一意性を直接強制できるためです。
したがって、パーティション構造自体が異なるパーティションに重複がないことを保証する必要があります。
      </para>
     </listitem>

     <listitem>
      <para>
<!--
       Similarly an exclusion constraint must include all the
       partition key columns. Furthermore the constraint must compare those
       columns for equality (not e.g. <literal>&amp;&amp;</literal>).
       Again, this limitation stems from not being able to enforce
       cross-partition restrictions. The constraint may include additional
       columns that aren't part of the partition key, and it may compare
       those with any operators you like.
-->
同様に、排他制約はすべてのパーティションキー列を含める必要があります。
さらに、それらの列が等しいかを比較する必要があります（<literal>&amp;&amp;</literal>などではありません）。
ここでも、この制限事項はパーティションをまたがる制約を強制できないことに起因しています。
この排他制約にはパーティションキーの一部ではない追加の列を含めてもよく、それらは任意の演算子と比較してもよいです。
      </para>
     </listitem>

     <listitem>
      <para>
<!--
       <literal>BEFORE ROW</literal> triggers on <literal>INSERT</literal>
       cannot change which partition is the final destination for a new row.
-->
<literal>INSERT</literal>の<literal>BEFORE ROW</literal>トリガは、どのパーティションが新しい行の最終目的地であるかを変更することはできません。
      </para>
     </listitem>

     <listitem>
      <para>
<!--
       Mixing temporary and permanent relations in the same partition tree is
       not allowed.  Hence, if the partitioned table is permanent, so must be
       its partitions and likewise if the partitioned table is temporary.  When
       using temporary relations, all members of the partition tree have to be
       from the same session.
-->
一時リレーションと永続的リレーションを同じパーティションツリーに混合することはできません。
ですから、パーティション化されたテーブルが永続的なら、パーティションも永続的でなければなりません。
同様にパーティション化されたテーブルが一時的なら、パーティションも一時的でなければなりません。
一時リレーションを使う場合は、パーティションツリーのすべてのメンバは同じセッションに由来しなければなりません。
      </para>
     </listitem>
    </itemizedlist>
    </para>

    <para>
<!--
     Individual partitions are linked to their partitioned table using
     inheritance behind-the-scenes.  However, it is not possible to use
     all of the generic features of inheritance with declaratively
     partitioned tables or their partitions, as discussed below.  Notably,
     a partition cannot have any parents other than the partitioned table
     it is a partition of, nor can a table inherit from both a partitioned
     table and a regular table.  That means partitioned tables and their
     partitions never share an inheritance hierarchy with regular tables.
-->
個々のパーティションは継承を背景にパーティションテーブルに紐付けられています。
しかし、宣言的パーティションテーブルもしくはそれらのパーティションでは継承の一般的な機能の一部（後述）を使用することはできません。
例えば、パーティションテーブルのパーティションは、そのパーティションテーブル以外の親を持つことができませんし、また一般のテーブルはパーティションテーブルをその親にしてパーティションテーブルから継承することはできません。
これはつまり、パーティションテーブルおよびそれらのパーティションは一般のテーブルと継承によって繋がることができないということです。
    </para>

    <para>
<!--
     Since a partition hierarchy consisting of the partitioned table and its
     partitions is still an inheritance hierarchy,
     <structfield>tableoid</structfield> and all the normal rules of
     inheritance apply as described in <xref linkend="ddl-inherit"/>, with
     a few exceptions:
-->
パーティションテーブルとそのパーティションを構成するパーティションの階層は継承の階層でもあるので、<structfield>tableoid</structfield>と継承におけるすべての通常の規則が<xref linkend="ddl-inherit"/>で説明したとおりに適用されますが、いくつか例外があります。
最も重要な例外を以下に示します。

     <itemizedlist>
      <listitem>
       <para>
<!--
        Partitions cannot have columns that are not present in the parent.  It
        is not possible to specify columns when creating partitions with
        <command>CREATE TABLE</command>, nor is it possible to add columns to
        partitions after-the-fact using <command>ALTER TABLE</command>.
        Tables may be added as a partition with <command>ALTER TABLE
        ... ATTACH PARTITION</command> only if their columns exactly match
        the parent.
-->
パーティションは親に存在しない列を持つことができません。
パーティションを<command>CREATE TABLE</command>で作成する時に列を指定することはできませんし、作成後に<command>ALTER TABLE</command>でパーティションに列を追加することもできません。
テーブルを<command>ALTER TABLE ... ATTACH PARTITION</command>でパーティションとして追加できるのは、その列が完全に親と一致している場合のみです。
       </para>
      </listitem>

      <listitem>
       <para>
<!--
        Both <literal>CHECK</literal> and <literal>NOT NULL</literal>
        constraints of a partitioned table are always inherited by all its
        partitions.  <literal>CHECK</literal> constraints that are marked
        <literal>NO INHERIT</literal> are not allowed to be created on
        partitioned tables.
        You cannot drop a <literal>NOT NULL</literal> constraint on a
        partition's column if the same constraint is present in the parent
        table.
-->
パーティションテーブルの<literal>CHECK</literal>制約と<literal>NOT NULL</literal>制約はいずれも必ずすべてのパーティションに継承されます。
パーティションテーブルで<literal>NO INHERIT</literal>の印を付けた<literal>CHECK</literal>制約を作ることはできません。
同じ制約が親テーブルに存在する場合、親テーブルの列に存在する<literal>NOT NULL</literal>制約をパーティションの列から削除することはできません。
       </para>
      </listitem>

      <listitem>
       <para>
<!--
        Using <literal>ONLY</literal> to add or drop a constraint on only
        the partitioned table is supported as long as there are no
        partitions.  Once partitions exist, using <literal>ONLY</literal>
        will result in an error for any constraints other than
        <literal>UNIQUE</literal> and <literal>PRIMARY KEY</literal>.
        Instead, constraints on the partitions
        themselves can be added and (if they are not present in the parent
        table) dropped.
-->
パーティションテーブルに対してのみ制約を追加または削除する場合、パーティションが存在しない限り、<literal>ONLY</literal>を使用することがサポートされています。
ひとたびパーティションが存在すれば、<literal>ONLY</literal>を使用すると、<literal>UNIQUE</literal>および<literal>PRIMARY KEY</literal>以外の制約に対してエラーが発生します。
その代わりに、パーティション自身の制約を追加することや（親テーブルに存在しない場合）削除することが可能です。
       </para>
      </listitem>

      <listitem>
       <para>
<!--
        As a partitioned table does not have any data itself, attempts to use
        <command>TRUNCATE</command> <literal>ONLY</literal> on a partitioned
        table will always return an error.
-->
パーティションテーブルは直接データを所有することはないため、<command>TRUNCATE</command> <literal>ONLY</literal>をパーティションテーブルに対して使用しようとすると、必ずエラーが返されます。
       </para>
      </listitem>
     </itemizedlist>
    </para>
    </sect3>
   </sect2>

   <sect2 id="ddl-partitioning-using-inheritance">
<!--
    <title>Partitioning Using Inheritance</title>
-->
    <title>継承を用いたパーティショニング</title>

    <para>
<!--
     While the built-in declarative partitioning is suitable for most
     common use cases, there are some circumstances where a more flexible
     approach may be useful.  Partitioning can be implemented using table
     inheritance, which allows for several features not supported
     by declarative partitioning, such as:
-->
組み込みの宣言的パーティショニングは、ほとんどの一般的な利用例に適合しますが、もっと柔軟な方式が便利な状況もあります。
パーティショニングはテーブルの継承を使用して実装することも可能で、これは宣言的パーティショニングではサポートされない以下のような機能が利用できます。

     <itemizedlist>
      <listitem>
       <para>
<!--
        For declarative partitioning, partitions must have exactly the same set
        of columns as the partitioned table, whereas with table inheritance,
        child tables may have extra columns not present in the parent.
-->
宣言的パーティショニングの場合、パーティションは正確にパーティションテーブルと同じ列の集合を持たなければなりません。
一方テーブルの継承では、子テーブルは親テーブルに存在しない追加の列を持つかもしれません。
       </para>
      </listitem>

      <listitem>
       <para>
<!--
        Table inheritance allows for multiple inheritance.
-->
テーブルの継承では、複数の継承が可能です。
       </para>
      </listitem>

      <listitem>
       <para>
<!--
        Declarative partitioning only supports range, list and hash
        partitioning, whereas table inheritance allows data to be divided in a
        manner of the user's choosing.  (Note, however, that if constraint
        exclusion is unable to prune child tables effectively, query performance
        might be poor.)
-->
宣言的パーティショニングではリストパーティショニング、範囲パーティショニングとハッシュパーティショニングしかサポートされませんが、テーブルの継承ではユーザが選択した方法に従ってデータを分割できます。
（ただし、制約による除外が子テーブルを効果的に分離できない場合、問い合わせのパフォーマンスが悪くなるかもしれないことに注意してください。）
       </para>
      </listitem>
     </itemizedlist>
    </para>

    <sect3 id="ddl-partitioning-inheritance-example">
<!--
     <title>Example</title>
-->
     <title>例</title>

     <para>
<!--
      This example builds a partitioning structure equivalent to the
      declarative partitioning example above.  Use
      the following steps:
-->
この例は、上の宣言的パーティショニングの例と等価な構造のパーティショニングを作成しています。
以下の手順に従います。

      <orderedlist spacing="compact">
       <listitem>
        <para>
<!--
         Create the <quote>root</quote> table, from which all of the
         <quote>child</quote> tables will inherit.  This table will contain no data.  Do not
         define any check constraints on this table, unless you intend them
         to be applied equally to all child tables.  There is no point in
         defining any indexes or unique constraints on it, either.  For our
         example, the root table is the <structname>measurement</structname>
         table as originally defined:
-->
<quote>root</quote>テーブルを作成します。
すべての<quote>子</quote>テーブルはこれを継承します。
このテーブルにデータは含まれません。
子テーブルに同じように適用されるのでなければ、このテーブルにチェック制約を定義しないでください。
このテーブル上にインデックスや一意制約を定義することにも意味はありません。
以下の例では、rootテーブルは最初に定義したのと同じ<structname>measurement</structname>テーブルです。

<programlisting>
CREATE TABLE measurement (
    city_id         int not null,
    logdate         date not null,
    peaktemp        int,
    unitsales       int
);
</programlisting>
        </para>
       </listitem>

       <listitem>
        <para>
<!--
         Create several <quote>child</quote> tables that each inherit from
         the root table.  Normally, these tables will not add any columns
         to the set inherited from the root.  Just as with declarative
         partitioning, these tables are in every way normal
         <productname>PostgreSQL</productname> tables (or foreign tables).
-->
いくつかの<quote>子</quote>テーブルを作成し、それぞれrootテーブルを継承するものにします。
通常、これらのテーブルはrootから継承したものに列を追加しません。
宣言的パーティショニングの場合と同じく、これらのテーブルはすべての点で普通の<productname>PostgreSQL</productname>のテーブル（あるいは外部テーブル）と同じです。
        </para>

        <para>
<programlisting>
CREATE TABLE measurement_y2006m02 () INHERITS (measurement);
CREATE TABLE measurement_y2006m03 () INHERITS (measurement);
...
CREATE TABLE measurement_y2007m11 () INHERITS (measurement);
CREATE TABLE measurement_y2007m12 () INHERITS (measurement);
CREATE TABLE measurement_y2008m01 () INHERITS (measurement);
</programlisting>
        </para>
       </listitem>

       <listitem>
        <para>
<!--
         Add non-overlapping table constraints to the child tables to
         define the allowed key values in each.
-->
子テーブルに、重なり合わないテーブル制約を追加し、各テーブルに許されるキー値を定義します。
        </para>

        <para>
<!--
         Typical examples would be:
-->
典型的な例は次のようなものです。
<programlisting>
CHECK ( x = 1 )
CHECK ( county IN ( 'Oxfordshire', 'Buckinghamshire', 'Warwickshire' ))
CHECK ( outletID &gt;= 100 AND outletID &lt; 200 )
</programlisting>
<!--
         Ensure that the constraints guarantee that there is no overlap
         between the key values permitted in different child tables.  A common
         mistake is to set up range constraints like:
-->
制約により、異なる子テーブルで許されるキー値に重なりがないと保証されるようにします。
よくある誤りは、次のような範囲制約を設定することです。
<programlisting>
CHECK ( outletID BETWEEN 100 AND 200 )
CHECK ( outletID BETWEEN 200 AND 300 )
</programlisting>
<!--
         This is wrong since it is not clear which child table the key
         value 200 belongs in.
         Instead, ranges should be defined in this style:
-->
キー値200がどちらの子テーブルに属するか明らかではないため、これは誤っています。
代わりにこの方法で範囲を定義すべきです。

<programlisting>
CREATE TABLE measurement_y2006m02 (
    CHECK ( logdate &gt;= DATE '2006-02-01' AND logdate &lt; DATE '2006-03-01' )
) INHERITS (measurement);

CREATE TABLE measurement_y2006m03 (
    CHECK ( logdate &gt;= DATE '2006-03-01' AND logdate &lt; DATE '2006-04-01' )
) INHERITS (measurement);

...
CREATE TABLE measurement_y2007m11 (
    CHECK ( logdate &gt;= DATE '2007-11-01' AND logdate &lt; DATE '2007-12-01' )
) INHERITS (measurement);

CREATE TABLE measurement_y2007m12 (
    CHECK ( logdate &gt;= DATE '2007-12-01' AND logdate &lt; DATE '2008-01-01' )
) INHERITS (measurement);

CREATE TABLE measurement_y2008m01 (
    CHECK ( logdate &gt;= DATE '2008-01-01' AND logdate &lt; DATE '2008-02-01' )
) INHERITS (measurement);
</programlisting>
        </para>
       </listitem>

       <listitem>
        <para>
<!--
         For each child table, create an index on the key column(s),
         as well as any other indexes you might want.
-->
各子テーブルについて、キー列にインデックスを作成し、またその他のインデックスも必要に応じて作成します。
<programlisting>
CREATE INDEX measurement_y2006m02_logdate ON measurement_y2006m02 (logdate);
CREATE INDEX measurement_y2006m03_logdate ON measurement_y2006m03 (logdate);
CREATE INDEX measurement_y2007m11_logdate ON measurement_y2007m11 (logdate);
CREATE INDEX measurement_y2007m12_logdate ON measurement_y2007m12 (logdate);
CREATE INDEX measurement_y2008m01_logdate ON measurement_y2008m01 (logdate);
</programlisting>
        </para>
       </listitem>

       <listitem>
        <para>
<!--
         We want our application to be able to say <literal>INSERT INTO
         measurement ...</literal> and have the data be redirected into the
         appropriate child table.  We can arrange that by attaching
         a suitable trigger function to the root table.
         If data will be added only to the latest child, we can
         use a very simple trigger function:
-->
アプリケーションで<literal>INSERT INTO measurement ...</literal>を実行することができ、そのときにデータが適切な子テーブルにリダイレクトされることが望ましいです。
rootテーブルに適当なトリガ関数を追加することでそのような設定にできます。
データが最後の子テーブルにしか追加されないなら、次のような非常に単純なトリガ関数を使うことができます。

<programlisting>
CREATE OR REPLACE FUNCTION measurement_insert_trigger()
RETURNS TRIGGER AS $$
BEGIN
    INSERT INTO measurement_y2008m01 VALUES (NEW.*);
    RETURN NULL;
END;
$$
LANGUAGE plpgsql;
</programlisting>
        </para>

        <para>
<!--
         After creating the function, we create a trigger which
         calls the trigger function:
-->
関数を作成した後で、このトリガ関数を呼ぶトリガを作成します。

<programlisting>
CREATE TRIGGER insert_measurement_trigger
    BEFORE INSERT ON measurement
    FOR EACH ROW EXECUTE FUNCTION measurement_insert_trigger();
</programlisting>

<!--
         We must redefine the trigger function each month so that it always
         inserts into the current child table.  The trigger definition does
         not need to be updated, however.
-->
常に現在の子テーブルに挿入するようにするためには、毎月、トリガ関数を再定義しなくてはいけません。
しかし、トリガ定義を更新する必要はありません。
        </para>

        <para>
<!--
         We might want to insert data and have the server automatically
         locate the child table into which the row should be added. We
         could do this with a more complex trigger function, for example:
-->
データを挿入したら、サーバが行を追加すべき子テーブルを自動的に決定するようにしたいかもしれません。
これは以下のようなもっと複雑なトリガ関数を作成することにより可能です。

<programlisting>
CREATE OR REPLACE FUNCTION measurement_insert_trigger()
RETURNS TRIGGER AS $$
BEGIN
    IF ( NEW.logdate &gt;= DATE '2006-02-01' AND
         NEW.logdate &lt; DATE '2006-03-01' ) THEN
        INSERT INTO measurement_y2006m02 VALUES (NEW.*);
    ELSIF ( NEW.logdate &gt;= DATE '2006-03-01' AND
            NEW.logdate &lt; DATE '2006-04-01' ) THEN
        INSERT INTO measurement_y2006m03 VALUES (NEW.*);
    ...
    ELSIF ( NEW.logdate &gt;= DATE '2008-01-01' AND
            NEW.logdate &lt; DATE '2008-02-01' ) THEN
        INSERT INTO measurement_y2008m01 VALUES (NEW.*);
    ELSE
        RAISE EXCEPTION 'Date out of range.  Fix the measurement_insert_trigger() function!';
    END IF;
    RETURN NULL;
END;
$$
LANGUAGE plpgsql;
</programlisting>

<!--
         The trigger definition is the same as before.
         Note that each <literal>IF</literal> test must exactly match the
         <literal>CHECK</literal> constraint for its child table.
-->
トリガ定義は前と同じです。
それぞれの<literal>IF</literal>テストを子テーブルの<literal>CHECK</literal>制約と正確に一致させなければならないことに注意してください。
        </para>

        <para>
<!--
         While this function is more complex than the single-month case,
         it doesn't need to be updated as often, since branches can be
         added in advance of being needed.
-->
この関数は単一月の場合より複雑になりますが、頻繁に更新する必要はありません。なぜなら条件分岐を前もって追加しておくことが可能だからです。
        </para>

        <note>
         <para>
<!--
          In practice, it might be best to check the newest child first,
          if most inserts go into that child.  For simplicity, we have
          shown the trigger's tests in the same order as in other parts
          of this example.
-->
実際には、ほとんどの挿入が一番新しい子テーブルに入る場合は、その子を最初に検査することが最善です。
簡単にするため、この例でのほかの部分と同じ順番でのトリガのテストを示しました。
         </para>
        </note>

        <para>
<!--
         A different approach to redirecting inserts into the appropriate
         child table is to set up rules, instead of a trigger, on the
         root table.  For example:
-->
挿入を適切な子テーブルにリダイレクトする別の方法は、rootテーブルにトリガではなくルールを設定することです。
例えば次のようにします。

<programlisting>
CREATE RULE measurement_insert_y2006m02 AS
ON INSERT TO measurement WHERE
    ( logdate &gt;= DATE '2006-02-01' AND logdate &lt; DATE '2006-03-01' )
DO INSTEAD
    INSERT INTO measurement_y2006m02 VALUES (NEW.*);
...
CREATE RULE measurement_insert_y2008m01 AS
ON INSERT TO measurement WHERE
    ( logdate &gt;= DATE '2008-01-01' AND logdate &lt; DATE '2008-02-01' )
DO INSTEAD
    INSERT INTO measurement_y2008m01 VALUES (NEW.*);
</programlisting>

<!--
         A rule has significantly more overhead than a trigger, but the
         overhead is paid once per query rather than once per row, so this
         method might be advantageous for bulk-insert situations.  In most
         cases, however, the trigger method will offer better performance.
-->
ルールはトリガに比べるとかなり大きなオーバーヘッドがありますが、このオーバーヘッドは一つの問い合わせに対して一度だけで行ごとではないので、この方法にも一括挿入の状況では利点があります。
ただし、ほとんどの場合はトリガを使う方法の方が良いパフォーマンスを得られます。
        </para>

        <para>
<!--
         Be aware that <command>COPY</command> ignores rules.  If you want to
         use <command>COPY</command> to insert data, you'll need to copy into the
         correct child table rather than directly into the root. <command>COPY</command>
         does fire triggers, so you can use it normally if you use the trigger
         approach.
-->
<command>COPY</command>はルールを無視することに注意してください。
データの挿入に<command>COPY</command>を使いたい場合は、rootではなく正しい子テーブルにコピーする必要があります。
トリガであれば<command>COPY</command>でも起動されるので、トリガを使う方法であれば通常通りに使用できます。
        </para>

        <para>
<!--
         Another disadvantage of the rule approach is that there is no simple
         way to force an error if the set of rules doesn't cover the insertion
         date; the data will silently go into the root table instead.
-->
ルールを使う方法のもう一つの欠点は、ルールの集合が挿入日付に対応しきれていない場合に、強制的にエラーにする簡単な方法がないことです。
この場合、データは警告などを出すことなくrootテーブルに入ります。
        </para>
       </listitem>

       <listitem>
        <para>
<!--
         Ensure that the <xref linkend="guc-constraint-exclusion"/>
         configuration parameter is not disabled in
         <filename>postgresql.conf</filename>; otherwise
         child tables may be accessed unnecessarily.
-->
設定パラメータ<xref linkend="guc-constraint-exclusion"/>が<filename>postgresql.conf</filename>で無効にされないようにしてください。
他の子テーブルが不要にアクセスされるかもしれません。
        </para>
       </listitem>
      </orderedlist>
     </para>

     <para>
<!--
      As we can see, a complex table hierarchy could require a
      substantial amount of DDL.  In the above example we would be creating
      a new child table each month, so it might be wise to write a script that
      generates the required DDL automatically.
-->
以上のように、複雑なテーブルの階層はたくさんのDDLが必要となります。
上記の例では、毎月新しい子テーブルを作成することになりますが、必要となるDDLを自動的に生成するスクリプトを書くのが賢明です。
     </para>
    </sect3>

    <sect3 id="ddl-partitioning-inheritance-maintenance">
<!--
     <title>Maintenance for Inheritance Partitioning</title>
-->
     <title>継承パーティショニングの保守</title>
     <para>
<!--
      To remove old data quickly, simply drop the child table that is no longer
      necessary:
-->
古いデータを高速に削除するには、不要になった子テーブルを単に削除します。
<programlisting>
DROP TABLE measurement_y2006m02;
</programlisting>
     </para>

    <para>
<!--
     To remove the child table from the inheritance hierarchy table but retain access to
     it as a table in its own right:
-->
子テーブルを継承階層テーブルから削除するものの、それ自体をテーブルとしてアクセスできるようにするには、次のようにします。

<programlisting>
ALTER TABLE measurement_y2006m02 NO INHERIT measurement;
</programlisting>
    </para>

    <para>
<!--
     To add a new child table to handle new data, create an empty child table
     just as the original children were created above:
-->
新しいデータを扱う新しい子テーブルを追加するには、上で最初の子テーブルを作成したときと同じように空の子テーブルを作成します。

<programlisting>
CREATE TABLE measurement_y2008m02 (
    CHECK ( logdate &gt;= DATE '2008-02-01' AND logdate &lt; DATE '2008-03-01' )
) INHERITS (measurement);
</programlisting>

<!--
     Alternatively, one may want to create and populate the new child table
     before adding it to the table hierarchy.  This could allow data to be
     loaded, checked, and transformed before being made visible to queries on
     the parent table.
-->
あるいは、新たな子テーブルをテーブル階層に追加する前に作成してデータ投入したい場合もあるでしょう。
これは、親テーブルのクエリから見えるようになる前にデータのロード、確認、変換できるでしょう。

<programlisting>
CREATE TABLE measurement_y2008m02
  (LIKE measurement INCLUDING DEFAULTS INCLUDING CONSTRAINTS);
ALTER TABLE measurement_y2008m02 ADD CONSTRAINT y2008m02
   CHECK ( logdate &gt;= DATE '2008-02-01' AND logdate &lt; DATE '2008-03-01' );
\copy measurement_y2008m02 from 'measurement_y2008m02'
<!--
&#45;- possibly some other data preparation work
-->
-- その他のデータ準備操作を行うこともあります。
ALTER TABLE measurement_y2008m02 INHERIT measurement;
</programlisting>
    </para>
   </sect3>

   <sect3 id="ddl-partitioning-inheritance-caveats">
<!--
    <title>Caveats</title>
-->
    <title>警告</title>

    <para>
<!--
     The following caveats apply to partitioning implemented using
     inheritance:
-->
継承を使用して実装したパーティショニングには以下の注意事項があります。
     <itemizedlist>
      <listitem>
       <para>
<!--
        There is no automatic way to verify that all of the
        <literal>CHECK</literal> constraints are mutually
        exclusive.  It is safer to create code that generates
        child tables and creates and/or modifies associated objects than
        to write each by hand.
-->
すべての<literal>CHECK</literal>制約が相互に排他的であることを自動的に確認する手段はありません。
各子テーブルを手作業で作成するよりも、子テーブルを生成し、関連オブジェクトを作成、更新するコードを作成するのが安全でしょう。
       </para>
      </listitem>

      <listitem>
       <para>
<!--
        Indexes and foreign key constraints apply to single tables and not
        to their inheritance children, hence they have some
        <link linkend="ddl-inherit-caveats">caveats</link> to be aware of.
-->
インデックスと外部キー制約は継承上の子ではなく、単一テーブルに適用されます。したがってそれらは<link linkend="ddl-inherit-caveats">警告</link>に気を付ける必要があります。
       </para>
      </listitem>

      <listitem>
       <para>
<!--
        The schemes shown here assume that the values of a row's key column(s)
        never change, or at least do not change enough to require it to move to another partition.
        An <command>UPDATE</command> that attempts
        to do that will fail because of the <literal>CHECK</literal> constraints.
        If you need to handle such cases, you can put suitable update triggers
        on the child tables, but it makes management of the structure
        much more complicated.
-->
ここで示した方法は、行のキー列の値が変わらないか、あるいは、少なくとも他のパーティションへの移動が必要になるような変更はないということを前提としています。
そのような変更をしようとする<command>UPDATE</command>は<literal>CHECK</literal>制約のためにエラーになります。
このような場合を処理できる必要があるなら、子テーブルに適切なUPDATEトリガを設定することもできますが、構造の管理がずっと複雑になります。
       </para>
      </listitem>

      <listitem>
       <para>
<!--
        If you are using manual <command>VACUUM</command> or
        <command>ANALYZE</command> commands, don't forget that
        you need to run them on each child table individually. A command like:
-->
手作業で<command>VACUUM</command>あるいは<command>ANALYZE</command>コマンドを実行している場合、それを個々の子テーブルに対して実行する必要があることを忘れないでください。
次のようなコマンドは、
<programlisting>
ANALYZE measurement;
</programlisting>
<!--
        will only process the root table.
-->
rootテーブルしか処理しません。
       </para>
      </listitem>

      <listitem>
       <para>
<!--
        <command>INSERT</command> statements with <literal>ON CONFLICT</literal>
        clauses are unlikely to work as expected, as the <literal>ON CONFLICT</literal>
        action is only taken in case of unique violations on the specified
        target relation, not its child relations.
-->
<literal>ON CONFLICT</literal>句のある<command>INSERT</command>文は恐らく期待通りに動作しないでしょう。
<literal>ON CONFLICT</literal>の動作は対象となる指定リレーション上での一意制約違反の場合にのみ発生するもので、その子リレーションの場合には発生しないからです。
       </para>
      </listitem>

      <listitem>
       <para>
<!--
        Triggers or rules will be needed to route rows to the desired
        child table, unless the application is explicitly aware of the
        partitioning scheme.  Triggers may be complicated to write, and will
        be much slower than the tuple routing performed internally by
        declarative partitioning.
-->
アプリケーションがパーティショニングのスキームについて明示的に意識しているのでなければ、トリガまたはルールで行を適切な子テーブルに振り向ける必要があります。
トリガを書くのは複雑であり、また宣言的パーティショニングによって内部的に実行されるタプルの振り向けよりずっと遅いでしょう。
       </para>
      </listitem>
     </itemizedlist>
    </para>
   </sect3>
  </sect2>

  <sect2 id="ddl-partition-pruning">
<!--
   <title>Partition Pruning</title>
-->
   <title>パーティション除去</title>

   <indexterm>
    <primary>partition pruning</primary>
   </indexterm>
   <indexterm>
    <primary>パーティション除去</primary>
   </indexterm>

   <para>
<!--
    <firstterm>Partition pruning</firstterm> is a query optimization technique
    that improves performance for declaratively partitioned tables.
    As an example:
-->
<firstterm>パーティション除去</firstterm>は、宣言的パーティショニングテーブルに対するパフォーマンスを向上させる問い合わせの最適化技術です。
例えば、

<programlisting>
SET enable_partition_pruning = on;                 -- the default
SELECT count(*) FROM measurement WHERE logdate &gt;= DATE '2008-01-01';
</programlisting>

<!--
    Without partition pruning, the above query would scan each of the
    partitions of the <structname>measurement</structname> table. With
    partition pruning enabled, the planner will examine the definition
    of each partition and prove that the partition need not
    be scanned because it could not contain any rows meeting the query's
    <literal>WHERE</literal> clause.  When the planner can prove this, it
    excludes (<firstterm>prunes</firstterm>) the partition from the query
    plan.
-->
パーティション除去がなければ、上記の問い合わせは<structname>measurement</structname>テーブルの各パーティションをスキャンするでしょう。
パーティション除去が有効になっているとき、プランナはそれぞれのパーティションの定義を検証し、パーティションが問い合わせの<literal>WHERE</literal>に一致する行を含んでいないためにスキャンされる必要が無いことを証明します。
プランナはこれを証明すると、問い合わせ計画からそのパーティションを除外（<firstterm>除去</firstterm>）します。
   </para>

   <para>
<!--
    By using the EXPLAIN command and the <xref
    linkend="guc-enable-partition-pruning"/> configuration parameter, it's
    possible to show the difference between a plan for which partitions have
    been pruned and one for which they have not.  A typical unoptimized
    plan for this type of table setup is:
-->
EXPLAINコマンドと設定パラメータ<xref linkend="guc-enable-partition-pruning"/> を使用することによって、パーティションの除去をした計画とそうでない計画の違いを明らかにすることを可能とします。
この種類のテーブル設定に対する典型的な最適化されない計画は以下のようになります。
<programlisting>
SET enable_partition_pruning = off;
EXPLAIN SELECT count(*) FROM measurement WHERE logdate &gt;= DATE '2008-01-01';
                                    QUERY PLAN
-------------------------------------------------------------------&zwsp;----------------
 Aggregate  (cost=188.76..188.77 rows=1 width=8)
   -&gt;  Append  (cost=0.00..181.05 rows=3085 width=0)
         -&gt;  Seq Scan on measurement_y2006m02  (cost=0.00..33.12 rows=617 width=0)
               Filter: (logdate &gt;= '2008-01-01'::date)
         -&gt;  Seq Scan on measurement_y2006m03  (cost=0.00..33.12 rows=617 width=0)
               Filter: (logdate &gt;= '2008-01-01'::date)
...
         -&gt;  Seq Scan on measurement_y2007m11  (cost=0.00..33.12 rows=617 width=0)
               Filter: (logdate &gt;= '2008-01-01'::date)
         -&gt;  Seq Scan on measurement_y2007m12  (cost=0.00..33.12 rows=617 width=0)
               Filter: (logdate &gt;= '2008-01-01'::date)
         -&gt;  Seq Scan on measurement_y2008m01  (cost=0.00..33.12 rows=617 width=0)
               Filter: (logdate &gt;= '2008-01-01'::date)
</programlisting>

<!--
    Some or all of the partitions might use index scans instead of
    full-table sequential scans, but the point here is that there
    is no need to scan the older partitions at all to answer this query.
    When we enable partition pruning, we get a significantly
    cheaper plan that will deliver the same answer:
-->
一部のパーティション、もしくはすべてのパーティションで、テーブル全体に対するシーケンシャルスキャンではなく、インデックススキャンが使用される可能性があります。
しかしここで重要なことは、この問い合わせに対する回答のために古いパーティションをスキャンする必要はまったく無いということです。
パーティション除去を有効にしたとき、同じ回答を返す計画で、大幅に安価なものを得ることができます。
<programlisting>
SET enable_partition_pruning = on;
EXPLAIN SELECT count(*) FROM measurement WHERE logdate &gt;= DATE '2008-01-01';
                                    QUERY PLAN
-------------------------------------------------------------------&zwsp;----------------
 Aggregate  (cost=37.75..37.76 rows=1 width=8)
   -&gt;  Seq Scan on measurement_y2008m01  (cost=0.00..33.12 rows=617 width=0)
         Filter: (logdate &gt;= '2008-01-01'::date)
</programlisting>
   </para>

   <para>
<!--
    Note that partition pruning is driven only by the constraints defined
    implicitly by the partition keys, not by the presence of indexes.
    Therefore it isn't necessary to define indexes on the key columns.
    Whether an index needs to be created for a given partition depends on
    whether you expect that queries that scan the partition will
    generally scan a large part of the partition or just a small part.
    An index will be helpful in the latter case but not the former.
-->
パーティション除去はパーティションキーによって暗黙的に定義された制約のみで動作し、インデックスの有無では動作しないことに注意してください。
よってキー列のインデックスを定義することは必要ではありません。
あるパーティションでインデックスが必要かどうかは、パーティションをスキャンする問い合わせが通常はパーティションの大部分をスキャンするのか、あるいは小さな部分をスキャンするのかによります。
インデックスは後者において役立ちますが、前者では役立ちません。
   </para>

   <para>
<!--
    Partition pruning can be performed not only during the planning of a
    given query, but also during its execution.  This is useful as it can
    allow more partitions to be pruned when clauses contain expressions
    whose values are not known at query planning time, for example,
    parameters defined in a <command>PREPARE</command> statement, using a
    value obtained from a subquery, or using a parameterized value on the
    inner side of a nested loop join.  Partition pruning during execution
    can be performed at any of the following times:
-->
パーティション除去は与えられた問い合わせの計画時だけでなく、問い合わせの実行時にも可能です。
問い合わせの計画時、句が値のわからない式を含むときにより多くのパーティションを除去できるため便利です。
例えば、<command>PREPARE</command>文中に定義されたパラメータや、副問い合わせから取得される値の利用、ネステッドループ結合の内側でパラメータ化された値の利用です。
実行中のパーティション除去は、次のいずれかの時点で可能です。

    <itemizedlist>
     <listitem>
      <para>
<!--
       During initialization of the query plan.  Partition pruning can be
       performed here for parameter values which are known during the
       initialization phase of execution.  Partitions which are pruned
       during this stage will not show up in the query's
       <command>EXPLAIN</command> or <command>EXPLAIN ANALYZE</command>.
       It is possible to determine the number of partitions which were
       removed during this phase by observing the
       <quote>Subplans Removed</quote> property in the
<<<<<<< HEAD
       <command>EXPLAIN</command> output.  It's important to note that any
       partitions removed by the partition pruning done at this stage are
       still locked at the beginning of execution.
=======
       <command>EXPLAIN</command> output.
-->
問い合わせ計画の初期化時。
パーティション除去は、パラメータの値が分かる実行の初期化段階時に可能です。
この段階で除去されたパーティションは、問い合わせの<command>EXPLAIN</command>や<command>EXPLAIN ANALYZE</command>中に姿を見せることはないでしょう。
<command>EXPLAIN</command>出力中に<quote>Subplans removed</quote>プロパティを観察することによってこの段階で削除されるパーティションの数を特定することが可能です。
>>>>>>> c1fe09c1
      </para>
     </listitem>

     <listitem>
      <para>
<!--
       During actual execution of the query plan.  Partition pruning may
       also be performed here to remove partitions using values which are
       only known during actual query execution.  This includes values
       from subqueries and values from execution-time parameters such as
       those from parameterized nested loop joins.  Since the value of
       these parameters may change many times during the execution of the
       query, partition pruning is performed whenever one of the
       execution parameters being used by partition pruning changes.
       Determining if partitions were pruned during this phase requires
       careful inspection of the <literal>loops</literal> property in
       the <command>EXPLAIN ANALYZE</command> output.  Subplans
       corresponding to different partitions may have different values
       for it depending on how many times each of them was pruned during
       execution.  Some may be shown as <literal>(never executed)</literal>
       if they were pruned every time.
-->
問い合わせ計画の実行時。
パーティション除去では実際に問い合わせの実行をする際にのみ分かる値を用いてパーティションを取り除くことも同様に可能でしょう。
これは、副問い合わせからの値やネステッドループ結合でパラメータ化されたような実行時のパラメータからの値を含みます。
それらのパラメータの値は問い合わせの実行時に何回も変わるかもしれないため、パーティション除去はパーティション除去に使われる実行パラメータの値が変わるたびに行われます。
この段階で除去されたパーティションを特定するには、<command>EXPLAIN ANALYZE</command>出力中の<literal>loops</literal>プロパティの慎重な調査が必要です。
異なるパーティションに対応するサブプランは、それぞれ実行時に除去された回数に応じて異なる値を持っているかもしれません。
毎回パーティションが除去される場合、一部は<literal>(never executed)</literal>と表示されるでしょう。
      </para>
     </listitem>
    </itemizedlist>
   </para>

   <para>
<!--
    Partition pruning can be disabled using the
    <xref linkend="guc-enable-partition-pruning"/> setting.
-->
パーティション除去は<xref linkend="guc-enable-partition-pruning"/>設定を使うことにより無効化できます。
   </para>
  </sect2>

  <sect2 id="ddl-partitioning-constraint-exclusion">
<!--
   <title>Partitioning and Constraint Exclusion</title>
-->
   <title>パーティショニングと制約による除外</title>

   <indexterm>
    <primary>constraint exclusion</primary>
   </indexterm>
   <indexterm>
    <primary>制約による除外</primary>
   </indexterm>

   <para>
<!--
    <firstterm>Constraint exclusion</firstterm> is a query optimization
    technique similar to partition pruning.  While it is primarily used
    for partitioning implemented using the legacy inheritance method, it can be
    used for other purposes, including with declarative partitioning.
-->
<firstterm>制約による除外</firstterm>はパーティション除去と同様に問い合わせ最適化技術です。
主に従来の継承方法を使用して実装されたパーティショニングのために使用されると同時に
宣言的パーティショニングを含む他の目的に使うことができます。
   </para>

   <para>
<!--
    Constraint exclusion works in a very similar way to partition
    pruning, except that it uses each table's <literal>CHECK</literal>
    constraints &mdash; which gives it its name &mdash; whereas partition
    pruning uses the table's partition bounds, which exist only in the
    case of declarative partitioning.  Another difference is that
    constraint exclusion is only applied at plan time; there is no attempt
    to remove partitions at execution time.
-->
各テーブルの名前の付いた<literal>CHECK</literal>制約を使用すること（一方でパーティション除去は宣言的パーティショニングの場合にのみ存在するテーブルのパーティション境界を使用します）を除いて、制約による除外はパーティション除去と極めて同様な方法で動作します。
その他の違いは、制約による除外は計画時にのみ適用され実行時にパーティションの削除を試しません。
   </para>

   <para>
<!--
    The fact that constraint exclusion uses <literal>CHECK</literal>
    constraints, which makes it slow compared to partition pruning, can
    sometimes be used as an advantage: because constraints can be defined
    even on declaratively-partitioned tables, in addition to their internal
    partition bounds, constraint exclusion may be able
    to elide additional partitions from the query plan.
-->
制約による除外は<literal>CHECK</literal>制約を使用しているためパーティション除去と比べて遅いですが、ときどき利点として使うことができます。
なぜなら、内部のパーティション境界に加えて宣言的パーティションテーブルにも制約は定義できるため、制約による除外は問い合わせ計画から追加のパーティションを取り除けるかもしれません。
   </para>

   <para>
<!--
    The default (and recommended) setting of
    <xref linkend="guc-constraint-exclusion"/> is neither
    <literal>on</literal> nor <literal>off</literal>, but an intermediate setting
    called <literal>partition</literal>, which causes the technique to be
    applied only to queries that are likely to be working on inheritance partitioned
    tables.  The <literal>on</literal> setting causes the planner to examine
    <literal>CHECK</literal> constraints in all queries, even simple ones that
    are unlikely to benefit.
-->
実のところ、<xref linkend="guc-constraint-exclusion"/>のデフォルト（かつ推奨）の設定は、<literal>on</literal>でも<literal>off</literal>でもなく、<literal>partition</literal>という中間の設定です。
これによりこの技法は、継承パーティションテーブルに対して動作することになる問い合わせのみに適用されるようになります。
<literal>on</literal>設定にすると、プランナは、効果のなさそうな単純な問い合わせを含め、すべての問い合わせで<literal>CHECK</literal>制約を検証します。
   </para>

   <para>
<!--
    The following caveats apply to constraint exclusion:
-->
制約による除外には以下の注意事項が適用されます。

   <itemizedlist>
    <listitem>
     <para>
<!--
      Constraint exclusion is only applied during query planning, unlike
      partition pruning, which can also be applied during query execution.
-->
問い合わせの実行中にも適用できるパーティション除去とは違い、制約による除外は問い合わせ計画時にのみ適用されます。
     </para>
    </listitem>

    <listitem>
     <para>
<!--
      Constraint exclusion only works when the query's <literal>WHERE</literal>
      clause contains constants (or externally supplied parameters).
      For example, a comparison against a non-immutable function such as
      <function>CURRENT_TIMESTAMP</function> cannot be optimized, since the
      planner cannot know which child table the function's value might fall
      into at run time.
-->
制約による除外は問い合わせの<literal>WHERE</literal>句が定数（または外部から供給されたパラメータ）を含んでいたときにのみ動作します。例えば、<function>CURRENT_TIMESTAMP</function>のような非immutable関数に対する比較は、関数の結果値がどの子テーブルに該当するかを実行時にプランナが知ることが出来ないため、最適化できません。
     </para>
    </listitem>

    <listitem>
     <para>
<!--
      Keep the partitioning constraints simple, else the planner may not be
      able to prove that child tables might not need to be visited.  Use simple
      equality conditions for list partitioning, or simple
      range tests for range partitioning, as illustrated in the preceding
      examples.  A good rule of thumb is that partitioning constraints should
      contain only comparisons of the partitioning column(s) to constants
      using B-tree-indexable operators, because only B-tree-indexable
      column(s) are allowed in the partition key.
-->
パーティショニングの制約を簡単にしておいてください。そうしないとプランナは、子テーブルを使う必要がないことを立証できないでしょう。
前述の例で示したとおり、リストパーティショニングのために簡単な等号条件を使用してください。また範囲パーティショニングのために簡単な範囲テストを使用してください。
手っ取り早い良い方法は、パーティショニングの制約がパーティショニング列とB-treeインデックス作成可能な演算子を用いた定数の比較のみを含んでいることです。
なぜならパーティションキーにはB-treeでインデックス可能な列だけが使用できるからです。
     </para>
    </listitem>

    <listitem>
     <para>
<!--
      All constraints on all children of the parent table are examined
      during constraint exclusion, so large numbers of children are likely
      to increase query planning time considerably.  So the legacy
      inheritance based partitioning will work well with up to perhaps a
      hundred child tables; don't try to use many thousands of children.
-->
親テーブルのすべての子テーブルのすべての制約は、制約による除外で試験されます。
よって子テーブルの数が多くなれば問い合わせ計画の時間がかなり増加します。
そのため、従来の継承を基にしたパーティショニングはおそらく100個までの子でうまく動作します。
何千もの子テーブルを使用することは避けてください。
     </para>
    </listitem>

   </itemizedlist>
   </para>
  </sect2>

  <sect2 id="ddl-partitioning-declarative-best-practices">
<!--
   <title>Best Practices for Declarative Partitioning</title>
-->
   <title>宣言的パーティショニングのベストプラクティス</title>

   <para>
<!--
    The choice of how to partition a table should be made carefully, as the
    performance of query planning and execution can be negatively affected by
    poor design.
-->
不十分な設計によってクエリ計画および実行性能に負の影響がでる可能性があるため
テーブルのパーティション方法の選択は注意して行う必要があります。
   </para>

   <para>
<!--
    One of the most critical design decisions will be the column or columns
    by which you partition your data.  Often the best choice will be to
    partition by the column or set of columns which most commonly appear in
    <literal>WHERE</literal> clauses of queries being executed on the
    partitioned table.  <literal>WHERE</literal> clauses that are compatible
    with the partition bound constraints can be used to prune unneeded
    partitions.  However, you may be forced into making other decisions by
    requirements for the <literal>PRIMARY KEY</literal> or a
    <literal>UNIQUE</literal> constraint.  Removal of unwanted data is also a
    factor to consider when planning your partitioning strategy.  An entire
    partition can be detached fairly quickly, so it may be beneficial to
    design the partition strategy in such a way that all data to be removed
    at once is located in a single partition.
-->
最も重要な設計の決定の一つは、データを分割するための一つまたは複数の列です。
大抵最適な選択は、パーティションテーブル上で実行されるクエリの<literal>WHERE</literal>句に最もよく現れる列または列の組み合わせによって分割することです。
パーティション範囲制約と一致し互換性がある<literal>WHERE</literal>句の項目は、不要なパーティションを取り除く為に使うことができます。
しかしながら、<literal>PRIMARY KEY</literal>もしくは<literal>UNIQUE</literal>制約の条件により、他の決定を強いられるかもしれません。
不要なデータの削除も同様にパーティショニング戦略を計画する際に考えるべき要素です。
すべてのパーティションはとても早くデタッチすることができるため、一度に削除される全てのデータが単一のパーティション中に設置されるようにパーティション戦略を設計することが有益かもしれません。
   </para>

   <para>
<!--
    Choosing the target number of partitions that the table should be divided
    into is also a critical decision to make.  Not having enough partitions
    may mean that indexes remain too large and that data locality remains poor
    which could result in low cache hit ratios.  However, dividing the table
    into too many partitions can also cause issues.  Too many partitions can
    mean longer query planning times and higher memory consumption during both
    query planning and execution, as further described below.
    When choosing how to partition your table,
    it's also important to consider what changes may occur in the future.  For
    example, if you choose to have one partition per customer and you
    currently have a small number of large customers, consider the
    implications if in several years you instead find yourself with a large
    number of small customers.  In this case, it may be better to choose to
    partition by <literal>HASH</literal> and choose a reasonable number of
    partitions rather than trying to partition by <literal>LIST</literal> and
    hoping that the number of customers does not increase beyond what it is
    practical to partition the data by.
-->
テーブルを分割するパーティションの目標数を選択することもまた需要な決定です。
十分なパーティションがないとインデックスは大きくなりデータの局所性が貧しいままであるかもしれず、キャッシュヒット率が低い結果となる可能性があります。
しかしながら非常に多くのパーティションにテーブルを分割することもまた問題の原因となります。
以下に詳しく説明するように、非常に多くのパーティションは、クエリの計画時間が長くなり、クエリの計画および実行の両方の際にメモリ消費が高くなることを意味します。
テーブルを分割する方法を選択するとき、 将来に起こる変化を考慮することもまた重要です。
例えば、顧客毎に一つのパーティションを用意することを選択し、現在大規模な顧客が少数いる場合、数年以内に小規模な顧客を多数代わりに見つける可能性を含めて考慮します。
この場合、<literal>LIST</literal>によって分割しデータの分割が実用的な数以上に顧客の数が増加しないことを期待するより、<literal>HASH</literal>によって分割し妥当なパーティション数にすることを選択する方が良いかもしれません。
   </para>

   <para>
<!--
    Sub-partitioning can be useful to further divide partitions that are
    expected to become larger than other partitions.
    Another option is to use range partitioning with multiple columns in
    the partition key.
    Either of these can easily lead to excessive numbers of partitions,
    so restraint is advisable.
-->
サブパーティショニングは、他のパーティションより巨大になると想定されるパーティションをさらに分割するために役立ちます。
他の選択は、パーティションキー中に複数の列を含む範囲パーティショニングを使うことです。
これらのどちらも容易に大量のパーティション数をもたらす結果になるので、自制することをお勧めします。
   </para>

   <para>
<!--
    It is important to consider the overhead of partitioning during
    query planning and execution.  The query planner is generally able to
    handle partition hierarchies with up to a few thousand partitions fairly
    well, provided that typical queries allow the query planner to prune all
    but a small number of partitions.  Planning times become longer and memory
    consumption becomes higher when more partitions remain after the planner
    performs partition pruning.  Another
    reason to be concerned about having a large number of partitions is that
    the server's memory consumption may grow significantly over
    time, especially if many sessions touch large numbers of partitions.
    That's because each partition requires its metadata to be loaded into the
    local memory of each session that touches it.
-->
クエリの計画および実行時のパーティショニングのオーバーヘッドを考慮することが重要です。
典型的なクエリではクエリプランナが少数のパーティションを除いて残り全てのパーティションを除外できるという前提に立てば、クエリプランナは通常最大数千パーティションのパーティション階層を適切に操作できます。
プランナがパーティション除去を行った後に多くのパーティションが残るほど、計画時間は長くなりメモリ消費は高くなります。
大量のパーティションを持っていることについて考慮するもうひとつの理由は、特に多くのセッションが大量のパーティションを参照する場合、ある期間にサーバのメモリ消費が著しく増加するかもしれないことです。
その理由は、各パーティションは参照される各セッションのローカルメモリにメタデータを読み込む必要があるためです。
   </para>

   <para>
<!--
    With data warehouse type workloads, it can make sense to use a larger
    number of partitions than with an <acronym>OLTP</acronym> type workload.
    Generally, in data warehouses, query planning time is less of a concern as
    the majority of processing time is spent during query execution.  With
    either of these two types of workload, it is important to make the right
    decisions early, as re-partitioning large quantities of data can be
    painfully slow.  Simulations of the intended workload are often beneficial
    for optimizing the partitioning strategy.  Never just assume that more
    partitions are better than fewer partitions, nor vice-versa.
-->
データウェアハウスタイプのワークロードでは、<acronym>OLTP</acronym>タイプのワークロードより大量のパーティションを使用するのが当然です。
通常、データウェアハウスでは処理時間の大半をクエリ実行に費やすため、クエリ計画時間はあまり問題になりません。
2種類のワークロードのいずれかでも、大量のデータを再パーティショニングすることは非常に遅いため、初期に適切な決定を下すことが重要です。
計画したワークロードのシミュレーションは、パーティショニング戦略を最適化するためにしばしば役立ちます。
単純に多数のパーティションがより少数のパーティションより優れていることや、少数のパーティションが多数のパーティションより優れていることを前提としないでください。
   </para>
  </sect2>

 </sect1>

 <sect1 id="ddl-foreign-data">
<!--
  <title>Foreign Data</title>
-->
  <title>外部データ</title>

   <indexterm>
    <primary>foreign data</primary>
   </indexterm>
   <indexterm>
    <primary>外部データ</primary>
   </indexterm>
   <indexterm>
    <primary>foreign table</primary>
   </indexterm>
   <indexterm>
    <primary>外部テーブル</primary>
   </indexterm>
   <indexterm>
    <primary>user mapping</primary>
   </indexterm>
   <indexterm>
    <primary>ユーザマッピング</primary>
   </indexterm>

   <para>
<!--
    <productname>PostgreSQL</productname> implements portions of the SQL/MED
    specification, allowing you to access data that resides outside
    PostgreSQL using regular SQL queries.  Such data is referred to as
    <firstterm>foreign data</firstterm>.  (Note that this usage is not to be confused
    with foreign keys, which are a type of constraint within the database.)
-->
<productname>PostgreSQL</productname>はSQL/MED仕様を部分的に実装しており、PostgreSQLの外部にあるデータに対して標準的なSQLクエリでアクセスできます。このようなデータは<firstterm>外部データ</firstterm>と呼ばれます。(この用語をデータベース内の制約である外部キーと混同しないように気をつけてください。)
   </para>

   <para>
<!--
    Foreign data is accessed with help from a
    <firstterm>foreign data wrapper</firstterm>. A foreign data wrapper is a
    library that can communicate with an external data source, hiding the
    details of connecting to the data source and obtaining data from it.
    There are some foreign data wrappers available as <filename>contrib</filename>
    modules; see <xref linkend="contrib"/>.  Other kinds of foreign data
    wrappers might be found as third party products.  If none of the existing
    foreign data wrappers suit your needs, you can write your own; see <xref
    linkend="fdwhandler"/>.
-->
外部データは<firstterm>外部データラッパー</firstterm>の手助けによりアクセスされます。外部データラッパーは外部データソースと通信できるライブラリであり、接続確立やデータ取得といった詳細を隠蔽します。<filename>contrib</filename>モジュールとして、いくつかの外部データラッパーが利用できます; <xref linkend="contrib"/>を参照してください。
その他の種類の外部データラッパーは外部製品として見つかるでしょう。既存の外部データラッパーがあなたの用途に合わない場合、独自のラッパーを書くことができます。<xref linkend="fdwhandler"/>を参照してください。
   </para>

   <para>
<!--
    To access foreign data, you need to create a <firstterm>foreign server</firstterm>
    object, which defines how to connect to a particular external data source
    according to the set of options used by its supporting foreign data
    wrapper. Then you need to create one or more <firstterm>foreign
    tables</firstterm>, which define the structure of the remote data. A
    foreign table can be used in queries just like a normal table, but a
    foreign table has no storage in the PostgreSQL server.  Whenever it is
    used, <productname>PostgreSQL</productname> asks the foreign data wrapper
    to fetch data from the external source, or transmit data to the external
    source in the case of update commands.
-->
外部データにアクセスするには、特定の外部データソースへの接続方法をそれを支える外部データラッパーが使用するオプションの組み合わせによって定義する<firstterm>外部サーバ</firstterm>オブジェクトを作成する必要があります。その後、外部データの構造を定義する<firstterm>外部テーブル</firstterm>を少なくともひとつ作成する必要があります。外部テーブルは通常のテーブルと同様にクエリの中で使用できますが、外部テーブルはPostgreSQLサーバに格納領域を持ちません。
外部テーブルが使われるたびに、<productname>PostgreSQL</productname>は外部ソースからデータを取得することや、更新コマンドの場合には外部ソースへデータを送信することを外部データラッパーに依頼します。
   </para>

   <para>
<!--
    Accessing remote data may require authenticating to the external
    data source.  This information can be provided by a
    <firstterm>user mapping</firstterm>, which can provide additional data
    such as user names and passwords based
    on the current <productname>PostgreSQL</productname> role.
-->
外部データへのアクセスは外部データソースからの認証を必要とする場合があります。この情報は、現在の<productname>PostgreSQL</productname>ロールに基づいてユーザ名やパスワードといった追加のデータを提供できる<firstterm>ユーザマッピング</firstterm>によって提供できます。
   </para>

   <para>
<!--
    For additional information, see
    <xref linkend="sql-createforeigndatawrapper"/>,
    <xref linkend="sql-createserver"/>,
    <xref linkend="sql-createusermapping"/>,
    <xref linkend="sql-createforeigntable"/>, and
    <xref linkend="sql-importforeignschema"/>.
-->
追加情報は、<xref linkend="sql-createforeigndatawrapper"/>、<xref linkend="sql-createserver"/>、<xref linkend="sql-createusermapping"/>、<xref linkend="sql-createforeigntable"/>、<xref linkend="sql-importforeignschema"/>を参照してください。
   </para>
 </sect1>

 <sect1 id="ddl-others">
<!--
  <title>Other Database Objects</title>
-->
  <title>その他のデータベースオブジェクト</title>

  <para>
<!--
   Tables are the central objects in a relational database structure,
   because they hold your data.  But they are not the only objects
   that exist in a database.  Many other kinds of objects can be
   created to make the use and management of the data more efficient
   or convenient.  They are not discussed in this chapter, but we give
   you a list here so that you are aware of what is possible:
-->
テーブルにはデータが保持されていますので、リレーショナルデータベース構造ではテーブルが中心オブジェクトとなります。
しかし、データベースにはテーブルの他にもオブジェクトが存在します。
様々なオブジェクトを作成して、データの使用および管理をより効果的に行うことができます。
本章ではこれらのオブジェクトについては説明しませんが、どのようなものがあるかをここに列挙します。
  </para>

  <itemizedlist>
   <listitem>
    <para>
<!--
     Views
-->
ビュー
    </para>
   </listitem>

   <listitem>
    <para>
<!--
     Functions, procedures, and operators
-->
関数、プロシージャおよび演算子
    </para>
   </listitem>

   <listitem>
    <para>
<!--
     Data types and domains
-->
データ型およびドメイン
    </para>
   </listitem>

   <listitem>
    <para>
<!--
     Triggers and rewrite rules
-->
トリガおよび書き換えルール
    </para>
   </listitem>
  </itemizedlist>

  <para>
<!--
   Detailed information on
   these topics appears in <xref linkend="server-programming"/>.
-->
これらのトピックに関する詳細な情報は<xref linkend="server-programming"/>にあります。
  </para>
 </sect1>

 <sect1 id="ddl-depend">
<!--
  <title>Dependency Tracking</title>
-->
  <title>依存関係の追跡</title>

  <indexterm zone="ddl-depend">
   <primary>CASCADE</primary>
   <secondary sortas="DROP">with DROP</secondary>
  </indexterm>
  <indexterm zone="ddl-depend">
   <primary>CASCADE</primary>
   <secondary sortas="DROP">DROPの</secondary>
  </indexterm>

  <indexterm zone="ddl-depend">
   <primary>RESTRICT</primary>
   <secondary sortas="DROP">with DROP</secondary>
  </indexterm>
  <indexterm zone="ddl-depend">
   <primary>RESTRICT</primary>
   <secondary sortas="DROP">DROPの</secondary>
  </indexterm>

  <para>
<!--
   When you create complex database structures involving many tables
   with foreign key constraints, views, triggers, functions, etc. you
   implicitly create a net of dependencies between the objects.
   For instance, a table with a foreign key constraint depends on the
   table it references.
-->
外部キー制約や、ビュー、トリガ、関数などを使ったテーブルが多数含まれるような複雑なデータベース構造を作成すると、ユーザはそれらのオブジェクト間の暗黙的な依存関係のネットワークも作成していることになります。
例えば、外部キー制約を持つテーブルは、参照するテーブルに依存しています。
  </para>

  <para>
<!--
   To ensure the integrity of the entire database structure,
   <productname>PostgreSQL</productname> makes sure that you cannot
   drop objects that other objects still depend on.  For example,
   attempting to drop the products table we considered in <xref
   linkend="ddl-constraints-fk"/>, with the orders table depending on
   it, would result in an error message like this:
-->
データベース構造全体の整合性を保つため、<productname>PostgreSQL</productname>は、他のオブジェクトと依存関係にあるオブジェクトの削除を許可しません。
例えば、<xref linkend="ddl-constraints-fk"/>で検討したproductsテーブルを削除しようとしても、ordersテーブルがこのテーブルに依存しているので、以下のようなエラーメッセージが現れます。
<screen>
DROP TABLE products;

ERROR:  cannot drop table products because other objects depend on it
DETAIL:  constraint orders_product_no_fkey on table orders depends on table products
HINT:  Use DROP ... CASCADE to drop the dependent objects too.
</screen>
<!--
   The error message contains a useful hint: if you do not want to
   bother deleting all the dependent objects individually, you can run:
-->
エラーメッセージには役に立つヒントが含まれています。
以下のようにすると、依存する全てのオブジェクトを1つずつ削除する手間を省けます。
<screen>
DROP TABLE products CASCADE;
</screen>
<!--
   and all the dependent objects will be removed, as will any objects
   that depend on them, recursively.  In this case, it doesn't remove
   the orders table, it only removes the foreign key constraint.
   It stops there because nothing depends on the foreign key constraint.
   (If you want to check what <command>DROP ... CASCADE</command> will do,
   run <command>DROP</command> without <literal>CASCADE</literal> and read the
   <literal>DETAIL</literal> output.)
-->
これで、全ての依存オブジェクトが削除され、それらに依存するいかなるオブジェクトも削除されます。
この場合、ordersテーブルは削除されずに外部キー制約のみが削除されます。
外部キー制約に依存するものが何もないので、処理がそこで停止します。
（<command>DROP ... CASCADE</command>が何を行うかを知りたい場合は、<literal>CASCADE</literal>を指定せずに<command>DROP</command>を実行して<literal>DETAIL</literal>出力を読んでください。）
  </para>

  <para>
<!--
   Almost all <command>DROP</command> commands in <productname>PostgreSQL</productname> support
   specifying <literal>CASCADE</literal>.  Of course, the nature of
   the possible dependencies varies with the type of the object.  You
   can also write <literal>RESTRICT</literal> instead of
   <literal>CASCADE</literal> to get the default behavior, which is to
   prevent dropping objects that any other objects depend on.
-->
<productname>PostgreSQL</productname>では、ほぼ全ての<command>DROP</command>コマンドに<literal>CASCADE</literal>を指定できます。
もちろん、どのような依存関係が存在するかは、オブジェクトの種類によって異なります。
また、<literal>CASCADE</literal>ではなく<literal>RESTRICT</literal>と記述することもできます。
これは、他のオブジェクトが依存しているオブジェクトの削除を禁止するというデフォルトの振舞いになります。
  </para>

  <note>
   <para>
<!--
    According to the SQL standard, specifying either
    <literal>RESTRICT</literal> or <literal>CASCADE</literal> is
    required in a <command>DROP</command> command.  No database system actually
    enforces that rule, but whether the default behavior
    is <literal>RESTRICT</literal> or <literal>CASCADE</literal> varies
    across systems.
-->
標準SQLでは、<command>DROP</command>コマンドで<literal>RESTRICT</literal>または<literal>CASCADE</literal>のいずれかを指定する必要があります。
実際にこの決まり通りのデータベースシステムはありませんが、デフォルトが<literal>RESTRICT</literal>であるか、<literal>CASCADE</literal>であるかは、システムによって異なります。
   </para>
  </note>

  <para>
<!--
   If a <command>DROP</command> command lists multiple
   objects, <literal>CASCADE</literal> is only required when there are
   dependencies outside the specified group.  For example, when saying
   <literal>DROP TABLE tab1, tab2</literal> the existence of a foreign
   key referencing <literal>tab1</literal> from <literal>tab2</literal> would not mean
   that <literal>CASCADE</literal> is needed to succeed.
-->
<command>DROP</command>コマンドで複数のオブジェクトを羅列した場合、<literal>CASCADE</literal>は、指定されたグループの外部に依存関係が存在する時のみ要求されます。
例えば、<literal>DROP TABLE tab1, tab2</literal>と記述したとき、<literal>tab2</literal>から<literal>tab1</literal>への外部キー参照の存在は、<literal>CASCADE</literal>の指定がコマンド成功に必要とされるということを意味しません。
  </para>

  <para>
<!--
   For a user-defined function or procedure whose body is defined as a string
   literal, <productname>PostgreSQL</productname> tracks
   dependencies associated with the function's externally-visible properties,
   such as its argument and result types, but <emphasis>not</emphasis> dependencies
   that could only be known by examining the function body.  As an example,
   consider this situation:
-->
ユーザ定義の関数またはプロシージャでは、本体が文字列リテラルとして定義されている場合、<productname>PostgreSQL</productname>は引数や結果の型など、関数の外部に可視な属性に関連した依存性については追跡しますが、関数の実体を検査することによってしかわからない依存性は追跡<emphasis>しません</emphasis>。
例えば以下の状況を考えてみます。

<programlisting>
CREATE TYPE rainbow AS ENUM ('red', 'orange', 'yellow',
                             'green', 'blue', 'purple');

CREATE TABLE my_colors (color rainbow, note text);

CREATE FUNCTION get_color_note (rainbow) RETURNS text AS
  'SELECT note FROM my_colors WHERE color = $1'
  LANGUAGE SQL;
</programlisting>

<!--
   (See <xref linkend="xfunc-sql"/> for an explanation of SQL-language
   functions.)  <productname>PostgreSQL</productname> will be aware that
   the <function>get_color_note</function> function depends on the <type>rainbow</type>
   type: dropping the type would force dropping the function, because its
   argument type would no longer be defined.  But <productname>PostgreSQL</productname>
   will not consider <function>get_color_note</function> to depend on
   the <structname>my_colors</structname> table, and so will not drop the function if
   the table is dropped.  While there are disadvantages to this approach,
   there are also benefits.  The function is still valid in some sense if the
   table is missing, though executing it would cause an error; creating a new
   table of the same name would allow the function to work again.
-->
（SQL言語による関数についての説明は<xref linkend="xfunc-sql"/>を参照してください。）
<productname>PostgreSQL</productname>は関数<function>get_color_note</function>が型<type>rainbow</type>に依存することは認識します。
例えば、その型を削除すると、関数の引数の型が定義されなくなるため、関数の削除も強制されます。
しかし、<productname>PostgreSQL</productname>は<function>get_color_note</function>がテーブル<structname>my_colors</structname>に依存するとは考えません。
従って、そのテーブルが削除されても関数は削除されません。
この方法には不利な点もありますが、同時に利益もあります。
テーブルがない状態で関数を実行すればエラーを引き起こしますが、それでも関数はある意味で、有効な状態になっています。
そのため、同じ名前の新しいテーブルを作成することで、関数を再び動作させることができます。
  </para>

  <para>
<!--
   On the other hand, for an SQL-language function or procedure whose body
   is written in SQL-standard style, the body is parsed at function
   definition time and all dependencies recognized by the parser are
   stored.  Thus, if we write the function above as
-->
一方、SQL言語で記述されている関数またはプロシージャでは、本体が標準SQLスタイルで記述されている場合、本体は関数定義時に解析され、パーサによって認識された全ての依存関係が格納されます。
したがって、上記の関数を以下のように記述すると

<programlisting>
CREATE FUNCTION get_color_note (rainbow) RETURNS text
BEGIN ATOMIC
  SELECT note FROM my_colors WHERE color = $1;
END;
</programlisting>

<!--
   then the function's dependency on the <structname>my_colors</structname>
   table will be known and enforced by <command>DROP</command>.
-->
関数の<structname>my_colors</structname>テーブルへの依存関係が<command>DROP</command>によって認識され、強制されます。
  </para>
 </sect1>

</chapter><|MERGE_RESOLUTION|>--- conflicted
+++ resolved
@@ -2561,15 +2561,6 @@
 <programlisting>
 ALTER TABLE products DROP CONSTRAINT some_name;
 </programlisting>
-<<<<<<< HEAD
-=======
-<!--
-    (If you are dealing with a generated constraint name like <literal>$2</literal>,
-    don't forget that you'll need to double-quote it to make it a valid
-    identifier.)
--->
-（自動生成された<literal>$2</literal>といった制約名を扱う場合は、有効な識別子となるように二重引用符で括る必要があることを忘れないでください。）
->>>>>>> c1fe09c1
    </para>
 
    <para>
@@ -7386,18 +7377,15 @@
        It is possible to determine the number of partitions which were
        removed during this phase by observing the
        <quote>Subplans Removed</quote> property in the
-<<<<<<< HEAD
        <command>EXPLAIN</command> output.  It's important to note that any
        partitions removed by the partition pruning done at this stage are
        still locked at the beginning of execution.
-=======
-       <command>EXPLAIN</command> output.
--->
-問い合わせ計画の初期化時。
+-->
+《マッチ度[67.500000]》問い合わせ計画の初期化時。
 パーティション除去は、パラメータの値が分かる実行の初期化段階時に可能です。
 この段階で除去されたパーティションは、問い合わせの<command>EXPLAIN</command>や<command>EXPLAIN ANALYZE</command>中に姿を見せることはないでしょう。
 <command>EXPLAIN</command>出力中に<quote>Subplans removed</quote>プロパティを観察することによってこの段階で削除されるパーティションの数を特定することが可能です。
->>>>>>> c1fe09c1
+《機械翻訳》«During initialization of the query plan. Partition pruning can be performed here for parameter values which are known during the initialization phase of execution. Partitions which are pruned during this stage will not show up in the query's <command>EXPLAIN</command> or <command>EXPLAIN ANALYZE</command>. It is possible to determine the number of partitions which were removed during this phase by observing the <quote>Subplans Removed</quote> property in the <command>EXPLAIN</command> output. It's important to note that any partitions removed by the partition pruning done at this stage are still locked at the beginning of execution.»
       </para>
      </listitem>
 

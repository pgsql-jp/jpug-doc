--- conflicted
+++ resolved
@@ -1108,12 +1108,7 @@
 						SortCoordinate coordinate, int sortopt)
 {
 	Tuplesortstate *state = tuplesort_begin_common(workMem, coordinate,
-<<<<<<< HEAD
 												   sortopt);
-=======
-												   randomAccess);
-	AttrNumber	leading;
->>>>>>> 185876a6
 	BTScanInsert indexScanKey;
 	MemoryContext oldcontext;
 	int			i;
@@ -1194,11 +1189,7 @@
 			(scanKey->sk_flags & SK_BT_NULLS_FIRST) != 0;
 		sortKey->ssup_attno = scanKey->sk_attno;
 		/* Convey if abbreviation optimization is applicable in principle */
-<<<<<<< HEAD
 		sortKey->abbreviate = (i == 0 && state->haveDatum1);
-=======
-		sortKey->abbreviate = (i == 0 && leading != 0);
->>>>>>> 185876a6
 
 		AssertState(sortKey->ssup_attno != 0);
 
@@ -4904,7 +4895,6 @@
 		pfree(stup->tuple);
 		stup->tuple = NULL;
 	}
-<<<<<<< HEAD
 }
 
 int
@@ -4946,6 +4936,4 @@
 		return 1;
 	else
 		return 0;
-=======
->>>>>>> 185876a6
 }
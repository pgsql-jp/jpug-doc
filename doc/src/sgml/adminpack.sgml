--- conflicted
+++ resolved
@@ -40,7 +40,8 @@
  <table id="functions-adminpack-table">
 <!--
   <title><filename>adminpack</filename> Functions</title>
-<<<<<<< HEAD
+-->
+  <title><filename>adminpack</filename>関数</title>
     <tgroup cols="1">
      <thead>
       <row>
@@ -60,7 +61,10 @@
         <returnvalue>bigint</returnvalue>
        </para>
        <para>
+<!--
         Writes, or appends to, a text file.
+-->
+テキストファイルに書き込む、または追記する
        </para></entry>
       </row>
 
@@ -80,7 +84,10 @@
         <returnvalue>boolean</returnvalue>
        </para>
        <para>
+<!--
         Renames a file.
+-->
+ファイル名を変更する
        </para></entry>
       </row>
 
@@ -90,7 +97,10 @@
         <returnvalue>boolean</returnvalue>
        </para>
        <para>
+<!--
         Removes a file.
+-->
+ファイルを削除する
        </para></entry>
       </row>
 
@@ -100,65 +110,13 @@
         <returnvalue>setof record</returnvalue>
        </para>
        <para>
+<!--
         Lists the log files in the <varname>log_directory</varname> directory.
+-->
+<varname>log_directory</varname>ディレクトリ内のログファイルの一覧を表示する
        </para></entry>
       </row>
      </tbody>
-=======
--->
-  <title><filename>adminpack</filename>関数</title>
-  <tgroup cols="3">
-   <thead>
-<!--
-    <row><entry>Name</entry> <entry>Return Type</entry> <entry>Description</entry>
--->
-    <row><entry>名前</entry> <entry>戻り値の型</entry> <entry>説明</entry>
-    </row>
-   </thead>
-
-   <tbody>
-    <row>
-     <entry><function>pg_catalog.pg_file_write(filename text, data text, append boolean)</function></entry>
-     <entry><type>bigint</type></entry>
-     <entry>
-<!--
-      Write, or append to, a text file
--->
-テキストファイルに書き込む、または追記する
-     </entry>
-    </row>
-    <row>
-     <entry><function>pg_catalog.pg_file_rename(oldname text, newname text <optional>, archivename text</optional>)</function></entry>
-     <entry><type>boolean</type></entry>
-     <entry>
-<!--
-      Rename a file
--->
-ファイル名を変更する
-     </entry>
-    </row>
-    <row>
-     <entry><function>pg_catalog.pg_file_unlink(filename text)</function></entry>
-     <entry><type>boolean</type></entry>
-     <entry>
-<!--
-      Remove a file
--->
-ファイルを削除する
-     </entry>
-    </row>
-    <row>
-     <entry><function>pg_catalog.pg_logdir_ls()</function></entry>
-     <entry><type>setof record</type></entry>
-     <entry>
-<!--
-      List the log files in the <varname>log_directory</varname> directory
--->
-<varname>log_directory</varname>ディレクトリ内のログファイルの一覧を表示する
-     </entry>
-    </row>
-   </tbody>
->>>>>>> 184958ef
   </tgroup>
  </table>
 

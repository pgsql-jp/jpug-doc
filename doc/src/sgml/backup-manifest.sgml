<!-- doc/src/sgml/backup-manifest.sgml -->

<chapter id="backup-manifest-format">
<!--
 <title>Backup Manifest Format</title>
-->
 <title>バックアップマニフェスト書式</title>

  <indexterm>
   <primary>Backup Manifest</primary>
  </indexterm>
  <indexterm>
   <primary>バックアップマニフェスト</primary>
  </indexterm>

  <para>
<!--
   The backup manifest generated by <xref linkend="app-pgbasebackup" /> is
   primarily intended to permit the backup to be verified using
   <xref linkend="app-pgverifybackup" />. However, it is
   also possible for other tools to read the backup manifest file and use
   the information contained therein for their own purposes. To that end,
   this chapter describes the format of the backup manifest file.
-->
<xref linkend="app-pgbasebackup" />で生成されるバックアップマニフェストは<xref linkend="app-pgverifybackup" />を用いてバックアップを検証できるようにすることを主目的としています。
しかしながら、他のツールでバックアップマニフェストファイルを読んで中に含まれる情報を独自の目的に利用することも可能です。
そのために、本章ではバックアップマニフェストファイルの書式を説明します。
  </para>

  <para>
<!--
   A backup manifest is a JSON document encoded as UTF-8. (Although in
   general JSON documents are required to be Unicode, PostgreSQL permits
   the <type>json</type> and <type>jsonb</type> data types to be used with any
   supported server encoding. There is no similar exception for backup
   manifests.) The JSON document is always an object; the keys that are present
   in this object are described in the next section.
-->
バックアップマニフェストはUTF-8でエンコードされたJSONドキュメントです。
（一般にJSONドキュメントはユニコードであることを必要としますが、PostgreSQLは<type>json</type>および<type>jsonb</type>データ型にサポートされる全てのサーバエンコーディングを用いることを許しています。バックアップマニフェストに同様の例外はありません。）
このJSONドキュメントは常に単一オブジェクトです。オブジェクトにあるキーについて、次章で説明します。
  </para>

 <sect1 id="backup-manifest-toplevel">
<!--
  <title>Backup Manifest Top-level Object</title>
-->
  <title>バックアップマニフェストの最上位レベルオブジェクト</title>

  <para>
<!--
   The backup manifest JSON document contains the following keys.
-->
バックアップマニフェストのJSONドキュメントには以下のキーがあります。
  </para>

  <variablelist>
   <varlistentry>
    <term><literal>PostgreSQL-Backup-Manifest-Version</literal></term>
    <listitem>
     <para>
<<<<<<< HEAD
      The associated value is an integer. Beginning in
      <productname>PostgreSQL</productname> <literal>17</literal>,
      it is <literal>2</literal>; in older versions, it is <literal>1</literal>.
     </para>
    </listitem>
   </varlistentry>

   <varlistentry>
    <term><literal>System-Identifier</literal></term>
    <listitem>
     <para>
      The database system identifier of the
      <productname>PostgreSQL</productname> instance where the backup was
      taken.  This field is present only when
      <literal>PostgreSQL-Backup-Manifest-Version</literal> is
      <literal>2</literal>.
=======
<!--
      The associated value is always the integer 1.
-->
関連付けられた値は常に整数の1です。
>>>>>>> 32de6336
     </para>
    </listitem>
   </varlistentry>

   <varlistentry>
    <term><literal>Files</literal></term>
    <listitem>
     <para>
<!--
      The associated value is always a list of objects, each describing one
      file that is present in the backup. No entries are present in this
      list for the WAL files that are needed in order to use the backup,
      or for the backup manifest itself.  The structure of each object in the
      list is described in <xref linkend="backup-manifest-files" />.
-->
関連付けられた値は常にオブジェクトのリストで、それぞれがバックアップ中にある一つのファイルを記述しています。
このリストにはバックアップを使うために必要なWALファイルやバックアップマニフェスト自体に対するエントリは含まれません。
リスト内の各オブジェクトの構造は<xref linkend="backup-manifest-files" />で説明します。
     </para>
    </listitem>
   </varlistentry>

   <varlistentry>
    <term><literal>WAL-Ranges</literal></term>
    <listitem>
     <para>
<!--
      The associated value is always a list of objects, each describing a
      range of WAL records that must be readable from a particular timeline
      in order to make use of the backup.  The structure of these objects is
      further described in <xref linkend="backup-manifest-wal-ranges" />.
-->
関連付けられた値は常にオブジェクトのリストで、それぞれがバックアップを使用するために特定タイムラインから読み込み可能でなければならないWALレコードの範囲を記述しています。
これらオブジェクトの構造は後段の<xref linkend="backup-manifest-wal-ranges" />で説明します。
     </para>
    </listitem>
   </varlistentry>

   <varlistentry>
    <term><literal>Manifest-Checksum</literal></term>
    <listitem>
     <para>
<!--
      This key is always present on the last line of the backup manifest file.
      The associated value is a SHA256 checksum of all the preceding lines.
      We use a fixed checksum method here to make it possible for clients
      to do incremental parsing of the manifest. While a SHA256 checksum
      is significantly more expensive than a CRC32C checksum, the manifest
      should normally be small enough that the extra computation won't matter
      very much.
-->
このキーは常にバックアップマニフェストファイルの最後の行にあります。
関連付けられた値はこれ以前の全行のSHA256チェックサムです。
クライアントでマニフェストの逐次的な解析を可能とするため、ここでは固定のチェックサム方式を使います。
SHA256チェックサムはCRC32Cチェックサムよりもかなり高コストですが、マニフェストは通常、追加の計算が大きな問題とならない程度に小さいはずです。
     </para>
    </listitem>
   </varlistentry>
  </variablelist>
 </sect1>

 <sect1 id="backup-manifest-files">
<!--
  <title>Backup Manifest File Object</title>
-->
  <title>バックアップマニフェストのファイルオブジェクト</title>

  <para>
<!--
   The object which describes a single file contains either a
   <literal>Path</literal> key or an <literal>Encoded-Path</literal> key.
   Normally, the <literal>Path</literal> key will be present. The
   associated string value is the path of the file relative to the root
   of the backup directory. Files located in a user-defined tablespace
   will have paths whose first two components are <filename>pg_tblspc</filename> and the OID
   of the tablespace. If the path is not a string that is legal in UTF-8,
   or if the user requests that encoded paths be used for all files, then
   the <literal>Encoded-Path</literal> key will be present instead.  This
   stores the same data, but it is encoded as a string of hexadecimal
   digits. Each pair of hexadecimal digits in the string represents a
   single octet.
-->
単一ファイルを記述するオブジェクトは、<literal>Path</literal>キーか<literal>Encoded-Path</literal>キーを持ちます。
通常は<literal>Path</literal>キーになります。
関連付けられた文字列値はファイルのバックアップディレクトリからの相対パスです。
ユーザ定義テーブル空間にあるファイルは、最初の2つの要素が<filename>pg_tblspc</filename>とテーブル空間のOIDであるパスを持ちます。
パスがUTF-8として正当な文字列でなかったり、ユーザが全ファイルにエンコードされたパスが使われることを要求した場合には、代替に<literal>Encoded-Path</literal>キーがあらわれます。
これは同じデータを格納しますが、16進数の文字列としてエンコードされます。
文字列における16進数の各2つ組で1オクテットを表現します。
  </para>

  <para>
<!--
   The following two keys are always present:
-->
以下の2つのキーは常に含まれます。
  </para>

  <variablelist>
   <varlistentry>
    <term><literal>Size</literal></term>
    <listitem>
     <para>
<!--
      The expected size of this file, as an integer.
-->
ファイルの期待されるサイズです。整数として書かれます。
     </para>
    </listitem>
   </varlistentry>

   <varlistentry>
    <term><literal>Last-Modified</literal></term>
    <listitem>
     <para>
<!--
      The last modification time of the file as reported by the server at
      the time of the backup. Unlike the other fields stored in the backup,
      this field is not used by <xref linkend="app-pgverifybackup" />.
      It is included only for informational purposes.
-->
バックアップ時にサーバによって報告されたファイルの最終変更時刻です。
バックアップに格納された他フィールドと違い、本フィールドは<xref linkend="app-pgverifybackup" />では使われません。
情報提供のみを目的として含まれています。
     </para>
    </listitem>
   </varlistentry>
  </variablelist>

  <para>
<!--
   If the backup was taken with file checksums enabled, the following
   keys will be present:
-->
ファイルチェックサムを有効にしてバックアップが取得された場合、以下のキーが含まれます。
  </para>

  <variablelist>
   <varlistentry>
    <term><literal>Checksum-Algorithm</literal></term>
    <listitem>
     <para>
<!--
      The checksum algorithm used to compute a checksum for this file.
      Currently, this will be the same for every file in the backup
      manifest, but this may change in future releases. At present, the
      supported checksum algorithms are <literal>CRC32C</literal>,
      <literal>SHA224</literal>,
      <literal>SHA256</literal>,
      <literal>SHA384</literal>, and
      <literal>SHA512</literal>.
-->
このファイルのチェックサム計算で使用されるチェックサムアルゴリズムです。
今のところ、これはバックアップマニフェスト内の全ファイルで同じになりますが、将来のリリースで変更されるかもしれません。
現在サポートされるアルゴリズムは、<literal>CRC32C</literal>、<literal>SHA224</literal>、<literal>SHA256</literal>、<literal>SHA384</literal>、および、<literal>SHA512</literal>です。
     </para>
    </listitem>
   </varlistentry>

   <varlistentry>
    <term><literal>Checksum</literal></term>
    <listitem>
     <para>
<!--
      The checksum computed for this file, stored as a series of
      hexadecimal characters, two for each byte of the checksum.
-->
このファイルに対して計算されたチェックサムで、チェックサムの各バイト毎に2文字の、16進数の文字列として格納されます。
     </para>
    </listitem>
   </varlistentry>
  </variablelist>
 </sect1>

 <sect1 id="backup-manifest-wal-ranges">
<!--
  <title>Backup Manifest WAL Range Object</title>
-->
  <title>バックアップマニフェストのWAL範囲オブジェクト</title>

  <para>
<!--
   The object which describes a WAL range always has three keys:
-->
WAL範囲を記述するこのオブジェクトは常に以下の3つのキーを持ちます。
  </para>

  <variablelist>
   <varlistentry>
    <term><literal>Timeline</literal></term>
    <listitem>
     <para>
<!--
      The timeline for this range of WAL records, as an integer.
-->
WALレコードのこの範囲に対するタイムラインです。整数として書かれます。
     </para>
    </listitem>
   </varlistentry>

   <varlistentry>
    <term><literal>Start-LSN</literal></term>
    <listitem>
     <para>
<!--
      The LSN at which replay must begin on the indicated timeline in order to
      make use of this backup.  The LSN is stored in the format normally used
      by <productname>PostgreSQL</productname>; that is, it is a string
      consisting of two strings of hexadecimal characters, each with a length
      of between 1 and 8, separated by a slash.
-->
バックアップを使用するためにリプレイを開始しなければならない指定されたタイムライン上のLSNです。
このLSNは<productname>PostgreSQL</productname>で標準的に使われる書式で格納されます。すなわち、2つの16進数文字列で構成され、それぞれの長さが1から8で、スラッシュで区切られた文字列です。
     </para>
    </listitem>
   </varlistentry>

   <varlistentry>
    <term><literal>End-LSN</literal></term>
    <listitem>
     <para>
<!--
      The earliest LSN at which replay on the indicated timeline may end when
      making use of this backup. This is stored in the same format as
      <literal>Start-LSN</literal>.
-->
このバックアップを使うときにリプレイを終了してもよい、指定されたタイムライン上の最も早いLSNです。
これは<literal>Start-LSN</literal>と同じ書式で格納されます。
     </para>
    </listitem>
   </varlistentry>
  </variablelist>

  <para>
<!--
   Ordinarily, there will be only a single WAL range. However, if a backup is
   taken from a standby which switches timelines during the backup due to an
   upstream promotion, it is possible for multiple ranges to be present, each
   with a different timeline. There will never be multiple WAL ranges present
   for the same timeline.
-->
通常、単一のWAL範囲だけが存在します。
しかしながら、バックアップが、上流の昇格のためにバックアップ中にタイムラインを変更したスタンバイから取得された場合、それぞれ異なるタイムラインを持つ複数の範囲が存在する可能性があります。
同じタイムラインに対して複数のWAL範囲があらわれることは決してありません。
  </para>
 </sect1>
</chapter><|MERGE_RESOLUTION|>--- conflicted
+++ resolved
@@ -59,7 +59,6 @@
     <term><literal>PostgreSQL-Backup-Manifest-Version</literal></term>
     <listitem>
      <para>
-<<<<<<< HEAD
       The associated value is an integer. Beginning in
       <productname>PostgreSQL</productname> <literal>17</literal>,
       it is <literal>2</literal>; in older versions, it is <literal>1</literal>.
@@ -76,12 +75,6 @@
       taken.  This field is present only when
       <literal>PostgreSQL-Backup-Manifest-Version</literal> is
       <literal>2</literal>.
-=======
-<!--
-      The associated value is always the integer 1.
--->
-関連付けられた値は常に整数の1です。
->>>>>>> 32de6336
      </para>
     </listitem>
    </varlistentry>

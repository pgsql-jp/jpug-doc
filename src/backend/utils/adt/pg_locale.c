/*-----------------------------------------------------------------------
 *
 * PostgreSQL locale utilities
 *
 * Portions Copyright (c) 2002-2025, PostgreSQL Global Development Group
 *
 * src/backend/utils/adt/pg_locale.c
 *
 *-----------------------------------------------------------------------
 */

/*----------
 * Here is how the locale stuff is handled: LC_COLLATE and LC_CTYPE
 * are fixed at CREATE DATABASE time, stored in pg_database, and cannot
 * be changed. Thus, the effects of strcoll(), strxfrm(), isupper(),
 * toupper(), etc. are always in the same fixed locale.
 *
 * LC_MESSAGES is settable at run time and will take effect
 * immediately.
 *
 * The other categories, LC_MONETARY, LC_NUMERIC, and LC_TIME are
 * permanently set to "C", and then we use temporary locale_t
 * objects when we need to look up locale data based on the GUCs
 * of the same name.  Information is cached when the GUCs change.
 * The cached information is only used by the formatting functions
 * (to_char, etc.) and the money type.  For the user, this should all be
 * transparent.
 *----------
 */


#include "postgres.h"

#include <time.h>

#include "access/htup_details.h"
#include "catalog/pg_collation.h"
<<<<<<< HEAD
=======
#include "catalog/pg_database.h"
#include "common/hashfn.h"
>>>>>>> 3d6a8289
#include "common/string.h"
#include "mb/pg_wchar.h"
#include "miscadmin.h"
#include "utils/builtins.h"
#include "utils/formatting.h"
#include "utils/guc_hooks.h"
#include "utils/lsyscache.h"
#include "utils/memutils.h"
#include "utils/pg_locale.h"
#include "utils/relcache.h"
#include "utils/syscache.h"

#ifdef WIN32
#include <shlwapi.h>
#endif

/* Error triggered for locale-sensitive subroutines */
#define		PGLOCALE_SUPPORT_ERROR(provider) \
	elog(ERROR, "unsupported collprovider for %s: %c", __func__, provider)

/*
 * This should be large enough that most strings will fit, but small enough
 * that we feel comfortable putting it on the stack
 */
#define		TEXTBUFLEN			1024

#define		MAX_L10N_DATA		80

/* pg_locale_builtin.c */
extern pg_locale_t create_pg_locale_builtin(Oid collid, MemoryContext context);
extern char *get_collation_actual_version_builtin(const char *collcollate);

/* pg_locale_icu.c */
#ifdef USE_ICU
extern UCollator *pg_ucol_open(const char *loc_str);
extern char *get_collation_actual_version_icu(const char *collcollate);
#endif
extern pg_locale_t create_pg_locale_icu(Oid collid, MemoryContext context);

/* pg_locale_libc.c */
extern pg_locale_t create_pg_locale_libc(Oid collid, MemoryContext context);
extern char *get_collation_actual_version_libc(const char *collcollate);

extern size_t strlower_builtin(char *dst, size_t dstsize, const char *src,
							   ssize_t srclen, pg_locale_t locale);
extern size_t strtitle_builtin(char *dst, size_t dstsize, const char *src,
							   ssize_t srclen, pg_locale_t locale);
extern size_t strupper_builtin(char *dst, size_t dstsize, const char *src,
							   ssize_t srclen, pg_locale_t locale);
extern size_t strfold_builtin(char *dst, size_t dstsize, const char *src,
							  ssize_t srclen, pg_locale_t locale);

extern size_t strlower_icu(char *dst, size_t dstsize, const char *src,
						   ssize_t srclen, pg_locale_t locale);
extern size_t strtitle_icu(char *dst, size_t dstsize, const char *src,
						   ssize_t srclen, pg_locale_t locale);
extern size_t strupper_icu(char *dst, size_t dstsize, const char *src,
						   ssize_t srclen, pg_locale_t locale);
extern size_t strfold_icu(char *dst, size_t dstsize, const char *src,
						  ssize_t srclen, pg_locale_t locale);

extern size_t strlower_libc(char *dst, size_t dstsize, const char *src,
							ssize_t srclen, pg_locale_t locale);
extern size_t strtitle_libc(char *dst, size_t dstsize, const char *src,
							ssize_t srclen, pg_locale_t locale);
extern size_t strupper_libc(char *dst, size_t dstsize, const char *src,
							ssize_t srclen, pg_locale_t locale);

/* GUC settings */
char	   *locale_messages;
char	   *locale_monetary;
char	   *locale_numeric;
char	   *locale_time;

int			icu_validation_level = WARNING;

/*
 * lc_time localization cache.
 *
 * We use only the first 7 or 12 entries of these arrays.  The last array
 * element is left as NULL for the convenience of outside code that wants
 * to sequentially scan these arrays.
 */
char	   *localized_abbrev_days[7 + 1];
char	   *localized_full_days[7 + 1];
char	   *localized_abbrev_months[12 + 1];
char	   *localized_full_months[12 + 1];

/* is the databases's LC_CTYPE the C locale? */
bool		database_ctype_is_c = false;

static pg_locale_t default_locale = NULL;

/* indicates whether locale information cache is valid */
static bool CurrentLocaleConvValid = false;
static bool CurrentLCTimeValid = false;

/* Cache for collation-related knowledge */

typedef struct
{
	Oid			collid;			/* hash key: pg_collation OID */
	pg_locale_t locale;			/* locale_t struct, or 0 if not valid */

	/* needed for simplehash */
	uint32		hash;
	char		status;
} collation_cache_entry;

#define SH_PREFIX		collation_cache
#define SH_ELEMENT_TYPE	collation_cache_entry
#define SH_KEY_TYPE		Oid
#define SH_KEY			collid
#define SH_HASH_KEY(tb, key)   	murmurhash32((uint32) key)
#define SH_EQUAL(tb, a, b)		(a == b)
#define SH_GET_HASH(tb, a)		a->hash
#define SH_SCOPE		static inline
#define SH_STORE_HASH
#define SH_DECLARE
#define SH_DEFINE
#include "lib/simplehash.h"

static MemoryContext CollationCacheContext = NULL;
static collation_cache_hash *CollationCache = NULL;

/*
 * The collation cache is often accessed repeatedly for the same collation, so
 * remember the last one used.
 */
static Oid	last_collation_cache_oid = InvalidOid;
static pg_locale_t last_collation_cache_locale = NULL;

#if defined(WIN32) && defined(LC_MESSAGES)
static char *IsoLocaleName(const char *);
#endif

/*
 * pg_perm_setlocale
 *
 * This wraps the libc function setlocale(), with two additions.  First, when
 * changing LC_CTYPE, update gettext's encoding for the current message
 * domain.  GNU gettext automatically tracks LC_CTYPE on most platforms, but
 * not on Windows.  Second, if the operation is successful, the corresponding
 * LC_XXX environment variable is set to match.  By setting the environment
 * variable, we ensure that any subsequent use of setlocale(..., "") will
 * preserve the settings made through this routine.  Of course, LC_ALL must
 * also be unset to fully ensure that, but that has to be done elsewhere after
 * all the individual LC_XXX variables have been set correctly.  (Thank you
 * Perl for making this kluge necessary.)
 */
char *
pg_perm_setlocale(int category, const char *locale)
{
	char	   *result;
	const char *envvar;

#ifndef WIN32
	result = setlocale(category, locale);
#else

	/*
	 * On Windows, setlocale(LC_MESSAGES) does not work, so just assume that
	 * the given value is good and set it in the environment variables. We
	 * must ignore attempts to set to "", which means "keep using the old
	 * environment value".
	 */
#ifdef LC_MESSAGES
	if (category == LC_MESSAGES)
	{
		result = (char *) locale;
		if (locale == NULL || locale[0] == '\0')
			return result;
	}
	else
#endif
		result = setlocale(category, locale);
#endif							/* WIN32 */

	if (result == NULL)
		return result;			/* fall out immediately on failure */

	/*
	 * Use the right encoding in translated messages.  Under ENABLE_NLS, let
	 * pg_bind_textdomain_codeset() figure it out.  Under !ENABLE_NLS, message
	 * format strings are ASCII, but database-encoding strings may enter the
	 * message via %s.  This makes the overall message encoding equal to the
	 * database encoding.
	 */
	if (category == LC_CTYPE)
	{
		static char save_lc_ctype[LOCALE_NAME_BUFLEN];

		/* copy setlocale() return value before callee invokes it again */
		strlcpy(save_lc_ctype, result, sizeof(save_lc_ctype));
		result = save_lc_ctype;

#ifdef ENABLE_NLS
		SetMessageEncoding(pg_bind_textdomain_codeset(textdomain(NULL)));
#else
		SetMessageEncoding(GetDatabaseEncoding());
#endif
	}

	switch (category)
	{
		case LC_COLLATE:
			envvar = "LC_COLLATE";
			break;
		case LC_CTYPE:
			envvar = "LC_CTYPE";
			break;
#ifdef LC_MESSAGES
		case LC_MESSAGES:
			envvar = "LC_MESSAGES";
#ifdef WIN32
			result = IsoLocaleName(locale);
			if (result == NULL)
				result = (char *) locale;
			elog(DEBUG3, "IsoLocaleName() executed; locale: \"%s\"", result);
#endif							/* WIN32 */
			break;
#endif							/* LC_MESSAGES */
		case LC_MONETARY:
			envvar = "LC_MONETARY";
			break;
		case LC_NUMERIC:
			envvar = "LC_NUMERIC";
			break;
		case LC_TIME:
			envvar = "LC_TIME";
			break;
		default:
			elog(FATAL, "unrecognized LC category: %d", category);
			return NULL;		/* keep compiler quiet */
	}

	if (setenv(envvar, result, 1) != 0)
		return NULL;

	return result;
}


/*
 * Is the locale name valid for the locale category?
 *
 * If successful, and canonname isn't NULL, a palloc'd copy of the locale's
 * canonical name is stored there.  This is especially useful for figuring out
 * what locale name "" means (ie, the server environment value).  (Actually,
 * it seems that on most implementations that's the only thing it's good for;
 * we could wish that setlocale gave back a canonically spelled version of
 * the locale name, but typically it doesn't.)
 */
bool
check_locale(int category, const char *locale, char **canonname)
{
	char	   *save;
	char	   *res;

	/* Don't let Windows' non-ASCII locale names in. */
	if (!pg_is_ascii(locale))
	{
		ereport(WARNING,
				(errcode(ERRCODE_INVALID_PARAMETER_VALUE),
				 errmsg("locale name \"%s\" contains non-ASCII characters",
						locale)));
		return false;
	}

	if (canonname)
		*canonname = NULL;		/* in case of failure */

	save = setlocale(category, NULL);
	if (!save)
		return false;			/* won't happen, we hope */

	/* save may be pointing at a modifiable scratch variable, see above. */
	save = pstrdup(save);

	/* set the locale with setlocale, to see if it accepts it. */
	res = setlocale(category, locale);

	/* save canonical name if requested. */
	if (res && canonname)
		*canonname = pstrdup(res);

	/* restore old value. */
	if (!setlocale(category, save))
		elog(WARNING, "failed to restore old locale \"%s\"", save);
	pfree(save);

	/* Don't let Windows' non-ASCII locale names out. */
	if (canonname && *canonname && !pg_is_ascii(*canonname))
	{
		ereport(WARNING,
				(errcode(ERRCODE_INVALID_PARAMETER_VALUE),
				 errmsg("locale name \"%s\" contains non-ASCII characters",
						*canonname)));
		pfree(*canonname);
		*canonname = NULL;
		return false;
	}

	return (res != NULL);
}


/*
 * GUC check/assign hooks
 *
 * For most locale categories, the assign hook doesn't actually set the locale
 * permanently, just reset flags so that the next use will cache the
 * appropriate values.  (See explanation at the top of this file.)
 *
 * Note: we accept value = "" as selecting the postmaster's environment
 * value, whatever it was (so long as the environment setting is legal).
 * This will have been locked down by an earlier call to pg_perm_setlocale.
 */
bool
check_locale_monetary(char **newval, void **extra, GucSource source)
{
	return check_locale(LC_MONETARY, *newval, NULL);
}

void
assign_locale_monetary(const char *newval, void *extra)
{
	CurrentLocaleConvValid = false;
}

bool
check_locale_numeric(char **newval, void **extra, GucSource source)
{
	return check_locale(LC_NUMERIC, *newval, NULL);
}

void
assign_locale_numeric(const char *newval, void *extra)
{
	CurrentLocaleConvValid = false;
}

bool
check_locale_time(char **newval, void **extra, GucSource source)
{
	return check_locale(LC_TIME, *newval, NULL);
}

void
assign_locale_time(const char *newval, void *extra)
{
	CurrentLCTimeValid = false;
}

/*
 * We allow LC_MESSAGES to actually be set globally.
 *
 * Note: we normally disallow value = "" because it wouldn't have consistent
 * semantics (it'd effectively just use the previous value).  However, this
 * is the value passed for PGC_S_DEFAULT, so don't complain in that case,
 * not even if the attempted setting fails due to invalid environment value.
 * The idea there is just to accept the environment setting *if possible*
 * during startup, until we can read the proper value from postgresql.conf.
 */
bool
check_locale_messages(char **newval, void **extra, GucSource source)
{
	if (**newval == '\0')
	{
		if (source == PGC_S_DEFAULT)
			return true;
		else
			return false;
	}

	/*
	 * LC_MESSAGES category does not exist everywhere, but accept it anyway
	 *
	 * On Windows, we can't even check the value, so accept blindly
	 */
#if defined(LC_MESSAGES) && !defined(WIN32)
	return check_locale(LC_MESSAGES, *newval, NULL);
#else
	return true;
#endif
}

void
assign_locale_messages(const char *newval, void *extra)
{
	/*
	 * LC_MESSAGES category does not exist everywhere, but accept it anyway.
	 * We ignore failure, as per comment above.
	 */
#ifdef LC_MESSAGES
	(void) pg_perm_setlocale(LC_MESSAGES, newval);
#endif
}


/*
 * Frees the malloced content of a struct lconv.  (But not the struct
 * itself.)  It's important that this not throw elog(ERROR).
 */
static void
free_struct_lconv(struct lconv *s)
{
	free(s->decimal_point);
	free(s->thousands_sep);
	free(s->grouping);
	free(s->int_curr_symbol);
	free(s->currency_symbol);
	free(s->mon_decimal_point);
	free(s->mon_thousands_sep);
	free(s->mon_grouping);
	free(s->positive_sign);
	free(s->negative_sign);
}

/*
 * Check that all fields of a struct lconv (or at least, the ones we care
 * about) are non-NULL.  The field list must match free_struct_lconv().
 */
static bool
struct_lconv_is_valid(struct lconv *s)
{
	if (s->decimal_point == NULL)
		return false;
	if (s->thousands_sep == NULL)
		return false;
	if (s->grouping == NULL)
		return false;
	if (s->int_curr_symbol == NULL)
		return false;
	if (s->currency_symbol == NULL)
		return false;
	if (s->mon_decimal_point == NULL)
		return false;
	if (s->mon_thousands_sep == NULL)
		return false;
	if (s->mon_grouping == NULL)
		return false;
	if (s->positive_sign == NULL)
		return false;
	if (s->negative_sign == NULL)
		return false;
	return true;
}


/*
 * Convert the strdup'd string at *str from the specified encoding to the
 * database encoding.
 */
static void
db_encoding_convert(int encoding, char **str)
{
	char	   *pstr;
	char	   *mstr;

	/* convert the string to the database encoding */
	pstr = pg_any_to_server(*str, strlen(*str), encoding);
	if (pstr == *str)
		return;					/* no conversion happened */

	/* need it malloc'd not palloc'd */
	mstr = strdup(pstr);
	if (mstr == NULL)
		ereport(ERROR,
				(errcode(ERRCODE_OUT_OF_MEMORY),
				 errmsg("out of memory")));

	/* replace old string */
	free(*str);
	*str = mstr;

	pfree(pstr);
}


/*
 * Return the POSIX lconv struct (contains number/money formatting
 * information) with locale information for all categories.
 */
struct lconv *
PGLC_localeconv(void)
{
	static struct lconv CurrentLocaleConv;
	static bool CurrentLocaleConvAllocated = false;
	struct lconv *extlconv;
	struct lconv tmp;
	struct lconv worklconv = {0};

	/* Did we do it already? */
	if (CurrentLocaleConvValid)
		return &CurrentLocaleConv;

	/* Free any already-allocated storage */
	if (CurrentLocaleConvAllocated)
	{
		free_struct_lconv(&CurrentLocaleConv);
		CurrentLocaleConvAllocated = false;
	}

	/*
	 * Use thread-safe method of obtaining a copy of lconv from the operating
	 * system.
	 */
	if (pg_localeconv_r(locale_monetary,
						locale_numeric,
						&tmp) != 0)
		elog(ERROR,
			 "could not get lconv for LC_MONETARY = \"%s\", LC_NUMERIC = \"%s\": %m",
			 locale_monetary, locale_numeric);

	/* Must copy data now so we can re-encode it. */
	extlconv = &tmp;
	worklconv.decimal_point = strdup(extlconv->decimal_point);
	worklconv.thousands_sep = strdup(extlconv->thousands_sep);
	worklconv.grouping = strdup(extlconv->grouping);
	worklconv.int_curr_symbol = strdup(extlconv->int_curr_symbol);
	worklconv.currency_symbol = strdup(extlconv->currency_symbol);
	worklconv.mon_decimal_point = strdup(extlconv->mon_decimal_point);
	worklconv.mon_thousands_sep = strdup(extlconv->mon_thousands_sep);
	worklconv.mon_grouping = strdup(extlconv->mon_grouping);
	worklconv.positive_sign = strdup(extlconv->positive_sign);
	worklconv.negative_sign = strdup(extlconv->negative_sign);
	/* Copy scalar fields as well */
	worklconv.int_frac_digits = extlconv->int_frac_digits;
	worklconv.frac_digits = extlconv->frac_digits;
	worklconv.p_cs_precedes = extlconv->p_cs_precedes;
	worklconv.p_sep_by_space = extlconv->p_sep_by_space;
	worklconv.n_cs_precedes = extlconv->n_cs_precedes;
	worklconv.n_sep_by_space = extlconv->n_sep_by_space;
	worklconv.p_sign_posn = extlconv->p_sign_posn;
	worklconv.n_sign_posn = extlconv->n_sign_posn;

	/* Free the contents of the object populated by pg_localeconv_r(). */
	pg_localeconv_free(&tmp);

	/* If any of the preceding strdup calls failed, complain now. */
	if (!struct_lconv_is_valid(&worklconv))
		ereport(ERROR,
				(errcode(ERRCODE_OUT_OF_MEMORY),
				 errmsg("out of memory")));

	PG_TRY();
	{
		int			encoding;

		/*
		 * Now we must perform encoding conversion from whatever's associated
		 * with the locales into the database encoding.  If we can't identify
		 * the encoding implied by LC_NUMERIC or LC_MONETARY (ie we get -1),
		 * use PG_SQL_ASCII, which will result in just validating that the
		 * strings are OK in the database encoding.
		 */
		encoding = pg_get_encoding_from_locale(locale_numeric, true);
		if (encoding < 0)
			encoding = PG_SQL_ASCII;

		db_encoding_convert(encoding, &worklconv.decimal_point);
		db_encoding_convert(encoding, &worklconv.thousands_sep);
		/* grouping is not text and does not require conversion */

		encoding = pg_get_encoding_from_locale(locale_monetary, true);
		if (encoding < 0)
			encoding = PG_SQL_ASCII;

		db_encoding_convert(encoding, &worklconv.int_curr_symbol);
		db_encoding_convert(encoding, &worklconv.currency_symbol);
		db_encoding_convert(encoding, &worklconv.mon_decimal_point);
		db_encoding_convert(encoding, &worklconv.mon_thousands_sep);
		/* mon_grouping is not text and does not require conversion */
		db_encoding_convert(encoding, &worklconv.positive_sign);
		db_encoding_convert(encoding, &worklconv.negative_sign);
	}
	PG_CATCH();
	{
		free_struct_lconv(&worklconv);
		PG_RE_THROW();
	}
	PG_END_TRY();

	/*
	 * Everything is good, so save the results.
	 */
	CurrentLocaleConv = worklconv;
	CurrentLocaleConvAllocated = true;
	CurrentLocaleConvValid = true;
	return &CurrentLocaleConv;
}

#ifdef WIN32
/*
 * On Windows, strftime() returns its output in encoding CP_ACP (the default
 * operating system codepage for the computer), which is likely different
 * from SERVER_ENCODING.  This is especially important in Japanese versions
 * of Windows which will use SJIS encoding, which we don't support as a
 * server encoding.
 *
 * So, instead of using strftime(), use wcsftime() to return the value in
 * wide characters (internally UTF16) and then convert to UTF8, which we
 * know how to handle directly.
 *
 * Note that this only affects the calls to strftime() in this file, which are
 * used to get the locale-aware strings. Other parts of the backend use
 * pg_strftime(), which isn't locale-aware and does not need to be replaced.
 */
static size_t
strftime_l_win32(char *dst, size_t dstlen,
				 const char *format, const struct tm *tm, locale_t locale)
{
	size_t		len;
	wchar_t		wformat[8];		/* formats used below need 3 chars */
	wchar_t		wbuf[MAX_L10N_DATA];

	/*
	 * Get a wchar_t version of the format string.  We only actually use
	 * plain-ASCII formats in this file, so we can say that they're UTF8.
	 */
	len = MultiByteToWideChar(CP_UTF8, 0, format, -1,
							  wformat, lengthof(wformat));
	if (len == 0)
		elog(ERROR, "could not convert format string from UTF-8: error code %lu",
			 GetLastError());

	len = _wcsftime_l(wbuf, MAX_L10N_DATA, wformat, tm, locale);
	if (len == 0)
	{
		/*
		 * wcsftime failed, possibly because the result would not fit in
		 * MAX_L10N_DATA.  Return 0 with the contents of dst unspecified.
		 */
		return 0;
	}

	len = WideCharToMultiByte(CP_UTF8, 0, wbuf, len, dst, dstlen - 1,
							  NULL, NULL);
	if (len == 0)
		elog(ERROR, "could not convert string to UTF-8: error code %lu",
			 GetLastError());

	dst[len] = '\0';

	return len;
}

/* redefine strftime_l() */
#define strftime_l(a,b,c,d,e) strftime_l_win32(a,b,c,d,e)
#endif							/* WIN32 */

/*
 * Subroutine for cache_locale_time().
 * Convert the given string from encoding "encoding" to the database
 * encoding, and store the result at *dst, replacing any previous value.
 */
static void
cache_single_string(char **dst, const char *src, int encoding)
{
	char	   *ptr;
	char	   *olddst;

	/* Convert the string to the database encoding, or validate it's OK */
	ptr = pg_any_to_server(src, strlen(src), encoding);

	/* Store the string in long-lived storage, replacing any previous value */
	olddst = *dst;
	*dst = MemoryContextStrdup(TopMemoryContext, ptr);
	if (olddst)
		pfree(olddst);

	/* Might as well clean up any palloc'd conversion result, too */
	if (ptr != src)
		pfree(ptr);
}

/*
 * Update the lc_time localization cache variables if needed.
 */
void
cache_locale_time(void)
{
	char		buf[(2 * 7 + 2 * 12) * MAX_L10N_DATA];
	char	   *bufptr;
	time_t		timenow;
	struct tm  *timeinfo;
	struct tm	timeinfobuf;
	bool		strftimefail = false;
	int			encoding;
	int			i;
	locale_t	locale;

	/* did we do this already? */
	if (CurrentLCTimeValid)
		return;

	elog(DEBUG3, "cache_locale_time() executed; locale: \"%s\"", locale_time);

	errno = ENOENT;
#ifdef WIN32
	locale = _create_locale(LC_ALL, locale_time);
	if (locale == (locale_t) 0)
		_dosmaperr(GetLastError());
#else
	locale = newlocale(LC_ALL_MASK, locale_time, (locale_t) 0);
#endif
	if (!locale)
		report_newlocale_failure(locale_time);

	/* We use times close to current time as data for strftime(). */
	timenow = time(NULL);
	timeinfo = gmtime_r(&timenow, &timeinfobuf);

	/* Store the strftime results in MAX_L10N_DATA-sized portions of buf[] */
	bufptr = buf;

	/*
	 * MAX_L10N_DATA is sufficient buffer space for every known locale, and
	 * POSIX defines no strftime() errors.  (Buffer space exhaustion is not an
	 * error.)  An implementation might report errors (e.g. ENOMEM) by
	 * returning 0 (or, less plausibly, a negative value) and setting errno.
	 * Report errno just in case the implementation did that, but clear it in
	 * advance of the calls so we don't emit a stale, unrelated errno.
	 */
	errno = 0;

	/* localized days */
	for (i = 0; i < 7; i++)
	{
		timeinfo->tm_wday = i;
		if (strftime_l(bufptr, MAX_L10N_DATA, "%a", timeinfo, locale) <= 0)
			strftimefail = true;
		bufptr += MAX_L10N_DATA;
		if (strftime_l(bufptr, MAX_L10N_DATA, "%A", timeinfo, locale) <= 0)
			strftimefail = true;
		bufptr += MAX_L10N_DATA;
	}

	/* localized months */
	for (i = 0; i < 12; i++)
	{
		timeinfo->tm_mon = i;
		timeinfo->tm_mday = 1;	/* make sure we don't have invalid date */
		if (strftime_l(bufptr, MAX_L10N_DATA, "%b", timeinfo, locale) <= 0)
			strftimefail = true;
		bufptr += MAX_L10N_DATA;
		if (strftime_l(bufptr, MAX_L10N_DATA, "%B", timeinfo, locale) <= 0)
			strftimefail = true;
		bufptr += MAX_L10N_DATA;
	}

#ifdef WIN32
	_free_locale(locale);
#else
	freelocale(locale);
#endif

	/*
	 * At this point we've done our best to clean up, and can throw errors, or
	 * call functions that might throw errors, with a clean conscience.
	 */
	if (strftimefail)
		elog(ERROR, "strftime_l() failed");

#ifndef WIN32

	/*
	 * As in PGLC_localeconv(), we must convert strftime()'s output from the
	 * encoding implied by LC_TIME to the database encoding.  If we can't
	 * identify the LC_TIME encoding, just perform encoding validation.
	 */
	encoding = pg_get_encoding_from_locale(locale_time, true);
	if (encoding < 0)
		encoding = PG_SQL_ASCII;

#else

	/*
	 * On Windows, strftime_win32() always returns UTF8 data, so convert from
	 * that if necessary.
	 */
	encoding = PG_UTF8;

#endif							/* WIN32 */

	bufptr = buf;

	/* localized days */
	for (i = 0; i < 7; i++)
	{
		cache_single_string(&localized_abbrev_days[i], bufptr, encoding);
		bufptr += MAX_L10N_DATA;
		cache_single_string(&localized_full_days[i], bufptr, encoding);
		bufptr += MAX_L10N_DATA;
	}
	localized_abbrev_days[7] = NULL;
	localized_full_days[7] = NULL;

	/* localized months */
	for (i = 0; i < 12; i++)
	{
		cache_single_string(&localized_abbrev_months[i], bufptr, encoding);
		bufptr += MAX_L10N_DATA;
		cache_single_string(&localized_full_months[i], bufptr, encoding);
		bufptr += MAX_L10N_DATA;
	}
	localized_abbrev_months[12] = NULL;
	localized_full_months[12] = NULL;

	CurrentLCTimeValid = true;
}


#if defined(WIN32) && defined(LC_MESSAGES)
/*
 * Convert a Windows setlocale() argument to a Unix-style one.
 *
 * Regardless of platform, we install message catalogs under a Unix-style
 * LL[_CC][.ENCODING][@VARIANT] naming convention.  Only LC_MESSAGES settings
 * following that style will elicit localized interface strings.
 *
 * Before Visual Studio 2012 (msvcr110.dll), Windows setlocale() accepted "C"
 * (but not "c") and strings of the form <Language>[_<Country>][.<CodePage>],
 * case-insensitive.  setlocale() returns the fully-qualified form; for
 * example, setlocale("thaI") returns "Thai_Thailand.874".  Internally,
 * setlocale() and _create_locale() select a "locale identifier"[1] and store
 * it in an undocumented _locale_t field.  From that LCID, we can retrieve the
 * ISO 639 language and the ISO 3166 country.  Character encoding does not
 * matter, because the server and client encodings govern that.
 *
 * Windows Vista introduced the "locale name" concept[2], closely following
 * RFC 4646.  Locale identifiers are now deprecated.  Starting with Visual
 * Studio 2012, setlocale() accepts locale names in addition to the strings it
 * accepted historically.  It does not standardize them; setlocale("Th-tH")
 * returns "Th-tH".  setlocale(category, "") still returns a traditional
 * string.  Furthermore, msvcr110.dll changed the undocumented _locale_t
 * content to carry locale names instead of locale identifiers.
 *
 * Visual Studio 2015 should still be able to do the same as Visual Studio
 * 2012, but the declaration of locale_name is missing in _locale_t, causing
 * this code compilation to fail, hence this falls back instead on to
 * enumerating all system locales by using EnumSystemLocalesEx to find the
 * required locale name.  If the input argument is in Unix-style then we can
 * get ISO Locale name directly by using GetLocaleInfoEx() with LCType as
 * LOCALE_SNAME.
 *
 * This function returns a pointer to a static buffer bearing the converted
 * name or NULL if conversion fails.
 *
 * [1] https://docs.microsoft.com/en-us/windows/win32/intl/locale-identifiers
 * [2] https://docs.microsoft.com/en-us/windows/win32/intl/locale-names
 */

/*
 * Callback function for EnumSystemLocalesEx() in get_iso_localename().
 *
 * This function enumerates all system locales, searching for one that matches
 * an input with the format: <Language>[_<Country>], e.g.
 * English[_United States]
 *
 * The input is a three wchar_t array as an LPARAM. The first element is the
 * locale_name we want to match, the second element is an allocated buffer
 * where the Unix-style locale is copied if a match is found, and the third
 * element is the search status, 1 if a match was found, 0 otherwise.
 */
static BOOL CALLBACK
search_locale_enum(LPWSTR pStr, DWORD dwFlags, LPARAM lparam)
{
	wchar_t		test_locale[LOCALE_NAME_MAX_LENGTH];
	wchar_t   **argv;

	(void) (dwFlags);

	argv = (wchar_t **) lparam;
	*argv[2] = (wchar_t) 0;

	memset(test_locale, 0, sizeof(test_locale));

	/* Get the name of the <Language> in English */
	if (GetLocaleInfoEx(pStr, LOCALE_SENGLISHLANGUAGENAME,
						test_locale, LOCALE_NAME_MAX_LENGTH))
	{
		/*
		 * If the enumerated locale does not have a hyphen ("en") OR the
		 * locale_name input does not have an underscore ("English"), we only
		 * need to compare the <Language> tags.
		 */
		if (wcsrchr(pStr, '-') == NULL || wcsrchr(argv[0], '_') == NULL)
		{
			if (_wcsicmp(argv[0], test_locale) == 0)
			{
				wcscpy(argv[1], pStr);
				*argv[2] = (wchar_t) 1;
				return FALSE;
			}
		}

		/*
		 * We have to compare a full <Language>_<Country> tag, so we append
		 * the underscore and name of the country/region in English, e.g.
		 * "English_United States".
		 */
		else
		{
			size_t		len;

			wcscat(test_locale, L"_");
			len = wcslen(test_locale);
			if (GetLocaleInfoEx(pStr, LOCALE_SENGLISHCOUNTRYNAME,
								test_locale + len,
								LOCALE_NAME_MAX_LENGTH - len))
			{
				if (_wcsicmp(argv[0], test_locale) == 0)
				{
					wcscpy(argv[1], pStr);
					*argv[2] = (wchar_t) 1;
					return FALSE;
				}
			}
		}
	}

	return TRUE;
}

/*
 * This function converts a Windows locale name to an ISO formatted version
 * for Visual Studio 2015 or greater.
 *
 * Returns NULL, if no valid conversion was found.
 */
static char *
get_iso_localename(const char *winlocname)
{
	wchar_t		wc_locale_name[LOCALE_NAME_MAX_LENGTH];
	wchar_t		buffer[LOCALE_NAME_MAX_LENGTH];
	static char iso_lc_messages[LOCALE_NAME_MAX_LENGTH];
	char	   *period;
	int			len;
	int			ret_val;

	/*
	 * Valid locales have the following syntax:
	 * <Language>[_<Country>[.<CodePage>]]
	 *
	 * GetLocaleInfoEx can only take locale name without code-page and for the
	 * purpose of this API the code-page doesn't matter.
	 */
	period = strchr(winlocname, '.');
	if (period != NULL)
		len = period - winlocname;
	else
		len = pg_mbstrlen(winlocname);

	memset(wc_locale_name, 0, sizeof(wc_locale_name));
	memset(buffer, 0, sizeof(buffer));
	MultiByteToWideChar(CP_ACP, 0, winlocname, len, wc_locale_name,
						LOCALE_NAME_MAX_LENGTH);

	/*
	 * If the lc_messages is already a Unix-style string, we have a direct
	 * match with LOCALE_SNAME, e.g. en-US, en_US.
	 */
	ret_val = GetLocaleInfoEx(wc_locale_name, LOCALE_SNAME, (LPWSTR) &buffer,
							  LOCALE_NAME_MAX_LENGTH);
	if (!ret_val)
	{
		/*
		 * Search for a locale in the system that matches language and country
		 * name.
		 */
		wchar_t    *argv[3];

		argv[0] = wc_locale_name;
		argv[1] = buffer;
		argv[2] = (wchar_t *) &ret_val;
		EnumSystemLocalesEx(search_locale_enum, LOCALE_WINDOWS, (LPARAM) argv,
							NULL);
	}

	if (ret_val)
	{
		size_t		rc;
		char	   *hyphen;

		/* Locale names use only ASCII, any conversion locale suffices. */
		rc = wchar2char(iso_lc_messages, buffer, sizeof(iso_lc_messages), NULL);
		if (rc == -1 || rc == sizeof(iso_lc_messages))
			return NULL;

		/*
		 * Since the message catalogs sit on a case-insensitive filesystem, we
		 * need not standardize letter case here.  So long as we do not ship
		 * message catalogs for which it would matter, we also need not
		 * translate the script/variant portion, e.g.  uz-Cyrl-UZ to
		 * uz_UZ@cyrillic.  Simply replace the hyphen with an underscore.
		 */
		hyphen = strchr(iso_lc_messages, '-');
		if (hyphen)
			*hyphen = '_';
		return iso_lc_messages;
	}

	return NULL;
}

static char *
IsoLocaleName(const char *winlocname)
{
	static char iso_lc_messages[LOCALE_NAME_MAX_LENGTH];

	if (pg_strcasecmp("c", winlocname) == 0 ||
		pg_strcasecmp("posix", winlocname) == 0)
	{
		strcpy(iso_lc_messages, "C");
		return iso_lc_messages;
	}
	else
		return get_iso_localename(winlocname);
}

#endif							/* WIN32 && LC_MESSAGES */

/*
 * Create a new pg_locale_t struct for the given collation oid.
 */
static pg_locale_t
create_pg_locale(Oid collid, MemoryContext context)
{
	HeapTuple	tp;
	Form_pg_collation collform;
	pg_locale_t result;
	Datum		datum;
	bool		isnull;

	tp = SearchSysCache1(COLLOID, ObjectIdGetDatum(collid));
	if (!HeapTupleIsValid(tp))
		elog(ERROR, "cache lookup failed for collation %u", collid);
	collform = (Form_pg_collation) GETSTRUCT(tp);

	if (collform->collprovider == COLLPROVIDER_BUILTIN)
		result = create_pg_locale_builtin(collid, context);
	else if (collform->collprovider == COLLPROVIDER_ICU)
		result = create_pg_locale_icu(collid, context);
	else if (collform->collprovider == COLLPROVIDER_LIBC)
		result = create_pg_locale_libc(collid, context);
	else
		/* shouldn't happen */
		PGLOCALE_SUPPORT_ERROR(collform->collprovider);

	result->is_default = false;

	Assert((result->collate_is_c && result->collate == NULL) ||
		   (!result->collate_is_c && result->collate != NULL));

	datum = SysCacheGetAttr(COLLOID, tp, Anum_pg_collation_collversion,
							&isnull);
	if (!isnull)
	{
		char	   *actual_versionstr;
		char	   *collversionstr;

		collversionstr = TextDatumGetCString(datum);

		if (collform->collprovider == COLLPROVIDER_LIBC)
			datum = SysCacheGetAttrNotNull(COLLOID, tp, Anum_pg_collation_collcollate);
		else
			datum = SysCacheGetAttrNotNull(COLLOID, tp, Anum_pg_collation_colllocale);

		actual_versionstr = get_collation_actual_version(collform->collprovider,
														 TextDatumGetCString(datum));
		if (!actual_versionstr)
		{
			/*
			 * This could happen when specifying a version in CREATE COLLATION
			 * but the provider does not support versioning, or manually
			 * creating a mess in the catalogs.
			 */
			ereport(ERROR,
					(errmsg("collation \"%s\" has no actual version, but a version was recorded",
							NameStr(collform->collname))));
		}

		if (strcmp(actual_versionstr, collversionstr) != 0)
			ereport(WARNING,
					(errmsg("collation \"%s\" has version mismatch",
							NameStr(collform->collname)),
					 errdetail("The collation in the database was created using version %s, "
							   "but the operating system provides version %s.",
							   collversionstr, actual_versionstr),
					 errhint("Rebuild all objects affected by this collation and run "
							 "ALTER COLLATION %s REFRESH VERSION, "
							 "or build PostgreSQL with the right library version.",
							 quote_qualified_identifier(get_namespace_name(collform->collnamespace),
														NameStr(collform->collname)))));
	}

	ReleaseSysCache(tp);

	return result;
}

/*
 * Initialize default_locale with database locale settings.
 */
void
init_database_collation(void)
{
	HeapTuple	tup;
	Form_pg_database dbform;
	pg_locale_t result;

	Assert(default_locale == NULL);

	/* Fetch our pg_database row normally, via syscache */
	tup = SearchSysCache1(DATABASEOID, ObjectIdGetDatum(MyDatabaseId));
	if (!HeapTupleIsValid(tup))
		elog(ERROR, "cache lookup failed for database %u", MyDatabaseId);
	dbform = (Form_pg_database) GETSTRUCT(tup);

	if (dbform->datlocprovider == COLLPROVIDER_BUILTIN)
		result = create_pg_locale_builtin(DEFAULT_COLLATION_OID,
										  TopMemoryContext);
	else if (dbform->datlocprovider == COLLPROVIDER_ICU)
		result = create_pg_locale_icu(DEFAULT_COLLATION_OID,
									  TopMemoryContext);
	else if (dbform->datlocprovider == COLLPROVIDER_LIBC)
		result = create_pg_locale_libc(DEFAULT_COLLATION_OID,
									   TopMemoryContext);
	else
		/* shouldn't happen */
		PGLOCALE_SUPPORT_ERROR(dbform->datlocprovider);

	result->is_default = true;
	ReleaseSysCache(tup);

	default_locale = result;
}

/*
 * Create a pg_locale_t from a collation OID.  Results are cached for the
 * lifetime of the backend.  Thus, do not free the result with freelocale().
 *
 * For simplicity, we always generate COLLATE + CTYPE even though we
 * might only need one of them.  Since this is called only once per session,
 * it shouldn't cost much.
 */
pg_locale_t
pg_newlocale_from_collation(Oid collid)
{
	collation_cache_entry *cache_entry;
	bool		found;

	if (collid == DEFAULT_COLLATION_OID)
		return default_locale;

	if (!OidIsValid(collid))
		elog(ERROR, "cache lookup failed for collation %u", collid);

	AssertCouldGetRelation();

	if (last_collation_cache_oid == collid)
		return last_collation_cache_locale;

	if (CollationCache == NULL)
	{
		CollationCacheContext = AllocSetContextCreate(TopMemoryContext,
													  "collation cache",
													  ALLOCSET_DEFAULT_SIZES);
		CollationCache = collation_cache_create(CollationCacheContext,
												16, NULL);
	}

	cache_entry = collation_cache_insert(CollationCache, collid, &found);
	if (!found)
	{
		/*
		 * Make sure cache entry is marked invalid, in case we fail before
		 * setting things.
		 */
		cache_entry->locale = 0;
	}

	if (cache_entry->locale == 0)
	{
		cache_entry->locale = create_pg_locale(collid, CollationCacheContext);
	}

	last_collation_cache_oid = collid;
	last_collation_cache_locale = cache_entry->locale;

	return cache_entry->locale;
}

/*
 * Get provider-specific collation version string for the given collation from
 * the operating system/library.
 */
char *
get_collation_actual_version(char collprovider, const char *collcollate)
{
	char	   *collversion = NULL;

	if (collprovider == COLLPROVIDER_BUILTIN)
		collversion = get_collation_actual_version_builtin(collcollate);
#ifdef USE_ICU
	else if (collprovider == COLLPROVIDER_ICU)
		collversion = get_collation_actual_version_icu(collcollate);
#endif
	else if (collprovider == COLLPROVIDER_LIBC)
		collversion = get_collation_actual_version_libc(collcollate);

	return collversion;
}

size_t
pg_strlower(char *dst, size_t dstsize, const char *src, ssize_t srclen,
			pg_locale_t locale)
{
	if (locale->provider == COLLPROVIDER_BUILTIN)
		return strlower_builtin(dst, dstsize, src, srclen, locale);
#ifdef USE_ICU
	else if (locale->provider == COLLPROVIDER_ICU)
		return strlower_icu(dst, dstsize, src, srclen, locale);
#endif
	else if (locale->provider == COLLPROVIDER_LIBC)
		return strlower_libc(dst, dstsize, src, srclen, locale);
	else
		/* shouldn't happen */
		PGLOCALE_SUPPORT_ERROR(locale->provider);

	return 0;					/* keep compiler quiet */
}

size_t
pg_strtitle(char *dst, size_t dstsize, const char *src, ssize_t srclen,
			pg_locale_t locale)
{
	if (locale->provider == COLLPROVIDER_BUILTIN)
		return strtitle_builtin(dst, dstsize, src, srclen, locale);
#ifdef USE_ICU
	else if (locale->provider == COLLPROVIDER_ICU)
		return strtitle_icu(dst, dstsize, src, srclen, locale);
#endif
	else if (locale->provider == COLLPROVIDER_LIBC)
		return strtitle_libc(dst, dstsize, src, srclen, locale);
	else
		/* shouldn't happen */
		PGLOCALE_SUPPORT_ERROR(locale->provider);

	return 0;					/* keep compiler quiet */
}

<<<<<<< HEAD
		if (default_locale.provider == COLLPROVIDER_BUILTIN)
		{
			result = true;
			return (bool) result;
		}
		else if (default_locale.provider == COLLPROVIDER_ICU)
		{
			result = false;
			return (bool) result;
		}
		else if (default_locale.provider == COLLPROVIDER_LIBC)
		{
			localeptr = setlocale(LC_COLLATE, NULL);
			if (!localeptr)
				elog(ERROR, "invalid LC_COLLATE setting");
		}
		else
			elog(ERROR, "unexpected collation provider '%c'",
				 default_locale.provider);
=======
size_t
pg_strupper(char *dst, size_t dstsize, const char *src, ssize_t srclen,
			pg_locale_t locale)
{
	if (locale->provider == COLLPROVIDER_BUILTIN)
		return strupper_builtin(dst, dstsize, src, srclen, locale);
#ifdef USE_ICU
	else if (locale->provider == COLLPROVIDER_ICU)
		return strupper_icu(dst, dstsize, src, srclen, locale);
#endif
	else if (locale->provider == COLLPROVIDER_LIBC)
		return strupper_libc(dst, dstsize, src, srclen, locale);
	else
		/* shouldn't happen */
		PGLOCALE_SUPPORT_ERROR(locale->provider);
>>>>>>> 3d6a8289

	return 0;					/* keep compiler quiet */
}

size_t
pg_strfold(char *dst, size_t dstsize, const char *src, ssize_t srclen,
		   pg_locale_t locale)
{
	if (locale->provider == COLLPROVIDER_BUILTIN)
		return strfold_builtin(dst, dstsize, src, srclen, locale);
#ifdef USE_ICU
	else if (locale->provider == COLLPROVIDER_ICU)
		return strfold_icu(dst, dstsize, src, srclen, locale);
#endif
	/* for libc, just use strlower */
	else if (locale->provider == COLLPROVIDER_LIBC)
		return strlower_libc(dst, dstsize, src, srclen, locale);
	else
		/* shouldn't happen */
		PGLOCALE_SUPPORT_ERROR(locale->provider);

	return 0;					/* keep compiler quiet */
}

/*
<<<<<<< HEAD
 * Detect whether collation's LC_CTYPE property is C
 */
bool
lc_ctype_is_c(Oid collation)
{
	/*
	 * If we're asked about "collation 0", return false, so that the code will
	 * go into the non-C path and report that the collation is bogus.
	 */
	if (!OidIsValid(collation))
		return false;

	/*
	 * If we're asked about the default collation, we have to inquire of the C
	 * library.  Cache the result so we only have to compute it once.
	 */
	if (collation == DEFAULT_COLLATION_OID)
	{
		static int	result = -1;
		const char *localeptr;

		if (result >= 0)
			return (bool) result;

		if (default_locale.provider == COLLPROVIDER_BUILTIN)
		{
			localeptr = default_locale.info.builtin.locale;
		}
		else if (default_locale.provider == COLLPROVIDER_ICU)
		{
			result = false;
			return (bool) result;
		}
		else if (default_locale.provider == COLLPROVIDER_LIBC)
		{
			localeptr = setlocale(LC_CTYPE, NULL);
			if (!localeptr)
				elog(ERROR, "invalid LC_CTYPE setting");
		}
		else
			elog(ERROR, "unexpected collation provider '%c'",
				 default_locale.provider);

		if (strcmp(localeptr, "C") == 0)
			result = true;
		else if (strcmp(localeptr, "POSIX") == 0)
			result = true;
		else
			result = false;
		return (bool) result;
	}

	/*
	 * If we're asked about the built-in C/POSIX collations, we know that.
	 */
	if (collation == C_COLLATION_OID ||
		collation == POSIX_COLLATION_OID)
		return true;

	/*
	 * Otherwise, we have to consult pg_collation, but we cache that.
	 */
	return (lookup_collation_cache(collation, true))->ctype_is_c;
}

struct pg_locale_struct default_locale;

void
make_icu_collator(const char *iculocstr,
				  const char *icurules,
				  struct pg_locale_struct *resultp)
{
#ifdef USE_ICU
	UCollator  *collator;

	collator = pg_ucol_open(iculocstr);

	/*
	 * If rules are specified, we extract the rules of the standard collation,
	 * add our own rules, and make a new collator with the combined rules.
	 */
	if (icurules)
	{
		const UChar *default_rules;
		UChar	   *agg_rules;
		UChar	   *my_rules;
		UErrorCode	status;
		int32_t		length;

		default_rules = ucol_getRules(collator, &length);
		icu_to_uchar(&my_rules, icurules, strlen(icurules));

		agg_rules = palloc_array(UChar, u_strlen(default_rules) + u_strlen(my_rules) + 1);
		u_strcpy(agg_rules, default_rules);
		u_strcat(agg_rules, my_rules);

		ucol_close(collator);

		status = U_ZERO_ERROR;
		collator = ucol_openRules(agg_rules, u_strlen(agg_rules),
								  UCOL_DEFAULT, UCOL_DEFAULT_STRENGTH, NULL, &status);
		if (U_FAILURE(status))
			ereport(ERROR,
					(errmsg("could not open collator for locale \"%s\" with rules \"%s\": %s",
							iculocstr, icurules, u_errorName(status))));
	}

	/* We will leak this string if the caller errors later :-( */
	resultp->info.icu.locale = MemoryContextStrdup(TopMemoryContext, iculocstr);
	resultp->info.icu.ucol = collator;
#else							/* not USE_ICU */
	/* could get here if a collation was created by a build with ICU */
	ereport(ERROR,
			(errcode(ERRCODE_FEATURE_NOT_SUPPORTED),
			 errmsg("ICU is not supported in this build")));
#endif							/* not USE_ICU */
}


/* simple subroutine for reporting errors from newlocale() */
static void
report_newlocale_failure(const char *localename)
{
	int			save_errno;

	/*
	 * Windows doesn't provide any useful error indication from
	 * _create_locale(), and BSD-derived platforms don't seem to feel they
	 * need to set errno either (even though POSIX is pretty clear that
	 * newlocale should do so).  So, if errno hasn't been set, assume ENOENT
	 * is what to report.
	 */
	if (errno == 0)
		errno = ENOENT;

	/*
	 * ENOENT means "no such locale", not "no such file", so clarify that
	 * errno with an errdetail message.
	 */
	save_errno = errno;			/* auxiliary funcs might change errno */
	ereport(ERROR,
			(errcode(ERRCODE_INVALID_PARAMETER_VALUE),
			 errmsg("could not create locale \"%s\": %m",
					localename),
			 (save_errno == ENOENT ?
			  errdetail("The operating system could not find any locale data for the locale name \"%s\".",
						localename) : 0)));
}

bool
pg_locale_deterministic(pg_locale_t locale)
{
	/* default locale must always be deterministic */
	if (locale == NULL)
		return true;
	else
		return locale->deterministic;
}

/*
 * Create a locale_t from a collation OID.  Results are cached for the
 * lifetime of the backend.  Thus, do not free the result with freelocale().
 *
 * As a special optimization, the default/database collation returns 0.
 *
 * For simplicity, we always generate COLLATE + CTYPE even though we
 * might only need one of them.  Since this is called only once per session,
 * it shouldn't cost much.
 */
pg_locale_t
pg_newlocale_from_collation(Oid collid)
{
	collation_cache_entry *cache_entry;

	/* Callers must pass a valid OID */
	Assert(OidIsValid(collid));

	if (collid == DEFAULT_COLLATION_OID)
	{
		if (default_locale.provider == COLLPROVIDER_LIBC)
			return (pg_locale_t) 0;
		else
			return &default_locale;
	}

	cache_entry = lookup_collation_cache(collid, false);

	if (cache_entry->locale == 0)
	{
		/* We haven't computed this yet in this session, so do it */
		HeapTuple	tp;
		Form_pg_collation collform;
		struct pg_locale_struct result;
		pg_locale_t resultp;
		Datum		datum;
		bool		isnull;

		tp = SearchSysCache1(COLLOID, ObjectIdGetDatum(collid));
		if (!HeapTupleIsValid(tp))
			elog(ERROR, "cache lookup failed for collation %u", collid);
		collform = (Form_pg_collation) GETSTRUCT(tp);

		/* We'll fill in the result struct locally before allocating memory */
		memset(&result, 0, sizeof(result));
		result.provider = collform->collprovider;
		result.deterministic = collform->collisdeterministic;

		if (collform->collprovider == COLLPROVIDER_BUILTIN)
		{
			const char *locstr;

			datum = SysCacheGetAttrNotNull(COLLOID, tp, Anum_pg_collation_colllocale);
			locstr = TextDatumGetCString(datum);

			builtin_validate_locale(GetDatabaseEncoding(), locstr);

			result.info.builtin.locale = MemoryContextStrdup(TopMemoryContext,
															 locstr);
		}
		else if (collform->collprovider == COLLPROVIDER_LIBC)
		{
			const char *collcollate;
			const char *collctype pg_attribute_unused();
			locale_t	loc;

			datum = SysCacheGetAttrNotNull(COLLOID, tp, Anum_pg_collation_collcollate);
			collcollate = TextDatumGetCString(datum);
			datum = SysCacheGetAttrNotNull(COLLOID, tp, Anum_pg_collation_collctype);
			collctype = TextDatumGetCString(datum);

			if (strcmp(collcollate, collctype) == 0)
			{
				/* Normal case where they're the same */
				errno = 0;
#ifndef WIN32
				loc = newlocale(LC_COLLATE_MASK | LC_CTYPE_MASK, collcollate,
								NULL);
#else
				loc = _create_locale(LC_ALL, collcollate);
#endif
				if (!loc)
					report_newlocale_failure(collcollate);
			}
			else
			{
#ifndef WIN32
				/* We need two newlocale() steps */
				locale_t	loc1;

				errno = 0;
				loc1 = newlocale(LC_COLLATE_MASK, collcollate, NULL);
				if (!loc1)
					report_newlocale_failure(collcollate);
				errno = 0;
				loc = newlocale(LC_CTYPE_MASK, collctype, loc1);
				if (!loc)
					report_newlocale_failure(collctype);
#else

				/*
				 * XXX The _create_locale() API doesn't appear to support
				 * this. Could perhaps be worked around by changing
				 * pg_locale_t to contain two separate fields.
				 */
				ereport(ERROR,
						(errcode(ERRCODE_FEATURE_NOT_SUPPORTED),
						 errmsg("collations with different collate and ctype values are not supported on this platform")));
#endif
			}

			result.info.lt = loc;
		}
		else if (collform->collprovider == COLLPROVIDER_ICU)
		{
			const char *iculocstr;
			const char *icurules;

			datum = SysCacheGetAttrNotNull(COLLOID, tp, Anum_pg_collation_colllocale);
			iculocstr = TextDatumGetCString(datum);

			datum = SysCacheGetAttr(COLLOID, tp, Anum_pg_collation_collicurules, &isnull);
			if (!isnull)
				icurules = TextDatumGetCString(datum);
			else
				icurules = NULL;

			make_icu_collator(iculocstr, icurules, &result);
		}

		datum = SysCacheGetAttr(COLLOID, tp, Anum_pg_collation_collversion,
								&isnull);
		if (!isnull)
		{
			char	   *actual_versionstr;
			char	   *collversionstr;

			collversionstr = TextDatumGetCString(datum);

			if (collform->collprovider == COLLPROVIDER_LIBC)
				datum = SysCacheGetAttrNotNull(COLLOID, tp, Anum_pg_collation_collcollate);
			else
				datum = SysCacheGetAttrNotNull(COLLOID, tp, Anum_pg_collation_colllocale);

			actual_versionstr = get_collation_actual_version(collform->collprovider,
															 TextDatumGetCString(datum));
			if (!actual_versionstr)
			{
				/*
				 * This could happen when specifying a version in CREATE
				 * COLLATION but the provider does not support versioning, or
				 * manually creating a mess in the catalogs.
				 */
				ereport(ERROR,
						(errmsg("collation \"%s\" has no actual version, but a version was recorded",
								NameStr(collform->collname))));
			}

			if (strcmp(actual_versionstr, collversionstr) != 0)
				ereport(WARNING,
						(errmsg("collation \"%s\" has version mismatch",
								NameStr(collform->collname)),
						 errdetail("The collation in the database was created using version %s, "
								   "but the operating system provides version %s.",
								   collversionstr, actual_versionstr),
						 errhint("Rebuild all objects affected by this collation and run "
								 "ALTER COLLATION %s REFRESH VERSION, "
								 "or build PostgreSQL with the right library version.",
								 quote_qualified_identifier(get_namespace_name(collform->collnamespace),
															NameStr(collform->collname)))));
		}

		ReleaseSysCache(tp);

		/* We'll keep the pg_locale_t structures in TopMemoryContext */
		resultp = MemoryContextAlloc(TopMemoryContext, sizeof(*resultp));
		*resultp = result;

		cache_entry->locale = resultp;
	}

	return cache_entry->locale;
}

/*
 * Get provider-specific collation version string for the given collation from
 * the operating system/library.
 */
char *
get_collation_actual_version(char collprovider, const char *collcollate)
{
	char	   *collversion = NULL;

	/*
	 * The only two supported locales (C and C.UTF-8) are both based on memcmp
	 * and are not expected to change, but track the version anyway.
	 *
	 * Note that the character semantics may change for some locales, but the
	 * collation version only tracks changes to sort order.
	 */
	if (collprovider == COLLPROVIDER_BUILTIN)
	{
		if (strcmp(collcollate, "C") == 0)
			return "1";
		else if (strcmp(collcollate, "C.UTF-8") == 0)
			return "1";
		else
			ereport(ERROR,
					(errcode(ERRCODE_WRONG_OBJECT_TYPE),
					 errmsg("invalid locale name \"%s\" for builtin provider",
							collcollate)));
	}

#ifdef USE_ICU
	if (collprovider == COLLPROVIDER_ICU)
	{
		UCollator  *collator;
		UVersionInfo versioninfo;
		char		buf[U_MAX_VERSION_STRING_LENGTH];

		collator = pg_ucol_open(collcollate);

		ucol_getVersion(collator, versioninfo);
		ucol_close(collator);

		u_versionToString(versioninfo, buf);
		collversion = pstrdup(buf);
	}
	else
#endif
		if (collprovider == COLLPROVIDER_LIBC &&
			pg_strcasecmp("C", collcollate) != 0 &&
			pg_strncasecmp("C.", collcollate, 2) != 0 &&
			pg_strcasecmp("POSIX", collcollate) != 0)
	{
#if defined(__GLIBC__)
		/* Use the glibc version because we don't have anything better. */
		collversion = pstrdup(gnu_get_libc_version());
#elif defined(LC_VERSION_MASK)
		locale_t	loc;

		/* Look up FreeBSD collation version. */
		loc = newlocale(LC_COLLATE_MASK, collcollate, NULL);
		if (loc)
		{
			collversion =
				pstrdup(querylocale(LC_COLLATE_MASK | LC_VERSION_MASK, loc));
			freelocale(loc);
		}
		else
			ereport(ERROR,
					(errmsg("could not load locale \"%s\"", collcollate)));
#elif defined(WIN32)
		/*
		 * If we are targeting Windows Vista and above, we can ask for a name
		 * given a collation name (earlier versions required a location code
		 * that we don't have).
		 */
		NLSVERSIONINFOEX version = {sizeof(NLSVERSIONINFOEX)};
		WCHAR		wide_collcollate[LOCALE_NAME_MAX_LENGTH];

		MultiByteToWideChar(CP_ACP, 0, collcollate, -1, wide_collcollate,
							LOCALE_NAME_MAX_LENGTH);
		if (!GetNLSVersionEx(COMPARE_STRING, wide_collcollate, &version))
		{
			/*
			 * GetNLSVersionEx() wants a language tag such as "en-US", not a
			 * locale name like "English_United States.1252".  Until those
			 * values can be prevented from entering the system, or 100%
			 * reliably converted to the more useful tag format, tolerate the
			 * resulting error and report that we have no version data.
			 */
			if (GetLastError() == ERROR_INVALID_PARAMETER)
				return NULL;

			ereport(ERROR,
					(errmsg("could not get collation version for locale \"%s\": error code %lu",
							collcollate,
							GetLastError())));
		}
		collversion = psprintf("%lu.%lu,%lu.%lu",
							   (version.dwNLSVersion >> 8) & 0xFFFF,
							   version.dwNLSVersion & 0xFF,
							   (version.dwDefinedVersion >> 8) & 0xFFFF,
							   version.dwDefinedVersion & 0xFF);
#endif
	}

	return collversion;
}

/*
 * pg_strncoll_libc_win32_utf8
 *
 * Win32 does not have UTF-8. Convert UTF8 arguments to wide characters and
 * invoke wcscoll() or wcscoll_l().
 */
#ifdef WIN32
static int
pg_strncoll_libc_win32_utf8(const char *arg1, size_t len1, const char *arg2,
							size_t len2, pg_locale_t locale)
{
	char		sbuf[TEXTBUFLEN];
	char	   *buf = sbuf;
	char	   *a1p,
			   *a2p;
	int			a1len = len1 * 2 + 2;
	int			a2len = len2 * 2 + 2;
	int			r;
	int			result;

	Assert(!locale || locale->provider == COLLPROVIDER_LIBC);
	Assert(GetDatabaseEncoding() == PG_UTF8);
#ifndef WIN32
	Assert(false);
#endif

	if (a1len + a2len > TEXTBUFLEN)
		buf = palloc(a1len + a2len);

	a1p = buf;
	a2p = buf + a1len;

	/* API does not work for zero-length input */
	if (len1 == 0)
		r = 0;
	else
	{
		r = MultiByteToWideChar(CP_UTF8, 0, arg1, len1,
								(LPWSTR) a1p, a1len / 2);
		if (!r)
			ereport(ERROR,
					(errmsg("could not convert string to UTF-16: error code %lu",
							GetLastError())));
	}
	((LPWSTR) a1p)[r] = 0;

	if (len2 == 0)
		r = 0;
	else
	{
		r = MultiByteToWideChar(CP_UTF8, 0, arg2, len2,
								(LPWSTR) a2p, a2len / 2);
		if (!r)
			ereport(ERROR,
					(errmsg("could not convert string to UTF-16: error code %lu",
							GetLastError())));
	}
	((LPWSTR) a2p)[r] = 0;

	errno = 0;
	if (locale)
		result = wcscoll_l((LPWSTR) a1p, (LPWSTR) a2p, locale->info.lt);
	else
		result = wcscoll((LPWSTR) a1p, (LPWSTR) a2p);
	if (result == 2147483647)	/* _NLSCMPERROR; missing from mingw headers */
		ereport(ERROR,
				(errmsg("could not compare Unicode strings: %m")));

	if (buf != sbuf)
		pfree(buf);

	return result;
}
#endif							/* WIN32 */

/*
 * pg_strcoll_libc
 *
 * Call strcoll(), strcoll_l(), wcscoll(), or wcscoll_l() as appropriate for
 * the given locale, platform, and database encoding. If the locale is NULL,
 * use the database collation.
 *
 * Arguments must be encoded in the database encoding and nul-terminated.
 */
static int
pg_strcoll_libc(const char *arg1, const char *arg2, pg_locale_t locale)
{
	int			result;

	Assert(!locale || locale->provider == COLLPROVIDER_LIBC);
#ifdef WIN32
	if (GetDatabaseEncoding() == PG_UTF8)
	{
		size_t		len1 = strlen(arg1);
		size_t		len2 = strlen(arg2);

		result = pg_strncoll_libc_win32_utf8(arg1, len1, arg2, len2, locale);
	}
	else
#endif							/* WIN32 */
	if (locale)
		result = strcoll_l(arg1, arg2, locale->info.lt);
	else
		result = strcoll(arg1, arg2);

	return result;
}

/*
 * pg_strncoll_libc
 *
 * Nul-terminate the arguments and call pg_strcoll_libc().
 */
static int
pg_strncoll_libc(const char *arg1, size_t len1, const char *arg2, size_t len2,
				 pg_locale_t locale)
{
	char		sbuf[TEXTBUFLEN];
	char	   *buf = sbuf;
	size_t		bufsize1 = len1 + 1;
	size_t		bufsize2 = len2 + 1;
	char	   *arg1n;
	char	   *arg2n;
	int			result;

	Assert(!locale || locale->provider == COLLPROVIDER_LIBC);

#ifdef WIN32
	/* check for this case before doing the work for nul-termination */
	if (GetDatabaseEncoding() == PG_UTF8)
		return pg_strncoll_libc_win32_utf8(arg1, len1, arg2, len2, locale);
#endif							/* WIN32 */

	if (bufsize1 + bufsize2 > TEXTBUFLEN)
		buf = palloc(bufsize1 + bufsize2);

	arg1n = buf;
	arg2n = buf + bufsize1;

	/* nul-terminate arguments */
	memcpy(arg1n, arg1, len1);
	arg1n[len1] = '\0';
	memcpy(arg2n, arg2, len2);
	arg2n[len2] = '\0';

	result = pg_strcoll_libc(arg1n, arg2n, locale);

	if (buf != sbuf)
		pfree(buf);

	return result;
}

#ifdef USE_ICU

/*
 * pg_strncoll_icu_no_utf8
 *
 * Convert the arguments from the database encoding to UChar strings, then
 * call ucol_strcoll(). An argument length of -1 means that the string is
 * NUL-terminated.
 *
 * When the database encoding is UTF-8, and ICU supports ucol_strcollUTF8(),
 * caller should call that instead.
 */
static int
pg_strncoll_icu_no_utf8(const char *arg1, int32_t len1,
						const char *arg2, int32_t len2, pg_locale_t locale)
{
	char		sbuf[TEXTBUFLEN];
	char	   *buf = sbuf;
	int32_t		ulen1;
	int32_t		ulen2;
	size_t		bufsize1;
	size_t		bufsize2;
	UChar	   *uchar1,
			   *uchar2;
	int			result;

	Assert(locale->provider == COLLPROVIDER_ICU);
#ifdef HAVE_UCOL_STRCOLLUTF8
	Assert(GetDatabaseEncoding() != PG_UTF8);
#endif

	init_icu_converter();

	ulen1 = uchar_length(icu_converter, arg1, len1);
	ulen2 = uchar_length(icu_converter, arg2, len2);

	bufsize1 = (ulen1 + 1) * sizeof(UChar);
	bufsize2 = (ulen2 + 1) * sizeof(UChar);

	if (bufsize1 + bufsize2 > TEXTBUFLEN)
		buf = palloc(bufsize1 + bufsize2);

	uchar1 = (UChar *) buf;
	uchar2 = (UChar *) (buf + bufsize1);

	ulen1 = uchar_convert(icu_converter, uchar1, ulen1 + 1, arg1, len1);
	ulen2 = uchar_convert(icu_converter, uchar2, ulen2 + 1, arg2, len2);

	result = ucol_strcoll(locale->info.icu.ucol,
						  uchar1, ulen1,
						  uchar2, ulen2);

	if (buf != sbuf)
		pfree(buf);

	return result;
}

/*
 * pg_strncoll_icu
 *
 * Call ucol_strcollUTF8() or ucol_strcoll() as appropriate for the given
 * database encoding. An argument length of -1 means the string is
 * NUL-terminated.
 *
 * Arguments must be encoded in the database encoding.
 */
static int
pg_strncoll_icu(const char *arg1, int32_t len1, const char *arg2, int32_t len2,
				pg_locale_t locale)
{
	int			result;

	Assert(locale->provider == COLLPROVIDER_ICU);

#ifdef HAVE_UCOL_STRCOLLUTF8
	if (GetDatabaseEncoding() == PG_UTF8)
	{
		UErrorCode	status;

		status = U_ZERO_ERROR;
		result = ucol_strcollUTF8(locale->info.icu.ucol,
								  arg1, len1,
								  arg2, len2,
								  &status);
		if (U_FAILURE(status))
			ereport(ERROR,
					(errmsg("collation failed: %s", u_errorName(status))));
	}
	else
#endif
	{
		result = pg_strncoll_icu_no_utf8(arg1, len1, arg2, len2, locale);
	}

	return result;
}

#endif							/* USE_ICU */

/*
 * pg_strcoll
 *
 * Call ucol_strcollUTF8(), ucol_strcoll(), strcoll(), strcoll_l(), wcscoll(),
 * or wcscoll_l() as appropriate for the given locale, platform, and database
 * encoding. If the locale is not specified, use the database collation.
 *
 * Arguments must be encoded in the database encoding and nul-terminated.
 *
 * The caller is responsible for breaking ties if the collation is
 * deterministic; this maintains consistency with pg_strxfrm(), which cannot
 * easily account for deterministic collations.
=======
 * pg_strcoll
 *
 * Like pg_strncoll for NUL-terminated input strings.
>>>>>>> 3d6a8289
 */
int
pg_strcoll(const char *arg1, const char *arg2, pg_locale_t locale)
{
	return locale->collate->strncoll(arg1, -1, arg2, -1, locale);
}

/*
 * pg_strncoll
 *
 * Call ucol_strcollUTF8(), ucol_strcoll(), strcoll_l() or wcscoll_l() as
 * appropriate for the given locale, platform, and database encoding. If the
 * locale is not specified, use the database collation.
 *
 * The input strings must be encoded in the database encoding. If an input
 * string is NUL-terminated, its length may be specified as -1.
 *
 * The caller is responsible for breaking ties if the collation is
 * deterministic; this maintains consistency with pg_strnxfrm(), which cannot
 * easily account for deterministic collations.
 */
int
pg_strncoll(const char *arg1, ssize_t len1, const char *arg2, ssize_t len2,
			pg_locale_t locale)
{
	return locale->collate->strncoll(arg1, len1, arg2, len2, locale);
}

/*
 * Return true if the collation provider supports pg_strxfrm() and
 * pg_strnxfrm(); otherwise false.
 *
 *
 * No similar problem is known for the ICU provider.
 */
bool
pg_strxfrm_enabled(pg_locale_t locale)
{
	/*
	 * locale->collate->strnxfrm is still a required method, even if it may
	 * have the wrong behavior, because the planner uses it for estimates in
	 * some cases.
	 */
	return locale->collate->strxfrm_is_safe;
}

/*
 * pg_strxfrm
 *
<<<<<<< HEAD
 * Transforms 'src' to a nul-terminated string stored in 'dest' such that
 * ordinary strcmp() on transformed strings is equivalent to pg_strcoll() on
 * untransformed strings.
 *
 * The provided 'src' must be nul-terminated. If 'destsize' is zero, 'dest'
 * may be NULL.
 *
 * Returns the number of bytes needed (or more) to store the transformed
 * string, excluding the terminating nul byte. If the value returned is
 * 'destsize' or greater, the resulting contents of 'dest' are undefined.
=======
 * Like pg_strnxfrm for a NUL-terminated input string.
>>>>>>> 3d6a8289
 */
size_t
pg_strxfrm(char *dest, const char *src, size_t destsize, pg_locale_t locale)
{
	return locale->collate->strnxfrm(dest, destsize, src, -1, locale);
}

/*
 * pg_strnxfrm
 *
 * Transforms 'src' to a nul-terminated string stored in 'dest' such that
 * ordinary strcmp() on transformed strings is equivalent to pg_strcoll() on
 * untransformed strings.
 *
 * The input string must be encoded in the database encoding. If the input
 * string is NUL-terminated, its length may be specified as -1. If 'destsize'
 * is zero, 'dest' may be NULL.
 *
<<<<<<< HEAD
 * Returns the number of bytes needed (or more) to store the transformed
 * string, excluding the terminating nul byte. If the value returned is
 * 'destsize' or greater, the resulting contents of 'dest' are undefined.
=======
 * Not all providers support pg_strnxfrm() safely. The caller should check
 * pg_strxfrm_enabled() first, otherwise this function may return wrong
 * results or an error.
>>>>>>> 3d6a8289
 *
 * Returns the number of bytes needed (or more) to store the transformed
 * string, excluding the terminating nul byte. If the value returned is
 * 'destsize' or greater, the resulting contents of 'dest' are undefined.
 */
size_t
pg_strnxfrm(char *dest, size_t destsize, const char *src, ssize_t srclen,
			pg_locale_t locale)
{
	return locale->collate->strnxfrm(dest, destsize, src, srclen, locale);
}

/*
 * Return true if the collation provider supports pg_strxfrm_prefix() and
 * pg_strnxfrm_prefix(); otherwise false.
 */
bool
pg_strxfrm_prefix_enabled(pg_locale_t locale)
{
	return (locale->collate->strnxfrm_prefix != NULL);
}

/*
 * pg_strxfrm_prefix
 *
 * Like pg_strnxfrm_prefix for a NUL-terminated input string.
 */
size_t
pg_strxfrm_prefix(char *dest, const char *src, size_t destsize,
				  pg_locale_t locale)
{
	return locale->collate->strnxfrm_prefix(dest, destsize, src, -1, locale);
}

/*
 * pg_strnxfrm_prefix
 *
 * Transforms 'src' to a byte sequence stored in 'dest' such that ordinary
 * memcmp() on the byte sequence is equivalent to pg_strncoll() on
 * untransformed strings. The result is not nul-terminated.
 *
 * The input string must be encoded in the database encoding. If the input
 * string is NUL-terminated, its length may be specified as -1.
 *
 * Not all providers support pg_strnxfrm_prefix() safely. The caller should
 * check pg_strxfrm_prefix_enabled() first, otherwise this function may return
 * wrong results or an error.
 *
 * If destsize is not large enough to hold the resulting byte sequence, stores
 * only the first destsize bytes in 'dest'. Returns the number of bytes
 * actually copied to 'dest'.
 */
size_t
pg_strnxfrm_prefix(char *dest, size_t destsize, const char *src,
				   ssize_t srclen, pg_locale_t locale)
{
	return locale->collate->strnxfrm_prefix(dest, destsize, src, srclen, locale);
}

/*
 * Return required encoding ID for the given locale, or -1 if any encoding is
 * valid for the locale.
 */
int
builtin_locale_encoding(const char *locale)
{
	if (strcmp(locale, "C") == 0)
		return -1;
	else if (strcmp(locale, "C.UTF-8") == 0)
		return PG_UTF8;
	else if (strcmp(locale, "PG_UNICODE_FAST") == 0)
		return PG_UTF8;


	ereport(ERROR,
			(errcode(ERRCODE_WRONG_OBJECT_TYPE),
			 errmsg("invalid locale name \"%s\" for builtin provider",
					locale)));

	return 0;					/* keep compiler quiet */
}


/*
 * Validate the locale and encoding combination, and return the canonical form
 * of the locale name.
 */
const char *
builtin_validate_locale(int encoding, const char *locale)
{
	const char *canonical_name = NULL;
	int			required_encoding;

	if (strcmp(locale, "C") == 0)
		canonical_name = "C";
	else if (strcmp(locale, "C.UTF-8") == 0 || strcmp(locale, "C.UTF8") == 0)
		canonical_name = "C.UTF-8";
	else if (strcmp(locale, "PG_UNICODE_FAST") == 0)
		canonical_name = "PG_UNICODE_FAST";

	if (!canonical_name)
		ereport(ERROR,
				(errcode(ERRCODE_WRONG_OBJECT_TYPE),
				 errmsg("invalid locale name \"%s\" for builtin provider",
						locale)));

	required_encoding = builtin_locale_encoding(canonical_name);
	if (required_encoding >= 0 && encoding != required_encoding)
		ereport(ERROR,
				(errcode(ERRCODE_WRONG_OBJECT_TYPE),
				 errmsg("encoding \"%s\" does not match locale \"%s\"",
						pg_encoding_to_char(encoding), locale)));

	return canonical_name;
}



/*
 * Return the BCP47 language tag representation of the requested locale.
 *
 * This function should be called before passing the string to ucol_open(),
 * because conversion to a language tag also performs "level 2
 * canonicalization". In addition to producing a consistent format, level 2
 * canonicalization is able to more accurately interpret different input
 * locale string formats, such as POSIX and .NET IDs.
 */
char *
icu_language_tag(const char *loc_str, int elevel)
{
#ifdef USE_ICU
	UErrorCode	status;
	char	   *langtag;
	size_t		buflen = 32;	/* arbitrary starting buffer size */
	const bool	strict = true;

	/*
	 * A BCP47 language tag doesn't have a clearly-defined upper limit (cf.
	 * RFC5646 section 4.4). Additionally, in older ICU versions,
	 * uloc_toLanguageTag() doesn't always return the ultimate length on the
	 * first call, necessitating a loop.
	 */
	langtag = palloc(buflen);
	while (true)
	{
		status = U_ZERO_ERROR;
		uloc_toLanguageTag(loc_str, langtag, buflen, strict, &status);

		/* try again if the buffer is not large enough */
		if ((status == U_BUFFER_OVERFLOW_ERROR ||
			 status == U_STRING_NOT_TERMINATED_WARNING) &&
			buflen < MaxAllocSize)
		{
			buflen = Min(buflen * 2, MaxAllocSize);
			langtag = repalloc(langtag, buflen);
			continue;
		}

		break;
	}

	if (U_FAILURE(status))
	{
		pfree(langtag);

		if (elevel > 0)
			ereport(elevel,
					(errcode(ERRCODE_INVALID_PARAMETER_VALUE),
					 errmsg("could not convert locale name \"%s\" to language tag: %s",
							loc_str, u_errorName(status))));
		return NULL;
	}

	return langtag;
#else							/* not USE_ICU */
	ereport(ERROR,
			(errcode(ERRCODE_FEATURE_NOT_SUPPORTED),
			 errmsg("ICU is not supported in this build")));
	return NULL;				/* keep compiler quiet */
#endif							/* not USE_ICU */
}

/*
 * Perform best-effort check that the locale is a valid one.
 */
void
icu_validate_locale(const char *loc_str)
{
#ifdef USE_ICU
	UCollator  *collator;
	UErrorCode	status;
	char		lang[ULOC_LANG_CAPACITY];
	bool		found = false;
	int			elevel = icu_validation_level;

	/* no validation */
	if (elevel < 0)
		return;

	/* downgrade to WARNING during pg_upgrade */
	if (IsBinaryUpgrade && elevel > WARNING)
		elevel = WARNING;

	/* validate that we can extract the language */
	status = U_ZERO_ERROR;
	uloc_getLanguage(loc_str, lang, ULOC_LANG_CAPACITY, &status);
	if (U_FAILURE(status) || status == U_STRING_NOT_TERMINATED_WARNING)
	{
		ereport(elevel,
				(errcode(ERRCODE_INVALID_PARAMETER_VALUE),
				 errmsg("could not get language from ICU locale \"%s\": %s",
						loc_str, u_errorName(status)),
				 errhint("To disable ICU locale validation, set the parameter \"%s\" to \"%s\".",
						 "icu_validation_level", "disabled")));
		return;
	}

	/* check for special language name */
	if (strcmp(lang, "") == 0 ||
		strcmp(lang, "root") == 0 || strcmp(lang, "und") == 0)
		found = true;

	/* search for matching language within ICU */
	for (int32_t i = 0; !found && i < uloc_countAvailable(); i++)
	{
		const char *otherloc = uloc_getAvailable(i);
		char		otherlang[ULOC_LANG_CAPACITY];

		status = U_ZERO_ERROR;
		uloc_getLanguage(otherloc, otherlang, ULOC_LANG_CAPACITY, &status);
		if (U_FAILURE(status) || status == U_STRING_NOT_TERMINATED_WARNING)
			continue;

		if (strcmp(lang, otherlang) == 0)
			found = true;
	}

	if (!found)
		ereport(elevel,
				(errcode(ERRCODE_INVALID_PARAMETER_VALUE),
				 errmsg("ICU locale \"%s\" has unknown language \"%s\"",
						loc_str, lang),
				 errhint("To disable ICU locale validation, set the parameter \"%s\" to \"%s\".",
						 "icu_validation_level", "disabled")));

	/* check that it can be opened */
	collator = pg_ucol_open(loc_str);
	ucol_close(collator);
#else							/* not USE_ICU */
	/* could get here if a collation was created by a build with ICU */
	ereport(ERROR,
			(errcode(ERRCODE_FEATURE_NOT_SUPPORTED),
			 errmsg("ICU is not supported in this build")));
#endif							/* not USE_ICU */
}<|MERGE_RESOLUTION|>--- conflicted
+++ resolved
@@ -35,11 +35,8 @@
 
 #include "access/htup_details.h"
 #include "catalog/pg_collation.h"
-<<<<<<< HEAD
-=======
 #include "catalog/pg_database.h"
 #include "common/hashfn.h"
->>>>>>> 3d6a8289
 #include "common/string.h"
 #include "mb/pg_wchar.h"
 #include "miscadmin.h"
@@ -1294,27 +1291,6 @@
 	return 0;					/* keep compiler quiet */
 }
 
-<<<<<<< HEAD
-		if (default_locale.provider == COLLPROVIDER_BUILTIN)
-		{
-			result = true;
-			return (bool) result;
-		}
-		else if (default_locale.provider == COLLPROVIDER_ICU)
-		{
-			result = false;
-			return (bool) result;
-		}
-		else if (default_locale.provider == COLLPROVIDER_LIBC)
-		{
-			localeptr = setlocale(LC_COLLATE, NULL);
-			if (!localeptr)
-				elog(ERROR, "invalid LC_COLLATE setting");
-		}
-		else
-			elog(ERROR, "unexpected collation provider '%c'",
-				 default_locale.provider);
-=======
 size_t
 pg_strupper(char *dst, size_t dstsize, const char *src, ssize_t srclen,
 			pg_locale_t locale)
@@ -1330,7 +1306,6 @@
 	else
 		/* shouldn't happen */
 		PGLOCALE_SUPPORT_ERROR(locale->provider);
->>>>>>> 3d6a8289
 
 	return 0;					/* keep compiler quiet */
 }
@@ -1356,727 +1331,9 @@
 }
 
 /*
-<<<<<<< HEAD
- * Detect whether collation's LC_CTYPE property is C
- */
-bool
-lc_ctype_is_c(Oid collation)
-{
-	/*
-	 * If we're asked about "collation 0", return false, so that the code will
-	 * go into the non-C path and report that the collation is bogus.
-	 */
-	if (!OidIsValid(collation))
-		return false;
-
-	/*
-	 * If we're asked about the default collation, we have to inquire of the C
-	 * library.  Cache the result so we only have to compute it once.
-	 */
-	if (collation == DEFAULT_COLLATION_OID)
-	{
-		static int	result = -1;
-		const char *localeptr;
-
-		if (result >= 0)
-			return (bool) result;
-
-		if (default_locale.provider == COLLPROVIDER_BUILTIN)
-		{
-			localeptr = default_locale.info.builtin.locale;
-		}
-		else if (default_locale.provider == COLLPROVIDER_ICU)
-		{
-			result = false;
-			return (bool) result;
-		}
-		else if (default_locale.provider == COLLPROVIDER_LIBC)
-		{
-			localeptr = setlocale(LC_CTYPE, NULL);
-			if (!localeptr)
-				elog(ERROR, "invalid LC_CTYPE setting");
-		}
-		else
-			elog(ERROR, "unexpected collation provider '%c'",
-				 default_locale.provider);
-
-		if (strcmp(localeptr, "C") == 0)
-			result = true;
-		else if (strcmp(localeptr, "POSIX") == 0)
-			result = true;
-		else
-			result = false;
-		return (bool) result;
-	}
-
-	/*
-	 * If we're asked about the built-in C/POSIX collations, we know that.
-	 */
-	if (collation == C_COLLATION_OID ||
-		collation == POSIX_COLLATION_OID)
-		return true;
-
-	/*
-	 * Otherwise, we have to consult pg_collation, but we cache that.
-	 */
-	return (lookup_collation_cache(collation, true))->ctype_is_c;
-}
-
-struct pg_locale_struct default_locale;
-
-void
-make_icu_collator(const char *iculocstr,
-				  const char *icurules,
-				  struct pg_locale_struct *resultp)
-{
-#ifdef USE_ICU
-	UCollator  *collator;
-
-	collator = pg_ucol_open(iculocstr);
-
-	/*
-	 * If rules are specified, we extract the rules of the standard collation,
-	 * add our own rules, and make a new collator with the combined rules.
-	 */
-	if (icurules)
-	{
-		const UChar *default_rules;
-		UChar	   *agg_rules;
-		UChar	   *my_rules;
-		UErrorCode	status;
-		int32_t		length;
-
-		default_rules = ucol_getRules(collator, &length);
-		icu_to_uchar(&my_rules, icurules, strlen(icurules));
-
-		agg_rules = palloc_array(UChar, u_strlen(default_rules) + u_strlen(my_rules) + 1);
-		u_strcpy(agg_rules, default_rules);
-		u_strcat(agg_rules, my_rules);
-
-		ucol_close(collator);
-
-		status = U_ZERO_ERROR;
-		collator = ucol_openRules(agg_rules, u_strlen(agg_rules),
-								  UCOL_DEFAULT, UCOL_DEFAULT_STRENGTH, NULL, &status);
-		if (U_FAILURE(status))
-			ereport(ERROR,
-					(errmsg("could not open collator for locale \"%s\" with rules \"%s\": %s",
-							iculocstr, icurules, u_errorName(status))));
-	}
-
-	/* We will leak this string if the caller errors later :-( */
-	resultp->info.icu.locale = MemoryContextStrdup(TopMemoryContext, iculocstr);
-	resultp->info.icu.ucol = collator;
-#else							/* not USE_ICU */
-	/* could get here if a collation was created by a build with ICU */
-	ereport(ERROR,
-			(errcode(ERRCODE_FEATURE_NOT_SUPPORTED),
-			 errmsg("ICU is not supported in this build")));
-#endif							/* not USE_ICU */
-}
-
-
-/* simple subroutine for reporting errors from newlocale() */
-static void
-report_newlocale_failure(const char *localename)
-{
-	int			save_errno;
-
-	/*
-	 * Windows doesn't provide any useful error indication from
-	 * _create_locale(), and BSD-derived platforms don't seem to feel they
-	 * need to set errno either (even though POSIX is pretty clear that
-	 * newlocale should do so).  So, if errno hasn't been set, assume ENOENT
-	 * is what to report.
-	 */
-	if (errno == 0)
-		errno = ENOENT;
-
-	/*
-	 * ENOENT means "no such locale", not "no such file", so clarify that
-	 * errno with an errdetail message.
-	 */
-	save_errno = errno;			/* auxiliary funcs might change errno */
-	ereport(ERROR,
-			(errcode(ERRCODE_INVALID_PARAMETER_VALUE),
-			 errmsg("could not create locale \"%s\": %m",
-					localename),
-			 (save_errno == ENOENT ?
-			  errdetail("The operating system could not find any locale data for the locale name \"%s\".",
-						localename) : 0)));
-}
-
-bool
-pg_locale_deterministic(pg_locale_t locale)
-{
-	/* default locale must always be deterministic */
-	if (locale == NULL)
-		return true;
-	else
-		return locale->deterministic;
-}
-
-/*
- * Create a locale_t from a collation OID.  Results are cached for the
- * lifetime of the backend.  Thus, do not free the result with freelocale().
- *
- * As a special optimization, the default/database collation returns 0.
- *
- * For simplicity, we always generate COLLATE + CTYPE even though we
- * might only need one of them.  Since this is called only once per session,
- * it shouldn't cost much.
- */
-pg_locale_t
-pg_newlocale_from_collation(Oid collid)
-{
-	collation_cache_entry *cache_entry;
-
-	/* Callers must pass a valid OID */
-	Assert(OidIsValid(collid));
-
-	if (collid == DEFAULT_COLLATION_OID)
-	{
-		if (default_locale.provider == COLLPROVIDER_LIBC)
-			return (pg_locale_t) 0;
-		else
-			return &default_locale;
-	}
-
-	cache_entry = lookup_collation_cache(collid, false);
-
-	if (cache_entry->locale == 0)
-	{
-		/* We haven't computed this yet in this session, so do it */
-		HeapTuple	tp;
-		Form_pg_collation collform;
-		struct pg_locale_struct result;
-		pg_locale_t resultp;
-		Datum		datum;
-		bool		isnull;
-
-		tp = SearchSysCache1(COLLOID, ObjectIdGetDatum(collid));
-		if (!HeapTupleIsValid(tp))
-			elog(ERROR, "cache lookup failed for collation %u", collid);
-		collform = (Form_pg_collation) GETSTRUCT(tp);
-
-		/* We'll fill in the result struct locally before allocating memory */
-		memset(&result, 0, sizeof(result));
-		result.provider = collform->collprovider;
-		result.deterministic = collform->collisdeterministic;
-
-		if (collform->collprovider == COLLPROVIDER_BUILTIN)
-		{
-			const char *locstr;
-
-			datum = SysCacheGetAttrNotNull(COLLOID, tp, Anum_pg_collation_colllocale);
-			locstr = TextDatumGetCString(datum);
-
-			builtin_validate_locale(GetDatabaseEncoding(), locstr);
-
-			result.info.builtin.locale = MemoryContextStrdup(TopMemoryContext,
-															 locstr);
-		}
-		else if (collform->collprovider == COLLPROVIDER_LIBC)
-		{
-			const char *collcollate;
-			const char *collctype pg_attribute_unused();
-			locale_t	loc;
-
-			datum = SysCacheGetAttrNotNull(COLLOID, tp, Anum_pg_collation_collcollate);
-			collcollate = TextDatumGetCString(datum);
-			datum = SysCacheGetAttrNotNull(COLLOID, tp, Anum_pg_collation_collctype);
-			collctype = TextDatumGetCString(datum);
-
-			if (strcmp(collcollate, collctype) == 0)
-			{
-				/* Normal case where they're the same */
-				errno = 0;
-#ifndef WIN32
-				loc = newlocale(LC_COLLATE_MASK | LC_CTYPE_MASK, collcollate,
-								NULL);
-#else
-				loc = _create_locale(LC_ALL, collcollate);
-#endif
-				if (!loc)
-					report_newlocale_failure(collcollate);
-			}
-			else
-			{
-#ifndef WIN32
-				/* We need two newlocale() steps */
-				locale_t	loc1;
-
-				errno = 0;
-				loc1 = newlocale(LC_COLLATE_MASK, collcollate, NULL);
-				if (!loc1)
-					report_newlocale_failure(collcollate);
-				errno = 0;
-				loc = newlocale(LC_CTYPE_MASK, collctype, loc1);
-				if (!loc)
-					report_newlocale_failure(collctype);
-#else
-
-				/*
-				 * XXX The _create_locale() API doesn't appear to support
-				 * this. Could perhaps be worked around by changing
-				 * pg_locale_t to contain two separate fields.
-				 */
-				ereport(ERROR,
-						(errcode(ERRCODE_FEATURE_NOT_SUPPORTED),
-						 errmsg("collations with different collate and ctype values are not supported on this platform")));
-#endif
-			}
-
-			result.info.lt = loc;
-		}
-		else if (collform->collprovider == COLLPROVIDER_ICU)
-		{
-			const char *iculocstr;
-			const char *icurules;
-
-			datum = SysCacheGetAttrNotNull(COLLOID, tp, Anum_pg_collation_colllocale);
-			iculocstr = TextDatumGetCString(datum);
-
-			datum = SysCacheGetAttr(COLLOID, tp, Anum_pg_collation_collicurules, &isnull);
-			if (!isnull)
-				icurules = TextDatumGetCString(datum);
-			else
-				icurules = NULL;
-
-			make_icu_collator(iculocstr, icurules, &result);
-		}
-
-		datum = SysCacheGetAttr(COLLOID, tp, Anum_pg_collation_collversion,
-								&isnull);
-		if (!isnull)
-		{
-			char	   *actual_versionstr;
-			char	   *collversionstr;
-
-			collversionstr = TextDatumGetCString(datum);
-
-			if (collform->collprovider == COLLPROVIDER_LIBC)
-				datum = SysCacheGetAttrNotNull(COLLOID, tp, Anum_pg_collation_collcollate);
-			else
-				datum = SysCacheGetAttrNotNull(COLLOID, tp, Anum_pg_collation_colllocale);
-
-			actual_versionstr = get_collation_actual_version(collform->collprovider,
-															 TextDatumGetCString(datum));
-			if (!actual_versionstr)
-			{
-				/*
-				 * This could happen when specifying a version in CREATE
-				 * COLLATION but the provider does not support versioning, or
-				 * manually creating a mess in the catalogs.
-				 */
-				ereport(ERROR,
-						(errmsg("collation \"%s\" has no actual version, but a version was recorded",
-								NameStr(collform->collname))));
-			}
-
-			if (strcmp(actual_versionstr, collversionstr) != 0)
-				ereport(WARNING,
-						(errmsg("collation \"%s\" has version mismatch",
-								NameStr(collform->collname)),
-						 errdetail("The collation in the database was created using version %s, "
-								   "but the operating system provides version %s.",
-								   collversionstr, actual_versionstr),
-						 errhint("Rebuild all objects affected by this collation and run "
-								 "ALTER COLLATION %s REFRESH VERSION, "
-								 "or build PostgreSQL with the right library version.",
-								 quote_qualified_identifier(get_namespace_name(collform->collnamespace),
-															NameStr(collform->collname)))));
-		}
-
-		ReleaseSysCache(tp);
-
-		/* We'll keep the pg_locale_t structures in TopMemoryContext */
-		resultp = MemoryContextAlloc(TopMemoryContext, sizeof(*resultp));
-		*resultp = result;
-
-		cache_entry->locale = resultp;
-	}
-
-	return cache_entry->locale;
-}
-
-/*
- * Get provider-specific collation version string for the given collation from
- * the operating system/library.
- */
-char *
-get_collation_actual_version(char collprovider, const char *collcollate)
-{
-	char	   *collversion = NULL;
-
-	/*
-	 * The only two supported locales (C and C.UTF-8) are both based on memcmp
-	 * and are not expected to change, but track the version anyway.
-	 *
-	 * Note that the character semantics may change for some locales, but the
-	 * collation version only tracks changes to sort order.
-	 */
-	if (collprovider == COLLPROVIDER_BUILTIN)
-	{
-		if (strcmp(collcollate, "C") == 0)
-			return "1";
-		else if (strcmp(collcollate, "C.UTF-8") == 0)
-			return "1";
-		else
-			ereport(ERROR,
-					(errcode(ERRCODE_WRONG_OBJECT_TYPE),
-					 errmsg("invalid locale name \"%s\" for builtin provider",
-							collcollate)));
-	}
-
-#ifdef USE_ICU
-	if (collprovider == COLLPROVIDER_ICU)
-	{
-		UCollator  *collator;
-		UVersionInfo versioninfo;
-		char		buf[U_MAX_VERSION_STRING_LENGTH];
-
-		collator = pg_ucol_open(collcollate);
-
-		ucol_getVersion(collator, versioninfo);
-		ucol_close(collator);
-
-		u_versionToString(versioninfo, buf);
-		collversion = pstrdup(buf);
-	}
-	else
-#endif
-		if (collprovider == COLLPROVIDER_LIBC &&
-			pg_strcasecmp("C", collcollate) != 0 &&
-			pg_strncasecmp("C.", collcollate, 2) != 0 &&
-			pg_strcasecmp("POSIX", collcollate) != 0)
-	{
-#if defined(__GLIBC__)
-		/* Use the glibc version because we don't have anything better. */
-		collversion = pstrdup(gnu_get_libc_version());
-#elif defined(LC_VERSION_MASK)
-		locale_t	loc;
-
-		/* Look up FreeBSD collation version. */
-		loc = newlocale(LC_COLLATE_MASK, collcollate, NULL);
-		if (loc)
-		{
-			collversion =
-				pstrdup(querylocale(LC_COLLATE_MASK | LC_VERSION_MASK, loc));
-			freelocale(loc);
-		}
-		else
-			ereport(ERROR,
-					(errmsg("could not load locale \"%s\"", collcollate)));
-#elif defined(WIN32)
-		/*
-		 * If we are targeting Windows Vista and above, we can ask for a name
-		 * given a collation name (earlier versions required a location code
-		 * that we don't have).
-		 */
-		NLSVERSIONINFOEX version = {sizeof(NLSVERSIONINFOEX)};
-		WCHAR		wide_collcollate[LOCALE_NAME_MAX_LENGTH];
-
-		MultiByteToWideChar(CP_ACP, 0, collcollate, -1, wide_collcollate,
-							LOCALE_NAME_MAX_LENGTH);
-		if (!GetNLSVersionEx(COMPARE_STRING, wide_collcollate, &version))
-		{
-			/*
-			 * GetNLSVersionEx() wants a language tag such as "en-US", not a
-			 * locale name like "English_United States.1252".  Until those
-			 * values can be prevented from entering the system, or 100%
-			 * reliably converted to the more useful tag format, tolerate the
-			 * resulting error and report that we have no version data.
-			 */
-			if (GetLastError() == ERROR_INVALID_PARAMETER)
-				return NULL;
-
-			ereport(ERROR,
-					(errmsg("could not get collation version for locale \"%s\": error code %lu",
-							collcollate,
-							GetLastError())));
-		}
-		collversion = psprintf("%lu.%lu,%lu.%lu",
-							   (version.dwNLSVersion >> 8) & 0xFFFF,
-							   version.dwNLSVersion & 0xFF,
-							   (version.dwDefinedVersion >> 8) & 0xFFFF,
-							   version.dwDefinedVersion & 0xFF);
-#endif
-	}
-
-	return collversion;
-}
-
-/*
- * pg_strncoll_libc_win32_utf8
- *
- * Win32 does not have UTF-8. Convert UTF8 arguments to wide characters and
- * invoke wcscoll() or wcscoll_l().
- */
-#ifdef WIN32
-static int
-pg_strncoll_libc_win32_utf8(const char *arg1, size_t len1, const char *arg2,
-							size_t len2, pg_locale_t locale)
-{
-	char		sbuf[TEXTBUFLEN];
-	char	   *buf = sbuf;
-	char	   *a1p,
-			   *a2p;
-	int			a1len = len1 * 2 + 2;
-	int			a2len = len2 * 2 + 2;
-	int			r;
-	int			result;
-
-	Assert(!locale || locale->provider == COLLPROVIDER_LIBC);
-	Assert(GetDatabaseEncoding() == PG_UTF8);
-#ifndef WIN32
-	Assert(false);
-#endif
-
-	if (a1len + a2len > TEXTBUFLEN)
-		buf = palloc(a1len + a2len);
-
-	a1p = buf;
-	a2p = buf + a1len;
-
-	/* API does not work for zero-length input */
-	if (len1 == 0)
-		r = 0;
-	else
-	{
-		r = MultiByteToWideChar(CP_UTF8, 0, arg1, len1,
-								(LPWSTR) a1p, a1len / 2);
-		if (!r)
-			ereport(ERROR,
-					(errmsg("could not convert string to UTF-16: error code %lu",
-							GetLastError())));
-	}
-	((LPWSTR) a1p)[r] = 0;
-
-	if (len2 == 0)
-		r = 0;
-	else
-	{
-		r = MultiByteToWideChar(CP_UTF8, 0, arg2, len2,
-								(LPWSTR) a2p, a2len / 2);
-		if (!r)
-			ereport(ERROR,
-					(errmsg("could not convert string to UTF-16: error code %lu",
-							GetLastError())));
-	}
-	((LPWSTR) a2p)[r] = 0;
-
-	errno = 0;
-	if (locale)
-		result = wcscoll_l((LPWSTR) a1p, (LPWSTR) a2p, locale->info.lt);
-	else
-		result = wcscoll((LPWSTR) a1p, (LPWSTR) a2p);
-	if (result == 2147483647)	/* _NLSCMPERROR; missing from mingw headers */
-		ereport(ERROR,
-				(errmsg("could not compare Unicode strings: %m")));
-
-	if (buf != sbuf)
-		pfree(buf);
-
-	return result;
-}
-#endif							/* WIN32 */
-
-/*
- * pg_strcoll_libc
- *
- * Call strcoll(), strcoll_l(), wcscoll(), or wcscoll_l() as appropriate for
- * the given locale, platform, and database encoding. If the locale is NULL,
- * use the database collation.
- *
- * Arguments must be encoded in the database encoding and nul-terminated.
- */
-static int
-pg_strcoll_libc(const char *arg1, const char *arg2, pg_locale_t locale)
-{
-	int			result;
-
-	Assert(!locale || locale->provider == COLLPROVIDER_LIBC);
-#ifdef WIN32
-	if (GetDatabaseEncoding() == PG_UTF8)
-	{
-		size_t		len1 = strlen(arg1);
-		size_t		len2 = strlen(arg2);
-
-		result = pg_strncoll_libc_win32_utf8(arg1, len1, arg2, len2, locale);
-	}
-	else
-#endif							/* WIN32 */
-	if (locale)
-		result = strcoll_l(arg1, arg2, locale->info.lt);
-	else
-		result = strcoll(arg1, arg2);
-
-	return result;
-}
-
-/*
- * pg_strncoll_libc
- *
- * Nul-terminate the arguments and call pg_strcoll_libc().
- */
-static int
-pg_strncoll_libc(const char *arg1, size_t len1, const char *arg2, size_t len2,
-				 pg_locale_t locale)
-{
-	char		sbuf[TEXTBUFLEN];
-	char	   *buf = sbuf;
-	size_t		bufsize1 = len1 + 1;
-	size_t		bufsize2 = len2 + 1;
-	char	   *arg1n;
-	char	   *arg2n;
-	int			result;
-
-	Assert(!locale || locale->provider == COLLPROVIDER_LIBC);
-
-#ifdef WIN32
-	/* check for this case before doing the work for nul-termination */
-	if (GetDatabaseEncoding() == PG_UTF8)
-		return pg_strncoll_libc_win32_utf8(arg1, len1, arg2, len2, locale);
-#endif							/* WIN32 */
-
-	if (bufsize1 + bufsize2 > TEXTBUFLEN)
-		buf = palloc(bufsize1 + bufsize2);
-
-	arg1n = buf;
-	arg2n = buf + bufsize1;
-
-	/* nul-terminate arguments */
-	memcpy(arg1n, arg1, len1);
-	arg1n[len1] = '\0';
-	memcpy(arg2n, arg2, len2);
-	arg2n[len2] = '\0';
-
-	result = pg_strcoll_libc(arg1n, arg2n, locale);
-
-	if (buf != sbuf)
-		pfree(buf);
-
-	return result;
-}
-
-#ifdef USE_ICU
-
-/*
- * pg_strncoll_icu_no_utf8
- *
- * Convert the arguments from the database encoding to UChar strings, then
- * call ucol_strcoll(). An argument length of -1 means that the string is
- * NUL-terminated.
- *
- * When the database encoding is UTF-8, and ICU supports ucol_strcollUTF8(),
- * caller should call that instead.
- */
-static int
-pg_strncoll_icu_no_utf8(const char *arg1, int32_t len1,
-						const char *arg2, int32_t len2, pg_locale_t locale)
-{
-	char		sbuf[TEXTBUFLEN];
-	char	   *buf = sbuf;
-	int32_t		ulen1;
-	int32_t		ulen2;
-	size_t		bufsize1;
-	size_t		bufsize2;
-	UChar	   *uchar1,
-			   *uchar2;
-	int			result;
-
-	Assert(locale->provider == COLLPROVIDER_ICU);
-#ifdef HAVE_UCOL_STRCOLLUTF8
-	Assert(GetDatabaseEncoding() != PG_UTF8);
-#endif
-
-	init_icu_converter();
-
-	ulen1 = uchar_length(icu_converter, arg1, len1);
-	ulen2 = uchar_length(icu_converter, arg2, len2);
-
-	bufsize1 = (ulen1 + 1) * sizeof(UChar);
-	bufsize2 = (ulen2 + 1) * sizeof(UChar);
-
-	if (bufsize1 + bufsize2 > TEXTBUFLEN)
-		buf = palloc(bufsize1 + bufsize2);
-
-	uchar1 = (UChar *) buf;
-	uchar2 = (UChar *) (buf + bufsize1);
-
-	ulen1 = uchar_convert(icu_converter, uchar1, ulen1 + 1, arg1, len1);
-	ulen2 = uchar_convert(icu_converter, uchar2, ulen2 + 1, arg2, len2);
-
-	result = ucol_strcoll(locale->info.icu.ucol,
-						  uchar1, ulen1,
-						  uchar2, ulen2);
-
-	if (buf != sbuf)
-		pfree(buf);
-
-	return result;
-}
-
-/*
- * pg_strncoll_icu
- *
- * Call ucol_strcollUTF8() or ucol_strcoll() as appropriate for the given
- * database encoding. An argument length of -1 means the string is
- * NUL-terminated.
- *
- * Arguments must be encoded in the database encoding.
- */
-static int
-pg_strncoll_icu(const char *arg1, int32_t len1, const char *arg2, int32_t len2,
-				pg_locale_t locale)
-{
-	int			result;
-
-	Assert(locale->provider == COLLPROVIDER_ICU);
-
-#ifdef HAVE_UCOL_STRCOLLUTF8
-	if (GetDatabaseEncoding() == PG_UTF8)
-	{
-		UErrorCode	status;
-
-		status = U_ZERO_ERROR;
-		result = ucol_strcollUTF8(locale->info.icu.ucol,
-								  arg1, len1,
-								  arg2, len2,
-								  &status);
-		if (U_FAILURE(status))
-			ereport(ERROR,
-					(errmsg("collation failed: %s", u_errorName(status))));
-	}
-	else
-#endif
-	{
-		result = pg_strncoll_icu_no_utf8(arg1, len1, arg2, len2, locale);
-	}
-
-	return result;
-}
-
-#endif							/* USE_ICU */
-
-/*
  * pg_strcoll
  *
- * Call ucol_strcollUTF8(), ucol_strcoll(), strcoll(), strcoll_l(), wcscoll(),
- * or wcscoll_l() as appropriate for the given locale, platform, and database
- * encoding. If the locale is not specified, use the database collation.
- *
- * Arguments must be encoded in the database encoding and nul-terminated.
- *
- * The caller is responsible for breaking ties if the collation is
- * deterministic; this maintains consistency with pg_strxfrm(), which cannot
- * easily account for deterministic collations.
-=======
- * pg_strcoll
- *
  * Like pg_strncoll for NUL-terminated input strings.
->>>>>>> 3d6a8289
  */
 int
 pg_strcoll(const char *arg1, const char *arg2, pg_locale_t locale)
@@ -2126,47 +1383,28 @@
 /*
  * pg_strxfrm
  *
-<<<<<<< HEAD
+ * Like pg_strnxfrm for a NUL-terminated input string.
+ */
+size_t
+pg_strxfrm(char *dest, const char *src, size_t destsize, pg_locale_t locale)
+{
+	return locale->collate->strnxfrm(dest, destsize, src, -1, locale);
+}
+
+/*
+ * pg_strnxfrm
+ *
  * Transforms 'src' to a nul-terminated string stored in 'dest' such that
  * ordinary strcmp() on transformed strings is equivalent to pg_strcoll() on
  * untransformed strings.
  *
- * The provided 'src' must be nul-terminated. If 'destsize' is zero, 'dest'
- * may be NULL.
- *
- * Returns the number of bytes needed (or more) to store the transformed
- * string, excluding the terminating nul byte. If the value returned is
- * 'destsize' or greater, the resulting contents of 'dest' are undefined.
-=======
- * Like pg_strnxfrm for a NUL-terminated input string.
->>>>>>> 3d6a8289
- */
-size_t
-pg_strxfrm(char *dest, const char *src, size_t destsize, pg_locale_t locale)
-{
-	return locale->collate->strnxfrm(dest, destsize, src, -1, locale);
-}
-
-/*
- * pg_strnxfrm
- *
- * Transforms 'src' to a nul-terminated string stored in 'dest' such that
- * ordinary strcmp() on transformed strings is equivalent to pg_strcoll() on
- * untransformed strings.
- *
  * The input string must be encoded in the database encoding. If the input
  * string is NUL-terminated, its length may be specified as -1. If 'destsize'
  * is zero, 'dest' may be NULL.
  *
-<<<<<<< HEAD
- * Returns the number of bytes needed (or more) to store the transformed
- * string, excluding the terminating nul byte. If the value returned is
- * 'destsize' or greater, the resulting contents of 'dest' are undefined.
-=======
  * Not all providers support pg_strnxfrm() safely. The caller should check
  * pg_strxfrm_enabled() first, otherwise this function may return wrong
  * results or an error.
->>>>>>> 3d6a8289
  *
  * Returns the number of bytes needed (or more) to store the transformed
  * string, excluding the terminating nul byte. If the value returned is

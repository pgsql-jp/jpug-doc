--- conflicted
+++ resolved
@@ -807,11 +807,7 @@
 	AttrNumber	natt;
 	Oid			inferopfamily = InvalidOid;		/* OID of opclass opfamily */
 	Oid			inferopcinputtype = InvalidOid; /* OID of opclass input type */
-<<<<<<< HEAD
-	int			nplain = 0;						/* # plain attrs observed */
-=======
 	int			nplain = 0;		/* # plain attrs observed */
->>>>>>> 7961c31a
 
 	/*
 	 * If inference specification element lacks collation/opclass, then no

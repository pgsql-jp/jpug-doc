<!-- doc/src/sgml/planstats.sgml -->

<chapter id="planner-stats-details">
<!--
 <title>How the Planner Uses Statistics</title>
-->
 <title>プランナは統計情報をどのように使用するか</title>

  <para>
<!--
   This chapter builds on the material covered in <xref
   linkend="using-explain"/> and <xref linkend="planner-stats"/> to show some
   additional details about how the planner uses the
   system statistics to estimate the number of rows each part of a query might
   return. This is a significant part of the planning process,
   providing much of the raw material for cost calculation.
-->
本章は、<xref linkend="using-explain"/>と<xref linkend="planner-stats"/>で扱われている題材を基にしていて、問い合わせの各段階において返される行数を推定するために、プランナがシステムの統計情報をどのように使用するかについて更なる詳細をいくつか説明します。
これは計画作成処理において重要な部分で、コスト計算用の多くの情報を提供します。
  </para>

  <para>
<!--
   The intent of this chapter is not to document the code in detail,
   but to present an overview of how it works.
   This will perhaps ease the learning curve for someone who subsequently
   wishes to read the code.
-->
本章の目的はコードを詳しく文書化することではありません。
どのように動作するのかに関する概要を表すことが目的です。
これによりおそらく、後にコードを参照するユーザの習得速度が向上するでしょう。
  </para>

 <sect1 id="row-estimation-examples">
<!--
  <title>Row Estimation Examples</title>
-->
  <title>行数推定の例</title>

  <indexterm zone="row-estimation-examples">
<!--
   <primary>row estimation</primary>
   <secondary>planner</secondary>
-->
   <primary>行数推定</primary>
   <secondary>プランナ</secondary>
  </indexterm>

  <para>
<!--
   The examples shown below use tables in the <productname>PostgreSQL</productname>
   regression test database.
   The outputs shown are taken from version 8.3.
   The behavior of earlier (or later) versions might vary.
   Note also that since <command>ANALYZE</command> uses random sampling
   while producing statistics, the results will change slightly after
   any new <command>ANALYZE</command>.
-->
以下の例は<productname>PostgreSQL</productname>リグレッションテストデータベース内のテーブルを使用します。
表示される出力はバージョン8.3で取得しました。
以前の（または以降の）バージョンとは動作が変わっているかもしれません。
また、<command>ANALYZE</command>は統計情報を生成する時にランダムなサンプリングを行いますので、結果は<command>ANALYZE</command>を新しく行った後に多少変わることに注意してください。
  </para>

  <para>
<!--
   Let's start with a very simple query:
-->
非常に簡単な問い合わせから始めましょう。

<programlisting>
EXPLAIN SELECT * FROM tenk1;

                         QUERY PLAN
-------------------------------------------------------------
 Seq Scan on tenk1  (cost=0.00..458.00 rows=10000 width=244)
</programlisting>

<!--
   How the planner determines the cardinality of <structname>tenk1</structname>
   is covered in <xref linkend="planner-stats"/>, but is repeated here for
   completeness. The number of pages and rows is looked up in
   <structname>pg_class</structname>:
-->
プランナがどのように<classname>tenk1</classname>の濃度を決定するかについては<xref linkend="planner-stats"/>で説明しました。
しかし、ここでは完全を期するために説明を繰り返します。
ページ数および行数は<classname>pg_class</classname>から検索されます。

<programlisting>
SELECT relpages, reltuples FROM pg_class WHERE relname = 'tenk1';

 relpages | reltuples
----------+-----------
      358 |     10000
</programlisting>

<!--
    These numbers are current as of the last <command>VACUUM</command> or
    <command>ANALYZE</command> on the table.  The planner then fetches the
    actual current number of pages in the table (this is a cheap operation,
    not requiring a table scan).  If that is different from
    <structfield>relpages</structfield> then
    <structfield>reltuples</structfield> is scaled accordingly to
    arrive at a current number-of-rows estimate.  In the example above, the value of
    <structfield>relpages</structfield> is up-to-date so the rows estimate is
    the same as <structfield>reltuples</structfield>.
-->
これらの値は最後にそのテーブルを<command>VACUUM</command>または<command>ANALYZE</command>を行った時点のものです。
プランナはその後、テーブル内の実際のページ数を取り出します（これはテーブルスキャンを行わない安価な操作です）。
それが<structfield>relpages</structfield>と異なる場合、<structfield>reltuples</structfield>を得られたページ数の割合に応じて変更して現在の推定行数を求めます。
上の例では、<structfield>relpages</structfield>の値は最新のものなので、推定行数は<structfield>reltuples</structfield>と同じです。
  </para>

  <para>
<!--
   Let's move on to an example with a range condition in its
   <literal>WHERE</literal> clause:
-->
次に<literal>WHERE</literal>句に範囲条件を持つ例に進みましょう。

<programlisting>
EXPLAIN SELECT * FROM tenk1 WHERE unique1 &lt; 1000;

                                   QUERY PLAN
--------------------------------------------------------------------------------
 Bitmap Heap Scan on tenk1  (cost=24.06..394.64 rows=1007 width=244)
   Recheck Cond: (unique1 &lt; 1000)
   -&gt;  Bitmap Index Scan on tenk1_unique1  (cost=0.00..23.80 rows=1007 width=0)
         Index Cond: (unique1 &lt; 1000)
</programlisting>

<!--
   The planner examines the <literal>WHERE</literal> clause condition
   and looks up the selectivity function for the operator
   <literal>&lt;</literal> in <structname>pg_operator</structname>.
   This is held in the column <structfield>oprrest</structfield>,
   and the entry in this case is <function>scalarltsel</function>.
   The <function>scalarltsel</function> function retrieves the histogram for
   <structfield>unique1</structfield> from
   <structname>pg_statistic</structname>.  For manual queries it is more
   convenient to look in the simpler <structname>pg_stats</structname>
   view:
-->
プランナは<literal>WHERE</literal>句の条件を検査し、<structname>pg_operator</structname>内の<literal>&lt;</literal>演算子用の選択度関数を検索します。
これは<structfield>oprrest</structfield>列に保持されます。
今回の例ではこの項は<function>scalarltsel</function>です。
<function>scalarltsel</function>関数は、<structname>pg_statistic</structname>から<structfield>unique1</structfield>の度数分布を取り出します。
手作業で問い合わせる場合は、より単純な<structname>pg_stats</structname>ビューを検索した方が簡単です。

<programlisting>
SELECT histogram_bounds FROM pg_stats
WHERE tablename='tenk1' AND attname='unique1';

                   histogram_bounds
------------------------------------------------------
 {0,993,1997,3050,4040,5036,5957,7057,8029,9016,9995}
</programlisting>

<!--
   Next the fraction of the histogram occupied by <quote>&lt; 1000</quote>
   is worked out. This is the selectivity. The histogram divides the range
   into equal frequency buckets, so all we have to do is locate the bucket
   that our value is in and count <emphasis>part</emphasis> of it and
   <emphasis>all</emphasis> of the ones before. The value 1000 is clearly in
   the second bucket (993-1997).  Assuming a linear distribution of
   values inside each bucket, we can calculate the selectivity as:
-->
次に、<quote>&lt; 1000</quote>で占められる度数分布率を取り出します。
これが選択度(selectivity)です。
この度数分布は、範囲を等頻度のバケット(bucket)に分割します。
ですので、行わなければならないことは、値が入るバケットを見つけ、その<emphasis>部分</emphasis>と、その前にあるバケット<emphasis>全体</emphasis>を数えることだけです。
1000という値は明らかに2番目のバケット（993 - 1997）にあります。
従って、値が各バケットの中で線形に分布していると仮定すると、選択度を以下のように計算することができます。

<programlisting>
selectivity = (1 + (1000 - bucket[2].min)/(bucket[2].max - bucket[2].min))/num_buckets
            = (1 + (1000 - 993)/(1997 - 993))/10
            = 0.100697
</programlisting>

<!--
   that is, one whole bucket plus a linear fraction of the second, divided by
   the number of buckets. The estimated number of rows can now be calculated as
   the product of the selectivity and the cardinality of
   <structname>tenk1</structname>:
-->
つまり、1つのバケット全体に、2番目のバケットとの線形比率を加えたものを、バケット数で割ったものとなります。
ここで、行の推定値は、選択度と<structname>tenk1</structname>の濃度を掛け合わせたものとして計算されます。

<programlisting>
rows = rel_cardinality * selectivity
     = 10000 * 0.100697
<!--
     = 1007  (rounding off)
-->
     = 1007  (四捨五入)
</programlisting>
  </para>

  <para>
<!--
   Next let's consider an example with an equality condition in its
   <literal>WHERE</literal> clause:
-->
次に、<literal>WHERE</literal>句に等価条件を持つ例を検討してみましょう。

<programlisting>
EXPLAIN SELECT * FROM tenk1 WHERE stringu1 = 'CRAAAA';

                        QUERY PLAN
----------------------------------------------------------
 Seq Scan on tenk1  (cost=0.00..483.00 rows=30 width=244)
   Filter: (stringu1 = 'CRAAAA'::name)
</programlisting>

<!--
   Again the planner examines the <literal>WHERE</literal> clause condition
   and looks up the selectivity function for <literal>=</literal>, which is
   <function>eqsel</function>.  For equality estimation the histogram is
   not useful; instead the list of <firstterm>most
   common values</firstterm> (<acronym>MCV</acronym>s) is used to determine the
   selectivity. Let's have a look at the MCVs, with some additional columns
   that will be useful later:
-->
ここでも、プランナは<literal>WHERE</literal>句の条件を検査し、<literal>=</literal>用の選択度関数、この場合は<function>eqsel</function>を検索します。
等価性の推定では、度数分布は役に立ちません。
代わりに、選択度の決定には<firstterm>頻出値</firstterm>（<acronym>MCV</acronym>）のリストが使用されます。
MCVを見てみましょう。
後で有用になる列がいくつかあります。

<programlisting>
SELECT null_frac, n_distinct, most_common_vals, most_common_freqs FROM pg_stats
WHERE tablename='tenk1' AND attname='stringu1';

null_frac         | 0
n_distinct        | 676
most_common_vals  | {EJAAAA,BBAAAA,CRAAAA,FCAAAA,FEAAAA,GSAAAA,JOAAAA,MCAAAA,NAAAAA,WGAAAA}
most_common_freqs | {0.00333333,0.003,0.003,0.003,0.003,0.003,0.003,0.003,0.003,0.003}

</programlisting>

<!--
   Since <literal>CRAAAA</literal> appears in the list of MCVs, the selectivity is
   merely the corresponding entry in the list of most common frequencies
   (<acronym>MCF</acronym>s):
-->
<literal>CRAAAA</literal>がMCVのリスト内にありますので、選択度は単に頻出値の頻度（<acronym>MCF</acronym>）のリスト内の対応する項目になります。

<programlisting>
selectivity = mcf[3]
            = 0.003
</programlisting>

<!--
   As before, the estimated number of rows is just the product of this with the
   cardinality of <structname>tenk1</structname>:
-->
前と同様、推定される行数は単に前回同様、この値と<structname>tenk1</structname>の濃度との積です。

<programlisting>
rows = 10000 * 0.003
     = 30
</programlisting>
  </para>

  <para>
<!--
   Now consider the same query, but with a constant that is not in the
   <acronym>MCV</acronym> list:
-->
ここで、同じ問い合わせを見てみます。
ただし、今回は定数が<acronym>MCV</acronym>内にありません。

<programlisting>
EXPLAIN SELECT * FROM tenk1 WHERE stringu1 = 'xxx';

                        QUERY PLAN
----------------------------------------------------------
 Seq Scan on tenk1  (cost=0.00..483.00 rows=15 width=244)
   Filter: (stringu1 = 'xxx'::name)
</programlisting>

<!--
   This is quite a different problem: how to estimate the selectivity when the
   value is <emphasis>not</emphasis> in the <acronym>MCV</acronym> list.
   The approach is to use the fact that the value is not in the list,
   combined with the knowledge of the frequencies for all of the
   <acronym>MCV</acronym>s:
-->
値が<acronym>MCV</acronym>の一覧に<emphasis>ない</emphasis>場合、選択度をどのように推定するかは大きく異なります。
値が一覧にない場合に使用される方法は、<acronym>MCV</acronym>すべての頻度に関する知識を組み合わせたものです。

<programlisting>
selectivity = (1 - sum(mvf))/(num_distinct - num_mcv)
            = (1 - (0.00333333 + 0.003 + 0.003 + 0.003 + 0.003 + 0.003 +
                    0.003 + 0.003 + 0.003 + 0.003))/(676 - 10)
            = 0.0014559
</programlisting>

<!--
   That is, add up all the frequencies for the <acronym>MCV</acronym>s and
   subtract them from one, then
   divide by the number of <emphasis>other</emphasis> distinct values.
   This amounts to assuming that the fraction of the column that is not any
   of the MCVs is evenly distributed among all the other distinct values.
   Notice that there are no null values so we don't have to worry about those
   (otherwise we'd subtract the null fraction from the numerator as well).
   The estimated number of rows is then calculated as usual:
-->
つまり、<acronym>MCV</acronym>の頻度をすべて足し合わせたものを1から差し引き、そして、<emphasis>この他の</emphasis>個別値の数で除算します。
これは、MCV以外の列の割合は、この他の個別値すべてに渡って一様に分布していることを前提としていることになります。
NULL値が存在しないため、これを考慮する必要がないことに注意してください。
（さもなくば、分子から同様にNULLの割合を差し引くことになります。）
推定行数は以下のように普通に計算されます。

<programlisting>
rows = 10000 * 0.0014559
<!--
     = 15  (rounding off)
-->
     = 15  (四捨五入)
</programlisting>
  </para>

  <para>
<!--
   The previous example with <literal>unique1 &lt; 1000</literal> was an
   oversimplification of what <function>scalarltsel</function> really does;
   now that we have seen an example of the use of MCVs, we can fill in some
   more detail.  The example was correct as far as it went, because since
   <structfield>unique1</structfield> is a unique column it has no MCVs (obviously, no
   value is any more common than any other value).  For a non-unique
   column, there will normally be both a histogram and an MCV list, and
   <emphasis>the histogram does not include the portion of the column
   population represented by the MCVs</emphasis>.  We do things this way because
   it allows more precise estimation.  In this situation
   <function>scalarltsel</function> directly applies the condition (e.g.,
   <quote>&lt; 1000</quote>) to each value of the MCV list, and adds up the
   frequencies of the MCVs for which the condition is true.  This gives
   an exact estimate of the selectivity within the portion of the table
   that is MCVs.  The histogram is then used in the same way as above
   to estimate the selectivity in the portion of the table that is not
   MCVs, and then the two numbers are combined to estimate the overall
   selectivity.  For example, consider
-->
前述の<literal>unique1 &lt; 1000</literal>を使用した例は<function>scalarltsel</function>が本当は何を行うかについて、単純化しすぎたものでした。
ここまでで、MCVを使用した例を見てきましたので、多少詳細に補てんすることができます。
<structfield>unique1</structfield>は一意な列であるため、MCVが存在しません（ある値が他の値と同じとなることがないことは明確です）ので、例は計算自体は正確なものでした。
一意ではない列では、通常度数分布とMCVリストの両方が存在します。
そして、<emphasis>度数分布は、MCVで表される列母集団の位置を含みません。</emphasis>
より正確な推定を行うことができるため、この方法を行います。
この状況では、<function>scalarltsel</function>は直接条件（例えば<quote>&lt; 1000</quote>）をMCVリストの各値に適用し、条件を満たすMCVの頻度を足し合わせます。
これがMCVのテーブル部分における正確な推定選択度です。
その後度数分布が上と同様に使われ、MCV以外のテーブル部分における選択度を推定します。
そしてこの2つの値を組み合わせて、全体の選択度を推定します。
例えば、以下を検討します。

<programlisting>
EXPLAIN SELECT * FROM tenk1 WHERE stringu1 &lt; 'IAAAAA';

                         QUERY PLAN
------------------------------------------------------------
 Seq Scan on tenk1  (cost=0.00..483.00 rows=3077 width=244)
   Filter: (stringu1 &lt; 'IAAAAA'::name)
</programlisting>

<!--
   We already saw the MCV information for <structfield>stringu1</structfield>,
   and here is its histogram:
-->
すでに<structfield>stringu1</structfield>のMCV情報は確認していますので、ここでは度数分布を見てみます。

<programlisting>
SELECT histogram_bounds FROM pg_stats
WHERE tablename='tenk1' AND attname='stringu1';

                                histogram_bounds
--------------------------------------------------------------------------------
 {AAAAAA,CQAAAA,FRAAAA,IBAAAA,KRAAAA,NFAAAA,PSAAAA,SGAAAA,VAAAAA,XLAAAA,ZZAAAA}
</programlisting>

<!--
   Checking the MCV list, we find that the condition <literal>stringu1 &lt;
   'IAAAAA'</literal> is satisfied by the first six entries and not the last four,
   so the selectivity within the MCV part of the population is
-->
MCVリストを検査すると、<literal>stringu1 &lt; 'IAAAAA'</literal>条件は先頭の6項目で満たされ、最後の4項目で満たされないことがわかります。
ですので、母集団のMCV部分における選択度は以下のようになります。

<programlisting>
selectivity = sum(relevant mvfs)
            = 0.00333333 + 0.003 + 0.003 + 0.003 + 0.003 + 0.003
            = 0.01833333
</programlisting>

<!--
   Summing all the MCFs also tells us that the total fraction of the
   population represented by MCVs is 0.03033333, and therefore the
   fraction represented by the histogram is 0.96966667 (again, there
   are no nulls, else we'd have to exclude them here).  We can see
   that the value <literal>IAAAAA</literal> falls nearly at the end of the
   third histogram bucket.  Using some rather cheesy assumptions
   about the frequency of different characters, the planner arrives
   at the estimate 0.298387 for the portion of the histogram population
   that is less than <literal>IAAAAA</literal>.  We then combine the estimates
   for the MCV and non-MCV populations:
-->
MCFの総和はまた、MCVで表される母集団の合計割合が0.03033333であり、したがって度数分布で表される割合が0.96966667であることがわかります。
（この場合もNULLは存在しません。もし存在する場合はここで除外しなければなりません。）
<literal>IAAAAA</literal>という値は3番目のバケットの終端近辺になることを確認することができます。
異なる文字の頻度について多少安っぽい仮定を使用すると、プランナは<literal>IAAAAA</literal>より小さい母集団の度数分布の部分の推定値は0.298387になります。
そしてMCVと非MCV母集団についての推定値を組み合わせます。

<programlisting>
selectivity = mcv_selectivity + histogram_selectivity * histogram_fraction
            = 0.01833333 + 0.298387 * 0.96966667
            = 0.307669

rows        = 10000 * 0.307669
<!--
            = 3077  (rounding off)
-->
            = 3077  (四捨五入)
</programlisting>

<!--
   In this particular example, the correction from the MCV list is fairly
   small, because the column distribution is actually quite flat (the
   statistics showing these particular values as being more common than
   others are mostly due to sampling error).  In a more typical case where
   some values are significantly more common than others, this complicated
   process gives a useful improvement in accuracy because the selectivity
   for the most common values is found exactly.
-->
列の分布がかなり平坦ですので、この特定の例におけるMCVリストによる訂正はかなり小さなものです。
（これらの特定の値が他より頻出するものと示す統計情報はほとんどサンプリングエラーによります。）
より一般的な、一部の値が他より非常に多く頻出する場合では、頻出値に対する選択度が正確に検出されますので、この複雑な処理により精度が改良されます。
  </para>

  <para>
<!--
   Now let's consider a case with more than one
   condition in the <literal>WHERE</literal> clause:
-->
次に<literal>WHERE</literal>句に複数の条件を持つ場合を検討しましょう。

<programlisting>
EXPLAIN SELECT * FROM tenk1 WHERE unique1 &lt; 1000 AND stringu1 = 'xxx';

                                   QUERY PLAN
--------------------------------------------------------------------------------
 Bitmap Heap Scan on tenk1  (cost=23.80..396.91 rows=1 width=244)
   Recheck Cond: (unique1 &lt; 1000)
   Filter: (stringu1 = 'xxx'::name)
   -&gt;  Bitmap Index Scan on tenk1_unique1  (cost=0.00..23.80 rows=1007 width=0)
         Index Cond: (unique1 &lt; 1000)
</programlisting>

<!--
   The planner assumes that the two conditions are independent, so that
   the individual selectivities of the clauses can be multiplied together:
-->
プランナは2つの条件が独立していると仮定します。
このため、個々の句の選択度が掛け合わされます。

<programlisting>
selectivity = selectivity(unique1 &lt; 1000) * selectivity(stringu1 = 'xxx')
            = 0.100697 * 0.0014559
            = 0.0001466

rows        = 10000 * 0.0001466
<!--
            = 1  (rounding off)
-->
            = 1  (四捨五入)
</programlisting>

<!--
   Notice that the number of rows estimated to be returned from the bitmap
   index scan reflects only the condition used with the index; this is
   important since it affects the cost estimate for the subsequent heap
   fetches.
-->
ビットマップインデックススキャンにより返されるものと推定される行数は、インデックスで使用される条件のみを反映することに注意してください。
後続のヒープ取り出しのコスト推定に影響しますので、これは重要です。
  </para>

  <para>
<!--
   Finally we will examine a query that involves a join:
-->
最後に、結合を含む問い合わせを見てみましょう。

<programlisting>
EXPLAIN SELECT * FROM tenk1 t1, tenk2 t2
WHERE t1.unique1 &lt; 50 AND t1.unique2 = t2.unique2;

                                      QUERY PLAN
--------------------------------------------------------------------------------------
 Nested Loop  (cost=4.64..456.23 rows=50 width=488)
   -&gt;  Bitmap Heap Scan on tenk1 t1  (cost=4.64..142.17 rows=50 width=244)
         Recheck Cond: (unique1 &lt; 50)
         -&gt;  Bitmap Index Scan on tenk1_unique1  (cost=0.00..4.63 rows=50 width=0)
               Index Cond: (unique1 &lt; 50)
   -&gt;  Index Scan using tenk2_unique2 on tenk2 t2  (cost=0.00..6.27 rows=1 width=244)
         Index Cond: (unique2 = t1.unique2)
</programlisting>

<!--
   The restriction on <structname>tenk1</structname>,
   <literal>unique1 &lt; 50</literal>,
   is evaluated before the nested-loop join.
   This is handled analogously to the previous range example.  This time the
   value 50 falls into the first bucket of the
   <structfield>unique1</structfield> histogram:
-->
<structname>tenk1</structname> <quote>unique1 &lt; 50</quote>に関する制限が、ネステッドループ結合の前に評価されます。
これは、前の範囲に関する例と同様に扱われます。
しかし、今回の値50は<structfield>unique1</structfield>度数分布の最初のバケットにありますので、以下のようになります。

<programlisting>
selectivity = (0 + (50 - bucket[1].min)/(bucket[1].max - bucket[1].min))/num_buckets
            = (0 + (50 - 0)/(993 - 0))/10
            = 0.005035

rows        = 10000 * 0.005035
<!--
            = 50  (rounding off)
-->
            = 50  (四捨五入)
</programlisting>

<!--
   The restriction for the join is <literal>t2.unique2 = t1.unique2</literal>.
   The operator is just
   our familiar <literal>=</literal>, however the selectivity function is
   obtained from the <structfield>oprjoin</structfield> column of
   <structname>pg_operator</structname>, and is <function>eqjoinsel</function>.
   <function>eqjoinsel</function> looks up the statistical information for both
   <structname>tenk2</structname> and <structname>tenk1</structname>:
-->
結合の制限は<literal>t2.unique2 = t1.unique2</literal>です。
演算子はよく使用する単なる<literal>=</literal>ですが、選択度関数は<structname>pg_operator</structname>の<structfield>oprjoin</structfield>列から入手され、<function>eqjoinsel</function>となります。
<function>eqjoinsel</function>は<structname>tenk2</structname>および<structname>tenk1</structname>の両方の統計情報を検索します。

<programlisting>
SELECT tablename, null_frac,n_distinct, most_common_vals FROM pg_stats
WHERE tablename IN ('tenk1', 'tenk2') AND attname='unique2';

tablename  | null_frac | n_distinct | most_common_vals
-----------+-----------+------------+------------------
 tenk1     |         0 |         -1 |
 tenk2     |         0 |         -1 |
</programlisting>

<!--
   In this case there is no <acronym>MCV</acronym> information for
   <structfield>unique2</structfield> because all the values appear to be
   unique, so we use an algorithm that relies only on the number of
   distinct values for both relations together with their null fractions:
-->
今回の場合、すべての値が一意であるため、<structfield>unique2</structfield>に関する<acronym>MCV</acronym>情報がありません。
ですので、両リレーションの個別値数とNULL値の部分のみに依存したアルゴリズムを使用することができます。

<programlisting>
selectivity = (1 - null_frac1) * (1 - null_frac2) * min(1/num_distinct1, 1/num_distinct2)
            = (1 - 0) * (1 - 0) / max(10000, 10000)
            = 0.0001
</programlisting>

<!--
   This is, subtract the null fraction from one for each of the relations,
   and divide by the maximum of the numbers of distinct values.
   The number of rows
   that the join is likely to emit is calculated as the cardinality of the
   Cartesian product of the two inputs, multiplied by the
   selectivity:
-->
これは、各リレーションにおいて、1からNULL部分を差し引き、個別値数の最大値で割った値です。
この結合が生成するはずの行数は、2つの入力のデカルト積の濃度に、この選択度を掛けたものとして計算されます。

<programlisting>
rows = (outer_cardinality * inner_cardinality) * selectivity
     = (50 * 10000) * 0.0001
     = 50
</programlisting>
  </para>

  <para>
<!--
   Had there been MCV lists for the two columns,
   <function>eqjoinsel</function> would have used direct comparison of the MCV
   lists to determine the join selectivity within the part of the column
   populations represented by the MCVs.  The estimate for the remainder of the
   populations follows the same approach shown here.
-->
2つの列に対するMCVリストがありますので、<function>eqjoinsel</function>はMCVで表される列母集団部分の結合選択度を決めるために、MCVリストを直接比較します。
残りの母集団に対する推定はここで示した同じ手法に従います。
  </para>

  <para>
<!--
   Notice that we showed <literal>inner_cardinality</literal> as 10000, that is,
   the unmodified size of <structname>tenk2</structname>.  It might appear from
   inspection of the <command>EXPLAIN</command> output that the estimate of
   join rows comes from 50 * 1, that is, the number of outer rows times
   the estimated number of rows obtained by each inner index scan on
   <structname>tenk2</structname>.  But this is not the case: the join relation size
   is estimated before any particular join plan has been considered.  If
   everything is working well then the two ways of estimating the join
   size will produce about the same answer, but due to round-off error and
   other factors they sometimes diverge significantly.
-->
<literal>inner_cardinality</literal>を10000、つまり<structname>tenk2</structname>の変更がないサイズと示していることに注意してください。
<command>EXPLAIN</command>の出力を検査すると、結合行の推定が50 * 1、つまり、外側の行数と<structname>tenk2</structname>上の内側のインデックススキャン毎に得られる推定行数を掛けた数から来ていると思うかもしれません。
しかし、実際はそうではありません。
結合リレーションサイズは、具体的な結合計画が検討される前に推定されます。
もしすべてがうまくいけば、結合サイズを推定する2つの方法は同じ答えを導きます。
しかし、四捨五入誤差などの要因により多少異なる場合があります。
  </para>

  <para>
<!--
   For those interested in further details, estimation of the size of
   a table (before any <literal>WHERE</literal> clauses) is done in
   <filename>src/backend/optimizer/util/plancat.c</filename>. The generic
   logic for clause selectivities is in
   <filename>src/backend/optimizer/path/clausesel.c</filename>.  The
   operator-specific selectivity functions are mostly found
   in <filename>src/backend/utils/adt/selfuncs.c</filename>.
-->
詳細に興味を持った方向けに、テーブル（すべての<literal>WHERE</literal>句の前にあるもの）のサイズ推定は<filename>src/backend/optimizer/util/plancat.c</filename>で行われます。
句の選択度に関する一般的なロジックについては<filename>src/backend/optimizer/path/clausesel.c</filename>にあります。
演算子固有の選択度関数についてはたいてい<filename>src/backend/utils/adt/selfuncs.c</filename>内にあります。
  </para>
 </sect1>

 <sect1 id="multivariate-statistics-examples">
<!--
  <title>Multivariate Statistics Examples</title>
-->
<title>多変量統計の例</title>

  <indexterm>
   <primary>row estimation</primary>
   <secondary>multivariate</secondary>
  </indexterm>

<<<<<<< HEAD
  <sect2 id="functional-dependencies">
=======
  <sect2>
<!--
>>>>>>> bd0a9e56
   <title>Functional Dependencies</title>
-->
   <title>関数従属性</title>

   <para>
<!--
    Multivariate correlation can be demonstrated with a very simple data set
    &mdash; a table with two columns, both containing the same values:
-->
非常に単純なデータ集合で、多変量相関係数の例を示すことができます。
2つの列を持ち、両方の列が同じ値を持つテーブルです。
<programlisting>
CREATE TABLE t (a INT, b INT);
INSERT INTO t SELECT i % 100, i % 100 FROM generate_series(1, 10000) s(i);
ANALYZE t;
</programlisting>

<!--
    As explained in <xref linkend="planner-stats"/>, the planner can determine
    cardinality of <structname>t</structname> using the number of pages and
    rows obtained from <structname>pg_class</structname>:
-->
<xref linkend="planner-stats"/>で説明されているように、<structname>pg_class</structname>から得られるページ数と行数を使って、<structname>t</structname>の濃度を決定できます。

<programlisting>
SELECT relpages, reltuples FROM pg_class WHERE relname = 't';

 relpages | reltuples
----------+-----------
       45 |     10000
</programlisting>

<!--
    The data distribution is very simple; there are only 100 distinct values
    in each column, uniformly distributed.
-->
データの分布はとても単純です。各々の列にはわずか100の異なる値があるだけであり、かつ均一に分布しています。
   </para>

   <para>
<!--
    The following example shows the result of estimating a <literal>WHERE</literal>
    condition on the <structfield>a</structfield> column:
-->
次の例では、<structfield>a</structfield>列に関する<literal>WHERE</literal>条件の見積もり結果を示しています。

<programlisting>
EXPLAIN (ANALYZE, TIMING OFF) SELECT * FROM t WHERE a = 1;
                                 QUERY PLAN                                  
-------------------------------------------------------------------------------
 Seq Scan on t  (cost=0.00..170.00 rows=100 width=8) (actual rows=100 loops=1)
   Filter: (a = 1)
   Rows Removed by Filter: 9900
</programlisting>

<!--
    The planner examines the condition and determines the selectivity
    of this clause to be 1%.  By comparing this estimate and the actual
    number of rows, we see that the estimate is very accurate
    (in fact exact, as the table is very small).  Changing the
    <literal>WHERE</literal> condition to use the <structfield>b</structfield> column, an
    identical plan is generated.  But observe what happens if we apply the same
    condition on both columns, combining them with <literal>AND</literal>:
-->
プランナは、この条件を調べ、この句の選択度を1%と決定しました。
この見積もりと、実際の行数を比較すると、見積もりは非常に正確であることがわかります。
（テーブルがとても小さいので、実際には見積もり通りです。）
<literal>WHERE</literal>条件を変更して<structfield>b</structfield>列を使うようにすると、同じプランが生成されます。
では、<literal>AND</literal>条件でつないで、この二つの列に同じ条件を適用するとどうなるか見てみましょう。

<programlisting>
EXPLAIN (ANALYZE, TIMING OFF) SELECT * FROM t WHERE a = 1 AND b = 1;
                                 QUERY PLAN                                  
-----------------------------------------------------------------------------
 Seq Scan on t  (cost=0.00..195.00 rows=1 width=8) (actual rows=100 loops=1)
   Filter: ((a = 1) AND (b = 1))
   Rows Removed by Filter: 9900
</programlisting>

<!--
    The planner estimates the selectivity for each condition individually,
    arriving at the same 1% estimates as above.  Then it assumes that the
    conditions are independent, and so it multiplies their selectivities,
    producing a final selectivity estimate of just 0.01%.
    This is a significant underestimate, as the actual number of rows
    matching the conditions (100) is two orders of magnitude higher.
-->
個別に選択度を見積もった結果、上記と同じ1%の見積もりとなります
次に、その条件が独立であると見なし、それらの選択度を掛けあわせ、最終的な選択度の見積もりをわずか0.01%であるとします
その条件に一致する実際の行数は2桁多いので(100)、これはかなり過小見積もりです。
   </para>

   <para>
<!--
    This problem can be fixed by creating a statistics object that
    directs <command>ANALYZE</command> to calculate functional-dependency
    multivariate statistics on the two columns:
-->
この問題は、<command>ANALYZE</command>に二つの列について関数従属性多変量統計を計算させる、統計オブジェクトを作成することによって解決できます。

<programlisting>
CREATE STATISTICS stts (dependencies) ON a, b FROM t;
ANALYZE t;
EXPLAIN (ANALYZE, TIMING OFF) SELECT * FROM t WHERE a = 1 AND b = 1;
                                  QUERY PLAN                                   
-------------------------------------------------------------------------------
 Seq Scan on t  (cost=0.00..195.00 rows=100 width=8) (actual rows=100 loops=1)
   Filter: ((a = 1) AND (b = 1))
   Rows Removed by Filter: 9900
</programlisting>
   </para>
  </sect2>

<<<<<<< HEAD
  <sect2 id="multivariate-ndistinct-counts">
=======
  <sect2>
<!--
>>>>>>> bd0a9e56
   <title>Multivariate N-Distinct Counts</title>
-->
   <title>多変量N個別値計数</title>

   <para>
<!--
    A similar problem occurs with estimation of the cardinality of sets of
    multiple columns, such as the number of groups that would be generated by
    a <command>GROUP BY</command> clause.  When <command>GROUP BY</command>
    lists a single column, the n-distinct estimate (which is visible as the
    estimated number of rows returned by the HashAggregate node) is very
    accurate:
-->
<command>GROUP BY</command>句が生成するグループ数のような、複数列の集合の濃度の見積もりについても、同様の問題が起きます。
<command>GROUP BY</command>の対象が単一の列なら、N個別値の推定（HashAggregateノードが返す推定行数で示されます）はとても正確です。
<programlisting>
EXPLAIN (ANALYZE, TIMING OFF) SELECT COUNT(*) FROM t GROUP BY a;
                                       QUERY PLAN                                        
-----------------------------------------------------------------------------------------
 HashAggregate  (cost=195.00..196.00 rows=100 width=12) (actual rows=100 loops=1)
   Group Key: a
   -&gt;  Seq Scan on t  (cost=0.00..145.00 rows=10000 width=4) (actual rows=10000 loops=1)
</programlisting>
<!--
    But without multivariate statistics, the estimate for the number of
    groups in a query with two columns in <command>GROUP BY</command>, as
    in the following example, is off by an order of magnitude:
-->
しかし、多変量統計がないと、二つの列についての<command>GROUP BY</command>問い合わせにおけるグループ数の見積もりは、次の例のようにひと桁ずれてしまいます
<programlisting>
EXPLAIN (ANALYZE, TIMING OFF) SELECT COUNT(*) FROM t GROUP BY a, b;
                                       QUERY PLAN                                        
--------------------------------------------------------------------------------------------
 HashAggregate  (cost=220.00..230.00 rows=1000 width=16) (actual rows=100 loops=1)
   Group Key: a, b
   -&gt;  Seq Scan on t  (cost=0.00..145.00 rows=10000 width=8) (actual rows=10000 loops=1)
</programlisting>
<!--
    By redefining the statistics object to include n-distinct counts for the
    two columns, the estimate is much improved:
-->
二つの列についてのN個別値計数を含むように統計オブジェクトを再定義することにより、見積もりは大きく改善されます。
<programlisting>
DROP STATISTICS stts;
CREATE STATISTICS stts (dependencies, ndistinct) ON a, b FROM t;
ANALYZE t;
EXPLAIN (ANALYZE, TIMING OFF) SELECT COUNT(*) FROM t GROUP BY a, b;
                                       QUERY PLAN                                        
--------------------------------------------------------------------------------------------
 HashAggregate  (cost=220.00..221.00 rows=100 width=16) (actual rows=100 loops=1)
   Group Key: a, b
   -&gt;  Seq Scan on t  (cost=0.00..145.00 rows=10000 width=8) (actual rows=10000 loops=1)
</programlisting>
   </para>

  </sect2>

  <sect2 id="mcv-lists">
   <title>MCV Lists</title>

   <para>
    As explained in <xref linkend="functional-dependencies"/>, functional
    dependencies are very cheap and efficient type of statistics, but their
    main limitation is their global nature (only tracking dependencies at
    the column level, not between individual column values).
   </para>

   <para>
    This section introduces multivariate variant of <acronym>MCV</acronym>
    (most-common values) lists, a straightforward extension of the per-column
    statistics described in <xref linkend="row-estimation-examples"/>.  These
    statistics address the limitation by storing individual values, but it is
    naturally more expensive, both in terms of building the statistics in
    <command>ANALYZE</command>, storage and planning time.
   </para>

   <para>
    Let's look at the query from <xref linkend="functional-dependencies"/>
    again, but this time with a <acronym>MCV</acronym> list created on the
    same set of columns (be sure to drop the functional dependencies, to
    make sure the planner uses the newly created statistics).

<programlisting>
DROP STATISTICS stts;
CREATE STATISTICS stts2 (mcv) ON a, b FROM t;
ANALYZE t;
EXPLAIN (ANALYZE, TIMING OFF) SELECT * FROM t WHERE a = 1 AND b = 1;
                                   QUERY PLAN
-------------------------------------------------------------------------------
 Seq Scan on t  (cost=0.00..195.00 rows=100 width=8) (actual rows=100 loops=1)
   Filter: ((a = 1) AND (b = 1))
   Rows Removed by Filter: 9900
</programlisting>

    The estimate is as accurate as with the functional dependencies, mostly
    thanks to the table being fairly small and having a simple distribution
    with a low number of distinct values. Before looking at the second query,
    which was not handled by functional dependencies particularly well,
    let's inspect the <acronym>MCV</acronym> list a bit.
   </para>

   <para>
    Inspecting the <acronym>MCV</acronym> list is possible using
    <function>pg_mcv_list_items</function> set-returning function.

<programlisting>
SELECT m.* FROM pg_statistic_ext join pg_statistic_ext_data on (oid = stxoid),
                pg_mcv_list_items(stxdmcv) m WHERE stxname = 'stts2';
 index |  values  | nulls | frequency | base_frequency 
-------+----------+-------+-----------+----------------
     0 | {0, 0}   | {f,f} |      0.01 |         0.0001
     1 | {1, 1}   | {f,f} |      0.01 |         0.0001
   ...
    49 | {49, 49} | {f,f} |      0.01 |         0.0001
    50 | {50, 50} | {f,f} |      0.01 |         0.0001
   ...
    97 | {97, 97} | {f,f} |      0.01 |         0.0001
    98 | {98, 98} | {f,f} |      0.01 |         0.0001
    99 | {99, 99} | {f,f} |      0.01 |         0.0001
(100 rows)
</programlisting>

    This confirms there are 100 distinct combinations in the two columns, and
    all of them are about equally likely (1% frequency for each one).  The
    base frequency is the frequency computed from per-column statistics, as if
    there were no multi-column statistics. Had there been any null values in
    either of the columns, this would be identified in the
    <structfield>nulls</structfield> column.
   </para>

   <para>
    When estimating the selectivity, the planner applies all the conditions
    on items in the <acronym>MCV</acronym> list, and then sums the frequencies
    of the matching ones. See <function>mcv_clauselist_selectivity</function>
    in <filename>src/backend/statistics/mcv.c</filename> for details.
   </para>

   <para>
    Compared to functional dependencies, <acronym>MCV</acronym> lists have two
    major advantages. Firstly, the list stores actual values, making it possible
    to decide which combinations are compatible.

<programlisting>
EXPLAIN (ANALYZE, TIMING OFF) SELECT * FROM t WHERE a = 1 AND b = 10;
                                 QUERY PLAN
---------------------------------------------------------------------------
 Seq Scan on t  (cost=0.00..195.00 rows=1 width=8) (actual rows=0 loops=1)
   Filter: ((a = 1) AND (b = 10))
   Rows Removed by Filter: 10000
</programlisting>

    Secondly, <acronym>MCV</acronym> lists handle a wider range of clause types,
    not just equality clauses like functional dependencies. For example,
    consider the following range query for the same table:

<programlisting>
EXPLAIN (ANALYZE, TIMING OFF) SELECT * FROM t WHERE a &lt;= 49 AND b &gt; 49;
                                QUERY PLAN
---------------------------------------------------------------------------
 Seq Scan on t  (cost=0.00..195.00 rows=1 width=8) (actual rows=0 loops=1)
   Filter: ((a &lt;= 49) AND (b &gt; 49))
   Rows Removed by Filter: 10000
</programlisting>

   </para>

  </sect2>

 </sect1>

 <sect1 id="planner-stats-security">
<!--
  <title>Planner Statistics and Security</title>
-->
  <title>プランナの統計情報とセキュリティ</title>

  <para>
<!--
   Access to the table <structname>pg_statistic</structname> is restricted to
   superusers, so that ordinary users cannot learn about the contents of the
   tables of other users from it.  Some selectivity estimation functions will
   use a user-provided operator (either the operator appearing in the query or
   a related operator) to analyze the stored statistics.  For example, in order
   to determine whether a stored most common value is applicable, the
   selectivity estimator will have to run the appropriate <literal>=</literal>
   operator to compare the constant in the query to the stored value.
   Thus the data in <structname>pg_statistic</structname> is potentially
   passed to user-defined operators.  An appropriately crafted operator can
   intentionally leak the passed operands (for example, by logging them
   or writing them to a different table), or accidentally leak them by showing
   their values in error messages, in either case possibly exposing data from
   <structname>pg_statistic</structname> to a user who should not be able to
   see it.
-->
テーブル<structname>pg_statistic</structname>へのアクセスはスーパーユーザのみに制限されているため、一般ユーザはこのテーブルを使って他のユーザのテーブル内容について調べることはできません。
選択性推定関数には保存されている統計情報を解析するためにユーザ定義の演算子（問い合わせに現れる演算子あるいは関連する演算子）を使うものがあります。
例えば、保存されている最頻値を適用できるかどうかを調べるためには、選択性推定関数は適切な<literal>=</literal>演算子を実行して問い合わせ内の定数を保存されている値と比較する必要があるでしょう。
従って、<structname>pg_statistic</structname>内のデータは、潜在的に、ユーザ定義演算子に渡される可能性があります。
巧妙に作られた演算子を使うと、渡された引数を意図的に漏らす（例えば、それをログに出力する、他のテーブルに書き出すなど）、あるいはその値をエラーメッセージに出力することで偶然に漏らすことが可能で、いずれにせよ<structname>pg_statistic</structname>のデータを、それを見ることができないはずのユーザに対して露出する可能性があります。
  </para>

  <para>
<!--
   In order to prevent this, the following applies to all built-in selectivity
   estimation functions.  When planning a query, in order to be able to use
   stored statistics, the current user must either
   have <literal>SELECT</literal> privilege on the table or the involved
   columns, or the operator used must be <literal>LEAKPROOF</literal> (more
   accurately, the function that the operator is based on).  If not, then the
   selectivity estimator will behave as if no statistics are available, and
   the planner will proceed with default or fall-back assumptions.
-->
このことを防ぐため、すべての組み込みの選択性推定関数には以下のことが適用されます。
問い合わせの計画を作成するとき、保存されている統計情報を使用できるためには、現在のユーザはテーブルあるいは対象の列に<literal>SELECT</literal>権限を持っている必要がある、あるいは使用する演算子（正確には、演算子の元となる関数）が<literal>LEAKPROOF</literal>である必要があります。
そうでないときは、選択性推定はあたかも利用可能な統計情報がないかのような動作をし、プランナはデフォルトあるいは代替の推定に従って処理をします。
  </para>

  <para>
<!--
   If a user does not have the required privilege on the table or columns,
   then in many cases the query will ultimately receive a permission-denied
   error, in which case this mechanism is invisible in practice.  But if the
   user is reading from a security-barrier view, then the planner might wish
   to check the statistics of an underlying table that is otherwise
   inaccessible to the user.  In that case, the operator should be leak-proof
   or the statistics will not be used.  There is no direct feedback about
   that, except that the plan might be suboptimal.  If one suspects that this
   is the case, one could try running the query as a more privileged user,
   to see if a different plan results.
-->
ユーザがテーブルや列について必要な権限を持っていない場合、最終的には権限不足のエラーを受け取ることが多いでしょう。
この場合、上記の仕組みは実際にはユーザからはわかりません。
しかし、ユーザがセキュリティバリアビューから読み取ろうとしている場合、プランナはそのビューの元となっているテーブルの統計情報を検査したいと思うかもしれず、またユーザはそのテーブルにはアクセス権がないかもしれません。
その場合は、演算子がリークプルーフ(leak-proof)でなければ、統計情報は使用されません。
そのことについての直接的なフィードバックは何もなく、プランが理想的ではないかもしれないというだけです。
このことが起きているかもしれないと思った場合は、より権限のあるユーザで問い合わせを実行して、異なる計画が得られるかどうか調べることができます。
  </para>

  <para>
<!--
   This restriction applies only to cases where the planner would need to
   execute a user-defined operator on one or more values
   from <structname>pg_statistic</structname>.  Thus the planner is permitted
   to use generic statistical information, such as the fraction of null values
   or the number of distinct values in a column, regardless of access
   privileges.
-->
この制限は、プランナが<structname>pg_statistic</structname>の1つ以上の値についてユーザ定義演算子を実行する必要がある場合にのみ適用されます。
従って、列内でのNULL値の割合や異なる値の個数といった一般的な統計情報については、プランナはアクセス権限に関わらず使用することが許されています。
  </para>

  <para>
<!--
   Selectivity estimation functions contained in third-party extensions that
   potentially operate on statistics with user-defined operators should follow
   the same security rules.  Consult the PostgreSQL source code for guidance.
-->
サードパーティの拡張に含まれる選択性推定関数で、ユーザ定義演算子で統計情報の演算をする可能性のあるものは、同じセキュリティ規則に従うべきです。
そのための手引については、PostgreSQLのソースコードを参照してください。
  </para>
 </sect1>
</chapter><|MERGE_RESOLUTION|>--- conflicted
+++ resolved
@@ -646,12 +646,8 @@
    <secondary>multivariate</secondary>
   </indexterm>
 
-<<<<<<< HEAD
   <sect2 id="functional-dependencies">
-=======
-  <sect2>
-<!--
->>>>>>> bd0a9e56
+<!--
    <title>Functional Dependencies</title>
 -->
    <title>関数従属性</title>
@@ -765,12 +761,8 @@
    </para>
   </sect2>
 
-<<<<<<< HEAD
   <sect2 id="multivariate-ndistinct-counts">
-=======
-  <sect2>
-<!--
->>>>>>> bd0a9e56
+<!--
    <title>Multivariate N-Distinct Counts</title>
 -->
    <title>多変量N個別値計数</title>

--- conflicted
+++ resolved
@@ -112,54 +112,6 @@
 
    <varlistentry>
     <term>
-<<<<<<< HEAD
-=======
-     <systemitem class="osname">HP-UX</systemitem>
-     <indexterm><primary>HP-UX</primary><secondary>shared library</secondary></indexterm>
-     <indexterm><primary>HP-UX</primary><secondary>共有ライブラリ</secondary></indexterm>
-    </term>
-    <listitem>
-     <para>
-<!--
-      The compiler flag of the system compiler to create
-      <acronym>PIC</acronym> is <option>+z</option>.  When using
-      <application>GCC</application> it's <option>-fPIC</option>. The
-      linker flag for shared libraries is <option>-b</option>.  So:
--->
-<acronym>PIC</acronym>を作るためのシステムコンパイラのコンパイラフラグは<option>+z</option>です。
-<application>GCC</application>を使う場合は<option>-fPIC</option>です。
-共有ライブラリのためのリンカフラグは<option>-b</option>です。
-したがって、以下のようになります。
-<programlisting>
-cc +z -c foo.c
-</programlisting>
-<!--
-      or:
--->
-または
-<programlisting>
-gcc -fPIC -c foo.c
-</programlisting>
-<!--
-      and then:
--->
-そして
-<programlisting>
-ld -b -o foo.sl foo.o
-</programlisting>
-<!--
-      <systemitem class="osname">HP-UX</systemitem> uses the extension
-      <filename>.sl</filename> for shared libraries, unlike most other
-      systems.
--->
-<systemitem class="osname">HP-UX</systemitem>は他のほとんどのシステムと異なり共有ライブラリに<filename>.sl</filename>という拡張子を使います。
-     </para>
-    </listitem>
-   </varlistentry>
-
-   <varlistentry>
-    <term>
->>>>>>> 94ef7168
      <systemitem class="osname">Linux</systemitem>
      <indexterm><primary>Linux</primary><secondary>shared library</secondary></indexterm>
      <indexterm><primary>Linux</primary><secondary>共有ライブラリ</secondary></indexterm>

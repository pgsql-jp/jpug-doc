<!-- doc/src/sgml/btree.sgml -->

<chapter id="btree">
<!--
<title>B-Tree Indexes</title>
-->
<title>B-Treeインデックス</title>

   <indexterm>
<!--
    <primary>index</primary>
-->
    <primary>インデックス</primary>
    <secondary>B-Tree</secondary>
   </indexterm>

<sect1 id="btree-intro">
<!--
 <title>Introduction</title>
-->
 <title>はじめに</title>

 <para>
<!--
  <productname>PostgreSQL</productname> includes an implementation of the
  standard <acronym>btree</acronym> (multi-way balanced tree) index data
  structure.  Any data type that can be sorted into a well-defined linear
  order can be indexed by a btree index.  The only limitation is that an
  index entry cannot exceed approximately one-third of a page (after TOAST
  compression, if applicable).
-->
<productname>PostgreSQL</productname>は、標準的な<acronym>btree</acronym>（multi-way balanced tree）インデックスデータ構造を実装しています。
明確に定義された線形順にソート可能なデータ型は、すべてbtreeインデックスで索引付できます。
唯一の制限は、一つのインデックスエントリが（適用可能であれば、TOAST圧縮後）ページの約1/3を超えられないことです。
 </para>

 <para>
<!--
  Because each btree operator class imposes a sort order on its data type,
  btree operator classes (or, really, operator families) have come to be
  used as <productname>PostgreSQL</productname>'s general representation
  and understanding of sorting semantics.  Therefore, they've acquired
  some features that go beyond what would be needed just to support btree
  indexes, and parts of the system that are quite distant from the
  btree AM make use of them.
-->
btree演算子クラスはそのデータ型がソート順を持つことが必要なので、btree演算子クラス（実際には演算子族）は、<productname>PostgreSQL</productname>の一般的表現として、およびソートセマンティクスを理解するものとして利用されてきました。
ですから、単にbtreeインデックスをサポートするだけに必要なもの以上の機能と、btree AMが使用するものからはかけ離れたシステムの部品を備えなければなりません。
 </para>

</sect1>

<sect1 id="btree-behavior">
<!--
 <title>Behavior of B-Tree Operator Classes</title>
-->
 <title>B-Tree演算子クラスの振る舞い</title>

 <para>
<!--
  As shown in <xref linkend="xindex-btree-strat-table"/>, a btree operator
  class must provide five comparison operators,
  <literal>&lt;</literal>,
  <literal>&lt;=</literal>,
  <literal>=</literal>,
  <literal>&gt;=</literal> and
  <literal>&gt;</literal>.
  One might expect that <literal>&lt;&gt;</literal> should also be part of
  the operator class, but it is not, because it would almost never be
  useful to use a <literal>&lt;&gt;</literal> WHERE clause in an index
  search.  (For some purposes, the planner treats <literal>&lt;&gt;</literal>
  as associated with a btree operator class; but it finds that operator via
  the <literal>=</literal> operator's negator link, rather than
  from <structname>pg_amop</structname>.)
-->
<xref linkend="xindex-btree-strat-table"/>で示すように、btree演算子クラスは次の5つの比較演算子を提供しなければなりません。
<literal>&lt;</literal>、<literal>&lt;=</literal>、<literal>=</literal>、<literal>&gt;=</literal>、そして<literal>&gt;</literal>です。
<literal>&lt;&gt;</literal>も演算子クラスの一部であると期待する方もいるかもしれませんが、そうではありません。
インデックス検索のWHERE句で<literal>&lt;&gt;</literal>を使うのは、ほとんど常に役に立たないからです。
（ある種の目的のためにプランナは<literal>&lt;&gt;</literal>をbtree演算子クラスに関連しているものとして扱います。
しかし、プランナは<structname>pg_amop</structname>から検索するのではなく<literal>=</literal>の否定子リンクから検索します。）
 </para>

 <para>
<!--
  When several data types share near-identical sorting semantics, their
  operator classes can be grouped into an operator family.  Doing so is
  advantageous because it allows the planner to make deductions about
  cross-type comparisons.  Each operator class within the family should
  contain the single-type operators (and associated support functions)
  for its input data type, while cross-type comparison operators and
  support functions are <quote>loose</quote> in the family.  It is
  recommendable that a complete set of cross-type operators be included
  in the family, thus ensuring that the planner can represent any
  comparison conditions that it deduces from transitivity.
-->
複数のデータ型がほとんど同じソートセマンティクスを共有している場合、それらの演算子クラスは演算子族にまとめることができます。
そうすることによりプランナが型をまたがる比較を推論できるので、これはメリットがあります。
ファミリー中の演算子クラスには、入力データ型のための単一型演算子（および関連するサポート関数）が含まれます。
一方型をまたがる比較演算子とサポート関数は演算子族中で<quote>ゆるやか</quote>です。
プランナが推移関係から推論するすべての比較条件を提示できるように、型をまたがる演算子の完全な集合を演算子族に入れておくことをお勧めします。
 </para>

 <para>
<!--
  There are some basic assumptions that a btree operator family must
  satisfy:
-->
btree演算子族が満たさなければならない基本的な前提条件があります。
 </para>

 <itemizedlist>
  <listitem>
   <para>
<!--
    An <literal>=</literal> operator must be an equivalence relation; that
    is, for all non-null values <replaceable>A</replaceable>,
    <replaceable>B</replaceable>, <replaceable>C</replaceable> of the
    data type:
-->
<literal>=</literal>演算子は等号関係でなければなりません。
つまり、そのデータ型のすべての非NULL値<replaceable>A</replaceable>、<replaceable>B</replaceable>、<replaceable>C</replaceable>について、

    <itemizedlist>
     <listitem>
      <para>
<!--
       <replaceable>A</replaceable> <literal>=</literal>
       <replaceable>A</replaceable> is true
       (<firstterm>reflexive law</firstterm>)
-->
<replaceable>A</replaceable> <literal>=</literal> <replaceable>A</replaceable>が真である（<firstterm>反射律</firstterm>)

      </para>
     </listitem>
     <listitem>
      <para>
<!--
       if <replaceable>A</replaceable> <literal>=</literal>
       <replaceable>B</replaceable>,
       then <replaceable>B</replaceable> <literal>=</literal>
       <replaceable>A</replaceable>
       (<firstterm>symmetric law</firstterm>)
-->
<replaceable>A</replaceable> <literal>=</literal> <replaceable>B</replaceable>なら、<replaceable>B</replaceable> <literal>=</literal> <replaceable>A</replaceable>である（<firstterm>対称律</firstterm>）
      </para>
     </listitem>
     <listitem>
      <para>
<!--
       if <replaceable>A</replaceable> <literal>=</literal>
       <replaceable>B</replaceable> and <replaceable>B</replaceable>
       <literal>=</literal> <replaceable>C</replaceable>,
       then <replaceable>A</replaceable> <literal>=</literal>
       <replaceable>C</replaceable>
       (<firstterm>transitive law</firstterm>)
-->
<replaceable>A</replaceable> <literal>=</literal> <replaceable>B</replaceable>かつ<replaceable>B</replaceable><literal>=</literal> <replaceable>C</replaceable>なら、<replaceable>A</replaceable> <literal>=</literal> <replaceable>C</replaceable>である（<firstterm>推移律</firstterm>）
      </para>
     </listitem>
    </itemizedlist>
   </para>
  </listitem>

  <listitem>
   <para>
<!--
    A <literal>&lt;</literal> operator must be a strong ordering relation;
    that is, for all non-null values <replaceable>A</replaceable>,
    <replaceable>B</replaceable>, <replaceable>C</replaceable>:
-->
<literal>&lt;</literal>は強順序関係でなければなりません。つまり、すべての非NULL値<replaceable>A</replaceable>、<replaceable>B</replaceable>、<replaceable>C</replaceable>に対して、

    <itemizedlist>
     <listitem>
      <para>
<!--
       <replaceable>A</replaceable> <literal>&lt;</literal>
       <replaceable>A</replaceable> is false
       (<firstterm>irreflexive law</firstterm>)
-->
<replaceable>A</replaceable> <literal>&lt;</literal> <replaceable>A</replaceable>は偽である（<firstterm>非反射律</firstterm>）
      </para>
     </listitem>
     <listitem>
      <para>
<!--
       if <replaceable>A</replaceable> <literal>&lt;</literal>
       <replaceable>B</replaceable>
       and <replaceable>B</replaceable> <literal>&lt;</literal>
       <replaceable>C</replaceable>,
       then <replaceable>A</replaceable> <literal>&lt;</literal>
       <replaceable>C</replaceable>
       (<firstterm>transitive law</firstterm>)
-->
<replaceable>A</replaceable> <literal>&lt;</literal> <replaceable>B</replaceable>かつ<replaceable>B</replaceable> <literal>&lt;</literal> <replaceable>C</replaceable>なら、<replaceable>A</replaceable> <literal>&lt;</literal> <replaceable>C</replaceable>である（<firstterm>推移律</firstterm>）
      </para>
     </listitem>
    </itemizedlist>
   </para>
  </listitem>

  <listitem>
   <para>
<!--
    Furthermore, the ordering is total; that is, for all non-null
    values <replaceable>A</replaceable>, <replaceable>B</replaceable>:
-->
更に、順序は全である。すなわち、すべての非NULL値<replaceable>A</replaceable>、<replaceable>B</replaceable>に対して、

    <itemizedlist>
     <listitem>
      <para>
<!--
       exactly one of <replaceable>A</replaceable> <literal>&lt;</literal>
       <replaceable>B</replaceable>, <replaceable>A</replaceable>
       <literal>=</literal> <replaceable>B</replaceable>, and
       <replaceable>B</replaceable> <literal>&lt;</literal>
       <replaceable>A</replaceable> is true
       (<firstterm>trichotomy law</firstterm>)
-->
厳密に<replaceable>A</replaceable> <literal>&lt;</literal> <replaceable>B</replaceable>、<replaceable>A</replaceable> <literal>=</literal> <replaceable>B</replaceable>、<replaceable>B</replaceable> <literal>&lt;</literal> <replaceable>A</replaceable>のうちどれか一つが真（<firstterm>三分律</firstterm>）
      </para>
     </listitem>
    </itemizedlist>

<!--
    (The trichotomy law justifies the definition of the comparison support
    function, of course.)
-->
（もちろん、三分律は比較サポート関数の定義を正当化します。）
   </para>
  </listitem>
 </itemizedlist>

 <para>
<!--
  The other three operators are defined in terms of <literal>=</literal>
  and <literal>&lt;</literal> in the obvious way, and must act consistently
  with them.
-->
他の3つの演算子は<literal>=</literal>と<literal>&lt;</literal>に沿って自明に定義され、それらと一貫していなければなりません。
 </para>

 <para>
<!--
  For an operator family supporting multiple data types, the above laws must
  hold when <replaceable>A</replaceable>, <replaceable>B</replaceable>,
  <replaceable>C</replaceable> are taken from any data types in the family.
  The transitive laws are the trickiest to ensure, as in cross-type
  situations they represent statements that the behaviors of two or three
  different operators are consistent.
  As an example, it would not work to put <type>float8</type>
  and <type>numeric</type> into the same operator family, at least not with
  the current semantics that <type>numeric</type> values are converted
  to <type>float8</type> for comparison to a <type>float8</type>.  Because
  of the limited accuracy of <type>float8</type>, this means there are
  distinct <type>numeric</type> values that will compare equal to the
  same <type>float8</type> value, and thus the transitive law would fail.
-->
複数のデータ型をサポートする演算子族について、演算子族中のデータ型であるどんな<replaceable>A</replaceable>、<replaceable>B</replaceable>、<replaceable>C</replaceable>も上記の法則を満たさなければなりません。
型をまたがる際に2つあるいは3つの異なる演算子が一貫していることを表明することになるので、推移律を満たすことはもっとも困難です。
例をあげると、少なくとも<type>float8</type>と比較するために<type>numeric</type>値を<type>float8</type>に変換する現在の意味論のもとでは、<type>float8</type>と<type>numeric</type>を同じ演算子族に加えるのはうまくいかないでしょう。
<type>float8</type>の精度に限りがあるからです。
これは同じ<type>float8</type>値に対して等号比較する複数の異なる<type>numeric</type>値が存在することを意味し、したがって推移律は満たされません。
 </para>

 <para>
<!--
  Another requirement for a multiple-data-type family is that any implicit
  or binary-coercion casts that are defined between data types included in
  the operator family must not change the associated sort ordering.
-->
複数データ型ファミリーに関する別な要件は、演算子族に含まれるデータ型間に定義される暗黙的あるいは二値型強制(binary-coercion)キャストは、関係するソート順を変更してはならないことです。
 </para>

 <para>
<!--
  It should be fairly clear why a btree index requires these laws to hold
  within a single data type: without them there is no ordering to arrange
  the keys with.  Also, index searches using a comparison key of a
  different data type require comparisons to behave sanely across two
  data types.  The extensions to three or more data types within a family
  are not strictly required by the btree index mechanism itself, but the
  planner relies on them for optimization purposes.
-->
単一のデータ型において、btreeインデックスがこれらの法則を守ることを要求するのはかなり明確です。
これらの法則なしにはキー並べる順序がなくなってしまうからです。
また、異なるデータ型の比較キーを使うインデックス検索では、2つのデータ型またがる比較が正常に動作することが必要です。
演算子族中で3つ以上のデータ型に対する拡張はbtreeインデックスの機構自体では要求されませんが、プランナは最適化の目的でそれらに依存します。
 </para>

</sect1>

<sect1 id="btree-support-funcs">
<!--
 <title>B-Tree Support Functions</title>
-->
 <title>B-Treeサポート関数</title>

 <para>
<!--
  As shown in <xref linkend="xindex-btree-support-table"/>, btree defines
<<<<<<< HEAD
  one required and four optional support functions.  The five
  user-defined methods are:
=======
  one required and two optional support functions.
-->
<xref linkend="xindex-btree-support-table"/>で示すように、btreeでは一つの必須サポート関数と、２つの省略可能なサポート関数を定義します。
>>>>>>> 184958ef
 </para>
 <variablelist>
  <varlistentry>
   <term><function>order</function></term>
   <listitem>
    <para>
     For each combination of data types that a btree operator family
     provides comparison operators for, it must provide a comparison
     support function, registered in
     <structname>pg_amproc</structname> with support function number 1
     and
     <structfield>amproclefttype</structfield>/<structfield>amprocrighttype</structfield>
     equal to the left and right data types for the comparison (i.e.,
     the same data types that the matching operators are registered
     with in <structname>pg_amop</structname>).  The comparison
     function must take two non-null values
     <replaceable>A</replaceable> and <replaceable>B</replaceable> and
     return an <type>int32</type> value that is
     <literal>&lt;</literal> <literal>0</literal>,
     <literal>0</literal>, or <literal>&gt;</literal>
     <literal>0</literal> when <replaceable>A</replaceable>
     <literal>&lt;</literal> <replaceable>B</replaceable>,
     <replaceable>A</replaceable> <literal>=</literal>
     <replaceable>B</replaceable>, or <replaceable>A</replaceable>
     <literal>&gt;</literal> <replaceable>B</replaceable>,
     respectively.  A null result is disallowed: all values of the
     data type must be comparable.  See
     <filename>src/backend/access/nbtree/nbtcompare.c</filename> for
     examples.
    </para>

<<<<<<< HEAD
    <para>
     If the compared values are of a collatable data type, the
     appropriate collation OID will be passed to the comparison
     support function, using the standard
     <function>PG_GET_COLLATION()</function> mechanism.
    </para>
   </listitem>
  </varlistentry>
  <varlistentry>
   <term><function>sortsupport</function></term>
   <listitem>
    <para>
     Optionally, a btree operator family may provide <firstterm>sort
      support</firstterm> function(s), registered under support
     function number 2.  These functions allow implementing
     comparisons for sorting purposes in a more efficient way than
     naively calling the comparison support function.  The APIs
     involved in this are defined in
     <filename>src/include/utils/sortsupport.h</filename>.
    </para>
   </listitem>
  </varlistentry>
  <varlistentry>
   <term><function>in_range</function></term>
   <listitem>
    <indexterm>
     <primary>in_range support functions</primary>
    </indexterm>

    <indexterm>
     <primary>support functions</primary>
     <secondary>in_range</secondary>
    </indexterm>
    <para>
     Optionally, a btree operator family may provide
     <firstterm>in_range</firstterm> support function(s), registered
     under support function number 3.  These are not used during btree
     index operations; rather, they extend the semantics of the
     operator family so that it can support window clauses containing
     the <literal>RANGE</literal> <replaceable>offset</replaceable>
     <literal>PRECEDING</literal> and <literal>RANGE</literal>
     <replaceable>offset</replaceable> <literal>FOLLOWING</literal>
     frame bound types (see <xref
      linkend="syntax-window-functions"/>).  Fundamentally, the extra
     information provided is how to add or subtract an
     <replaceable>offset</replaceable> value in a way that is
     compatible with the family's data ordering.
    </para>

    <para>
     An <function>in_range</function> function must have the signature
=======
 <para>
<!--
  For each combination of data types that a btree operator family provides
  comparison operators for, it must provide a comparison support function,
  registered in <structname>pg_amproc</structname> with support function
  number 1 and
  <structfield>amproclefttype</structfield>/<structfield>amprocrighttype</structfield>
  equal to the left and right data types for the comparison (i.e., the
  same data types that the matching operators are registered with
  in <structname>pg_amop</structname>).
  The comparison function must take two non-null values
  <replaceable>A</replaceable> and <replaceable>B</replaceable> and
  return an <type>int32</type> value that
  is <literal>&lt;</literal> <literal>0</literal>, <literal>0</literal>,
  or <literal>&gt;</literal> <literal>0</literal>
  when <replaceable>A</replaceable> <literal>&lt;</literal>
  <replaceable>B</replaceable>, <replaceable>A</replaceable>
  <literal>=</literal> <replaceable>B</replaceable>,
  or <replaceable>A</replaceable> <literal>&gt;</literal>
  <replaceable>B</replaceable>, respectively.
  A null result is disallowed: all values of the data type must be comparable.
  See <filename>src/backend/access/nbtree/nbtcompare.c</filename> for
  examples.
-->
btree演算子族が比較演算子を提供するそれぞれのデータ型の組において、<structname>pg_amproc</structname>でサポート関数番号1と、<structfield>amproclefttype</structfield>/<structfield>amprocrighttype</structfield>と等しい比較用の左と右のデータ型（つまり<structname>pg_amop</structname>中に定義されている演算子に該当する同じデータ型）が必要です。
比較関数は、２つの非NULL値<replaceable>A</replaceable>と<replaceable>B</replaceable>を取り、それぞれ<replaceable>A</replaceable> <literal>&lt;</literal><replaceable>B</replaceable>、<replaceable>A</replaceable><literal>=</literal><replaceable>B</replaceable>、あるいは<replaceable>A</replaceable><literal>&gt;</literal><replaceable>B</replaceable>であるときに、<literal>&lt;</literal><literal>0</literal>、<literal>0</literal>あるいは<literal>&gt;</literal><literal>0</literal>である<type>int32</type>値を返さなければなりません。
NULLの結果は許されません。
そのデータ型のすべての値が比較可能でなければなりません。
<filename>src/backend/access/nbtree/nbtcompare.c</filename>に例があります。
 </para>

 <para>
<!--
  If the compared values are of a collatable data type, the appropriate
  collation OID will be passed to the comparison support function, using
  the standard <function>PG_GET_COLLATION()</function> mechanism.
-->
比較される値の型が照合可能データ型なら、標準の<function>PG_GET_COLLATION()</function>機構を使って、適切な照合OIDが比較サポート関数に渡されます。
 </para>

 <para>
<!--
  Optionally, a btree operator family may provide <firstterm>sort
  support</firstterm> function(s), registered under support function number
  2.  These functions allow implementing comparisons for sorting purposes
  in a more efficient way than naively calling the comparison support
  function.  The APIs involved in this are defined in
  <filename>src/include/utils/sortsupport.h</filename>.
-->
btree演算子族はオプションで、サポート関数番号2の<firstterm>sort support</firstterm>関数を提供することができます。
これらの関数により、ネィティブの比較サポート関数を呼び出すよりも効率の良いソートを目的とする比較を実装することができます。
このためのAPIは、<filename>src/include/utils/sortsupport.h</filename>で定義されています。
 </para>

 <indexterm>
<!--
  <primary>in_range support functions</primary>
-->
  <primary>in_rangeサポート関数</primary>
 </indexterm>

 <indexterm>
<!--
  <primary>support functions</primary>
-->
  <primary>サポート関数</primary>
  <secondary>in_range</secondary>
 </indexterm>

 <para>
<!--
  Optionally, a btree operator family may
  provide <firstterm>in_range</firstterm> support function(s), registered
  under support function number 3.  These are not used during btree index
  operations; rather, they extend the semantics of the operator family so
  that it can support window clauses containing
  the <literal>RANGE</literal> <replaceable>offset</replaceable>
  <literal>PRECEDING</literal>
  and <literal>RANGE</literal> <replaceable>offset</replaceable>
  <literal>FOLLOWING</literal> frame bound types (see
  <xref linkend="syntax-window-functions"/>).  Fundamentally, the extra
  information provided is how to add or subtract
  an <replaceable>offset</replaceable> value in a way that is compatible
  with the family's data ordering.
-->
オプションで、btree演算子族は、サポート関数番号3で登録される<firstterm>in_range</firstterm>サポート関数を提供することができます。
これらはbtreeインデックス操作中には使われませんが、演算子族の意味を拡張し、<literal>RANGE</literal> <replaceable>offset</replaceable>  <literal>PRECEDING</literal>と<literal>RANGE</literal> <replaceable>offset</replaceable> <literal>FOLLOWING</literal>フレーム境界型などのwindow句をサポートします（<xref linkend="syntax-window-functions"/>参照）。
基本的に余分に追加された情報は、演算子族のデータ順に適合するやりで、<replaceable>offset</replaceable>値を加算あるいは減算する方法です。
 </para>

 <para>
<!--
  An <function>in_range</function> function must have the signature
>>>>>>> 184958ef
<synopsis>
in_range(<replaceable>val</replaceable> type1, <replaceable>base</replaceable> type1, <replaceable>offset</replaceable> type2, <replaceable>sub</replaceable> bool, <replaceable>less</replaceable> bool)
returns bool
</synopsis>
<<<<<<< HEAD
     <replaceable>val</replaceable> and
     <replaceable>base</replaceable> must be of the same type, which
     is one of the types supported by the operator family (i.e., a
     type for which it provides an ordering).  However,
     <replaceable>offset</replaceable> could be of a different type,
     which might be one otherwise unsupported by the family.  An
     example is that the built-in <literal>time_ops</literal> family
     provides an <function>in_range</function> function that has
     <replaceable>offset</replaceable> of type <type>interval</type>.
     A family can provide <function>in_range</function> functions for
     any of its supported types and one or more
     <replaceable>offset</replaceable> types.  Each
     <function>in_range</function> function should be entered in
     <structname>pg_amproc</structname> with
     <structfield>amproclefttype</structfield> equal to
     <type>type1</type> and <structfield>amprocrighttype</structfield>
     equal to <type>type2</type>.
    </para>

    <para>
     The essential semantics of an <function>in_range</function>
     function depend on the two Boolean flag parameters.  It should
     add or subtract <replaceable>base</replaceable> and
     <replaceable>offset</replaceable>, then compare
     <replaceable>val</replaceable> to the result, as follows:
     <itemizedlist>
      <listitem>
       <para>
        if <literal>!</literal><replaceable>sub</replaceable> and
        <literal>!</literal><replaceable>less</replaceable>, return
        <replaceable>val</replaceable> <literal>&gt;=</literal>
        (<replaceable>base</replaceable> <literal>+</literal>
        <replaceable>offset</replaceable>)
       </para>
      </listitem>
      <listitem>
       <para>
        if <literal>!</literal><replaceable>sub</replaceable> and
        <replaceable>less</replaceable>, return
        <replaceable>val</replaceable> <literal>&lt;=</literal>
        (<replaceable>base</replaceable> <literal>+</literal>
        <replaceable>offset</replaceable>)
       </para>
      </listitem>
      <listitem>
       <para>
        if <replaceable>sub</replaceable> and
        <literal>!</literal><replaceable>less</replaceable>, return
        <replaceable>val</replaceable> <literal>&gt;=</literal>
        (<replaceable>base</replaceable> <literal>-</literal>
        <replaceable>offset</replaceable>)
       </para>
      </listitem>
      <listitem>
       <para>
        if <replaceable>sub</replaceable> and
        <replaceable>less</replaceable>, return
        <replaceable>val</replaceable> <literal>&lt;=</literal>
        (<replaceable>base</replaceable> <literal>-</literal>
        <replaceable>offset</replaceable>)
       </para>
      </listitem>
     </itemizedlist>
     Before doing so, the function should check the sign of
     <replaceable>offset</replaceable>: if it is less than zero, raise
     error
     <literal>ERRCODE_INVALID_PRECEDING_OR_FOLLOWING_SIZE</literal>
     (22013) with error text like <quote>invalid preceding or
      following size in window function</quote>.  (This is required by
     the SQL standard, although nonstandard operator families might
     perhaps choose to ignore this restriction, since there seems to
     be little semantic necessity for it.) This requirement is
     delegated to the <function>in_range</function> function so that
     the core code needn't understand what <quote>less than
      zero</quote> means for a particular data type.
=======
  <replaceable>val</replaceable> and <replaceable>base</replaceable> must be
  of the same type, which is one of the types supported by the operator
  family (i.e., a type for which it provides an ordering).
  However, <replaceable>offset</replaceable> could be of a different type,
  which might be one otherwise unsupported by the family.  An example is
  that the built-in <literal>time_ops</literal> family provides
  an <function>in_range</function> function that
  has <replaceable>offset</replaceable> of type <type>interval</type>.
  A family can provide <function>in_range</function> functions for any of
  its supported types and one or more <replaceable>offset</replaceable>
  types.  Each <function>in_range</function> function should be entered
  in <structname>pg_amproc</structname>
  with <structfield>amproclefttype</structfield> equal to <type>type1</type>
  and <structfield>amprocrighttype</structfield> equal to <type>type2</type>.
-->
<function>in_range</function>関数は次のシグネチャーを持たなければなりません。
<synopsis>
in_range(<replaceable>val</replaceable> type1, <replaceable>base</replaceable> type1, <replaceable>offset</replaceable> type2, <replaceable>sub</replaceable> bool, <replaceable>less</replaceable> bool)
returns bool
</synopsis>
<replaceable>val</replaceable>と<replaceable>base</replaceable>は演算子族がサポートする同じ型（つまり、順序を提供する型）でなければなりません。
しかし、<replaceable>offset</replaceable>は演算子族がサポートしない異なる型でも構いません。
一例として、組み込みの<literal>time_ops</literal>族は<type>interval</type>型の<replaceable>offset</replaceable>を持つ<function>in_range</function>関数を提供します。
演算子族は、サポートするすべての型のための<function>in_range</function>関数と、複数の<replaceable>offset</replaceable>型を提供できます。
個々の<function>in_range</function>関数は、<type>type1</type>と等しい<structfield>amproclefttype</structfield>と、<type>type2</type>と等しい<structfield>amprocrighttype</structfield>とともに<structname>pg_amproc</structname>に登録すべきです。
 </para>

 <para>
<!--
  The essential semantics of an <function>in_range</function> function
  depend on the two Boolean flag parameters.  It should add or
  subtract <replaceable>base</replaceable>
  and <replaceable>offset</replaceable>, then
  compare <replaceable>val</replaceable> to the result, as follows:
-->
<function>in_range</function>関数の本質的な意味は、２つの論理値型フラグ引数に依存しています。
それは<replaceable>base</replaceable>に<replaceable>offset</replaceable>を加算あるいは減算し、次のように結果を<replaceable>val</replaceable>と比較します。
  <itemizedlist>
   <listitem>
    <para>
<!--
     if <literal>!</literal><replaceable>sub</replaceable> and
     <literal>!</literal><replaceable>less</replaceable>,
     return <replaceable>val</replaceable> <literal>&gt;=</literal>
     (<replaceable>base</replaceable> <literal>+</literal>
     <replaceable>offset</replaceable>)
-->
<literal>!</literal><replaceable>sub</replaceable>かつ<literal>!</literal><replaceable>less</replaceable>なら、<replaceable>val</replaceable> <literal>&gt;=</literal>(<replaceable>base</replaceable> <literal>+</literal><replaceable>offset</replaceable>)を返します。

>>>>>>> 184958ef
    </para>

    <para>
<<<<<<< HEAD
     An additional expectation is that <function>in_range</function>
     functions should, if practical, avoid throwing an error if
     <replaceable>base</replaceable> <literal>+</literal>
     <replaceable>offset</replaceable> or
     <replaceable>base</replaceable> <literal>-</literal>
     <replaceable>offset</replaceable> would overflow.  The correct
     comparison result can be determined even if that value would be
     out of the data type's range.  Note that if the data type
     includes concepts such as <quote>infinity</quote> or
     <quote>NaN</quote>, extra care may be needed to ensure that
     <function>in_range</function>'s results agree with the normal
     sort order of the operator family.
=======
<!--
     if <literal>!</literal><replaceable>sub</replaceable>
     and <replaceable>less</replaceable>,
     return <replaceable>val</replaceable> <literal>&lt;=</literal>
     (<replaceable>base</replaceable> <literal>+</literal>
     <replaceable>offset</replaceable>)
-->
<literal>!</literal><replaceable>sub</replaceable>かつ<replaceable>less</replaceable>なら、<replaceable>val</replaceable> <literal>&lt;=</literal>(<replaceable>base</replaceable> <literal>+</literal> <replaceable>offset</replaceable>)を返します。
>>>>>>> 184958ef
    </para>

    <para>
<<<<<<< HEAD
     The results of the <function>in_range</function> function must be
     consistent with the sort ordering imposed by the operator family.
     To be precise, given any fixed values of
     <replaceable>offset</replaceable> and
     <replaceable>sub</replaceable>, then:
     <itemizedlist>
      <listitem>
       <para>
        If <function>in_range</function> with
        <replaceable>less</replaceable> = true is true for some
        <replaceable>val1</replaceable> and
        <replaceable>base</replaceable>, it must be true for every
        <replaceable>val2</replaceable> <literal>&lt;=</literal>
        <replaceable>val1</replaceable> with the same
        <replaceable>base</replaceable>.
       </para>
      </listitem>
      <listitem>
       <para>
        If <function>in_range</function> with
        <replaceable>less</replaceable> = true is false for some
        <replaceable>val1</replaceable> and
        <replaceable>base</replaceable>, it must be false for every
        <replaceable>val2</replaceable> <literal>&gt;=</literal>
        <replaceable>val1</replaceable> with the same
        <replaceable>base</replaceable>.
       </para>
      </listitem>
      <listitem>
       <para>
        If <function>in_range</function> with
        <replaceable>less</replaceable> = true is true for some
        <replaceable>val</replaceable> and
        <replaceable>base1</replaceable>, it must be true for every
        <replaceable>base2</replaceable> <literal>&gt;=</literal>
        <replaceable>base1</replaceable> with the same
        <replaceable>val</replaceable>.
       </para>
      </listitem>
      <listitem>
       <para>
        If <function>in_range</function> with
        <replaceable>less</replaceable> = true is false for some
        <replaceable>val</replaceable> and
        <replaceable>base1</replaceable>, it must be false for every
        <replaceable>base2</replaceable> <literal>&lt;=</literal>
        <replaceable>base1</replaceable> with the same
        <replaceable>val</replaceable>.
       </para>
      </listitem>
     </itemizedlist>
     Analogous statements with inverted conditions hold when
     <replaceable>less</replaceable> = false.
=======
<!--
     if <replaceable>sub</replaceable>
     and <literal>!</literal><replaceable>less</replaceable>,
     return <replaceable>val</replaceable> <literal>&gt;=</literal>
     (<replaceable>base</replaceable> <literal>-</literal>
     <replaceable>offset</replaceable>)
-->
<replaceable>sub</replaceable>かつ<literal>!</literal><replaceable>less</replaceable>なら、<replaceable>val</replaceable> <literal>&gt;=</literal>(<replaceable>base</replaceable> <literal>-</literal> <replaceable>offset</replaceable>)を返します。
>>>>>>> 184958ef
    </para>

    <para>
<<<<<<< HEAD
     If the type being ordered (<type>type1</type>) is collatable, the
     appropriate collation OID will be passed to the
     <function>in_range</function> function, using the standard
     PG_GET_COLLATION() mechanism.
    </para>

    <para>
     <function>in_range</function> functions need not handle NULL
     inputs, and typically will be marked strict.
=======
<!--
     if <replaceable>sub</replaceable> and <replaceable>less</replaceable>,
     return <replaceable>val</replaceable> <literal>&lt;=</literal>
     (<replaceable>base</replaceable> <literal>-</literal>
     <replaceable>offset</replaceable>)
-->
<replaceable>sub</replaceable>かつ<replaceable>less</replaceable>なら、<replaceable>val</replaceable> <literal>&lt;=</literal>(<replaceable>base</replaceable> <literal>-</literal> <replaceable>offset</replaceable>)を返します。
    </para>
   </listitem>
  </itemizedlist>
<!--
  Before doing so, the function should check the sign
  of <replaceable>offset</replaceable>: if it is less than zero, raise
  error <literal>ERRCODE_INVALID_PRECEDING_OR_FOLLOWING_SIZE</literal> (22013)
  with error text like <quote>invalid preceding or following size in window
  function</quote>.  (This is required by the SQL standard, although
  nonstandard operator families might perhaps choose to ignore this
  restriction, since there seems to be little semantic necessity for it.)
  This requirement is delegated to the <function>in_range</function>
  function so that the core code needn't understand what <quote>less than
  zero</quote> means for a particular data type.
-->
関数は実行する前に<replaceable>offset</replaceable>の符号を検査します。
0より小さければ、<literal>ERRCODE_INVALID_PRECEDING_OR_FOLLOWING_SIZE</literal> (22013)をエラー文字列<quote>invalid preceding or following size in window function</quote>で引き起こします。
（これはSQL標準によって要求されていますが、非標準の演算子族はおそらくこの制限を無視するかも知れません。意味的に必要性が低いからです。）
この要件は、<function>in_range</function>関数に委任され、あるデータ型にとって<quote>0より小さい</quote>ということをコアコードが理解せずに済むようになります。
 </para>

 <para>
<!--
  An additional expectation is that <function>in_range</function> functions
  should, if practical, avoid throwing an error
  if <replaceable>base</replaceable> <literal>+</literal>
  <replaceable>offset</replaceable>
  or <replaceable>base</replaceable> <literal>-</literal>
  <replaceable>offset</replaceable> would overflow.
  The correct comparison result can be determined even if that value would
  be out of the data type's range.  Note that if the data type includes
  concepts such as <quote>infinity</quote> or <quote>NaN</quote>, extra care
  may be needed to ensure that <function>in_range</function>'s results agree
  with the normal sort order of the operator family.
-->
他に期待されることとして、<replaceable>base</replaceable> <literal>+</literal> <replaceable>offset</replaceable>あるいは<replaceable>base</replaceable> <literal>-</literal> <replaceable>offset</replaceable>がオーバーフローしたときに、<function>in_range</function>関数が実用上その方がよければエラーを引き起こすことを防ぐということがあります。
値がデータ型の許す範囲を逸脱していても、正しい比較結果を決定することができます。
データ型に<quote>infinity</quote>あるいは<quote>NaN</quote>の概念が含まれていると、<function>in_range</function>の結果が演算子族の通常のソート順と矛盾しないように追加の考慮が必要になるかも知れません。
 </para>

 <para>
<!--
  The results of the <function>in_range</function> function must be
  consistent with the sort ordering imposed by the operator family.
  To be precise, given any fixed values of <replaceable>offset</replaceable>
  and <replaceable>sub</replaceable>, then:
-->
<function>in_range</function>関数の結果は、演算子族が課するソート順と矛盾がないようにしなければなりません。
もっと正確に言うと、<replaceable>offset</replaceable>と<replaceable>sub</replaceable>のどんな値に対しても次のようになります。
  <itemizedlist>
   <listitem>
    <para>
<!--
     If <function>in_range</function> with <replaceable>less</replaceable> =
     true is true for some <replaceable>val1</replaceable>
     and <replaceable>base</replaceable>, it must be true for
     every <replaceable>val2</replaceable> <literal>&lt;=</literal>
     <replaceable>val1</replaceable> with the
     same <replaceable>base</replaceable>.
-->
ある<replaceable>val1</replaceable>と<replaceable>base</replaceable>に対して、<replaceable>less</replaceable> = trueである<function>in_range</function>がtrueならば、ある<replaceable>base</replaceable>のすべての<replaceable>val2</replaceable><literal>&lt;=</literal><replaceable>val1</replaceable>に対してtrueでなければなりません。
>>>>>>> 184958ef
    </para>
   </listitem>
  </varlistentry>
  <varlistentry>
   <term><function>equalimage</function></term>
   <listitem>
    <para>
<<<<<<< HEAD
     Optionally, a btree operator family may provide
     <function>equalimage</function> (<quote>equality implies image
      equality</quote>) support functions, registered under support
     function number 4.  These functions allow the core code to
     determine when it is safe to apply the btree deduplication
     optimization.  Currently, <function>equalimage</function>
     functions are only called when building or rebuilding an index.
    </para>
    <para>
     An <function>equalimage</function> function must have the
     signature
<synopsis>
equalimage(<replaceable>opcintype</replaceable> <type>oid</type>) returns bool
</synopsis>
     The return value is static information about an operator class
     and collation.  Returning <literal>true</literal> indicates that
     the <function>order</function> function for the operator class is
     guaranteed to only return <literal>0</literal> (<quote>arguments
      are equal</quote>) when its <replaceable>A</replaceable> and
     <replaceable>B</replaceable> arguments are also interchangeable
     without any loss of semantic information.  Not registering an
     <function>equalimage</function> function or returning
     <literal>false</literal> indicates that this condition cannot be
     assumed to hold.
    </para>
    <para>
     The <replaceable>opcintype</replaceable> argument is the
     <literal><structname>pg_type</structname>.oid</literal> of the
     data type that the operator class indexes.  This is a convenience
     that allows reuse of the same underlying
     <function>equalimage</function> function across operator classes.
     If <replaceable>opcintype</replaceable> is a collatable data
     type, the appropriate collation OID will be passed to the
     <function>equalimage</function> function, using the standard
     <function>PG_GET_COLLATION()</function> mechanism.
    </para>
    <para>
     As far as the operator class is concerned, returning
     <literal>true</literal> indicates that deduplication is safe (or
     safe for the collation whose OID was passed to its
     <function>equalimage</function> function).  However, the core
     code will only deem deduplication safe for an index when
     <emphasis>every</emphasis> indexed column uses an operator class
     that registers an <function>equalimage</function> function, and
     each function actually returns <literal>true</literal> when
     called.
    </para>
    <para>
     Image equality is <emphasis>almost</emphasis> the same condition
     as simple bitwise equality.  There is one subtle difference: When
     indexing a varlena data type, the on-disk representation of two
     image equal datums may not be bitwise equal due to inconsistent
     application of <acronym>TOAST</acronym> compression on input.
     Formally, when an operator class's
     <function>equalimage</function> function returns
     <literal>true</literal>, it is safe to assume that the
     <literal>datum_image_eq()</literal> C function will always agree
     with the operator class's <function>order</function> function
     (provided that the same collation OID is passed to both the
     <function>equalimage</function> and <function>order</function>
     functions).
    </para>
    <para>
     The core code is fundamentally unable to deduce anything about
     the <quote>equality implies image equality</quote> status of an
     operator class within a multiple-data-type family based on
     details from other operator classes in the same family.  Also, it
     is not sensible for an operator family to register a cross-type
     <function>equalimage</function> function, and attempting to do so
     will result in an error.  This is because <quote>equality implies
      image equality</quote> status does not just depend on
     sorting/equality semantics, which are more or less defined at the
     operator family level.  In general, the semantics that one
     particular data type implements must be considered separately.
=======
<!--
     If <function>in_range</function> with <replaceable>less</replaceable> =
     true is false for some <replaceable>val1</replaceable>
     and <replaceable>base</replaceable>, it must be false for
     every <replaceable>val2</replaceable> <literal>&gt;=</literal>
     <replaceable>val1</replaceable> with the
     same <replaceable>base</replaceable>.
-->
ある<replaceable>val1</replaceable>と<replaceable>base</replaceable>に対して、<replaceable>less</replaceable> = trueである<function>in_range</function>がfalseならば、ある<replaceable>base</replaceable>のすべての<replaceable>val2</replaceable><literal>&gt;=</literal><replaceable>val1</replaceable>に対してfalseでなければなりません。
>>>>>>> 184958ef
    </para>
    <para>
<<<<<<< HEAD
     The convention followed by the operator classes included with the
     core <productname>PostgreSQL</productname> distribution is to
     register a stock, generic <function>equalimage</function>
     function.  Most operator classes register
     <function>btequalimage()</function>, which indicates that
     deduplication is safe unconditionally.  Operator classes for
     collatable data types such as <type>text</type> register
     <function>btvarstrequalimage()</function>, which indicates that
     deduplication is safe with deterministic collations.  Best
     practice for third-party extensions is to register their own
     custom function to retain control.
=======
<!--
     If <function>in_range</function> with <replaceable>less</replaceable> =
     true is true for some <replaceable>val</replaceable>
     and <replaceable>base1</replaceable>, it must be true for
     every <replaceable>base2</replaceable> <literal>&gt;=</literal>
     <replaceable>base1</replaceable> with the
     same <replaceable>val</replaceable>.
-->
ある<replaceable>val</replaceable>と<replaceable>base1</replaceable>に対して、<replaceable>less</replaceable> = trueである<function>in_range</function>がtrueならば、ある<replaceable>val</replaceable>のすべての<replaceable>val2</replaceable><literal>&gt;=</literal><replaceable>base1</replaceable>に対してtrueでなければなりません。
>>>>>>> 184958ef
    </para>
   </listitem>
  </varlistentry>
  <varlistentry>
   <term><function>options</function></term>
   <listitem>
    <para>
<<<<<<< HEAD
     Optionally, a B-tree operator family may provide
     <function>options</function> (<quote>operator class specific
     options</quote>) support functions, registered under support
     function number 5.  These functions define a set of user-visible
     parameters that control operator class behavior.
    </para>
    <para>
     An <function>options</function> support function must have the
     signature
<synopsis>
options(<replaceable>relopts</replaceable> <type>local_relopts *</type>) returns void
</synopsis>
     The function is passed a pointer to a <replaceable>local_relopts</replaceable>
     struct, which needs to be filled with a set of operator class
     specific options.  The options can be accessed from other support
     functions using the <literal>PG_HAS_OPCLASS_OPTIONS()</literal> and
     <literal>PG_GET_OPCLASS_OPTIONS()</literal> macros.
    </para>
    <para>
     Currently, no B-Tree operator class has an <function>options</function>
     support function.  B-tree doesn't allow flexible representation of keys
     like GiST, SP-GiST, GIN and BRIN do.  So, <function>options</function>
     probably doesn't have much application in the current B-tree index
     access method.  Nevertheless, this support function was added to B-tree
     for uniformity, and will probably find uses during further
     evolution of B-tree in <productname>PostgreSQL</productname>.
    </para>
   </listitem>
  </varlistentry>
 </variablelist>
=======
<!--
     If <function>in_range</function> with <replaceable>less</replaceable> =
     true is false for some <replaceable>val</replaceable>
     and <replaceable>base1</replaceable>, it must be false for
     every <replaceable>base2</replaceable> <literal>&lt;=</literal>
     <replaceable>base1</replaceable> with the
     same <replaceable>val</replaceable>.
-->
ある<replaceable>val</replaceable>と<replaceable>base1</replaceable>に対して、<replaceable>less</replaceable> = trueである<function>in_range</function>がfalseならば、ある<replaceable>val</replaceable>のすべての<replaceable>base2</replaceable><literal>&lt;=</literal><replaceable>base1</replaceable>に対してfalseでなければなりません。
    </para>
   </listitem>
  </itemizedlist>
<!--
  Analogous statements with inverted conditions hold
  when <replaceable>less</replaceable> = false.
-->
<replaceable>less</replaceable> = falseのときには、逆の条件のもとで類似の表明が成り立ちます。
 </para>

 <para>
<!--
  If the type being ordered (<type>type1</type>) is collatable,
  the appropriate collation OID will be passed to
  the <function>in_range</function> function, using the standard
  PG_GET_COLLATION() mechanism.
-->
順序付けされている型(<type>type1</type>)が照合可能ならば、標準の<function>PG_GET_COLLATION()</function>機構を使って、適切な照合OIDが<function>in_range</function>関数に渡されます。
 </para>

 <para>
<!--
  <function>in_range</function> functions need not handle NULL inputs, and
  typically will be marked strict.
-->
<function>in_range</function>関数はNULL入力を扱う必要がなく、典型的にはstrictとマークされます。
 </para>
>>>>>>> 184958ef

</sect1>

<sect1 id="btree-implementation">
<!--
 <title>Implementation</title>
-->
 <title>実装</title>

 <para>
  This section covers B-Tree index implementation details that may be
  of use to advanced users.  See
  <filename>src/backend/access/nbtree/README</filename> in the source
  distribution for a much more detailed, internals-focused description
  of the B-Tree implementation.
 </para>
 <sect2 id="btree-structure">
  <title>B-Tree Structure</title>
  <para>
   <productname>PostgreSQL</productname> B-Tree indexes are
   multi-level tree structures, where each level of the tree can be
   used as a doubly-linked list of pages.  A single metapage is stored
   in a fixed position at the start of the first segment file of the
   index.  All other pages are either leaf pages or internal pages.
   Leaf pages are the pages on the lowest level of the tree.  All
   other levels consist of internal pages.  Each leaf page contains
   tuples that point to table rows.  Each internal page contains
   tuples that point to the next level down in the tree.  Typically,
   over 99% of all pages are leaf pages.  Both internal pages and leaf
   pages use the standard page format described in <xref
    linkend="storage-page-layout"/>.
  </para>
  <para>
   New leaf pages are added to a B-Tree index when an existing leaf
   page cannot fit an incoming tuple.  A <firstterm>page
    split</firstterm> operation makes room for items that originally
   belonged on the overflowing page by moving a portion of the items
   to a new page.  Page splits must also insert a new
   <firstterm>downlink</firstterm> to the new page in the parent page,
   which may cause the parent to split in turn.  Page splits
   <quote>cascade upwards</quote> in a recursive fashion.  When the
   root page finally cannot fit a new downlink, a <firstterm>root page
    split</firstterm> operation takes place.  This adds a new level to
   the tree structure by creating a new root page that is one level
   above the original root page.
  </para>
 </sect2>

 <sect2 id="btree-deduplication">
  <title>Deduplication</title>
  <para>
   A duplicate is a leaf page tuple (a tuple that points to a table
   row) where <emphasis>all</emphasis> indexed key columns have values
   that match corresponding column values from at least one other leaf
   page tuple in the same index.  Duplicate tuples are quite common in
   practice.  B-Tree indexes can use a special, space-efficient
   representation for duplicates when an optional technique is
   enabled: <firstterm>deduplication</firstterm>.
  </para>
  <para>
   Deduplication works by periodically merging groups of duplicate
   tuples together, forming a single <firstterm>posting list</firstterm> tuple for each
   group.  The column key value(s) only appear once in this
   representation.  This is followed by a sorted array of
   <acronym>TID</acronym>s that point to rows in the table.  This
   significantly reduces the storage size of indexes where each value
   (or each distinct combination of column values) appears several
   times on average.  The latency of queries can be reduced
   significantly.  Overall query throughput may increase
   significantly.  The overhead of routine index vacuuming may also be
   reduced significantly.
  </para>
  <note>
   <para>
    B-Tree deduplication is just as effective with
    <quote>duplicates</quote> that contain a NULL value, even though
    NULL values are never equal to each other according to the
    <literal>=</literal> member of any B-Tree operator class.  As far
    as any part of the implementation that understands the on-disk
    B-Tree structure is concerned, NULL is just another value from the
    domain of indexed values.
   </para>
  </note>
  <para>
   The deduplication process occurs lazily, when a new item is
   inserted that cannot fit on an existing leaf page.  This prevents
   (or at least delays) leaf page splits.  Unlike GIN posting list
   tuples, B-Tree posting list tuples do not need to expand every time
   a new duplicate is inserted; they are merely an alternative
   physical representation of the original logical contents of the
   leaf page.  This design prioritizes consistent performance with
   mixed read-write workloads.  Most client applications will at least
   see a moderate performance benefit from using deduplication.
   Deduplication is enabled by default.
  </para>
  <para>
   <command>CREATE INDEX</command> and <command>REINDEX</command>
   apply deduplication to create posting list tuples, though the
   strategy they use is slightly different.  Each group of duplicate
   ordinary tuples encountered in the sorted input taken from the
   table is merged into a posting list tuple
   <emphasis>before</emphasis> being added to the current pending leaf
   page.  Individual posting list tuples are packed with as many
   <acronym>TID</acronym>s as possible.  Leaf pages are written out in
   the usual way, without any separate deduplication pass.  This
   strategy is well-suited to <command>CREATE INDEX</command> and
   <command>REINDEX</command> because they are once-off batch
   operations.
  </para>
  <para>
   Write-heavy workloads that don't benefit from deduplication due to
   having few or no duplicate values in indexes will incur a small,
   fixed performance penalty (unless deduplication is explicitly
   disabled).  The <literal>deduplicate_items</literal> storage
   parameter can be used to disable deduplication within individual
   indexes.  There is never any performance penalty with read-only
   workloads, since reading posting list tuples is at least as
   efficient as reading the standard tuple representation.  Disabling
   deduplication isn't usually helpful.
  </para>
  <para>
   B-Tree indexes are not directly aware that under MVCC, there might
   be multiple extant versions of the same logical table row; to an
   index, each tuple is an independent object that needs its own index
   entry.  <quote>Version duplicates</quote> may sometimes accumulate
   and adversely affect query latency and throughput.  This typically
   occurs with <command>UPDATE</command>-heavy workloads where most
   individual updates cannot apply the <acronym>HOT</acronym>
   optimization (often because at least one indexed column gets
   modified, necessitating a new set of index tuple versions &mdash;
   one new tuple for <emphasis>each and every</emphasis> index).  In
   effect, B-Tree deduplication ameliorates index bloat caused by
   version churn.  Note that even the tuples from a unique index are
   not necessarily <emphasis>physically</emphasis> unique when stored
   on disk due to version churn.  The deduplication optimization is
   selectively applied within unique indexes.  It targets those pages
   that appear to have version duplicates.  The high level goal is to
   give <command>VACUUM</command> more time to run before an
   <quote>unnecessary</quote> page split caused by version churn can
   take place.
  </para>
  <tip>
   <para>
    A special heuristic is applied to determine whether a
    deduplication pass in a unique index should take place.  It can
    often skip straight to splitting a leaf page, avoiding a
    performance penalty from wasting cycles on unhelpful deduplication
    passes.  If you're concerned about the overhead of deduplication,
    consider setting <literal>deduplicate_items = off</literal>
    selectively.  Leaving deduplication enabled in unique indexes has
    little downside.
   </para>
  </tip>
  <para>
   Deduplication cannot be used in all cases due to
   implementation-level restrictions.  Deduplication safety is
   determined when <command>CREATE INDEX</command> or
   <command>REINDEX</command> is run.
  </para>
  <para>
   Note that deduplication is deemed unsafe and cannot be used in the
   following cases involving semantically significant differences
   among equal datums:
  </para>
  <para>
   <itemizedlist>
    <listitem>
     <para>
      <type>text</type>, <type>varchar</type>, and <type>char</type>
      cannot use deduplication when a
      <emphasis>nondeterministic</emphasis> collation is used.  Case
      and accent differences must be preserved among equal datums.
     </para>
    </listitem>

    <listitem>
     <para>
      <type>numeric</type> cannot use deduplication.  Numeric display
      scale must be preserved among equal datums.
     </para>
    </listitem>

    <listitem>
     <para>
      <type>jsonb</type> cannot use deduplication, since the
      <type>jsonb</type> B-Tree operator class uses
      <type>numeric</type> internally.
     </para>
    </listitem>

    <listitem>
     <para>
      <type>float4</type> and <type>float8</type> cannot use
      deduplication.  These types have distinct representations for
      <literal>-0</literal> and <literal>0</literal>, which are
      nevertheless considered equal.  This difference must be
      preserved.
     </para>
    </listitem>
   </itemizedlist>
  </para>
  <para>
   There is one further implementation-level restriction that may be
   lifted in a future version of
   <productname>PostgreSQL</productname>:
  </para>
  <para>
   <itemizedlist>
    <listitem>
     <para>
      Container types (such as composite types, arrays, or range
      types) cannot use deduplication.
     </para>
    </listitem>
   </itemizedlist>
  </para>
  <para>
   There is one further implementation-level restriction that applies
   regardless of the operator class or collation used:
  </para>
  <para>
<<<<<<< HEAD
   <itemizedlist>
    <listitem>
     <para>
      <literal>INCLUDE</literal> indexes can never use deduplication.
     </para>
    </listitem>
   </itemizedlist>
=======
<!--
   An introduction to the btree index implementation can be found in
   <filename>src/backend/access/nbtree/README</filename>.
-->
btreeインデックス実装の導入紹介が<filename>src/backend/access/nbtree/README</filename>にあります。
>>>>>>> 184958ef
  </para>

 </sect2>
</sect1>

</chapter><|MERGE_RESOLUTION|>--- conflicted
+++ resolved
@@ -301,14 +301,10 @@
  <para>
 <!--
   As shown in <xref linkend="xindex-btree-support-table"/>, btree defines
-<<<<<<< HEAD
   one required and four optional support functions.  The five
   user-defined methods are:
-=======
-  one required and two optional support functions.
 -->
 <xref linkend="xindex-btree-support-table"/>で示すように、btreeでは一つの必須サポート関数と、２つの省略可能なサポート関数を定義します。
->>>>>>> 184958ef
  </para>
  <variablelist>
   <varlistentry>
@@ -340,7 +336,6 @@
      examples.
     </para>
 
-<<<<<<< HEAD
     <para>
      If the compared values are of a collatable data type, the
      appropriate collation OID will be passed to the comparison
@@ -392,106 +387,10 @@
 
     <para>
      An <function>in_range</function> function must have the signature
-=======
- <para>
-<!--
-  For each combination of data types that a btree operator family provides
-  comparison operators for, it must provide a comparison support function,
-  registered in <structname>pg_amproc</structname> with support function
-  number 1 and
-  <structfield>amproclefttype</structfield>/<structfield>amprocrighttype</structfield>
-  equal to the left and right data types for the comparison (i.e., the
-  same data types that the matching operators are registered with
-  in <structname>pg_amop</structname>).
-  The comparison function must take two non-null values
-  <replaceable>A</replaceable> and <replaceable>B</replaceable> and
-  return an <type>int32</type> value that
-  is <literal>&lt;</literal> <literal>0</literal>, <literal>0</literal>,
-  or <literal>&gt;</literal> <literal>0</literal>
-  when <replaceable>A</replaceable> <literal>&lt;</literal>
-  <replaceable>B</replaceable>, <replaceable>A</replaceable>
-  <literal>=</literal> <replaceable>B</replaceable>,
-  or <replaceable>A</replaceable> <literal>&gt;</literal>
-  <replaceable>B</replaceable>, respectively.
-  A null result is disallowed: all values of the data type must be comparable.
-  See <filename>src/backend/access/nbtree/nbtcompare.c</filename> for
-  examples.
--->
-btree演算子族が比較演算子を提供するそれぞれのデータ型の組において、<structname>pg_amproc</structname>でサポート関数番号1と、<structfield>amproclefttype</structfield>/<structfield>amprocrighttype</structfield>と等しい比較用の左と右のデータ型（つまり<structname>pg_amop</structname>中に定義されている演算子に該当する同じデータ型）が必要です。
-比較関数は、２つの非NULL値<replaceable>A</replaceable>と<replaceable>B</replaceable>を取り、それぞれ<replaceable>A</replaceable> <literal>&lt;</literal><replaceable>B</replaceable>、<replaceable>A</replaceable><literal>=</literal><replaceable>B</replaceable>、あるいは<replaceable>A</replaceable><literal>&gt;</literal><replaceable>B</replaceable>であるときに、<literal>&lt;</literal><literal>0</literal>、<literal>0</literal>あるいは<literal>&gt;</literal><literal>0</literal>である<type>int32</type>値を返さなければなりません。
-NULLの結果は許されません。
-そのデータ型のすべての値が比較可能でなければなりません。
-<filename>src/backend/access/nbtree/nbtcompare.c</filename>に例があります。
- </para>
-
- <para>
-<!--
-  If the compared values are of a collatable data type, the appropriate
-  collation OID will be passed to the comparison support function, using
-  the standard <function>PG_GET_COLLATION()</function> mechanism.
--->
-比較される値の型が照合可能データ型なら、標準の<function>PG_GET_COLLATION()</function>機構を使って、適切な照合OIDが比較サポート関数に渡されます。
- </para>
-
- <para>
-<!--
-  Optionally, a btree operator family may provide <firstterm>sort
-  support</firstterm> function(s), registered under support function number
-  2.  These functions allow implementing comparisons for sorting purposes
-  in a more efficient way than naively calling the comparison support
-  function.  The APIs involved in this are defined in
-  <filename>src/include/utils/sortsupport.h</filename>.
--->
-btree演算子族はオプションで、サポート関数番号2の<firstterm>sort support</firstterm>関数を提供することができます。
-これらの関数により、ネィティブの比較サポート関数を呼び出すよりも効率の良いソートを目的とする比較を実装することができます。
-このためのAPIは、<filename>src/include/utils/sortsupport.h</filename>で定義されています。
- </para>
-
- <indexterm>
-<!--
-  <primary>in_range support functions</primary>
--->
-  <primary>in_rangeサポート関数</primary>
- </indexterm>
-
- <indexterm>
-<!--
-  <primary>support functions</primary>
--->
-  <primary>サポート関数</primary>
-  <secondary>in_range</secondary>
- </indexterm>
-
- <para>
-<!--
-  Optionally, a btree operator family may
-  provide <firstterm>in_range</firstterm> support function(s), registered
-  under support function number 3.  These are not used during btree index
-  operations; rather, they extend the semantics of the operator family so
-  that it can support window clauses containing
-  the <literal>RANGE</literal> <replaceable>offset</replaceable>
-  <literal>PRECEDING</literal>
-  and <literal>RANGE</literal> <replaceable>offset</replaceable>
-  <literal>FOLLOWING</literal> frame bound types (see
-  <xref linkend="syntax-window-functions"/>).  Fundamentally, the extra
-  information provided is how to add or subtract
-  an <replaceable>offset</replaceable> value in a way that is compatible
-  with the family's data ordering.
--->
-オプションで、btree演算子族は、サポート関数番号3で登録される<firstterm>in_range</firstterm>サポート関数を提供することができます。
-これらはbtreeインデックス操作中には使われませんが、演算子族の意味を拡張し、<literal>RANGE</literal> <replaceable>offset</replaceable>  <literal>PRECEDING</literal>と<literal>RANGE</literal> <replaceable>offset</replaceable> <literal>FOLLOWING</literal>フレーム境界型などのwindow句をサポートします（<xref linkend="syntax-window-functions"/>参照）。
-基本的に余分に追加された情報は、演算子族のデータ順に適合するやりで、<replaceable>offset</replaceable>値を加算あるいは減算する方法です。
- </para>
-
- <para>
-<!--
-  An <function>in_range</function> function must have the signature
->>>>>>> 184958ef
 <synopsis>
 in_range(<replaceable>val</replaceable> type1, <replaceable>base</replaceable> type1, <replaceable>offset</replaceable> type2, <replaceable>sub</replaceable> bool, <replaceable>less</replaceable> bool)
 returns bool
 </synopsis>
-<<<<<<< HEAD
      <replaceable>val</replaceable> and
      <replaceable>base</replaceable> must be of the same type, which
      is one of the types supported by the operator family (i.e., a
@@ -567,61 +466,9 @@
      delegated to the <function>in_range</function> function so that
      the core code needn't understand what <quote>less than
       zero</quote> means for a particular data type.
-=======
-  <replaceable>val</replaceable> and <replaceable>base</replaceable> must be
-  of the same type, which is one of the types supported by the operator
-  family (i.e., a type for which it provides an ordering).
-  However, <replaceable>offset</replaceable> could be of a different type,
-  which might be one otherwise unsupported by the family.  An example is
-  that the built-in <literal>time_ops</literal> family provides
-  an <function>in_range</function> function that
-  has <replaceable>offset</replaceable> of type <type>interval</type>.
-  A family can provide <function>in_range</function> functions for any of
-  its supported types and one or more <replaceable>offset</replaceable>
-  types.  Each <function>in_range</function> function should be entered
-  in <structname>pg_amproc</structname>
-  with <structfield>amproclefttype</structfield> equal to <type>type1</type>
-  and <structfield>amprocrighttype</structfield> equal to <type>type2</type>.
--->
-<function>in_range</function>関数は次のシグネチャーを持たなければなりません。
-<synopsis>
-in_range(<replaceable>val</replaceable> type1, <replaceable>base</replaceable> type1, <replaceable>offset</replaceable> type2, <replaceable>sub</replaceable> bool, <replaceable>less</replaceable> bool)
-returns bool
-</synopsis>
-<replaceable>val</replaceable>と<replaceable>base</replaceable>は演算子族がサポートする同じ型（つまり、順序を提供する型）でなければなりません。
-しかし、<replaceable>offset</replaceable>は演算子族がサポートしない異なる型でも構いません。
-一例として、組み込みの<literal>time_ops</literal>族は<type>interval</type>型の<replaceable>offset</replaceable>を持つ<function>in_range</function>関数を提供します。
-演算子族は、サポートするすべての型のための<function>in_range</function>関数と、複数の<replaceable>offset</replaceable>型を提供できます。
-個々の<function>in_range</function>関数は、<type>type1</type>と等しい<structfield>amproclefttype</structfield>と、<type>type2</type>と等しい<structfield>amprocrighttype</structfield>とともに<structname>pg_amproc</structname>に登録すべきです。
- </para>
-
- <para>
-<!--
-  The essential semantics of an <function>in_range</function> function
-  depend on the two Boolean flag parameters.  It should add or
-  subtract <replaceable>base</replaceable>
-  and <replaceable>offset</replaceable>, then
-  compare <replaceable>val</replaceable> to the result, as follows:
--->
-<function>in_range</function>関数の本質的な意味は、２つの論理値型フラグ引数に依存しています。
-それは<replaceable>base</replaceable>に<replaceable>offset</replaceable>を加算あるいは減算し、次のように結果を<replaceable>val</replaceable>と比較します。
-  <itemizedlist>
-   <listitem>
-    <para>
-<!--
-     if <literal>!</literal><replaceable>sub</replaceable> and
-     <literal>!</literal><replaceable>less</replaceable>,
-     return <replaceable>val</replaceable> <literal>&gt;=</literal>
-     (<replaceable>base</replaceable> <literal>+</literal>
-     <replaceable>offset</replaceable>)
--->
-<literal>!</literal><replaceable>sub</replaceable>かつ<literal>!</literal><replaceable>less</replaceable>なら、<replaceable>val</replaceable> <literal>&gt;=</literal>(<replaceable>base</replaceable> <literal>+</literal><replaceable>offset</replaceable>)を返します。
-
->>>>>>> 184958ef
-    </para>
-
-    <para>
-<<<<<<< HEAD
+    </para>
+
+    <para>
      An additional expectation is that <function>in_range</function>
      functions should, if practical, avoid throwing an error if
      <replaceable>base</replaceable> <literal>+</literal>
@@ -634,20 +481,9 @@
      <quote>NaN</quote>, extra care may be needed to ensure that
      <function>in_range</function>'s results agree with the normal
      sort order of the operator family.
-=======
-<!--
-     if <literal>!</literal><replaceable>sub</replaceable>
-     and <replaceable>less</replaceable>,
-     return <replaceable>val</replaceable> <literal>&lt;=</literal>
-     (<replaceable>base</replaceable> <literal>+</literal>
-     <replaceable>offset</replaceable>)
--->
-<literal>!</literal><replaceable>sub</replaceable>かつ<replaceable>less</replaceable>なら、<replaceable>val</replaceable> <literal>&lt;=</literal>(<replaceable>base</replaceable> <literal>+</literal> <replaceable>offset</replaceable>)を返します。
->>>>>>> 184958ef
-    </para>
-
-    <para>
-<<<<<<< HEAD
+    </para>
+
+    <para>
      The results of the <function>in_range</function> function must be
      consistent with the sort ordering imposed by the operator family.
      To be precise, given any fixed values of
@@ -701,20 +537,9 @@
      </itemizedlist>
      Analogous statements with inverted conditions hold when
      <replaceable>less</replaceable> = false.
-=======
-<!--
-     if <replaceable>sub</replaceable>
-     and <literal>!</literal><replaceable>less</replaceable>,
-     return <replaceable>val</replaceable> <literal>&gt;=</literal>
-     (<replaceable>base</replaceable> <literal>-</literal>
-     <replaceable>offset</replaceable>)
--->
-<replaceable>sub</replaceable>かつ<literal>!</literal><replaceable>less</replaceable>なら、<replaceable>val</replaceable> <literal>&gt;=</literal>(<replaceable>base</replaceable> <literal>-</literal> <replaceable>offset</replaceable>)を返します。
->>>>>>> 184958ef
-    </para>
-
-    <para>
-<<<<<<< HEAD
+    </para>
+
+    <para>
      If the type being ordered (<type>type1</type>) is collatable, the
      appropriate collation OID will be passed to the
      <function>in_range</function> function, using the standard
@@ -724,76 +549,6 @@
     <para>
      <function>in_range</function> functions need not handle NULL
      inputs, and typically will be marked strict.
-=======
-<!--
-     if <replaceable>sub</replaceable> and <replaceable>less</replaceable>,
-     return <replaceable>val</replaceable> <literal>&lt;=</literal>
-     (<replaceable>base</replaceable> <literal>-</literal>
-     <replaceable>offset</replaceable>)
--->
-<replaceable>sub</replaceable>かつ<replaceable>less</replaceable>なら、<replaceable>val</replaceable> <literal>&lt;=</literal>(<replaceable>base</replaceable> <literal>-</literal> <replaceable>offset</replaceable>)を返します。
-    </para>
-   </listitem>
-  </itemizedlist>
-<!--
-  Before doing so, the function should check the sign
-  of <replaceable>offset</replaceable>: if it is less than zero, raise
-  error <literal>ERRCODE_INVALID_PRECEDING_OR_FOLLOWING_SIZE</literal> (22013)
-  with error text like <quote>invalid preceding or following size in window
-  function</quote>.  (This is required by the SQL standard, although
-  nonstandard operator families might perhaps choose to ignore this
-  restriction, since there seems to be little semantic necessity for it.)
-  This requirement is delegated to the <function>in_range</function>
-  function so that the core code needn't understand what <quote>less than
-  zero</quote> means for a particular data type.
--->
-関数は実行する前に<replaceable>offset</replaceable>の符号を検査します。
-0より小さければ、<literal>ERRCODE_INVALID_PRECEDING_OR_FOLLOWING_SIZE</literal> (22013)をエラー文字列<quote>invalid preceding or following size in window function</quote>で引き起こします。
-（これはSQL標準によって要求されていますが、非標準の演算子族はおそらくこの制限を無視するかも知れません。意味的に必要性が低いからです。）
-この要件は、<function>in_range</function>関数に委任され、あるデータ型にとって<quote>0より小さい</quote>ということをコアコードが理解せずに済むようになります。
- </para>
-
- <para>
-<!--
-  An additional expectation is that <function>in_range</function> functions
-  should, if practical, avoid throwing an error
-  if <replaceable>base</replaceable> <literal>+</literal>
-  <replaceable>offset</replaceable>
-  or <replaceable>base</replaceable> <literal>-</literal>
-  <replaceable>offset</replaceable> would overflow.
-  The correct comparison result can be determined even if that value would
-  be out of the data type's range.  Note that if the data type includes
-  concepts such as <quote>infinity</quote> or <quote>NaN</quote>, extra care
-  may be needed to ensure that <function>in_range</function>'s results agree
-  with the normal sort order of the operator family.
--->
-他に期待されることとして、<replaceable>base</replaceable> <literal>+</literal> <replaceable>offset</replaceable>あるいは<replaceable>base</replaceable> <literal>-</literal> <replaceable>offset</replaceable>がオーバーフローしたときに、<function>in_range</function>関数が実用上その方がよければエラーを引き起こすことを防ぐということがあります。
-値がデータ型の許す範囲を逸脱していても、正しい比較結果を決定することができます。
-データ型に<quote>infinity</quote>あるいは<quote>NaN</quote>の概念が含まれていると、<function>in_range</function>の結果が演算子族の通常のソート順と矛盾しないように追加の考慮が必要になるかも知れません。
- </para>
-
- <para>
-<!--
-  The results of the <function>in_range</function> function must be
-  consistent with the sort ordering imposed by the operator family.
-  To be precise, given any fixed values of <replaceable>offset</replaceable>
-  and <replaceable>sub</replaceable>, then:
--->
-<function>in_range</function>関数の結果は、演算子族が課するソート順と矛盾がないようにしなければなりません。
-もっと正確に言うと、<replaceable>offset</replaceable>と<replaceable>sub</replaceable>のどんな値に対しても次のようになります。
-  <itemizedlist>
-   <listitem>
-    <para>
-<!--
-     If <function>in_range</function> with <replaceable>less</replaceable> =
-     true is true for some <replaceable>val1</replaceable>
-     and <replaceable>base</replaceable>, it must be true for
-     every <replaceable>val2</replaceable> <literal>&lt;=</literal>
-     <replaceable>val1</replaceable> with the
-     same <replaceable>base</replaceable>.
--->
-ある<replaceable>val1</replaceable>と<replaceable>base</replaceable>に対して、<replaceable>less</replaceable> = trueである<function>in_range</function>がtrueならば、ある<replaceable>base</replaceable>のすべての<replaceable>val2</replaceable><literal>&lt;=</literal><replaceable>val1</replaceable>に対してtrueでなければなりません。
->>>>>>> 184958ef
     </para>
    </listitem>
   </varlistentry>
@@ -801,7 +556,6 @@
    <term><function>equalimage</function></term>
    <listitem>
     <para>
-<<<<<<< HEAD
      Optionally, a btree operator family may provide
      <function>equalimage</function> (<quote>equality implies image
       equality</quote>) support functions, registered under support
@@ -876,20 +630,8 @@
      sorting/equality semantics, which are more or less defined at the
      operator family level.  In general, the semantics that one
      particular data type implements must be considered separately.
-=======
-<!--
-     If <function>in_range</function> with <replaceable>less</replaceable> =
-     true is false for some <replaceable>val1</replaceable>
-     and <replaceable>base</replaceable>, it must be false for
-     every <replaceable>val2</replaceable> <literal>&gt;=</literal>
-     <replaceable>val1</replaceable> with the
-     same <replaceable>base</replaceable>.
--->
-ある<replaceable>val1</replaceable>と<replaceable>base</replaceable>に対して、<replaceable>less</replaceable> = trueである<function>in_range</function>がfalseならば、ある<replaceable>base</replaceable>のすべての<replaceable>val2</replaceable><literal>&gt;=</literal><replaceable>val1</replaceable>に対してfalseでなければなりません。
->>>>>>> 184958ef
-    </para>
-    <para>
-<<<<<<< HEAD
+    </para>
+    <para>
      The convention followed by the operator classes included with the
      core <productname>PostgreSQL</productname> distribution is to
      register a stock, generic <function>equalimage</function>
@@ -901,17 +643,6 @@
      deduplication is safe with deterministic collations.  Best
      practice for third-party extensions is to register their own
      custom function to retain control.
-=======
-<!--
-     If <function>in_range</function> with <replaceable>less</replaceable> =
-     true is true for some <replaceable>val</replaceable>
-     and <replaceable>base1</replaceable>, it must be true for
-     every <replaceable>base2</replaceable> <literal>&gt;=</literal>
-     <replaceable>base1</replaceable> with the
-     same <replaceable>val</replaceable>.
--->
-ある<replaceable>val</replaceable>と<replaceable>base1</replaceable>に対して、<replaceable>less</replaceable> = trueである<function>in_range</function>がtrueならば、ある<replaceable>val</replaceable>のすべての<replaceable>val2</replaceable><literal>&gt;=</literal><replaceable>base1</replaceable>に対してtrueでなければなりません。
->>>>>>> 184958ef
     </para>
    </listitem>
   </varlistentry>
@@ -919,7 +650,6 @@
    <term><function>options</function></term>
    <listitem>
     <para>
-<<<<<<< HEAD
      Optionally, a B-tree operator family may provide
      <function>options</function> (<quote>operator class specific
      options</quote>) support functions, registered under support
@@ -950,44 +680,6 @@
    </listitem>
   </varlistentry>
  </variablelist>
-=======
-<!--
-     If <function>in_range</function> with <replaceable>less</replaceable> =
-     true is false for some <replaceable>val</replaceable>
-     and <replaceable>base1</replaceable>, it must be false for
-     every <replaceable>base2</replaceable> <literal>&lt;=</literal>
-     <replaceable>base1</replaceable> with the
-     same <replaceable>val</replaceable>.
--->
-ある<replaceable>val</replaceable>と<replaceable>base1</replaceable>に対して、<replaceable>less</replaceable> = trueである<function>in_range</function>がfalseならば、ある<replaceable>val</replaceable>のすべての<replaceable>base2</replaceable><literal>&lt;=</literal><replaceable>base1</replaceable>に対してfalseでなければなりません。
-    </para>
-   </listitem>
-  </itemizedlist>
-<!--
-  Analogous statements with inverted conditions hold
-  when <replaceable>less</replaceable> = false.
--->
-<replaceable>less</replaceable> = falseのときには、逆の条件のもとで類似の表明が成り立ちます。
- </para>
-
- <para>
-<!--
-  If the type being ordered (<type>type1</type>) is collatable,
-  the appropriate collation OID will be passed to
-  the <function>in_range</function> function, using the standard
-  PG_GET_COLLATION() mechanism.
--->
-順序付けされている型(<type>type1</type>)が照合可能ならば、標準の<function>PG_GET_COLLATION()</function>機構を使って、適切な照合OIDが<function>in_range</function>関数に渡されます。
- </para>
-
- <para>
-<!--
-  <function>in_range</function> functions need not handle NULL inputs, and
-  typically will be marked strict.
--->
-<function>in_range</function>関数はNULL入力を扱う必要がなく、典型的にはstrictとマークされます。
- </para>
->>>>>>> 184958ef
 
 </sect1>
 
@@ -1209,7 +901,6 @@
    regardless of the operator class or collation used:
   </para>
   <para>
-<<<<<<< HEAD
    <itemizedlist>
     <listitem>
      <para>
@@ -1217,13 +908,6 @@
      </para>
     </listitem>
    </itemizedlist>
-=======
-<!--
-   An introduction to the btree index implementation can be found in
-   <filename>src/backend/access/nbtree/README</filename>.
--->
-btreeインデックス実装の導入紹介が<filename>src/backend/access/nbtree/README</filename>にあります。
->>>>>>> 184958ef
   </para>
 
  </sect2>

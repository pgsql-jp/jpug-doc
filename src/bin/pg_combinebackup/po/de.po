# German message translation file for pg_combinebackup
# Copyright (C) 2025 PostgreSQL Global Development Group
# This file is distributed under the same license as the pg_combinebackup (PostgreSQL) package.
#
msgid ""
msgstr ""
"Project-Id-Version: pg_combinebackup (PostgreSQL) 18\n"
"Report-Msgid-Bugs-To: pgsql-bugs@lists.postgresql.org\n"
<<<<<<< HEAD
"POT-Creation-Date: 2024-11-07 13:52+0000\n"
"PO-Revision-Date: 2024-11-07 15:31+0100\n"
=======
"POT-Creation-Date: 2025-04-29 04:22+0000\n"
"PO-Revision-Date: 2025-04-29 08:34+0200\n"
>>>>>>> 3d6a8289
"Last-Translator: Peter Eisentraut <peter@eisentraut.org>\n"
"Language-Team: German <pgsql-translators@postgresql.org>\n"
"Language: de\n"
"MIME-Version: 1.0\n"
"Content-Type: text/plain; charset=UTF-8\n"
"Content-Transfer-Encoding: 8bit\n"

#: ../../../src/common/logging.c:279
#, c-format
msgid "error: "
msgstr "Fehler: "

#: ../../../src/common/logging.c:286
#, c-format
msgid "warning: "
msgstr "Warnung: "

#: ../../../src/common/logging.c:297
#, c-format
msgid "detail: "
msgstr "Detail: "

#: ../../../src/common/logging.c:304
#, c-format
msgid "hint: "
msgstr "Tipp: "

#: ../../common/controldata_utils.c:97
#, c-format
msgid "could not open file \"%s\" for reading: %m"
msgstr "konnte Datei »%s« nicht zum Lesen öffnen: %m"

<<<<<<< HEAD
#: ../../common/controldata_utils.c:110 copy_file.c:150 load_manifest.c:161
#: load_manifest.c:199 pg_combinebackup.c:1400 reconstruct.c:540
=======
#: ../../common/controldata_utils.c:110 copy_file.c:164 load_manifest.c:161
#: load_manifest.c:199 pg_combinebackup.c:1410 reconstruct.c:540
>>>>>>> 3d6a8289
#, c-format
msgid "could not read file \"%s\": %m"
msgstr "konnte Datei »%s« nicht lesen: %m"

#: ../../common/controldata_utils.c:119
#, c-format
msgid "could not read file \"%s\": read %d of %zu"
msgstr "konnte Datei »%s« nicht lesen: %d von %zu gelesen"

#: ../../common/controldata_utils.c:132 ../../common/controldata_utils.c:280
<<<<<<< HEAD
#: backup_label.c:174 copy_file.c:68 pg_combinebackup.c:538
#: pg_combinebackup.c:1175 reconstruct.c:369 reconstruct.c:740
=======
#: backup_label.c:174 copy_file.c:71 pg_combinebackup.c:548
#: pg_combinebackup.c:1185 reconstruct.c:369 reconstruct.c:740
>>>>>>> 3d6a8289
#: write_manifest.c:187
#, c-format
msgid "could not close file \"%s\": %m"
msgstr "konnte Datei »%s« nicht schließen: %m"

#: ../../common/controldata_utils.c:168
msgid "byte ordering mismatch"
msgstr "falsche Byte-Reihenfolge"

#: ../../common/controldata_utils.c:170
#, c-format
msgid ""
"possible byte ordering mismatch\n"
"The byte ordering used to store the pg_control file might not match the one\n"
"used by this program.  In that case the results below would be incorrect, and\n"
"the PostgreSQL installation would be incompatible with this data directory."
msgstr ""
"möglicherweise falsche Byte-Reihenfolge\n"
"Die Byte-Reihenfolge, die zur Speicherung der Datei pg_control verwendet wurde,\n"
"stimmt möglicherweise nicht mit der von diesem Programm verwendeten überein. In\n"
"diesem Fall wären die Ergebnisse unten falsch und die PostgreSQL-Installation\n"
"wäre inkompatibel mit diesem Datenverzeichnis."

<<<<<<< HEAD
#: ../../common/controldata_utils.c:230 ../../common/file_utils.c:70
#: ../../common/file_utils.c:347 ../../common/file_utils.c:406
#: ../../common/file_utils.c:480 backup_label.c:143 copy_file.c:66
#: copy_file.c:139 copy_file.c:171 copy_file.c:175 copy_file.c:225
#: copy_file.c:268 load_manifest.c:128 pg_combinebackup.c:523
#: pg_combinebackup.c:1167 reconstruct.c:523 reconstruct.c:638
=======
#: ../../common/controldata_utils.c:230 ../../common/file_utils.c:69
#: ../../common/file_utils.c:370 ../../common/file_utils.c:428
#: ../../common/file_utils.c:502 backup_label.c:143 copy_file.c:69
#: copy_file.c:153 copy_file.c:185 copy_file.c:189 copy_file.c:239
#: copy_file.c:282 load_manifest.c:128 pg_combinebackup.c:533
#: pg_combinebackup.c:1177 reconstruct.c:523 reconstruct.c:638
>>>>>>> 3d6a8289
#: write_manifest.c:250
#, c-format
msgid "could not open file \"%s\": %m"
msgstr "konnte Datei »%s« nicht öffnen: %m"

#: ../../common/controldata_utils.c:249 backup_label.c:160 reconstruct.c:759
#: write_manifest.c:260
#, c-format
msgid "could not write file \"%s\": %m"
msgstr "konnte Datei »%s« nicht schreiben: %m"

#: ../../common/controldata_utils.c:268 ../../common/file_utils.c:440
#: ../../common/file_utils.c:510
#, c-format
msgid "could not fsync file \"%s\": %m"
msgstr "konnte Datei »%s« nicht fsyncen: %m"

#: ../../common/cryptohash.c:261 ../../common/cryptohash_openssl.c:356
#: ../../common/jsonapi.c:2407 ../../common/parse_manifest.c:157
#: ../../common/parse_manifest.c:852
#, c-format
msgid "out of memory"
msgstr "Speicher aufgebraucht"

#: ../../common/cryptohash.c:266 ../../common/cryptohash.c:272
#: ../../common/cryptohash_openssl.c:368 ../../common/cryptohash_openssl.c:376
msgid "success"
msgstr "Erfolg"

#: ../../common/cryptohash.c:268 ../../common/cryptohash_openssl.c:370
msgid "destination buffer too small"
msgstr "Zielpuffer ist zu klein"

#: ../../common/cryptohash_openssl.c:372
msgid "OpenSSL failure"
msgstr "OpenSSL-Fehler"

#: ../../common/fe_memutils.c:35 ../../common/fe_memutils.c:75
#: ../../common/fe_memutils.c:98 ../../common/fe_memutils.c:161
#, c-format
msgid "out of memory\n"
msgstr "Speicher aufgebraucht\n"

#: ../../common/fe_memutils.c:92 ../../common/fe_memutils.c:153
#, c-format
msgid "cannot duplicate null pointer (internal error)\n"
msgstr "kann NULL-Zeiger nicht kopieren (interner Fehler)\n"

#: ../../common/file_utils.c:75
#, c-format
msgid "could not synchronize file system for file \"%s\": %m"
msgstr "konnte Dateisystem für Datei »%s« nicht synchronisieren: %m"

<<<<<<< HEAD
#: ../../common/file_utils.c:120 ../../common/file_utils.c:566
#: backup_label.c:187 load_manifest.c:133 pg_combinebackup.c:676
#: pg_combinebackup.c:1131 pg_combinebackup.c:1383 reconstruct.c:204
=======
#: ../../common/file_utils.c:123 ../../common/file_utils.c:588
#: backup_label.c:187 load_manifest.c:133 pg_combinebackup.c:685
#: pg_combinebackup.c:1141 pg_combinebackup.c:1393 reconstruct.c:204
>>>>>>> 3d6a8289
#: reconstruct.c:421
#, c-format
msgid "could not stat file \"%s\": %m"
msgstr "konnte »stat« für Datei »%s« nicht ausführen: %m"

#: ../../common/file_utils.c:133 ../../common/file_utils.c:243
#: ../../fe_utils/option_utils.c:99
#, c-format
msgid "this build does not support sync method \"%s\""
msgstr "diese Installation unterstützt Sync-Methode »%s« nicht"

<<<<<<< HEAD
#: ../../common/file_utils.c:151 ../../common/file_utils.c:281
#: pg_combinebackup.c:933 pg_combinebackup.c:1256
=======
#: ../../common/file_utils.c:156 ../../common/file_utils.c:304
#: pg_combinebackup.c:943 pg_combinebackup.c:1266
>>>>>>> 3d6a8289
#, c-format
msgid "could not open directory \"%s\": %m"
msgstr "konnte Verzeichnis »%s« nicht öffnen: %m"

#: ../../common/file_utils.c:174 ../../common/file_utils.c:338
#, c-format
msgid "could not read directory \"%s\": %m"
msgstr "konnte Verzeichnis »%s« nicht lesen: %m"

#: ../../common/file_utils.c:520
#, c-format
msgid "could not rename file \"%s\" to \"%s\": %m"
msgstr "konnte Datei »%s« nicht in »%s« umbenennen: %m"

#: ../../common/jsonapi.c:2432
msgid "Recursive descent parser cannot use incremental lexer."
msgstr "Parser mit rekursivem Abstieg kann inkrementellen Lexer nicht benutzen."

#: ../../common/jsonapi.c:2434
msgid "Incremental parser requires incremental lexer."
msgstr "Inkrementeller Parser benötigt inkrementellen Lexer."

#: ../../common/jsonapi.c:2436
msgid "JSON nested too deep, maximum permitted depth is 6400."
msgstr "JSON zu tief geschachtelt, maximale erlaubte Tiefe ist 6400."

#: ../../common/jsonapi.c:2438
#, c-format
msgid "Escape sequence \"\\%.*s\" is invalid."
msgstr "Escape-Sequenz »\\%.*s« ist nicht gültig."

#: ../../common/jsonapi.c:2442
#, c-format
msgid "Character with value 0x%02x must be escaped."
msgstr "Zeichen mit Wert 0x%02x muss escapt werden."

#: ../../common/jsonapi.c:2446
#, c-format
msgid "Expected end of input, but found \"%.*s\"."
msgstr "Ende der Eingabe erwartet, aber »%.*s« gefunden."

#: ../../common/jsonapi.c:2449
#, c-format
msgid "Expected array element or \"]\", but found \"%.*s\"."
msgstr "Array-Element oder »]« erwartet, aber »%.*s« gefunden."

#: ../../common/jsonapi.c:2452
#, c-format
msgid "Expected \",\" or \"]\", but found \"%.*s\"."
msgstr "»,« oder »]« erwartet, aber »%.*s« gefunden."

#: ../../common/jsonapi.c:2455
#, c-format
msgid "Expected \":\", but found \"%.*s\"."
msgstr "»:« erwartet, aber »%.*s« gefunden."

#: ../../common/jsonapi.c:2458
#, c-format
msgid "Expected JSON value, but found \"%.*s\"."
msgstr "JSON-Wert erwartet, aber »%.*s« gefunden."

#: ../../common/jsonapi.c:2461
msgid "The input string ended unexpectedly."
msgstr "Die Eingabezeichenkette endete unerwartet."

#: ../../common/jsonapi.c:2463
#, c-format
msgid "Expected string or \"}\", but found \"%.*s\"."
msgstr "Zeichenkette oder »}« erwartet, aber »%.*s« gefunden."

#: ../../common/jsonapi.c:2466
#, c-format
msgid "Expected \",\" or \"}\", but found \"%.*s\"."
msgstr "»,« oder »}« erwartet, aber »%.*s« gefunden."

#: ../../common/jsonapi.c:2469
#, c-format
msgid "Expected string, but found \"%.*s\"."
msgstr "Zeichenkette erwartet, aber »%.*s« gefunden."

#: ../../common/jsonapi.c:2472
#, c-format
msgid "Token \"%.*s\" is invalid."
msgstr "Token »%.*s« ist ungültig."

#: ../../common/jsonapi.c:2478
msgid "\\u0000 cannot be converted to text."
msgstr "\\u0000 kann nicht in »text« umgewandelt werden."

#: ../../common/jsonapi.c:2480
msgid "\"\\u\" must be followed by four hexadecimal digits."
msgstr "Nach »\\u« müssen vier Hexadezimalziffern folgen."

#: ../../common/jsonapi.c:2483
msgid "Unicode escape values cannot be used for code point values above 007F when the encoding is not UTF8."
msgstr "Unicode-Escape-Werte können nicht für Code-Punkt-Werte über 007F verwendet werden, wenn die Kodierung nicht UTF8 ist."

#: ../../common/jsonapi.c:2492
#, c-format
msgid "Unicode escape value could not be translated to the server's encoding %s."
msgstr "Unicode-Escape-Wert konnte nicht in die Serverkodierung %s umgewandelt werden."

#: ../../common/jsonapi.c:2499
msgid "Unicode high surrogate must not follow a high surrogate."
msgstr "Unicode-High-Surrogate darf nicht auf ein High-Surrogate folgen."

#: ../../common/jsonapi.c:2501
msgid "Unicode low surrogate must follow a high surrogate."
msgstr "Unicode-Low-Surrogate muss auf ein High-Surrogate folgen."

#: ../../common/jsonapi.c:2523
msgid "out of memory while constructing error description"
msgstr "Speicher aufgebraucht beim Konstruieren der Fehlerbeschreibung"

#: ../../common/parse_manifest.c:159 ../../common/parse_manifest.c:854
#, c-format
msgid "could not initialize checksum of manifest"
msgstr "konnte Prüfsumme des Manifests nicht initialisieren"

#: ../../common/parse_manifest.c:203 ../../common/parse_manifest.c:260
msgid "manifest ended unexpectedly"
msgstr "Manifest endete unerwartet"

#: ../../common/parse_manifest.c:209 ../../common/parse_manifest.c:861
#, c-format
msgid "could not update checksum of manifest"
msgstr "konnte Prüfsumme des Manifests nicht aktualisieren"

#: ../../common/parse_manifest.c:301
msgid "unexpected object start"
msgstr "unerwarteter Objektstart"

#: ../../common/parse_manifest.c:336
msgid "unexpected object end"
msgstr "unerwartetes Objektende"

#: ../../common/parse_manifest.c:365
msgid "unexpected array start"
msgstr "unerwarteter Array-Start"

#: ../../common/parse_manifest.c:390
msgid "unexpected array end"
msgstr "unerwartetes Array-Ende"

#: ../../common/parse_manifest.c:417
msgid "expected version indicator"
msgstr "unerwartete Versionskennzeichnung"

#: ../../common/parse_manifest.c:453
msgid "unrecognized top-level field"
msgstr "unbekanntes Feld auf oberster Ebene"

#: ../../common/parse_manifest.c:472
msgid "unexpected file field"
msgstr "unerwartetes Feld für Datei"

#: ../../common/parse_manifest.c:486
msgid "unexpected WAL range field"
msgstr "unerwartetes Feld für WAL-Bereich"

#: ../../common/parse_manifest.c:492
msgid "unexpected object field"
msgstr "unbekanntes Feld für Objekt"

#: ../../common/parse_manifest.c:582
msgid "unexpected scalar"
msgstr "unerwarteter Skalar"

#: ../../common/parse_manifest.c:608
msgid "manifest version not an integer"
msgstr "Manifestversion ist keine ganze Zahl"

#: ../../common/parse_manifest.c:612
msgid "unexpected manifest version"
msgstr "unerwartete Manifestversion"

<<<<<<< HEAD
#: ../../common/parse_manifest.c:637
=======
#: ../../common/parse_manifest.c:636
>>>>>>> 3d6a8289
msgid "system identifier in manifest not an integer"
msgstr "Systemidentifikator im Manifest ist keine ganze Zahl"

#: ../../common/parse_manifest.c:661
msgid "missing path name"
msgstr "fehlender Pfadname"

#: ../../common/parse_manifest.c:664
msgid "both path name and encoded path name"
msgstr "sowohl Pfadname als auch kodierter Pfadname angegeben"

#: ../../common/parse_manifest.c:666
msgid "missing size"
msgstr "Größenangabe fehlt"

#: ../../common/parse_manifest.c:669
msgid "checksum without algorithm"
msgstr "Prüfsumme ohne Algorithmus"

#: ../../common/parse_manifest.c:683
msgid "could not decode file name"
msgstr "konnte Dateinamen nicht dekodieren"

#: ../../common/parse_manifest.c:693
msgid "file size is not an integer"
msgstr "Dateigröße ist keine ganze Zahl"

<<<<<<< HEAD
#: ../../common/parse_manifest.c:700 pg_combinebackup.c:199
=======
#: ../../common/parse_manifest.c:699 pg_combinebackup.c:204
>>>>>>> 3d6a8289
#, c-format
msgid "unrecognized checksum algorithm: \"%s\""
msgstr "unbekannter Prüfsummenalgorithmus: »%s«"

#: ../../common/parse_manifest.c:718
#, c-format
msgid "invalid checksum for file \"%s\": \"%s\""
msgstr "ungültige Prüfsumme für Datei »%s«: »%s«"

#: ../../common/parse_manifest.c:761
msgid "missing timeline"
msgstr "Zeitleiste fehlt"

#: ../../common/parse_manifest.c:763
msgid "missing start LSN"
msgstr "Start-LSN fehlt"

#: ../../common/parse_manifest.c:765
msgid "missing end LSN"
msgstr "End-LSN fehlt"

#: ../../common/parse_manifest.c:771
msgid "timeline is not an integer"
msgstr "Zeitleiste ist keine ganze Zahl"

#: ../../common/parse_manifest.c:774
msgid "could not parse start LSN"
msgstr "konnte Start-LSN nicht parsen"

#: ../../common/parse_manifest.c:777
msgid "could not parse end LSN"
msgstr "konnte End-LSN nicht parsen"

#: ../../common/parse_manifest.c:842
msgid "expected at least 2 lines"
msgstr "mindestens 2 Zeilen erwartet"

#: ../../common/parse_manifest.c:845
msgid "last line not newline-terminated"
msgstr "letzte Zeile nicht durch Newline abgeschlossen"

#: ../../common/parse_manifest.c:864
#, c-format
msgid "could not finalize checksum of manifest"
msgstr "konnte Prüfsumme des Manifests nicht abschließen"

#: ../../common/parse_manifest.c:868
#, c-format
msgid "manifest has no checksum"
msgstr "Manifest hat keine Prüfsumme"

#: ../../common/parse_manifest.c:872
#, c-format
msgid "invalid manifest checksum: \"%s\""
msgstr "ungültige Manifestprüfsumme: »%s«"

#: ../../common/parse_manifest.c:876
#, c-format
msgid "manifest checksum mismatch"
msgstr "Manifestprüfsumme stimmt nicht überein"

#: ../../common/parse_manifest.c:891
#, c-format
msgid "could not parse backup manifest: %s"
msgstr "konnte Backup-Manifest nicht parsen: %s"

#: ../../fe_utils/option_utils.c:69
#, c-format
msgid "invalid value \"%s\" for option %s"
msgstr "ungültiger Wert »%s« für Option %s"

#: ../../fe_utils/option_utils.c:76
#, c-format
msgid "%s must be in range %d..%d"
msgstr "%s muss im Bereich %d..%d sein"

#: ../../fe_utils/option_utils.c:106
#, c-format
msgid "unrecognized sync method: %s"
msgstr "unbekannte Sync-Methode: %s"

#: backup_label.c:66 backup_label.c:85 backup_label.c:95
#, c-format
msgid "%s: could not parse %s"
msgstr "%s: konnte %s nicht parsen"

#: backup_label.c:69 backup_label.c:88
#, c-format
msgid "%s: improper terminator for %s"
msgstr "%s: fehlerhaftes Endezeichen für %s"

#: backup_label.c:76
#, c-format
msgid "%s: could not parse TLI for %s"
msgstr "%s: konnte TLI für %s nicht parsen"

#: backup_label.c:79 backup_label.c:98
#, c-format
msgid "%s: invalid TLI"
msgstr "%s: TLI ungültig"

#: backup_label.c:106 backup_label.c:108
#, c-format
msgid "%s: could not find %s"
msgstr "%s: konnte %s nicht finden"

#: backup_label.c:110 backup_label.c:113
#, c-format
msgid "%s: %s requires %s"
msgstr "%s: %s benötigt %s"

#: backup_label.c:162 reconstruct.c:761 write_manifest.c:262
#, c-format
msgid "could not write file \"%s\": wrote %d of %d"
msgstr "konnte Datei »%s« nicht schreiben: %d von %d geschrieben"

<<<<<<< HEAD
#: backup_label.c:166 copy_file.c:146 copy_file.c:193 reconstruct.c:721
=======
#: backup_label.c:166 copy_file.c:160 copy_file.c:207 reconstruct.c:721
>>>>>>> 3d6a8289
#: reconstruct.c:767 write_manifest.c:270
#, c-format
msgid "could not update checksum of file \"%s\""
msgstr "konnte Prüfsumme der Datei »%s« nicht aktualisieren"

<<<<<<< HEAD
#: copy_file.c:186
=======
#: copy_file.c:200
>>>>>>> 3d6a8289
#, c-format
msgid "could not write to file \"%s\": %m"
msgstr "konnte nicht in Datei »%s« schreiben: %m"

<<<<<<< HEAD
#: copy_file.c:188
=======
#: copy_file.c:202
>>>>>>> 3d6a8289
#, c-format
msgid "could not write to file \"%s\", offset %u: wrote %d of %d"
msgstr "konnte nicht in Datei »%s«, Position %u schreiben: %d von %d geschrieben"

<<<<<<< HEAD
#: copy_file.c:199 reconstruct.c:784
=======
#: copy_file.c:213 reconstruct.c:784
>>>>>>> 3d6a8289
#, c-format
msgid "could not read from file \"%s\": %m"
msgstr "konnte nicht aus Datei »%s« lesen: %m"

<<<<<<< HEAD
#: copy_file.c:218
=======
#: copy_file.c:232
>>>>>>> 3d6a8289
#, c-format
msgid "error while cloning file \"%s\" to \"%s\": %m"
msgstr "Fehler beim Klonen von Datei »%s« nach »%s«: %m"

<<<<<<< HEAD
#: copy_file.c:229 copy_file.c:272
=======
#: copy_file.c:243 copy_file.c:286
>>>>>>> 3d6a8289
#, c-format
msgid "could not create file \"%s\": %m"
msgstr "konnte Datei »%s« nicht erstellen: %m"

<<<<<<< HEAD
#: copy_file.c:237
=======
#: copy_file.c:251
>>>>>>> 3d6a8289
#, c-format
msgid "error while cloning file \"%s\" to \"%s\": %s"
msgstr "Fehler beim Klonen von Datei »%s« nach »%s«: %s"

<<<<<<< HEAD
#: copy_file.c:245 pg_combinebackup.c:251
=======
#: copy_file.c:259 pg_combinebackup.c:256
>>>>>>> 3d6a8289
#, c-format
msgid "file cloning not supported on this platform"
msgstr "Klonen von Dateien wird auf dieser Plattform nicht unterstützt"

<<<<<<< HEAD
#: copy_file.c:278 reconstruct.c:704
=======
#: copy_file.c:292 reconstruct.c:704
>>>>>>> 3d6a8289
#, c-format
msgid "error while copying file range from \"%s\" to \"%s\": %m"
msgstr "Fehler beim Kopieren von Dateibereich von »%s« nach »%s«: %m"

<<<<<<< HEAD
#: copy_file.c:285 pg_combinebackup.c:264 reconstruct.c:724
=======
#: copy_file.c:299 pg_combinebackup.c:269 reconstruct.c:724
>>>>>>> 3d6a8289
#, c-format
msgid "copy_file_range not supported on this platform"
msgstr "copy_file_range wird auf dieser Plattform nicht unterstützt"

<<<<<<< HEAD
#: copy_file.c:300
=======
#: copy_file.c:314
>>>>>>> 3d6a8289
#, c-format
msgid "could not copy file \"%s\" to \"%s\": %m"
msgstr "konnte Datei »%s« nicht nach »%s« kopieren: %m"

#: copy_file.c:333
#, c-format
msgid "could not create link from \"%s\" to \"%s\": %m"
msgstr "konnte Verknüpfung von »%s« nach »%s« nicht erzeugen: %m"

#: load_manifest.c:125
#, c-format
msgid "file \"%s\" does not exist"
msgstr "Datei »%s« existiert nicht"

#: load_manifest.c:163
#, c-format
msgid "could not read file \"%s\": read %d of %lld"
msgstr "konnte Datei »%s« nicht lesen: %d von %lld gelesen"

#: load_manifest.c:201
#, c-format
msgid "could not read file \"%s\": read %lld of %lld"
msgstr "konnte Datei »%s« nicht lesen: %lld von %lld gelesen"

#: load_manifest.c:248
#, c-format
msgid "backup manifest version 1 does not support incremental backup"
msgstr "Backup-Manifest Version 1 unterstützt kein inkrementelles Backup"

#: load_manifest.c:280
#, c-format
msgid "duplicate path name in backup manifest: \"%s\""
msgstr "doppelter Pfadname im Backup-Manifest: »%s«"

<<<<<<< HEAD
#: pg_combinebackup.c:220 pg_combinebackup.c:228
=======
#: pg_combinebackup.c:225 pg_combinebackup.c:233
>>>>>>> 3d6a8289
#, c-format
msgid "Try \"%s --help\" for more information."
msgstr "Versuchen Sie »%s --help« für weitere Informationen."

<<<<<<< HEAD
#: pg_combinebackup.c:227
=======
#: pg_combinebackup.c:232
>>>>>>> 3d6a8289
#, c-format
msgid "no input directories specified"
msgstr "keine Eingabeverzeichnisse angegeben"

<<<<<<< HEAD
#: pg_combinebackup.c:233
=======
#: pg_combinebackup.c:238
>>>>>>> 3d6a8289
#, c-format
msgid "no output directory specified"
msgstr "kein Ausgabeverzeichnis angegeben"

<<<<<<< HEAD
#: pg_combinebackup.c:301
=======
#: pg_combinebackup.c:306
>>>>>>> 3d6a8289
#, c-format
msgid "%s: manifest system identifier is %<PRIu64>, but control file has %<PRIu64>"
msgstr "%s: Systemidentifikator im Manifest ist %<PRIu64>, aber Kontrolldatei hat %<PRIu64>"

<<<<<<< HEAD
#: pg_combinebackup.c:340
=======
#: pg_combinebackup.c:345
>>>>>>> 3d6a8289
#, c-format
msgid "cannot generate a manifest because no manifest is available for the final input backup"
msgstr "kann kein Manifest erzeugen, weil kein Manifest für das letzte Eingabe-Backup verfügbar ist"

<<<<<<< HEAD
#: pg_combinebackup.c:387
=======
#: pg_combinebackup.c:392
>>>>>>> 3d6a8289
#, c-format
msgid "could not create symbolic link from \"%s\" to \"%s\": %m"
msgstr "konnte symbolische Verknüpfung von »%s« nach »%s« nicht erzeugen: %m"

<<<<<<< HEAD
#: pg_combinebackup.c:399 pg_combinebackup.c:730 pg_combinebackup.c:927
=======
#: pg_combinebackup.c:404 pg_combinebackup.c:739 pg_combinebackup.c:937
>>>>>>> 3d6a8289
#, c-format
msgid "could not create directory \"%s\": %m"
msgstr "konnte Verzeichnis »%s« nicht erzeugen: %m"

<<<<<<< HEAD
#: pg_combinebackup.c:454
=======
#: pg_combinebackup.c:434
#, c-format
msgid "--link mode was used; any modifications to the output directory might destructively modify input directories"
msgstr "Modus --link wurde verwendet; Änderungen am Ausgabeverzeichnis könnten die Eingabeverzeichnisse destruktiv verändern"

#: pg_combinebackup.c:464
>>>>>>> 3d6a8289
#, c-format
msgid "directory name too long"
msgstr "Verzeichnisname zu lang"

<<<<<<< HEAD
#: pg_combinebackup.c:461
=======
#: pg_combinebackup.c:471
>>>>>>> 3d6a8289
#, c-format
msgid "multiple \"=\" signs in tablespace mapping"
msgstr "mehrere »=«-Zeichen im Tablespace-Mapping"

<<<<<<< HEAD
#: pg_combinebackup.c:469
=======
#: pg_combinebackup.c:479
>>>>>>> 3d6a8289
#, c-format
msgid "invalid tablespace mapping format \"%s\", must be \"OLDDIR=NEWDIR\""
msgstr "ungültiges Tablespace-Mapping-Format »%s«, muss »ALTES_VERZ=NEUES_VERZ« sein"

<<<<<<< HEAD
#: pg_combinebackup.c:480 pg_combinebackup.c:484
=======
#: pg_combinebackup.c:490 pg_combinebackup.c:494
>>>>>>> 3d6a8289
#, c-format
msgid "old directory is not an absolute path in tablespace mapping: %s"
msgstr "altes Verzeichnis im Tablespace-Mapping ist kein absoluter Pfad: %s"

<<<<<<< HEAD
#: pg_combinebackup.c:553
=======
#: pg_combinebackup.c:563
>>>>>>> 3d6a8289
#, c-format
msgid "backup at \"%s\" is a full backup, but only the first backup should be a full backup"
msgstr "Backup in »%s« ist ein volles Backup, aber nur das erste Backup sollte ein volles Backup sein"

<<<<<<< HEAD
#: pg_combinebackup.c:556
=======
#: pg_combinebackup.c:566
>>>>>>> 3d6a8289
#, c-format
msgid "backup at \"%s\" is an incremental backup, but the first backup should be a full backup"
msgstr "Backup in »%s« ist ein inkrementelles Backup, aber das erste Backup sollte ein volles Backup sein"

<<<<<<< HEAD
#: pg_combinebackup.c:559
=======
#: pg_combinebackup.c:569
>>>>>>> 3d6a8289
#, c-format
msgid "backup at \"%s\" starts on timeline %u, but expected %u"
msgstr "Backup in »%s« startet auf Zeitleiste %u, aber %u wurde erwartet"

<<<<<<< HEAD
#: pg_combinebackup.c:562
=======
#: pg_combinebackup.c:572
>>>>>>> 3d6a8289
#, c-format
msgid "backup at \"%s\" starts at LSN %X/%X, but expected %X/%X"
msgstr "Backup in »%s« startet bei LSN %X/%X, aber %X/%X wurde erwartet"

<<<<<<< HEAD
#: pg_combinebackup.c:614
=======
#: pg_combinebackup.c:624
>>>>>>> 3d6a8289
#, c-format
msgid "%s: CRC is incorrect"
msgstr "%s: CRC ist falsch"

<<<<<<< HEAD
#: pg_combinebackup.c:618
=======
#: pg_combinebackup.c:628
>>>>>>> 3d6a8289
#, c-format
msgid "%s: unexpected control file version"
msgstr "%s: unerwartete Kontrolldateiversion"

<<<<<<< HEAD
#: pg_combinebackup.c:625
=======
#: pg_combinebackup.c:635
>>>>>>> 3d6a8289
#, c-format
msgid "%s: expected system identifier %<PRIu64>, but found %<PRIu64>"
msgstr "%s: Systemidentifikator %<PRIu64> erwartet, aber %<PRIu64> gefunden"

<<<<<<< HEAD
#: pg_combinebackup.c:657
=======
#: pg_combinebackup.c:666
>>>>>>> 3d6a8289
#, c-format
msgid "only some backups have checksums enabled"
msgstr "nur einige Sicherungen haben Prüfsummen aktiviert"

<<<<<<< HEAD
#: pg_combinebackup.c:658
=======
#: pg_combinebackup.c:667
>>>>>>> 3d6a8289
#, c-format
msgid "Disable, and optionally reenable, checksums on the output directory to avoid failures."
msgstr "Schalten Sie für das Ausgabeverzeichnis Prüfsummen aus, und optional wieder an, um Fehler zu vermeiden."

<<<<<<< HEAD
#: pg_combinebackup.c:693
=======
#: pg_combinebackup.c:702
>>>>>>> 3d6a8289
#, c-format
msgid "removing output directory \"%s\""
msgstr "Ausgabeverzeichnis »%s« wird entfernt"

<<<<<<< HEAD
#: pg_combinebackup.c:695
=======
#: pg_combinebackup.c:704
>>>>>>> 3d6a8289
#, c-format
msgid "failed to remove output directory"
msgstr "konnte Ausgabeverzeichnis nicht entfernen"

<<<<<<< HEAD
#: pg_combinebackup.c:699
=======
#: pg_combinebackup.c:708
>>>>>>> 3d6a8289
#, c-format
msgid "removing contents of output directory \"%s\""
msgstr "entferne Inhalt des Ausgabeverzeichnisses »%s«"

<<<<<<< HEAD
#: pg_combinebackup.c:702
=======
#: pg_combinebackup.c:711
>>>>>>> 3d6a8289
#, c-format
msgid "failed to remove contents of output directory"
msgstr "konnte Inhalt des Ausgabeverzeichnisses nicht entfernen"

<<<<<<< HEAD
#: pg_combinebackup.c:742
=======
#: pg_combinebackup.c:751
>>>>>>> 3d6a8289
#, c-format
msgid "directory \"%s\" exists but is not empty"
msgstr "Verzeichnis »%s« existiert aber ist nicht leer"

<<<<<<< HEAD
#: pg_combinebackup.c:745
=======
#: pg_combinebackup.c:754
>>>>>>> 3d6a8289
#, c-format
msgid "could not access directory \"%s\": %m"
msgstr "konnte nicht auf Verzeichnis »%s« zugreifen: %m"

<<<<<<< HEAD
#: pg_combinebackup.c:759
=======
#: pg_combinebackup.c:768
>>>>>>> 3d6a8289
#, c-format
msgid ""
"%s reconstructs full backups from incrementals.\n"
"\n"
msgstr ""
"%s rekonstruiert volle Backups aus inkrementellen.\n"
"\n"

<<<<<<< HEAD
#: pg_combinebackup.c:760
=======
#: pg_combinebackup.c:769
>>>>>>> 3d6a8289
#, c-format
msgid "Usage:\n"
msgstr "Aufruf:\n"

<<<<<<< HEAD
#: pg_combinebackup.c:761
=======
#: pg_combinebackup.c:770
>>>>>>> 3d6a8289
#, c-format
msgid "  %s [OPTION]... DIRECTORY...\n"
msgstr "  %s [OPTION]... VERZEICHNIS...\n"

<<<<<<< HEAD
#: pg_combinebackup.c:762
=======
#: pg_combinebackup.c:771
>>>>>>> 3d6a8289
#, c-format
msgid ""
"\n"
"Options:\n"
msgstr ""
"\n"
"Optionen:\n"

<<<<<<< HEAD
#: pg_combinebackup.c:763
=======
#: pg_combinebackup.c:772
>>>>>>> 3d6a8289
#, c-format
msgid "  -d, --debug               generate lots of debugging output\n"
msgstr "  -d, --debug               erzeuge eine Menge Debug-Ausgaben\n"

<<<<<<< HEAD
#: pg_combinebackup.c:764
=======
#: pg_combinebackup.c:773
#, c-format
msgid "  -k, --link                link files instead of copying\n"
msgstr "  -k, --link                Dateien verknüpfen statt kopieren\n"

#: pg_combinebackup.c:774
>>>>>>> 3d6a8289
#, c-format
msgid "  -n, --dry-run             do not actually do anything\n"
msgstr "  -n, --dry-run             nichts wirklich ausführen\n"

<<<<<<< HEAD
#: pg_combinebackup.c:765
=======
#: pg_combinebackup.c:775
>>>>>>> 3d6a8289
#, c-format
msgid "  -N, --no-sync             do not wait for changes to be written safely to disk\n"
msgstr ""
"  -N, --no-sync             nicht warten, bis Änderungen sicher auf Festplatte\n"
"                            geschrieben sind\n"

<<<<<<< HEAD
#: pg_combinebackup.c:766
=======
#: pg_combinebackup.c:776
>>>>>>> 3d6a8289
#, c-format
msgid "  -o, --output=DIRECTORY    output directory\n"
msgstr "  -o, --output=VERZEICHNIS  Ausgabeverzeichnis\n"

<<<<<<< HEAD
#: pg_combinebackup.c:767
=======
#: pg_combinebackup.c:777
>>>>>>> 3d6a8289
#, c-format
msgid ""
"  -T, --tablespace-mapping=OLDDIR=NEWDIR\n"
"                            relocate tablespace in OLDDIR to NEWDIR\n"
msgstr ""
"  -T, --tablespace-mapping=ALTES_VERZ=NEUES_VERZ\n"
"                            Tablespace in ALTES_VERZ nach NEUES_VERZ verlagern\n"

<<<<<<< HEAD
#: pg_combinebackup.c:769
=======
#: pg_combinebackup.c:779
>>>>>>> 3d6a8289
#, c-format
msgid "      --clone               clone (reflink) files instead of copying\n"
msgstr "      --clone               Dateien klonen (reflink) statt kopieren\n"

<<<<<<< HEAD
#: pg_combinebackup.c:770
=======
#: pg_combinebackup.c:780
>>>>>>> 3d6a8289
#, c-format
msgid "      --copy                copy files (default)\n"
msgstr "      --copy                Dateien kopieren (Voreinstellung)\n"

<<<<<<< HEAD
#: pg_combinebackup.c:771
=======
#: pg_combinebackup.c:781
>>>>>>> 3d6a8289
#, c-format
msgid "      --copy-file-range     copy using copy_file_range() system call\n"
msgstr "      --copy-file-range     mit Systemaufruf copy_file_range() kopieren\n"

<<<<<<< HEAD
#: pg_combinebackup.c:772
=======
#: pg_combinebackup.c:782
>>>>>>> 3d6a8289
#, c-format
msgid ""
"      --manifest-checksums=SHA{224,256,384,512}|CRC32C|NONE\n"
"                            use algorithm for manifest checksums\n"
msgstr ""
"      --manifest-checksums=SHA{224,256,384,512}|CRC32C|NONE\n"
"                            Algorithmus für Manifest-Prüfsummen\n"

<<<<<<< HEAD
#: pg_combinebackup.c:774
=======
#: pg_combinebackup.c:784
>>>>>>> 3d6a8289
#, c-format
msgid "      --no-manifest         suppress generation of backup manifest\n"
msgstr "      --no-manifest         Erzeugen des Backup-Manifests unterbinden\n"

<<<<<<< HEAD
#: pg_combinebackup.c:775
=======
#: pg_combinebackup.c:785
>>>>>>> 3d6a8289
#, c-format
msgid "      --sync-method=METHOD  set method for syncing files to disk\n"
msgstr ""
"      --sync-method=METHODE Methode zum Synchronisieren vond Dateien auf\n"
"                            Festplatte setzen\n"

<<<<<<< HEAD
#: pg_combinebackup.c:776
=======
#: pg_combinebackup.c:786
>>>>>>> 3d6a8289
#, c-format
msgid "  -V, --version             output version information, then exit\n"
msgstr "  -V, --version             Versionsinformationen anzeigen, dann beenden\n"

<<<<<<< HEAD
#: pg_combinebackup.c:777
=======
#: pg_combinebackup.c:787
>>>>>>> 3d6a8289
#, c-format
msgid "  -?, --help                show this help, then exit\n"
msgstr "  -?, --help                diese Hilfe anzeigen, dann beenden\n"

<<<<<<< HEAD
#: pg_combinebackup.c:779
=======
#: pg_combinebackup.c:789
>>>>>>> 3d6a8289
#, c-format
msgid ""
"\n"
"Report bugs to <%s>.\n"
msgstr ""
"\n"
"Berichten Sie Fehler an <%s>.\n"

<<<<<<< HEAD
#: pg_combinebackup.c:780
=======
#: pg_combinebackup.c:790
>>>>>>> 3d6a8289
#, c-format
msgid "%s home page: <%s>\n"
msgstr "%s Homepage: <%s>\n"

<<<<<<< HEAD
#: pg_combinebackup.c:995
=======
#: pg_combinebackup.c:1005
>>>>>>> 3d6a8289
#, c-format
msgid "skipping symbolic link \"%s\""
msgstr "überspringe symbolische Verknüpfung »%s«"

<<<<<<< HEAD
#: pg_combinebackup.c:997
=======
#: pg_combinebackup.c:1007
>>>>>>> 3d6a8289
#, c-format
msgid "skipping special file \"%s\""
msgstr "überspringe besondere Datei »%s«"

<<<<<<< HEAD
#: pg_combinebackup.c:1073 reconstruct.c:305
=======
#: pg_combinebackup.c:1083 reconstruct.c:305
>>>>>>> 3d6a8289
#, c-format
msgid "manifest file \"%s\" contains no entry for file \"%s\""
msgstr "Manifestdatei »%s« enthält keinen Eintrag für Datei »%s«"

<<<<<<< HEAD
#: pg_combinebackup.c:1189
=======
#: pg_combinebackup.c:1199
>>>>>>> 3d6a8289
#, c-format
msgid "%s: server version too old"
msgstr "%s: Serverversion zu alt"

<<<<<<< HEAD
#: pg_combinebackup.c:1190
=======
#: pg_combinebackup.c:1200
>>>>>>> 3d6a8289
#, c-format
msgid "%s: could not parse version number"
msgstr "%s: konnte Versionsnummer nicht parsen"

<<<<<<< HEAD
#: pg_combinebackup.c:1309
=======
#: pg_combinebackup.c:1319
>>>>>>> 3d6a8289
#, c-format
msgid "could not read symbolic link \"%s\": %m"
msgstr "konnte symbolische Verknüpfung »%s« nicht lesen: %m"

<<<<<<< HEAD
#: pg_combinebackup.c:1312
=======
#: pg_combinebackup.c:1322
>>>>>>> 3d6a8289
#, c-format
msgid "target of symbolic link \"%s\" is too long"
msgstr "Ziel der symbolischen Verknüpfung »%s« ist zu lang"

<<<<<<< HEAD
#: pg_combinebackup.c:1315
=======
#: pg_combinebackup.c:1325
>>>>>>> 3d6a8289
#, c-format
msgid "target of symbolic link \"%s\" is relative"
msgstr "Ziel der symbolischen Verknüpfung »%s« ist relativ"

<<<<<<< HEAD
#: pg_combinebackup.c:1337
=======
#: pg_combinebackup.c:1347
>>>>>>> 3d6a8289
#, c-format
msgid "tablespace at \"%s\" has no tablespace mapping"
msgstr "Tablespace in »%s« hat kein Tablespace-Mapping"

<<<<<<< HEAD
#: pg_combinebackup.c:1355
=======
#: pg_combinebackup.c:1365
>>>>>>> 3d6a8289
#, c-format
msgid "tablespaces with OIDs %u and %u both point at directory \"%s\""
msgstr "die Tablespaces mit OIDs %u und %u zeigen beide auf Verzeichnis »%s«"

<<<<<<< HEAD
#: pg_combinebackup.c:1364
=======
#: pg_combinebackup.c:1374
>>>>>>> 3d6a8289
#, c-format
msgid "could not close directory \"%s\": %m"
msgstr "konnte Verzeichnis »%s« nicht schließen: %m"

<<<<<<< HEAD
#: pg_combinebackup.c:1385
=======
#: pg_combinebackup.c:1395
>>>>>>> 3d6a8289
#, c-format
msgid "file \"%s\" is too large"
msgstr "Datei »%s« ist zu groß"

<<<<<<< HEAD
#: pg_combinebackup.c:1402
=======
#: pg_combinebackup.c:1412
>>>>>>> 3d6a8289
#, c-format
msgid "could not read file \"%s\": read %zd of %lld"
msgstr "konnte Datei »%s« nicht lesen: %zd von %lld gelesen"

#: reconstruct.c:339
#, c-format
msgid "full backup contains unexpected incremental file \"%s\""
msgstr "volles Backup enthält unerwartete inkrementelle Datei »%s«"

#: reconstruct.c:423
#, c-format
msgid "file \"%s\" is too short: expected %llu, found %llu"
msgstr "Datei »%s« ist zu kurz: %llu erwartet, %llu gefunden"

#: reconstruct.c:465
#, c-format
msgid "file \"%s\" has bad incremental magic number (0x%x, expected 0x%x)"
msgstr "Datei »%s« hat falsche inkrementelle magische Zahl (0x%x, erwartet 0x%x)"

#: reconstruct.c:471
#, c-format
msgid "file \"%s\" has block count %u in excess of segment size %u"
msgstr "Datei »%s« hat Blockzahl %u, was die Segmentgröße %u überschreitet"

#: reconstruct.c:478
#, c-format
msgid "file \"%s\" has truncation block length %u in excess of segment size %u"
msgstr "Datei »%s« hat Truncation-Blocklänge %u, was die Segmentgröße %u überschreitet"

#: reconstruct.c:542
#, c-format
msgid "could not read file \"%s\": read %d of %u"
msgstr "konnte Datei »%s« nicht lesen: %d von %u gelesen"

#: reconstruct.c:786
#, c-format
msgid "could not read from file \"%s\", offset %llu: read %d of %d"
msgstr "konnte nicht aus Datei »%s«, Position %llu lesen: %d von %d gelesen"<|MERGE_RESOLUTION|>--- conflicted
+++ resolved
@@ -6,13 +6,8 @@
 msgstr ""
 "Project-Id-Version: pg_combinebackup (PostgreSQL) 18\n"
 "Report-Msgid-Bugs-To: pgsql-bugs@lists.postgresql.org\n"
-<<<<<<< HEAD
-"POT-Creation-Date: 2024-11-07 13:52+0000\n"
-"PO-Revision-Date: 2024-11-07 15:31+0100\n"
-=======
 "POT-Creation-Date: 2025-04-29 04:22+0000\n"
 "PO-Revision-Date: 2025-04-29 08:34+0200\n"
->>>>>>> 3d6a8289
 "Last-Translator: Peter Eisentraut <peter@eisentraut.org>\n"
 "Language-Team: German <pgsql-translators@postgresql.org>\n"
 "Language: de\n"
@@ -45,13 +40,8 @@
 msgid "could not open file \"%s\" for reading: %m"
 msgstr "konnte Datei »%s« nicht zum Lesen öffnen: %m"
 
-<<<<<<< HEAD
-#: ../../common/controldata_utils.c:110 copy_file.c:150 load_manifest.c:161
-#: load_manifest.c:199 pg_combinebackup.c:1400 reconstruct.c:540
-=======
 #: ../../common/controldata_utils.c:110 copy_file.c:164 load_manifest.c:161
 #: load_manifest.c:199 pg_combinebackup.c:1410 reconstruct.c:540
->>>>>>> 3d6a8289
 #, c-format
 msgid "could not read file \"%s\": %m"
 msgstr "konnte Datei »%s« nicht lesen: %m"
@@ -62,13 +52,8 @@
 msgstr "konnte Datei »%s« nicht lesen: %d von %zu gelesen"
 
 #: ../../common/controldata_utils.c:132 ../../common/controldata_utils.c:280
-<<<<<<< HEAD
-#: backup_label.c:174 copy_file.c:68 pg_combinebackup.c:538
-#: pg_combinebackup.c:1175 reconstruct.c:369 reconstruct.c:740
-=======
 #: backup_label.c:174 copy_file.c:71 pg_combinebackup.c:548
 #: pg_combinebackup.c:1185 reconstruct.c:369 reconstruct.c:740
->>>>>>> 3d6a8289
 #: write_manifest.c:187
 #, c-format
 msgid "could not close file \"%s\": %m"
@@ -92,21 +77,12 @@
 "diesem Fall wären die Ergebnisse unten falsch und die PostgreSQL-Installation\n"
 "wäre inkompatibel mit diesem Datenverzeichnis."
 
-<<<<<<< HEAD
-#: ../../common/controldata_utils.c:230 ../../common/file_utils.c:70
-#: ../../common/file_utils.c:347 ../../common/file_utils.c:406
-#: ../../common/file_utils.c:480 backup_label.c:143 copy_file.c:66
-#: copy_file.c:139 copy_file.c:171 copy_file.c:175 copy_file.c:225
-#: copy_file.c:268 load_manifest.c:128 pg_combinebackup.c:523
-#: pg_combinebackup.c:1167 reconstruct.c:523 reconstruct.c:638
-=======
 #: ../../common/controldata_utils.c:230 ../../common/file_utils.c:69
 #: ../../common/file_utils.c:370 ../../common/file_utils.c:428
 #: ../../common/file_utils.c:502 backup_label.c:143 copy_file.c:69
 #: copy_file.c:153 copy_file.c:185 copy_file.c:189 copy_file.c:239
 #: copy_file.c:282 load_manifest.c:128 pg_combinebackup.c:533
 #: pg_combinebackup.c:1177 reconstruct.c:523 reconstruct.c:638
->>>>>>> 3d6a8289
 #: write_manifest.c:250
 #, c-format
 msgid "could not open file \"%s\": %m"
@@ -160,15 +136,9 @@
 msgid "could not synchronize file system for file \"%s\": %m"
 msgstr "konnte Dateisystem für Datei »%s« nicht synchronisieren: %m"
 
-<<<<<<< HEAD
-#: ../../common/file_utils.c:120 ../../common/file_utils.c:566
-#: backup_label.c:187 load_manifest.c:133 pg_combinebackup.c:676
-#: pg_combinebackup.c:1131 pg_combinebackup.c:1383 reconstruct.c:204
-=======
 #: ../../common/file_utils.c:123 ../../common/file_utils.c:588
 #: backup_label.c:187 load_manifest.c:133 pg_combinebackup.c:685
 #: pg_combinebackup.c:1141 pg_combinebackup.c:1393 reconstruct.c:204
->>>>>>> 3d6a8289
 #: reconstruct.c:421
 #, c-format
 msgid "could not stat file \"%s\": %m"
@@ -180,13 +150,8 @@
 msgid "this build does not support sync method \"%s\""
 msgstr "diese Installation unterstützt Sync-Methode »%s« nicht"
 
-<<<<<<< HEAD
-#: ../../common/file_utils.c:151 ../../common/file_utils.c:281
-#: pg_combinebackup.c:933 pg_combinebackup.c:1256
-=======
 #: ../../common/file_utils.c:156 ../../common/file_utils.c:304
 #: pg_combinebackup.c:943 pg_combinebackup.c:1266
->>>>>>> 3d6a8289
 #, c-format
 msgid "could not open directory \"%s\": %m"
 msgstr "konnte Verzeichnis »%s« nicht öffnen: %m"
@@ -363,11 +328,7 @@
 msgid "unexpected manifest version"
 msgstr "unerwartete Manifestversion"
 
-<<<<<<< HEAD
-#: ../../common/parse_manifest.c:637
-=======
 #: ../../common/parse_manifest.c:636
->>>>>>> 3d6a8289
 msgid "system identifier in manifest not an integer"
 msgstr "Systemidentifikator im Manifest ist keine ganze Zahl"
 
@@ -395,11 +356,7 @@
 msgid "file size is not an integer"
 msgstr "Dateigröße ist keine ganze Zahl"
 
-<<<<<<< HEAD
-#: ../../common/parse_manifest.c:700 pg_combinebackup.c:199
-=======
 #: ../../common/parse_manifest.c:699 pg_combinebackup.c:204
->>>>>>> 3d6a8289
 #, c-format
 msgid "unrecognized checksum algorithm: \"%s\""
 msgstr "unbekannter Prüfsummenalgorithmus: »%s«"
@@ -516,102 +473,58 @@
 msgid "could not write file \"%s\": wrote %d of %d"
 msgstr "konnte Datei »%s« nicht schreiben: %d von %d geschrieben"
 
-<<<<<<< HEAD
-#: backup_label.c:166 copy_file.c:146 copy_file.c:193 reconstruct.c:721
-=======
 #: backup_label.c:166 copy_file.c:160 copy_file.c:207 reconstruct.c:721
->>>>>>> 3d6a8289
 #: reconstruct.c:767 write_manifest.c:270
 #, c-format
 msgid "could not update checksum of file \"%s\""
 msgstr "konnte Prüfsumme der Datei »%s« nicht aktualisieren"
 
-<<<<<<< HEAD
-#: copy_file.c:186
-=======
 #: copy_file.c:200
->>>>>>> 3d6a8289
 #, c-format
 msgid "could not write to file \"%s\": %m"
 msgstr "konnte nicht in Datei »%s« schreiben: %m"
 
-<<<<<<< HEAD
-#: copy_file.c:188
-=======
 #: copy_file.c:202
->>>>>>> 3d6a8289
 #, c-format
 msgid "could not write to file \"%s\", offset %u: wrote %d of %d"
 msgstr "konnte nicht in Datei »%s«, Position %u schreiben: %d von %d geschrieben"
 
-<<<<<<< HEAD
-#: copy_file.c:199 reconstruct.c:784
-=======
 #: copy_file.c:213 reconstruct.c:784
->>>>>>> 3d6a8289
 #, c-format
 msgid "could not read from file \"%s\": %m"
 msgstr "konnte nicht aus Datei »%s« lesen: %m"
 
-<<<<<<< HEAD
-#: copy_file.c:218
-=======
 #: copy_file.c:232
->>>>>>> 3d6a8289
 #, c-format
 msgid "error while cloning file \"%s\" to \"%s\": %m"
 msgstr "Fehler beim Klonen von Datei »%s« nach »%s«: %m"
 
-<<<<<<< HEAD
-#: copy_file.c:229 copy_file.c:272
-=======
 #: copy_file.c:243 copy_file.c:286
->>>>>>> 3d6a8289
 #, c-format
 msgid "could not create file \"%s\": %m"
 msgstr "konnte Datei »%s« nicht erstellen: %m"
 
-<<<<<<< HEAD
-#: copy_file.c:237
-=======
 #: copy_file.c:251
->>>>>>> 3d6a8289
 #, c-format
 msgid "error while cloning file \"%s\" to \"%s\": %s"
 msgstr "Fehler beim Klonen von Datei »%s« nach »%s«: %s"
 
-<<<<<<< HEAD
-#: copy_file.c:245 pg_combinebackup.c:251
-=======
 #: copy_file.c:259 pg_combinebackup.c:256
->>>>>>> 3d6a8289
 #, c-format
 msgid "file cloning not supported on this platform"
 msgstr "Klonen von Dateien wird auf dieser Plattform nicht unterstützt"
 
-<<<<<<< HEAD
-#: copy_file.c:278 reconstruct.c:704
-=======
 #: copy_file.c:292 reconstruct.c:704
->>>>>>> 3d6a8289
 #, c-format
 msgid "error while copying file range from \"%s\" to \"%s\": %m"
 msgstr "Fehler beim Kopieren von Dateibereich von »%s« nach »%s«: %m"
 
-<<<<<<< HEAD
-#: copy_file.c:285 pg_combinebackup.c:264 reconstruct.c:724
-=======
 #: copy_file.c:299 pg_combinebackup.c:269 reconstruct.c:724
->>>>>>> 3d6a8289
 #, c-format
 msgid "copy_file_range not supported on this platform"
 msgstr "copy_file_range wird auf dieser Plattform nicht unterstützt"
 
-<<<<<<< HEAD
-#: copy_file.c:300
-=======
 #: copy_file.c:314
->>>>>>> 3d6a8289
 #, c-format
 msgid "could not copy file \"%s\" to \"%s\": %m"
 msgstr "konnte Datei »%s« nicht nach »%s« kopieren: %m"
@@ -646,250 +559,142 @@
 msgid "duplicate path name in backup manifest: \"%s\""
 msgstr "doppelter Pfadname im Backup-Manifest: »%s«"
 
-<<<<<<< HEAD
-#: pg_combinebackup.c:220 pg_combinebackup.c:228
-=======
 #: pg_combinebackup.c:225 pg_combinebackup.c:233
->>>>>>> 3d6a8289
 #, c-format
 msgid "Try \"%s --help\" for more information."
 msgstr "Versuchen Sie »%s --help« für weitere Informationen."
 
-<<<<<<< HEAD
-#: pg_combinebackup.c:227
-=======
 #: pg_combinebackup.c:232
->>>>>>> 3d6a8289
 #, c-format
 msgid "no input directories specified"
 msgstr "keine Eingabeverzeichnisse angegeben"
 
-<<<<<<< HEAD
-#: pg_combinebackup.c:233
-=======
 #: pg_combinebackup.c:238
->>>>>>> 3d6a8289
 #, c-format
 msgid "no output directory specified"
 msgstr "kein Ausgabeverzeichnis angegeben"
 
-<<<<<<< HEAD
-#: pg_combinebackup.c:301
-=======
 #: pg_combinebackup.c:306
->>>>>>> 3d6a8289
 #, c-format
 msgid "%s: manifest system identifier is %<PRIu64>, but control file has %<PRIu64>"
 msgstr "%s: Systemidentifikator im Manifest ist %<PRIu64>, aber Kontrolldatei hat %<PRIu64>"
 
-<<<<<<< HEAD
-#: pg_combinebackup.c:340
-=======
 #: pg_combinebackup.c:345
->>>>>>> 3d6a8289
 #, c-format
 msgid "cannot generate a manifest because no manifest is available for the final input backup"
 msgstr "kann kein Manifest erzeugen, weil kein Manifest für das letzte Eingabe-Backup verfügbar ist"
 
-<<<<<<< HEAD
-#: pg_combinebackup.c:387
-=======
 #: pg_combinebackup.c:392
->>>>>>> 3d6a8289
 #, c-format
 msgid "could not create symbolic link from \"%s\" to \"%s\": %m"
 msgstr "konnte symbolische Verknüpfung von »%s« nach »%s« nicht erzeugen: %m"
 
-<<<<<<< HEAD
-#: pg_combinebackup.c:399 pg_combinebackup.c:730 pg_combinebackup.c:927
-=======
 #: pg_combinebackup.c:404 pg_combinebackup.c:739 pg_combinebackup.c:937
->>>>>>> 3d6a8289
 #, c-format
 msgid "could not create directory \"%s\": %m"
 msgstr "konnte Verzeichnis »%s« nicht erzeugen: %m"
 
-<<<<<<< HEAD
-#: pg_combinebackup.c:454
-=======
 #: pg_combinebackup.c:434
 #, c-format
 msgid "--link mode was used; any modifications to the output directory might destructively modify input directories"
 msgstr "Modus --link wurde verwendet; Änderungen am Ausgabeverzeichnis könnten die Eingabeverzeichnisse destruktiv verändern"
 
 #: pg_combinebackup.c:464
->>>>>>> 3d6a8289
 #, c-format
 msgid "directory name too long"
 msgstr "Verzeichnisname zu lang"
 
-<<<<<<< HEAD
-#: pg_combinebackup.c:461
-=======
 #: pg_combinebackup.c:471
->>>>>>> 3d6a8289
 #, c-format
 msgid "multiple \"=\" signs in tablespace mapping"
 msgstr "mehrere »=«-Zeichen im Tablespace-Mapping"
 
-<<<<<<< HEAD
-#: pg_combinebackup.c:469
-=======
 #: pg_combinebackup.c:479
->>>>>>> 3d6a8289
 #, c-format
 msgid "invalid tablespace mapping format \"%s\", must be \"OLDDIR=NEWDIR\""
 msgstr "ungültiges Tablespace-Mapping-Format »%s«, muss »ALTES_VERZ=NEUES_VERZ« sein"
 
-<<<<<<< HEAD
-#: pg_combinebackup.c:480 pg_combinebackup.c:484
-=======
 #: pg_combinebackup.c:490 pg_combinebackup.c:494
->>>>>>> 3d6a8289
 #, c-format
 msgid "old directory is not an absolute path in tablespace mapping: %s"
 msgstr "altes Verzeichnis im Tablespace-Mapping ist kein absoluter Pfad: %s"
 
-<<<<<<< HEAD
-#: pg_combinebackup.c:553
-=======
 #: pg_combinebackup.c:563
->>>>>>> 3d6a8289
 #, c-format
 msgid "backup at \"%s\" is a full backup, but only the first backup should be a full backup"
 msgstr "Backup in »%s« ist ein volles Backup, aber nur das erste Backup sollte ein volles Backup sein"
 
-<<<<<<< HEAD
-#: pg_combinebackup.c:556
-=======
 #: pg_combinebackup.c:566
->>>>>>> 3d6a8289
 #, c-format
 msgid "backup at \"%s\" is an incremental backup, but the first backup should be a full backup"
 msgstr "Backup in »%s« ist ein inkrementelles Backup, aber das erste Backup sollte ein volles Backup sein"
 
-<<<<<<< HEAD
-#: pg_combinebackup.c:559
-=======
 #: pg_combinebackup.c:569
->>>>>>> 3d6a8289
 #, c-format
 msgid "backup at \"%s\" starts on timeline %u, but expected %u"
 msgstr "Backup in »%s« startet auf Zeitleiste %u, aber %u wurde erwartet"
 
-<<<<<<< HEAD
-#: pg_combinebackup.c:562
-=======
 #: pg_combinebackup.c:572
->>>>>>> 3d6a8289
 #, c-format
 msgid "backup at \"%s\" starts at LSN %X/%X, but expected %X/%X"
 msgstr "Backup in »%s« startet bei LSN %X/%X, aber %X/%X wurde erwartet"
 
-<<<<<<< HEAD
-#: pg_combinebackup.c:614
-=======
 #: pg_combinebackup.c:624
->>>>>>> 3d6a8289
 #, c-format
 msgid "%s: CRC is incorrect"
 msgstr "%s: CRC ist falsch"
 
-<<<<<<< HEAD
-#: pg_combinebackup.c:618
-=======
 #: pg_combinebackup.c:628
->>>>>>> 3d6a8289
 #, c-format
 msgid "%s: unexpected control file version"
 msgstr "%s: unerwartete Kontrolldateiversion"
 
-<<<<<<< HEAD
-#: pg_combinebackup.c:625
-=======
 #: pg_combinebackup.c:635
->>>>>>> 3d6a8289
 #, c-format
 msgid "%s: expected system identifier %<PRIu64>, but found %<PRIu64>"
 msgstr "%s: Systemidentifikator %<PRIu64> erwartet, aber %<PRIu64> gefunden"
 
-<<<<<<< HEAD
-#: pg_combinebackup.c:657
-=======
 #: pg_combinebackup.c:666
->>>>>>> 3d6a8289
 #, c-format
 msgid "only some backups have checksums enabled"
 msgstr "nur einige Sicherungen haben Prüfsummen aktiviert"
 
-<<<<<<< HEAD
-#: pg_combinebackup.c:658
-=======
 #: pg_combinebackup.c:667
->>>>>>> 3d6a8289
 #, c-format
 msgid "Disable, and optionally reenable, checksums on the output directory to avoid failures."
 msgstr "Schalten Sie für das Ausgabeverzeichnis Prüfsummen aus, und optional wieder an, um Fehler zu vermeiden."
 
-<<<<<<< HEAD
-#: pg_combinebackup.c:693
-=======
 #: pg_combinebackup.c:702
->>>>>>> 3d6a8289
 #, c-format
 msgid "removing output directory \"%s\""
 msgstr "Ausgabeverzeichnis »%s« wird entfernt"
 
-<<<<<<< HEAD
-#: pg_combinebackup.c:695
-=======
 #: pg_combinebackup.c:704
->>>>>>> 3d6a8289
 #, c-format
 msgid "failed to remove output directory"
 msgstr "konnte Ausgabeverzeichnis nicht entfernen"
 
-<<<<<<< HEAD
-#: pg_combinebackup.c:699
-=======
 #: pg_combinebackup.c:708
->>>>>>> 3d6a8289
 #, c-format
 msgid "removing contents of output directory \"%s\""
 msgstr "entferne Inhalt des Ausgabeverzeichnisses »%s«"
 
-<<<<<<< HEAD
-#: pg_combinebackup.c:702
-=======
 #: pg_combinebackup.c:711
->>>>>>> 3d6a8289
 #, c-format
 msgid "failed to remove contents of output directory"
 msgstr "konnte Inhalt des Ausgabeverzeichnisses nicht entfernen"
 
-<<<<<<< HEAD
-#: pg_combinebackup.c:742
-=======
 #: pg_combinebackup.c:751
->>>>>>> 3d6a8289
 #, c-format
 msgid "directory \"%s\" exists but is not empty"
 msgstr "Verzeichnis »%s« existiert aber ist nicht leer"
 
-<<<<<<< HEAD
-#: pg_combinebackup.c:745
-=======
 #: pg_combinebackup.c:754
->>>>>>> 3d6a8289
 #, c-format
 msgid "could not access directory \"%s\": %m"
 msgstr "konnte nicht auf Verzeichnis »%s« zugreifen: %m"
 
-<<<<<<< HEAD
-#: pg_combinebackup.c:759
-=======
 #: pg_combinebackup.c:768
->>>>>>> 3d6a8289
 #, c-format
 msgid ""
 "%s reconstructs full backups from incrementals.\n"
@@ -898,29 +703,17 @@
 "%s rekonstruiert volle Backups aus inkrementellen.\n"
 "\n"
 
-<<<<<<< HEAD
-#: pg_combinebackup.c:760
-=======
 #: pg_combinebackup.c:769
->>>>>>> 3d6a8289
 #, c-format
 msgid "Usage:\n"
 msgstr "Aufruf:\n"
 
-<<<<<<< HEAD
-#: pg_combinebackup.c:761
-=======
 #: pg_combinebackup.c:770
->>>>>>> 3d6a8289
 #, c-format
 msgid "  %s [OPTION]... DIRECTORY...\n"
 msgstr "  %s [OPTION]... VERZEICHNIS...\n"
 
-<<<<<<< HEAD
-#: pg_combinebackup.c:762
-=======
 #: pg_combinebackup.c:771
->>>>>>> 3d6a8289
 #, c-format
 msgid ""
 "\n"
@@ -929,54 +722,34 @@
 "\n"
 "Optionen:\n"
 
-<<<<<<< HEAD
-#: pg_combinebackup.c:763
-=======
 #: pg_combinebackup.c:772
->>>>>>> 3d6a8289
 #, c-format
 msgid "  -d, --debug               generate lots of debugging output\n"
 msgstr "  -d, --debug               erzeuge eine Menge Debug-Ausgaben\n"
 
-<<<<<<< HEAD
-#: pg_combinebackup.c:764
-=======
 #: pg_combinebackup.c:773
 #, c-format
 msgid "  -k, --link                link files instead of copying\n"
 msgstr "  -k, --link                Dateien verknüpfen statt kopieren\n"
 
 #: pg_combinebackup.c:774
->>>>>>> 3d6a8289
 #, c-format
 msgid "  -n, --dry-run             do not actually do anything\n"
 msgstr "  -n, --dry-run             nichts wirklich ausführen\n"
 
-<<<<<<< HEAD
-#: pg_combinebackup.c:765
-=======
 #: pg_combinebackup.c:775
->>>>>>> 3d6a8289
 #, c-format
 msgid "  -N, --no-sync             do not wait for changes to be written safely to disk\n"
 msgstr ""
 "  -N, --no-sync             nicht warten, bis Änderungen sicher auf Festplatte\n"
 "                            geschrieben sind\n"
 
-<<<<<<< HEAD
-#: pg_combinebackup.c:766
-=======
 #: pg_combinebackup.c:776
->>>>>>> 3d6a8289
 #, c-format
 msgid "  -o, --output=DIRECTORY    output directory\n"
 msgstr "  -o, --output=VERZEICHNIS  Ausgabeverzeichnis\n"
 
-<<<<<<< HEAD
-#: pg_combinebackup.c:767
-=======
 #: pg_combinebackup.c:777
->>>>>>> 3d6a8289
 #, c-format
 msgid ""
 "  -T, --tablespace-mapping=OLDDIR=NEWDIR\n"
@@ -985,38 +758,22 @@
 "  -T, --tablespace-mapping=ALTES_VERZ=NEUES_VERZ\n"
 "                            Tablespace in ALTES_VERZ nach NEUES_VERZ verlagern\n"
 
-<<<<<<< HEAD
-#: pg_combinebackup.c:769
-=======
 #: pg_combinebackup.c:779
->>>>>>> 3d6a8289
 #, c-format
 msgid "      --clone               clone (reflink) files instead of copying\n"
 msgstr "      --clone               Dateien klonen (reflink) statt kopieren\n"
 
-<<<<<<< HEAD
-#: pg_combinebackup.c:770
-=======
 #: pg_combinebackup.c:780
->>>>>>> 3d6a8289
 #, c-format
 msgid "      --copy                copy files (default)\n"
 msgstr "      --copy                Dateien kopieren (Voreinstellung)\n"
 
-<<<<<<< HEAD
-#: pg_combinebackup.c:771
-=======
 #: pg_combinebackup.c:781
->>>>>>> 3d6a8289
 #, c-format
 msgid "      --copy-file-range     copy using copy_file_range() system call\n"
 msgstr "      --copy-file-range     mit Systemaufruf copy_file_range() kopieren\n"
 
-<<<<<<< HEAD
-#: pg_combinebackup.c:772
-=======
 #: pg_combinebackup.c:782
->>>>>>> 3d6a8289
 #, c-format
 msgid ""
 "      --manifest-checksums=SHA{224,256,384,512}|CRC32C|NONE\n"
@@ -1025,49 +782,29 @@
 "      --manifest-checksums=SHA{224,256,384,512}|CRC32C|NONE\n"
 "                            Algorithmus für Manifest-Prüfsummen\n"
 
-<<<<<<< HEAD
-#: pg_combinebackup.c:774
-=======
 #: pg_combinebackup.c:784
->>>>>>> 3d6a8289
 #, c-format
 msgid "      --no-manifest         suppress generation of backup manifest\n"
 msgstr "      --no-manifest         Erzeugen des Backup-Manifests unterbinden\n"
 
-<<<<<<< HEAD
-#: pg_combinebackup.c:775
-=======
 #: pg_combinebackup.c:785
->>>>>>> 3d6a8289
 #, c-format
 msgid "      --sync-method=METHOD  set method for syncing files to disk\n"
 msgstr ""
 "      --sync-method=METHODE Methode zum Synchronisieren vond Dateien auf\n"
 "                            Festplatte setzen\n"
 
-<<<<<<< HEAD
-#: pg_combinebackup.c:776
-=======
 #: pg_combinebackup.c:786
->>>>>>> 3d6a8289
 #, c-format
 msgid "  -V, --version             output version information, then exit\n"
 msgstr "  -V, --version             Versionsinformationen anzeigen, dann beenden\n"
 
-<<<<<<< HEAD
-#: pg_combinebackup.c:777
-=======
 #: pg_combinebackup.c:787
->>>>>>> 3d6a8289
 #, c-format
 msgid "  -?, --help                show this help, then exit\n"
 msgstr "  -?, --help                diese Hilfe anzeigen, dann beenden\n"
 
-<<<<<<< HEAD
-#: pg_combinebackup.c:779
-=======
 #: pg_combinebackup.c:789
->>>>>>> 3d6a8289
 #, c-format
 msgid ""
 "\n"
@@ -1076,128 +813,72 @@
 "\n"
 "Berichten Sie Fehler an <%s>.\n"
 
-<<<<<<< HEAD
-#: pg_combinebackup.c:780
-=======
 #: pg_combinebackup.c:790
->>>>>>> 3d6a8289
 #, c-format
 msgid "%s home page: <%s>\n"
 msgstr "%s Homepage: <%s>\n"
 
-<<<<<<< HEAD
-#: pg_combinebackup.c:995
-=======
 #: pg_combinebackup.c:1005
->>>>>>> 3d6a8289
 #, c-format
 msgid "skipping symbolic link \"%s\""
 msgstr "überspringe symbolische Verknüpfung »%s«"
 
-<<<<<<< HEAD
-#: pg_combinebackup.c:997
-=======
 #: pg_combinebackup.c:1007
->>>>>>> 3d6a8289
 #, c-format
 msgid "skipping special file \"%s\""
 msgstr "überspringe besondere Datei »%s«"
 
-<<<<<<< HEAD
-#: pg_combinebackup.c:1073 reconstruct.c:305
-=======
 #: pg_combinebackup.c:1083 reconstruct.c:305
->>>>>>> 3d6a8289
 #, c-format
 msgid "manifest file \"%s\" contains no entry for file \"%s\""
 msgstr "Manifestdatei »%s« enthält keinen Eintrag für Datei »%s«"
 
-<<<<<<< HEAD
-#: pg_combinebackup.c:1189
-=======
 #: pg_combinebackup.c:1199
->>>>>>> 3d6a8289
 #, c-format
 msgid "%s: server version too old"
 msgstr "%s: Serverversion zu alt"
 
-<<<<<<< HEAD
-#: pg_combinebackup.c:1190
-=======
 #: pg_combinebackup.c:1200
->>>>>>> 3d6a8289
 #, c-format
 msgid "%s: could not parse version number"
 msgstr "%s: konnte Versionsnummer nicht parsen"
 
-<<<<<<< HEAD
-#: pg_combinebackup.c:1309
-=======
 #: pg_combinebackup.c:1319
->>>>>>> 3d6a8289
 #, c-format
 msgid "could not read symbolic link \"%s\": %m"
 msgstr "konnte symbolische Verknüpfung »%s« nicht lesen: %m"
 
-<<<<<<< HEAD
-#: pg_combinebackup.c:1312
-=======
 #: pg_combinebackup.c:1322
->>>>>>> 3d6a8289
 #, c-format
 msgid "target of symbolic link \"%s\" is too long"
 msgstr "Ziel der symbolischen Verknüpfung »%s« ist zu lang"
 
-<<<<<<< HEAD
-#: pg_combinebackup.c:1315
-=======
 #: pg_combinebackup.c:1325
->>>>>>> 3d6a8289
 #, c-format
 msgid "target of symbolic link \"%s\" is relative"
 msgstr "Ziel der symbolischen Verknüpfung »%s« ist relativ"
 
-<<<<<<< HEAD
-#: pg_combinebackup.c:1337
-=======
 #: pg_combinebackup.c:1347
->>>>>>> 3d6a8289
 #, c-format
 msgid "tablespace at \"%s\" has no tablespace mapping"
 msgstr "Tablespace in »%s« hat kein Tablespace-Mapping"
 
-<<<<<<< HEAD
-#: pg_combinebackup.c:1355
-=======
 #: pg_combinebackup.c:1365
->>>>>>> 3d6a8289
 #, c-format
 msgid "tablespaces with OIDs %u and %u both point at directory \"%s\""
 msgstr "die Tablespaces mit OIDs %u und %u zeigen beide auf Verzeichnis »%s«"
 
-<<<<<<< HEAD
-#: pg_combinebackup.c:1364
-=======
 #: pg_combinebackup.c:1374
->>>>>>> 3d6a8289
 #, c-format
 msgid "could not close directory \"%s\": %m"
 msgstr "konnte Verzeichnis »%s« nicht schließen: %m"
 
-<<<<<<< HEAD
-#: pg_combinebackup.c:1385
-=======
 #: pg_combinebackup.c:1395
->>>>>>> 3d6a8289
 #, c-format
 msgid "file \"%s\" is too large"
 msgstr "Datei »%s« ist zu groß"
 
-<<<<<<< HEAD
-#: pg_combinebackup.c:1402
-=======
 #: pg_combinebackup.c:1412
->>>>>>> 3d6a8289
 #, c-format
 msgid "could not read file \"%s\": read %zd of %lld"
 msgstr "konnte Datei »%s« nicht lesen: %zd von %lld gelesen"

--- conflicted
+++ resolved
@@ -57,15 +57,12 @@
 /* Indicates presence of PQsocketPoll, PQgetCurrentTimeUSec */
 #define LIBPQ_HAS_SOCKET_POLL 1
 
-<<<<<<< HEAD
-=======
 /* Features added in PostgreSQL v18: */
 /* Indicates presence of PQfullProtocolVersion */
 #define LIBPQ_HAS_FULL_PROTOCOL_VERSION 1
 /* Indicates presence of the PQAUTHDATA_PROMPT_OAUTH_DEVICE authdata hook */
 #define LIBPQ_HAS_PROMPT_OAUTH_DEVICE 1
 
->>>>>>> 3d6a8289
 /*
  * Option flags for PQcopyResult
  */

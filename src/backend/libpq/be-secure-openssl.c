/*-------------------------------------------------------------------------
 *
 * be-secure-openssl.c
 *	  functions for OpenSSL support in the backend.
 *
 *
 * Portions Copyright (c) 1996-2025, PostgreSQL Global Development Group
 * Portions Copyright (c) 1994, Regents of the University of California
 *
 *
 * IDENTIFICATION
 *	  src/backend/libpq/be-secure-openssl.c
 *
 *-------------------------------------------------------------------------
 */

#include "postgres.h"

#include <sys/stat.h>
#include <signal.h>
#include <fcntl.h>
#include <ctype.h>
#include <sys/socket.h>
#include <unistd.h>
#include <netdb.h>
#include <netinet/in.h>
#include <netinet/tcp.h>
#include <arpa/inet.h>

#include "common/string.h"
#include "libpq/libpq.h"
#include "miscadmin.h"
#include "pgstat.h"
#include "storage/fd.h"
#include "storage/latch.h"
#include "utils/guc.h"
#include "utils/memutils.h"

/*
 * These SSL-related #includes must come after all system-provided headers.
 * This ensures that OpenSSL can take care of conflicts with Windows'
 * <wincrypt.h> by #undef'ing the conflicting macros.  (We don't directly
 * include <wincrypt.h>, but some other Windows headers do.)
 */
#include "common/openssl.h"
#include <openssl/bn.h>
#include <openssl/conf.h>
#include <openssl/dh.h>
#ifndef OPENSSL_NO_ECDH
#include <openssl/ec.h>
#endif
#include <openssl/x509v3.h>


/* default init hook can be overridden by a shared library */
static void default_openssl_tls_init(SSL_CTX *context, bool isServerStart);
openssl_tls_init_hook_typ openssl_tls_init_hook = default_openssl_tls_init;

static int	port_bio_read(BIO *h, char *buf, int size);
static int	port_bio_write(BIO *h, const char *buf, int size);
static BIO_METHOD *port_bio_method(void);
static int	ssl_set_port_bio(Port *port);

static DH  *load_dh_file(char *filename, bool isServerStart);
static DH  *load_dh_buffer(const char *buffer, size_t len);
static int	ssl_external_passwd_cb(char *buf, int size, int rwflag, void *userdata);
static int	dummy_ssl_passwd_cb(char *buf, int size, int rwflag, void *userdata);
static int	verify_cb(int ok, X509_STORE_CTX *ctx);
static void info_cb(const SSL *ssl, int type, int args);
static int	alpn_cb(SSL *ssl,
					const unsigned char **out,
					unsigned char *outlen,
					const unsigned char *in,
					unsigned int inlen,
					void *userdata);
static bool initialize_dh(SSL_CTX *context, bool isServerStart);
static bool initialize_ecdh(SSL_CTX *context, bool isServerStart);
static const char *SSLerrmessageExt(unsigned long ecode, const char *replacement);
static const char *SSLerrmessage(unsigned long ecode);

static char *X509_NAME_to_cstring(X509_NAME *name);

static SSL_CTX *SSL_context = NULL;
static bool dummy_ssl_passwd_cb_called = false;
static bool ssl_is_server_start;

static int	ssl_protocol_version_to_openssl(int v);
static const char *ssl_protocol_version_to_string(int v);

/* for passing data back from verify_cb() */
static const char *cert_errdetail;

/* ------------------------------------------------------------ */
/*						 Public interface						*/
/* ------------------------------------------------------------ */

int
be_tls_init(bool isServerStart)
{
	SSL_CTX    *context;
	int			ssl_ver_min = -1;
	int			ssl_ver_max = -1;

	/*
	 * Create a new SSL context into which we'll load all the configuration
	 * settings.  If we fail partway through, we can avoid memory leakage by
	 * freeing this context; we don't install it as active until the end.
	 *
	 * We use SSLv23_method() because it can negotiate use of the highest
	 * mutually supported protocol version, while alternatives like
	 * TLSv1_2_method() permit only one specific version.  Note that we don't
	 * actually allow SSL v2 or v3, only TLS protocols (see below).
	 */
	context = SSL_CTX_new(SSLv23_method());
	if (!context)
	{
		ereport(isServerStart ? FATAL : LOG,
				(errmsg("could not create SSL context: %s",
						SSLerrmessage(ERR_get_error()))));
		goto error;
	}

	/*
	 * Disable OpenSSL's moving-write-buffer sanity check, because it causes
	 * unnecessary failures in nonblocking send cases.
	 */
	SSL_CTX_set_mode(context, SSL_MODE_ACCEPT_MOVING_WRITE_BUFFER);

	/*
	 * Call init hook (usually to set password callback)
	 */
	(*openssl_tls_init_hook) (context, isServerStart);

	/* used by the callback */
	ssl_is_server_start = isServerStart;

	/*
	 * Load and verify server's certificate and private key
	 */
	if (SSL_CTX_use_certificate_chain_file(context, ssl_cert_file) != 1)
	{
		ereport(isServerStart ? FATAL : LOG,
				(errcode(ERRCODE_CONFIG_FILE_ERROR),
				 errmsg("could not load server certificate file \"%s\": %s",
						ssl_cert_file, SSLerrmessage(ERR_get_error()))));
		goto error;
	}

	if (!check_ssl_key_file_permissions(ssl_key_file, isServerStart))
		goto error;

	/*
	 * OK, try to load the private key file.
	 */
	dummy_ssl_passwd_cb_called = false;

	if (SSL_CTX_use_PrivateKey_file(context,
									ssl_key_file,
									SSL_FILETYPE_PEM) != 1)
	{
		if (dummy_ssl_passwd_cb_called)
			ereport(isServerStart ? FATAL : LOG,
					(errcode(ERRCODE_CONFIG_FILE_ERROR),
					 errmsg("private key file \"%s\" cannot be reloaded because it requires a passphrase",
							ssl_key_file)));
		else
			ereport(isServerStart ? FATAL : LOG,
					(errcode(ERRCODE_CONFIG_FILE_ERROR),
					 errmsg("could not load private key file \"%s\": %s",
							ssl_key_file, SSLerrmessage(ERR_get_error()))));
		goto error;
	}

	if (SSL_CTX_check_private_key(context) != 1)
	{
		ereport(isServerStart ? FATAL : LOG,
				(errcode(ERRCODE_CONFIG_FILE_ERROR),
				 errmsg("check of private key failed: %s",
						SSLerrmessage(ERR_get_error()))));
		goto error;
	}

	if (ssl_min_protocol_version)
	{
		ssl_ver_min = ssl_protocol_version_to_openssl(ssl_min_protocol_version);

		if (ssl_ver_min == -1)
		{
			ereport(isServerStart ? FATAL : LOG,
			/*- translator: first %s is a GUC option name, second %s is its value */
					(errmsg("\"%s\" setting \"%s\" not supported by this build",
							"ssl_min_protocol_version",
							GetConfigOption("ssl_min_protocol_version",
											false, false))));
			goto error;
		}

		if (!SSL_CTX_set_min_proto_version(context, ssl_ver_min))
		{
			ereport(isServerStart ? FATAL : LOG,
					(errmsg("could not set minimum SSL protocol version")));
			goto error;
		}
	}

	if (ssl_max_protocol_version)
	{
		ssl_ver_max = ssl_protocol_version_to_openssl(ssl_max_protocol_version);

		if (ssl_ver_max == -1)
		{
			ereport(isServerStart ? FATAL : LOG,
			/*- translator: first %s is a GUC option name, second %s is its value */
					(errmsg("\"%s\" setting \"%s\" not supported by this build",
							"ssl_max_protocol_version",
							GetConfigOption("ssl_max_protocol_version",
											false, false))));
			goto error;
		}

		if (!SSL_CTX_set_max_proto_version(context, ssl_ver_max))
		{
			ereport(isServerStart ? FATAL : LOG,
					(errmsg("could not set maximum SSL protocol version")));
			goto error;
		}
	}

	/* Check compatibility of min/max protocols */
	if (ssl_min_protocol_version &&
		ssl_max_protocol_version)
	{
		/*
		 * No need to check for invalid values (-1) for each protocol number
		 * as the code above would have already generated an error.
		 */
		if (ssl_ver_min > ssl_ver_max)
		{
			ereport(isServerStart ? FATAL : LOG,
					(errcode(ERRCODE_CONFIG_FILE_ERROR),
					 errmsg("could not set SSL protocol version range"),
					 errdetail("\"%s\" cannot be higher than \"%s\"",
							   "ssl_min_protocol_version",
							   "ssl_max_protocol_version")));
			goto error;
		}
	}

	/*
	 * Disallow SSL session tickets. OpenSSL use both stateful and stateless
	 * tickets for TLSv1.3, and stateless ticket for TLSv1.2. SSL_OP_NO_TICKET
	 * is available since 0.9.8f but only turns off stateless tickets. In
	 * order to turn off stateful tickets we need SSL_CTX_set_num_tickets,
<<<<<<< HEAD
	 * which is available since OpenSSL 1.1.1. LibreSSL 3.5.4 (from OpenBSD
=======
	 * which is available since OpenSSL 1.1.1.  LibreSSL 3.5.4 (from OpenBSD
>>>>>>> 3d6a8289
	 * 7.1) introduced this API for compatibility, but doesn't support session
	 * tickets at all so it's a no-op there.
	 */
#ifdef HAVE_SSL_CTX_SET_NUM_TICKETS
	SSL_CTX_set_num_tickets(context, 0);
#endif
	SSL_CTX_set_options(context, SSL_OP_NO_TICKET);

	/* disallow SSL session caching, too */
	SSL_CTX_set_session_cache_mode(context, SSL_SESS_CACHE_OFF);

	/* disallow SSL compression */
	SSL_CTX_set_options(context, SSL_OP_NO_COMPRESSION);

	/*
	 * Disallow SSL renegotiation.  This concerns only TLSv1.2 and older
	 * protocol versions, as TLSv1.3 has no support for renegotiation.
	 * SSL_OP_NO_RENEGOTIATION is available in OpenSSL since 1.1.0h (via a
	 * backport from 1.1.1). SSL_OP_NO_CLIENT_RENEGOTIATION is available in
	 * LibreSSL since 2.5.1 disallowing all client-initiated renegotiation
	 * (this is usually on by default).
	 */
#ifdef SSL_OP_NO_RENEGOTIATION
	SSL_CTX_set_options(context, SSL_OP_NO_RENEGOTIATION);
#endif
#ifdef SSL_OP_NO_CLIENT_RENEGOTIATION
	SSL_CTX_set_options(context, SSL_OP_NO_CLIENT_RENEGOTIATION);
#endif

	/* set up ephemeral DH and ECDH keys */
	if (!initialize_dh(context, isServerStart))
		goto error;
	if (!initialize_ecdh(context, isServerStart))
		goto error;

	/* set up the allowed cipher list for TLSv1.2 and below */
	if (SSL_CTX_set_cipher_list(context, SSLCipherList) != 1)
	{
		ereport(isServerStart ? FATAL : LOG,
				(errcode(ERRCODE_CONFIG_FILE_ERROR),
				 errmsg("could not set the TLSv1.2 cipher list (no valid ciphers available)")));
		goto error;
	}

	/*
	 * Set up the allowed cipher suites for TLSv1.3. If the GUC is an empty
	 * string we leave the allowed suites to be the OpenSSL default value.
	 */
	if (SSLCipherSuites[0])
	{
		/* set up the allowed cipher suites */
		if (SSL_CTX_set_ciphersuites(context, SSLCipherSuites) != 1)
		{
			ereport(isServerStart ? FATAL : LOG,
					(errcode(ERRCODE_CONFIG_FILE_ERROR),
					 errmsg("could not set the TLSv1.3 cipher suites (no valid ciphers available)")));
			goto error;
		}
	}

	/* Let server choose order */
	if (SSLPreferServerCiphers)
		SSL_CTX_set_options(context, SSL_OP_CIPHER_SERVER_PREFERENCE);

	/*
	 * Load CA store, so we can verify client certificates if needed.
	 */
	if (ssl_ca_file[0])
	{
		STACK_OF(X509_NAME) * root_cert_list;

		if (SSL_CTX_load_verify_locations(context, ssl_ca_file, NULL) != 1 ||
			(root_cert_list = SSL_load_client_CA_file(ssl_ca_file)) == NULL)
		{
			ereport(isServerStart ? FATAL : LOG,
					(errcode(ERRCODE_CONFIG_FILE_ERROR),
					 errmsg("could not load root certificate file \"%s\": %s",
							ssl_ca_file, SSLerrmessage(ERR_get_error()))));
			goto error;
		}

		/*
		 * Tell OpenSSL to send the list of root certs we trust to clients in
		 * CertificateRequests.  This lets a client with a keystore select the
		 * appropriate client certificate to send to us.  Also, this ensures
		 * that the SSL context will "own" the root_cert_list and remember to
		 * free it when no longer needed.
		 */
		SSL_CTX_set_client_CA_list(context, root_cert_list);

		/*
		 * Always ask for SSL client cert, but don't fail if it's not
		 * presented.  We might fail such connections later, depending on what
		 * we find in pg_hba.conf.
		 */
		SSL_CTX_set_verify(context,
						   (SSL_VERIFY_PEER |
							SSL_VERIFY_CLIENT_ONCE),
						   verify_cb);
	}

	/*----------
	 * Load the Certificate Revocation List (CRL).
	 * http://searchsecurity.techtarget.com/sDefinition/0,,sid14_gci803160,00.html
	 *----------
	 */
	if (ssl_crl_file[0] || ssl_crl_dir[0])
	{
		X509_STORE *cvstore = SSL_CTX_get_cert_store(context);

		if (cvstore)
		{
			/* Set the flags to check against the complete CRL chain */
			if (X509_STORE_load_locations(cvstore,
										  ssl_crl_file[0] ? ssl_crl_file : NULL,
										  ssl_crl_dir[0] ? ssl_crl_dir : NULL)
				== 1)
			{
				X509_STORE_set_flags(cvstore,
									 X509_V_FLAG_CRL_CHECK | X509_V_FLAG_CRL_CHECK_ALL);
			}
			else if (ssl_crl_dir[0] == 0)
			{
				ereport(isServerStart ? FATAL : LOG,
						(errcode(ERRCODE_CONFIG_FILE_ERROR),
						 errmsg("could not load SSL certificate revocation list file \"%s\": %s",
								ssl_crl_file, SSLerrmessage(ERR_get_error()))));
				goto error;
			}
			else if (ssl_crl_file[0] == 0)
			{
				ereport(isServerStart ? FATAL : LOG,
						(errcode(ERRCODE_CONFIG_FILE_ERROR),
						 errmsg("could not load SSL certificate revocation list directory \"%s\": %s",
								ssl_crl_dir, SSLerrmessage(ERR_get_error()))));
				goto error;
			}
			else
			{
				ereport(isServerStart ? FATAL : LOG,
						(errcode(ERRCODE_CONFIG_FILE_ERROR),
						 errmsg("could not load SSL certificate revocation list file \"%s\" or directory \"%s\": %s",
								ssl_crl_file, ssl_crl_dir,
								SSLerrmessage(ERR_get_error()))));
				goto error;
			}
		}
	}

	/*
	 * Success!  Replace any existing SSL_context.
	 */
	if (SSL_context)
		SSL_CTX_free(SSL_context);

	SSL_context = context;

	/*
	 * Set flag to remember whether CA store has been loaded into SSL_context.
	 */
	if (ssl_ca_file[0])
		ssl_loaded_verify_locations = true;
	else
		ssl_loaded_verify_locations = false;

	return 0;

	/* Clean up by releasing working context. */
error:
	if (context)
		SSL_CTX_free(context);
	return -1;
}

void
be_tls_destroy(void)
{
	if (SSL_context)
		SSL_CTX_free(SSL_context);
	SSL_context = NULL;
	ssl_loaded_verify_locations = false;
}

int
be_tls_open_server(Port *port)
{
	int			r;
	int			err;
	int			waitfor;
	unsigned long ecode;
	bool		give_proto_hint;

	Assert(!port->ssl);
	Assert(!port->peer);

	if (!SSL_context)
	{
		ereport(COMMERROR,
				(errcode(ERRCODE_PROTOCOL_VIOLATION),
				 errmsg("could not initialize SSL connection: SSL context not set up")));
		return -1;
	}

	/* set up debugging/info callback */
	SSL_CTX_set_info_callback(SSL_context, info_cb);

	/* enable ALPN */
	SSL_CTX_set_alpn_select_cb(SSL_context, alpn_cb, port);

	if (!(port->ssl = SSL_new(SSL_context)))
	{
		ereport(COMMERROR,
				(errcode(ERRCODE_PROTOCOL_VIOLATION),
				 errmsg("could not initialize SSL connection: %s",
						SSLerrmessage(ERR_get_error()))));
		return -1;
	}
	if (!ssl_set_port_bio(port))
	{
		ereport(COMMERROR,
				(errcode(ERRCODE_PROTOCOL_VIOLATION),
				 errmsg("could not set SSL socket: %s",
						SSLerrmessage(ERR_get_error()))));
		return -1;
	}
	port->ssl_in_use = true;

aloop:

	/*
	 * Prepare to call SSL_get_error() by clearing thread's OpenSSL error
	 * queue.  In general, the current thread's error queue must be empty
	 * before the TLS/SSL I/O operation is attempted, or SSL_get_error() will
	 * not work reliably.  An extension may have failed to clear the
	 * per-thread error queue following another call to an OpenSSL I/O
	 * routine.
	 */
	errno = 0;
	ERR_clear_error();
	r = SSL_accept(port->ssl);
	if (r <= 0)
	{
		err = SSL_get_error(port->ssl, r);

		/*
		 * Other clients of OpenSSL in the backend may fail to call
		 * ERR_get_error(), but we always do, so as to not cause problems for
		 * OpenSSL clients that don't call ERR_clear_error() defensively.  Be
		 * sure that this happens by calling now. SSL_get_error() relies on
		 * the OpenSSL per-thread error queue being intact, so this is the
		 * earliest possible point ERR_get_error() may be called.
		 */
		ecode = ERR_get_error();
		switch (err)
		{
			case SSL_ERROR_WANT_READ:
			case SSL_ERROR_WANT_WRITE:
				/* not allowed during connection establishment */
				Assert(!port->noblock);

				/*
				 * No need to care about timeouts/interrupts here. At this
				 * point authentication_timeout still employs
				 * StartupPacketTimeoutHandler() which directly exits.
				 */
				if (err == SSL_ERROR_WANT_READ)
					waitfor = WL_SOCKET_READABLE | WL_EXIT_ON_PM_DEATH;
				else
					waitfor = WL_SOCKET_WRITEABLE | WL_EXIT_ON_PM_DEATH;

				(void) WaitLatchOrSocket(NULL, waitfor, port->sock, 0,
										 WAIT_EVENT_SSL_OPEN_SERVER);
				goto aloop;
			case SSL_ERROR_SYSCALL:
				if (r < 0 && errno != 0)
					ereport(COMMERROR,
							(errcode_for_socket_access(),
							 errmsg("could not accept SSL connection: %m")));
				else
					ereport(COMMERROR,
							(errcode(ERRCODE_PROTOCOL_VIOLATION),
							 errmsg("could not accept SSL connection: EOF detected")));
				break;
			case SSL_ERROR_SSL:
				switch (ERR_GET_REASON(ecode))
				{
						/*
						 * UNSUPPORTED_PROTOCOL, WRONG_VERSION_NUMBER, and
						 * TLSV1_ALERT_PROTOCOL_VERSION have been observed
						 * when trying to communicate with an old OpenSSL
						 * library, or when the client and server specify
						 * disjoint protocol ranges.  NO_PROTOCOLS_AVAILABLE
						 * occurs if there's a local misconfiguration (which
						 * can happen despite our checks, if openssl.cnf
						 * injects a limit we didn't account for).  It's not
						 * very clear what would make OpenSSL return the other
						 * codes listed here, but a hint about protocol
						 * versions seems like it's appropriate for all.
						 */
					case SSL_R_NO_PROTOCOLS_AVAILABLE:
					case SSL_R_UNSUPPORTED_PROTOCOL:
					case SSL_R_BAD_PROTOCOL_VERSION_NUMBER:
					case SSL_R_UNKNOWN_PROTOCOL:
					case SSL_R_UNKNOWN_SSL_VERSION:
					case SSL_R_UNSUPPORTED_SSL_VERSION:
					case SSL_R_WRONG_SSL_VERSION:
					case SSL_R_WRONG_VERSION_NUMBER:
					case SSL_R_TLSV1_ALERT_PROTOCOL_VERSION:
#ifdef SSL_R_VERSION_TOO_HIGH
					case SSL_R_VERSION_TOO_HIGH:
#endif
#ifdef SSL_R_VERSION_TOO_LOW
					case SSL_R_VERSION_TOO_LOW:
#endif
						give_proto_hint = true;
						break;
					default:
						give_proto_hint = false;
						break;
				}
				ereport(COMMERROR,
						(errcode(ERRCODE_PROTOCOL_VIOLATION),
						 errmsg("could not accept SSL connection: %s",
								SSLerrmessage(ecode)),
						 cert_errdetail ? errdetail_internal("%s", cert_errdetail) : 0,
						 give_proto_hint ?
						 errhint("This may indicate that the client does not support any SSL protocol version between %s and %s.",
								 ssl_min_protocol_version ?
								 ssl_protocol_version_to_string(ssl_min_protocol_version) :
								 MIN_OPENSSL_TLS_VERSION,
								 ssl_max_protocol_version ?
								 ssl_protocol_version_to_string(ssl_max_protocol_version) :
								 MAX_OPENSSL_TLS_VERSION) : 0));
				cert_errdetail = NULL;
				break;
			case SSL_ERROR_ZERO_RETURN:
				ereport(COMMERROR,
						(errcode(ERRCODE_PROTOCOL_VIOLATION),
						 errmsg("could not accept SSL connection: EOF detected")));
				break;
			default:
				ereport(COMMERROR,
						(errcode(ERRCODE_PROTOCOL_VIOLATION),
						 errmsg("unrecognized SSL error code: %d",
								err)));
				break;
		}
		return -1;
	}

	/* Get the protocol selected by ALPN */
	port->alpn_used = false;
	{
		const unsigned char *selected;
		unsigned int len;

		SSL_get0_alpn_selected(port->ssl, &selected, &len);

		/* If ALPN is used, check that we negotiated the expected protocol */
		if (selected != NULL)
		{
			if (len == strlen(PG_ALPN_PROTOCOL) &&
				memcmp(selected, PG_ALPN_PROTOCOL, strlen(PG_ALPN_PROTOCOL)) == 0)
			{
				port->alpn_used = true;
			}
			else
			{
				/* shouldn't happen */
				ereport(COMMERROR,
						(errcode(ERRCODE_PROTOCOL_VIOLATION),
						 errmsg("received SSL connection request with unexpected ALPN protocol")));
			}
		}
	}

	/* Get client certificate, if available. */
	port->peer = SSL_get_peer_certificate(port->ssl);

	/* and extract the Common Name and Distinguished Name from it. */
	port->peer_cn = NULL;
	port->peer_dn = NULL;
	port->peer_cert_valid = false;
	if (port->peer != NULL)
	{
		int			len;
		X509_NAME  *x509name = X509_get_subject_name(port->peer);
		char	   *peer_dn;
		BIO		   *bio = NULL;
		BUF_MEM    *bio_buf = NULL;

		len = X509_NAME_get_text_by_NID(x509name, NID_commonName, NULL, 0);
		if (len != -1)
		{
			char	   *peer_cn;

			peer_cn = MemoryContextAlloc(TopMemoryContext, len + 1);
			r = X509_NAME_get_text_by_NID(x509name, NID_commonName, peer_cn,
										  len + 1);
			peer_cn[len] = '\0';
			if (r != len)
			{
				/* shouldn't happen */
				pfree(peer_cn);
				return -1;
			}

			/*
			 * Reject embedded NULLs in certificate common name to prevent
			 * attacks like CVE-2009-4034.
			 */
			if (len != strlen(peer_cn))
			{
				ereport(COMMERROR,
						(errcode(ERRCODE_PROTOCOL_VIOLATION),
						 errmsg("SSL certificate's common name contains embedded null")));
				pfree(peer_cn);
				return -1;
			}

			port->peer_cn = peer_cn;
		}

		bio = BIO_new(BIO_s_mem());
		if (!bio)
		{
			if (port->peer_cn != NULL)
			{
				pfree(port->peer_cn);
				port->peer_cn = NULL;
			}
			return -1;
		}

		/*
		 * RFC2253 is the closest thing to an accepted standard format for
		 * DNs. We have documented how to produce this format from a
		 * certificate. It uses commas instead of slashes for delimiters,
		 * which make regular expression matching a bit easier. Also note that
		 * it prints the Subject fields in reverse order.
		 */
		if (X509_NAME_print_ex(bio, x509name, 0, XN_FLAG_RFC2253) == -1 ||
			BIO_get_mem_ptr(bio, &bio_buf) <= 0)
		{
			BIO_free(bio);
			if (port->peer_cn != NULL)
			{
				pfree(port->peer_cn);
				port->peer_cn = NULL;
			}
			return -1;
		}
		peer_dn = MemoryContextAlloc(TopMemoryContext, bio_buf->length + 1);
		memcpy(peer_dn, bio_buf->data, bio_buf->length);
		len = bio_buf->length;
		BIO_free(bio);
		peer_dn[len] = '\0';
		if (len != strlen(peer_dn))
		{
			ereport(COMMERROR,
					(errcode(ERRCODE_PROTOCOL_VIOLATION),
					 errmsg("SSL certificate's distinguished name contains embedded null")));
			pfree(peer_dn);
			if (port->peer_cn != NULL)
			{
				pfree(port->peer_cn);
				port->peer_cn = NULL;
			}
			return -1;
		}

		port->peer_dn = peer_dn;

		port->peer_cert_valid = true;
	}

	return 0;
}

void
be_tls_close(Port *port)
{
	if (port->ssl)
	{
		SSL_shutdown(port->ssl);
		SSL_free(port->ssl);
		port->ssl = NULL;
		port->ssl_in_use = false;
	}

	if (port->peer)
	{
		X509_free(port->peer);
		port->peer = NULL;
	}

	if (port->peer_cn)
	{
		pfree(port->peer_cn);
		port->peer_cn = NULL;
	}

	if (port->peer_dn)
	{
		pfree(port->peer_dn);
		port->peer_dn = NULL;
	}
}

ssize_t
be_tls_read(Port *port, void *ptr, size_t len, int *waitfor)
{
	ssize_t		n;
	int			err;
	unsigned long ecode;

	errno = 0;
	ERR_clear_error();
	n = SSL_read(port->ssl, ptr, len);
	err = SSL_get_error(port->ssl, n);
	ecode = (err != SSL_ERROR_NONE || n < 0) ? ERR_get_error() : 0;
	switch (err)
	{
		case SSL_ERROR_NONE:
			/* a-ok */
			break;
		case SSL_ERROR_WANT_READ:
			*waitfor = WL_SOCKET_READABLE;
			errno = EWOULDBLOCK;
			n = -1;
			break;
		case SSL_ERROR_WANT_WRITE:
			*waitfor = WL_SOCKET_WRITEABLE;
			errno = EWOULDBLOCK;
			n = -1;
			break;
		case SSL_ERROR_SYSCALL:
			/* leave it to caller to ereport the value of errno */
			if (n != -1 || errno == 0)
			{
				errno = ECONNRESET;
				n = -1;
			}
			break;
		case SSL_ERROR_SSL:
			ereport(COMMERROR,
					(errcode(ERRCODE_PROTOCOL_VIOLATION),
					 errmsg("SSL error: %s", SSLerrmessage(ecode))));
			errno = ECONNRESET;
			n = -1;
			break;
		case SSL_ERROR_ZERO_RETURN:
			/* connection was cleanly shut down by peer */
			n = 0;
			break;
		default:
			ereport(COMMERROR,
					(errcode(ERRCODE_PROTOCOL_VIOLATION),
					 errmsg("unrecognized SSL error code: %d",
							err)));
			errno = ECONNRESET;
			n = -1;
			break;
	}

	return n;
}

ssize_t
be_tls_write(Port *port, const void *ptr, size_t len, int *waitfor)
{
	ssize_t		n;
	int			err;
	unsigned long ecode;

	errno = 0;
	ERR_clear_error();
	n = SSL_write(port->ssl, ptr, len);
	err = SSL_get_error(port->ssl, n);
	ecode = (err != SSL_ERROR_NONE || n < 0) ? ERR_get_error() : 0;
	switch (err)
	{
		case SSL_ERROR_NONE:
			/* a-ok */
			break;
		case SSL_ERROR_WANT_READ:
			*waitfor = WL_SOCKET_READABLE;
			errno = EWOULDBLOCK;
			n = -1;
			break;
		case SSL_ERROR_WANT_WRITE:
			*waitfor = WL_SOCKET_WRITEABLE;
			errno = EWOULDBLOCK;
			n = -1;
			break;
		case SSL_ERROR_SYSCALL:

			/*
			 * Leave it to caller to ereport the value of errno.  However, if
			 * errno is still zero then assume it's a read EOF situation, and
			 * report ECONNRESET.  (This seems possible because SSL_write can
			 * also do reads.)
			 */
			if (n != -1 || errno == 0)
			{
				errno = ECONNRESET;
				n = -1;
			}
			break;
		case SSL_ERROR_SSL:
			ereport(COMMERROR,
					(errcode(ERRCODE_PROTOCOL_VIOLATION),
					 errmsg("SSL error: %s", SSLerrmessage(ecode))));
			errno = ECONNRESET;
			n = -1;
			break;
		case SSL_ERROR_ZERO_RETURN:

			/*
			 * the SSL connection was closed, leave it to the caller to
			 * ereport it
			 */
			errno = ECONNRESET;
			n = -1;
			break;
		default:
			ereport(COMMERROR,
					(errcode(ERRCODE_PROTOCOL_VIOLATION),
					 errmsg("unrecognized SSL error code: %d",
							err)));
			errno = ECONNRESET;
			n = -1;
			break;
	}

	return n;
}

/* ------------------------------------------------------------ */
/*						Internal functions						*/
/* ------------------------------------------------------------ */

/*
 * Private substitute BIO: this does the sending and receiving using send() and
 * recv() instead. This is so that we can enable and disable interrupts
 * just while calling recv(). We cannot have interrupts occurring while
 * the bulk of OpenSSL runs, because it uses malloc() and possibly other
 * non-reentrant libc facilities. We also need to call send() and recv()
 * directly so it gets passed through the socket/signals layer on Win32.
 *
 * These functions are closely modelled on the standard socket BIO in OpenSSL;
 * see sock_read() and sock_write() in OpenSSL's crypto/bio/bss_sock.c.
 */

static BIO_METHOD *port_bio_method_ptr = NULL;

static int
port_bio_read(BIO *h, char *buf, int size)
{
	int			res = 0;
	Port	   *port = (Port *) BIO_get_data(h);

	if (buf != NULL)
	{
		res = secure_raw_read(port, buf, size);
		BIO_clear_retry_flags(h);
		port->last_read_was_eof = res == 0;
		if (res <= 0)
		{
			/* If we were interrupted, tell caller to retry */
			if (errno == EINTR || errno == EWOULDBLOCK || errno == EAGAIN)
			{
				BIO_set_retry_read(h);
			}
		}
	}

	return res;
}

static int
port_bio_write(BIO *h, const char *buf, int size)
{
	int			res = 0;

	res = secure_raw_write(((Port *) BIO_get_data(h)), buf, size);
	BIO_clear_retry_flags(h);
	if (res <= 0)
	{
		/* If we were interrupted, tell caller to retry */
		if (errno == EINTR || errno == EWOULDBLOCK || errno == EAGAIN)
		{
			BIO_set_retry_write(h);
		}
	}

	return res;
}

static long
port_bio_ctrl(BIO *h, int cmd, long num, void *ptr)
{
	long		res;
	Port	   *port = (Port *) BIO_get_data(h);

	switch (cmd)
	{
		case BIO_CTRL_EOF:

			/*
			 * This should not be needed. port_bio_read already has a way to
			 * signal EOF to OpenSSL. However, OpenSSL made an undocumented,
			 * backwards-incompatible change and now expects EOF via BIO_ctrl.
			 * See https://github.com/openssl/openssl/issues/8208
			 */
			res = port->last_read_was_eof;
			break;
		case BIO_CTRL_FLUSH:
			/* libssl expects all BIOs to support BIO_flush. */
			res = 1;
			break;
		default:
			res = 0;
			break;
	}

	return res;
}

static BIO_METHOD *
port_bio_method(void)
{
	if (!port_bio_method_ptr)
	{
		int			my_bio_index;

		my_bio_index = BIO_get_new_index();
		if (my_bio_index == -1)
			return NULL;
		my_bio_index |= BIO_TYPE_SOURCE_SINK;
		port_bio_method_ptr = BIO_meth_new(my_bio_index, "PostgreSQL backend socket");
		if (!port_bio_method_ptr)
			return NULL;
		if (!BIO_meth_set_write(port_bio_method_ptr, port_bio_write) ||
			!BIO_meth_set_read(port_bio_method_ptr, port_bio_read) ||
			!BIO_meth_set_ctrl(port_bio_method_ptr, port_bio_ctrl))
		{
			BIO_meth_free(port_bio_method_ptr);
			port_bio_method_ptr = NULL;
			return NULL;
		}
	}
	return port_bio_method_ptr;
}

static int
ssl_set_port_bio(Port *port)
{
	BIO		   *bio;
	BIO_METHOD *bio_method;

	bio_method = port_bio_method();
	if (bio_method == NULL)
		return 0;

	bio = BIO_new(bio_method);
	if (bio == NULL)
		return 0;

	BIO_set_data(bio, port);
	BIO_set_init(bio, 1);

	SSL_set_bio(port->ssl, bio, bio);
	return 1;
}

/*
 *	Load precomputed DH parameters.
 *
 *	To prevent "downgrade" attacks, we perform a number of checks
 *	to verify that the DBA-generated DH parameters file contains
 *	what we expect it to contain.
 */
static DH  *
load_dh_file(char *filename, bool isServerStart)
{
	FILE	   *fp;
	DH		   *dh = NULL;
	int			codes;

	/* attempt to open file.  It's not an error if it doesn't exist. */
	if ((fp = AllocateFile(filename, "r")) == NULL)
	{
		ereport(isServerStart ? FATAL : LOG,
				(errcode_for_file_access(),
				 errmsg("could not open DH parameters file \"%s\": %m",
						filename)));
		return NULL;
	}

	dh = PEM_read_DHparams(fp, NULL, NULL, NULL);
	FreeFile(fp);

	if (dh == NULL)
	{
		ereport(isServerStart ? FATAL : LOG,
				(errcode(ERRCODE_CONFIG_FILE_ERROR),
				 errmsg("could not load DH parameters file: %s",
						SSLerrmessage(ERR_get_error()))));
		return NULL;
	}

	/* make sure the DH parameters are usable */
	if (DH_check(dh, &codes) == 0)
	{
		ereport(isServerStart ? FATAL : LOG,
				(errcode(ERRCODE_CONFIG_FILE_ERROR),
				 errmsg("invalid DH parameters: %s",
						SSLerrmessage(ERR_get_error()))));
		DH_free(dh);
		return NULL;
	}
	if (codes & DH_CHECK_P_NOT_PRIME)
	{
		ereport(isServerStart ? FATAL : LOG,
				(errcode(ERRCODE_CONFIG_FILE_ERROR),
				 errmsg("invalid DH parameters: p is not prime")));
		DH_free(dh);
		return NULL;
	}
	if ((codes & DH_NOT_SUITABLE_GENERATOR) &&
		(codes & DH_CHECK_P_NOT_SAFE_PRIME))
	{
		ereport(isServerStart ? FATAL : LOG,
				(errcode(ERRCODE_CONFIG_FILE_ERROR),
				 errmsg("invalid DH parameters: neither suitable generator or safe prime")));
		DH_free(dh);
		return NULL;
	}

	return dh;
}

/*
 *	Load hardcoded DH parameters.
 *
 *	If DH parameters cannot be loaded from a specified file, we can load
 *	the hardcoded DH parameters supplied with the backend to prevent
 *	problems.
 */
static DH  *
load_dh_buffer(const char *buffer, size_t len)
{
	BIO		   *bio;
	DH		   *dh = NULL;

	bio = BIO_new_mem_buf(buffer, len);
	if (bio == NULL)
		return NULL;
	dh = PEM_read_bio_DHparams(bio, NULL, NULL, NULL);
	if (dh == NULL)
		ereport(DEBUG2,
				(errmsg_internal("DH load buffer: %s",
								 SSLerrmessage(ERR_get_error()))));
	BIO_free(bio);

	return dh;
}

/*
 *	Passphrase collection callback using ssl_passphrase_command
 */
static int
ssl_external_passwd_cb(char *buf, int size, int rwflag, void *userdata)
{
	/* same prompt as OpenSSL uses internally */
	const char *prompt = "Enter PEM pass phrase:";

	Assert(rwflag == 0);

	return run_ssl_passphrase_command(prompt, ssl_is_server_start, buf, size);
}

/*
 * Dummy passphrase callback
 *
 * If OpenSSL is told to use a passphrase-protected server key, by default
 * it will issue a prompt on /dev/tty and try to read a key from there.
 * That's no good during a postmaster SIGHUP cycle, not to mention SSL context
 * reload in an EXEC_BACKEND postmaster child.  So override it with this dummy
 * function that just returns an empty passphrase, guaranteeing failure.
 */
static int
dummy_ssl_passwd_cb(char *buf, int size, int rwflag, void *userdata)
{
	/* Set flag to change the error message we'll report */
	dummy_ssl_passwd_cb_called = true;
	/* And return empty string */
	Assert(size > 0);
	buf[0] = '\0';
	return 0;
}

/*
 * Examines the provided certificate name, and if it's too long to log or
 * contains unprintable ASCII, escapes and truncates it. The return value is
 * always a new palloc'd string. (The input string is still modified in place,
 * for ease of implementation.)
 */
static char *
prepare_cert_name(char *name)
{
	size_t		namelen = strlen(name);
	char	   *truncated = name;

	/*
	 * Common Names are 64 chars max, so for a common case where the CN is the
	 * last field, we can still print the longest possible CN with a
	 * 7-character prefix (".../CN=[64 chars]"), for a reasonable limit of 71
	 * characters.
	 */
#define MAXLEN 71

	if (namelen > MAXLEN)
	{
		/*
		 * Keep the end of the name, not the beginning, since the most
		 * specific field is likely to give users the most information.
		 */
		truncated = name + namelen - MAXLEN;
		truncated[0] = truncated[1] = truncated[2] = '.';
		namelen = MAXLEN;
	}

#undef MAXLEN

	return pg_clean_ascii(truncated, 0);
}

/*
 *	Certificate verification callback
 *
 *	This callback allows us to examine intermediate problems during
 *	verification, for later logging.
 *
 *	This callback also allows us to override the default acceptance
 *	criteria (e.g., accepting self-signed or expired certs), but
 *	for now we accept the default checks.
 */
static int
verify_cb(int ok, X509_STORE_CTX *ctx)
{
	int			depth;
	int			errcode;
	const char *errstring;
	StringInfoData str;
	X509	   *cert;

	if (ok)
	{
		/* Nothing to do for the successful case. */
		return ok;
	}

	/* Pull all the information we have on the verification failure. */
	depth = X509_STORE_CTX_get_error_depth(ctx);
	errcode = X509_STORE_CTX_get_error(ctx);
	errstring = X509_verify_cert_error_string(errcode);

	initStringInfo(&str);
	appendStringInfo(&str,
					 _("Client certificate verification failed at depth %d: %s."),
					 depth, errstring);

	cert = X509_STORE_CTX_get_current_cert(ctx);
	if (cert)
	{
		char	   *subject,
				   *issuer;
		char	   *sub_prepared,
				   *iss_prepared;
		char	   *serialno;
		ASN1_INTEGER *sn;
		BIGNUM	   *b;

		/*
		 * Get the Subject and Issuer for logging, but don't let maliciously
		 * huge certs flood the logs, and don't reflect non-ASCII bytes into
		 * it either.
		 */
		subject = X509_NAME_to_cstring(X509_get_subject_name(cert));
		sub_prepared = prepare_cert_name(subject);
		pfree(subject);

		issuer = X509_NAME_to_cstring(X509_get_issuer_name(cert));
		iss_prepared = prepare_cert_name(issuer);
		pfree(issuer);

		/*
		 * Pull the serial number, too, in case a Subject is still ambiguous.
		 * This mirrors be_tls_get_peer_serial().
		 */
		sn = X509_get_serialNumber(cert);
		b = ASN1_INTEGER_to_BN(sn, NULL);
		serialno = BN_bn2dec(b);

		appendStringInfoChar(&str, '\n');
		appendStringInfo(&str,
						 _("Failed certificate data (unverified): subject \"%s\", serial number %s, issuer \"%s\"."),
						 sub_prepared, serialno ? serialno : _("unknown"),
						 iss_prepared);

		BN_free(b);
		OPENSSL_free(serialno);
		pfree(iss_prepared);
		pfree(sub_prepared);
	}

	/* Store our detail message to be logged later. */
	cert_errdetail = str.data;

	return ok;
}

/*
 *	This callback is used to copy SSL information messages
 *	into the PostgreSQL log.
 */
static void
info_cb(const SSL *ssl, int type, int args)
{
	const char *desc;

	desc = SSL_state_string_long(ssl);

	switch (type)
	{
		case SSL_CB_HANDSHAKE_START:
			ereport(DEBUG4,
					(errmsg_internal("SSL: handshake start: \"%s\"", desc)));
			break;
		case SSL_CB_HANDSHAKE_DONE:
			ereport(DEBUG4,
					(errmsg_internal("SSL: handshake done: \"%s\"", desc)));
			break;
		case SSL_CB_ACCEPT_LOOP:
			ereport(DEBUG4,
					(errmsg_internal("SSL: accept loop: \"%s\"", desc)));
			break;
		case SSL_CB_ACCEPT_EXIT:
			ereport(DEBUG4,
					(errmsg_internal("SSL: accept exit (%d): \"%s\"", args, desc)));
			break;
		case SSL_CB_CONNECT_LOOP:
			ereport(DEBUG4,
					(errmsg_internal("SSL: connect loop: \"%s\"", desc)));
			break;
		case SSL_CB_CONNECT_EXIT:
			ereport(DEBUG4,
					(errmsg_internal("SSL: connect exit (%d): \"%s\"", args, desc)));
			break;
		case SSL_CB_READ_ALERT:
			ereport(DEBUG4,
					(errmsg_internal("SSL: read alert (0x%04x): \"%s\"", args, desc)));
			break;
		case SSL_CB_WRITE_ALERT:
			ereport(DEBUG4,
					(errmsg_internal("SSL: write alert (0x%04x): \"%s\"", args, desc)));
			break;
	}
}

/* See pqcomm.h comments on OpenSSL implementation of ALPN (RFC 7301) */
static const unsigned char alpn_protos[] = PG_ALPN_PROTOCOL_VECTOR;

/*
 * Server callback for ALPN negotiation. We use the standard "helper" function
 * even though currently we only accept one value.
 */
static int
alpn_cb(SSL *ssl,
		const unsigned char **out,
		unsigned char *outlen,
		const unsigned char *in,
		unsigned int inlen,
		void *userdata)
{
	/*
	 * Why does OpenSSL provide a helper function that requires a nonconst
	 * vector when the callback is declared to take a const vector? What are
	 * we to do with that?
	 */
	int			retval;

	Assert(userdata != NULL);
	Assert(out != NULL);
	Assert(outlen != NULL);
	Assert(in != NULL);

	retval = SSL_select_next_proto((unsigned char **) out, outlen,
								   alpn_protos, sizeof(alpn_protos),
								   in, inlen);
	if (*out == NULL || *outlen > sizeof(alpn_protos) || *outlen <= 0)
		return SSL_TLSEXT_ERR_NOACK;	/* can't happen */

	if (retval == OPENSSL_NPN_NEGOTIATED)
		return SSL_TLSEXT_ERR_OK;
	else
	{
		/*
		 * The client doesn't support our protocol.  Reject the connection
		 * with TLS "no_application_protocol" alert, per RFC 7301.
		 */
		return SSL_TLSEXT_ERR_ALERT_FATAL;
	}
}


/*
 * Set DH parameters for generating ephemeral DH keys.  The
 * DH parameters can take a long time to compute, so they must be
 * precomputed.
 *
 * Since few sites will bother to create a parameter file, we also
 * provide a fallback to the parameters provided by the OpenSSL
 * project.
 *
 * These values can be static (once loaded or computed) since the
 * OpenSSL library can efficiently generate random keys from the
 * information provided.
 */
static bool
initialize_dh(SSL_CTX *context, bool isServerStart)
{
	DH		   *dh = NULL;

	SSL_CTX_set_options(context, SSL_OP_SINGLE_DH_USE);

	if (ssl_dh_params_file[0])
		dh = load_dh_file(ssl_dh_params_file, isServerStart);
	if (!dh)
		dh = load_dh_buffer(FILE_DH2048, sizeof(FILE_DH2048));
	if (!dh)
	{
		ereport(isServerStart ? FATAL : LOG,
				(errcode(ERRCODE_CONFIG_FILE_ERROR),
				 errmsg("DH: could not load DH parameters")));
		return false;
	}

	if (SSL_CTX_set_tmp_dh(context, dh) != 1)
	{
		ereport(isServerStart ? FATAL : LOG,
				(errcode(ERRCODE_CONFIG_FILE_ERROR),
				 errmsg("DH: could not set DH parameters: %s",
						SSLerrmessage(ERR_get_error()))));
		DH_free(dh);
		return false;
	}

	DH_free(dh);
	return true;
}

/*
 * Set ECDH parameters for generating ephemeral Elliptic Curve DH
 * keys.  This is much simpler than the DH parameters, as we just
 * need to provide the name of the curve to OpenSSL.
 */
static bool
initialize_ecdh(SSL_CTX *context, bool isServerStart)
{
#ifndef OPENSSL_NO_ECDH
	if (SSL_CTX_set1_groups_list(context, SSLECDHCurve) != 1)
	{
		/*
		 * OpenSSL 3.3.0 introduced proper error messages for group parsing
		 * errors, earlier versions returns "no SSL error reported" which is
		 * far from helpful. For older versions, we replace with a better
		 * error message. Injecting the error into the OpenSSL error queue
		 * need APIs from OpenSSL 3.0.
		 */
		ereport(isServerStart ? FATAL : LOG,
				errcode(ERRCODE_CONFIG_FILE_ERROR),
				errmsg("could not set group names specified in ssl_groups: %s",
					   SSLerrmessageExt(ERR_get_error(),
										_("No valid groups found"))),
				errhint("Ensure that each group name is spelled correctly and supported by the installed version of OpenSSL."));
		return false;
	}
#endif

	return true;
}

/*
 * Obtain reason string for passed SSL errcode with replacement
 *
 * The error message supplied in replacement will be used in case the error
 * code from OpenSSL is 0, else the error message from SSLerrmessage() will
 * be returned.
 *
 * Not all versions of OpenSSL place an error on the queue even for failing
 * operations, which will yield "no SSL error reported" by SSLerrmessage. This
 * function can be used to ensure that a proper error message is displayed for
 * versions reporting no error, while using the OpenSSL error via SSLerrmessage
 * for versions where there is one.
 */
static const char *
SSLerrmessageExt(unsigned long ecode, const char *replacement)
{
	if (ecode == 0)
		return replacement;
	else
		return SSLerrmessage(ecode);
}

/*
 * Obtain reason string for passed SSL errcode
 *
 * ERR_get_error() is used by caller to get errcode to pass here.
 *
 * Some caution is needed here since ERR_reason_error_string will return NULL
 * if it doesn't recognize the error code, or (in OpenSSL >= 3) if the code
 * represents a system errno value.  We don't want to return NULL ever.
 */
static const char *
SSLerrmessage(unsigned long ecode)
{
	const char *errreason;
	static char errbuf[36];

	if (ecode == 0)
		return _("no SSL error reported");
	errreason = ERR_reason_error_string(ecode);
	if (errreason != NULL)
		return errreason;

	/*
	 * In OpenSSL 3.0.0 and later, ERR_reason_error_string does not map system
	 * errno values anymore.  (See OpenSSL source code for the explanation.)
	 * We can cover that shortcoming with this bit of code.  Older OpenSSL
	 * versions don't have the ERR_SYSTEM_ERROR macro, but that's okay because
	 * they don't have the shortcoming either.
	 */
#ifdef ERR_SYSTEM_ERROR
	if (ERR_SYSTEM_ERROR(ecode))
		return strerror(ERR_GET_REASON(ecode));
#endif

	/* No choice but to report the numeric ecode */
	snprintf(errbuf, sizeof(errbuf), _("SSL error code %lu"), ecode);
	return errbuf;
}

int
be_tls_get_cipher_bits(Port *port)
{
	int			bits;

	if (port->ssl)
	{
		SSL_get_cipher_bits(port->ssl, &bits);
		return bits;
	}
	else
		return 0;
}

const char *
be_tls_get_version(Port *port)
{
	if (port->ssl)
		return SSL_get_version(port->ssl);
	else
		return NULL;
}

const char *
be_tls_get_cipher(Port *port)
{
	if (port->ssl)
		return SSL_get_cipher(port->ssl);
	else
		return NULL;
}

void
be_tls_get_peer_subject_name(Port *port, char *ptr, size_t len)
{
	if (port->peer)
		strlcpy(ptr, X509_NAME_to_cstring(X509_get_subject_name(port->peer)), len);
	else
		ptr[0] = '\0';
}

void
be_tls_get_peer_issuer_name(Port *port, char *ptr, size_t len)
{
	if (port->peer)
		strlcpy(ptr, X509_NAME_to_cstring(X509_get_issuer_name(port->peer)), len);
	else
		ptr[0] = '\0';
}

void
be_tls_get_peer_serial(Port *port, char *ptr, size_t len)
{
	if (port->peer)
	{
		ASN1_INTEGER *serial;
		BIGNUM	   *b;
		char	   *decimal;

		serial = X509_get_serialNumber(port->peer);
		b = ASN1_INTEGER_to_BN(serial, NULL);
		decimal = BN_bn2dec(b);

		BN_free(b);
		strlcpy(ptr, decimal, len);
		OPENSSL_free(decimal);
	}
	else
		ptr[0] = '\0';
}

char *
be_tls_get_certificate_hash(Port *port, size_t *len)
{
	X509	   *server_cert;
	char	   *cert_hash;
	const EVP_MD *algo_type = NULL;
	unsigned char hash[EVP_MAX_MD_SIZE];	/* size for SHA-512 */
	unsigned int hash_size;
	int			algo_nid;

	*len = 0;
	server_cert = SSL_get_certificate(port->ssl);
	if (server_cert == NULL)
		return NULL;

	/*
	 * Get the signature algorithm of the certificate to determine the hash
	 * algorithm to use for the result.  Prefer X509_get_signature_info(),
	 * introduced in OpenSSL 1.1.1, which can handle RSA-PSS signatures.
	 */
#if HAVE_X509_GET_SIGNATURE_INFO
	if (!X509_get_signature_info(server_cert, &algo_nid, NULL, NULL, NULL))
#else
	if (!OBJ_find_sigid_algs(X509_get_signature_nid(server_cert),
							 &algo_nid, NULL))
#endif
		elog(ERROR, "could not determine server certificate signature algorithm");

	/*
	 * The TLS server's certificate bytes need to be hashed with SHA-256 if
	 * its signature algorithm is MD5 or SHA-1 as per RFC 5929
	 * (https://tools.ietf.org/html/rfc5929#section-4.1).  If something else
	 * is used, the same hash as the signature algorithm is used.
	 */
	switch (algo_nid)
	{
		case NID_md5:
		case NID_sha1:
			algo_type = EVP_sha256();
			break;
		default:
			algo_type = EVP_get_digestbynid(algo_nid);
			if (algo_type == NULL)
				elog(ERROR, "could not find digest for NID %s",
					 OBJ_nid2sn(algo_nid));
			break;
	}

	/* generate and save the certificate hash */
	if (!X509_digest(server_cert, algo_type, hash, &hash_size))
		elog(ERROR, "could not generate server certificate hash");

	cert_hash = palloc(hash_size);
	memcpy(cert_hash, hash, hash_size);
	*len = hash_size;

	return cert_hash;
}

/*
 * Convert an X509 subject name to a cstring.
 *
 */
static char *
X509_NAME_to_cstring(X509_NAME *name)
{
	BIO		   *membuf = BIO_new(BIO_s_mem());
	int			i,
				nid,
				count = X509_NAME_entry_count(name);
	X509_NAME_ENTRY *e;
	ASN1_STRING *v;
	const char *field_name;
	size_t		size;
	char		nullterm;
	char	   *sp;
	char	   *dp;
	char	   *result;

	if (membuf == NULL)
		ereport(ERROR,
				(errcode(ERRCODE_OUT_OF_MEMORY),
				 errmsg("could not create BIO")));

	(void) BIO_set_close(membuf, BIO_CLOSE);
	for (i = 0; i < count; i++)
	{
		e = X509_NAME_get_entry(name, i);
		nid = OBJ_obj2nid(X509_NAME_ENTRY_get_object(e));
		if (nid == NID_undef)
			ereport(ERROR,
					(errcode(ERRCODE_INVALID_PARAMETER_VALUE),
					 errmsg("could not get NID for ASN1_OBJECT object")));
		v = X509_NAME_ENTRY_get_data(e);
		field_name = OBJ_nid2sn(nid);
		if (field_name == NULL)
			field_name = OBJ_nid2ln(nid);
		if (field_name == NULL)
			ereport(ERROR,
					(errcode(ERRCODE_INVALID_PARAMETER_VALUE),
					 errmsg("could not convert NID %d to an ASN1_OBJECT structure", nid)));
		BIO_printf(membuf, "/%s=", field_name);
		ASN1_STRING_print_ex(membuf, v,
							 ((ASN1_STRFLGS_RFC2253 & ~ASN1_STRFLGS_ESC_MSB)
							  | ASN1_STRFLGS_UTF8_CONVERT));
	}

	/* ensure null termination of the BIO's content */
	nullterm = '\0';
	BIO_write(membuf, &nullterm, 1);
	size = BIO_get_mem_data(membuf, &sp);
	dp = pg_any_to_server(sp, size - 1, PG_UTF8);

	result = pstrdup(dp);
	if (dp != sp)
		pfree(dp);
	if (BIO_free(membuf) != 1)
		elog(ERROR, "could not free OpenSSL BIO structure");

	return result;
}

/*
 * Convert TLS protocol version GUC enum to OpenSSL values
 *
 * This is a straightforward one-to-one mapping, but doing it this way makes
 * the definitions of ssl_min_protocol_version and ssl_max_protocol_version
 * independent of OpenSSL availability and version.
 *
 * If a version is passed that is not supported by the current OpenSSL
 * version, then we return -1.  If a nonnegative value is returned,
 * subsequent code can assume it's working with a supported version.
 *
 * Note: this is rather similar to libpq's routine in fe-secure-openssl.c,
 * so make sure to update both routines if changing this one.
 */
static int
ssl_protocol_version_to_openssl(int v)
{
	switch (v)
	{
		case PG_TLS_ANY:
			return 0;
		case PG_TLS1_VERSION:
			return TLS1_VERSION;
		case PG_TLS1_1_VERSION:
#ifdef TLS1_1_VERSION
			return TLS1_1_VERSION;
#else
			break;
#endif
		case PG_TLS1_2_VERSION:
#ifdef TLS1_2_VERSION
			return TLS1_2_VERSION;
#else
			break;
#endif
		case PG_TLS1_3_VERSION:
#ifdef TLS1_3_VERSION
			return TLS1_3_VERSION;
#else
			break;
#endif
	}

	return -1;
}

/*
 * Likewise provide a mapping to strings.
 */
static const char *
ssl_protocol_version_to_string(int v)
{
	switch (v)
	{
		case PG_TLS_ANY:
			return "any";
		case PG_TLS1_VERSION:
			return "TLSv1";
		case PG_TLS1_1_VERSION:
			return "TLSv1.1";
		case PG_TLS1_2_VERSION:
			return "TLSv1.2";
		case PG_TLS1_3_VERSION:
			return "TLSv1.3";
	}

	return "(unrecognized)";
}


static void
default_openssl_tls_init(SSL_CTX *context, bool isServerStart)
{
	if (isServerStart)
	{
		if (ssl_passphrase_command[0])
			SSL_CTX_set_default_passwd_cb(context, ssl_external_passwd_cb);
	}
	else
	{
		if (ssl_passphrase_command[0] && ssl_passphrase_command_supports_reload)
			SSL_CTX_set_default_passwd_cb(context, ssl_external_passwd_cb);
		else

			/*
			 * If reloading and no external command is configured, override
			 * OpenSSL's default handling of passphrase-protected files,
			 * because we don't want to prompt for a passphrase in an
			 * already-running server.
			 */
			SSL_CTX_set_default_passwd_cb(context, dummy_ssl_passwd_cb);
	}
}<|MERGE_RESOLUTION|>--- conflicted
+++ resolved
@@ -251,11 +251,7 @@
 	 * tickets for TLSv1.3, and stateless ticket for TLSv1.2. SSL_OP_NO_TICKET
 	 * is available since 0.9.8f but only turns off stateless tickets. In
 	 * order to turn off stateful tickets we need SSL_CTX_set_num_tickets,
-<<<<<<< HEAD
-	 * which is available since OpenSSL 1.1.1. LibreSSL 3.5.4 (from OpenBSD
-=======
 	 * which is available since OpenSSL 1.1.1.  LibreSSL 3.5.4 (from OpenBSD
->>>>>>> 3d6a8289
 	 * 7.1) introduced this API for compatibility, but doesn't support session
 	 * tickets at all so it's a no-op there.
 	 */

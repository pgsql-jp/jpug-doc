--- conflicted
+++ resolved
@@ -1,27 +1,16 @@
 # Swedish message translation file for pg_controldata
 # This file is put in the public domain.
-<<<<<<< HEAD
-# Dennis Björklund <db@zigo.dhs.org>, 2002, 2003, 2004, 2005, 2006, 2017, 2018, 2019, 2020, 2021, 2022, 2023, 2024.
-=======
 # Dennis Björklund <db@zigo.dhs.org>, 2002, 2003, 2004, 2005, 2006, 2017, 2018, 2019, 2020, 2021, 2022, 2023, 2024, 2025.
->>>>>>> 3d6a8289
 # Mats Erik Andersson <bsd@gisladisker.se>, 2014.
 #
 # Use these quotes: "%s"
 #
 msgid ""
 msgstr ""
-<<<<<<< HEAD
-"Project-Id-Version: PostgreSQL 17\n"
-"Report-Msgid-Bugs-To: pgsql-bugs@lists.postgresql.org\n"
-"POT-Creation-Date: 2024-07-12 14:24+0000\n"
-"PO-Revision-Date: 2024-07-12 19:01+0200\n"
-=======
 "Project-Id-Version: PostgreSQL 18\n"
 "Report-Msgid-Bugs-To: pgsql-bugs@lists.postgresql.org\n"
 "POT-Creation-Date: 2025-05-16 16:23+0000\n"
 "PO-Revision-Date: 2025-05-16 20:12+0200\n"
->>>>>>> 3d6a8289
 "Last-Translator: Dennis Björklund <db@zigo.dhs.org>\n"
 "Language-Team: Swedish <pgsql-translators@postgresql.org>\n"
 "Language: sv\n"
@@ -210,61 +199,35 @@
 msgid "no data directory specified"
 msgstr "ingen datakatalog angiven"
 
-<<<<<<< HEAD
-#: pg_controldata.c:171
-=======
 #: pg_controldata.c:172
->>>>>>> 3d6a8289
 #, c-format
 msgid "calculated CRC checksum does not match value stored in control file"
 msgstr "uträknad CRC-checksumma matchar inte värdet som är lagrat i kontrollfil"
 
-<<<<<<< HEAD
-#: pg_controldata.c:172
-=======
 #: pg_controldata.c:173
->>>>>>> 3d6a8289
 #, c-format
 msgid "Either the control file is corrupt, or it has a different layout than this program is expecting.  The results below are untrustworthy."
 msgstr "Antingen är filen trasig, eller så har den en annan uppbyggnad än vad detta program förväntade sig. Resultatet nedan är inte helt tillförlitligt."
 
-<<<<<<< HEAD
-#: pg_controldata.c:181
-=======
 #: pg_controldata.c:182
->>>>>>> 3d6a8289
 #, c-format
 msgid "invalid WAL segment size in control file (%d byte)"
 msgid_plural "invalid WAL segment size in control file (%d bytes)"
 msgstr[0] "ogiltigt WAL-segmentstorlek i kontrollfil (%d byte)"
 msgstr[1] "ogiltigt WAL-segmentstorlek i kontrollfil (%d byte)"
 
-<<<<<<< HEAD
-#: pg_controldata.c:185
+#: pg_controldata.c:186
 #, c-format
 msgid "The WAL segment size must be a power of two between 1 MB and 1 GB."
 msgstr "WAL-segmentstorleken måste vara en tvåpotens mellan 1 MB och 1 GB."
 
-#: pg_controldata.c:186
+#: pg_controldata.c:187
 #, c-format
 msgid "The file is corrupt and the results below are untrustworthy."
 msgstr "Filen är trasig och resultatet nedan är inte helt tillförlitligt."
 
-#: pg_controldata.c:221
-=======
-#: pg_controldata.c:186
-#, c-format
-msgid "The WAL segment size must be a power of two between 1 MB and 1 GB."
-msgstr "WAL-segmentstorleken måste vara en tvåpotens mellan 1 MB och 1 GB."
-
-#: pg_controldata.c:187
-#, c-format
-msgid "The file is corrupt and the results below are untrustworthy."
-msgstr "Filen är trasig och resultatet nedan är inte helt tillförlitligt."
-
 #: pg_controldata.c:205 pg_controldata.c:213 pg_controldata.c:232
 #, c-format
->>>>>>> 3d6a8289
 msgid "???"
 msgstr "???"
 
@@ -274,116 +237,61 @@
 # used for English is insufficient for Swedish.  New indenting
 # is consistent for all reporting statements: six additional
 # space characters.
-<<<<<<< HEAD
-#: pg_controldata.c:227
-=======
 #: pg_controldata.c:238
->>>>>>> 3d6a8289
 #, c-format
 msgid "pg_control version number:            %u\n"
 msgstr "Versionsnummer för pg_control:              %u\n"
 
-<<<<<<< HEAD
-#: pg_controldata.c:229
-=======
 #: pg_controldata.c:240
->>>>>>> 3d6a8289
 #, c-format
 msgid "Catalog version number:               %u\n"
 msgstr "Katalogversion:                             %u\n"
 
-<<<<<<< HEAD
-#: pg_controldata.c:231
-=======
 #: pg_controldata.c:242
->>>>>>> 3d6a8289
 #, c-format
 msgid "Database system identifier:           %<PRIu64>\n"
 msgstr "Databasens systemidentifierare:             %<PRIu64>\n"
 
-<<<<<<< HEAD
-#: pg_controldata.c:233
-=======
 #: pg_controldata.c:244
->>>>>>> 3d6a8289
 #, c-format
 msgid "Database cluster state:               %s\n"
 msgstr "Databasklustrets tillstånd:                 %s\n"
 
-<<<<<<< HEAD
-#: pg_controldata.c:235
-=======
 #: pg_controldata.c:246
->>>>>>> 3d6a8289
 #, c-format
 msgid "pg_control last modified:             %s\n"
 msgstr "pg_control ändrades senast:                 %s\n"
 
-<<<<<<< HEAD
-#: pg_controldata.c:237
-=======
 #: pg_controldata.c:248
->>>>>>> 3d6a8289
 #, c-format
 msgid "Latest checkpoint location:           %X/%X\n"
 msgstr "Läge för senaste kontrollpunkt:             %X/%X\n"
 
-<<<<<<< HEAD
-#: pg_controldata.c:239
-=======
 #: pg_controldata.c:250
->>>>>>> 3d6a8289
 #, c-format
 msgid "Latest checkpoint's REDO location:    %X/%X\n"
 msgstr "REDO-läge för senaste kontrollpunkt:        %X/%X\n"
 
-<<<<<<< HEAD
-#: pg_controldata.c:241
-=======
 #: pg_controldata.c:252
->>>>>>> 3d6a8289
 #, c-format
 msgid "Latest checkpoint's REDO WAL file:    %s\n"
 msgstr "REDO-WAL-fil vid senaste kontrollpunkt:     %s\n"
 
-<<<<<<< HEAD
-#: pg_controldata.c:243
-=======
 #: pg_controldata.c:254
->>>>>>> 3d6a8289
 #, c-format
 msgid "Latest checkpoint's TimeLineID:       %u\n"
 msgstr "TimeLineID vid senaste kontrollpunkt:       %u\n"
 
-<<<<<<< HEAD
-#: pg_controldata.c:245
-=======
 #: pg_controldata.c:256
->>>>>>> 3d6a8289
 #, c-format
 msgid "Latest checkpoint's PrevTimeLineID:   %u\n"
 msgstr "PrevTimeLineID vid senaste kontrollpunkt:   %u\n"
 
-<<<<<<< HEAD
-#: pg_controldata.c:247
-=======
 #: pg_controldata.c:258
->>>>>>> 3d6a8289
 #, c-format
 msgid "Latest checkpoint's full_page_writes: %s\n"
 msgstr "Senaste kontrollpunktens full_page_writes:  %s\n"
 
-<<<<<<< HEAD
-#: pg_controldata.c:248 pg_controldata.c:289 pg_controldata.c:301
-msgid "off"
-msgstr "av"
-
-#: pg_controldata.c:248 pg_controldata.c:289 pg_controldata.c:301
-msgid "on"
-msgstr "på"
-
-#: pg_controldata.c:249
-=======
 #: pg_controldata.c:259 pg_controldata.c:300 pg_controldata.c:312
 msgid "off"
 msgstr "av"
@@ -393,175 +301,95 @@
 msgstr "på"
 
 #: pg_controldata.c:260
->>>>>>> 3d6a8289
 #, c-format
 msgid "Latest checkpoint's NextXID:          %u:%u\n"
 msgstr "NextXID vid senaste kontrollpunkt:          %u:%u\n"
 
-<<<<<<< HEAD
-#: pg_controldata.c:252
-=======
 #: pg_controldata.c:263
->>>>>>> 3d6a8289
 #, c-format
 msgid "Latest checkpoint's NextOID:          %u\n"
 msgstr "NextOID vid senaste kontrollpunkt:          %u\n"
 
-<<<<<<< HEAD
-#: pg_controldata.c:254
-=======
 #: pg_controldata.c:265
->>>>>>> 3d6a8289
 #, c-format
 msgid "Latest checkpoint's NextMultiXactId:  %u\n"
 msgstr "NextMultiXactId vid senaste kontrollpunkt:  %u\n"
 
-<<<<<<< HEAD
-#: pg_controldata.c:256
-=======
 #: pg_controldata.c:267
->>>>>>> 3d6a8289
 #, c-format
 msgid "Latest checkpoint's NextMultiOffset:  %u\n"
 msgstr "NextMultiOffset vid senaste kontrollpunkt:  %u\n"
 
-<<<<<<< HEAD
-#: pg_controldata.c:258
-=======
 #: pg_controldata.c:269
->>>>>>> 3d6a8289
 #, c-format
 msgid "Latest checkpoint's oldestXID:        %u\n"
 msgstr "oldestXID vid senaste kontrollpunkt:        %u\n"
 
-<<<<<<< HEAD
-#: pg_controldata.c:260
-=======
 #: pg_controldata.c:271
->>>>>>> 3d6a8289
 #, c-format
 msgid "Latest checkpoint's oldestXID's DB:   %u\n"
 msgstr "DB för oldestXID vid senaste kontrollpunkt: %u\n"
 
-<<<<<<< HEAD
-#: pg_controldata.c:262
-=======
 #: pg_controldata.c:273
->>>>>>> 3d6a8289
 #, c-format
 msgid "Latest checkpoint's oldestActiveXID:  %u\n"
 msgstr "oldestActiveXID vid senaste kontrollpunkt:  %u\n"
 
-<<<<<<< HEAD
-#: pg_controldata.c:264
-=======
 #: pg_controldata.c:275
->>>>>>> 3d6a8289
 #, c-format
 msgid "Latest checkpoint's oldestMultiXid:   %u\n"
 msgstr "oldestMultiXid vid senaste kontrollpunkt:   %u\n"
 
-<<<<<<< HEAD
-#: pg_controldata.c:266
-=======
 #: pg_controldata.c:277
->>>>>>> 3d6a8289
 #, c-format
 msgid "Latest checkpoint's oldestMulti's DB: %u\n"
 msgstr "DB för oldestMulti vid senaste kontrollpkt: %u\n"
 
-<<<<<<< HEAD
-#: pg_controldata.c:268
-=======
 #: pg_controldata.c:279
->>>>>>> 3d6a8289
 #, c-format
 msgid "Latest checkpoint's oldestCommitTsXid:%u\n"
 msgstr "oldestCommitTsXid vid senaste kontrollpunkt:%u\n"
 
-<<<<<<< HEAD
-#: pg_controldata.c:270
-=======
 #: pg_controldata.c:281
->>>>>>> 3d6a8289
 #, c-format
 msgid "Latest checkpoint's newestCommitTsXid:%u\n"
 msgstr "newestCommitTsXid vid senaste kontrollpunkt:%u\n"
 
-<<<<<<< HEAD
-#: pg_controldata.c:272
-=======
 #: pg_controldata.c:283
->>>>>>> 3d6a8289
 #, c-format
 msgid "Time of latest checkpoint:            %s\n"
 msgstr "Tidpunkt för senaste kontrollpunkt:         %s\n"
 
-<<<<<<< HEAD
-#: pg_controldata.c:274
-=======
 #: pg_controldata.c:285
->>>>>>> 3d6a8289
 #, c-format
 msgid "Fake LSN counter for unlogged rels:   %X/%X\n"
 msgstr "Beräknat LSN-tal av ologgade relationer:    %X/%X\n"
 
-<<<<<<< HEAD
-#: pg_controldata.c:276
-=======
 #: pg_controldata.c:287
->>>>>>> 3d6a8289
 #, c-format
 msgid "Minimum recovery ending location:     %X/%X\n"
 msgstr "Minsta slutposition vid återställning:      %X/%X\n"
 
-<<<<<<< HEAD
-#: pg_controldata.c:278
-=======
 #: pg_controldata.c:289
->>>>>>> 3d6a8289
 #, c-format
 msgid "Min recovery ending loc's timeline:   %u\n"
 msgstr "Tidslinje för min slutpos vid återställning:%u\n"
 
-<<<<<<< HEAD
-#: pg_controldata.c:280
-=======
 #: pg_controldata.c:291
->>>>>>> 3d6a8289
 #, c-format
 msgid "Backup start location:                %X/%X\n"
 msgstr "Startpunkt för backup:                      %X/%X\n"
 
-<<<<<<< HEAD
-#: pg_controldata.c:282
-=======
 #: pg_controldata.c:293
->>>>>>> 3d6a8289
 #, c-format
 msgid "Backup end location:                  %X/%X\n"
 msgstr "Slutpunkt för backup:                       %X/%X\n"
 
-<<<<<<< HEAD
-#: pg_controldata.c:284
-=======
 #: pg_controldata.c:295
->>>>>>> 3d6a8289
 #, c-format
 msgid "End-of-backup record required:        %s\n"
 msgstr "Tvingande markering av backupslut:          %s\n"
 
-<<<<<<< HEAD
-#: pg_controldata.c:285
-msgid "no"
-msgstr "nej"
-
-#: pg_controldata.c:285
-msgid "yes"
-msgstr "ja"
-
-#: pg_controldata.c:286
-=======
 #: pg_controldata.c:296
 msgid "no"
 msgstr "nej"
@@ -571,192 +399,104 @@
 msgstr "ja"
 
 #: pg_controldata.c:297
->>>>>>> 3d6a8289
 #, c-format
 msgid "wal_level setting:                    %s\n"
 msgstr "Värde på wal_level:                         %s\n"
 
-<<<<<<< HEAD
-#: pg_controldata.c:288
-=======
 #: pg_controldata.c:299
->>>>>>> 3d6a8289
 #, c-format
 msgid "wal_log_hints setting:                %s\n"
 msgstr "Värde på wal_log_hints:                     %s\n"
 
-<<<<<<< HEAD
-#: pg_controldata.c:290
-=======
 #: pg_controldata.c:301
->>>>>>> 3d6a8289
 #, c-format
 msgid "max_connections setting:              %d\n"
 msgstr "Värde på max_connections:                   %d\n"
 
-<<<<<<< HEAD
-#: pg_controldata.c:292
-=======
 #: pg_controldata.c:303
->>>>>>> 3d6a8289
 #, c-format
 msgid "max_worker_processes setting:         %d\n"
 msgstr "Värde på max_worker_processes:              %d\n"
 
-<<<<<<< HEAD
-#: pg_controldata.c:294
-=======
 #: pg_controldata.c:305
->>>>>>> 3d6a8289
 #, c-format
 msgid "max_wal_senders setting:              %d\n"
 msgstr "Värde på max_wal_senders setting            %d\n"
 
-<<<<<<< HEAD
-#: pg_controldata.c:296
-=======
 #: pg_controldata.c:307
->>>>>>> 3d6a8289
 #, c-format
 msgid "max_prepared_xacts setting:           %d\n"
 msgstr "Värde på max_prepared_xacts:                %d\n"
 
-<<<<<<< HEAD
-#: pg_controldata.c:298
-=======
 #: pg_controldata.c:309
->>>>>>> 3d6a8289
 #, c-format
 msgid "max_locks_per_xact setting:           %d\n"
 msgstr "Nuvarande max_locks_per_xact:               %d\n"
 
-<<<<<<< HEAD
-#: pg_controldata.c:300
-=======
 #: pg_controldata.c:311
->>>>>>> 3d6a8289
 #, c-format
 msgid "track_commit_timestamp setting:       %s\n"
 msgstr "Värde på track_commit_timestamp:            %s\n"
 
-<<<<<<< HEAD
-#: pg_controldata.c:302
-=======
 #: pg_controldata.c:313
->>>>>>> 3d6a8289
 #, c-format
 msgid "Maximum data alignment:               %u\n"
 msgstr "Maximal jämkning av data (alignment):       %u\n"
 
-<<<<<<< HEAD
-#: pg_controldata.c:305
-=======
 #: pg_controldata.c:316
->>>>>>> 3d6a8289
 #, c-format
 msgid "Database block size:                  %u\n"
 msgstr "Databasens blockstorlek:                    %u\n"
 
-<<<<<<< HEAD
-#: pg_controldata.c:307
-=======
 #: pg_controldata.c:318
->>>>>>> 3d6a8289
 #, c-format
 msgid "Blocks per segment of large relation: %u\n"
 msgstr "Block per segment i en stor relation:       %u\n"
 
-<<<<<<< HEAD
-#: pg_controldata.c:309
-=======
 #: pg_controldata.c:320
->>>>>>> 3d6a8289
 #, c-format
 msgid "WAL block size:                       %u\n"
 msgstr "Blockstorlek i transaktionsloggen:          %u\n"
 
-<<<<<<< HEAD
-#: pg_controldata.c:311
-=======
 #: pg_controldata.c:322
->>>>>>> 3d6a8289
 #, c-format
 msgid "Bytes per WAL segment:                %u\n"
 msgstr "Segmentstorlek i transaktionsloggen:        %u\n"
 
-<<<<<<< HEAD
-#: pg_controldata.c:313
-=======
 #: pg_controldata.c:324
->>>>>>> 3d6a8289
 #, c-format
 msgid "Maximum length of identifiers:        %u\n"
 msgstr "Maximal längd för identifierare:            %u\n"
 
-<<<<<<< HEAD
-#: pg_controldata.c:315
-=======
 #: pg_controldata.c:326
->>>>>>> 3d6a8289
 #, c-format
 msgid "Maximum columns in an index:          %u\n"
 msgstr "Maximalt antal kolonner i ett index:        %u\n"
 
-<<<<<<< HEAD
-#: pg_controldata.c:317
-=======
 #: pg_controldata.c:328
->>>>>>> 3d6a8289
 #, c-format
 msgid "Maximum size of a TOAST chunk:        %u\n"
 msgstr "Maximal storlek för en TOAST-enhet:         %u\n"
 
-<<<<<<< HEAD
-#: pg_controldata.c:319
-=======
 #: pg_controldata.c:330
->>>>>>> 3d6a8289
 #, c-format
 msgid "Size of a large-object chunk:         %u\n"
 msgstr "Storlek för large-object-enheter:           %u\n"
 
-<<<<<<< HEAD
-#: pg_controldata.c:322
-=======
 #: pg_controldata.c:333
->>>>>>> 3d6a8289
 #, c-format
 msgid "Date/time type storage:               %s\n"
 msgstr "Representation av dag och tid:              %s\n"
 
-<<<<<<< HEAD
-#: pg_controldata.c:323
-msgid "64-bit integers"
-msgstr "64-bitars heltal"
-
-#: pg_controldata.c:324
-=======
 #: pg_controldata.c:334
 msgid "64-bit integers"
 msgstr "64-bitars heltal"
 
 #: pg_controldata.c:335
->>>>>>> 3d6a8289
 #, c-format
 msgid "Float8 argument passing:              %s\n"
 msgstr "Överföring av float8-argument:              %s\n"
 
-<<<<<<< HEAD
-#: pg_controldata.c:325
-msgid "by reference"
-msgstr "med referens"
-
-#: pg_controldata.c:325
-msgid "by value"
-msgstr "med värde"
-
-#: pg_controldata.c:326
-=======
 #: pg_controldata.c:336
 msgid "by reference"
 msgstr "med referens"
@@ -766,14 +506,10 @@
 msgstr "med värde"
 
 #: pg_controldata.c:337
->>>>>>> 3d6a8289
 #, c-format
 msgid "Data page checksum version:           %u\n"
 msgstr "Checksummaversion för datasidor:            %u\n"
 
-<<<<<<< HEAD
-#: pg_controldata.c:328
-=======
 #: pg_controldata.c:339
 #, c-format
 msgid "Default char data signedness:         %s\n"
@@ -788,7 +524,6 @@
 msgstr "osignerad"
 
 #: pg_controldata.c:341
->>>>>>> 3d6a8289
 #, c-format
 msgid "Mock authentication nonce:            %s\n"
 msgstr "Fejkat authentiseringsvärde:                %s\n"
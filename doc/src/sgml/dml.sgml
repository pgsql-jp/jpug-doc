<!-- doc/src/sgml/dml.sgml -->

<chapter id="dml">
<!--
 <title>Data Manipulation</title>
-->
 <title>データ操作</title>

 <para>
<!--
  The previous chapter discussed how to create tables and other
  structures to hold your data.  Now it is time to fill the tables
  with data.  This chapter covers how to insert, update, and delete
  table data.  The chapter
  after this will finally explain how to extract your long-lost data
  from the database.
-->
前章では、データを保持するためのテーブルやその他の構造の作成方法について説明しました。
今度は、テーブルにデータを挿入してみましょう。
本章では、テーブルのデータの挿入、更新、削除の方法について説明します。
次章ではいよいよ、ずっと見つけられなかったデータをデータベースから抽出する方法について説明します。
 </para>

 <sect1 id="dml-insert">
<!--
  <title>Inserting Data</title>
-->
  <title>データの挿入</title>

  <indexterm zone="dml-insert">
<!--
   <primary>inserting</primary>
-->
   <primary>挿入</primary>
  </indexterm>

  <indexterm zone="dml-insert">
   <primary>INSERT</primary>
  </indexterm>

  <para>
<!--
   When a table is created, it contains no data.  The first thing to
   do before a database can be of much use is to insert data.  Data is
   conceptually inserted one row at a time.  Of course you can also
   insert more than one row, but there is no way to insert less than
   one row.  Even if you know only some column values, a
   complete row must be created.
-->
テーブルは、作成時にはデータを含んでいません。
データベースを利用価値のあるものにするには、まずデータを挿入する必要があります。
概念的には、データは一度に1行ずつ挿入されます。
もちろんユーザは複数行を挿入することもできますが、1行未満を挿入することはできません。
列の値が一部しかわかっていない場合でも、1行全体を作成しなければなりません。
  </para>

  <para>
<!--
   To create a new row, use the <xref linkend="sql-insert"/>
   command.  The command requires the
   table name and column values.  For
   example, consider the products table from <xref linkend="ddl"/>:
-->
新規の行を作成するには、<xref linkend="sql-insert"/>コマンドを使用します。このコマンドは、テーブル名と列の値を必要とします。
例えば、<xref linkend="ddl"/>のproductsテーブルの例で考えてみましょう。
<programlisting>
CREATE TABLE products (
    product_no integer,
    name text,
    price numeric
);
</programlisting>
<!--
   An example command to insert a row would be:
-->
行を挿入するためのコマンド例は以下のようになります。
<programlisting>
INSERT INTO products VALUES (1, 'Cheese', 9.99);
</programlisting>
<!--
   The data values are listed in the order in which the columns appear
   in the table, separated by commas.  Usually, the data values will
   be literals (constants), but scalar expressions are also allowed.
-->
データ値は、テーブル内で列が存在する順序に従ってカンマで区切って列挙されています。
通常、データ値はリテラル（定数）ですが、スカラ式も使用できます。
  </para>

  <para>
<!--
   The above syntax has the drawback that you need to know the order
   of the columns in the table.  To avoid this you can also list the
   columns explicitly.  For example, both of the following commands
   have the same effect as the one above:
-->
上記の構文には、テーブル内の列の順序を知っていなければならないという欠点があります。
これを避けるには、列を明示的に列挙する方法があります。
例えば、以下の2つのどちらのコマンドでも上記のコマンドと同等の効果が得られます。
<programlisting>
INSERT INTO products (product_no, name, price) VALUES (1, 'Cheese', 9.99);
INSERT INTO products (name, price, product_no) VALUES ('Cheese', 9.99, 1);
</programlisting>
<!--
   Many users consider it good practice to always list the column
   names.
-->
多くのユーザは常に列名を列挙する方法が優れていると考えています。
  </para>

  <para>
<!--
   If you don't have values for all the columns, you can omit some of
   them.  In that case, the columns will be filled with their default
   values.  For example:
-->
値がわからない列については、省略することができます。
省略した列には、デフォルト値が挿入されます。
以下に例を示します。
<programlisting>
INSERT INTO products (product_no, name) VALUES (1, 'Cheese');
INSERT INTO products VALUES (1, 'Cheese');
</programlisting>
<!--
   The second form is a <productname>PostgreSQL</productname>
   extension.  It fills the columns from the left with as many values
   as are given, and the rest will be defaulted.
-->
後者は<productname>PostgreSQL</productname>の拡張機能です。
これによって、列には左から順に指定されただけの値が挿入され、残りにはデフォルト値が挿入されます。
  </para>

  <para>
<!--
   For clarity, you can also request default values explicitly, for
   individual columns or for the entire row:
-->
明確にするため、列ごと、あるいは行全体についてデフォルト値を明示的に要求することもできます。
<programlisting>
INSERT INTO products (product_no, name, price) VALUES (1, 'Cheese', DEFAULT);
INSERT INTO products DEFAULT VALUES;
</programlisting>
  </para>

  <para>
<!--
   You can insert multiple rows in a single command:
-->
単一コマンドで複数行を挿入することができます。
<programlisting>
INSERT INTO products (product_no, name, price) VALUES
    (1, 'Cheese', 9.99),
    (2, 'Bread', 1.99),
    (3, 'Milk', 2.99);
</programlisting>
  </para>

  <para>
<!--
   It is also possible to insert the result of a query (which might be no
   rows, one row, or many rows):
-->
また、問い合わせの結果（０行かも、１行かも、複数行かもしれない）を挿入することもできます。
<programlisting>
INSERT INTO products (product_no, name, price)
  SELECT product_no, name, price FROM new_products
    WHERE release_date = 'today';
</programlisting>
<!--
   This provides the full power of the SQL query mechanism (<xref
   linkend="queries"/>) for computing the rows to be inserted.
-->
これにより、挿入する行を計算するためにSQLの問い合わせ機構（<xref linkend="queries"/>）の全機能が提供されます。
  </para>

  <tip>
   <para>
<!--
    When inserting a lot of data at the same time, consider using
    the <xref linkend="sql-copy"/> command.
    It is not as flexible as the <xref linkend="sql-insert"/>
    command, but is more efficient. Refer
    to <xref linkend="populate"/> for more information on improving
    bulk loading performance.
-->
一度に大量のデータを挿入する場合は<xref linkend="sql-copy"/>コマンドの使用を検討してください。
<xref linkend="sql-insert"/>コマンドほどの柔軟性はありませんが、より効率的です。
大量のデータをロードする性能を向上することについて、詳細は<xref linkend="populate"/>を参照してください。
   </para>
  </tip>
 </sect1>

 <sect1 id="dml-update">
<!--
  <title>Updating Data</title>
-->
  <title>データの更新</title>

  <indexterm zone="dml-update">
<!--
   <primary>updating</primary>
-->
   <primary>更新</primary>
  </indexterm>

  <indexterm zone="dml-update">
   <primary>UPDATE</primary>
  </indexterm>

  <para>
<!--
   The modification of data that is already in the database is
   referred to as updating.  You can update individual rows, all the
   rows in a table, or a subset of all rows.  Each column can be
   updated separately; the other columns are not affected.
-->
既にデータベースに入っているデータを変更することを「更新(update)する」と言います。
個別の行、テーブル内の全ての行、あるいは全ての行のサブセットを更新することができます。
各列は、他の列に影響を及ぼすことなく個別に更新することができます。
  </para>

  <para>
<!--
   To update existing rows, use the <xref linkend="sql-update"/>
   command.  This requires
   three pieces of information:
-->
既存の行の更新を行うには<xref linkend="sql-update"/>コマンドを使用してください。
その際には3つの情報が必要となります。
   <orderedlist spacing="compact">
    <listitem>
<!--
     <para>The name of the table and column to update</para>
-->
     <para>更新するテーブルと列の名前</para>
    </listitem>

    <listitem>
<!--
     <para>The new value of the column</para>
-->
     <para>更新後の列の値</para>
    </listitem>

    <listitem>
<!--
     <para>Which row(s) to update</para>
-->
     <para>更新する行</para>
    </listitem>
   </orderedlist>
  </para>

  <para>
<!--
   Recall from <xref linkend="ddl"/> that SQL does not, in general,
   provide a unique identifier for rows.  Therefore it is not
   always possible to directly specify which row to update.
   Instead, you specify which conditions a row must meet in order to
   be updated.  Only if you have a primary key in the table (independent of
   whether you declared it or not) can you reliably address individual rows
   by choosing a condition that matches the primary key.
   Graphical database access tools rely on this fact to allow you to
   update rows individually.
-->
<xref linkend="ddl"/>で説明した、一般にSQLでは行に対して一意のIDを指定しないことを思い出してください。
従って、どの行を更新するかを直接指定することができない場合があります。
その代わりに、更新される行が満たすべき条件を指定します。
テーブルに主キーを設定している場合に限り（ユーザが宣言したのかどうかには関係なく）、主キーと一致する条件を選択することで確実に個別の行を指定することができます。
グラフィカルなデータベースアクセスツールは、この方法を使用して行を個別に更新することを可能にしています。
  </para>

  <para>
<!--
   For example, this command updates all products that have a price of
   5 to have a price of 10:
-->
例えば、値段が5である全ての商品の値段を10に更新するには、以下のコマンドを使用します。
<programlisting>
UPDATE products SET price = 10 WHERE price = 5;
</programlisting>
<!--
    This might cause zero, one, or many rows to be updated.  It is not
    an error to attempt an update that does not match any rows.
-->
これによって更新される行の数はゼロであるかもしれませんし、1つ、あるいは多数であるかもしれません。
一致する行がない条件を指定して更新しようとしてもエラーにはなりません。
  </para>

  <para>
<!--
   Let's look at that command in detail. First is the key word
   <literal>UPDATE</literal> followed by the table name.  As usual,
   the table name can be schema-qualified, otherwise it is looked up
   in the path.  Next is the key word <literal>SET</literal> followed
   by the column name, an equal sign, and the new column value.  The
   new column value can be any scalar expression, not just a constant.
   For example, if you want to raise the price of all products by 10%
   you could use:
-->
では、上記のコマンドの詳細を見てみましょう。
最初は<literal>UPDATE</literal>キーワードで、これにテーブル名が続きます。
いつも通り、テーブル名はスキーマで修飾することもできます。
修飾しない場合はパス内から検索されます。
次に<literal>SET</literal>キーワードがあり、これに列名、等号、そして更新後の列値が続きます。
更新後の列値は、定数だけでなく任意のスカラ式で表すことができます。
例えば、全ての商品の価格を10%上げるには以下のようにします。
<programlisting>
UPDATE products SET price = price * 1.10;
</programlisting>
<!--
   As you see, the expression for the new value can refer to the existing
   value(s) in the row.  We also left out the <literal>WHERE</literal> clause.
   If it is omitted, it means that all rows in the table are updated.
   If it is present, only those rows that match the
   <literal>WHERE</literal> condition are updated.  Note that the equals
   sign in the <literal>SET</literal> clause is an assignment while
   the one in the <literal>WHERE</literal> clause is a comparison, but
   this does not create any ambiguity.  Of course, the
   <literal>WHERE</literal> condition does
   not have to be an equality test.  Many other operators are
   available (see <xref linkend="functions"/>).  But the expression
   needs to evaluate to a Boolean result.
-->
このように、新しい値を表す式で行の中の古い値を参照することもできます。
ここでは、<literal>WHERE</literal>句を省略しました。
<literal>WHERE</literal>句を省略すると、テーブル内の全ての行が更新されます。
省略しない場合は、<literal>WHERE</literal>条件に適合する行のみが更新されます。
<literal>SET</literal>句内の等号が代入を表すのに対し、<literal>WHERE</literal>句内の等号は比較を表すことに注意してください。
ただし、これによって曖昧さが生じることはありません。
もちろん、必ずしも<literal>WHERE</literal>条件が等式でなければならないということはありません。
その他にも様々な演算子を使用することができます（<xref linkend="functions"/>を参照）。
ただし、式の評価結果は論理値でなければなりません。
  </para>

  <para>
<!--
   You can update more than one column in an
   <command>UPDATE</command> command by listing more than one
   assignment in the <literal>SET</literal> clause.  For example:
-->
<command>UPDATE</command>コマンドの<literal>SET</literal>句に複数の代入式を列挙して、複数の列を更新することもできます。
例を示します。
<programlisting>
UPDATE mytable SET a = 5, b = 3, c = 1 WHERE a &gt; 0;
</programlisting>
  </para>
 </sect1>

 <sect1 id="dml-delete">
<!--
  <title>Deleting Data</title>
-->
  <title>データの削除</title>

  <indexterm zone="dml-delete">
<!--
   <primary>deleting</primary>
-->
   <primary>削除</primary>
  </indexterm>

  <indexterm zone="dml-delete">
   <primary>DELETE</primary>
  </indexterm>

  <para>
<!--
   So far we have explained how to add data to tables and how to
   change data.  What remains is to discuss how to remove data that is
   no longer needed.  Just as adding data is only possible in whole
   rows, you can only remove entire rows from a table.  In the
   previous section we explained that SQL does not provide a way to
   directly address individual rows.  Therefore, removing rows can
   only be done by specifying conditions that the rows to be removed
   have to match.  If you have a primary key in the table then you can
   specify the exact row.  But you can also remove groups of rows
   matching a condition, or you can remove all rows in the table at
   once.
-->
これまで、テーブルにデータを追加する方法と、データを変更する方法について説明してきました。
残っているのは不要になったデータを削除する方法です。
データの追加が行単位でしか行えないのと同様、削除の場合も、行全体をテーブルから削除するしかありません。
前節で、SQLでは個々の行を直接指定する方法がないということを説明しました。
ですから行の削除の場合も、削除対象となる行の条件を指定することでしかできません。
テーブルに主キーが設定されている場合は、その行を正確に指定できます。
しかし、条件を満たす複数の行、あるいは、テーブル内の全ての行を一度に削除することもできます。
  </para>

  <para>
<!--
   You use the <xref linkend="sql-delete"/>
   command to remove rows; the syntax is very similar to the
   <command>UPDATE</command> command.  For instance, to remove all
   rows from the products table that have a price of 10, use:
-->
行を削除するには、<xref linkend="sql-delete"/>コマンドを使用します。
構文は<command>UPDATE</command>コマンドによく似ています。
例えば、productsテーブルから価格が10である全ての行を削除するには以下のようにします。
<programlisting>
DELETE FROM products WHERE price = 10;
</programlisting>
  </para>

  <para>
<!--
   If you simply write:
-->
単に次のようにすると、テーブル内の全ての行が削除されますので注意してください！
<programlisting>
DELETE FROM products;
</programlisting>
<!--
   then all rows in the table will be deleted!  Caveat programmer.
-->
プログラマに対する警告です。
  </para>
 </sect1>

 <sect1 id="dml-returning">
<<<<<<< HEAD
  <title>Returning Data from Modified Rows</title>
=======
<!--
  <title>Returning Data From Modified Rows</title>
-->
  <title>更新された行のデータを返す</title>
>>>>>>> 184958ef

  <indexterm zone="dml-returning">
   <primary>RETURNING</primary>
  </indexterm>

  <indexterm zone="dml-returning">
   <primary>INSERT</primary>
   <secondary>RETURNING</secondary>
  </indexterm>

  <indexterm zone="dml-returning">
   <primary>UPDATE</primary>
   <secondary>RETURNING</secondary>
  </indexterm>

  <indexterm zone="dml-returning">
   <primary>DELETE</primary>
   <secondary>RETURNING</secondary>
  </indexterm>

  <para>
<!--
   Sometimes it is useful to obtain data from modified rows while they are
   being manipulated.  The <command>INSERT</command>, <command>UPDATE</command>,
   and <command>DELETE</command> commands all have an
   optional <literal>RETURNING</literal> clause that supports this.  Use
   of <literal>RETURNING</literal> avoids performing an extra database query to
   collect the data, and is especially valuable when it would otherwise be
   difficult to identify the modified rows reliably.
-->
行が更新されるときに、その行のデータを取得できると便利なことがあります。
<command>INSERT</command>、<command>UPDATE</command>、<command>DELETE</command>の各コマンドは、いずれもオプションの<literal>RETURNING</literal>句によりそれが可能となっています。
<literal>RETURNING</literal>を使うことで、行を取得するために余分なデータベースへの問い合わせを行うことを避けられ、それ以外の方法で更新された行を確実に特定するのが難しい場合には、これは特に貴重です。
  </para>

  <para>
<!--
   The allowed contents of a <literal>RETURNING</literal> clause are the same as
   a <command>SELECT</command> command's output list
   (see <xref linkend="queries-select-lists"/>).  It can contain column
   names of the command's target table, or value expressions using those
   columns.  A common shorthand is <literal>RETURNING *</literal>, which selects
   all columns of the target table in order.
-->
<literal>RETURNING</literal>句で使用できる項目は<command>SELECT</command>コマンドの出力リスト（<xref linkend="queries-select-lists"/>参照）と同じです。
コマンドの対象となっているテーブルの列の名前、あるいはそれらの列を使った値の式を入れることができます。
よく使われる省略記法は<literal>RETURNING *</literal>で、これは対象テーブルのすべての列を順に返します。
  </para>

  <para>
<!--
   In an <command>INSERT</command>, the data available to <literal>RETURNING</literal> is
   the row as it was inserted.  This is not so useful in trivial inserts,
   since it would just repeat the data provided by the client.  But it can
   be very handy when relying on computed default values.  For example,
   when using a <link linkend="datatype-serial"><type>serial</type></link>
   column to provide unique identifiers, <literal>RETURNING</literal> can return
   the ID assigned to a new row:
-->
<command>INSERT</command>では、<literal>RETURNING</literal>で利用できるデータは、挿入された通りの行です。
単純な挿入では、クライアントが提供したデータを単に繰り返すだけになりますから、あまり役には立ちません。
しかし、計算されたデフォルト値に依存しているときは、これは非常に便利なことがあります。
例えば<link linkend="datatype-serial"><type>serial</type></link>の列を使って一意識別子を提供している場合、以下のように<literal>RETURNING</literal>によって、新しい行に割り当てられたIDを返すことができます。
<programlisting>
CREATE TABLE users (firstname text, lastname text, id serial primary key);

INSERT INTO users (firstname, lastname) VALUES ('Joe', 'Cool') RETURNING id;
</programlisting>
<!--
   The <literal>RETURNING</literal> clause is also very useful
   with <literal>INSERT ... SELECT</literal>.
-->
また、<literal>RETURNING</literal>句は<literal>INSERT ... SELECT</literal>でも非常に役に立ちます。
  </para>

  <para>
  </para>

  <para>
<!--
   In an <command>UPDATE</command>, the data available to <literal>RETURNING</literal> is
   the new content of the modified row.  For example:
-->
<command>UPDATE</command>では、<literal>RETURNING</literal>で利用できるデータは、更新された行の新しい内容です。
例を示します。
<programlisting>
UPDATE products SET price = price * 1.10
  WHERE price &lt;= 99.99
  RETURNING name, price AS new_price;
</programlisting>
  </para>

  <para>
<!--
   In a <command>DELETE</command>, the data available to <literal>RETURNING</literal> is
   the content of the deleted row.  For example:
-->
<command>DELETE</command>では、<literal>RETURNING</literal>で利用できるデータは、削除された行の内容です。
例を示します。
<programlisting>
DELETE FROM products
  WHERE obsoletion_date = 'today'
  RETURNING *;
</programlisting>
  </para>

  <para>
<!--
   If there are triggers (<xref linkend="triggers"/>) on the target table,
   the data available to <literal>RETURNING</literal> is the row as modified by
   the triggers.  Thus, inspecting columns computed by triggers is another
   common use-case for <literal>RETURNING</literal>.
-->
対象のテーブルにトリガー（<xref linkend="triggers"/>）がある場合、<literal>RETURNING</literal>で利用できるデータは、トリガーで更新された行です。
従って、トリガーによって計算された列を検査するのも<literal>RETURNING</literal>の一般的な利用方法の一つです。
  </para>

 </sect1>
</chapter><|MERGE_RESOLUTION|>--- conflicted
+++ resolved
@@ -417,14 +417,10 @@
  </sect1>
 
  <sect1 id="dml-returning">
-<<<<<<< HEAD
+<!--
   <title>Returning Data from Modified Rows</title>
-=======
-<!--
-  <title>Returning Data From Modified Rows</title>
 -->
   <title>更新された行のデータを返す</title>
->>>>>>> 184958ef
 
   <indexterm zone="dml-returning">
    <primary>RETURNING</primary>

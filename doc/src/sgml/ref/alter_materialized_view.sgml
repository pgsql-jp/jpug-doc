<!--
doc/src/sgml/ref/alter_materialized_view.sgml
PostgreSQL documentation
-->

<refentry id="sql-altermaterializedview">
 <indexterm zone="sql-altermaterializedview">
  <primary>ALTER MATERIALIZED VIEW</primary>
 </indexterm>

 <refmeta>
  <refentrytitle>ALTER MATERIALIZED VIEW</refentrytitle>
  <manvolnum>7</manvolnum>
<!--
  <refmiscinfo>SQL - Language Statements</refmiscinfo>
-->
  <refmiscinfo>SQL - 言語</refmiscinfo>
 </refmeta>

 <refnamediv>
  <refname>ALTER MATERIALIZED VIEW</refname>
<!--
  <refpurpose>change the definition of a materialized view</refpurpose>
-->
  <refpurpose>マテリアライズドビューの定義を変更する</refpurpose>
 </refnamediv>

 <refsynopsisdiv>
<synopsis>
ALTER MATERIALIZED VIEW [ IF EXISTS ] <replaceable class="parameter">name</replaceable>
    <replaceable class="parameter">action</replaceable> [, ... ]
ALTER MATERIALIZED VIEW <replaceable class="parameter">name</replaceable>
    [ NO ] DEPENDS ON EXTENSION <replaceable class="parameter">extension_name</replaceable>
ALTER MATERIALIZED VIEW [ IF EXISTS ] <replaceable class="parameter">name</replaceable>
    RENAME [ COLUMN ] <replaceable class="parameter">column_name</replaceable> TO <replaceable class="parameter">new_column_name</replaceable>
ALTER MATERIALIZED VIEW [ IF EXISTS ] <replaceable class="parameter">name</replaceable>
    RENAME TO <replaceable class="parameter">new_name</replaceable>
ALTER MATERIALIZED VIEW [ IF EXISTS ] <replaceable class="parameter">name</replaceable>
    SET SCHEMA <replaceable class="parameter">new_schema</replaceable>
ALTER MATERIALIZED VIEW ALL IN TABLESPACE <replaceable class="parameter">name</replaceable> [ OWNED BY <replaceable class="parameter">role_name</replaceable> [, ... ] ]
    SET TABLESPACE <replaceable class="parameter">new_tablespace</replaceable> [ NOWAIT ]

<!--
<phrase>where <replaceable class="parameter">action</replaceable> is one of:</phrase>
-->
<phrase>ここで<replaceable class="parameter">action</replaceable>は以下のいずれかです。</phrase>

    ALTER [ COLUMN ] <replaceable class="parameter">column_name</replaceable> SET STATISTICS <replaceable class="parameter">integer</replaceable>
    ALTER [ COLUMN ] <replaceable class="parameter">column_name</replaceable> SET ( <replaceable class="parameter">attribute_option</replaceable> = <replaceable class="parameter">value</replaceable> [, ... ] )
    ALTER [ COLUMN ] <replaceable class="parameter">column_name</replaceable> RESET ( <replaceable class="parameter">attribute_option</replaceable> [, ... ] )
    ALTER [ COLUMN ] <replaceable class="parameter">column_name</replaceable> SET STORAGE { PLAIN | EXTERNAL | EXTENDED | MAIN }
    ALTER [ COLUMN ] <replaceable class="parameter">column_name</replaceable> SET COMPRESSION <replaceable class="parameter">compression_method</replaceable>
    CLUSTER ON <replaceable class="parameter">index_name</replaceable>
    SET WITHOUT CLUSTER
<<<<<<< HEAD
    SET ACCESS METHOD <replaceable class="parameter">new_access_method</replaceable>
=======
>>>>>>> 185876a6
    SET TABLESPACE <replaceable class="parameter">new_tablespace</replaceable>
    SET ( <replaceable class="parameter">storage_parameter</replaceable> [= <replaceable class="parameter">value</replaceable>] [, ... ] )
    RESET ( <replaceable class="parameter">storage_parameter</replaceable> [, ... ] )
    OWNER TO { <replaceable class="parameter">new_owner</replaceable> | CURRENT_ROLE | CURRENT_USER | SESSION_USER }
</synopsis>
 </refsynopsisdiv>

 <refsect1>
<!--
  <title>Description</title>
-->
  <title>説明</title>

  <para>
<!--
   <command>ALTER MATERIALIZED VIEW</command> changes various auxiliary
   properties of an existing materialized view.
-->
<command>ALTER MATERIALIZED VIEW</command>は既存のマテリアライズドビューの各種補助属性を変更します。
  </para>

  <para>
<!--
   You must own the materialized view to use <command>ALTER MATERIALIZED
   VIEW</command>.  To change a materialized view's schema, you must also have
   <literal>CREATE</literal> privilege on the new schema.
   To alter the owner, you must also be a direct or indirect member of the new
   owning role, and that role must have <literal>CREATE</literal> privilege on
   the materialized view's schema.  (These restrictions enforce that altering
   the owner doesn't do anything you couldn't do by dropping and recreating the
   materialized view.  However, a superuser can alter ownership of any view
   anyway.)
-->
<command>ALTER MATERIALIZED VIEW</command>を使用するためにはそのマテリアライズドビューを所有していなければなりません。
マテリアライズドビューのスキーマを変更するためには、新しいスキーマに対する<literal>CREATE</literal>権限を持たなければなりません。
所有者を変更するためには、新しく所有者となるロールの直接または間接的なメンバでなければなりません。
またそのロールはマテリアライズドビューのスキーマに対して<literal>CREATE</literal>権限を持たなければなりません。
（これらの制限により、マテリアライズドビューを削除し再作成することによってできる以上のことを所有者の変更で行えないようにします。
しかしスーパーユーザはいずれにせよ任意のビューの所有権を変更することができます。）
  </para>

  <para>
<!--
   The statement subforms and actions available for
   <command>ALTER MATERIALIZED VIEW</command> are a subset of those available
   for <command>ALTER TABLE</command>, and have the same meaning when used for
   materialized views.  See the descriptions for
   <link linkend="sql-altertable"><command>ALTER TABLE</command></link>
   for details.
-->
<command>ALTER MATERIALIZED VIEW</command>文で利用可能な副構文と操作は、<command>ALTER TABLE</command>で利用できるものの部分集合であり、マテリアライズドビューに対して使用した場合も同じ意味を持ちます。
詳細については<link linkend="sql-altertable"><command>ALTER TABLE</command></link>の説明を参照してください。
  </para>
 </refsect1>

 <refsect1>
<!--
  <title>Parameters</title>
-->
  <title>パラメータ</title>

   <variablelist>

    <varlistentry>
     <term><replaceable class="parameter">name</replaceable></term>
     <listitem>
      <para>
<!--
       The name (optionally schema-qualified) of an existing materialized view.
-->
既存のマテリアライズドビューの名前（スキーマ修飾可）です。
      </para>
     </listitem>
    </varlistentry>

    <varlistentry>
     <term><replaceable class="parameter">column_name</replaceable></term>
     <listitem>
      <para>
<!--
       Name of a new or existing column.
-->
新しいまたは既存の列の名前です。
      </para>
     </listitem>
    </varlistentry>

    <varlistentry>
     <term><replaceable class="parameter">extension_name</replaceable></term>
     <listitem>
      <para>
<!--
       The name of the extension that the materialized view is to depend on (or no longer
       dependent on, if <literal>NO</literal> is specified).  A materialized view
       that's marked as dependent on an extension is automatically dropped when
       the extension is dropped.
-->
マテリアライズドビューが依存する(もしくは<literal>NO</literal>が指定された場合にはもはや依存していない)拡張の名前です。
拡張に依存していると印をつけられたマテリアライズドビューは、拡張が削除されると自動的に削除されます。
      </para>
     </listitem>
    </varlistentry>

    <varlistentry>
     <term><replaceable class="parameter">new_column_name</replaceable></term>
     <listitem>
      <para>
<!--
       New name for an existing column.
-->
既存の列に対する新しい名前です。
      </para>
     </listitem>
    </varlistentry>

   <varlistentry>
    <term><replaceable class="parameter">new_owner</replaceable></term>
    <listitem>
     <para>
<!--
      The user name of the new owner of the materialized view.
-->
マテリアライズドビューの新しい所有者となるユーザの名前です。
     </para>
    </listitem>
   </varlistentry>

   <varlistentry>
    <term><replaceable class="parameter">new_name</replaceable></term>
    <listitem>
     <para>
<!--
      The new name for the materialized view.
-->
マテリアライズドビューの新しい名前です。
     </para>
    </listitem>
   </varlistentry>

   <varlistentry>
    <term><replaceable class="parameter">new_schema</replaceable></term>
    <listitem>
     <para>
<!--
      The new schema for the materialized view.
-->
マテリアライズドビューの新しいスキーマです。
     </para>
    </listitem>
   </varlistentry>
  </variablelist>
 </refsect1>

 <refsect1>
<!--
  <title>Examples</title>
-->
  <title>例</title>

  <para>
<!--
   To rename the materialized view <literal>foo</literal> to
   <literal>bar</literal>:
-->
マテリアライズドビュー<literal>foo</literal>の名前を<literal>bar</literal>に変更します。
<programlisting>
ALTER MATERIALIZED VIEW foo RENAME TO bar;
</programlisting></para>
 </refsect1>

 <refsect1>
<!--
  <title>Compatibility</title>
-->
  <title>互換性</title>

  <para>
<!--
   <command>ALTER MATERIALIZED VIEW</command> is a
   <productname>PostgreSQL</productname> extension.
-->
<command>ALTER MATERIALIZED VIEW</command>は<productname>PostgreSQL</productname>の拡張です。
  </para>
 </refsect1>

 <refsect1>
<!--
  <title>See Also</title>
-->
  <title>関連項目</title>

  <simplelist type="inline">
   <member><xref linkend="sql-creatematerializedview"/></member>
   <member><xref linkend="sql-dropmaterializedview"/></member>
   <member><xref linkend="sql-refreshmaterializedview"/></member>
  </simplelist>
 </refsect1>
</refentry><|MERGE_RESOLUTION|>--- conflicted
+++ resolved
@@ -52,10 +52,7 @@
     ALTER [ COLUMN ] <replaceable class="parameter">column_name</replaceable> SET COMPRESSION <replaceable class="parameter">compression_method</replaceable>
     CLUSTER ON <replaceable class="parameter">index_name</replaceable>
     SET WITHOUT CLUSTER
-<<<<<<< HEAD
     SET ACCESS METHOD <replaceable class="parameter">new_access_method</replaceable>
-=======
->>>>>>> 185876a6
     SET TABLESPACE <replaceable class="parameter">new_tablespace</replaceable>
     SET ( <replaceable class="parameter">storage_parameter</replaceable> [= <replaceable class="parameter">value</replaceable>] [, ... ] )
     RESET ( <replaceable class="parameter">storage_parameter</replaceable> [, ... ] )

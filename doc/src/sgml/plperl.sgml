--- conflicted
+++ resolved
@@ -1855,14 +1855,10 @@
   </para>
 
   <para>
-<<<<<<< HEAD
+<!--
    The return value of the trigger function is ignored.
-=======
-<!--
-   The return value of the trigger function is ignored.
 -->
 トリガ関数の戻り値は無視されます
->>>>>>> bd0a9e56
   </para>
 
   <para>

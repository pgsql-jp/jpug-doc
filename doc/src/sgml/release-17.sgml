--- conflicted
+++ resolved
@@ -673,15 +673,11 @@
 
 <listitem>
 <para>
-<<<<<<< HEAD
-<!--
-Allow btree indexes to more efficiently find a set of values, such as those supplied by IN subqueries (Peter Geoghegan, Matthias van de Meent)
--->
-《機械翻訳》btreeインデックスが、IN副問い合わせによる提供されるのような値の集合をより効率的に見つけられるようにしました。
+<!--
+Allow btree indexes to more efficiently find a set of values, such as those supplied by IN clauses using constants (Peter Geoghegan, Matthias van de Meent)
+-->
+《機械翻訳》定数を使用したIN句による提供されるなど、Btreeインデックスが値のセットをより効率的に検索できるようにします。
 (Peter Geoghegan, Matthias van de Meent)
-=======
-Allow btree indexes to more efficiently find a set of values, such as those supplied by IN clauses using constants (Peter Geoghegan, Matthias van de Meent)
->>>>>>> 8fea1bd5
 </para>
 </listitem>
 

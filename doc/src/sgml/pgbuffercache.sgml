<!-- doc/src/sgml/pgbuffercache.sgml -->

<sect1 id="pgbuffercache" xreflabel="pg_buffercache">
 <title>pg_buffercache</title>

 <indexterm zone="pgbuffercache">
  <primary>pg_buffercache</primary>
 </indexterm>

 <para>
<!--
  The <filename>pg_buffercache</filename> module provides a means for
  examining what's happening in the shared buffer cache in real time.
-->
<filename>pg_buffercache</filename>モジュールは、共有バッファキャッシュで何が起きているかをリアルタイムに確認する方法を提供します。
 </para>

 <indexterm>
  <primary>pg_buffercache_pages</primary>
 </indexterm>

 <para>
<!--
  The module provides a C function <function>pg_buffercache_pages</function>
  that returns a set of records, plus a view
  <structname>pg_buffercache</structname> that wraps the function for
  convenient use.
-->
このモジュールはレコード集合を返す<function>pg_buffercache_pages</function> C関数と、簡単に利用できるようにこの関数を隠蔽する<structname>pg_buffercache</structname>ビューを提供します。
 </para>

 <para>
<!--
  By default, use is restricted to superusers and members of the
  <literal>pg_monitor</literal> role. Access may be granted to others
  using <command>GRANT</command>.
-->
デフォルトでは、使用はスーパーユーザと<literal>pg_monitor</literal>ロールのメンバに限定されています。
<command>GRANT</command>を使って他人にアクセス権を付与できます。
 </para>

 <sect2>
<!--
  <title>The <structname>pg_buffercache</structname> View</title>
-->
  <title><structname>pg_buffercache</structname>ビュー</title>

  <para>
<!--
   The definitions of the columns exposed by the view are shown in <xref linkend="pgbuffercache-columns"/>.
-->
ビューによって公開されている列の定義を<xref linkend="pgbuffercache-columns"/>に示します。
  </para>

  <table id="pgbuffercache-columns">
<!--
   <title><structname>pg_buffercache</structname> Columns</title>
-->
   <title><structname>pg_buffercache</structname>の列</title>
   <tgroup cols="1">
    <thead>
     <row>
      <entry role="catalog_table_entry"><para role="column_definition">
<!--
       Column Type
-->
列 型
      </para>
      <para>
<!--
       Description
-->
説明
      </para></entry>
     </row>
    </thead>

    <tbody>
     <row>
      <entry role="catalog_table_entry"><para role="column_definition">
       <structfield>bufferid</structfield> <type>integer</type>
      </para>
      <para>
<!--
       ID, in the range 1..<varname>shared_buffers</varname>
-->
1から<varname>shared_buffers</varname>までの範囲で示されるID
      </para></entry>
     </row>

     <row>
      <entry role="catalog_table_entry"><para role="column_definition">
       <structfield>relfilenode</structfield> <type>oid</type>
<!--
       (references <link linkend="catalog-pg-class"><structname>pg_class</structname></link>.<structfield>relfilenode</structfield>)
-->
(<link linkend="catalog-pg-class"><structname>pg_class</structname></link>.<structfield>relfilenode</structfield>を参照)
      </para>
      <para>
<!--
       Filenode number of the relation
-->
リレーションのファイルノード番号
      </para></entry>
     </row>

     <row>
      <entry role="catalog_table_entry"><para role="column_definition">
       <structfield>reltablespace</structfield> <type>oid</type>
<!--
       (references <link linkend="catalog-pg-tablespace"><structname>pg_tablespace</structname></link>.<structfield>oid</structfield>)
-->
(<link linkend="catalog-pg-tablespace"><structname>pg_tablespace</structname></link>.<structfield>oid</structfield>を参照)
      </para>
      <para>
<!--
       Tablespace OID of the relation
-->
リレーションのテーブル空間OID
      </para></entry>
     </row>

     <row>
      <entry role="catalog_table_entry"><para role="column_definition">
       <structfield>reldatabase</structfield> <type>oid</type>
<!--
       (references <link linkend="catalog-pg-database"><structname>pg_database</structname></link>.<structfield>oid</structfield>)
-->
(<link linkend="catalog-pg-database"><structname>pg_database</structname></link>.<structfield>oid</structfield>を参照)
      </para>
      <para>
<!--
       Database OID of the relation
-->
リレーションのデータベースOID
      </para></entry>
     </row>

     <row>
      <entry role="catalog_table_entry"><para role="column_definition">
       <structfield>relforknumber</structfield> <type>smallint</type>
      </para>
      <para>
<!--
       Fork number within the relation;  see
<<<<<<< HEAD
       <filename>common/relpath.h</filename>
=======
       <filename>include/common/relpath.h</filename>
-->
リレーション内のフォーク番号。<filename>include/common/relpath.h</filename>参照
>>>>>>> 9a9c638e
      </para></entry>
     </row>

     <row>
      <entry role="catalog_table_entry"><para role="column_definition">
       <structfield>relblocknumber</structfield> <type>bigint</type>
      </para>
      <para>
<!--
       Page number within the relation
-->
リレーション内のページ番号
      </para></entry>
     </row>

     <row>
      <entry role="catalog_table_entry"><para role="column_definition">
       <structfield>isdirty</structfield> <type>boolean</type>
      </para>
      <para>
<!--
       Is the page dirty?
-->
ダーティページかどうか
      </para></entry>
     </row>

     <row>
      <entry role="catalog_table_entry"><para role="column_definition">
       <structfield>usagecount</structfield> <type>smallint</type>
      </para>
      <para>
<!--
       Clock-sweep access count
-->
Clock-sweepアクセスカウント
      </para></entry>
     </row>

     <row>
      <entry role="catalog_table_entry"><para role="column_definition">
       <structfield>pinning_backends</structfield> <type>integer</type>
      </para>
      <para>
<!--
       Number of backends pinning this buffer
-->
このバッファをピン留めしているバックエンドの数
      </para></entry>
     </row>
    </tbody>
   </tgroup>
  </table>

  <para>
<!--
   There is one row for each buffer in the shared cache. Unused buffers are
   shown with all fields null except <structfield>bufferid</structfield>.  Shared system
   catalogs are shown as belonging to database zero.
-->
共有キャッシュ内の各バッファに対して、1行が存在します。
未使用のバッファは、<structfield>bufferid</structfield>を除き、すべてのフィールドがNULLになります。
共有システムカタログは、OIDがゼロのデータベースに属するものとして表示されます。
  </para>

  <para>
<!--
   Because the cache is shared by all the databases, there will normally be
   pages from relations not belonging to the current database.  This means
   that there may not be matching join rows in <structname>pg_class</structname> for
   some rows, or that there could even be incorrect joins.  If you are
   trying to join against <structname>pg_class</structname>, it's a good idea to
   restrict the join to rows having <structfield>reldatabase</structfield> equal to
   the current database's OID or zero.
-->
キャッシュはすべてのデータベースで共有されているため、現在のデータベースに属さないリレーションのページも表示されます。
これは、一部の行に対して一致する<structname>pg_class</structname>の結合行が存在しない、間違った結合をしてしまう可能性すらあることを意味します。
<structname>pg_class</structname>に対して結合しようとする場合、現在のデータベースのOIDまたは0と等しい<structfield>reldatabase</structfield>を持つ行に限定して結合することをお勧めします。
  </para>

  <para>
<!--
   Since buffer manager locks are not taken to copy the buffer state data that
   the view will display, accessing <structname>pg_buffercache</structname> view
   has less impact on normal buffer activity but it doesn't provide a consistent
   set of results across all buffers.  However, we ensure that the information of
   each buffer is self-consistent.
-->
ビューが表示するバッファ状態データのコピーのために、バッファマネージャのロックを取得しません。このため、<structname>pg_buffercache</structname>ビューへのアクセスは、通常のバッファ処理への影響がより小さくなりますが、バッファすべてに渡る矛盾のない結果を提供しません。
しかしながら、各バッファの情報に自己矛盾がないことは保証されます。
  </para>
 </sect2>

 <sect2>
<!--
  <title>Sample Output</title>
-->
  <title>サンプル出力</title>

<screen>
regression=# SELECT n.nspname, c.relname, count(*) AS buffers
             FROM pg_buffercache b JOIN pg_class c
             ON b.relfilenode = pg_relation_filenode(c.oid) AND
                b.reldatabase IN (0, (SELECT oid FROM pg_database
                                      WHERE datname = current_database()))
             JOIN pg_namespace n ON n.oid = c.relnamespace
             GROUP BY n.nspname, c.relname
             ORDER BY 3 DESC
             LIMIT 10;

  nspname   |        relname         | buffers
------------+------------------------+---------
 public     | delete_test_table      |     593
 public     | delete_test_table_pkey |     494
 pg_catalog | pg_attribute           |     472
 public     | quad_poly_tbl          |     353
 public     | tenk2                  |     349
 public     | tenk1                  |     349
 public     | gin_test_idx           |     306
 pg_catalog | pg_largeobject         |     206
 public     | gin_test_tbl           |     188
 public     | spgist_text_tbl        |     182
(10 rows)
</screen>
 </sect2>

 <sect2>
<!--
  <title>Authors</title>
-->
  <title>作者</title>

  <para>
   Mark Kirkwood <email>markir@paradise.net.nz</email>
  </para>

  <para>
<!--
   Design suggestions: Neil Conway <email>neilc@samurai.com</email>
-->
設計協力: Neil Conway <email>neilc@samurai.com</email>
  </para>

  <para>
<!--
   Debugging advice: Tom Lane <email>tgl@sss.pgh.pa.us</email>
-->
デバッグのアドバイス: Tom Lane <email>tgl@sss.pgh.pa.us</email>
  </para>
 </sect2>

</sect1><|MERGE_RESOLUTION|>--- conflicted
+++ resolved
@@ -143,13 +143,9 @@
       <para>
 <!--
        Fork number within the relation;  see
-<<<<<<< HEAD
        <filename>common/relpath.h</filename>
-=======
-       <filename>include/common/relpath.h</filename>
 -->
 リレーション内のフォーク番号。<filename>include/common/relpath.h</filename>参照
->>>>>>> 9a9c638e
       </para></entry>
      </row>
 

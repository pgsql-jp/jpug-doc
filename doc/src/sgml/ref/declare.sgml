--- conflicted
+++ resolved
@@ -134,20 +134,15 @@
       <literal>NO SCROLL</literal> specifies that the cursor cannot be
       used to retrieve rows in a nonsequential fashion.  The default is to
       allow scrolling in some cases; this is not the same as specifying
-<<<<<<< HEAD
       <literal>SCROLL</literal>. See <xref linkend="sql-declare-notes"/>
       below for details.
-=======
-      <literal>SCROLL</literal>. See <xref linkend="sql-declare-notes"
-      endterm="sql-declare-notes-title"/> for details.
 -->
 <para><literal>SCROLL</literal>は、そのカーソルから通常の順序通りでない方法で（例えば後方から）行を取り出し可能であることを指定します。
 問い合わせの実行計画が複雑になると、<literal>SCROLL</literal>の指定によって問い合わせの実行時間が増大する可能性があります。
 <literal>NO SCROLL</literal>は、そのカーソルから順序通りでない方法では行を取り出せないことを指定します。
 デフォルトでは、いくつかの場合でスクロール可能です。
 これは<literal>SCROLL</literal>の指定と同じではありません。
-詳細は<xref linkend="sql-declare-notes" endterm="sql-declare-notes-title"/>を参照してください。
->>>>>>> 184958ef
+詳細は<xref linkend="sql-declare-notes"/>を参照してください。
      </para>
     </listitem>
    </varlistentry>
@@ -197,16 +192,8 @@
   </para>
  </refsect1>
 
-<<<<<<< HEAD
  <refsect1 id="sql-declare-notes" xreflabel="Notes">
   <title>Notes</title>
-=======
- <refsect1 id="sql-declare-notes">
-<!--
-  <title id="sql-declare-notes-title">Notes</title>
--->
-  <title id="sql-declare-notes-title">注釈</title>
->>>>>>> 184958ef
 
   <para>
 <!--

--- conflicted
+++ resolved
@@ -403,13 +403,6 @@
 二項演算子の1つの引数が<type>unknown</type>型であり、もう1つがドメイン型の場合、次に両側でドメインの基本型を厳密に受け付ける演算子があるかを確認します。
 </para>
 </step>
-<step id="op-resol-exact-domain" performance="optional">
-<para>
-If one argument of a binary operator invocation is of the <type>unknown</type>
-type and the other is of a domain type, next check to see if there is an
-operator accepting exactly the domain's base type on both sides; if so, use it.
-</para>
-</step>
 </substeps>
 </step>
 
@@ -438,27 +431,18 @@
 </step>
 <step performance="required">
 <para>
-<<<<<<< HEAD
+<!--
 If any input argument is of a domain type, treat it as being of the
 domain's base type for all subsequent steps.  This ensures that domains
 act like their base types for purposes of ambiguous-operator resolution.
-=======
-<!--
-If any input argument is of a domain type, treat it as being of the
-domain's base type for all subsequent steps.  This ensures that domains
-act like their base types for purposes of ambiguous-operator resolution.
 -->
 入力引数のいずれかがドメイン型であれば、以降の段階すべてでドメインの基本型であるかのように扱います。
 これにより、曖昧な演算子を解決するのを目的としてその基本型であるかのようにドメインが振る舞うことが確実になります。
->>>>>>> de74b4ab
-</para>
-</step>
-<step performance="required">
-<para>
-<<<<<<< HEAD
-=======
-<!--
->>>>>>> de74b4ab
+</para>
+</step>
+<step performance="required">
+<para>
+<!--
 Run through all candidates and keep those with the most exact matches
 on input types.  Keep all candidates if none have exact matches.
 If only one candidate remains, use it; else continue to the next step.
@@ -822,45 +806,6 @@
 </para>
 </example>
 
-<example>
-<title>Custom Operator on a Domain Type</title>
-
-<para>
-Users sometimes try to declare operators applying just to a domain type.
-This is possible but is not nearly as useful as it might seem, because the
-operator resolution rules are designed to select operators applying to the
-domain's base type.  As an example consider
-<screen>
-CREATE DOMAIN mytext AS text CHECK(...);
-CREATE FUNCTION mytext_eq_text (mytext, text) RETURNS boolean AS ...;
-CREATE OPERATOR = (procedure=mytext_eq_text, leftarg=mytext, rightarg=text);
-CREATE TABLE mytable (val mytext);
-
-SELECT * FROM mytable WHERE val = 'foo';
-</screen>
-This query will not use the custom operator.  The parser will first see if
-there is a <type>mytext</> <literal>=</> <type>mytext</> operator
-(<xref linkend="op-resol-exact-unknown">), which there is not;
-then it will consider the domain's base type <type>text</>, and see if
-there is a <type>text</> <literal>=</> <type>text</> operator
-(<xref linkend="op-resol-exact-domain">), which there is;
-so it resolves the <type>unknown</>-type literal as <type>text</> and
-uses the <type>text</> <literal>=</> <type>text</> operator.
-The only way to get the custom operator to be used is to explicitly cast
-the literal:
-<screen>
-SELECT * FROM mytable WHERE val = text 'foo';
-</screen>
-so that the <type>mytext</> <literal>=</> <type>text</> operator is found
-immediately according to the exact-match rule.  If the best-match rules
-are reached, they actively discriminate against operators on domain types.
-If they did not, such an operator would create too many ambiguous-operator
-failures, because the casting rules always consider a domain as castable
-to or from its base type, and so the domain operator would be considered
-usable in all the same cases as a similarly-named operator on the base type.
-</para>
-</example>
-
 </sect1>
 
 <sect1 id="typeconv-func">
@@ -1043,17 +988,7 @@
 </step>
 <step performance="required">
 <para>
-<<<<<<< HEAD
-If any input argument is of a domain type, treat it as being of the
-domain's base type for all subsequent steps.  This ensures that domains
-act like their base types for purposes of ambiguous-function resolution.
-</para>
-</step>
-<step performance="required">
-<para>
-=======
-<!--
->>>>>>> de74b4ab
+<!--
 Run through all candidates and keep those with the most exact matches
 on input types.  Keep all candidates if none have exact matches.
 If only one candidate remains, use it; else continue to the next step.
@@ -1494,22 +1429,13 @@
 <!--
 If all inputs are of the same type, and it is not <type>unknown</type>,
 resolve as that type.
-<<<<<<< HEAD
-=======
 -->
 もし全ての入力値が同一型であり、<type>unknown</type>ではない場合、その型として解決されます。
->>>>>>> de74b4ab
-</para>
-</step>
-
-<step performance="required">
-<para>
-<<<<<<< HEAD
-If any input is of a domain type, treat it as being of the
-domain's base type for all subsequent steps.
-  <footnote>
-   <para>
-=======
+</para>
+</step>
+
+<step performance="required">
+<para>
 <!--
 If any input is of a domain type, treat it as being of the
 domain's base type for all subsequent steps.
@@ -1518,18 +1444,14 @@
   <footnote>
    <para>
 <!--
->>>>>>> de74b4ab
     Somewhat like the treatment of domain inputs for operators and
     functions, this behavior allows a domain type to be preserved through
     a <literal>UNION</> or similar construct, so long as the user is
     careful to ensure that all inputs are implicitly or explicitly of that
     exact type.  Otherwise the domain's base type will be preferred.
-<<<<<<< HEAD
-=======
 -->
 演算子や関数に対するドメイン入力の取り扱いとある程度似ていて、この振舞いにより、利用者が注意して入力をすべて厳密な型であると保証する限り、ドメイン型を<literal>UNION</>や類似の構成体に保存できます。
 そうでなければ、ドメインの基本型が選ばれます。
->>>>>>> de74b4ab
    </para>
   </footnote>
 </para>

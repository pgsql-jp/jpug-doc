<!--
doc/src/sgml/ref/reindex.sgml
PostgreSQL documentation
-->

<refentry id="sql-reindex">
 <indexterm zone="sql-reindex">
  <primary>REINDEX</primary>
 </indexterm>

 <refmeta>
  <refentrytitle>REINDEX</refentrytitle>
  <manvolnum>7</manvolnum>
<!--
  <refmiscinfo>SQL - Language Statements</refmiscinfo>
-->
  <refmiscinfo>SQL - 言語</refmiscinfo>
 </refmeta>

 <refnamediv>
  <refname>REINDEX</refname>
<!--
  <refpurpose>rebuild indexes</refpurpose>
-->
  <refpurpose>インデックスを再構築する</refpurpose>
 </refnamediv>

 <refsynopsisdiv>
<synopsis>
REINDEX [ ( <replaceable class="parameter">option</replaceable> [, ...] ) ] { INDEX | TABLE | SCHEMA } [ CONCURRENTLY ] <replaceable class="parameter">name</replaceable>
REINDEX [ ( <replaceable class="parameter">option</replaceable> [, ...] ) ] { DATABASE | SYSTEM } [ CONCURRENTLY ] [ <replaceable class="parameter">name</replaceable> ]

<!--
<phrase>where <replaceable class="parameter">option</replaceable> can be one of:</phrase>
-->
<phrase>ここで<replaceable class="parameter">option</replaceable>は以下の一つです。</phrase>

    CONCURRENTLY [ <replaceable class="parameter">boolean</replaceable> ]
    TABLESPACE <replaceable class="parameter">new_tablespace</replaceable>
    VERBOSE [ <replaceable class="parameter">boolean</replaceable> ]
</synopsis>
 </refsynopsisdiv>

 <refsect1>
<!--
  <title>Description</title>
-->
  <title>説明</title>

  <para>
<!--
   <command>REINDEX</command> rebuilds an index using the data
   stored in the index's table, replacing the old copy of the index. There are
   several scenarios in which to use <command>REINDEX</command>:
-->
<command>REINDEX</command>は、インデックスのテーブルに保存されたデータを使用してインデックスを再構築し、古いインデックスのコピーと置き換えます。
以下に<command>REINDEX</command>が使用される状況を示します。

   <itemizedlist>
    <listitem>
     <para>
<!--
      An index has become corrupted, and no longer contains valid
      data. Although in theory this should never happen, in
      practice indexes can become corrupted due to software bugs or
      hardware failures.  <command>REINDEX</command> provides a
      recovery method.
-->
インデックスが破損してしまい、有効なデータがなくなった場合です。
理論的には決して起こらないはずですが、実際には、ソフトウェアのバグやハードウェアの障害によりインデックスが破損することがあります。
<command>REINDEX</command>はこの修復手段を提供します。
     </para>
    </listitem>

    <listitem>
     <para>
<!--
      An index has become <quote>bloated</quote>, that is it contains many
      empty or nearly-empty pages.  This can occur with B-tree indexes in
      <productname>PostgreSQL</productname> under certain uncommon access
      patterns. <command>REINDEX</command> provides a way to reduce
      the space consumption of the index by writing a new version of
      the index without the dead pages. See <xref
      linkend="routine-reindex"/> for more information.
-->
インデックスが<quote>膨張状態</quote>、つまり、多くの空、もしくは、ほとんど空のページを持つ状態になっている場合です。
この状況は、<productname>PostgreSQL</productname>のB-treeインデックスが特定の普通でないパターンでアクセスされた場合に起こり得ます。
<command>REINDEX</command>を使って、使用されないページを取り除いた新しいインデックス作成すると、インデックスの領域消費量を減少することができます。
詳細は<xref linkend="routine-reindex"/>を参照してください。
     </para>
    </listitem>

    <listitem>
     <para>
<!--
      You have altered a storage parameter (such as fillfactor)
      for an index, and wish to ensure that the change has taken full effect.
-->
インデックスの格納パラメータ（フィルファクタなど）を変更し、この変更を確実に有効にしたい場合です。
     </para>
    </listitem>

    <listitem>
     <para>
<!--
      If an index build fails with the <literal>CONCURRENTLY</literal> option,
      this index is left as <quote>invalid</quote>. Such indexes are useless
      but it can be convenient to use <command>REINDEX</command> to rebuild
      them. Note that only <command>REINDEX INDEX</command> is able
      to perform a concurrent build on an invalid index.
-->
<literal>CONCURRENTLY</literal>オプションをつけたインデックス作成が失敗すると、このインデックスは<quote>無効</quote>として残されます。
こうしたインデックスは使用されませんが、<command>REINDEX</command>を使用して再作成するのが便利かもしれません。
<command>REINDEX INDEX</command>だけが無効なインデックスでの同時構築を実行できることに注意してください。
     </para>
    </listitem>

   </itemizedlist></para>
 </refsect1>

 <refsect1>
<!--
  <title>Parameters</title>
-->
  <title>パラメータ</title>

  <variablelist>
   <varlistentry>
    <term><literal>INDEX</literal></term>
    <listitem>
     <para>
<!--
      Recreate the specified index. This form of <command>REINDEX</command>
      cannot be executed inside a transaction block when used with a
      partitioned index.
-->
指定したインデックスを再作成します。
この構文の<command>REINDEX</command>は、パーティションインデックスと使われる場合にはトランザクションブロック内で実行できません。
     </para>
    </listitem>
   </varlistentry>

   <varlistentry>
    <term><literal>TABLE</literal></term>
    <listitem>
     <para>
<!--
      Recreate all indexes of the specified table.  If the table has a
      secondary <quote>TOAST</quote> table, that is reindexed as well.
      This form of <command>REINDEX</command> cannot be executed inside a
      transaction block when used with a partitioned table.
-->
指定したテーブルの全インデックスを再作成します。
テーブルに2次的な<quote>TOAST</quote>テーブルがある場合、それについてもインデックスを再作成します。
この構文の<command>REINDEX</command>は、パーティションテーブルと使われる場合にはトランザクションブロック内で実行できません。
     </para>
    </listitem>
   </varlistentry>

   <varlistentry>
    <term><literal>SCHEMA</literal></term>
    <listitem>
     <para>
<!--
      Recreate all indexes of the specified schema.  If a table of this
      schema has a secondary <quote>TOAST</quote> table, that is reindexed as
      well. Indexes on shared system catalogs are also processed.
      This form of <command>REINDEX</command> cannot be executed inside a
      transaction block.
-->
指定したスキーマのすべてのインデックスを再作成します。
このスキーマのテーブルが二次的な<quote>TOAST</quote>テーブルを持っている場合は、そのインデックスも再作成されます。
共有システムカタログのインデックスも処理されます。
この構文の<command>REINDEX</command>はトランザクションブロック内で実行できません。
     </para>
    </listitem>
   </varlistentry>

   <varlistentry>
    <term><literal>DATABASE</literal></term>
    <listitem>
     <para>
<!--
      Recreate all indexes within the current database, except system
      catalogs.
      Indexes on system catalogs are not processed.
      This form of <command>REINDEX</command> cannot be executed inside a
      transaction block.
-->
システムカタログを除く、現在のデータベースのすべてのインデックスを再作成します。
システムカタログのインデックスは処理されません
この構文の<command>REINDEX</command>をトランザクションブロック内で実行できません。
     </para>
    </listitem>
   </varlistentry>

   <varlistentry>
    <term><literal>SYSTEM</literal></term>
    <listitem>
     <para>
<!--
      Recreate all indexes on system catalogs within the current database.
      Indexes on shared system catalogs are included.
      Indexes on user tables are not processed.
      This form of <command>REINDEX</command> cannot be executed inside a
      transaction block.
-->
現在のデータベースのシステムカタログに対するすべてのインデックスを再作成します。
共有システムカタログのインデックスも含みます。
ユーザテーブルのインデックスは処理されません。
この構文の<command>REINDEX</command>をトランザクションブロック内で実行できません。
     </para>
    </listitem>
   </varlistentry>

   <varlistentry>
    <term><replaceable class="parameter">name</replaceable></term>
    <listitem>
     <para>
<!--
      The name of the specific index, table, or database to be
      reindexed.  Index and table names can be schema-qualified.
      Presently, <command>REINDEX DATABASE</command> and <command>REINDEX SYSTEM</command>
      can only reindex the current database. Their parameter is optional,
      and it must match the current database's name.
-->
インデックスを再作成するインデックス、テーブル、データベースの名前です。
インデックスとテーブルの名前はスキーマ修飾可能です。
現状では、<command>REINDEX DATABASE</command>と<command>REINDEX SYSTEM</command>は現在のデータベースのインデックスのみを再作成することができます。
このパラメータは省略可能で、現在のデータベース名と一致する必要があります。
     </para>
    </listitem>
   </varlistentry>

   <varlistentry>
    <term><literal>CONCURRENTLY</literal></term>
    <listitem>
     <para>
<!--
      When this option is used, <productname>PostgreSQL</productname> will rebuild the
      index without taking any locks that prevent concurrent inserts,
      updates, or deletes on the table; whereas a standard index rebuild
      locks out writes (but not reads) on the table until it's done.
      There are several caveats to be aware of when using this option
      &mdash; see <xref linkend="sql-reindex-concurrently"/> below.
-->
このオプションが使われると、<productname>PostgreSQL</productname>は、そのテーブルで同時実行される挿入、更新、削除を妨げるようなロックを取得せずにインデックスを再構築します。一方、標準のインデックス再構築は終了するまでテーブルの書き込みをロックします(読み込みはロックしません)。
このオプションを使用する場合に注意すべき点がいくつかあります&mdash;下記の<xref linkend="sql-reindex-concurrently"/>を参照してください。
     </para>
     <para>
<!--
      For temporary tables, <command>REINDEX</command> is always
      non-concurrent, as no other session can access them, and
      non-concurrent reindex is cheaper.
-->
一時テーブルに対しては<command>REINDEX</command>は常に同時再作成ではありません。他のセッションはアクセスできませんし、同時でないインデックス再作成の方がより安価だからです。
     </para>
    </listitem>
   </varlistentry>

   <varlistentry>
    <term><literal>TABLESPACE</literal></term>
    <listitem>
     <para>
<!--
      Specifies that indexes will be rebuilt on a new tablespace.
-->
新しいテーブル空間でインデックスを再構築することを指定します。
     </para>
    </listitem>
   </varlistentry>

   <varlistentry>
    <term><literal>VERBOSE</literal></term>
    <listitem>
     <para>
<!--
      Prints a progress report as each index is reindexed.
-->
各インデックスが再作成されるときに、進捗レポートを表示します。
     </para>
    </listitem>
   </varlistentry>

   <varlistentry>
    <term><replaceable class="parameter">boolean</replaceable></term>
    <listitem>
     <para>
<!--
      Specifies whether the selected option should be turned on or off.
      You can write <literal>TRUE</literal>, <literal>ON</literal>, or
      <literal>1</literal> to enable the option, and <literal>FALSE</literal>,
      <literal>OFF</literal>, or <literal>0</literal> to disable it.  The
      <replaceable class="parameter">boolean</replaceable> value can also
      be omitted, in which case <literal>TRUE</literal> is assumed.
-->
選択したオプションをオンにするかオフにするか指定します。
オプションを有効にするには<literal>TRUE</literal>、<literal>ON</literal>または<literal>1</literal>と、無効にするには<literal>FALSE</literal>、<literal>OFF</literal>または<literal>0</literal>と書くことができます。
<replaceable class="parameter">boolean</replaceable>値は省略することもでき、その場合には<literal>TRUE</literal>と仮定されます。
     </para>
    </listitem>
   </varlistentry>

   <varlistentry>
    <term><replaceable class="parameter">new_tablespace</replaceable></term>
    <listitem>
     <para>
<!--
      The tablespace where indexes will be rebuilt.
-->
インデックスが再構築されるテーブル空間です。
     </para>
    </listitem>
   </varlistentry>
  </variablelist>
 </refsect1>

 <refsect1>
<!--
  <title>Notes</title>
-->
  <title>注釈</title>

  <para>
<!--
   If you suspect corruption of an index on a user table, you can
   simply rebuild that index, or all indexes on the table, using
   <command>REINDEX INDEX</command> or <command>REINDEX TABLE</command>.
-->
ユーザテーブル上の特定のインデックスに破損の疑いがある場合、<command>REINDEX INDEX</command>を使ってそのインデックスを再構築することもできますし、<command>REINDEX TABLE</command>を使ってそのテーブルのすべてのインデックスを再構築することもできます。
  </para>

  <para>
<!--
   Things are more difficult if you need to recover from corruption of
   an index on a system table.  In this case it's important for the
   system to not have used any of the suspect indexes itself.
   (Indeed, in this sort of scenario you might find that server
   processes are crashing immediately at start-up, due to reliance on
   the corrupted indexes.)  To recover safely, the server must be started
   with the <option>-P</option> option, which prevents it from using
   indexes for system catalog lookups.
-->
システムテーブルのインデックスの破損を復旧する場合の手順はより複雑になります。
この場合、システムによって破損の可能性があるインデックス自体が使用されないようにすることが重要です
（実際は、このようなケースでは、破損したインデックスに依存していたため、サーバプロセスが起動時に強制終了してしまう可能性があります）。
安全に復旧させるには、システムカタログ検索時のインデックスの使用を禁止する<option>-P</option>オプションを使用してサーバを起動しなければなりません。
  </para>

  <para>
<!--
   One way to do this is to shut down the server and start a single-user
   <productname>PostgreSQL</productname> server
   with the <option>-P</option> option included on its command line.
   Then, <command>REINDEX DATABASE</command>, <command>REINDEX SYSTEM</command>,
   <command>REINDEX TABLE</command>, or <command>REINDEX INDEX</command> can be
   issued, depending on how much you want to reconstruct.  If in
   doubt, use <command>REINDEX SYSTEM</command> to select
   reconstruction of all system indexes in the database.  Then quit
   the single-user server session and restart the regular server.
   See the <xref linkend="app-postgres"/> reference page for more
   information about how to interact with the single-user server
   interface.
-->
考えられる方法の1つは次の方法です。まず、サーバを停止して、コマンドラインから<option>-P</option>オプションを指定してシングルユーザ状態の<productname>PostgreSQL</productname>サーバを起動します。
そして、再構成する範囲に応じて、<command>REINDEX DATABASE</command>、<command>REINDEX SYSTEM</command>、<command>REINDEX TABLE</command>、または、<command>REINDEX INDEX</command>コマンドを発行します。
範囲が不明な場合は、<command>REINDEX SYSTEM</command>を使用して、そのデータベースの全てのシステムインデックスを再構成してください。
その後、シングルユーザ状態のサーバセッションを停止して、通常のサーバを再起動します。
シングルユーザ状態のサーバインタフェースの操作方法についての詳細は、<xref linkend="app-postgres"/>マニュアルページを参照してください。
  </para>

  <para>
<!--
   Alternatively, a regular server session can be started with
   <option>-P</option> included in its command line options.
   The method for doing this varies across clients, but in all
   <application>libpq</application>-based clients, it is possible to set
   the <envar>PGOPTIONS</envar> environment variable to <literal>-P</literal>
   before starting the client.  Note that while this method does not
   require locking out other clients, it might still be wise to prevent
   other users from connecting to the damaged database until repairs
   have been completed.
-->
その他、コマンドラインで<option>-P</option>を指定して通常のサーバセッションを起動することもできます。
具体的な方法は、クライアントによって異なります。
しかし、<application>libpq</application>ベースのクライアントであれば、クライアントを起動する前に環境変数<envar>PGOPTIONS</envar>を<literal>-P</literal>に設定すれば実現できます。
この方法では他のクライアントを締め出す必要はありませんが、修復が終わるまで破損したデータベースへの他のユーザの接続を防止する方が良いことに注意してください。
  </para>

  <para>
<!--
   <command>REINDEX</command> is similar to a drop and recreate of the index
   in that the index contents are rebuilt from scratch.  However, the locking
   considerations are rather different.  <command>REINDEX</command> locks out writes
   but not reads of the index's parent table.  It also takes an
   <literal>ACCESS EXCLUSIVE</literal> lock on the specific index being processed,
   which will block reads that attempt to use that index. In particular,
   the query planner tries to take an <literal>ACCESS SHARE</literal>
   lock on every index of the table, regardless of the query, and so
   <command>REINDEX</command> blocks virtually any queries except for some
   prepared queries whose plan has been cached and which don't use this very
   index. In contrast,
   <command>DROP INDEX</command> momentarily takes an
   <literal>ACCESS EXCLUSIVE</literal> lock on the parent table, blocking both
   writes and reads.  The subsequent <command>CREATE INDEX</command> locks out
   writes but not reads; since the index is not there, no read will attempt to
   use it, meaning that there will be no blocking but reads might be forced
   into expensive sequential scans.
-->
<command>REINDEX</command>は、インデックスの中身を1から作り直すという点では、インデックスを削除してから再作成する処理と似ています。
しかし、ロックに関しては異なります。
<command>REINDEX</command>はインデックスの元となるテーブルの書き込みをロックしますが、読み込みはロックしません。
また、処理中のインデックスに対する<literal>ACCESS EXCLUSIVE</literal>ロックを取得するので、そのインデックスを使用する読み込みはブロックされます。
特に、問い合わせプランナは、問い合わせに関わらずテーブルの各インデックスで<literal>ACCESS SHARE</literal>ロックを取得しようとしますので、<command>REINDEX</command>は、プランがキャッシュされていて、まさにこのインデックスを使わないプリペアド問い合わせを除く問い合わせをすべて実質的にブロックします。
一方、<command>DROP INDEX</command>は瞬間的に元となるテーブルの<literal>ACCESS EXCLUSIVE</literal>ロックを取得するので、書き込みも読み込みもブロックされます。
その後に行う<command>CREATE INDEX</command>では書き込みのみをロックし、読み込みはロックしません。
インデックスは存在しないので、インデックスを使用する読み込みは発生しません。
したがって、読み込みがブロックされることはありませんが、コストが高いシーケンシャルスキャンの使用を強制されることになるかもしれません。
  </para>

  <para>
<<<<<<< HEAD
   While <command>REINDEX</command> is running, the <xref
   linkend="guc-search-path"/> is temporarily changed to <literal>pg_catalog,
   pg_temp</literal>.
  </para>

  <para>
   Reindexing a single index or table requires
   having the <literal>MAINTAIN</literal> privilege on the
   table.  Note that while <command>REINDEX</command> on a partitioned index or
   table requires having the <literal>MAINTAIN</literal> privilege on the
   partitioned table, such commands skip the privilege checks when processing
   the individual partitions.  Reindexing a schema or database requires being the
   owner of that schema or database or having privileges of the
   <link linkend="predefined-roles-table"><literal>pg_maintain</literal></link>
   role.  Note specifically that it's thus
=======
<!--
   Reindexing a single index or table requires being the owner of that
   index or table.  Reindexing a schema or database requires being the
   owner of that schema or database.  Note specifically that it's thus
>>>>>>> 32de6336
   possible for non-superusers to rebuild indexes of tables owned by
   other users.  However, as a special exception, when
   <command>REINDEX DATABASE</command>, <command>REINDEX SCHEMA</command>
   or <command>REINDEX SYSTEM</command> is issued by a non-superuser,
   indexes on shared catalogs will be skipped unless the user owns the
   catalog (which typically won't be the case).  Of course, superusers
   can always reindex anything.
-->
単一インデックスまたは単一テーブルのインデックス再作成を行うには、そのインデックスまたはテーブルの所有者でなければなりません。
スキーマまたはデータベースに対するインデックス再作成を行うには、そのスキーマまたはデータベースの所有者でなければなりません。
したがって、非スーパーユーザが他のユーザが所有するテーブルのインデックスを再作成できることに特に注意してください。
しかし、特別な例外として、<command>REINDEX DATABASE</command>、<command>REINDEX SCHEMA</command>、<command>REINDEX SYSTEM</command>が非スーパーユーザにより発行された時には、そのユーザがカタログを所有している場合(そのようなことは通常はありません)を除いて、共有カタログのインデックスは飛ばされます。
もちろん、スーパーユーザは常にすべてのインデックス再作成を行うことができます。
  </para>

  <para>
<!--
   Reindexing partitioned indexes or partitioned tables is supported
   with <command>REINDEX INDEX</command> or <command>REINDEX TABLE</command>,
   respectively. Each partition of the specified partitioned relation is
   reindexed in a separate transaction. Those commands cannot be used inside
   a transaction block when working on a partitioned table or index.
-->
パーティションインデックスやパーティションテーブルのインデックス再作成は、それぞれ<command>REINDEX INDEX</command>、<command>REINDEX TABLE</command>でサポートされています。
指定されたパーティションリレーションの個々のパーティションが、別々のトランザクションでインデックスを再作成されます。
パーティションテーブルやパーティションインデックスに対して操作する場合、このコマンドをトランザクションブロック内では使えません。
  </para>

  <para>
<!--
   When using the <literal>TABLESPACE</literal> clause with
   <command>REINDEX</command> on a partitioned index or table, only the
   tablespace references of the leaf partitions are updated. As partitioned
   indexes are not updated, it is recommended to separately use
   <command>ALTER TABLE ONLY</command> on them so as any new partitions
   attached inherit the new tablespace. On failure, it may not have moved
   all the indexes to the new tablespace. Re-running the command will rebuild
   all the leaf partitions and move previously-unprocessed indexes to the new
   tablespace.
-->
パーティションインデックスやパーティションテーブルで<literal>TABLESPACE</literal>句を使って<command>REINDEX</command>を行なう場合、リーフパーティションのテーブル空間参照のみが更新されます。
パーティションインデックスは更新されませんので、アタッチされた新しいパーティションが新しいテーブル空間を継承するように、それぞれ<command>ALTER TABLE ONLY</command>を使うことをお勧めします。
失敗した場合、インデックスはすべて新しいテーブル空間へと移動したわけではないかもしれません。
コマンドを再実行すればリーフパーティションはすべて再構築され、先ほどは処理されなかったインデックスが新しいテーブル空間へと移動します。
  </para>

  <para>
<!--
   If <literal>SCHEMA</literal>, <literal>DATABASE</literal> or
   <literal>SYSTEM</literal> is used with <literal>TABLESPACE</literal>,
   system relations are skipped and a single <literal>WARNING</literal>
   will be generated. Indexes on TOAST tables are rebuilt, but not moved
   to the new tablespace.
-->
<literal>SCHEMA</literal>、<literal>DATABASE</literal>、<literal>SYSTEM</literal>が<literal>TABLESPACE</literal>と一緒に使われた場合、システムリレーションは飛ばされ、<literal>WARNING</literal>が1度出ます。
TOASTテーブルのインデックスは再構築されますが、新しいテーブル空間には移動しません。
  </para>

<!--
  <refsect2 id="sql-reindex-concurrently" xreflabel="Rebuilding Indexes Concurrently">
-->
  <refsect2 id="sql-reindex-concurrently" xreflabel="インデックスを同時に再構築">
<!--
   <title>Rebuilding Indexes Concurrently</title>
-->
   <title>インデックスを同時に再構築</title>

   <indexterm zone="sql-reindex-concurrently">
    <primary>index</primary>
    <secondary>rebuilding concurrently</secondary>
   </indexterm>
   <indexterm zone="sql-reindex-concurrently">
    <primary>インデックス</primary>
    <secondary>同時に再構築</secondary>
   </indexterm>

   <para>
<!--
    Rebuilding an index can interfere with regular operation of a database.
    Normally <productname>PostgreSQL</productname> locks the table whose index is rebuilt
    against writes and performs the entire index build with a single scan of the
    table. Other transactions can still read the table, but if they try to
    insert, update, or delete rows in the table they will block until the
    index rebuild is finished. This could have a severe effect if the system is
    a live production database. Very large tables can take many hours to be
    indexed, and even for smaller tables, an index rebuild can lock out writers
    for periods that are unacceptably long for a production system.
-->
インデックスの再構築は、通常のデータベース操作を妨げることがあります。
通常、<productname>PostgreSQL</productname>はインデックスが再構築されるテーブルへの書き込みをロックし、一度のテーブル走査で全インデックスの構築を実行します。
他のトランザクションはテーブルを読み込めますが、そのテーブルで行を挿入、更新、削除しようとするとインデックスの再構築が終わるまでブロックされます。
実行中の運用状態のデータベースシステムの場合、これは重大な影響を与えるかもしれません。
非常に大規模なテーブルに対するインデックス作成は何時間もかかることがあり得ます。また小規模なテーブルであっても、インデックス再構築により、運用状態のシステムとしては受け入れられないほど長い時間、書き込みロックがかかる可能性があります。
   </para>

   <para>
<!--
    <productname>PostgreSQL</productname> supports rebuilding indexes with minimum locking
    of writes.  This method is invoked by specifying the
    <literal>CONCURRENTLY</literal> option of <command>REINDEX</command>. When this option
    is used, <productname>PostgreSQL</productname> must perform two scans of the table
    for each index that needs to be rebuilt and wait for termination of
    all existing transactions that could potentially use the index.
    This method requires more total work than a standard index
    rebuild and takes significantly longer to complete as it needs to wait
    for unfinished transactions that might modify the index. However, since
    it allows normal operations to continue while the index is being rebuilt, this
    method is useful for rebuilding indexes in a production environment. Of
    course, the extra CPU, memory and I/O load imposed by the index rebuild
    may slow down other operations.
-->
<productname>PostgreSQL</productname>は最小限の書き込みロックでのインデックス再構築をサポートしています。
<command>REINDEX</command>に<literal>CONCURRENTLY</literal>オプションをつけることでこの方式が行われます。
このオプションを使うと、<productname>PostgreSQL</productname>は再構築が必要な各インデックスに関してテーブルを2回走査しなければなりません。さらに、潜在的にそのインデックスを使用する可能性がある、実行中のすべてのトランザクションが終わるまで待機しなければなりません。
したがって、この方式は通常のインデックス再構築よりも総作業時間がかかり、また、インデックスを修正する可能性のある終了していないトランザクションが待つ必要がありますので、完了するまでの時間が非常に長くなります。
しかし、インデックス再構築中に通常の操作を続けることができますので、この方式は運用環境でのインデックス再構築に有用です。
もちろん、インデックス再構築によりCPUやメモリ、入出力に余分に負荷がかかりますので、他の操作が低速になる可能性があります。
   </para>

   <para>
<!--
    The following steps occur in a concurrent reindex.  Each step is run in a
    separate transaction.  If there are multiple indexes to be rebuilt, then
    each step loops through all the indexes before moving to the next step.
-->
同時実行再インデックスは以下のような段階で行なわれます。
各段階は分離したトランザクション内で実行されます。
複数のインデックスを再構築する場合、次の段階に移る前にすべてのインデックスに対して各段階が繰り返されます。

    <orderedlist>
     <listitem>
      <para>
<!--
       A new transient index definition is added to the catalog
       <literal>pg_index</literal>.  This definition will be used to replace
       the old index.  A <literal>SHARE UPDATE EXCLUSIVE</literal> lock at
       session level is taken on the indexes being reindexed as well as their
       associated tables to prevent any schema modification while processing.
-->
カタログ<literal>pg_index</literal>に新しく一時的なインデックス定義が追加されます。
この定義は古いインデックスを置き換えるのに使われます。
処理中は、再インデックスされるインデックスと関連するテーブルに対して、セッションレベルでの<literal>SHARE UPDATE EXCLUSIVE</literal>ロックを取得します。スキーマが修正されないようにするためです。
      </para>
     </listitem>

     <listitem>
      <para>
<!--
       A first pass to build the index is done for each new index.  Once the
       index is built, its flag <literal>pg_index.indisready</literal> is
       switched to <quote>true</quote> to make it ready for inserts, making it
       visible to other sessions once the transaction that performed the build
       is finished.  This step is done in a separate transaction for each
       index.
-->
インデックス構築の第1段階は新しいインデックスそれぞれに対して行なわれます。
インデックスが一度構築されれば、挿入の準備ができたということで、そのフラグ<literal>pg_index.indisready</literal>は<quote>true</quote>に切り替わります。構築を実行したトランザクションが終わった後で、他のセッションから見えるようになります。
この過程は各インデックスに対して分離したトランザクションで行なわれます。
      </para>
     </listitem>

     <listitem>
      <para>
<!--
       Then a second pass is performed to add tuples that were added while the
       first pass was running.  This step is also done in a separate
       transaction for each index.
-->
次に、第1段階実行中に追加されたタプルを追加する第2段階が行なわれます。
この過程は各インデックスに対して分離したトランザクションで行なわれます。
      </para>
     </listitem>

     <listitem>
      <para>
<!--
       All the constraints that refer to the index are changed to refer to the
       new index definition, and the names of the indexes are changed.  At
       this point, <literal>pg_index.indisvalid</literal> is switched to
       <quote>true</quote> for the new index and to <quote>false</quote> for
       the old, and a cache invalidation is done causing all sessions that
       referenced the old index to be invalidated.
-->
インデックスを参照する制約は、すべて新しいインデックス定義を参照するよう変更され、インデックスの名前が変更されます。
この時点で、<literal>pg_index.indisvalid</literal>は新しいインデックスに対しては<quote>true</quote>に切り替えられ、古いものに対しては<quote>false</quote>に切り替えられます。そして、古いインデックスを参照するセッションをすべて無効にするためキャッシュの無効化が行なわれます。
      </para>
     </listitem>

     <listitem>
      <para>
<!--
       The old indexes have <literal>pg_index.indisready</literal> switched to
       <quote>false</quote> to prevent any new tuple insertions, after waiting
       for running queries that might reference the old index to complete.
-->
古いインデックスを参照している可能性のある実行中の問い合わせが完了するのをまってから、新しいタプルが挿入されないように古いインデックスは<literal>pg_index.indisready</literal>が<quote>false</quote>に切り替えられます。
      </para>
     </listitem>

     <listitem>
      <para>
<!--
       The old indexes are dropped.  The <literal>SHARE UPDATE
       EXCLUSIVE</literal> session locks for the indexes and the table are
       released.
-->
古いインデックスが削除されます。
インデックスやテーブルに対する<literal>SHARE UPDATE EXCLUSIVE</literal>セッションロックは解放されます。
      </para>
     </listitem>
    </orderedlist>
   </para>

   <para>
<!--
    If a problem arises while rebuilding the indexes, such as a
    uniqueness violation in a unique index, the <command>REINDEX</command>
    command will fail but leave behind an <quote>invalid</quote> new index in addition to
    the pre-existing one. This index will be ignored for querying purposes
    because it might be incomplete; however it will still consume update
    overhead. The <application>psql</application> <command>\d</command> command will report
    such an index as <literal>INVALID</literal>:
-->
インデックスの再構築中に、一意性インデックスでの一意性違反などの問題が発生したら、<command>REINDEX</command>コマンドは失敗しますが、既に存在しているものに加えて<quote>無効な</quote>新しいインデックスを残します。
このインデックスは不完全な可能性がありますので、問い合わせの目的では無視されます。しかし、更新のオーバーヘッドは消費し続けるでしょう。
<application>psql</application> <command>\d</command>コマンドはそのようなインデックスを<literal>INVALID</literal>と報告します。

<programlisting>
postgres=# \d tab
       Table "public.tab"
 Column |  Type   | Modifiers
--------+---------+-----------
 col    | integer |
Indexes:
    "idx" btree (col)
    "idx_ccnew" btree (col) INVALID
</programlisting>

<!--
    If the index marked <literal>INVALID</literal> is suffixed
    <literal>ccnew</literal>, then it corresponds to the transient
    index created during the concurrent operation, and the recommended
    recovery method is to drop it using <literal>DROP INDEX</literal>,
    then attempt <command>REINDEX CONCURRENTLY</command> again.
    If the invalid index is instead suffixed <literal>ccold</literal>,
    it corresponds to the original index which could not be dropped;
    the recommended recovery method is to just drop said index, since the
    rebuild proper has been successful.
-->
<literal>INVALID</literal>と印づけられたインデックスに接尾辞<literal>ccnew</literal>がついている場合、それは同時実行操作中に作られた一時的なインデックスに対応します。お勧めの回復法は<literal>DROP INDEX</literal>を使ってそれを削除して、再度<command>REINDEX CONCURRENTLY</command>を試みることです。
無効なインデックスにその代わりに接尾辞<literal>ccold</literal>がついている場合、それは削除できなかった元のインデックスに対応します。
正式な再構築は成功していますので、お勧めの回復法は単に前記のインデックスを削除することです。
   </para>

   <para>
<!--
    Regular index builds permit other regular index builds on the same table
    to occur simultaneously, but only one concurrent index build can occur on a
    table at a time. In both cases, no other types of schema modification on
    the table are allowed meanwhile.  Another difference is that a regular
    <command>REINDEX TABLE</command> or <command>REINDEX INDEX</command>
    command can be performed within a transaction block, but <command>REINDEX
    CONCURRENTLY</command> cannot.
-->
通常のインデックス構築は、同じテーブルでの他の通常のインデックス構築を許しますが、同時実行インデックス構築は1つだけが一度に1つのテーブルでできます。
どちらの場合でも、その間のそのテーブルでの他の種類のスキーマ修正は認められていません。
もう一つの違いは、通常の<command>REINDEX TABLE</command>や<command>REINDEX INDEX</command>コマンドはトランザクションブロックの内側で実行できますが、<command>REINDEX CONCURRENTLY</command>はできないことです。
   </para>

   <para>
<!--
    Like any long-running transaction, <command>REINDEX</command> on a table
    can affect which tuples can be removed by concurrent
    <command>VACUUM</command> on any other table.
-->
他の時間のかかるトランザクションと同じく、あるテーブルに対する<command>REINDEX</command>は、その他のテーブルに対する同時実行中の<command>VACUUM</command>によりどのタプルが削除できるかに影響します。
   </para>

   <para>
<!--
    <command>REINDEX SYSTEM</command> does not support
    <command>CONCURRENTLY</command> since system catalogs cannot be reindexed
    concurrently.
-->
システムカタログは同時実行で再インデックスできませんので、<command>REINDEX SYSTEM</command>は<command>CONCURRENTLY</command>をサポートしません。
   </para>

   <para>
<!--
    Furthermore, indexes for exclusion constraints cannot be reindexed
    concurrently.  If such an index is named directly in this command, an
    error is raised.  If a table or database with exclusion constraint indexes
    is reindexed concurrently, those indexes will be skipped.  (It is possible
    to reindex such indexes without the <command>CONCURRENTLY</command> option.)
-->
さらに、排他制約に対するインデックスは同時実行で再インデックスできません。
このコマンドでそのようなインデックスの名前が直接指定されたら、エラーが起きます。
排他制約インデックスのあるテーブルやデータベースが同時実行で再インデックスされる場合、そのインデックスはスキップされます。
（そのようなインデックスを<command>CONCURRENTLY</command>オプションなしで再インデックスすることは可能です。）
   </para>

  <para>
<!--
    Each backend running <command>REINDEX</command> will report its progress
    in the <structname>pg_stat_progress_create_index</structname> view. See
    <xref linkend="create-index-progress-reporting"/> for details.
-->
<command>REINDEX</command>を実行している各バックエンドはその進捗を<structname>pg_stat_progress_create_index</structname>ビューで報告します。
詳細は<xref linkend="create-index-progress-reporting"/>を参照してください。
  </para>
  </refsect2>
 </refsect1>

 <refsect1>
<!--
  <title>Examples</title>
-->
  <title>例</title>

  <para>
<!--
   Rebuild a single index:
-->
単一のインデックスを再構築します。

<programlisting>
REINDEX INDEX my_index;
</programlisting>
  </para>

  <para>
<!--
   Rebuild all the indexes on the table <literal>my_table</literal>:
-->
テーブル<literal>my_table</literal>上のすべてのインデックスを再構築します。

<programlisting>
REINDEX TABLE my_table;
</programlisting>
  </para>

  <para>
<!--
   Rebuild all indexes in a particular database, without trusting the
   system indexes to be valid already:
-->
システムインデックスが有効かどうかを確認することなく、あるデータベース内の全てのインデックスを再構築します。

<programlisting>
$ <userinput>export PGOPTIONS="-P"</userinput>
$ <userinput>psql broken_db</userinput>
...
broken_db=&gt; REINDEX DATABASE broken_db;
broken_db=&gt; \q
</programlisting></para>

  <para>
<!--
   Rebuild indexes for a table, without blocking read and write operations
   on involved relations while reindexing is in progress:
-->
再インデックスの進行中に、関連するリレーションの読み書きをブロックすることなく、テーブルに対するインデックスを再構築します。

<programlisting>
REINDEX TABLE CONCURRENTLY my_broken_table;
</programlisting></para>
 </refsect1>

 <refsect1>
<!--
  <title>Compatibility</title>
-->
  <title>互換性</title>

  <para>
<!--
   There is no <command>REINDEX</command> command in the SQL standard.
-->
標準SQLには<command>REINDEX</command>はありません。
  </para>
 </refsect1>

 <refsect1>
<!--
  <title>See Also</title>
-->
  <title>関連項目</title>

  <simplelist type="inline">
   <member><xref linkend="sql-createindex"/></member>
   <member><xref linkend="sql-dropindex"/></member>
   <member><xref linkend="app-reindexdb"/></member>
   <member><xref linkend="create-index-progress-reporting"/></member>
  </simplelist>
 </refsect1>
</refentry><|MERGE_RESOLUTION|>--- conflicted
+++ resolved
@@ -419,7 +419,6 @@
   </para>
 
   <para>
-<<<<<<< HEAD
    While <command>REINDEX</command> is running, the <xref
    linkend="guc-search-path"/> is temporarily changed to <literal>pg_catalog,
    pg_temp</literal>.
@@ -435,25 +434,12 @@
    owner of that schema or database or having privileges of the
    <link linkend="predefined-roles-table"><literal>pg_maintain</literal></link>
    role.  Note specifically that it's thus
-=======
-<!--
-   Reindexing a single index or table requires being the owner of that
-   index or table.  Reindexing a schema or database requires being the
-   owner of that schema or database.  Note specifically that it's thus
->>>>>>> 32de6336
    possible for non-superusers to rebuild indexes of tables owned by
-   other users.  However, as a special exception, when
-   <command>REINDEX DATABASE</command>, <command>REINDEX SCHEMA</command>
-   or <command>REINDEX SYSTEM</command> is issued by a non-superuser,
-   indexes on shared catalogs will be skipped unless the user owns the
-   catalog (which typically won't be the case).  Of course, superusers
-   can always reindex anything.
--->
-単一インデックスまたは単一テーブルのインデックス再作成を行うには、そのインデックスまたはテーブルの所有者でなければなりません。
-スキーマまたはデータベースに対するインデックス再作成を行うには、そのスキーマまたはデータベースの所有者でなければなりません。
-したがって、非スーパーユーザが他のユーザが所有するテーブルのインデックスを再作成できることに特に注意してください。
-しかし、特別な例外として、<command>REINDEX DATABASE</command>、<command>REINDEX SCHEMA</command>、<command>REINDEX SYSTEM</command>が非スーパーユーザにより発行された時には、そのユーザがカタログを所有している場合(そのようなことは通常はありません)を除いて、共有カタログのインデックスは飛ばされます。
-もちろん、スーパーユーザは常にすべてのインデックス再作成を行うことができます。
+   other users.  However, as a special exception,
+   <command>REINDEX DATABASE</command>, <command>REINDEX SCHEMA</command>,
+   and <command>REINDEX SYSTEM</command> will skip indexes on shared catalogs
+   unless the user has the <literal>MAINTAIN</literal> privilege on the
+   catalog.
   </para>
 
   <para>

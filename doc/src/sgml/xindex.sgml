--- conflicted
+++ resolved
@@ -1,14 +1,10 @@
 <!-- doc/src/sgml/xindex.sgml -->
 
 <sect1 id="xindex">
-<<<<<<< HEAD
+<!--
  <title>Interfacing Extensions to Indexes</title>
-=======
-<!--
- <title>Interfacing Extensions to Indexes</title>
 -->
 <title>インデックス拡張機能へのインタフェース</title>
->>>>>>> 184958ef
 
  <indexterm zone="xindex">
 <!--
@@ -170,14 +166,10 @@
   </para>
 
    <table tocentry="1" id="xindex-btree-strat-table">
-<<<<<<< HEAD
+<!--
     <title>B-Tree Strategies</title>
-=======
-<!--
-    <title>B-Tree Strategies</title>
 -->
 <title>B-treeストラテジ</title>
->>>>>>> 184958ef
     <tgroup cols="2">
      <thead>
       <row>
@@ -660,7 +652,6 @@
   </para>
 
   <para>
-<<<<<<< HEAD
    Additionally, some opclasses allow users to specify parameters which
    control their behavior.  Each builtin index access method has an optional
    <function>options</function> support function, which defines a set of
@@ -668,9 +659,7 @@
   </para>
 
   <para>
-=======
-<!--
->>>>>>> 184958ef
+<!--
    B-trees require a comparison support function,
    and allow four additional support functions to be
    supplied at the operator class author's option, as shown in <xref
@@ -683,14 +672,10 @@
   </para>
 
    <table tocentry="1" id="xindex-btree-support-table">
-<<<<<<< HEAD
+<!--
     <title>B-Tree Support Functions</title>
-=======
-<!--
-    <title>B-Tree Support Functions</title>
 -->
     <title>B-treeサポート関数</title>
->>>>>>> 184958ef
     <tgroup cols="2">
      <colspec colname="col1" colwidth="3*"/>
      <colspec colname="col2" colwidth="1*"/>
@@ -755,14 +740,9 @@
    </table>
 
   <para>
-<<<<<<< HEAD
+<!--
    Hash indexes require one support function, and allow two additional ones to
    be supplied at the operator class author's option, as shown in <xref
-=======
-<!--
-   Hash indexes require one support function, and allow a second one to be
-   supplied at the operator class author's option, as shown in <xref
->>>>>>> 184958ef
    linkend="xindex-hash-support-table"/>.
 -->
 <xref linkend="xindex-hash-support-table"/>に示すようにハッシュインデックスでは一つのサポート関数が必須で、演算子クラス作者が望むなら、もう一つのサポート関数を与えることができます。
@@ -819,12 +799,8 @@
    </table>
 
   <para>
-<<<<<<< HEAD
+<!--
    GiST indexes have ten support functions, three of which are optional,
-=======
-<!--
-   GiST indexes have nine support functions, two of which are optional,
->>>>>>> 184958ef
    as shown in <xref linkend="xindex-gist-support-table"/>.
    (For more information see <xref linkend="gist"/>.)
 -->
@@ -956,12 +932,8 @@
    </table>
 
   <para>
-<<<<<<< HEAD
+<!--
    SP-GiST indexes have six support functions, one of which is optional, as
-=======
-<!--
-   SP-GiST indexes require five support functions, as
->>>>>>> 184958ef
    shown in <xref linkend="xindex-spgist-support-table"/>.
    (For more information see <xref linkend="spgist"/>.)
 -->
@@ -1046,12 +1018,8 @@
    </table>
 
   <para>
-<<<<<<< HEAD
+<!--
    GIN indexes have seven support functions, four of which are optional,
-=======
-<!--
-   GIN indexes have six support functions, three of which are optional,
->>>>>>> 184958ef
    as shown in <xref linkend="xindex-gin-support-table"/>.
    (For more information see <xref linkend="gin"/>.)
 -->
@@ -1160,16 +1128,10 @@
    </table>
 
   <para>
-<<<<<<< HEAD
+<!--
    BRIN indexes have five basic support functions, one of which is optional,
    as shown in <xref linkend="xindex-brin-support-table"/>.  Some versions of
    the basic functions require additional support functions to be provided.
-=======
-<!--
-   BRIN indexes have four basic support functions, as shown in
-   <xref linkend="xindex-brin-support-table"/>; those basic functions
-   may require additional support functions to be provided.
->>>>>>> 184958ef
    (For more information see <xref linkend="brin-extensibility"/>.)
 -->
 <xref linkend="xindex-brin-support-table"/>に示すようにBRINインデックスには、4つの基本サポート関数があります。この基本関数は追加のサポート関数の提供を要求するかもしれません。

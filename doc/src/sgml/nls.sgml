--- conflicted
+++ resolved
@@ -29,12 +29,8 @@
 本節ではお手伝いの仕方を説明します。
   </para>
 
-<<<<<<< HEAD
   <sect2 id="nls-translator-requirements">
-=======
-  <sect2>
-<!--
->>>>>>> 94ef7168
+<!--
    <title>Requirements</title>
 -->
    <title>必要事項</title>
@@ -88,12 +84,8 @@
    </para>
   </sect2>
 
-<<<<<<< HEAD
   <sect2 id="nls-translator-concepts">
-=======
-  <sect2>
-<!--
->>>>>>> 94ef7168
+<!--
    <title>Concepts</title>
 -->
    <title>概念</title>
@@ -219,12 +211,8 @@
    </para>
   </sect2>
 
-<<<<<<< HEAD
   <sect2 id="nls-translator-message-catalogs">
-=======
-  <sect2>
-<!--
->>>>>>> 94ef7168
+<!--
    <title>Creating and Maintaining Message Catalogs</title>
 -->
    <title>メッセージカタログの作成と保守</title>
@@ -281,7 +269,6 @@
 <programlisting>
 make init-po
 </programlisting>
-<!--
     This will create a file
     <filename><replaceable>progname</replaceable>.pot</filename>.
     (<filename>.pot</filename> to distinguish it from PO files that
@@ -290,20 +277,9 @@
     Copy this file to
     <filename><replaceable>language</replaceable>.po</filename> and
     edit it.  To make it known that the new language is available,
-<<<<<<< HEAD
     also edit the file <filename>po/LINGUAS</filename> and add the
     language (or language and country) code next to languages already listed,
     like:
-=======
-    also edit the file <filename>nls.mk</filename> and add the
-    language (or language and country) code to the line that looks like:
--->
-これは、<filename><replaceable>progname</replaceable>.pot</filename>ファイルを作成します。
-（<filename>.pot</filename>は<quote>実用の</quote>POファイルと区別するためのものです。
-<literal>T</literal>は<quote>テンプレート</quote>を意味します。）
-このファイルを<filename><replaceable>language</replaceable>.po</filename>にコピーして編集します。
-新規の言語が利用可能になったことを知らせるために、<filename>nls.mk</filename>を編集し、言語（もしくは言語と国）コードを以下のように追加してください。
->>>>>>> 94ef7168
 <programlisting>
 de fr
 </programlisting>
@@ -338,46 +314,27 @@
    </para>
   </sect2>
 
-<<<<<<< HEAD
   <sect2 id="nls-translator-editing-po">
-=======
-  <sect2>
-<!--
->>>>>>> 94ef7168
+<!--
    <title>Editing the PO Files</title>
 -->
    <title>POファイルの編集</title>
 
    <para>
-<<<<<<< HEAD
     The PO files can be edited with a regular text editor. There are also
     several specialized editors for PO files which can help the process with
     translation specific features.
     There is (unsurprisingly) a PO mode for Emacs, which can be quite
-=======
-<!--
-    The PO files can be edited with a regular text editor.  The
-    translator should only change the area between the quotes after
-    the msgstr directive, add comments, and alter the fuzzy flag.
-    There is (unsurprisingly) a PO mode for Emacs, which I find quite
->>>>>>> 94ef7168
     useful.
--->
-POファイルは普通のテキストエディタで編集することができます。
-翻訳者はmsgstrディレクティブの後の引用符の間の部分の変更、コメントの追加、fuzzyフラグの変更のみを行えばよいのです。
-Emacsには（予想通り）POモードがあり、非常に使いやすいものです。
-   </para>
-
-   <para>
-<<<<<<< HEAD
+   </para>
+
+   <para>
     The translator should only change the area between the quotes after
     the msgstr directive, add comments, and alter the fuzzy flag.
    </para>
 
    <para>
-=======
-<!--
->>>>>>> 94ef7168
+<!--
     The PO files need not be completely filled in.  The software will
     automatically fall back to the original string if no translation
     (or an empty translation) is available.  It is no problem to
@@ -629,22 +586,6 @@
       </varlistentry>
 
       <varlistentry>
-<<<<<<< HEAD
-=======
-       <term><varname>AVAIL_LANGUAGES</varname></term>
-
-       <listitem>
-        <para>
-<!--
-         List of provided translations &mdash; initially empty.
--->
-用意された翻訳のリストです。初めは空です。
-        </para>
-       </listitem>
-      </varlistentry>
-
-      <varlistentry>
->>>>>>> 94ef7168
        <term><varname>GETTEXT_FILES</varname></term>
 
        <listitem>

--- conflicted
+++ resolved
@@ -128,11 +128,13 @@
 
    <listitem>
     <para>
-<<<<<<< HEAD
+<!--
      Some characters, like numeric symbols, may require whitespaces in their
      translation rule. It is possible to use double quotes around the translated
      characters in this case. A double quote needs to be escaped with a second
      double quote when including one in the translated character. For example:
+-->
+《機械翻訳》«Some characters, like numeric symbols, may require whitespaces in their translation rule. It is possible to use double quotes around the translated characters in this case. A double quote needs to be escaped with a second double quote when including one in the translated character. For example:»
 <programlisting>
 &frac14;      " 1/4"
 &frac12;      " 1/2"
@@ -145,9 +147,7 @@
 
    <listitem>
     <para>
-=======
-<!--
->>>>>>> 43f2d855
+<!--
      As with other <productname>PostgreSQL</productname> text search configuration files,
      the rules file must be stored in UTF-8 encoding.  The data is
      automatically translated into the current database's encoding when

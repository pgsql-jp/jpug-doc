# contrib/pg_stat_statements/Makefile

MODULE_big = pg_stat_statements
OBJS = \
	$(WIN32RES) \
	pg_stat_statements.o

EXTENSION = pg_stat_statements
DATA = pg_stat_statements--1.4.sql \
	pg_stat_statements--1.11--1.12.sql pg_stat_statements--1.10--1.11.sql \
	pg_stat_statements--1.9--1.10.sql pg_stat_statements--1.8--1.9.sql \
	pg_stat_statements--1.7--1.8.sql pg_stat_statements--1.6--1.7.sql \
	pg_stat_statements--1.5--1.6.sql pg_stat_statements--1.4--1.5.sql \
	pg_stat_statements--1.3--1.4.sql pg_stat_statements--1.2--1.3.sql \
	pg_stat_statements--1.1--1.2.sql pg_stat_statements--1.0--1.1.sql
PGFILEDESC = "pg_stat_statements - execution statistics of SQL statements"

LDFLAGS_SL += $(filter -lm, $(LIBS))

REGRESS_OPTS = --temp-config $(top_srcdir)/contrib/pg_stat_statements/pg_stat_statements.conf
REGRESS = select dml cursors utility level_tracking planning \
<<<<<<< HEAD
	user_activity wal entry_timestamp extended cleanup \
	oldextversions
=======
	user_activity wal entry_timestamp privileges extended \
	parallel cleanup oldextversions squashing
>>>>>>> 3d6a8289
# Disabled because these tests require "shared_preload_libraries=pg_stat_statements",
# which typical installcheck users do not have (e.g. buildfarm clients).
NO_INSTALLCHECK = 1

TAP_TESTS = 1

ifdef USE_PGXS
PG_CONFIG = pg_config
PGXS := $(shell $(PG_CONFIG) --pgxs)
include $(PGXS)
else
subdir = contrib/pg_stat_statements
top_builddir = ../..
include $(top_builddir)/src/Makefile.global
include $(top_srcdir)/contrib/contrib-global.mk
endif<|MERGE_RESOLUTION|>--- conflicted
+++ resolved
@@ -19,13 +19,8 @@
 
 REGRESS_OPTS = --temp-config $(top_srcdir)/contrib/pg_stat_statements/pg_stat_statements.conf
 REGRESS = select dml cursors utility level_tracking planning \
-<<<<<<< HEAD
-	user_activity wal entry_timestamp extended cleanup \
-	oldextversions
-=======
 	user_activity wal entry_timestamp privileges extended \
 	parallel cleanup oldextversions squashing
->>>>>>> 3d6a8289
 # Disabled because these tests require "shared_preload_libraries=pg_stat_statements",
 # which typical installcheck users do not have (e.g. buildfarm clients).
 NO_INSTALLCHECK = 1

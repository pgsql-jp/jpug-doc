--- conflicted
+++ resolved
@@ -432,27 +432,20 @@
   </para>
 
   <para>
-<!--
    For an <command>INSERT ... ON CONFLICT</command> command, the publication will
    publish the operation that results from the command.  Depending
    on the outcome, it may be published as either <command>INSERT</command> or
    <command>UPDATE</command>, or it may not be published at all.
--->
-<command>INSERT ... ON CONFLICT</command>コマンドに対しては、パブリケーションはコマンドの結果として実際に起こった操作をパブリッシュします。
-従って、その結果に応じて<command>INSERT</command>あるいは<command>UPDATE</command>のいずれかとしてパブリッシュするか、あるいは何もパブリッシュしないかもしれません。
-  </para>
-
-  <para>
-<<<<<<< HEAD
-<!--
-=======
+  </para>
+
+  <para>
    For a <command>MERGE</command> command, the publication will publish an
    <command>INSERT</command>, <command>UPDATE</command>, or <command>DELETE</command>
    for each row inserted, updated, or deleted.
   </para>
 
   <para>
->>>>>>> 8382864e
+<!--
    <command>ATTACH</command>ing a table into a partition tree whose root is
    published using a publication with <literal>publish_via_partition_root</literal>
    set to <literal>true</literal> does not result in the table's existing contents

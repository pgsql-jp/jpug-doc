--- conflicted
+++ resolved
@@ -57,12 +57,8 @@
 btreeインデックスでは、等価だけでなく、範囲検索も実行できます。
  </para>
 
-<<<<<<< HEAD
  <sect2 id="bloom-parameters">
-=======
- <sect2>
-<!--
->>>>>>> 94ef7168
+<!--
   <title>Parameters</title>
 -->
   <title>パラメータ</title>
@@ -285,12 +281,8 @@
   </para>
  </sect2>
 
-<<<<<<< HEAD
  <sect2 id="bloom-operator-class-interface">
-=======
- <sect2>
-<!--
->>>>>>> 94ef7168
+<!--
   <title>Operator Class Interface</title>
 -->
   <title>演算子クラスインタフェース</title>
@@ -313,12 +305,8 @@
 </programlisting>
  </sect2>
 
-<<<<<<< HEAD
  <sect2 id="bloom-limitations">
-=======
- <sect2>
-<!--
->>>>>>> 94ef7168
+<!--
   <title>Limitations</title>
 -->
   <title>制限事項</title>
@@ -369,12 +357,8 @@
   </para>
  </sect2>
 
-<<<<<<< HEAD
  <sect2 id="bloom-authors">
-=======
- <sect2>
-<!--
->>>>>>> 94ef7168
+<!--
   <title>Authors</title>
 -->
   <title>作者</title>

<!-- doc/src/sgml/event-trigger.sgml -->

 <chapter id="event-triggers">
<!--
  <title>Event Triggers</title>
-->
  <title>イベントトリガ</title>

  <indexterm zone="event-triggers">
<!--
   <primary>event trigger</primary>
-->
   <primary>イベントトリガ</primary>
  </indexterm>

  <para>
<!--
   To supplement the trigger mechanism discussed in <xref linkend="triggers"/>,
   <productname>PostgreSQL</productname> also provides event triggers.  Unlike regular
   triggers, which are attached to a single table and capture only DML events,
   event triggers are global to a particular database and are capable of
   capturing DDL events.
-->
<xref linkend="triggers"/>で議論されたトリガの機能を補完するために、<productname>PostgreSQL</productname>はイベントトリガを提供します。
一つのテーブルに付与され、DMLイベントのみ対象にしたこれまでのトリガと違い、イベントトリガは特定のデータベースに大域的であり、DDLイベントを対象に実行できます。
  </para>

  <para>
<!--
   Like regular triggers, event triggers can be written in any procedural
   language that includes event trigger support, or in C, but not in plain
   SQL.
-->
これまでのトリガと違い、イベントトリガは普通のSQLではなく、イベントトリガがサポートする手続き言語やC言語で記述することができます。
  </para>

  <sect1 id="event-trigger-definition">
<!--
   <title>Overview of Event Trigger Behavior</title>
-->
   <title>イベントトリガ動作の概要</title>

   <para>
<!--
     An event trigger fires whenever the event with which it is associated
     occurs in the database in which it is defined. Currently, the only
     supported events are
     <literal>ddl_command_start</literal>,
     <literal>ddl_command_end</literal>,
     <literal>table_rewrite</literal>
     and <literal>sql_drop</literal>.
     Support for additional events may be added in future releases.
-->
イベントトリガは、関連づけられたイベントが、定義されたデータベースで起こるたびに実行されます。
現在の所サポートされているイベントは、<literal>ddl_command_start</literal>、<literal>ddl_command_end</literal>、<literal>table_rewrite</literal>、<literal>sql_drop</literal>です。
今後のリリースで新たなイベントが追加されるかもしれません。
   </para>

   <para>
<!--
     The <literal>ddl_command_start</literal> event occurs just before the
     execution of a <literal>CREATE</literal>, <literal>ALTER</literal>, <literal>DROP</literal>,
     <literal>SECURITY LABEL</literal>,
     <literal>COMMENT</literal>, <literal>GRANT</literal> or <literal>REVOKE</literal>
     command.  No check whether the affected object exists or doesn't exist is
     performed before the event trigger fires.
     As an exception, however, this event does not occur for
     DDL commands targeting shared objects &mdash; databases, roles, and tablespaces
     &mdash; or for commands targeting event triggers themselves.  The event trigger
     mechanism does not support these object types.
     <literal>ddl_command_start</literal> also occurs just before the execution of a
     <literal>SELECT INTO</literal> command, since this is equivalent to
     <literal>CREATE TABLE AS</literal>.
-->
<literal>ddl_command_start</literal>イベントは、<literal>CREATE</literal>、<literal>ALTER</literal>、<literal>DROP</literal>、<literal>SECURITY LABEL</literal>、<literal>COMMENT</literal>、<literal>GRANT</literal>、<literal>REVOKE</literal>コマンドの実行の直前に発生します。
影響するオブジェクトが存在するかどうかのチェックはイベントトリガが実行されるまで行われません。
しかしながら例外として、共有オブジェクト &mdash; データベース、ロール、テーブルスペース &mdash; を対象としているDDLコマンド、もしくは、イベントトリガ自体をターゲットにしたコマンドに対してのイベントは起こりません。
<literal>ddl_command_start</literal>はまた、<literal>SELECT INTO</literal>コマンドの実行直前にも発生します。このコマンドは<literal>CREATE TABLE AS</literal>コマンドと同等だからです。
   </para>

   <para>
<!--
    The <literal>ddl_command_end</literal> event occurs just after the execution of
    this same set of commands.  To obtain more details on the <acronym>DDL</acronym>
    operations that took place, use the set-returning function
    <literal>pg_event_trigger_ddl_commands()</literal> from the
    <literal>ddl_command_end</literal> event trigger code (see
    <xref linkend="functions-event-triggers"/>).  Note that the trigger fires
    after the actions have taken place (but before the transaction commits),
    and thus the system catalogs can be read as already changed.
-->
<literal>ddl_command_end</literal>イベントは、ddl_command_startイベントが対象とする同様のコマンドの実行後に発生します。
発生した<acronym>DDL</acronym>操作のより詳細を取得するには、<literal>ddl_command_end</literal>イベントトリガコード(<xref linkend="functions-event-triggers"/>を参照してください)で集合を返す関数<literal>pg_event_trigger_ddl_commands()</literal>を使ってください。
トリガはアクションが起きた後(ただし、トランザクションのコミットの前)に起動し、システムカタログは既に変更されたものとして読まれることに注意してください。
   </para>

   <para>
<!--
    The <literal>sql_drop</literal> event occurs just before the
    <literal>ddl_command_end</literal> event trigger for any operation that drops
    database objects.  To list the objects that have been dropped, use the
    set-returning function <literal>pg_event_trigger_dropped_objects()</literal> from the
    <literal>sql_drop</literal> event trigger code (see
    <xref linkend="functions-event-triggers"/>). Note that
    the trigger is executed after the objects have been deleted from the
    system catalogs, so it's not possible to look them up anymore.
-->
<literal>sql_drop</literal>イベントは、データベースオブジェクトを削除する命令に対する<literal>ddl_command_end</literal>イベントトリガの直前に発生します。
削除されたオブジェクトを一覧として出力するために、<literal>sql_drop</literal>イベントトリガコード(<xref linkend="functions-event-triggers"/>を参照してください)から<literal>pg_event_trigger_dropped_objects()</literal>という集合を返す関数を使用します。
トリガはオブジェクトがシステムカタログから削除された後に実行されるため、以後、そのオブジェクトを見ることができないことに注意してください。
   </para>

   <para>
<!--
    The <literal>table_rewrite</literal> event occurs just before a table is
    rewritten by some actions of the commands <literal>ALTER TABLE</literal> and
    <literal>ALTER TYPE</literal>.  While other
    control statements are available to rewrite a table,
    like <literal>CLUSTER</literal> and <literal>VACUUM</literal>,
    the <literal>table_rewrite</literal> event is not triggered by them.
-->
コマンド<literal>ALTER TABLE</literal>や<literal>ALTER TYPE</literal>のアクションによりテーブルが書き換えられる直前に、<literal>table_rewrite</literal>イベントは発生します。
<literal>CLUSTER</literal>や<literal>VACUUM</literal>のような他の制御文でもテーブルを書き換えられますが、それらでは<literal>table_rewrite</literal>イベントは引き起こされません。
   </para>

   <para>
<!--
     Event triggers (like other functions) cannot be executed in an aborted
     transaction.  Thus, if a DDL command fails with an error, any associated
     <literal>ddl_command_end</literal> triggers will not be executed.  Conversely,
     if a <literal>ddl_command_start</literal> trigger fails with an error, no
     further event triggers will fire, and no attempt will be made to execute
     the command itself.  Similarly, if a <literal>ddl_command_end</literal> trigger
     fails with an error, the effects of the DDL statement will be rolled
     back, just as they would be in any other case where the containing
     transaction aborts.
-->
イベントトリガは（他の関数のように）中断したトランザクションでは実行されません。
従って、DDLコマンドがエラーで失敗した場合、関連する<literal>ddl_command_end</literal>トリガは実行されません。
逆に、もし<literal>ddl_command_start</literal>トリガがエラーで失敗した場合、他のイベントトリガは起動されず、コマンド自体も実行されません。
同様に、もし<literal>ddl_command_end</literal>トリガがエラーで失敗した場合、それを含むトランザクションが失敗した場合のようにDDL文はロールバックされます。
   </para>

   <para>
<!--
     For a complete list of commands supported by the event trigger mechanism,
     see <xref linkend="event-trigger-matrix"/>.
-->
イベントトリガでサポートされているコマンドの一覧は、<xref linkend="event-trigger-matrix"/>を参照してください。
   </para>

   <para>
<!--
     Event triggers are created using the command <xref linkend="sql-createeventtrigger"/>.
     In order to create an event trigger, you must first create a function with
     the special return type <literal>event_trigger</literal>.  This function
     need not (and may not) return a value; the return type serves merely as
     a signal that the function is to be invoked as an event trigger.
-->
イベントトリガを作成するために、まず特別な型<literal>event_trigger</literal>を返す関数を作る必要があります。
この関数は値を返す必要はありません。というのも、その戻り値型は単にシグナルとして、その関数がイベントトリガを呼び出していることを示しているだけだからです。
   </para>

   <para>
<!--
     If more than one event trigger is defined for a particular event, they will
     fire in alphabetical order by trigger name.
-->
特定のイベントに対して複数のイベントトリガが定義された場合、トリガ名のアルファベット順で起動されます。
   </para>

   <para>
<!--
     A trigger definition can also specify a <literal>WHEN</literal>
     condition so that, for example, a <literal>ddl_command_start</literal>
     trigger can be fired only for particular commands which the user wishes
     to intercept. A common use of such triggers is to restrict the range of
     DDL operations which users may perform.
-->
トリガ定義は<literal>WHEN</literal>条件で特定されます。そのため、例えば<literal>ddl_command_start</literal>トリガはユーザが望む特定のコマンドのみを契機に実行させることができます。
このようなトリガの一般的な使い方として、ユーザが実行するかもしれないDDL文の範囲を狭めることができます。
   </para>
  </sect1>

  <sect1 id="event-trigger-matrix">
<!--
   <title>Event Trigger Firing Matrix</title>
-->
   <title>イベントトリガ起動マトリクス</title>

   <para>
<!--
     <xref linkend="event-trigger-by-command-tag"/> lists all commands
     for which event triggers are supported.
-->
<xref linkend="event-trigger-by-command-tag"/>にて、イベントトリガがサポートするすべてのコマンドが参照できます。
   </para>

   <table id="event-trigger-by-command-tag">
<!--
     <title>Event Trigger Support by Command Tag</title>
-->
     <title>コマンドタグによりサポートされるイベントトリガ</title>
     <tgroup cols="6">
      <colspec colname="col1" colwidth="2*"/>
      <colspec colname="col2" colwidth="1*"/>
      <colspec colname="col3" colwidth="1*"/>
      <colspec colname="col4" colwidth="1*"/>
      <colspec colname="col5" colwidth="1*"/>
      <colspec colname="col6" colwidth="1*"/>
      <thead>
       <row>
<!--
        <entry>Command Tag</entry>
<<<<<<< HEAD
        <entry><literal>ddl_&zwsp;command_&zwsp;start</literal></entry>
        <entry><literal>ddl_&zwsp;command_&zwsp;end</literal></entry>
        <entry><literal>sql_&zwsp;drop</literal></entry>
        <entry><literal>table_&zwsp;rewrite</literal></entry>
=======
-->
        <entry>コマンドタグ</entry>
        <entry><literal>ddl_command_start</literal></entry>
        <entry><literal>ddl_command_end</literal></entry>
        <entry><literal>sql_drop</literal></entry>
        <entry><literal>table_rewrite</literal></entry>
<!--
>>>>>>> 184958ef
        <entry>Notes</entry>
-->
        <entry>注意</entry>
       </row>
      </thead>
      <tbody>
       <row>
        <entry align="left"><literal>ALTER AGGREGATE</literal></entry>
        <entry align="center"><literal>X</literal></entry>
        <entry align="center"><literal>X</literal></entry>
        <entry align="center"><literal>-</literal></entry>
        <entry align="center"><literal>-</literal></entry>
        <entry align="left"></entry>
       </row>
       <row>
        <entry align="left"><literal>ALTER COLLATION</literal></entry>
        <entry align="center"><literal>X</literal></entry>
        <entry align="center"><literal>X</literal></entry>
        <entry align="center"><literal>-</literal></entry>
        <entry align="center"><literal>-</literal></entry>
        <entry align="left"></entry>
       </row>
       <row>
        <entry align="left"><literal>ALTER CONVERSION</literal></entry>
        <entry align="center"><literal>X</literal></entry>
        <entry align="center"><literal>X</literal></entry>
        <entry align="center"><literal>-</literal></entry>
        <entry align="center"><literal>-</literal></entry>
        <entry align="left"></entry>
       </row>
       <row>
        <entry align="left"><literal>ALTER DOMAIN</literal></entry>
        <entry align="center"><literal>X</literal></entry>
        <entry align="center"><literal>X</literal></entry>
        <entry align="center"><literal>-</literal></entry>
        <entry align="center"><literal>-</literal></entry>
        <entry align="left"></entry>
       </row>
       <row>
        <entry align="left"><literal>ALTER DEFAULT PRIVILEGES</literal></entry>
        <entry align="center"><literal>X</literal></entry>
        <entry align="center"><literal>X</literal></entry>
        <entry align="center"><literal>-</literal></entry>
        <entry align="center"><literal>-</literal></entry>
        <entry align="left"></entry>
       </row>
       <row>
        <entry align="left"><literal>ALTER DEFAULT PRIVILEGES</literal></entry>
        <entry align="center"><literal>X</literal></entry>
        <entry align="center"><literal>X</literal></entry>
        <entry align="center"><literal>-</literal></entry>
        <entry align="center"><literal>-</literal></entry>
        <entry align="center"></entry>
       </row>
       <row>
        <entry align="left"><literal>ALTER EXTENSION</literal></entry>
        <entry align="center"><literal>X</literal></entry>
        <entry align="center"><literal>X</literal></entry>
        <entry align="center"><literal>-</literal></entry>
        <entry align="center"><literal>-</literal></entry>
        <entry align="left"></entry>
       </row>
       <row>
        <entry align="left"><literal>ALTER FOREIGN DATA WRAPPER</literal></entry>
        <entry align="center"><literal>X</literal></entry>
        <entry align="center"><literal>X</literal></entry>
        <entry align="center"><literal>-</literal></entry>
        <entry align="center"><literal>-</literal></entry>
        <entry align="left"></entry>
       </row>
       <row>
        <entry align="left"><literal>ALTER FOREIGN TABLE</literal></entry>
        <entry align="center"><literal>X</literal></entry>
        <entry align="center"><literal>X</literal></entry>
        <entry align="center"><literal>X</literal></entry>
        <entry align="center"><literal>-</literal></entry>
        <entry align="left"></entry>
       </row>
       <row>
        <entry align="left"><literal>ALTER FUNCTION</literal></entry>
        <entry align="center"><literal>X</literal></entry>
        <entry align="center"><literal>X</literal></entry>
        <entry align="center"><literal>-</literal></entry>
        <entry align="center"><literal>-</literal></entry>
        <entry align="left"></entry>
       </row>
       <row>
        <entry align="left"><literal>ALTER LANGUAGE</literal></entry>
        <entry align="center"><literal>X</literal></entry>
        <entry align="center"><literal>X</literal></entry>
        <entry align="center"><literal>-</literal></entry>
        <entry align="center"><literal>-</literal></entry>
        <entry align="left"></entry>
       </row>
       <row>
        <entry align="left"><literal>ALTER LARGE OBJECT</literal></entry>
        <entry align="center"><literal>X</literal></entry>
        <entry align="center"><literal>X</literal></entry>
        <entry align="center"><literal>-</literal></entry>
        <entry align="center"><literal>-</literal></entry>
        <entry align="left"></entry>
       </row>
       <row>
        <entry align="left"><literal>ALTER MATERIALIZED VIEW</literal></entry>
        <entry align="center"><literal>X</literal></entry>
        <entry align="center"><literal>X</literal></entry>
        <entry align="center"><literal>-</literal></entry>
        <entry align="center"><literal>-</literal></entry>
        <entry align="left"></entry>
       </row>
       <row>
        <entry align="left"><literal>ALTER LARGE OBJECT</literal></entry>
        <entry align="center"><literal>X</literal></entry>
        <entry align="center"><literal>X</literal></entry>
        <entry align="center"><literal>-</literal></entry>
        <entry align="center"><literal>-</literal></entry>
        <entry align="center"></entry>
       </row>
       <row>
        <entry align="left"><literal>ALTER MATERIALIZED VIEW</literal></entry>
        <entry align="center"><literal>X</literal></entry>
        <entry align="center"><literal>X</literal></entry>
        <entry align="center"><literal>-</literal></entry>
        <entry align="center"><literal>-</literal></entry>
        <entry align="center"></entry>
       </row>
       <row>
        <entry align="left"><literal>ALTER OPERATOR</literal></entry>
        <entry align="center"><literal>X</literal></entry>
        <entry align="center"><literal>X</literal></entry>
        <entry align="center"><literal>-</literal></entry>
        <entry align="center"><literal>-</literal></entry>
        <entry align="left"></entry>
       </row>
       <row>
        <entry align="left"><literal>ALTER OPERATOR CLASS</literal></entry>
        <entry align="center"><literal>X</literal></entry>
        <entry align="center"><literal>X</literal></entry>
        <entry align="center"><literal>-</literal></entry>
        <entry align="center"><literal>-</literal></entry>
        <entry align="left"></entry>
       </row>
       <row>
        <entry align="left"><literal>ALTER OPERATOR FAMILY</literal></entry>
        <entry align="center"><literal>X</literal></entry>
        <entry align="center"><literal>X</literal></entry>
        <entry align="center"><literal>-</literal></entry>
        <entry align="center"><literal>-</literal></entry>
        <entry align="left"></entry>
       </row>
       <row>
        <entry align="left"><literal>ALTER POLICY</literal></entry>
        <entry align="center"><literal>X</literal></entry>
        <entry align="center"><literal>X</literal></entry>
        <entry align="center"><literal>-</literal></entry>
        <entry align="center"><literal>-</literal></entry>
        <entry align="left"></entry>
       </row>
       <row>
        <entry align="left"><literal>ALTER PROCEDURE</literal></entry>
        <entry align="center"><literal>X</literal></entry>
        <entry align="center"><literal>X</literal></entry>
        <entry align="center"><literal>-</literal></entry>
        <entry align="center"><literal>-</literal></entry>
        <entry align="left"></entry>
       </row>
       <row>
        <entry align="left"><literal>ALTER PUBLICATION</literal></entry>
        <entry align="center"><literal>X</literal></entry>
        <entry align="center"><literal>X</literal></entry>
        <entry align="center"><literal>-</literal></entry>
        <entry align="center"><literal>-</literal></entry>
        <entry align="left"></entry>
       </row>
       <row>
        <entry align="left"><literal>ALTER PROCEDURE</literal></entry>
        <entry align="center"><literal>X</literal></entry>
        <entry align="center"><literal>X</literal></entry>
        <entry align="center"><literal>-</literal></entry>
        <entry align="center"><literal>-</literal></entry>
        <entry align="center"></entry>
       </row>
       <row>
        <entry align="left"><literal>ALTER PUBLICATION</literal></entry>
        <entry align="center"><literal>X</literal></entry>
        <entry align="center"><literal>X</literal></entry>
        <entry align="center"><literal>-</literal></entry>
        <entry align="center"><literal>-</literal></entry>
        <entry align="center"></entry>
       </row>
       <row>
        <entry align="left"><literal>ALTER SCHEMA</literal></entry>
        <entry align="center"><literal>X</literal></entry>
        <entry align="center"><literal>X</literal></entry>
        <entry align="center"><literal>-</literal></entry>
        <entry align="center"><literal>-</literal></entry>
        <entry align="left"></entry>
       </row>
       <row>
        <entry align="left"><literal>ALTER SEQUENCE</literal></entry>
        <entry align="center"><literal>X</literal></entry>
        <entry align="center"><literal>X</literal></entry>
        <entry align="center"><literal>-</literal></entry>
        <entry align="center"><literal>-</literal></entry>
        <entry align="left"></entry>
       </row>
       <row>
        <entry align="left"><literal>ALTER SERVER</literal></entry>
        <entry align="center"><literal>X</literal></entry>
        <entry align="center"><literal>X</literal></entry>
        <entry align="center"><literal>-</literal></entry>
        <entry align="center"><literal>-</literal></entry>
        <entry align="left"></entry>
       </row>
       <row>
        <entry align="left"><literal>ALTER STATISTICS</literal></entry>
        <entry align="center"><literal>X</literal></entry>
        <entry align="center"><literal>X</literal></entry>
        <entry align="center"><literal>-</literal></entry>
        <entry align="center"><literal>-</literal></entry>
        <entry align="left"></entry>
       </row>
       <row>
        <entry align="left"><literal>ALTER SUBSCRIPTION</literal></entry>
        <entry align="center"><literal>X</literal></entry>
        <entry align="center"><literal>X</literal></entry>
        <entry align="center"><literal>-</literal></entry>
        <entry align="center"><literal>-</literal></entry>
        <entry align="left"></entry>
       </row>
       <row>
        <entry align="left"><literal>ALTER STATISTICS</literal></entry>
        <entry align="center"><literal>X</literal></entry>
        <entry align="center"><literal>X</literal></entry>
        <entry align="center"><literal>-</literal></entry>
        <entry align="center"><literal>-</literal></entry>
        <entry align="center"></entry>
       </row>
       <row>
        <entry align="left"><literal>ALTER SUBSCRIPTION</literal></entry>
        <entry align="center"><literal>X</literal></entry>
        <entry align="center"><literal>X</literal></entry>
        <entry align="center"><literal>-</literal></entry>
        <entry align="center"><literal>-</literal></entry>
        <entry align="center"></entry>
       </row>
       <row>
        <entry align="left"><literal>ALTER TABLE</literal></entry>
        <entry align="center"><literal>X</literal></entry>
        <entry align="center"><literal>X</literal></entry>
        <entry align="center"><literal>X</literal></entry>
        <entry align="center"><literal>X</literal></entry>
        <entry align="left"></entry>
       </row>
       <row>
        <entry align="left"><literal>ALTER TEXT SEARCH CONFIGURATION</literal></entry>
        <entry align="center"><literal>X</literal></entry>
        <entry align="center"><literal>X</literal></entry>
        <entry align="center"><literal>-</literal></entry>
        <entry align="center"><literal>-</literal></entry>
        <entry align="left"></entry>
       </row>
       <row>
        <entry align="left"><literal>ALTER TEXT SEARCH DICTIONARY</literal></entry>
        <entry align="center"><literal>X</literal></entry>
        <entry align="center"><literal>X</literal></entry>
        <entry align="center"><literal>-</literal></entry>
        <entry align="center"><literal>-</literal></entry>
        <entry align="left"></entry>
       </row>
       <row>
        <entry align="left"><literal>ALTER TEXT SEARCH PARSER</literal></entry>
        <entry align="center"><literal>X</literal></entry>
        <entry align="center"><literal>X</literal></entry>
        <entry align="center"><literal>-</literal></entry>
        <entry align="center"><literal>-</literal></entry>
        <entry align="left"></entry>
       </row>
       <row>
        <entry align="left"><literal>ALTER TEXT SEARCH TEMPLATE</literal></entry>
        <entry align="center"><literal>X</literal></entry>
        <entry align="center"><literal>X</literal></entry>
        <entry align="center"><literal>-</literal></entry>
        <entry align="center"><literal>-</literal></entry>
        <entry align="left"></entry>
       </row>
       <row>
        <entry align="left"><literal>ALTER TRIGGER</literal></entry>
        <entry align="center"><literal>X</literal></entry>
        <entry align="center"><literal>X</literal></entry>
        <entry align="center"><literal>-</literal></entry>
        <entry align="center"><literal>-</literal></entry>
        <entry align="left"></entry>
       </row>
       <row>
        <entry align="left"><literal>ALTER TYPE</literal></entry>
        <entry align="center"><literal>X</literal></entry>
        <entry align="center"><literal>X</literal></entry>
        <entry align="center"><literal>-</literal></entry>
        <entry align="center"><literal>X</literal></entry>
        <entry align="left"></entry>
       </row>
       <row>
        <entry align="left"><literal>ALTER USER MAPPING</literal></entry>
        <entry align="center"><literal>X</literal></entry>
        <entry align="center"><literal>X</literal></entry>
        <entry align="center"><literal>-</literal></entry>
        <entry align="center"><literal>-</literal></entry>
        <entry align="left"></entry>
       </row>
       <row>
        <entry align="left"><literal>ALTER VIEW</literal></entry>
        <entry align="center"><literal>X</literal></entry>
        <entry align="center"><literal>X</literal></entry>
        <entry align="center"><literal>-</literal></entry>
        <entry align="center"><literal>-</literal></entry>
        <entry align="left"></entry>
       </row>
       <row>
        <entry align="left"><literal>COMMENT</literal></entry>
<<<<<<< HEAD
=======
        <entry align="center"><literal>X</literal></entry>
        <entry align="center"><literal>X</literal></entry>
        <entry align="center"><literal>-</literal></entry>
        <entry align="center"><literal>-</literal></entry>
        <entry align="center">Only for local objects</entry>
       </row>
       <row>
        <entry align="left"><literal>CREATE ACCESS METHOD</literal></entry>
>>>>>>> 184958ef
        <entry align="center"><literal>X</literal></entry>
        <entry align="center"><literal>X</literal></entry>
        <entry align="center"><literal>-</literal></entry>
        <entry align="center"><literal>-</literal></entry>
        <entry align="left">Only for local objects</entry>
       </row>
       <row>
<<<<<<< HEAD
        <entry align="left"><literal>CREATE ACCESS METHOD</literal></entry>
        <entry align="center"><literal>X</literal></entry>
        <entry align="center"><literal>X</literal></entry>
        <entry align="center"><literal>-</literal></entry>
        <entry align="center"><literal>-</literal></entry>
        <entry align="left"></entry>
       </row>
       <row>
=======
>>>>>>> 184958ef
        <entry align="left"><literal>CREATE AGGREGATE</literal></entry>
        <entry align="center"><literal>X</literal></entry>
        <entry align="center"><literal>X</literal></entry>
        <entry align="center"><literal>-</literal></entry>
        <entry align="center"><literal>-</literal></entry>
<<<<<<< HEAD
        <entry align="left"></entry>
=======
        <entry align="center"></entry>
>>>>>>> 184958ef
       </row>
       <row>
        <entry align="left"><literal>CREATE CAST</literal></entry>
        <entry align="center"><literal>X</literal></entry>
        <entry align="center"><literal>X</literal></entry>
        <entry align="center"><literal>-</literal></entry>
        <entry align="center"><literal>-</literal></entry>
        <entry align="left"></entry>
       </row>
       <row>
        <entry align="left"><literal>CREATE COLLATION</literal></entry>
        <entry align="center"><literal>X</literal></entry>
        <entry align="center"><literal>X</literal></entry>
        <entry align="center"><literal>-</literal></entry>
        <entry align="center"><literal>-</literal></entry>
        <entry align="left"></entry>
       </row>
       <row>
        <entry align="left"><literal>CREATE CONVERSION</literal></entry>
        <entry align="center"><literal>X</literal></entry>
        <entry align="center"><literal>X</literal></entry>
        <entry align="center"><literal>-</literal></entry>
        <entry align="center"><literal>-</literal></entry>
        <entry align="left"></entry>
       </row>
       <row>
        <entry align="left"><literal>CREATE DOMAIN</literal></entry>
        <entry align="center"><literal>X</literal></entry>
        <entry align="center"><literal>X</literal></entry>
        <entry align="center"><literal>-</literal></entry>
        <entry align="center"><literal>-</literal></entry>
        <entry align="left"></entry>
       </row>
       <row>
        <entry align="left"><literal>CREATE EXTENSION</literal></entry>
        <entry align="center"><literal>X</literal></entry>
        <entry align="center"><literal>X</literal></entry>
        <entry align="center"><literal>-</literal></entry>
        <entry align="center"><literal>-</literal></entry>
        <entry align="left"></entry>
       </row>
       <row>
        <entry align="left"><literal>CREATE FOREIGN DATA WRAPPER</literal></entry>
        <entry align="center"><literal>X</literal></entry>
        <entry align="center"><literal>X</literal></entry>
        <entry align="center"><literal>-</literal></entry>
        <entry align="center"><literal>-</literal></entry>
        <entry align="left"></entry>
       </row>
       <row>
        <entry align="left"><literal>CREATE FOREIGN TABLE</literal></entry>
        <entry align="center"><literal>X</literal></entry>
        <entry align="center"><literal>X</literal></entry>
        <entry align="center"><literal>-</literal></entry>
        <entry align="center"><literal>-</literal></entry>
        <entry align="left"></entry>
       </row>
       <row>
        <entry align="left"><literal>CREATE FUNCTION</literal></entry>
        <entry align="center"><literal>X</literal></entry>
        <entry align="center"><literal>X</literal></entry>
        <entry align="center"><literal>-</literal></entry>
        <entry align="center"><literal>-</literal></entry>
        <entry align="left"></entry>
       </row>
       <row>
        <entry align="left"><literal>CREATE INDEX</literal></entry>
        <entry align="center"><literal>X</literal></entry>
        <entry align="center"><literal>X</literal></entry>
        <entry align="center"><literal>-</literal></entry>
        <entry align="center"><literal>-</literal></entry>
        <entry align="left"></entry>
       </row>
       <row>
        <entry align="left"><literal>CREATE LANGUAGE</literal></entry>
        <entry align="center"><literal>X</literal></entry>
        <entry align="center"><literal>X</literal></entry>
        <entry align="center"><literal>-</literal></entry>
        <entry align="center"><literal>-</literal></entry>
        <entry align="left"></entry>
       </row>
       <row>
        <entry align="left"><literal>CREATE MATERIALIZED VIEW</literal></entry>
        <entry align="center"><literal>X</literal></entry>
        <entry align="center"><literal>X</literal></entry>
        <entry align="center"><literal>-</literal></entry>
        <entry align="center"><literal>-</literal></entry>
        <entry align="left"></entry>
       </row>
       <row>
        <entry align="left"><literal>CREATE MATERIALIZED VIEW</literal></entry>
        <entry align="center"><literal>X</literal></entry>
        <entry align="center"><literal>X</literal></entry>
        <entry align="center"><literal>-</literal></entry>
        <entry align="center"><literal>-</literal></entry>
        <entry align="center"></entry>
       </row>
       <row>
        <entry align="left"><literal>CREATE OPERATOR</literal></entry>
        <entry align="center"><literal>X</literal></entry>
        <entry align="center"><literal>X</literal></entry>
        <entry align="center"><literal>-</literal></entry>
        <entry align="center"><literal>-</literal></entry>
        <entry align="left"></entry>
       </row>
       <row>
        <entry align="left"><literal>CREATE OPERATOR CLASS</literal></entry>
        <entry align="center"><literal>X</literal></entry>
        <entry align="center"><literal>X</literal></entry>
        <entry align="center"><literal>-</literal></entry>
        <entry align="center"><literal>-</literal></entry>
        <entry align="left"></entry>
       </row>
       <row>
        <entry align="left"><literal>CREATE OPERATOR FAMILY</literal></entry>
        <entry align="center"><literal>X</literal></entry>
        <entry align="center"><literal>X</literal></entry>
        <entry align="center"><literal>-</literal></entry>
        <entry align="center"><literal>-</literal></entry>
        <entry align="left"></entry>
       </row>
       <row>
        <entry align="left"><literal>CREATE POLICY</literal></entry>
        <entry align="center"><literal>X</literal></entry>
        <entry align="center"><literal>X</literal></entry>
        <entry align="center"><literal>-</literal></entry>
        <entry align="center"><literal>-</literal></entry>
        <entry align="left"></entry>
       </row>
       <row>
        <entry align="left"><literal>CREATE PROCEDURE</literal></entry>
        <entry align="center"><literal>X</literal></entry>
        <entry align="center"><literal>X</literal></entry>
        <entry align="center"><literal>-</literal></entry>
        <entry align="center"><literal>-</literal></entry>
        <entry align="left"></entry>
       </row>
       <row>
        <entry align="left"><literal>CREATE PUBLICATION</literal></entry>
        <entry align="center"><literal>X</literal></entry>
        <entry align="center"><literal>X</literal></entry>
        <entry align="center"><literal>-</literal></entry>
        <entry align="center"><literal>-</literal></entry>
        <entry align="left"></entry>
       </row>
       <row>
        <entry align="left"><literal>CREATE PROCEDURE</literal></entry>
        <entry align="center"><literal>X</literal></entry>
        <entry align="center"><literal>X</literal></entry>
        <entry align="center"><literal>-</literal></entry>
        <entry align="center"><literal>-</literal></entry>
        <entry align="center"></entry>
       </row>
       <row>
        <entry align="left"><literal>CREATE PUBLICATION</literal></entry>
        <entry align="center"><literal>X</literal></entry>
        <entry align="center"><literal>X</literal></entry>
        <entry align="center"><literal>-</literal></entry>
        <entry align="center"><literal>-</literal></entry>
        <entry align="center"></entry>
       </row>
       <row>
        <entry align="left"><literal>CREATE RULE</literal></entry>
        <entry align="center"><literal>X</literal></entry>
        <entry align="center"><literal>X</literal></entry>
        <entry align="center"><literal>-</literal></entry>
        <entry align="center"><literal>-</literal></entry>
        <entry align="left"></entry>
       </row>
       <row>
        <entry align="left"><literal>CREATE SCHEMA</literal></entry>
        <entry align="center"><literal>X</literal></entry>
        <entry align="center"><literal>X</literal></entry>
        <entry align="center"><literal>-</literal></entry>
        <entry align="center"><literal>-</literal></entry>
        <entry align="left"></entry>
       </row>
       <row>
        <entry align="left"><literal>CREATE SEQUENCE</literal></entry>
        <entry align="center"><literal>X</literal></entry>
        <entry align="center"><literal>X</literal></entry>
        <entry align="center"><literal>-</literal></entry>
        <entry align="center"><literal>-</literal></entry>
        <entry align="left"></entry>
       </row>
       <row>
        <entry align="left"><literal>CREATE SERVER</literal></entry>
        <entry align="center"><literal>X</literal></entry>
        <entry align="center"><literal>X</literal></entry>
        <entry align="center"><literal>-</literal></entry>
        <entry align="center"><literal>-</literal></entry>
        <entry align="left"></entry>
       </row>
       <row>
        <entry align="left"><literal>CREATE STATISTICS</literal></entry>
        <entry align="center"><literal>X</literal></entry>
        <entry align="center"><literal>X</literal></entry>
        <entry align="center"><literal>-</literal></entry>
        <entry align="center"><literal>-</literal></entry>
        <entry align="left"></entry>
       </row>
       <row>
        <entry align="left"><literal>CREATE SUBSCRIPTION</literal></entry>
        <entry align="center"><literal>X</literal></entry>
        <entry align="center"><literal>X</literal></entry>
        <entry align="center"><literal>-</literal></entry>
        <entry align="center"><literal>-</literal></entry>
        <entry align="left"></entry>
       </row>
       <row>
        <entry align="left"><literal>CREATE SUBSCRIPTION</literal></entry>
        <entry align="center"><literal>X</literal></entry>
        <entry align="center"><literal>X</literal></entry>
        <entry align="center"><literal>-</literal></entry>
        <entry align="center"><literal>-</literal></entry>
        <entry align="center"></entry>
       </row>
       <row>
        <entry align="left"><literal>CREATE TABLE</literal></entry>
        <entry align="center"><literal>X</literal></entry>
        <entry align="center"><literal>X</literal></entry>
        <entry align="center"><literal>-</literal></entry>
        <entry align="center"><literal>-</literal></entry>
        <entry align="left"></entry>
       </row>
       <row>
        <entry align="left"><literal>CREATE TABLE AS</literal></entry>
        <entry align="center"><literal>X</literal></entry>
        <entry align="center"><literal>X</literal></entry>
        <entry align="center"><literal>-</literal></entry>
        <entry align="center"><literal>-</literal></entry>
        <entry align="left"></entry>
       </row>
       <row>
        <entry align="left"><literal>CREATE TEXT SEARCH CONFIGURATION</literal></entry>
        <entry align="center"><literal>X</literal></entry>
        <entry align="center"><literal>X</literal></entry>
        <entry align="center"><literal>-</literal></entry>
        <entry align="center"><literal>-</literal></entry>
        <entry align="left"></entry>
       </row>
       <row>
        <entry align="left"><literal>CREATE TEXT SEARCH DICTIONARY</literal></entry>
        <entry align="center"><literal>X</literal></entry>
        <entry align="center"><literal>X</literal></entry>
        <entry align="center"><literal>-</literal></entry>
        <entry align="center"><literal>-</literal></entry>
        <entry align="left"></entry>
       </row>
       <row>
        <entry align="left"><literal>CREATE TEXT SEARCH PARSER</literal></entry>
        <entry align="center"><literal>X</literal></entry>
        <entry align="center"><literal>X</literal></entry>
        <entry align="center"><literal>-</literal></entry>
        <entry align="center"><literal>-</literal></entry>
        <entry align="left"></entry>
       </row>
       <row>
        <entry align="left"><literal>CREATE TEXT SEARCH TEMPLATE</literal></entry>
        <entry align="center"><literal>X</literal></entry>
        <entry align="center"><literal>X</literal></entry>
        <entry align="center"><literal>-</literal></entry>
        <entry align="center"><literal>-</literal></entry>
        <entry align="left"></entry>
       </row>
       <row>
        <entry align="left"><literal>CREATE TRIGGER</literal></entry>
        <entry align="center"><literal>X</literal></entry>
        <entry align="center"><literal>X</literal></entry>
        <entry align="center"><literal>-</literal></entry>
        <entry align="center"><literal>-</literal></entry>
        <entry align="left"></entry>
       </row>
       <row>
        <entry align="left"><literal>CREATE TYPE</literal></entry>
        <entry align="center"><literal>X</literal></entry>
        <entry align="center"><literal>X</literal></entry>
        <entry align="center"><literal>-</literal></entry>
        <entry align="center"><literal>-</literal></entry>
        <entry align="left"></entry>
       </row>
       <row>
        <entry align="left"><literal>CREATE USER MAPPING</literal></entry>
        <entry align="center"><literal>X</literal></entry>
        <entry align="center"><literal>X</literal></entry>
        <entry align="center"><literal>-</literal></entry>
        <entry align="center"><literal>-</literal></entry>
        <entry align="left"></entry>
       </row>
       <row>
        <entry align="left"><literal>CREATE VIEW</literal></entry>
        <entry align="center"><literal>X</literal></entry>
        <entry align="center"><literal>X</literal></entry>
        <entry align="center"><literal>-</literal></entry>
        <entry align="center"><literal>-</literal></entry>
        <entry align="left"></entry>
       </row>
       <row>
        <entry align="left"><literal>DROP ACCESS METHOD</literal></entry>
        <entry align="center"><literal>X</literal></entry>
        <entry align="center"><literal>X</literal></entry>
        <entry align="center"><literal>X</literal></entry>
        <entry align="center"><literal>-</literal></entry>
        <entry align="left"></entry>
       </row>
       <row>
        <entry align="left"><literal>DROP ACCESS METHOD</literal></entry>
        <entry align="center"><literal>X</literal></entry>
        <entry align="center"><literal>X</literal></entry>
        <entry align="center"><literal>X</literal></entry>
        <entry align="center"><literal>-</literal></entry>
        <entry align="center"></entry>
       </row>
       <row>
        <entry align="left"><literal>DROP AGGREGATE</literal></entry>
        <entry align="center"><literal>X</literal></entry>
        <entry align="center"><literal>X</literal></entry>
        <entry align="center"><literal>X</literal></entry>
        <entry align="center"><literal>-</literal></entry>
        <entry align="left"></entry>
       </row>
       <row>
        <entry align="left"><literal>DROP CAST</literal></entry>
        <entry align="center"><literal>X</literal></entry>
        <entry align="center"><literal>X</literal></entry>
        <entry align="center"><literal>X</literal></entry>
        <entry align="center"><literal>-</literal></entry>
        <entry align="left"></entry>
       </row>
       <row>
        <entry align="left"><literal>DROP COLLATION</literal></entry>
        <entry align="center"><literal>X</literal></entry>
        <entry align="center"><literal>X</literal></entry>
        <entry align="center"><literal>X</literal></entry>
        <entry align="center"><literal>-</literal></entry>
        <entry align="left"></entry>
       </row>
       <row>
        <entry align="left"><literal>DROP CONVERSION</literal></entry>
        <entry align="center"><literal>X</literal></entry>
        <entry align="center"><literal>X</literal></entry>
        <entry align="center"><literal>X</literal></entry>
        <entry align="center"><literal>-</literal></entry>
        <entry align="left"></entry>
       </row>
       <row>
        <entry align="left"><literal>DROP DOMAIN</literal></entry>
        <entry align="center"><literal>X</literal></entry>
        <entry align="center"><literal>X</literal></entry>
        <entry align="center"><literal>X</literal></entry>
        <entry align="center"><literal>-</literal></entry>
        <entry align="left"></entry>
       </row>
       <row>
        <entry align="left"><literal>DROP EXTENSION</literal></entry>
        <entry align="center"><literal>X</literal></entry>
        <entry align="center"><literal>X</literal></entry>
        <entry align="center"><literal>X</literal></entry>
        <entry align="center"><literal>-</literal></entry>
        <entry align="left"></entry>
       </row>
       <row>
        <entry align="left"><literal>DROP FOREIGN DATA WRAPPER</literal></entry>
        <entry align="center"><literal>X</literal></entry>
        <entry align="center"><literal>X</literal></entry>
        <entry align="center"><literal>X</literal></entry>
        <entry align="center"><literal>-</literal></entry>
        <entry align="left"></entry>
       </row>
       <row>
        <entry align="left"><literal>DROP FOREIGN TABLE</literal></entry>
        <entry align="center"><literal>X</literal></entry>
        <entry align="center"><literal>X</literal></entry>
        <entry align="center"><literal>X</literal></entry>
        <entry align="center"><literal>-</literal></entry>
        <entry align="left"></entry>
       </row>
       <row>
        <entry align="left"><literal>DROP FUNCTION</literal></entry>
        <entry align="center"><literal>X</literal></entry>
        <entry align="center"><literal>X</literal></entry>
        <entry align="center"><literal>X</literal></entry>
        <entry align="center"><literal>-</literal></entry>
        <entry align="left"></entry>
       </row>
       <row>
        <entry align="left"><literal>DROP INDEX</literal></entry>
        <entry align="center"><literal>X</literal></entry>
        <entry align="center"><literal>X</literal></entry>
        <entry align="center"><literal>X</literal></entry>
        <entry align="center"><literal>-</literal></entry>
        <entry align="left"></entry>
       </row>
       <row>
        <entry align="left"><literal>DROP LANGUAGE</literal></entry>
        <entry align="center"><literal>X</literal></entry>
        <entry align="center"><literal>X</literal></entry>
        <entry align="center"><literal>X</literal></entry>
        <entry align="center"><literal>-</literal></entry>
        <entry align="left"></entry>
       </row>
       <row>
        <entry align="left"><literal>DROP MATERIALIZED VIEW</literal></entry>
        <entry align="center"><literal>X</literal></entry>
        <entry align="center"><literal>X</literal></entry>
        <entry align="center"><literal>X</literal></entry>
        <entry align="center"><literal>-</literal></entry>
        <entry align="left"></entry>
       </row>
       <row>
        <entry align="left"><literal>DROP MATERIALIZED VIEW</literal></entry>
        <entry align="center"><literal>X</literal></entry>
        <entry align="center"><literal>X</literal></entry>
        <entry align="center"><literal>X</literal></entry>
        <entry align="center"><literal>-</literal></entry>
        <entry align="center"></entry>
       </row>
       <row>
        <entry align="left"><literal>DROP OPERATOR</literal></entry>
        <entry align="center"><literal>X</literal></entry>
        <entry align="center"><literal>X</literal></entry>
        <entry align="center"><literal>X</literal></entry>
        <entry align="center"><literal>-</literal></entry>
        <entry align="left"></entry>
       </row>
       <row>
        <entry align="left"><literal>DROP OPERATOR CLASS</literal></entry>
        <entry align="center"><literal>X</literal></entry>
        <entry align="center"><literal>X</literal></entry>
        <entry align="center"><literal>X</literal></entry>
        <entry align="center"><literal>-</literal></entry>
        <entry align="left"></entry>
       </row>
       <row>
        <entry align="left"><literal>DROP OPERATOR FAMILY</literal></entry>
        <entry align="center"><literal>X</literal></entry>
        <entry align="center"><literal>X</literal></entry>
        <entry align="center"><literal>X</literal></entry>
        <entry align="center"><literal>-</literal></entry>
        <entry align="left"></entry>
       </row>
       <row>
        <entry align="left"><literal>DROP OWNED</literal></entry>
        <entry align="center"><literal>X</literal></entry>
        <entry align="center"><literal>X</literal></entry>
        <entry align="center"><literal>X</literal></entry>
        <entry align="center"><literal>-</literal></entry>
        <entry align="left"></entry>
       </row>
       <row>
        <entry align="left"><literal>DROP POLICY</literal></entry>
        <entry align="center"><literal>X</literal></entry>
        <entry align="center"><literal>X</literal></entry>
        <entry align="center"><literal>X</literal></entry>
        <entry align="center"><literal>-</literal></entry>
        <entry align="left"></entry>
       </row>
       <row>
        <entry align="left"><literal>DROP PROCEDURE</literal></entry>
        <entry align="center"><literal>X</literal></entry>
        <entry align="center"><literal>X</literal></entry>
        <entry align="center"><literal>X</literal></entry>
        <entry align="center"><literal>-</literal></entry>
        <entry align="left"></entry>
       </row>
       <row>
        <entry align="left"><literal>DROP PUBLICATION</literal></entry>
        <entry align="center"><literal>X</literal></entry>
        <entry align="center"><literal>X</literal></entry>
        <entry align="center"><literal>X</literal></entry>
        <entry align="center"><literal>-</literal></entry>
        <entry align="left"></entry>
       </row>
       <row>
        <entry align="left"><literal>DROP PROCEDURE</literal></entry>
        <entry align="center"><literal>X</literal></entry>
        <entry align="center"><literal>X</literal></entry>
        <entry align="center"><literal>X</literal></entry>
        <entry align="center"><literal>-</literal></entry>
        <entry align="center"></entry>
       </row>
       <row>
        <entry align="left"><literal>DROP PUBLICATION</literal></entry>
        <entry align="center"><literal>X</literal></entry>
        <entry align="center"><literal>X</literal></entry>
        <entry align="center"><literal>X</literal></entry>
        <entry align="center"><literal>-</literal></entry>
        <entry align="center"></entry>
       </row>
       <row>
        <entry align="left"><literal>DROP RULE</literal></entry>
        <entry align="center"><literal>X</literal></entry>
        <entry align="center"><literal>X</literal></entry>
        <entry align="center"><literal>X</literal></entry>
        <entry align="center"><literal>-</literal></entry>
        <entry align="left"></entry>
       </row>
       <row>
        <entry align="left"><literal>DROP SCHEMA</literal></entry>
        <entry align="center"><literal>X</literal></entry>
        <entry align="center"><literal>X</literal></entry>
        <entry align="center"><literal>X</literal></entry>
        <entry align="center"><literal>-</literal></entry>
        <entry align="left"></entry>
       </row>
       <row>
        <entry align="left"><literal>DROP SEQUENCE</literal></entry>
        <entry align="center"><literal>X</literal></entry>
        <entry align="center"><literal>X</literal></entry>
        <entry align="center"><literal>X</literal></entry>
        <entry align="center"><literal>-</literal></entry>
        <entry align="left"></entry>
       </row>
       <row>
        <entry align="left"><literal>DROP SERVER</literal></entry>
        <entry align="center"><literal>X</literal></entry>
        <entry align="center"><literal>X</literal></entry>
        <entry align="center"><literal>X</literal></entry>
        <entry align="center"><literal>-</literal></entry>
        <entry align="left"></entry>
       </row>
       <row>
        <entry align="left"><literal>DROP STATISTICS</literal></entry>
        <entry align="center"><literal>X</literal></entry>
        <entry align="center"><literal>X</literal></entry>
        <entry align="center"><literal>X</literal></entry>
        <entry align="center"><literal>-</literal></entry>
        <entry align="left"></entry>
       </row>
       <row>
        <entry align="left"><literal>DROP SUBSCRIPTION</literal></entry>
        <entry align="center"><literal>X</literal></entry>
        <entry align="center"><literal>X</literal></entry>
        <entry align="center"><literal>X</literal></entry>
        <entry align="center"><literal>-</literal></entry>
        <entry align="left"></entry>
       </row>
       <row>
        <entry align="left"><literal>DROP SUBSCRIPTION</literal></entry>
        <entry align="center"><literal>X</literal></entry>
        <entry align="center"><literal>X</literal></entry>
        <entry align="center"><literal>X</literal></entry>
        <entry align="center"><literal>-</literal></entry>
        <entry align="center"></entry>
       </row>
       <row>
        <entry align="left"><literal>DROP TABLE</literal></entry>
        <entry align="center"><literal>X</literal></entry>
        <entry align="center"><literal>X</literal></entry>
        <entry align="center"><literal>X</literal></entry>
        <entry align="center"><literal>-</literal></entry>
        <entry align="left"></entry>
       </row>
       <row>
        <entry align="left"><literal>DROP TEXT SEARCH CONFIGURATION</literal></entry>
        <entry align="center"><literal>X</literal></entry>
        <entry align="center"><literal>X</literal></entry>
        <entry align="center"><literal>X</literal></entry>
        <entry align="center"><literal>-</literal></entry>
        <entry align="left"></entry>
       </row>
       <row>
        <entry align="left"><literal>DROP TEXT SEARCH DICTIONARY</literal></entry>
        <entry align="center"><literal>X</literal></entry>
        <entry align="center"><literal>X</literal></entry>
        <entry align="center"><literal>X</literal></entry>
        <entry align="center"><literal>-</literal></entry>
        <entry align="left"></entry>
       </row>
       <row>
        <entry align="left"><literal>DROP TEXT SEARCH PARSER</literal></entry>
        <entry align="center"><literal>X</literal></entry>
        <entry align="center"><literal>X</literal></entry>
        <entry align="center"><literal>X</literal></entry>
        <entry align="center"><literal>-</literal></entry>
        <entry align="left"></entry>
       </row>
       <row>
        <entry align="left"><literal>DROP TEXT SEARCH TEMPLATE</literal></entry>
        <entry align="center"><literal>X</literal></entry>
        <entry align="center"><literal>X</literal></entry>
        <entry align="center"><literal>X</literal></entry>
        <entry align="center"><literal>-</literal></entry>
        <entry align="left"></entry>
       </row>
       <row>
        <entry align="left"><literal>DROP TRIGGER</literal></entry>
        <entry align="center"><literal>X</literal></entry>
        <entry align="center"><literal>X</literal></entry>
        <entry align="center"><literal>X</literal></entry>
        <entry align="center"><literal>-</literal></entry>
        <entry align="left"></entry>
       </row>
       <row>
        <entry align="left"><literal>DROP TYPE</literal></entry>
        <entry align="center"><literal>X</literal></entry>
        <entry align="center"><literal>X</literal></entry>
        <entry align="center"><literal>X</literal></entry>
        <entry align="center"><literal>-</literal></entry>
        <entry align="left"></entry>
       </row>
       <row>
        <entry align="left"><literal>DROP USER MAPPING</literal></entry>
        <entry align="center"><literal>X</literal></entry>
        <entry align="center"><literal>X</literal></entry>
        <entry align="center"><literal>X</literal></entry>
        <entry align="center"><literal>-</literal></entry>
        <entry align="left"></entry>
       </row>
       <row>
        <entry align="left"><literal>DROP VIEW</literal></entry>
        <entry align="center"><literal>X</literal></entry>
        <entry align="center"><literal>X</literal></entry>
        <entry align="center"><literal>X</literal></entry>
        <entry align="center"><literal>-</literal></entry>
        <entry align="left"></entry>
       </row>
       <row>
        <entry align="left"><literal>GRANT</literal></entry>
        <entry align="center"><literal>X</literal></entry>
        <entry align="center"><literal>X</literal></entry>
        <entry align="center"><literal>-</literal></entry>
        <entry align="center"><literal>-</literal></entry>
<<<<<<< HEAD
        <entry align="left">Only for local objects</entry>
=======
<!--
        <entry align="center">Only for local objects</entry>
-->
        <entry align="center">ローカルオブジェクトに対してのみ</entry>
>>>>>>> 184958ef
       </row>
       <row>
        <entry align="left"><literal>IMPORT FOREIGN SCHEMA</literal></entry>
        <entry align="center"><literal>X</literal></entry>
        <entry align="center"><literal>X</literal></entry>
        <entry align="center"><literal>-</literal></entry>
        <entry align="center"><literal>-</literal></entry>
        <entry align="left"></entry>
       </row>
       <row>
        <entry align="left"><literal>REFRESH MATERIALIZED VIEW</literal></entry>
        <entry align="center"><literal>X</literal></entry>
        <entry align="center"><literal>X</literal></entry>
        <entry align="center"><literal>-</literal></entry>
        <entry align="center"><literal>-</literal></entry>
        <entry align="left"></entry>
       </row>
       <row>
        <entry align="left"><literal>REFRESH MATERIALIZED VIEW</literal></entry>
        <entry align="center"><literal>X</literal></entry>
        <entry align="center"><literal>X</literal></entry>
        <entry align="center"><literal>-</literal></entry>
        <entry align="center"><literal>-</literal></entry>
        <entry align="center"></entry>
       </row>
       <row>
        <entry align="left"><literal>REVOKE</literal></entry>
        <entry align="center"><literal>X</literal></entry>
        <entry align="center"><literal>X</literal></entry>
        <entry align="center"><literal>-</literal></entry>
        <entry align="center"><literal>-</literal></entry>
<<<<<<< HEAD
        <entry align="left">Only for local objects</entry>
=======
<!--
        <entry align="center">Only for local objects</entry>
-->
        <entry align="center">ローカルオブジェクトに対してのみ</entry>
>>>>>>> 184958ef
       </row>
       <row>
        <entry align="left"><literal>SECURITY LABEL</literal></entry>
        <entry align="center"><literal>X</literal></entry>
        <entry align="center"><literal>X</literal></entry>
        <entry align="center"><literal>-</literal></entry>
        <entry align="center"><literal>-</literal></entry>
<<<<<<< HEAD
        <entry align="left">Only for local objects</entry>
=======
<!--
        <entry align="center">Only for local objects</entry>
-->
        <entry align="center">ローカルオブジェクトに対してのみ</entry>
>>>>>>> 184958ef
       </row>
       <row>
        <entry align="left"><literal>SELECT INTO</literal></entry>
        <entry align="center"><literal>X</literal></entry>
        <entry align="center"><literal>X</literal></entry>
        <entry align="center"><literal>-</literal></entry>
        <entry align="center"><literal>-</literal></entry>
        <entry align="left"></entry>
       </row>
      </tbody>
     </tgroup>
   </table>
  </sect1>

  <sect1 id="event-trigger-interface">
<!--
   <title>Writing Event Trigger Functions in C</title>
-->
   <title>C言語によるイベントトリガ関数の書き方</title>

   <indexterm zone="event-trigger-interface">
<!--
    <primary>event trigger</primary>
    <secondary>in C</secondary>
-->
    <primary>イベントトリガ</primary>
    <secondary>C言語による</secondary>
   </indexterm>

   <para>
<!--
    This section describes the low-level details of the interface to an
    event trigger function. This information is only needed when writing
    event trigger functions in C. If you are using a higher-level language
    then these details are handled for you. In most cases you should
    consider using a procedural language before writing your event triggers
    in C. The documentation of each procedural language explains how to
    write an event trigger in that language.
-->
本節ではトリガ関数とのインタフェースについて低レベルな詳細を説明します。
この情報はC言語でトリガ関数を作成する時にのみ必要です。
高レベルな言語で作成すれば、こうした詳細は代わりに扱ってもらえます。
たいていの場合、Cでトリガを作成する前に手続き言語を使用することを検討すべきです。
各手続き言語の文書で、その言語を使用したイベントトリガの作成方法を説明します。
   </para>

   <para>
<!--
    Event trigger functions must use the <quote>version 1</quote> function
    manager interface.
-->
トリガ関数は<quote>version 1</quote>関数マネージャインタフェースを使わなくてはいけません。
   </para>

   <para>
<!--
    When a function is called by the event trigger manager, it is not passed
    any normal arguments, but it is passed a <quote>context</quote> pointer
    pointing to a <structname>EventTriggerData</structname> structure. C functions can
    check whether they were called from the event trigger manager or not by
    executing the macro:
-->
関数がイベントトリガマネージャから呼び出される時は、通常の引数が渡されるのではなく、<structname>EventTriggerData</structname>構造体を指す<quote>context</quote>ポインタが渡されます。
C関数は、イベントトリガマネージャから呼び出されたのかどうかを以下のマクロを実行することで検査することができます。
<programlisting>
CALLED_AS_EVENT_TRIGGER(fcinfo)
</programlisting>
<!--
    which expands to:
-->
これは以下に展開されます。
<programlisting>
((fcinfo)-&gt;context != NULL &amp;&amp; IsA((fcinfo)-&gt;context, EventTriggerData))
</programlisting>
<!--
    If this returns true, then it is safe to cast
    <literal>fcinfo-&gt;context</literal> to type <literal>EventTriggerData
    *</literal> and make use of the pointed-to
    <structname>EventTriggerData</structname> structure.  The function must
    <emphasis>not</emphasis> alter the <structname>EventTriggerData</structname>
    structure or any of the data it points to.
-->
もしこれが真を返す場合、<literal>fcinfo-&gt;context</literal>を<literal>EventTriggerData *</literal>型にキャストし、指された<structname>EventTriggerData</structname>構造体を使用することは安全です。
その関数は、<structname>TriggerData</structname>構造体やそれが指すどのようなデータも変更しては<emphasis>いけません</emphasis>。
   </para>

   <para>
<!--
    <structname>struct EventTriggerData</structname> is defined in
    <filename>commands/event_trigger.h</filename>:
-->
<structname>struct EventTriggerData</structname>は<filename>commands/event_trigger.h</filename>の中で定義されています。

<programlisting>
typedef struct EventTriggerData
{
    NodeTag     type;
<!--
    const char *event;      /* event name */
    Node       *parsetree;  /* parse tree */
<<<<<<< HEAD
    CommandTag  tag;        /* command tag */
=======
    const char *tag;        /* command tag */
-->
    const char *event;      /* イベント名 */
    Node       *parsetree;  /* 解析ツリー */
    const char *tag;        /* コマンドタグ */
>>>>>>> 184958ef
} EventTriggerData;
</programlisting>

<!--
    where the members are defined as follows:
-->
メンバは下記のように定義されています。

    <variablelist>
     <varlistentry>
      <term><structfield>type</structfield></term>
      <listitem>
       <para>
<!--
        Always <literal>T_EventTriggerData</literal>.
-->
常に<literal>T_EventTriggerData</literal>です。
       </para>
      </listitem>
     </varlistentry>

     <varlistentry>
      <term><structfield>event</structfield></term>
      <listitem>
       <para>
<!--
        Describes the event for which the function is called, one of
        <literal>"ddl_command_start"</literal>, <literal>"ddl_command_end"</literal>,
        <literal>"sql_drop"</literal>, <literal>"table_rewrite"</literal>.
        See <xref linkend="event-trigger-definition"/> for the meaning of these
        events.
-->
その関数が呼び出されたイベント、<literal>"ddl_command_start"</literal>、<literal>"ddl_command_end"</literal>、<literal>"sql_drop"</literal>、<literal>"table_rewrite"</literal>のうちの１つを記述します。
これらのイベントの内容は、<xref linkend="event-trigger-definition"/>を参照してください。
       </para>
      </listitem>
     </varlistentry>

     <varlistentry>
      <term><structfield>parsetree</structfield></term>
      <listitem>
       <para>
<!--
        A pointer to the parse tree of the command.  Check the PostgreSQL
        source code for details.  The parse tree structure is subject to change
        without notice.
-->
コマンドの解析ツリーへのポインタです。
詳細はPostgreSQLのソースコードを確認してください。
解析ツリーの構造は予告なく変更されることがあります。
       </para>
      </listitem>
     </varlistentry>

     <varlistentry>
      <term><structfield>tag</structfield></term>
      <listitem>
       <para>
<!--
        The command tag associated with the event for which the event trigger
        is run, for example <literal>"CREATE FUNCTION"</literal>.
-->
イベントトリガの実行対象となるイベントに関連するコマンドタグです。たとえば、<literal>"CREATE FUNCTION"</literal>です。
       </para>
      </listitem>
     </varlistentry>
    </variablelist>
   </para>

   <para>
<!--
    An event trigger function must return a <symbol>NULL</symbol> pointer
    (<emphasis>not</emphasis> an SQL null value, that is, do not
    set <parameter>isNull</parameter> true).
-->
イベントトリガ関数は<symbol>NULL</symbol>ポインタ（SQLのNULLでは<emphasis>ありません</emphasis>。したがって、<parameter>isNull</parameter>は真にはなりません）を返さなければなりません。
   </para>
  </sect1>

  <sect1 id="event-trigger-example">
<!--
   <title>A Complete Event Trigger Example</title>
-->
   <title>完全なイベントトリガの例</title>

   <para>
<!--
    Here is a very simple example of an event trigger function written in C.
    (Examples of triggers written in procedural languages can be found in
    the documentation of the procedural languages.)
-->
C言語で作成したイベントトリガ関数に関するとても簡単な例をここに示します（手続き言語で作成したトリガの例は、その手続き言語の文書に記載されています）。
   </para>

   <para>
<!--
    The function <function>noddl</function> raises an exception each time it is called.
    The event trigger definition associated the function with
    the <literal>ddl_command_start</literal> event.  The effect is that all DDL
    commands (with the exceptions mentioned
    in <xref linkend="event-trigger-definition"/>) are prevented from running.
-->
<function>noddl</function>関数は、呼ばれるたびに例外を発生させます。
このイベントトリガは、この関数と<literal>ddl_command_start</literal>イベントを関連づけます。
そのため、(<xref linkend="event-trigger-definition"/>で言及した例外はありますが例外を含む)すべてのDDLコマンドは、実行できません。
   </para>

   <para>
<!--
    This is the source code of the trigger function:
-->
以下がトリガ関数のソースコードです。
<programlisting><![CDATA[
#include "postgres.h"
#include "commands/event_trigger.h"


PG_MODULE_MAGIC;

PG_FUNCTION_INFO_V1(noddl);

Datum
noddl(PG_FUNCTION_ARGS)
{
    EventTriggerData *trigdata;

]]><!--
    if (!CALLED_AS_EVENT_TRIGGER(fcinfo))  /* internal error */
--><![CDATA[
    if (!CALLED_AS_EVENT_TRIGGER(fcinfo))  /* 内部エラー */
        elog(ERROR, "not fired by event trigger manager");

    trigdata = (EventTriggerData *) fcinfo->context;

    ereport(ERROR,
        (errcode(ERRCODE_INSUFFICIENT_PRIVILEGE),
                 errmsg("command \"%s\" denied", trigdata->tag)));

    PG_RETURN_NULL();
}
]]></programlisting>
   </para>

   <para>
<!--
    After you have compiled the source code (see <xref linkend="dfunc"/>),
    declare the function and the triggers:
-->
ソースコードをコンパイル（<xref linkend="dfunc"/>を参照してください）した後に、以下の様に関数とトリガを宣言します。
<programlisting>
CREATE FUNCTION noddl() RETURNS event_trigger
    AS 'noddl' LANGUAGE C;

CREATE EVENT TRIGGER noddl ON ddl_command_start
    EXECUTE FUNCTION noddl();
</programlisting>
   </para>

   <para>
<!--
    Now you can test the operation of the trigger:
-->
これで、トリガの操作を確認することができます。
<screen>
=# \dy
                     List of event triggers
 Name  |       Event       | Owner | Enabled | Function | Tags
-------+-------------------+-------+---------+----------+------
 noddl | ddl_command_start | dim   | enabled | noddl    |
(1 row)

=# CREATE TABLE foo(id serial);
ERROR:  command "CREATE TABLE" denied
</screen>
   </para>

   <para>
<!--
    In this situation, in order to be able to run some DDL commands when you
    need to do so, you have to either drop the event trigger or disable it.  It
    can be convenient to disable the trigger for only the duration of a
    transaction:
-->
この状況では、DDLコマンドを必要なときに実行できるようにするには、このイベントトリガを削除するか、無効化しなければなりません。
以下のように、トランザクションの期間中だけトリガを無効化するのが、便利かもしれません。
<programlisting>
BEGIN;
ALTER EVENT TRIGGER noddl DISABLE;
CREATE TABLE foo (id serial);
ALTER EVENT TRIGGER noddl ENABLE;
COMMIT;
</programlisting>
<!--
    (Recall that DDL commands on event triggers themselves are not affected by
    event triggers.)
-->
(イベントトリガ自体が関係するDDLコマンドは、イベントトリガの影響を受けないことを思い出してください。)
   </para>
  </sect1>

  <sect1 id="event-trigger-table-rewrite-example">
<!--
   <title>A Table Rewrite Event Trigger Example</title>
-->
   <title>テーブル書き換えイベントトリガの例</title>

   <para>
<!--
    Thanks to the <literal>table_rewrite</literal> event, it is possible to implement
    a table rewriting policy only allowing the rewrite in maintenance windows.
-->
<literal>table_rewrite</literal>イベントのおかげで、メンテナンスウィンドウでの書き換えを許可するだけでテーブル書き換えポリシーを実装できます。
   </para>

   <para>
<!--
    Here's an example implementing such a policy.
-->
これが、そのようなポリシーを実装した例です。
<programlisting>
CREATE OR REPLACE FUNCTION no_rewrite()
 RETURNS event_trigger
 LANGUAGE plpgsql AS
$$
---
<!--
&#045;&#045;- Implement local Table Rewriting policy:
&#045;&#045;-   public.foo is not allowed rewriting, ever
&#045;&#045;-   other tables are only allowed rewriting between 1am and 6am
&#045;&#045;-   unless they have more than 100 blocks
-->
--- ローカルテーブル書き換えポリシーの実装:
---   public.fooは書き換えが許可されていません
---   その他のテーブルは100ブロック以下であれば、
---   午前1時から午前6時までの間だけ書き換えが許可されます
---
DECLARE
  table_oid oid := pg_event_trigger_table_rewrite_oid();
  current_hour integer := extract('hour' from current_time);
  pages integer;
  max_pages integer := 100;
BEGIN
  IF pg_event_trigger_table_rewrite_oid() = 'public.foo'::regclass
  THEN
        RAISE EXCEPTION 'you''re not allowed to rewrite the table %',
                        table_oid::regclass;
  END IF;

  SELECT INTO pages relpages FROM pg_class WHERE oid = table_oid;
  IF pages > max_pages
  THEN
        RAISE EXCEPTION 'rewrites only allowed for table with less than % pages',
                        max_pages;
  END IF;

  IF current_hour NOT BETWEEN 1 AND 6
  THEN
        RAISE EXCEPTION 'rewrites only allowed between 1am and 6am';
  END IF;
END;
$$;

CREATE EVENT TRIGGER no_rewrite_allowed
                  ON table_rewrite
   EXECUTE FUNCTION no_rewrite();
</programlisting>
   </para>
 </sect1>
</chapter><|MERGE_RESOLUTION|>--- conflicted
+++ resolved
@@ -212,20 +212,13 @@
        <row>
 <!--
         <entry>Command Tag</entry>
-<<<<<<< HEAD
+-->
+        <entry>コマンドタグ</entry>
         <entry><literal>ddl_&zwsp;command_&zwsp;start</literal></entry>
         <entry><literal>ddl_&zwsp;command_&zwsp;end</literal></entry>
         <entry><literal>sql_&zwsp;drop</literal></entry>
         <entry><literal>table_&zwsp;rewrite</literal></entry>
-=======
--->
-        <entry>コマンドタグ</entry>
-        <entry><literal>ddl_command_start</literal></entry>
-        <entry><literal>ddl_command_end</literal></entry>
-        <entry><literal>sql_drop</literal></entry>
-        <entry><literal>table_rewrite</literal></entry>
-<!--
->>>>>>> 184958ef
+<!--
         <entry>Notes</entry>
 -->
         <entry>注意</entry>
@@ -273,14 +266,6 @@
         <entry align="left"></entry>
        </row>
        <row>
-        <entry align="left"><literal>ALTER DEFAULT PRIVILEGES</literal></entry>
-        <entry align="center"><literal>X</literal></entry>
-        <entry align="center"><literal>X</literal></entry>
-        <entry align="center"><literal>-</literal></entry>
-        <entry align="center"><literal>-</literal></entry>
-        <entry align="center"></entry>
-       </row>
-       <row>
         <entry align="left"><literal>ALTER EXTENSION</literal></entry>
         <entry align="center"><literal>X</literal></entry>
         <entry align="center"><literal>X</literal></entry>
@@ -337,22 +322,6 @@
         <entry align="left"></entry>
        </row>
        <row>
-        <entry align="left"><literal>ALTER LARGE OBJECT</literal></entry>
-        <entry align="center"><literal>X</literal></entry>
-        <entry align="center"><literal>X</literal></entry>
-        <entry align="center"><literal>-</literal></entry>
-        <entry align="center"><literal>-</literal></entry>
-        <entry align="center"></entry>
-       </row>
-       <row>
-        <entry align="left"><literal>ALTER MATERIALIZED VIEW</literal></entry>
-        <entry align="center"><literal>X</literal></entry>
-        <entry align="center"><literal>X</literal></entry>
-        <entry align="center"><literal>-</literal></entry>
-        <entry align="center"><literal>-</literal></entry>
-        <entry align="center"></entry>
-       </row>
-       <row>
         <entry align="left"><literal>ALTER OPERATOR</literal></entry>
         <entry align="center"><literal>X</literal></entry>
         <entry align="center"><literal>X</literal></entry>
@@ -401,22 +370,6 @@
         <entry align="left"></entry>
        </row>
        <row>
-        <entry align="left"><literal>ALTER PROCEDURE</literal></entry>
-        <entry align="center"><literal>X</literal></entry>
-        <entry align="center"><literal>X</literal></entry>
-        <entry align="center"><literal>-</literal></entry>
-        <entry align="center"><literal>-</literal></entry>
-        <entry align="center"></entry>
-       </row>
-       <row>
-        <entry align="left"><literal>ALTER PUBLICATION</literal></entry>
-        <entry align="center"><literal>X</literal></entry>
-        <entry align="center"><literal>X</literal></entry>
-        <entry align="center"><literal>-</literal></entry>
-        <entry align="center"><literal>-</literal></entry>
-        <entry align="center"></entry>
-       </row>
-       <row>
         <entry align="left"><literal>ALTER SCHEMA</literal></entry>
         <entry align="center"><literal>X</literal></entry>
         <entry align="center"><literal>X</literal></entry>
@@ -457,22 +410,6 @@
         <entry align="left"></entry>
        </row>
        <row>
-        <entry align="left"><literal>ALTER STATISTICS</literal></entry>
-        <entry align="center"><literal>X</literal></entry>
-        <entry align="center"><literal>X</literal></entry>
-        <entry align="center"><literal>-</literal></entry>
-        <entry align="center"><literal>-</literal></entry>
-        <entry align="center"></entry>
-       </row>
-       <row>
-        <entry align="left"><literal>ALTER SUBSCRIPTION</literal></entry>
-        <entry align="center"><literal>X</literal></entry>
-        <entry align="center"><literal>X</literal></entry>
-        <entry align="center"><literal>-</literal></entry>
-        <entry align="center"><literal>-</literal></entry>
-        <entry align="center"></entry>
-       </row>
-       <row>
         <entry align="left"><literal>ALTER TABLE</literal></entry>
         <entry align="center"><literal>X</literal></entry>
         <entry align="center"><literal>X</literal></entry>
@@ -546,730 +483,620 @@
        </row>
        <row>
         <entry align="left"><literal>COMMENT</literal></entry>
-<<<<<<< HEAD
-=======
-        <entry align="center"><literal>X</literal></entry>
-        <entry align="center"><literal>X</literal></entry>
-        <entry align="center"><literal>-</literal></entry>
-        <entry align="center"><literal>-</literal></entry>
-        <entry align="center">Only for local objects</entry>
+        <entry align="center"><literal>X</literal></entry>
+        <entry align="center"><literal>X</literal></entry>
+        <entry align="center"><literal>-</literal></entry>
+        <entry align="center"><literal>-</literal></entry>
+        <entry align="left">Only for local objects</entry>
        </row>
        <row>
         <entry align="left"><literal>CREATE ACCESS METHOD</literal></entry>
->>>>>>> 184958ef
-        <entry align="center"><literal>X</literal></entry>
-        <entry align="center"><literal>X</literal></entry>
-        <entry align="center"><literal>-</literal></entry>
-        <entry align="center"><literal>-</literal></entry>
+        <entry align="center"><literal>X</literal></entry>
+        <entry align="center"><literal>X</literal></entry>
+        <entry align="center"><literal>-</literal></entry>
+        <entry align="center"><literal>-</literal></entry>
+        <entry align="left"></entry>
+       </row>
+       <row>
+        <entry align="left"><literal>CREATE AGGREGATE</literal></entry>
+        <entry align="center"><literal>X</literal></entry>
+        <entry align="center"><literal>X</literal></entry>
+        <entry align="center"><literal>-</literal></entry>
+        <entry align="center"><literal>-</literal></entry>
+        <entry align="left"></entry>
+       </row>
+       <row>
+        <entry align="left"><literal>CREATE CAST</literal></entry>
+        <entry align="center"><literal>X</literal></entry>
+        <entry align="center"><literal>X</literal></entry>
+        <entry align="center"><literal>-</literal></entry>
+        <entry align="center"><literal>-</literal></entry>
+        <entry align="left"></entry>
+       </row>
+       <row>
+        <entry align="left"><literal>CREATE COLLATION</literal></entry>
+        <entry align="center"><literal>X</literal></entry>
+        <entry align="center"><literal>X</literal></entry>
+        <entry align="center"><literal>-</literal></entry>
+        <entry align="center"><literal>-</literal></entry>
+        <entry align="left"></entry>
+       </row>
+       <row>
+        <entry align="left"><literal>CREATE CONVERSION</literal></entry>
+        <entry align="center"><literal>X</literal></entry>
+        <entry align="center"><literal>X</literal></entry>
+        <entry align="center"><literal>-</literal></entry>
+        <entry align="center"><literal>-</literal></entry>
+        <entry align="left"></entry>
+       </row>
+       <row>
+        <entry align="left"><literal>CREATE DOMAIN</literal></entry>
+        <entry align="center"><literal>X</literal></entry>
+        <entry align="center"><literal>X</literal></entry>
+        <entry align="center"><literal>-</literal></entry>
+        <entry align="center"><literal>-</literal></entry>
+        <entry align="left"></entry>
+       </row>
+       <row>
+        <entry align="left"><literal>CREATE EXTENSION</literal></entry>
+        <entry align="center"><literal>X</literal></entry>
+        <entry align="center"><literal>X</literal></entry>
+        <entry align="center"><literal>-</literal></entry>
+        <entry align="center"><literal>-</literal></entry>
+        <entry align="left"></entry>
+       </row>
+       <row>
+        <entry align="left"><literal>CREATE FOREIGN DATA WRAPPER</literal></entry>
+        <entry align="center"><literal>X</literal></entry>
+        <entry align="center"><literal>X</literal></entry>
+        <entry align="center"><literal>-</literal></entry>
+        <entry align="center"><literal>-</literal></entry>
+        <entry align="left"></entry>
+       </row>
+       <row>
+        <entry align="left"><literal>CREATE FOREIGN TABLE</literal></entry>
+        <entry align="center"><literal>X</literal></entry>
+        <entry align="center"><literal>X</literal></entry>
+        <entry align="center"><literal>-</literal></entry>
+        <entry align="center"><literal>-</literal></entry>
+        <entry align="left"></entry>
+       </row>
+       <row>
+        <entry align="left"><literal>CREATE FUNCTION</literal></entry>
+        <entry align="center"><literal>X</literal></entry>
+        <entry align="center"><literal>X</literal></entry>
+        <entry align="center"><literal>-</literal></entry>
+        <entry align="center"><literal>-</literal></entry>
+        <entry align="left"></entry>
+       </row>
+       <row>
+        <entry align="left"><literal>CREATE INDEX</literal></entry>
+        <entry align="center"><literal>X</literal></entry>
+        <entry align="center"><literal>X</literal></entry>
+        <entry align="center"><literal>-</literal></entry>
+        <entry align="center"><literal>-</literal></entry>
+        <entry align="left"></entry>
+       </row>
+       <row>
+        <entry align="left"><literal>CREATE LANGUAGE</literal></entry>
+        <entry align="center"><literal>X</literal></entry>
+        <entry align="center"><literal>X</literal></entry>
+        <entry align="center"><literal>-</literal></entry>
+        <entry align="center"><literal>-</literal></entry>
+        <entry align="left"></entry>
+       </row>
+       <row>
+        <entry align="left"><literal>CREATE MATERIALIZED VIEW</literal></entry>
+        <entry align="center"><literal>X</literal></entry>
+        <entry align="center"><literal>X</literal></entry>
+        <entry align="center"><literal>-</literal></entry>
+        <entry align="center"><literal>-</literal></entry>
+        <entry align="left"></entry>
+       </row>
+       <row>
+        <entry align="left"><literal>CREATE OPERATOR</literal></entry>
+        <entry align="center"><literal>X</literal></entry>
+        <entry align="center"><literal>X</literal></entry>
+        <entry align="center"><literal>-</literal></entry>
+        <entry align="center"><literal>-</literal></entry>
+        <entry align="left"></entry>
+       </row>
+       <row>
+        <entry align="left"><literal>CREATE OPERATOR CLASS</literal></entry>
+        <entry align="center"><literal>X</literal></entry>
+        <entry align="center"><literal>X</literal></entry>
+        <entry align="center"><literal>-</literal></entry>
+        <entry align="center"><literal>-</literal></entry>
+        <entry align="left"></entry>
+       </row>
+       <row>
+        <entry align="left"><literal>CREATE OPERATOR FAMILY</literal></entry>
+        <entry align="center"><literal>X</literal></entry>
+        <entry align="center"><literal>X</literal></entry>
+        <entry align="center"><literal>-</literal></entry>
+        <entry align="center"><literal>-</literal></entry>
+        <entry align="left"></entry>
+       </row>
+       <row>
+        <entry align="left"><literal>CREATE POLICY</literal></entry>
+        <entry align="center"><literal>X</literal></entry>
+        <entry align="center"><literal>X</literal></entry>
+        <entry align="center"><literal>-</literal></entry>
+        <entry align="center"><literal>-</literal></entry>
+        <entry align="left"></entry>
+       </row>
+       <row>
+        <entry align="left"><literal>CREATE PROCEDURE</literal></entry>
+        <entry align="center"><literal>X</literal></entry>
+        <entry align="center"><literal>X</literal></entry>
+        <entry align="center"><literal>-</literal></entry>
+        <entry align="center"><literal>-</literal></entry>
+        <entry align="left"></entry>
+       </row>
+       <row>
+        <entry align="left"><literal>CREATE PUBLICATION</literal></entry>
+        <entry align="center"><literal>X</literal></entry>
+        <entry align="center"><literal>X</literal></entry>
+        <entry align="center"><literal>-</literal></entry>
+        <entry align="center"><literal>-</literal></entry>
+        <entry align="left"></entry>
+       </row>
+       <row>
+        <entry align="left"><literal>CREATE RULE</literal></entry>
+        <entry align="center"><literal>X</literal></entry>
+        <entry align="center"><literal>X</literal></entry>
+        <entry align="center"><literal>-</literal></entry>
+        <entry align="center"><literal>-</literal></entry>
+        <entry align="left"></entry>
+       </row>
+       <row>
+        <entry align="left"><literal>CREATE SCHEMA</literal></entry>
+        <entry align="center"><literal>X</literal></entry>
+        <entry align="center"><literal>X</literal></entry>
+        <entry align="center"><literal>-</literal></entry>
+        <entry align="center"><literal>-</literal></entry>
+        <entry align="left"></entry>
+       </row>
+       <row>
+        <entry align="left"><literal>CREATE SEQUENCE</literal></entry>
+        <entry align="center"><literal>X</literal></entry>
+        <entry align="center"><literal>X</literal></entry>
+        <entry align="center"><literal>-</literal></entry>
+        <entry align="center"><literal>-</literal></entry>
+        <entry align="left"></entry>
+       </row>
+       <row>
+        <entry align="left"><literal>CREATE SERVER</literal></entry>
+        <entry align="center"><literal>X</literal></entry>
+        <entry align="center"><literal>X</literal></entry>
+        <entry align="center"><literal>-</literal></entry>
+        <entry align="center"><literal>-</literal></entry>
+        <entry align="left"></entry>
+       </row>
+       <row>
+        <entry align="left"><literal>CREATE STATISTICS</literal></entry>
+        <entry align="center"><literal>X</literal></entry>
+        <entry align="center"><literal>X</literal></entry>
+        <entry align="center"><literal>-</literal></entry>
+        <entry align="center"><literal>-</literal></entry>
+        <entry align="left"></entry>
+       </row>
+       <row>
+        <entry align="left"><literal>CREATE SUBSCRIPTION</literal></entry>
+        <entry align="center"><literal>X</literal></entry>
+        <entry align="center"><literal>X</literal></entry>
+        <entry align="center"><literal>-</literal></entry>
+        <entry align="center"><literal>-</literal></entry>
+        <entry align="left"></entry>
+       </row>
+       <row>
+        <entry align="left"><literal>CREATE TABLE</literal></entry>
+        <entry align="center"><literal>X</literal></entry>
+        <entry align="center"><literal>X</literal></entry>
+        <entry align="center"><literal>-</literal></entry>
+        <entry align="center"><literal>-</literal></entry>
+        <entry align="left"></entry>
+       </row>
+       <row>
+        <entry align="left"><literal>CREATE TABLE AS</literal></entry>
+        <entry align="center"><literal>X</literal></entry>
+        <entry align="center"><literal>X</literal></entry>
+        <entry align="center"><literal>-</literal></entry>
+        <entry align="center"><literal>-</literal></entry>
+        <entry align="left"></entry>
+       </row>
+       <row>
+        <entry align="left"><literal>CREATE TEXT SEARCH CONFIGURATION</literal></entry>
+        <entry align="center"><literal>X</literal></entry>
+        <entry align="center"><literal>X</literal></entry>
+        <entry align="center"><literal>-</literal></entry>
+        <entry align="center"><literal>-</literal></entry>
+        <entry align="left"></entry>
+       </row>
+       <row>
+        <entry align="left"><literal>CREATE TEXT SEARCH DICTIONARY</literal></entry>
+        <entry align="center"><literal>X</literal></entry>
+        <entry align="center"><literal>X</literal></entry>
+        <entry align="center"><literal>-</literal></entry>
+        <entry align="center"><literal>-</literal></entry>
+        <entry align="left"></entry>
+       </row>
+       <row>
+        <entry align="left"><literal>CREATE TEXT SEARCH PARSER</literal></entry>
+        <entry align="center"><literal>X</literal></entry>
+        <entry align="center"><literal>X</literal></entry>
+        <entry align="center"><literal>-</literal></entry>
+        <entry align="center"><literal>-</literal></entry>
+        <entry align="left"></entry>
+       </row>
+       <row>
+        <entry align="left"><literal>CREATE TEXT SEARCH TEMPLATE</literal></entry>
+        <entry align="center"><literal>X</literal></entry>
+        <entry align="center"><literal>X</literal></entry>
+        <entry align="center"><literal>-</literal></entry>
+        <entry align="center"><literal>-</literal></entry>
+        <entry align="left"></entry>
+       </row>
+       <row>
+        <entry align="left"><literal>CREATE TRIGGER</literal></entry>
+        <entry align="center"><literal>X</literal></entry>
+        <entry align="center"><literal>X</literal></entry>
+        <entry align="center"><literal>-</literal></entry>
+        <entry align="center"><literal>-</literal></entry>
+        <entry align="left"></entry>
+       </row>
+       <row>
+        <entry align="left"><literal>CREATE TYPE</literal></entry>
+        <entry align="center"><literal>X</literal></entry>
+        <entry align="center"><literal>X</literal></entry>
+        <entry align="center"><literal>-</literal></entry>
+        <entry align="center"><literal>-</literal></entry>
+        <entry align="left"></entry>
+       </row>
+       <row>
+        <entry align="left"><literal>CREATE USER MAPPING</literal></entry>
+        <entry align="center"><literal>X</literal></entry>
+        <entry align="center"><literal>X</literal></entry>
+        <entry align="center"><literal>-</literal></entry>
+        <entry align="center"><literal>-</literal></entry>
+        <entry align="left"></entry>
+       </row>
+       <row>
+        <entry align="left"><literal>CREATE VIEW</literal></entry>
+        <entry align="center"><literal>X</literal></entry>
+        <entry align="center"><literal>X</literal></entry>
+        <entry align="center"><literal>-</literal></entry>
+        <entry align="center"><literal>-</literal></entry>
+        <entry align="left"></entry>
+       </row>
+       <row>
+        <entry align="left"><literal>DROP ACCESS METHOD</literal></entry>
+        <entry align="center"><literal>X</literal></entry>
+        <entry align="center"><literal>X</literal></entry>
+        <entry align="center"><literal>X</literal></entry>
+        <entry align="center"><literal>-</literal></entry>
+        <entry align="left"></entry>
+       </row>
+       <row>
+        <entry align="left"><literal>DROP AGGREGATE</literal></entry>
+        <entry align="center"><literal>X</literal></entry>
+        <entry align="center"><literal>X</literal></entry>
+        <entry align="center"><literal>X</literal></entry>
+        <entry align="center"><literal>-</literal></entry>
+        <entry align="left"></entry>
+       </row>
+       <row>
+        <entry align="left"><literal>DROP CAST</literal></entry>
+        <entry align="center"><literal>X</literal></entry>
+        <entry align="center"><literal>X</literal></entry>
+        <entry align="center"><literal>X</literal></entry>
+        <entry align="center"><literal>-</literal></entry>
+        <entry align="left"></entry>
+       </row>
+       <row>
+        <entry align="left"><literal>DROP COLLATION</literal></entry>
+        <entry align="center"><literal>X</literal></entry>
+        <entry align="center"><literal>X</literal></entry>
+        <entry align="center"><literal>X</literal></entry>
+        <entry align="center"><literal>-</literal></entry>
+        <entry align="left"></entry>
+       </row>
+       <row>
+        <entry align="left"><literal>DROP CONVERSION</literal></entry>
+        <entry align="center"><literal>X</literal></entry>
+        <entry align="center"><literal>X</literal></entry>
+        <entry align="center"><literal>X</literal></entry>
+        <entry align="center"><literal>-</literal></entry>
+        <entry align="left"></entry>
+       </row>
+       <row>
+        <entry align="left"><literal>DROP DOMAIN</literal></entry>
+        <entry align="center"><literal>X</literal></entry>
+        <entry align="center"><literal>X</literal></entry>
+        <entry align="center"><literal>X</literal></entry>
+        <entry align="center"><literal>-</literal></entry>
+        <entry align="left"></entry>
+       </row>
+       <row>
+        <entry align="left"><literal>DROP EXTENSION</literal></entry>
+        <entry align="center"><literal>X</literal></entry>
+        <entry align="center"><literal>X</literal></entry>
+        <entry align="center"><literal>X</literal></entry>
+        <entry align="center"><literal>-</literal></entry>
+        <entry align="left"></entry>
+       </row>
+       <row>
+        <entry align="left"><literal>DROP FOREIGN DATA WRAPPER</literal></entry>
+        <entry align="center"><literal>X</literal></entry>
+        <entry align="center"><literal>X</literal></entry>
+        <entry align="center"><literal>X</literal></entry>
+        <entry align="center"><literal>-</literal></entry>
+        <entry align="left"></entry>
+       </row>
+       <row>
+        <entry align="left"><literal>DROP FOREIGN TABLE</literal></entry>
+        <entry align="center"><literal>X</literal></entry>
+        <entry align="center"><literal>X</literal></entry>
+        <entry align="center"><literal>X</literal></entry>
+        <entry align="center"><literal>-</literal></entry>
+        <entry align="left"></entry>
+       </row>
+       <row>
+        <entry align="left"><literal>DROP FUNCTION</literal></entry>
+        <entry align="center"><literal>X</literal></entry>
+        <entry align="center"><literal>X</literal></entry>
+        <entry align="center"><literal>X</literal></entry>
+        <entry align="center"><literal>-</literal></entry>
+        <entry align="left"></entry>
+       </row>
+       <row>
+        <entry align="left"><literal>DROP INDEX</literal></entry>
+        <entry align="center"><literal>X</literal></entry>
+        <entry align="center"><literal>X</literal></entry>
+        <entry align="center"><literal>X</literal></entry>
+        <entry align="center"><literal>-</literal></entry>
+        <entry align="left"></entry>
+       </row>
+       <row>
+        <entry align="left"><literal>DROP LANGUAGE</literal></entry>
+        <entry align="center"><literal>X</literal></entry>
+        <entry align="center"><literal>X</literal></entry>
+        <entry align="center"><literal>X</literal></entry>
+        <entry align="center"><literal>-</literal></entry>
+        <entry align="left"></entry>
+       </row>
+       <row>
+        <entry align="left"><literal>DROP MATERIALIZED VIEW</literal></entry>
+        <entry align="center"><literal>X</literal></entry>
+        <entry align="center"><literal>X</literal></entry>
+        <entry align="center"><literal>X</literal></entry>
+        <entry align="center"><literal>-</literal></entry>
+        <entry align="left"></entry>
+       </row>
+       <row>
+        <entry align="left"><literal>DROP OPERATOR</literal></entry>
+        <entry align="center"><literal>X</literal></entry>
+        <entry align="center"><literal>X</literal></entry>
+        <entry align="center"><literal>X</literal></entry>
+        <entry align="center"><literal>-</literal></entry>
+        <entry align="left"></entry>
+       </row>
+       <row>
+        <entry align="left"><literal>DROP OPERATOR CLASS</literal></entry>
+        <entry align="center"><literal>X</literal></entry>
+        <entry align="center"><literal>X</literal></entry>
+        <entry align="center"><literal>X</literal></entry>
+        <entry align="center"><literal>-</literal></entry>
+        <entry align="left"></entry>
+       </row>
+       <row>
+        <entry align="left"><literal>DROP OPERATOR FAMILY</literal></entry>
+        <entry align="center"><literal>X</literal></entry>
+        <entry align="center"><literal>X</literal></entry>
+        <entry align="center"><literal>X</literal></entry>
+        <entry align="center"><literal>-</literal></entry>
+        <entry align="left"></entry>
+       </row>
+       <row>
+        <entry align="left"><literal>DROP OWNED</literal></entry>
+        <entry align="center"><literal>X</literal></entry>
+        <entry align="center"><literal>X</literal></entry>
+        <entry align="center"><literal>X</literal></entry>
+        <entry align="center"><literal>-</literal></entry>
+        <entry align="left"></entry>
+       </row>
+       <row>
+        <entry align="left"><literal>DROP POLICY</literal></entry>
+        <entry align="center"><literal>X</literal></entry>
+        <entry align="center"><literal>X</literal></entry>
+        <entry align="center"><literal>X</literal></entry>
+        <entry align="center"><literal>-</literal></entry>
+        <entry align="left"></entry>
+       </row>
+       <row>
+        <entry align="left"><literal>DROP PROCEDURE</literal></entry>
+        <entry align="center"><literal>X</literal></entry>
+        <entry align="center"><literal>X</literal></entry>
+        <entry align="center"><literal>X</literal></entry>
+        <entry align="center"><literal>-</literal></entry>
+        <entry align="left"></entry>
+       </row>
+       <row>
+        <entry align="left"><literal>DROP PUBLICATION</literal></entry>
+        <entry align="center"><literal>X</literal></entry>
+        <entry align="center"><literal>X</literal></entry>
+        <entry align="center"><literal>X</literal></entry>
+        <entry align="center"><literal>-</literal></entry>
+        <entry align="left"></entry>
+       </row>
+       <row>
+        <entry align="left"><literal>DROP RULE</literal></entry>
+        <entry align="center"><literal>X</literal></entry>
+        <entry align="center"><literal>X</literal></entry>
+        <entry align="center"><literal>X</literal></entry>
+        <entry align="center"><literal>-</literal></entry>
+        <entry align="left"></entry>
+       </row>
+       <row>
+        <entry align="left"><literal>DROP SCHEMA</literal></entry>
+        <entry align="center"><literal>X</literal></entry>
+        <entry align="center"><literal>X</literal></entry>
+        <entry align="center"><literal>X</literal></entry>
+        <entry align="center"><literal>-</literal></entry>
+        <entry align="left"></entry>
+       </row>
+       <row>
+        <entry align="left"><literal>DROP SEQUENCE</literal></entry>
+        <entry align="center"><literal>X</literal></entry>
+        <entry align="center"><literal>X</literal></entry>
+        <entry align="center"><literal>X</literal></entry>
+        <entry align="center"><literal>-</literal></entry>
+        <entry align="left"></entry>
+       </row>
+       <row>
+        <entry align="left"><literal>DROP SERVER</literal></entry>
+        <entry align="center"><literal>X</literal></entry>
+        <entry align="center"><literal>X</literal></entry>
+        <entry align="center"><literal>X</literal></entry>
+        <entry align="center"><literal>-</literal></entry>
+        <entry align="left"></entry>
+       </row>
+       <row>
+        <entry align="left"><literal>DROP STATISTICS</literal></entry>
+        <entry align="center"><literal>X</literal></entry>
+        <entry align="center"><literal>X</literal></entry>
+        <entry align="center"><literal>X</literal></entry>
+        <entry align="center"><literal>-</literal></entry>
+        <entry align="left"></entry>
+       </row>
+       <row>
+        <entry align="left"><literal>DROP SUBSCRIPTION</literal></entry>
+        <entry align="center"><literal>X</literal></entry>
+        <entry align="center"><literal>X</literal></entry>
+        <entry align="center"><literal>X</literal></entry>
+        <entry align="center"><literal>-</literal></entry>
+        <entry align="left"></entry>
+       </row>
+       <row>
+        <entry align="left"><literal>DROP TABLE</literal></entry>
+        <entry align="center"><literal>X</literal></entry>
+        <entry align="center"><literal>X</literal></entry>
+        <entry align="center"><literal>X</literal></entry>
+        <entry align="center"><literal>-</literal></entry>
+        <entry align="left"></entry>
+       </row>
+       <row>
+        <entry align="left"><literal>DROP TEXT SEARCH CONFIGURATION</literal></entry>
+        <entry align="center"><literal>X</literal></entry>
+        <entry align="center"><literal>X</literal></entry>
+        <entry align="center"><literal>X</literal></entry>
+        <entry align="center"><literal>-</literal></entry>
+        <entry align="left"></entry>
+       </row>
+       <row>
+        <entry align="left"><literal>DROP TEXT SEARCH DICTIONARY</literal></entry>
+        <entry align="center"><literal>X</literal></entry>
+        <entry align="center"><literal>X</literal></entry>
+        <entry align="center"><literal>X</literal></entry>
+        <entry align="center"><literal>-</literal></entry>
+        <entry align="left"></entry>
+       </row>
+       <row>
+        <entry align="left"><literal>DROP TEXT SEARCH PARSER</literal></entry>
+        <entry align="center"><literal>X</literal></entry>
+        <entry align="center"><literal>X</literal></entry>
+        <entry align="center"><literal>X</literal></entry>
+        <entry align="center"><literal>-</literal></entry>
+        <entry align="left"></entry>
+       </row>
+       <row>
+        <entry align="left"><literal>DROP TEXT SEARCH TEMPLATE</literal></entry>
+        <entry align="center"><literal>X</literal></entry>
+        <entry align="center"><literal>X</literal></entry>
+        <entry align="center"><literal>X</literal></entry>
+        <entry align="center"><literal>-</literal></entry>
+        <entry align="left"></entry>
+       </row>
+       <row>
+        <entry align="left"><literal>DROP TRIGGER</literal></entry>
+        <entry align="center"><literal>X</literal></entry>
+        <entry align="center"><literal>X</literal></entry>
+        <entry align="center"><literal>X</literal></entry>
+        <entry align="center"><literal>-</literal></entry>
+        <entry align="left"></entry>
+       </row>
+       <row>
+        <entry align="left"><literal>DROP TYPE</literal></entry>
+        <entry align="center"><literal>X</literal></entry>
+        <entry align="center"><literal>X</literal></entry>
+        <entry align="center"><literal>X</literal></entry>
+        <entry align="center"><literal>-</literal></entry>
+        <entry align="left"></entry>
+       </row>
+       <row>
+        <entry align="left"><literal>DROP USER MAPPING</literal></entry>
+        <entry align="center"><literal>X</literal></entry>
+        <entry align="center"><literal>X</literal></entry>
+        <entry align="center"><literal>X</literal></entry>
+        <entry align="center"><literal>-</literal></entry>
+        <entry align="left"></entry>
+       </row>
+       <row>
+        <entry align="left"><literal>DROP VIEW</literal></entry>
+        <entry align="center"><literal>X</literal></entry>
+        <entry align="center"><literal>X</literal></entry>
+        <entry align="center"><literal>X</literal></entry>
+        <entry align="center"><literal>-</literal></entry>
+        <entry align="left"></entry>
+       </row>
+       <row>
+        <entry align="left"><literal>GRANT</literal></entry>
+        <entry align="center"><literal>X</literal></entry>
+        <entry align="center"><literal>X</literal></entry>
+        <entry align="center"><literal>-</literal></entry>
+        <entry align="center"><literal>-</literal></entry>
+<!--
         <entry align="left">Only for local objects</entry>
-       </row>
-       <row>
-<<<<<<< HEAD
-        <entry align="left"><literal>CREATE ACCESS METHOD</literal></entry>
-        <entry align="center"><literal>X</literal></entry>
-        <entry align="center"><literal>X</literal></entry>
-        <entry align="center"><literal>-</literal></entry>
-        <entry align="center"><literal>-</literal></entry>
-        <entry align="left"></entry>
-       </row>
-       <row>
-=======
->>>>>>> 184958ef
-        <entry align="left"><literal>CREATE AGGREGATE</literal></entry>
-        <entry align="center"><literal>X</literal></entry>
-        <entry align="center"><literal>X</literal></entry>
-        <entry align="center"><literal>-</literal></entry>
-        <entry align="center"><literal>-</literal></entry>
-<<<<<<< HEAD
-        <entry align="left"></entry>
-=======
-        <entry align="center"></entry>
->>>>>>> 184958ef
-       </row>
-       <row>
-        <entry align="left"><literal>CREATE CAST</literal></entry>
-        <entry align="center"><literal>X</literal></entry>
-        <entry align="center"><literal>X</literal></entry>
-        <entry align="center"><literal>-</literal></entry>
-        <entry align="center"><literal>-</literal></entry>
-        <entry align="left"></entry>
-       </row>
-       <row>
-        <entry align="left"><literal>CREATE COLLATION</literal></entry>
-        <entry align="center"><literal>X</literal></entry>
-        <entry align="center"><literal>X</literal></entry>
-        <entry align="center"><literal>-</literal></entry>
-        <entry align="center"><literal>-</literal></entry>
-        <entry align="left"></entry>
-       </row>
-       <row>
-        <entry align="left"><literal>CREATE CONVERSION</literal></entry>
-        <entry align="center"><literal>X</literal></entry>
-        <entry align="center"><literal>X</literal></entry>
-        <entry align="center"><literal>-</literal></entry>
-        <entry align="center"><literal>-</literal></entry>
-        <entry align="left"></entry>
-       </row>
-       <row>
-        <entry align="left"><literal>CREATE DOMAIN</literal></entry>
-        <entry align="center"><literal>X</literal></entry>
-        <entry align="center"><literal>X</literal></entry>
-        <entry align="center"><literal>-</literal></entry>
-        <entry align="center"><literal>-</literal></entry>
-        <entry align="left"></entry>
-       </row>
-       <row>
-        <entry align="left"><literal>CREATE EXTENSION</literal></entry>
-        <entry align="center"><literal>X</literal></entry>
-        <entry align="center"><literal>X</literal></entry>
-        <entry align="center"><literal>-</literal></entry>
-        <entry align="center"><literal>-</literal></entry>
-        <entry align="left"></entry>
-       </row>
-       <row>
-        <entry align="left"><literal>CREATE FOREIGN DATA WRAPPER</literal></entry>
-        <entry align="center"><literal>X</literal></entry>
-        <entry align="center"><literal>X</literal></entry>
-        <entry align="center"><literal>-</literal></entry>
-        <entry align="center"><literal>-</literal></entry>
-        <entry align="left"></entry>
-       </row>
-       <row>
-        <entry align="left"><literal>CREATE FOREIGN TABLE</literal></entry>
-        <entry align="center"><literal>X</literal></entry>
-        <entry align="center"><literal>X</literal></entry>
-        <entry align="center"><literal>-</literal></entry>
-        <entry align="center"><literal>-</literal></entry>
-        <entry align="left"></entry>
-       </row>
-       <row>
-        <entry align="left"><literal>CREATE FUNCTION</literal></entry>
-        <entry align="center"><literal>X</literal></entry>
-        <entry align="center"><literal>X</literal></entry>
-        <entry align="center"><literal>-</literal></entry>
-        <entry align="center"><literal>-</literal></entry>
-        <entry align="left"></entry>
-       </row>
-       <row>
-        <entry align="left"><literal>CREATE INDEX</literal></entry>
-        <entry align="center"><literal>X</literal></entry>
-        <entry align="center"><literal>X</literal></entry>
-        <entry align="center"><literal>-</literal></entry>
-        <entry align="center"><literal>-</literal></entry>
-        <entry align="left"></entry>
-       </row>
-       <row>
-        <entry align="left"><literal>CREATE LANGUAGE</literal></entry>
-        <entry align="center"><literal>X</literal></entry>
-        <entry align="center"><literal>X</literal></entry>
-        <entry align="center"><literal>-</literal></entry>
-        <entry align="center"><literal>-</literal></entry>
-        <entry align="left"></entry>
-       </row>
-       <row>
-        <entry align="left"><literal>CREATE MATERIALIZED VIEW</literal></entry>
-        <entry align="center"><literal>X</literal></entry>
-        <entry align="center"><literal>X</literal></entry>
-        <entry align="center"><literal>-</literal></entry>
-        <entry align="center"><literal>-</literal></entry>
-        <entry align="left"></entry>
-       </row>
-       <row>
-        <entry align="left"><literal>CREATE MATERIALIZED VIEW</literal></entry>
-        <entry align="center"><literal>X</literal></entry>
-        <entry align="center"><literal>X</literal></entry>
-        <entry align="center"><literal>-</literal></entry>
-        <entry align="center"><literal>-</literal></entry>
-        <entry align="center"></entry>
-       </row>
-       <row>
-        <entry align="left"><literal>CREATE OPERATOR</literal></entry>
-        <entry align="center"><literal>X</literal></entry>
-        <entry align="center"><literal>X</literal></entry>
-        <entry align="center"><literal>-</literal></entry>
-        <entry align="center"><literal>-</literal></entry>
-        <entry align="left"></entry>
-       </row>
-       <row>
-        <entry align="left"><literal>CREATE OPERATOR CLASS</literal></entry>
-        <entry align="center"><literal>X</literal></entry>
-        <entry align="center"><literal>X</literal></entry>
-        <entry align="center"><literal>-</literal></entry>
-        <entry align="center"><literal>-</literal></entry>
-        <entry align="left"></entry>
-       </row>
-       <row>
-        <entry align="left"><literal>CREATE OPERATOR FAMILY</literal></entry>
-        <entry align="center"><literal>X</literal></entry>
-        <entry align="center"><literal>X</literal></entry>
-        <entry align="center"><literal>-</literal></entry>
-        <entry align="center"><literal>-</literal></entry>
-        <entry align="left"></entry>
-       </row>
-       <row>
-        <entry align="left"><literal>CREATE POLICY</literal></entry>
-        <entry align="center"><literal>X</literal></entry>
-        <entry align="center"><literal>X</literal></entry>
-        <entry align="center"><literal>-</literal></entry>
-        <entry align="center"><literal>-</literal></entry>
-        <entry align="left"></entry>
-       </row>
-       <row>
-        <entry align="left"><literal>CREATE PROCEDURE</literal></entry>
-        <entry align="center"><literal>X</literal></entry>
-        <entry align="center"><literal>X</literal></entry>
-        <entry align="center"><literal>-</literal></entry>
-        <entry align="center"><literal>-</literal></entry>
-        <entry align="left"></entry>
-       </row>
-       <row>
-        <entry align="left"><literal>CREATE PUBLICATION</literal></entry>
-        <entry align="center"><literal>X</literal></entry>
-        <entry align="center"><literal>X</literal></entry>
-        <entry align="center"><literal>-</literal></entry>
-        <entry align="center"><literal>-</literal></entry>
-        <entry align="left"></entry>
-       </row>
-       <row>
-        <entry align="left"><literal>CREATE PROCEDURE</literal></entry>
-        <entry align="center"><literal>X</literal></entry>
-        <entry align="center"><literal>X</literal></entry>
-        <entry align="center"><literal>-</literal></entry>
-        <entry align="center"><literal>-</literal></entry>
-        <entry align="center"></entry>
-       </row>
-       <row>
-        <entry align="left"><literal>CREATE PUBLICATION</literal></entry>
-        <entry align="center"><literal>X</literal></entry>
-        <entry align="center"><literal>X</literal></entry>
-        <entry align="center"><literal>-</literal></entry>
-        <entry align="center"><literal>-</literal></entry>
-        <entry align="center"></entry>
-       </row>
-       <row>
-        <entry align="left"><literal>CREATE RULE</literal></entry>
-        <entry align="center"><literal>X</literal></entry>
-        <entry align="center"><literal>X</literal></entry>
-        <entry align="center"><literal>-</literal></entry>
-        <entry align="center"><literal>-</literal></entry>
-        <entry align="left"></entry>
-       </row>
-       <row>
-        <entry align="left"><literal>CREATE SCHEMA</literal></entry>
-        <entry align="center"><literal>X</literal></entry>
-        <entry align="center"><literal>X</literal></entry>
-        <entry align="center"><literal>-</literal></entry>
-        <entry align="center"><literal>-</literal></entry>
-        <entry align="left"></entry>
-       </row>
-       <row>
-        <entry align="left"><literal>CREATE SEQUENCE</literal></entry>
-        <entry align="center"><literal>X</literal></entry>
-        <entry align="center"><literal>X</literal></entry>
-        <entry align="center"><literal>-</literal></entry>
-        <entry align="center"><literal>-</literal></entry>
-        <entry align="left"></entry>
-       </row>
-       <row>
-        <entry align="left"><literal>CREATE SERVER</literal></entry>
-        <entry align="center"><literal>X</literal></entry>
-        <entry align="center"><literal>X</literal></entry>
-        <entry align="center"><literal>-</literal></entry>
-        <entry align="center"><literal>-</literal></entry>
-        <entry align="left"></entry>
-       </row>
-       <row>
-        <entry align="left"><literal>CREATE STATISTICS</literal></entry>
-        <entry align="center"><literal>X</literal></entry>
-        <entry align="center"><literal>X</literal></entry>
-        <entry align="center"><literal>-</literal></entry>
-        <entry align="center"><literal>-</literal></entry>
-        <entry align="left"></entry>
-       </row>
-       <row>
-        <entry align="left"><literal>CREATE SUBSCRIPTION</literal></entry>
-        <entry align="center"><literal>X</literal></entry>
-        <entry align="center"><literal>X</literal></entry>
-        <entry align="center"><literal>-</literal></entry>
-        <entry align="center"><literal>-</literal></entry>
-        <entry align="left"></entry>
-       </row>
-       <row>
-        <entry align="left"><literal>CREATE SUBSCRIPTION</literal></entry>
-        <entry align="center"><literal>X</literal></entry>
-        <entry align="center"><literal>X</literal></entry>
-        <entry align="center"><literal>-</literal></entry>
-        <entry align="center"><literal>-</literal></entry>
-        <entry align="center"></entry>
-       </row>
-       <row>
-        <entry align="left"><literal>CREATE TABLE</literal></entry>
-        <entry align="center"><literal>X</literal></entry>
-        <entry align="center"><literal>X</literal></entry>
-        <entry align="center"><literal>-</literal></entry>
-        <entry align="center"><literal>-</literal></entry>
-        <entry align="left"></entry>
-       </row>
-       <row>
-        <entry align="left"><literal>CREATE TABLE AS</literal></entry>
-        <entry align="center"><literal>X</literal></entry>
-        <entry align="center"><literal>X</literal></entry>
-        <entry align="center"><literal>-</literal></entry>
-        <entry align="center"><literal>-</literal></entry>
-        <entry align="left"></entry>
-       </row>
-       <row>
-        <entry align="left"><literal>CREATE TEXT SEARCH CONFIGURATION</literal></entry>
-        <entry align="center"><literal>X</literal></entry>
-        <entry align="center"><literal>X</literal></entry>
-        <entry align="center"><literal>-</literal></entry>
-        <entry align="center"><literal>-</literal></entry>
-        <entry align="left"></entry>
-       </row>
-       <row>
-        <entry align="left"><literal>CREATE TEXT SEARCH DICTIONARY</literal></entry>
-        <entry align="center"><literal>X</literal></entry>
-        <entry align="center"><literal>X</literal></entry>
-        <entry align="center"><literal>-</literal></entry>
-        <entry align="center"><literal>-</literal></entry>
-        <entry align="left"></entry>
-       </row>
-       <row>
-        <entry align="left"><literal>CREATE TEXT SEARCH PARSER</literal></entry>
-        <entry align="center"><literal>X</literal></entry>
-        <entry align="center"><literal>X</literal></entry>
-        <entry align="center"><literal>-</literal></entry>
-        <entry align="center"><literal>-</literal></entry>
-        <entry align="left"></entry>
-       </row>
-       <row>
-        <entry align="left"><literal>CREATE TEXT SEARCH TEMPLATE</literal></entry>
-        <entry align="center"><literal>X</literal></entry>
-        <entry align="center"><literal>X</literal></entry>
-        <entry align="center"><literal>-</literal></entry>
-        <entry align="center"><literal>-</literal></entry>
-        <entry align="left"></entry>
-       </row>
-       <row>
-        <entry align="left"><literal>CREATE TRIGGER</literal></entry>
-        <entry align="center"><literal>X</literal></entry>
-        <entry align="center"><literal>X</literal></entry>
-        <entry align="center"><literal>-</literal></entry>
-        <entry align="center"><literal>-</literal></entry>
-        <entry align="left"></entry>
-       </row>
-       <row>
-        <entry align="left"><literal>CREATE TYPE</literal></entry>
-        <entry align="center"><literal>X</literal></entry>
-        <entry align="center"><literal>X</literal></entry>
-        <entry align="center"><literal>-</literal></entry>
-        <entry align="center"><literal>-</literal></entry>
-        <entry align="left"></entry>
-       </row>
-       <row>
-        <entry align="left"><literal>CREATE USER MAPPING</literal></entry>
-        <entry align="center"><literal>X</literal></entry>
-        <entry align="center"><literal>X</literal></entry>
-        <entry align="center"><literal>-</literal></entry>
-        <entry align="center"><literal>-</literal></entry>
-        <entry align="left"></entry>
-       </row>
-       <row>
-        <entry align="left"><literal>CREATE VIEW</literal></entry>
-        <entry align="center"><literal>X</literal></entry>
-        <entry align="center"><literal>X</literal></entry>
-        <entry align="center"><literal>-</literal></entry>
-        <entry align="center"><literal>-</literal></entry>
-        <entry align="left"></entry>
-       </row>
-       <row>
-        <entry align="left"><literal>DROP ACCESS METHOD</literal></entry>
-        <entry align="center"><literal>X</literal></entry>
-        <entry align="center"><literal>X</literal></entry>
-        <entry align="center"><literal>X</literal></entry>
-        <entry align="center"><literal>-</literal></entry>
-        <entry align="left"></entry>
-       </row>
-       <row>
-        <entry align="left"><literal>DROP ACCESS METHOD</literal></entry>
-        <entry align="center"><literal>X</literal></entry>
-        <entry align="center"><literal>X</literal></entry>
-        <entry align="center"><literal>X</literal></entry>
-        <entry align="center"><literal>-</literal></entry>
-        <entry align="center"></entry>
-       </row>
-       <row>
-        <entry align="left"><literal>DROP AGGREGATE</literal></entry>
-        <entry align="center"><literal>X</literal></entry>
-        <entry align="center"><literal>X</literal></entry>
-        <entry align="center"><literal>X</literal></entry>
-        <entry align="center"><literal>-</literal></entry>
-        <entry align="left"></entry>
-       </row>
-       <row>
-        <entry align="left"><literal>DROP CAST</literal></entry>
-        <entry align="center"><literal>X</literal></entry>
-        <entry align="center"><literal>X</literal></entry>
-        <entry align="center"><literal>X</literal></entry>
-        <entry align="center"><literal>-</literal></entry>
-        <entry align="left"></entry>
-       </row>
-       <row>
-        <entry align="left"><literal>DROP COLLATION</literal></entry>
-        <entry align="center"><literal>X</literal></entry>
-        <entry align="center"><literal>X</literal></entry>
-        <entry align="center"><literal>X</literal></entry>
-        <entry align="center"><literal>-</literal></entry>
-        <entry align="left"></entry>
-       </row>
-       <row>
-        <entry align="left"><literal>DROP CONVERSION</literal></entry>
-        <entry align="center"><literal>X</literal></entry>
-        <entry align="center"><literal>X</literal></entry>
-        <entry align="center"><literal>X</literal></entry>
-        <entry align="center"><literal>-</literal></entry>
-        <entry align="left"></entry>
-       </row>
-       <row>
-        <entry align="left"><literal>DROP DOMAIN</literal></entry>
-        <entry align="center"><literal>X</literal></entry>
-        <entry align="center"><literal>X</literal></entry>
-        <entry align="center"><literal>X</literal></entry>
-        <entry align="center"><literal>-</literal></entry>
-        <entry align="left"></entry>
-       </row>
-       <row>
-        <entry align="left"><literal>DROP EXTENSION</literal></entry>
-        <entry align="center"><literal>X</literal></entry>
-        <entry align="center"><literal>X</literal></entry>
-        <entry align="center"><literal>X</literal></entry>
-        <entry align="center"><literal>-</literal></entry>
-        <entry align="left"></entry>
-       </row>
-       <row>
-        <entry align="left"><literal>DROP FOREIGN DATA WRAPPER</literal></entry>
-        <entry align="center"><literal>X</literal></entry>
-        <entry align="center"><literal>X</literal></entry>
-        <entry align="center"><literal>X</literal></entry>
-        <entry align="center"><literal>-</literal></entry>
-        <entry align="left"></entry>
-       </row>
-       <row>
-        <entry align="left"><literal>DROP FOREIGN TABLE</literal></entry>
-        <entry align="center"><literal>X</literal></entry>
-        <entry align="center"><literal>X</literal></entry>
-        <entry align="center"><literal>X</literal></entry>
-        <entry align="center"><literal>-</literal></entry>
-        <entry align="left"></entry>
-       </row>
-       <row>
-        <entry align="left"><literal>DROP FUNCTION</literal></entry>
-        <entry align="center"><literal>X</literal></entry>
-        <entry align="center"><literal>X</literal></entry>
-        <entry align="center"><literal>X</literal></entry>
-        <entry align="center"><literal>-</literal></entry>
-        <entry align="left"></entry>
-       </row>
-       <row>
-        <entry align="left"><literal>DROP INDEX</literal></entry>
-        <entry align="center"><literal>X</literal></entry>
-        <entry align="center"><literal>X</literal></entry>
-        <entry align="center"><literal>X</literal></entry>
-        <entry align="center"><literal>-</literal></entry>
-        <entry align="left"></entry>
-       </row>
-       <row>
-        <entry align="left"><literal>DROP LANGUAGE</literal></entry>
-        <entry align="center"><literal>X</literal></entry>
-        <entry align="center"><literal>X</literal></entry>
-        <entry align="center"><literal>X</literal></entry>
-        <entry align="center"><literal>-</literal></entry>
-        <entry align="left"></entry>
-       </row>
-       <row>
-        <entry align="left"><literal>DROP MATERIALIZED VIEW</literal></entry>
-        <entry align="center"><literal>X</literal></entry>
-        <entry align="center"><literal>X</literal></entry>
-        <entry align="center"><literal>X</literal></entry>
-        <entry align="center"><literal>-</literal></entry>
-        <entry align="left"></entry>
-       </row>
-       <row>
-        <entry align="left"><literal>DROP MATERIALIZED VIEW</literal></entry>
-        <entry align="center"><literal>X</literal></entry>
-        <entry align="center"><literal>X</literal></entry>
-        <entry align="center"><literal>X</literal></entry>
-        <entry align="center"><literal>-</literal></entry>
-        <entry align="center"></entry>
-       </row>
-       <row>
-        <entry align="left"><literal>DROP OPERATOR</literal></entry>
-        <entry align="center"><literal>X</literal></entry>
-        <entry align="center"><literal>X</literal></entry>
-        <entry align="center"><literal>X</literal></entry>
-        <entry align="center"><literal>-</literal></entry>
-        <entry align="left"></entry>
-       </row>
-       <row>
-        <entry align="left"><literal>DROP OPERATOR CLASS</literal></entry>
-        <entry align="center"><literal>X</literal></entry>
-        <entry align="center"><literal>X</literal></entry>
-        <entry align="center"><literal>X</literal></entry>
-        <entry align="center"><literal>-</literal></entry>
-        <entry align="left"></entry>
-       </row>
-       <row>
-        <entry align="left"><literal>DROP OPERATOR FAMILY</literal></entry>
-        <entry align="center"><literal>X</literal></entry>
-        <entry align="center"><literal>X</literal></entry>
-        <entry align="center"><literal>X</literal></entry>
-        <entry align="center"><literal>-</literal></entry>
-        <entry align="left"></entry>
-       </row>
-       <row>
-        <entry align="left"><literal>DROP OWNED</literal></entry>
-        <entry align="center"><literal>X</literal></entry>
-        <entry align="center"><literal>X</literal></entry>
-        <entry align="center"><literal>X</literal></entry>
-        <entry align="center"><literal>-</literal></entry>
-        <entry align="left"></entry>
-       </row>
-       <row>
-        <entry align="left"><literal>DROP POLICY</literal></entry>
-        <entry align="center"><literal>X</literal></entry>
-        <entry align="center"><literal>X</literal></entry>
-        <entry align="center"><literal>X</literal></entry>
-        <entry align="center"><literal>-</literal></entry>
-        <entry align="left"></entry>
-       </row>
-       <row>
-        <entry align="left"><literal>DROP PROCEDURE</literal></entry>
-        <entry align="center"><literal>X</literal></entry>
-        <entry align="center"><literal>X</literal></entry>
-        <entry align="center"><literal>X</literal></entry>
-        <entry align="center"><literal>-</literal></entry>
-        <entry align="left"></entry>
-       </row>
-       <row>
-        <entry align="left"><literal>DROP PUBLICATION</literal></entry>
-        <entry align="center"><literal>X</literal></entry>
-        <entry align="center"><literal>X</literal></entry>
-        <entry align="center"><literal>X</literal></entry>
-        <entry align="center"><literal>-</literal></entry>
-        <entry align="left"></entry>
-       </row>
-       <row>
-        <entry align="left"><literal>DROP PROCEDURE</literal></entry>
-        <entry align="center"><literal>X</literal></entry>
-        <entry align="center"><literal>X</literal></entry>
-        <entry align="center"><literal>X</literal></entry>
-        <entry align="center"><literal>-</literal></entry>
-        <entry align="center"></entry>
-       </row>
-       <row>
-        <entry align="left"><literal>DROP PUBLICATION</literal></entry>
-        <entry align="center"><literal>X</literal></entry>
-        <entry align="center"><literal>X</literal></entry>
-        <entry align="center"><literal>X</literal></entry>
-        <entry align="center"><literal>-</literal></entry>
-        <entry align="center"></entry>
-       </row>
-       <row>
-        <entry align="left"><literal>DROP RULE</literal></entry>
-        <entry align="center"><literal>X</literal></entry>
-        <entry align="center"><literal>X</literal></entry>
-        <entry align="center"><literal>X</literal></entry>
-        <entry align="center"><literal>-</literal></entry>
-        <entry align="left"></entry>
-       </row>
-       <row>
-        <entry align="left"><literal>DROP SCHEMA</literal></entry>
-        <entry align="center"><literal>X</literal></entry>
-        <entry align="center"><literal>X</literal></entry>
-        <entry align="center"><literal>X</literal></entry>
-        <entry align="center"><literal>-</literal></entry>
-        <entry align="left"></entry>
-       </row>
-       <row>
-        <entry align="left"><literal>DROP SEQUENCE</literal></entry>
-        <entry align="center"><literal>X</literal></entry>
-        <entry align="center"><literal>X</literal></entry>
-        <entry align="center"><literal>X</literal></entry>
-        <entry align="center"><literal>-</literal></entry>
-        <entry align="left"></entry>
-       </row>
-       <row>
-        <entry align="left"><literal>DROP SERVER</literal></entry>
-        <entry align="center"><literal>X</literal></entry>
-        <entry align="center"><literal>X</literal></entry>
-        <entry align="center"><literal>X</literal></entry>
-        <entry align="center"><literal>-</literal></entry>
-        <entry align="left"></entry>
-       </row>
-       <row>
-        <entry align="left"><literal>DROP STATISTICS</literal></entry>
-        <entry align="center"><literal>X</literal></entry>
-        <entry align="center"><literal>X</literal></entry>
-        <entry align="center"><literal>X</literal></entry>
-        <entry align="center"><literal>-</literal></entry>
-        <entry align="left"></entry>
-       </row>
-       <row>
-        <entry align="left"><literal>DROP SUBSCRIPTION</literal></entry>
-        <entry align="center"><literal>X</literal></entry>
-        <entry align="center"><literal>X</literal></entry>
-        <entry align="center"><literal>X</literal></entry>
-        <entry align="center"><literal>-</literal></entry>
-        <entry align="left"></entry>
-       </row>
-       <row>
-        <entry align="left"><literal>DROP SUBSCRIPTION</literal></entry>
-        <entry align="center"><literal>X</literal></entry>
-        <entry align="center"><literal>X</literal></entry>
-        <entry align="center"><literal>X</literal></entry>
-        <entry align="center"><literal>-</literal></entry>
-        <entry align="center"></entry>
-       </row>
-       <row>
-        <entry align="left"><literal>DROP TABLE</literal></entry>
-        <entry align="center"><literal>X</literal></entry>
-        <entry align="center"><literal>X</literal></entry>
-        <entry align="center"><literal>X</literal></entry>
-        <entry align="center"><literal>-</literal></entry>
-        <entry align="left"></entry>
-       </row>
-       <row>
-        <entry align="left"><literal>DROP TEXT SEARCH CONFIGURATION</literal></entry>
-        <entry align="center"><literal>X</literal></entry>
-        <entry align="center"><literal>X</literal></entry>
-        <entry align="center"><literal>X</literal></entry>
-        <entry align="center"><literal>-</literal></entry>
-        <entry align="left"></entry>
-       </row>
-       <row>
-        <entry align="left"><literal>DROP TEXT SEARCH DICTIONARY</literal></entry>
-        <entry align="center"><literal>X</literal></entry>
-        <entry align="center"><literal>X</literal></entry>
-        <entry align="center"><literal>X</literal></entry>
-        <entry align="center"><literal>-</literal></entry>
-        <entry align="left"></entry>
-       </row>
-       <row>
-        <entry align="left"><literal>DROP TEXT SEARCH PARSER</literal></entry>
-        <entry align="center"><literal>X</literal></entry>
-        <entry align="center"><literal>X</literal></entry>
-        <entry align="center"><literal>X</literal></entry>
-        <entry align="center"><literal>-</literal></entry>
-        <entry align="left"></entry>
-       </row>
-       <row>
-        <entry align="left"><literal>DROP TEXT SEARCH TEMPLATE</literal></entry>
-        <entry align="center"><literal>X</literal></entry>
-        <entry align="center"><literal>X</literal></entry>
-        <entry align="center"><literal>X</literal></entry>
-        <entry align="center"><literal>-</literal></entry>
-        <entry align="left"></entry>
-       </row>
-       <row>
-        <entry align="left"><literal>DROP TRIGGER</literal></entry>
-        <entry align="center"><literal>X</literal></entry>
-        <entry align="center"><literal>X</literal></entry>
-        <entry align="center"><literal>X</literal></entry>
-        <entry align="center"><literal>-</literal></entry>
-        <entry align="left"></entry>
-       </row>
-       <row>
-        <entry align="left"><literal>DROP TYPE</literal></entry>
-        <entry align="center"><literal>X</literal></entry>
-        <entry align="center"><literal>X</literal></entry>
-        <entry align="center"><literal>X</literal></entry>
-        <entry align="center"><literal>-</literal></entry>
-        <entry align="left"></entry>
-       </row>
-       <row>
-        <entry align="left"><literal>DROP USER MAPPING</literal></entry>
-        <entry align="center"><literal>X</literal></entry>
-        <entry align="center"><literal>X</literal></entry>
-        <entry align="center"><literal>X</literal></entry>
-        <entry align="center"><literal>-</literal></entry>
-        <entry align="left"></entry>
-       </row>
-       <row>
-        <entry align="left"><literal>DROP VIEW</literal></entry>
-        <entry align="center"><literal>X</literal></entry>
-        <entry align="center"><literal>X</literal></entry>
-        <entry align="center"><literal>X</literal></entry>
-        <entry align="center"><literal>-</literal></entry>
-        <entry align="left"></entry>
-       </row>
-       <row>
-        <entry align="left"><literal>GRANT</literal></entry>
-        <entry align="center"><literal>X</literal></entry>
-        <entry align="center"><literal>X</literal></entry>
-        <entry align="center"><literal>-</literal></entry>
-        <entry align="center"><literal>-</literal></entry>
-<<<<<<< HEAD
+-->
+        <entry align="center">ローカルオブジェクトに対してのみ</entry>
+       </row>
+       <row>
+        <entry align="left"><literal>IMPORT FOREIGN SCHEMA</literal></entry>
+        <entry align="center"><literal>X</literal></entry>
+        <entry align="center"><literal>X</literal></entry>
+        <entry align="center"><literal>-</literal></entry>
+        <entry align="center"><literal>-</literal></entry>
+        <entry align="left"></entry>
+       </row>
+       <row>
+        <entry align="left"><literal>REFRESH MATERIALIZED VIEW</literal></entry>
+        <entry align="center"><literal>X</literal></entry>
+        <entry align="center"><literal>X</literal></entry>
+        <entry align="center"><literal>-</literal></entry>
+        <entry align="center"><literal>-</literal></entry>
+        <entry align="left"></entry>
+       </row>
+       <row>
+        <entry align="left"><literal>REVOKE</literal></entry>
+        <entry align="center"><literal>X</literal></entry>
+        <entry align="center"><literal>X</literal></entry>
+        <entry align="center"><literal>-</literal></entry>
+        <entry align="center"><literal>-</literal></entry>
+<!--
         <entry align="left">Only for local objects</entry>
-=======
-<!--
-        <entry align="center">Only for local objects</entry>
--->
-        <entry align="center">ローカルオブジェクトに対してのみ</entry>
->>>>>>> 184958ef
-       </row>
-       <row>
-        <entry align="left"><literal>IMPORT FOREIGN SCHEMA</literal></entry>
-        <entry align="center"><literal>X</literal></entry>
-        <entry align="center"><literal>X</literal></entry>
-        <entry align="center"><literal>-</literal></entry>
-        <entry align="center"><literal>-</literal></entry>
-        <entry align="left"></entry>
-       </row>
-       <row>
-        <entry align="left"><literal>REFRESH MATERIALIZED VIEW</literal></entry>
-        <entry align="center"><literal>X</literal></entry>
-        <entry align="center"><literal>X</literal></entry>
-        <entry align="center"><literal>-</literal></entry>
-        <entry align="center"><literal>-</literal></entry>
-        <entry align="left"></entry>
-       </row>
-       <row>
-        <entry align="left"><literal>REFRESH MATERIALIZED VIEW</literal></entry>
-        <entry align="center"><literal>X</literal></entry>
-        <entry align="center"><literal>X</literal></entry>
-        <entry align="center"><literal>-</literal></entry>
-        <entry align="center"><literal>-</literal></entry>
-        <entry align="center"></entry>
-       </row>
-       <row>
-        <entry align="left"><literal>REVOKE</literal></entry>
-        <entry align="center"><literal>X</literal></entry>
-        <entry align="center"><literal>X</literal></entry>
-        <entry align="center"><literal>-</literal></entry>
-        <entry align="center"><literal>-</literal></entry>
-<<<<<<< HEAD
+-->
+        <entry align="left">ローカルオブジェクトに対してのみ</entry>
+       </row>
+       <row>
+        <entry align="left"><literal>SECURITY LABEL</literal></entry>
+        <entry align="center"><literal>X</literal></entry>
+        <entry align="center"><literal>X</literal></entry>
+        <entry align="center"><literal>-</literal></entry>
+        <entry align="center"><literal>-</literal></entry>
+<!--
         <entry align="left">Only for local objects</entry>
-=======
-<!--
-        <entry align="center">Only for local objects</entry>
--->
-        <entry align="center">ローカルオブジェクトに対してのみ</entry>
->>>>>>> 184958ef
-       </row>
-       <row>
-        <entry align="left"><literal>SECURITY LABEL</literal></entry>
-        <entry align="center"><literal>X</literal></entry>
-        <entry align="center"><literal>X</literal></entry>
-        <entry align="center"><literal>-</literal></entry>
-        <entry align="center"><literal>-</literal></entry>
-<<<<<<< HEAD
-        <entry align="left">Only for local objects</entry>
-=======
-<!--
-        <entry align="center">Only for local objects</entry>
--->
-        <entry align="center">ローカルオブジェクトに対してのみ</entry>
->>>>>>> 184958ef
+-->
+        <entry align="left">ローカルオブジェクトに対してのみ</entry>
        </row>
        <row>
         <entry align="left"><literal>SELECT INTO</literal></entry>
@@ -1370,15 +1197,11 @@
 <!--
     const char *event;      /* event name */
     Node       *parsetree;  /* parse tree */
-<<<<<<< HEAD
     CommandTag  tag;        /* command tag */
-=======
-    const char *tag;        /* command tag */
 -->
     const char *event;      /* イベント名 */
     Node       *parsetree;  /* 解析ツリー */
     const char *tag;        /* コマンドタグ */
->>>>>>> 184958ef
 } EventTriggerData;
 </programlisting>
 

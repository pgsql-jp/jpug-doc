--- conflicted
+++ resolved
@@ -667,7 +667,6 @@
    </varlistentry>
   </variablelist>
 
-<<<<<<< HEAD
   An operator class for <acronym>BRIN</acronym> can optionally specify the
   following method:
 
@@ -698,9 +697,7 @@
     </varlistentry>
   </variablelist>
 
-=======
-<!--
->>>>>>> 184958ef
+<!--
   The core distribution includes support for two types of operator classes:
   minmax and inclusion.  Operator class definitions using them are shipped for
   in-core data types as appropriate.  Additional operator classes can be
@@ -965,12 +962,8 @@
  </table>
 
  <para>
-<<<<<<< HEAD
+<!--
     Support function numbers 1 through 10 are reserved for the BRIN internal
-=======
-<!--
-    Support function numbers 1-10 are reserved for the BRIN internal
->>>>>>> 184958ef
     functions, so the SQL level functions start with number 11.  Support
     function number 11 is the main function required to build the index.
     It should accept two arguments with the same data type as the operator class,

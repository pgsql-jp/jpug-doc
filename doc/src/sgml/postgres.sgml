--- conflicted
+++ resolved
@@ -377,12 +377,9 @@
   &docguide;
   &limits;
   &acronyms;
-<<<<<<< HEAD
   &glossary;
   &color;
-=======
   &jpug-doc;
->>>>>>> 184958ef
 
  </part>
 

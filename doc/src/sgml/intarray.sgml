--- conflicted
+++ resolved
@@ -44,12 +44,8 @@
 このモジュールは<quote>trusted</quote>と見なされます。つまり、現在のデータベースに対して<literal>CREATE</literal>権限を持つ非スーパーユーザがインストールできます。
  </para>
 
-<<<<<<< HEAD
  <sect2 id="intarray-funcs-ops">
-=======
- <sect2>
-<!--
->>>>>>> 94ef7168
+<!--
   <title><filename>intarray</filename> Functions and Operators</title>
 -->
   <title><filename>intarray</filename>の関数および演算子</title>
@@ -517,12 +513,8 @@
   </para>
  </sect2>
 
-<<<<<<< HEAD
  <sect2 id="intarray-index">
-=======
- <sect2>
-<!--
->>>>>>> 94ef7168
+<!--
   <title>Index Support</title>
 -->
   <title>インデックスサポート</title>
@@ -605,12 +597,8 @@
   </para>
  </sect2>
 
-<<<<<<< HEAD
  <sect2 id="intarray-example">
-=======
- <sect2>
-<!--
->>>>>>> 94ef7168
+<!--
   <title>Example</title>
 -->
   <title>例</title>
@@ -648,12 +636,8 @@
 </programlisting>
  </sect2>
 
-<<<<<<< HEAD
  <sect2 id="intarray-benchmark">
-=======
- <sect2>
-<!--
->>>>>>> 94ef7168
+<!--
   <title>Benchmark</title>
 -->
   <title>ベンチマーク</title>
@@ -688,12 +672,8 @@
   </para>
  </sect2>
 
-<<<<<<< HEAD
  <sect2 id="intarray-Authors">
-=======
- <sect2>
-<!--
->>>>>>> 94ef7168
+<!--
   <title>Authors</title>
 -->
   <title>作者</title>

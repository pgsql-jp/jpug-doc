<!--
doc/src/sgml/ref/create_collation.sgml
PostgreSQL documentation
-->

<refentry id="sql-createcollation">
 <indexterm zone="sql-createcollation">
  <primary>CREATE COLLATION</primary>
 </indexterm>

 <refmeta>
  <refentrytitle>CREATE COLLATION</refentrytitle>
  <manvolnum>7</manvolnum>
<!--
  <refmiscinfo>SQL - Language Statements</refmiscinfo>
-->
  <refmiscinfo>SQL - 言語</refmiscinfo>
 </refmeta>

 <refnamediv>
  <refname>CREATE COLLATION</refname>
<!--
  <refpurpose>define a new collation</refpurpose>
-->
  <refpurpose>新しい照合順序を定義する</refpurpose>
 </refnamediv>

 <refsynopsisdiv>
<synopsis>
CREATE COLLATION [ IF NOT EXISTS ] <replaceable>name</replaceable> (
    [ LOCALE = <replaceable>locale</replaceable>, ]
    [ LC_COLLATE = <replaceable>lc_collate</replaceable>, ]
    [ LC_CTYPE = <replaceable>lc_ctype</replaceable>, ]
    [ PROVIDER = <replaceable>provider</replaceable>, ]
    [ DETERMINISTIC = <replaceable>boolean</replaceable>, ]
    [ RULES = <replaceable>rules</replaceable>, ]
    [ VERSION = <replaceable>version</replaceable> ]
)
CREATE COLLATION [ IF NOT EXISTS ] <replaceable>name</replaceable> FROM <replaceable>existing_collation</replaceable>
</synopsis>
 </refsynopsisdiv>

 <refsect1 id="sql-createcollation-description">
<!--
  <title>Description</title>
-->
  <title>説明</title>

  <para>
<!--
   <command>CREATE COLLATION</command> defines a new collation using
   the specified operating system locale settings,
   or by copying an existing collation.
-->
<command>CREATE COLLATION</command>は指定したオペレーティングシステムのロケール設定を使用、または既存の照合順序をコピーすることで新しい照合順序を定義します。
 </para>

  <para>
<!--
   To be able to create a collation, you must
   have <literal>CREATE</literal> privilege on the destination schema.
-->
照合順序を新しく作成するためには、格納先のスキーマにおける<literal>CREATE</literal>権限が必要です。
  </para>
 </refsect1>


 <refsect1>
<!--
  <title>Parameters</title>
-->
  <title>パラメータ</title>

   <variablelist>
    <varlistentry>
     <term><literal>IF NOT EXISTS</literal></term>
     <listitem>
      <para>
<!--
       Do not throw an error if a collation with the same name already exists.
       A notice is issued in this case. Note that there is no guarantee that
       the existing collation is anything like the one that would have been created.
-->
同じ名前の照合順序が既に存在する場合にエラーを発生させません。
この場合、注意メッセージが発行されます。
既存の照合順序が作られようとしていたものと類似したものかどうか、全く保証されないことに注意してください。
      </para>
     </listitem>
    </varlistentry>

    <varlistentry>
     <term><replaceable>name</replaceable></term>

     <listitem>
      <para>
<!--
       The name of the collation. The collation name can be
       schema-qualified. If it is not, the collation is defined in the
       current schema. The collation name must be unique within that
       schema.  (The system catalogs can contain collations with the
       same name for other encodings, but these are ignored if the
       database encoding does not match.)
-->
照合順序の名前です。
照合順序の名前はスキーマ修飾することができます。
スキーマ修飾されていない場合、照合順序は現在のスキーマ内に定義されます。
照合順序の名前はそのスキーマ内で一意でなければなりません。
（システムカタログでは異なる符号化方式に対して同じ名前の照合順序を含めることができます。
しかしデータベース符号化方式が異なる場合には無視されます。）
      </para>
     </listitem>
    </varlistentry>

    <varlistentry>
     <term><replaceable>locale</replaceable></term>

     <listitem>
      <para>
<!--
       The locale name for this collation. See <xref
       linkend="collation-managing-create-libc"/> and <xref
       linkend="collation-managing-create-icu"/> for details.
-->
この照合順序のロケール名です。
詳しくは<xref linkend="collation-managing-create-libc"/>と<xref linkend="collation-managing-create-icu"/>を見てください。
      </para>
      <para>
<!--
       If <replaceable>provider</replaceable> is <literal>libc</literal>, this
       is a shortcut for setting <symbol>LC_COLLATE</symbol> and
       <symbol>LC_CTYPE</symbol> at once.  If you specify
       <replaceable>locale</replaceable>, you cannot specify either of those
       parameters.
-->
<replaceable>provider</replaceable>が<literal>libc</literal>なら、これは同時に<symbol>LC_COLLATE</symbol>および<symbol>LC_CTYPE</symbol>を設定する省略形です。
<replaceable>locale</replaceable>を指定した場合、これらのパラメータのどちらも指定できません。
      </para>
      <para>
       If <replaceable>provider</replaceable> is <literal>builtin</literal>,
       then <replaceable>locale</replaceable> must be specified and set to
       either <literal>C</literal> or <literal>C.UTF-8</literal>.
      </para>
     </listitem>
    </varlistentry>

    <varlistentry>
     <term><replaceable>lc_collate</replaceable></term>

     <listitem>
      <para>
<!--
       If <replaceable>provider</replaceable> is <literal>libc</literal>, use
       the specified operating system locale for the
       <symbol>LC_COLLATE</symbol> locale category.
-->
<replaceable>provider</replaceable>が<literal>libc</literal>なら、<symbol>LC_COLLATE</symbol>ロケールカテゴリに対して指定したオペレーティングシステムのロケールを使用します。
      </para>
     </listitem>
    </varlistentry>

    <varlistentry>
     <term><replaceable>lc_ctype</replaceable></term>

     <listitem>
      <para>
<!--
       If <replaceable>provider</replaceable> is <literal>libc</literal>, use
       the specified operating system locale for the <symbol>LC_CTYPE</symbol>
       locale category.
-->
<replaceable>provider</replaceable>が<literal>libc</literal>なら、<symbol>LC_CTYPE</symbol>ロケールカテゴリに対して指定したオペレーティングシステムのロケールを使用します。
      </para>
     </listitem>
    </varlistentry>

    <varlistentry>
     <term><replaceable>provider</replaceable></term>

     <listitem>
      <para>
<!--
       Specifies the provider to use for locale services associated with this
       collation.  Possible values are <literal>builtin</literal>,
       <literal>icu</literal><indexterm><primary>ICU</primary></indexterm> (if
       the server was built with ICU support) or <literal>libc</literal>.
       <literal>libc</literal> is the default.  See <xref
       linkend="locale-providers"/> for details.
-->
この照合順序に関連するロケールサービスで使用するプロバイダを指定します。
取り得る値は<literal>icu</literal><indexterm><primary>ICU</primary></indexterm>(サーバがICUサポートで構築されている場合)と<literal>libc</literal>です。
<literal>libc</literal>がデフォルトです。
詳しくは<xref linkend="locale-providers"/>を参照してください。
      </para>
     </listitem>
    </varlistentry>

    <varlistentry>
     <term><literal>DETERMINISTIC</literal></term>

     <listitem>
      <para>
<!--
       Specifies whether the collation should use deterministic comparisons.
       The default is true.  A deterministic comparison considers strings that
       are not byte-wise equal to be unequal even if they are considered
       logically equal by the comparison.  PostgreSQL breaks ties using a
       byte-wise comparison.  Comparison that is not deterministic can make the
       collation be, say, case- or accent-insensitive.  For that, you need to
       choose an appropriate <literal>LOCALE</literal> setting
       <emphasis>and</emphasis> set the collation to not deterministic here.
-->
《マッチ度[87.777778]》照合順序が決定論的な比較を使うかどうかを指定します。
デフォルトは真です。
決定論的な比較では、たとえ論理的に比較すれば等しいとみなされるものであっても、バイト単位で等しくない文字列は等しくないとみなします。
PostgreSQLはバイト単位の比較を使って分解します。
決定論的でない比較では、例えば、照合順序で大文字小文字を区別しない、またはアクセントを区別しないようにできます。
そのためには、適切な<literal>LC_COLLATE</literal>の設定を選んだ<emphasis>上で</emphasis>、ここで照合順序を非決定論的なものに設定することが必要です。
《機械翻訳》照合で決定論的な比較を使用するかどうかを指定します。
デフォルトは true です。
決定論的な比較では、バイト単位で等しくない文字列は、比較によって論理的に等しいと見なされた場合でも、等しくないと見なされます。
PostgreSQLはバイト単位の比較を使用して、この関係を解決します。
決定論的でない比較は、たとえば、照合順序を大文字小文字やアクセントに依存しないものにすることができます。
そのためには、適切な<literal>LOCALE</literal>設定を選択し、ここで決定性でない照合順序を設定する必要があります。
      </para>

      <para>
<!--
       Nondeterministic collations are only supported with the ICU provider.
-->
非決定論的な照合順序はICUプロバイダでのみサポートされています。
      </para>
     </listitem>
    </varlistentry>

    <varlistentry>
     <term><replaceable>rules</replaceable></term>

     <listitem>
      <para>
<!--
       Specifies additional collation rules to customize the behavior of the
       collation.  This is supported for ICU only.  See <xref
       linkend="icu-tailoring-rules"/> for details.
<<<<<<< HEAD
=======
-->
照合順序の動作をカスタマイズするための追加の照合順序規則を指定します。
これはICUでのみサポートされています。
詳細は<xref linkend="icu-tailoring-rules"/>を参照してください。
>>>>>>> 43f2d855
      </para>
     </listitem>
    </varlistentry>

    <varlistentry>
     <term><replaceable>version</replaceable></term>

     <listitem>
      <para>
<!--
       Specifies the version string to store with the collation.  Normally,
       this should be omitted, which will cause the version to be computed
       from the actual version of the collation as provided by the operating
       system.  This option is intended to be used
       by <command>pg_upgrade</command> for copying the version from an
       existing installation.
-->
照合順序と一緒に保存するバージョン文字列を指定します。
通常は省略すべきで、省略するとオペレーティングシステムが提供する照合順序の実際のバージョンから計算されます。
このオプションは<command>pg_upgrade</command>が既存のインストレーションからバージョンをコピーする時に使われることを意図したものです。
      </para>

      <para>
<!--
       See also <xref linkend="sql-altercollation"/> for how to handle
       collation version mismatches.
-->
照合順序のバージョン不適合を処理する方法については、<xref linkend="sql-altercollation"/>も参照してください。
      </para>
     </listitem>
    </varlistentry>

    <varlistentry>
     <term><replaceable>existing_collation</replaceable></term>

     <listitem>
      <para>
<!--
       The name of an existing collation to copy.  The new collation
       will have the same properties as the existing one, but it
       will be an independent object.
-->
コピーする既存の照合順序の名前です。
新しい照合順序は既存のものと同じ属性を持ちますが、独立したオブジェクトになります。
      </para>
     </listitem>
    </varlistentry>
   </variablelist>
 </refsect1>


 <refsect1 id="sql-createcollation-notes">
<!--
  <title>Notes</title>
-->
  <title>注釈</title>

  <para>
<!--
   <command>CREATE COLLATION</command> takes a <literal>SHARE ROW
   EXCLUSIVE</literal> lock, which is self-conflicting, on the
   <structname>pg_collation</structname> system catalog, so only one
   <command>CREATE COLLATION</command> command can run at a time.
-->
<command>CREATE COLLATION</command>は<literal>SHARE ROW EXCLUSIVE</literal>ロックを使い、そのロックは<structname>pg_collation</structname>システムカタログで衝突します。ですので、<command>CREATE COLLATION</command>は一度に1つしか実行できません。
  </para>

  <para>
<!--
   Use <command>DROP COLLATION</command> to remove user-defined collations.
-->
ユーザ定義の照合順序を削除するためには<command>DROP COLLATION</command>を使用してください。
  </para>

  <para>
<!--
   See <xref linkend="collation-create"/> for more information on how to create collations.
-->
照合順序の作成についての更なる情報については<xref linkend="collation-create"/>を参照してください。
  </para>

  <para>
<!--
   When using the <literal>libc</literal> collation provider, the locale must
   be applicable to the current database encoding.
   See <xref linkend="sql-createdatabase"/> for the precise rules.
-->
<literal>libc</literal>照合順序プロバイダを使う場合、ロケールは現在のデータベース符号化方式に適用可能でなければなりません。
正確な規則については<xref linkend="sql-createdatabase"/>を参照してください。
  </para>
 </refsect1>

 <refsect1 id="sql-createcollation-examples">
<!--
  <title>Examples</title>
-->
  <title>例</title>

  <para>
<!--
   To create a collation from the operating system locale
   <literal>fr_FR.utf8</literal>
   (assuming the current database encoding is <literal>UTF8</literal>):
-->
オペレーティングシステムのロケール<literal>fr_FR.utf8</literal>から照合順序を作成します
（現在のデータベース符号化方式が<literal>UTF8</literal>であるとします）。
<programlisting>
CREATE COLLATION french (locale = 'fr_FR.utf8');
</programlisting>
  </para>

  <para>
<!--
   To create a collation using the ICU provider using German phone book sort order:
-->
ICUプロバイダを使い、ドイツの電話帳のソート順を使った照合順序を作成します。
<programlisting>
CREATE COLLATION german_phonebook (provider = icu, locale = 'de-u-co-phonebk');
</programlisting>
  </para>

  <para>
<!--
   To create a collation using the ICU provider, based on the root ICU locale,
   with custom rules:
-->
ICUプロバイダを使い、ルートICUロケールに基づいて、カスタム規則を使って照合順序を作成するには、次のようにします。
<programlisting>
<![CDATA[CREATE COLLATION custom (provider = icu, locale = 'und', rules = '&V << w <<< W');]]>
</programlisting>
<<<<<<< HEAD
   See <xref linkend="icu-tailoring-rules"/> for further details and examples
   on the rules syntax.
=======
<!--
   See <xref linkend="icu-tailoring-rules"/> for further details and examples
   on the rules syntax.
-->
規則の構文の詳細と例については、<xref linkend="icu-tailoring-rules"/>を参照してください。
>>>>>>> 43f2d855
  </para>

  <para>
<!--
   To create a collation from an existing collation:
-->
既存の照合順序から照合順序を作成します。
<programlisting>
CREATE COLLATION german FROM "de_DE";
</programlisting>
<!--
   This can be convenient to be able to use operating-system-independent
   collation names in applications.
-->
アプリケーションにおいてオペレーティングシステムに依存しない照合順序の名前を使用することができ、便利になるかもしれません。
  </para>
 </refsect1>


 <refsect1 id="sql-createcollation-compat">
<!--
  <title>Compatibility</title>
-->
  <title>互換性</title>

  <para>
<!--
   There is a <command>CREATE COLLATION</command> statement in the SQL
   standard, but it is limited to copying an existing collation.  The
   syntax to create a new collation is
   a <productname>PostgreSQL</productname> extension.
-->
標準SQLには<command>CREATE COLLATION</command>が存在しますが、既存の照合順序のコピーに限定されています。
新しい照合順序を作成するための構文は<productname>PostgreSQL</productname>の拡張です。
  </para>
 </refsect1>


 <refsect1 id="sql-createcollation-seealso">
<!--
  <title>See Also</title>
-->
  <title>関連項目</title>

  <simplelist type="inline">
   <member><xref linkend="sql-altercollation"/></member>
   <member><xref linkend="sql-dropcollation"/></member>
  </simplelist>
 </refsect1>

</refentry><|MERGE_RESOLUTION|>--- conflicted
+++ resolved
@@ -136,9 +136,12 @@
 <replaceable>locale</replaceable>を指定した場合、これらのパラメータのどちらも指定できません。
       </para>
       <para>
+<!--
        If <replaceable>provider</replaceable> is <literal>builtin</literal>,
        then <replaceable>locale</replaceable> must be specified and set to
        either <literal>C</literal> or <literal>C.UTF-8</literal>.
+-->
+《機械翻訳》«If <replaceable>provider</replaceable> is <literal>builtin</literal>, then <replaceable>locale</replaceable> must be specified and set to either <literal>C</literal> or <literal>C.UTF-8</literal>.»
       </para>
      </listitem>
     </varlistentry>
@@ -186,10 +189,11 @@
        <literal>libc</literal> is the default.  See <xref
        linkend="locale-providers"/> for details.
 -->
-この照合順序に関連するロケールサービスで使用するプロバイダを指定します。
+《マッチ度[81.944444]》この照合順序に関連するロケールサービスで使用するプロバイダを指定します。
 取り得る値は<literal>icu</literal><indexterm><primary>ICU</primary></indexterm>(サーバがICUサポートで構築されている場合)と<literal>libc</literal>です。
 <literal>libc</literal>がデフォルトです。
 詳しくは<xref linkend="locale-providers"/>を参照してください。
+《機械翻訳》«Specifies the provider to use for locale services associated with this collation. Possible values are <literal>builtin</literal>, <literal>icu</literal><indexterm><primary>ICU</primary></indexterm> (if the server was built with ICU support) or <literal>libc</literal>. <literal>libc</literal> is the default. See <xref linkend="locale-providers"/> for details.»
       </para>
      </listitem>
     </varlistentry>
@@ -241,13 +245,10 @@
        Specifies additional collation rules to customize the behavior of the
        collation.  This is supported for ICU only.  See <xref
        linkend="icu-tailoring-rules"/> for details.
-<<<<<<< HEAD
-=======
 -->
 照合順序の動作をカスタマイズするための追加の照合順序規則を指定します。
 これはICUでのみサポートされています。
 詳細は<xref linkend="icu-tailoring-rules"/>を参照してください。
->>>>>>> 43f2d855
       </para>
      </listitem>
     </varlistentry>
@@ -378,16 +379,11 @@
 <programlisting>
 <![CDATA[CREATE COLLATION custom (provider = icu, locale = 'und', rules = '&V << w <<< W');]]>
 </programlisting>
-<<<<<<< HEAD
+<!--
    See <xref linkend="icu-tailoring-rules"/> for further details and examples
    on the rules syntax.
-=======
-<!--
-   See <xref linkend="icu-tailoring-rules"/> for further details and examples
-   on the rules syntax.
 -->
 規則の構文の詳細と例については、<xref linkend="icu-tailoring-rules"/>を参照してください。
->>>>>>> 43f2d855
   </para>
 
   <para>

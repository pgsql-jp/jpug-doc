--- conflicted
+++ resolved
@@ -404,14 +404,7 @@
 -rw-------  1 alvherre alvherre    163840 sep 14 09:50 16699
 -rw-------  1 alvherre alvherre    122880 sep  6 17:51 16751
 
-<<<<<<< HEAD
 $ # What file is 155173?
-=======
-<!--
-$ # I wonder what file 155173 is ...
--->
-$ # ファイル155173は何だろう
->>>>>>> 32de6336
 $ oid2name -d alvherre -f 155173
 From database "alvherre":
   Filenode  Table Name

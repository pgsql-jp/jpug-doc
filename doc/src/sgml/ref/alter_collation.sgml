<!--
doc/src/sgml/ref/alter_collation.sgml
PostgreSQL documentation
-->

<refentry id="sql-altercollation">
 <indexterm zone="sql-altercollation">
  <primary>ALTER COLLATION</primary>
 </indexterm>

 <refmeta>
  <refentrytitle>ALTER COLLATION</refentrytitle>
  <manvolnum>7</manvolnum>
<!--
  <refmiscinfo>SQL - Language Statements</refmiscinfo>
-->
  <refmiscinfo>SQL - 言語</refmiscinfo>
 </refmeta>

 <refnamediv>
  <refname>ALTER COLLATION</refname>
<!--
  <refpurpose>change the definition of a collation</refpurpose>
-->
  <refpurpose>照合順序の定義を変更する</refpurpose>
 </refnamediv>

 <refsynopsisdiv>
<synopsis>
ALTER COLLATION <replaceable>name</replaceable> REFRESH VERSION

ALTER COLLATION <replaceable>name</replaceable> RENAME TO <replaceable>new_name</replaceable>
ALTER COLLATION <replaceable>name</replaceable> OWNER TO { <replaceable>new_owner</replaceable> | CURRENT_ROLE | CURRENT_USER | SESSION_USER }
ALTER COLLATION <replaceable>name</replaceable> SET SCHEMA <replaceable>new_schema</replaceable>
</synopsis>
 </refsynopsisdiv>

 <refsect1>
<!--
  <title>Description</title>
-->
  <title>説明</title>

  <para>
<!--
   <command>ALTER COLLATION</command> changes the definition of a
   collation.
-->
<command>ALTER COLLATION</command>は照合順序の定義を変更します。
  </para>

  <para>
<!--
   You must own the collation to use <command>ALTER COLLATION</command>.
   To alter the owner, you must also be a direct or indirect member of the new
   owning role, and that role must have <literal>CREATE</literal> privilege on
   the collation's schema.  (These restrictions enforce that altering the
   owner doesn't do anything you couldn't do by dropping and recreating the
   collation. However, a superuser can alter ownership of any collation
   anyway.)
-->
<command>ALTER COLLATION</command>を使用するためには照合順序を所有していなければなりません。
所有者を変更するためには、新しい所有ロールの直接あるいは間接的なメンバでなければならず、かつ、そのロールが照合順序のスキーマにおける<literal>CREATE</literal>権限を持たなければなりません
（この制限により、照合順序の削除と再作成を行ってもできないことが所有者の変更で行えないようにします。
ただし、スーパーユーザはすべての照合順序の所有者を変更することができます）。
  </para>
 </refsect1>

 <refsect1>
<!--
  <title>Parameters</title>
-->
  <title>パラメータ</title>

  <variablelist>
   <varlistentry>
    <term><replaceable class="parameter">name</replaceable></term>
    <listitem>
     <para>
<!--
      The name (optionally schema-qualified) of an existing collation.
-->
既存の照合順序の名前（スキーマ修飾可）です。
     </para>
    </listitem>
   </varlistentry>

   <varlistentry>
    <term><replaceable class="parameter">new_name</replaceable></term>
    <listitem>
     <para>
<!--
      The new name of the collation.
-->
照合順序の新しい名前です。
     </para>
    </listitem>
   </varlistentry>

   <varlistentry>
    <term><replaceable class="parameter">new_owner</replaceable></term>
    <listitem>
     <para>
<!--
      The new owner of the collation.
-->
照合順序の新しい所有者です。
     </para>
    </listitem>
   </varlistentry>

   <varlistentry>
    <term><replaceable class="parameter">new_schema</replaceable></term>
    <listitem>
     <para>
<!--
      The new schema for the collation.
-->
照合順序の新しいスキーマです。
     </para>
    </listitem>
   </varlistentry>

   <varlistentry>
    <term><literal>REFRESH VERSION</literal></term>
    <listitem>
     <para>
<!--
      Update the collation's version.
      See <xref linkend="sql-altercollation-notes"/> below.
-->
照合順序のバージョンを更新します。
以下の<xref linkend="sql-altercollation-notes"/>を参照してください。
     </para>
    </listitem>
   </varlistentry>
  </variablelist>
 </refsect1>

 <refsect1 id="sql-altercollation-notes" xreflabel="Notes">
<!--
  <title>Notes</title>
-->
  <title>注釈</title>

  <para>
<<<<<<< HEAD
   When a collation object is created, the provider-specific version of the
   collation is recorded in the system catalog.  When the collation is used,
   the current version is
=======
<!--
   When using collations provided by the ICU library, the ICU-specific version
   of the collator is recorded in the system catalog when the collation object
   is created.  When the collation is used, the current version is
>>>>>>> 185876a6
   checked against the recorded version, and a warning is issued when there is
   a mismatch, for example:
-->
ICUライブラリが提供する照合順序を使う場合、照合順序オブジェクトを作成する時に、照合器のICU固有のバージョンがシステムカタログに記録されます。
照合順序が使われるとき、現在のバージョンと記録されているバージョンが比較され、不適合の場合は以下の例のように警告が発行されます。
<screen>
WARNING:  collation "xx-x-icu" has version mismatch
DETAIL:  The collation in the database was created using version 1.2.3.4, but the operating system provides version 2.3.4.5.
HINT:  Rebuild all objects affected by this collation and run ALTER COLLATION pg_catalog."xx-x-icu" REFRESH VERSION, or build PostgreSQL with the right library version.
</screen>
<!--
   A change in collation definitions can lead to corrupt indexes and other
   problems because the database system relies on stored objects having a
   certain sort order.  Generally, this should be avoided, but it can happen
   in legitimate circumstances, such as when upgrading the operating system
   to a new major version or when
   using <command>pg_upgrade</command> to upgrade to server binaries linked
   with a newer version of ICU.  When this happens, all objects depending on
   the collation should be rebuilt, for example,
   using <command>REINDEX</command>.  When that is done, the collation version
   can be refreshed using the command <literal>ALTER COLLATION ... REFRESH
   VERSION</literal>.  This will update the system catalog to record the
   current collation version and will make the warning go away.  Note that this
   does not actually check whether all affected objects have been rebuilt
   correctly.
-->
データベースシステムは、保存されたオブジェクトが一定のソート順になっていることに依存しているため、照合順序を変更するとインデックスが破損するなどといった問題につながります。
一般的にこれは避けるべきですが、<command>pg_upgrade</command>を使って新しいバージョンのICUライブラリとリンクされたサーバのバイナリへとアップグレードする場合など、仕方のない場合もあります。
これが発生する場合は、照合順序に依存するすべてのオブジェクトを、例えば<command>REINDEX</command>を使って再構築します。
これがされれば、照合順序のバージョンをコマンド<literal>ALTER COLLATION ... REFRESH VERSION</literal>を使って更新できます。
これにより、システムカタログが更新されて照合器の現在のバージョンが記録され、警告が出なくなります。
これは、影響を受けるすべてのオブジェクトが正しく再構築されたかどうかを実際に確認するわけではないことに注意してください。
  </para>
  <para>
<!--
   When using collations provided by <literal>libc</literal>, version
   information is recorded on systems using the GNU C library (most Linux
<<<<<<< HEAD
   systems), FreeBSD and Windows.  When using collations provided by ICU, the
   version information is provided by the ICU library and is available on all
   platforms.
=======
   systems), FreeBSD and Windows.
-->
<literal>libc</literal>が提供する照合順序を使う場合、GNU Cライブラリ(ほとんどのLinuxシステム)、FreeBSD、Windowsを使ってバージョン情報がシステムに記録されます。
>>>>>>> 185876a6
  </para>
  <note>
   <para>
<!--
    When using the GNU C library for collations, the C library's version
    is used as a proxy for the collation version.  Many Linux distributions
    change collation definitions only when upgrading the C library, but this
    approach is imperfect as maintainers are free to back-port newer
    collation definitions to older C library releases.
-->
照合順序にGNU Cライブラリを使う場合、Cライブラリのものは照合順序のプロキシとして使われます。
多くのLinuxのディストリビューションではCライブラリをアップデートする時にのみ照合順序の定義を変更しますが、メンテナは新しい照合順序の定義を古いCライブラリのリリースに自由にバックポートできますので、この方法は不完全なものです。
   </para>
   <para>
<!--
    When using Windows for collations, version information is only available
    for collations defined with BCP 47 language tags such as
<<<<<<< HEAD
    <literal>en-US</literal>.
   </para>
  </note>
  <para>
   For the database default collation, there is an analogous command
   <literal>ALTER DATABASE ... REFRESH COLLATION VERSION</literal>.
=======
    <literal>en-US</literal>. 
-->
照合順序にWindowsを使う場合、バージョン情報は、<literal>en-US</literal>のようなBCP 47言語タグで定義された照合順序のみが利用可能です。
   </para>
  </note>
  <para>
<!--
   Currently, there is no version tracking for the database default collation.
-->
今のところ、データベースのデフォルトの照合順序に対するバージョン追跡はありません。
>>>>>>> 185876a6
  </para>

  <para>
<!--
   The following query can be used to identify all collations in the current
   database that need to be refreshed and the objects that depend on them:
-->
以下の問い合わせを使って、現在のデータベース内の更新が必要なすべての照合順序と、それに依存するオブジェクトを特定することができます。
<programlisting><![CDATA[
SELECT pg_describe_object(refclassid, refobjid, refobjsubid) AS "Collation",
       pg_describe_object(classid, objid, objsubid) AS "Object"
  FROM pg_depend d JOIN pg_collation c
       ON refclassid = 'pg_collation'::regclass AND refobjid = c.oid
  WHERE c.collversion <> pg_collation_actual_version(c.oid)
  ORDER BY 1, 2;
]]></programlisting></para>
 </refsect1>

 <refsect1>
<!--
  <title>Examples</title>
-->
  <title>例</title>

  <para>
<!--
   To rename the collation <literal>de_DE</literal> to
   <literal>german</literal>:
-->
照合順序<literal>de_DE</literal>の名前を<literal>german</literal>に変更します。
<programlisting>
ALTER COLLATION "de_DE" RENAME TO german;
</programlisting>
  </para>

  <para>
<!--
   To change the owner of the collation <literal>en_US</literal> to
   <literal>joe</literal>:
-->
照合順序<literal>en_US</literal>の所有者を<literal>joe</literal>に変更します。
<programlisting>
ALTER COLLATION "en_US" OWNER TO joe;
</programlisting></para>
 </refsect1>

 <refsect1>
<!--
  <title>Compatibility</title>
-->
  <title>互換性</title>

  <para>
<!--
   There is no <command>ALTER COLLATION</command> statement in the SQL
   standard.
-->
標準SQLには<command>ALTER COLLATION</command>文はありません。
  </para>
 </refsect1>

 <refsect1>
<!--
  <title>See Also</title>
-->
  <title>関連項目</title>

  <simplelist type="inline">
   <member><xref linkend="sql-createcollation"/></member>
   <member><xref linkend="sql-dropcollation"/></member>
  </simplelist>
 </refsect1>
</refentry><|MERGE_RESOLUTION|>--- conflicted
+++ resolved
@@ -144,16 +144,9 @@
   <title>注釈</title>
 
   <para>
-<<<<<<< HEAD
    When a collation object is created, the provider-specific version of the
    collation is recorded in the system catalog.  When the collation is used,
    the current version is
-=======
-<!--
-   When using collations provided by the ICU library, the ICU-specific version
-   of the collator is recorded in the system catalog when the collation object
-   is created.  When the collation is used, the current version is
->>>>>>> 185876a6
    checked against the recorded version, and a warning is issued when there is
    a mismatch, for example:
 -->
@@ -191,15 +184,9 @@
 <!--
    When using collations provided by <literal>libc</literal>, version
    information is recorded on systems using the GNU C library (most Linux
-<<<<<<< HEAD
    systems), FreeBSD and Windows.  When using collations provided by ICU, the
    version information is provided by the ICU library and is available on all
    platforms.
-=======
-   systems), FreeBSD and Windows.
--->
-<literal>libc</literal>が提供する照合順序を使う場合、GNU Cライブラリ(ほとんどのLinuxシステム)、FreeBSD、Windowsを使ってバージョン情報がシステムに記録されます。
->>>>>>> 185876a6
   </para>
   <note>
    <para>
@@ -217,25 +204,12 @@
 <!--
     When using Windows for collations, version information is only available
     for collations defined with BCP 47 language tags such as
-<<<<<<< HEAD
     <literal>en-US</literal>.
    </para>
   </note>
   <para>
    For the database default collation, there is an analogous command
    <literal>ALTER DATABASE ... REFRESH COLLATION VERSION</literal>.
-=======
-    <literal>en-US</literal>. 
--->
-照合順序にWindowsを使う場合、バージョン情報は、<literal>en-US</literal>のようなBCP 47言語タグで定義された照合順序のみが利用可能です。
-   </para>
-  </note>
-  <para>
-<!--
-   Currently, there is no version tracking for the database default collation.
--->
-今のところ、データベースのデフォルトの照合順序に対するバージョン追跡はありません。
->>>>>>> 185876a6
   </para>
 
   <para>

--- conflicted
+++ resolved
@@ -1991,12 +1991,8 @@
      <para>GNUプライバシーハンドブック</para>
     </listitem>
     <listitem>
-<<<<<<< HEAD
-     <para><ulink url="http://www.openwall.com/crypt/"></ulink></para>
-<!--
-=======
      <para><ulink url="https://www.openwall.com/crypt/"></ulink></para>
->>>>>>> 0ad348f3
+<!--
      <para>Describes the crypt-blowfish algorithm.</para>
 -->
      <para>blowfish暗号アルゴリズムの説明</para>
@@ -2073,12 +2069,8 @@
      <para>Fortuna CSPRNGの説明</para>
     </listitem>
     <listitem>
-<<<<<<< HEAD
-     <para><ulink url="http://jlcooke.ca/random/"></ulink></para>
-<!--
-=======
      <para><ulink url="https://jlcooke.ca/random/"></ulink></para>
->>>>>>> 0ad348f3
+<!--
      <para>Jean-Luc Cooke Fortuna-based <filename>/dev/random</filename> driver for Linux.</para>
 -->
      <para>Linux用Jean-Luc Cooke Fortunaに基づく<filename>/dev/random</filename>ドライバ</para>

<!-- doc/src/sgml/sslinfo.sgml -->

<sect1 id="sslinfo" xreflabel="sslinfo">
 <title>sslinfo</title>

 <indexterm zone="sslinfo">
  <primary>sslinfo</primary>
 </indexterm>

 <para>
<!--
  The <filename>sslinfo</filename> module provides information about the SSL
  certificate that the current client provided when connecting to
  <productname>PostgreSQL</productname>.  The module is useless (most functions
  will return NULL) if the current connection does not use SSL.
-->
現在のクライアントが<productname>PostgreSQL</productname>に接続する際に提供する SSL 証明書に関する情報を、<filename>sslinfo</filename>モジュールは提供します。
現在の接続が SSL を使用しない場合、モジュールは無用です（大部分の関数は NULL を返します）。
 </para>

 <para>
<!--
  Some of the information available through this module can also be obtained
<<<<<<< HEAD
  using the built-in system view <link linkend="monitoring-pg-stat-ssl-view">
  <structname>pg_stat_ssl</structname></link>.
=======
  using the built-in system view <xref linkend="pg-stat-ssl-view"/>.
-->
このモジュールを通じて取得できる情報の中には、組み込みシステムビュー<xref linkend="pg-stat-ssl-view"/>を使っても取得できるものがあります。
>>>>>>> 184958ef
 </para>

 <para>
<!--
  This extension won't build at all unless the installation was
  configured with <literal>&#045;&#045;with-openssl</literal>.
-->
インストールを<literal>--with-openssl</literal>オプション付きで構築しない限り、この拡張は全く構築されません。
 </para>

 <sect2>
<!--
  <title>Functions Provided</title>
-->
  <title>提供される関数</title>

  <variablelist>
   <varlistentry>
    <term>
     <function>ssl_is_used() returns boolean</function>
     <indexterm>
      <primary>ssl_is_used</primary>
     </indexterm>
    </term>
    <listitem>
    <para>
<!--
     Returns true if current connection to server uses SSL, and false
     otherwise.
-->
サーバへの現在の接続において SSL を使用する場合 true、使用しない場合 false を返します。
    </para>
    </listitem>
   </varlistentry>

   <varlistentry>
    <term>
     <function>ssl_version() returns text</function>
     <indexterm>
      <primary>ssl_version</primary>
     </indexterm>
    </term>
    <listitem>
    <para>
<<<<<<< HEAD
     Returns the name of the protocol used for the SSL connection (e.g., TLSv1.0,
=======
<!--
     Returns the name of the protocol used for the SSL connection (e.g. TLSv1.0
>>>>>>> 184958ef
     TLSv1.1, or TLSv1.2).
-->
SSL接続に使われているプロトコルの名前（例えば、TLSv1.0、TLSv1.1またはTLSv1.2）を返します。
    </para>
    </listitem>
   </varlistentry>

   <varlistentry>
    <term>
     <function>ssl_cipher() returns text</function>
     <indexterm>
      <primary>ssl_cipher</primary>
     </indexterm>
    </term>
    <listitem>
    <para>
<!--
     Returns the name of the cipher used for the SSL connection
<<<<<<< HEAD
     (e.g., DHE-RSA-AES256-SHA).
=======
     (e.g. DHE-RSA-AES256-SHA).
-->
SSL接続に使われている暗号の名前（例えば、DHE-RSA-AES256-SHA）を返します。
>>>>>>> 184958ef
    </para>
    </listitem>
   </varlistentry>

   <varlistentry>
    <term>
     <function>ssl_client_cert_present() returns boolean</function>
     <indexterm>
      <primary>ssl_client_cert_present</primary>
     </indexterm>
    </term>
    <listitem>
    <para>
<!--
     Returns true if current client has presented a valid SSL client
     certificate to the server, and false otherwise.  (The server
     might or might not be configured to require a client certificate.)
-->
現在のクライアントがサーバに対して、有効な SSL クライアント証明書を提示した場合 true、そうでない場合 false を返します。
（サーバがクライアントに対して、クライアント証明書を要求する方式と要求しない方式があります）。
    </para>
    </listitem>
   </varlistentry>

   <varlistentry>
    <term>
     <function>ssl_client_serial() returns numeric</function>
     <indexterm>
      <primary>ssl_client_serial</primary>
     </indexterm>
    </term>
    <listitem>
    <para>
<!--
     Returns serial number of current client certificate.  The combination of
     certificate serial number and certificate issuer is guaranteed to
     uniquely identify a certificate (but not its owner &mdash; the owner
     ought to regularly change their keys, and get new certificates from the
     issuer).
-->
現在のクライアント証明書のシリアル番号を返します。
証明書のシリアル番号と証明書の発行者との組み合わせにより、証明書が一意に識別されることが保証されます
（しかし、証明書の所有者の保証ではありません。
所有者は定期的にその鍵を変更し、発行者から新しい証明書を取得すべきだからです）。
    </para>

    <para>
<!--
     So, if you run your own CA and allow only certificates from this CA to
     be accepted by the server, the serial number is the most reliable (albeit
     not very mnemonic) means to identify a user.
-->
したがって、自分で認証局を設立し、その認証局の証明書だけをサーバが受理する場合、シリアル番号は利用者を識別するのに最も信頼できる方法です（あまり記憶の助けにはなりませんが）。
    </para>
    </listitem>
   </varlistentry>

   <varlistentry>
    <term>
     <function>ssl_client_dn() returns text</function>
     <indexterm>
      <primary>ssl_client_dn</primary>
     </indexterm>
    </term>
    <listitem>
    <para>
<!--
     Returns the full subject of the current client certificate, converting
     character data into the current database encoding.  It is assumed that
     if you use non-ASCII characters in the certificate names, your
     database is able to represent these characters, too.  If your database
     uses the SQL_ASCII encoding, non-ASCII characters in the name will be
     represented as UTF-8 sequences.
-->
現在のクライアント証明書の所有者の内容を全て返します。
文字データは現在のデータベースのエンコーディングに変換されます。
なお、証明書名で非 ASCII 文字を用いる場合、データベースでもその文字を使用できると仮定します。
データベースが SQL_ASCII エンコーディングを使用する場合、証明書名で用いる非 ASCII 文字は UTF-8 のユニコードとして表示されます。
    </para>

    <para>
<!--
     The result looks like <literal>/CN=Somebody /C=Some country/O=Some organization</literal>.
-->
その結果は<literal>/CN=Somebody /C=Some country /O=Some organization</literal>のようになります。
    </para>
    </listitem>
   </varlistentry>

   <varlistentry>
    <term>
     <function>ssl_issuer_dn() returns text</function>
     <indexterm>
      <primary>ssl_issuer_dn</primary>
     </indexterm>
    </term>
    <listitem>
    <para>
<!--
     Returns the full issuer name of the current client certificate, converting
     character data into the current database encoding.  Encoding conversions
     are handled the same as for <function>ssl_client_dn</function>.
-->
現在のクライアント証明書の発行者名を全て返します。
文字データは現在のデータベースのエンコーディングに変換されます。
エンコーディングの変換法は <function>ssl_client_dn</function> と同じです。
    </para>
    <para>
<!--
     The combination of the return value of this function with the
     certificate serial number uniquely identifies the certificate.
-->
本関数の戻り値と証明書シリアル番号の組み合わせにより、証明書を一意に識別します。
    </para>
    <para>
<!--
     This function is really useful only if you have more than one trusted CA
     certificate in your server's certificate authority file, or if this CA
     has issued some intermediate certificate authority certificates.
-->
実際に本関数が有用となるのは、サーバの認証局ファイルの中に信頼できる認証局の証明書を複数保有している場合、またはこの認証局が中間認証局の証明書を発行している場合だけです。
    </para>
    </listitem>
   </varlistentry>

   <varlistentry>
    <term>
     <function>ssl_client_dn_field(fieldname text) returns text</function>
     <indexterm>
      <primary>ssl_client_dn_field</primary>
     </indexterm>
    </term>
    <listitem>
    <para>
<!--
     This function returns the value of the specified field in the
     certificate subject, or NULL if the field is not present.
     Field names are string constants that are
     converted into ASN1 object identifiers using the OpenSSL object
     database.  The following values are acceptable:
-->
この関数は証明書の所有者の指定した項目の内容を返します。
指定した項目が存在しない場合は NULL を返します。
項目の名前は OpenSSL オブジェクトデータベースを使用して ASN1 オブジェクト識別子に変換された文字列定数です。
以下の項目が受理できます。
    </para>
<literallayout class="monospaced">
commonName (alias CN)
surname (alias SN)
name
givenName (alias GN)
countryName (alias C)
localityName (alias L)
stateOrProvinceName (alias ST)
organizationName (alias O)
organizationalUnitName (alias OU)
title
description
initials
postalCode
streetAddress
generationQualifier
description
dnQualifier
x500UniqueIdentifier
pseudonym
role
emailAddress
</literallayout>
    <para>
<!--
     All of these fields are optional, except <structfield>commonName</structfield>.
     It depends
     entirely on your CA's policy which of them would be included and which
     wouldn't.  The meaning of these fields, however, is strictly defined by
     the X.500 and X.509 standards, so you cannot just assign arbitrary
     meaning to them.
-->
<structfield>commonName</structfield> を除き、全ての項目は任意です。
認証局の方針によって、どの項目を含み、どの項目を含まないかが全て決まります。
しかし、X.500 および X.509 標準によって、項目の意味は厳格に定義されています。
したがって、項目に任意の意味を持たせることはできません。
    </para>
    </listitem>
   </varlistentry>

   <varlistentry>
    <term>
     <function>ssl_issuer_field(fieldname text) returns text</function>
     <indexterm>
      <primary>ssl_issuer_field</primary>
     </indexterm>
    </term>
    <listitem>
    <para>
<!--
     Same as <function>ssl_client_dn_field</function>, but for the certificate issuer
     rather than the certificate subject.
-->
証明書の所有者に対するものではなく証明書の発行者に対するものであるという点を除き、<function>ssl_client_dn_field</function> と同様の関数です。
    </para>
    </listitem>
   </varlistentry>

   <varlistentry>
    <term>
     <function>ssl_extension_info() returns setof record</function>
     <indexterm>
      <primary>ssl_extension_info</primary>
     </indexterm>
    </term>
    <listitem>
    <para>
<!--
     Provide information about extensions of client certificate: extension name,
     extension value, and if it is a critical extension.
-->
クライアント証明書の拡張に関する情報を提供します。拡張に関する情報とは、拡張の名前、拡張の値、クリティカルな拡張か否かです。
    </para>
    </listitem>
   </varlistentry>
  </variablelist>
 </sect2>

 <sect2>
<!--
  <title>Author</title>
-->
  <title>作者</title>

  <para>
   Victor Wagner <email>vitus@cryptocom.ru</email>, Cryptocom LTD
  </para>

  <para>
   Dmitry Voronin <email>carriingfate92@yandex.ru</email>
  </para>

  <para>
<!--
   E-Mail of Cryptocom OpenSSL development group:
-->
Cryptocom 社 OpenSSL 開発グループのメールアドレス
   <email>openssl@cryptocom.ru</email>
  </para>
 </sect2>

</sect1><|MERGE_RESOLUTION|>--- conflicted
+++ resolved
@@ -21,14 +21,10 @@
  <para>
 <!--
   Some of the information available through this module can also be obtained
-<<<<<<< HEAD
   using the built-in system view <link linkend="monitoring-pg-stat-ssl-view">
   <structname>pg_stat_ssl</structname></link>.
-=======
-  using the built-in system view <xref linkend="pg-stat-ssl-view"/>.
 -->
 このモジュールを通じて取得できる情報の中には、組み込みシステムビュー<xref linkend="pg-stat-ssl-view"/>を使っても取得できるものがあります。
->>>>>>> 184958ef
  </para>
 
  <para>
@@ -73,12 +69,8 @@
     </term>
     <listitem>
     <para>
-<<<<<<< HEAD
+<!--
      Returns the name of the protocol used for the SSL connection (e.g., TLSv1.0,
-=======
-<!--
-     Returns the name of the protocol used for the SSL connection (e.g. TLSv1.0
->>>>>>> 184958ef
      TLSv1.1, or TLSv1.2).
 -->
 SSL接続に使われているプロトコルの名前（例えば、TLSv1.0、TLSv1.1またはTLSv1.2）を返します。
@@ -97,13 +89,9 @@
     <para>
 <!--
      Returns the name of the cipher used for the SSL connection
-<<<<<<< HEAD
      (e.g., DHE-RSA-AES256-SHA).
-=======
-     (e.g. DHE-RSA-AES256-SHA).
 -->
 SSL接続に使われている暗号の名前（例えば、DHE-RSA-AES256-SHA）を返します。
->>>>>>> 184958ef
     </para>
     </listitem>
    </varlistentry>

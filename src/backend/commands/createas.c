/*-------------------------------------------------------------------------
 *
 * createas.c
 *	  Execution of CREATE TABLE ... AS, a/k/a SELECT INTO.
 *	  Since CREATE MATERIALIZED VIEW shares syntax and most behaviors,
 *	  we implement that here, too.
 *
 * We implement this by diverting the query's normal output to a
 * specialized DestReceiver type.
 *
 * Formerly, CTAS was implemented as a variant of SELECT, which led
 * to assorted legacy behaviors that we still try to preserve, notably that
 * we must return a tuples-processed count in the QueryCompletion.  (We no
 * longer do that for CTAS ... WITH NO DATA, however.)
 *
 * Portions Copyright (c) 1996-2025, PostgreSQL Global Development Group
 * Portions Copyright (c) 1994, Regents of the University of California
 *
 *
 * IDENTIFICATION
 *	  src/backend/commands/createas.c
 *
 *-------------------------------------------------------------------------
 */
#include "postgres.h"

#include "access/heapam.h"
#include "access/reloptions.h"
#include "access/tableam.h"
#include "access/xact.h"
#include "catalog/namespace.h"
#include "catalog/toasting.h"
#include "commands/createas.h"
#include "commands/matview.h"
#include "commands/prepare.h"
#include "commands/tablecmds.h"
#include "commands/view.h"
#include "executor/execdesc.h"
#include "executor/executor.h"
#include "nodes/makefuncs.h"
#include "nodes/nodeFuncs.h"
#include "nodes/queryjumble.h"
#include "parser/analyze.h"
#include "rewrite/rewriteHandler.h"
#include "tcop/tcopprot.h"
#include "utils/builtins.h"
#include "utils/lsyscache.h"
#include "utils/rls.h"
#include "utils/snapmgr.h"

typedef struct
{
	DestReceiver pub;			/* publicly-known function pointers */
	IntoClause *into;			/* target relation specification */
	/* These fields are filled by intorel_startup: */
	Relation	rel;			/* relation to write to */
	ObjectAddress reladdr;		/* address of rel, for ExecCreateTableAs */
	CommandId	output_cid;		/* cmin to insert in output tuples */
	int			ti_options;		/* table_tuple_insert performance options */
	BulkInsertState bistate;	/* bulk insert state */
} DR_intorel;

/* utility functions for CTAS definition creation */
static ObjectAddress create_ctas_internal(List *attrList, IntoClause *into);
static ObjectAddress create_ctas_nodata(List *tlist, IntoClause *into);

/* DestReceiver routines for collecting data */
static void intorel_startup(DestReceiver *self, int operation, TupleDesc typeinfo);
static bool intorel_receive(TupleTableSlot *slot, DestReceiver *self);
static void intorel_shutdown(DestReceiver *self);
static void intorel_destroy(DestReceiver *self);


/*
 * create_ctas_internal
 *
 * Internal utility used for the creation of the definition of a relation
 * created via CREATE TABLE AS or a materialized view.  Caller needs to
 * provide a list of attributes (ColumnDef nodes).
 */
static ObjectAddress
create_ctas_internal(List *attrList, IntoClause *into)
{
	CreateStmt *create = makeNode(CreateStmt);
	bool		is_matview;
	char		relkind;
	Datum		toast_options;
	const char *const validnsps[] = HEAP_RELOPT_NAMESPACES;
	ObjectAddress intoRelationAddr;

	/* This code supports both CREATE TABLE AS and CREATE MATERIALIZED VIEW */
	is_matview = (into->viewQuery != NULL);
	relkind = is_matview ? RELKIND_MATVIEW : RELKIND_RELATION;

	/*
	 * Create the target relation by faking up a CREATE TABLE parsetree and
	 * passing it to DefineRelation.
	 */
	create->relation = into->rel;
	create->tableElts = attrList;
	create->inhRelations = NIL;
	create->ofTypename = NULL;
	create->constraints = NIL;
	create->options = into->options;
	create->oncommit = into->onCommit;
	create->tablespacename = into->tableSpaceName;
	create->if_not_exists = false;
	create->accessMethod = into->accessMethod;

	/*
	 * Create the relation.  (This will error out if there's an existing view,
	 * so we don't need more code to complain if "replace" is false.)
	 */
	intoRelationAddr = DefineRelation(create, relkind, InvalidOid, NULL, NULL);

	/*
	 * If necessary, create a TOAST table for the target table.  Note that
	 * NewRelationCreateToastTable ends with CommandCounterIncrement(), so
	 * that the TOAST table will be visible for insertion.
	 */
	CommandCounterIncrement();

	/* parse and validate reloptions for the toast table */
	toast_options = transformRelOptions((Datum) 0,
										create->options,
										"toast",
										validnsps,
										true, false);

	(void) heap_reloptions(RELKIND_TOASTVALUE, toast_options, true);

	NewRelationCreateToastTable(intoRelationAddr.objectId, toast_options);

	/* Create the "view" part of a materialized view. */
	if (is_matview)
	{
		/* StoreViewQuery scribbles on tree, so make a copy */
		Query	   *query = copyObject(into->viewQuery);

		StoreViewQuery(intoRelationAddr.objectId, query, false);
		CommandCounterIncrement();
	}

	return intoRelationAddr;
}


/*
 * create_ctas_nodata
 *
 * Create CTAS or materialized view when WITH NO DATA is used, starting from
 * the targetlist of the SELECT or view definition.
 */
static ObjectAddress
create_ctas_nodata(List *tlist, IntoClause *into)
{
	List	   *attrList;
	ListCell   *t,
			   *lc;

	/*
	 * Build list of ColumnDefs from non-junk elements of the tlist.  If a
	 * column name list was specified in CREATE TABLE AS, override the column
	 * names in the query.  (Too few column names are OK, too many are not.)
	 */
	attrList = NIL;
	lc = list_head(into->colNames);
	foreach(t, tlist)
	{
		TargetEntry *tle = (TargetEntry *) lfirst(t);

		if (!tle->resjunk)
		{
			ColumnDef  *col;
			char	   *colname;

			if (lc)
			{
				colname = strVal(lfirst(lc));
				lc = lnext(into->colNames, lc);
			}
			else
				colname = tle->resname;

			col = makeColumnDef(colname,
								exprType((Node *) tle->expr),
								exprTypmod((Node *) tle->expr),
								exprCollation((Node *) tle->expr));

			/*
			 * It's possible that the column is of a collatable type but the
			 * collation could not be resolved, so double-check.  (We must
			 * check this here because DefineRelation would adopt the type's
			 * default collation rather than complaining.)
			 */
			if (!OidIsValid(col->collOid) &&
				type_is_collatable(col->typeName->typeOid))
				ereport(ERROR,
						(errcode(ERRCODE_INDETERMINATE_COLLATION),
						 errmsg("no collation was derived for column \"%s\" with collatable type %s",
								col->colname,
								format_type_be(col->typeName->typeOid)),
						 errhint("Use the COLLATE clause to set the collation explicitly.")));

			attrList = lappend(attrList, col);
		}
	}

	if (lc != NULL)
		ereport(ERROR,
				(errcode(ERRCODE_SYNTAX_ERROR),
				 errmsg("too many column names were specified")));

	/* Create the relation definition using the ColumnDef list */
	return create_ctas_internal(attrList, into);
}


/*
 * ExecCreateTableAs -- execute a CREATE TABLE AS command
 */
ObjectAddress
ExecCreateTableAs(ParseState *pstate, CreateTableAsStmt *stmt,
				  ParamListInfo params, QueryEnvironment *queryEnv,
				  QueryCompletion *qc)
{
	Query	   *query = castNode(Query, stmt->query);
	IntoClause *into = stmt->into;
	JumbleState *jstate = NULL;
	bool		is_matview = (into->viewQuery != NULL);
	bool		do_refresh = false;
	DestReceiver *dest;
	ObjectAddress address;

	/* Check if the relation exists or not */
	if (CreateTableAsRelExists(stmt))
		return InvalidObjectAddress;

	/*
	 * Create the tuple receiver object and insert info it will need
	 */
	dest = CreateIntoRelDestReceiver(into);

	/* Query contained by CTAS needs to be jumbled if requested */
	if (IsQueryIdEnabled())
		jstate = JumbleQuery(query);

	if (post_parse_analyze_hook)
		(*post_parse_analyze_hook) (pstate, query, jstate);

	/*
	 * The contained Query could be a SELECT, or an EXECUTE utility command.
	 * If the latter, we just pass it off to ExecuteQuery.
	 */
	if (query->commandType == CMD_UTILITY &&
		IsA(query->utilityStmt, ExecuteStmt))
	{
		ExecuteStmt *estmt = castNode(ExecuteStmt, query->utilityStmt);

		Assert(!is_matview);	/* excluded by syntax */
		ExecuteQuery(pstate, estmt, into, params, dest, qc);

		/* get object address that intorel_startup saved for us */
		address = ((DR_intorel *) dest)->reladdr;

		return address;
	}
	Assert(query->commandType == CMD_SELECT);

	/*
	 * For materialized views, always skip data during table creation, and use
	 * REFRESH instead (see below).
	 */
	if (is_matview)
	{
		do_refresh = !into->skipData;
		into->skipData = true;
	}

	if (into->skipData)
	{
		/*
		 * If WITH NO DATA was specified, do not go through the rewriter,
		 * planner and executor.  Just define the relation using a code path
		 * similar to CREATE VIEW.  This avoids dump/restore problems stemming
		 * from running the planner before all dependencies are set up.
		 */
		address = create_ctas_nodata(query->targetList, into);

		/*
		 * For materialized views, reuse the REFRESH logic, which locks down
		 * security-restricted operations and restricts the search_path.  This
		 * reduces the chance that a subsequent refresh will fail.
		 */
		if (do_refresh)
			RefreshMatViewByOid(address.objectId, true, false, false,
								pstate->p_sourcetext, qc);

	}
	else
	{
		List	   *rewritten;
		PlannedStmt *plan;
		QueryDesc  *queryDesc;

		Assert(!is_matview);

		/*
		 * Parse analysis was done already, but we still have to run the rule
		 * rewriter.  We do not do AcquireRewriteLocks: we assume the query
		 * either came straight from the parser, or suitable locks were
		 * acquired by plancache.c.
		 */
		rewritten = QueryRewrite(query);

		/* SELECT should never rewrite to more or less than one SELECT query */
		if (list_length(rewritten) != 1)
			elog(ERROR, "unexpected rewrite result for CREATE TABLE AS SELECT");
		query = linitial_node(Query, rewritten);
		Assert(query->commandType == CMD_SELECT);

		/* plan the query */
		plan = pg_plan_query(query, pstate->p_sourcetext,
							 CURSOR_OPT_PARALLEL_OK, params);

		/*
		 * Use a snapshot with an updated command ID to ensure this query sees
		 * results of any previously executed queries.  (This could only
		 * matter if the planner executed an allegedly-stable function that
		 * changed the database contents, but let's do it anyway to be
		 * parallel to the EXPLAIN code path.)
		 */
		PushCopiedSnapshot(GetActiveSnapshot());
		UpdateActiveSnapshotCommandId();

		/* Create a QueryDesc, redirecting output to our tuple receiver */
		queryDesc = CreateQueryDesc(plan, pstate->p_sourcetext,
									GetActiveSnapshot(), InvalidSnapshot,
									dest, params, queryEnv, 0);

		/* call ExecutorStart to prepare the plan for execution */
		ExecutorStart(queryDesc, GetIntoRelEFlags(into));

		/* run the plan to completion */
		ExecutorRun(queryDesc, ForwardScanDirection, 0);

		/* save the rowcount if we're given a qc to fill */
		if (qc)
			SetQueryCompletion(qc, CMDTAG_SELECT, queryDesc->estate->es_processed);

		/* get object address that intorel_startup saved for us */
		address = ((DR_intorel *) dest)->reladdr;

		/* and clean up */
		ExecutorFinish(queryDesc);
		ExecutorEnd(queryDesc);

		FreeQueryDesc(queryDesc);

		PopActiveSnapshot();
	}

<<<<<<< HEAD
	/*
	 * For materialized views, reuse the REFRESH logic, which locks down
	 * security-restricted operations and restricts the search_path.  This
	 * reduces the chance that a subsequent refresh will fail.
	 */
	if (do_refresh)
	{
		RefreshMatViewByOid(address.objectId, false, false,
							pstate->p_sourcetext, NULL, qc);

		if (qc)
			qc->commandTag = CMDTAG_SELECT;
	}

=======
>>>>>>> 3d6a8289
	return address;
}

/*
 * GetIntoRelEFlags --- compute executor flags needed for CREATE TABLE AS
 *
 * This is exported because EXPLAIN and PREPARE need it too.  (Note: those
 * callers still need to deal explicitly with the skipData flag; since they
 * use different methods for suppressing execution, it doesn't seem worth
 * trying to encapsulate that part.)
 */
int
GetIntoRelEFlags(IntoClause *intoClause)
{
	int			flags = 0;

	if (intoClause->skipData)
		flags |= EXEC_FLAG_WITH_NO_DATA;

	return flags;
}

/*
 * CreateTableAsRelExists --- check existence of relation for CreateTableAsStmt
 *
 * Utility wrapper checking if the relation pending for creation in this
 * CreateTableAsStmt query already exists or not.  Returns true if the
 * relation exists, otherwise false.
 */
bool
CreateTableAsRelExists(CreateTableAsStmt *ctas)
{
	Oid			nspid;
	Oid			oldrelid;
	ObjectAddress address;
	IntoClause *into = ctas->into;

	nspid = RangeVarGetCreationNamespace(into->rel);

	oldrelid = get_relname_relid(into->rel->relname, nspid);
	if (OidIsValid(oldrelid))
	{
		if (!ctas->if_not_exists)
			ereport(ERROR,
					(errcode(ERRCODE_DUPLICATE_TABLE),
					 errmsg("relation \"%s\" already exists",
							into->rel->relname)));

		/*
		 * The relation exists and IF NOT EXISTS has been specified.
		 *
		 * If we are in an extension script, insist that the pre-existing
		 * object be a member of the extension, to avoid security risks.
		 */
		ObjectAddressSet(address, RelationRelationId, oldrelid);
		checkMembershipInCurrentExtension(&address);

		/* OK to skip */
		ereport(NOTICE,
				(errcode(ERRCODE_DUPLICATE_TABLE),
				 errmsg("relation \"%s\" already exists, skipping",
						into->rel->relname)));
		return true;
	}

	/* Relation does not exist, it can be created */
	return false;
}

/*
 * CreateIntoRelDestReceiver -- create a suitable DestReceiver object
 *
 * intoClause will be NULL if called from CreateDestReceiver(), in which
 * case it has to be provided later.  However, it is convenient to allow
 * self->into to be filled in immediately for other callers.
 */
DestReceiver *
CreateIntoRelDestReceiver(IntoClause *intoClause)
{
	DR_intorel *self = (DR_intorel *) palloc0(sizeof(DR_intorel));

	self->pub.receiveSlot = intorel_receive;
	self->pub.rStartup = intorel_startup;
	self->pub.rShutdown = intorel_shutdown;
	self->pub.rDestroy = intorel_destroy;
	self->pub.mydest = DestIntoRel;
	self->into = intoClause;
	/* other private fields will be set during intorel_startup */

	return (DestReceiver *) self;
}

/*
 * intorel_startup --- executor startup
 */
static void
intorel_startup(DestReceiver *self, int operation, TupleDesc typeinfo)
{
	DR_intorel *myState = (DR_intorel *) self;
	IntoClause *into = myState->into;
	bool		is_matview;
	List	   *attrList;
	ObjectAddress intoRelationAddr;
	Relation	intoRelationDesc;
	ListCell   *lc;
	int			attnum;

	Assert(into != NULL);		/* else somebody forgot to set it */

	/* This code supports both CREATE TABLE AS and CREATE MATERIALIZED VIEW */
	is_matview = (into->viewQuery != NULL);

	/*
	 * Build column definitions using "pre-cooked" type and collation info. If
	 * a column name list was specified in CREATE TABLE AS, override the
	 * column names derived from the query.  (Too few column names are OK, too
	 * many are not.)
	 */
	attrList = NIL;
	lc = list_head(into->colNames);
	for (attnum = 0; attnum < typeinfo->natts; attnum++)
	{
		Form_pg_attribute attribute = TupleDescAttr(typeinfo, attnum);
		ColumnDef  *col;
		char	   *colname;

		if (lc)
		{
			colname = strVal(lfirst(lc));
			lc = lnext(into->colNames, lc);
		}
		else
			colname = NameStr(attribute->attname);

		col = makeColumnDef(colname,
							attribute->atttypid,
							attribute->atttypmod,
							attribute->attcollation);

		/*
		 * It's possible that the column is of a collatable type but the
		 * collation could not be resolved, so double-check.  (We must check
		 * this here because DefineRelation would adopt the type's default
		 * collation rather than complaining.)
		 */
		if (!OidIsValid(col->collOid) &&
			type_is_collatable(col->typeName->typeOid))
			ereport(ERROR,
					(errcode(ERRCODE_INDETERMINATE_COLLATION),
					 errmsg("no collation was derived for column \"%s\" with collatable type %s",
							col->colname,
							format_type_be(col->typeName->typeOid)),
					 errhint("Use the COLLATE clause to set the collation explicitly.")));

		attrList = lappend(attrList, col);
	}

	if (lc != NULL)
		ereport(ERROR,
				(errcode(ERRCODE_SYNTAX_ERROR),
				 errmsg("too many column names were specified")));

	/*
	 * Actually create the target table
	 */
	intoRelationAddr = create_ctas_internal(attrList, into);

	/*
	 * Finally we can open the target table
	 */
	intoRelationDesc = table_open(intoRelationAddr.objectId, AccessExclusiveLock);

	/*
	 * Make sure the constructed table does not have RLS enabled.
	 *
	 * check_enable_rls() will ereport(ERROR) itself if the user has requested
	 * something invalid, and otherwise will return RLS_ENABLED if RLS should
	 * be enabled here.  We don't actually support that currently, so throw
	 * our own ereport(ERROR) if that happens.
	 */
	if (check_enable_rls(intoRelationAddr.objectId, InvalidOid, false) == RLS_ENABLED)
		ereport(ERROR,
				(errcode(ERRCODE_FEATURE_NOT_SUPPORTED),
				 errmsg("policies not yet implemented for this command")));

	/*
	 * Tentatively mark the target as populated, if it's a matview and we're
	 * going to fill it; otherwise, no change needed.
	 */
	if (is_matview && !into->skipData)
		SetMatViewPopulatedState(intoRelationDesc, true);

	/*
	 * Fill private fields of myState for use by later routines
	 */
	myState->rel = intoRelationDesc;
	myState->reladdr = intoRelationAddr;
	myState->output_cid = GetCurrentCommandId(true);
	myState->ti_options = TABLE_INSERT_SKIP_FSM;

	/*
	 * If WITH NO DATA is specified, there is no need to set up the state for
	 * bulk inserts as there are no tuples to insert.
	 */
	if (!into->skipData)
		myState->bistate = GetBulkInsertState();
	else
		myState->bistate = NULL;

	/*
	 * Valid smgr_targblock implies something already wrote to the relation.
	 * This may be harmless, but this function hasn't planned for it.
	 */
	Assert(RelationGetTargetBlock(intoRelationDesc) == InvalidBlockNumber);
}

/*
 * intorel_receive --- receive one tuple
 */
static bool
intorel_receive(TupleTableSlot *slot, DestReceiver *self)
{
	DR_intorel *myState = (DR_intorel *) self;

	/* Nothing to insert if WITH NO DATA is specified. */
	if (!myState->into->skipData)
	{
		/*
		 * Note that the input slot might not be of the type of the target
		 * relation. That's supported by table_tuple_insert(), but slightly
		 * less efficient than inserting with the right slot - but the
		 * alternative would be to copy into a slot of the right type, which
		 * would not be cheap either. This also doesn't allow accessing per-AM
		 * data (say a tuple's xmin), but since we don't do that here...
		 */
		table_tuple_insert(myState->rel,
						   slot,
						   myState->output_cid,
						   myState->ti_options,
						   myState->bistate);
	}

	/* We know this is a newly created relation, so there are no indexes */

	return true;
}

/*
 * intorel_shutdown --- executor end
 */
static void
intorel_shutdown(DestReceiver *self)
{
	DR_intorel *myState = (DR_intorel *) self;
	IntoClause *into = myState->into;

	if (!into->skipData)
	{
		FreeBulkInsertState(myState->bistate);
		table_finish_bulk_insert(myState->rel, myState->ti_options);
	}

	/* close rel, but keep lock until commit */
	table_close(myState->rel, NoLock);
	myState->rel = NULL;
}

/*
 * intorel_destroy --- release DestReceiver object
 */
static void
intorel_destroy(DestReceiver *self)
{
	pfree(self);
}<|MERGE_RESOLUTION|>--- conflicted
+++ resolved
@@ -360,23 +360,6 @@
 		PopActiveSnapshot();
 	}
 
-<<<<<<< HEAD
-	/*
-	 * For materialized views, reuse the REFRESH logic, which locks down
-	 * security-restricted operations and restricts the search_path.  This
-	 * reduces the chance that a subsequent refresh will fail.
-	 */
-	if (do_refresh)
-	{
-		RefreshMatViewByOid(address.objectId, false, false,
-							pstate->p_sourcetext, NULL, qc);
-
-		if (qc)
-			qc->commandTag = CMDTAG_SELECT;
-	}
-
-=======
->>>>>>> 3d6a8289
 	return address;
 }
 

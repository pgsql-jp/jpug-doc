<!--
doc/src/sgml/ref/pg_restore.sgml
PostgreSQL documentation
-->

<refentry id="app-pgrestore">
 <indexterm zone="app-pgrestore">
  <primary>pg_restore</primary>
 </indexterm>

 <refmeta>
  <refentrytitle><application>pg_restore</application></refentrytitle>
  <manvolnum>1</manvolnum>
<!--
  <refmiscinfo>Application</refmiscinfo>
-->
  <refmiscinfo>アプリケーション</refmiscinfo>
 </refmeta>

 <refnamediv>
  <refname>pg_restore</refname>

  <refpurpose>
<!--
   restore a <productname>PostgreSQL</productname> database from an
   archive file created by <application>pg_dump</application>
-->
<application>pg_dump</application>によって作成されたアーカイブファイルから<productname>PostgreSQL</productname>データベースをリストアする
  </refpurpose>
 </refnamediv>

 <refsynopsisdiv>
  <cmdsynopsis>
   <command>pg_restore</command>
   <arg rep="repeat"><replaceable>connection-option</replaceable></arg>
   <arg rep="repeat"><replaceable>option</replaceable></arg>
   <arg choice="opt"><replaceable>filename</replaceable></arg>
  </cmdsynopsis>
 </refsynopsisdiv>


 <refsect1 id="app-pgrestore-description">
<!--
  <title>Description</title>
-->
<title>説明</title>

  <para>
<!--
   <application>pg_restore</application> is a utility for restoring a
   <productname>PostgreSQL</productname> database from an archive
   created by <xref linkend="app-pgdump"/> in one of the non-plain-text
   formats.  It will issue the commands necessary to reconstruct the
   database to the state it was in at the time it was saved.  The
   archive files also allow <application>pg_restore</application> to
   be selective about what is restored, or even to reorder the items
   prior to being restored. The archive files are designed to be
   portable across architectures.
-->
<application>pg_restore</application>は、<xref linkend="app-pgdump"/>によって作成された平文形式以外のアーカイブファイルを使って、<productname>PostgreSQL</productname>データベースをリストアするためのユーティリティです。
このコマンドは、データベースを再構成して保存された時点の状態にするために必要なコマンドを発行します。
また、<application>pg_restore</application>は、アーカイブファイルから、リストアする内容を選択したり、リストアする前にアイテムの並べ替えを行うこともできます。
アーカイブファイルはアーキテクチャに依存しない移植性を持つように設計されています。
  </para>

  <para>
<!--
   <application>pg_restore</application> can operate in two modes.
   If a database name is specified, <application>pg_restore</application>
   connects to that database and restores archive contents directly into
   the database.  Otherwise, a script containing the SQL
   commands necessary to rebuild the database is created and written
   to a file or standard output.  This script output is equivalent to
   the plain text output format of <application>pg_dump</application>.
   Some of the options controlling the output are therefore analogous to
   <application>pg_dump</application> options.
-->
<application>pg_restore</application>の操作には2つのモードがあります。
データベース名が指定された場合、<application>pg_restore</application>はそのデータベースに接続し、アーカイブを直接そのデータベースにリストアします。
データベース名が指定されなかった場合は、データベースを再構築するために必要となるSQLコマンドが含まれたスクリプトが作成されます（ファイルもしくは標準出力に書き出されます）。
このスクリプトの出力は<application>pg_dump</application>の平文形式の出力と同じです。
従って、出力を制御するオプションの中には、<application>pg_dump</application>のオプションに類似したものがあります。
  </para>

  <para>
<!--
   Obviously, <application>pg_restore</application> cannot restore information
   that is not present in the archive file.  For instance, if the
   archive was made using the <quote>dump data as
   <command>INSERT</command> commands</quote> option,
   <application>pg_restore</application> will not be able to load the data
   using <command>COPY</command> statements.
-->
当然ながら、<application>pg_restore</application>によって、アーカイブファイルに存在しない情報をリストアすることはできません。
例えば、アーカイブが<quote><command>INSERT</command>コマンドの形式でデータダンプ</quote>を行うオプションを使用して作成されたものであった場合、<application>pg_restore</application>は<command>COPY</command>文を使用してデータを読み込むことはできません。
  </para>
 </refsect1>

 <refsect1 id="app-pgrestore-options">
<!--
  <title>Options</title>
-->
<title>オプション</title>

   <para>
<!--
    <application>pg_restore</application> accepts the following command
    line arguments.
-->
<application>pg_restore</application>は以下のコマンドライン引数を受け付けます。

    <variablelist>
     <varlistentry>
      <term><replaceable class="parameter">filename</replaceable></term>
      <listitem>
       <para>
<!--
       Specifies the location of the archive file (or directory, for a
       directory-format archive) to be restored.
       If not specified, the standard input is used.
-->
リストアするアーカイブファイル（ディレクトリ書式アーカイブの場合はディレクトリ）の場所を指定します。
指定がない場合は、標準入力が使用されます。
       </para>
      </listitem>
     </varlistentry>

     <varlistentry>
      <term><option>-a</option></term>
      <term><option>--data-only</option></term>
      <listitem>
       <para>
<!--
        Restore only the data, not the schema (data definitions).
        Table data, large objects, and sequence values are restored,
        if present in the archive.
-->
データのみをリストアし、スキーマ（データ定義）はリストアしません。
アーカイブ内にある、テーブルデータ、ラージオブジェクト、シーケンス値がリストアされます。
       </para>

       <para>
<!--
        This option is similar to, but for historical reasons not identical
        to, specifying <option>&#45;-section=data</option>.
-->
このオプションは<option>--section=data</option>を指定することと似ていますが、歴史的な理由により同一ではありません。
       </para>
      </listitem>
     </varlistentry>

     <varlistentry>
      <term><option>-c</option></term>
      <term><option>--clean</option></term>
      <listitem>
       <para>
<!--
        Clean (drop) database objects before recreating them.
        (Unless <option>&#45;-if-exists</option> is used,
        this might generate some harmless error messages, if any objects
        were not present in the destination database.)
-->
再作成前にデータベースオブジェクトを整理（削除）します。
（<option>--if-exists</option>が使われなければ、対象のデータベースの中にオブジェクトがない場合に、害のないメッセージをいくつか出力するかもしれません。）
       </para>
      </listitem>
     </varlistentry>

     <varlistentry>
      <term><option>-C</option></term>
      <term><option>--create</option></term>
      <listitem>
       <para>
<!--
        Create the database before restoring into it.
        If <option>&#45;-clean</option> is also specified, drop and
        recreate the target database before connecting to it.
-->
リストア前にデータベースを作成します。
<option>--clean</option>も同時に指定されている場合、接続する前に対象データベースを削除し再作成します。
       </para>

       <para>
<!--
        With <option>&#45;-create</option>, <application>pg_restore</application>
        also restores the database's comment if any, and any configuration
        variable settings that are specific to this database, that is,
        any <command>ALTER DATABASE ... SET ...</command>
        and <command>ALTER ROLE ... IN DATABASE ... SET ...</command>
        commands that mention this database.
        Access privileges for the database itself are also restored,
        unless <option>&#45;-no-acl</option> is specified.
-->
<option>--create</option>では、<application>pg_restore</application>は、もしあるならデータベースのコメントもリストアします。また、あらゆる設定変数の当データベースに対する設定、すなわち、このデータベースを対象にした<command>ALTER DATABASE ... SET ...</command>と<command>ALTER ROLE ... IN DATABASE ... SET ...</command>コマンドもリストアします。
<option>--no-acl</option>が指定されていない限り、データベース自体に対するアクセス権限もリストアされます。
       </para>

       <para>
<!--
        When this option is used, the database named with <option>-d</option>
        is used only to issue the initial <command>DROP DATABASE</command> and
        <command>CREATE DATABASE</command> commands.  All data is restored into the
        database name that appears in the archive.
-->
このオプションがある場合、<option>-d</option>で指定したデータベースは最初の<command>DROP DATABASE</command>と<command>CREATE DATABASE</command>コマンドの発行時にのみ使用されます。
そして、すべてのデータはアーカイブ内に記述された名前のデータベースにリストアされます。
       </para>
      </listitem>
     </varlistentry>

     <varlistentry>
      <term><option>-d <replaceable class="parameter">dbname</replaceable></option></term>
      <term><option>--dbname=<replaceable class="parameter">dbname</replaceable></option></term>
      <listitem>
       <para>
<!--
        Connect to database <replaceable
        class="parameter">dbname</replaceable> and restore directly
        into the database.  The <replaceable>dbname</replaceable> can
        be a <link linkend="libpq-connstring">connection string</link>.
        If so, connection string parameters will override any conflicting
        command line options.
-->
<replaceable class="parameter">dbname</replaceable>データベースに接続し、このデータベースに直接リストアします。
<replaceable>dbname</replaceable>は<link linkend="libpq-connstring">接続文字列</link>でも構いません。
その場合、接続文字列パラメータは衝突するコマンドラインオプションよりも優先します。
       </para>
      </listitem>
     </varlistentry>

     <varlistentry>
      <term><option>-e</option></term>
      <term><option>--exit-on-error</option></term>
      <listitem>
       <para>
<!--
        Exit if an error is encountered while sending SQL commands to
        the database. The default is to continue and to display a count of
        errors at the end of the restoration.
-->
データベースにSQLコマンドを送信中にエラーが発生した場合、処理を終了します。
デフォルトでは、処理を続行し、リストア処理の最後に発生したエラーの数を表示します。
       </para>
      </listitem>
     </varlistentry>

     <varlistentry>
      <term><option>-f <replaceable>filename</replaceable></option></term>
      <term><option>--file=<replaceable>filename</replaceable></option></term>
      <listitem>
       <para>
<!--
        Specify output file for generated script, or for the listing
        when used with <option>-l</option>. Use <literal>-</literal>
        for <systemitem>stdout</systemitem>.
-->
作成するスクリプト（<option>-l</option>を使用した場合はアーカイブの一覧）の出力ファイルを指定します。
<systemitem>stdout</systemitem>(標準出力)に出力するには<literal>-</literal>を使ってください。
       </para>
      </listitem>
     </varlistentry>

     <varlistentry>
      <term><option>-F <replaceable class="parameter">format</replaceable></option></term>
      <term><option>--format=<replaceable class="parameter">format</replaceable></option></term>
      <listitem>
       <para>
<!--
        Specify format of the archive.  It is not necessary to specify
        the format, since <application>pg_restore</application> will
        determine the format automatically. If specified, it can be
        one of the following:
-->
アーカイブの形式を指定します。
<application>pg_restore</application>は形式を自動認識するので、このオプションは必須ではありません。
指定する値は以下のいずれかになります。

       <variablelist>
        <varlistentry>
         <term><literal>c</literal></term>
         <term><literal>custom</literal></term>
         <listitem>
          <para>
<!--
           The archive is in the custom format of
           <application>pg_dump</application>.
-->
アーカイブが<application>pg_dump</application>のカスタム形式であることを表します。
          </para>
         </listitem>
        </varlistentry>

        <varlistentry>
         <term><literal>d</literal></term>
         <term><literal>directory</literal></term>
         <listitem>
          <para>
<!--
           The archive is a directory archive.
-->
アーカイブがディレクトリアーカイブであることを表します。
          </para>
         </listitem>
        </varlistentry>

        <varlistentry>
         <term><literal>t</literal></term>
         <term><literal>tar</literal></term>
         <listitem>
          <para>
<!--
           The archive is a <command>tar</command> archive.
-->
アーカイブが<command>tar</command>アーカイブであることを表します。
          </para>
         </listitem>
        </varlistentry>
       </variablelist></para>
      </listitem>
     </varlistentry>

     <varlistentry>
      <term><option>-I <replaceable class="parameter">index</replaceable></option></term>
      <term><option>--index=<replaceable class="parameter">index</replaceable></option></term>
      <listitem>
       <para>
<!--
        Restore definition of named index only.  Multiple indexes
        may be specified with multiple <option>-I</option> switches.
-->
指定したインデックスの定義のみをリストアします。
複数の<option>-I</option>スイッチをつけることで複数のインデックスを指定できます。
       </para>
      </listitem>
     </varlistentry>

     <varlistentry>
      <term><option>-j <replaceable class="parameter">number-of-jobs</replaceable></option></term>
      <term><option>--jobs=<replaceable class="parameter">number-of-jobs</replaceable></option></term>
      <listitem>
       <para>
<!--
        Run the most time-consuming steps
        of <application>pg_restore</application> &mdash; those that load data,
        create indexes, or create constraints &mdash; concurrently, using up
        to <replaceable class="parameter">number-of-jobs</replaceable>
        concurrent sessions.  This option can dramatically reduce the time
        to restore a large database to a server running on a
        multiprocessor machine.  This option is ignored when emitting a script
        rather than connecting directly to a database server.
-->
<application>pg_restore</application>のもっとも時間がかかる部分、つまり、データのロード、インデックスの作成、制約の作成部分を最大<replaceable class="parameter">number-of-jobs</replaceable>の並行セッションを使用して実行します。
このオプションは、複数プロセッサマシンで稼働するサーバに大規模なデータベースをリストアする時間を劇的に減らすことができます。
データベースサーバに直接接続するのではなくスクリプトを生成する場合には、このオプションは無視されます。
       </para>

       <para>
<!--
        Each job is one process or one thread, depending on the
        operating system, and uses a separate connection to the
        server.
-->
各ジョブは1プロセスまたは1スレッド(オペレーティングシステムに依存)です。
各ジョブはサーバへの別々の接続を使用します。
       </para>

       <para>
<!--
        The optimal value for this option depends on the hardware
        setup of the server, of the client, and of the network.
        Factors include the number of CPU cores and the disk setup.  A
        good place to start is the number of CPU cores on the server,
        but values larger than that can also lead to faster restore
        times in many cases.  Of course, values that are too high will
        lead to decreased performance because of thrashing.
-->
このオプションの最適値はサーバ、クライアント、ネットワークのハードウェア構成に依存します。
要素にはCPUコア数やディスク構成も含まれます。
試行する最初の値としてサーバのCPUコア数を勧めます。
しかし、多くの場合これより大きな値でもリストア時間を高速化することができます。
当然ながらあまりに大きな値を使用すると、スラッシングのために性能が劣化することになります。
       </para>

       <para>
<!--
        Only the custom and directory archive formats are supported
        with this option.
        The input must be a regular file or directory (not, for example, a
        pipe or standard input).  Also, multiple
        jobs cannot be used together with the
        option <option>&#45;-single-transaction</option>.
-->
カスタムアーカイブ書式およびディレクトリアーカイブ書式のみがこのオプションをサポートします。
入力ファイルは通常のファイルまたはディレクトリでなければなりません（例えばパイプや標準入力はいけません）。
また、複数ジョブは<option>--single-transaction</option>オプションといっしょに使用することはできません。
       </para>
      </listitem>
     </varlistentry>

     <varlistentry>
      <term><option>-l</option></term>
      <term><option>--list</option></term>
      <listitem>
       <para>
<!--
        List the table of contents of the archive. The output of this operation
        can be used as input to the <option>-L</option> option.  Note that
        if filtering switches such as <option>-n</option> or <option>-t</option> are
        used with <option>-l</option>, they will restrict the items listed.
-->
アーカイブの内容を一覧表として出力します。
このコマンドが出力する一覧は、<option>-L</option>オプションに対する入力として使用することができます。
<option>-n</option>や<option>-t</option>などのフィルタオプションを<option>-l</option>といっしょに使用すると、一覧出力する項目が制限されます。
       </para>
      </listitem>
     </varlistentry>

     <varlistentry>
      <term><option>-L <replaceable class="parameter">list-file</replaceable></option></term>
      <term><option>--use-list=<replaceable class="parameter">list-file</replaceable></option></term>
      <listitem>
       <para>
<!--
        Restore only those archive elements that are listed in <replaceable
        class="parameter">list-file</replaceable>, and restore them in the
        order they appear in the file.  Note that
        if filtering switches such as <option>-n</option> or <option>-t</option> are
        used with <option>-L</option>, they will further restrict the items restored.
-->
<replaceable class="parameter">list-file</replaceable>内で指定したアーカイブ要素のみをリストアします。
また、それらはそのファイルの出現順にリストアされます。
<option>-n</option>や<option>-t</option>などのフィルタオプションを<option>-L</option>といっしょに使用すると、リストアする項目がさらに制限されます。
       </para>
<!--
       <para><replaceable class="parameter">list-file</replaceable> is normally created by
        editing the output of a previous <option>-l</option> operation.
        Lines can be moved or removed, and can also
        be commented out by placing a semicolon (<literal>;</literal>) at the
        start of the line.  See below for examples.
-->
<para><replaceable class="parameter">list-file</replaceable>は通常、事前に行った<option>-l</option>操作の出力を編集して作成されます。
行の移動や削除、または、行の先頭にセミコロン(<literal>;</literal>)を付けてコメントアウトすることが可能です。
後述の例を参照してください。
       </para>
      </listitem>
     </varlistentry>

     <varlistentry>
      <term><option>-n <replaceable class="parameter">schema</replaceable></option></term>
      <term><option>--schema=<replaceable class="parameter">schema</replaceable></option></term>
      <listitem>
       <para>
<!--
        Restore only objects that are in the named schema.  Multiple schemas
        may be specified with multiple <option>-n</option> switches.  This can be
        combined with the <option>-t</option> option to restore just a
        specific table.
-->
指定されたスキーマ内のオブジェクトのみをリストアします。
複数の<option>-n</option>スイッチをつけることで複数のスキーマを指定できます。
これは特定のテーブルのみをリストアするために<option>-t</option>オプションと組み合わせることができます。
       </para>
      </listitem>
     </varlistentry>

     <varlistentry>
      <term><option>-N <replaceable class="parameter">schema</replaceable></option></term>
      <term><option>--exclude-schema=<replaceable class="parameter">schema</replaceable></option></term>
      <listitem>
       <para>
<!--
        Do not restore objects that are in the named schema.  Multiple schemas
        to be excluded may be specified with multiple <option>-N</option> switches.
-->
指定したスキーマ内にあるオブジェクトをリストアしません。
<option>-N</option>オプションを複数回指定することで、複数のスキーマを除外することができます。
       </para>

       <para>
<!--
        When both <option>-n</option> and <option>-N</option> are given for the same
        schema name, the <option>-N</option> switch wins and the schema is excluded.
-->
同じスキーマ名が<option>-n</option>と<option>-N</option>の両方で指定された場合は、<option>-N</option>オプションが優先し、そのスキーマは除外されます。
       </para>
      </listitem>
     </varlistentry>

     <varlistentry>
      <term><option>-O</option></term>
      <term><option>--no-owner</option></term>
      <listitem>
       <para>
<!--
        Do not output commands to set
        ownership of objects to match the original database.
        By default, <application>pg_restore</application> issues
        <command>ALTER OWNER</command> or
        <command>SET SESSION AUTHORIZATION</command>
        statements to set ownership of created schema elements.
        These statements will fail unless the initial connection to the
        database is made by a superuser
        (or the same user that owns all of the objects in the script).
        With <option>-O</option>, any user name can be used for the
        initial connection, and this user will own all the created objects.
-->
オブジェクトの所有者を元のデータベースに合わせるためのコマンドを出力しません。
デフォルトでは、<application>pg_restore</application>は、<command>ALTER OWNER</command>または<command>SET SESSION AUTHORIZATION</command>を発行して、作成したスキーマ要素の所有者を設定します。
データベースに最初に接続したのがスーパーユーザ（もしくは、そのスクリプト内の全てのオブジェクトを所有するユーザ）でない場合、これらの文は失敗します。
<option>-O</option>を付与すると、初期接続に任意のユーザ名を使用できるようになります。ただし、この場合は、全てのオブジェクトの所有者がリストアしたユーザになります。
       </para>
      </listitem>
     </varlistentry>

     <varlistentry>
      <term><option>-P <replaceable class="parameter">function-name(argtype [, ...])</replaceable></option></term>
      <term><option>--function=<replaceable class="parameter">function-name(argtype [, ...])</replaceable></option></term>
      <listitem>
       <para>
<!--
        Restore the named function only.  Be careful to spell the function
        name and arguments exactly as they appear in the dump file's table
        of contents.  Multiple functions may be specified with multiple
        <option>-P</option> switches.
-->
指定した関数のみをリストアします。
関数や引数の名前は、ダンプファイルの一覧で出力される通りのスペルで正確に入力するよう注意してください。
複数の<option>-P</option>スイッチをつけることで複数の関数を指定できます。
       </para>
      </listitem>
     </varlistentry>

     <varlistentry>
      <term><option>-R</option></term>
      <term><option>--no-reconnect</option></term>
      <listitem>
       <para>
<!--
        This option is obsolete but still accepted for backwards
        compatibility.
-->
このオプションは廃止されました。後方互換性を保持するために受け入れられています。
       </para>
      </listitem>
     </varlistentry>

     <varlistentry>
      <term><option>-s</option></term>
      <term><option>--schema-only</option></term>
      <listitem>
       <para>
<!--
        Restore only the schema (data definitions), not data,
        to the extent that schema entries are present in the archive.
-->
アーカイブ内にあるスキーマ項目の範囲でスキーマ（データ定義）のみをリストアし、データ（テーブルの内容）をリストアしません。
       </para>
       <para>
<!--
        This option is the inverse of <option>&#45;-data-only</option>.
        It is similar to, but for historical reasons not identical to,
        specifying
        <option>&#45;-section=pre-data &#45;-section=post-data</option>.
-->
このオプションは<option>--data-only</option>の逆です。
このオプションは<option>--section=pre-data --section=post-data</option>を指定することと似ていますが、歴史的な理由により同一ではありません。
       </para>
       <para>
<!--
        (Do not confuse this with the <option>&#45;-schema</option> option, which
        uses the word <quote>schema</quote> in a different meaning.)
-->
（これと<option>--schema</option>オプションと混同しないでください。<quote>schema</quote>という単語を異なる意味で使用しています。）
       </para>
      </listitem>
     </varlistentry>

     <varlistentry>
      <term><option>-S <replaceable class="parameter">username</replaceable></option></term>
      <term><option>--superuser=<replaceable class="parameter">username</replaceable></option></term>
      <listitem>
       <para>
<!--
        Specify the superuser user name to use when disabling triggers.
        This is relevant only if <option>&#45;-disable-triggers</option> is used.
-->
トリガを無効にする場合に使用する、スーパーユーザのユーザ名を指定します。
これは<option>--disable-triggers</option>を使う場合にのみ使用されます。
       </para>
      </listitem>
     </varlistentry>

     <varlistentry>
      <term><option>-t <replaceable class="parameter">table</replaceable></option></term>
      <term><option>--table=<replaceable class="parameter">table</replaceable></option></term>
      <listitem>
       <para>
<!--
        Restore definition and/or data of only the named table.
        For this purpose, <quote>table</quote> includes views, materialized views,
        sequences, and foreign tables.  Multiple tables
        can be selected by writing multiple <option>-t</option> switches.
        This option can be combined with the <option>-n</option> option to
        specify table(s) in a particular schema.
-->
指定されたテーブルのみについて、定義、データまたはその両方をリストアします。
この目的において、<quote>テーブル</quote>にはビュー、マテリアライズドビュー、シーケンス、外部テーブルが含まれます。
複数の<option>-t</option>スイッチを指定することで複数のテーブルを指定することができます。
<option>-n</option>オプションと組み合わせることでスキーマを指定することができます。
       </para>

       <note>
        <para>
<!--
         When <option>-t</option> is specified, <application>pg_restore</application>
         makes no attempt to restore any other database objects that the
         selected table(s) might depend upon.  Therefore, there is no
         guarantee that a specific-table restore into a clean database will
         succeed.
-->
<option>-t</option>が指定された場合、<application>pg_restore</application>は選択されたテーブルが依存するその他のデータベースオブジェクトについてリストアしようとはしません。
そのため、初期化されたデータベースに特定のテーブルをリストアすることが成功する保証はありません。
        </para>
       </note>

       <note>
        <para>
<!--
         This flag does not behave identically to the <option>-t</option>
         flag of <application>pg_dump</application>.  There is not currently
         any provision for wild-card matching in <application>pg_restore</application>,
         nor can you include a schema name within its <option>-t</option>.
         And, while <application>pg_dump</application>'s <option>-t</option>
         flag will also dump subsidiary objects (such as indexes) of the
         selected table(s),
         <application>pg_restore</application>'s <option>-t</option>
         flag does not include such subsidiary objects.
-->
このフラグは<application>pg_dump</application>の<option>-t</option>フラグと同じ動作をするわけではありません。
現在のところ、<application>pg_restore</application>でワイルドカードマッチを提供する予定はありませんし、<option>-t</option>でスキーマ名を含めることもできません。
加えて、<application>pg_dump</application>の<option>-t</option>フラグは選択されたテーブルの（インデックスなどの）従属オブジェクトもダンプしますが、<application>pg_restore</application>の<option>-t</option>フラグではそのような従属オブジェクトを含めません。
        </para>
       </note>

       <note>
        <para>
<!--
         In versions prior to <productname>PostgreSQL</productname> 9.6, this flag
         matched only tables, not any other type of relation.
-->
<productname>PostgreSQL</productname>の9.6より前のバージョンでは、このフラグはテーブルにのみマッチし、その他の種類のリレーションとはマッチしませんでした。
        </para>
       </note>
      </listitem>
     </varlistentry>

     <varlistentry>
      <term><option>-T <replaceable class="parameter">trigger</replaceable></option></term>
      <term><option>--trigger=<replaceable class="parameter">trigger</replaceable></option></term>
      <listitem>
       <para>
<!--
        Restore named trigger only.  Multiple triggers may be specified with
        multiple <option>-T</option> switches.
-->
指定されたトリガだけをリストアします。
複数の<option>-T</option>スイッチをつけることで、複数のトリガを指定できます。
       </para>
      </listitem>
     </varlistentry>

     <varlistentry>
      <term><option>-v</option></term>
      <term><option>--verbose</option></term>
      <listitem>
       <para>
<!--
        Specifies verbose mode.  This will cause
        <application>pg_restore</application> to output detailed object
        comments and start/stop times to the output file, and progress
        messages to standard error.
        Repeating the option causes additional debug-level messages
        to appear on standard error.
-->
冗長モードを指定します。
これを指定すると、<application>pg_restore</application>は詳細なオブジェクトコメント、開始時刻と終了時刻を出力ファイルに、進行メッセージを標準エラーに出力するようになります。
オプションを繰り返すと、追加のデバッグレベルメッセージが標準エラーに現れます。
       </para>
      </listitem>
     </varlistentry>

     <varlistentry>
       <term><option>-V</option></term>
       <term><option>--version</option></term>
       <listitem>
       <para>
<!--
       Print the <application>pg_restore</application> version and exit.
-->
<application>pg_restore</application>のバージョンを表示し、終了します。
       </para>
       </listitem>
     </varlistentry>

     <varlistentry>
      <term><option>-x</option></term>
      <term><option>--no-privileges</option></term>
      <term><option>--no-acl</option></term>
      <listitem>
       <para>
<!--
        Prevent restoration of access privileges (grant/revoke commands).
-->
アクセス権限（grant/revokeコマンド）のリストアを行いません。
       </para>
      </listitem>
     </varlistentry>

     <varlistentry>
      <term><option>-1</option></term>
      <term><option>--single-transaction</option></term>
      <listitem>
       <para>
<!--
        Execute the restore as a single transaction (that is, wrap the
        emitted commands in <command>BEGIN</command>/<command>COMMIT</command>).  This
        ensures that either all the commands complete successfully, or no
        changes are applied. This option implies
        <option>&#45;-exit-on-error</option>.
-->
リストアを単一トランザクションとして実行します（つまり発行するコマンドを<command>BEGIN</command>/<command>COMMIT</command>で囲みます）。
これにより確実に、すべてのコマンドが完全に成功するか、まったく変更がなされないかのどちらかになります。
このオプションは<option>--exit-on-error</option>を意味します。
       </para>
      </listitem>
     </varlistentry>

     <varlistentry>
      <term><option>--disable-triggers</option></term>
      <listitem>
       <para>
<!--
        This option is relevant only when performing a data-only restore.
        It instructs <application>pg_restore</application> to execute commands
        to temporarily disable triggers on the target tables while
        the data is restored.  Use this if you have referential
        integrity checks or other triggers on the tables that you
        do not want to invoke during data restore.
<<<<<<< HEAD
=======
-->
このオプションは、データのみのダンプからリストアする際にしか適用されません。
データのリストア中、<application>pg_restore</application>に対し、対象テーブル上のトリガを一時的に無効にするコマンドを実行するよう指示します。
このオプションは、データのリストア中には呼び出したくない参照整合性検査やその他のトリガがある場合に使用します。
>>>>>>> 94ef7168
       </para>

       <para>
<!--
        Presently, the commands emitted for
        <option>&#45;-disable-triggers</option> must be done as superuser.  So you
        should also specify a superuser name with <option>-S</option> or,
        preferably, run <application>pg_restore</application> as a
        <productname>PostgreSQL</productname> superuser.
-->
現在のところ、<option>--disable-triggers</option>が生成するコマンドを実行するのは、スーパーユーザでなければなりません。
そのため、<option>-S</option>でスーパーユーザの名前を指定するか、あるいは、可能であれば、<productname>PostgreSQL</productname>のスーパーユーザ権限で<application>pg_restore</application>を実行する必要があります。
       </para>
      </listitem>
     </varlistentry>

     <varlistentry>
      <term><option>--enable-row-security</option></term>
      <listitem>
       <para>
<!--
        This option is relevant only when restoring the contents of a table
        which has row security.  By default, <application>pg_restore</application> will set
        <xref linkend="guc-row-security"/> to off, to ensure
        that all data is restored in to the table.  If the user does not have
        sufficient privileges to bypass row security, then an error is thrown.
        This parameter instructs <application>pg_restore</application> to set
        <xref linkend="guc-row-security"/> to on instead, allowing the user to attempt to restore
        the contents of the table with row security enabled.  This might still
        fail if the user does not have the right to insert the rows from the
        dump into the table.
-->
このオプションは、行セキュリティのあるテーブルの内容をリストアするときにのみ意味を持ちます。
デフォルトでは<application>pg_restore</application>は<xref linkend="guc-row-security"/>をoffに設定し、すべてのデータが確実にテーブルにリストアされるようにします。
ユーザが行セキュリティを回避できるだけの十分な権限がないときはエラーが発生します。
このパラメータは<application>pg_restore</application>が<xref linkend="guc-row-security"/>をonに設定するようにし、ユーザが行セキュリティが有効なテーブルの内容をリストアできるようにします。
それでも、ユーザがダンプからテーブルに行を挿入する権限を持っていなければ、これは失敗します。
       </para>

       <para>
<!--
        Note that this option currently also requires the dump be in <command>INSERT</command>
        format, as <command>COPY FROM</command> does not support row security.
-->
<command>COPY FROM</command>は行セキュリティをサポートしないので、このオプションは今のところ、ダンプが<command>INSERT</command>形式である必要があることに注意してください。
       </para>
      </listitem>
     </varlistentry>

     <varlistentry>
      <term><option>--if-exists</option></term>
      <listitem>
       <para>
<!--
        Use conditional commands (i.e., add an <literal>IF EXISTS</literal>
        clause) to drop database objects.  This option is not valid
        unless <option>&#45;-clean</option> is also specified.
-->
データベースオブジェクトを削除するときに、条件コマンドを使います（つまり<literal>IF EXISTS</literal>句を追加します）。
このオプションは、<option>--clean</option>も指定されているのでなければ有効にはなりません。
       </para>
      </listitem>
     </varlistentry>

     <varlistentry>
      <term><option>--no-comments</option></term>
      <listitem>
       <para>
<!--
        Do not output commands to restore comments, even if the archive
        contains them.
-->
たとえアーカイブにコメントが含まれていても、コメントをリストアするコマンドを出力しません。
       </para>
      </listitem>
     </varlistentry>

     <varlistentry>
      <term><option>--no-data-for-failed-tables</option></term>
      <listitem>
       <para>
<!--
        By default, table data is restored even if the creation command
        for the table failed (e.g., because it already exists).
        With this option, data for such a table is skipped.
        This behavior is useful if the target database already
        contains the desired table contents.  For example,
        auxiliary tables for <productname>PostgreSQL</productname> extensions
        such as <productname>PostGIS</productname> might already be loaded in
        the target database; specifying this option prevents duplicate
        or obsolete data from being loaded into them.
-->
デフォルトでは、関連するテーブルの作成に失敗した（たとえば、既に存在するなどの理由により）としてもテーブルデータオブジェクトはリストアされます。
このオプションにより、こうしたテーブルデータは単に無視されるようになります。
これは対象のデータベースに目的のテーブルの中身が含まれている時に便利です。
たとえば<productname>PostGIS</productname>などの<productname>PostgreSQL</productname>拡張用の補助テーブルが既に対象のデータベース内に存在する可能性があります。
このオプションを指定すれば、二重ロードや古いデータのロードを防ぐことができます。
       </para>

       <para>
<!--
        This option is effective only when restoring directly into a
        database, not when producing SQL script output.
-->
このオプションは直接データベースにリストアする時にのみ有効で、SQLスクリプト出力を生成する時は無効です。
       </para>
      </listitem>
     </varlistentry>

     <varlistentry>
      <term><option>--no-publications</option></term>
      <listitem>
       <para>
<!--
        Do not output commands to restore publications, even if the archive
        contains them.
-->
アーカイブにパブリケーションが含まれていたとしても、それをリストアするコマンドを出力しません。
       </para>
      </listitem>
     </varlistentry>

     <varlistentry>
      <term><option>--no-security-labels</option></term>
      <listitem>
       <para>
<!--
        Do not output commands to restore security labels,
        even if the archive contains them.
-->
アーカイブにセキュリティラベルが含まれている場合であっても、セキュリティラベルを戻すコマンドを出力しません。
       </para>
      </listitem>
     </varlistentry>

     <varlistentry>
      <term><option>--no-subscriptions</option></term>
      <listitem>
       <para>
<!--
        Do not output commands to restore subscriptions, even if the archive
        contains them.
-->
アーカイブにサブスクリプションが含まれていたとしても、それをリストアするコマンドを出力しません。
       </para>
      </listitem>
     </varlistentry>

     <varlistentry>
      <term><option>--no-table-access-method</option></term>
      <listitem>
       <para>
<!--
        Do not output commands to select table access methods.
        With this option, all objects will be created with whichever
        access method is the default during restore.
-->
テーブルアクセスメソッドを選択するコマンドを出力しません。
このオプションを付けると、すべてのオブジェクトはリストア時にデフォルトとなっているテーブルアクセスメソッドで作成されます。
       </para>
      </listitem>
     </varlistentry>

     <varlistentry>
      <term><option>--no-tablespaces</option></term>
      <listitem>
       <para>
<!--
        Do not output commands to select tablespaces.
        With this option, all objects will be created in whichever
        tablespace is the default during restore.
-->
テーブル空間を選択するコマンドを出力しません。
このオプションを付けると、すべてのオブジェクトはリストア時にデフォルトとなっているテーブル空間内に作成されます。
       </para>
      </listitem>
     </varlistentry>

     <varlistentry>
       <term><option>--section=<replaceable class="parameter">sectionname</replaceable></option></term>
       <listitem>
         <para>
<!--
          Only restore the named section. The section name can be
          <option>pre-data</option>, <option>data</option>, or <option>post-data</option>.
          This option can be specified more than once to select multiple
          sections. The default is to restore all sections.
-->
指定された部分のみをリストアします。
部分名は<option>pre-data</option>、<option>data</option>、<option>post-data</option>のいずれかを取ることができます。
複数の部分を選択するために、このオプションを複数指定することができます。
デフォルトではすべての部分をリストアします。
         </para>
         <para>
<!--
          The data section contains actual table data as well as large-object
          definitions.
          Post-data items consist of definitions of indexes, triggers, rules
          and constraints other than validated check constraints.
          Pre-data items consist of all other data definition items.
-->
data部分には、実際のテーブルデータやラージオブジェクト定義が含まれます。
post-data項目は、インデックス定義、トリガ定義、ルール定義、有効化された検査制約以外の制約定義から構成されます。
pre-data項目は、他のすべてのデータ定義項目から構成されます。
         </para>
       </listitem>
     </varlistentry>

     <varlistentry>
      <term><option>--strict-names</option></term>
      <listitem>
       <para>
<!--
        Require that each schema
        (<option>-n</option>/<option>&#45;-schema</option>) and table
        (<option>-t</option>/<option>&#45;-table</option>) qualifier match at
        least one schema/table in the backup file.
-->
スキーマ指定(<option>-n</option>/<option>--schema</option>)およびテーブル指定(<option>-t</option>/<option>--table</option>)がバックアップファイル内の少なくとも1つのスキーマあるいはテーブルにマッチすることを必要とします。
       </para>
      </listitem>
     </varlistentry>

     <varlistentry>
      <term><option>--use-set-session-authorization</option></term>
      <listitem>
       <para>
<!--
        Output SQL-standard <command>SET SESSION AUTHORIZATION</command> commands
        instead of <command>ALTER OWNER</command> commands to determine object
        ownership.  This makes the dump more standards-compatible, but
        depending on the history of the objects in the dump, might not restore
        properly.
-->
<command>ALTER OWNER</command>コマンドの代わりに、標準SQLの<command>SET SESSION AUTHORIZATION</command>コマンドを出力して、オブジェクトの所有権を決定します。
これにより、ダンプの標準への互換性が高まりますが、ダンプ内のオブジェクトの履歴によっては正しくリストアされない可能性が生じます。
       </para>
      </listitem>
     </varlistentry>

     <varlistentry>
       <term><option>-?</option></term>
       <term><option>--help</option></term>
       <listitem>
       <para>
<!--
       Show help about <application>pg_restore</application> command line
       arguments, and exit.
-->
<application>pg_restore</application>コマンドライン引数の使用方法を表示し、終了します。
       </para>
       </listitem>
     </varlistentry>

    </variablelist>
   </para>

   <para>
<!--
    <application>pg_restore</application> also accepts
    the following command line arguments for connection parameters:
-->
<application>pg_restore</application>はさらに以下のコマンドライン引数を接続パラメータとして受け付けます。

    <variablelist>
     <varlistentry>
      <term><option>-h <replaceable class="parameter">host</replaceable></option></term>
      <term><option>--host=<replaceable class="parameter">host</replaceable></option></term>
      <listitem>
       <para>
<!--
        Specifies the host name of the machine on which the server is
        running.  If the value begins with a slash, it is used as the
        directory for the Unix domain socket. The default is taken
        from the <envar>PGHOST</envar> environment variable, if set,
        else a Unix domain socket connection is attempted.
-->
サーバが稼働しているマシンのホスト名を指定します。
この値がスラッシュから始まる場合、Unixドメインソケット用のディレクトリとして使用されます。
デフォルトは、設定されていれば環境変数<envar>PGHOST</envar>から取得されます。
設定されていなければ、Unixドメインソケット接続とみなされます。
       </para>
      </listitem>
     </varlistentry>

     <varlistentry>
      <term><option>-p <replaceable class="parameter">port</replaceable></option></term>
      <term><option>--port=<replaceable class="parameter">port</replaceable></option></term>
      <listitem>
       <para>
<!--
        Specifies the TCP port or local Unix domain socket file
        extension on which the server is listening for connections.
        Defaults to the <envar>PGPORT</envar> environment variable, if
        set, or a compiled-in default.
-->
サーバが接続を監視するTCPポートもしくはローカルUnixドメインソケットファイルの拡張子を指定します。
デフォルトは、設定されている場合、環境変数<envar>PGPORT</envar>の値となります。設定されていなければ、コンパイル時のデフォルト値となります。
        </para>
      </listitem>
     </varlistentry>

     <varlistentry>
      <term><option>-U <replaceable>username</replaceable></option></term>
      <term><option>--username=<replaceable class="parameter">username</replaceable></option></term>
      <listitem>
       <para>
<!--
        User name to connect as.
-->
接続ユーザ名です。
       </para>
      </listitem>
     </varlistentry>

     <varlistentry>
      <term><option>-w</option></term>
      <term><option>--no-password</option></term>
      <listitem>
       <para>
<!--
        Never issue a password prompt.  If the server requires
        password authentication and a password is not available by
        other means such as a <filename>.pgpass</filename> file, the
        connection attempt will fail.  This option can be useful in
        batch jobs and scripts where no user is present to enter a
        password.
-->
パスワードの入力を促しません。
サーバがパスワード認証を必要とし、かつ、<filename>.pgpass</filename>ファイルなどの他の方法が利用できない場合、接続試行は失敗します。
バッチジョブやスクリプトなどパスワードを入力するユーザが存在しない場合にこのオプションは有用かもしれません。
       </para>
      </listitem>
     </varlistentry>

     <varlistentry>
      <term><option>-W</option></term>
      <term><option>--password</option></term>
      <listitem>
       <para>
<!--
        Force <application>pg_restore</application> to prompt for a
        password before connecting to a database.
-->
データベースに接続する前に、<application>pg_restore</application>は強制的にパスワード入力を促します。
       </para>

       <para>
<!--
        This option is never essential, since
        <application>pg_restore</application> will automatically prompt
        for a password if the server demands password authentication.
        However, <application>pg_restore</application> will waste a
        connection attempt finding out that the server wants a password.
        In some cases it is worth typing <option>-W</option> to avoid the extra
        connection attempt.
-->
サーバがパスワード認証を要求する場合<application>pg_restore</application>は自動的にパスワード入力を促しますので、これが重要になることはありません。
しかし、<application>pg_restore</application>は、サーバにパスワードが必要かどうかを判断するための接続試行を無駄に行います。
こうした余計な接続試行を防ぐために<option>-W</option>の入力が有意となる場合もあります。
       </para>
      </listitem>
     </varlistentry>

     <varlistentry>
      <term><option>--role=<replaceable class="parameter">rolename</replaceable></option></term>
      <listitem>
       <para>
<!--
        Specifies a role name to be used to perform the restore.
        This option causes <application>pg_restore</application> to issue a
        <command>SET ROLE</command> <replaceable class="parameter">rolename</replaceable>
        command after connecting to the database. It is useful when the
        authenticated user (specified by <option>-U</option>) lacks privileges
        needed by <application>pg_restore</application>, but can switch to a role with
        the required rights.  Some installations have a policy against
        logging in directly as a superuser, and use of this option allows
        restores to be performed without violating the policy.
-->
リストアを実行する際に使用するロール名を指定します。
このオプションにより<application>pg_restore</application>はデータベースに接続した後に<command>SET ROLE</command> <replaceable class="parameter">rolename</replaceable>コマンドを発行するようになります。
認証に使用したユーザ（<option>-U</option>で指定されたユーザ）が<application>pg_restore</application>で必要とされる権限を持たないが、必要な権限を持つロールに切り替えることができる場合に有用です。
一部のインストレーションではスーパーユーザとして直接ログインさせないポリシーを取ることがありますが、このオプションを使用することでポリシーに反することなくリストアを行うことができます。
       </para>
      </listitem>
     </varlistentry>

    </variablelist>
   </para>
 </refsect1>


 <refsect1>
<!--
  <title>Environment</title>
-->
<title>環境</title>

  <variablelist>
   <varlistentry>
    <term><envar>PGHOST</envar></term>
    <term><envar>PGOPTIONS</envar></term>
    <term><envar>PGPORT</envar></term>
    <term><envar>PGUSER</envar></term>

    <listitem>
     <para>
<!--
      Default connection parameters
-->
      デフォルトの接続パラメータです。
     </para>
    </listitem>
   </varlistentry>

   <varlistentry>
    <term><envar>PG_COLOR</envar></term>
    <listitem>
     <para>
<!--
      Specifies whether to use color in diagnostic messages. Possible values
      are <literal>always</literal>, <literal>auto</literal> and
      <literal>never</literal>.
-->
診断メッセージで色を使うかどうかを指定します。
可能な値は<literal>always</literal>、<literal>auto</literal>、<literal>never</literal>です。
     </para>
    </listitem>
   </varlistentry>
  </variablelist>

  <para>
<!--
   This utility, like most other <productname>PostgreSQL</productname> utilities,
   also uses the environment variables supported by <application>libpq</application>
   (see <xref linkend="libpq-envars"/>).  However, it does not read
   <envar>PGDATABASE</envar> when a database name is not supplied.
-->
また、このユーティリティは、他のほとんどの<productname>PostgreSQL</productname>ユーティリティと同様、<application>libpq</application>でサポートされる環境変数を使用します（<xref linkend="libpq-envars"/>を参照してください）。
しかしデータベース名が指定されていない場合は<envar>PGDATABASE</envar>は読み取られません。
  </para>

 </refsect1>


 <refsect1 id="app-pgrestore-diagnostics">
<!--
  <title>Diagnostics</title>
-->
  <title>診断</title>

  <para>
<!--
   When a direct database connection is specified using the
   <option>-d</option> option, <application>pg_restore</application>
   internally executes <acronym>SQL</acronym> statements. If you have
   problems running <application>pg_restore</application>, make sure
   you are able to select information from the database using, for
   example, <xref linkend="app-psql"/>.  Also, any default connection
   settings and environment variables used by the
   <application>libpq</application> front-end library will apply.
-->
<option>-d</option>オプションによってデータベースに直接接続するよう指定されている場合、<application>pg_restore</application>は内部で<acronym>SQL</acronym>文を実行します。
<application>pg_restore</application>の実行時に問題が発生する場合は、<xref linkend="app-psql"/>などを使用して、そのデータベースから情報を選択できることを確認してください。
また、<application>libpq</application>フロントエンドライブラリで使用されるデフォルト接続設定や環境変数もすべて適用されます。
  </para>
 </refsect1>


 <refsect1 id="app-pgrestore-notes">
<!--
  <title>Notes</title>
-->
<title>注釈</title>

  <para>
<!--
   If your installation has any local additions to the
   <literal>template1</literal> database, be careful to load the output of
   <application>pg_restore</application> into a truly empty database;
   otherwise you are likely to get errors due to duplicate definitions
   of the added objects.  To make an empty database without any local
   additions, copy from <literal>template0</literal> not <literal>template1</literal>, for example:
-->
<literal>template1</literal>データベースに対し独自の変更を行っている場合、<application>pg_restore</application>の出力は、確実に空のデータベースにロードするよう注意してください。
そうしないと、おそらく追加されたオブジェクトの重複定義によってエラーが発生します。
独自の追加が反映されていない空のデータベースを作成するには、<literal>template1</literal>ではなく<literal>template0</literal>をコピーしてください。
以下に例を示します。
<programlisting>
CREATE DATABASE foo WITH TEMPLATE template0;
</programlisting>
  </para>

  <para>
<!--
   The limitations of <application>pg_restore</application> are detailed below.
-->
<application>pg_restore</application>の制限を以下に示します。

   <itemizedlist>
    <listitem>
     <para>
<!--
      When restoring data to a pre-existing table and the option
      <option>&#45;-disable-triggers</option> is used,
      <application>pg_restore</application> emits commands
      to disable triggers on user tables before inserting the data, then emits commands to
      re-enable them after the data has been inserted.  If the restore is stopped in the
      middle, the system catalogs might be left in the wrong state.
-->
既存のテーブルにデータをリストアする際に<option>--disable-triggers</option>オプションを使用すると、<application>pg_restore</application>は、データを挿入する前に、ユーザテーブル上のトリガを無効にするコマンドを発行し、データの挿入が完了した後で、それらを再び有効にする問い合わせを発行します。
リストアが途中で停止した場合、システムカタログが不適切な状態のままになっている可能性があります。
     </para>
    </listitem>

    <listitem>
<!--
     <para><application>pg_restore</application> cannot restore large objects
      selectively;  for instance, only those for a specific table.  If
      an archive contains large objects, then all large objects will be
      restored, or none of them if they are excluded via <option>-L</option>,
      <option>-t</option>, or other options.
-->
<para><application>pg_restore</application>は特定のテーブルのみのラージオブジェクトなどといった、ラージオブジェクトを選択してリストアすることはできません。
アーカイブにラージオブジェクトが含まれる場合、すべてのラージオブジェクトをリストアします。
もし<option>-L</option>、<option>-t</option>などのオプションで除外が指定されていた場合は、全くリストアしません。
     </para>
    </listitem>

   </itemizedlist>
  </para>

  <para>
<!--
   See also the <xref linkend="app-pgdump"/> documentation for details on
   limitations of <application>pg_dump</application>.
-->
<application>pg_dump</application>の制限についての詳細は、<xref linkend="app-pgdump"/>の文書も参照してください。
  </para>

  <para>
<!--
   Once restored, it is wise to run <command>ANALYZE</command> on each
   restored table so the optimizer has useful statistics; see
   <xref linkend="vacuum-for-statistics"/> and
   <xref linkend="autovacuum"/> for more information.
-->
リストア後は、オプティマイザが有用な統計情報を持つように、リストアしたテーブルそれぞれに対して<command>ANALYZE</command>を実行することをお勧めします。
詳しくは<xref linkend="vacuum-for-statistics"/>および<xref linkend="autovacuum"/>を参照してください。
  </para>

 </refsect1>


 <refsect1 id="app-pgrestore-examples">
<!--
  <title>Examples</title>
-->
<title>例</title>

  <para>
<!--
   Assume we have dumped a database called <literal>mydb</literal> into a
   custom-format dump file:
-->
<literal>mydb</literal>という名前のデータベースをカスタム形式のダンプファイルにダンプしているものと仮定します。

<screen>
<prompt>$</prompt> <userinput>pg_dump -Fc mydb &gt; db.dump</userinput>
</screen>
  </para>

  <para>
<!--
   To drop the database and recreate it from the dump:
-->
データベースを削除し、ダンプファイルから再作成します。

<screen>
<prompt>$</prompt> <userinput>dropdb mydb</userinput>
<prompt>$</prompt> <userinput>pg_restore -C -d postgres db.dump</userinput>
</screen>

<!--
   The database named in the <option>-d</option> switch can be any database existing
   in the cluster; <application>pg_restore</application> only uses it to issue the
   <command>CREATE DATABASE</command> command for <literal>mydb</literal>.  With
   <option>-C</option>, data is always restored into the database name that appears
   in the dump file.
-->
<option>-d</option>オプションのデータベース名は、クラスタに存在する任意のデータベースで良いです。
<application>pg_restore</application>は、<literal>mydb</literal>に対する<command>CREATE DATABASE</command>コマンドを発行するためだけに、このデータベース名を使用します。
<option>-C</option>を付けると、データは常にダンプファイル内に記載された名前のデータベースにリストアされます。
  </para>

  <para>
<<<<<<< HEAD
   To restore the dump into a new database called <literal>newdb</literal>:
=======
<!--
   To restore the dump into a new database called <literal>newdb</literal>:
-->
<literal>newdb</literal>という新しいデータベースにダンプファイルをリストアします。
>>>>>>> 94ef7168

<screen>
<prompt>$</prompt> <userinput>createdb -T template0 newdb</userinput>
<prompt>$</prompt> <userinput>pg_restore -d newdb db.dump</userinput>
</screen>

<!--
   Notice we don't use <option>-C</option>, and instead connect directly to the
   database to be restored into.  Also note that we clone the new database
   from <literal>template0</literal> not <literal>template1</literal>, to ensure it is
   initially empty.
-->
<option>-C</option>を使用していないことに注意してください。
代わりにリストアするデータベースに直接接続しています。
また、新しいデータベースを<literal>template1</literal>ではなく<literal>template0</literal>からコピーして作成している点にも注意してください。
確実に初期状態を空にするためです。
  </para>

  <para>
<!--
   To reorder database items, it is first necessary to dump the table of
   contents of the archive:
-->
データベースのアイテムを並び換えるには、まずこのアーカイブの内容の一覧をダンプしなければなりません。
<screen>
<prompt>$</prompt> <userinput>pg_restore -l db.dump &gt; db.list</userinput>
</screen>
<!--
   The listing file consists of a header and one line for each item, e.g.:
-->
一覧ファイルは、ヘッダと各アイテムを1行で表したものから構成されます。
<programlisting>
;
; Archive created at Mon Sep 14 13:55:39 2009
;     dbname: DBDEMOS
;     TOC Entries: 81
;     Compression: 9
;     Dump Version: 1.10-0
;     Format: CUSTOM
;     Integer: 4 bytes
;     Offset: 8 bytes
;     Dumped from database version: 8.3.5
;     Dumped by pg_dump version: 8.3.8
;
;
; Selected TOC Entries:
;
3; 2615 2200 SCHEMA - public pasha
1861; 0 0 COMMENT - SCHEMA public pasha
1862; 0 0 ACL - public pasha
317; 1247 17715 TYPE public composite pasha
319; 1247 25899 DOMAIN public domain0 pasha
</programlisting>
<!--
   Semicolons start a comment, and the numbers at the start of lines refer to the
   internal archive ID assigned to each item.
-->
セミコロンで始まる行はコメントです。
行の先頭の番号は、各アイテムに割り当てられた内部アーカイブIDを示します。
  </para>

  <para>
<!--
   Lines in the file can be commented out, deleted, and reordered. For example:
-->
このファイルの各行に対して、コメントアウト、削除、並べ替えを行うことができます。
以下に例を示します。
<programlisting>
10; 145433 TABLE map_resolutions postgres
;2; 145344 TABLE species postgres
;4; 145359 TABLE nt_header postgres
6; 145402 TABLE species_records postgres
;8; 145416 TABLE ss_old postgres
</programlisting>
<!--
   could be used as input to <application>pg_restore</application> and would only restore
   items 10 and 6, in that order:
-->
このファイルを<application>pg_restore</application>の入力として利用すれば、アイテム10と6だけを、この順番でリストアすることができます。
<screen>
<prompt>$</prompt> <userinput>pg_restore -L db.list db.dump</userinput>
</screen></para>

 </refsect1>

 <refsect1>
<!--
  <title>See Also</title>
-->
<title>関連項目</title>

  <simplelist type="inline">
   <member><xref linkend="app-pgdump"/></member>
   <member><xref linkend="app-pg-dumpall"/></member>
   <member><xref linkend="app-psql"/></member>
  </simplelist>
 </refsect1>
</refentry><|MERGE_RESOLUTION|>--- conflicted
+++ resolved
@@ -746,13 +746,10 @@
         the data is restored.  Use this if you have referential
         integrity checks or other triggers on the tables that you
         do not want to invoke during data restore.
-<<<<<<< HEAD
-=======
 -->
 このオプションは、データのみのダンプからリストアする際にしか適用されません。
 データのリストア中、<application>pg_restore</application>に対し、対象テーブル上のトリガを一時的に無効にするコマンドを実行するよう指示します。
 このオプションは、データのリストア中には呼び出したくない参照整合性検査やその他のトリガがある場合に使用します。
->>>>>>> 94ef7168
        </para>
 
        <para>
@@ -1349,14 +1346,10 @@
   </para>
 
   <para>
-<<<<<<< HEAD
+<!--
    To restore the dump into a new database called <literal>newdb</literal>:
-=======
-<!--
-   To restore the dump into a new database called <literal>newdb</literal>:
 -->
 <literal>newdb</literal>という新しいデータベースにダンプファイルをリストアします。
->>>>>>> 94ef7168
 
 <screen>
 <prompt>$</prompt> <userinput>createdb -T template0 newdb</userinput>

<!-- doc/src/sgml/docguide.sgml -->

<appendix id="docguide">
<!--
 <title>Documentation</title>
-->
 <title>ドキュメント作成</title>

 <para>
<!--
  <productname>PostgreSQL</productname> has four primary documentation
  formats:
-->
<productname>PostgreSQL</productname>の文書には4つの主要なフォーマットがあります。

  <itemizedlist>
   <listitem>
    <para>
<!--
     Plain text, for pre-installation information
-->
平文：インストール前の情報
    </para>
   </listitem>
   <listitem>
    <para>
<!--
     <acronym>HTML</acronym>, for on-line browsing and reference
-->
<acronym>HTML</acronym>：オンラインでの閲覧と参照
    </para>
   </listitem>
   <listitem>
    <para>
<!--
     PDF, for printing
-->
PDF：印刷用
    </para>
   </listitem>
   <listitem>
    <para>
<!--
     man pages, for quick reference.
-->
マニュアルページ：すぐ知りたい時
    </para>
   </listitem>
  </itemizedlist>

<!--
  Additionally, a number of plain-text <filename>README</filename> files can
  be found throughout the <productname>PostgreSQL</productname> source tree,
  documenting various implementation issues.
-->
さらに、<productname>PostgreSQL</productname>ソースツリー全体にわたり、様々な実装に関する問題を記述した平文の<filename>README</filename>ファイルが数多くあります。
 </para>

 <para>
<!--
  <acronym>HTML</acronym> documentation and man pages are part of a
  standard distribution and are installed by default.  PDF
  format documentation is available separately for
  download.
-->
<acronym>HTML</acronym>文書とマニュアルページは標準の配布物の一部でデフォルトでインストールされます。
PDF形式の文書は別途ダウンロードすることで入手できます。
 </para>

 <sect1 id="docguide-docbook">
  <title>DocBook</title>
  <para>
<!--
   The documentation sources are written in
   <firstterm>DocBook</firstterm>, which is a markup language
   defined in <acronym>XML</acronym>.  In what
   follows, the terms DocBook and <acronym>XML</acronym> are both
   used, but technically they are not interchangeable.
-->
文書のソースは、<acronym>XML</acronym>で定義されたマークアップ言語である<firstterm>DocBook</firstterm>で作成されています。
ここからは、DocBookと<acronym>XML</acronym>両方の用語が使用されますが、技術的に相互の互換性はありません。
  </para>

  <para>
<!--
  <productname>DocBook</productname> allows an author to specify the
   structure and content of a technical document without worrying
   about presentation details.  A document style defines how that
   content is rendered into one of several final forms.  DocBook is
   maintained by the <ulink url="https://www.oasis-open.org">
   OASIS group</ulink>.  The <ulink url="https://www.oasis-open.org/docbook/">
   official DocBook site</ulink> has good introductory and reference documentation and
   a complete O'Reilly book for your online reading pleasure.  The
   <ulink url="http://newbiedoc.sourceforge.net/metadoc/docbook-guide.html">
   NewbieDoc Docbook Guide</ulink> is very helpful for beginners.
   The <ulink url="https://www.freebsd.org/docproj/docproj.html">
   FreeBSD Documentation Project</ulink> also uses DocBook and has some good
   information, including a number of style guidelines that might be
   worth considering.
-->
<productname>DocBook</productname>を使用して作成することで、最終的な見栄えがどうなるかに気を遣わずに技術文書の構造と内容を指定できます。
ドキュメントスタイルは、いくつかの最終的な形のいずれかにコンテンツをレンダリングする方法を定義します。
DocBookは<ulink url="https://www.oasis-open.org/">OASISグループ</ulink>により保守されています。
<ulink url="https://www.oasis-open.org/docbook/">公式DocBookサイト</ulink>では役に立つ入門用と参照用の文書、そしてO'Reilly社の本の完全版をオンラインで読むことができます。
<ulink url="http://newbiedoc.sourceforge.net/metadoc/docbook-guide.html">NewbieDoc Docbook Guide</ulink>は初心者にとりとても役に立ちます。
<ulink url="https://www.freebsd.org/docproj/docproj.html">FreeBSDドキュメントプロジェクト</ulink>でも同様にDocBookを使用していて注目すべき数多くのスタイルに関する指針を含め、役立つ情報があります。
  </para>
 </sect1>


 <sect1 id="docguide-toolsets">
<!--
  <title>Tool Sets</title>
-->
  <title>ツールセット</title>

  <para>
<!--
   The following tools are used to process the documentation.  Some
   might be optional, as noted.
-->
文書を処理する過程で次のようなツールが使われます。
そのうちのいくつかは付記されているように省略しても構いません。

   <variablelist>
    <varlistentry>
     <term><ulink url="https://www.oasis-open.org/docbook/">DocBook DTD</ulink></term>
     <listitem>
      <para>
<!--
       This is the definition of DocBook itself.  We currently use version
       4.2; you cannot use later or earlier versions.  You need
       the <acronym>XML</acronym> variant of the DocBook DTD, not
       the <acronym>SGML</acronym> variant.
-->
DocBookそのものの定義です。
現在はバージョン4.2を使用しており、これより古いまたは新しいバージョンは使用できません。
DocBook DTDの<acronym>SGML</acronym>対応版ではなく、<acronym>XML</acronym>対応版が必要です。
      </para>
     </listitem>
    </varlistentry>

    <varlistentry>
     <term><ulink url="https://github.com/docbook/wiki/wiki/DocBookXslStylesheets">DocBook XSL Stylesheets</ulink></term>
     <listitem>
      <para>
<!--
       These contain the processing instructions for converting the
       DocBook sources to other formats, such as
       <acronym>HTML</acronym>.
-->
DocBookのソースを<acronym>HTML</acronym>のような他のフォーマットに変換する処理手順が含まれています。
      </para>

      <para>
<!--
       The minimum required version is currently 1.77.0, but it is recommended
       to use the latest available version for best results.
-->
現在最低必要なバージョンは1.77.0ですが、最良の結果を得るために入手可能な最新の版を使うことをお勧めします。
      </para>
     </listitem>
    </varlistentry>

    <varlistentry>
<!--
     <term><ulink url="http://xmlsoft.org/">Libxml2</ulink> for <command>xmllint</command></term>
-->
     <term><command>xmllint</command>のための<ulink url="http://xmlsoft.org/">Libxml2</ulink></term>
     <listitem>
      <para>
<!--
       This library and the <command>xmllint</command> tool it contains are
       used for processing XML.  Many developers will already
       have <application>Libxml2</application> installed, because it is also
       used when building the PostgreSQL code.  Note, however,
       that <command>xmllint</command> might need to be installed from a
       separate subpackage.
-->
このライブラリとそこに含まれる<command>xmllint</command>ツールはXMLを処理するのに使われます。
PostgreSQLのコードを構築する時にも使われますので、多くの開発者はすでに<application>Libxml2</application>をインストールしているでしょう。
しかしながら、<command>xmllint</command>は別のサブパッケージからインストールする必要があるかもしれないことに注意してください。
      </para>
     </listitem>
     </varlistentry>

    <varlistentry>
<!--
     <term><ulink url="http://xmlsoft.org/XSLT/">Libxslt</ulink> for <command>xsltproc</command></term>
-->
     <term><command>xsltproc</command>のための<ulink url="http://xmlsoft.org/XSLT/">Libxslt</ulink></term>
     <listitem>
      <para>
<!--
       <command>xsltproc</command> is an XSLT processor, that is, a program to
       convert XML to other formats using XSLT stylesheets.
-->
<command>xsltproc</command>はXSLTプロセッサ、すなわち、XSLTスタイルシートを使ってXMLを他のフォーマットに変換するプログラムです。
      </para>
     </listitem>
    </varlistentry>

    <varlistentry>
     <term><ulink url="https://xmlgraphics.apache.org/fop/">FOP</ulink></term>
     <listitem>
      <para>
<!--
       This is a program for converting, among other things, XML to PDF.
-->
これは変換、とりわけXMLからPDFへの変換のためのプログラムです。
      </para>
     </listitem>
    </varlistentry>
   </variablelist>
  </para>

  <para>
<!--
   We have documented experience with several installation methods for
   the various tools that are needed to process the documentation.
   These will be described below.  There might be some other packaged
   distributions for these tools. Please report package status to the
   documentation mailing list, and we will include that information
   here.
-->
文書を作成するために必要な様々なツールのインストール方法についての経験をまとめました。
以下に記載します。
これらのツールは別にパッケージ化されて配布されていることも考えられます。
もしそのような配布物を見つけた場合はdocのメーリングリストに報告してください。
そのような情報をここに付け加えたいと思います。
  </para>

  <para>
<!--
   You can get away with not installing DocBook XML and the DocBook XSLT
   stylesheets locally, because the required files will be downloaded from the
   Internet and cached locally.  This may in fact be the preferred solution if
   your operating system packages provide only an old version of especially
   the stylesheets or if no packages are available at all.  See
   the <option>&#045;-nonet</option> option for <command>xmllint</command>
   and <command>xsltproc</command> for more information.
-->
必要なファイルはインターネットからダウンロードされ、ローカルにキャッシュされるので、DocBook XMLとDocBook XSLTスタイルシートをローカルにインストールせずに済ませることもできます。
オペレーティングシステムのパッケージで特にスタイルシートの古いバージョンしか提供されていない場合や、パッケージが全く利用できない場合には、実際、これが好ましい解決法でしょう。
詳細は<command>xmllint</command>と<command>xsltproc</command>の<option>--nonet</option>オプションを参照してください。
  </para>

  <sect2>
<!--
   <title>Installation on Fedora, RHEL, and Derivatives</title>
-->
   <title>Fedora、RHEL、およびその派生版でのインストール</title>

   <para>
<!--
    To install the required packages, use:
-->
要求されるパッケージをインストールするには以下のようにしてください。
<programlisting>
yum install docbook-dtds docbook-style-xsl fop libxslt
</programlisting>
   </para>
  </sect2>

  <sect2>
<!--
   <title>Installation on FreeBSD</title>
-->
   <title>FreeBSDでのインストール</title>

   <para>
<!--
    To install the required packages with <command>pkg</command>, use:
-->
<command>pkg</command>で必要なパッケージをインストールするには以下を使います。
<programlisting>
pkg install docbook-xml docbook-xsl fop libxslt
</programlisting>
   </para>

   <para>
<!--
    When building the documentation from the <filename>doc</filename>
    directory you'll need to use <command>gmake</command>, because the
    makefile provided is not suitable for FreeBSD's <command>make</command>.
<<<<<<< HEAD
=======
-->
提供されているMakefileはFreeBSDの<command>make</command>用ではありませんので、<filename>doc</filename>ディレクトリから文書を作成するには<command>gmake</command>を使うことが必要でしょう。
>>>>>>> bd0a9e56
   </para>
  </sect2>

  <sect2>
<!--
   <title>Debian Packages</title>
-->
   <title>Debianパッケージ</title>

   <para>
<!--
    There is a full set of packages of the documentation tools
    available for <productname>Debian GNU/Linux</productname>.
    To install, simply use:
-->
<productname>Debian GNU/Linux</productname>用の文書作成パッケージの一式が揃っています。
インストールには以下を使います。
<programlisting>
apt-get install docbook-xml docbook-xsl fop libxml2-utils xsltproc
</programlisting>
   </para>
  </sect2>

  <sect2>
   <title>macOS</title>

   <para>
<!--
    On macOS, you can build the HTML and man documentation without installing
    anything extra.  If you want to build PDFs or want to install a local copy
    of DocBook, you can get those from your preferred package manager.
-->
macOSでは、他に追加でインストールしなくても、HTMLとmanドキュメントを構築できます。
PDFを構築する、あるいはDocBookのローカルなコピーが必要な場合は、お気に入りのパッケージマネジャーを使って入手できます。
   </para>

   <para>
<!--
    If you use MacPorts, the following will get you set up:
-->
MacPortsを使っているのであれば、以下のようにすれば設定されます。
<programlisting>
sudo port install docbook-xml-4.2 docbook-xsl fop
</programlisting>
<!--
    If you use Homebrew, use this:
-->
Homebrewを使っているのであれば、こちらを使ってください。
<programlisting>
brew install docbook docbook-xsl fop
</programlisting>
   </para>
  </sect2>

  <sect2 id="docguide-toolsets-configure">
<!--
   <title>Detection by <command>configure</command></title>
-->
   <title><command>configure</command>による検出</title>

  <para>
<!--
   Before you can build the documentation you need to run the
   <filename>configure</filename> script as you would when building
   the <productname>PostgreSQL</productname> programs themselves.
   Check the output near the end of the run, it should look something
   like this:
-->
<productname>PostgreSQL</productname>本体のプログラムを構築した時のように、文書を構築する際に<filename>configure</filename>スクリプトを実行する必要があります。
実行が終わる近辺の次のような出力を確認してください。
<screen>
checking for xmllint... xmllint
checking for DocBook XML V4.2... yes
checking for dbtoepub... dbtoepub
checking for xsltproc... xsltproc
checking for fop... fop
</screen>
<!--
   If <filename>xmllint</filename> was not found then some of the following
   tests will be skipped.
-->
<filename>xmllint</filename>が見つからない時は次のテストのいくつかは省略されます。
  </para>

  </sect2>
 </sect1>

 <sect1 id="docguide-build">
<<<<<<< HEAD
  <title>Building the Documentation</title>
=======
<!--
  <title>Building The Documentation</title>
-->
  <title>文書の構築</title>
>>>>>>> bd0a9e56

  <para>
<!--
   Once you have everything set up, change to the directory
   <filename>doc/src/sgml</filename> and run one of the commands
   described in the following subsections to build the
   documentation. (Remember to use GNU make.)
-->
全ての設定が終了したら、<filename>doc/src/sgml</filename>ディレクトリに移動して以下のコマンドの1つを実行してください
（GNU makeを使うのを忘れずに）。
  </para>

  <sect2>
   <title>HTML</title>

   <para>
<!--
    To build the <acronym>HTML</acronym> version of the documentation:
-->
<acronym>HTML</acronym>形式の文書を作成するには次のようにします。
<screen>
<prompt>doc/src/sgml$ </prompt><userinput>make html</userinput>
</screen>
<!--
    This is also the default target.  The output appears in the
    subdirectory <filename>html</filename>.
-->
これはデフォルトでの対象です。
出力は<filename>html</filename>サブディレクトリに作成されます。
   </para>

   <para>
<!--
    To produce HTML documentation with the stylesheet used on <ulink
    url="https://www.postgresql.org/docs/current/">postgresql.org</ulink> instead of the
    default simple style use:
-->
デフォルトの簡単なスタイルではなく<ulink url="https://postgresql.org/docs/current">postgresql.org</ulink>で使われているスタイルシートのHTMLの文書を作成するには、次のようにします。
<screen>
<prompt>doc/src/sgml$ </prompt><userinput>make STYLE=website html</userinput>
</screen>
   </para>
 </sect2>

 <sect2>
<!--
  <title>Manpages</title>
-->
  <title>マニュアルページ</title>

  <para>
<!--
   We use the DocBook XSL stylesheets to
   convert <productname>DocBook</productname>
   <sgmltag>refentry</sgmltag> pages to *roff output suitable for man
   pages.  To create the man pages, use the command:
-->
<productname>DocBook</productname> <sgmltag>refentry</sgmltag>ページをマニュアルページに対応した*roff形式に変換するには、DocBook XSLスタイルシートを使用します。
マニュアルページを作成するには次のようにします。
<screen>
<prompt>doc/src/sgml$ </prompt><userinput>make man</userinput>
</screen>
  </para>
 </sect2>

  <sect2>
   <title>PDF</title>

   <para>
<!--
    To produce a PDF rendition of the documentation
    using <productname>FOP</productname>, you can use one of the following
    commands, depending on the preferred paper format:
-->
<productname>FOP</productname>を使ってPDF文書を作成したい時は、対象の用紙のサイズに合わせて以下のコマンドの中から1つを選んでください。

    <itemizedlist>
     <listitem>
      <para>
<!--
       For A4 format:
-->
A4サイズ:
<screen>
<prompt>doc/src/sgml$ </prompt><userinput>make postgres-A4.pdf</userinput>
</screen>
      </para>
     </listitem>

     <listitem>
      <para>
<!--
       For U.S. letter format:
-->
U.S.レターサイズ:
<screen>
<prompt>doc/src/sgml$ </prompt><userinput>make postgres-US.pdf</userinput>
</screen>
      </para>
     </listitem>
    </itemizedlist>
   </para>

   <para>
<!--
    Because the PostgreSQL documentation is fairly
    big, <productname>FOP</productname> will require a significant amount of
    memory.  Because of that, on some systems, the build will fail with a
    memory-related error message.  This can usually be fixed by configuring
    Java heap settings in the configuration
    file <filename>~/.foprc</filename>, for example:
-->
PostgreSQL文書はかなり大きいので、<productname>FOP</productname>はかなりの量のメモリを必要とするでしょう。
そのため、システムの中には、メモリに関連するエラーメッセージを出して作成に失敗するものもあるでしょう。
これは、設定ファイル<filename>~/.foprc</filename>のJavaヒープ設定を設定することで回避できます。例えば、
<programlisting>
# FOP binary distribution
FOP_OPTS='-Xmx1500m'
# Debian
JAVA_ARGS='-Xmx1500m'
# Red Hat
ADDITIONAL_FLAGS='-Xmx1500m'
</programlisting>
<!--
    There is a minimum amount of memory that is required, and to some extent
    more memory appears to make things a bit faster.  On systems with very
    little memory (less than 1 GB), the build will either be very slow due to
    swapping or will not work at all.
-->
必要なメモリの最小量があり、ある程度はメモリが多いほどより速くなるようです。
非常に少ないメモリ(1GB以下)のシステムでは、作成はスワップのために非常に遅くなるか、全く動かないでしょう。
   </para>

   <para>
<!--
    Other XSL-FO processors can also be used manually, but the automated build
    process only supports FOP.
-->
他のXSL-FOプロセッサも手動で使えますが、自動化された作成プロセスではFOPだけがサポートされています。
   </para>
  </sect2>

  <sect2>
<!--
   <title>Plain Text Files</title>
-->
   <title>平文ファイル</title>

   <para>
<!--
    The installation instructions are also distributed as plain text,
    in case they are needed in a situation where better reading tools
    are not available.  The <filename>INSTALL</filename> file
    corresponds to <xref linkend="installation"/>, with some minor
    changes to account for the different context.  To recreate the
    file, change to the directory <filename>doc/src/sgml</filename>
<<<<<<< HEAD
    and enter <userinput>make INSTALL</userinput>.  Building text output
    requires <productname>Pandoc</productname> version 1.13 or newer as an
    additional build tool.
=======
    and enter <userinput>make INSTALL</userinput>.
-->
より良い表示ツールがない状況で必要とされる場合に備えて、インストールの手順は平文でも配布されています。
<filename>INSTALL</filename>ファイルは<xref linkend="installation"/>と連係していて、異なった内容を説明するためにちょっとした変更が加えられています。
このファイルを生成するには、<filename>doc/src/sgml</filename>ディレクトリに移動し<userinput>make INSTALL</userinput>と入力します。
>>>>>>> bd0a9e56
   </para>

   <para>
<!--
    In the past, the release notes and regression testing instructions
    were also distributed as plain text, but this practice has been
    discontinued.
-->
以前はリリースノートとリグレッションテストの手順も平文で配布されていましたが、打ち切りになりました。
   </para>
  </sect2>

  <sect2>
<!--
   <title>Syntax Check</title>
-->
   <title>構文検証</title>

   <para>
<!--
    Building the documentation can take very long.  But there is a
    method to just check the correct syntax of the documentation
    files, which only takes a few seconds:
-->
文書の構築にはとても時間がかかります。
でも文書ファイルの正しい構文だけを検証する方法があります。
以下のように入力します。
ほんの数秒しかかかりません。
<screen>
<prompt>doc/src/sgml$ </prompt><userinput>make check</userinput>
</screen>
   </para>
  </sect2>
 </sect1>


 <sect1 id="docguide-authoring">
<!--
  <title>Documentation Authoring</title>
-->
  <title>文書の起草</title>

   <para>
<<<<<<< HEAD
=======
<!--
>>>>>>> bd0a9e56
    The documentation sources are most conveniently modified with an editor
    that has a mode for editing XML, and even more so if it has some awareness
    of XML schema languages so that it can know about
    <productname>DocBook</productname> syntax specifically.
<<<<<<< HEAD
   </para>

   <para>
=======
-->
XMLの編集モードを持つエディタを使えばドキュメントソースの編集が非常に便利になります。
更にそれがXMLスキーマ言語を理解すると更に便利になり、<productname>DocBook</productname>構文を考慮することができるようになります。
   </para>

   <para>
<!--
>>>>>>> bd0a9e56
    Note that for historical reasons the documentation source files are named
    with an extension <filename>.sgml</filename> even though they are now XML
    files.  So you might need to adjust your editor configuration to set the
    correct mode.
<<<<<<< HEAD
=======
-->
歴史的な理由により、今はXMLファイルであるドキュメントのソースファイルは<filename>.sgml</filename>拡張子を持つファイル名称となっていることに注意してください。
ですから、正しいモードになるようにエディタ設定を調整する必要があるかも知れません。
>>>>>>> bd0a9e56
   </para>

   <sect2>
    <title>Emacs</title>

    <para>
<<<<<<< HEAD
=======
<!--
>>>>>>> bd0a9e56
     <productname>nXML Mode</productname>, which ships with
     <productname>Emacs</productname>, is the most common mode for editing
     <acronym>XML</acronym> documents with <productname>Emacs</productname>.
     It will allow you to use <application>Emacs</application> to insert tags
     and check markup consistency, and it supports
     <productname>DocBook</productname> out of the box.  Check the <ulink
     url="https://www.gnu.org/software/emacs/manual/html_mono/nxml-mode.html">
     nXML manual</ulink> for detailed documentation.
<<<<<<< HEAD
    </para>

    <para>
     <filename>src/tools/editors/emacs.samples</filename> contains
     recommended settings for this mode.
=======
-->
<productname>Emacs</productname>と一緒に提供される<productname>nXML Mode</productname>は、<productname>Emacs</productname>で<acronym>XML</acronym>文書を編集するためのモードとしてもっとも広く使われています。
このモードでは<application>Emacs</application>でタグを挿入してマークアップの一貫性をチェックでき、出荷時の状態で<productname>DocBook</productname>をサポートします。
詳細なドキュメントは、<ulink url="https://www.gnu.org/software/emacs/manual/html_mono/nxml-mode.html">nXML manual</ulink>を確認してください。
    </para>

    <para>
<!--
     <filename>src/tools/editors/emacs.samples</filename> contains
     recommended settings for this mode.
-->
<filename>src/tools/editors/emacs.samples</filename>にはこのモードで使う推奨設定が含まれています。
>>>>>>> bd0a9e56
    </para>
   </sect2>

 </sect1>


 <sect1 id="docguide-style">
<!--
  <title>Style Guide</title>
-->
  <title>スタイルガイド</title>

  <sect2>
<!--
   <title>Reference Pages</title>
-->
   <title>リファレンスページ</title>

   <para>
<!--
    Reference pages should follow a standard layout.  This allows
    users to find the desired information more quickly, and it also
    encourages writers to document all relevant aspects of a command.
    Consistency is not only desired among
    <productname>PostgreSQL</productname> reference pages, but also
    with reference pages provided by the operating system and other
    packages.  Hence the following guidelines have been developed.
    They are for the most part consistent with similar guidelines
    established by various operating systems.
-->
リファレンスページは標準のレイアウトに従う必要があります。
このことにより、ユーザが必要な情報を素早く見つけられるようになり、同時にあるコマンドに関連する全ての特徴を文書化するよう書き手を励ましてもいます。
一貫性は、<productname>PostgreSQL</productname>の各リファレンスページ間だけでなく、オペレーティングシステムや他のパッケージソフトのリファレンスページとの関係でも求められるものです。
そのために、以下のガイドラインが作成されました。
このガイドラインのほとんどの部分は、様々なオペレーティングシステムで定められている同様のガイドラインと一貫性を持つものです。
   </para>

   <para>
<!--
    Reference pages that describe executable commands should contain
    the following sections, in this order.  Sections that do not apply
    can be omitted.  Additional top-level sections should only be used
    in special circumstances; often that information belongs in the
    <quote>Usage</quote> section.
-->
実行可能なコマンドを説明するリファレンスページには、以下の節がこの順序で含まれる必要があります。
該当しない節は除外しても構いません。
これらと同レベルの節は特殊な状況でのみ追加すべきです。
そのような情報は多くの場合、<quote>使用方法</quote>節に入れることができます。

    <variablelist>
     <varlistentry>
<!--
      <term>Name</term>
-->
      <term>名前</term>
      <listitem>
       <para>
<!--
        This section is generated automatically.  It contains the
        command name and a half-sentence summary of its functionality.
-->
この節は自動的に生成されます。ここには、コマンドの名前および機能の簡単な概要が入ります。
       </para>
      </listitem>
     </varlistentry>

     <varlistentry>
<!--
      <term>Synopsis</term>
-->
      <term>概要</term>
      <listitem>
       <para>
<!--
        This section contains the syntax diagram of the command.  The
        synopsis should normally not list each command-line option;
        that is done below.  Instead, list the major components of the
        command line, such as where input and output files go.
-->
この節にはコマンドの構文図が入ります。
この概要には、通常、各コマンドラインオプションを記載しません（それらは、以下の節に記載されます）。
その代わり、入出力ファイルの宛先などのコマンドラインの主要なコンポーネントを記載します。
       </para>
      </listitem>
     </varlistentry>

     <varlistentry>
<!--
      <term>Description</term>
-->
      <term>説明</term>
      <listitem>
       <para>
<!--
        Several paragraphs explaining what the command does.
-->
コマンドによって何が行われるかを説明する文章です。
       </para>
      </listitem>
     </varlistentry>

     <varlistentry>
<!--
      <term>Options</term>
-->
      <term>オプション</term>
      <listitem>
       <para>
<!--
        A list describing each command-line option.  If there are a
        lot of options, subsections can be used.
-->
各コマンドラインオプションについて説明するリストです。
オプションが数多くある場合、副節を使用することができます。
       </para>
      </listitem>
     </varlistentry>

     <varlistentry>
<!--
      <term>Exit Status</term>
-->
      <term>終了ステータス</term>
      <listitem>
       <para>
<!--
        If the program uses 0 for success and non-zero for failure,
        then you do not need to document it.  If there is a meaning
        behind the different non-zero exit codes, list them here.
-->
成功の場合はゼロを使用し、失敗の場合には非ゼロを使用するプログラムでは、この節を記載する必要はありません。
複数の非ゼロの終了コードに異なる意味があれば、ここに記載します。
       </para>
      </listitem>
     </varlistentry>

     <varlistentry>
<!--
      <term>Usage</term>
-->
      <term>使用方法</term>
      <listitem>
       <para>
<!--
        Describe any sublanguage or run-time interface of the program.
        If the program is not interactive, this section can usually be
        omitted.  Otherwise, this section is a catch-all for
        describing run-time features.  Use subsections if appropriate.
-->
プログラムの副言語またはランタイムインタフェースを全て記載します。
プログラムが対話型でない場合、通常はこの節を除外することができます。
それ以外の場合、この節は実行時の特徴のすべてを記載するために使用されます。
必要に応じて副節を作成してください。
       </para>
      </listitem>
     </varlistentry>

     <varlistentry>
<!--
      <term>Environment</term>
-->
      <term>環境</term>
      <listitem>
       <para>
<!--
        List all environment variables that the program might use.
        Try to be complete; even seemingly trivial variables like
        <envar>SHELL</envar> might be of interest to the user.
-->
プログラムが使用する可能性のある全ての環境変数を列挙します。
なるべく完全なリストを作成してください。
<envar>SHELL</envar>のような些細に見える変数でも、ユーザに必要なことがあります。
       </para>
      </listitem>
     </varlistentry>

     <varlistentry>
<!--
      <term>Files</term>
-->
      <term>ファイル</term>
      <listitem>
       <para>
<!--
        List any files that the program might access implicitly.  That
        is, do not list input and output files that were specified on
        the command line, but list configuration files, etc.
-->
プログラムが暗黙的にアクセスする可能性のある全てのファイルを列挙します。
つまり、コマンドラインで指定された入出力ファイルではなく、設定ファイルなどを列挙するということです。
       </para>
      </listitem>
     </varlistentry>

     <varlistentry>
<!--
      <term>Diagnostics</term>
-->
      <term>診断</term>
      <listitem>
       <para>
<!--
        Explain any unusual output that the program might create.
        Refrain from listing every possible error message.  This is a
        lot of work and has little use in practice.  But if, say, the
        error messages have a standard format that the user can parse,
        this would be the place to explain it.
-->
プログラムが作成する可能性のある全ての異常な出力についての説明を記載します。
全てのエラーメッセージを列挙することは避けてください。
作業が大変な割に、実際にはほとんど役に立たないからです。
ただし、エラーメッセージにユーザが解析できる標準のフォーマットがあれば、ここに記載してください。
       </para>
      </listitem>
     </varlistentry>

     <varlistentry>
<!--
      <term>Notes</term>
-->
      <term>注釈</term>
      <listitem>
       <para>
<!--
        Anything that doesn't fit elsewhere, but in particular bugs,
        implementation flaws, security considerations, compatibility
        issues.
-->
特定の不具合、実装の問題点、セキュリティの考慮事項、互換性の問題など、他の節に該当しない全てのものを記載します。
       </para>
      </listitem>
     </varlistentry>

     <varlistentry>
<!--
      <term>Examples</term>
-->
      <term>例</term>
      <listitem>
       <para>
<!--
        Examples
-->
例を記載します。
       </para>
      </listitem>
     </varlistentry>

     <varlistentry>
<!--
      <term>History</term>
-->
      <term>更新履歴</term>
      <listitem>
       <para>
<!--
        If there were some major milestones in the history of the
        program, they might be listed here.  Usually, this section can
        be omitted.
-->
プログラムの更新履歴に主要な変更点があった場合、ここに列挙します。
通常この節は省くことができます。
       </para>
      </listitem>
     </varlistentry>

     <varlistentry>
<!--
      <term>Author</term>
-->
      <term>作者</term>
      <listitem>
       <para>
<!--
        Author (only used in the contrib section)
-->
作者（contrib節のみ使用）
       </para>
      </listitem>
     </varlistentry>

     <varlistentry>
<!--
      <term>See Also</term>
-->
      <term>関連項目</term>
      <listitem>
       <para>
<!--
        Cross-references, listed in the following order: other
        <productname>PostgreSQL</productname> command reference pages,
        <productname>PostgreSQL</productname> SQL command reference
        pages, citation of <productname>PostgreSQL</productname>
        manuals, other reference pages (e.g., operating system, other
        packages), other documentation.  Items in the same group are
        listed alphabetically.
-->
次の順序で列挙されるクロスリファレンスです。
他の<productname>PostgreSQL</productname>コマンドのリファレンスページ、<productname>PostgreSQL</productname>のSQLコマンドのリファレンスページ、<productname>PostgreSQL</productname>マニュアルの引用、他のリファレンスページ（オペレーティングシステム、他のパッケージソフトなど）、その他の文書。同一グループに属するものは、アルファベット順に列挙します。
       </para>
      </listitem>
     </varlistentry>

    </variablelist>
   </para>

   <para>
<!--
    Reference pages describing SQL commands should contain the
    following sections: Name, Synopsis, Description, Parameters,
    Outputs, Notes, Examples, Compatibility, History, See
    Also.  The Parameters section is like the Options section, but
    there is more freedom about which clauses of the command can be
    listed.  The Outputs section is only needed if the command returns
    something other than a default command-completion tag.  The Compatibility
    section should explain to what extent
    this command conforms to the SQL standard(s), or to which other
    database system it is compatible.  The See Also section of SQL
    commands should list SQL commands before cross-references to
    programs.
-->
SQLコマンドを説明するリファレンスページには、次の節を含める必要があります。
名前、概要、説明、パラメータ、使用方法、診断、注釈、例、互換性、更新履歴、関連項目。
パラメータ節はオプション節と似ていますが、リストに加えることのできるコマンドの句についてより自由度が高いものです。
互換性節では、このコマンドがどの程度まで標準SQLに準拠しているか、または、他のどのデータベースシステムに対して互換性があるかを説明します。
SQLコマンドの関連項目節では、プログラムへのクロスリファレンスよりも前にSQLコマンドを記載する必要があります。
   </para>
  </sect2>

 </sect1>
</appendix><|MERGE_RESOLUTION|>--- conflicted
+++ resolved
@@ -283,11 +283,8 @@
     When building the documentation from the <filename>doc</filename>
     directory you'll need to use <command>gmake</command>, because the
     makefile provided is not suitable for FreeBSD's <command>make</command>.
-<<<<<<< HEAD
-=======
 -->
 提供されているMakefileはFreeBSDの<command>make</command>用ではありませんので、<filename>doc</filename>ディレクトリから文書を作成するには<command>gmake</command>を使うことが必要でしょう。
->>>>>>> bd0a9e56
    </para>
   </sect2>
 
@@ -376,14 +373,10 @@
  </sect1>
 
  <sect1 id="docguide-build">
-<<<<<<< HEAD
+<!--
   <title>Building the Documentation</title>
-=======
-<!--
-  <title>Building The Documentation</title>
 -->
   <title>文書の構築</title>
->>>>>>> bd0a9e56
 
   <para>
 <!--
@@ -540,17 +533,13 @@
     corresponds to <xref linkend="installation"/>, with some minor
     changes to account for the different context.  To recreate the
     file, change to the directory <filename>doc/src/sgml</filename>
-<<<<<<< HEAD
     and enter <userinput>make INSTALL</userinput>.  Building text output
     requires <productname>Pandoc</productname> version 1.13 or newer as an
     additional build tool.
-=======
-    and enter <userinput>make INSTALL</userinput>.
 -->
 より良い表示ツールがない状況で必要とされる場合に備えて、インストールの手順は平文でも配布されています。
 <filename>INSTALL</filename>ファイルは<xref linkend="installation"/>と連係していて、異なった内容を説明するためにちょっとした変更が加えられています。
 このファイルを生成するには、<filename>doc/src/sgml</filename>ディレクトリに移動し<userinput>make INSTALL</userinput>と入力します。
->>>>>>> bd0a9e56
    </para>
 
    <para>
@@ -594,19 +583,11 @@
   <title>文書の起草</title>
 
    <para>
-<<<<<<< HEAD
-=======
-<!--
->>>>>>> bd0a9e56
+<!--
     The documentation sources are most conveniently modified with an editor
     that has a mode for editing XML, and even more so if it has some awareness
     of XML schema languages so that it can know about
     <productname>DocBook</productname> syntax specifically.
-<<<<<<< HEAD
-   </para>
-
-   <para>
-=======
 -->
 XMLの編集モードを持つエディタを使えばドキュメントソースの編集が非常に便利になります。
 更にそれがXMLスキーマ言語を理解すると更に便利になり、<productname>DocBook</productname>構文を考慮することができるようになります。
@@ -614,27 +595,20 @@
 
    <para>
 <!--
->>>>>>> bd0a9e56
     Note that for historical reasons the documentation source files are named
     with an extension <filename>.sgml</filename> even though they are now XML
     files.  So you might need to adjust your editor configuration to set the
     correct mode.
-<<<<<<< HEAD
-=======
 -->
 歴史的な理由により、今はXMLファイルであるドキュメントのソースファイルは<filename>.sgml</filename>拡張子を持つファイル名称となっていることに注意してください。
 ですから、正しいモードになるようにエディタ設定を調整する必要があるかも知れません。
->>>>>>> bd0a9e56
    </para>
 
    <sect2>
     <title>Emacs</title>
 
     <para>
-<<<<<<< HEAD
-=======
-<!--
->>>>>>> bd0a9e56
+<!--
      <productname>nXML Mode</productname>, which ships with
      <productname>Emacs</productname>, is the most common mode for editing
      <acronym>XML</acronym> documents with <productname>Emacs</productname>.
@@ -643,13 +617,6 @@
      <productname>DocBook</productname> out of the box.  Check the <ulink
      url="https://www.gnu.org/software/emacs/manual/html_mono/nxml-mode.html">
      nXML manual</ulink> for detailed documentation.
-<<<<<<< HEAD
-    </para>
-
-    <para>
-     <filename>src/tools/editors/emacs.samples</filename> contains
-     recommended settings for this mode.
-=======
 -->
 <productname>Emacs</productname>と一緒に提供される<productname>nXML Mode</productname>は、<productname>Emacs</productname>で<acronym>XML</acronym>文書を編集するためのモードとしてもっとも広く使われています。
 このモードでは<application>Emacs</application>でタグを挿入してマークアップの一貫性をチェックでき、出荷時の状態で<productname>DocBook</productname>をサポートします。
@@ -662,7 +629,6 @@
      recommended settings for this mode.
 -->
 <filename>src/tools/editors/emacs.samples</filename>にはこのモードで使う推奨設定が含まれています。
->>>>>>> bd0a9e56
     </para>
    </sect2>
 

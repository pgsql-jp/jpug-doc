/*-------------------------------------------------------------------------
 *
 * proc.c
 *	  routines to manage per-process shared memory data structure
 *
 * Portions Copyright (c) 1996-2025, PostgreSQL Global Development Group
 * Portions Copyright (c) 1994, Regents of the University of California
 *
 *
 * IDENTIFICATION
 *	  src/backend/storage/lmgr/proc.c
 *
 *-------------------------------------------------------------------------
 */
/*
 * Interface (a):
 *		JoinWaitQueue(), ProcSleep(), ProcWakeup()
 *
 * Waiting for a lock causes the backend to be put to sleep.  Whoever releases
 * the lock wakes the process up again (and gives it an error code so it knows
 * whether it was awoken on an error condition).
 *
 * Interface (b):
 *
 * ProcReleaseLocks -- frees the locks associated with current transaction
 *
 * ProcKill -- destroys the shared memory state (and locks)
 * associated with the process.
 */
#include "postgres.h"

#include <signal.h>
#include <unistd.h>
#include <sys/time.h>

#include "access/transam.h"
#include "access/twophase.h"
#include "access/xlogutils.h"
#include "miscadmin.h"
#include "pgstat.h"
#include "postmaster/autovacuum.h"
#include "replication/slotsync.h"
#include "replication/syncrep.h"
#include "storage/condition_variable.h"
#include "storage/ipc.h"
#include "storage/lmgr.h"
#include "storage/pmsignal.h"
#include "storage/proc.h"
#include "storage/procarray.h"
#include "storage/procsignal.h"
#include "storage/spin.h"
#include "storage/standby.h"
#include "utils/timeout.h"
#include "utils/timestamp.h"

/* GUC variables */
int			DeadlockTimeout = 1000;
int			StatementTimeout = 0;
int			LockTimeout = 0;
int			IdleInTransactionSessionTimeout = 0;
int			TransactionTimeout = 0;
int			IdleSessionTimeout = 0;
bool		log_lock_waits = false;

/* Pointer to this process's PGPROC struct, if any */
PGPROC	   *MyProc = NULL;

/*
 * This spinlock protects the freelist of recycled PGPROC structures.
 * We cannot use an LWLock because the LWLock manager depends on already
 * having a PGPROC and a wait semaphore!  But these structures are touched
 * relatively infrequently (only at backend startup or shutdown) and not for
 * very long, so a spinlock is okay.
 */
NON_EXEC_STATIC slock_t *ProcStructLock = NULL;

/* Pointers to shared-memory structures */
PROC_HDR   *ProcGlobal = NULL;
NON_EXEC_STATIC PGPROC *AuxiliaryProcs = NULL;
PGPROC	   *PreparedXactProcs = NULL;

static DeadLockState deadlock_state = DS_NOT_YET_CHECKED;

/* Is a deadlock check pending? */
static volatile sig_atomic_t got_deadlock_timeout;

static void RemoveProcFromArray(int code, Datum arg);
static void ProcKill(int code, Datum arg);
static void AuxiliaryProcKill(int code, Datum arg);
static void CheckDeadLock(void);


/*
 * Report shared-memory space needed by PGPROC.
 */
static Size
PGProcShmemSize(void)
{
	Size		size = 0;
	Size		TotalProcs =
		add_size(MaxBackends, add_size(NUM_AUXILIARY_PROCS, max_prepared_xacts));

	size = add_size(size, mul_size(TotalProcs, sizeof(PGPROC)));
	size = add_size(size, mul_size(TotalProcs, sizeof(*ProcGlobal->xids)));
	size = add_size(size, mul_size(TotalProcs, sizeof(*ProcGlobal->subxidStates)));
	size = add_size(size, mul_size(TotalProcs, sizeof(*ProcGlobal->statusFlags)));

	return size;
}

/*
 * Report shared-memory space needed by Fast-Path locks.
 */
static Size
FastPathLockShmemSize(void)
{
	Size		size = 0;
	Size		TotalProcs =
		add_size(MaxBackends, add_size(NUM_AUXILIARY_PROCS, max_prepared_xacts));
	Size		fpLockBitsSize,
				fpRelIdSize;

	/*
	 * Memory needed for PGPROC fast-path lock arrays. Make sure the sizes are
	 * nicely aligned in each backend.
	 */
	fpLockBitsSize = MAXALIGN(FastPathLockGroupsPerBackend * sizeof(uint64));
	fpRelIdSize = MAXALIGN(FastPathLockSlotsPerBackend() * sizeof(Oid));

	size = add_size(size, mul_size(TotalProcs, (fpLockBitsSize + fpRelIdSize)));

	return size;
}

/*
 * Report shared-memory space needed by InitProcGlobal.
 */
Size
ProcGlobalShmemSize(void)
{
	Size		size = 0;

	/* ProcGlobal */
	size = add_size(size, sizeof(PROC_HDR));
	size = add_size(size, sizeof(slock_t));

	size = add_size(size, PGProcShmemSize());
	size = add_size(size, FastPathLockShmemSize());

	return size;
}

/*
 * Report number of semaphores needed by InitProcGlobal.
 */
int
ProcGlobalSemas(void)
{
	/*
	 * We need a sema per backend (including autovacuum), plus one for each
	 * auxiliary process.
	 */
	return MaxBackends + NUM_AUXILIARY_PROCS;
}

/*
 * InitProcGlobal -
 *	  Initialize the global process table during postmaster or standalone
 *	  backend startup.
 *
 *	  We also create all the per-process semaphores we will need to support
 *	  the requested number of backends.  We used to allocate semaphores
 *	  only when backends were actually started up, but that is bad because
 *	  it lets Postgres fail under load --- a lot of Unix systems are
 *	  (mis)configured with small limits on the number of semaphores, and
 *	  running out when trying to start another backend is a common failure.
 *	  So, now we grab enough semaphores to support the desired max number
 *	  of backends immediately at initialization --- if the sysadmin has set
 *	  MaxConnections, max_worker_processes, max_wal_senders, or
 *	  autovacuum_worker_slots higher than his kernel will support, he'll
 *	  find out sooner rather than later.
 *
 *	  Another reason for creating semaphores here is that the semaphore
 *	  implementation typically requires us to create semaphores in the
 *	  postmaster, not in backends.
 *
 * Note: this is NOT called by individual backends under a postmaster,
 * not even in the EXEC_BACKEND case.  The ProcGlobal and AuxiliaryProcs
 * pointers must be propagated specially for EXEC_BACKEND operation.
 */
void
InitProcGlobal(void)
{
	PGPROC	   *procs;
	int			i,
				j;
	bool		found;
	uint32		TotalProcs = MaxBackends + NUM_AUXILIARY_PROCS + max_prepared_xacts;

	/* Used for setup of per-backend fast-path slots. */
	char	   *fpPtr,
			   *fpEndPtr PG_USED_FOR_ASSERTS_ONLY;
	Size		fpLockBitsSize,
				fpRelIdSize;
	Size		requestSize;
	char	   *ptr;

	/* Create the ProcGlobal shared structure */
	ProcGlobal = (PROC_HDR *)
		ShmemInitStruct("Proc Header", sizeof(PROC_HDR), &found);
	Assert(!found);

	/*
	 * Initialize the data structures.
	 */
	ProcGlobal->spins_per_delay = DEFAULT_SPINS_PER_DELAY;
	dlist_init(&ProcGlobal->freeProcs);
	dlist_init(&ProcGlobal->autovacFreeProcs);
	dlist_init(&ProcGlobal->bgworkerFreeProcs);
	dlist_init(&ProcGlobal->walsenderFreeProcs);
	ProcGlobal->startupBufferPinWaitBufId = -1;
	ProcGlobal->walwriterProc = INVALID_PROC_NUMBER;
	ProcGlobal->checkpointerProc = INVALID_PROC_NUMBER;
	pg_atomic_init_u32(&ProcGlobal->procArrayGroupFirst, INVALID_PROC_NUMBER);
	pg_atomic_init_u32(&ProcGlobal->clogGroupFirst, INVALID_PROC_NUMBER);

	/*
	 * Create and initialize all the PGPROC structures we'll need.  There are
	 * six separate consumers: (1) normal backends, (2) autovacuum workers and
	 * special workers, (3) background workers, (4) walsenders, (5) auxiliary
	 * processes, and (6) prepared transactions.  (For largely-historical
	 * reasons, we combine autovacuum and special workers into one category
	 * with a single freelist.)  Each PGPROC structure is dedicated to exactly
	 * one of these purposes, and they do not move between groups.
	 */
	requestSize = PGProcShmemSize();

	ptr = ShmemInitStruct("PGPROC structures",
						  requestSize,
						  &found);

	MemSet(ptr, 0, requestSize);

	procs = (PGPROC *) ptr;
	ptr = (char *) ptr + TotalProcs * sizeof(PGPROC);

	ProcGlobal->allProcs = procs;
	/* XXX allProcCount isn't really all of them; it excludes prepared xacts */
	ProcGlobal->allProcCount = MaxBackends + NUM_AUXILIARY_PROCS;

	/*
	 * Allocate arrays mirroring PGPROC fields in a dense manner. See
	 * PROC_HDR.
	 *
	 * XXX: It might make sense to increase padding for these arrays, given
	 * how hotly they are accessed.
	 */
	ProcGlobal->xids = (TransactionId *) ptr;
	ptr = (char *) ptr + (TotalProcs * sizeof(*ProcGlobal->xids));

	ProcGlobal->subxidStates = (XidCacheStatus *) ptr;
	ptr = (char *) ptr + (TotalProcs * sizeof(*ProcGlobal->subxidStates));

	ProcGlobal->statusFlags = (uint8 *) ptr;
	ptr = (char *) ptr + (TotalProcs * sizeof(*ProcGlobal->statusFlags));

	/* make sure wer didn't overflow */
	Assert((ptr > (char *) procs) && (ptr <= (char *) procs + requestSize));

	/*
	 * Allocate arrays for fast-path locks. Those are variable-length, so
	 * can't be included in PGPROC directly. We allocate a separate piece of
	 * shared memory and then divide that between backends.
	 */
	fpLockBitsSize = MAXALIGN(FastPathLockGroupsPerBackend * sizeof(uint64));
	fpRelIdSize = MAXALIGN(FastPathLockSlotsPerBackend() * sizeof(Oid));

	requestSize = FastPathLockShmemSize();

	fpPtr = ShmemInitStruct("Fast-Path Lock Array",
							requestSize,
							&found);

	MemSet(fpPtr, 0, requestSize);

	/* For asserts checking we did not overflow. */
	fpEndPtr = fpPtr + requestSize;

	for (i = 0; i < TotalProcs; i++)
	{
		PGPROC	   *proc = &procs[i];

		/* Common initialization for all PGPROCs, regardless of type. */

		/*
		 * Set the fast-path lock arrays, and move the pointer. We interleave
		 * the two arrays, to (hopefully) get some locality for each backend.
		 */
		proc->fpLockBits = (uint64 *) fpPtr;
		fpPtr += fpLockBitsSize;

		proc->fpRelId = (Oid *) fpPtr;
		fpPtr += fpRelIdSize;

		Assert(fpPtr <= fpEndPtr);

		/*
		 * Set up per-PGPROC semaphore, latch, and fpInfoLock.  Prepared xact
		 * dummy PGPROCs don't need these though - they're never associated
		 * with a real process
		 */
		if (i < MaxBackends + NUM_AUXILIARY_PROCS)
		{
			proc->sem = PGSemaphoreCreate();
			InitSharedLatch(&(proc->procLatch));
			LWLockInitialize(&(proc->fpInfoLock), LWTRANCHE_LOCK_FASTPATH);
		}

		/*
		 * Newly created PGPROCs for normal backends, autovacuum workers,
		 * special workers, bgworkers, and walsenders must be queued up on the
		 * appropriate free list.  Because there can only ever be a small,
		 * fixed number of auxiliary processes, no free list is used in that
		 * case; InitAuxiliaryProcess() instead uses a linear search.  PGPROCs
		 * for prepared transactions are added to a free list by
		 * TwoPhaseShmemInit().
		 */
		if (i < MaxConnections)
		{
			/* PGPROC for normal backend, add to freeProcs list */
			dlist_push_tail(&ProcGlobal->freeProcs, &proc->links);
			proc->procgloballist = &ProcGlobal->freeProcs;
		}
<<<<<<< HEAD
		else if (i < MaxConnections + autovacuum_max_workers + NUM_SPECIAL_WORKER_PROCS)
=======
		else if (i < MaxConnections + autovacuum_worker_slots + NUM_SPECIAL_WORKER_PROCS)
>>>>>>> 3d6a8289
		{
			/* PGPROC for AV or special worker, add to autovacFreeProcs list */
			dlist_push_tail(&ProcGlobal->autovacFreeProcs, &proc->links);
			proc->procgloballist = &ProcGlobal->autovacFreeProcs;
		}
<<<<<<< HEAD
		else if (i < MaxConnections + autovacuum_max_workers + NUM_SPECIAL_WORKER_PROCS + max_worker_processes)
=======
		else if (i < MaxConnections + autovacuum_worker_slots + NUM_SPECIAL_WORKER_PROCS + max_worker_processes)
>>>>>>> 3d6a8289
		{
			/* PGPROC for bgworker, add to bgworkerFreeProcs list */
			dlist_push_tail(&ProcGlobal->bgworkerFreeProcs, &proc->links);
			proc->procgloballist = &ProcGlobal->bgworkerFreeProcs;
		}
		else if (i < MaxBackends)
		{
			/* PGPROC for walsender, add to walsenderFreeProcs list */
			dlist_push_tail(&ProcGlobal->walsenderFreeProcs, &proc->links);
			proc->procgloballist = &ProcGlobal->walsenderFreeProcs;
		}

		/* Initialize myProcLocks[] shared memory queues. */
		for (j = 0; j < NUM_LOCK_PARTITIONS; j++)
			dlist_init(&(proc->myProcLocks[j]));

		/* Initialize lockGroupMembers list. */
		dlist_init(&proc->lockGroupMembers);

		/*
		 * Initialize the atomic variables, otherwise, it won't be safe to
		 * access them for backends that aren't currently in use.
		 */
		pg_atomic_init_u32(&(proc->procArrayGroupNext), INVALID_PROC_NUMBER);
		pg_atomic_init_u32(&(proc->clogGroupNext), INVALID_PROC_NUMBER);
		pg_atomic_init_u64(&(proc->waitStart), 0);
	}

	/* Should have consumed exactly the expected amount of fast-path memory. */
	Assert(fpPtr == fpEndPtr);

	/*
	 * Save pointers to the blocks of PGPROC structures reserved for auxiliary
	 * processes and prepared transactions.
	 */
	AuxiliaryProcs = &procs[MaxBackends];
	PreparedXactProcs = &procs[MaxBackends + NUM_AUXILIARY_PROCS];

	/* Create ProcStructLock spinlock, too */
	ProcStructLock = (slock_t *) ShmemInitStruct("ProcStructLock spinlock",
												 sizeof(slock_t),
												 &found);
	SpinLockInit(ProcStructLock);
}

/*
 * InitProcess -- initialize a per-process PGPROC entry for this backend
 */
void
InitProcess(void)
{
	dlist_head *procgloballist;

	/*
	 * ProcGlobal should be set up already (if we are a backend, we inherit
	 * this by fork() or EXEC_BACKEND mechanism from the postmaster).
	 */
	if (ProcGlobal == NULL)
		elog(PANIC, "proc header uninitialized");

	if (MyProc != NULL)
		elog(ERROR, "you already exist");

	/*
<<<<<<< HEAD
=======
	 * Before we start accessing the shared memory in a serious way, mark
	 * ourselves as an active postmaster child; this is so that the postmaster
	 * can detect it if we exit without cleaning up.
	 */
	if (IsUnderPostmaster)
		RegisterPostmasterChildActive();

	/*
>>>>>>> 3d6a8289
	 * Decide which list should supply our PGPROC.  This logic must match the
	 * way the freelists were constructed in InitProcGlobal().
	 */
	if (AmAutoVacuumWorkerProcess() || AmSpecialWorkerProcess())
		procgloballist = &ProcGlobal->autovacFreeProcs;
	else if (AmBackgroundWorkerProcess())
		procgloballist = &ProcGlobal->bgworkerFreeProcs;
	else if (AmWalSenderProcess())
		procgloballist = &ProcGlobal->walsenderFreeProcs;
	else
		procgloballist = &ProcGlobal->freeProcs;

	/*
	 * Try to get a proc struct from the appropriate free list.  If this
	 * fails, we must be out of PGPROC structures (not to mention semaphores).
	 *
	 * While we are holding the ProcStructLock, also copy the current shared
	 * estimate of spins_per_delay to local storage.
	 */
	SpinLockAcquire(ProcStructLock);

	set_spins_per_delay(ProcGlobal->spins_per_delay);

	if (!dlist_is_empty(procgloballist))
	{
		MyProc = dlist_container(PGPROC, links, dlist_pop_head_node(procgloballist));
		SpinLockRelease(ProcStructLock);
	}
	else
	{
		/*
		 * If we reach here, all the PGPROCs are in use.  This is one of the
		 * possible places to detect "too many backends", so give the standard
		 * error message.  XXX do we need to give a different failure message
		 * in the autovacuum case?
		 */
		SpinLockRelease(ProcStructLock);
		if (AmWalSenderProcess())
			ereport(FATAL,
					(errcode(ERRCODE_TOO_MANY_CONNECTIONS),
					 errmsg("number of requested standby connections exceeds \"max_wal_senders\" (currently %d)",
							max_wal_senders)));
		ereport(FATAL,
				(errcode(ERRCODE_TOO_MANY_CONNECTIONS),
				 errmsg("sorry, too many clients already")));
	}
	MyProcNumber = GetNumberFromPGProc(MyProc);

	/*
	 * Cross-check that the PGPROC is of the type we expect; if this were not
	 * the case, it would get returned to the wrong list.
	 */
	Assert(MyProc->procgloballist == procgloballist);

	/*
	 * Initialize all fields of MyProc, except for those previously
	 * initialized by InitProcGlobal.
	 */
	dlist_node_init(&MyProc->links);
	MyProc->waitStatus = PROC_WAIT_STATUS_OK;
	MyProc->fpVXIDLock = false;
	MyProc->fpLocalTransactionId = InvalidLocalTransactionId;
	MyProc->xid = InvalidTransactionId;
	MyProc->xmin = InvalidTransactionId;
	MyProc->pid = MyProcPid;
	MyProc->vxid.procNumber = MyProcNumber;
	MyProc->vxid.lxid = InvalidLocalTransactionId;
	/* databaseId and roleId will be filled in later */
	MyProc->databaseId = InvalidOid;
	MyProc->roleId = InvalidOid;
	MyProc->tempNamespaceId = InvalidOid;
<<<<<<< HEAD
	MyProc->isBackgroundWorker = !AmRegularBackendProcess();
=======
	MyProc->isRegularBackend = AmRegularBackendProcess();
>>>>>>> 3d6a8289
	MyProc->delayChkptFlags = 0;
	MyProc->statusFlags = 0;
	/* NB -- autovac launcher intentionally does not set IS_AUTOVACUUM */
	if (AmAutoVacuumWorkerProcess())
		MyProc->statusFlags |= PROC_IS_AUTOVACUUM;
	MyProc->lwWaiting = LW_WS_NOT_WAITING;
	MyProc->lwWaitMode = 0;
	MyProc->waitLock = NULL;
	MyProc->waitProcLock = NULL;
	pg_atomic_write_u64(&MyProc->waitStart, 0);
#ifdef USE_ASSERT_CHECKING
	{
		int			i;

		/* Last process should have released all locks. */
		for (i = 0; i < NUM_LOCK_PARTITIONS; i++)
			Assert(dlist_is_empty(&(MyProc->myProcLocks[i])));
	}
#endif
	MyProc->recoveryConflictPending = false;

	/* Initialize fields for sync rep */
	MyProc->waitLSN = 0;
	MyProc->syncRepState = SYNC_REP_NOT_WAITING;
	dlist_node_init(&MyProc->syncRepLinks);

	/* Initialize fields for group XID clearing. */
	MyProc->procArrayGroupMember = false;
	MyProc->procArrayGroupMemberXid = InvalidTransactionId;
	Assert(pg_atomic_read_u32(&MyProc->procArrayGroupNext) == INVALID_PROC_NUMBER);

	/* Check that group locking fields are in a proper initial state. */
	Assert(MyProc->lockGroupLeader == NULL);
	Assert(dlist_is_empty(&MyProc->lockGroupMembers));

	/* Initialize wait event information. */
	MyProc->wait_event_info = 0;

	/* Initialize fields for group transaction status update. */
	MyProc->clogGroupMember = false;
	MyProc->clogGroupMemberXid = InvalidTransactionId;
	MyProc->clogGroupMemberXidStatus = TRANSACTION_STATUS_IN_PROGRESS;
	MyProc->clogGroupMemberPage = -1;
	MyProc->clogGroupMemberLsn = InvalidXLogRecPtr;
	Assert(pg_atomic_read_u32(&MyProc->clogGroupNext) == INVALID_PROC_NUMBER);

	/*
	 * Acquire ownership of the PGPROC's latch, so that we can use WaitLatch
	 * on it.  That allows us to repoint the process latch, which so far
	 * points to process local one, to the shared one.
	 */
	OwnLatch(&MyProc->procLatch);
	SwitchToSharedLatch();

	/* now that we have a proc, report wait events to shared memory */
	pgstat_set_wait_event_storage(&MyProc->wait_event_info);

	/*
	 * We might be reusing a semaphore that belonged to a failed process. So
	 * be careful and reinitialize its value here.  (This is not strictly
	 * necessary anymore, but seems like a good idea for cleanliness.)
	 */
	PGSemaphoreReset(MyProc->sem);

	/*
	 * Arrange to clean up at backend exit.
	 */
	on_shmem_exit(ProcKill, 0);

	/*
	 * Now that we have a PGPROC, we could try to acquire locks, so initialize
	 * local state needed for LWLocks, and the deadlock checker.
	 */
	InitLWLockAccess();
	InitDeadLockChecking();

#ifdef EXEC_BACKEND

	/*
	 * Initialize backend-local pointers to all the shared data structures.
	 * (We couldn't do this until now because it needs LWLocks.)
	 */
	if (IsUnderPostmaster)
		AttachSharedMemoryStructs();
#endif
}

/*
 * InitProcessPhase2 -- make MyProc visible in the shared ProcArray.
 *
 * This is separate from InitProcess because we can't acquire LWLocks until
 * we've created a PGPROC, but in the EXEC_BACKEND case ProcArrayAdd won't
 * work until after we've done AttachSharedMemoryStructs.
 */
void
InitProcessPhase2(void)
{
	Assert(MyProc != NULL);

	/*
	 * Add our PGPROC to the PGPROC array in shared memory.
	 */
	ProcArrayAdd(MyProc);

	/*
	 * Arrange to clean that up at backend exit.
	 */
	on_shmem_exit(RemoveProcFromArray, 0);
}

/*
 * InitAuxiliaryProcess -- create a PGPROC entry for an auxiliary process
 *
 * This is called by bgwriter and similar processes so that they will have a
 * MyProc value that's real enough to let them wait for LWLocks.  The PGPROC
 * and sema that are assigned are one of the extra ones created during
 * InitProcGlobal.
 *
 * Auxiliary processes are presently not expected to wait for real (lockmgr)
 * locks, so we need not set up the deadlock checker.  They are never added
 * to the ProcArray or the sinval messaging mechanism, either.  They also
 * don't get a VXID assigned, since this is only useful when we actually
 * hold lockmgr locks.
 *
 * Startup process however uses locks but never waits for them in the
 * normal backend sense. Startup process also takes part in sinval messaging
 * as a sendOnly process, so never reads messages from sinval queue. So
 * Startup process does have a VXID and does show up in pg_locks.
 */
void
InitAuxiliaryProcess(void)
{
	PGPROC	   *auxproc;
	int			proctype;

	/*
	 * ProcGlobal should be set up already (if we are a backend, we inherit
	 * this by fork() or EXEC_BACKEND mechanism from the postmaster).
	 */
	if (ProcGlobal == NULL || AuxiliaryProcs == NULL)
		elog(PANIC, "proc header uninitialized");

	if (MyProc != NULL)
		elog(ERROR, "you already exist");

	if (IsUnderPostmaster)
		RegisterPostmasterChildActive();

	/*
	 * We use the ProcStructLock to protect assignment and releasing of
	 * AuxiliaryProcs entries.
	 *
	 * While we are holding the ProcStructLock, also copy the current shared
	 * estimate of spins_per_delay to local storage.
	 */
	SpinLockAcquire(ProcStructLock);

	set_spins_per_delay(ProcGlobal->spins_per_delay);

	/*
	 * Find a free auxproc ... *big* trouble if there isn't one ...
	 */
	for (proctype = 0; proctype < NUM_AUXILIARY_PROCS; proctype++)
	{
		auxproc = &AuxiliaryProcs[proctype];
		if (auxproc->pid == 0)
			break;
	}
	if (proctype >= NUM_AUXILIARY_PROCS)
	{
		SpinLockRelease(ProcStructLock);
		elog(FATAL, "all AuxiliaryProcs are in use");
	}

	/* Mark auxiliary proc as in use by me */
	/* use volatile pointer to prevent code rearrangement */
	((volatile PGPROC *) auxproc)->pid = MyProcPid;

	SpinLockRelease(ProcStructLock);

	MyProc = auxproc;
	MyProcNumber = GetNumberFromPGProc(MyProc);

	/*
	 * Initialize all fields of MyProc, except for those previously
	 * initialized by InitProcGlobal.
	 */
	dlist_node_init(&MyProc->links);
	MyProc->waitStatus = PROC_WAIT_STATUS_OK;
	MyProc->fpVXIDLock = false;
	MyProc->fpLocalTransactionId = InvalidLocalTransactionId;
	MyProc->xid = InvalidTransactionId;
	MyProc->xmin = InvalidTransactionId;
	MyProc->vxid.procNumber = INVALID_PROC_NUMBER;
	MyProc->vxid.lxid = InvalidLocalTransactionId;
	MyProc->databaseId = InvalidOid;
	MyProc->roleId = InvalidOid;
	MyProc->tempNamespaceId = InvalidOid;
<<<<<<< HEAD
	MyProc->isBackgroundWorker = true;
=======
	MyProc->isRegularBackend = false;
>>>>>>> 3d6a8289
	MyProc->delayChkptFlags = 0;
	MyProc->statusFlags = 0;
	MyProc->lwWaiting = LW_WS_NOT_WAITING;
	MyProc->lwWaitMode = 0;
	MyProc->waitLock = NULL;
	MyProc->waitProcLock = NULL;
	pg_atomic_write_u64(&MyProc->waitStart, 0);
#ifdef USE_ASSERT_CHECKING
	{
		int			i;

		/* Last process should have released all locks. */
		for (i = 0; i < NUM_LOCK_PARTITIONS; i++)
			Assert(dlist_is_empty(&(MyProc->myProcLocks[i])));
	}
#endif

	/*
	 * Acquire ownership of the PGPROC's latch, so that we can use WaitLatch
	 * on it.  That allows us to repoint the process latch, which so far
	 * points to process local one, to the shared one.
	 */
	OwnLatch(&MyProc->procLatch);
	SwitchToSharedLatch();

	/* now that we have a proc, report wait events to shared memory */
	pgstat_set_wait_event_storage(&MyProc->wait_event_info);

	/* Check that group locking fields are in a proper initial state. */
	Assert(MyProc->lockGroupLeader == NULL);
	Assert(dlist_is_empty(&MyProc->lockGroupMembers));

	/*
	 * We might be reusing a semaphore that belonged to a failed process. So
	 * be careful and reinitialize its value here.  (This is not strictly
	 * necessary anymore, but seems like a good idea for cleanliness.)
	 */
	PGSemaphoreReset(MyProc->sem);

	/*
	 * Arrange to clean up at process exit.
	 */
	on_shmem_exit(AuxiliaryProcKill, Int32GetDatum(proctype));

	/*
	 * Now that we have a PGPROC, we could try to acquire lightweight locks.
	 * Initialize local state needed for them.  (Heavyweight locks cannot be
	 * acquired in aux processes.)
	 */
	InitLWLockAccess();

#ifdef EXEC_BACKEND

	/*
	 * Initialize backend-local pointers to all the shared data structures.
	 * (We couldn't do this until now because it needs LWLocks.)
	 */
	if (IsUnderPostmaster)
		AttachSharedMemoryStructs();
#endif
}

/*
 * Used from bufmgr to share the value of the buffer that Startup waits on,
 * or to reset the value to "not waiting" (-1). This allows processing
 * of recovery conflicts for buffer pins. Set is made before backends look
 * at this value, so locking not required, especially since the set is
 * an atomic integer set operation.
 */
void
SetStartupBufferPinWaitBufId(int bufid)
{
	/* use volatile pointer to prevent code rearrangement */
	volatile PROC_HDR *procglobal = ProcGlobal;

	procglobal->startupBufferPinWaitBufId = bufid;
}

/*
 * Used by backends when they receive a request to check for buffer pin waits.
 */
int
GetStartupBufferPinWaitBufId(void)
{
	/* use volatile pointer to prevent code rearrangement */
	volatile PROC_HDR *procglobal = ProcGlobal;

	return procglobal->startupBufferPinWaitBufId;
}

/*
 * Check whether there are at least N free PGPROC objects.  If false is
 * returned, *nfree will be set to the number of free PGPROC objects.
 * Otherwise, *nfree will be set to n.
 *
 * Note: this is designed on the assumption that N will generally be small.
 */
bool
HaveNFreeProcs(int n, int *nfree)
{
	dlist_iter	iter;

	Assert(n > 0);
	Assert(nfree);

	SpinLockAcquire(ProcStructLock);

	*nfree = 0;
	dlist_foreach(iter, &ProcGlobal->freeProcs)
	{
		(*nfree)++;
		if (*nfree == n)
			break;
	}

	SpinLockRelease(ProcStructLock);

	return (*nfree == n);
}

/*
 * Cancel any pending wait for lock, when aborting a transaction, and revert
 * any strong lock count acquisition for a lock being acquired.
 *
 * (Normally, this would only happen if we accept a cancel/die
 * interrupt while waiting; but an ereport(ERROR) before or during the lock
 * wait is within the realm of possibility, too.)
 */
void
LockErrorCleanup(void)
{
	LOCALLOCK  *lockAwaited;
	LWLock	   *partitionLock;
	DisableTimeoutParams timeouts[2];

	HOLD_INTERRUPTS();

	AbortStrongLockAcquire();

	/* Nothing to do if we weren't waiting for a lock */
	lockAwaited = GetAwaitedLock();
	if (lockAwaited == NULL)
	{
		RESUME_INTERRUPTS();
		return;
	}

	/*
	 * Turn off the deadlock and lock timeout timers, if they are still
	 * running (see ProcSleep).  Note we must preserve the LOCK_TIMEOUT
	 * indicator flag, since this function is executed before
	 * ProcessInterrupts when responding to SIGINT; else we'd lose the
	 * knowledge that the SIGINT came from a lock timeout and not an external
	 * source.
	 */
	timeouts[0].id = DEADLOCK_TIMEOUT;
	timeouts[0].keep_indicator = false;
	timeouts[1].id = LOCK_TIMEOUT;
	timeouts[1].keep_indicator = true;
	disable_timeouts(timeouts, 2);

	/* Unlink myself from the wait queue, if on it (might not be anymore!) */
	partitionLock = LockHashPartitionLock(lockAwaited->hashcode);
	LWLockAcquire(partitionLock, LW_EXCLUSIVE);

	if (!dlist_node_is_detached(&MyProc->links))
	{
		/* We could not have been granted the lock yet */
		RemoveFromWaitQueue(MyProc, lockAwaited->hashcode);
	}
	else
	{
		/*
		 * Somebody kicked us off the lock queue already.  Perhaps they
		 * granted us the lock, or perhaps they detected a deadlock. If they
		 * did grant us the lock, we'd better remember it in our local lock
		 * table.
		 */
		if (MyProc->waitStatus == PROC_WAIT_STATUS_OK)
			GrantAwaitedLock();
	}

	ResetAwaitedLock();

	LWLockRelease(partitionLock);

	RESUME_INTERRUPTS();
}


/*
 * ProcReleaseLocks() -- release locks associated with current transaction
 *			at main transaction commit or abort
 *
 * At main transaction commit, we release standard locks except session locks.
 * At main transaction abort, we release all locks including session locks.
 *
 * Advisory locks are released only if they are transaction-level;
 * session-level holds remain, whether this is a commit or not.
 *
 * At subtransaction commit, we don't release any locks (so this func is not
 * needed at all); we will defer the releasing to the parent transaction.
 * At subtransaction abort, we release all locks held by the subtransaction;
 * this is implemented by retail releasing of the locks under control of
 * the ResourceOwner mechanism.
 */
void
ProcReleaseLocks(bool isCommit)
{
	if (!MyProc)
		return;
	/* If waiting, get off wait queue (should only be needed after error) */
	LockErrorCleanup();
	/* Release standard locks, including session-level if aborting */
	LockReleaseAll(DEFAULT_LOCKMETHOD, !isCommit);
	/* Release transaction-level advisory locks */
	LockReleaseAll(USER_LOCKMETHOD, false);
}


/*
 * RemoveProcFromArray() -- Remove this process from the shared ProcArray.
 */
static void
RemoveProcFromArray(int code, Datum arg)
{
	Assert(MyProc != NULL);
	ProcArrayRemove(MyProc, InvalidTransactionId);
}

/*
 * ProcKill() -- Destroy the per-proc data structure for
 *		this process. Release any of its held LW locks.
 */
static void
ProcKill(int code, Datum arg)
{
	PGPROC	   *proc;
	dlist_head *procgloballist;

	Assert(MyProc != NULL);

	/* not safe if forked by system(), etc. */
	if (MyProc->pid != (int) getpid())
		elog(PANIC, "ProcKill() called in child process");

	/* Make sure we're out of the sync rep lists */
	SyncRepCleanupAtProcExit();

#ifdef USE_ASSERT_CHECKING
	{
		int			i;

		/* Last process should have released all locks. */
		for (i = 0; i < NUM_LOCK_PARTITIONS; i++)
			Assert(dlist_is_empty(&(MyProc->myProcLocks[i])));
	}
#endif

	/*
	 * Release any LW locks I am holding.  There really shouldn't be any, but
	 * it's cheap to check again before we cut the knees off the LWLock
	 * facility by releasing our PGPROC ...
	 */
	LWLockReleaseAll();

	/* Cancel any pending condition variable sleep, too */
	ConditionVariableCancelSleep();

	/*
	 * Detach from any lock group of which we are a member.  If the leader
	 * exits before all other group members, its PGPROC will remain allocated
	 * until the last group process exits; that process must return the
	 * leader's PGPROC to the appropriate list.
	 */
	if (MyProc->lockGroupLeader != NULL)
	{
		PGPROC	   *leader = MyProc->lockGroupLeader;
		LWLock	   *leader_lwlock = LockHashPartitionLockByProc(leader);

		LWLockAcquire(leader_lwlock, LW_EXCLUSIVE);
		Assert(!dlist_is_empty(&leader->lockGroupMembers));
		dlist_delete(&MyProc->lockGroupLink);
		if (dlist_is_empty(&leader->lockGroupMembers))
		{
			leader->lockGroupLeader = NULL;
			if (leader != MyProc)
			{
				procgloballist = leader->procgloballist;

				/* Leader exited first; return its PGPROC. */
				SpinLockAcquire(ProcStructLock);
				dlist_push_head(procgloballist, &leader->links);
				SpinLockRelease(ProcStructLock);
			}
		}
		else if (leader != MyProc)
			MyProc->lockGroupLeader = NULL;
		LWLockRelease(leader_lwlock);
	}

	/*
	 * Reset MyLatch to the process local one.  This is so that signal
	 * handlers et al can continue using the latch after the shared latch
	 * isn't ours anymore.
	 *
	 * Similarly, stop reporting wait events to MyProc->wait_event_info.
	 *
	 * After that clear MyProc and disown the shared latch.
	 */
	SwitchBackToLocalLatch();
	pgstat_reset_wait_event_storage();

	proc = MyProc;
	MyProc = NULL;
	MyProcNumber = INVALID_PROC_NUMBER;
	DisownLatch(&proc->procLatch);

	/* Mark the proc no longer in use */
	proc->pid = 0;
	proc->vxid.procNumber = INVALID_PROC_NUMBER;
	proc->vxid.lxid = InvalidTransactionId;

	procgloballist = proc->procgloballist;
	SpinLockAcquire(ProcStructLock);

	/*
	 * If we're still a member of a locking group, that means we're a leader
	 * which has somehow exited before its children.  The last remaining child
	 * will release our PGPROC.  Otherwise, release it now.
	 */
	if (proc->lockGroupLeader == NULL)
	{
		/* Since lockGroupLeader is NULL, lockGroupMembers should be empty. */
		Assert(dlist_is_empty(&proc->lockGroupMembers));

		/* Return PGPROC structure (and semaphore) to appropriate freelist */
		dlist_push_tail(procgloballist, &proc->links);
	}

	/* Update shared estimate of spins_per_delay */
	ProcGlobal->spins_per_delay = update_spins_per_delay(ProcGlobal->spins_per_delay);

	SpinLockRelease(ProcStructLock);

	/* wake autovac launcher if needed -- see comments in FreeWorkerInfo */
	if (AutovacuumLauncherPid != 0)
		kill(AutovacuumLauncherPid, SIGUSR2);
}

/*
 * AuxiliaryProcKill() -- Cut-down version of ProcKill for auxiliary
 *		processes (bgwriter, etc).  The PGPROC and sema are not released, only
 *		marked as not-in-use.
 */
static void
AuxiliaryProcKill(int code, Datum arg)
{
	int			proctype = DatumGetInt32(arg);
	PGPROC	   *auxproc PG_USED_FOR_ASSERTS_ONLY;
	PGPROC	   *proc;

	Assert(proctype >= 0 && proctype < NUM_AUXILIARY_PROCS);

	/* not safe if forked by system(), etc. */
	if (MyProc->pid != (int) getpid())
		elog(PANIC, "AuxiliaryProcKill() called in child process");

	auxproc = &AuxiliaryProcs[proctype];

	Assert(MyProc == auxproc);

	/* Release any LW locks I am holding (see notes above) */
	LWLockReleaseAll();

	/* Cancel any pending condition variable sleep, too */
	ConditionVariableCancelSleep();

	/* look at the equivalent ProcKill() code for comments */
	SwitchBackToLocalLatch();
	pgstat_reset_wait_event_storage();

	proc = MyProc;
	MyProc = NULL;
	MyProcNumber = INVALID_PROC_NUMBER;
	DisownLatch(&proc->procLatch);

	SpinLockAcquire(ProcStructLock);

	/* Mark auxiliary proc no longer in use */
	proc->pid = 0;
	proc->vxid.procNumber = INVALID_PROC_NUMBER;
	proc->vxid.lxid = InvalidTransactionId;

	/* Update shared estimate of spins_per_delay */
	ProcGlobal->spins_per_delay = update_spins_per_delay(ProcGlobal->spins_per_delay);

	SpinLockRelease(ProcStructLock);
}

/*
 * AuxiliaryPidGetProc -- get PGPROC for an auxiliary process
 * given its PID
 *
 * Returns NULL if not found.
 */
PGPROC *
AuxiliaryPidGetProc(int pid)
{
	PGPROC	   *result = NULL;
	int			index;

	if (pid == 0)				/* never match dummy PGPROCs */
		return NULL;

	for (index = 0; index < NUM_AUXILIARY_PROCS; index++)
	{
		PGPROC	   *proc = &AuxiliaryProcs[index];

		if (proc->pid == pid)
		{
			result = proc;
			break;
		}
	}
	return result;
}


/*
 * JoinWaitQueue -- join the wait queue on the specified lock
 *
 * It's not actually guaranteed that we need to wait when this function is
 * called, because it could be that when we try to find a position at which
 * to insert ourself into the wait queue, we discover that we must be inserted
 * ahead of everyone who wants a lock that conflict with ours. In that case,
 * we get the lock immediately. Because of this, it's sensible for this function
 * to have a dontWait argument, despite the name.
 *
 * On entry, the caller has already set up LOCK and PROCLOCK entries to
 * reflect that we have "requested" the lock.  The caller is responsible for
 * cleaning that up, if we end up not joining the queue after all.
 *
 * The lock table's partition lock must be held at entry, and is still held
 * at exit.  The caller must release it before calling ProcSleep().
 *
 * Result is one of the following:
 *
 *  PROC_WAIT_STATUS_OK       - lock was immediately granted
 *  PROC_WAIT_STATUS_WAITING  - joined the wait queue; call ProcSleep()
 *  PROC_WAIT_STATUS_ERROR    - immediate deadlock was detected, or would
 *                              need to wait and dontWait == true
 *
 * NOTES: The process queue is now a priority queue for locking.
 */
ProcWaitStatus
JoinWaitQueue(LOCALLOCK *locallock, LockMethod lockMethodTable, bool dontWait)
{
	LOCKMODE	lockmode = locallock->tag.mode;
	LOCK	   *lock = locallock->lock;
	PROCLOCK   *proclock = locallock->proclock;
	uint32		hashcode = locallock->hashcode;
	LWLock	   *partitionLock PG_USED_FOR_ASSERTS_ONLY = LockHashPartitionLock(hashcode);
	dclist_head *waitQueue = &lock->waitProcs;
	PGPROC	   *insert_before = NULL;
	LOCKMASK	myProcHeldLocks;
	LOCKMASK	myHeldLocks;
	bool		early_deadlock = false;
	PGPROC	   *leader = MyProc->lockGroupLeader;

	Assert(LWLockHeldByMeInMode(partitionLock, LW_EXCLUSIVE));

	/*
	 * Set bitmask of locks this process already holds on this object.
	 */
	myHeldLocks = MyProc->heldLocks = proclock->holdMask;

	/*
	 * Determine which locks we're already holding.
	 *
	 * If group locking is in use, locks held by members of my locking group
	 * need to be included in myHeldLocks.  This is not required for relation
	 * extension lock which conflict among group members. However, including
	 * them in myHeldLocks will give group members the priority to get those
	 * locks as compared to other backends which are also trying to acquire
	 * those locks.  OTOH, we can avoid giving priority to group members for
	 * that kind of locks, but there doesn't appear to be a clear advantage of
	 * the same.
	 */
	myProcHeldLocks = proclock->holdMask;
	myHeldLocks = myProcHeldLocks;
	if (leader != NULL)
	{
		dlist_iter	iter;

		dlist_foreach(iter, &lock->procLocks)
		{
			PROCLOCK   *otherproclock;

			otherproclock = dlist_container(PROCLOCK, lockLink, iter.cur);

			if (otherproclock->groupLeader == leader)
				myHeldLocks |= otherproclock->holdMask;
		}
	}

	/*
	 * Determine where to add myself in the wait queue.
	 *
	 * Normally I should go at the end of the queue.  However, if I already
	 * hold locks that conflict with the request of any previous waiter, put
	 * myself in the queue just in front of the first such waiter. This is not
	 * a necessary step, since deadlock detection would move me to before that
	 * waiter anyway; but it's relatively cheap to detect such a conflict
	 * immediately, and avoid delaying till deadlock timeout.
	 *
	 * Special case: if I find I should go in front of some waiter, check to
	 * see if I conflict with already-held locks or the requests before that
	 * waiter.  If not, then just grant myself the requested lock immediately.
	 * This is the same as the test for immediate grant in LockAcquire, except
	 * we are only considering the part of the wait queue before my insertion
	 * point.
	 */
	if (myHeldLocks != 0 && !dclist_is_empty(waitQueue))
	{
		LOCKMASK	aheadRequests = 0;
		dlist_iter	iter;

		dclist_foreach(iter, waitQueue)
		{
			PGPROC	   *proc = dlist_container(PGPROC, links, iter.cur);

			/*
			 * If we're part of the same locking group as this waiter, its
			 * locks neither conflict with ours nor contribute to
			 * aheadRequests.
			 */
			if (leader != NULL && leader == proc->lockGroupLeader)
				continue;

			/* Must he wait for me? */
			if (lockMethodTable->conflictTab[proc->waitLockMode] & myHeldLocks)
			{
				/* Must I wait for him ? */
				if (lockMethodTable->conflictTab[lockmode] & proc->heldLocks)
				{
					/*
					 * Yes, so we have a deadlock.  Easiest way to clean up
					 * correctly is to call RemoveFromWaitQueue(), but we
					 * can't do that until we are *on* the wait queue. So, set
					 * a flag to check below, and break out of loop.  Also,
					 * record deadlock info for later message.
					 */
					RememberSimpleDeadLock(MyProc, lockmode, lock, proc);
					early_deadlock = true;
					break;
				}
				/* I must go before this waiter.  Check special case. */
				if ((lockMethodTable->conflictTab[lockmode] & aheadRequests) == 0 &&
					!LockCheckConflicts(lockMethodTable, lockmode, lock,
										proclock))
				{
					/* Skip the wait and just grant myself the lock. */
					GrantLock(lock, proclock, lockmode);
					return PROC_WAIT_STATUS_OK;
				}

				/* Put myself into wait queue before conflicting process */
				insert_before = proc;
				break;
			}
			/* Nope, so advance to next waiter */
			aheadRequests |= LOCKBIT_ON(proc->waitLockMode);
		}
	}

	/*
	 * If we detected deadlock, give up without waiting.  This must agree with
	 * CheckDeadLock's recovery code.
	 */
	if (early_deadlock)
		return PROC_WAIT_STATUS_ERROR;

	/*
	 * At this point we know that we'd really need to sleep. If we've been
	 * commanded not to do that, bail out.
	 */
	if (dontWait)
		return PROC_WAIT_STATUS_ERROR;

	/*
	 * Insert self into queue, at the position determined above.
	 */
	if (insert_before)
		dclist_insert_before(waitQueue, &insert_before->links, &MyProc->links);
	else
		dclist_push_tail(waitQueue, &MyProc->links);

	lock->waitMask |= LOCKBIT_ON(lockmode);

	/* Set up wait information in PGPROC object, too */
	MyProc->heldLocks = myProcHeldLocks;
	MyProc->waitLock = lock;
	MyProc->waitProcLock = proclock;
	MyProc->waitLockMode = lockmode;

	MyProc->waitStatus = PROC_WAIT_STATUS_WAITING;

	return PROC_WAIT_STATUS_WAITING;
}

/*
 * ProcSleep -- put process to sleep waiting on lock
 *
 * This must be called when JoinWaitQueue() returns PROC_WAIT_STATUS_WAITING.
 * Returns after the lock has been granted, or if a deadlock is detected.  Can
 * also bail out with ereport(ERROR), if some other error condition, or a
 * timeout or cancellation is triggered.
 *
 * Result is one of the following:
 *
 *  PROC_WAIT_STATUS_OK      - lock was granted
 *  PROC_WAIT_STATUS_ERROR   - a deadlock was detected
 */
ProcWaitStatus
ProcSleep(LOCALLOCK *locallock)
{
	LOCKMODE	lockmode = locallock->tag.mode;
	LOCK	   *lock = locallock->lock;
	uint32		hashcode = locallock->hashcode;
	LWLock	   *partitionLock = LockHashPartitionLock(hashcode);
	TimestampTz standbyWaitStart = 0;
	bool		allow_autovacuum_cancel = true;
	bool		logged_recovery_conflict = false;
	ProcWaitStatus myWaitStatus;

	/* The caller must've armed the on-error cleanup mechanism */
	Assert(GetAwaitedLock() == locallock);
	Assert(!LWLockHeldByMe(partitionLock));

	/*
	 * Now that we will successfully clean up after an ereport, it's safe to
	 * check to see if there's a buffer pin deadlock against the Startup
	 * process.  Of course, that's only necessary if we're doing Hot Standby
	 * and are not the Startup process ourselves.
	 */
	if (RecoveryInProgress() && !InRecovery)
		CheckRecoveryConflictDeadlock();

	/* Reset deadlock_state before enabling the timeout handler */
	deadlock_state = DS_NOT_YET_CHECKED;
	got_deadlock_timeout = false;

	/*
	 * Set timer so we can wake up after awhile and check for a deadlock. If a
	 * deadlock is detected, the handler sets MyProc->waitStatus =
	 * PROC_WAIT_STATUS_ERROR, allowing us to know that we must report failure
	 * rather than success.
	 *
	 * By delaying the check until we've waited for a bit, we can avoid
	 * running the rather expensive deadlock-check code in most cases.
	 *
	 * If LockTimeout is set, also enable the timeout for that.  We can save a
	 * few cycles by enabling both timeout sources in one call.
	 *
	 * If InHotStandby we set lock waits slightly later for clarity with other
	 * code.
	 */
	if (!InHotStandby)
	{
		if (LockTimeout > 0)
		{
			EnableTimeoutParams timeouts[2];

			timeouts[0].id = DEADLOCK_TIMEOUT;
			timeouts[0].type = TMPARAM_AFTER;
			timeouts[0].delay_ms = DeadlockTimeout;
			timeouts[1].id = LOCK_TIMEOUT;
			timeouts[1].type = TMPARAM_AFTER;
			timeouts[1].delay_ms = LockTimeout;
			enable_timeouts(timeouts, 2);
		}
		else
			enable_timeout_after(DEADLOCK_TIMEOUT, DeadlockTimeout);

		/*
		 * Use the current time obtained for the deadlock timeout timer as
		 * waitStart (i.e., the time when this process started waiting for the
		 * lock). Since getting the current time newly can cause overhead, we
		 * reuse the already-obtained time to avoid that overhead.
		 *
		 * Note that waitStart is updated without holding the lock table's
		 * partition lock, to avoid the overhead by additional lock
		 * acquisition. This can cause "waitstart" in pg_locks to become NULL
		 * for a very short period of time after the wait started even though
		 * "granted" is false. This is OK in practice because we can assume
		 * that users are likely to look at "waitstart" when waiting for the
		 * lock for a long time.
		 */
		pg_atomic_write_u64(&MyProc->waitStart,
							get_timeout_start_time(DEADLOCK_TIMEOUT));
	}
	else if (log_recovery_conflict_waits)
	{
		/*
		 * Set the wait start timestamp if logging is enabled and in hot
		 * standby.
		 */
		standbyWaitStart = GetCurrentTimestamp();
	}

	/*
	 * If somebody wakes us between LWLockRelease and WaitLatch, the latch
	 * will not wait. But a set latch does not necessarily mean that the lock
	 * is free now, as there are many other sources for latch sets than
	 * somebody releasing the lock.
	 *
	 * We process interrupts whenever the latch has been set, so cancel/die
	 * interrupts are processed quickly. This means we must not mind losing
	 * control to a cancel/die interrupt here.  We don't, because we have no
	 * shared-state-change work to do after being granted the lock (the
	 * grantor did it all).  We do have to worry about canceling the deadlock
	 * timeout and updating the locallock table, but if we lose control to an
	 * error, LockErrorCleanup will fix that up.
	 */
	do
	{
		if (InHotStandby)
		{
			bool		maybe_log_conflict =
				(standbyWaitStart != 0 && !logged_recovery_conflict);

			/* Set a timer and wait for that or for the lock to be granted */
			ResolveRecoveryConflictWithLock(locallock->tag.lock,
											maybe_log_conflict);

			/*
			 * Emit the log message if the startup process is waiting longer
			 * than deadlock_timeout for recovery conflict on lock.
			 */
			if (maybe_log_conflict)
			{
				TimestampTz now = GetCurrentTimestamp();

				if (TimestampDifferenceExceeds(standbyWaitStart, now,
											   DeadlockTimeout))
				{
					VirtualTransactionId *vxids;
					int			cnt;

					vxids = GetLockConflicts(&locallock->tag.lock,
											 AccessExclusiveLock, &cnt);

					/*
					 * Log the recovery conflict and the list of PIDs of
					 * backends holding the conflicting lock. Note that we do
					 * logging even if there are no such backends right now
					 * because the startup process here has already waited
					 * longer than deadlock_timeout.
					 */
					LogRecoveryConflict(PROCSIG_RECOVERY_CONFLICT_LOCK,
										standbyWaitStart, now,
										cnt > 0 ? vxids : NULL, true);
					logged_recovery_conflict = true;
				}
			}
		}
		else
		{
			(void) WaitLatch(MyLatch, WL_LATCH_SET | WL_EXIT_ON_PM_DEATH, 0,
							 PG_WAIT_LOCK | locallock->tag.lock.locktag_type);
			ResetLatch(MyLatch);
			/* check for deadlocks first, as that's probably log-worthy */
			if (got_deadlock_timeout)
			{
				CheckDeadLock();
				got_deadlock_timeout = false;
			}
			CHECK_FOR_INTERRUPTS();
		}

		/*
		 * waitStatus could change from PROC_WAIT_STATUS_WAITING to something
		 * else asynchronously.  Read it just once per loop to prevent
		 * surprising behavior (such as missing log messages).
		 */
		myWaitStatus = *((volatile ProcWaitStatus *) &MyProc->waitStatus);

		/*
		 * If we are not deadlocked, but are waiting on an autovacuum-induced
		 * task, send a signal to interrupt it.
		 */
		if (deadlock_state == DS_BLOCKED_BY_AUTOVACUUM && allow_autovacuum_cancel)
		{
			PGPROC	   *autovac = GetBlockingAutoVacuumPgproc();
			uint8		statusFlags;
			uint8		lockmethod_copy;
			LOCKTAG		locktag_copy;

			/*
			 * Grab info we need, then release lock immediately.  Note this
			 * coding means that there is a tiny chance that the process
			 * terminates its current transaction and starts a different one
			 * before we have a change to send the signal; the worst possible
			 * consequence is that a for-wraparound vacuum is canceled.  But
			 * that could happen in any case unless we were to do kill() with
			 * the lock held, which is much more undesirable.
			 */
			LWLockAcquire(ProcArrayLock, LW_EXCLUSIVE);
			statusFlags = ProcGlobal->statusFlags[autovac->pgxactoff];
			lockmethod_copy = lock->tag.locktag_lockmethodid;
			locktag_copy = lock->tag;
			LWLockRelease(ProcArrayLock);

			/*
			 * Only do it if the worker is not working to protect against Xid
			 * wraparound.
			 */
			if ((statusFlags & PROC_IS_AUTOVACUUM) &&
				!(statusFlags & PROC_VACUUM_FOR_WRAPAROUND))
			{
				int			pid = autovac->pid;

				/* report the case, if configured to do so */
				if (message_level_is_interesting(DEBUG1))
				{
					StringInfoData locktagbuf;
					StringInfoData logbuf;	/* errdetail for server log */

					initStringInfo(&locktagbuf);
					initStringInfo(&logbuf);
					DescribeLockTag(&locktagbuf, &locktag_copy);
					appendStringInfo(&logbuf,
									 "Process %d waits for %s on %s.",
									 MyProcPid,
									 GetLockmodeName(lockmethod_copy, lockmode),
									 locktagbuf.data);

					ereport(DEBUG1,
							(errmsg_internal("sending cancel to blocking autovacuum PID %d",
											 pid),
							 errdetail_log("%s", logbuf.data)));

					pfree(locktagbuf.data);
					pfree(logbuf.data);
				}

				/* send the autovacuum worker Back to Old Kent Road */
				if (kill(pid, SIGINT) < 0)
				{
					/*
					 * There's a race condition here: once we release the
					 * ProcArrayLock, it's possible for the autovac worker to
					 * close up shop and exit before we can do the kill().
					 * Therefore, we do not whinge about no-such-process.
					 * Other errors such as EPERM could conceivably happen if
					 * the kernel recycles the PID fast enough, but such cases
					 * seem improbable enough that it's probably best to issue
					 * a warning if we see some other errno.
					 */
					if (errno != ESRCH)
						ereport(WARNING,
								(errmsg("could not send signal to process %d: %m",
										pid)));
				}
			}

			/* prevent signal from being sent again more than once */
			allow_autovacuum_cancel = false;
		}

		/*
		 * If awoken after the deadlock check interrupt has run, and
		 * log_lock_waits is on, then report about the wait.
		 */
		if (log_lock_waits && deadlock_state != DS_NOT_YET_CHECKED)
		{
			StringInfoData buf,
						lock_waiters_sbuf,
						lock_holders_sbuf;
			const char *modename;
			long		secs;
			int			usecs;
			long		msecs;
			int			lockHoldersNum = 0;

			initStringInfo(&buf);
			initStringInfo(&lock_waiters_sbuf);
			initStringInfo(&lock_holders_sbuf);

			DescribeLockTag(&buf, &locallock->tag.lock);
			modename = GetLockmodeName(locallock->tag.lock.locktag_lockmethodid,
									   lockmode);
			TimestampDifference(get_timeout_start_time(DEADLOCK_TIMEOUT),
								GetCurrentTimestamp(),
								&secs, &usecs);
			msecs = secs * 1000 + usecs / 1000;
			usecs = usecs % 1000;

			/* Gather a list of all lock holders and waiters */
			LWLockAcquire(partitionLock, LW_SHARED);
			GetLockHoldersAndWaiters(locallock, &lock_holders_sbuf,
									 &lock_waiters_sbuf, &lockHoldersNum);
			LWLockRelease(partitionLock);

			if (deadlock_state == DS_SOFT_DEADLOCK)
				ereport(LOG,
						(errmsg("process %d avoided deadlock for %s on %s by rearranging queue order after %ld.%03d ms",
								MyProcPid, modename, buf.data, msecs, usecs),
						 (errdetail_log_plural("Process holding the lock: %s. Wait queue: %s.",
											   "Processes holding the lock: %s. Wait queue: %s.",
											   lockHoldersNum, lock_holders_sbuf.data, lock_waiters_sbuf.data))));
			else if (deadlock_state == DS_HARD_DEADLOCK)
			{
				/*
				 * This message is a bit redundant with the error that will be
				 * reported subsequently, but in some cases the error report
				 * might not make it to the log (eg, if it's caught by an
				 * exception handler), and we want to ensure all long-wait
				 * events get logged.
				 */
				ereport(LOG,
						(errmsg("process %d detected deadlock while waiting for %s on %s after %ld.%03d ms",
								MyProcPid, modename, buf.data, msecs, usecs),
						 (errdetail_log_plural("Process holding the lock: %s. Wait queue: %s.",
											   "Processes holding the lock: %s. Wait queue: %s.",
											   lockHoldersNum, lock_holders_sbuf.data, lock_waiters_sbuf.data))));
			}

			if (myWaitStatus == PROC_WAIT_STATUS_WAITING)
				ereport(LOG,
						(errmsg("process %d still waiting for %s on %s after %ld.%03d ms",
								MyProcPid, modename, buf.data, msecs, usecs),
						 (errdetail_log_plural("Process holding the lock: %s. Wait queue: %s.",
											   "Processes holding the lock: %s. Wait queue: %s.",
											   lockHoldersNum, lock_holders_sbuf.data, lock_waiters_sbuf.data))));
			else if (myWaitStatus == PROC_WAIT_STATUS_OK)
				ereport(LOG,
						(errmsg("process %d acquired %s on %s after %ld.%03d ms",
								MyProcPid, modename, buf.data, msecs, usecs)));
			else
			{
				Assert(myWaitStatus == PROC_WAIT_STATUS_ERROR);

				/*
				 * Currently, the deadlock checker always kicks its own
				 * process, which means that we'll only see
				 * PROC_WAIT_STATUS_ERROR when deadlock_state ==
				 * DS_HARD_DEADLOCK, and there's no need to print redundant
				 * messages.  But for completeness and future-proofing, print
				 * a message if it looks like someone else kicked us off the
				 * lock.
				 */
				if (deadlock_state != DS_HARD_DEADLOCK)
					ereport(LOG,
							(errmsg("process %d failed to acquire %s on %s after %ld.%03d ms",
									MyProcPid, modename, buf.data, msecs, usecs),
							 (errdetail_log_plural("Process holding the lock: %s. Wait queue: %s.",
												   "Processes holding the lock: %s. Wait queue: %s.",
												   lockHoldersNum, lock_holders_sbuf.data, lock_waiters_sbuf.data))));
			}

			/*
			 * At this point we might still need to wait for the lock. Reset
			 * state so we don't print the above messages again.
			 */
			deadlock_state = DS_NO_DEADLOCK;

			pfree(buf.data);
			pfree(lock_holders_sbuf.data);
			pfree(lock_waiters_sbuf.data);
		}
	} while (myWaitStatus == PROC_WAIT_STATUS_WAITING);

	/*
	 * Disable the timers, if they are still running.  As in LockErrorCleanup,
	 * we must preserve the LOCK_TIMEOUT indicator flag: if a lock timeout has
	 * already caused QueryCancelPending to become set, we want the cancel to
	 * be reported as a lock timeout, not a user cancel.
	 */
	if (!InHotStandby)
	{
		if (LockTimeout > 0)
		{
			DisableTimeoutParams timeouts[2];

			timeouts[0].id = DEADLOCK_TIMEOUT;
			timeouts[0].keep_indicator = false;
			timeouts[1].id = LOCK_TIMEOUT;
			timeouts[1].keep_indicator = true;
			disable_timeouts(timeouts, 2);
		}
		else
			disable_timeout(DEADLOCK_TIMEOUT, false);
	}

	/*
	 * Emit the log message if recovery conflict on lock was resolved but the
	 * startup process waited longer than deadlock_timeout for it.
	 */
	if (InHotStandby && logged_recovery_conflict)
		LogRecoveryConflict(PROCSIG_RECOVERY_CONFLICT_LOCK,
							standbyWaitStart, GetCurrentTimestamp(),
							NULL, false);

	/*
	 * We don't have to do anything else, because the awaker did all the
	 * necessary updates of the lock table and MyProc. (The caller is
	 * responsible for updating the local lock table.)
	 */
	return myWaitStatus;
}


/*
 * ProcWakeup -- wake up a process by setting its latch.
 *
 *	 Also remove the process from the wait queue and set its links invalid.
 *
 * The appropriate lock partition lock must be held by caller.
 *
 * XXX: presently, this code is only used for the "success" case, and only
 * works correctly for that case.  To clean up in failure case, would need
 * to twiddle the lock's request counts too --- see RemoveFromWaitQueue.
 * Hence, in practice the waitStatus parameter must be PROC_WAIT_STATUS_OK.
 */
void
ProcWakeup(PGPROC *proc, ProcWaitStatus waitStatus)
{
	if (dlist_node_is_detached(&proc->links))
		return;

	Assert(proc->waitStatus == PROC_WAIT_STATUS_WAITING);

	/* Remove process from wait queue */
	dclist_delete_from_thoroughly(&proc->waitLock->waitProcs, &proc->links);

	/* Clean up process' state and pass it the ok/fail signal */
	proc->waitLock = NULL;
	proc->waitProcLock = NULL;
	proc->waitStatus = waitStatus;
	pg_atomic_write_u64(&MyProc->waitStart, 0);

	/* And awaken it */
	SetLatch(&proc->procLatch);
}

/*
 * ProcLockWakeup -- routine for waking up processes when a lock is
 *		released (or a prior waiter is aborted).  Scan all waiters
 *		for lock, waken any that are no longer blocked.
 *
 * The appropriate lock partition lock must be held by caller.
 */
void
ProcLockWakeup(LockMethod lockMethodTable, LOCK *lock)
{
	dclist_head *waitQueue = &lock->waitProcs;
	LOCKMASK	aheadRequests = 0;
	dlist_mutable_iter miter;

	if (dclist_is_empty(waitQueue))
		return;

	dclist_foreach_modify(miter, waitQueue)
	{
		PGPROC	   *proc = dlist_container(PGPROC, links, miter.cur);
		LOCKMODE	lockmode = proc->waitLockMode;

		/*
		 * Waken if (a) doesn't conflict with requests of earlier waiters, and
		 * (b) doesn't conflict with already-held locks.
		 */
		if ((lockMethodTable->conflictTab[lockmode] & aheadRequests) == 0 &&
			!LockCheckConflicts(lockMethodTable, lockmode, lock,
								proc->waitProcLock))
		{
			/* OK to waken */
			GrantLock(lock, proc->waitProcLock, lockmode);
			/* removes proc from the lock's waiting process queue */
			ProcWakeup(proc, PROC_WAIT_STATUS_OK);
		}
		else
		{
			/*
			 * Lock conflicts: Don't wake, but remember requested mode for
			 * later checks.
			 */
			aheadRequests |= LOCKBIT_ON(lockmode);
		}
	}
}

/*
 * CheckDeadLock
 *
 * We only get to this routine, if DEADLOCK_TIMEOUT fired while waiting for a
 * lock to be released by some other process.  Check if there's a deadlock; if
 * not, just return.  (But signal ProcSleep to log a message, if
 * log_lock_waits is true.)  If we have a real deadlock, remove ourselves from
 * the lock's wait queue and signal an error to ProcSleep.
 */
static void
CheckDeadLock(void)
{
	int			i;

	/*
	 * Acquire exclusive lock on the entire shared lock data structures. Must
	 * grab LWLocks in partition-number order to avoid LWLock deadlock.
	 *
	 * Note that the deadlock check interrupt had better not be enabled
	 * anywhere that this process itself holds lock partition locks, else this
	 * will wait forever.  Also note that LWLockAcquire creates a critical
	 * section, so that this routine cannot be interrupted by cancel/die
	 * interrupts.
	 */
	for (i = 0; i < NUM_LOCK_PARTITIONS; i++)
		LWLockAcquire(LockHashPartitionLockByIndex(i), LW_EXCLUSIVE);

	/*
	 * Check to see if we've been awoken by anyone in the interim.
	 *
	 * If we have, we can return and resume our transaction -- happy day.
	 * Before we are awoken the process releasing the lock grants it to us so
	 * we know that we don't have to wait anymore.
	 *
	 * We check by looking to see if we've been unlinked from the wait queue.
	 * This is safe because we hold the lock partition lock.
	 */
	if (MyProc->links.prev == NULL ||
		MyProc->links.next == NULL)
		goto check_done;

#ifdef LOCK_DEBUG
	if (Debug_deadlocks)
		DumpAllLocks();
#endif

	/* Run the deadlock check, and set deadlock_state for use by ProcSleep */
	deadlock_state = DeadLockCheck(MyProc);

	if (deadlock_state == DS_HARD_DEADLOCK)
	{
		/*
		 * Oops.  We have a deadlock.
		 *
		 * Get this process out of wait state. (Note: we could do this more
		 * efficiently by relying on lockAwaited, but use this coding to
		 * preserve the flexibility to kill some other transaction than the
		 * one detecting the deadlock.)
		 *
		 * RemoveFromWaitQueue sets MyProc->waitStatus to
		 * PROC_WAIT_STATUS_ERROR, so ProcSleep will report an error after we
		 * return from the signal handler.
		 */
		Assert(MyProc->waitLock != NULL);
		RemoveFromWaitQueue(MyProc, LockTagHashCode(&(MyProc->waitLock->tag)));

		/*
		 * We're done here.  Transaction abort caused by the error that
		 * ProcSleep will raise will cause any other locks we hold to be
		 * released, thus allowing other processes to wake up; we don't need
		 * to do that here.  NOTE: an exception is that releasing locks we
		 * hold doesn't consider the possibility of waiters that were blocked
		 * behind us on the lock we just failed to get, and might now be
		 * wakable because we're not in front of them anymore.  However,
		 * RemoveFromWaitQueue took care of waking up any such processes.
		 */
	}

	/*
	 * And release locks.  We do this in reverse order for two reasons: (1)
	 * Anyone else who needs more than one of the locks will be trying to lock
	 * them in increasing order; we don't want to release the other process
	 * until it can get all the locks it needs. (2) This avoids O(N^2)
	 * behavior inside LWLockRelease.
	 */
check_done:
	for (i = NUM_LOCK_PARTITIONS; --i >= 0;)
		LWLockRelease(LockHashPartitionLockByIndex(i));
}

/*
 * CheckDeadLockAlert - Handle the expiry of deadlock_timeout.
 *
 * NB: Runs inside a signal handler, be careful.
 */
void
CheckDeadLockAlert(void)
{
	int			save_errno = errno;

	got_deadlock_timeout = true;

	/*
	 * Have to set the latch again, even if handle_sig_alarm already did. Back
	 * then got_deadlock_timeout wasn't yet set... It's unlikely that this
	 * ever would be a problem, but setting a set latch again is cheap.
	 *
	 * Note that, when this function runs inside procsignal_sigusr1_handler(),
	 * the handler function sets the latch again after the latch is set here.
	 */
	SetLatch(MyLatch);
	errno = save_errno;
}

/*
 * GetLockHoldersAndWaiters - get lock holders and waiters for a lock
 *
 * Fill lock_holders_sbuf and lock_waiters_sbuf with the PIDs of processes holding
 * and waiting for the lock, and set lockHoldersNum to the number of lock holders.
 *
 * The lock table's partition lock must be held on entry and remains held on exit.
 */
void
GetLockHoldersAndWaiters(LOCALLOCK *locallock, StringInfo lock_holders_sbuf,
						 StringInfo lock_waiters_sbuf, int *lockHoldersNum)
{
	dlist_iter	proc_iter;
	PROCLOCK   *curproclock;
	LOCK	   *lock = locallock->lock;
	bool		first_holder = true,
				first_waiter = true;

#ifdef USE_ASSERT_CHECKING
	{
		uint32		hashcode = locallock->hashcode;
		LWLock	   *partitionLock = LockHashPartitionLock(hashcode);

		Assert(LWLockHeldByMe(partitionLock));
	}
#endif

	*lockHoldersNum = 0;

	/*
	 * Loop over the lock's procLocks to gather a list of all holders and
	 * waiters. Thus we will be able to provide more detailed information for
	 * lock debugging purposes.
	 *
	 * lock->procLocks contains all processes which hold or wait for this
	 * lock.
	 */
	dlist_foreach(proc_iter, &lock->procLocks)
	{
		curproclock =
			dlist_container(PROCLOCK, lockLink, proc_iter.cur);

		/*
		 * We are a waiter if myProc->waitProcLock == curproclock; we are a
		 * holder if it is NULL or something different.
		 */
		if (curproclock->tag.myProc->waitProcLock == curproclock)
		{
			if (first_waiter)
			{
				appendStringInfo(lock_waiters_sbuf, "%d",
								 curproclock->tag.myProc->pid);
				first_waiter = false;
			}
			else
				appendStringInfo(lock_waiters_sbuf, ", %d",
								 curproclock->tag.myProc->pid);
		}
		else
		{
			if (first_holder)
			{
				appendStringInfo(lock_holders_sbuf, "%d",
								 curproclock->tag.myProc->pid);
				first_holder = false;
			}
			else
				appendStringInfo(lock_holders_sbuf, ", %d",
								 curproclock->tag.myProc->pid);

			(*lockHoldersNum)++;
		}
	}
}

/*
 * ProcWaitForSignal - wait for a signal from another backend.
 *
 * As this uses the generic process latch the caller has to be robust against
 * unrelated wakeups: Always check that the desired state has occurred, and
 * wait again if not.
 */
void
ProcWaitForSignal(uint32 wait_event_info)
{
	(void) WaitLatch(MyLatch, WL_LATCH_SET | WL_EXIT_ON_PM_DEATH, 0,
					 wait_event_info);
	ResetLatch(MyLatch);
	CHECK_FOR_INTERRUPTS();
}

/*
 * ProcSendSignal - set the latch of a backend identified by ProcNumber
 */
void
ProcSendSignal(ProcNumber procNumber)
{
	if (procNumber < 0 || procNumber >= ProcGlobal->allProcCount)
		elog(ERROR, "procNumber out of range");

	SetLatch(&ProcGlobal->allProcs[procNumber].procLatch);
}

/*
 * BecomeLockGroupLeader - designate process as lock group leader
 *
 * Once this function has returned, other processes can join the lock group
 * by calling BecomeLockGroupMember.
 */
void
BecomeLockGroupLeader(void)
{
	LWLock	   *leader_lwlock;

	/* If we already did it, we don't need to do it again. */
	if (MyProc->lockGroupLeader == MyProc)
		return;

	/* We had better not be a follower. */
	Assert(MyProc->lockGroupLeader == NULL);

	/* Create single-member group, containing only ourselves. */
	leader_lwlock = LockHashPartitionLockByProc(MyProc);
	LWLockAcquire(leader_lwlock, LW_EXCLUSIVE);
	MyProc->lockGroupLeader = MyProc;
	dlist_push_head(&MyProc->lockGroupMembers, &MyProc->lockGroupLink);
	LWLockRelease(leader_lwlock);
}

/*
 * BecomeLockGroupMember - designate process as lock group member
 *
 * This is pretty straightforward except for the possibility that the leader
 * whose group we're trying to join might exit before we manage to do so;
 * and the PGPROC might get recycled for an unrelated process.  To avoid
 * that, we require the caller to pass the PID of the intended PGPROC as
 * an interlock.  Returns true if we successfully join the intended lock
 * group, and false if not.
 */
bool
BecomeLockGroupMember(PGPROC *leader, int pid)
{
	LWLock	   *leader_lwlock;
	bool		ok = false;

	/* Group leader can't become member of group */
	Assert(MyProc != leader);

	/* Can't already be a member of a group */
	Assert(MyProc->lockGroupLeader == NULL);

	/* PID must be valid. */
	Assert(pid != 0);

	/*
	 * Get lock protecting the group fields.  Note LockHashPartitionLockByProc
	 * calculates the proc number based on the PGPROC slot without looking at
	 * its contents, so we will acquire the correct lock even if the leader
	 * PGPROC is in process of being recycled.
	 */
	leader_lwlock = LockHashPartitionLockByProc(leader);
	LWLockAcquire(leader_lwlock, LW_EXCLUSIVE);

	/* Is this the leader we're looking for? */
	if (leader->pid == pid && leader->lockGroupLeader == leader)
	{
		/* OK, join the group */
		ok = true;
		MyProc->lockGroupLeader = leader;
		dlist_push_tail(&leader->lockGroupMembers, &MyProc->lockGroupLink);
	}
	LWLockRelease(leader_lwlock);

	return ok;
}<|MERGE_RESOLUTION|>--- conflicted
+++ resolved
@@ -331,21 +331,13 @@
 			dlist_push_tail(&ProcGlobal->freeProcs, &proc->links);
 			proc->procgloballist = &ProcGlobal->freeProcs;
 		}
-<<<<<<< HEAD
-		else if (i < MaxConnections + autovacuum_max_workers + NUM_SPECIAL_WORKER_PROCS)
-=======
 		else if (i < MaxConnections + autovacuum_worker_slots + NUM_SPECIAL_WORKER_PROCS)
->>>>>>> 3d6a8289
 		{
 			/* PGPROC for AV or special worker, add to autovacFreeProcs list */
 			dlist_push_tail(&ProcGlobal->autovacFreeProcs, &proc->links);
 			proc->procgloballist = &ProcGlobal->autovacFreeProcs;
 		}
-<<<<<<< HEAD
-		else if (i < MaxConnections + autovacuum_max_workers + NUM_SPECIAL_WORKER_PROCS + max_worker_processes)
-=======
 		else if (i < MaxConnections + autovacuum_worker_slots + NUM_SPECIAL_WORKER_PROCS + max_worker_processes)
->>>>>>> 3d6a8289
 		{
 			/* PGPROC for bgworker, add to bgworkerFreeProcs list */
 			dlist_push_tail(&ProcGlobal->bgworkerFreeProcs, &proc->links);
@@ -410,8 +402,6 @@
 		elog(ERROR, "you already exist");
 
 	/*
-<<<<<<< HEAD
-=======
 	 * Before we start accessing the shared memory in a serious way, mark
 	 * ourselves as an active postmaster child; this is so that the postmaster
 	 * can detect it if we exit without cleaning up.
@@ -420,7 +410,6 @@
 		RegisterPostmasterChildActive();
 
 	/*
->>>>>>> 3d6a8289
 	 * Decide which list should supply our PGPROC.  This logic must match the
 	 * way the freelists were constructed in InitProcGlobal().
 	 */
@@ -492,11 +481,7 @@
 	MyProc->databaseId = InvalidOid;
 	MyProc->roleId = InvalidOid;
 	MyProc->tempNamespaceId = InvalidOid;
-<<<<<<< HEAD
-	MyProc->isBackgroundWorker = !AmRegularBackendProcess();
-=======
 	MyProc->isRegularBackend = AmRegularBackendProcess();
->>>>>>> 3d6a8289
 	MyProc->delayChkptFlags = 0;
 	MyProc->statusFlags = 0;
 	/* NB -- autovac launcher intentionally does not set IS_AUTOVACUUM */
@@ -695,11 +680,7 @@
 	MyProc->databaseId = InvalidOid;
 	MyProc->roleId = InvalidOid;
 	MyProc->tempNamespaceId = InvalidOid;
-<<<<<<< HEAD
-	MyProc->isBackgroundWorker = true;
-=======
 	MyProc->isRegularBackend = false;
->>>>>>> 3d6a8289
 	MyProc->delayChkptFlags = 0;
 	MyProc->statusFlags = 0;
 	MyProc->lwWaiting = LW_WS_NOT_WAITING;

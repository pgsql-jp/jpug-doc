<!-- doc/src/sgml/monitoring.sgml -->

<chapter id="monitoring">
<!--
 <title>Monitoring Database Activity</title>
-->
 <title>データベース活動状況の監視</title>

 <indexterm zone="monitoring">
  <primary>monitoring</primary>
  <secondary>database activity</secondary>
 </indexterm>
 <indexterm zone="monitoring">
  <primary>監視</primary>
  <secondary>データベース活動状況</secondary>
 </indexterm>

 <indexterm zone="monitoring">
  <primary>database activity</primary>
  <secondary>monitoring</secondary>
 </indexterm>
 <indexterm zone="monitoring">
  <primary>データベース活動状況</primary>
  <secondary>監視</secondary>
 </indexterm>

 <para>
<!--
  A database administrator frequently wonders, <quote>What is the system
  doing right now?</quote>
  This chapter discusses how to find that out.
-->
データベース管理者はよく、<quote>システムは今現在何をしているか</quote>を気にします。
本章ではそれを知る方法について説明します。
 </para>

  <para>
<!--
   Several tools are available for monitoring database activity and
   analyzing performance.  Most of this chapter is devoted to describing
   <productname>PostgreSQL</productname>'s cumulative statistics system,
   but one should not neglect regular Unix monitoring programs such as
   <command>ps</command>, <command>top</command>, <command>iostat</command>, and <command>vmstat</command>.
   Also, once one has identified a
   poorly-performing query, further investigation might be needed using
   <productname>PostgreSQL</productname>'s <link linkend="sql-explain"><command>EXPLAIN</command></link> command.
   <xref linkend="using-explain"/> discusses <command>EXPLAIN</command>
   and other methods for understanding the behavior of an individual
   query.
-->
データベース活動状況の監視と性能解析用のツールはいくつか存在します。
本章の大部分は<productname>PostgreSQL</productname>の累積統計システムの説明に費されていますが、<command>ps</command>や<command>top</command>、<command>iostat</command>、<command>vmstat</command>などの通常のUnix監視プログラムを無視すべきではありません。
また、性能が悪い問い合わせであると認知された問い合わせは、その後、<productname>PostgreSQL</productname>の<link linkend="sql-explain"><command>EXPLAIN</command></link>コマンドを使用して調査を行う必要が発生します。
<xref linkend="using-explain"/>では、個々の問い合わせの振舞いを理解するための、<command>EXPLAIN</command>やその他の方法について記載しています。
  </para>

 <sect1 id="monitoring-ps">
<!--
  <title>Standard Unix Tools</title>
-->
  <title>標準的なUnixツール</title>

  <indexterm zone="monitoring-ps">
   <primary>ps</primary>
   <secondary>to monitor activity</secondary>
  </indexterm>
  <indexterm zone="monitoring-ps">
   <primary>ps</primary>
   <secondary>活動状況監視のための</secondary>
  </indexterm>

  <para>
<!--
   On most Unix platforms, <productname>PostgreSQL</productname> modifies its
   command title as reported by <command>ps</command>, so that individual server
   processes can readily be identified.  A sample display is
-->
ほとんどのUNIXプラットフォームでは、<productname>PostgreSQL</productname>は、個々のサーバプロセスが容易に識別できるように、<command>ps</command>によって報告されるコマンドタイトル部分を変更します。
以下に表示例を示します。

<screen>
$ ps auxww | grep ^postgres
postgres  15551  0.0  0.1  57536  7132 pts/0    S    18:02   0:00 postgres -i
postgres  15554  0.0  0.0  57536  1184 ?        Ss   18:02   0:00 postgres: background writer
postgres  15555  0.0  0.0  57536   916 ?        Ss   18:02   0:00 postgres: checkpointer
postgres  15556  0.0  0.0  57536   916 ?        Ss   18:02   0:00 postgres: walwriter
postgres  15557  0.0  0.0  58504  2244 ?        Ss   18:02   0:00 postgres: autovacuum launcher
postgres  15582  0.0  0.0  58772  3080 ?        Ss   18:04   0:00 postgres: joe runbug 127.0.0.1 idle
postgres  15606  0.0  0.0  58772  3052 ?        Ss   18:07   0:00 postgres: tgl regression [local] SELECT waiting
postgres  15610  0.0  0.0  58772  3056 ?        Ss   18:07   0:00 postgres: tgl regression [local] idle in transaction
</screen>

<!--
   (The appropriate invocation of <command>ps</command> varies across different
   platforms, as do the details of what is shown.  This example is from a
   recent Linux system.)  The first process listed here is the
   primary server process.  The command arguments
   shown for it are the same ones used when it was launched.  The next four
   processes are background worker processes automatically launched by the
   primary process.  (The <quote>autovacuum launcher</quote> process will not
   be present if you have set the system not to run autovacuum.)
   Each of the remaining
   processes is a server process handling one client connection.  Each such
   process sets its command line display in the form
-->
（<command>ps</command>の適切な呼び出し方はプラットフォームによって異なります。
同様に、何が詳細に表示されるのかも異なります。
この例は最近のLinuxシステムのものです。）
この一覧の最初のプロセスはプライマリサーバプロセスです。
表示されているコマンド引数は、起動時に使用されたものと同じものです。
次の4つのプロセスは、プライマリプロセスから自動的に起動されるバックグラウンドワーカープロセスです。
（自動バキュームが起動しないように設定していた場合は<quote>自動バキュームランチャ</quote>プロセスは表示されません。）
残るプロセスはそれぞれ、1つのクライアント接続を取り扱うサーバプロセスです。
それぞれのプロセスは、次の形式のコマンドライン表示を設定します。

<screen>
postgres: <replaceable>user</replaceable> <replaceable>database</replaceable> <replaceable>host</replaceable> <replaceable>activity</replaceable>
</screen>

<!--
  The user, database, and (client) host items remain the same for
  the life of the client connection, but the activity indicator changes.
  The activity can be <literal>idle</literal> (i.e., waiting for a client command),
  <literal>idle in transaction</literal> (waiting for client inside a <command>BEGIN</command> block),
  or a command type name such as <literal>SELECT</literal>.  Also,
  <literal>waiting</literal> is appended if the server process is presently waiting
  on a lock held by another session.  In the above example we can infer
  that process 15606 is waiting for process 15610 to complete its transaction
  and thereby release some lock.  (Process 15610 must be the blocker, because
  there is no other active session.  In more complicated cases it would be
  necessary to look into the
  <link linkend="view-pg-locks"><structname>pg_locks</structname></link>
  system view to determine who is blocking whom.)
-->
ユーザ、データベース、(クライアント)ホストという項目はクライアント接続の存続期間中変更されることはありませんが、活動状況を示す部分は変わります。
活動状況は、<literal>idle</literal>（つまり、クライアントからのコマンド待ち状態）、<literal>idle in transaction</literal>（<command>BEGIN</command>ブロックの内側でのクライアントの待ち状態）、または<literal>SELECT</literal>のようなコマンド種類名のいずれかとなります。
また、そのサーバプロセスが他のセッションによって保持されたロックを待っている状態の場合は、<literal>waiting</literal>が追加されます。
上の例では、プロセス15606はプロセス15610におけるトランザクションの完了とそれに伴うロックの解放を待っていると推測できます。
（他に実行中のセッションがありませんので、プロセス15610がブロックしている側であるはずです。
もっと複雑な場合では<link linkend="view-pg-locks"><structname>pg_locks</structname></link>システムビューを検索し、どのプロセスがどのプロセスをブロックしているか決定しなければなりません。）
  </para>

  <para>
<!--
   If <xref linkend="guc-cluster-name"/> has been configured the
   cluster name will also be shown in <command>ps</command> output:
-->
<xref linkend="guc-cluster-name"/>が設定されていれば、<command>ps</command>の出力でクラスタ名も表示されます。
<screen>
$ psql -c 'SHOW cluster_name'
 cluster_name
--------------
 server1
(1 row)

$ ps aux|grep server1
postgres   27093  0.0  0.0  30096  2752 ?        Ss   11:34   0:00 postgres: server1: background writer
...
</screen>
  </para>

  <para>
<!--
   If you have turned off <xref linkend="guc-update-process-title"/> then the
   activity indicator is not updated; the process title is set only once
   when a new process is launched.  On some platforms this saves a measurable
   amount of per-command overhead;  on others it's insignificant.
-->
<xref linkend="guc-update-process-title"/>を無効にした場合、活動情報を示す部分は更新されません。
新しいプロセスが起動した時に一度だけ、プロセスの表題は設定されます。
プラットフォームの中には、これによりコマンドごとのオーバーヘッドをかなり抑えられるものもありますし、まったく意味がないものもあります。
  </para>

  <tip>
  <para>
<!--
  <productname>Solaris</productname> requires special handling. You must
  use <command>/usr/ucb/ps</command>, rather than
  <command>/bin/ps</command>. You also must use two <option>w</option>
  flags, not just one. In addition, your original invocation of the
  <command>postgres</command> command must have a shorter
  <command>ps</command> status display than that provided by each
  server process.  If you fail to do all three things, the <command>ps</command>
  output for each server process will be the original <command>postgres</command>
  command line.
-->
<productname>Solaris</productname>では特別な取り扱いが必要です。
<command>/bin/ps</command>ではなく、<command>/usr/ucb/ps</command>を使用しなければなりません。
また、<option>w</option>フラグを1つではなく2つ使用しなければなりません。
さらに、元の<command>postgres</command>の呼び出しに関する<command>ps</command>のステータス表示は、各サーバプロセスに関するステータス表示よりも短くなければなりません。
この3条件を全て満たさないと、各サーバプロセスの<command>ps</command>の出力は、元の<command>postgres</command>のコマンドラインのものになってしまいます。
  </para>
  </tip>
 </sect1>

 <sect1 id="monitoring-stats">
<!--
  <title>The Cumulative Statistics System</title>
-->
  <title>累積統計システム</title>

  <indexterm zone="monitoring-stats">
   <primary>statistics</primary>
  </indexterm>
  <indexterm zone="monitoring-stats">
   <primary>統計情報</primary>
  </indexterm>

  <para>
<!--
   <productname>PostgreSQL</productname>'s <firstterm>cumulative statistics
   system</firstterm> supports collection and reporting of information about
   server activity.  Presently, accesses to tables and indexes in both
   disk-block and individual-row terms are counted.  The total number of rows
   in each table, and information about vacuum and analyze actions for each
   table are also counted.  If enabled, calls to user-defined functions and
   the total time spent in each one are counted as well.
-->
<productname>PostgreSQL</productname>の<firstterm>累積統計システム</firstterm>は、サーバ活動に関する情報の収集と報告をサポートしています。
現在、コレクタはテーブルとインデックスへのアクセスをディスクブロックおよび個々の行単位で数えることができます。
またこれは、各テーブル内の総行数、および、各テーブルでのバキュームやアナライズの実施情報を数えます。
有効になっている場合は、ユーザ定義関数の呼ばれた回数、それぞれの消費した総時間を数えます。
  </para>

  <para>
<!--
   <productname>PostgreSQL</productname> also supports reporting dynamic
   information about exactly what is going on in the system right now, such as
   the exact command currently being executed by other server processes, and
   which other connections exist in the system.  This facility is independent
   of the cumulative statistics system.
-->
また、<productname>PostgreSQL</productname>は他のサーバプロセスによって現在実行されている正確なコマンドなど現在システム内で起きていること、またシステム内にどんな他の接続が存在するかということについての動的情報を正確に報告する機能を持ちます。
これは累積統計システムから独立している機能です。
  </para>

 <sect2 id="monitoring-stats-setup">
<!--
  <title>Statistics Collection Configuration</title>
-->
  <title>統計情報収集のための設定</title>

  <para>
<!--
   Since collection of statistics adds some overhead to query execution,
   the system can be configured to collect or not collect information.
   This is controlled by configuration parameters that are normally set in
   <filename>postgresql.conf</filename>.  (See <xref linkend="runtime-config"/> for
   details about setting configuration parameters.)
-->
統計情報の収集によって問い合わせの実行に少しオーバーヘッドが加わりますので、システムは情報を収集するようにもしないようにも設定できます。
これは通常は<filename>postgresql.conf</filename>内で設定される、設定パラメータによって制御されます。
（設定パラメータの設定についての詳細は<xref linkend="runtime-config"/>を参照してください。）
  </para>

  <para>
<!--
   The parameter <xref linkend="guc-track-activities"/> enables monitoring
   of the current command being executed by any server process.
-->
<xref linkend="guc-track-activities"/>パラメータは、任意のサーバプロセスで現在実行されているコマンドを監視するかどうかを指定できます。
  </para>

  <para>
<!--
   The parameter <xref linkend="guc-track-counts"/> controls whether
   cumulative statistics are collected about table and index accesses.
-->
<xref linkend="guc-track-counts"/>パラメータは、テーブルおよびインデックスアクセスに関する累積統計を収集するかどうかを制御します。
  </para>

  <para>
<!--
   The parameter <xref linkend="guc-track-functions"/> enables tracking of
   usage of user-defined functions.
-->
<xref linkend="guc-track-functions"/>パラメータは、ユーザ定義関数の使用状況を追跡するかどうかを指定できます。
  </para>

  <para>
<!--
   The parameter <xref linkend="guc-track-io-timing"/> enables monitoring
   of block read, write, extend, and fsync times.
-->
<xref linkend="guc-track-io-timing"/>パラメータは、ブロック読み取り、書き込み、拡張およびfsync時間を監視するかどうかを指定できます。
  </para>

  <para>
<!--
   The parameter <xref linkend="guc-track-wal-io-timing"/> enables monitoring
   of WAL write and fsync times.
-->
<xref linkend="guc-track-wal-io-timing"/>パラメータは、WALの書き込みおよびfsync時間を監視するかどうかを指定できます。
  </para>

  <para>
<!--
   Normally these parameters are set in <filename>postgresql.conf</filename> so
   that they apply to all server processes, but it is possible to turn
   them on or off in individual sessions using the <xref
   linkend="sql-set"/> command. (To prevent
   ordinary users from hiding their activity from the administrator,
   only superusers are allowed to change these parameters with
   <command>SET</command>.)
-->
通常、これらの変数は全てのサーバプロセスに適用できるように<filename>postgresql.conf</filename>内で設定されます。
しかし、<xref linkend="sql-set"/>コマンドを使用して、個別のセッションで有効または無効にできます。
（一般ユーザがその活動を管理者から隠すことを防止するために、スーパーユーザのみが<command>SET</command>を使用してこれらのパラメータを変更できます。）
  </para>

  <para>
<!--
   Cumulative statistics are collected in shared memory. Every
   <productname>PostgreSQL</productname> process collects statistics locally,
   then updates the shared data at appropriate intervals.  When a server,
   including a physical replica, shuts down cleanly, a permanent copy of the
   statistics data is stored in the <filename>pg_stat</filename> subdirectory,
   so that statistics can be retained across server restarts.  In contrast,
   when starting from an unclean shutdown (e.g., after an immediate shutdown,
   a server crash, starting from a base backup, and point-in-time recovery),
   all statistics counters are reset.
-->
累積統計情報は共有メモリに収集されます。
すべての<productname>PostgreSQL</productname>プロセスがローカルで統計情報を収集し、適切な間隔で共有データを更新します。
物理レプリカを含むサーバがクリーンにシャットダウンすると、統計データの永続的なコピーが<filename>pg_stat</filename>サブディレクトリに保存されます。
これにより、サーバの再起動後も統計情報を保持できます。
対照的に、クリーンでないシャットダウンから開始する場合（即時シャットダウン後、サーバクラッシュ、ベースバックアップから開始、ポイントインタイムリカバリなど）、すべての統計カウンタがリセットされます。
  </para>

 </sect2>

 <sect2 id="monitoring-stats-views">
<!--
  <title>Viewing Statistics</title>
-->
  <title>統計情報の表示</title>

  <para>
<!--
   Several predefined views, listed in <xref
   linkend="monitoring-stats-dynamic-views-table"/>, are available to show
   the current state of the system. There are also several other
   views, listed in <xref
   linkend="monitoring-stats-views-table"/>, available to show the accumulated
   statistics.  Alternatively, one can
   build custom views using the underlying cumulative statistics functions, as
   discussed in <xref linkend="monitoring-stats-functions"/>.
-->
システムの現在の状態を表示するために、いくつかの定義済みのビューがあり、<xref linkend="monitoring-stats-dynamic-views-table"/>に一覧されています。
また、累積統計の収集結果を表示するために、他にもいくつかのビューがあり、<xref linkend="monitoring-stats-views-table"/>に一覧されています。
あるいはまた、<xref linkend="monitoring-stats-functions"/>で説明する、基礎的な累積統計関数を使用した独自のビューを構築することもできます。
  </para>

  <para>
<!--
   When using the cumulative statistics views and functions to monitor
   collected data, it is important to realize that the information does not
   update instantaneously.  Each individual server process flushes out
   accumulated statistics to shared memory just before going idle, but not
   more frequently than once per <varname>PGSTAT_MIN_INTERVAL</varname>
   milliseconds (1 second unless altered while building the server); so a
   query or transaction still in progress does not affect the displayed totals
   and the displayed information lags behind actual activity.  However,
   current-query information collected by <varname>track_activities</varname>
   is always up-to-date.
-->
収集したデータを監視するために累積統計ビューや関数を使用する場合、この情報は即座に更新されないことを認識することが重要です。
個々のサーバプロセスは、待機状態になる直前に、累積統計を共有メモリにフラッシュしますが、<varname>PGSTAT_MIN_INTERVAL</varname>ミリ秒に1回以上の頻度でフラッシュすることはありません（サーバ構築時に変更しない限り1秒）。
したがって、まだ処理中の問い合わせやトランザクションは表示される合計に影響を与えず、表示される情報は実際のアクティビティより遅くなります。
しかし、<varname>track_activities</varname>で収集される現在の問い合わせの情報は常に最新です。
  </para>

  <para>
<!--
   Another important point is that when a server process is asked to display
   any of the accumulated statistics, accessed values are cached until the end
   of its current transaction in the default configuration. So the statistics
   will show static information as long as you continue the current
   transaction. Similarly, information about the current queries of all
   sessions is collected when any such information is first requested within a
   transaction, and the same information will be displayed throughout the
   transaction. This is a feature, not a bug, because it allows you to perform
   several queries on the statistics and correlate the results without
   worrying that the numbers are changing underneath you.
-->
もう1つの重要なポイントは、サーバプロセスが累積された統計のいずれかを表示するように要求された場合、アクセスされた値はデフォルト構成で現在のトランザクションが終了するまでキャッシュされることです。
したがって、現在のトランザクションを続行しているかぎり、統計には静的な情報が表示されます。
同様に、すべてのセッションの現在の問合せに関する情報は、その情報がトランザクション内で最初に要求されたときに収集され、同じ情報がトランザクション全体にわたって表示されます。
これはバグではなく特徴です。
これにより、統計に対して複数の問合せを実行し、結果を相互に関連付ける際に、ユーザーの下で数値が変化することを心配する必要がないためです。

<!--
   When analyzing statistics interactively, or with expensive queries, the
   time delta between accesses to individual statistics can lead to
   significant skew in the cached statistics. To minimize skew,
   <varname>stats_fetch_consistency</varname> can be set to
   <literal>snapshot</literal>, at the price of increased memory usage for
   caching not-needed statistics data.  Conversely, if it's known that
   statistics are only accessed once, caching accessed statistics is
   unnecessary and can be avoided by setting
   <varname>stats_fetch_consistency</varname> to <literal>none</literal>.
-->
統計情報を対話的に分析する場合、または高価な問い合わせを使用する場合、個々の統計へのアクセス間の時間差によって、キャッシュされた統計に大幅な歪みが発生する可能性があります。
歪みを最小化するには、<varname>stats_fetch_consistency</varname>を<literal>snapshot</literal>に設定します。
ただし、不要な統計データをキャッシュするためのメモリ使用量が増加します。逆に、統計が一度しかアクセスされないことがわかっている場合は、アクセスされた統計のキャッシュは不要であり、<varname>stats_fetch_consistency</varname>を<literal>none</literal>に設定することで回避できます。

<!--
   You can invoke <function>pg_stat_clear_snapshot()</function> to discard the
   current transaction's statistics snapshot or cached values (if any).  The
   next use of statistical information will (when in snapshot mode) cause a
   new snapshot to be built or (when in cache mode) accessed statistics to be
   cached.
-->
《マッチ度[93.421053]》<function>pg_stat_clear_snapshot</function>()を呼び出して、現在のトランザクションの統計スナップショットまたはキャッシュされた値（もしあれば）を破棄することができます。
次に統計情報を使用すると（スナップショットモードの場合）新しいスナップショットが作成され、（キャッシュモードの場合）アクセスされた統計がキャッシュされます。
  </para>

  <para>
<!--
   A transaction can also see its own statistics (not yet flushed out to the
   shared memory statistics) in the views
   <structname>pg_stat_xact_all_tables</structname>,
   <structname>pg_stat_xact_sys_tables</structname>,
   <structname>pg_stat_xact_user_tables</structname>, and
   <structname>pg_stat_xact_user_functions</structname>.  These numbers do not act as
   stated above; instead they update continuously throughout the transaction.
-->
トランザクションはまた、ビューの<structname>pg_stat_xact_all_tables</structname>、<structname>pg_stat_xact_sys_tables</structname>、<structname>pg_stat_xact_user_tables</structname>、および<structname>pg_stat_xact_user_functions</structname>を通じて、自身の統計情報（まだ共有メモリの統計情報にフラッシュされていない）も参照することができます。
これらの数値はトランザクション中に継続的に更新されていくため上記の様な（静的な情報を示す）振る舞いとはなりません。
  </para>

  <para>
<!--
   Some of the information in the dynamic statistics views shown in <xref
   linkend="monitoring-stats-dynamic-views-table"/> is security restricted.
   Ordinary users can only see all the information about their own sessions
   (sessions belonging to a role that they are a member of).  In rows about
   other sessions, many columns will be null.  Note, however, that the
   existence of a session and its general properties such as its sessions user
   and database are visible to all users.  Superusers and roles with privileges of
   built-in role <literal>pg_read_all_stats</literal> (see also <xref
   linkend="predefined-roles"/>) can see all the information about all sessions.
-->
<xref linkend="monitoring-stats-dynamic-views-table"/>で表示される動的な統計ビューの情報の中にはセキュリティ制限があるものがあります。
一般ユーザは自身のセッション（メンバとなっているロールに属するセッション）に関する全情報だけを参照できます。
他セッションに関する行では多くの列がNULLになるでしょう。
しかしながら、セッションの存在とセッションのユーザとデータベースなどの一般的な属性は全ユーザに可視であることに注意してください。
スーパーユーザと組み込みロール<literal>pg_read_all_stats</literal>の権限を持つロール（<xref linkend="predefined-roles"/>も参照してください）は全セッションに関する全情報を参照できます。
  </para>

  <table id="monitoring-stats-dynamic-views-table">
<!--
   <title>Dynamic Statistics Views</title>
-->
   <title>動的統計情報ビュー</title>

   <tgroup cols="2">
    <thead>
     <row>
<!--
      <entry>View Name</entry>
      <entry>Description</entry>
-->
      <entry>ビュー名</entry>
      <entry>説明</entry>
     </row>
    </thead>

    <tbody>
     <row>
      <entry>
       <structname>pg_stat_activity</structname>
       <indexterm><primary>pg_stat_activity</primary></indexterm>
      </entry>
      <entry>
<!--
       One row per server process, showing information related to
       the current activity of that process, such as state and current query.
       See <link linkend="monitoring-pg-stat-activity-view">
       <structname>pg_stat_activity</structname></link> for details.
-->
サーバプロセスあたり1行の形式で、状態や現在の問い合わせ等のプロセスの現在の活動状況に関連した情報を表示します。
詳細については<link linkend="monitoring-pg-stat-activity-view"><structname>pg_stat_activity</structname></link>を参照してください。
      </entry>
     </row>

     <row>
      <entry><structname>pg_stat_replication</structname><indexterm><primary>pg_stat_replication</primary></indexterm></entry>
<!--
      <entry>One row per WAL sender process, showing statistics about
       replication to that sender's connected standby server.
       See <link linkend="monitoring-pg-stat-replication-view">
       <structname>pg_stat_replication</structname></link> for details.
-->
      <entry>
WAL送信プロセス毎に1行の形式で、送信サーバが接続したスタンバイサーバへのレプリケーションに関する統計情報を表示します。
詳細については<link linkend="monitoring-pg-stat-replication-view"><structname>pg_stat_replication</structname></link>を参照してください。
      </entry>
     </row>

     <row>
      <entry><structname>pg_stat_wal_receiver</structname><indexterm><primary>pg_stat_wal_receiver</primary></indexterm></entry>
<!--
      <entry>Only one row, showing statistics about the WAL receiver from
       that receiver's connected server.
       See <link linkend="monitoring-pg-stat-wal-receiver-view">
       <structname>pg_stat_wal_receiver</structname></link> for details.
-->
      <entry>
1行の形式で、受信サーバが接続したサーバからWAL受信サーバに関する統計情報を表示します。
詳細については<link linkend="monitoring-pg-stat-wal-receiver-view"><structname>pg_stat_wal_receiver</structname></link>を参照してください。
      </entry>
     </row>

     <row>
      <entry><structname>pg_stat_recovery_prefetch</structname><indexterm><primary>pg_stat_recovery_prefetch</primary></indexterm></entry>
<!--
      <entry>Only one row, showing statistics about blocks prefetched during recovery.
       See <link linkend="monitoring-pg-stat-recovery-prefetch">
       <structname>pg_stat_recovery_prefetch</structname></link> for details.
-->
      <entry>
1行の形式で、リカバリ中にプリフェッチされたブロックに関する統計情報を表示します。
詳細については<link linkend="monitoring-pg-stat-recovery-prefetch"><structname>pg_stat_recovery_prefetch</structname></link> を参照してください。
      </entry>
     </row>

     <row>
      <entry><structname>pg_stat_subscription</structname><indexterm><primary>pg_stat_subscription</primary></indexterm></entry>
<!--
      <entry>At least one row per subscription, showing information about
       the subscription workers.
       See <link linkend="monitoring-pg-stat-subscription">
       <structname>pg_stat_subscription</structname></link> for details.
-->
      <entry>
1つのサブスクリプションにつき少なくとも1行の形式で、サブスクリプションワーカーに関する情報を表示します。
詳細については<link linkend="monitoring-pg-stat-subscription"><structname>pg_stat_subscription</structname></link>を参照してください。
      </entry>
     </row>

     <row>
      <entry><structname>pg_stat_ssl</structname><indexterm><primary>pg_stat_ssl</primary></indexterm></entry>
<!--
      <entry>One row per connection (regular and replication), showing information about
       SSL used on this connection.
       See <link linkend="monitoring-pg-stat-ssl-view">
       <structname>pg_stat_ssl</structname></link> for details.
-->
      <entry>
接続（通常およびレプリケーション）あたり1行の形式で、接続に使われるSSLの情報を表示します。
詳細については<link linkend="monitoring-pg-stat-ssl-view"><structname>pg_stat_ssl</structname></link>を参照してください。
      </entry>
     </row>

     <row>
      <entry><structname>pg_stat_gssapi</structname><indexterm><primary>pg_stat_gssapi</primary></indexterm></entry>
<!--
      <entry>One row per connection (regular and replication), showing information about
       GSSAPI authentication and encryption used on this connection.
       See <link linkend="monitoring-pg-stat-gssapi-view">
       <structname>pg_stat_gssapi</structname></link> for details.
-->
     <entry>
接続（通常およびレプリケーション）あたり1行の形式で、接続に使われるGSSAPI認証と暗号化に関する情報を表示します。
詳細については<link linkend="monitoring-pg-stat-gssapi-view"><structname>pg_stat_gssapi</structname></link>を参照してください。
      </entry>
     </row>

     <row>
      <entry><structname>pg_stat_progress_analyze</structname><indexterm><primary>pg_stat_progress_analyze</primary></indexterm></entry>
<!--
      <entry>One row for each backend (including autovacuum worker processes) running
       <command>ANALYZE</command>, showing current progress.
       See <xref linkend="analyze-progress-reporting"/>.
-->
      <entry>
<command>ANALYZE</command>を実行している各バックエンド（自動バキュームワーカープロセスを含む）ごとに1行の形式で、現在の進捗を表示します。
<xref linkend="analyze-progress-reporting"/>を参照してください。
      </entry>
     </row>

     <row>
      <entry><structname>pg_stat_progress_create_index</structname><indexterm><primary>pg_stat_progress_create_index</primary></indexterm></entry>
<!--
      <entry>One row for each backend running <command>CREATE INDEX</command> or <command>REINDEX</command>, showing
      current progress.
      See <xref linkend="create-index-progress-reporting"/>.
-->
     <entry>
<command>CREATE INDEX</command>または<command>REINDEX</command>を実行している各バックエンドごとに1行の形式で、現在の進捗を表示します。
<xref linkend="create-index-progress-reporting"/>を参照してください。
     </entry>
     </row>

     <row>
      <entry><structname>pg_stat_progress_vacuum</structname><indexterm><primary>pg_stat_progress_vacuum</primary></indexterm></entry>
<!--
      <entry>One row for each backend (including autovacuum worker processes) running
       <command>VACUUM</command>, showing current progress.
       See <xref linkend="vacuum-progress-reporting"/>.
-->
      <entry>
<command>VACUUM</command>を実行している各バックエンド（自動バキュームワーカープロセスを含む）ごとに1行の形式で、現在の進捗を表示します。
<xref linkend="vacuum-progress-reporting"/>を参照してください。
      </entry>
     </row>

     <row>
      <entry><structname>pg_stat_progress_cluster</structname><indexterm><primary>pg_stat_progress_cluster</primary></indexterm></entry>
<!--
      <entry>One row for each backend running
       <command>CLUSTER</command> or <command>VACUUM FULL</command>, showing current progress.
       See <xref linkend="cluster-progress-reporting"/>.
-->
      <entry>
<command>CLUSTER</command>または<command>VACUUM FULL</command>を実行している各バックエンドごとに1行の形式で、現在の進捗を表示します。
<xref linkend="cluster-progress-reporting"/>を参照してください。
      </entry>
     </row>

     <row>
      <entry><structname>pg_stat_progress_basebackup</structname><indexterm><primary>pg_stat_progress_basebackup</primary></indexterm></entry>
<!--
      <entry>One row for each WAL sender process streaming a base backup,
       showing current progress.
       See <xref linkend="basebackup-progress-reporting"/>.
-->
      <entry>
ベースバックアップをストリームしている各WAL送信プロセスごとに1行の形式で、現在の進捗を表示します。
<xref linkend="basebackup-progress-reporting"/>を参照してください。
      </entry>
     </row>

     <row>
      <entry><structname>pg_stat_progress_copy</structname><indexterm><primary>pg_stat_progress_copy</primary></indexterm></entry>
<!--
      <entry>One row for each backend running <command>COPY</command>, showing current progress.
       See <xref linkend="copy-progress-reporting"/>.
-->
      <entry>
<command>COPY</command>を実行している各バックエンドごとに1行の形式で、現在の進捗を表示します。
<xref linkend="copy-progress-reporting"/>を参照してください。
      </entry>
     </row>
    </tbody>
   </tgroup>
  </table>

  <table id="monitoring-stats-views-table">
<!--
   <title>Collected Statistics Views</title>
-->
   <title>収集済み統計情報ビュー</title>

   <tgroup cols="2">
    <thead>
     <row>
<!--
      <entry>View Name</entry>
      <entry>Description</entry>
-->
      <entry>ビュー名</entry>
      <entry>説明</entry>
     </row>
    </thead>

    <tbody>

     <!-- everything related to global objects, alphabetically -->

     <row>
      <entry><structname>pg_stat_archiver</structname><indexterm><primary>pg_stat_archiver</primary></indexterm></entry>
<!--
      <entry>One row only, showing statistics about the
       WAL archiver process's activity. See
       <link linkend="monitoring-pg-stat-archiver-view">
       <structname>pg_stat_archiver</structname></link> for details.
-->
      <entry>
WALアーカイバプロセスの活動状況に関する統計情報を1行のみで表示します。
詳細については<link linkend="monitoring-pg-stat-archiver-view"><structname>pg_stat_archiver</structname></link>を参照してください。
      </entry>
     </row>

     <row>
      <entry><structname>pg_stat_bgwriter</structname><indexterm><primary>pg_stat_bgwriter</primary></indexterm></entry>
<!--
      <entry>One row only, showing statistics about the
       background writer process's activity. See
       <link linkend="monitoring-pg-stat-bgwriter-view">
       <structname>pg_stat_bgwriter</structname></link> for details.
-->
      <entry>
バックグラウンドライタプロセスの活動状況に関する統計情報を1行のみで表示します。
詳細については<link linkend="monitoring-pg-stat-bgwriter-view"><structname>pg_stat_bgwriter</structname></link>を参照してください。
     </entry>
     </row>

     <row>
      <entry><structname>pg_stat_checkpointer</structname><indexterm><primary>pg_stat_checkpointer</primary></indexterm></entry>
<!--
      <entry>One row only, showing statistics about the
       checkpointer process's activity. See
       <link linkend="monitoring-pg-stat-checkpointer-view">
       <structname>pg_stat_checkpointer</structname></link> for details.
-->
      <entry>
《マッチ度[74.271845]》
WALアーカイバプロセスの活動状況に関する統計情報を1行のみで表示します。
詳細については<link linkend="monitoring-pg-stat-archiver-view"><structname>pg_stat_archiver</structname></link>を参照してください。
《機械翻訳》1つの行のみ。
チェックポインタ統計処理の活動についてプロセスを表示します。
詳細は<link linkend="monitoring-pg-stat-checkpointer-view"><structname>pg_stat_checkpointer</structname></link>を参照してください。
     </entry>
     </row>

     <row>
      <entry><structname>pg_stat_database</structname><indexterm><primary>pg_stat_database</primary></indexterm></entry>
<!--
      <entry>One row per database, showing database-wide statistics. See
       <link linkend="monitoring-pg-stat-database-view">
       <structname>pg_stat_database</structname></link> for details.
-->
      <entry>
データベース毎に1行の形式で、データベース全体の統計情報を表示します。
詳細については<link linkend="monitoring-pg-stat-database-view"><structname>pg_stat_database</structname></link>を参照してください。
      </entry>
     </row>

     <row>
      <entry><structname>pg_stat_database_conflicts</structname><indexterm><primary>pg_stat_database_conflicts</primary></indexterm></entry>
      <entry>
<!--
       One row per database, showing database-wide statistics about
       query cancels due to conflict with recovery on standby servers.
       See <link linkend="monitoring-pg-stat-database-conflicts-view">
       <structname>pg_stat_database_conflicts</structname></link> for details.
-->
データベース毎に1行の形式で、スタンバイサーバにおける復旧との競合のためにキャンセルされた問い合わせについてのデータベース全体の統計情報を表示します。
詳細については<link linkend="monitoring-pg-stat-database-conflicts-view"><structname>pg_stat_database_conflicts</structname></link>を参照してください。
      </entry>
     </row>

     <row>
      <entry><structname>pg_stat_io</structname><indexterm><primary>pg_stat_io</primary></indexterm></entry>
      <entry>
<!--
       One row for each combination of backend type, context, and target object
       containing cluster-wide I/O statistics.
       See <link linkend="monitoring-pg-stat-io-view">
       <structname>pg_stat_io</structname></link> for details.
-->
バックエンドタイプ、コンテキスト、ターゲットのオブジェクトの組み合わせごとに1行で、クラスタ全体のI/O統計情報を含みます。
詳細については<link linkend="monitoring-pg-stat-io-view"><structname>pg_stat_io</structname></link>を参照してください。
     </entry>
     </row>

     <row>
      <entry><structname>pg_stat_replication_slots</structname><indexterm><primary>pg_stat_replication_slots</primary></indexterm></entry>
<!--
      <entry>One row per replication slot, showing statistics about the
       replication slot's usage. See
       <link linkend="monitoring-pg-stat-replication-slots-view">
       <structname>pg_stat_replication_slots</structname></link> for details.
-->
      <entry>
レプリケーションスロットごとに1行の形式で、レプリケーションスロットの使用状況に関する統計情報を表示します。
詳細については<link linkend="monitoring-pg-stat-replication-slots-view"> <structname>pg_stat_replication_slots</structname></link>を参照してください。
      </entry>
     </row>

     <row>
      <entry><structname>pg_stat_slru</structname><indexterm><primary>pg_stat_slru</primary></indexterm></entry>
<!--
      <entry>One row per SLRU, showing statistics of operations. See
       <link linkend="monitoring-pg-stat-slru-view">
       <structname>pg_stat_slru</structname></link> for details.
-->
      <entry>
SLRUごとに1行の形で、操作に関する統計情報を示します。
詳細については<link linkend="monitoring-pg-stat-slru-view"><structname>pg_stat_slru</structname></link>を参照してください。
      </entry>
     </row>

     <row>
      <entry><structname>pg_stat_subscription_stats</structname><indexterm><primary>pg_stat_subscription_stats</primary></indexterm></entry>
<!--
      <entry>One row per subscription, showing statistics about errors.
      See <link linkend="monitoring-pg-stat-subscription-stats">
      <structname>pg_stat_subscription_stats</structname></link> for details.
-->
      <entry>
サブスクリプションごとに1行の形式で、エラーに関する統計を表示します。
詳細については<link linkend="monitoring-pg-stat-subscription-stats"><structname>pg_stat_subscription_stats</structname></link>を参照してください。
      </entry>
     </row>

     <row>
      <entry><structname>pg_stat_wal</structname><indexterm><primary>pg_stat_wal</primary></indexterm></entry>
<!--
      <entry>One row only, showing statistics about WAL activity. See
       <link linkend="monitoring-pg-stat-wal-view">
       <structname>pg_stat_wal</structname></link> for details.
-->
      <entry>
WALの活動状況に関する統計情報を1行のみで表示します。
詳細については<link linkend="monitoring-pg-stat-wal-view"><structname>pg_stat_wal</structname></link>を参照してください。
      </entry>
     </row>

     <!-- all "stat" for schema objects, by "importance" -->

     <row>
      <entry><structname>pg_stat_all_tables</structname><indexterm><primary>pg_stat_all_tables</primary></indexterm></entry>
      <entry>
<!--
       One row for each table in the current database, showing statistics
       about accesses to that specific table.
       See <link linkend="monitoring-pg-stat-all-tables-view">
       <structname>pg_stat_all_tables</structname></link> for details.
-->
現在のデータベースの各テーブルごとに1行の形式で、特定のテーブルへのアクセスに関する統計情報を示します。
詳細については<link linkend="monitoring-pg-stat-all-tables-view"><structname>pg_stat_all_tables</structname></link>を参照してください。
      </entry>
     </row>

     <row>
      <entry><structname>pg_stat_sys_tables</structname><indexterm><primary>pg_stat_sys_tables</primary></indexterm></entry>
<!--
      <entry>Same as <structname>pg_stat_all_tables</structname>, except that only
      system tables are shown.</entry>
-->
      <entry>
システムテーブルのみが表示される点を除き、<structname>pg_stat_all_tables</structname>と同じです。
</entry>
     </row>

     <row>
      <entry><structname>pg_stat_user_tables</structname><indexterm><primary>pg_stat_user_tables</primary></indexterm></entry>
<!--
      <entry>Same as <structname>pg_stat_all_tables</structname>, except that only user
      tables are shown.</entry>
-->
<entry>
ユーザテーブルのみが表示される点を除き、<structname>pg_stat_all_tables</structname>と同じです。
</entry>
     </row>

     <row>
      <entry><structname>pg_stat_xact_all_tables</structname><indexterm><primary>pg_stat_xact_all_tables</primary></indexterm></entry>
<!--
      <entry>Similar to <structname>pg_stat_all_tables</structname>, but counts actions
      taken so far within the current transaction (which are <emphasis>not</emphasis>
      yet included in <structname>pg_stat_all_tables</structname> and related views).
      The columns for numbers of live and dead rows and vacuum and
      analyze actions are not present in this view.</entry>
-->
      <entry>
<structname>pg_stat_all_tables</structname>と似ていますが、現在のトランザクションにて実施された処理結果をカウントします。(数値が見える時点では、これらの数値は<structname>pg_stat_all_tables</structname>と関連するビューに含まれて<emphasis>いません</emphasis>。)
このビューでは、有効な行数、無効な行数、およびバキュームやアナライズの活動は表示しません。
      </entry>
     </row>

     <row>
      <entry><structname>pg_stat_xact_sys_tables</structname><indexterm><primary>pg_stat_xact_sys_tables</primary></indexterm></entry>
<!--
      <entry>Same as <structname>pg_stat_xact_all_tables</structname>, except that only
      system tables are shown.</entry>
-->
      <entry>
システムテーブルのみが表示される点を除き、<structname>pg_stat_xact_all_tables</structname>と同じです。
      </entry>
     </row>

     <row>
      <entry><structname>pg_stat_xact_user_tables</structname><indexterm><primary>pg_stat_xact_user_tables</primary></indexterm></entry>
<!--
      <entry>Same as <structname>pg_stat_xact_all_tables</structname>, except that only
      user tables are shown.</entry>
-->
      <entry>
ユーザテーブルのみが表示される点を除き、<structname>pg_stat_xact_all_tables</structname>と同じです。
      </entry>
     </row>

     <row>
      <entry><structname>pg_stat_all_indexes</structname><indexterm><primary>pg_stat_all_indexes</primary></indexterm></entry>
      <entry>
<!--
       One row for each index in the current database, showing statistics
       about accesses to that specific index.
       See <link linkend="monitoring-pg-stat-all-indexes-view">
       <structname>pg_stat_all_indexes</structname></link> for details.
-->
現在のデータベースのインデックスごとに1行の形式で、特定のインデックスへのアクセスに関する統計情報を示します。
詳細については<link linkend="monitoring-pg-stat-all-indexes-view"><structname>pg_stat_all_indexes</structname></link>を参照してください。
      </entry>
     </row>

     <row>
      <entry><structname>pg_stat_sys_indexes</structname><indexterm><primary>pg_stat_sys_indexes</primary></indexterm></entry>
<!--
      <entry>Same as <structname>pg_stat_all_indexes</structname>, except that only
      indexes on system tables are shown.</entry>
-->
      <entry>
システムテーブルのインデックスのみが表示される点を除き、<structname>pg_stat_all_indexes</structname>と同じです。
      </entry>
     </row>

     <row>
      <entry><structname>pg_stat_user_indexes</structname><indexterm><primary>pg_stat_user_indexes</primary></indexterm></entry>
<!--
      <entry>Same as <structname>pg_stat_all_indexes</structname>, except that only
      indexes on user tables are shown.</entry>
-->
      <entry>
ユーザテーブルのインデックスのみが表示される点を除き、<structname>pg_stat_all_indexes</structname>と同じです。
      </entry>
     </row>

     <row>
      <entry><structname>pg_stat_user_functions</structname><indexterm><primary>pg_stat_user_functions</primary></indexterm></entry>
      <entry>
<!--
       One row for each tracked function, showing statistics
       about executions of that function. See
       <link linkend="monitoring-pg-stat-user-functions-view">
       <structname>pg_stat_user_functions</structname></link> for details.
-->
追跡された関数ごとに1行の形式で、関数の実行に関する統計情報を表示します。
詳細については<link linkend="monitoring-pg-stat-user-functions-view"><structname>pg_stat_user_functions</structname></link>を参照してください。
      </entry>
     </row>

     <row>
      <entry><structname>pg_stat_xact_user_functions</structname><indexterm><primary>pg_stat_xact_user_functions</primary></indexterm></entry>
<!--
      <entry>Similar to <structname>pg_stat_user_functions</structname>, but counts only
      calls during the current transaction (which are <emphasis>not</emphasis>
      yet included in <structname>pg_stat_user_functions</structname>).</entry>
-->
      <entry>
<structname>pg_stat_user_functions</structname>と似ていますが、現在のトランザクション中に呼び出されたものだけをカウントします。
(数値が見える時点では、これらの数値は<structname>pg_stat_user_functions</structname>に含まれて<emphasis>いません</emphasis>。)
      </entry>
     </row>

     <!-- all "statio" for schema objects, by "importance" -->

     <row>
      <entry><structname>pg_statio_all_tables</structname><indexterm><primary>pg_statio_all_tables</primary></indexterm></entry>
      <entry>
<!--
       One row for each table in the current database, showing statistics
       about I/O on that specific table.
       See <link linkend="monitoring-pg-statio-all-tables-view">
       <structname>pg_statio_all_tables</structname></link> for details.
-->
現在のデータベース内のテーブルごとに1行の形式で、特定のテーブルに対するI/Oに関する統計情報を示します。
詳細については<link linkend="monitoring-pg-statio-all-tables-view"><structname>pg_statio_all_tables</structname></link>を参照してください。
      </entry>
     </row>

     <row>
      <entry><structname>pg_statio_sys_tables</structname><indexterm><primary>pg_statio_sys_tables</primary></indexterm></entry>
<!--
      <entry>Same as <structname>pg_statio_all_tables</structname>, except that only
      system tables are shown.</entry>
-->
      <entry>
システムテーブルのみが表示される点を除き、<structname>pg_statio_all_tables</structname>と同じです。
</entry>
     </row>

     <row>
      <entry><structname>pg_statio_user_tables</structname><indexterm><primary>pg_statio_user_tables</primary></indexterm></entry>
<!--
      <entry>Same as <structname>pg_statio_all_tables</structname>, except that only
      user tables are shown.</entry>
-->
      <entry>
ユーザテーブルのみが表示される点を除き、<structname>pg_statio_all_tables</structname>と同じです。
      </entry>
     </row>

     <row>
      <entry><structname>pg_statio_all_indexes</structname><indexterm><primary>pg_statio_all_indexes</primary></indexterm></entry>
      <entry>
<!--
       One row for each index in the current database,
       showing statistics about I/O on that specific index.
       See <link linkend="monitoring-pg-statio-all-indexes-view">
       <structname>pg_statio_all_indexes</structname></link> for details.
-->
現在のデータベース内のインデックスごとに1行の形式で、特定のインデックスに対するI/Oに関する統計情報を表示します。
詳細については<link linkend="monitoring-pg-statio-all-indexes-view"><structname>pg_statio_all_indexes</structname></link>を参照してください。
      </entry>
     </row>

     <row>
      <entry><structname>pg_statio_sys_indexes</structname><indexterm><primary>pg_statio_sys_indexes</primary></indexterm></entry>
<!--
      <entry>Same as <structname>pg_statio_all_indexes</structname>, except that only
      indexes on system tables are shown.</entry>
-->
      <entry>
システムテーブルのインデックスのみが表示される点を除き、<structname>pg_statio_all_indexes</structname> と同じです。
      </entry>
     </row>

     <row>
      <entry><structname>pg_statio_user_indexes</structname><indexterm><primary>pg_statio_user_indexes</primary></indexterm></entry>
<!--
      <entry>Same as <structname>pg_statio_all_indexes</structname>, except that only
      indexes on user tables are shown.</entry>
-->
      <entry>
ユーザテーブルのインデックスのみが表示される点を除き、<structname>pg_statio_all_indexes</structname>と同じです。
      </entry>
     </row>

     <row>
      <entry><structname>pg_statio_all_sequences</structname><indexterm><primary>pg_statio_all_sequences</primary></indexterm></entry>
     <entry>
<!--
       One row for each sequence in the current database,
       showing statistics about I/O on that specific sequence.
       See <link linkend="monitoring-pg-statio-all-sequences-view">
       <structname>pg_statio_all_sequences</structname></link> for details.
-->
現在のデータベース内のシーケンスごとに1行の形式で、特定のシーケンスに対するI/Oに関する統計情報を表示します。
詳細については<link linkend="monitoring-pg-statio-all-sequences-view"><structname>pg_statio_all_sequences</structname></link>を参照してください。
     </entry>
     </row>

     <row>
      <entry><structname>pg_statio_sys_sequences</structname><indexterm><primary>pg_statio_sys_sequences</primary></indexterm></entry>
<!--
      <entry>Same as <structname>pg_statio_all_sequences</structname>, except that only
      system sequences are shown.  (Presently, no system sequences are defined,
      so this view is always empty.)</entry>
-->
      <entry>
システムシーケンスのみが表示される点を除き、<structname>pg_statio_all_sequences</structname>と同じです
（現時点では、システムシーケンスは定義されていませんので、このビューは常に空です）。
      </entry>
     </row>

     <row>
      <entry><structname>pg_statio_user_sequences</structname><indexterm><primary>pg_statio_user_sequences</primary></indexterm></entry>
<!--
      <entry>Same as <structname>pg_statio_all_sequences</structname>, except that only
      user sequences are shown.</entry>
-->
      <entry>
ユーザシーケンスのみが表示される点を除き、<structname>pg_statio_all_sequences</structname>と同じです。
      </entry>
     </row>

    </tbody>
   </tgroup>
  </table>

  <para>
<!--
   The per-index statistics are particularly useful to determine which
   indexes are being used and how effective they are.
-->
インデックス単位の統計情報は、どのインデックスが使用され、どの程度効果があるのかを評価する際に、特に有用です。
  </para>

  <para>
<!--
   The <structname>pg_stat_io</structname> and
   <structname>pg_statio_</structname> set of views are useful for determining
   the effectiveness of the buffer cache. They can be used to calculate a cache
   hit ratio. Note that while <productname>PostgreSQL</productname>'s I/O
   statistics capture most instances in which the kernel was invoked in order
   to perform I/O, they do not differentiate between data which had to be
   fetched from disk and that which already resided in the kernel page cache.
   Users are advised to use the <productname>PostgreSQL</productname>
   statistics views in combination with operating system utilities for a more
   complete picture of their database's I/O performance.
-->
<structname>pg_stat_io</structname>と<structname>pg_statio_</structname>ビューの組み合わせは、バッファキャッシュの有効性を判断するのに役立ちます。
これらはキャッシュヒット率を計算するのに使用できます。
<productname>PostgreSQL</productname>のI/O統計は、I/Oを実行するためにカーネルが呼び出されたほとんどのインスタンスを取得しますが、ディスクから取得しなければならなかったデータと、カーネルページキャッシュにすでに存在していたデータとを区別しません。
ユーザは、データベースのI/Oパフォーマンスのより完全な全体像を得るために、<productname>PostgreSQL</productname>の統計ビューをオペレーティングシステムのユーティリティと組み合わせて使用することをお勧めします。
  </para>

 </sect2>

 <sect2 id="monitoring-pg-stat-activity-view">
  <title><structname>pg_stat_activity</structname></title>

  <indexterm>
   <primary>pg_stat_activity</primary>
  </indexterm>

  <para>
<!--
   The <structname>pg_stat_activity</structname> view will have one row
   per server process, showing information related to
   the current activity of that process.
-->
<structname>pg_stat_activity</structname>はサーバプロセス毎に、そのプロセスの現在の活動に関連する情報を表示する1行を持ちます。
  </para>

  <table id="pg-stat-activity-view" xreflabel="pg_stat_activity">
<!--
   <title><structname>pg_stat_activity</structname> View</title>
-->
   <title><structname>pg_stat_activity</structname>ビュー</title>
   <tgroup cols="1">
    <thead>
     <row>
      <entry role="catalog_table_entry"><para role="column_definition">
<!--
       Column Type
-->
列 型
      </para>
      <para>
<!--
       Description
-->
説明
      </para></entry>
     </row>
    </thead>

    <tbody>
     <row>
      <entry role="catalog_table_entry"><para role="column_definition">
       <structfield>datid</structfield> <type>oid</type>
      </para>
      <para>
<!--
       OID of the database this backend is connected to
-->
バックエンドが接続するデータベースのOIDです。
      </para></entry>
     </row>

     <row>
      <entry role="catalog_table_entry"><para role="column_definition">
       <structfield>datname</structfield> <type>name</type>
      </para>
      <para>
<!--
       Name of the database this backend is connected to
-->
バックエンドが接続するデータベースの名前です。
      </para></entry>
     </row>

     <row>
      <entry role="catalog_table_entry"><para role="column_definition">
       <structfield>pid</structfield> <type>integer</type>
      </para>
      <para>
<!--
       Process ID of this backend
-->
バックエンドのプロセスIDです。
      </para></entry>
     </row>

     <row>
      <entry role="catalog_table_entry"><para role="column_definition">
       <structfield>leader_pid</structfield> <type>integer</type>
      </para>
      <para>
<!--
       Process ID of the parallel group leader if this process is a parallel
       query worker, or process ID of the leader apply worker if this process
       is a parallel apply worker.  <literal>NULL</literal> indicates that this
       process is a parallel group leader or leader apply worker, or does not
       participate in any parallel operation.
-->
このプロセスがパラレルクエリワーカーであればパラレルグループリーダーのプロセスIDです。
あるいは、このプロセスがパラレル適用ワーカーであればリーダー適用ワーカーのプロセスIDです。
<literal>NULL</literal>は、このプロセスがパラレルグループリーダーまたはリーダー適用ワーカーであること、またはこのプロセスがパラレル処理に参加していないことを示します。
      </para></entry>
     </row>

     <row>
      <entry role="catalog_table_entry"><para role="column_definition">
       <structfield>usesysid</structfield> <type>oid</type>
      </para>
      <para>
<!--
       OID of the user logged into this backend
-->
バックエンドにログインしたユーザのOIDです。
      </para></entry>
     </row>

     <row>
      <entry role="catalog_table_entry"><para role="column_definition">
       <structfield>usename</structfield> <type>name</type>
      </para>
      <para>
<!--
       Name of the user logged into this backend
-->
バックエンドにログインしたユーザの名前です。
      </para></entry>
     </row>

     <row>
      <entry role="catalog_table_entry"><para role="column_definition">
       <structfield>application_name</structfield> <type>text</type>
      </para>
      <para>
<!--
       Name of the application that is connected
       to this backend
-->
バックエンドに接続したアプリケーションの名前です。
      </para></entry>
     </row>

     <row>
      <entry role="catalog_table_entry"><para role="column_definition">
       <structfield>client_addr</structfield> <type>inet</type>
      </para>
      <para>
<!--
       IP address of the client connected to this backend.
       If this field is null, it indicates either that the client is
       connected via a Unix socket on the server machine or that this is an
       internal process such as autovacuum.
-->
バックエンドに接続したクライアントのIPアドレスです。
このフィールドがNULLである場合、これはクライアントがサーバマシン上のUnixソケット経由で接続されたか、自動バキュームなど内部プロセスであることを示しています。
      </para></entry>
     </row>

     <row>
      <entry role="catalog_table_entry"><para role="column_definition">
       <structfield>client_hostname</structfield> <type>text</type>
      </para>
      <para>
<!--
       Host name of the connected client, as reported by a
       reverse DNS lookup of <structfield>client_addr</structfield>. This field will
       only be non-null for IP connections, and only when <xref linkend="guc-log-hostname"/> is enabled.
-->
<structfield>client_addr</structfield>のDNS逆引き検索により報告された、接続クライアントのホスト名です。
IP接続、かつ<xref linkend="guc-log-hostname"/>が有効である場合にのみこのフィールドは非NULLになります。
      </para></entry>
     </row>

     <row>
      <entry role="catalog_table_entry"><para role="column_definition">
       <structfield>client_port</structfield> <type>integer</type>
      </para>
      <para>
<!--
       TCP port number that the client is using for communication
       with this backend, or <literal>-1</literal> if a Unix socket is used.
       If this field is null, it indicates that this is an internal server process.
-->
クライアントがバックエンドとの通信に使用するTCPポート番号、もしくはUnixソケットを使用する場合は<literal>-1</literal>です。
このフィールドがNULLであれば、内部のサーバプロセスであることを示しています。
      </para></entry>
     </row>

     <row>
      <entry role="catalog_table_entry"><para role="column_definition">
       <structfield>backend_start</structfield> <type>timestamp with time zone</type>
      </para>
      <para>
<!--
       Time when this process was started.  For client backends,
       this is the time the client connected to the server.
-->
プロセスが開始した時刻です。
クライアントのバックエンドについては、クライアントがサーバに接続した時刻です。
      </para></entry>
     </row>

     <row>
      <entry role="catalog_table_entry"><para role="column_definition">
       <structfield>xact_start</structfield> <type>timestamp with time zone</type>
      </para>
      <para>
<!--
       Time when this process' current transaction was started, or null
       if no transaction is active. If the current
       query is the first of its transaction, this column is equal to the
       <structfield>query_start</structfield> column.
-->
プロセスの現在のトランザクションが開始した時刻です。活動中のトランザクションがない場合はNULLです。
現在の問い合わせがトランザクションの先頭である場合、この列は<structfield>query_start</structfield>列と同じです。
      </para></entry>
     </row>

     <row>
      <entry role="catalog_table_entry"><para role="column_definition">
       <structfield>query_start</structfield> <type>timestamp with time zone</type>
      </para>
      <para>
<!--
       Time when the currently active query was started, or if
       <structfield>state</structfield> is not <literal>active</literal>, when the last query
       was started
-->
現在活動中の問い合わせが開始した時刻です。もし<structfield>state</structfield>が<literal>active</literal>でない場合は直前の問い合わせが開始した時刻です。
      </para></entry>
     </row>

     <row>
      <entry role="catalog_table_entry"><para role="column_definition">
       <structfield>state_change</structfield> <type>timestamp with time zone</type>
      </para>
      <para>
<!--
       Time when the <structfield>state</structfield> was last changed
-->
<structfield>state</structfield>の最終変更時刻です。
      </para></entry>
     </row>

     <row>
      <entry role="catalog_table_entry"><para role="column_definition">
       <structfield>wait_event_type</structfield> <type>text</type>
      </para>
      <para>
<!--
       The type of event for which the backend is waiting, if any;
       otherwise NULL.  See <xref linkend="wait-event-table"/>.
-->
バックエンドが待機しているイベントがあれば、その型、なければNULLとなります。
<xref linkend="wait-event-table"/>を参照してください。
      </para></entry>
     </row>

     <row>
      <entry role="catalog_table_entry"><para role="column_definition">
       <structfield>wait_event</structfield> <type>text</type>
      </para>
      <para>
<!--
       Wait event name if backend is currently waiting, otherwise NULL.
       See <xref linkend="wait-event-activity-table"/> through
       <xref linkend="wait-event-timeout-table"/>.
-->
バックエンドが現在待機している場合は待機イベント名、そうでなければNULLとなります。
<xref linkend="wait-event-activity-table"/>から<xref linkend="wait-event-timeout-table"/>までを参照してください。
      </para></entry>
     </row>

     <row>
      <entry role="catalog_table_entry"><para role="column_definition">
       <structfield>state</structfield> <type>text</type>
      </para>
      <para>
<!--
       Current overall state of this backend.
       Possible values are:
-->
現在のバックエンドの総体的な状態です。
以下のいずれかの値を取ることができます。
       <itemizedlist>
        <listitem>
        <para>
<!--
          <literal>active</literal>: The backend is executing a query.
-->
<literal>active</literal>: バックエンドは問い合わせを実行中です。
         </para>
        </listitem>
        <listitem>
         <para>
<!--
          <literal>idle</literal>: The backend is waiting for a new client command.
-->
<literal>idle</literal>: バックエンドは新しいクライアントからのコマンドを待機しています。
         </para>
        </listitem>
        <listitem>
         <para>
<!--
          <literal>idle in transaction</literal>: The backend is in a transaction,
          but is not currently executing a query.
-->
<literal>idle in transaction</literal>: バックエンドはトランザクションの内部にいますが、現在実行中の問い合わせがありません。
         </para>
        </listitem>
        <listitem>
         <para>
<!--
          <literal>idle in transaction (aborted)</literal>: This state is similar to
          <literal>idle in transaction</literal>, except one of the statements in
          the transaction caused an error.
-->
<literal>idle in transaction (aborted)</literal>: この状態は<literal>idle in transaction</literal>と似ていますが、トランザクション内のある文がエラーになっている点が異なります。
         </para>
        </listitem>
        <listitem>
         <para>
<!--
          <literal>fastpath function call</literal>: The backend is executing a
          fast-path function.
-->
<literal>fastpath function call</literal>: バックエンドは近道関数を実行中です。
         </para>
        </listitem>
        <listitem>
         <para>
<!--
          <literal>disabled</literal>: This state is reported if <xref linkend="guc-track-activities"/> is disabled in this backend.
-->
<literal>disabled</literal>: この状態は、このバックエンドで<xref linkend="guc-track-activities"/>が無効である場合に報告されます。
         </para>
       </listitem>
       </itemizedlist>
      </para></entry>
     </row>

     <row>
      <entry role="catalog_table_entry"><para role="column_definition">
       <structfield>backend_xid</structfield> <type>xid</type>
      </para>
      <para>
<!--
       Top-level transaction identifier of this backend, if any;  see
       <xref linkend="transaction-id"/>.
-->
もしあれば、このバックエンドの最上位のトランザクション識別子です。
<xref linkend="transaction-id"/>を参照してください。
      </para></entry>
     </row>

     <row>
      <entry role="catalog_table_entry"><para role="column_definition">
       <structfield>backend_xmin</structfield> <type>xid</type>
      </para>
      <para>
<!--
       The current backend's <literal>xmin</literal> horizon.
-->
現在のバックエンドの<literal>xmin</literal>です。
      </para></entry>
     </row>

    <row>
     <entry role="catalog_table_entry"><para role="column_definition">
      <structfield>query_id</structfield> <type>bigint</type>
     </para>
     <para>
<!--
      Identifier of this backend's most recent query. If
      <structfield>state</structfield> is <literal>active</literal> this
      field shows the identifier of the currently executing query. In
      all other states, it shows the identifier of last query that was
      executed.  Query identifiers are not computed by default so this
      field will be null unless <xref linkend="guc-compute-query-id"/>
      parameter is enabled or a third-party module that computes query
      identifiers is configured.
-->
バックエンドの直近の問い合わせ識別子です。
<structfield>state</structfield>が<literal>active</literal>の場合、このフィールドには現在実行中の問い合わせ識別子が表示されます。
他のすべての状態では、最後に実行された問い合わせ識別子が表示されます。
問い合わせ識別子はデフォルトでは計算されないため、<xref linkend="guc-compute-query-id"/>パラメータが有効になっているか、問い合わせ識別子を計算するサードパーティモジュールが設定されていない限り、このフィールドはnullになります。
     </para></entry>
    </row>

     <row>
      <entry role="catalog_table_entry"><para role="column_definition">
       <structfield>query</structfield> <type>text</type>
      </para>
      <para>
<!--
       Text of this backend's most recent query. If
       <structfield>state</structfield> is <literal>active</literal> this field shows the
       currently executing query. In all other states, it shows the last query
       that was executed. By default the query text is truncated at 1024
       bytes; this value can be changed via the parameter
       <xref linkend="guc-track-activity-query-size"/>.
-->
バックエンドの最も最近の問い合わせテキストです。
<structfield>state</structfield>が<literal>active</literal>の場合、このフィールドは現在実行中の問い合わせを示します。
その他のすべての状態では、実行済みの最後の問い合わせを示します。
デフォルトでは問い合わせのテキストは1024バイトで切り詰められますが、この値はパラメータ<xref linkend="guc-track-activity-query-size"/>により変更できます。
      </para></entry>
     </row>

     <row>
      <entry role="catalog_table_entry"><para role="column_definition">
       <structfield>backend_type</structfield> <type>text</type>
      </para>
      <para>
<!--
       Type of current backend. Possible types are
       <literal>autovacuum launcher</literal>, <literal>autovacuum worker</literal>,
       <literal>logical replication launcher</literal>,
       <literal>logical replication worker</literal>,
       <literal>parallel worker</literal>, <literal>background writer</literal>,
       <literal>client backend</literal>, <literal>checkpointer</literal>,
       <literal>archiver</literal>, <literal>standalone backend</literal>,
       <literal>startup</literal>, <literal>walreceiver</literal>,
       <literal>walsender</literal>, <literal>walwriter</literal> and
       <literal>walsummarizer</literal>.
       In addition, background workers registered by extensions may have
       additional types.
-->
《機械翻訳》現在のバックエンドのタイプ。
可能な型は、<literal>autovacuum launcher</literal>、<literal>autovacuum worker</literal>、<literal>logical replication launcher</literal>、<literal>logical replication worker</literal>、<literal>parallel worker</literal>、<literal>background writer</literal>、<literal>client backend</literal>、<literal>checkpointer</literal>、<literal>archiver</literal>、<literal>standalone backend</literal>、<literal>startup</literal>、<literal>walreceiver</literal>、<literal>walsender</literal>、<literal>walwriter</literal>、<literal>walsummarizer</literal>である。
さらに、拡張によって登録されたバックグラウンド・ワーカーは、追加のタイプを持つことができます。
      </para></entry>
     </row>
    </tbody>
   </tgroup>
  </table>

  <note>
   <para>
<!--
    The <structfield>wait_event</structfield> and <structfield>state</structfield> columns are
    independent.  If a backend is in the <literal>active</literal> state,
    it may or may not be <literal>waiting</literal> on some event.  If the state
    is <literal>active</literal> and <structfield>wait_event</structfield> is non-null, it
    means that a query is being executed, but is being blocked somewhere
    in the system.
-->
<structfield>wait_event</structfield>と<structfield>state</structfield>列は独立しています。
バックエンドが<literal>active</literal>状態である場合、いくつかのイベントでは<literal>waiting</literal>かもしれませんし、そうでないかもしれません。
状態が<literal>active</literal>であり、<structfield>wait_event</structfield>がNULLでない場合、問い合わせは実行中ですが、システム内のどこかでブロックされていることを意味します。
   </para>
  </note>

  <table id="wait-event-table">
<!--
   <title>Wait Event Types</title>
-->
   <title>待機イベント型</title>
   <tgroup cols="2">
    <thead>
     <row>
<!--
      <entry>Wait Event Type</entry>
      <entry>Description</entry>
-->
      <entry>待機イベント型</entry>
      <entry>説明</entry>
     </row>
    </thead>

    <tbody>
     <row>
      <entry><literal>Activity</literal></entry>
<!--
      <entry>The server process is idle.  This event type indicates a process
       waiting for activity in its main processing loop.
       <literal>wait_event</literal> will identify the specific wait point;
       see <xref linkend="wait-event-activity-table"/>.
-->
      <entry>
サーバプロセスはアイドル状態です。
このイベント型はプロセスがメインの処理ループ内で活動を待機していることを示します。
<literal>wait_event</literal>によりその待機点が特定できます。
<xref linkend="wait-event-activity-table"/>を参照してください。
      </entry>
     </row>
     <row>
      <entry><literal>BufferPin</literal></entry>
<!--
      <entry>The server process is waiting for exclusive access to
       a data buffer.  Buffer pin waits can be protracted if
       another process holds an open cursor that last read data from the
       buffer in question. See <xref linkend="wait-event-bufferpin-table"/>.
-->
      <entry>
サーバプロセスは、データバッファに排他的アクセスをするために待機しています。
バッファピン待機は、他のプロセスが該当のバッファから最後に読み込んだデータのオープンカーソルを保持している場合に長引かされることがあります。
<xref linkend="wait-event-bufferpin-table"/>を参照してください。
      </entry>
     </row>
     <row>
      <entry><literal>Client</literal></entry>
<!--
      <entry>The server process is waiting for activity on a socket
       connected to a user application.  Thus, the server expects something
       to happen that is independent of its internal processes.
       <literal>wait_event</literal> will identify the specific wait point;
       see <xref linkend="wait-event-client-table"/>.
-->
      <entry>
サーバプロセスはユーザアプリケーションに接続しているソケット上での活動を待機しています。
それゆえ、サーバはその内部プロセスとは無関係の何かが起きることを期待しています。
<literal>wait_event</literal>によりその待機点が特定できます。<xref linkend="wait-event-client-table"/>を参照してください。
      </entry>
     </row>
     <row>
      <entry><literal>Extension</literal></entry>
<!--
      <entry>The server process is waiting for some condition defined by an
       extension module.
       See <xref linkend="wait-event-extension-table"/>.
-->
      <entry>
サーバプロセスは拡張モジュールにより定義された条件を待機しています。
<xref linkend="wait-event-extension-table"/>を参照してください。
      </entry>
     </row>
     <row>
      <entry><literal>InjectionPoint</literal></entry>
<!--
      <entry>The server process is waiting for an injection point to reach an
       outcome defined in a test.  See
       <xref linkend="xfunc-addin-injection-points"/> for more details.  This
       type has no predefined wait points.
-->
      <entry>
《機械翻訳》サーバプロセスは、インジェクションポイントがテストで定義された結果に達するのを待機しています。
詳細は、<xref linkend="xfunc-addin-injection-points"/>を参照してください。
このタイプには事前定義された待機ポイントはありません。
      </entry>
     </row>
     <row>
      <entry><literal>IO</literal></entry>
<!--
      <entry>The server process is waiting for an I/O operation to complete.
       <literal>wait_event</literal> will identify the specific wait point;
       see <xref linkend="wait-event-io-table"/>.
-->
      <entry>
サーバプロセスは入出力が完了するのを待機しています。
<literal>wait_event</literal>によりその待機点が特定できます。<xref linkend="wait-event-io-table"/>を参照してください。
      </entry>
     </row>
     <row>
      <entry><literal>IPC</literal></entry>
<!--
      <entry>The server process is waiting for some interaction with
       another server process.  <literal>wait_event</literal> will
       identify the specific wait point;
       see <xref linkend="wait-event-ipc-table"/>.
-->
      <entry>
サーバプロセスは、他のサーバプロセスとの相互作用を待機しています。
<literal>wait_event</literal>によりその待機点が特定できます。<xref linkend="wait-event-ipc-table"/>を参照してください。
      </entry>
     </row>
     <row>
      <entry><literal>Lock</literal></entry>
<!--
      <entry>The server process is waiting for a heavyweight lock.
       Heavyweight locks, also known as lock manager locks or simply locks,
       primarily protect SQL-visible objects such as tables.  However,
       they are also used to ensure mutual exclusion for certain internal
       operations such as relation extension.  <literal>wait_event</literal>
       will identify the type of lock awaited;
       see <xref linkend="wait-event-lock-table"/>.
-->
      <entry>
サーバプロセスは重量ロックを待機しています。
ロックマネージャロックや単にロックとしても知られている重量ロックは、主にテーブルのようなSQLで可視なオブジェクトを保護します。
しかし、それらはリレーション拡張のような、なんらかの内部操作のために相互排他を確実にするためにも使用されます。
<literal>wait_event</literal>は、待たせているロックの型を識別します。
<xref linkend="wait-event-lock-table"/>を参照してください。
      </entry>
     </row>
     <row>
      <entry><literal>LWLock</literal></entry>
<!--
      <entry> The server process is waiting for a lightweight lock.
       Most such locks protect a particular data structure in shared memory.
       <literal>wait_event</literal> will contain a name identifying the purpose
       of the lightweight lock.  (Some locks have specific names; others
       are part of a group of locks each with a similar purpose.)
       See <xref linkend="wait-event-lwlock-table"/>.
-->
      <entry>
サーバプロセスは軽量ロックを待機しています。
ほとんどのこのようなロックは、共有メモリ内の特定のデータ構造を保護します。
<literal>wait_event</literal>には軽量ロックの目的を特定する名前が入ります。
（特定の名前がついたロックもあれば、似たような目的のロックのグループの一部となっているものもあります。）
<xref linkend="wait-event-lwlock-table"/>を参照してください。
      </entry>
     </row>
     <row>
      <entry><literal>Timeout</literal></entry>
<!--
      <entry>The server process is waiting for a timeout
       to expire.  <literal>wait_event</literal> will identify the specific wait
       point; see <xref linkend="wait-event-timeout-table"/>.
-->
      <entry>
サーバプロセスはタイムアウトが満了するのを待機しています。
<literal>wait_event</literal>によりその待機点が特定できます。<xref linkend="wait-event-timeout-table"/>を参照してください。
      </entry>
     </row>
    </tbody>
   </tgroup>
  </table>

  &wait_event_types;

   <para>
<!--
     Here are examples of how wait events can be viewed:
-->
《マッチ度[78.431373]》以下に、待機イベントが表示される例を示します。
《機械翻訳》次に、待機イベントを表示する例を示します。

<programlisting>
SELECT pid, wait_event_type, wait_event FROM pg_stat_activity WHERE wait_event is NOT NULL;
 pid  | wait_event_type | wait_event
------+-----------------+------------
 2540 | Lock            | relation
 6644 | LWLock          | ProcArray
(2 rows)
</programlisting>

<programlisting>
SELECT a.pid, a.wait_event, w.description
  FROM pg_stat_activity a JOIN
       pg_wait_events w ON (a.wait_event_type = w.type AND
                            a.wait_event = w.name)
  WHERE a.wait_event is NOT NULL and a.state = 'active';
-[ RECORD 1 ]------------------------------------------------------&zwsp;------------
pid         | 686674
wait_event  | WALInitSync
description | Waiting for a newly initialized WAL file to reach durable storage
</programlisting>
   </para>

   <note>
    <para>
<!--
     Extensions can add <literal>Extension</literal>,
     <literal>InjectionPoint</literal>. and <literal>LWLock</literal> events
     to the lists shown in <xref linkend="wait-event-extension-table"/> and
     <xref linkend="wait-event-lwlock-table"/>. In some cases, the name
     of an <literal>LWLock</literal> assigned by an extension will not be
     available in all server processes.  It might be reported as just
     <quote><literal>extension</literal></quote> rather than the
     extension-assigned name.
-->
《マッチ度[55.882353]》拡張は<xref linkend="wait-event-lwlock-table"/>に示す一覧に<literal>LWLock</literal>型を追加できます。
拡張によって割り当てられた名前がすべてのサーバプロセスでは利用可能でない場合があります。そのため<literal>LWLock</literal>待機イベントは、拡張が割り当てた名前ではなく単に<quote><literal>extension</literal></quote>と報告されるかもしれません。
《機械翻訳》拡張機能では、<literal>extension</literal>、<literal>注入ポイント</literal>、および<literal>LWLock</literal>イベントを<xref linkend="wait-event-extension-table"/>および<xref linkend="wait-event-lwlock-table"/>に表示されるリストに追加できます。
場合によっては、extensionによる<literal>LWLock</literal>アサインの名前は、すべてのサーバプロセスで使用できるわけではありません。
extension-assigned名前ではなく、単に<quote><literal>extension</literal></quote>と報告されることがあります。
    </para>
   </note>
 </sect2>

 <sect2 id="monitoring-pg-stat-replication-view">
  <title><structname>pg_stat_replication</structname></title>

  <indexterm>
   <primary>pg_stat_replication</primary>
  </indexterm>

   <para>
<!--
   The <structname>pg_stat_replication</structname> view will contain one row
   per WAL sender process, showing statistics about replication to that
   sender's connected standby server.  Only directly connected standbys are
   listed; no information is available about downstream standby servers.
-->
<structname>pg_stat_replication</structname>ビューには、WAL送信プロセス毎に1行を含み、送信処理に接続したスタンバイサーバへのレプリケーションに関する統計情報を表示します。
直接接続されたスタンバイサーバのみが一覧表示されます。
下流のスタンバイサーバに関する情報はありません。
  </para>

  <table id="pg-stat-replication-view" xreflabel="pg_stat_replication">
<!--
   <title><structname>pg_stat_replication</structname> View</title>
-->
   <title><structname>pg_stat_replication</structname>ビュー</title>
   <tgroup cols="1">
    <thead>
     <row>
      <entry role="catalog_table_entry"><para role="column_definition">
<!--
       Column Type
-->
列 型
      </para>
      <para>
<!--
       Description
-->
説明
      </para></entry>
     </row>
    </thead>

    <tbody>
     <row>
      <entry role="catalog_table_entry"><para role="column_definition">
       <structfield>pid</structfield> <type>integer</type>
      </para>
      <para>
<!--
       Process ID of a WAL sender process
-->
WAL送信プロセスのプロセスIDです。
      </para></entry>
     </row>

     <row>
      <entry role="catalog_table_entry"><para role="column_definition">
       <structfield>usesysid</structfield> <type>oid</type>
      </para>
      <para>
<!--
       OID of the user logged into this WAL sender process
-->
WAL送信プロセスにログインしたユーザのOIDです。
      </para></entry>
     </row>

     <row>
      <entry role="catalog_table_entry"><para role="column_definition">
       <structfield>usename</structfield> <type>name</type>
      </para>
      <para>
<!--
       Name of the user logged into this WAL sender process
-->
WAL送信プロセスにログインしたユーザの名前です。
      </para></entry>
     </row>

     <row>
      <entry role="catalog_table_entry"><para role="column_definition">
       <structfield>application_name</structfield> <type>text</type>
      </para>
      <para>
<!--
       Name of the application that is connected
       to this WAL sender
-->
WAL送信処理に接続したアプリケーションの名前です。
      </para></entry>
     </row>

     <row>
      <entry role="catalog_table_entry"><para role="column_definition">
       <structfield>client_addr</structfield> <type>inet</type>
      </para>
      <para>
<!--
       IP address of the client connected to this WAL sender.
       If this field is null, it indicates that the client is
       connected via a Unix socket on the server machine.
-->
WAL送信処理に接続したクライアントのIPアドレスです。
このフィールドがNULLの場合、クライアントがサーバマシン上のUnixソケット経由で接続したことを示します。
      </para></entry>
     </row>

     <row>
      <entry role="catalog_table_entry"><para role="column_definition">
       <structfield>client_hostname</structfield> <type>text</type>
      </para>
      <para>
<!--
       Host name of the connected client, as reported by a
       reverse DNS lookup of <structfield>client_addr</structfield>. This field will
       only be non-null for IP connections, and only when <xref linkend="guc-log-hostname"/> is enabled.
-->
<structfield>client_addr</structfield>のDNS逆引き検索により報告された、接続クライアントのホスト名です。
IP接続、かつ<xref linkend="guc-log-hostname"/>が有効である場合にのみ、このフィールドは非NULLになります。
      </para></entry>
     </row>

     <row>
      <entry role="catalog_table_entry"><para role="column_definition">
       <structfield>client_port</structfield> <type>integer</type>
      </para>
      <para>
<!--
       TCP port number that the client is using for communication
       with this WAL sender, or <literal>-1</literal> if a Unix socket is used
-->
クライアントがWAL送信処理との通信に使用するTCPポート番号、もしUnixソケットを使用する場合は<literal>-1</literal>です。
      </para></entry>
     </row>

     <row>
      <entry role="catalog_table_entry"><para role="column_definition">
       <structfield>backend_start</structfield> <type>timestamp with time zone</type>
      </para>
      <para>
<!--
       Time when this process was started, i.e., when the
       client connected to this WAL sender
-->
プロセスが開始、つまりクライアントがWAL送信処理に接続した時刻です。
      </para></entry>
     </row>

     <row>
      <entry role="catalog_table_entry"><para role="column_definition">
       <structfield>backend_xmin</structfield> <type>xid</type>
      </para>
      <para>
<!--
       This standby's <literal>xmin</literal> horizon reported
       by <xref linkend="guc-hot-standby-feedback"/>.
-->
<xref linkend="guc-hot-standby-feedback"/>により報告されたこのスタンバイの<literal>xmin</literal>です。
      </para></entry>
     </row>

     <row>
      <entry role="catalog_table_entry"><para role="column_definition">
       <structfield>state</structfield> <type>text</type>
      </para>
      <para>
<!--
       Current WAL sender state.
       Possible values are:
-->
WAL送信サーバの現在の状態です。
取り得る値は以下の通りです。
       <itemizedlist>
        <listitem>
         <para>
<!--
          <literal>startup</literal>: This WAL sender is starting up.
-->
<literal>startup</literal>: このWAL送信サーバは起動するところです。
         </para>
        </listitem>
        <listitem>
         <para>
<!--
          <literal>catchup</literal>: This WAL sender's connected standby is
          catching up with the primary.
-->
<literal>catchup</literal>: このWAL送信サーバが接続しているスタンバイはプライマリに追いつこうとしています。
         </para>
        </listitem>
        <listitem>
         <para>
<!--
          <literal>streaming</literal>: This WAL sender is streaming changes
          after its connected standby server has caught up with the primary.
-->
<literal>streaming</literal>: このWAL送信サーバは、接続先のスタンバイサーバがプライマリに追いついた後、変更をストリームしています。
         </para>
        </listitem>
        <listitem>
         <para>
<!--
          <literal>backup</literal>: This WAL sender is sending a backup.
-->
<literal>backup</literal>: このWAL送信サーバはバックアップを送信しています。
         </para>
        </listitem>
        <listitem>
         <para>
<!--
          <literal>stopping</literal>: This WAL sender is stopping.
-->
<literal>stopping</literal>: このWAL送信サーバは停止するところです。
         </para>
        </listitem>
       </itemizedlist>
      </para></entry>
     </row>

     <row>
      <entry role="catalog_table_entry"><para role="column_definition">
       <structfield>sent_lsn</structfield> <type>pg_lsn</type>
      </para>
      <para>
<!--
       Last write-ahead log location sent on this connection
-->
この接続で送信された最後の先行書き込みログの位置です。
      </para></entry>
     </row>

     <row>
      <entry role="catalog_table_entry"><para role="column_definition">
       <structfield>write_lsn</structfield> <type>pg_lsn</type>
      </para>
      <para>
<!--
       Last write-ahead log location written to disk by this standby
       server
-->
このスタンバイサーバによってディスクに書き出された最後の先行書き込みログの位置です。
      </para></entry>
     </row>

     <row>
      <entry role="catalog_table_entry"><para role="column_definition">
       <structfield>flush_lsn</structfield> <type>pg_lsn</type>
      </para>
      <para>
<!--
       Last write-ahead log location flushed to disk by this standby
       server
-->
このスタンバイサーバによってディスクにフラッシュされた最後の先行書き込みログの位置です。
      </para></entry>
     </row>

     <row>
      <entry role="catalog_table_entry"><para role="column_definition">
       <structfield>replay_lsn</structfield> <type>pg_lsn</type>
      </para>
      <para>
<!--
       Last write-ahead log location replayed into the database on this
       standby server
-->
このスタンバイサーバ上のデータベースに再生された最後の先行書き込みログの位置です。
      </para></entry>
     </row>

     <row>
      <entry role="catalog_table_entry"><para role="column_definition">
       <structfield>write_lag</structfield> <type>interval</type>
      </para>
      <para>
<!--
       Time elapsed between flushing recent WAL locally and receiving
       notification that this standby server has written it (but not yet
       flushed it or applied it).  This can be used to gauge the delay that
       <literal>synchronous_commit</literal> level
       <literal>remote_write</literal> incurred while committing if this
       server was configured as a synchronous standby.
-->
最近のWALをローカルにフラッシュしてから、このスタンバイサーバがそれを書き出した（が、まだフラッシュしたり適用したりしていない）ことの通知を受け取るまでの経過時間です。
このサーバが同期スタンバイとして設定されているとして、コミット時に<literal>synchronous_commit</literal>レベルの<literal>remote_write</literal>が起こした遅延を正確に測定するために、これを使用することができます。
      </para></entry>
     </row>

     <row>
      <entry role="catalog_table_entry"><para role="column_definition">
       <structfield>flush_lag</structfield> <type>interval</type>
      </para>
      <para>
<!--
       Time elapsed between flushing recent WAL locally and receiving
       notification that this standby server has written and flushed it
       (but not yet applied it).  This can be used to gauge the delay that
       <literal>synchronous_commit</literal> level
       <literal>on</literal> incurred while committing if this
       server was configured as a synchronous standby.
-->
最近のWALをローカルにフラッシュしてから、このスタンバイサーバがそれを書き出してフラッシュした（が、まだ適用していない）ことの通知を受け取るまでの経過時間です。
このサーバが同期スタンバイとして設定されているとして、コミット時に<literal>synchronous_commit</literal>レベルの<literal>on</literal>が起こした遅延を正確に測定するために、これを使用することができます。
      </para></entry>
     </row>

     <row>
      <entry role="catalog_table_entry"><para role="column_definition">
       <structfield>replay_lag</structfield> <type>interval</type>
      </para>
      <para>
<!--
       Time elapsed between flushing recent WAL locally and receiving
       notification that this standby server has written, flushed and
       applied it.  This can be used to gauge the delay that
       <literal>synchronous_commit</literal> level
       <literal>remote_apply</literal> incurred while committing if this
       server was configured as a synchronous standby.
-->
最近のWALをローカルにフラッシュしてから、このスタンバイサーバがそれを書き出し、フラッシュし、そして適用したことの通知を受け取るまでの経過時間です。
このサーバが同期スタンバイとして設定されているとして、コミット時に<literal>synchronous_commit</literal>レベルの<literal>remote_apply</literal>が起こした遅延を正確に測定するために、これを使用することができます。
      </para></entry>
     </row>

     <row>
      <entry role="catalog_table_entry"><para role="column_definition">
       <structfield>sync_priority</structfield> <type>integer</type>
      </para>
      <para>
<!--
       Priority of this standby server for being chosen as the
       synchronous standby in a priority-based synchronous replication.
       This has no effect in a quorum-based synchronous replication.
-->
優先度に基づく同期レプリケーションで、このスタンバイサーバが同期スタンバイとして選択される優先度です。
クォーラムに基づく同期レプリケーションでは効果がありません。
      </para></entry>
     </row>

     <row>
      <entry role="catalog_table_entry"><para role="column_definition">
       <structfield>sync_state</structfield> <type>text</type>
      </para>
      <para>
<!--
       Synchronous state of this standby server.
       Possible values are:
-->
このスタンバイサーバの同期状態です。
取り得る値は以下の通りです。
       <itemizedlist>
        <listitem>
         <para>
<!--
          <literal>async</literal>: This standby server is asynchronous.
-->
<literal>async</literal>: このスタンバイサーバは非同期です。
         </para>
        </listitem>
        <listitem>
         <para>
<!--
          <literal>potential</literal>: This standby server is now asynchronous,
          but can potentially become synchronous if one of current
          synchronous ones fails.
-->
<literal>potential</literal>: このスタンバイサーバは現在非同期ですが、現在同期中のサーバの一つが故障すると同期になる可能性があります。
         </para>
        </listitem>
        <listitem>
         <para>
<!--
          <literal>sync</literal>: This standby server is synchronous.
-->
<literal>sync</literal>: このスタンバイサーバは同期です。
         </para>
        </listitem>
        <listitem>
         <para>
<!--
          <literal>quorum</literal>: This standby server is considered as a candidate
          for quorum standbys.
-->
<literal>quorum</literal>: このサーバはクォーラムのスタンバイの候補とみなされています。
         </para>
        </listitem>
       </itemizedlist>
      </para></entry>
     </row>

     <row>
      <entry role="catalog_table_entry"><para role="column_definition">
       <structfield>reply_time</structfield> <type>timestamp with time zone</type>
      </para>
      <para>
<!--
       Send time of last reply message received from standby server
-->
スタンバイサーバから受け取った最後の応答メッセージの送信時刻です。
      </para></entry>
     </row>
    </tbody>
   </tgroup>
  </table>

  <para>
<!--
   The lag times reported in the <structname>pg_stat_replication</structname>
   view are measurements of the time taken for recent WAL to be written,
   flushed and replayed and for the sender to know about it.  These times
   represent the commit delay that was (or would have been) introduced by each
   synchronous commit level, if the remote server was configured as a
   synchronous standby.  For an asynchronous standby, the
   <structfield>replay_lag</structfield> column approximates the delay
   before recent transactions became visible to queries.  If the standby
   server has entirely caught up with the sending server and there is no more
   WAL activity, the most recently measured lag times will continue to be
   displayed for a short time and then show NULL.
-->
<structname>pg_stat_replication</structname>ビューで報告される経過時間は、最近のWALが書き込まれ、フラッシュされ、再生されるのに要した時間の測定結果であり、また、送信サーバがそれを知るためのものです。
リモートサーバが同期スタンバイとして設定されている場合、これらの時間は、同期コミットの各レベルによって引き起こされた（あるいは引き起こされたであろう）コミットの遅延を表します。
非同期スタンバイの場合は、<structfield>replay_lag</structfield>列は最近のトランザクションが問い合わせに対して可視になったときまでの遅延を近似します。
スタンバイサーバが送信サーバに完全に追いつき、WALの活動がなくなった状態のときは、最も直近に測定された経過時間が短い間、表示され続け、その後はNULLとなります。
  </para>

  <para>
<!--
   Lag times work automatically for physical replication. Logical decoding
   plugins may optionally emit tracking messages; if they do not, the tracking
   mechanism will simply display NULL lag.
-->
経過時間は物理レプリケーションの場合は自動的に機能します。
ロジカルデコーディングのプラグインはオプションで追跡メッセージを発することができますが、そうしなければ追跡機能は単にNULLの経過時間を表示します。
  </para>

  <note>
   <para>
<!--
    The reported lag times are not predictions of how long it will take for
    the standby to catch up with the sending server assuming the current
    rate of replay.  Such a system would show similar times while new WAL is
    being generated, but would differ when the sender becomes idle.  In
    particular, when the standby has caught up completely,
    <structname>pg_stat_replication</structname> shows the time taken to
    write, flush and replay the most recent reported WAL location rather than
    zero as some users might expect.  This is consistent with the goal of
    measuring synchronous commit and transaction visibility delays for
    recent write transactions.
    To reduce confusion for users expecting a different model of lag, the
    lag columns revert to NULL after a short time on a fully replayed idle
    system. Monitoring systems should choose whether to represent this
    as missing data, zero or continue to display the last known value.
-->
報告される経過時間は、現在の再生速度の前提でスタンバイが送信サーバに追いつくのに要する時間を予測するものではありません。
そのようなシステムでは、新しいWALが生成されている間は類似した時間を示しますが、送信サーバがアイドル状態になると異なるものになるでしょう。
特に、スタンバイが完全に追いついたとき、<structname>pg_stat_replication</structname>は、一部のユーザが期待するゼロではなく、最も最近に報告されたWAL位置を書き込み、フラッシュし、再生するのに要した時間を示します。
これは最近の書き込みトランザクションについて同期コミットおよびトランザクションの可視性の遅延を測定するという目的と首尾一貫しています。
経過時間について異なるモデルを期待するユーザの混乱を抑えるため、完全に再生されてアイドルになったシステムでは、経過時間の列は短い時間の後、NULLに戻ります。
監視システムでは、これをデータなしとする、ゼロとする、あるいは最後の既知の値を表示し続けるという選択をすることになります。
   </para>
  </note>

 </sect2>

 <sect2 id="monitoring-pg-stat-replication-slots-view">
  <title><structname>pg_stat_replication_slots</structname></title>

  <indexterm>
   <primary>pg_stat_replication_slots</primary>
  </indexterm>

  <para>
<!--
   The <structname>pg_stat_replication_slots</structname> view will contain
   one row per logical replication slot, showing statistics about its usage.
-->
<structname>pg_stat_replication_slots</structname>ビューには、論理レプリケーションスロットごとに1行が含まれ、その使用状況に関する統計情報が表示されます。
  </para>

  <table id="pg-stat-replication-slots-view" xreflabel="pg_stat_replication_slots">
<!--
   <title><structname>pg_stat_replication_slots</structname> View</title>
-->
   <title><structname>pg_stat_replication_slots</structname>ビュー</title>
   <tgroup cols="1">
    <thead>
     <row>
      <entry role="catalog_table_entry"><para role="column_definition">
<!--
        Column Type
-->
列 型
       </para>
       <para>
<!--
        Description
-->
説明
      </para></entry>
     </row>
    </thead>

    <tbody>
     <row>
      <entry role="catalog_table_entry"><para role="column_definition">
        <structfield>slot_name</structfield> <type>text</type>
       </para>
       <para>
<!--
        A unique, cluster-wide identifier for the replication slot
-->
クラスタ全体で一意なレプリケーションスロットの識別子です。
      </para></entry>
     </row>

     <row>
      <entry role="catalog_table_entry"><para role="column_definition">
        <structfield>spill_txns</structfield> <type>bigint</type>
       </para>
       <para>
<!--
        Number of transactions spilled to disk once the memory used by
        logical decoding to decode changes from WAL has exceeded
        <literal>logical_decoding_work_mem</literal>. The counter gets
        incremented for both top-level transactions and subtransactions.
-->
WALからの変更をデコードするために論理デコードによって使用されるメモリが<literal>logical_decoding_work_mem</literal>を超えたときにディスクにあふれたトランザクション数です。
カウンタは、トップレベルのトランザクションとサブトランザクションの両方で増分されます。
      </para></entry>
     </row>

     <row>
      <entry role="catalog_table_entry"><para role="column_definition">
        <structfield>spill_count</structfield> <type>bigint</type>
       </para>
       <para>
<!--
        Number of times transactions were spilled to disk while decoding
        changes from WAL for this slot. This counter is incremented each time
        a transaction is spilled, and the same transaction may be spilled
        multiple times.
-->
このスロットのWALから変更をデコードしている間に、トランザクションがディスクにあふれた回数です。
このカウンタは、トランザクションがあふれるたびに増分され、同じトランザクションが複数回あふれることもあります。
      </para></entry>
     </row>

     <row>
      <entry role="catalog_table_entry"><para role="column_definition">
        <structfield>spill_bytes</structfield> <type>bigint</type>
       </para>
       <para>
<!--
        Amount of decoded transaction data spilled to disk while performing
        decoding of changes from WAL for this slot. This and other spill
        counters can be used to gauge the I/O which occurred during logical
        decoding and allow tuning <literal>logical_decoding_work_mem</literal>.
-->
このスロットのWALからの変更をデコード実行している間に、ディスクにあふれたデコード済みトランザクションデータ量です。
このカウンタと他のあふれカウンタは、論理デコード中に発生したI/Oを測定し<literal>logical_decoding_work_mem</literal>を調整できます。
      </para></entry>
     </row>

     <row>
      <entry role="catalog_table_entry"><para role="column_definition">
        <structfield>stream_txns</structfield> <type>bigint</type>
       </para>
       <para>
<!--
        Number of in-progress transactions streamed to the decoding output
        plugin after the memory used by logical decoding to decode changes
        from WAL for this slot has exceeded
        <literal>logical_decoding_work_mem</literal>. Streaming only
        works with top-level transactions (subtransactions can't be streamed
        independently), so the counter is not incremented for subtransactions.
-->
このスロットのWALからの変更をデコードするために論理デコードが使用するメモリが<literal>logical_decoding_work_mem</literal>を超えた後にデコード出力プラグインにストリーミングされた進行中のトランザクション数です。
ストリーミングはトップレベルのトランザクションでのみ機能するため (サブトランザクションは独立してストリーミングできません)、サブトランザクションではカウンタは増分されません。
       </para></entry>
     </row>

     <row>
      <entry role="catalog_table_entry"><para role="column_definition">
        <structfield>stream_count</structfield><type>bigint</type>
       </para>
       <para>
<!--
        Number of times in-progress transactions were streamed to the decoding
        output plugin while decoding changes from WAL for this slot. This
        counter is incremented each time a transaction is streamed, and the
        same transaction may be streamed multiple times.
-->
このスロットのWALからの変更をデコードしている間に、進行中のトランザクションがデコード出力プラグインにストリーミングされた回数です。
このカウンタは、トランザクションがストリーミングされるたびに増分され、同じトランザクションが複数回ストリーミングされる可能性があります。
      </para></entry>
     </row>

     <row>
      <entry role="catalog_table_entry"><para role="column_definition">
        <structfield>stream_bytes</structfield><type>bigint</type>
       </para>
       <para>
<!--
        Amount of transaction data decoded for streaming in-progress
        transactions to the decoding output plugin while decoding changes from
        WAL for this slot. This and other streaming counters for this slot can
        be used to tune <literal>logical_decoding_work_mem</literal>.
-->
このスロットのWALからの変更をデコードしている間に、進行中のトランザクションをデコード出力プラグインにストリーミングするためにデコードされたトランザクションデータ量です。
このカウンタと他のストリーミングカウンタは、<literal>logical_decoding_work_mem</literal>を調整するために使用できます。
       </para>
      </entry>
     </row>

     <row>
      <entry role="catalog_table_entry"><para role="column_definition">
        <structfield>total_txns</structfield> <type>bigint</type>
       </para>
       <para>
<!--
        Number of decoded transactions sent to the decoding output plugin for
        this slot. This counts top-level transactions only, and is not incremented
        for subtransactions. Note that this includes the transactions that are
        streamed and/or spilled.
-->
このスロットのデコード出力プラグインに送信されたデコードされたトランザクション数です。
これはトップレベルのトランザクションのみ数えられ、サブトランザクションは数えられません。
これには、ストリーミングされたトランザクションやあふれたトランザクションが含まれることに注意してください。
       </para></entry>
     </row>

     <row>
      <entry role="catalog_table_entry"><para role="column_definition">
        <structfield>total_bytes</structfield><type>bigint</type>
       </para>
       <para>
<!--
        Amount of transaction data decoded for sending transactions to the
        decoding output plugin while decoding changes from WAL for this slot.
        Note that this includes data that is streamed and/or spilled.
-->
このスロットのWALからの変更をデコードしながら、デコード出力プラグインにトランザクションを送信するためにデコードされたトランザクションデータ量です。
これには、ストリーミングされたデータやあふれたデータが含まれることに注意してください。
       </para>
      </entry>
     </row>

     <row>
      <entry role="catalog_table_entry"><para role="column_definition">
        <structfield>stats_reset</structfield> <type>timestamp with time zone</type>
       </para>
       <para>
<!--
        Time at which these statistics were last reset
-->
統計情報がリセットされた最終時刻です。
       </para></entry>
     </row>
    </tbody>
   </tgroup>
  </table>

 </sect2>

 <sect2 id="monitoring-pg-stat-wal-receiver-view">
  <title><structname>pg_stat_wal_receiver</structname></title>

  <indexterm>
   <primary>pg_stat_wal_receiver</primary>
  </indexterm>

  <para>
<!--
   The <structname>pg_stat_wal_receiver</structname> view will contain only
   one row, showing statistics about the WAL receiver from that receiver's
   connected server.
-->
<structname>pg_stat_wal_receiver</structname>ビューは、1行のみの形式で、受信サーバが接続したサーバからWALレシーバに関する統計情報を表示します。
  </para>

  <table id="pg-stat-wal-receiver-view" xreflabel="pg_stat_wal_receiver">
<!--
   <title><structname>pg_stat_wal_receiver</structname> View</title>
-->
   <title><structname>pg_stat_wal_receiver</structname>ビュー</title>
   <tgroup cols="1">
    <thead>
     <row>
      <entry role="catalog_table_entry"><para role="column_definition">
<!--
       Column Type
-->
列 型
      </para>
      <para>
<!--
       Description
-->
説明
      </para></entry>
     </row>
    </thead>

    <tbody>
     <row>
      <entry role="catalog_table_entry"><para role="column_definition">
       <structfield>pid</structfield> <type>integer</type>
      </para>
      <para>
<!--
       Process ID of the WAL receiver process
-->
WALレシーバプロセスのプロセスIDです。
      </para></entry>
     </row>

     <row>
      <entry role="catalog_table_entry"><para role="column_definition">
       <structfield>status</structfield> <type>text</type>
      </para>
      <para>
<!--
       Activity status of the WAL receiver process
-->
WALレシーバプロセスの活動状態です。
      </para></entry>
     </row>

     <row>
      <entry role="catalog_table_entry"><para role="column_definition">
       <structfield>receive_start_lsn</structfield> <type>pg_lsn</type>
      </para>
      <para>
<!--
       First write-ahead log location used when WAL receiver is
       started
-->
WALレシーバが開始された時に使われる先行書き込みログの最初の位置です。
      </para></entry>
     </row>

     <row>
      <entry role="catalog_table_entry"><para role="column_definition">
       <structfield>receive_start_tli</structfield> <type>integer</type>
      </para>
      <para>
<!--
       First timeline number used when WAL receiver is started
-->
WALレシーバが開始された時に使われる初期タイムライン番号です。
      </para></entry>
     </row>

     <row>
      <entry role="catalog_table_entry"><para role="column_definition">
       <structfield>written_lsn</structfield> <type>pg_lsn</type>
      </para>
      <para>
<!--
       Last write-ahead log location already received and written to disk,
       but not flushed. This should not be used for data integrity checks.
-->
すでに受信し、ディスクに書き出されたもののまだフラッシュされていない先行書き込みログの最新位置です。
これはデータの完全性の確認のためには使うべきではありません。
      </para></entry>
     </row>

     <row>
      <entry role="catalog_table_entry"><para role="column_definition">
       <structfield>flushed_lsn</structfield> <type>pg_lsn</type>
      </para>
      <para>
<!--
       Last write-ahead log location already received and flushed to
       disk, the initial value of this field being the first log location used
       when WAL receiver is started
-->
すでに受信し、ディスクにフラッシュされた先行書き込みログの最新位置です。
この列の初期値は、WALレシーバが開始された時に使用される、最初のログ位置です。
      </para></entry>
     </row>

     <row>
      <entry role="catalog_table_entry"><para role="column_definition">
       <structfield>received_tli</structfield> <type>integer</type>
      </para>
      <para>
<!--
       Timeline number of last write-ahead log location received and
       flushed to disk, the initial value of this field being the timeline
       number of the first log location used when WAL receiver is started
-->
受信済みでディスクにフラッシュされた先行書き込みログの最新位置のタイムライン番号です。
この列の初期値は、WALレシーバが開始された時に使用される、最初のログ位置のタイムライン番号です。
      </para></entry>
     </row>

     <row>
      <entry role="catalog_table_entry"><para role="column_definition">
       <structfield>last_msg_send_time</structfield> <type>timestamp with time zone</type>
      </para>
      <para>
<!--
       Send time of last message received from origin WAL sender
-->
オリジンWAL送信サーバから受け取った最後のメッセージの送信時刻です。
      </para></entry>
     </row>

     <row>
      <entry role="catalog_table_entry"><para role="column_definition">
       <structfield>last_msg_receipt_time</structfield> <type>timestamp with time zone</type>
      </para>
      <para>
<!--
       Receipt time of last message received from origin WAL sender
-->
オリジンWAL送信サーバから受け取った最後のメッセージの受信時刻です。
      </para></entry>
     </row>

     <row>
      <entry role="catalog_table_entry"><para role="column_definition">
       <structfield>latest_end_lsn</structfield> <type>pg_lsn</type>
      </para>
      <para>
<!--
       Last write-ahead log location reported to origin WAL sender
-->
オリジンWAL送信サーバに最後に報告された先行書き込みログ位置です。
      </para></entry>
     </row>

     <row>
      <entry role="catalog_table_entry"><para role="column_definition">
       <structfield>latest_end_time</structfield> <type>timestamp with time zone</type>
      </para>
      <para>
<!--
       Time of last write-ahead log location reported to origin WAL sender
-->
オリジンWAL送信サーバへ最新の先行書き込みログ位置が報告された時間です。
      </para></entry>
     </row>

     <row>
      <entry role="catalog_table_entry"><para role="column_definition">
       <structfield>slot_name</structfield> <type>text</type>
      </para>
      <para>
<!--
       Replication slot name used by this WAL receiver
-->
WALレシーバによって使用されたレプリケーションスロット名です。
      </para></entry>
     </row>

     <row>
      <entry role="catalog_table_entry"><para role="column_definition">
       <structfield>sender_host</structfield> <type>text</type>
      </para>
      <para>
<!--
       Host of the <productname>PostgreSQL</productname> instance
       this WAL receiver is connected to. This can be a host name,
       an IP address, or a directory path if the connection is via
       Unix socket.  (The path case can be distinguished because it
       will always be an absolute path, beginning with <literal>/</literal>.)
-->
WALレシーバが接続している<productname>PostgreSQL</productname>インスタンスのホストです。
これはホスト名、IPアドレス、あるいはUNIXソケットで接続している場合はディレクトリのパスです。
（パスは、常に<literal>/</literal>で始まる絶対パスなので、パスであることを識別できます。）
      </para></entry>
     </row>

     <row>
      <entry role="catalog_table_entry"><para role="column_definition">
       <structfield>sender_port</structfield> <type>integer</type>
      </para>
      <para>
<!--
       Port number of the <productname>PostgreSQL</productname> instance
       this WAL receiver is connected to.
-->
WALレシーバが接続している<productname>PostgreSQL</productname>インスタンスのポート番号です。
      </para></entry>
     </row>

     <row>
      <entry role="catalog_table_entry"><para role="column_definition">
       <structfield>conninfo</structfield> <type>text</type>
      </para>
      <para>
<!--
       Connection string used by this WAL receiver,
       with security-sensitive fields obfuscated.
-->
セキュリティに重要な値が難読化された文字列を含む、WALレシーバによって使用された接続文字列です。
      </para></entry>
     </row>
    </tbody>
   </tgroup>
  </table>

 </sect2>

 <sect2 id="monitoring-pg-stat-recovery-prefetch">
  <title><structname>pg_stat_recovery_prefetch</structname></title>

  <indexterm>
   <primary>pg_stat_recovery_prefetch</primary>
  </indexterm>

  <para>
<!--
   The <structname>pg_stat_recovery_prefetch</structname> view will contain
   only one row.  The columns <structfield>wal_distance</structfield>,
   <structfield>block_distance</structfield> and
   <structfield>io_depth</structfield> show current values, and the
   other columns show cumulative counters that can be reset
   with the <function>pg_stat_reset_shared</function> function.
-->
<structname>pg_stat_recovery_prefetch</structname>ビューは1行のみの形式です。
<structfield>wal_distance</structfield>、<structfield>block_distance</structfield>、<structfield>io_depth</structfield>の列は現在の値を示し、他の列は<function>pg_stat_reset_shared</function>関数でリセット可能な累積カウンタを示します。
  </para>

  <table id="pg-stat-recovery-prefetch-view" xreflabel="pg_stat_recovery_prefetch">
<!--
   <title><structname>pg_stat_recovery_prefetch</structname> View</title>
-->
   <title><structname>pg_stat_recovery_prefetch</structname>ビュー</title>
   <tgroup cols="1">
    <thead>
     <row>
      <entry role="catalog_table_entry"><para role="column_definition">
<!--
       Column Type
-->
列 型
      </para>
      <para>
<!--
       Description
-->
説明
      </para></entry>
     </row>
    </thead>

    <tbody>
     <row>
      <entry role="catalog_table_entry">
       <para role="column_definition">
        <structfield>stats_reset</structfield> <type>timestamp with time zone</type>
       </para>
       <para>
<!--
        Time at which these statistics were last reset
-->
統計情報がリセットされた最終時刻です。
       </para>
      </entry>
     </row>

     <row>
      <entry role="catalog_table_entry">
       <para role="column_definition">
        <structfield>prefetch</structfield> <type>bigint</type>
       </para>
       <para>
<!--
        Number of blocks prefetched because they were not in the buffer pool
-->
バッファプールになかったためにプリフェッチされたブロックの数です。
       </para>
      </entry>
     </row>

     <row>
      <entry role="catalog_table_entry">
       <para role="column_definition">
        <structfield>hit</structfield> <type>bigint</type>
       </para>
       <para>
<!--
        Number of blocks not prefetched because they were already in the buffer pool
-->
すでにバッファプールにあったためプリフェッチされなかったブロックの数です。
       </para>
      </entry>
     </row>

     <row>
      <entry role="catalog_table_entry">
       <para role="column_definition">
        <structfield>skip_init</structfield> <type>bigint</type>
       </para>
       <para>
<!--
        Number of blocks not prefetched because they would be zero-initialized
-->
ゼロで初期化されるためプリフェッチされなかったブロックの数です。
       </para>
      </entry>
     </row>

     <row>
      <entry role="catalog_table_entry">
       <para role="column_definition">
        <structfield>skip_new</structfield> <type>bigint</type>
       </para>
       <para>
<!--
        Number of blocks not prefetched because they didn't exist yet
-->
まだ存在しなかったためにプリフェッチされなかったブロックの数です。
       </para>
      </entry>
     </row>

     <row>
      <entry role="catalog_table_entry">
       <para role="column_definition">
        <structfield>skip_fpw</structfield> <type>bigint</type>
       </para>
       <para>
<!--
        Number of blocks not prefetched because a full page image was included in the WAL
-->
フルページイメージがWALに含まれていたためにプリフェッチされなかったブロックの数です。
       </para>
      </entry>
     </row>

     <row>
      <entry role="catalog_table_entry">
       <para role="column_definition">
        <structfield>skip_rep</structfield> <type>bigint</type>
       </para>
       <para>
<!--
        Number of blocks not prefetched because they were already recently prefetched
-->
すでに最近プリフェッチされていたためにプリフェッチされなかったブロックの数です。
       </para>
      </entry>
     </row>

     <row>
      <entry role="catalog_table_entry">
       <para role="column_definition">
        <structfield>wal_distance</structfield> <type>int</type>
       </para>
       <para>
<!--
        How many bytes ahead the prefetcher is looking
-->
プリフェッチャーが参照しているバイト数です。
       </para>
      </entry>
     </row>

     <row>
      <entry role="catalog_table_entry">
       <para role="column_definition">
        <structfield>block_distance</structfield> <type>int</type>
       </para>
       <para>
<!--
        How many blocks ahead the prefetcher is looking
-->
プリフェッチャーが参照している前方のブロック数です。
       </para>
      </entry>
     </row>

     <row>
      <entry role="catalog_table_entry">
       <para role="column_definition">
        <structfield>io_depth</structfield> <type>int</type>
       </para>
       <para>
<!--
        How many prefetches have been initiated but are not yet known to have completed
-->
開始されたがまだ完了していないプリフェッチの数です。
       </para>
      </entry>
     </row>
    </tbody>
   </tgroup>
  </table>

 </sect2>

 <sect2 id="monitoring-pg-stat-subscription">
  <title><structname>pg_stat_subscription</structname></title>

  <indexterm>
   <primary>pg_stat_subscription</primary>
  </indexterm>

  <table id="pg-stat-subscription" xreflabel="pg_stat_subscription">
<!--
   <title><structname>pg_stat_subscription</structname> View</title>
-->
   <title><structname>pg_stat_subscription</structname>ビュー</title>
   <tgroup cols="1">
    <thead>
     <row>
      <entry role="catalog_table_entry"><para role="column_definition">
<!--
       Column Type
-->
列 型
      </para>
      <para>
<!--
       Description
-->
説明
      </para></entry>
     </row>
    </thead>

    <tbody>
     <row>
      <entry role="catalog_table_entry"><para role="column_definition">
       <structfield>subid</structfield> <type>oid</type>
      </para>
      <para>
<!--
       OID of the subscription
-->
サブスクリプションのOIDです。
      </para></entry>
     </row>

     <row>
      <entry role="catalog_table_entry"><para role="column_definition">
       <structfield>subname</structfield> <type>name</type>
      </para>
      <para>
<!--
       Name of the subscription
-->
サブスクリプションの名前です。
      </para></entry>
     </row>

     <row>
      <entry role="catalog_table_entry"><para role="column_definition">
       <structfield>worker_type</structfield> <type>text</type>
      </para>
      <para>
<!--
       Type of the subscription worker process.  Possible types are
       <literal>apply</literal>, <literal>parallel apply</literal>, and
       <literal>table synchronization</literal>.
-->
《機械翻訳》サブスクリプションワーカープロセスの型。
可能な型は<literal>apply</literal>、<literal>parallel apply</literal>、<literal>table synchronization</literal>です。
      </para></entry>
     </row>

     <row>
      <entry role="catalog_table_entry"><para role="column_definition">
       <structfield>pid</structfield> <type>integer</type>
      </para>
      <para>
<!--
       Process ID of the subscription worker process
-->
サブスクリプションのワーカープロセスのプロセスIDです。
      </para></entry>
     </row>

     <row>
      <entry role="catalog_table_entry"><para role="column_definition">
       <structfield>leader_pid</structfield> <type>integer</type>
      </para>
      <para>
<!--
       Process ID of the leader apply worker if this process is a parallel
       apply worker; NULL if this process is a leader apply worker or a table
       synchronization worker
-->
《機械翻訳》このプロセスがパラレル適用ワーカーの場合は、リーダーのプロセスID。
このプロセスがリーダーの適用ワーカーまたは表の同期化ワーカーの場合はNULL。
      </para></entry>
     </row>

     <row>
      <entry role="catalog_table_entry"><para role="column_definition">
       <structfield>relid</structfield> <type>oid</type>
      </para>
      <para>
<!--
       OID of the relation that the worker is synchronizing; NULL for the
       leader apply worker and parallel apply workers
-->
ワーカーが同期しているリレーションのOIDです。リーダー適用ワーカーとパラレル適用ワーカーの場合はNULLです。
      </para></entry>
     </row>

     <row>
      <entry role="catalog_table_entry"><para role="column_definition">
       <structfield>received_lsn</structfield> <type>pg_lsn</type>
      </para>
      <para>
<!--
       Last write-ahead log location received, the initial value of
       this field being 0; NULL for parallel apply workers
-->
最後に受け取った先行書き込みログ位置です。このフィールドの初期値は0です。
パラレル適用ワーカーではNULLです。
      </para></entry>
     </row>

     <row>
      <entry role="catalog_table_entry"><para role="column_definition">
       <structfield>last_msg_send_time</structfield> <type>timestamp with time zone</type>
      </para>
      <para>
<!--
       Send time of last message received from origin WAL sender; NULL for
       parallel apply workers
-->
オリジンWAL送信サーバから受け取った最後のメッセージの送信時刻です。パラレル適用ワーカーの場合はNULLです。
      </para></entry>
     </row>

     <row>
      <entry role="catalog_table_entry"><para role="column_definition">
       <structfield>last_msg_receipt_time</structfield> <type>timestamp with time zone</type>
      </para>
      <para>
<!--
       Receipt time of last message received from origin WAL sender; NULL for
       parallel apply workers
-->
オリジンWAL送信サーバから受け取った最後のメッセージの受信時刻です。パラレル適用ワーカーの場合はNULLです。
      </para></entry>
     </row>

     <row>
      <entry role="catalog_table_entry"><para role="column_definition">
       <structfield>latest_end_lsn</structfield> <type>pg_lsn</type>
      </para>
      <para>
<!--
       Last write-ahead log location reported to origin WAL sender; NULL for
       parallel apply workers
-->
オリジンWAL送信サーバに最後に報告された先行書き込みログ位置です。パラレル適用ワーカーの場合はNULLです。
      </para></entry>
     </row>

     <row>
      <entry role="catalog_table_entry"><para role="column_definition">
       <structfield>latest_end_time</structfield> <type>timestamp with time zone</type>
      </para>
      <para>
<!--
       Time of last write-ahead log location reported to origin WAL
       sender; NULL for parallel apply workers
-->
オリジンWAL送信サーバに最後に報告された先行書き込みログ位置です。パラレル適用ワーカーの場合はNULLです。
      </para></entry>
     </row>
    </tbody>
   </tgroup>
  </table>

 </sect2>

 <sect2 id="monitoring-pg-stat-subscription-stats">
  <title><structname>pg_stat_subscription_stats</structname></title>

  <indexterm>
   <primary>pg_stat_subscription_stats</primary>
  </indexterm>

  <para>
<!--
   The <structname>pg_stat_subscription_stats</structname> view will contain
   one row per subscription.
-->
<structname>pg_stat_subscription_stats</structname>ビューにはサブスクリプションごとに1行が含まれます。
  </para>

  <table id="pg-stat-subscription-stats" xreflabel="pg_stat_subscription_stats">
<!--
   <title><structname>pg_stat_subscription_stats</structname> View</title>
-->
   <title><structname>pg_stat_subscription_stats</structname>ビュー</title>
   <tgroup cols="1">
    <thead>
     <row>
      <entry role="catalog_table_entry"><para role="column_definition">
<!--
       Column Type
-->
列 型
      </para>
      <para>
<!--
       Description
-->
説明
      </para></entry>
     </row>
    </thead>

    <tbody>
     <row>
      <entry role="catalog_table_entry"><para role="column_definition">
       <structfield>subid</structfield> <type>oid</type>
      </para>
      <para>
<!--
       OID of the subscription
-->
サブスクリプションのOIDです。
      </para></entry>
     </row>

     <row>
      <entry role="catalog_table_entry"><para role="column_definition">
       <structfield>subname</structfield> <type>name</type>
      </para>
      <para>
<!--
       Name of the subscription
-->
サブスクリプションの名前です。
      </para></entry>
     </row>

     <row>
      <entry role="catalog_table_entry"><para role="column_definition">
       <structfield>apply_error_count</structfield> <type>bigint</type>
      </para>
      <para>
<!--
       Number of times an error occurred while applying changes
-->
変更の適用中にエラーが発生した回数です。
      </para></entry>
     </row>

     <row>
      <entry role="catalog_table_entry"><para role="column_definition">
       <structfield>sync_error_count</structfield> <type>bigint</type>
      </para>
      <para>
<!--
       Number of times an error occurred during the initial table
       synchronization
-->
初期テーブル同期中にエラーが発生した回数です。
      </para></entry>
     </row>

     <row>
      <entry role="catalog_table_entry"><para role="column_definition">
       <structfield>stats_reset</structfield> <type>timestamp with time zone</type>
      </para>
      <para>
<!--
       Time at which these statistics were last reset
-->
統計情報がリセットされた最終時刻です。
      </para></entry>
     </row>
    </tbody>
   </tgroup>
  </table>

 </sect2>

 <sect2 id="monitoring-pg-stat-ssl-view">
  <title><structname>pg_stat_ssl</structname></title>

  <indexterm>
   <primary>pg_stat_ssl</primary>
  </indexterm>

  <para>
<!--
   The <structname>pg_stat_ssl</structname> view will contain one row per
   backend or WAL sender process, showing statistics about SSL usage on
   this connection. It can be joined to <structname>pg_stat_activity</structname>
   or <structname>pg_stat_replication</structname> on the
   <structfield>pid</structfield> column to get more details about the
   connection.
-->
<structname>pg_stat_ssl</structname>ビューは、バックエンドプロセスおよびWAL送信プロセスごとに1行を保持し、接続上でのSSLの使用に関する統計情報を示します。
<structname>pg_stat_activity</structname>または<structname>pg_stat_replication</structname>と<structfield>pid</structfield>列で結合することで、接続に関するより詳細な情報を取得できます。
  </para>

  <table id="pg-stat-ssl-view" xreflabel="pg_stat_ssl">
<!--
   <title><structname>pg_stat_ssl</structname> View</title>
-->
   <title><structname>pg_stat_ssl</structname>ビュー</title>
   <tgroup cols="1">
    <thead>
     <row>
      <entry role="catalog_table_entry"><para role="column_definition">
<!--
       Column Type
-->
列 型
      </para>
      <para>
<!--
       Description
-->
説明
      </para></entry>
     </row>
    </thead>

    <tbody>
     <row>
      <entry role="catalog_table_entry"><para role="column_definition">
       <structfield>pid</structfield> <type>integer</type>
      </para>
      <para>
<!--
       Process ID of a backend or WAL sender process
-->
バックエンドプロセスまたはWAL送信プロセスのプロセスIDです。
      </para></entry>
     </row>

     <row>
      <entry role="catalog_table_entry"><para role="column_definition">
       <structfield>ssl</structfield> <type>boolean</type>
      </para>
      <para>
<!--
       True if SSL is used on this connection
-->
この接続でSSLが使用されていれば真になります。
      </para></entry>
     </row>

     <row>
      <entry role="catalog_table_entry"><para role="column_definition">
       <structfield>version</structfield> <type>text</type>
      </para>
      <para>
<!--
       Version of SSL in use, or NULL if SSL is not in use
       on this connection
-->
使用されているSSLのバージョンです。この接続でSSLが使用されていなければNULLになります。
      </para></entry>
     </row>

     <row>
      <entry role="catalog_table_entry"><para role="column_definition">
       <structfield>cipher</structfield> <type>text</type>
      </para>
      <para>
<!--
       Name of SSL cipher in use, or NULL if SSL is not in use
       on this connection
-->
使用されているSSL暗号の名前です。この接続でSSLが使用されていなければNULLになります。
      </para></entry>
     </row>

     <row>
      <entry role="catalog_table_entry"><para role="column_definition">
       <structfield>bits</structfield> <type>integer</type>
      </para>
      <para>
<!--
       Number of bits in the encryption algorithm used, or NULL
       if SSL is not used on this connection
-->
使用されている暗号アルゴリズムのビット数です。この接続でSSLが使用されていなければNULLになります。
      </para></entry>
     </row>

     <row>
      <entry role="catalog_table_entry"><para role="column_definition">
       <structfield>client_dn</structfield> <type>text</type>
      </para>
      <para>
<!--
       Distinguished Name (DN) field from the client certificate
       used, or NULL if no client certificate was supplied or if SSL
       is not in use on this connection. This field is truncated if the
       DN field is longer than <symbol>NAMEDATALEN</symbol> (64 characters
       in a standard build).
-->
使用されているクライアント証明書の識別名(DN)フィールドです。クライアント証明書が提供されなかった場合、およびこの接続でSSLが使用されていない場合はNULLになります。
このフィールドは、DNフィールドが<symbol>NAMEDATALEN</symbol>（標準ビルドでは64文字）より長いと切り詰められます。
      </para></entry>
     </row>

     <row>
      <entry role="catalog_table_entry"><para role="column_definition">
       <structfield>client_serial</structfield> <type>numeric</type>
      </para>
      <para>
<!--
       Serial number of the client certificate, or NULL if no client
       certificate was supplied or if SSL is not in use on this connection.  The
       combination of certificate serial number and certificate issuer uniquely
       identifies a certificate (unless the issuer erroneously reuses serial
       numbers).
-->
クライアント証明書のシリアル番号です。この接続でクライアント証明書が提供されていないかSSLが使われていない場合にNULLになります。
証明書のシリアル番号と証明書発行者の組み合わせは（発行者が誤ってシリアル番号を再使用しない限り）証明書を一意に識別します。
      </para></entry>
     </row>

     <row>
      <entry role="catalog_table_entry"><para role="column_definition">
       <structfield>issuer_dn</structfield> <type>text</type>
      </para>
      <para>
<!--
       DN of the issuer of the client certificate, or NULL if no client
       certificate was supplied or if SSL is not in use on this connection.
       This field is truncated like <structfield>client_dn</structfield>.
-->
クライアント証明書の発行者のDNです。この接続でクライアント証明書が提供されていないかSSLが使われていない場合にNULLになります。
このフィールドは<structfield>client_dn</structfield>と同様に切り詰められます。
      </para></entry>
     </row>
    </tbody>
   </tgroup>
  </table>

 </sect2>

 <sect2 id="monitoring-pg-stat-gssapi-view">
  <title><structname>pg_stat_gssapi</structname></title>

  <indexterm>
   <primary>pg_stat_gssapi</primary>
  </indexterm>

  <para>
<!--
   The <structname>pg_stat_gssapi</structname> view will contain one row per
   backend, showing information about GSSAPI usage on this connection. It can
   be joined to <structname>pg_stat_activity</structname> or
   <structname>pg_stat_replication</structname> on the
   <structfield>pid</structfield> column to get more details about the
   connection.
-->
<structname>pg_stat_gssapi</structname>ビューはバックエンド毎に1行で構成され、接続でのGSSAPI使用に関する情報を表示します。
接続に関する更なる詳細を得るため、これを<structname>pg_stat_activity</structname>や<structname>pg_stat_replication</structname>と<structfield>pid</structfield>列で結合できます。
  </para>

  <table id="pg-stat-gssapi-view" xreflabel="pg_stat_gssapi">
<!--
   <title><structname>pg_stat_gssapi</structname> View</title>
-->
   <title><structname>pg_stat_gssapi</structname>ビュー</title>
   <tgroup cols="1">
    <thead>
     <row>
      <entry role="catalog_table_entry"><para role="column_definition">
<!--
       Column Type
-->
列 型
      </para>
      <para>
<!--
       Description
-->
説明
      </para></entry>
     </row>
    </thead>

    <tbody>
     <row>
      <entry role="catalog_table_entry"><para role="column_definition">
       <structfield>pid</structfield> <type>integer</type>
      </para>
      <para>
<!--
       Process ID of a backend
-->
バックエンドのプロセスIDです。
      </para></entry>
     </row>

     <row>
      <entry role="catalog_table_entry"><para role="column_definition">
       <structfield>gss_authenticated</structfield> <type>boolean</type>
      </para>
      <para>
<!--
       True if GSSAPI authentication was used for this connection
-->
この接続にGSSAPI認証が使われていたなら真です。
      </para></entry>
     </row>

     <row>
      <entry role="catalog_table_entry"><para role="column_definition">
       <structfield>principal</structfield> <type>text</type>
      </para>
      <para>
<!--
       Principal used to authenticate this connection, or NULL
       if GSSAPI was not used to authenticate this connection.  This
       field is truncated if the principal is longer than
       <symbol>NAMEDATALEN</symbol> (64 characters in a standard build).
-->
この接続の認証に使われているプリンシパルです。接続の認証にGSSAPIが使われていない場合にはNULLです。
このフィールドはプリンシパルが<symbol>NAMEDATALEN</symbol>（標準ビルドでは64文字）よりも長い場合には切り詰められます。
      </para></entry>
     </row>

     <row>
      <entry role="catalog_table_entry"><para role="column_definition">
       <structfield>encrypted</structfield> <type>boolean</type>
      </para>
      <para>
<!--
       True if GSSAPI encryption is in use on this connection
-->
この接続でGSSAPI暗号化が使われているなら真です。
      </para></entry>
     </row>

     <row>
      <entry role="catalog_table_entry"><para role="column_definition">
       <structfield>credentials_delegated</structfield> <type>boolean</type>
      </para>
      <para>
<!--
       True if GSSAPI credentials were delegated on this connection.
-->
この接続でGSSAPI認証情報が委任されていた場合は真です。
      </para></entry>
     </row>
    </tbody>
   </tgroup>
  </table>

 </sect2>

 <sect2 id="monitoring-pg-stat-archiver-view">
  <title><structname>pg_stat_archiver</structname></title>

  <indexterm>
   <primary>pg_stat_archiver</primary>
  </indexterm>

  <para>
<!--
   The <structname>pg_stat_archiver</structname> view will always have a
   single row, containing data about the archiver process of the cluster.
-->
<structname>pg_stat_archiver</structname>ビューは常に、クラスタのアーカイバプロセスに関するデータを含む１つの行を持ちます。
  </para>

  <table id="pg-stat-archiver-view" xreflabel="pg_stat_archiver">
<!--
   <title><structname>pg_stat_archiver</structname> View</title>
-->
   <title><structname>pg_stat_archiver</structname>ビュー</title>
   <tgroup cols="1">
    <thead>
     <row>
      <entry role="catalog_table_entry"><para role="column_definition">
<!--
       Column Type
-->
列 型
      </para>
      <para>
<!--
       Description
-->
説明
      </para></entry>
     </row>
    </thead>

    <tbody>
     <row>
      <entry role="catalog_table_entry"><para role="column_definition">
       <structfield>archived_count</structfield> <type>bigint</type>
      </para>
      <para>
<!--
       Number of WAL files that have been successfully archived
-->
アーカイブに成功したWALファイルの数です。
      </para></entry>
     </row>

     <row>
      <entry role="catalog_table_entry"><para role="column_definition">
       <structfield>last_archived_wal</structfield> <type>text</type>
      </para>
      <para>
<!--
       Name of the WAL file most recently successfully archived
-->
最後にアーカイブに成功したWALファイルの名前です。
      </para></entry>
     </row>

     <row>
      <entry role="catalog_table_entry"><para role="column_definition">
       <structfield>last_archived_time</structfield> <type>timestamp with time zone</type>
      </para>
      <para>
<!--
       Time of the most recent successful archive operation
-->
最後にアーカイブに成功した操作の時刻です。
      </para></entry>
     </row>

     <row>
      <entry role="catalog_table_entry"><para role="column_definition">
       <structfield>failed_count</structfield> <type>bigint</type>
      </para>
      <para>
<!--
       Number of failed attempts for archiving WAL files
-->
WALファイルのアーカイブに失敗した回数です。
      </para></entry>
     </row>

     <row>
      <entry role="catalog_table_entry"><para role="column_definition">
       <structfield>last_failed_wal</structfield> <type>text</type>
      </para>
      <para>
<!--
       Name of the WAL file of the most recent failed archival operation
-->
最後にアーカイブ操作に失敗したWALファイルの名前です。
      </para></entry>
     </row>

     <row>
      <entry role="catalog_table_entry"><para role="column_definition">
       <structfield>last_failed_time</structfield> <type>timestamp with time zone</type>
      </para>
      <para>
<!--
       Time of the most recent failed archival operation
-->
最後にアーカイブ操作に失敗した時刻です。
      </para></entry>
     </row>

     <row>
      <entry role="catalog_table_entry"><para role="column_definition">
       <structfield>stats_reset</structfield> <type>timestamp with time zone</type>
      </para>
      <para>
<!--
       Time at which these statistics were last reset
-->
統計情報がリセットされた最終時刻です。
      </para></entry>
     </row>
    </tbody>
   </tgroup>
  </table>

  <para>
<!--
    Normally, WAL files are archived in order, oldest to newest, but that is
    not guaranteed, and does not hold under special circumstances like when
    promoting a standby or after crash recovery. Therefore it is not safe to
    assume that all files older than
    <structfield>last_archived_wal</structfield> have also been successfully
    archived.
-->
通常、WALファイルは古いものから新しいものの順にアーカイブされますが、これは保証されておらず、スタンバイをプロモートしたときやクラッシュリカバリ後のような特別な状況では保持されません。
したがって、<structfield>last_archived_wal</structfield>より古いすべてのファイルも正常にアーカイブされたと考えるのは安全ではありません。
  </para>
 </sect2>

 <sect2 id="monitoring-pg-stat-io-view">
  <title><structname>pg_stat_io</structname></title>

  <indexterm>
   <primary>pg_stat_io</primary>
  </indexterm>

  <para>
<!--
   The <structname>pg_stat_io</structname> view will contain one row for each
   combination of backend type, target I/O object, and I/O context, showing
   cluster-wide I/O statistics. Combinations which do not make sense are
   omitted.
-->
<structname>pg_stat_io</structname>ビューには、バックエンドのタイプ、ターゲットI/Oオブジェクト、およびI/Oコンテキストの各組み合わせに対する1行が含まれ、クラスタ全体のI/O統計が示されます。
意味のない組み合わせは省略されます。
  </para>

  <para>
<!--
   Currently, I/O on relations (e.g. tables, indexes) is tracked. However,
   relation I/O which bypasses shared buffers (e.g. when moving a table from one
   tablespace to another) is currently not tracked.
-->
今の所、リレーション（テーブル、インデックス）上のI/Oは追跡されます。
ただし、共有バッファをバイパスするリレーションI/O（たとえば、あるテーブル空間から別のテーブル空間にテーブルを移動するとき）は現在は追跡されません。
  </para>

  <table id="pg-stat-io-view" xreflabel="pg_stat_io">
   <title><structname>pg_stat_io</structname> View</title>
   <tgroup cols="1">
    <thead>
     <row>
      <entry role="catalog_table_entry">
       <para role="column_definition">
<!--
        Column Type
-->
列 型
       </para>
       <para>
<!--
        Description
-->
説明
       </para>
      </entry>
     </row>
    </thead>
    <tbody>
     <row>
      <entry role="catalog_table_entry">
       <para role="column_definition">
        <structfield>backend_type</structfield> <type>text</type>
       </para>
       <para>
<!--
        Type of backend (e.g. background worker, autovacuum worker). See <link
        linkend="monitoring-pg-stat-activity-view">
        <structname>pg_stat_activity</structname></link> for more information
        on <varname>backend_type</varname>s. Some
        <varname>backend_type</varname>s do not accumulate I/O operation
        statistics and will not be included in the view.
-->
バックエンドのタイプです（たとえばバックグラウンドワーカー、自動バキュームワーカーなど）。
 <varname>backend_type</varname>の詳細については<link linkend="monitoring-pg-stat-activity-view"><structname>pg_stat_activity</structname></link>を参照してください。
一部の<varname>backend_type</varname>はI/O操作統計を累積しないため、このビューには含まれません。
       </para>
      </entry>
     </row>

     <row>
      <entry role="catalog_table_entry">
       <para role="column_definition">
        <structfield>object</structfield> <type>text</type>
       </para>
       <para>
<!--
        Target object of an I/O operation. Possible values are:
-->
I/O操作のターゲットオブジェクトです。
可能な値は次のとおりです。
       <itemizedlist>
        <listitem>
         <para>
<!--
          <literal>relation</literal>: Permanent relations.
-->
          <literal>relation</literal>: 永続的リレーションです。
         </para>
        </listitem>
        <listitem>
         <para>
<!--
          <literal>temp relation</literal>: Temporary relations.
-->
<literal>temp relation</literal>: 一時リレーションです。
         </para>
        </listitem>
       </itemizedlist>
       </para>
      </entry>
     </row>

     <row>
      <entry role="catalog_table_entry">
       <para role="column_definition">
        <structfield>context</structfield> <type>text</type>
       </para>
       <para>
<!--
        The context of an I/O operation. Possible values are:
-->
I/O操作のコンテキストです。
可能な値は次のとおりです。
       </para>
       <itemizedlist>
        <listitem>
         <para>
<!--
          <literal>normal</literal>: The default or standard
          <varname>context</varname> for a type of I/O operation. For
          example, by default, relation data is read into and written out from
          shared buffers. Thus, reads and writes of relation data to and from
          shared buffers are tracked in <varname>context</varname>
          <literal>normal</literal>.
-->
<literal>normal</literal>: I/O操作のタイプに対するデフォルトまたは標準の<varname>context</varname>です。
例えば、リレーションデータの読み込みと書き込みは、デフォルトで共有バッファに書き込まれます。
したがって、共有バッファからのリレーションデータの読み込みと書き込みは、<varname>context</varname> <literal>normal</literal>で追跡されます。
         </para>
        </listitem>
        <listitem>
         <para>
<!--
          <literal>vacuum</literal>: I/O operations performed outside of shared
          buffers while vacuuming and analyzing permanent relations. Temporary
          table vacuums use the same local buffer pool as other temporary table
          I/O operations and are tracked in <varname>context</varname>
          <literal>normal</literal>.
-->
《機械翻訳》<literal>vacuum</literal>: 永続的なリレーションのバキュームと解析中に、共有バッファの外部で実行された入出力操作。
一時テーブルのバキュームは、他の一時テーブル入出力操作と同じローカルバッファプールを使用し、<varname>context</varname> <literal>normal</literal>で追跡されます。
         </para>
        </listitem>
        <listitem>
         <para>
<!--
          <literal>bulkread</literal>: Certain large read I/O operations
          done outside of shared buffers, for example, a sequential scan of a
          large table.
-->
<literal>bulkread</literal>: 大きな読み取りI/O操作（大きなテーブルの逐次スキャンなど）で、共有バッファの外部で行われるものです。
         </para>
        </listitem>
        <listitem>
         <para>
<!--
          <literal>bulkwrite</literal>: Certain large write I/O operations
          done outside of shared buffers, such as <command>COPY</command>.
-->
<literal>bulkwrite</literal>: <command>COPY</command>などの共有バッファ外で行われる、大きな書き込みI/O操作です。
         </para>
        </listitem>
       </itemizedlist>
      </entry>
     </row>

     <row>
      <entry role="catalog_table_entry">
       <para role="column_definition">
        <structfield>reads</structfield> <type>bigint</type>
       </para>
       <para>
<!--
        Number of read operations, each of the size specified in
        <varname>op_bytes</varname>.
-->
<varname>op_bytes</varname>で指定されたサイズの読み取り操作の数です。
       </para>
      </entry>
     </row>

     <row>
      <entry role="catalog_table_entry">
       <para role="column_definition">
        <structfield>read_time</structfield> <type>double precision</type>
       </para>
       <para>
<!--
        Time spent in read operations in milliseconds (if
        <xref linkend="guc-track-io-timing"/> is enabled, otherwise zero)
-->
読み取り操作に費やした時間です（ミリ秒単位）。（<xref linkend="guc-track-io-timing"/>が有効な場合。それ以外はゼロ）
       </para>
      </entry>
     </row>

     <row>
      <entry role="catalog_table_entry">
       <para role="column_definition">
        <structfield>writes</structfield> <type>bigint</type>
       </para>
       <para>
<!--
        Number of write operations, each of the size specified in
        <varname>op_bytes</varname>.
-->
<varname>op_bytes</varname>で指定されたサイズの書き込み操作の数です。
       </para>
      </entry>
     </row>

     <row>
      <entry role="catalog_table_entry">
       <para role="column_definition">
        <structfield>write_time</structfield> <type>double precision</type>
       </para>
       <para>
<!--
        Time spent in write operations in milliseconds (if
        <xref linkend="guc-track-io-timing"/> is enabled, otherwise zero)
-->
書き込み操作に費やした時間です（ミリ秒単位）。（<xref linkend="guc-track-io-timing"/>が有効な場合。それ以外はゼロ）
       </para>
      </entry>
     </row>

     <row>
      <entry role="catalog_table_entry">
       <para role="column_definition">
        <structfield>writebacks</structfield> <type>bigint</type>
       </para>
       <para>
<!--
        Number of units of size <varname>op_bytes</varname> which the process
        requested the kernel write out to permanent storage.
-->
プロセスがカーネルに永続的な記憶域への書き出しを要求した<varname>op_bytes</varname>のサイズの数です。
       </para>
      </entry>
     </row>

     <row>
      <entry role="catalog_table_entry">
       <para role="column_definition">
        <structfield>writeback_time</structfield> <type>double precision</type>
       </para>
       <para>
<!--
        Time spent in writeback operations in milliseconds (if
        <xref linkend="guc-track-io-timing"/> is enabled, otherwise zero). This
        includes the time spent queueing write-out requests and, potentially,
        the time spent to write out the dirty data.
-->
ライトバック操作に費やした時間です（ミリ秒単位）。（<xref linkend="guc-track-io-timing"/>が有効な場合。そうでない場合はゼロ）。
これには、書き出し要求の待ち時間と、書き出しデータの書き出しに費やした時間が含まれます。
       </para>
      </entry>
     </row>

     <row>
      <entry role="catalog_table_entry">
       <para role="column_definition">
        <structfield>extends</structfield> <type>bigint</type>
       </para>
       <para>
<!--
        Number of relation extend operations, each of the size specified in
        <varname>op_bytes</varname>.
-->
<varname>op_bytes</varname>で指定されたサイズのリレーション拡張操作の数です。
       </para>
      </entry>
     </row>

     <row>
      <entry role="catalog_table_entry">
       <para role="column_definition">
        <structfield>extend_time</structfield> <type>double precision</type>
       </para>
       <para>
<!--
        Time spent in extend operations in milliseconds (if
        <xref linkend="guc-track-io-timing"/> is enabled, otherwise zero)
-->
拡張操作に費やした時間です（ミリ秒単位）。（<xref linkend="guc-track-io-timing"/>が有効な場合。それ以外はゼロ）
       </para>
      </entry>
     </row>

     <row>
      <entry role="catalog_table_entry">
       <para role="column_definition">
        <structfield>op_bytes</structfield> <type>bigint</type>
       </para>
       <para>
<!--
        The number of bytes per unit of I/O read, written, or extended.
-->
I/Oの読み取り、書き込み、または拡張の単位ごとのバイト数です。
       </para>
       <para>
<!--
        Relation data reads, writes, and extends are done in
        <varname>block_size</varname> units, derived from the build-time
        parameter <symbol>BLCKSZ</symbol>, which is <literal>8192</literal> by
        default.
-->
リレーションデータの読み込み、書き込み、拡張は、構築時パラメータ<symbol>BLCKSZ</symbol>から導出される<varname>block_size</varname>単位で行われます。
デフォルトでは<literal>8192</literal>です。
       </para>
      </entry>
     </row>

     <row>
      <entry role="catalog_table_entry">
       <para role="column_definition">
        <structfield>hits</structfield> <type>bigint</type>
       </para>
       <para>
<!--
        The number of times a desired block was found in a shared buffer.
-->
共有バッファ内で所望のブロックが見つかった回数です。
       </para>
      </entry>
     </row>

     <row>
      <entry role="catalog_table_entry">
       <para role="column_definition">
        <structfield>evictions</structfield> <type>bigint</type>
       </para>
       <para>
<!--
        Number of times a block has been written out from a shared or local
        buffer in order to make it available for another use.
-->
ブロックが別の使用に使用できるように、共有バッファまたはローカルバッファから書き出された回数です。
       </para>
       <para>
<!--
        In <varname>context</varname> <literal>normal</literal>, this counts
        the number of times a block was evicted from a buffer and replaced with
        another block. In <varname>context</varname>s
        <literal>bulkwrite</literal>, <literal>bulkread</literal>, and
        <literal>vacuum</literal>, this counts the number of times a block was
        evicted from shared buffers in order to add the shared buffer to a
        separate, size-limited ring buffer for use in a bulk I/O operation.
-->
<varname>context</varname>が<literal>normal</literal>の場合、この値は、ブロックがバッファから削除され、別のブロックに置き換えられた回数をカウントします。
 <varname>context</varname>が<literal>bulkwrite</literal>、<literal>bulkread</literal>、および<literal>vacuum</literal>の場合、この値は、バルクI/O操作で使用するために、共有バッファを別のサイズ制限のあるリングバッファに追加するために、ブロックが共有バッファから追い出された回数をカウントします。
        </para>
      </entry>
     </row>

     <row>
      <entry role="catalog_table_entry">
       <para role="column_definition">
        <structfield>reuses</structfield> <type>bigint</type>
       </para>
       <para>
<!--
        The number of times an existing buffer in a size-limited ring buffer
        outside of shared buffers was reused as part of an I/O operation in the
        <literal>bulkread</literal>, <literal>bulkwrite</literal>, or
        <literal>vacuum</literal> <varname>context</varname>s.
-->
共有バッファ以外のサイズ制限付きリングバッファ内の既存のバッファが、<literal>bulkread</literal>、<literal>bulkwrite</literal>、または<literal>vacuum</literal> <varname>context</varname>内でI/O操作の一部として再利用された回数です。
       </para>
      </entry>
     </row>

     <row>
      <entry role="catalog_table_entry">
       <para role="column_definition">
        <structfield>fsyncs</structfield> <type>bigint</type>
       </para>
       <para>
<!--
        Number of <literal>fsync</literal> calls. These are only tracked in
        <varname>context</varname> <literal>normal</literal>.
-->
<literal>fsync</literal>呼び出しの数です。
これらは<varname>context</varname> <literal>normal</literal>でのみ追跡されます。
       </para>
      </entry>
     </row>

     <row>
      <entry role="catalog_table_entry">
       <para role="column_definition">
        <structfield>fsync_time</structfield> <type>double precision</type>
       </para>
       <para>
<!--
        Time spent in fsync operations in milliseconds (if
        <xref linkend="guc-track-io-timing"/> is enabled, otherwise zero)
-->
fsync操作に費やした時間です（ミリ秒単位）。（<xref linkend="guc-track-io-timing"/>が有効な場合。それ以外はゼロ）
       </para>
      </entry>
     </row>

     <row>
      <entry role="catalog_table_entry">
       <para role="column_definition">
        <structfield>stats_reset</structfield> <type>timestamp with time zone</type>
       </para>
       <para>
<!--
        Time at which these statistics were last reset.
-->
これらの統計情報が最後にリセットされた時刻です。
       </para>
      </entry>
     </row>
    </tbody>
   </tgroup>
  </table>

  <para>
<!--
   Some backend types never perform I/O operations on some I/O objects and/or
   in some I/O contexts. These rows are omitted from the view. For example, the
   checkpointer does not checkpoint temporary tables, so there will be no rows
   for <varname>backend_type</varname> <literal>checkpointer</literal> and
   <varname>object</varname> <literal>temp relation</literal>.
-->
一部のバックエンドタイプは、一部のI/Oオブジェクトおよび/または一部のI/OコンテキストでI/O操作を実行しません。
これらの行はビューから省略されます。
たとえば、チェッカポインタは一時テーブルをチェックしないので、<varname>backend_type</varname> <literal>checkpointer</literal>および<varname>object</varname> <literal>temp relation</literal>に対する行はありません。
  </para>

  <para>
<!--
   In addition, some I/O operations will never be performed either by certain
   backend types or on certain I/O objects and/or in certain I/O contexts.
   These cells will be NULL. For example, temporary tables are not
   <literal>fsync</literal>ed, so <varname>fsyncs</varname> will be NULL for
   <varname>object</varname> <literal>temp relation</literal>. Also, the
   background writer does not perform reads, so <varname>reads</varname> will
   be NULL in rows for <varname>backend_type</varname> <literal>background
   writer</literal>.
-->
また、特定のバックエンドタイプ、特定のI/Oオブジェクト、特定のI/Oコンテキストで、一部のI/O操作が実行されない場合もあります。
これらのセルはNULLです。
たとえば、一時テーブルは<literal>fsync</literal>されないので、<varname>fsyncs</varname>は<varname>object</varname> <literal>temp relation</literal>に対してNULLになります。
また、バックグラウンドライタは読み取りを行わないので、<varname>backend_type</varname>が<literal>temp relation</literal>の行では<varname>reads</varname>がNULLになります。
  </para>

  <para>
<!--
   <structname>pg_stat_io</structname> can be used to inform database tuning.
   For example:
-->
<structname>pg_stat_io</structname>はデータベースのチューニングに役立てることができます。
例を示します。
   <itemizedlist>
    <listitem>
     <para>
<!--
      A high <varname>evictions</varname> count can indicate that shared
      buffers should be increased.
-->
<varname>evictions</varname>の数が多いということは、共有バッファを増やす必要があることを示しています。
     </para>
    </listitem>
    <listitem>
     <para>
<!--
      Client backends rely on the checkpointer to ensure data is persisted to
      permanent storage. Large numbers of <varname>fsyncs</varname> by
      <literal>client backend</literal>s could indicate a misconfiguration of
      shared buffers or of the checkpointer. More information on configuring
      the checkpointer can be found in <xref linkend="wal-configuration"/>.
-->
クライアントバックエンドは、永続的なストレージにデータが保存されていることを確実するために、チェックポインタに依存しています。
<literal>client backend</literal>による多数の<varname>fsync</varname>は、共有バッファやチェックポインタの設定ミスを示している可能性があります。
チェックポインタの設定の詳細は<xref linkend="wal-configuration"/>を参照してください。
     </para>
    </listitem>
    <listitem>
     <para>
<!--
      Normally, client backends should be able to rely on auxiliary processes
      like the checkpointer and the background writer to write out dirty data
      as much as possible. Large numbers of writes by client backends could
      indicate a misconfiguration of shared buffers or of the checkpointer.
      More information on configuring the checkpointer can be found in <xref
      linkend="wal-configuration"/>.
-->
通常、クライアントバックエンドは、チェックポインタやバックグラウンドライタのような補助プロセスが、できるだけ多くのダーティーデータを書き出すことに依存できるはずです。
クライアントバックエンドによる大量の書き込みは、共有バッファやチェックポインタの設定ミスを示している可能性があります。
チェックポインタの設定についての詳細は<xref linkend="wal-configuration"/>を参照してください。
     </para>
    </listitem>
   </itemizedlist>
  </para>

  <note>
   <para>
<!--
    Columns tracking I/O time will only be non-zero when
    <xref linkend="guc-track-io-timing"/> is enabled. The user should be
    careful when referencing these columns in combination with their
    corresponding I/O operations in case <varname>track_io_timing</varname>
    was not enabled for the entire time since the last stats reset.
-->
《機械翻訳》列の追跡 I/O時間は、<xref linkend="guc-track-io-timing"/>が有効になっている場合にのみゼロ以外になります。
最後の統計リセット以降、<varname>track_io_timing</varname>が有効になっていない場合、これらの列を対応するI/O操作と組み合わせて参照する際には注意が必要です。
   </para>
  </note>



 </sect2>

 <sect2 id="monitoring-pg-stat-bgwriter-view">
  <title><structname>pg_stat_bgwriter</structname></title>

  <indexterm>
   <primary>pg_stat_bgwriter</primary>
  </indexterm>

  <para>
<!--
   The <structname>pg_stat_bgwriter</structname> view will always have a
   single row, containing data about the background writer of the cluster.
-->
《マッチ度[82.269504]》<structname>pg_stat_archiver</structname>ビューは常に、クラスタのアーカイバプロセスに関するデータを含む１つの行を持ちます。
《機械翻訳》<structname>pg_stat_bgwriter</structname>ビューは常に1行で、クラスタのバックグラウンドライタに関するデータを含みます。
  </para>

  <table id="pg-stat-bgwriter-view" xreflabel="pg_stat_bgwriter">
<!--
   <title><structname>pg_stat_bgwriter</structname> View</title>
-->
   <title><structname>pg_stat_bgwriter</structname>ビュー</title>
   <tgroup cols="1">
    <thead>
     <row>
      <entry role="catalog_table_entry"><para role="column_definition">
<!--
       Column Type
-->
列 型
      </para>
      <para>
<!--
       Description
-->
説明
      </para></entry>
     </row>
    </thead>

    <tbody>
     <row>
      <entry role="catalog_table_entry"><para role="column_definition">
       <structfield>buffers_clean</structfield> <type>bigint</type>
      </para>
      <para>
<!--
       Number of buffers written by the background writer
-->
バックグラウンドライタにより書き出されたバッファ数です。
      </para></entry>
     </row>

     <row>
      <entry role="catalog_table_entry"><para role="column_definition">
       <structfield>maxwritten_clean</structfield> <type>bigint</type>
      </para>
      <para>
<!--
       Number of times the background writer stopped a cleaning
       scan because it had written too many buffers
-->
バックグラウンドライタが書き出したバッファ数が多過ぎたために、整理用スキャンを停止した回数です。
      </para></entry>
     </row>

     <row>
      <entry role="catalog_table_entry"><para role="column_definition">
       <structfield>buffers_alloc</structfield> <type>bigint</type>
      </para>
      <para>
<!--
       Number of buffers allocated
-->
割当られたバッファ数です。
      </para></entry>
     </row>

     <row>
      <entry role="catalog_table_entry"><para role="column_definition">
       <structfield>stats_reset</structfield> <type>timestamp with time zone</type>
      </para>
      <para>
<!--
       Time at which these statistics were last reset
-->
統計情報がリセットされた最終時刻です。
      </para></entry>
     </row>
    </tbody>
   </tgroup>
  </table>

 </sect2>

 <sect2 id="monitoring-pg-stat-checkpointer-view">
  <title><structname>pg_stat_checkpointer</structname></title>

  <indexterm>
   <primary>pg_stat_checkpointer</primary>
  </indexterm>

  <para>
<!--
   The <structname>pg_stat_checkpointer</structname> view will always have a
   single row, containing data about the checkpointer process of the cluster.
-->
《マッチ度[85.135135]》<structname>pg_stat_archiver</structname>ビューは常に、クラスタのアーカイバプロセスに関するデータを含む１つの行を持ちます。
《機械翻訳》<structname>pg_stat_checkpointer</structname>ビューは常に1行で、クラスタのチェックポインタプロセスに関するデータを含みます。
  </para>

  <table id="pg-stat-checkpointer-view" xreflabel="pg_stat_checkpointer">
   <title><structname>pg_stat_checkpointer</structname> View</title>
   <tgroup cols="1">
    <thead>
     <row>
      <entry role="catalog_table_entry"><para role="column_definition">
<!--
       Column Type
-->
列 型
      </para>
      <para>
<!--
       Description
-->
説明
      </para></entry>
     </row>
    </thead>

    <tbody>
     <row>
      <entry role="catalog_table_entry"><para role="column_definition">
       <structfield>num_timed</structfield> <type>bigint</type>
      </para>
      <para>
<<<<<<< HEAD
<!--
       Number of scheduled checkpoints that have been performed
-->
これまでに実行された、スケジュールされたチェックポイントの個数です。
=======
       Number of scheduled checkpoints due to timeout.
       Note that checkpoints may be skipped if the server has been idle
       since the last one, and this value counts both completed and
       skipped checkpoints
>>>>>>> d7ec59a6
      </para></entry>
     </row>

     <row>
      <entry role="catalog_table_entry"><para role="column_definition">
       <structfield>num_requested</structfield> <type>bigint</type>
      </para>
      <para>
<!--
       Number of requested checkpoints that have been performed
-->
これまでに実行された、要求されたチェックポイントの個数です。
      </para></entry>
     </row>

     <row>
      <entry role="catalog_table_entry"><para role="column_definition">
       <structfield>restartpoints_timed</structfield> <type>bigint</type>
      </para>
      <para>
<!--
       Number of scheduled restartpoints due to timeout or after a failed attempt to perform it
-->
《機械翻訳》タイムアウトまたは再起動の試行に失敗したためにスケジュールされた再起動ポイントの数。
      </para></entry>
     </row>

     <row>
      <entry role="catalog_table_entry"><para role="column_definition">
       <structfield>restartpoints_req</structfield> <type>bigint</type>
      </para>
      <para>
<!--
       Number of requested restartpoints
-->
《機械翻訳》要求された再起動ポイントの数。
      </para></entry>
     </row>

     <row>
      <entry role="catalog_table_entry"><para role="column_definition">
       <structfield>restartpoints_done</structfield> <type>bigint</type>
      </para>
      <para>
<!--
       Number of restartpoints that have been performed
-->
《マッチ度[62.500000]》これまでに実行された、要求されたチェックポイントの個数です。
《機械翻訳》実行された再起動ポイントの数。
      </para></entry>
     </row>

     <row>
      <entry role="catalog_table_entry"><para role="column_definition">
       <structfield>write_time</structfield> <type>double precision</type>
      </para>
      <para>
<!--
       Total amount of time that has been spent in the portion of
       processing checkpoints and restartpoints where files are written to disk,
       in milliseconds
-->
《マッチ度[78.378378]》チェックポイント処理におけるディスクにファイルを書き出す部分に費やされた、ミリ秒単位の総時間です。
《機械翻訳》ファイルがディスクに書き込まれるチェックポイントおよび再開ポイントの処理に費やされた合計時間（ミリ秒単位）。
      </para></entry>
     </row>

     <row>
      <entry role="catalog_table_entry"><para role="column_definition">
       <structfield>sync_time</structfield> <type>double precision</type>
      </para>
      <para>
<!--
       Total amount of time that has been spent in the portion of
       processing checkpoints and restartpoints where files are synchronized to
       disk, in milliseconds
-->
《マッチ度[74.509804]》チェックポイント処理におけるディスクにファイルを同期する部分に費やされた、ミリ秒単位の総時間です。
《機械翻訳》ファイルがディスクに同期化されるチェックポイントおよび再起動ポイントの処理に費やされた合計時間（ミリ秒単位）。
      </para></entry>
     </row>

     <row>
      <entry role="catalog_table_entry"><para role="column_definition">
       <structfield>buffers_written</structfield> <type>bigint</type>
      </para>
      <para>
<!--
       Number of buffers written during checkpoints and restartpoints
-->
《マッチ度[59.677419]》チェックポイント期間に書き出されたバッファ数です。
《機械翻訳》チェックポイントおよび再起動ポイントで書き込まれたバッファ数。
      </para></entry>
     </row>

     <row>
      <entry role="catalog_table_entry"><para role="column_definition">
       <structfield>stats_reset</structfield> <type>timestamp with time zone</type>
      </para>
      <para>
<!--
       Time at which these statistics were last reset
-->
統計情報がリセットされた最終時刻です。
      </para></entry>
     </row>
    </tbody>
   </tgroup>
  </table>

 </sect2>

 <sect2 id="monitoring-pg-stat-wal-view">
   <title><structname>pg_stat_wal</structname></title>

  <indexterm>
   <primary>pg_stat_wal</primary>
  </indexterm>

  <para>
<!--
   The <structname>pg_stat_wal</structname> view will always have a
   single row, containing data about WAL activity of the cluster.
-->
<structname>pg_stat_wal</structname>ビューは常に、クラスタのWAL活動状況のデータに関する1つの行を持ちます。
  </para>

  <table id="pg-stat-wal-view" xreflabel="pg_stat_wal">
<!--
   <title><structname>pg_stat_wal</structname> View</title>
-->
   <title><structname>pg_stat_wal</structname>ビュー</title>
   <tgroup cols="1">
    <thead>
     <row>
      <entry role="catalog_table_entry"><para role="column_definition">
<!--
       Column Type
-->
列 型
      </para>
      <para>
<!--
       Description
-->
説明
      </para></entry>
     </row>
    </thead>

    <tbody>
     <row>
      <entry role="catalog_table_entry"><para role="column_definition">
       <structfield>wal_records</structfield> <type>bigint</type>
      </para>
      <para>
<!--
       Total number of WAL records generated
-->
生成されたWALレコードの総数です。
      </para></entry>
     </row>

     <row>
      <entry role="catalog_table_entry"><para role="column_definition">
       <structfield>wal_fpi</structfield> <type>bigint</type>
      </para>
      <para>
<!--
       Total number of WAL full page images generated
-->
生成されたWALフルページイメージの総数です。
      </para></entry>
     </row>

     <row>
      <entry role="catalog_table_entry"><para role="column_definition">
       <structfield>wal_bytes</structfield> <type>numeric</type>
      </para>
      <para>
<!--
       Total amount of WAL generated in bytes
-->
生成されたWALのバイト単位の総量です。
      </para></entry>
     </row>

     <row>
      <entry role="catalog_table_entry"><para role="column_definition">
       <structfield>wal_buffers_full</structfield> <type>bigint</type>
      </para>
      <para>
<!--
       Number of times WAL data was written to disk because WAL buffers became full
-->
WALバッファが満杯になったため、WALデータがディスクに書き込まれた回数です。
      </para></entry>
     </row>

     <row>
      <entry role="catalog_table_entry"><para role="column_definition">
       <structfield>wal_write</structfield> <type>bigint</type>
      </para>
      <para>
<!--
       Number of times WAL buffers were written out to disk via
       <function>XLogWrite</function> request.
       See <xref linkend="wal-configuration"/> for more information about
       the internal WAL function <function>XLogWrite</function>.
-->
WALバッファが<function>XLogWrite</function>要求によりディスクに書き出された回数です。
内部WAL関数<function>XLogWrite</function>の詳細については、<xref linkend="wal-configuration"/>を参照してください。
      </para></entry>
     </row>

     <row>
      <entry role="catalog_table_entry"><para role="column_definition">
       <structfield>wal_sync</structfield> <type>bigint</type>
      </para>
      <para>
<!--
       Number of times WAL files were synced to disk via
       <function>issue_xlog_fsync</function> request
       (if <xref linkend="guc-fsync"/> is <literal>on</literal> and
       <xref linkend="guc-wal-sync-method"/> is either
       <literal>fdatasync</literal>, <literal>fsync</literal> or
       <literal>fsync_writethrough</literal>, otherwise zero).
       See <xref linkend="wal-configuration"/> for more information about
       the internal WAL function <function>issue_xlog_fsync</function>.
-->
WALファイルが<function>issue_xlog_fsync</function>要求によりディスクに同期された回数（<xref linkend="guc-fsync"/>が<literal>on</literal>かつ<xref linkend="guc-wal-sync-method"/>が<literal>fdatasync</literal>または<literal>fsync</literal>または<literal>fsync_writethrough</literal>のいずれかである場合、そうでなければゼロ）です。
内部WAL関数<function>issue_xlog_fsync</function>の詳細については、<xref linkend="wal-configuration"/>を参照してください。
      </para></entry>
     </row>

     <row>
      <entry role="catalog_table_entry"><para role="column_definition">
       <structfield>wal_write_time</structfield> <type>double precision</type>
      </para>
      <para>
<!--
       Total amount of time spent writing WAL buffers to disk via
       <function>XLogWrite</function> request, in milliseconds
       (if <xref linkend="guc-track-wal-io-timing"/> is enabled,
       otherwise zero).  This includes the sync time when
       <varname>wal_sync_method</varname> is either
       <literal>open_datasync</literal> or <literal>open_sync</literal>.
-->
<function>XLogWrite</function>の要求を介してWALバッファをディスクに書き込むのに費やされたミリ秒単位の合計時間（<xref linkend="guc-track-wal-io-timing"/> が有効である場合、そうでなければゼロ）です。
これには<varname>wal_sync_method</varname>が<literal>open_datasync</literal>または<literal>open_sync</literal>の場合の同期時間が含まれます。
      </para></entry>
     </row>

     <row>
      <entry role="catalog_table_entry"><para role="column_definition">
       <structfield>wal_sync_time</structfield> <type>double precision</type>
      </para>
      <para>
<!--
       Total amount of time spent syncing WAL files to disk via
       <function>issue_xlog_fsync</function> request, in milliseconds
       (if <varname>track_wal_io_timing</varname> is enabled,
       <varname>fsync</varname> is <literal>on</literal>, and
       <varname>wal_sync_method</varname> is either
       <literal>fdatasync</literal>, <literal>fsync</literal> or
       <literal>fsync_writethrough</literal>, otherwise zero).
-->
<function>issue_xlog_fsync</function>要求を介してWALファイルのディスクへの同期に費やされたミリ秒単位の合計時間（<varname>track_wal_io_timing</varname>が有効、かつ<varname>fsync</varname>が<literal>on</literal>、かつ<varname>wal_sync_method</varname>が<literal>fdatasync</literal>または<literal>fsync</literal>または<literal>fsync_writethrough</literal>のいずれかの場合、それ以外の場合は0）です。
      </para></entry>
     </row>

     <row>
      <entry role="catalog_table_entry"><para role="column_definition">
       <structfield>stats_reset</structfield> <type>timestamp with time zone</type>
      </para>
      <para>
<!--
       Time at which these statistics were last reset
-->
統計情報がリセットされた最終時刻です。
      </para></entry>
     </row>
     </tbody>
   </tgroup>
  </table>

</sect2>

 <sect2 id="monitoring-pg-stat-database-view">
  <title><structname>pg_stat_database</structname></title>

  <indexterm>
   <primary>pg_stat_database</primary>
  </indexterm>

  <para>
<!--
   The <structname>pg_stat_database</structname> view will contain one row
   for each database in the cluster, plus one for shared objects, showing
   database-wide statistics.
-->
<structname>pg_stat_database</structname>ビューには、クラスタ内のデータベース毎に1行と加えて共有オブジェクトのための1行が含まれ、データベース全体の統計情報を示します。
  </para>

  <table id="pg-stat-database-view" xreflabel="pg_stat_database">
<!--
   <title><structname>pg_stat_database</structname> View</title>
-->
   <title><structname>pg_stat_database</structname>ビュー</title>
   <tgroup cols="1">
    <thead>
     <row>
      <entry role="catalog_table_entry"><para role="column_definition">
<!--
       Column Type
-->
列 型
      </para>
      <para>
<!--
       Description
-->
説明
      </para></entry>
     </row>
    </thead>

    <tbody>
     <row>
      <entry role="catalog_table_entry"><para role="column_definition">
       <structfield>datid</structfield> <type>oid</type>
      </para>
      <para>
<!--
       OID of this database, or 0 for objects belonging to a shared
       relation
-->
データベースのOIDです。共有リレーションに属するオブジェクトについては0になります。
      </para></entry>
     </row>

     <row>
      <entry role="catalog_table_entry"><para role="column_definition">
       <structfield>datname</structfield> <type>name</type>
      </para>
      <para>
<!--
       Name of this database, or <literal>NULL</literal> for shared
       objects.
-->
データベース名です。共有オブジェクトについては<literal>NULL</literal>になります。
      </para></entry>
     </row>

     <row>
      <entry role="catalog_table_entry"><para role="column_definition">
       <structfield>numbackends</structfield> <type>integer</type>
      </para>
      <para>
<!--
       Number of backends currently connected to this database, or
       <literal>NULL</literal> for shared objects.  This is the only column
       in this view that returns a value reflecting current state; all other
       columns return the accumulated values since the last reset.
-->
現在データベースに接続しているバックエンドの個数です。共有オブジェクトについては<literal>NULL</literal>になります。
これは、このビューの中で、現在の状態を反映した値を返す唯一の列です。
他の列はすべて、最後にリセットされてから累積された値を返します。
      </para></entry>
     </row>

     <row>
      <entry role="catalog_table_entry"><para role="column_definition">
       <structfield>xact_commit</structfield> <type>bigint</type>
      </para>
      <para>
<!--
       Number of transactions in this database that have been
       committed
-->
データベース内でコミットされたトランザクション数です。
      </para></entry>
     </row>

     <row>
      <entry role="catalog_table_entry"><para role="column_definition">
       <structfield>xact_rollback</structfield> <type>bigint</type>
      </para>
      <para>
<!--
       Number of transactions in this database that have been
       rolled back
-->
データベース内でロールバックされたトランザクション数です。
      </para></entry>
     </row>

     <row>
      <entry role="catalog_table_entry"><para role="column_definition">
       <structfield>blks_read</structfield> <type>bigint</type>
      </para>
      <para>
<!--
       Number of disk blocks read in this database
-->
データベース内で読み取られたディスクブロック数です。
      </para></entry>
     </row>

     <row>
      <entry role="catalog_table_entry"><para role="column_definition">
       <structfield>blks_hit</structfield> <type>bigint</type>
      </para>
      <para>
<!--
       Number of times disk blocks were found already in the buffer
       cache, so that a read was not necessary (this only includes hits in the
       PostgreSQL buffer cache, not the operating system's file system cache)
-->
バッファキャッシュに既にあることが分かっているためにディスクブロックの読み取りが不要だった回数です（これにはPostgreSQLのバッファキャッシュにおけるヒットのみが含まれ、オペレーティングシステムのファイルシステムキャッシュは含まれません）。
      </para></entry>
     </row>

     <row>
      <entry role="catalog_table_entry"><para role="column_definition">
       <structfield>tup_returned</structfield> <type>bigint</type>
      </para>
      <para>
<!--
       Number of live rows fetched by sequential scans and index entries returned by index scans in this database
-->
シーケンシャルスキャンとこのデータベース内のインデックススキャンによって返されたインデックスエントリから取り出された有効な行数です。
      </para></entry>
     </row>

     <row>
      <entry role="catalog_table_entry"><para role="column_definition">
       <structfield>tup_fetched</structfield> <type>bigint</type>
      </para>
      <para>
<!--
       Number of live rows fetched by index scans in this database
-->
データベース内のインデックススキャンで取り出された有効な行数です。
      </para></entry>
     </row>

     <row>
      <entry role="catalog_table_entry"><para role="column_definition">
       <structfield>tup_inserted</structfield> <type>bigint</type>
      </para>
      <para>
<!--
       Number of rows inserted by queries in this database
-->
データベース内の問い合わせで挿入された行数です。
      </para></entry>
     </row>

     <row>
      <entry role="catalog_table_entry"><para role="column_definition">
       <structfield>tup_updated</structfield> <type>bigint</type>
      </para>
      <para>
<!--
       Number of rows updated by queries in this database
-->
データベース内の問い合わせで更新された行数です。
      </para></entry>
     </row>

     <row>
      <entry role="catalog_table_entry"><para role="column_definition">
       <structfield>tup_deleted</structfield> <type>bigint</type>
      </para>
      <para>
<!--
       Number of rows deleted by queries in this database
-->
データベース内の問い合わせで削除された行数です。
      </para></entry>
     </row>

     <row>
      <entry role="catalog_table_entry"><para role="column_definition">
       <structfield>conflicts</structfield> <type>bigint</type>
      </para>
      <para>
<!--
       Number of queries canceled due to conflicts with recovery
       in this database. (Conflicts occur only on standby servers; see
       <link linkend="monitoring-pg-stat-database-conflicts-view">
       <structname>pg_stat_database_conflicts</structname></link> for details.)
-->
データベース内のリカバリで競合したためキャンセルされた問い合わせ数です。
(競合はスタンバイサーバ上でのみ起こります。
詳細については<link linkend="monitoring-pg-stat-database-conflicts-view"><structname>pg_stat_database_conflicts</structname></link>を参照してください。)
      </para></entry>
     </row>

     <row>
      <entry role="catalog_table_entry"><para role="column_definition">
       <structfield>temp_files</structfield> <type>bigint</type>
      </para>
      <para>
<!--
       Number of temporary files created by queries in this database.
       All temporary files are counted, regardless of why the temporary file
       was created (e.g., sorting or hashing), and regardless of the
       <xref linkend="guc-log-temp-files"/> setting.
-->
データベース内の問い合わせによって書き出された一時ファイルの個数です。
一時ファイルが作成された理由（ソート処理やハッシュ処理）や<xref linkend="guc-log-temp-files"/>の設定に関わらず、すべての一時ファイルが計上されます。
      </para></entry>
     </row>

     <row>
      <entry role="catalog_table_entry"><para role="column_definition">
       <structfield>temp_bytes</structfield> <type>bigint</type>
      </para>
      <para>
<!--
       Total amount of data written to temporary files by queries in
       this database. All temporary files are counted, regardless of why
       the temporary file was created, and
       regardless of the <xref linkend="guc-log-temp-files"/> setting.
-->
データベース内の問い合わせによって一時ファイルに書き出されたデータ量です。
一時ファイルが作成された理由や<xref linkend="guc-log-temp-files"/>の設定に関わらず、すべての一時ファイルが計上されます。
      </para></entry>
     </row>

     <row>
      <entry role="catalog_table_entry"><para role="column_definition">
       <structfield>deadlocks</structfield> <type>bigint</type>
      </para>
      <para>
<!--
       Number of deadlocks detected in this database
-->
データベース内で検知されたデッドロック数です。
      </para></entry>
     </row>

     <row>
      <entry role="catalog_table_entry"><para role="column_definition">
       <structfield>checksum_failures</structfield> <type>bigint</type>
      </para>
      <para>
<!--
       Number of data page checksum failures detected in this
       database (or on a shared object), or NULL if data checksums are not
       enabled.
-->
データベース（あるいは共有オブジェクト）内で検出されたデータページチェックサムの検査失敗数です。データチェックサムが無効の場合にはNULLです。
      </para></entry>
     </row>

     <row>
      <entry role="catalog_table_entry"><para role="column_definition">
       <structfield>checksum_last_failure</structfield> <type>timestamp with time zone</type>
      </para>
      <para>
<!--
       Time at which the last data page checksum failure was detected in
       this database (or on a shared object), or NULL if data checksums are not
       enabled.
-->
データベース（または共有オブジェクト）内で最後にデータページチェックサムの検査失敗が検知された時刻です。データチェックサムが無効の場合にはNULLです。
      </para></entry>
     </row>

     <row>
      <entry role="catalog_table_entry"><para role="column_definition">
       <structfield>blk_read_time</structfield> <type>double precision</type>
      </para>
      <para>
<!--
       Time spent reading data file blocks by backends in this database,
       in milliseconds (if <xref linkend="guc-track-io-timing"/> is enabled,
       otherwise zero)
-->
データベース内でバックエンドによりデータファイルブロックの読み取りに費やされた、ミリ秒単位の時間です(<xref linkend="guc-track-io-timing"/>が有効な場合。そうでなければゼロです)。
      </para></entry>
     </row>

     <row>
      <entry role="catalog_table_entry"><para role="column_definition">
       <structfield>blk_write_time</structfield> <type>double precision</type>
      </para>
      <para>
<!--
       Time spent writing data file blocks by backends in this database,
       in milliseconds (if <xref linkend="guc-track-io-timing"/> is enabled,
       otherwise zero)
-->
データベース内でバックエンドによりデータファイルブロックの書き出しに費やされた、ミリ秒単位の時間です(<xref linkend="guc-track-io-timing"/>が有効な場合。そうでなければゼロです)。
      </para></entry>
     </row>

     <row>
      <entry role="catalog_table_entry"><para role="column_definition">
       <structfield>session_time</structfield> <type>double precision</type>
      </para>
      <para>
<!--
       Time spent by database sessions in this database, in milliseconds
       (note that statistics are only updated when the state of a session
       changes, so if sessions have been idle for a long time, this idle time
       won't be included)
-->
このデータベースでデータベースセッションに費やされた、ミリ秒単位の時間です（統計はセッションの状態が変化したときのみ更新されるため、セッションが長い間アイドル状態の場合、このアイドル時間は含まれません）。
      </para></entry>
     </row>

     <row>
      <entry role="catalog_table_entry"><para role="column_definition">
       <structfield>active_time</structfield> <type>double precision</type>
      </para>
      <para>
<!--
       Time spent executing SQL statements in this database, in milliseconds
       (this corresponds to the states <literal>active</literal> and
       <literal>fastpath function call</literal> in
       <link linkend="monitoring-pg-stat-activity-view">
       <structname>pg_stat_activity</structname></link>)
-->
このデータベースでSQL文実行に費やされた、ミリ秒単位の時間です（これは<link linkend="monitoring-pg-stat-activity-view"><structname>pg_stat_activity</structname></link>の<literal>active</literal>と<literal>fastpath function call</literal>状態に対応します）。
      </para></entry>
     </row>

     <row>
      <entry role="catalog_table_entry"><para role="column_definition">
       <structfield>idle_in_transaction_time</structfield> <type>double precision</type>
      </para>
      <para>
<!--
       Time spent idling while in a transaction in this database, in milliseconds
       (this corresponds to the states <literal>idle in transaction</literal> and
       <literal>idle in transaction (aborted)</literal> in
       <link linkend="monitoring-pg-stat-activity-view">
       <structname>pg_stat_activity</structname></link>)
-->
このデータベースでトランザクション中にアイドル状態であった、ミリ秒単位の時間です（これは<link linkend="monitoring-pg-stat-activity-view"><structname>pg_stat_activity</structname></link>の<literal>idle in transaction</literal>と<literal>idle in transaction (aborted)</literal>状態に対応します）。
      </para></entry>
     </row>

     <row>
      <entry role="catalog_table_entry"><para role="column_definition">
       <structfield>sessions</structfield> <type>bigint</type>
      </para>
      <para>
<!--
       Total number of sessions established to this database
-->
このデータベースに対して確立されたセッションの総数です。
      </para></entry>
     </row>

     <row>
      <entry role="catalog_table_entry"><para role="column_definition">
       <structfield>sessions_abandoned</structfield> <type>bigint</type>
      </para>
      <para>
<!--
       Number of database sessions to this database that were terminated
       because connection to the client was lost
-->
このデータベースに対するデータベースセッションのうち、クライアントとの接続が失われたために終了したセッションの数です。
      </para></entry>
     </row>

     <row>
      <entry role="catalog_table_entry"><para role="column_definition">
       <structfield>sessions_fatal</structfield> <type>bigint</type>
      </para>
      <para>
<!--
       Number of database sessions to this database that were terminated
       by fatal errors
-->
このデータベースに対するデータベースセッションのうち、致命的なエラーによって終了したセッションの数です。
      </para></entry>
     </row>

     <row>
      <entry role="catalog_table_entry"><para role="column_definition">
       <structfield>sessions_killed</structfield> <type>bigint</type>
      </para>
      <para>
<!--
       Number of database sessions to this database that were terminated
       by operator intervention
-->
このデータベースに対するデータベースセッションのうち、オペレータの介入によって終了したセッションの数です。
      </para></entry>
     </row>

     <row>
      <entry role="catalog_table_entry"><para role="column_definition">
       <structfield>stats_reset</structfield> <type>timestamp with time zone</type>
      </para>
      <para>
<!--
       Time at which these statistics were last reset
-->
統計情報がリセットされた最終時刻です。
      </para></entry>
     </row>
    </tbody>
   </tgroup>
  </table>

 </sect2>

 <sect2 id="monitoring-pg-stat-database-conflicts-view">
  <title><structname>pg_stat_database_conflicts</structname></title>

  <indexterm>
   <primary>pg_stat_database_conflicts</primary>
  </indexterm>

  <para>
<!--
   The <structname>pg_stat_database_conflicts</structname> view will contain
   one row per database, showing database-wide statistics about
   query cancels occurring due to conflicts with recovery on standby servers.
   This view will only contain information on standby servers, since
   conflicts do not occur on primary servers.
-->
<structname>pg_stat_database_conflicts</structname>ビューは、データベースごとに1行を保持し、スタンバイサーバでのリカバリと競合するためにキャンセルされた問い合わせに関するデータベース全体の統計情報を示します。
プライマリサーバでは競合は発生しませんので、スタンバイサーバ上の情報のみが保持されます。
  </para>

  <table id="pg-stat-database-conflicts-view" xreflabel="pg_stat_database_conflicts">
<!--
   <title><structname>pg_stat_database_conflicts</structname> View</title>
-->
   <title><structname>pg_stat_database_conflicts</structname>ビュー</title>
   <tgroup cols="1">
    <thead>
     <row>
      <entry role="catalog_table_entry"><para role="column_definition">
<!--
       Column Type
-->
列 型
      </para>
      <para>
<!--
       Description
-->
説明
      </para></entry>
     </row>
    </thead>

    <tbody>
     <row>
      <entry role="catalog_table_entry"><para role="column_definition">
       <structfield>datid</structfield> <type>oid</type>
      </para>
      <para>
<!--
       OID of a database
-->
データベースのOIDです。
      </para></entry>
     </row>

     <row>
      <entry role="catalog_table_entry"><para role="column_definition">
       <structfield>datname</structfield> <type>name</type>
      </para>
      <para>
<!--
       Name of this database
-->
データベースの名前です。
      </para></entry>
     </row>

     <row>
      <entry role="catalog_table_entry"><para role="column_definition">
       <structfield>confl_tablespace</structfield> <type>bigint</type>
      </para>
      <para>
<!--
       Number of queries in this database that have been canceled due to
       dropped tablespaces
-->
データベースにおいて、削除されたテーブル空間のためにキャンセルされた問い合わせの個数です。
      </para></entry>
     </row>

     <row>
      <entry role="catalog_table_entry"><para role="column_definition">
       <structfield>confl_lock</structfield> <type>bigint</type>
      </para>
      <para>
<!--
       Number of queries in this database that have been canceled due to
       lock timeouts
-->
データベースにおいて、ロック時間切れのためにキャンセルされた問い合わせの個数です。
      </para></entry>
     </row>

     <row>
      <entry role="catalog_table_entry"><para role="column_definition">
       <structfield>confl_snapshot</structfield> <type>bigint</type>
      </para>
      <para>
<!--
       Number of queries in this database that have been canceled due to
       old snapshots
-->
データベースにおいて、古いスナップショットのためにキャンセルされた問い合わせの個数です。
      </para></entry>
     </row>

     <row>
      <entry role="catalog_table_entry"><para role="column_definition">
       <structfield>confl_bufferpin</structfield> <type>bigint</type>
      </para>
      <para>
<!--
       Number of queries in this database that have been canceled due to
       pinned buffers
-->
データベースにおいて、ピンが付いたバッファのためにキャンセルされた問い合わせの個数です。
      </para></entry>
     </row>

     <row>
      <entry role="catalog_table_entry"><para role="column_definition">
       <structfield>confl_deadlock</structfield> <type>bigint</type>
      </para>
      <para>
<!--
       Number of queries in this database that have been canceled due to
       deadlocks
-->
データベースにおいて、デッドロックのためにキャンセルされた問い合わせの個数です。
      </para></entry>
     </row>

     <row>
      <entry role="catalog_table_entry"><para role="column_definition">
       <structfield>confl_active_logicalslot</structfield> <type>bigint</type>
      </para>
      <para>
<!--
       Number of uses of logical slots in this database that have been
       canceled due to old snapshots or too low a <xref linkend="guc-wal-level"/>
       on the primary
-->
スナップショットが古い、またはプライマリ上で<xref linkend="guc-wal-level"/>が低すぎることにより取り消されたこのデータベース内の論理スロットの使用回数です。
      </para></entry>
     </row>
    </tbody>
   </tgroup>
  </table>

 </sect2>

 <sect2 id="monitoring-pg-stat-all-tables-view">
  <title><structname>pg_stat_all_tables</structname></title>

  <indexterm>
   <primary>pg_stat_all_tables</primary>
  </indexterm>

  <para>
<!--
   The <structname>pg_stat_all_tables</structname> view will contain
   one row for each table in the current database (including TOAST
   tables), showing statistics about accesses to that specific table. The
   <structname>pg_stat_user_tables</structname> and
   <structname>pg_stat_sys_tables</structname> views
   contain the same information,
   but filtered to only show user and system tables respectively.
-->
<structname>pg_stat_all_tables</structname>ビューは現在のデータベース内のテーブル（TOASTテーブルを含む）ごと1行の形式で、特定のテーブルへのアクセスに関する統計情報を表示します。
<structname>pg_stat_user_tables</structname>および<structname>pg_stat_sys_tables</structname>ビューにも同じ情報が含まれますが、それぞれユーザテーブルとシステムテーブルのみにフィルタされています。
  </para>

  <table id="pg-stat-all-tables-view" xreflabel="pg_stat_all_tables">
<!--
   <title><structname>pg_stat_all_tables</structname> View</title>
-->
   <title><structname>pg_stat_all_tables</structname>ビュー</title>
   <tgroup cols="1">
    <thead>
     <row>
      <entry role="catalog_table_entry"><para role="column_definition">
<!--
       Column Type
-->
列 型
      </para>
      <para>
<!--
       Description
-->
説明
      </para></entry>
     </row>
    </thead>

    <tbody>
     <row>
      <entry role="catalog_table_entry"><para role="column_definition">
       <structfield>relid</structfield> <type>oid</type>
      </para>
      <para>
<!--
       OID of a table
-->
テーブルのOIDです。
      </para></entry>
     </row>

     <row>
      <entry role="catalog_table_entry"><para role="column_definition">
       <structfield>schemaname</structfield> <type>name</type>
      </para>
      <para>
<!--
       Name of the schema that this table is in
-->
テーブルが存在するスキーマの名前です。
      </para></entry>
     </row>

     <row>
      <entry role="catalog_table_entry"><para role="column_definition">
       <structfield>relname</structfield> <type>name</type>
      </para>
      <para>
<!--
       Name of this table
-->
テーブルの名前です。
      </para></entry>
     </row>

     <row>
      <entry role="catalog_table_entry"><para role="column_definition">
       <structfield>seq_scan</structfield> <type>bigint</type>
      </para>
      <para>
<!--
       Number of sequential scans initiated on this table
-->
テーブル上で初期化されたシーケンシャルスキャンの個数です。
      </para></entry>
     </row>

     <row>
      <entry role="catalog_table_entry"><para role="column_definition">
       <structfield>last_seq_scan</structfield> <type>timestamp with time zone</type>
      </para>
      <para>
<!--
       The time of the last sequential scan on this table, based on the
       most recent transaction stop time
-->
最新のトランザクション停止時刻に基づく、このテーブルの最後の順次スキャンの時刻です。
      </para></entry>
     </row>

     <row>
      <entry role="catalog_table_entry"><para role="column_definition">
       <structfield>seq_tup_read</structfield> <type>bigint</type>
      </para>
      <para>
<!--
       Number of live rows fetched by sequential scans
-->
シーケンシャルスキャンによって取り出された有効な行数です。
      </para></entry>
     </row>

     <row>
      <entry role="catalog_table_entry"><para role="column_definition">
       <structfield>idx_scan</structfield> <type>bigint</type>
      </para>
      <para>
<!--
       Number of index scans initiated on this table
-->
テーブル上で開始されたインデックススキャンの実行回数です。
      </para></entry>
     </row>

     <row>
      <entry role="catalog_table_entry"><para role="column_definition">
       <structfield>last_idx_scan</structfield> <type>timestamp with time zone</type>
      </para>
      <para>
<!--
       The time of the last index scan on this table, based on the
       most recent transaction stop time
-->
最新のトランザクション停止時刻に基づく、このテーブルに対する最新のインデックススキャンの時刻です。
      </para></entry>
     </row>

     <row>
      <entry role="catalog_table_entry"><para role="column_definition">
       <structfield>idx_tup_fetch</structfield> <type>bigint</type>
      </para>
      <para>
<!--
       Number of live rows fetched by index scans
-->
インデックススキャンによって取り出された有効な行数です。
      </para></entry>
     </row>

     <row>
      <entry role="catalog_table_entry"><para role="column_definition">
       <structfield>n_tup_ins</structfield> <type>bigint</type>
      </para>
      <para>
<!--
       Total number of rows inserted
-->
挿入された総行数です。
      </para></entry>
     </row>

     <row>
      <entry role="catalog_table_entry"><para role="column_definition">
       <structfield>n_tup_upd</structfield> <type>bigint</type>
      </para>
      <para>
<!--
       Total number of rows updated.  (This includes row updates
       counted in <structfield>n_tup_hot_upd</structfield> and
       <structfield>n_tup_newpage_upd</structfield>, and remaining
       non-<acronym>HOT</acronym> updates.)
-->
更新された総行数です。
（これには、<structfield>n_tup_hot_upd</structfield>と<structfield>n_tup_newpage_upd</structfield>でカウントされた行更新と、<acronym>HOT</acronym>以外の残りの更新が含まれます。）
      </para></entry>
     </row>

     <row>
      <entry role="catalog_table_entry"><para role="column_definition">
       <structfield>n_tup_del</structfield> <type>bigint</type>
      </para>
      <para>
<!--
       Total number of rows deleted
-->
削除された総行数です。
      </para></entry>
     </row>

     <row>
      <entry role="catalog_table_entry"><para role="column_definition">
       <structfield>n_tup_hot_upd</structfield> <type>bigint</type>
      </para>
      <para>
<!--
       Number of rows <link linkend="storage-hot">HOT updated</link>.
       These are updates where no successor versions are required in
       indexes.
-->
<link linkend="storage-hot">HOT更新</link>された行数です。
これらは、インデックスで後続のバージョンが必要ない更新です。
      </para></entry>
     </row>

     <row>
      <entry role="catalog_table_entry"><para role="column_definition">
       <structfield>n_tup_newpage_upd</structfield> <type>bigint</type>
      </para>
      <para>
<!--
       Number of rows updated where the successor version goes onto a
       <emphasis>new</emphasis> heap page, leaving behind an original
       version with a
       <link linkend="storage-tuple-layout"><structfield>t_ctid</structfield>
        field</link> that points to a different heap page.  These are
       always non-<acronym>HOT</acronym> updates.
-->
後継バージョンが<emphasis>新しい</emphasis>ヒープページに移動し、元のバージョンが<link linkend="storage-tuple-layout"><structfield>t_ctid</structfield>フィールド</link>で別のヒープページを指すような更新が行われた行数です。
これらは常に非<acronym>HOT</acronym>更新です。
      </para></entry>
     </row>

     <row>
      <entry role="catalog_table_entry"><para role="column_definition">
       <structfield>n_live_tup</structfield> <type>bigint</type>
      </para>
      <para>
<!--
       Estimated number of live rows
-->
有効な行数の推定値です。
      </para></entry>
     </row>

     <row>
      <entry role="catalog_table_entry"><para role="column_definition">
       <structfield>n_dead_tup</structfield> <type>bigint</type>
      </para>
      <para>
<!--
       Estimated number of dead rows
-->
無効な行数の推定値です。
      </para></entry>
     </row>

     <row>
      <entry role="catalog_table_entry"><para role="column_definition">
       <structfield>n_mod_since_analyze</structfield> <type>bigint</type>
      </para>
      <para>
<!--
       Estimated number of rows modified since this table was last analyzed
-->
このテーブルが最後に解析されてから変更された行数の推定値です。
      </para></entry>
     </row>

     <row>
      <entry role="catalog_table_entry"><para role="column_definition">
       <structfield>n_ins_since_vacuum</structfield> <type>bigint</type>
      </para>
      <para>
<!--
       Estimated number of rows inserted since this table was last vacuumed
-->
このテーブルが最後にバキュームされてから挿入された行数の推定値です。
      </para></entry>
     </row>

     <row>
      <entry role="catalog_table_entry"><para role="column_definition">
       <structfield>last_vacuum</structfield> <type>timestamp with time zone</type>
      </para>
      <para>
<!--
       Last time at which this table was manually vacuumed
       (not counting <command>VACUUM FULL</command>)
-->
テーブルが手作業でバキュームされた最終時刻です（<command>VACUUM FULL</command>は含まれません）。
      </para></entry>
     </row>

     <row>
      <entry role="catalog_table_entry"><para role="column_definition">
       <structfield>last_autovacuum</structfield> <type>timestamp with time zone</type>
      </para>
      <para>
<!--
       Last time at which this table was vacuumed by the autovacuum
       daemon
-->
自動バキュームデーモンによりテーブルがバキュームされた最終時刻です。
      </para></entry>
     </row>

     <row>
      <entry role="catalog_table_entry"><para role="column_definition">
       <structfield>last_analyze</structfield> <type>timestamp with time zone</type>
      </para>
      <para>
<!--
       Last time at which this table was manually analyzed
-->
テーブルが手作業で解析された最終時刻です。
      </para></entry>
     </row>

     <row>
      <entry role="catalog_table_entry"><para role="column_definition">
       <structfield>last_autoanalyze</structfield> <type>timestamp with time zone</type>
      </para>
      <para>
<!--
       Last time at which this table was analyzed by the autovacuum
       daemon
-->
自動バキュームデーモンによりテーブルが解析された最終時刻です。
      </para></entry>
     </row>

     <row>
      <entry role="catalog_table_entry"><para role="column_definition">
       <structfield>vacuum_count</structfield> <type>bigint</type>
      </para>
      <para>
<!--
       Number of times this table has been manually vacuumed
       (not counting <command>VACUUM FULL</command>)
-->
テーブルが手作業でバキュームされた回数です。（<command>VACUUM FULL</command>は含まれません）。
      </para></entry>
     </row>

     <row>
      <entry role="catalog_table_entry"><para role="column_definition">
       <structfield>autovacuum_count</structfield> <type>bigint</type>
      </para>
      <para>
<!--
       Number of times this table has been vacuumed by the autovacuum
       daemon
-->
テーブルが自動バキュームデーモンによりバキュームされた回数です。
      </para></entry>
     </row>

     <row>
      <entry role="catalog_table_entry"><para role="column_definition">
       <structfield>analyze_count</structfield> <type>bigint</type>
      </para>
      <para>
<!--
       Number of times this table has been manually analyzed
-->
テーブルが手作業で解析された回数です。
      </para></entry>
     </row>

     <row>
      <entry role="catalog_table_entry"><para role="column_definition">
       <structfield>autoanalyze_count</structfield> <type>bigint</type>
      </para>
      <para>
<!--
       Number of times this table has been analyzed by the autovacuum
       daemon
-->
テーブルが自動バキュームデーモンによって解析された回数です。
      </para></entry>
     </row>
    </tbody>
   </tgroup>
  </table>

 </sect2>

 <sect2 id="monitoring-pg-stat-all-indexes-view">
  <title><structname>pg_stat_all_indexes</structname></title>

  <indexterm>
   <primary>pg_stat_all_indexes</primary>
  </indexterm>

  <para>
<!--
   The <structname>pg_stat_all_indexes</structname> view will contain
   one row for each index in the current database,
   showing statistics about accesses to that specific index. The
   <structname>pg_stat_user_indexes</structname> and
   <structname>pg_stat_sys_indexes</structname> views
   contain the same information,
   but filtered to only show user and system indexes respectively.
-->
<structname>pg_stat_all_indexes</structname>ビューは、現在のデータベース内のインデックスごとに1行の形式で、特定のインデックスへのアクセスに関する統計情報を表示します。
<structname>pg_stat_user_indexes</structname>と<structname>pg_stat_sys_indexes</structname>も同じ情報を保持しますが、ユーザ向けのインデックスとシステム向けのインデックスに対する行のみを保持するようにフィルタ処理されています。
  </para>

  <table id="pg-stat-all-indexes-view" xreflabel="pg_stat_all_indexes">
<!--
   <title><structname>pg_stat_all_indexes</structname> View</title>
-->
   <title><structname>pg_stat_all_indexes</structname>ビュー</title>
   <tgroup cols="1">
    <thead>
     <row>
      <entry role="catalog_table_entry"><para role="column_definition">
<!--
       Column Type
-->
列 型
      </para>
      <para>
<!--
       Description
-->
説明
      </para></entry>
     </row>
    </thead>

    <tbody>
     <row>
      <entry role="catalog_table_entry"><para role="column_definition">
       <structfield>relid</structfield> <type>oid</type>
      </para>
      <para>
<!--
       OID of the table for this index
-->
このインデックスに対応するテーブルのOIDです。
      </para></entry>
     </row>

     <row>
      <entry role="catalog_table_entry"><para role="column_definition">
       <structfield>indexrelid</structfield> <type>oid</type>
      </para>
      <para>
<!--
       OID of this index
-->
インデックスのOIDです。
      </para></entry>
     </row>

     <row>
      <entry role="catalog_table_entry"><para role="column_definition">
       <structfield>schemaname</structfield> <type>name</type>
      </para>
      <para>
<!--
       Name of the schema this index is in
-->
インデックスが存在するスキーマの名前です。
      </para></entry>
     </row>

     <row>
      <entry role="catalog_table_entry"><para role="column_definition">
       <structfield>relname</structfield> <type>name</type>
      </para>
      <para>
<!--
       Name of the table for this index
-->
このインデックスに対応するテーブルの名前です。
      </para></entry>
     </row>

     <row>
      <entry role="catalog_table_entry"><para role="column_definition">
       <structfield>indexrelname</structfield> <type>name</type>
      </para>
      <para>
<!--
       Name of this index
-->
インデックスの名前です。
      </para></entry>
     </row>

     <row>
      <entry role="catalog_table_entry"><para role="column_definition">
       <structfield>idx_scan</structfield> <type>bigint</type>
      </para>
      <para>
<!--
       Number of index scans initiated on this index
-->
インデックスに対して開始されたインデックススキャンの実行回数です。
      </para></entry>
     </row>

     <row>
      <entry role="catalog_table_entry"><para role="column_definition">
       <structfield>last_idx_scan</structfield> <type>timestamp with time zone</type>
      </para>
      <para>
<!--
       The time of the last scan on this index, based on the
       most recent transaction stop time
-->
最新のトランザクション停止時刻に基づく、このインデックスの最後のスキャン時刻です。
      </para></entry>
     </row>

     <row>
      <entry role="catalog_table_entry"><para role="column_definition">
       <structfield>idx_tup_read</structfield> <type>bigint</type>
      </para>
      <para>
<!--
       Number of index entries returned by scans on this index
-->
インデックスに対するスキャンにより返されたインデックス項目の個数です。
      </para></entry>
     </row>

     <row>
      <entry role="catalog_table_entry"><para role="column_definition">
       <structfield>idx_tup_fetch</structfield> <type>bigint</type>
      </para>
      <para>
<!--
       Number of live table rows fetched by simple index scans using this
       index
-->
インデックスを使用する単純なインデックススキャンによって取り出された有効テーブル行数です。
      </para></entry>
     </row>
    </tbody>
   </tgroup>
  </table>

  <para>
<!--
   Indexes can be used by simple index scans, <quote>bitmap</quote> index scans,
   and the optimizer.  In a bitmap scan
   the output of several indexes can be combined via AND or OR rules,
   so it is difficult to associate individual heap row fetches
   with specific indexes when a bitmap scan is used.  Therefore, a bitmap
   scan increments the
   <structname>pg_stat_all_indexes</structname>.<structfield>idx_tup_read</structfield>
   count(s) for the index(es) it uses, and it increments the
   <structname>pg_stat_all_tables</structname>.<structfield>idx_tup_fetch</structfield>
   count for the table, but it does not affect
   <structname>pg_stat_all_indexes</structname>.<structfield>idx_tup_fetch</structfield>.
   The optimizer also accesses indexes to check for supplied constants
   whose values are outside the recorded range of the optimizer statistics
   because the optimizer statistics might be stale.
-->
単純なインデックススキャン、<quote>ビットマップ</quote>インデックススキャン、あるいはオプティマイザによりインデックスが使用されることがあります。
ビットマップスキャンでは、複数のインデックスの出力をANDやOR規則で組み合わせることができます。
このため、ビットマップスキャンが使用される場合、特定インデックスと個々のヒープ行の取り出しとを関連づけることが困難です。
したがってビットマップスキャンでは、使用したインデックスの<structname>pg_stat_all_indexes</structname>.<structfield>idx_tup_read</structfield>個数を増やし、そのテーブルの<structname>pg_stat_all_tables</structname>.<structfield>idx_tup_fetch</structfield>個数を増やしますが、<structname>pg_stat_all_indexes</structname>.<structfield>idx_tup_fetch</structfield>を変更しません。
オプティマイザもインデックスにアクセスし、提供された定数値がオプティマイザの統計情報に記録された範囲の外側にあるときに、それを検査します。
これはオプティマイザの統計情報が古いかもしれないからです。
  </para>

  <note>
   <para>
<!--
    The <structfield>idx_tup_read</structfield> and <structfield>idx_tup_fetch</structfield> counts
    can be different even without any use of bitmap scans,
    because <structfield>idx_tup_read</structfield> counts
    index entries retrieved from the index while <structfield>idx_tup_fetch</structfield>
    counts live rows fetched from the table.  The latter will be less if any
    dead or not-yet-committed rows are fetched using the index, or if any
    heap fetches are avoided by means of an index-only scan.
-->
<structfield>idx_tup_read</structfield>と<structfield>idx_tup_fetch</structfield>個数は、ビットマップスキャンがまったく使用されていない場合でも異なります。
<structfield>idx_tup_read</structfield>はインデックスから取り出したインデックス項目を計上し、<structfield>idx_tup_fetch</structfield>はテーブルから取り出した有効行を計上するからです。
インデックスを用いて無効行やまだコミットされていない行が取り出された場合やインデックスオンリースキャン法によりヒープの取り出しが回避された場合に、後者は減少します。
   </para>
  </note>

  <note>
   <para>
<!--
    Queries that use certain <acronym>SQL</acronym> constructs to search for
    rows matching any value out of a list or array of multiple scalar values
    (see <xref linkend="functions-comparisons"/>) perform multiple
    <quote>primitive</quote> index scans (up to one primitive scan per scalar
    value) during query execution.  Each internal primitive index scan
    increments <structname>pg_stat_all_indexes</structname>.<structfield>idx_scan</structfield>,
    so it's possible for the count of index scans to significantly exceed the
    total number of index scan executor node executions.
-->
《機械翻訳》複数のスカラー値のリストまたは配列から任意の値に一致する行を検索するために、特定の<acronym>SQL</acronym>構文を使用する問い合わせ（<xref linkend="functions-comparisons"/>を参照）は、問い合わせ実行中に複数の<quote>プリミティブ</quote>インデックススキャン（スカラー値ごとに1つのプリミティブスキャン）を実行します。
各内部プリミティブインデックススキャンは<structname>pg_stat_all_indexes</structname>.<structfield>idx_scan</structfield>をインクリメントするため、インデックススキャンの数がインデックススキャン実行ノードの実行総数を大幅に超える可能性があります。
   </para>
  </note>

 </sect2>

 <sect2 id="monitoring-pg-statio-all-tables-view">
  <title><structname>pg_statio_all_tables</structname></title>

  <indexterm>
   <primary>pg_statio_all_tables</primary>
  </indexterm>

  <para>
<!--
   The <structname>pg_statio_all_tables</structname> view will contain
   one row for each table in the current database (including TOAST
   tables), showing statistics about I/O on that specific table. The
   <structname>pg_statio_user_tables</structname> and
   <structname>pg_statio_sys_tables</structname> views
   contain the same information,
   but filtered to only show user and system tables respectively.
-->
<structname>pg_statio_all_tables</structname>ビューは現在のデータベース内のテーブル（TOASTテーブルを含む）ごとに1行の形式で、特定のテーブルのI/Oに関する統計情報を表示します。
<structname>pg_statio_user_tables</structname>と<structname>pg_statio_sys_tables</structname>には同じ情報が保持されますが、ユーザテーブルとシステムテーブルに関する行のみを持つようにフィルタ処理がなされています。
  </para>

  <table id="pg-statio-all-tables-view" xreflabel="pg_statio_all_tables">
<!--
   <title><structname>pg_statio_all_tables</structname> View</title>
-->
   <title><structname>pg_statio_all_tables</structname>ビュー</title>
   <tgroup cols="1">
    <thead>
     <row>
      <entry role="catalog_table_entry"><para role="column_definition">
<!--
       Column Type
-->
列 型
      </para>
      <para>
<!--
       Description
-->
説明
      </para></entry>
     </row>
    </thead>

    <tbody>
     <row>
      <entry role="catalog_table_entry"><para role="column_definition">
       <structfield>relid</structfield> <type>oid</type>
      </para>
      <para>
<!--
       OID of a table
-->
テーブルのOIDです。
      </para></entry>
     </row>

     <row>
      <entry role="catalog_table_entry"><para role="column_definition">
       <structfield>schemaname</structfield> <type>name</type>
      </para>
      <para>
<!--
       Name of the schema that this table is in
-->
テーブルが存在するスキーマの名前です。
      </para></entry>
     </row>

     <row>
      <entry role="catalog_table_entry"><para role="column_definition">
       <structfield>relname</structfield> <type>name</type>
      </para>
      <para>
<!--
       Name of this table
-->
テーブルの名前です。
      </para></entry>
     </row>

     <row>
      <entry role="catalog_table_entry"><para role="column_definition">
       <structfield>heap_blks_read</structfield> <type>bigint</type>
      </para>
      <para>
<!--
       Number of disk blocks read from this table
-->
テーブルから読み取られたディスクブロック数です。
      </para></entry>
     </row>

     <row>
      <entry role="catalog_table_entry"><para role="column_definition">
       <structfield>heap_blks_hit</structfield> <type>bigint</type>
      </para>
      <para>
<!--
       Number of buffer hits in this table
-->
テーブル内のバッファヒット数です。
      </para></entry>
     </row>

     <row>
      <entry role="catalog_table_entry"><para role="column_definition">
       <structfield>idx_blks_read</structfield> <type>bigint</type>
      </para>
      <para>
<!--
       Number of disk blocks read from all indexes on this table
-->
テーブル上のすべてのインデックスから読み取られたディスクブロック数です。
      </para></entry>
     </row>

     <row>
      <entry role="catalog_table_entry"><para role="column_definition">
       <structfield>idx_blks_hit</structfield> <type>bigint</type>
      </para>
      <para>
<!--
       Number of buffer hits in all indexes on this table
-->
テーブル上のすべてのインデックス内のバッファヒット数です。
      </para></entry>
     </row>

     <row>
      <entry role="catalog_table_entry"><para role="column_definition">
       <structfield>toast_blks_read</structfield> <type>bigint</type>
      </para>
      <para>
<!--
       Number of disk blocks read from this table's TOAST table (if any)
-->
テーブルのTOASTテーブル（もしあれば）から読み取られたディスクブロック数です。
      </para></entry>
     </row>

     <row>
      <entry role="catalog_table_entry"><para role="column_definition">
       <structfield>toast_blks_hit</structfield> <type>bigint</type>
      </para>
      <para>
<!--
       Number of buffer hits in this table's TOAST table (if any)
-->
テーブルのTOASTテーブル（もしあれば）におけるバッファヒット数です。
      </para></entry>
     </row>

     <row>
      <entry role="catalog_table_entry"><para role="column_definition">
       <structfield>tidx_blks_read</structfield> <type>bigint</type>
      </para>
      <para>
<!--
       Number of disk blocks read from this table's TOAST table indexes (if any)
-->
テーブルのTOASTテーブルのインデックス（もしあれば）から読み取られたディスクブロック数です。
      </para></entry>
     </row>

     <row>
      <entry role="catalog_table_entry"><para role="column_definition">
       <structfield>tidx_blks_hit</structfield> <type>bigint</type>
      </para>
      <para>
<!--
       Number of buffer hits in this table's TOAST table indexes (if any)
-->
テーブルのTOASTテーブルのインデックス（もしあれば）におけるバッファヒット数です。
      </para></entry>
     </row>
    </tbody>
   </tgroup>
  </table>

 </sect2>

 <sect2 id="monitoring-pg-statio-all-indexes-view">
  <title><structname>pg_statio_all_indexes</structname></title>

  <indexterm>
   <primary>pg_statio_all_indexes</primary>
  </indexterm>

  <para>
<!--
   The <structname>pg_statio_all_indexes</structname> view will contain
   one row for each index in the current database,
   showing statistics about I/O on that specific index. The
   <structname>pg_statio_user_indexes</structname> and
   <structname>pg_statio_sys_indexes</structname> views
   contain the same information,
   but filtered to only show user and system indexes respectively.
-->
<structname>pg_statio_all_indexes</structname>ビューは、現在のデータベース内のインデックスごとに1行の形式で、特定のインデックスへのI/Oに関する統計情報を表示します。
<structname>pg_statio_user_indexes</structname>と<structname>pg_statio_sys_indexes</structname>も同じ情報を保持しますが、それぞれユーザ向けのインデックスとシステム向けのインデックスに対する行のみを保持するようにフィルタ処理されています。
  </para>

  <table id="pg-statio-all-indexes-view" xreflabel="pg_statio_all_indexes">
<!--
   <title><structname>pg_statio_all_indexes</structname> View</title>
-->
   <title><structname>pg_statio_all_indexes</structname>ビュー</title>
   <tgroup cols="1">
    <thead>
     <row>
      <entry role="catalog_table_entry"><para role="column_definition">
<!--
       Column Type
-->
列 型
      </para>
      <para>
<!--
       Description
-->
説明
      </para></entry>
     </row>
    </thead>

    <tbody>
     <row>
      <entry role="catalog_table_entry"><para role="column_definition">
       <structfield>relid</structfield> <type>oid</type>
      </para>
      <para>
<!--
       OID of the table for this index
-->
このインデックスに対応するテーブルのOIDです。
      </para></entry>
     </row>

     <row>
      <entry role="catalog_table_entry"><para role="column_definition">
       <structfield>indexrelid</structfield> <type>oid</type>
      </para>
      <para>
<!--
       OID of this index
-->
インデックスのOIDです。
      </para></entry>
     </row>

     <row>
      <entry role="catalog_table_entry"><para role="column_definition">
       <structfield>schemaname</structfield> <type>name</type>
      </para>
      <para>
<!--
       Name of the schema this index is in
-->
インデックスが存在するスキーマの名前です。
      </para></entry>
     </row>

     <row>
      <entry role="catalog_table_entry"><para role="column_definition">
       <structfield>relname</structfield> <type>name</type>
      </para>
      <para>
<!--
       Name of the table for this index
-->
このインデックスに対応するテーブルの名前です。
      </para></entry>
     </row>

     <row>
      <entry role="catalog_table_entry"><para role="column_definition">
       <structfield>indexrelname</structfield> <type>name</type>
      </para>
      <para>
<!--
       Name of this index
-->
インデックスの名前です。
      </para></entry>
     </row>

     <row>
      <entry role="catalog_table_entry"><para role="column_definition">
       <structfield>idx_blks_read</structfield> <type>bigint</type>
      </para>
      <para>
<!--
       Number of disk blocks read from this index
-->
インデックスから読み取られたディスクブロック数です。
      </para></entry>
     </row>

     <row>
      <entry role="catalog_table_entry"><para role="column_definition">
       <structfield>idx_blks_hit</structfield> <type>bigint</type>
      </para>
      <para>
<!--
       Number of buffer hits in this index
-->
インデックスにおけるバッファヒット数です。
      </para></entry>
     </row>
    </tbody>
   </tgroup>
  </table>

 </sect2>

 <sect2 id="monitoring-pg-statio-all-sequences-view">
  <title><structname>pg_statio_all_sequences</structname></title>

  <indexterm>
   <primary>pg_statio_all_sequences</primary>
  </indexterm>

  <para>
<!--
   The <structname>pg_statio_all_sequences</structname> view will contain
   one row for each sequence in the current database,
   showing statistics about I/O on that specific sequence.
-->
<structname>pg_statio_all_sequences</structname>ビューは現在のデータベース内のシーケンスごとに1行の形式で、特定シーケンスにおけるI/Oに関する統計情報を表示します。
  </para>

  <table id="pg-statio-all-sequences-view" xreflabel="pg_statio_all_sequences">
<!--
   <title><structname>pg_statio_all_sequences</structname> View</title>
-->
   <title><structname>pg_statio_all_sequences</structname>ビュー</title>
   <tgroup cols="1">
    <thead>
     <row>
      <entry role="catalog_table_entry"><para role="column_definition">
<!--
       Column Type
-->
列 型
      </para>
      <para>
<!--
       Description
-->
説明
      </para></entry>
     </row>
    </thead>

    <tbody>
     <row>
      <entry role="catalog_table_entry"><para role="column_definition">
       <structfield>relid</structfield> <type>oid</type>
      </para>
      <para>
<!--
       OID of a sequence
-->
シーケンスのOIDです。
      </para></entry>
     </row>

     <row>
      <entry role="catalog_table_entry"><para role="column_definition">
       <structfield>schemaname</structfield> <type>name</type>
      </para>
      <para>
<!--
       Name of the schema this sequence is in
-->
シーケンスが存在するスキーマの名前です。
      </para></entry>
     </row>

     <row>
      <entry role="catalog_table_entry"><para role="column_definition">
       <structfield>relname</structfield> <type>name</type>
      </para>
      <para>
<!--
       Name of this sequence
-->
シーケンスの名前です。
      </para></entry>
     </row>

     <row>
      <entry role="catalog_table_entry"><para role="column_definition">
       <structfield>blks_read</structfield> <type>bigint</type>
      </para>
      <para>
<!--
       Number of disk blocks read from this sequence
-->
シーケンスから読み取られたディスクブロック数です。
      </para></entry>
     </row>

     <row>
      <entry role="catalog_table_entry"><para role="column_definition">
       <structfield>blks_hit</structfield> <type>bigint</type>
      </para>
      <para>
<!--
       Number of buffer hits in this sequence
-->
シーケンスにおけるバッファヒット数です。
      </para></entry>
     </row>
    </tbody>
   </tgroup>
  </table>

 </sect2>

 <sect2 id="monitoring-pg-stat-user-functions-view">
  <title><structname>pg_stat_user_functions</structname></title>

  <indexterm>
   <primary>pg_stat_user_functions</primary>
  </indexterm>

  <para>
<!--
   The <structname>pg_stat_user_functions</structname> view will contain
   one row for each tracked function, showing statistics about executions of
   that function.  The <xref linkend="guc-track-functions"/> parameter
   controls exactly which functions are tracked.
-->
<structname>pg_stat_user_functions</structname>ビューは追跡された関数ごとに1行の形式で、その関数の実行に関する統計情報を表示します。
<xref linkend="guc-track-functions"/>パラメータは関数が追跡されるかどうかを正確に制御します。
  </para>

  <table id="pg-stat-user-functions-view" xreflabel="pg_stat_user_functions">
<!--
   <title><structname>pg_stat_user_functions</structname> View</title>
-->
   <title><structname>pg_stat_user_functions</structname>ビュー</title>
   <tgroup cols="1">
    <thead>
     <row>
      <entry role="catalog_table_entry"><para role="column_definition">
<!--
       Column Type
-->
列 型
      </para>
      <para>
<!--
       Description
-->
説明
      </para></entry>
     </row>
    </thead>

    <tbody>
     <row>
      <entry role="catalog_table_entry"><para role="column_definition">
       <structfield>funcid</structfield> <type>oid</type>
      </para>
      <para>
<!--
       OID of a function
-->
関数のOIDです。
      </para></entry>
     </row>

     <row>
      <entry role="catalog_table_entry"><para role="column_definition">
       <structfield>schemaname</structfield> <type>name</type>
      </para>
      <para>
<!--
       Name of the schema this function is in
-->
関数が存在するスキーマの名前です。
      </para></entry>
     </row>

     <row>
      <entry role="catalog_table_entry"><para role="column_definition">
       <structfield>funcname</structfield> <type>name</type>
      </para>
      <para>
<!--
       Name of this function
-->
関数の名前です。
      </para></entry>
     </row>

     <row>
      <entry role="catalog_table_entry"><para role="column_definition">
       <structfield>calls</structfield> <type>bigint</type>
      </para>
      <para>
<!--
       Number of times this function has been called
-->
関数が呼び出された回数です。
      </para></entry>
     </row>

     <row>
      <entry role="catalog_table_entry"><para role="column_definition">
       <structfield>total_time</structfield> <type>double precision</type>
      </para>
      <para>
<!--
       Total time spent in this function and all other functions
       called by it, in milliseconds
-->
関数とその関数から呼び出されるその他の関数で費やされた、ミリ秒単位の総時間です。
      </para></entry>
     </row>

     <row>
      <entry role="catalog_table_entry"><para role="column_definition">
       <structfield>self_time</structfield> <type>double precision</type>
      </para>
      <para>
<!--
       Total time spent in this function itself, not including
       other functions called by it, in milliseconds
-->
その関数から呼び出されるその他の関数で費やされた時間を含まない、関数自身で費やされた、ミリ秒単位の総時間です。
      </para></entry>
     </row>
    </tbody>
   </tgroup>
  </table>

 </sect2>

 <sect2 id="monitoring-pg-stat-slru-view">
  <title><structname>pg_stat_slru</structname></title>

  <indexterm>
   <primary>SLRU</primary>
  </indexterm>

  <indexterm>
   <primary>pg_stat_slru</primary>
  </indexterm>

  <para>
<!--
   <productname>PostgreSQL</productname> accesses certain on-disk information
   via <literal>SLRU</literal> (<firstterm>simple least-recently-used</firstterm>)
   caches.
   The <structname>pg_stat_slru</structname> view will contain
   one row for each tracked SLRU cache, showing statistics about access
   to cached pages.
-->
《マッチ度[85.064935]》<productname>PostgreSQL</productname>は<firstterm>SLRU</firstterm>(simple least-recently-used)キャッシュ経由で特定のディスク上の情報にアクセスします。
<structname>pg_stat_slru</structname>ビューは、追跡されたSLRUキャッシュごとに1行の形式で、キャッシュされたページへのアクセスに関する統計情報を表示します。
《機械翻訳》<productname>PostgreSQL</productname>は<literal>SLRU</literal>（<firstterm>最小使用頻度の最近のもの</firstterm>）キャッシュを介してディスク上の特定の情報にアクセスします。
このビューには、追跡された各SLRUキャッシュに対して1行が含まれ、キャッシュされたページへのアクセスに関する統計が示されます。
  </para>

  <para>
<!--
   For each <literal>SLRU</literal> cache that's part of the core server,
   there is a configuration parameter that controls its size, with the suffix
   <literal>_buffers</literal> appended.
-->
《機械翻訳》コアサーバの一部である各<literal>SLRU</literal>キャッシュに対して、そのサイズを制御する構成パラメータがあり、接尾辞<literal>_buffers</literal>が付加されます。
  </para>

  <table id="pg-stat-slru-view" xreflabel="pg_stat_slru">
<!--
   <title><structname>pg_stat_slru</structname> View</title>
-->
   <title><structname>pg_stat_slru</structname>ビュー</title>
   <tgroup cols="1">
    <thead>
     <row>
      <entry role="catalog_table_entry"><para role="column_definition">
<!--
       Column Type
-->
列 型
      </para>
      <para>
<!--
       Description
-->
説明
      </para></entry>
     </row>
    </thead>

    <tbody>
     <row>
      <entry role="catalog_table_entry"><para role="column_definition">
       <structfield>name</structfield> <type>text</type>
      </para>
      <para>
<!--
       Name of the SLRU
-->
SLRUの名前です。
      </para></entry>
     </row>

     <row>
      <entry role="catalog_table_entry"><para role="column_definition">
       <structfield>blks_zeroed</structfield> <type>bigint</type>
      </para>
      <para>
<!--
       Number of blocks zeroed during initializations
-->
初期化中にゼロにされたブロックの数です。
      </para></entry>
     </row>

     <row>
      <entry role="catalog_table_entry"><para role="column_definition">
       <structfield>blks_hit</structfield> <type>bigint</type>
      </para>
      <para>
<!--
       Number of times disk blocks were found already in the SLRU,
       so that a read was not necessary (this only includes hits in the
       SLRU, not the operating system's file system cache)
-->
SLRUに既にあることが分かっているためにディスクブロックの読み取りが不要だった回数です（これにはSLRUにおけるヒットのみが含まれ、オペレーティングシステムのファイルシステムキャッシュは含まれません）。
      </para></entry>
     </row>

     <row>
      <entry role="catalog_table_entry"><para role="column_definition">
       <structfield>blks_read</structfield> <type>bigint</type>
      </para>
      <para>
<!--
       Number of disk blocks read for this SLRU
-->
SLRUから読み取られたディスクブロック数です。
      </para></entry>
     </row>

     <row>
      <entry role="catalog_table_entry"><para role="column_definition">
       <structfield>blks_written</structfield> <type>bigint</type>
      </para>
      <para>
<!--
       Number of disk blocks written for this SLRU
-->
SLRUに書き込まれたディスクブロック数です。
      </para></entry>
     </row>

     <row>
      <entry role="catalog_table_entry"><para role="column_definition">
       <structfield>blks_exists</structfield> <type>bigint</type>
      </para>
      <para>
<!--
       Number of blocks checked for existence for this SLRU
-->
SLRUで存在を検査されたブロック数です。
      </para></entry>
     </row>

     <row>
      <entry role="catalog_table_entry"><para role="column_definition">
       <structfield>flushes</structfield> <type>bigint</type>
      </para>
      <para>
<!--
       Number of flushes of dirty data for this SLRU
-->
SLRUでのダーティデータのフラッシュ数です。
      </para></entry>
     </row>

     <row>
      <entry role="catalog_table_entry"><para role="column_definition">
       <structfield>truncates</structfield> <type>bigint</type>
      </para>
      <para>
<!--
       Number of truncates for this SLRU
-->
SLRUでの切り詰めの数です。
      </para></entry>
     </row>

     <row>
      <entry role="catalog_table_entry"><para role="column_definition">
       <structfield>stats_reset</structfield> <type>timestamp with time zone</type>
      </para>
      <para>
<!--
       Time at which these statistics were last reset
-->
統計情報がリセットされた最終時刻です。
      </para></entry>
     </row>
    </tbody>
   </tgroup>
  </table>

 </sect2>

 <sect2 id="monitoring-stats-functions">
<!--
  <title>Statistics Functions</title>
-->
  <title>統計情報関数</title>

  <para>
<!--
   Other ways of looking at the statistics can be set up by writing
   queries that use the same underlying statistics access functions used by
   the standard views shown above.  For details such as the functions' names,
   consult the definitions of the standard views.  (For example, in
   <application>psql</application> you could issue <literal>\d+ pg_stat_activity</literal>.)
   The access functions for per-database statistics take a database OID as an
   argument to identify which database to report on.
   The per-table and per-index functions take a table or index OID.
   The functions for per-function statistics take a function OID.
   Note that only tables, indexes, and functions in the current database
   can be seen with these functions.
-->
統計情報を参照する他の方法は、上述の標準ビューによって使用される基礎的な統計情報アクセス関数と同じ関数を使用した問い合わせを作成することで設定することができます。
こうした関数の名前などに関する詳細については、標準ビューの定義を参照してください。
（例えば<application>psql</application>では<literal>\d+ pg_stat_activity</literal>を発行してください。）
データベースごとの統計情報についてのアクセス関数は、どのデータベースに対して報告するのかを識別するためにデータベースのOIDを取ります。
テーブルごと、インデックスごとの関数はテーブルの、もしくはインデックスのOIDを取ります。
関数ごとの統計情報の関数は、関数のOIDを取ります。
これらの関数を使用して参照できるテーブルとインデックス、および関数は現在のデータベース内のものだけであることに注意してください。
  </para>

  <para>
<!--
   Additional functions related to the cumulative statistics system are listed
   in <xref linkend="monitoring-stats-funcs-table"/>.
-->
その他の累積統計システムに関連した関数を<xref linkend="monitoring-stats-funcs-table"/>に示します。
  </para>

   <table id="monitoring-stats-funcs-table">
<!--
    <title>Additional Statistics Functions</title>
-->
    <title>その他の統計情報関数</title>
    <tgroup cols="1">
     <thead>
      <row>
       <entry role="func_table_entry"><para role="func_signature">
<!--
        Function
-->
関数
       </para>
       <para>
<!--
        Description
-->
説明
       </para></entry>
      </row>
     </thead>

     <tbody>
      <row>
       <!-- See also the entry for this in func.sgml -->
       <entry role="func_table_entry"><para role="func_signature">
        <function>pg_backend_pid</function> ()
        <returnvalue>integer</returnvalue>
       </para>
       <para>
<!--
        Returns the process ID of the server process attached to the current
        session.
-->
現在のセッションにアタッチされたサーバプロセスのプロセスIDを返します。
       </para></entry>
      </row>

      <row>
       <entry role="func_table_entry"><para role="func_signature">
        <indexterm>
         <primary>pg_stat_get_activity</primary>
        </indexterm>
        <function>pg_stat_get_activity</function> ( <type>integer</type> )
        <returnvalue>setof record</returnvalue>
       </para>
       <para>
<!--
        Returns a record of information about the backend with the specified
        process ID, or one record for each active backend in the system
        if <literal>NULL</literal> is specified.  The fields returned are a
        subset of those in the <structname>pg_stat_activity</structname> view.
-->
指定されたプロセスIDに該当するバックエンドの情報のレコードを、<literal>NULL</literal>が指定された場合はシステム上のアクティブな各バックエンドに関するレコードを返します。
返される情報内容は<structname>pg_stat_activity</structname>の一部と同じです。
       </para></entry>
      </row>

      <row>
       <entry role="func_table_entry"><para role="func_signature">
        <indexterm>
         <primary>pg_stat_get_snapshot_timestamp</primary>
        </indexterm>
        <function>pg_stat_get_snapshot_timestamp</function> ()
        <returnvalue>timestamp with time zone</returnvalue>
       </para>
       <para>
<!--
        Returns the timestamp of the current statistics snapshot, or NULL if
        no statistics snapshot has been taken. A snapshot is taken the first
        time cumulative statistics are accessed in a transaction if
        <varname>stats_fetch_consistency</varname> is set to
        <literal>snapshot</literal>
-->
現在の統計スナップショットのタイムスタンプを返します。
統計スナップショットが取得されていない場合はNULLを返します。
<varname>stats_fetch_consistency</varname>が<literal>snapshot</literal>に設定されている場合は、トランザクションで累積統計に初めてアクセスしたときにスナップショットが取得されます。
       </para></entry>
      </row>

      <row>
       <entry role="func_table_entry"><para role="func_signature">
        <indexterm>
         <primary>pg_stat_get_xact_blocks_fetched</primary>
        </indexterm>
        <function>pg_stat_get_xact_blocks_fetched</function> ( <type>oid</type> )
        <returnvalue>bigint</returnvalue>
       </para>
       <para>
<!--
        Returns the number of block read requests for table or index, in the
        current transaction. This number minus
        <function>pg_stat_get_xact_blocks_hit</function> gives the number of
        kernel <function>read()</function> calls; the number of actual
        physical reads is usually lower due to kernel-level buffering.
-->
現在のトランザクションにおけるテーブルまたはインデックスについてのブロック読み取り要求の数を返します。
この数から<function>pg_stat_get_xact_blocks_hit</function>を引いた数がカーネル<function>read()</function>呼び出しの数になります。
実際の物理的な読み取り数は通常、カーネルレベルのバッファリングにより低くなります。
       </para></entry>
      </row>

      <row>
       <entry role="func_table_entry"><para role="func_signature">
        <indexterm>
         <primary>pg_stat_get_xact_blocks_hit</primary>
        </indexterm>
        <function>pg_stat_get_xact_blocks_hit</function> ( <type>oid</type> )
        <returnvalue>bigint</returnvalue>
       </para>
       <para>
<!--
        Returns the number of block read requests for table or index, in the
        current transaction, found in cache (not triggering kernel
        <function>read()</function> calls).
-->
現在トランザクションのテーブルまたはインデックスについて、キャッシュで検出されたブロック読み取り要求の数を返します（カーネル<function>read()</function>呼び出しを引き起こしません）。
       </para></entry>
      </row>

      <row>
       <entry role="func_table_entry"><para role="func_signature">
        <indexterm>
         <primary>pg_stat_clear_snapshot</primary>
        </indexterm>
        <function>pg_stat_clear_snapshot</function> ()
        <returnvalue>void</returnvalue>
       </para>
       <para>
<!--
        Discards the current statistics snapshot or cached information.
-->
現在の統計スナップショットまたはキャッシュされた情報を破棄します。
       </para></entry>
      </row>

      <row>
       <entry role="func_table_entry"><para role="func_signature">
        <indexterm>
         <primary>pg_stat_reset</primary>
        </indexterm>
        <function>pg_stat_reset</function> ()
        <returnvalue>void</returnvalue>
       </para>
       <para>
<!--
        Resets all statistics counters for the current database to zero.
-->
現在のデータベースに関する統計情報カウンタすべてをゼロにリセットします。
       </para>
       <para>
<!--
        This function is restricted to superusers by default, but other users
        can be granted EXECUTE to run the function.
-->
この関数はデフォルトでスーパーユーザに限定されていますが、関数を実行できるように他のユーザにEXECUTE権限を付与できます。
       </para></entry>
      </row>

      <row>
       <entry role="func_table_entry"><para role="func_signature">
        <indexterm>
         <primary>pg_stat_reset_shared</primary>
        </indexterm>
        <function>pg_stat_reset_shared</function> ( [ <parameter>target</parameter> <type>text</type> <literal>DEFAULT</literal> <literal>NULL</literal> ] )
        <returnvalue>void</returnvalue>
       </para>
       <para>
<!--
        Resets some cluster-wide statistics counters to zero, depending on the
        argument. <parameter>target</parameter> can be:
-->
《機械翻訳》引数に応じて、クラスタ全体の統計カウンタをゼロにリセットします。
<parameter>target</parameter>は以下のいずれかです。
       <itemizedlist>
        <listitem>
         <para>
<!--
          <literal>archiver</literal>: Reset all the counters shown in the
          <structname>pg_stat_archiver</structname> view.
-->
《機械翻訳》<literal>archiver</literal>: <structname>pg_stat_archiver</structname>ビューに表示されるすべてのカウンタをリセットします。
         </para>
        </listitem>
        <listitem>
         <para>
<!--
           <literal>bgwriter</literal>: Reset all the counters shown in the
           <structname>pg_stat_bgwriter</structname> view.
-->
《機械翻訳》<literal>bgwriter</literal>: <structname>pg_stat_bgwriter</structname>ビューに表示されるすべてのカウンタをリセットします。
         </para>
        </listitem>
        <listitem>
         <para>
<!--
          <literal>checkpointer</literal>: Reset all the counters shown in the
          <structname>pg_stat_checkpointer</structname> view.
-->
《機械翻訳》<literal>checkpointer</literal>: <structname>pg_stat_checkpointer</structname>ビューに表示されるすべてのカウンタをリセットします。
         </para>
        </listitem>
        <listitem>
         <para>
<!--
          <literal>io</literal>: Reset all the counters shown in the
          <structname>pg_stat_io</structname> view.
-->
《機械翻訳》<literal>io</literal>: <structname>pg_stat_io</structname>ビューに表示されるすべてのカウンタをリセットします。
         </para>
        </listitem>
        <listitem>
         <para>
<!--
          <literal>recovery_prefetch</literal>: Reset all the counters shown in
          the <structname>pg_stat_recovery_prefetch</structname> view.
-->
《機械翻訳》<literal>recovery_prefetch</literal>: <structname>pg_stat_recovery_prefetch</structname>ビューに表示されるすべてのカウンタをリセットします。
         </para>
        </listitem>
        <listitem>
         <para>
<!--
          <literal>slru</literal>: Reset all the counters shown in the
          <structname>pg_stat_slru</structname> view.
-->
《機械翻訳》<literal>slru</literal>: <structname>pg_stat_slru</structname>ビューに示されたすべてのカウンタをリセットします。
         </para>
        </listitem>
        <listitem>
         <para>
<!--
          <literal>wal</literal>: Reset all the counters shown in the
          <structname>pg_stat_wal</structname> view.
-->
《機械翻訳》<literal>wal</literal>: <structname>pg_stat_wal</structname>ビューに表示されるすべてのカウンタをリセットします。
         </para>
        </listitem>
        <listitem>
         <para>
<!--
          <literal>NULL</literal> or not specified: All the counters from the
          views listed above are reset.
-->
《機械翻訳》<literal>NULL</literal>か、指定しない場合: 上記のビューのカウンタはすべてリセットされます。
         </para>
        </listitem>
       </itemizedlist>
       </para>
       <para>
<!--
        This function is restricted to superusers by default, but other users
        can be granted EXECUTE to run the function.
-->
この関数はデフォルトでスーパーユーザに限定されていますが、関数を実行できるように他のユーザにEXECUTE権限を付与できます。
       </para></entry>
      </row>

      <row>
       <entry role="func_table_entry"><para role="func_signature">
        <indexterm>
         <primary>pg_stat_reset_single_table_counters</primary>
        </indexterm>
        <function>pg_stat_reset_single_table_counters</function> ( <type>oid</type> )
        <returnvalue>void</returnvalue>
       </para>
       <para>
<!--
        Resets statistics for a single table or index in the current database
        or shared across all databases in the cluster to zero.
-->
現在のデータベース内にある、ひとつのテーブルまたはインデックス、あるいはクラスタ内のすべてのデータベースで共有されている統計情報をゼロにリセットします。
       </para>
       <para>
<!--
        This function is restricted to superusers by default, but other users
        can be granted EXECUTE to run the function.
-->
この関数はデフォルトでスーパーユーザに限定されていますが、関数を実行できるように他のユーザにEXECUTE権限を付与できます。
       </para></entry>
      </row>

      <row>
       <entry role="func_table_entry"><para role="func_signature">
        <indexterm>
         <primary>pg_stat_reset_single_function_counters</primary>
        </indexterm>
        <function>pg_stat_reset_single_function_counters</function> ( <type>oid</type> )
        <returnvalue>void</returnvalue>
       </para>
       <para>
<!--
        Resets statistics for a single function in the current database to
        zero.
-->
現在のデータベース内にある、ひとつの関数の統計情報をゼロにリセットします。
       </para>
       <para>
<!--
        This function is restricted to superusers by default, but other users
        can be granted EXECUTE to run the function.
-->
この関数はデフォルトでスーパーユーザに限定されていますが、関数を実行できるように他のユーザにEXECUTE権限を付与できます。
       </para></entry>
      </row>

      <row>
       <entry role="func_table_entry"><para role="func_signature">
        <indexterm>
         <primary>pg_stat_reset_slru</primary>
        </indexterm>
        <function>pg_stat_reset_slru</function> ( [ <parameter>target</parameter> <type>text</type> <literal>DEFAULT</literal> <literal>NULL</literal> ] )
        <returnvalue>void</returnvalue>
       </para>
       <para>
<!--
        Resets statistics to zero for a single SLRU cache, or for all SLRUs in
        the cluster. If <parameter>target</parameter> is
        <literal>NULL</literal> or is not specified, all the counters shown in
        the <structname>pg_stat_slru</structname> view for all SLRU caches are
        reset. The argument can be one of
        <literal>commit_timestamp</literal>,
        <literal>multixact_member</literal>,
        <literal>multixact_offset</literal>,
        <literal>notify</literal>,
        <literal>serializable</literal>,
        <literal>subtransaction</literal>, or
        <literal>transaction</literal>
        to reset the counters for only that entry.
        If the argument is <literal>other</literal> (or indeed, any
        unrecognized name), then the counters for all other SLRU caches, such
        as extension-defined caches, are reset.
-->
《マッチ度[69.385027]》ひとつのSLRUキャッシュ、またはクラスタ内のすべてのSLRUの統計情報をゼロにリセットします。
引数がNULLであれば、<structname>pg_stat_slru</structname>ビューで示されているすべてのSLRUキャッシュに対するカウンタがリセットされます。
引数は、そのエントリのみに対応するカウンタをリセットするよう<literal>CommitTs</literal>、<literal>MultiXactMember</literal>、<literal>MultiXactOffset</literal>、<literal>Notify</literal>、<literal>Serial</literal>、<literal>Subtrans</literal>、<literal>Xact</literal>の1つを指定できます。
引数が<literal>other</literal>(実際のところは、認められていない名前であれば何でも)であれば、拡張が定義したキャッシュのような、それ以外のSLRUキャッシュに対するカウンタがリセットされます。
《機械翻訳》単一のSLRUキャッシュまたはクラスタ内のすべてのSLRUの統計情報をゼロにリセットします。
<parameter>target</parameter>が<literal>NULL</literal>の場合、または指定されていない場合、<structname>pg_stat_slru</structname>ビューに示されるすべてのSLRUキャッシュのカウンタがリセットされます。
カウンタをリセットするエントリは、<literal>commit_timestamp</literal>、<literal>multixact_member</literal>、<literal>multixact_offset</literal>、<literal>notify</literal>、<literal>serializable</literal>、<literal>subtransaction</literal>、<literal>transaction</literal>のいずれかです。
引数が<literal>other</literal> （あるいは、認識できない名前） の場合、拡張定義されたキャッシュなど、他のすべてのSLRUキャッシュのカウンタはリセットされます。
       </para>
       <para>
<!--
        This function is restricted to superusers by default, but other users
        can be granted EXECUTE to run the function.
-->
この関数はデフォルトでスーパーユーザに限定されていますが、関数を実行できるように他のユーザにEXECUTE権限を付与できます。
       </para></entry>
      </row>

      <row>
       <entry role="func_table_entry"><para role="func_signature">
        <indexterm>
          <primary>pg_stat_reset_replication_slot</primary>
        </indexterm>
        <function>pg_stat_reset_replication_slot</function> ( <type>text</type> )
        <returnvalue>void</returnvalue>
       </para>
       <para>
<!--
        Resets statistics of the replication slot defined by the argument. If
        the argument is <literal>NULL</literal>, resets statistics for all
        the replication slots.
-->
引数で定義されたレプリケーションスロットの統計情報をリセットします。
引数が<literal>NULL</literal>の場合、すべてのレプリケーションスロットの統計情報をリセットします。
       </para>
       <para>
<!--
         This function is restricted to superusers by default, but other users
         can be granted EXECUTE to run the function.
-->
この関数はデフォルトでスーパーユーザに限定されていますが、関数を実行できるように他のユーザにEXECUTE権限を付与できます。
       </para></entry>
      </row>

      <row>
       <entry role="func_table_entry"><para role="func_signature">
        <indexterm>
          <primary>pg_stat_reset_subscription_stats</primary>
        </indexterm>
        <function>pg_stat_reset_subscription_stats</function> ( <type>oid</type> )
        <returnvalue>void</returnvalue>
       </para>
       <para>
<!--
        Resets statistics for a single subscription shown in the
        <structname>pg_stat_subscription_stats</structname> view to zero. If
        the argument is <literal>NULL</literal>, reset statistics for all
        subscriptions.
-->
<structname>pg_stat_subscription_stats</structname>ビューに表示されている単一サブスクリプションの統計をゼロにリセットします。
引数が<literal>NULL</literal>の場合は、すべてのサブスクリプションの統計をリセットします。
       </para>
       <para>
<!--
        This function is restricted to superusers by default, but other users
        can be granted EXECUTE to run the function.
-->
この関数はデフォルトでスーパーユーザに限定されていますが、関数を実行できるように他のユーザにEXECUTE権限を付与できます。
       </para></entry>
      </row>
     </tbody>
    </tgroup>
   </table>

  <warning>
   <para>
<!--
    Using <function>pg_stat_reset()</function> also resets counters that
    autovacuum uses to determine when to trigger a vacuum or an analyze.
    Resetting these counters can cause autovacuum to not perform necessary
    work, which can cause problems such as table bloat or out-dated
    table statistics.  A database-wide <command>ANALYZE</command> is
    recommended after the statistics have been reset.
-->
<function>pg_stat_reset()</function>を使用すると、自動バキュームがバキュームまたはANALYZEを実行するタイミングを決定するために使用するカウンタもリセットされます。
これらのカウンタをリセットすると、自動バキュームが必要な作業を実行できなくなり、テーブルの膨張や期限切れのテーブル統計情報などの問題が発生する可能性があります。
統計情報がリセットになった後にデータベース全体で<command>ANALYZE</command>を実行することをお勧めします。
   </para>
  </warning>

  <para>
<!--
   <function>pg_stat_get_activity</function>, the underlying function of
   the <structname>pg_stat_activity</structname> view, returns a set of records
   containing all the available information about each backend process.
   Sometimes it may be more convenient to obtain just a subset of this
   information.  In such cases, another set of per-backend statistics
   access functions can be used; these are shown in <xref
   linkend="monitoring-stats-backend-funcs-table"/>.
   These access functions use the session's backend ID number, which is a
   small integer (>= 0) that is distinct from the backend ID of any
   concurrent session, although a session's ID can be recycled as soon as
   it exits.  The backend ID is used, among other things, to identify the
   session's temporary schema if it has one.
   The function <function>pg_stat_get_backend_idset</function> provides a
   convenient way to list all the active backends' ID numbers for
   invoking these functions.  For example, to show the <acronym>PID</acronym>s and
   current queries of all backends:
-->
《機械翻訳》<function>pg_stat_get_activity</function>は、<structname>pg_stat_activity</structname>ビューの基礎となる関数で、各バックエンドプロセスについて利用可能な全ての情報を含むレコードの集合を返します。
場合によっては、この情報のサブセットだけを取得する方が便利な場合があります。
このような場合、別のバックエンド統計アクセス関数を使用することができます。
これらは<xref linkend="monitoring-stats-backend-funcs-table"/>に示されています。
これらのアクセス関数は、セッションのバックエンドIDを使用します。
これは、任意の同時セッションのバックエンドIDとは異なる小さな整数(> = 0)です。
ただし、セッションのIDは、終了するとすぐに再利用できます。
バックエンドIDは、とりわけセッションの一時スキーマがある場合に、そのスキーマを識別するために使用されます。
関数<function>pg_stat_get_backend_idset</function>は、これらの関数を呼び出すためにアクティブなバックエンドのID番号を一覧表示する便利な方法を提供します。
たとえば、すべてのバックエンドの<acronym>PID</acronym>と現在の問い合わせを表示するには、以下のようにします。

<programlisting>
SELECT pg_stat_get_backend_pid(backendid) AS pid,
       pg_stat_get_backend_activity(backendid) AS query
FROM pg_stat_get_backend_idset() AS backendid;
</programlisting>
  </para>

   <table id="monitoring-stats-backend-funcs-table">
<!--
    <title>Per-Backend Statistics Functions</title>
-->
    <title>バックエンド単位の統計情報関数</title>
    <tgroup cols="1">
     <thead>
      <row>
       <entry role="func_table_entry"><para role="func_signature">
<!--
        Function
-->
関数
       </para>
       <para>
<!--
        Description
-->
説明
       </para></entry>
      </row>
     </thead>

     <tbody>
      <row>
       <entry role="func_table_entry"><para role="func_signature">
        <indexterm>
         <primary>pg_stat_get_backend_activity</primary>
        </indexterm>
        <function>pg_stat_get_backend_activity</function> ( <type>integer</type> )
        <returnvalue>text</returnvalue>
       </para>
       <para>
<!--
        Returns the text of this backend's most recent query.
-->
バックエンドが最後に行った問い合わせテキストを返します。
       </para></entry>
      </row>

      <row>
       <entry role="func_table_entry"><para role="func_signature">
        <indexterm>
         <primary>pg_stat_get_backend_activity_start</primary>
        </indexterm>
        <function>pg_stat_get_backend_activity_start</function> ( <type>integer</type> )
        <returnvalue>timestamp with time zone</returnvalue>
       </para>
       <para>
<!--
        Returns the time when the backend's most recent query was started.
-->
バックエンドの最後の問い合わせが開始された時刻を返します。
       </para></entry>
      </row>

      <row>
       <entry role="func_table_entry"><para role="func_signature">
        <indexterm>
         <primary>pg_stat_get_backend_client_addr</primary>
        </indexterm>
        <function>pg_stat_get_backend_client_addr</function> ( <type>integer</type> )
        <returnvalue>inet</returnvalue>
       </para>
       <para>
<!--
        Returns the IP address of the client connected to this backend.
-->
バックエンドに接続したクライアントのIPアドレスを返します。
       </para></entry>
      </row>

      <row>
       <entry role="func_table_entry"><para role="func_signature">
        <indexterm>
         <primary>pg_stat_get_backend_client_port</primary>
        </indexterm>
        <function>pg_stat_get_backend_client_port</function> ( <type>integer</type> )
        <returnvalue>integer</returnvalue>
       </para>
       <para>
<!--
        Returns the TCP port number that the client is using for communication.
-->
クライアントが通信に使用しているTCPポート番号を返します。
       </para></entry>
      </row>

      <row>
       <entry role="func_table_entry"><para role="func_signature">
        <indexterm>
         <primary>pg_stat_get_backend_dbid</primary>
        </indexterm>
        <function>pg_stat_get_backend_dbid</function> ( <type>integer</type> )
        <returnvalue>oid</returnvalue>
       </para>
       <para>
<!--
        Returns the OID of the database this backend is connected to.
-->
バックエンドが接続するデータベースのOIDを返します。
       </para></entry>
      </row>

      <row>
       <entry role="func_table_entry"><para role="func_signature">
        <indexterm>
         <primary>pg_stat_get_backend_idset</primary>
        </indexterm>
        <function>pg_stat_get_backend_idset</function> ()
        <returnvalue>setof integer</returnvalue>
       </para>
       <para>
<!--
        Returns the set of currently active backend ID numbers.
-->
現在アクティブなバックエンドID番号の集合を返します。
       </para></entry>
      </row>

      <row>
       <entry role="func_table_entry"><para role="func_signature">
        <indexterm>
         <primary>pg_stat_get_backend_pid</primary>
        </indexterm>
        <function>pg_stat_get_backend_pid</function> ( <type>integer</type> )
        <returnvalue>integer</returnvalue>
       </para>
       <para>
<!--
        Returns the process ID of this backend.
-->
バックエンドのプロセスIDを返します。
       </para></entry>
      </row>

      <row>
       <entry role="func_table_entry"><para role="func_signature">
        <indexterm>
         <primary>pg_stat_get_backend_start</primary>
        </indexterm>
        <function>pg_stat_get_backend_start</function> ( <type>integer</type> )
        <returnvalue>timestamp with time zone</returnvalue>
       </para>
       <para>
<!--
        Returns the time when this process was started.
-->
プロセスが開始された時刻を返します。
       </para></entry>
      </row>

      <row>
       <entry role="func_table_entry"><para role="func_signature">
        <indexterm>
         <primary>pg_stat_get_backend_subxact</primary>
        </indexterm>
        <function>pg_stat_get_backend_subxact</function> ( <type>integer</type> )
        <returnvalue>record</returnvalue>
       </para>
       <para>
<!--
        Returns a record of information about the subtransactions of the
        backend with the specified ID.
        The fields returned are <parameter>subxact_count</parameter>, which
        is the number of subtransactions in the backend's subtransaction cache,
        and <parameter>subxact_overflow</parameter>, which indicates whether
        the backend's subtransaction cache is overflowed or not.
-->
指定されたIDを持つバックエンドのサブトランザクションの情報を含むレコードを返します。
返却されるフィールドは、バックエンドのサブトランザクションキャッシュ内のサブトランザクション数を示す<parameter>subxact_count</parameter>と、バックエンドのサブトランザクションキャッシュがオーバーフローしているかどうかを示す<parameter>subxact_overflow</parameter>です。
       </para></entry>
      </row>

      <row>
       <entry role="func_table_entry"><para role="func_signature">
        <indexterm>
         <primary>pg_stat_get_backend_userid</primary>
        </indexterm>
        <function>pg_stat_get_backend_userid</function> ( <type>integer</type> )
        <returnvalue>oid</returnvalue>
       </para>
       <para>
<!--
        Returns the OID of the user logged into this backend.
-->
バックエンドにログインしたユーザのOIDを返します。
       </para></entry>
      </row>

      <row>
       <entry role="func_table_entry"><para role="func_signature">
        <indexterm>
         <primary>pg_stat_get_backend_wait_event</primary>
        </indexterm>
        <function>pg_stat_get_backend_wait_event</function> ( <type>integer</type> )
        <returnvalue>text</returnvalue>
       </para>
       <para>
<!--
        Returns the wait event name if this backend is currently waiting,
        otherwise NULL. See <xref linkend="wait-event-activity-table"/> through
        <xref linkend="wait-event-timeout-table"/>.
-->
バックエンドが現在待機中であれば、待機イベント名を、さもなくばNULLを返します。
詳細は<xref linkend="wait-event-activity-table"/>から<xref linkend="wait-event-timeout-table"/>までを参照してください。
       </para></entry>
      </row>

      <row>
       <entry role="func_table_entry"><para role="func_signature">
        <indexterm>
         <primary>pg_stat_get_backend_wait_event_type</primary>
        </indexterm>
        <function>pg_stat_get_backend_wait_event_type</function> ( <type>integer</type> )
        <returnvalue>text</returnvalue>
       </para>
       <para>
<!--
        Returns the wait event type name if this backend is currently waiting,
        otherwise NULL.  See <xref linkend="wait-event-table"/> for details.
-->
バックエンドが現在待機中であれば、待機イベント型名を、さもなくばNULLを返します。
詳細については<xref linkend="wait-event-table"/>を参照してください。
       </para></entry>
      </row>

      <row>
       <entry role="func_table_entry"><para role="func_signature">
        <indexterm>
         <primary>pg_stat_get_backend_xact_start</primary>
        </indexterm>
        <function>pg_stat_get_backend_xact_start</function> ( <type>integer</type> )
        <returnvalue>timestamp with time zone</returnvalue>
       </para>
       <para>
<!--
        Returns the time when the backend's current transaction was started.
-->
バックエンドの現在のトランザクションが開始された時刻を返します。
       </para></entry>
      </row>
     </tbody>
    </tgroup>
   </table>

 </sect2>
 </sect1>

 <sect1 id="monitoring-locks">
<!--
  <title>Viewing Locks</title>
-->
  <title>ロックの表示</title>

  <indexterm zone="monitoring-locks">
   <primary>lock</primary>
   <secondary>monitoring</secondary>
  </indexterm>
  <indexterm zone="monitoring-locks">
   <primary>ロック</primary>
   <secondary>監視</secondary>
  </indexterm>

  <para>
<!--
   Another useful tool for monitoring database activity is the
   <structname>pg_locks</structname> system table.  It allows the
   database administrator to view information about the outstanding
   locks in the lock manager. For example, this capability can be used
   to:
-->
この他に、データベース活動状況の監視に役立つツールとして<structname>pg_locks</structname>システムテーブルがあります。
これにより、データベース管理者はロックマネージャ内の未解決のロックに関する情報を参照することができます。
例えば、この機能を使用すると以下のことができます。

   <itemizedlist>
    <listitem>
     <para>
<!--
      View all the locks currently outstanding, all the locks on
      relations in a particular database, all the locks on a
      particular relation, or all the locks held by a particular
      <productname>PostgreSQL</productname> session.
-->
現在未解決のロック、特定データベース内のリレーション上のロック、特定のリレーションのロック、または特定の<productname>PostgreSQL</productname>セッションが保持するロックを全て表示する。
     </para>
    </listitem>

    <listitem>
     <para>
<!--
      Determine the relation in the current database with the most
      ungranted locks (which might be a source of contention among
      database clients).
-->
最も許可されにくいロック（データベースクライアント間で競合の原因になる可能性がある）を持つ、現在のデータベースにおけるリレーションを表示する。
     </para>
    </listitem>

    <listitem>
     <para>
<!--
      Determine the effect of lock contention on overall database
      performance, as well as the extent to which contention varies
      with overall database traffic.
-->
競合によって変動するデータベースの全トラフィックの範囲に加えて、全体的なデータベースの性能に対するロック競合の影響を判断する。
     </para>
    </listitem>
   </itemizedlist>

<!--
   Details of the <structname>pg_locks</structname> view appear in
   <xref linkend="view-pg-locks"/>.
   For more information on locking and managing concurrency with
   <productname>PostgreSQL</productname>, refer to <xref linkend="mvcc"/>.
-->
<structname>pg_locks</structname>ビューの詳細は、<xref linkend="view-pg-locks"/>にあります。
<productname>PostgreSQL</productname>のロックと同時実行性についての詳細は、<xref linkend="mvcc"/>を参照してください。
  </para>
 </sect1>

 <sect1 id="progress-reporting">
<!--
  <title>Progress Reporting</title>
-->
  <title>進捗状況のレポート</title>

  <para>
<!--
   <productname>PostgreSQL</productname> has the ability to report the progress of
   certain commands during command execution.  Currently, the only commands
   which support progress reporting are <command>ANALYZE</command>,
   <command>CLUSTER</command>,
   <command>CREATE INDEX</command>, <command>VACUUM</command>,
   <command>COPY</command>,
   and <xref linkend="protocol-replication-base-backup"/> (i.e., replication
   command that <xref linkend="app-pgbasebackup"/> issues to take
   a base backup).
   This may be expanded in the future.
-->
<productname>PostgreSQL</productname>は、何らかのコマンドの実行中に進捗状況をレポートする能力があります。
現在、進捗状況のレポートをサポートしているのは、<command>ANALYZE</command>、<command>CLUSTER</command>、<command>CREATE INDEX</command>、<command>VACUUM</command>、<command>COPY</command>、および、<xref linkend="protocol-replication-base-backup"/>(すなわち、<xref linkend="app-pgbasebackup"/>がベースバックアップのために発行するレプリケーションコマンド)のみです。
将来的にサポートされるコマンドが拡大される可能性があります。
  </para>

 <sect2 id="analyze-progress-reporting">
<!--
  <title>ANALYZE Progress Reporting</title>
-->
  <title>ANALYZEの進捗状況のレポート</title>

  <indexterm>
   <primary>pg_stat_progress_analyze</primary>
  </indexterm>

  <para>
<!--
   Whenever <command>ANALYZE</command> is running, the
   <structname>pg_stat_progress_analyze</structname> view will contain a
   row for each backend that is currently running that command.  The tables
   below describe the information that will be reported and provide
   information about how to interpret it.
-->
<command>ANALYZE</command>が実行されているときにはいつでも、<structname>pg_stat_progress_analyze</structname>ビューには現在コマンドを実行している各バックエンドごとの行が含まれます。
以下の表は、報告される情報を説明し、どのように解釈するかの情報を提供します。
  </para>

  <table id="pg-stat-progress-analyze-view" xreflabel="pg_stat_progress_analyze">
<!--
   <title><structname>pg_stat_progress_analyze</structname> View</title>
-->
   <title><structname>pg_stat_progress_analyze</structname>ビュー</title>
   <tgroup cols="1">
    <thead>
     <row>
      <entry role="catalog_table_entry"><para role="column_definition">
<!--
       Column Type
-->
列 型
      </para>
      <para>
<!--
       Description
-->
説明
      </para></entry>
     </row>
    </thead>

    <tbody>
     <row>
      <entry role="catalog_table_entry"><para role="column_definition">
       <structfield>pid</structfield> <type>integer</type>
      </para>
      <para>
<!--
       Process ID of backend.
-->
バックエンドのプロセスIDです。
      </para></entry>
     </row>

     <row>
      <entry role="catalog_table_entry"><para role="column_definition">
       <structfield>datid</structfield> <type>oid</type>
      </para>
      <para>
<!--
       OID of the database to which this backend is connected.
-->
バックエンドが接続されているデータベースのOIDです。
      </para></entry>
     </row>

     <row>
      <entry role="catalog_table_entry"><para role="column_definition">
       <structfield>datname</structfield> <type>name</type>
      </para>
      <para>
<!--
       Name of the database to which this backend is connected.
-->
バックエンドが接続されているデータベース名です。
      </para></entry>
     </row>

     <row>
      <entry role="catalog_table_entry"><para role="column_definition">
       <structfield>relid</structfield> <type>oid</type>
      </para>
      <para>
<!--
       OID of the table being analyzed.
-->
解析されているテーブルのOIDです。
      </para></entry>
     </row>

     <row>
      <entry role="catalog_table_entry"><para role="column_definition">
       <structfield>phase</structfield> <type>text</type>
      </para>
      <para>
<!--
       Current processing phase. See <xref linkend="analyze-phases"/>.
-->
現在処理中のフェーズです。
<xref linkend="analyze-phases"/>を参照してください。
      </para></entry>
     </row>

     <row>
      <entry role="catalog_table_entry"><para role="column_definition">
       <structfield>sample_blks_total</structfield> <type>bigint</type>
      </para>
      <para>
<!--
       Total number of heap blocks that will be sampled.
-->
サンプルされるヒープブロックの総数です。
      </para></entry>
     </row>

     <row>
      <entry role="catalog_table_entry"><para role="column_definition">
       <structfield>sample_blks_scanned</structfield> <type>bigint</type>
      </para>
      <para>
<!--
       Number of heap blocks scanned.
-->
スキャンされたヒープブロックの数です。
      </para></entry>
     </row>

     <row>
      <entry role="catalog_table_entry"><para role="column_definition">
       <structfield>ext_stats_total</structfield> <type>bigint</type>
      </para>
      <para>
<!--
       Number of extended statistics.
-->
拡張統計情報の個数です。
      </para></entry>
     </row>

     <row>
      <entry role="catalog_table_entry"><para role="column_definition">
       <structfield>ext_stats_computed</structfield> <type>bigint</type>
      </para>
      <para>
<!--
       Number of extended statistics computed. This counter only advances
       when the phase is <literal>computing extended statistics</literal>.
-->
計算された拡張統計情報の個数です。
このカウンタはフェーズが<literal>computing extended statistics</literal>の時にのみ増加します。
      </para></entry>
     </row>

     <row>
      <entry role="catalog_table_entry"><para role="column_definition">
       <structfield>child_tables_total</structfield> <type>bigint</type>
      </para>
      <para>
<!--
       Number of child tables.
-->
子テーブルの数です。
      </para></entry>
     </row>

     <row>
      <entry role="catalog_table_entry"><para role="column_definition">
       <structfield>child_tables_done</structfield> <type>bigint</type>
      </para>
      <para>
<!--
       Number of child tables scanned. This counter only advances when the
       phase is <literal>acquiring inherited sample rows</literal>.
-->
スキャンされた子テーブルの数です。
このカウンタはフェーズが<literal>acquiring inherited sample rows</literal>の時にのみ増加します。
      </para></entry>
     </row>

     <row>
      <entry role="catalog_table_entry"><para role="column_definition">
       <structfield>current_child_table_relid</structfield> <type>oid</type>
      </para>
      <para>
<!--
       OID of the child table currently being scanned. This field is
       only valid when the phase is
       <literal>acquiring inherited sample rows</literal>.
-->
現在スキャンされている子テーブルのOIDです。
このフィールドはフェーズが<literal>acquiring inherited sample rows</literal>の時のみ有効です。
      </para></entry>
     </row>
    </tbody>
   </tgroup>
  </table>

  <table id="analyze-phases">
<!--
   <title>ANALYZE Phases</title>
-->
   <title>ANALYZEのフェーズ</title>
   <tgroup cols="2">
    <colspec colname="col1" colwidth="1*"/>
    <colspec colname="col2" colwidth="2*"/>
    <thead>
     <row>
<!--
      <entry>Phase</entry>
      <entry>Description</entry>
-->
      <entry>フェーズ</entry>
      <entry>説明</entry>
     </row>
    </thead>
    <tbody>
     <row>
      <entry><literal>initializing</literal></entry>
      <entry>
<!--
       The command is preparing to begin scanning the heap.  This phase is
       expected to be very brief.
-->
コマンドはヒープをスキャンし始める準備をしています。
このフェーズは非常に短時間であると予想されます。
      </entry>
     </row>
     <row>
      <entry><literal>acquiring sample rows</literal></entry>
      <entry>
<!--
       The command is currently scanning the table given by
       <structfield>relid</structfield> to obtain sample rows.
-->
コマンドはサンプル行を得るため、<structfield>relid</structfield>で指定されたテーブルを現在スキャンしています。
      </entry>
     </row>
     <row>
      <entry><literal>acquiring inherited sample rows</literal></entry>
      <entry>
<!--
       The command is currently scanning child tables to obtain sample rows.
       Columns <structfield>child_tables_total</structfield>,
       <structfield>child_tables_done</structfield>, and
       <structfield>current_child_table_relid</structfield> contain the
       progress information for this phase.
-->
コマンドはサンプル行を得るため、子テーブルを現在スキャンしています。
列<structfield>child_tables_total</structfield>、<structfield>child_tables_done</structfield>、<structfield>current_child_table_relid</structfield>はこのフェーズの進捗情報を含みます。
      </entry>
     </row>
     <row>
      <entry><literal>computing statistics</literal></entry>
      <entry>
<!--
       The command is computing statistics from the sample rows obtained
       during the table scan.
-->
コマンドはテーブルスキャンの間に得られたサンプルから統計情報を計算しています。
      </entry>
     </row>
     <row>
      <entry><literal>computing extended statistics</literal></entry>
      <entry>
<!--
       The command is computing extended statistics from the sample rows
       obtained during the table scan.
-->
コマンドはテーブルスキャンの間に得られたサンプルから拡張統計情報を計算しています。
      </entry>
     </row>
     <row>
      <entry><literal>finalizing analyze</literal></entry>
      <entry>
<!--
       The command is updating <structname>pg_class</structname>. When this
       phase is completed, <command>ANALYZE</command> will end.
-->
コマンドは<structname>pg_class</structname>を更新しています。
このフェーズが完了すれば、<command>ANALYZE</command>は終わります。
      </entry>
     </row>
    </tbody>
   </tgroup>
  </table>

  <note>
   <para>
<!--
    Note that when <command>ANALYZE</command> is run on a partitioned table,
    all of its partitions are also recursively analyzed.
    In that case, <command>ANALYZE</command>
    progress is reported first for the parent table, whereby its inheritance
    statistics are collected, followed by that for each partition.
-->
<command>ANALYZE</command>がパーティションテーブルで実行される場合は、そのパーティションテーブルのすべても再帰的に解析されることに注意してください。
その場合、<command>ANALYZE</command>の進捗はまず親テーブルについて報告され、それによってその継承の統計情報が集められ、各パーティションの報告が続きます。
   </para>
  </note>
 </sect2>

 <sect2 id="cluster-progress-reporting">
<!--
  <title>CLUSTER Progress Reporting</title>
-->
  <title>CLUSTERの進捗状況のレポート</title>

  <indexterm>
   <primary>pg_stat_progress_cluster</primary>
  </indexterm>

  <para>
<!--
   Whenever <command>CLUSTER</command> or <command>VACUUM FULL</command> is
   running, the <structname>pg_stat_progress_cluster</structname> view will
   contain a row for each backend that is currently running either command.
   The tables below describe the information that will be reported and
   provide information about how to interpret it.
-->
<command>CLUSTER</command>や<command>VACUUM FULL</command>が実行されているときにはいつでも、<structname>pg_stat_progress_cluster</structname>ビューには現在いずれかのコマンドを実行している各バックエンドごとの行が含まれます。
以下の表は、報告される情報を説明し、どのように解釈するかの情報を提供します。
  </para>

  <table id="pg-stat-progress-cluster-view" xreflabel="pg_stat_progress_cluster">
<!--
   <title><structname>pg_stat_progress_cluster</structname> View</title>
-->
   <title><structname>pg_stat_progress_cluster</structname>ビュー</title>
   <tgroup cols="1">
    <thead>
     <row>
      <entry role="catalog_table_entry"><para role="column_definition">
<!--
       Column Type
-->
列 型
      </para>
      <para>
<!--
       Description
-->
説明
      </para></entry>
     </row>
    </thead>

    <tbody>
     <row>
      <entry role="catalog_table_entry"><para role="column_definition">
       <structfield>pid</structfield> <type>integer</type>
      </para>
      <para>
<!--
       Process ID of backend.
-->
バックエンドのプロセスIDです。
      </para></entry>
     </row>

     <row>
      <entry role="catalog_table_entry"><para role="column_definition">
       <structfield>datid</structfield> <type>oid</type>
      </para>
      <para>
<!--
       OID of the database to which this backend is connected.
-->
バックエンドが接続されているデータベースのOIDです。
      </para></entry>
     </row>

     <row>
      <entry role="catalog_table_entry"><para role="column_definition">
       <structfield>datname</structfield> <type>name</type>
      </para>
      <para>
<!--
       Name of the database to which this backend is connected.
-->
バックエンドが接続されているデータベースの名前です。
      </para></entry>
     </row>

     <row>
      <entry role="catalog_table_entry"><para role="column_definition">
       <structfield>relid</structfield> <type>oid</type>
      </para>
      <para>
<!--
       OID of the table being clustered.
-->
クラスタ化されているテーブルのOIDです。
      </para></entry>
     </row>

     <row>
      <entry role="catalog_table_entry"><para role="column_definition">
       <structfield>command</structfield> <type>text</type>
      </para>
      <para>
<!--
       The command that is running. Either <literal>CLUSTER</literal> or <literal>VACUUM FULL</literal>.
-->
実行しているコマンドです。
<literal>CLUSTER</literal>か<literal>VACUUM FULL</literal>のいずれかです。
      </para></entry>
     </row>

     <row>
      <entry role="catalog_table_entry"><para role="column_definition">
       <structfield>phase</structfield> <type>text</type>
      </para>
      <para>
<!--
       Current processing phase. See <xref linkend="cluster-phases"/>.
-->
現在処理しているフェーズです。
<xref linkend="cluster-phases"/>を参照してください。
      </para></entry>
     </row>

     <row>
      <entry role="catalog_table_entry"><para role="column_definition">
       <structfield>cluster_index_relid</structfield> <type>oid</type>
      </para>
      <para>
<!--
       If the table is being scanned using an index, this is the OID of the
       index being used; otherwise, it is zero.
-->
テーブルがインデックスを使ってスキャンされているのであれば、これは使われているインデックスのOIDで、さもなくばゼロです。
      </para></entry>
     </row>

     <row>
      <entry role="catalog_table_entry"><para role="column_definition">
       <structfield>heap_tuples_scanned</structfield> <type>bigint</type>
      </para>
      <para>
<!--
       Number of heap tuples scanned.
       This counter only advances when the phase is
       <literal>seq scanning heap</literal>,
       <literal>index scanning heap</literal>
       or <literal>writing new heap</literal>.
-->
スキャンされたヒープタプルの数です。
このカウンタは、フェーズが<literal>seq scanning heap</literal>、<literal>index scanning heap</literal>、または、<literal>writing new heap</literal>であるときのみ増加します。
      </para></entry>
     </row>

     <row>
      <entry role="catalog_table_entry"><para role="column_definition">
       <structfield>heap_tuples_written</structfield> <type>bigint</type>
      </para>
      <para>
<!--
       Number of heap tuples written.
       This counter only advances when the phase is
       <literal>seq scanning heap</literal>,
       <literal>index scanning heap</literal>
       or <literal>writing new heap</literal>.
-->
書かれたヒープタプルの数です。
このカウンタは、フェーズが<literal>seq scanning heap</literal>、<literal>index scanning heap</literal>、または、<literal>writing new heap</literal>であるときのみ増加します。
      </para></entry>
     </row>

     <row>
      <entry role="catalog_table_entry"><para role="column_definition">
       <structfield>heap_blks_total</structfield> <type>bigint</type>
      </para>
      <para>
<!--
       Total number of heap blocks in the table.  This number is reported
       as of the beginning of <literal>seq scanning heap</literal>.
-->
テーブル内のヒープブロックの総数です。
この数には<literal>seq scanning heap</literal>の開始時の値が報告されます。
      </para></entry>
     </row>

     <row>
      <entry role="catalog_table_entry"><para role="column_definition">
       <structfield>heap_blks_scanned</structfield> <type>bigint</type>
      </para>
      <para>
<!--
       Number of heap blocks scanned.  This counter only advances when the
       phase is <literal>seq scanning heap</literal>.
-->
スキャンされたヒープブロックの数です。
このカウンタは、フェーズが<literal>seq scanning heap</literal>であるときのみ増加します。
      </para></entry>
     </row>

     <row>
      <entry role="catalog_table_entry"><para role="column_definition">
       <structfield>index_rebuild_count</structfield> <type>bigint</type>
      </para>
      <para>
<!--
       Number of indexes rebuilt.  This counter only advances when the phase
       is <literal>rebuilding index</literal>.
-->
インデックス再作成の数です。
このカウンタはフェーズが<literal>rebuilding index</literal>であるときのみ増加します。
      </para></entry>
     </row>
    </tbody>
   </tgroup>
  </table>

  <table id="cluster-phases">
<!--
   <title>CLUSTER and VACUUM FULL Phases</title>
-->
   <title>CLUSTERとVACUUM FULLのフェーズ</title>
   <tgroup cols="2">
    <colspec colname="col1" colwidth="1*"/>
    <colspec colname="col2" colwidth="2*"/>
    <thead>
    <row>
<!--
      <entry>Phase</entry>
      <entry>Description</entry>
-->
      <entry>フェーズ</entry>
      <entry>説明</entry>
     </row>
    </thead>

   <tbody>
    <row>
     <entry><literal>initializing</literal></entry>
     <entry>
<!--
       The command is preparing to begin scanning the heap.  This phase is
       expected to be very brief.
-->
コマンドはヒープのスキャンを開始する準備をしています。
本フェーズはごく短時間になると予想されます。
     </entry>
    </row>
    <row>
     <entry><literal>seq scanning heap</literal></entry>
     <entry>
<!--
       The command is currently scanning the table using a sequential scan.
-->
コマンドは現在、テーブルをシーケンシャルスキャンを使ってスキャンしています。
     </entry>
    </row>
    <row>
     <entry><literal>index scanning heap</literal></entry>
     <entry>
<!--
       <command>CLUSTER</command> is currently scanning the table using an index scan.
-->
<command>CLUSTER</command>は現在、インデックススキャンを使ってテーブルをスキャンしています。
     </entry>
    </row>
    <row>
     <entry><literal>sorting tuples</literal></entry>
     <entry>
<!--
       <command>CLUSTER</command> is currently sorting tuples.
-->
<command>CLUSTER</command>は現在、タプルをソートしています。
     </entry>
    </row>
    <row>
     <entry><literal>writing new heap</literal></entry>
     <entry>
<!--
       <command>CLUSTER</command> is currently writing the new heap.
-->
<command>CLUSTER</command>が新しいヒープに書き込んでいます。
     </entry>
    </row>
    <row>
     <entry><literal>swapping relation files</literal></entry>
     <entry>
<!--
       The command is currently swapping newly-built files into place.
-->
コマンドは現在、新たに構築したファイルを置き換えて設置しています。
     </entry>
    </row>
    <row>
     <entry><literal>rebuilding index</literal></entry>
     <entry>
<!--
       The command is currently rebuilding an index.
-->
コマンドは現在、インデックスを再構築しています。
     </entry>
    </row>
    <row>
     <entry><literal>performing final cleanup</literal></entry>
     <entry>
<!--
       The command is performing final cleanup.  When this phase is
       completed, <command>CLUSTER</command>
       or <command>VACUUM FULL</command> will end.
-->
コマンドは現在、最終クリーンアップを実行中です。
このフェーズが完了すると、<command>CLUSTER</command>や<command>VACUUM FULL</command>は終了します。
     </entry>
    </row>
   </tbody>
   </tgroup>
  </table>
 </sect2>

 <sect2 id="copy-progress-reporting">
<!--
  <title>COPY Progress Reporting</title>
-->
  <title>COPYの進捗状況のレポート</title>

  <indexterm>
   <primary>pg_stat_progress_copy</primary>
  </indexterm>

  <para>
<!--
   Whenever <command>COPY</command> is running, the
   <structname>pg_stat_progress_copy</structname> view will contain one row
   for each backend that is currently running a <command>COPY</command> command.
   The table below describes the information that will be reported and provides
   information about how to interpret it.
-->
<command>COPY</command>が実行されているときはいつでも、<structname>pg_stat_progress_copy</structname>ビューには現在<command>COPY</command>コマンドを実行している各バックエンドごとの行が含まれます。
以下の表は、報告される情報を説明し、どのように解釈するかの情報を提供します。
  </para>

  <table id="pg-stat-progress-copy-view" xreflabel="pg_stat_progress_copy">
<!--
   <title><structname>pg_stat_progress_copy</structname> View</title>
-->
   <title><structname>pg_stat_progress_copy</structname>ビュー</title>
   <tgroup cols="1">
    <thead>
     <row>
      <entry role="catalog_table_entry"><para role="column_definition">
<!--
       Column Type
-->
列 型
      </para>
      <para>
<!--
       Description
-->
説明
      </para></entry>
     </row>
    </thead>

    <tbody>
     <row>
      <entry role="catalog_table_entry"><para role="column_definition">
       <structfield>pid</structfield> <type>integer</type>
      </para>
      <para>
<!--
       Process ID of backend.
-->
バックエンドのプロセスIDです。
      </para></entry>
     </row>

     <row>
      <entry role="catalog_table_entry"><para role="column_definition">
       <structfield>datid</structfield> <type>oid</type>
      </para>
      <para>
<!--
       OID of the database to which this backend is connected.
-->
バックエンドが接続されているデータベースのOIDです。
      </para></entry>
     </row>

     <row>
      <entry role="catalog_table_entry"><para role="column_definition">
       <structfield>datname</structfield> <type>name</type>
      </para>
      <para>
<!--
       Name of the database to which this backend is connected.
-->
バックエンドが接続されているデータベースの名前です。
      </para></entry>
     </row>

     <row>
      <entry role="catalog_table_entry"><para role="column_definition">
       <structfield>relid</structfield> <type>oid</type>
      </para>
      <para>
<!--
       OID of the table on which the <command>COPY</command> command is
       executed. It is set to <literal>0</literal> if copying from a
       <command>SELECT</command> query.
-->
<command>COPY</command>コマンドが実行されるテーブルのOIDです。
<command>SELECT</command>問い合わせからコピーする場合は<literal>0</literal>に設定されます。
      </para></entry>
     </row>

     <row>
      <entry role="catalog_table_entry"><para role="column_definition">
       <structfield>command</structfield> <type>text</type>
      </para>
      <para>
<!--
       The command that is running: <literal>COPY FROM</literal>, or
       <literal>COPY TO</literal>.
-->
実行しているコマンドで、
<literal>COPY FROM</literal>または<literal>COPY TO</literal>です。
      </para></entry>
     </row>

     <row>
      <entry role="catalog_table_entry"><para role="column_definition">
       <structfield>type</structfield> <type>text</type>
      </para>
      <para>
<!--
       The I/O type that the data is read from or written to:
       <literal>FILE</literal>, <literal>PROGRAM</literal>,
       <literal>PIPE</literal> (for <command>COPY FROM STDIN</command> and
       <command>COPY TO STDOUT</command>), or <literal>CALLBACK</literal>
       (used for example during the initial table synchronization in
       logical replication).
-->
《マッチ度[86.196319]》データの読み取りまたは書き込みが行われる入出力の種類で、
<literal>FILE</literal>、
<literal>PROGRAM</literal>、
<literal>PIPE</literal>（<command>COPY FROM STDIN</command>および<command>COPY TO STDOUT</command>用）、
または<literal>CALLBACK</literal>（たとえば、論理レプリケーションの初期テーブル同期中に使用されます）です。
《機械翻訳》データの読み込み元または書き込み先の入出力型です。
<literal>FILE</literal>、<literal>PROGRAM</literal>、<literal>PIPE</literal>（<command>COPY FROM STDIN</command>と<command>COPY TO STDOUT</command>の場合）、<literal>CALLBACK</literal>（論理的なレプリケーションにおける最初のテーブル同期中などに使用）です。
      </para></entry>
     </row>

     <row>
      <entry role="catalog_table_entry"><para role="column_definition">
       <structfield>bytes_processed</structfield> <type>bigint</type>
      </para>
      <para>
<!--
       Number of bytes already processed by <command>COPY</command> command.
-->
<command>COPY</command>コマンドで既に処理されたバイト数です。
      </para></entry>
     </row>

     <row>
      <entry role="catalog_table_entry"><para role="column_definition">
       <structfield>bytes_total</structfield> <type>bigint</type>
      </para>
      <para>
<!--
       Size of source file for <command>COPY FROM</command> command in bytes.
       It is set to <literal>0</literal> if not available.
-->
<command>COPY FROM</command>コマンドのコピー元ファイルのバイト数でのサイズです。
利用できない場合は<literal>0</literal>に設定されます。
      </para></entry>
     </row>

     <row>
      <entry role="catalog_table_entry"><para role="column_definition">
       <structfield>tuples_processed</structfield> <type>bigint</type>
      </para>
      <para>
<!--
       Number of tuples already processed by <command>COPY</command> command.
-->
<command>COPY</command>コマンドで既に処理されたタプル数です。
      </para></entry>
     </row>

     <row>
      <entry role="catalog_table_entry"><para role="column_definition">
       <structfield>tuples_excluded</structfield> <type>bigint</type>
      </para>
      <para>
<!--
       Number of tuples not processed because they were excluded by the
       <command>WHERE</command> clause of the <command>COPY</command> command.
-->
<command>COPY</command>コマンドの<command>WHERE</command>句で除外されたために処理されなかったタプル数です。
      </para></entry>
     </row>

     <row>
      <entry role="catalog_table_entry"><para role="column_definition">
       <structfield>tuples_skipped</structfield> <type>bigint</type>
      </para>
      <para>
<!--
       Number of tuples skipped because they contain malformed data.
       This counter only advances when a value other than
       <literal>stop</literal> is specified to the <literal>ON_ERROR</literal>
       option.
-->
《機械翻訳》不正なデータが含まれているためにスキップされたタプルの数。
このカウンタは、<literal>ON_ERROR</literal>オプションに対して<literal>stop</literal>以外の値が指定された場合にのみ進みます。
      </para></entry>
     </row>
    </tbody>
   </tgroup>
  </table>
 </sect2>

 <sect2 id="create-index-progress-reporting">
<!--
  <title>CREATE INDEX Progress Reporting</title>
-->
  <title>CREATE INDEXの進捗状況のレポート</title>

  <indexterm>
   <primary>pg_stat_progress_create_index</primary>
  </indexterm>

  <para>
<!--
   Whenever <command>CREATE INDEX</command> or <command>REINDEX</command> is running, the
   <structname>pg_stat_progress_create_index</structname> view will contain
   one row for each backend that is currently creating indexes.  The tables
   below describe the information that will be reported and provide information
   about how to interpret it.
-->
<command>CREATE INDEX</command>や<command>REINDEX</command>が実行中であるときにはいつでも、<structname>pg_stat_progress_create_index</structname>ビューには現在インデックスを作成している各バックエンドごとに1行が含まれます。
以下の表は、報告される情報を説明し、どのように解釈するかの情報を提供します。
  </para>

  <table id="pg-stat-progress-create-index-view" xreflabel="pg_stat_progress_create_index">
<!--
   <title><structname>pg_stat_progress_create_index</structname> View</title>
-->
   <title><structname>pg_stat_progress_create_index</structname>ビュー</title>
   <tgroup cols="1">
    <thead>
     <row>
      <entry role="catalog_table_entry"><para role="column_definition">
<!--
       Column Type
-->
列 型
      </para>
      <para>
<!--
       Description
-->
説明
      </para></entry>
     </row>
    </thead>

    <tbody>
     <row>
      <entry role="catalog_table_entry"><para role="column_definition">
       <structfield>pid</structfield> <type>integer</type>
      </para>
      <para>
<!--
       Process ID of the backend creating indexes.
-->
インデックスを作成するバックエンドのプロセスIDです。
      </para></entry>
     </row>

     <row>
      <entry role="catalog_table_entry"><para role="column_definition">
       <structfield>datid</structfield> <type>oid</type>
      </para>
      <para>
<!--
       OID of the database to which this backend is connected.
-->
バックエンドが接続されているデータベースのOIDです。
      </para></entry>
     </row>

     <row>
      <entry role="catalog_table_entry"><para role="column_definition">
       <structfield>datname</structfield> <type>name</type>
      </para>
      <para>
<!--
       Name of the database to which this backend is connected.
-->
バックエンドが接続されているデータベースの名前です。
      </para></entry>
     </row>

     <row>
      <entry role="catalog_table_entry"><para role="column_definition">
       <structfield>relid</structfield> <type>oid</type>
      </para>
      <para>
<!--
       OID of the table on which the index is being created.
-->
インデックスが作られているテーブルのOIDです。
      </para></entry>
     </row>

     <row>
      <entry role="catalog_table_entry"><para role="column_definition">
       <structfield>index_relid</structfield> <type>oid</type>
      </para>
      <para>
<!--
       OID of the index being created or reindexed.  During a
       non-concurrent <command>CREATE INDEX</command>, this is 0.
-->
作成または再作成されているインデックスのOIDです。
同時作成ではない<command>CREATE INDEX</command>のときは、これは0です。
      </para></entry>
     </row>

     <row>
      <entry role="catalog_table_entry"><para role="column_definition">
       <structfield>command</structfield> <type>text</type>
      </para>
      <para>
<!--
       Specific command type: <literal>CREATE INDEX</literal>,
       <literal>CREATE INDEX CONCURRENTLY</literal>,
       <literal>REINDEX</literal>, or <literal>REINDEX CONCURRENTLY</literal>.
-->
特定のコマンドタイプ：<literal>CREATE INDEX</literal>、<literal>CREATE INDEX CONCURRENTLY</literal>、<literal>REINDEX</literal>、または<literal>REINDEX CONCURRENTLY</literal>です。
      </para></entry>
     </row>

     <row>
      <entry role="catalog_table_entry"><para role="column_definition">
       <structfield>phase</structfield> <type>text</type>
      </para>
      <para>
<!--
       Current processing phase of index creation.  See <xref linkend="create-index-phases"/>.
-->
現在処理中のインデックス作成のフェーズです。
<xref linkend="create-index-phases"/>を参照してください。
      </para></entry>
     </row>

     <row>
      <entry role="catalog_table_entry"><para role="column_definition">
       <structfield>lockers_total</structfield> <type>bigint</type>
      </para>
      <para>
<!--
       Total number of lockers to wait for, when applicable.
-->
該当するときに、待機するロック取得者の総数です。
      </para></entry>
     </row>

     <row>
      <entry role="catalog_table_entry"><para role="column_definition">
       <structfield>lockers_done</structfield> <type>bigint</type>
      </para>
      <para>
<!--
       Number of lockers already waited for.
-->
既に待機したロック取得者の数です。
      </para></entry>
     </row>

     <row>
      <entry role="catalog_table_entry"><para role="column_definition">
       <structfield>current_locker_pid</structfield> <type>bigint</type>
      </para>
      <para>
<!--
       Process ID of the locker currently being waited for.
-->
現在待機しているロック取得者のプロセスIDです。
      </para></entry>
     </row>

     <row>
      <entry role="catalog_table_entry"><para role="column_definition">
       <structfield>blocks_total</structfield> <type>bigint</type>
      </para>
      <para>
<!--
       Total number of blocks to be processed in the current phase.
-->
現在のフェーズで処理されることになっているブロックの総数です。
      </para></entry>
     </row>

     <row>
      <entry role="catalog_table_entry"><para role="column_definition">
       <structfield>blocks_done</structfield> <type>bigint</type>
      </para>
      <para>
<!--
       Number of blocks already processed in the current phase.
-->
現在のフェーズで既に処理されたブロック数です。
      </para></entry>
     </row>

     <row>
      <entry role="catalog_table_entry"><para role="column_definition">
       <structfield>tuples_total</structfield> <type>bigint</type>
      </para>
      <para>
<!--
       Total number of tuples to be processed in the current phase.
-->
現在のフェーズで処理されることになっているタプルの総数です。
      </para></entry>
     </row>

     <row>
      <entry role="catalog_table_entry"><para role="column_definition">
       <structfield>tuples_done</structfield> <type>bigint</type>
      </para>
      <para>
<!--
       Number of tuples already processed in the current phase.
-->
現在のフェーズで既に処理されたタプル数です。
      </para></entry>
     </row>

     <row>
      <entry role="catalog_table_entry"><para role="column_definition">
       <structfield>partitions_total</structfield> <type>bigint</type>
      </para>
      <para>
<!--
       Total number of partitions on which the index is to be created
       or attached, including both direct and indirect partitions.
       <literal>0</literal> during a <literal>REINDEX</literal>, or when
       the index is not partitioned.
-->
直接パーティションと間接パーティションの両方を含む、インデックスが作成またはアタッチされるパーティションの総数です。
 <literal>0</literal>は、<literal>REINDEX</literal>中またはインデックスがパーティション化されていない場合です。
      </para></entry>
     </row>

     <row>
      <entry role="catalog_table_entry"><para role="column_definition">
       <structfield>partitions_done</structfield> <type>bigint</type>
      </para>
      <para>
<!--
       Number of partitions on which the index has already been created
       or attached, including both direct and indirect partitions.
       <literal>0</literal> during a <literal>REINDEX</literal>, or when
       the index is not partitioned.
-->
直接パーティションと間接パーティションの両方を含む、インデックスがすでに作成またはアタッチされているパーティションの数です。
 <literal>0</literal>は、<literal>REINDEX</literal>中またはインデックスがパーティション化されていない場合です。
      </para></entry>
     </row>
    </tbody>
   </tgroup>
  </table>

  <table id="create-index-phases">
<!--
   <title>CREATE INDEX Phases</title>
-->
   <title>CREATE INDEXのフェーズ</title>
   <tgroup cols="2">
    <colspec colname="col1" colwidth="1*"/>
    <colspec colname="col2" colwidth="2*"/>
    <thead>
     <row>
<!--
      <entry>Phase</entry>
      <entry>Description</entry>
-->
      <entry>フェーズ</entry>
      <entry>説明</entry>
     </row>
    </thead>
    <tbody>
     <row>
      <entry><literal>initializing</literal></entry>
      <entry>
<!--
       <command>CREATE INDEX</command> or <command>REINDEX</command> is preparing to create the index.  This
       phase is expected to be very brief.
-->
<command>CREATE INDEX</command>や<command>REINDEX</command>はインデックスを作る準備をしています。
このフェーズはごく短時間になると予想されます。
      </entry>
     </row>
     <row>
      <entry><literal>waiting for writers before build</literal></entry>
      <entry>
<!--
       <command>CREATE INDEX CONCURRENTLY</command> or <command>REINDEX CONCURRENTLY</command> is waiting for transactions
       with write locks that can potentially see the table to finish.
       This phase is skipped when not in concurrent mode.
       Columns <structname>lockers_total</structname>, <structname>lockers_done</structname>
       and <structname>current_locker_pid</structname> contain the progress
       information for this phase.
-->
<command>CREATE INDEX CONCURRENTLY</command>や<command>REINDEX CONCURRENTLY</command>は、潜在的にテーブルを参照するかもしれない書き込みロックを伴うトランザクションが終了するのを待機しています。
本フェーズは同時モードでないときには省かれます。
列<structname>lockers_total</structname>、<structname>lockers_done</structname>、および、<structname>current_locker_pid</structname>には本フェーズの進行情報が入ります。
      </entry>
     </row>
     <row>
      <entry><literal>building index</literal></entry>
      <entry>
<!--
       The index is being built by the access method-specific code.  In this phase,
       access methods that support progress reporting fill in their own progress data,
       and the subphase is indicated in this column.  Typically,
       <structname>blocks_total</structname> and <structname>blocks_done</structname>
       will contain progress data, as well as potentially
       <structname>tuples_total</structname> and <structname>tuples_done</structname>.
-->
インデックスがアクセスメソッド固有のコードにより作成されています。
本フェーズでは、進捗レポートをサポートするアクセスメソッドが自身の進捗データを記入し、また、サブフェーズはこの列で示されます。
典型的には、<structname>blocks_total</structname>と<structname>blocks_done</structname>が、さらにあるいは<structname>tuples_total</structname>と<structname>tuples_done</structname>も、進捗データを含みます。
      </entry>
     </row>
     <row>
      <entry><literal>waiting for writers before validation</literal></entry>
      <entry>
<!--
       <command>CREATE INDEX CONCURRENTLY</command> or <command>REINDEX CONCURRENTLY</command> is waiting for transactions
       with write locks that can potentially write into the table to finish.
       This phase is skipped when not in concurrent mode.
       Columns <structname>lockers_total</structname>, <structname>lockers_done</structname>
       and <structname>current_locker_pid</structname> contain the progress
       information for this phase.
-->
<command>CREATE INDEX CONCURRENTLY</command>や<command>REINDEX CONCURRENTLY</command>は、潜在的にテーブルに書き込みするかもしれない書き込みロックを伴うトランザクションが終了するのを待機しています。
本フェーズは同時モードでないときには省かれます。
列<structname>lockers_total</structname>、<structname>lockers_done</structname>、および、<structname>current_locker_pid</structname>には本フェーズの進行情報が入ります。
      </entry>
     </row>
     <row>
      <entry><literal>index validation: scanning index</literal></entry>
      <entry>
<!--
       <command>CREATE INDEX CONCURRENTLY</command> is scanning the index searching
       for tuples that need to be validated.
       This phase is skipped when not in concurrent mode.
       Columns <structname>blocks_total</structname> (set to the total size of the index)
       and <structname>blocks_done</structname> contain the progress information for this phase.
-->
<command>CREATE INDEX CONCURRENTLY</command>は確認が必要なタプルに対するインデックス検索をスキャンしています。
本フェーズは同時モードでないときには省かれます。
列<structname>blocks_total</structname>（インデックスの総サイズが設定される）と<structname>blocks_done</structname>に本フェーズの進行情報が入ります。
      </entry>
     </row>
     <row>
      <entry><literal>index validation: sorting tuples</literal></entry>
      <entry>
<!--
       <command>CREATE INDEX CONCURRENTLY</command> is sorting the output of the
       index scanning phase.
-->
<command>CREATE INDEX CONCURRENTLY</command>はインデックスをスキャンするフェーズ(scanning index)の出力をソートしています。
      </entry>
     </row>
     <row>
      <entry><literal>index validation: scanning table</literal></entry>
      <entry>
<!--
       <command>CREATE INDEX CONCURRENTLY</command> is scanning the table
       to validate the index tuples collected in the previous two phases.
       This phase is skipped when not in concurrent mode.
       Columns <structname>blocks_total</structname> (set to the total size of the table)
       and <structname>blocks_done</structname> contain the progress information for this phase.
-->
<command>CREATE INDEX CONCURRENTLY</command>は、前の2フェーズで収集されたインデックスのタプルを確認するためテーブルをスキャンしています。
本フェーズは同時モードでないときには省かれます。
列<structname>blocks_total</structname>（テーブルの総サイズが設定される）と<structname>blocks_done</structname>に本フェーズの進行情報が入ります。
      </entry>
     </row>
     <row>
      <entry><literal>waiting for old snapshots</literal></entry>
      <entry>
<!--
       <command>CREATE INDEX CONCURRENTLY</command> or <command>REINDEX CONCURRENTLY</command> is waiting for transactions
       that can potentially see the table to release their snapshots.  This
       phase is skipped when not in concurrent mode.
       Columns <structname>lockers_total</structname>, <structname>lockers_done</structname>
       and <structname>current_locker_pid</structname> contain the progress
       information for this phase.
-->
<command>CREATE INDEX CONCURRENTLY</command>や<command>REINDEX CONCURRENTLY</command>は、潜在的にテーブルを参照するかもしれないトランザクションがそれらのスナップショットを解放するのを待機しています。
本フェーズは同時モードでないときには省かれます。
列<structname>lockers_total</structname>、<structname>lockers_done</structname>、および、<structname>current_locker_pid</structname>には本フェーズの進行情報が入ります。
      </entry>
     </row>
     <row>
      <entry><literal>waiting for readers before marking dead</literal></entry>
      <entry>
<!--
       <command>REINDEX CONCURRENTLY</command> is waiting for transactions
       with read locks on the table to finish, before marking the old index dead.
       This phase is skipped when not in concurrent mode.
       Columns <structname>lockers_total</structname>, <structname>lockers_done</structname>
       and <structname>current_locker_pid</structname> contain the progress
       information for this phase.
-->
<command>REINDEX CONCURRENTLY</command>は、古いインデックスに無効と印付けする前に、テーブルへの読み取りロックを伴うトランザクションが終了するのを待機しています。
本フェーズは同時モードでないときには省かれます。
列<structname>lockers_total</structname>、<structname>lockers_done</structname>、および、<structname>current_locker_pid</structname>には本フェーズの進行情報が入ります。
      </entry>
     </row>
     <row>
      <entry><literal>waiting for readers before dropping</literal></entry>
      <entry>
<!--
       <command>REINDEX CONCURRENTLY</command> is waiting for transactions
       with read locks on the table to finish, before dropping the old index.
       This phase is skipped when not in concurrent mode.
       Columns <structname>lockers_total</structname>, <structname>lockers_done</structname>
       and <structname>current_locker_pid</structname> contain the progress
       information for this phase.
-->
<command>REINDEX CONCURRENTLY</command>は、古いインデックスを削除する前に、テーブルへの読み取りロックを伴うトランザクションが終了するのを待機しています。
本フェーズは同時モードでないときには省かれます。
列<structname>lockers_total</structname>、<structname>lockers_done</structname>、および、<structname>current_locker_pid</structname>には本フェーズの進行情報が入ります。
      </entry>
     </row>
    </tbody>
   </tgroup>
  </table>

 </sect2>

 <sect2 id="vacuum-progress-reporting">
<!--
  <title>VACUUM Progress Reporting</title>
-->
  <title>VACUUMの進捗状況のレポート</title>

  <indexterm>
   <primary>pg_stat_progress_vacuum</primary>
  </indexterm>

  <para>
<!--
   Whenever <command>VACUUM</command> is running, the
   <structname>pg_stat_progress_vacuum</structname> view will contain
   one row for each backend (including autovacuum worker processes) that is
   currently vacuuming.  The tables below describe the information
   that will be reported and provide information about how to interpret it.
   Progress for <command>VACUUM FULL</command> commands is reported via
   <structname>pg_stat_progress_cluster</structname>
   because both <command>VACUUM FULL</command> and <command>CLUSTER</command>
   rewrite the table, while regular <command>VACUUM</command> only modifies it
   in place. See <xref linkend="cluster-progress-reporting"/>.
-->
<command>VACUUM</command>を実行するときはいつでも、<structname>pg_stat_progress_vacuum</structname>ビューは、現在バキューム処理している（自動バキュームワーカープロセスを含む）それぞれのバックエンドごとに1行含まれます。
以下の表は、報告される情報を説明し、どのように解釈するかの情報を提供します。
<command>VACUUM FULL</command>コマンドの進捗は<structname>pg_stat_progress_cluster</structname>でレポートされます。これは、通常の<command>VACUUM</command>はテーブル内を書き換えするのみである一方、<command>VACUUM FULL</command>と<command>CLUSTER</command>はいずれもテーブルを再作成するためです。
<xref linkend="cluster-progress-reporting"/>を参照してください。
  </para>

  <table id="pg-stat-progress-vacuum-view" xreflabel="pg_stat_progress_vacuum">
<!--
   <title><structname>pg_stat_progress_vacuum</structname> View</title>
-->
   <title><structname>pg_stat_progress_vacuum</structname>ビュー</title>
   <tgroup cols="1">
    <thead>
     <row>
      <entry role="catalog_table_entry"><para role="column_definition">
<!--
       Column Type
-->
列 型
      </para>
      <para>
<!--
       Description
-->
説明
      </para></entry>
     </row>
    </thead>

    <tbody>
     <row>
      <entry role="catalog_table_entry"><para role="column_definition">
       <structfield>pid</structfield> <type>integer</type>
      </para>
      <para>
<!--
       Process ID of backend.
-->
バックエンドのプロセスIDです。
      </para></entry>
     </row>

     <row>
      <entry role="catalog_table_entry"><para role="column_definition">
       <structfield>datid</structfield> <type>oid</type>
      </para>
      <para>
<!--
       OID of the database to which this backend is connected.
-->
バックエンドが接続されているデータベースのOIDです。
      </para></entry>
     </row>

     <row>
      <entry role="catalog_table_entry"><para role="column_definition">
       <structfield>datname</structfield> <type>name</type>
      </para>
      <para>
<!--
       Name of the database to which this backend is connected.
-->
バックエンドが接続されているデータベース名です。
      </para></entry>
     </row>

     <row>
      <entry role="catalog_table_entry"><para role="column_definition">
       <structfield>relid</structfield> <type>oid</type>
      </para>
      <para>
<!--
       OID of the table being vacuumed.
-->
バキューム処理が行われているテーブルのOIDです。
      </para></entry>
     </row>

     <row>
      <entry role="catalog_table_entry"><para role="column_definition">
       <structfield>phase</structfield> <type>text</type>
      </para>
      <para>
<!--
       Current processing phase of vacuum.  See <xref linkend="vacuum-phases"/>.
-->
現在処理しているバキュームのフェーズです。
<xref linkend="vacuum-phases"/>を参照してください。
      </para></entry>
     </row>

     <row>
      <entry role="catalog_table_entry"><para role="column_definition">
       <structfield>heap_blks_total</structfield> <type>bigint</type>
      </para>
      <para>
<!--
       Total number of heap blocks in the table.  This number is reported
       as of the beginning of the scan; blocks added later will not be (and
       need not be) visited by this <command>VACUUM</command>.
-->
テーブルのヒープブロックの総数です。
この数字は、スキャンの開始を基点としてレポートされます。
後に追加されるブロックは、この<command>VACUUM</command>によって処理されません（必要もありません）。
      </para></entry>
     </row>

     <row>
      <entry role="catalog_table_entry"><para role="column_definition">
       <structfield>heap_blks_scanned</structfield> <type>bigint</type>
      </para>
      <para>
<!--
       Number of heap blocks scanned.  Because the
       <link linkend="storage-vm">visibility map</link> is used to optimize scans,
       some blocks will be skipped without inspection; skipped blocks are
       included in this total, so that this number will eventually become
       equal to <structfield>heap_blks_total</structfield> when the vacuum is complete.
       This counter only advances when the phase is <literal>scanning heap</literal>.
-->
スキャンされたヒープブロックの数です。
<link linkend="storage-vm">可視性マップ</link>がスキャンを最適化するために使用されるため、いくつかのブロックが検査されずに読み飛ばされます。
読み飛ばされたブロックはこの総数に含まれ、そのためこの数字はバキューム処理が完了した時に、最終的に<structfield>heap_blks_total</structfield>と同じになります。
このカウンタは、フェーズが<literal>scanning heap</literal>の時にのみ増加します。
      </para></entry>
     </row>

     <row>
      <entry role="catalog_table_entry"><para role="column_definition">
       <structfield>heap_blks_vacuumed</structfield> <type>bigint</type>
      </para>
      <para>
<!--
       Number of heap blocks vacuumed.  Unless the table has no indexes, this
       counter only advances when the phase is <literal>vacuuming heap</literal>.
       Blocks that contain no dead tuples are skipped, so the counter may
       sometimes skip forward in large increments.
-->
バキューム処理されたヒープブロックの数です。
テーブルにインデックスが１つでも存在するなら、このカウンタはフェーズが<literal>vacuuming heap</literal>の時にのみ増加します。
無効なタプルが含まれていないブロックは読み飛ばされ、それゆえカウンタは時々大きな増加量で早送りされます。
      </para></entry>
     </row>

     <row>
      <entry role="catalog_table_entry"><para role="column_definition">
       <structfield>index_vacuum_count</structfield> <type>bigint</type>
      </para>
      <para>
<!--
       Number of completed index vacuum cycles.
-->
完了したインデックスバキュームサイクルの数です。
      </para></entry>
     </row>

     <row>
      <entry role="catalog_table_entry"><para role="column_definition">
       <structfield>max_dead_tuple_bytes</structfield> <type>bigint</type>
      </para>
      <para>
<!--
       Amount of dead tuple data that we can store before needing to perform
       an index vacuum cycle, based on
       <xref linkend="guc-maintenance-work-mem"/>.
-->
《マッチ度[78.620690]》インデックスバキュームサイクルの実行に必要となる前に格納できる、<xref linkend="guc-maintenance-work-mem"/>に基づいた、無効なタプルの数です。
《機械翻訳》<xref linkend="guc-maintenance-work-mem"/>に基づいて、インデックス掃除サイクルを実行する前に保存できる、不良タプルデータの量。
      </para></entry>
     </row>

     <row>
      <entry role="catalog_table_entry"><para role="column_definition">
       <structfield>dead_tuple_bytes</structfield> <type>bigint</type>
      </para>
      <para>
<!--
       Amount of dead tuple data collected since the last index vacuum cycle.
-->
《マッチ度[75.714286]》最後のインデックスバキュームサイクルから収集された無効タプルの数です。
《機械翻訳》最後のインデックス・バキューム・サイクル以降に収集された、デッド・タプル・データの量。
      </para></entry>
     </row>

     <row>
      <entry role="catalog_table_entry"><para role="column_definition">
      <structfield>num_dead_item_ids</structfield> <type>bigint</type>
      </para>
      <para>
<!--
       Number of dead item identifiers collected since the last index vacuum cycle.
-->
《機械翻訳》最後のアイテムバキュームサイクル以降に収集されたデッドインデックス識別子の数。
      </para></entry>
     </row>

     <row>
      <entry role="catalog_table_entry"><para role="column_definition">
       <structfield>indexes_total</structfield> <type>bigint</type>
      </para>
      <para>
<!--
       Total number of indexes that will be vacuumed or cleaned up. This
       number is reported at the beginning of the
       <literal>vacuuming indexes</literal> phase or the
       <literal>cleaning up indexes</literal> phase.
-->
《機械翻訳》掃除または削除されるインデックスの総数。
この数は<literal>vacuuming indexes</literal>フェーズまたは<literal>cleaning up indexes</literal>フェーズの開始時に報告されます。
      </para></entry>
     </row>

     <row>
      <entry role="catalog_table_entry"><para role="column_definition">
       <structfield>indexes_processed</structfield> <type>bigint</type>
      </para>
      <para>
<!--
       Number of indexes processed. This counter only advances when the
       phase is <literal>vacuuming indexes</literal> or
       <literal>cleaning up indexes</literal>.
-->
《マッチ度[58.169935]》インデックス再作成の数です。
このカウンタはフェーズが<literal>rebuilding index</literal>であるときのみ増加します。
《機械翻訳》処理されたインデックスの数。
このカウンタは、フェーズが<literal>インデックスのバキューム処理</literal>または<literal>インデックスのクリーニング</literal>の場合にのみ進みます。
      </para></entry>
     </row>
    </tbody>
   </tgroup>
  </table>

  <table id="vacuum-phases">
<!--
   <title>VACUUM Phases</title>
-->
   <title>VACUUMのフェーズ</title>
   <tgroup cols="2">
    <colspec colname="col1" colwidth="1*"/>
    <colspec colname="col2" colwidth="2*"/>
    <thead>
    <row>
<!--
      <entry>Phase</entry>
      <entry>Description</entry>
-->
      <entry>フェーズ</entry>
      <entry>説明</entry>
     </row>
    </thead>

   <tbody>
    <row>
     <entry><literal>initializing</literal></entry>
     <entry>
<!--
       <command>VACUUM</command> is preparing to begin scanning the heap.  This
       phase is expected to be very brief.
-->
<command>VACUUM</command>は、ヒープをスキャンし始める準備をしています。
このフェーズは、非常に短時間であると予想されます。
     </entry>
    </row>
    <row>
     <entry><literal>scanning heap</literal></entry>
     <entry>
<!--
       <command>VACUUM</command> is currently scanning the heap.  It will prune and
       defragment each page if required, and possibly perform freezing
       activity.  The <structfield>heap_blks_scanned</structfield> column can be used
       to monitor the progress of the scan.
-->
<command>VACUUM</command>は、現在ヒープをスキャン中です。
必要であればそれぞれのページを切り取り、デフラグし、場合によってはフリーズ活動を実行します。
スキャンの進捗状況の監視に<structfield>heap_blks_scanned</structfield>列が使用できます。
     </entry>
    </row>
    <row>
     <entry><literal>vacuuming indexes</literal></entry>
     <entry>
<!--
       <command>VACUUM</command> is currently vacuuming the indexes.  If a table has
       any indexes, this will happen at least once per vacuum, after the heap
       has been completely scanned.  It may happen multiple times per vacuum
       if <xref linkend="guc-maintenance-work-mem"/> (or, in the case of autovacuum,
       <xref linkend="guc-autovacuum-work-mem"/> if set) is insufficient to store
       the number of dead tuples found.
-->
<command>VACUUM</command>は、現在インデックスをバキューム処理中です。
テーブルにインデックスが存在する場合、ヒープが完全にスキャンされた後に、バキューム実行ごとに少なくとも１回発生します。
<xref linkend="guc-maintenance-work-mem"/>が、発見された無効タプルの数量を格納するのに不十分な場合（または、自動バキュームの場合は<xref linkend="guc-autovacuum-work-mem"/>が設定されている場合）は、バキューム実行ごとに複数回発生する可能性があります。
     </entry>
    </row>
    <row>
     <entry><literal>vacuuming heap</literal></entry>
     <entry>
<!--
       <command>VACUUM</command> is currently vacuuming the heap.  Vacuuming the heap
       is distinct from scanning the heap, and occurs after each instance of
       vacuuming indexes.  If <structfield>heap_blks_scanned</structfield> is less than
       <structfield>heap_blks_total</structfield>, the system will return to scanning
       the heap after this phase is completed; otherwise, it will begin
       cleaning up indexes after this phase is completed.
-->
<command>VACUUM</command>は、現在ヒープをバキューム処理中です。
ヒープのバキュームは、ヒープのスキャンと異なり、インデックスをバキューム処理するそれぞれのインスタンスの後に発生します。
<structfield>heap_blks_scanned</structfield>が<structfield>heap_blks_total</structfield>より少ない場合、システムはこのフェーズの完了後にヒープのスキャン処理に戻ります。
さもなければ、このフェーズの完了後にインデックスの整理を始めます。
     </entry>
    </row>
    <row>
     <entry><literal>cleaning up indexes</literal></entry>
     <entry>
<!--
       <command>VACUUM</command> is currently cleaning up indexes.  This occurs after
       the heap has been completely scanned and all vacuuming of the indexes
       and the heap has been completed.
-->
<command>VACUUM</command>は、現在インデックスの整理処理中です。
これは、ヒープが完全にスキャンされ、インデックスとヒープが完全にすべてバキューム処理された後に発生します。
     </entry>
    </row>
    <row>
     <entry><literal>truncating heap</literal></entry>
     <entry>
<!--
       <command>VACUUM</command> is currently truncating the heap so as to return
       empty pages at the end of the relation to the operating system.  This
       occurs after cleaning up indexes.
-->
<command>VACUUM</command>は、現在リレーションの終点の空のページをオペレーティングシステムに戻すためにヒープを切り詰めています。
これは、インデックスの整理処理後に発生します。
     </entry>
    </row>
    <row>
     <entry><literal>performing final cleanup</literal></entry>
     <entry>
<!--
       <command>VACUUM</command> is performing final cleanup.  During this phase,
       <command>VACUUM</command> will vacuum the free space map, update statistics
       in <literal>pg_class</literal>, and report statistics to the cumulative
       statistics system. When this phase is completed, <command>VACUUM</command> will end.
-->
<command>VACUUM</command>は最終クリーンアップを実行しています。
このフェーズ中に、<command>VACUUM</command>は空き領域マップをバキュームし、<literal>pg_class</literal>内の統計を更新し、累積統計システムに統計を報告します。
このフェーズが完了すると、<command>VACUUM</command>は終了します。
     </entry>
    </row>
   </tbody>
   </tgroup>
  </table>
 </sect2>

 <sect2 id="basebackup-progress-reporting">
<!--
  <title>Base Backup Progress Reporting</title>
-->
  <title>ベースバックアップの進捗状況のレポート</title>

  <indexterm>
   <primary>pg_stat_progress_basebackup</primary>
  </indexterm>

  <para>
<!--
   Whenever an application like <application>pg_basebackup</application>
   is taking a base backup, the
   <structname>pg_stat_progress_basebackup</structname>
   view will contain a row for each WAL sender process that is currently
   running the <command>BASE_BACKUP</command> replication command
   and streaming the backup. The tables below describe the information
   that will be reported and provide information about how to interpret it.
-->
<application>pg_basebackup</application>のようなアプリケーションがベースバックアップを取る時はいつでも、<structname>pg_stat_progress_basebackup</structname>ビューには現在<command>BASE_BACKUP</command>レプリケーションコマンドを実行し、バックアップをストリームしている各WAL送信プロセスごとの行が含まれます。
以下の表は、報告される情報を説明し、どのように解釈するかの情報を提供します。
  </para>

  <table id="pg-stat-progress-basebackup-view" xreflabel="pg_stat_progress_basebackup">
<!--
   <title><structname>pg_stat_progress_basebackup</structname> View</title>
-->
   <title><structname>pg_stat_progress_basebackup</structname>ビュー</title>
   <tgroup cols="1">
    <thead>
     <row>
      <entry role="catalog_table_entry"><para role="column_definition">
<!--
       Column Type
-->
列 型
      </para>
      <para>
<!--
       Description
-->
説明
      </para></entry>
     </row>
    </thead>

    <tbody>
     <row>
      <entry role="catalog_table_entry"><para role="column_definition">
       <structfield>pid</structfield> <type>integer</type>
      </para>
      <para>
<!--
       Process ID of a WAL sender process.
-->
WAL送信プロセスのプロセスIDです。
      </para></entry>
     </row>

     <row>
      <entry role="catalog_table_entry"><para role="column_definition">
       <structfield>phase</structfield> <type>text</type>
      </para>
      <para>
<!--
       Current processing phase. See <xref linkend="basebackup-phases"/>.
-->
現在処理中のフェーズです。
<xref linkend="basebackup-phases"/>を参照してください。
      </para></entry>
     </row>

     <row>
      <entry role="catalog_table_entry"><para role="column_definition">
       <structfield>backup_total</structfield> <type>bigint</type>
      </para>
      <para>
<!--
       Total amount of data that will be streamed. This is estimated and
       reported as of the beginning of
       <literal>streaming database files</literal> phase. Note that
       this is only an approximation since the database
       may change during <literal>streaming database files</literal> phase
       and WAL log may be included in the backup later. This is always
       the same value as <structfield>backup_streamed</structfield>
       once the amount of data streamed exceeds the estimated
       total size. If the estimation is disabled in
       <application>pg_basebackup</application>
       (i.e., <literal>&#45;-no-estimate-size</literal> option is specified),
       this is <literal>NULL</literal>.
-->
ストリームされるデータの総量です。
これは推定され、<literal>streaming database files</literal>フェーズの最初に報告されます。
データベースは<literal>streaming database files</literal>フェーズの間に変化するかもしれませんし、WALログが後ほどバックアップに含められますので、これは近似でしかないことに注意してください。
ストリームされたデータ量が推定された総量を超えたら、これは常に<structfield>backup_streamed</structfield>と同じ値です。
<application>pg_basebackup</application>で推定が無効にされて(すなわち、<literal>--no-estimate-size</literal>オプションが指定されて)いれば、<literal>NULL</literal>です。
      </para></entry>
     </row>

     <row>
      <entry role="catalog_table_entry"><para role="column_definition">
       <structfield>backup_streamed</structfield> <type>bigint</type>
      </para>
      <para>
<!--
       Amount of data streamed. This counter only advances
       when the phase is <literal>streaming database files</literal> or
       <literal>transferring wal files</literal>.
-->
ストリームされるデータの量です。
このカウンタはフェーズが<literal>streaming database files</literal>または<literal>transferring wal files</literal>の時にのみ増加します。
      </para></entry>
     </row>

     <row>
      <entry role="catalog_table_entry"><para role="column_definition">
       <structfield>tablespaces_total</structfield> <type>bigint</type>
      </para>
      <para>
<!--
       Total number of tablespaces that will be streamed.
-->
ストリームされるテーブル空間の総数です。
      </para></entry>
     </row>

     <row>
      <entry role="catalog_table_entry"><para role="column_definition">
       <structfield>tablespaces_streamed</structfield> <type>bigint</type>
      </para>
      <para>
<!--
       Number of tablespaces streamed. This counter only
       advances when the phase is <literal>streaming database files</literal>.
-->
ストリームされたテーブル空間の数です。
このカウンタはフェーズが<literal>streaming database files</literal>の時にのみ増加します。
      </para></entry>
     </row>
    </tbody>
   </tgroup>
  </table>

  <table id="basebackup-phases">
<!--
   <title>Base Backup Phases</title>
-->
   <title>ベースバックアップのフェーズ</title>
   <tgroup cols="2">
    <colspec colname="col1" colwidth="1*"/>
    <colspec colname="col2" colwidth="2*"/>
    <thead>
     <row>
<!--
      <entry>Phase</entry>
      <entry>Description</entry>
-->
      <entry>フェーズ</entry>
      <entry>説明</entry>
     </row>
    </thead>
    <tbody>
     <row>
      <entry><literal>initializing</literal></entry>
      <entry>
<!--
       The WAL sender process is preparing to begin the backup.
       This phase is expected to be very brief.
-->
WAL送信プロセスはバックアップを開始する準備をしています。
このフェーズはごく短時間になると予想されます。
      </entry>
     </row>
     <row>
      <entry><literal>waiting for checkpoint to finish</literal></entry>
      <entry>
<!--
       The WAL sender process is currently performing
       <function>pg_backup_start</function> to prepare to
       take a base backup, and waiting for the start-of-backup
       checkpoint to finish.
-->
WAL送信プロセスは、ベースバックアップを取る準備をするために現在<function>pg_backup_start</function>を実行し、バックアップ開始チェックポイントが完了するのを待っています。
      </entry>
     </row>
     <row>
      <entry><literal>estimating backup size</literal></entry>
      <entry>
<!--
       The WAL sender process is currently estimating the total amount
       of database files that will be streamed as a base backup.
-->
WAL送信プロセスは、ベースバックアップとしてストリームされるデータベースファイルの総量を現在推定しています。
      </entry>
     </row>
     <row>
      <entry><literal>streaming database files</literal></entry>
      <entry>
<!--
       The WAL sender process is currently streaming database files
       as a base backup.
-->
WAL送信プロセスはデータベースファイルをベースバックアップとして現在ストリームしています。
      </entry>
     </row>
     <row>
      <entry><literal>waiting for wal archiving to finish</literal></entry>
      <entry>
<!--
       The WAL sender process is currently performing
       <function>pg_backup_stop</function> to finish the backup,
       and waiting for all the WAL files required for the base backup
       to be successfully archived.
       If either <literal>&#45;-wal-method=none</literal> or
       <literal>&#45;-wal-method=stream</literal> is specified in
       <application>pg_basebackup</application>, the backup will end
       when this phase is completed.
-->
WAL送信プロセスは現在<function>pg_backup_stop</function>を実行してバックアップを終了しており、ベースバックアップに必要なすべてのWALファイルが正常にアーカイブされるのを待機しています。
<application>pg_basebackup</application>で<literal>--wal-method=none</literal>または<literal>--wal-method=stream</literal>が指定された場合、バックアップはこのフェーズが完了した時点で終了します。
      </entry>
     </row>
     <row>
      <entry><literal>transferring wal files</literal></entry>
      <entry>
<!--
       The WAL sender process is currently transferring all WAL logs
       generated during the backup. This phase occurs after
       <literal>waiting for wal archiving to finish</literal> phase if
       <literal>&#45;-wal-method=fetch</literal> is specified in
       <application>pg_basebackup</application>. The backup will end
       when this phase is completed.
-->
WAL送信プロセスはバックアップ中に生成されたWALログをすべて現在転送しています。
<application>pg_basebackup</application>で<literal>--wal-method=fetch</literal>が指定されていれば、このフェーズが<literal>waiting for wal archiving to finish</literal>の次に来ます。
バックアップはこのフェーズが完了したら終了します。
      </entry>
     </row>
    </tbody>
   </tgroup>
  </table>

 </sect2>

 </sect1>

 <sect1 id="dynamic-trace">
<!--
  <title>Dynamic Tracing</title>
-->
  <title>動的追跡</title>

 <indexterm zone="dynamic-trace">
  <primary>DTrace</primary>
 </indexterm>

  <para>
<!--
   <productname>PostgreSQL</productname> provides facilities to support
   dynamic tracing of the database server. This allows an external
   utility to be called at specific points in the code and thereby trace
   execution.
-->
<productname>PostgreSQL</productname>は、データベースサーバの動的追跡をサポートする機能を提供します。
これにより、外部ユーティリティをコードの特定のポイントで呼び出すことができ、追跡を行うことができるようになります。
  </para>

  <para>
<!--
   A number of probes or trace points are already inserted into the source
   code. These probes are intended to be used by database developers and
   administrators. By default the probes are not compiled into
   <productname>PostgreSQL</productname>; the user needs to explicitly tell
   the configure script to make the probes available.
-->
多くの追跡やプローブ用のポイントは、すでにソースコード内部に存在します。
これらのプローブはデータベースの開発者や管理者が使うことを意図しています。
デフォルトでは、これらのプローブは<productname>PostgreSQL</productname>にコンパイルされません。ユーザは明示的にconfigureスクリプトでプローブを有効にするように設定する必要があります。
  </para>

  <para>
<!--
   Currently, the
   <ulink url="https://en.wikipedia.org/wiki/DTrace">DTrace</ulink>
   utility is supported, which, at the time of this writing, is available
   on Solaris, macOS, FreeBSD, NetBSD, and Oracle Linux.  The
   <ulink url="https://sourceware.org/systemtap/">SystemTap</ulink> project
   for Linux provides a DTrace equivalent and can also be used.  Supporting other dynamic
   tracing utilities is theoretically possible by changing the definitions for
   the macros in <filename>src/include/utils/probes.h</filename>.
-->
現在、これを書いている時点ではSolaris、macOS、FreeBSD、NetBSD、Oracle Linuxで利用可能な<ulink url="https://en.wikipedia.org/wiki/DTrace">DTrace</ulink>ユーティリティがサポートされています。
<ulink url="https://sourceware.org/systemtap/">SystemTap</ulink>プロジェクトではDTrace相当の機能をLinux向けに提供しており、それを使うこともできます。
他の動的追跡ユーティリティのサポートは、<filename>src/include/utils/probes.h</filename>内のマクロ定義を変更することで、理論上は可能です。
  </para>

  <sect2 id="compiling-for-trace">
<!--
   <title>Compiling for Dynamic Tracing</title>
-->
   <title>動的追跡のためのコンパイル</title>

  <para>
<!--
   By default, probes are not available, so you will need to
   explicitly tell the configure script to make the probes available
   in <productname>PostgreSQL</productname>. To include DTrace support
   specify <option>&#45;-enable-dtrace</option> to configure.  See <xref
   linkend="configure-options-devel"/> for further information.
-->
デフォルトではプローブは利用ないので、configureスクリプトに明示的にプローブを<productname>PostgreSQL</productname>で利用可能にするように指示する必要があります。
DTraceサポートを含めるには、configureに<option>--enable-dtrace</option>を指定します。
詳細は<xref linkend="configure-options-devel"/>を参照してください。
  </para>
  </sect2>

  <sect2 id="trace-points">
<!--
   <title>Built-in Probes</title>
-->
   <title>組み込み済みのプローブ</title>

  <para>
<!--
   A number of standard probes are provided in the source code,
   as shown in <xref linkend="dtrace-probe-point-table"/>;
   <xref linkend="typedefs-table"/>
   shows the types used in the probes.  More probes can certainly be
   added to enhance <productname>PostgreSQL</productname>'s observability.
-->
<xref linkend="dtrace-probe-point-table"/>で示されるように、多くの標準的なプローブがソースコード内で提供されています。<xref linkend="typedefs-table"/>はプローブで使用している型を示しています。
また、<productname>PostgreSQL</productname>内の可観測性を強化するためのプローブ追加が可能です。
  </para>

 <table id="dtrace-probe-point-table">
<!--
  <title>Built-in DTrace Probes</title>
-->
  <title>組み込み済みのDTraceプローブ</title>
  <tgroup cols="3">
   <colspec colname="col1" colwidth="2*"/>
   <colspec colname="col2" colwidth="3*"/>
   <colspec colname="col3" colwidth="3*"/>
   <thead>
    <row>
<!--
     <entry>Name</entry>
     <entry>Parameters</entry>
     <entry>Description</entry>
-->
     <entry>名前</entry>
     <entry>パラメータ</entry>
     <entry>説明</entry>
    </row>
   </thead>

   <tbody>

    <row>
     <entry><literal>transaction-start</literal></entry>
     <entry><literal>(LocalTransactionId)</literal></entry>
<!--
     <entry>Probe that fires at the start of a new transaction.
      arg0 is the transaction ID.</entry>
-->
     <entry>新しいトランザクションの開始を捕捉するプローブです。arg0はトランザクションIDです。</entry>
    </row>
    <row>
     <entry><literal>transaction-commit</literal></entry>
     <entry><literal>(LocalTransactionId)</literal></entry>
<!--
     <entry>Probe that fires when a transaction completes successfully.
      arg0 is the transaction ID.</entry>
-->
     <entry>トランザクションの正常終了を捕捉するプローブです。arg0はトランザクションIDです。</entry>
    </row>
    <row>
     <entry><literal>transaction-abort</literal></entry>
     <entry><literal>(LocalTransactionId)</literal></entry>
<!--
     <entry>Probe that fires when a transaction completes unsuccessfully.
      arg0 is the transaction ID.</entry>
-->
     <entry>トランザクションの異常終了を捕捉するプローブです。arg0はトランザクションIDです。</entry>
    </row>
    <row>
     <entry><literal>query-start</literal></entry>
     <entry><literal>(const char *)</literal></entry>
<!--
     <entry>Probe that fires when the processing of a query is started.
      arg0 is the query string.</entry>
-->
     <entry>問い合わせ処理の開始を捕捉するプローブです。arg0は問い合わせ文字列です。</entry>
    </row>
    <row>
     <entry><literal>query-done</literal></entry>
     <entry><literal>(const char *)</literal></entry>
<!--
     <entry>Probe that fires when the processing of a query is complete.
      arg0 is the query string.</entry>
-->
     <entry>問い合わせ処理の正常終了を捕捉するプローブです。arg0は問い合わせ文字列です。</entry>
    </row>
    <row>
     <entry><literal>query-parse-start</literal></entry>
     <entry><literal>(const char *)</literal></entry>
<!--
     <entry>Probe that fires when the parsing of a query is started.
      arg0 is the query string.</entry>
-->
     <entry>問い合わせのパース処理の開始を捕捉するプローブです。arg0は問い合わせ文字列です。</entry>
    </row>
    <row>
     <entry><literal>query-parse-done</literal></entry>
     <entry><literal>(const char *)</literal></entry>
<!--
     <entry>Probe that fires when the parsing of a query is complete.
      arg0 is the query string.</entry>
-->
     <entry>問い合わせのパース処理の正常終了を捕捉するプローブです。arg0は問い合わせ文字列です。</entry>
    </row>
    <row>
     <entry><literal>query-rewrite-start</literal></entry>
     <entry><literal>(const char *)</literal></entry>
<!--
     <entry>Probe that fires when the rewriting of a query is started.
      arg0 is the query string.</entry>
-->
     <entry>問い合わせの書き換え処理の開始を捕捉するプローブです。arg0は問い合わせ文字列です。</entry>
    </row>
    <row>
     <entry><literal>query-rewrite-done</literal></entry>
     <entry><literal>(const char *)</literal></entry>
<!--
     <entry>Probe that fires when the rewriting of a query is complete.
      arg0 is the query string.</entry>
-->
     <entry>問い合わせの書き換え処理の正常終了を捕捉するプローブです。arg0は問い合わせ文字列です。</entry>
    </row>
    <row>
     <entry><literal>query-plan-start</literal></entry>
     <entry><literal>()</literal></entry>
<!--
     <entry>Probe that fires when the planning of a query is started.</entry>
-->
     <entry>問い合わせのプランナ処理の開始を捕捉するプローブです。</entry>
    </row>
    <row>
     <entry><literal>query-plan-done</literal></entry>
     <entry><literal>()</literal></entry>
<!--
     <entry>Probe that fires when the planning of a query is complete.</entry>
-->
     <entry>問い合わせのプランナ処理の正常終了を捕捉するプローブです。</entry>
    </row>
    <row>
     <entry><literal>query-execute-start</literal></entry>
     <entry><literal>()</literal></entry>
<!--
     <entry>Probe that fires when the execution of a query is started.</entry>
-->
     <entry>問い合わせの実行(エグゼキュータ)処理の開始を捕捉するプローブです。</entry>
    </row>
    <row>
     <entry><literal>query-execute-done</literal></entry>
     <entry><literal>()</literal></entry>
<!--
     <entry>Probe that fires when the execution of a query is complete.</entry>
-->
     <entry>問い合わせの実行(エグゼキュータ)処理の正常終了を捕捉するプローブです。</entry>
    </row>
    <row>
     <entry><literal>statement-status</literal></entry>
     <entry><literal>(const char *)</literal></entry>
<!--
     <entry>Probe that fires anytime the server process updates its
      <structname>pg_stat_activity</structname>.<structfield>status</structfield>.
      arg0 is the new status string.</entry>
-->
     <entry>
サーバプロセスによる<structname>pg_stat_activity</structname>.<structfield>status</structfield>の状態の更新を捕捉するプローブです。
arg0は新しい状態の文字列です。
     </entry>
    </row>
    <row>
     <entry><literal>checkpoint-start</literal></entry>
     <entry><literal>(int)</literal></entry>
<!--
     <entry>Probe that fires when a checkpoint is started.
      arg0 holds the bitwise flags used to distinguish different checkpoint
      types, such as shutdown, immediate or force.</entry>
-->
     <entry>
チェックポイントの開始を捕捉するプローブです。
arg0はチェックポイントの種類の違い(shutdown、immediate、force)を区別するためのビットフラグを持っています。
     </entry>
    </row>
    <row>
     <entry><literal>checkpoint-done</literal></entry>
     <entry><literal>(int, int, int, int, int)</literal></entry>
<!--
     <entry>Probe that fires when a checkpoint is complete.
      (The probes listed next fire in sequence during checkpoint processing.)
      arg0 is the number of buffers written. arg1 is the total number of
      buffers. arg2, arg3 and arg4 contain the number of WAL files added,
      removed and recycled respectively.</entry>
-->
     <entry>
チェックポイントの正常終了を捕捉するプローブです。
(以下に示すプローブはチェックポイント進行に従い順番に捕捉されます。)
arg0は書き込まれたバッファ数、arg1はバッファの総数、arg2、3、4はそれぞれ追加、削除、再利用されたWALファイルの数です。
     </entry>
    </row>
    <row>
     <entry><literal>clog-checkpoint-start</literal></entry>
     <entry><literal>(bool)</literal></entry>
<!--
     <entry>Probe that fires when the CLOG portion of a checkpoint is started.
      arg0 is true for normal checkpoint, false for shutdown
      checkpoint.</entry>
-->
     <entry>
CLOG部分のチェックポイントの開始を捕捉するプローブです。
arg0がtrueならば通常のチェックポイントであり、falseならばシャットダウン時のチェックポイントを示します。
     </entry>
    </row>
    <row>
     <entry><literal>clog-checkpoint-done</literal></entry>
     <entry><literal>(bool)</literal></entry>
<!--
     <entry>Probe that fires when the CLOG portion of a checkpoint is
      complete. arg0 has the same meaning as for <literal>clog-checkpoint-start</literal>.</entry>
-->
     <entry>
CLOG部分のチェックポイントの正常終了を捕捉するプローブです。
arg0は<literal>clog-checkpoint-start</literal>と同じ意味を持ちます。
     </entry>
    </row>
    <row>
     <entry><literal>subtrans-checkpoint-start</literal></entry>
     <entry><literal>(bool)</literal></entry>
<!--
     <entry>Probe that fires when the SUBTRANS portion of a checkpoint is
      started.
      arg0 is true for normal checkpoint, false for shutdown
      checkpoint.</entry>
-->
     <entry>
サブトランザクション部分のチェックポイントの開始を捕捉するプローブです。
arg0がtrueならば通常のチェックポイントであり、falseならばシャットダウン時のチェックポイントを示します。
     </entry>
    </row>
    <row>
     <entry><literal>subtrans-checkpoint-done</literal></entry>
     <entry><literal>(bool)</literal></entry>
<!--
     <entry>Probe that fires when the SUBTRANS portion of a checkpoint is
      complete. arg0 has the same meaning as for
      <literal>subtrans-checkpoint-start</literal>.</entry>
-->
     <entry>
サブトランザクション部分のチェックポイントの正常終了を捕捉するプローブです。
arg0は<literal>subtrans-checkpoint-start</literal>と同じ意味を持ちます。
     </entry>
    </row>
    <row>
     <entry><literal>multixact-checkpoint-start</literal></entry>
     <entry><literal>(bool)</literal></entry>
<!--
     <entry>Probe that fires when the MultiXact portion of a checkpoint is
      started.
      arg0 is true for normal checkpoint, false for shutdown
      checkpoint.</entry>
-->
     <entry>
マルチトランザクション部分のチェックポイントの開始を捕捉するプローブです。
arg0がtrueならば通常のチェックポイントであり、falseならばシャットダウン時のチェックポイントを示します。
     </entry>
    </row>
    <row>
     <entry><literal>multixact-checkpoint-done</literal></entry>
     <entry><literal>(bool)</literal></entry>
<!--
     <entry>Probe that fires when the MultiXact portion of a checkpoint is
      complete. arg0 has the same meaning as for
      <literal>multixact-checkpoint-start</literal>.</entry>
-->
     <entry>
マルチトランザクション部分のチェックポイントの正常終了を捕捉するプローブです。
arg0は<literal>multixact-checkpoint-start</literal>と同じ意味を持ちます。
     </entry>
    </row>
    <row>
     <entry><literal>buffer-checkpoint-start</literal></entry>
     <entry><literal>(int)</literal></entry>
<!--
     <entry>Probe that fires when the buffer-writing portion of a checkpoint
      is started.
      arg0 holds the bitwise flags used to distinguish different checkpoint
      types, such as shutdown, immediate or force.</entry>
-->
     <entry>
チェックポイントのバッファ書き込み部分の開始を捕捉するプローブです。
arg0はチェックポイントの種類の違い(shutdown、immediate、force)を区別するためのビットフラグを持っています。
     </entry>
    </row>
    <row>
     <entry><literal>buffer-sync-start</literal></entry>
     <entry><literal>(int, int)</literal></entry>
<!--
     <entry>Probe that fires when we begin to write dirty buffers during
      checkpoint (after identifying which buffers must be written).
      arg0 is the total number of buffers.
      arg1 is the number that are currently dirty and need to be written.</entry>
-->
     <entry>
チェックポイント中のダーティバッファの書き出し開始を捕捉するプローブです(どのバッファが書き出す必要があるのかを判定した後です)。
arg0はバッファの総数で、arg1は現在ダーティであり、書き出す必要のあるバッファ数です。
     </entry>
    </row>
    <row>
     <entry><literal>buffer-sync-written</literal></entry>
     <entry><literal>(int)</literal></entry>
<!--
     <entry>Probe that fires after each buffer is written during checkpoint.
      arg0 is the ID number of the buffer.</entry>
-->
     <entry>
チェックポイント中のそれぞれのバッファの書き出し後を捕捉するプローブです。
arg0はバッファのIDを示します。
     </entry>
    </row>
    <row>
     <entry><literal>buffer-sync-done</literal></entry>
     <entry><literal>(int, int, int)</literal></entry>
<!--
     <entry>Probe that fires when all dirty buffers have been written.
      arg0 is the total number of buffers.
      arg1 is the number of buffers actually written by the checkpoint process.
      arg2 is the number that were expected to be written (arg1 of
      <literal>buffer-sync-start</literal>); any difference reflects other processes flushing
      buffers during the checkpoint.</entry>
-->
     <entry>
全てのダーティバッファの書き出し後を捕捉するプローブです。
arg0はバッファの総数です。
arg1はチェックポイント処理により実際に書き出されたバッファ数です。
arg2は書き出されるであろうと見積もられたバッファ数(<literal>buffer-sync-start</literal>のarg1相当)です。
違いはチェックポイント中に他のプロセスがバッファを書き出したことを反映しています。
     </entry>
    </row>
    <row>
     <entry><literal>buffer-checkpoint-sync-start</literal></entry>
     <entry><literal>()</literal></entry>
<!--
     <entry>Probe that fires after dirty buffers have been written to the
      kernel, and before starting to issue fsync requests.</entry>
-->
     <entry>カーネルへのダーティバッファの書き出し処理発行の後、そして同期書き出し要求を開始する前を捕捉するプローブです。</entry>
    </row>
    <row>
     <entry><literal>buffer-checkpoint-done</literal></entry>
     <entry><literal>()</literal></entry>
<!--
     <entry>Probe that fires when syncing of buffers to disk is
      complete.</entry>
-->
     <entry>バッファからディスクへの同期書き出し処理の終了を捕捉するプローブです。</entry>
    </row>
    <row>
     <entry><literal>twophase-checkpoint-start</literal></entry>
     <entry><literal>()</literal></entry>
<!--
     <entry>Probe that fires when the two-phase portion of a checkpoint is
      started.</entry>
-->
     <entry>二相コミット部分のチェックポイントの開始を捕捉するプローブです。</entry>
    </row>
    <row>
     <entry><literal>twophase-checkpoint-done</literal></entry>
     <entry><literal>()</literal></entry>
<!--
     <entry>Probe that fires when the two-phase portion of a checkpoint is
      complete.</entry>
-->
     <entry>二相コミット部分のチェックポイントの正常終了を捕捉するプローブです。</entry>
    </row>
    <row>
     <entry><literal>buffer-extend-start</literal></entry>
     <entry><literal>(ForkNumber, BlockNumber, Oid, Oid, Oid, int, unsigned int)</literal></entry>
<!--
     <entry>Probe that fires when a relation extension starts.
       arg0 contains the fork to be extended. arg1, arg2, and arg3 contain the
       tablespace, database, and relation OIDs identifying the relation.  arg4
       is the ID of the backend which created the temporary relation for a
       local buffer, or <symbol>INVALID_PROC_NUMBER</symbol> (-1) for a shared
       buffer. arg5 is the number of blocks the caller would like to extend
       by.</entry>
-->
      <entry>
《マッチ度[84.323040]》
リレーションの拡張が開始された時を捕捉するプローブです。
arg0は拡張されるフォークを示します。
arg1、arg2、arg3は対象のリレーションを識別するテーブル空間、データベース、そしてリレーションのOIDです。
arg4はローカルバッファのために一時的なリレーションを作成したバックエンドのID、<symbol>InvalidBackendId</symbol>(-1)であれは共有バッファを指します。
arg5は呼び出し元が拡張したいブロックの数です。
《機械翻訳》プローブextensionが開始されたときに起動するリレーション。
arg0包含フォークが拡張になります。
arg1、arg2、およびarg3には、リレーションを識別するテーブルスペース、データベース、およびリレーションのOIDが含まれます。
arg4は、ローカルバッファの一時的リレーションを作成したバックエンドのIDです。
または、共有バッファの場合は<symbol>INVALID_PROC_NUMBER</symbol>(-1)です。
arg5は、呼び出し元が拡張するブロック数です。
      </entry>
    </row>
    <row>
     <entry><literal>buffer-extend-done</literal></entry>
     <entry><literal>(ForkNumber, BlockNumber, Oid, Oid, Oid, int, unsigned int, BlockNumber)</literal></entry>
<!--
     <entry>Probe that fires when a relation extension is complete.
       arg0 contains the fork to be extended. arg1, arg2, and arg3 contain the
       tablespace, database, and relation OIDs identifying the relation.  arg4
       is the ID of the backend which created the temporary relation for a
       local buffer, or <symbol>INVALID_PROC_NUMBER</symbol> (-1) for a shared
       buffer. arg5 is the number of blocks the relation was extended by, this
       can be less than the number in the
       <literal>buffer-extend-start</literal> due to resource
       constraints. arg6 contains the BlockNumber of the first new
       block.</entry>
-->
     <entry>
《マッチ度[85.051546]》
リレーションの拡張が完了した時を捕捉するプローブです。
arg0は拡張されるフォークを示します。
arg1、arg2、arg3は対象のリレーションを識別するテーブル空間、データベース、そしてリレーションのOIDです。
arg4はローカルバッファのために一時的なリレーションを作成したバックエンドのID、<symbol>InvalidBackendId</symbol>(-1)であれは共有バッファを指します。
arg5はリレーションが拡張されたブロック数です。これはリソース制約により<literal>buffer-extend-start</literal>で指定された数より少ない場合があります。
arg6は最初の新しいブロックのブロック番号です。
《機械翻訳》リレーションextensionが完成したときに点火するプローブ。
arg0包含フォークを拡張にします。
arg1、arg2、およびarg3には、リレーションを識別するテーブルスペース、データベース、およびリレーションのOIDが含まれます。
arg4は、バックエンドの一時的リレーションを作成したローカルバッファのIDです。
共有バッファの場合は、<symbol>INVALID_PROC_NUMBER</symbol>(-1)です。
arg5は、リレーションが拡張されたブロックの数です。
これは、リソースの制約により、<literal>より小さい-拡張-バッファ</literal>内のスタートの数になる可能性があります。
arg6包含最初の新しいブロックのブロック番号です。
      </entry>
    </row>
    <row>
     <entry><literal>buffer-read-start</literal></entry>
     <entry><literal>(ForkNumber, BlockNumber, Oid, Oid, Oid, int)</literal></entry>
<!--
     <entry>Probe that fires when a buffer read is started.
      arg0 and arg1 contain the fork and block numbers of the page.
      arg2, arg3, and arg4 contain the tablespace, database, and relation OIDs
      identifying the relation.
      arg5 is the ID of the backend which created the temporary relation for a
      local buffer, or <symbol>INVALID_PROC_NUMBER</symbol> (-1) for a shared buffer.
-->
     <entry>
《マッチ度[81.521739]》
バッファ読み込みの開始を捕捉するプローブです。
arg0とarg1は読み込みページのフォーク番号とブロック番号です。
arg2、arg3、arg4は対象のリレーションを識別するテーブル空間、データベース、そしてリレーションのOIDです。
arg5は一時テーブルをローカルバッファに作成していればそのバックエンドのIDであり、<symbol>InvalidBackendId</symbol>(-1)であれは共有バッファを指します。
《機械翻訳》プローブの読み取りが開始されたときに起動するバッファ。
arg0とarg1には、フォークのページ番号とブロック番号が含まれます。
arg2、arg3、およびarg4には、テーブルスペースを識別するリレーション、データベース、およびリレーションのOIDが含まれます。
arg5は、ローカルバッファの一時的リレーションを作成したバックエンドのIDです。
共有バッファの場合は<symbol>INVALID_PROC_NUMBER</symbol>(-1)です。
      </entry>
    </row>
    <row>
     <entry><literal>buffer-read-done</literal></entry>
     <entry><literal>(ForkNumber, BlockNumber, Oid, Oid, Oid, int, bool)</literal></entry>
<!--
     <entry>Probe that fires when a buffer read is complete.
      arg0 and arg1 contain the fork and block numbers of the page.
      arg2, arg3, and arg4 contain the tablespace, database, and relation OIDs
      identifying the relation.
      arg5 is the ID of the backend which created the temporary relation for a
      local buffer, or <symbol>INVALID_PROC_NUMBER</symbol> (-1) for a shared buffer.
      arg6 is true if the buffer was found in the pool, false if not.</entry>
-->
     <entry>
《マッチ度[86.621315]》
バッファ読み込みの終了を捕捉するプローブです。
arg0とarg1はそのページのフォーク番号とブロック番号です。
arg2、arg3、arg4は対象のリレーションを識別するテーブル空間、データベース、そしてリレーションのOIDです。
arg5はローカルバッファのために一時的なリレーションを作成したバックエンドのID、<symbol>InvalidBackendId</symbol>(-1)であれは共有バッファを指します。
arg6はtrueならばバッファがプール内にある、falseはプール内に無かったことを示します。
《機械翻訳》プローブの読み込みが完了したときに起動するバッファです。
arg0とarg1には、フォークのページ番号とブロック番号が格納されます。
arg2、arg3、およびarg4には、テーブルスペースを識別するリレーション、データベース、およびリレーションのOIDが格納されます。
arg5には、ローカルバッファの一時的リレーションを作成したバックエンドのID、または共有バッファの場合は<symbol>INVALID_PROC_NUMBER</symbol>(-1)が格納されます。
arg6には、がで見つかった場合は真、見つからなかった場合はが格納されます。
バッファプール偽
     </entry>
    </row>
    <row>
     <entry><literal>buffer-flush-start</literal></entry>
     <entry><literal>(ForkNumber, BlockNumber, Oid, Oid, Oid)</literal></entry>
<!--
     <entry>Probe that fires before issuing any write request for a shared
      buffer.
      arg0 and arg1 contain the fork and block numbers of the page.
      arg2, arg3, and arg4 contain the tablespace, database, and relation OIDs
      identifying the relation.</entry>
-->
     <entry>
共有バッファへの書き込み要求開始を捕捉するプローブです。
arg0とarg1はそのページのフォーク番号とブロック番号です。
arg2、arg3、arg4は対象のリレーションを識別するテーブル空間、データベース、そしてテーブルのOIDです。
     </entry>
    </row>
    <row>
     <entry><literal>buffer-flush-done</literal></entry>
     <entry><literal>(ForkNumber, BlockNumber, Oid, Oid, Oid)</literal></entry>
<!--
     <entry>Probe that fires when a write request is complete.  (Note
      that this just reflects the time to pass the data to the kernel;
      it's typically not actually been written to disk yet.)
      The arguments are the same as for <literal>buffer-flush-start</literal>.</entry>
-->
     <entry>
書き込み要求の終了を捕捉するプローブです。
(これはカーネルへデータを渡したタイミングのみを反映していることに注意してください。大抵、この時点ではまだ実際にディスクへ書き込まれていません。)
引数は<literal>buffer-flush-start</literal>と同じです。
     </entry>
    </row>
    <row>
     <entry><literal>wal-buffer-write-dirty-start</literal></entry>
     <entry><literal>()</literal></entry>
<!--
     <entry>Probe that fires when a server process begins to write a
      dirty WAL buffer because no more WAL buffer space is available.
      (If this happens often, it implies that
      <xref linkend="guc-wal-buffers"/> is too small.)</entry>
-->
     <entry>
WALバッファ領域の不足によるサーバプロセスのダーティなWALバッファの書き出しを捕捉するプローブです。
(もしこれが頻発するようでしたら、<xref linkend="guc-wal-buffers"/>が小さすぎることを意味します。)
     </entry>
    </row>
    <row>
     <entry><literal>wal-buffer-write-dirty-done</literal></entry>
     <entry><literal>()</literal></entry>
<!--
     <entry>Probe that fires when a dirty WAL buffer write is complete.</entry>
-->
     <entry>ダーティなWALバッファの書き出し終了を捕捉するプローブです。</entry>
    </row>
    <row>
     <entry><literal>wal-insert</literal></entry>
     <entry><literal>(unsigned char, unsigned char)</literal></entry>
<!--
     <entry>Probe that fires when a WAL record is inserted.
      arg0 is the resource manager (rmid) for the record.
      arg1 contains the info flags.</entry>
-->
     <entry>
WALレコードの挿入を捕捉するプローブです。
arg0はレコードのリソースマネージャ(rmid)です。
arg1は情報フラグです。
     </entry>
    </row>
    <row>
     <entry><literal>wal-switch</literal></entry>
     <entry><literal>()</literal></entry>
<!--
     <entry>Probe that fires when a WAL segment switch is requested.</entry>
-->
     <entry>WALセグメントのスイッチ要求を捕捉するプローブです。</entry>
    </row>
    <row>
     <entry><literal>smgr-md-read-start</literal></entry>
     <entry><literal>(ForkNumber, BlockNumber, Oid, Oid, Oid, int)</literal></entry>
<!--
     <entry>Probe that fires when beginning to read a block from a relation.
      arg0 and arg1 contain the fork and block numbers of the page.
      arg2, arg3, and arg4 contain the tablespace, database, and relation OIDs
      identifying the relation.
      arg5 is the ID of the backend which created the temporary relation for a
      local buffer, or <symbol>INVALID_PROC_NUMBER</symbol> (-1) for a shared buffer.</entry>
-->
     <entry>
《マッチ度[86.513995]》
リレーションからのブロック読み込みの開始を捕捉するプローブ。
arg0とarg1はそのページのフォーク番号とブロック番号です。
arg2、arg3、arg4は対象のリレーションを識別するテーブル空間、データベース、そしてリレーションのOIDです。
arg5は一時テーブルをローカルバッファに作成していればそのバックエンドのIDであり、<symbol>InvalidBackendId</symbol>(-1)であれは共有バッファを指します。
《機械翻訳》リレーションからプローブの読み込みを開始したときに起動するブロックです。
arg0とarg1には、そのページのフォーク番号とブロック番号が格納されます。
arg2、arg3、およびarg4には、そのリレーションを識別するテーブルスペース、データベース、およびリレーションのOIDが格納されます。
arg5には、ローカルバッファの一時的リレーションを作成したバックエンドのID、または<symbol>INVALID_PROC_NUMBER</symbol>(-1)が格納されます。
バッファ
     </entry>
    </row>
    <row>
     <entry><literal>smgr-md-read-done</literal></entry>
     <entry><literal>(ForkNumber, BlockNumber, Oid, Oid, Oid, int, int, int)</literal></entry>
<!--
     <entry>Probe that fires when a block read is complete.
      arg0 and arg1 contain the fork and block numbers of the page.
      arg2, arg3, and arg4 contain the tablespace, database, and relation OIDs
      identifying the relation.
      arg5 is the ID of the backend which created the temporary relation for a
      local buffer, or <symbol>INVALID_PROC_NUMBER</symbol> (-1) for a shared buffer.
      arg6 is the number of bytes actually read, while arg7 is the number
      requested (if these are different it indicates a short read).</entry>
-->
     <entry>
《マッチ度[85.177866]》
ブロックの読み込み終了を捕捉するプローブです。
arg0とarg1はそのページのフォーク番号とブロック番号です。
arg2、arg3、arg4は対象のリレーションを識別するテーブル空間、データベース、そしてリレーションのOIDです。
arg5は一時テーブルをローカルバッファに作成していればそのバックエンドのIDであり、<symbol>InvalidBackendId</symbol>(-1)であれは共有バッファを指します。
arg6は実際に読み込んだバイト数、arg7はリクエストされた読み込みバイト数です(もし、これらに差異があった場合、何らかの問題があることを示します)。
《機械翻訳》プローブの読み込みが完了したときに起動するブロックです。
arg0とarg1には、フォークのページ番号とブロック番号が格納されます。
arg2、arg3、およびarg4には、テーブルスペースを識別するリレーション、データベース、およびリレーションのOIDが格納されます。
arg5には、ローカルバッファの一時的リレーションを作成したバックエンドのID、または<symbol>INVALID_PROC_NUMBER</symbol>(-1)には共有バッファが格納されます。
arg6には実際に読み込まれたバイト数、arg7には要求されたバイト数が格納されます（これらが異なる場合は、短い読み込みを意味します）。
     </entry>
    </row>
    <row>
     <entry><literal>smgr-md-write-start</literal></entry>
     <entry><literal>(ForkNumber, BlockNumber, Oid, Oid, Oid, int)</literal></entry>
<!--
     <entry>Probe that fires when beginning to write a block to a relation.
      arg0 and arg1 contain the fork and block numbers of the page.
      arg2, arg3, and arg4 contain the tablespace, database, and relation OIDs
      identifying the relation.
      arg5 is the ID of the backend which created the temporary relation for a
      local buffer, or <symbol>INVALID_PROC_NUMBER</symbol> (-1) for a shared buffer.</entry>
-->
     <entry>
《マッチ度[86.479592]》
リレーションへのブロック書き出しの開始を捕捉するプローブです。
arg0とarg1はそのページのフォーク番号とブロック番号です。
arg2、arg3、arg4は対象のリレーションを識別するテーブル空間、データベース、そしてリレーションのOIDです。
arg5は一時テーブルをローカルバッファに作成していればそのバックエンドのIDであり、<symbol>InvalidBackendId</symbol>(-1)であれは共有バッファを指します。
《機械翻訳》プローブへのブロックの書き込みを開始したときに起動するリレーション。
arg0とarg1には、そのページのフォーク番号とブロック番号が格納されます。
arg2、arg3、およびarg4には、そのリレーションを識別するテーブルスペース、データベース、およびリレーションのOIDが格納されます。
arg5には、ローカルバッファの一時的リレーションを作成したバックエンドのID、または<symbol>INVALID_PROC_NUMBER</symbol>(-1)が格納されます。
バッファ
     </entry>
    </row>
    <row>
     <entry><literal>smgr-md-write-done</literal></entry>
     <entry><literal>(ForkNumber, BlockNumber, Oid, Oid, Oid, int, int, int)</literal></entry>
<!--
     <entry>Probe that fires when a block write is complete.
      arg0 and arg1 contain the fork and block numbers of the page.
      arg2, arg3, and arg4 contain the tablespace, database, and relation OIDs
      identifying the relation.
      arg5 is the ID of the backend which created the temporary relation for a
      local buffer, or <symbol>INVALID_PROC_NUMBER</symbol> (-1) for a shared buffer.
      arg6 is the number of bytes actually written, while arg7 is the number
      requested (if these are different it indicates a short write).</entry>
-->
     <entry>
《マッチ度[85.127202]》
ブロックの書き出し終了を捕捉するプローブです。
arg0とarg1はそのページのフォーク番号とブロック番号です。
arg2、arg3、arg4は対象のリレーションを識別するテーブル空間、データベース、そしてリレーションのOIDです。
arg5は一時テーブルをローカルバッファに作成していればそのバックエンドのIDであり、<symbol>InvalidBackendId</symbol>(-1)であれは共有バッファを指します。
arg6は実際に書き出したバイト数、arg7はリクエストされた書き出しバイト数です(もし、これらに差異があった場合、何らかの問題があることを示します)。
《機械翻訳》（プローブの書き込みが完了したときに起動するブロック。
arg0とarg1には、ページのフォーク番号とブロック番号が含まれます。
arg2、arg3、およびarg4には、リレーションを識別するテーブルスペース、データベース、およびリレーションのOIDが含まれます。
arg5は、バックエンドの一時的リレーションを作成したローカルバッファのIDです。
共有バッファの場合は<symbol>INVALID_PROC_NUMBER</symbol>(-1）です。
arg6は実際に書き込まれたバイト数であり、arg7は要求されたバイト数ですこれらが異なる場合は、短い書き込みを示します。
     </entry>
    </row>
    <row>
     <entry><literal>sort-start</literal></entry>
     <entry><literal>(int, bool, int, int, bool, int)</literal></entry>
<!--
     <entry>Probe that fires when a sort operation is started.
      arg0 indicates heap, index or datum sort.
      arg1 is true for unique-value enforcement.
      arg2 is the number of key columns.
      arg3 is the number of kilobytes of work memory allowed.
      arg4 is true if random access to the sort result is required.
      arg5 indicates serial when <literal>0</literal>, parallel worker when
      <literal>1</literal>, or parallel leader when <literal>2</literal>.</entry>
-->
     <entry>
ソート処理の開始を捕捉するプローブです。
arg0は対象データがヒープ、インデックス、またはdatumのどれかを示します。
arg1はtrueならば一意性を必要としていることを示します。
arg2はカラムのキー数です。
arg3は許容されている作業メモリ(work_mem)のキロバイト数です。
arg4はtrueならばソート結果に対するランダムアクセスが要求されていることを示します。
arg5は、<literal>0</literal>ならばシリアル、<literal>1</literal>ならばパラレルワーカー、<literal>2</literal>ならばパラレルリーダーであることを示します。
     </entry>
    </row>
    <row>
     <entry><literal>sort-done</literal></entry>
     <entry><literal>(bool, long)</literal></entry>
<!--
     <entry>Probe that fires when a sort is complete.
      arg0 is true for external sort, false for internal sort.
      arg1 is the number of disk blocks used for an external sort,
      or kilobytes of memory used for an internal sort.</entry>
-->
     <entry>
ソート処理の終了を捕捉するプローブです。
arg0はtrueならば外部ソート、falseは内部ソートを示します。
arg1は外部ソートで使用されたディスクブロック数、もしくは内部ソートで使用されたメモリのキロバイト数を示します。
     </entry>
    </row>
    <row>
     <entry><literal>lwlock-acquire</literal></entry>
     <entry><literal>(char *, LWLockMode)</literal></entry>
<!--
     <entry>Probe that fires when an LWLock has been acquired.
      arg0 is the LWLock's tranche.
      arg1 is the requested lock mode, either exclusive or shared.</entry>
-->
     <entry>
LWLockの獲得を捕捉するプローブです。
arg0はLWLockのトランシェを示します。
arg1は要求されたロックモード（排他または共有）を示します。
     </entry>
    </row>
    <row>
     <entry><literal>lwlock-release</literal></entry>
     <entry><literal>(char *)</literal></entry>
<!--
     <entry>Probe that fires when an LWLock has been released (but note
      that any released waiters have not yet been awakened).
      arg0 is the LWLock's tranche.</entry>
-->
     <entry>
LWLockの解放を捕捉するプローブです（ただし、解放された待機状態のものにはまだ通知されていないことに注意してください）。
arg0はLWLockのトランシェを示します。
     </entry>
    </row>
    <row>
     <entry><literal>lwlock-wait-start</literal></entry>
     <entry><literal>(char *, LWLockMode)</literal></entry>
<!--
     <entry>Probe that fires when an LWLock was not immediately available and
      a server process has begun to wait for the lock to become available.
      arg0 is the LWLock's tranche.
      arg1 is the requested lock mode, either exclusive or shared.</entry>
-->
     <entry>
LWLockが即座には獲得できず、ロックが利用可能になるまでサーバプロセスが待機を開始したことを捕捉するプローブです。
arg0はLWLockのトランシェを示します。
arg1は要求されたロックモード（排他または共有）を示します。
     </entry>
    </row>
    <row>
     <entry><literal>lwlock-wait-done</literal></entry>
     <entry><literal>(char *, LWLockMode)</literal></entry>
<!--
     <entry>Probe that fires when a server process has been released from its
      wait for an LWLock (it does not actually have the lock yet).
      arg0 is the LWLock's tranche.
      arg1 is the requested lock mode, either exclusive or shared.</entry>
-->
     <entry>
サーバプロセスがLWLockの待機から解放されたことを捕捉するプローブです（まだ実際にはロックを取得していません）。
arg0はLWLockのトランシェを示します。
arg1は要求されたロックモード（排他または共有）を示します。
     </entry>
    </row>
    <row>
     <entry><literal>lwlock-condacquire</literal></entry>
     <entry><literal>(char *, LWLockMode)</literal></entry>
<!--
     <entry>Probe that fires when an LWLock was successfully acquired when the
      caller specified no waiting.
      arg0 is the LWLock's tranche.
      arg1 is the requested lock mode, either exclusive or shared.</entry>
-->
     <entry>
呼び出し元が待機しないことを指定した際の、LWLockの獲得成功を捕捉するプローブです。
arg0はLWLockのトランシェを示します。
arg1は要求されたロックモード（排他または共有）を示します。
     </entry>
    </row>
    <row>
     <entry><literal>lwlock-condacquire-fail</literal></entry>
     <entry><literal>(char *, LWLockMode)</literal></entry>
<!--
     <entry>Probe that fires when an LWLock was not successfully acquired when
      the caller specified no waiting.
      arg0 is the LWLock's tranche.
      arg1 is the requested lock mode, either exclusive or shared.</entry>
-->
     <entry>
呼び出し元が待機しないことを指定した際の、LWLockの獲得失敗を捕捉するプローブです。
arg0はLWLockのトランシェを示します。
arg1は要求されたロックモード（排他または共有）を示します。
     </entry>
    </row>
    <row>
     <entry><literal>lock-wait-start</literal></entry>
     <entry><literal>(unsigned int, unsigned int, unsigned int, unsigned int, unsigned int, LOCKMODE)</literal></entry>
<!--
     <entry>Probe that fires when a request for a heavyweight lock (lmgr lock)
      has begun to wait because the lock is not available.
      arg0 through arg3 are the tag fields identifying the object being
      locked.  arg4 indicates the type of object being locked.
      arg5 indicates the lock type being requested.</entry>
-->
     <entry>
重量ロック(lmgr lock)を即座に取得できなかったため、サーバプロセスがロックを利用できるまでロック待ち状態になった際の開始を捕捉するプローブです。
arg0からarg3はロックされたオブジェクトの識別用タグ領域です。
arg4はロックされたオブジェクトのタイプを示します。
arg5は要求されたロックの種類を示します。
     </entry>
    </row>
    <row>
     <entry><literal>lock-wait-done</literal></entry>
     <entry><literal>(unsigned int, unsigned int, unsigned int, unsigned int, unsigned int, LOCKMODE)</literal></entry>
<!--
     <entry>Probe that fires when a request for a heavyweight lock (lmgr lock)
      has finished waiting (i.e., has acquired the lock).
      The arguments are the same as for <literal>lock-wait-start</literal>.</entry>
-->
     <entry>
重量ロック(lmgr lock)要求の待機終了を捕捉するプローブです(つまりロックを取得した)。
引数は<literal>lock-wait-start</literal>と同じです。
     </entry>
    </row>
    <row>
     <entry><literal>deadlock-found</literal></entry>
     <entry><literal>()</literal></entry>
<!--
     <entry>Probe that fires when a deadlock is found by the deadlock
      detector.</entry>
-->
     <entry>デッドロック検知器によるデッドロックの発見を捕捉するプローブです。</entry>
    </row>

   </tbody>
   </tgroup>
  </table>

 <table id="typedefs-table">
<!--
  <title>Defined Types Used in Probe Parameters</title>
-->
  <title>プローブパラメータで使われる型の定義</title>
  <tgroup cols="2">
   <thead>
    <row>
<!--
     <entry>Type</entry>
     <entry>Definition</entry>
-->
     <entry>型</entry>
     <entry>定義</entry>
    </row>
   </thead>

   <tbody>

    <row>
     <entry><type>LocalTransactionId</type></entry>
     <entry><type>unsigned int</type></entry>
    </row>
    <row>
     <entry><type>LWLockMode</type></entry>
     <entry><type>int</type></entry>
    </row>
    <row>
     <entry><type>LOCKMODE</type></entry>
     <entry><type>int</type></entry>
    </row>
    <row>
     <entry><type>BlockNumber</type></entry>
     <entry><type>unsigned int</type></entry>
    </row>
    <row>
     <entry><type>Oid</type></entry>
     <entry><type>unsigned int</type></entry>
    </row>
    <row>
     <entry><type>ForkNumber</type></entry>
     <entry><type>int</type></entry>
    </row>
    <row>
     <entry><type>bool</type></entry>
     <entry><type>unsigned char</type></entry>
    </row>

   </tbody>
   </tgroup>
  </table>


  </sect2>

  <sect2 id="using-trace-points">
<!--
   <title>Using Probes</title>
-->
   <title>プローブの利用</title>

  <para>
<!--
   The example below shows a DTrace script for analyzing transaction
   counts in the system, as an alternative to snapshotting
   <structname>pg_stat_database</structname> before and after a performance test:
-->
以下の例では、性能試験前後で<structname>pg_stat_database</structname>のスナップショットを取る代わりに、システムにおけるトランザクション数を解析するDTraceスクリプトを示します。
<programlisting>
#!/usr/sbin/dtrace -qs

postgresql$1:::transaction-start
{
      @start["Start"] = count();
      self->ts  = timestamp;
}

postgresql$1:::transaction-abort
{
      @abort["Abort"] = count();
}

postgresql$1:::transaction-commit
/self->ts/
{
      @commit["Commit"] = count();
      @time["Total time (ns)"] = sum(timestamp - self->ts);
      self->ts=0;
}
</programlisting>
<!--
   When executed, the example D script gives output such as:
-->
実行すると、例のDスクリプトは以下のような出力をします。
<screen>
# ./txn_count.d `pgrep -n postgres` or ./txn_count.d &lt;PID&gt;
^C

Start                                          71
Commit                                         70
Total time (ns)                        2312105013
</screen>
  </para>

  <note>
   <para>
<!--
    SystemTap uses a different notation for trace scripts than DTrace does,
    even though the underlying trace points are compatible.  One point worth
    noting is that at this writing, SystemTap scripts must reference probe
    names using double underscores in place of hyphens.  This is expected to
    be fixed in future SystemTap releases.
-->
基本となる追跡ポイントの互換性はありますが、SystemTapはDTraceと異なる追跡スクリプトの表記を用います。
表記に関して特に注意すべき点として、SystemTapでは参照する追跡ポイント名のハイフンの代わりに二重のアンダースコアを用いる必要があります。
これは将来的なSystemTapのリリースで修正されることを期待しています。
   </para>
  </note>

  <para>
<!--
   You should remember that DTrace scripts need to be carefully written and
   debugged, otherwise the trace information collected might
   be meaningless. In most cases where problems are found it is the
   instrumentation that is at fault, not the underlying system. When
   discussing information found using dynamic tracing, be sure to enclose
   the script used to allow that too to be checked and discussed.
-->
DTraceスクリプトの作成には注意が必要であり、デバッグが必要であることは忘れないでください。さもないと、収集される追跡情報の意味がなくなるかもしれません。
ほとんどの場合、見つかる問題はシステムではなく使用方法の間違いです。
動的追跡を使用して見つかった情報に関して議論を行う際には、スクリプトの検査や議論もできるようにスクリプトも含めるようにしてください。
  </para>
  </sect2>

  <sect2 id="defining-trace-points">
<!--
   <title>Defining New Probes</title>
-->
   <title>新規プローブの定義</title>

  <para>
<!--
   New probes can be defined within the code wherever the developer
   desires, though this will require a recompilation. Below are the steps
   for inserting new probes:
-->
開発者が望めばコード内に新しくプローブを定義することができます。しかし、これには再コンパイルが必要です。
下記は、新規プローブの定義の手順です。
  </para>

  <procedure>
   <step>
    <para>
<!--
     Decide on probe names and data to be made available through the probes
-->
プローブの名前とプローブの処理を通じて取得可能とするデータを決めます
    </para>
   </step>

   <step>
    <para>
<!--
     Add the probe definitions to <filename>src/backend/utils/probes.d</filename>
-->
<filename>src/backend/utils/probes.d</filename>にプローブの定義を追加します
    </para>
   </step>

   <step>
    <para>
<!--
     Include <filename>pg_trace.h</filename> if it is not already present in the
     module(s) containing the probe points, and insert
     <literal>TRACE_POSTGRESQL</literal> probe macros at the desired locations
     in the source code
-->
もし、プローブポイントを含むモジュールが<filename>pg_trace.h</filename>をインクルードしていなければそれをインクルードし、ソースコード中のプローブを行いたい場所に<literal>TRACE_POSTGRESQL</literal>マクロを挿入します
    </para>
   </step>

   <step>
    <para>
<!--
     Recompile and verify that the new probes are available
-->
再コンパイルを行い、新規プローブが利用できるか確認します
    </para>
   </step>
  </procedure>

  <formalpara>
<!--
   <title>Example:</title>
-->
   <title>例:</title>
   <para>
<!--
    Here is an example of how you would add a probe to trace all new
    transactions by transaction ID.
-->
これはトランザクションIDを用いて新規トランザクションを追跡するプローブ追加の仕方の例です。
   </para>
  </formalpara>

  <procedure>
   <step>
    <para>
<!--
     Decide that the probe will be named <literal>transaction-start</literal> and
     requires a parameter of type <type>LocalTransactionId</type>
-->
プローブ名を<literal>transaction-start</literal>とし、<type>LocalTransactionId</type>型のパラメータを必要とすることを決めます。
    </para>
   </step>

   <step>
    <para>
<!--
     Add the probe definition to <filename>src/backend/utils/probes.d</filename>:
-->
<filename>src/backend/utils/probes.d</filename>にプローブの定義を追加します:
<programlisting>
probe transaction__start(LocalTransactionId);
</programlisting>
<!--
     Note the use of the double underline in the probe name. In a DTrace
     script using the probe, the double underline needs to be replaced with a
     hyphen, so <literal>transaction-start</literal> is the name to document for
     users.
-->
プローブ名に二重のアンダースコアを使用する場合は注意してください。
DTraceスクリプトでプローブを用いる場合、二重のアンダースコアをハイフンに置き換える必要があります。そのため、<literal>transaction-start</literal>がユーザ向けの文書に記載される名前となります。
    </para>
   </step>

   <step>
    <para>
<!--
     At compile time, <literal>transaction__start</literal> is converted to a macro
     called <literal>TRACE_POSTGRESQL_TRANSACTION_START</literal> (notice the
     underscores are single here), which is available by including
     <filename>pg_trace.h</filename>.  Add the macro call to the appropriate location
     in the source code.  In this case, it looks like the following:
-->
コンパイル時に、<literal>transaction__start</literal>は<literal>TRACE_POSTGRESQL_TRANSACTION_START</literal>と呼ばれるマクロに変換されます(ここではアンダースコアはひとつになります)。このマクロは、<filename>pg_trace.h</filename>をインクルードすることにより使用可能となります。
このマクロをソースコード中の適切な箇所へ追加していきます。
この場合、以下の様になります。

<programlisting>
TRACE_POSTGRESQL_TRANSACTION_START(vxid.localTransactionId);
</programlisting>
    </para>
   </step>

   <step>
    <para>
<!--
     After recompiling and running the new binary, check that your newly added
     probe is available by executing the following DTrace command.  You
     should see similar output:
-->
再コンパイル後に新しいバイナリでサーバを起動し、下記の様なDTraceコマンドの実行により新たに追加したプローブが利用可能かチェックします。
下記の様な出力が確認できるはずです:
<screen>
# dtrace -ln transaction-start
   ID    PROVIDER          MODULE           FUNCTION NAME
18705 postgresql49878     postgres     StartTransactionCommand transaction-start
18755 postgresql49877     postgres     StartTransactionCommand transaction-start
18805 postgresql49876     postgres     StartTransactionCommand transaction-start
18855 postgresql49875     postgres     StartTransactionCommand transaction-start
18986 postgresql49873     postgres     StartTransactionCommand transaction-start
</screen>
    </para>
   </step>
  </procedure>

  <para>
<!--
   There are a few things to be careful about when adding trace macros
   to the C code:
-->
Cのソースコードに追跡用のマクロを追加する際、いくつかの注意点があります:

   <itemizedlist>
    <listitem>
     <para>
<!--
      You should take care that the data types specified for a probe's
      parameters match the data types of the variables used in the macro.
      Otherwise, you will get compilation errors.
-->
プローブの引数に指定したデータ型がマクロで使用される変数のデータ型と一致するよう注意しなければなりません。
でなければ、コンパイル時にエラーとなるでしょう。
     </para>
    </listitem>


    <listitem>
     <para>
<!--
      On most platforms, if <productname>PostgreSQL</productname> is
      built with <option>&#45;-enable-dtrace</option>, the arguments to a trace
      macro will be evaluated whenever control passes through the
      macro, <emphasis>even if no tracing is being done</emphasis>.  This is
      usually not worth worrying about if you are just reporting the
      values of a few local variables.  But beware of putting expensive
      function calls into the arguments.  If you need to do that,
      consider protecting the macro with a check to see if the trace
      is actually enabled:
-->
ほとんどのプラットフォームでは、もし<productname>PostgreSQL</productname>が<option>--enable-dtrace</option>付きでビルドされた場合、<emphasis>何の追跡もされなかった</emphasis>としても、制御がマクロを通過する際はいつでも追跡用マクロの引数が評価されます。
ごく少数のローカルな変数を報告するような場合はそれほど心配はいりません。
ただし、高価な関数呼び出しを引数にする場合は注意してください。
もしそのようにする必要がある場合、追跡が実際に有効かどうかをチェックしてマクロを保護することを考慮してください:

<programlisting>
if (TRACE_POSTGRESQL_TRANSACTION_START_ENABLED())
    TRACE_POSTGRESQL_TRANSACTION_START(some_function(...));
</programlisting>

<!--
      Each trace macro has a corresponding <literal>ENABLED</literal> macro.
-->
各追跡マクロは対応する<literal>ENABLED</literal>マクロを持っています。
     </para>
    </listitem>
   </itemizedlist>

  </para>

  </sect2>

 </sect1>

 <sect1 id="diskusage">
  <title>Monitoring Disk Usage</title>

  <para>
<!--
   This section discusses how to monitor the disk usage of a
   <productname>PostgreSQL</productname> database system.
-->
《機械翻訳》この節では、<productname>PostgreSQL</productname>データベースシステムのディスク使用量を監視する方法について説明します。
  </para>

  <sect2 id="disk-usage">
   <title>Determining Disk Usage</title>

   <indexterm zone="disk-usage">
    <primary>disk usage</primary>
   </indexterm>

   <para>
<!--
    Each table has a primary heap disk file where most of the data is
    stored. If the table has any columns with potentially-wide values,
    there also might be a <acronym>TOAST</acronym> file associated with the table,
    which is used to store values too wide to fit comfortably in the main
    table (see <xref linkend="storage-toast"/>).  There will be one valid index
    on the <acronym>TOAST</acronym> table, if present. There also might be indexes
    associated with the base table.  Each table and index is stored in a
    separate disk file &mdash; possibly more than one file, if the file would
    exceed one gigabyte.  Naming conventions for these files are described
    in <xref linkend="storage-file-layout"/>.
-->
《機械翻訳》各テーブルには、データの大部分が格納されるプライマリヒープディスクファイルがあります。
テーブルに広い値を持つ可能性のある列がある場合、テーブルに関連付けられた<acronym>TOAST</acronym>ファイルもあり、これはメインテーブルに収まりきらない広すぎる値を格納するために使用されます（<xref linkend="storage-toast"/>を参照してください）。
<acronym>TOAST</acronym>テーブルに有効なインデックスが存在する場合、そのインデックスが1つ存在します。
また、ベース・テーブルに関連付けられたインデックスがある場合もあります。
各テーブルとインデックスは、別々のディスク・ファイルに格納されます。
ファイルが1ギガバイトを超える場合は、複数のファイルが格納されることもあります。
これらのファイルの命名規則については<xref linkend="storage-file-layout"/>で説明します。
   </para>

   <para>
<!--
    You can monitor disk space in three ways:
    using the SQL functions listed in <xref linkend="functions-admin-dbsize"/>,
    using the <xref linkend="oid2name"/> module, or
    using manual inspection of the system catalogs.
    The SQL functions are the easiest to use and are generally recommended.
    The remainder of this section shows how to do it by inspection of the
    system catalogs.
-->
《機械翻訳》ディスクスペースの監視は、次の3つの方法で行えます。
<xref linkend="functions-admin-dbsize"/>にあるSQL関数を使用する方法と <xref linkend="oid2name"/>モジュールを使用する方法、およびシステムカタログを手動で調べる方法です。
SQL関数を使用する方法が、一般的に一番簡単な方法です。
本セクションの残りの部分で、システムカタログを調査することによりこの方法を示します。
   </para>

   <para>
<!--
    Using <application>psql</application> on a recently vacuumed or analyzed
    database, you can issue queries to see the disk usage of any table:
-->
《機械翻訳》最近バキュームされたか、あるいは分析されたデータベースで<application>psql</application>を使用すると、任意のテーブルのディスク使用状況を調べるための問い合わせを発行できます。
<programlisting>
SELECT pg_relation_filepath(oid), relpages FROM pg_class WHERE relname = 'customer';

 pg_relation_filepath | relpages
----------------------+----------
 base/16384/16806     |       60
(1 row)
</programlisting>
<!--
    Each page is typically 8 kilobytes. (Remember, <structfield>relpages</structfield>
    is only updated by <command>VACUUM</command>, <command>ANALYZE</command>, and
    a few DDL commands such as <command>CREATE INDEX</command>.)  The file path name
    is of interest if you want to examine the table's disk file directly.
-->
《機械翻訳》1ページは通常8キロバイトです （<structfield>relpages</structfield>は<command>VACUUM</command>と<command>ANALYZE</command>、さらに<command>CREATE INDEX</command>といったいくつかのDDLによってのみ更新されることに注意してください）。
もしテーブルのディスクファイルを直接調べるときは、ファイルのパス名称に注目して下さい。
   </para>

   <para>
<!--
    To show the space used by <acronym>TOAST</acronym> tables, use a query
    like the following:
-->
《機械翻訳》<acronym>TOAST</acronym>テーブルが使用しているスペースを表示するには、以下のようなクエリを使用します。
<programlisting>
SELECT relname, relpages
FROM pg_class,
     (SELECT reltoastrelid
      FROM pg_class
      WHERE relname = 'customer') AS ss
WHERE oid = ss.reltoastrelid OR
      oid = (SELECT indexrelid
             FROM pg_index
             WHERE indrelid = ss.reltoastrelid)
ORDER BY relname;

       relname        | relpages
----------------------+----------
 pg_toast_16806       |        0
 pg_toast_16806_index |        1
</programlisting>
   </para>

   <para>
<!--
    You can easily display index sizes, too:
-->
《機械翻訳》インデックスサイズも簡単に表示できます。
<programlisting>
SELECT c2.relname, c2.relpages
FROM pg_class c, pg_class c2, pg_index i
WHERE c.relname = 'customer' AND
      c.oid = i.indrelid AND
      c2.oid = i.indexrelid
ORDER BY c2.relname;

      relname      | relpages
-------------------+----------
 customer_id_index |       26
</programlisting>
   </para>

   <para>
<!--
    It is easy to find your largest tables and indexes using this
    information:
-->
《機械翻訳》この情報を使用すると、最大のテーブルとインデックスを簡単に見つけることができます。
<programlisting>
SELECT relname, relpages
FROM pg_class
ORDER BY relpages DESC;

       relname        | relpages
----------------------+----------
 bigtable             |     3290
 customer             |     3144
</programlisting>
   </para>
  </sect2>

  <sect2 id="disk-full">
   <title>Disk Full Failure</title>

   <para>
<!--
    The most important disk monitoring task of a database administrator
    is to make sure the disk doesn't become full.  A filled data disk will
    not result in data corruption, but it might prevent useful activity
    from occurring. If the disk holding the WAL files grows full, database
    server panic and consequent shutdown might occur.
-->
《機械翻訳》データベース管理者の最も重要なディスク監視作業は、ディスクが容量不足になっていないことを確認することです。
容量不足となったディスクにより、データが破壊されることはありません。
しかし、データ破壊が起こりやすくなる可能性があります。
もしWALファイルを持つディスクが一杯になった場合は、データベースサーバはパニックを起こし結果的にシャットダウンします。
   </para>

   <para>
<!--
    If you cannot free up additional space on the disk by deleting
    other things, you can move some of the database files to other file
    systems by making use of tablespaces. See <xref
    linkend="manage-ag-tablespaces"/> for more information about that.
-->
《機械翻訳》他のデータを削除しても、ディスクに空き容量を用意できない場合、 テーブル空間を使用することによって、データベースファイルのいくつかを 他のファイルシステムに移動させることができます。
詳細は <xref linkend="manage-ag-tablespaces"/>を参照してください。
   </para>

   <tip>
    <para>
<!--
     Some file systems perform badly when they are almost full, so do
     not wait until the disk is completely full to take action.
-->
《機械翻訳》一部のファイルシステムは、容量がほぼ一杯になっている場合にパフォーマンスが悪くなります。
ですから、ディスクがほぼ一杯になる前に余裕をもって対策を取ってください。
    </para>
   </tip>

   <para>
<!--
    If your system supports per-user disk quotas, then the database
    will naturally be subject to whatever quota is placed on the user
    the server runs as.  Exceeding the quota will have the same bad
    effects as running out of disk space entirely.
-->
《機械翻訳》システムでユーザ単位のディスククォータをサポートしている場合、当然ながらデータベースもサーバを実行するユーザに割り当てられたクォータに従います。
クォータを超えた場合、ディスク容量が完全になくなった時と同じ悪影響が発生します。
   </para>
  </sect2>
 </sect1>

</chapter><|MERGE_RESOLUTION|>--- conflicted
+++ resolved
@@ -4202,17 +4202,10 @@
        <structfield>num_timed</structfield> <type>bigint</type>
       </para>
       <para>
-<<<<<<< HEAD
-<!--
-       Number of scheduled checkpoints that have been performed
--->
-これまでに実行された、スケジュールされたチェックポイントの個数です。
-=======
        Number of scheduled checkpoints due to timeout.
        Note that checkpoints may be skipped if the server has been idle
        since the last one, and this value counts both completed and
        skipped checkpoints
->>>>>>> d7ec59a6
       </para></entry>
      </row>
 

--- conflicted
+++ resolved
@@ -120,11 +120,7 @@
 	appendStringInfoChar(&buf, ',');
 
 	/* session id */
-<<<<<<< HEAD
-	appendStringInfo(&buf, "%" INT64_MODIFIER "x.%x", MyStartTime, MyProcPid);
-=======
 	appendStringInfo(&buf, "%" PRIx64 ".%x", MyStartTime, MyProcPid);
->>>>>>> 3d6a8289
 	appendStringInfoChar(&buf, ',');
 
 	/* Line number */

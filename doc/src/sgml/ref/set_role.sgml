<!--
doc/src/sgml/ref/set_role.sgml
PostgreSQL documentation
-->

<refentry id="sql-set-role">
 <indexterm zone="sql-set-role">
  <primary>SET ROLE</primary>
 </indexterm>

 <refmeta>
  <refentrytitle>SET ROLE</refentrytitle>
  <manvolnum>7</manvolnum>
<!--
  <refmiscinfo>SQL - Language Statements</refmiscinfo>
-->
  <refmiscinfo>SQL - 言語</refmiscinfo>
 </refmeta>

 <refnamediv>
  <refname>SET ROLE</refname>
<!--
  <refpurpose>set the current user identifier of the current session</refpurpose>
-->
  <refpurpose>現在のセッションにおける現在のユーザ識別子を設定する</refpurpose>
 </refnamediv>

 <refsynopsisdiv>
<synopsis>
SET [ SESSION | LOCAL ] ROLE <replaceable class="parameter">role_name</replaceable>
SET [ SESSION | LOCAL ] ROLE NONE
RESET ROLE
</synopsis>
 </refsynopsisdiv>

 <refsect1>
<!--
  <title>Description</title>
-->
  <title>説明</title>

  <para>
<!--
   This command sets the current user
   identifier of the current SQL session to be <replaceable
   class="parameter">role_name</replaceable>.  The role name can be
   written as either an identifier or a string literal.
   After <command>SET ROLE</command>, permissions checking for SQL commands
   is carried out as though the named role were the one that had logged
   in originally.
-->
このコマンドは現在のSQLセッションにおける現在のユーザ識別子を<replaceable class="parameter">role_name</replaceable>に設定します。
ロール名は識別子あるいは文字列リテラルのどちらを使用しても記述することができます。
<command>SET ROLE</command>の後、SQLコマンドに対する権限検査は、指定されたロールで普通にログインした場合と同様に行われます。
  </para>

  <para>
<!--
   The specified <replaceable class="parameter">role_name</replaceable>
   must be a role that the current session user is a member of.
   (If the session user is a superuser, any role can be selected.)
-->
指定する<replaceable class="parameter">role_name</replaceable>は、現在のセッションユーザがメンバとして属するロールでなければなりません。
（セッションユーザがスーパーユーザであった場合、任意のロールを選択することができます。）
  </para>

  <para>
<!--
   The <literal>SESSION</literal> and <literal>LOCAL</literal> modifiers act the same
   as for the regular <link linkend="sql-set"><command>SET</command></link>
   command.
-->
<literal>SESSION</literal>および<literal>LOCAL</literal>修飾子は通常の<link linkend="sql-set"><command>SET</command></link>コマンドと同様に動作します。
  </para>

  <para>
<!--
   <literal>SET ROLE NONE</literal> sets the current user identifier to the
   current session user identifier, as returned by
   <function>session_user</function>.  <literal>RESET ROLE</literal> sets the
   current user identifier to the connection-time setting specified by the
   <link linkend="libpq-connect-options">command-line options</link>,
   <link linkend="sql-alterrole"><command>ALTER ROLE</command></link>, or
   <link linkend="sql-alterdatabase"><command>ALTER DATABASE</command></link>,
   if any such settings exist.  Otherwise, <literal>RESET ROLE</literal> sets
   the current user identifier to the current session user identifier.  These
   forms can be executed by any user.
-->
<literal>SET ROLE NONE</literal>は現在のユーザ識別子を<function>session_user</function>により返される現在のセッションユーザ識別子に設定します。
<literal>RESET ROLE</literal>は現在のユーザ識別子を、設定が存在するのなら<link linkend="libpq-connect-options">コマンドラインオプション</link>、<link linkend="sql-alterrole"><command>ALTER ROLE</command></link>や<link linkend="sql-alterdatabase"><command>ALTER DATABASE</command></link>で指定される接続時の設定にします。
そうでなければ、<literal>RESET ROLE</literal>は現在のユーザ識別子を現在のセッションユーザ識別子に設定します。
この構文はすべてのユーザが実行できます。
  </para>
 </refsect1>

 <refsect1>
<!--
  <title>Notes</title>
-->
  <title>注釈</title>

  <para>
<!--
   Using this command, it is possible to either add privileges or restrict
<<<<<<< HEAD
   one's privileges.  If the session user role has been granted memberships
   <literal>WITH INHERIT TRUE</literal>, it automatically has all the
   privileges of every such role. In this case, <command>SET ROLE</command>
   effectively drops all the privileges except for those which the target role
   directly possesses or inherits.  On the other hand, if the session user role
   has been granted memberships <literal>WITH INHERIT FALSE</literal>, the
   privileges of the granted roles can't be accessed by default. However, if
   the role was granted <literal>WITH SET TRUE</literal>, the
   session user can use <command>SET ROLE</command> to drop the privileges
   assigned directly to the session user and instead acquire the privileges
   available to the named role. If the role was granted <literal>WITH INHERIT
   FALSE, SET FALSE</literal> then the privileges of that role cannot be
   exercised either with or without <literal>SET ROLE</literal>.
  </para>

  <para>
   Note that when a superuser chooses to <command>SET ROLE</command> to a
=======
   one's privileges.  If the session user role has the <literal>INHERIT</literal>
   attribute, then it automatically has all the privileges of every role that
   it could <command>SET ROLE</command> to; in this case <command>SET ROLE</command>
   effectively drops all the privileges assigned directly to the session user
   and to the other roles it is a member of, leaving only the privileges
   available to the named role.  On the other hand, if the session user role
   has the <literal>NOINHERIT</literal> attribute, <command>SET ROLE</command> drops the
   privileges assigned directly to the session user and instead acquires the
   privileges available to the named role.
-->
このコマンドを使用して、権限を追加することも制限することもできます。
セッションユーザのロールが<literal>INHERIT</literal>属性を持つ場合、自動的に<command>SET ROLE</command>で設定可能なすべてのロールの権限を持ちます。
この場合、<command>SET ROLE</command>は実際、セッションユーザに直接割り当てられている権限、セッションユーザが属するロールに割り当てられている権限の内、指定されたロールで使用可能な権限を残し、他をすべて削除します。
一方、セッションユーザのロールが<literal>NOINHERIT</literal>属性を持つ場合、<command>SET ROLE</command>はセッションユーザに直接割り当てられた権限をすべて削除し、指定されたロールで利用可能な権限を獲得します。
  </para>

  <para>
<!--
   In particular, when a superuser chooses to <command>SET ROLE</command> to a
>>>>>>> 94ef7168
   non-superuser role, they lose their superuser privileges.
-->
特に、スーパーユーザが非特権ユーザへの<command>SET ROLE</command>を行うと、スーパーユーザ権限を失うことになります。
  </para>

  <para>
<!--
   <command>SET ROLE</command> has effects comparable to
   <link linkend="sql-set-session-authorization"><command>SET SESSION AUTHORIZATION</command></link>, but the privilege
   checks involved are quite different.  Also,
   <command>SET SESSION AUTHORIZATION</command> determines which roles are
   allowable for later <command>SET ROLE</command> commands, whereas changing
   roles with <command>SET ROLE</command> does not change the set of roles
   allowed to a later <command>SET ROLE</command>.
-->
<command>SET ROLE</command>の影響は<link linkend="sql-set-session-authorization"><command>SET SESSION AUTHORIZATION</command></link>と似ていますが、行われる権限検査はかなり異なります。
また、<command>SET SESSION AUTHORIZATION</command>は、それ以降に実行する<command>SET ROLE</command>コマンドでどのロールに変更できるかを決定しますが、<command>SET ROLE</command>を使用してロールを変更した場合、それ以降に実行する<command>SET ROLE</command>コマンドで変更可能なロール群は変更されません。
  </para>

  <para>
<!--
   <command>SET ROLE</command> does not process session variables as specified by
   the role's <link linkend="sql-alterrole"><command>ALTER ROLE</command></link> settings;  this only happens during
   login.
-->
<command>SET ROLE</command>はロールの<link linkend="sql-alterrole"><command>ALTER ROLE</command></link>設定で指定されたセッション変数を処理しません。
これはログイン時のみ適用されます。
  </para>

  <para>
<!--
   <command>SET ROLE</command> cannot be used within a
   <literal>SECURITY DEFINER</literal> function.
-->
<command>SET ROLE</command>を<literal>SECURITY DEFINER</literal>関数内で使用することはできません。
  </para>
 </refsect1>

 <refsect1>
<!--
  <title>Examples</title>
-->
  <title>例</title>

<programlisting>
SELECT SESSION_USER, CURRENT_USER;

 session_user | current_user
--------------+--------------
 peter        | peter

SET ROLE 'paul';

SELECT SESSION_USER, CURRENT_USER;

 session_user | current_user
--------------+--------------
 peter        | paul
</programlisting>
 </refsect1>

 <refsect1>
<!--
  <title>Compatibility</title>
-->
  <title>互換性</title>

  <para>
<!--
   <productname>PostgreSQL</productname>
   allows identifier syntax (<literal>"<replaceable>rolename</replaceable>"</literal>), while
   the SQL standard requires the role name to be written as a string
   literal.  SQL does not allow this command during a transaction;
   <productname>PostgreSQL</productname> does not make this
   restriction because there is no reason to.
   The <literal>SESSION</literal> and <literal>LOCAL</literal> modifiers are a
   <productname>PostgreSQL</productname> extension, as is the
   <literal>RESET</literal> syntax.
-->
<productname>PostgreSQL</productname>では、識別子構文（<literal>"<replaceable>rolename</replaceable>"</literal>）を使用できます。
しかし、標準SQLではロール名を文字列リテラルとして記述しなければなりません。
SQLでは、トランザクション内でこのコマンドを実行することを許可していません。
<productname>PostgreSQL</productname>では、このように制限する理由がありませんので、この制限はありません。
<literal>SESSION</literal>、<literal>LOCAL</literal>修飾子、および、<literal>RESET</literal>構文は<productname>PostgreSQL</productname>の拡張です。
  </para>
 </refsect1>

 <refsect1>
<!--
  <title>See Also</title>
-->
  <title>関連項目</title>

  <simplelist type="inline">
   <member><xref linkend="sql-set-session-authorization"/></member>
  </simplelist>
 </refsect1>
</refentry><|MERGE_RESOLUTION|>--- conflicted
+++ resolved
@@ -100,9 +100,7 @@
   <title>注釈</title>
 
   <para>
-<!--
    Using this command, it is possible to either add privileges or restrict
-<<<<<<< HEAD
    one's privileges.  If the session user role has been granted memberships
    <literal>WITH INHERIT TRUE</literal>, it automatically has all the
    privileges of every such role. In this case, <command>SET ROLE</command>
@@ -120,30 +118,7 @@
 
   <para>
    Note that when a superuser chooses to <command>SET ROLE</command> to a
-=======
-   one's privileges.  If the session user role has the <literal>INHERIT</literal>
-   attribute, then it automatically has all the privileges of every role that
-   it could <command>SET ROLE</command> to; in this case <command>SET ROLE</command>
-   effectively drops all the privileges assigned directly to the session user
-   and to the other roles it is a member of, leaving only the privileges
-   available to the named role.  On the other hand, if the session user role
-   has the <literal>NOINHERIT</literal> attribute, <command>SET ROLE</command> drops the
-   privileges assigned directly to the session user and instead acquires the
-   privileges available to the named role.
--->
-このコマンドを使用して、権限を追加することも制限することもできます。
-セッションユーザのロールが<literal>INHERIT</literal>属性を持つ場合、自動的に<command>SET ROLE</command>で設定可能なすべてのロールの権限を持ちます。
-この場合、<command>SET ROLE</command>は実際、セッションユーザに直接割り当てられている権限、セッションユーザが属するロールに割り当てられている権限の内、指定されたロールで使用可能な権限を残し、他をすべて削除します。
-一方、セッションユーザのロールが<literal>NOINHERIT</literal>属性を持つ場合、<command>SET ROLE</command>はセッションユーザに直接割り当てられた権限をすべて削除し、指定されたロールで利用可能な権限を獲得します。
-  </para>
-
-  <para>
-<!--
-   In particular, when a superuser chooses to <command>SET ROLE</command> to a
->>>>>>> 94ef7168
    non-superuser role, they lose their superuser privileges.
--->
-特に、スーパーユーザが非特権ユーザへの<command>SET ROLE</command>を行うと、スーパーユーザ権限を失うことになります。
   </para>
 
   <para>

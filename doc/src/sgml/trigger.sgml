<!-- doc/src/sgml/trigger.sgml -->

 <chapter id="triggers">
<!--
  <title>Triggers</title>
-->
<title>トリガ</title>

  <indexterm zone="triggers">
<!--
   <primary>trigger</primary>
-->
   <primary>トリガ</primary>
  </indexterm>

  <para>
<!--
   This chapter provides general information about writing trigger functions.
   Trigger functions can be written in most of the available procedural
   languages, including
   <application>PL/pgSQL</application> (<xref linkend="plpgsql"/>),
   <application>PL/Tcl</application> (<xref linkend="pltcl"/>),
   <application>PL/Perl</application> (<xref linkend="plperl"/>), and
   <application>PL/Python</application> (<xref linkend="plpython"/>).
   After reading this chapter, you should consult the chapter for
   your favorite procedural language to find out the language-specific
   details of writing a trigger in it.
-->
本章ではトリガ関数の作成に関する一般的な情報を示します。
トリガ関数は、<application>PL/pgSQL</application> (<xref linkend="plpgsql"/>)、<application>PL/Tcl</application> (<xref linkend="pltcl"/>)、<application>PL/Perl</application> (<xref linkend="plperl"/>)、<application>PL/Python</application> (<xref linkend="plpython"/>)など、利用可能な手続き言語のほとんどで作成することができます。
本章を読んだ後、好みの手続き言語に関する章を参照して、トリガ作成に関する言語特有の詳細を確認すべきです。
  </para>

  <para>
<!--
   It is also possible to write a trigger function in C, although
   most people find it easier to use one of the procedural languages.
   It is not currently possible to write a trigger function in the
   plain SQL function language.
-->
また、C言語でトリガ関数を作成することができます。
しかし、ほとんどの方は、手続き言語のいずれかで作成する方が簡単であることに気づくでしょう。
現時点では、普通のSQL関数言語ではトリガ関数を作成することはできません。
  </para>

  <sect1 id="trigger-definition">
<!--
   <title>Overview of Trigger Behavior</title>
-->
   <title>トリガ動作の概要</title>

   <para>
<!--
    A trigger is a specification that the database should automatically
    execute a particular function whenever a certain type of operation is
    performed.  Triggers can be attached to tables (partitioned or not),
    views, and foreign tables.
-->
トリガとは、データベースが、ある特定の操作が行われた時に常に自動的に実行しなければならない特定の機能に関する規定です。
トリガはテーブル（パーティション化されているかどうかにかかわらず）、ビュー、外部テーブルに付与することができます。
  </para>

  <para>
<!--
    On tables and foreign tables, triggers can be defined to execute either
    before or after any <command>INSERT</command>, <command>UPDATE</command>,
    or <command>DELETE</command> operation, either once per modified row,
    or once per <acronym>SQL</acronym> statement.
    <command>UPDATE</command> triggers can moreover be set to fire only if
    certain columns are mentioned in the <literal>SET</literal> clause of
    the <command>UPDATE</command> statement.  Triggers can also fire
    for <command>TRUNCATE</command> statements.  If a trigger event occurs,
    the trigger's function is called at the appropriate time to handle the
    event.
-->
テーブルおよび外部テーブル上では、トリガを<command>INSERT</command>、<command>UPDATE</command>または<command>DELETE</command>操作の前後に、行を変更する度、あるいは<acronym>SQL</acronym>文ごとに実行するように定義することができます。
<command>INSERT</command>が<literal>ON CONFLICT DO UPDATE</literal>句を含む場合、<varname>EXCLUDED</varname>列への参照があるなら、BEFORE INSERTトリガとBEFORE UPDATEトリガの両方が適用されることもあります。
さらに、UPDATEトリガについては、特定のカラムがUPDATE文のSET句の対象になった時のみ発動するよう設定することができます。
また、トリガはTRUNCATE文についても発動できます。
トリガイベントが起こると、トリガ関数がそのイベントを扱う適切な時点で呼び出されます。
   </para>

   <para>
<!--
    On views, triggers can be defined to execute instead of
    <command>INSERT</command>, <command>UPDATE</command>, or
    <command>DELETE</command> operations.
    Such <literal>INSTEAD OF</literal> triggers
    are fired once for each row that needs to be modified in the view.
    It is the responsibility of the
    trigger's function to perform the necessary modifications to the view's
    underlying base table(s) and, where appropriate, return the modified
    row as it will appear in the view.  Triggers on views can also be defined
    to execute once per <acronym>SQL</acronym> statement, before or after
    <command>INSERT</command>, <command>UPDATE</command>, or
    <command>DELETE</command> operations.
    However, such triggers are fired only if there is also
    an <literal>INSTEAD OF</literal> trigger on the view.  Otherwise,
    any statement targeting the view must be rewritten into a statement
    affecting its underlying base table(s), and then the triggers
    that will be fired are the ones attached to the base table(s).
-->
ビュー上では、トリガを<command>INSERT</command>、<command>UPDATE</command>または<command>DELETE</command>操作の代わりに実行するものとして定義できます。
そうした<literal>INSTEAD OF</literal>トリガは、ビュー内の変更を行うために必要となる行それぞれに対して一度発行されます。
ビューの元になっている基底テーブルへの必要な変更の実施、そして必要に応じて、ビュー上で見えるであろう変更された行を返却するのは、トリガ関数の責任です。
ビューへのトリガは、<acronym>SQL</acronym>文ごとに、<command>INSERT</command>、<command>UPDATE</command>または<command>DELETE</command>操作の前後で実行させるよう定義することもできます。
しかし、そうしたトリガは、ビューに<literal>INSTEAD OF</literal>トリガがあるときにだけ発行されます。
<literal>INSTEAD OF</literal>トリガを定義しない場合は、ビューを操作しようとする文は、元になる基底テーブルに影響を与える文に書き換えなければなりません。
その結果、発行されるトリガは、基底テーブルに付けられたトリガとなります。
   </para>

   <para>
<!--
    The trigger function must be defined before the trigger itself can be
    created.  The trigger function must be declared as a
    function taking no arguments and returning type <literal>trigger</literal>.
    (The trigger function receives its input through a specially-passed
    <structname>TriggerData</structname> structure, not in the form of ordinary function
    arguments.)
-->
トリガ関数は、トリガ自体が作成される前までに定義しておく必要があります。
トリガ関数は、引数を取らない、<literal>trigger</literal>型を返す関数として宣言される必要があります
（トリガ関数は、通常の関数で使用される引数という形ではなく、<structname>TriggerData</structname>構造体で入力を受け取ります）。
   </para>

   <para>
<!--
    Once a suitable trigger function has been created, the trigger is
    established with
    <xref linkend="sql-createtrigger"/>.
    The same trigger function can be used for multiple triggers.
-->
適切なトリガ関数が作成されると、<xref linkend="sql-createtrigger"/>を使用してトリガを構築することができます。
同一のトリガ関数を複数のトリガに使用することができます。
   </para>

   <para>
<!--
    <productname>PostgreSQL</productname> offers both <firstterm>per-row</firstterm>
    triggers and <firstterm>per-statement</firstterm> triggers.  With a per-row
    trigger, the trigger function
    is invoked once for each row that is affected by the statement
    that fired the trigger. In contrast, a per-statement trigger is
    invoked only once when an appropriate statement is executed,
    regardless of the number of rows affected by that statement. In
    particular, a statement that affects zero rows will still result
    in the execution of any applicable per-statement triggers. These
    two types of triggers are sometimes called <firstterm>row-level</firstterm>
    triggers and <firstterm>statement-level</firstterm> triggers,
    respectively. Triggers on <command>TRUNCATE</command> may only be
    defined at statement level, not per-row.
-->
<productname>PostgreSQL</productname>は、<firstterm>行単位の</firstterm>トリガと<firstterm>文単位の</firstterm>トリガの両方を提供します。
行単位のトリガでは、トリガを発行した文によって影響を受ける行ごとにトリガ関数が呼び出されます。
反対に、文単位のトリガでは、適切な文が実行された時に、その文で何行が影響を受けたかどうかは関係なく、一度だけ呼び出されます。
特に、行に影響を与えない文であっても、適切な文単位のトリガがあれば実行されます。
この2種類のトリガはそれぞれ<firstterm>行レベル</firstterm>トリガと<firstterm>文レベル</firstterm>トリガと呼ばれることがあります。
<command>TRUNCATE</command>に対するトリガは、行単位ではなく、文レベルにのみに定義することができます。
   </para>

   <para>
<!--
    Triggers are also classified according to whether they fire
    <firstterm>before</firstterm>, <firstterm>after</firstterm>, or
    <firstterm>instead of</firstterm> the operation. These are referred to
    as <literal>BEFORE</literal> triggers, <literal>AFTER</literal> triggers, and
    <literal>INSTEAD OF</literal> triggers respectively.
    Statement-level <literal>BEFORE</literal> triggers naturally fire before the
    statement starts to do anything, while statement-level <literal>AFTER</literal>
    triggers fire at the very end of the statement.  These types of
    triggers may be defined on tables, views, or foreign tables.  Row-level
    <literal>BEFORE</literal> triggers fire immediately before a particular row is
    operated on, while row-level <literal>AFTER</literal> triggers fire at the end of
    the statement (but before any statement-level <literal>AFTER</literal> triggers).
    These types of triggers may only be defined on tables and
<<<<<<< HEAD
    foreign tables, not views.
=======
    foreign tables, not views; <literal>BEFORE</literal> row-level triggers may not
    be defined on partitioned tables.
>>>>>>> 184958ef
    <literal>INSTEAD OF</literal> triggers may only be
    defined on views, and only at row level; they fire immediately as each
    row in the view is identified as needing to be operated on.
-->
また、トリガはそれらが操作の<firstterm>前</firstterm>、<firstterm>後</firstterm>または<firstterm>代わり</firstterm>のどれで実行されるかに応じて分けられます。
これらはそれぞれ<literal>BEFORE</literal>トリガ、<literal>AFTER</literal>トリガ、そして<literal>INSTEAD OF</literal>トリガと呼ばれます。
文レベルの<literal>BEFORE</literal>トリガは、もちろん文が何かを始める前に発行され、文レベルの<literal>AFTER</literal>トリガは文の本当に最後に発行されます。
これらのタイプのトリガはテーブル、ビュー、あるいは外部テーブルに定義できます。
行レベルの<literal>BEFORE</literal>トリガは、特定の行が操作される直前に発行され、行レベルの<literal>AFTER</literal>トリガは文の終わり（ただし、全ての文レベルの<literal>AFTER</literal>トリガの前）に発行されます。
これらのタイプのトリガは、外部テーブルに定義できますが、ビューには定義できません。
行レベルの<literal>BEFORE</literal>トリガは、パーティション化されたテーブルでは定義できません。
<literal>INSTEAD OF</literal>トリガはビューにのみ定義され、行レベルのみが許されます。
つまり、ビュー上のそれぞれの行で処理が必要と判断された場合には、即座に発動します。
   </para>

   <para>
<!--
    A statement that targets a parent table in an inheritance or partitioning
    hierarchy does not cause the statement-level triggers of affected child
    tables to be fired; only the parent table's statement-level triggers are
    fired.  However, row-level triggers of any affected child tables will be
    fired.
-->
継承あるいはパーティション階層において、親テーブルをターゲットとする文は、影響を受けた子テーブルの文レベルトリガを発動しません。
すなわち、親テーブルの文レベルトリガのみが発動します。
しかし、影響を受けた子テーブルの行レベルトリガは発動します。
   </para>

   <para>
<!--
    If an <command>INSERT</command> contains an <literal>ON CONFLICT
    DO UPDATE</literal> clause, it is possible that the effects of
    row-level <literal>BEFORE</literal> <command>INSERT</command> triggers and
    row-level <literal>BEFORE</literal> <command>UPDATE</command> triggers can
    both be applied in a way that is apparent from the final state of
    the updated row, if an <varname>EXCLUDED</varname> column is referenced.
    There need not be an <varname>EXCLUDED</varname> column reference for
    both sets of row-level <literal>BEFORE</literal> triggers to execute,
    though.  The
    possibility of surprising outcomes should be considered when there
    are both <literal>BEFORE</literal> <command>INSERT</command> and
    <literal>BEFORE</literal> <command>UPDATE</command> row-level triggers
    that change a row being inserted/updated (this can be
    problematic even if the modifications are more or less equivalent, if
    they're not also idempotent).  Note that statement-level
    <command>UPDATE</command> triggers are executed when <literal>ON
    CONFLICT DO UPDATE</literal> is specified, regardless of whether or not
    any rows were affected by the <command>UPDATE</command> (and
    regardless of whether the alternative <command>UPDATE</command>
    path was ever taken).  An <command>INSERT</command> with an
    <literal>ON CONFLICT DO UPDATE</literal> clause will execute
    statement-level <literal>BEFORE</literal> <command>INSERT</command>
    triggers first, then statement-level <literal>BEFORE</literal>
    <command>UPDATE</command> triggers, followed by statement-level
    <literal>AFTER</literal> <command>UPDATE</command> triggers and finally
    statement-level <literal>AFTER</literal> <command>INSERT</command>
    triggers.
-->
<command>INSERT</command>が<literal>ON CONFLICT DO UPDATE</literal>句を含む場合、<varname>EXCLUDED</varname>列が参照されていると、行単位<literal>BEFORE</literal> <command>INSERT</command>トリガおよび行単位<literal>BEFORE</literal> <command>UPDATE</command>トリガの両方の効果が適用され、それが更新後の行の最後の状態から明らかな場合がありえます。
ただし、両方の行レベルの<literal>BEFORE</literal>トリガを実行するために<varname>EXCLUDED</varname>の参照が必要なわけではありません。
驚くような結果の可能性について、<literal>BEFORE</literal> <command>INSERT</command>と<literal>BEFORE</literal> <command>UPDATE</command>の両方の文単位トリガーがあり、それらがいずれも挿入あるいは更新対象の行に影響を与える場合に考慮すべきです（これは更新が冪等ではないが、ほぼ同等であるときには、それでも問題になります）。
文単位の<command>UPDATE</command>トリガは<literal>ON CONFLICT DO UPDATE</literal>が指定されたとき、その<command>UPDATE</command>によって行が影響を受けたかどうかに関わらず（そしてその代替である<command>UPDATE</command>部分が実行されたかどうかに関わらず）実行されることに注意してください。
<literal>ON CONFLICT DO UPDATE</literal>句のある<command>INSERT</command>では、まず文単位の<literal>BEFORE</literal> <command>INSERT</command>トリガ、次に文単位の<literal>BEFORE</literal> <command>UPDATE</command>トリガ、次いで文単位の<literal>AFTER</literal> <command>UPDATE</command>トリガ、最後に文単位の<literal>AFTER</literal> <command>INSERT</command>トリガを実行します。
   </para>

   <para>
<!--
    If an <command>UPDATE</command> on a partitioned table causes a row to move
    to another partition, it will be performed as a <command>DELETE</command>
    from the original partition followed by an <command>INSERT</command> into
    the new partition. In this case, all row-level <literal>BEFORE</literal>
    <command>UPDATE</command> triggers and all row-level
    <literal>BEFORE</literal> <command>DELETE</command> triggers are fired on
    the original partition. Then all row-level <literal>BEFORE</literal>
    <command>INSERT</command> triggers are fired on the destination partition.
    The possibility of surprising outcomes should be considered when all these
    triggers affect the row being moved. As far as <literal>AFTER ROW</literal>
    triggers are concerned, <literal>AFTER</literal> <command>DELETE</command>
    and <literal>AFTER</literal> <command>INSERT</command> triggers are
    applied; but <literal>AFTER</literal> <command>UPDATE</command> triggers
    are not applied because the <command>UPDATE</command> has been converted to
    a <command>DELETE</command> and an <command>INSERT</command>. As far as
    statement-level triggers are concerned, none of the
    <command>DELETE</command> or <command>INSERT</command> triggers are fired,
    even if row movement occurs; only the <command>UPDATE</command> triggers
    defined on the target table used in the <command>UPDATE</command> statement
    will be fired.
-->
あるパーティション化されたテーブルに適用された<command>UPDATE</command>の結果、行が他のパーティションに移動することになるなら、元のパーティションで<command>DELETE</command>し、続いて新しいパーティションに<command>INSERT</command>する操作として実行されます。
この場合、すべての行レベル<literal>BEFORE</literal> <command>UPDATE</command>トリガと<literal>BEFORE</literal> <command>DELETE</command>トリガが元のパーティションで発動します。
そして、すべての行レベル<literal>BEFORE</literal> <command>INSERT</command>トリガが移動先のパーティションで発動します。
これらのトリガが移動対象の行に対して影響を及ぼす際に、驚くべき結果となる可能性を考慮しておくべきでしょう。
<literal>AFTER ROW</literal>トリガに関しては、<literal>AFTER</literal> <command>DELETE</command>と<literal>AFTER</literal> <command>INSERT</command>トリガが適用されます。しかし、<literal>AFTER</literal> <command>UPDATE</command>トリガは適用されません。なぜなら、<command>UPDATE</command>は<command>DELETE</command>と<command>INSERT</command>に変換されるからです。
文レベルのトリガに関しては、たとえ行の移動が起こったとしても<command>DELETE</command>トリガも<command>INSERT</command>トリガも発動されません。<command>UPDATE</command>文中に現れた対象テーブルに定義された<command>UPDATE</command>トリガだけが発動されます。
   </para>

   <para>
<!--
    Trigger functions invoked by per-statement triggers should always
    return <symbol>NULL</symbol>. Trigger functions invoked by per-row
    triggers can return a table row (a value of
    type <structname>HeapTuple</structname>) to the calling executor,
    if they choose.  A row-level trigger fired before an operation has
    the following choices:
-->
文単位のトリガによって呼び出されるトリガ関数は常に<symbol>NULL</symbol>を返さなければなりません。
行単位のトリガによって呼び出されるトリガ関数は呼び出し元のエクゼキュータにテーブル行（<structname>HeapTuple</structname>型の値）を返すように選択することができます。
操作前に発行された行レベルのトリガでは以下の選択肢があります。

    <itemizedlist>
     <listitem>
      <para>
<!--
       It can return <symbol>NULL</symbol> to skip the operation for the
       current row. This instructs the executor to not perform the
       row-level operation that invoked the trigger (the insertion,
       modification, or deletion of a particular table row).
-->
<symbol>NULL</symbol>を返して、現在の行への操作を飛ばすことができます。
これは、エクゼキュータにトリガの元になった行レベルの操作（特定のテーブル行の挿入、更新、削除）を行わないよう指示します。
      </para>
     </listitem>

     <listitem>
      <para>
<!--
       For row-level <command>INSERT</command>
       and <command>UPDATE</command> triggers only, the returned row
       becomes the row that will be inserted or will replace the row
       being updated.  This allows the trigger function to modify the
       row being inserted or updated.
-->
行レベルの<command>INSERT</command>および<command>UPDATE</command>トリガの場合のみ、返される行が挿入される、もしくは実際に更新される行になります。
これにより、トリガ関数で、挿入される行もしくは更新される行を変更することができます。
      </para>
     </listitem>
    </itemizedlist>

<!--
    A row-level <literal>BEFORE</literal> trigger that does not intend to cause
    either of these behaviors must be careful to return as its result the same
    row that was passed in (that is, the <varname>NEW</varname> row
    for <command>INSERT</command> and <command>UPDATE</command>
    triggers, the <varname>OLD</varname> row for
    <command>DELETE</command> triggers).
-->
これらの動作をさせたくない行レベルの<literal>BEFORE</literal>トリガについては、渡された行（つまり、<command>INSERT</command>および<command>UPDATE</command>トリガでは<varname>NEW</varname>行、<command>DELETE</command>の場合は<varname>OLD</varname>行）と同じ行結果を返すように気を付ける必要があります。
   </para>

   <para>
<!--
    A row-level <literal>INSTEAD OF</literal> trigger should either return
    <symbol>NULL</symbol> to indicate that it did not modify any data from
    the view's underlying base tables, or it should return the view
    row that was passed in (the <varname>NEW</varname> row
    for <command>INSERT</command> and <command>UPDATE</command>
    operations, or the <varname>OLD</varname> row for
    <command>DELETE</command> operations). A nonnull return value is
    used to signal that the trigger performed the necessary data
    modifications in the view.  This will cause the count of the number
    of rows affected by the command to be incremented. For
    <command>INSERT</command> and <command>UPDATE</command> operations only, the trigger
    may modify the <varname>NEW</varname> row before returning it.  This will
    change the data returned by
    <command>INSERT RETURNING</command> or <command>UPDATE RETURNING</command>,
    and is useful when the view will not show exactly the same data
    that was provided.
-->
行レベルの<literal>INSTEAD OF</literal>トリガは、ビューの元となった元テーブルのデータをまったく変更しないことを表す<symbol>NULL</symbol>、または、渡されたビューの行（<command>INSERT</command>と<command>UPDATE</command>操作の場合<varname>NEW</varname>行、<command>DELETE</command>操作の場合<varname>OLD</varname>行）を返さなければなりません。
非NULLの戻り値は、そのトリガがビューにおいて必要なデータ変更を実行したことを通知するために使用されます。
これにより影響を受けた行数を数えるカウンタは増加されます。
<command>INSERT</command>と<command>UPDATE</command>操作のみ、トリガは戻す前に<varname>NEW</varname>行を変更することができます。
これは<command>INSERT RETURNING</command>または<command>UPDATE RETURNING</command>で返されるデータを変更しますので、ビューが提供されたデータと正確に同じ結果を返さない場合に有益です。
   </para>

   <para>
<!--
    The return value is ignored for row-level triggers fired after an
    operation, and so they can return <symbol>NULL</symbol>.
-->
操作の後に発生する行レベルトリガでは戻り値は無視されますので、これらは<symbol>NULL</symbol>を返すことができます。
   </para>

   <para>
<!--
    Some considerations apply for generated
    columns.<indexterm><primary>generated column</primary><secondary>in
    triggers</secondary></indexterm>  Stored generated columns are computed after
    <literal>BEFORE</literal> triggers and before <literal>AFTER</literal>
    triggers.  Therefore, the generated value can be inspected in
    <literal>AFTER</literal> triggers.  In <literal>BEFORE</literal> triggers,
    the <literal>OLD</literal> row contains the old generated value, as one
    would expect, but the <literal>NEW</literal> row does not yet contain the
    new generated value and should not be accessed.  In the C language
    interface, the content of the column is undefined at this point; a
    higher-level programming language should prevent access to a stored
    generated column in the <literal>NEW</literal> row in a
    <literal>BEFORE</literal> trigger.  Changes to the value of a generated
    column in a <literal>BEFORE</literal> trigger are ignored and will be
    overwritten.
-->
生成列に対してはいくつか考慮が必要です。<indexterm><primary>生成列</primary><secondary>トリガでの</secondary></indexterm>
格納された生成列は、<literal>BEFORE</literal>トリガの後、<literal>AFTER</literal>トリガの前に計算されます。
そのため、生成される値は<literal>AFTER</literal>トリガで調べることができます。
<literal>BEFORE</literal>トリガでは、皆さんが期待している通り<literal>OLD</literal>行は以前の生成された値を含んでいますが、<literal>NEW</literal>行は新しく生成される値をまだ含んでおらず、アクセスすべきではありません。
C言語インタフェースでは、この時点では列の内容は未定義です。高レベルプログラム言語は、<literal>BEFORE</literal>トリガ内では<literal>NEW</literal>行の生成列へのアクセスを避けるべきです。
<literal>BEFORE</literal>トリガでの生成列の値の変更は無視され、上書きされます。
   </para>

   <para>
<!--
    If more than one trigger is defined for the same event on the same
    relation, the triggers will be fired in alphabetical order by
    trigger name.  In the case of <literal>BEFORE</literal> and
    <literal>INSTEAD OF</literal> triggers, the possibly-modified row returned by
    each trigger becomes the input to the next trigger.  If any
    <literal>BEFORE</literal> or <literal>INSTEAD OF</literal> trigger returns
    <symbol>NULL</symbol>, the operation is abandoned for that row and subsequent
    triggers are not fired (for that row).
-->
同一リレーション、同一イベントに対して1つ以上のトリガが定義された場合、トリガはその名前のアルファベット順に発生します。
<literal>BEFORE</literal>トリガと<literal>INSTEAD OF</literal>トリガの場合では、各トリガで返される、変更された可能性がある行が次のトリガの入力となります。
もし、ある<literal>BEFORE</literal>トリガや<literal>INSTEAD OF</literal>トリガが<symbol>NULL</symbol>を返したら、(いまのところ)操作はその行で中断し、残りのトリガは発生しません。
   </para>

   <para>
<!--
    A trigger definition can also specify a Boolean <literal>WHEN</literal>
    condition, which will be tested to see whether the trigger should
    be fired.  In row-level triggers the <literal>WHEN</literal> condition can
    examine the old and/or new values of columns of the row.  (Statement-level
    triggers can also have <literal>WHEN</literal> conditions, although the feature
    is not so useful for them.)  In a <literal>BEFORE</literal> trigger, the
    <literal>WHEN</literal>
    condition is evaluated just before the function is or would be executed,
    so using <literal>WHEN</literal> is not materially different from testing the
    same condition at the beginning of the trigger function.  However, in
    an <literal>AFTER</literal> trigger, the <literal>WHEN</literal> condition is evaluated
    just after the row update occurs, and it determines whether an event is
    queued to fire the trigger at the end of statement.  So when an
    <literal>AFTER</literal> trigger's
    <literal>WHEN</literal> condition does not return true, it is not necessary
    to queue an event nor to re-fetch the row at end of statement.  This
    can result in significant speedups in statements that modify many
    rows, if the trigger only needs to be fired for a few of the rows.
    <literal>INSTEAD OF</literal> triggers do not support
    <literal>WHEN</literal> conditions.
-->
トリガ定義は、トリガを発動するかどうかを<literal>WHEN</literal>句の論理条件で指定することも可能です。行レベルトリガにおいて、<literal>WHEN</literal>条件は行の列の古い値と(あるいは)新しい値を検索することができます。(あまり有用ではありませんが、文レベルトリガでも<literal>WHEN</literal>条件で同じことができます。)<literal>BEFORE</literal>トリガでは、実質的にトリガ関数の開始時と同じ条件で検査できるように、<literal>WHEN</literal>条件の評価が関数の実施直前になされます。しかし<literal>AFTER</literal>トリガでは、<literal>WHEN</literal>条件の評価は行の更新直後に行われ、文の終わり(コミット時)にトリガを発動するためのイベントを待ち行列に入れるかどうかを決めます。そのため、ある<literal>AFTER</literal>トリガの<literal>WHEN</literal>条件が真を返さなかった場合は、イベントを待ち行列に入れる必要も文の終わりに行を再取得する必要もありません。これは、大量の行の変更が発生するけれども、トリガがその内の少数の行に対してのみ発動させる必要がある、といった文の処理速度を大幅に上げる効果があります。<literal>INSTEAD OF</literal>トリガは<literal>WHEN</literal>条件をサポートしていません。
   </para>

   <para>
<!--
    Typically, row-level <literal>BEFORE</literal> triggers are used for checking or
    modifying the data that will be inserted or updated.  For example,
    a <literal>BEFORE</literal> trigger might be used to insert the current time into a
    <type>timestamp</type> column, or to check that two elements of the row are
    consistent. Row-level <literal>AFTER</literal> triggers are most sensibly
    used to propagate the updates to other tables, or make consistency
    checks against other tables.  The reason for this division of labor is
    that an <literal>AFTER</literal> trigger can be certain it is seeing the final
    value of the row, while a <literal>BEFORE</literal> trigger cannot; there might
    be other <literal>BEFORE</literal> triggers firing after it.  If you have no
    specific reason to make a trigger <literal>BEFORE</literal> or
    <literal>AFTER</literal>, the <literal>BEFORE</literal> case is more efficient, since
    the information about
    the operation doesn't have to be saved until end of statement.
-->
通常、行レベルの<literal>BEFORE</literal>トリガは、挿入あるいは更新される予定のデータの検査や変更のために使用されます。
例えば、<literal>BEFORE</literal>トリガは、<type>timestamp</type>型の列に現在時刻を挿入するために、あるいは行の2つの要素の整合性を検査するために使用される可能性があります。
行レベルの<literal>AFTER</literal>トリガは、ほとんど常識的に他のテーブルに更新を伝播させるために、あるいは他のテーブルとの整合性を検査するために使用されます。
こうした仕事の切り分け理由は、<literal>AFTER</literal>トリガは行の最終値を見ることができ、<literal>BEFORE</literal>トリガは見ることができないという点です。
トリガを<literal>BEFORE</literal>にするか<literal>AFTER</literal>にするかを決める時に特別な理由がないのであれば、操作の情報を行が終わるまで保持する必要がない分、<literal>BEFORE</literal>を使う方が効率的です。
   </para>

   <para>
<!--
    If a trigger function executes SQL commands then these
    commands might fire triggers again. This is known as cascading
    triggers.  There is no direct limitation on the number of cascade
    levels.  It is possible for cascades to cause a recursive invocation
    of the same trigger; for example, an <command>INSERT</command>
    trigger might execute a command that inserts an additional row
    into the same table, causing the <command>INSERT</command> trigger
    to be fired again.  It is the trigger programmer's responsibility
    to avoid infinite recursion in such scenarios.
-->
トリガ関数がSQLコマンドを処理する場合、これらの問い合わせがトリガを再度発行することがあります。
これはカスケードされたトリガと呼ばれます。
カスケードの段数に直接的な制限はありません。
カスケードの場合、同じトリガを再帰的に呼び出すことが可能です。
例えば、<command>INSERT</command>トリガで同じテーブルに追加の行を挿入する問い合わせが実行された場合、その結果として<command>INSERT</command>トリガが再度発行されます。
こうした状況で無限再帰を防ぐのは、トリガプログラマの責任です。
   </para>

   <para>
    <indexterm>
<!--
     <primary>trigger</primary>
     <secondary>arguments for trigger functions</secondary>
-->
     <primary>トリガ</primary>
     <secondary>トリガ関数の引数</secondary>
    </indexterm>
<!--
    When a trigger is being defined, arguments can be specified for
    it. The purpose of including arguments in the
    trigger definition is to allow different triggers with similar
    requirements to call the same function.  As an example, there
    could be a generalized trigger function that takes as its
    arguments two column names and puts the current user in one and
    the current time stamp in the other.  Properly written, this
    trigger function would be independent of the specific table it is
    triggering on.  So the same function could be used for
    <command>INSERT</command> events on any table with suitable
    columns, to automatically track creation of records in a
    transaction table for example. It could also be used to track
    last-update events if defined as an <command>UPDATE</command>
    trigger.
-->
トリガを定義する時、そのトリガ用の引数を指定することができます。
トリガ定義に引数を含めた目的は、似たような要求の異なるトリガに同じ関数を呼び出すことができるようにすることです。
例えば、2つの列名を引数とし、片方に現在のユーザをもう片方に現在のタイムスタンプを取る、汎化トリガ関数があるとします。
適切に作成すれば、この関数が特定のトリガの発行元となるテーブルに依存することはなくなります。
同じ関数を使用して、例えば、トランザクションテーブルに作成記録を自動的に登録させるために、適切な列を持つ任意のテーブルの<command>INSERT</command>イベントに使用することができます。
また、<command>UPDATE</command>として定義すれば、最終更新イベントを追跡するために使用することも可能です。
   </para>

   <para>
<!--
    Each programming language that supports triggers has its own method
    for making the trigger input data available to the trigger function.
    This input data includes the type of trigger event (e.g.,
    <command>INSERT</command> or <command>UPDATE</command>) as well as any
    arguments that were listed in <command>CREATE TRIGGER</command>.
    For a row-level trigger, the input data also includes the
    <varname>NEW</varname> row for <command>INSERT</command> and
    <command>UPDATE</command> triggers, and/or the <varname>OLD</varname> row
    for <command>UPDATE</command> and <command>DELETE</command> triggers.
-->
トリガをサポートするプログラミング言語はそれぞれ独自の方法で、トリガ関数で利用できるトリガの入力データを作成します。
この入力データにはトリガイベント種類（例えば<command>INSERT</command>や<command>UPDATE</command>など、<command>CREATE TRIGGER</command>で指定された全ての引数）が含まれます。
行レベルトリガの入力データには、<command>INSERT</command>および<command>UPDATE</command>トリガの場合は<varname>NEW</varname>行が、<command>UPDATE</command>および<command>DELETE</command>トリガの場合は<varname>OLD</varname>行が含まれます。
   </para>

   <para>
<!--
    By default, statement-level triggers do not have any way to examine the
    individual row(s) modified by the statement.  But an <literal>AFTER
    STATEMENT</literal> trigger can request that <firstterm>transition tables</firstterm>
    be created to make the sets of affected rows available to the trigger.
    <literal>AFTER ROW</literal> triggers can also request transition tables, so
    that they can see the total changes in the table as well as the change in
    the individual row they are currently being fired for.  The method for
    examining the transition tables again depends on the programming language
    that is being used, but the typical approach is to make the transition
    tables act like read-only temporary tables that can be accessed by SQL
    commands issued within the trigger function.
-->
デフォルトでは、文レベルトリガには文によって変更された個々の行を検査するための手段がありません。
しかし、トリガがアクセスできる影響を受けた行の集合を作成するために、<literal>AFTER STATEMENT</literal>トリガは、<firstterm>遷移テーブル(transition tables)</firstterm>の作成を依頼することができます。
<literal>AFTER ROW</literal>トリガも遷移テーブルを依頼できるので、発動中の個々の行における変更だけでなく、テーブル全体におけるすべての変更を見ることができます。
遷移テーブルを検査する方法も使用中のプログラミング言語に依存しますが、典型的な方法は、トリガ関数の中で発行するSQLコマンドでアクセスできる、読み込み専用の一時テーブルのように振る舞う遷移テーブルを作成することです。
   </para>

  </sect1>

  <sect1 id="trigger-datachanges">
<!--
   <title>Visibility of Data Changes</title>
-->
   <title>データ変更の可視性</title>

   <para>
<!--
    If you execute SQL commands in your trigger function, and these
    commands access the table that the trigger is for, then
    you need to be aware of the data visibility rules, because they determine
    whether these SQL commands will see the data change that the trigger
    is fired for.  Briefly:
-->
トリガ関数内でSQLコマンドを実行し、このコマンドがトリガの元となったテーブルにアクセスする場合、データの可視性規則に注意する必要があります。
この規則が、SQLコマンドがトリガの発行原因となったデータ変更を見ることができるかどうかを決定するからです。
簡単に以下に示します。

    <itemizedlist>

     <listitem>
      <para>
<!--
       Statement-level triggers follow simple visibility rules: none of
       the changes made by a statement are visible to statement-level
       <literal>BEFORE</literal> triggers, whereas all
       modifications are visible to statement-level <literal>AFTER</literal>
       triggers.
-->
文レベルトリガは次に示す簡単な可視性規則に従います。
文によってなされた変更は、文レベルの<literal>BEFORE</literal>トリガでは不可視です。
一方、文レベルの<literal>AFTER</literal>トリガでは全ての変更が可視です。
      </para>
     </listitem>

     <listitem>
      <para>
<!--
       The data change (insertion, update, or deletion) causing the
       trigger to fire is naturally <emphasis>not</emphasis> visible
       to SQL commands executed in a row-level <literal>BEFORE</literal> trigger,
       because it hasn't happened yet.
-->
当然ながら行レベルの<literal>BEFORE</literal>トリガ内のSQLコマンドでは、トリガの発生原因となったデータ変更（挿入、更新、削除）はまだ発生していませんので、可視<emphasis>ではありません</emphasis>。
      </para>
     </listitem>

     <listitem>
      <para>
<!--
       However, SQL commands executed in a row-level <literal>BEFORE</literal>
       trigger <emphasis>will</emphasis> see the effects of data
       changes for rows previously processed in the same outer
       command.  This requires caution, since the ordering of these
       change events is not in general predictable; a SQL command that
       affects multiple rows can visit the rows in any order.
-->
しかし、行レベルの<literal>BEFORE</literal>トリガで実行されるSQLコマンドは、その外側のコマンドで以前に処理された行へのデータ変更の影響を見る<emphasis>ことになるでしょう</emphasis>。
これらの変更イベントの順序は一般的に予測できませんので、注意が必要です。
複数行に影響するSQLコマンドはどのような順番でもその行を更新することができます。
      </para>
     </listitem>

     <listitem>
      <para>
<!--
       Similarly, a row-level <literal>INSTEAD OF</literal> trigger will see the
       effects of data changes made by previous firings of <literal>INSTEAD
       OF</literal> triggers in the same outer command.
-->
同様に、行レベルの<literal>INSTEAD OF</literal>トリガは、同じ外側のコマンドで以前に処理された<literal>INSTEAD OF</literal>トリガよる変更結果を見ることになるでしょう。
      </para>
     </listitem>

     <listitem>
      <para>
<!--
       When a row-level <literal>AFTER</literal> trigger is fired, all data
       changes made
       by the outer command are already complete, and are visible to
       the invoked trigger function.
-->
行レベルの<literal>AFTER</literal>トリガが発生すると、その外側のコマンドによってなされた全ての変更は既に完了していますので、呼び出されたトリガ関数から可視になります。
      </para>
     </listitem>
    </itemizedlist>
   </para>

   <para>
<!--
    If your trigger function is written in any of the standard procedural
    languages, then the above statements apply only if the function is
    declared <literal>VOLATILE</literal>.  Functions that are declared
    <literal>STABLE</literal> or <literal>IMMUTABLE</literal> will not see changes made by
    the calling command in any case.
-->
もし、あなたのトリガが標準的な手続き型言語のいずれかで記述されている時、上記の可視性は関数が<literal>VOLATILE</literal>で定義されている場合のみ適用されます。
<literal>STABLE</literal>、もしくは<literal>IMMUTABLE</literal>で定義されている関数は、どのようなケースにおいても、呼び出しコマンドによる変更は見ないでしょう。
   </para>

   <para>
<!--
    Further information about data visibility rules can be found in
    <xref linkend="spi-visibility"/>.  The example in <xref
    linkend="trigger-example"/> contains a demonstration of these rules.
-->
データ可視性規則に関する詳細は<xref linkend="spi-visibility"/>にあります。
<xref linkend="trigger-example"/>の例にこの規則を示します。
   </para>
  </sect1>

  <sect1 id="trigger-interface">
<!--
   <title>Writing Trigger Functions in C</title>
-->
   <title>Cによるトリガ関数の作成</title>

   <indexterm zone="trigger-interface">
<!--
    <primary>trigger</primary>
    <secondary>in C</secondary>
-->
    <primary>トリガ</primary>
    <secondary>Cによる</secondary>
   </indexterm>

   <indexterm>
<!--
    <primary>transition tables</primary>
    <secondary>referencing from C trigger</secondary>
-->
    <primary>遷移テーブル</primary>
    <secondary>Cトリガからの参照</secondary>
   </indexterm>

   <para>
<!--
    This section describes the low-level details of the interface to a
    trigger function.  This information is only needed when writing
    trigger functions in C.  If you are using a higher-level language then
    these details are handled for you.  In most cases you should consider
    using a procedural language before writing your triggers in C.  The
    documentation of each procedural language explains how to write a
    trigger in that language.
-->
本節ではトリガ関数とのインタフェースについて低レベルな詳細を説明します。
この情報はC言語でトリガ関数を作成する時にのみ必要です。
高レベルな言語で作成すれば、こうした詳細は代わりに扱ってもらえます。
たいていの場合、Cでトリガを作成する前に手続き言語を使用することを検討すべきです。
各手続き言語の文書で、その言語を使用したトリガの作成方法を説明します。
   </para>

   <para>
<!--
    Trigger functions must use the <quote>version 1</quote> function manager
    interface.
-->
トリガ関数は<quote>version 1</quote>関数マネージャインタフェースを使わなくてはいけません。
   </para>

   <para>
<!--
    When a function is called by the trigger manager, it is not passed
    any normal arguments, but it is passed a <quote>context</quote>
    pointer pointing to a <structname>TriggerData</structname> structure.  C
    functions can check whether they were called from the trigger
    manager or not by executing the macro:
-->
関数がトリガマネージャから呼び出される時は、通常の引数が渡されるのではなく、<structname>TriggerData</structname>構造体を指す<quote>context</quote>ポインタが渡されます。
C関数は、トリガマネージャから呼び出されたのかどうかを以下のマクロを実行することで検査することができます。
<programlisting>
CALLED_AS_TRIGGER(fcinfo)
</programlisting>
<!--
    which expands to:
-->
これは以下に展開されます。
<programlisting>
((fcinfo)-&gt;context != NULL &amp;&amp; IsA((fcinfo)-&gt;context, TriggerData))
</programlisting>
<!--
    If this returns true, then it is safe to cast
    <literal>fcinfo-&gt;context</literal> to type <literal>TriggerData
    *</literal> and make use of the pointed-to
    <structname>TriggerData</structname> structure.  The function must
    <emphasis>not</emphasis> alter the <structname>TriggerData</structname>
    structure or any of the data it points to.
-->
もしこれが真を返す場合、<literal>fcinfo-&gt;context</literal>を<literal>TriggerData *</literal>型にキャストし、指された<structname>TriggerData</structname>構造体を使用することは安全です。
その関数は、<structname>TriggerData</structname>構造体やそれが指すどのようなデータも変更しては<emphasis>いけません</emphasis>。
   </para>

   <para>
<!--
    <structname>struct TriggerData</structname> is defined in
    <filename>commands/trigger.h</filename>:
-->
<structname>struct TriggerData</structname>は<filename>commands/trigger.h</filename>の中で定義されています。

<programlisting>
typedef struct TriggerData
{
    NodeTag          type;
    TriggerEvent     tg_event;
    Relation         tg_relation;
    HeapTuple        tg_trigtuple;
    HeapTuple        tg_newtuple;
    Trigger         *tg_trigger;
    TupleTableSlot  *tg_trigslot;
    TupleTableSlot  *tg_newslot;
    Tuplestorestate *tg_oldtable;
    Tuplestorestate *tg_newtable;
    const Bitmapset *tg_updatedcols;
} TriggerData;
</programlisting>

<!--
    where the members are defined as follows:
-->
メンバは下記のように定義されています。

    <variablelist>
     <varlistentry>
      <term><structfield>type</structfield></term>
      <listitem>
       <para>
<!--
        Always <literal>T_TriggerData</literal>.
-->
常に<literal>T_TriggerData</literal>です。
       </para>
      </listitem>
     </varlistentry>

     <varlistentry>
      <term><structfield>tg_event</structfield></term>
      <listitem>
       <para>
<!--
        Describes the event for which the function is called. You can use the
        following macros to examine <literal>tg_event</literal>:
-->
その関数が呼び出されたイベントを記述します。
<literal>tg_event</literal>を調べるためには下記のマクロを使うことができます。

        <variablelist>
         <varlistentry>
          <term><literal>TRIGGER_FIRED_BEFORE(tg_event)</literal></term>
          <listitem>
           <para>
<!--
            Returns true if the trigger fired before the operation.
-->
トリガが操作の前に(before)発行された場合真を返します。
           </para>
          </listitem>
         </varlistentry>

         <varlistentry>
          <term><literal>TRIGGER_FIRED_AFTER(tg_event)</literal></term>
          <listitem>
           <para>
<!--
            Returns true if the trigger fired after the operation.
-->
トリガが操作の後に(after)発行された場合真を返します。
           </para>
          </listitem>
         </varlistentry>

         <varlistentry>
          <term><literal>TRIGGER_FIRED_INSTEAD(tg_event)</literal></term>
          <listitem>
           <para>
<!--
            Returns true if the trigger fired instead of the operation.
-->
トリガがINSTEAD OFで発行された場合真を返します。
           </para>
          </listitem>
         </varlistentry>

         <varlistentry>
          <term><literal>TRIGGER_FIRED_FOR_ROW(tg_event)</literal></term>
          <listitem>
           <para>
<!--
            Returns true if the trigger fired for a row-level event.
-->
トリガが行レベルのイベントで発行された場合真を返します。
           </para>
          </listitem>
         </varlistentry>

         <varlistentry>
          <term><literal>TRIGGER_FIRED_FOR_STATEMENT(tg_event)</literal></term>
          <listitem>
           <para>
<!--
            Returns true if the trigger fired for a statement-level event.
-->
トリガが文レベルのイベントで発行された場合真を返します。
           </para>
          </listitem>
         </varlistentry>

         <varlistentry>
          <term><literal>TRIGGER_FIRED_BY_INSERT(tg_event)</literal></term>
          <listitem>
           <para>
<!--
            Returns true if the trigger was fired by an <command>INSERT</command> command.
-->
トリガが<command>INSERT</command>コマンドで発行された場合真を返します。
           </para>
          </listitem>
         </varlistentry>

         <varlistentry>
          <term><literal>TRIGGER_FIRED_BY_UPDATE(tg_event)</literal></term>
          <listitem>
           <para>
<!--
            Returns true if the trigger was fired by an <command>UPDATE</command> command.
-->
トリガが<command>UPDATE</command>コマンドで発行された場合真を返します。
           </para>
          </listitem>
         </varlistentry>

         <varlistentry>
          <term><literal>TRIGGER_FIRED_BY_DELETE(tg_event)</literal></term>
          <listitem>
           <para>
<!--
            Returns true if the trigger was fired by a <command>DELETE</command> command.
-->
トリガが<command>DELETE</command>コマンドで発行された場合真を返します。
           </para>
          </listitem>
         </varlistentry>

         <varlistentry>
          <term><literal>TRIGGER_FIRED_BY_TRUNCATE(tg_event)</literal></term>
          <listitem>
           <para>
<!--
            Returns true if the trigger was fired by a <command>TRUNCATE</command> command.
-->
トリガが<command>TRUNCATE</command>コマンドで発行された場合真を返します。
           </para>
          </listitem>
         </varlistentry>
        </variablelist>
       </para>
      </listitem>
     </varlistentry>

     <varlistentry>
      <term><structfield>tg_relation</structfield></term>
      <listitem>
       <para>
<!--
        A pointer to a structure describing the relation that the trigger fired for.
        Look at <filename>utils/rel.h</filename> for details about
        this structure.  The most interesting things are
        <literal>tg_relation-&gt;rd_att</literal> (descriptor of the relation
        tuples) and <literal>tg_relation-&gt;rd_rel-&gt;relname</literal>
        (relation name; the type is not <type>char*</type> but
        <type>NameData</type>; use
        <literal>SPI_getrelname(tg_relation)</literal> to get a <type>char*</type> if you
        need a copy of the name).
-->
トリガの発行元のリレーションを記述する構造体へのポインタです。
この構造体についての詳細は、<filename>utils/rel.h</filename>を参照してください。
最も興味深いのは、<literal>tg_relation-&gt;rd_att</literal>（リレーションタプルの記述子）と<literal>tg_relation-&gt;rd_rel->relname</literal>です（リレーション名、これは<type>char*</type>ではなく<type>NameData</type>です。
名前のコピーが必要な場合は、<type>char*</type>を得るために<literal>SPI_getrelname(tg_relation)</literal>を使用してください）。
       </para>
      </listitem>
     </varlistentry>

     <varlistentry>
      <term><structfield>tg_trigtuple</structfield></term>
      <listitem>
       <para>
<!--
        A pointer to the row for which the trigger was fired. This is
        the row being inserted, updated, or deleted.  If this trigger
        was fired for an <command>INSERT</command> or
        <command>DELETE</command> then this is what you should return
        from the function if you don't want to replace the row with
        a different one (in the case of <command>INSERT</command>) or
        skip the operation.  For triggers on foreign tables, values of system
        columns herein are unspecified.
-->
トリガが発行された行へのポインタです。
これは挿入される、削除される、あるいは更新される行です。
もし<command>INSERT</command>/<command>DELETE</command>でこのトリガが発行された時、この行を別のもので置き換えたくない（<command>INSERT</command>の場合）場合や、その操作を飛ばしたくない場合は、これをこの関数から返してください。
外部テーブルのトリガに対しては、システム列の値はここでは指定されません。
       </para>
      </listitem>
     </varlistentry>

     <varlistentry>
      <term><structfield>tg_newtuple</structfield></term>
      <listitem>
       <para>
<!--
        A pointer to the new version of the row, if the trigger was
        fired for an <command>UPDATE</command>, and <symbol>NULL</symbol> if
        it is for an <command>INSERT</command> or a
        <command>DELETE</command>. This is what you have to return
        from the function if the event is an <command>UPDATE</command>
        and you don't want to replace this row by a different one or
        skip the operation.  For triggers on foreign tables, values of system
        columns herein are unspecified.
-->
トリガが<command>UPDATE</command>で発行された場合は、行の新しいバージョンへのポインタです。
<command>INSERT</command>もしくは<command>DELETE</command>の場合は、<symbol>NULL</symbol>です。
<command>UPDATE</command>イベントの時、この行を別のもので置き換えたくない場合や操作を飛ばしたくない場合は、これをこの関数から返してください。
外部テーブルのトリガに対しては、システム列の値はここでは指定されません。
       </para>
      </listitem>
     </varlistentry>

     <varlistentry>
      <term><structfield>tg_trigger</structfield></term>
      <listitem>
       <para>
<!--
        A pointer to a structure of type <structname>Trigger</structname>,
        defined in <filename>utils/reltrigger.h</filename>:
-->
以下のように<filename>utils/reltrigger.h</filename>で定義された、<structname>Trigger</structname>構造体へのポインタです。

<programlisting>
typedef struct Trigger
{
    Oid         tgoid;
    char       *tgname;
    Oid         tgfoid;
    int16       tgtype;
    char        tgenabled;
    bool        tgisinternal;
    Oid         tgconstrrelid;
    Oid         tgconstrindid;
    Oid         tgconstraint;
    bool        tgdeferrable;
    bool        tginitdeferred;
    int16       tgnargs;
    int16       tgnattr;
    int16      *tgattr;
    char      **tgargs;
    char       *tgqual;
    char       *tgoldtable;
    char       *tgnewtable;
} Trigger;
</programlisting>

<!--
       where <structfield>tgname</structfield> is the trigger's name,
       <structfield>tgnargs</structfield> is the number of arguments in
       <structfield>tgargs</structfield>, and <structfield>tgargs</structfield> is an array of
       pointers to the arguments specified in the <command>CREATE
       TRIGGER</command> statement. The other members are for internal use
       only.
-->
ここで、<structfield>tgname</structfield>がトリガの名前、<structfield>tgnargs</structfield>が<structfield>tgargs</structfield>内の引数の数、<structfield>tgargs</structfield>は<command>CREATE TRIGGER</command>文で指定された引数へのポインタの配列です。
他のメンバは内部でのみ使用されます。
       </para>
      </listitem>
     </varlistentry>

     <varlistentry>
      <term><structfield>tg_trigslot</structfield></term>
      <listitem>
       <para>
<<<<<<< HEAD
        The slot containing <structfield>tg_trigtuple</structfield>,
        or a <symbol>NULL</symbol> pointer if there is no such tuple.
=======
<!--
        The slot containing <structfield>tg_trigtuple</structfield>,
        or a <symbol>NULL</symbol> pointer if there is no such tuple.
-->
<structfield>tg_trigtuple</structfield>を含むスロット、またはタプルが存在しない場合は<symbol>NULL</symbol>ポインタです。
>>>>>>> 184958ef
       </para>
      </listitem>
     </varlistentry>

     <varlistentry>
      <term><structfield>tg_newslot</structfield></term>
      <listitem>
       <para>
<<<<<<< HEAD
        The slot containing <structfield>tg_newtuple</structfield>,
        or a <symbol>NULL</symbol> pointer if there is no such tuple.
=======
<!--
        The slot containing <structfield>tg_newtuple</structfield>,
        or a <symbol>NULL</symbol> pointer if there is no such tuple.
-->
<structfield>tg_newtuple</structfield>を含むスロット、またはタプルが存在しない場合は<symbol>NULL</symbol>ポインタです。
>>>>>>> 184958ef
       </para>
      </listitem>
     </varlistentry>

     <varlistentry>
      <term><structfield>tg_oldtable</structfield></term>
      <listitem>
       <para>
<!--
        A pointer to a structure of type <structname>Tuplestorestate</structname>
        containing zero or more rows in the format specified by
        <structfield>tg_relation</structfield>, or a <symbol>NULL</symbol> pointer
        if there is no <literal>OLD TABLE</literal> transition relation.
-->
<structfield>tg_relation</structfield>で指定するフォーマットの0以上の行を含む<structname>Tuplestorestate</structname>型の構造体へのポインタです。
<literal>OLD TABLE</literal>遷移リレーションが存在しない場合は<symbol>NULL</symbol>ポインタです。
       </para>
      </listitem>
     </varlistentry>

     <varlistentry>
      <term><structfield>tg_newtable</structfield></term>
      <listitem>
       <para>
<!--
        A pointer to a structure of type <structname>Tuplestorestate</structname>
        containing zero or more rows in the format specified by
        <structfield>tg_relation</structfield>, or a <symbol>NULL</symbol> pointer
        if there is no <literal>NEW TABLE</literal> transition relation.
-->
<structfield>tg_relation</structfield>で指定するフォーマットの0以上の行を含む<structname>Tuplestorestate</structname>型の構造体へのポインタです。
<literal>NEW TABLE</literal>遷移リレーションが存在しない場合は<symbol>NULL</symbol>ポインタです。
       </para>
      </listitem>
     </varlistentry>

     <varlistentry>
      <term><structfield>tg_updatedcols</structfield></term>
      <listitem>
       <para>
        For <literal>UPDATE</literal> triggers, a bitmap set indicating the
        columns that were updated by the triggering command.  Generic trigger
        functions can use this to optimize actions by not having to deal with
        columns that were not changed.
       </para>

       <para>
        As an example, to determine whether a column with attribute number
        <varname>attnum</varname> (1-based) is a member of this bitmap set,
        call <literal>bms_is_member(attnum -
        FirstLowInvalidHeapAttributeNumber,
        trigdata->tg_updatedcols))</literal>.
       </para>

       <para>
        For triggers other than <literal>UPDATE</literal> triggers, this will
        be <symbol>NULL</symbol>.
       </para>
      </listitem>
     </varlistentry>
    </variablelist>
   </para>

   <para>
<!--
    To allow queries issued through SPI to reference transition tables, see
    <xref linkend="spi-spi-register-trigger-data"/>.
-->
SPIを使って遷移テーブルを参照するクエリを発行する方法については、<xref linkend="spi-spi-register-trigger-data"/>を参照してください。
   </para>

   <para>
<!--
    A trigger function must return either a
    <structname>HeapTuple</structname> pointer or a <symbol>NULL</symbol> pointer
    (<emphasis>not</emphasis> an SQL null value, that is, do not set <parameter>isNull</parameter> true).
    Be careful to return either
    <structfield>tg_trigtuple</structfield> or <structfield>tg_newtuple</structfield>,
    as appropriate, if you don't want to modify the row being operated on.
-->
トリガ関数は<structname>HeapTuple</structname>ポインタもしくは<symbol>NULL</symbol>ポインタ（SQLのNULLでは<emphasis>ありません</emphasis>。
したがって、<parameter>isNull</parameter>は真にはなりません）のどちらかを返さなければなりません。
操作対象の行を変更したくない場合は、注意して、<structfield>tg_trigtuple</structfield>か<structfield>tg_newtuple</structfield>の適切な方を返してください。
   </para>
  </sect1>

  <sect1 id="trigger-example">
<!--
   <title>A Complete Trigger Example</title>
-->
   <title>完全なトリガの例</title>

   <para>
<!--
    Here is a very simple example of a trigger function written in C.
    (Examples of triggers written in procedural languages can be found
    in the documentation of the procedural languages.)
-->
C言語で作成したトリガ関数に関するとても簡単な例をここに示します
（手続き言語で作成したトリガの例は、その手続き言語の文書に記載されています。）
   </para>

   <para>
<!--
    The function <function>trigf</function> reports the number of rows in the
    table <structname>ttest</structname> and skips the actual operation if the
    command attempts to insert a null value into the column
    <structfield>x</structfield>. (So the trigger acts as a not-null constraint but
    doesn't abort the transaction.)
-->
<function>trigf</function>関数は、<structname>ttest</structname>テーブル内にある行数を報告し、問い合わせが<structfield>x</structfield>にNULL値を挿入しようとしていた場合は、その操作を飛ばします
（つまり、このトリガは、トランザクションを中断させないNOT NULL制約のような動作をします。）
   </para>

   <para>
<!--
    First, the table definition:
-->
まず、以下のようにテーブルを定義します。
<programlisting>
CREATE TABLE ttest (
    x integer
);
</programlisting>
   </para>

   <para>
<!--
    This is the source code of the trigger function:
-->
以下がトリガ関数のソースコードです。
<programlisting><![CDATA[
#include "postgres.h"
#include "fmgr.h"
]]>

<!--
#include "executor/spi.h"       /* this is what you need to work with SPI */
#include "commands/trigger.h"   /* ... triggers ... */
#include "utils/rel.h"          /* ... and relations */
-->

<![CDATA[
#include "executor/spi.h"       /* これはSPIを使用する場合に必要なもの */
#include "commands/trigger.h"   /* これはトリガで必要なもの */
#include "utils/rel.h"          /* これはリレーションで必要なもの */

PG_MODULE_MAGIC;

PG_FUNCTION_INFO_V1(trigf);

Datum
trigf(PG_FUNCTION_ARGS)
{
    TriggerData *trigdata = (TriggerData *) fcinfo->context;
    TupleDesc   tupdesc;
    HeapTuple   rettuple;
    char       *when;
    bool        checknull = false;
    bool        isnull;
    int         ret, i;

]]>

<!--
    /* make sure it's called as a trigger at all */
-->

<![CDATA[
    /* トリガとして呼び出されたかどうかを確認 */
    if (!CALLED_AS_TRIGGER(fcinfo))
        elog(ERROR, "trigf: not called by trigger manager");
]]>

<!--
    /* tuple to return to executor */
-->

<![CDATA[
    /* エクゼキュータに返すタプル */
    if (TRIGGER_FIRED_BY_UPDATE(trigdata->tg_event))
        rettuple = trigdata->tg_newtuple;
    else
        rettuple = trigdata->tg_trigtuple;
]]>

<!--
    /* check for null values */
-->

<![CDATA[
    /* NULL値をチェック */
    if (!TRIGGER_FIRED_BY_DELETE(trigdata->tg_event)
        && TRIGGER_FIRED_BEFORE(trigdata->tg_event))
        checknull = true;

    if (TRIGGER_FIRED_BEFORE(trigdata->tg_event))
        when = "before";
    else
        when = "after ";

    tupdesc = trigdata->tg_relation->rd_att;
]]>

<!--
    /* connect to SPI manager */
-->

<![CDATA[
    /* SPIマネージャに接続 */
    if ((ret = SPI_connect()) < 0)
        elog(ERROR, "trigf (fired %s): SPI_connect returned %d", when, ret);
]]>

<!--
    /* get number of rows in table */
-->

<![CDATA[
    /* テーブル中の行数を取得 */
    ret = SPI_exec("SELECT count(*) FROM ttest", 0);

    if (ret < 0)
        elog(ERROR, "trigf (fired %s): SPI_exec returned %d", when, ret);
]]>

<!--
    /* count(*) returns int8, so be careful to convert */
-->

<![CDATA[
    /* count(*)はint8を返す。変換に注意してください*/
    i = DatumGetInt64(SPI_getbinval(SPI_tuptable->vals[0],
                                    SPI_tuptable->tupdesc,
                                    1,
                                    &isnull));

    elog (INFO, "trigf (fired %s): there are %d rows in ttest", when, i);

    SPI_finish();

    if (checknull)
    {
        SPI_getbinval(rettuple, tupdesc, 1, &isnull);
        if (isnull)
            rettuple = NULL;
    }

    return PointerGetDatum(rettuple);
}
]]>
</programlisting>
   </para>

   <para>
<!--
    After you have compiled the source code (see <xref
    linkend="dfunc"/>), declare the function and the triggers:
-->
ソースコードをコンパイル（<xref linkend="dfunc"/>を参照してください）した後に、以下の様に関数とトリガを宣言します。
<programlisting>
CREATE FUNCTION trigf() RETURNS trigger
    AS '<replaceable>filename</replaceable>'
    LANGUAGE C;

CREATE TRIGGER tbefore BEFORE INSERT OR UPDATE OR DELETE ON ttest
    FOR EACH ROW EXECUTE FUNCTION trigf();

CREATE TRIGGER tafter AFTER INSERT OR UPDATE OR DELETE ON ttest
    FOR EACH ROW EXECUTE FUNCTION trigf();
</programlisting>
   </para>

   <para>
<!--
    Now you can test the operation of the trigger:
-->
これで、トリガの操作を確認することができます。
<screen>
=&gt; INSERT INTO ttest VALUES (NULL);
INFO:  trigf (fired before): there are 0 rows in ttest
INSERT 0 0

<!--
&#045;&#045; Insertion skipped and AFTER trigger is not fired
-->
-- 挿入操作は飛ばされ、また、AFTERトリガも発行されません。

=&gt; SELECT * FROM ttest;
 x
---
(0 rows)

=&gt; INSERT INTO ttest VALUES (1);
INFO:  trigf (fired before): there are 0 rows in ttest
INFO:  trigf (fired after ): there are 1 rows in ttest
                                       ^^^^^^^^
<!--
                             remember what we said about visibility.
-->
                             可視性の説明を思い出してください。
INSERT 167793 1
vac=&gt; SELECT * FROM ttest;
 x
---
 1
(1 row)

=&gt; INSERT INTO ttest SELECT x * 2 FROM ttest;
INFO:  trigf (fired before): there are 1 rows in ttest
INFO:  trigf (fired after ): there are 2 rows in ttest
                                       ^^^^^^
<!--
                             remember what we said about visibility.
-->
                             可視性の説明を思い出してください。
INSERT 167794 1
=&gt; SELECT * FROM ttest;
 x
---
 1
 2
(2 rows)

=&gt; UPDATE ttest SET x = NULL WHERE x = 2;
INFO:  trigf (fired before): there are 2 rows in ttest
UPDATE 0
=&gt; UPDATE ttest SET x = 4 WHERE x = 2;
INFO:  trigf (fired before): there are 2 rows in ttest
INFO:  trigf (fired after ): there are 2 rows in ttest
UPDATE 1
vac=&gt; SELECT * FROM ttest;
 x
---
 1
 4
(2 rows)

=&gt; DELETE FROM ttest;
INFO:  trigf (fired before): there are 2 rows in ttest
INFO:  trigf (fired before): there are 1 rows in ttest
INFO:  trigf (fired after ): there are 0 rows in ttest
INFO:  trigf (fired after ): there are 0 rows in ttest
                                       ^^^^^^
<!--
                             remember what we said about visibility.
-->
                             可視性の説明を思い出してください。
DELETE 2
=&gt; SELECT * FROM ttest;
 x
---
(0 rows)
</screen>

   </para>

   <para>
<!--
    There are more complex examples in
    <filename>src/test/regress/regress.c</filename> and
    in <xref linkend="contrib-spi"/>.
-->
<filename>src/test/regress/regress.c</filename>と<xref linkend="contrib-spi"/>にはもっと複雑な例があります。
   </para>
  </sect1>
 </chapter><|MERGE_RESOLUTION|>--- conflicted
+++ resolved
@@ -173,12 +173,7 @@
     operated on, while row-level <literal>AFTER</literal> triggers fire at the end of
     the statement (but before any statement-level <literal>AFTER</literal> triggers).
     These types of triggers may only be defined on tables and
-<<<<<<< HEAD
     foreign tables, not views.
-=======
-    foreign tables, not views; <literal>BEFORE</literal> row-level triggers may not
-    be defined on partitioned tables.
->>>>>>> 184958ef
     <literal>INSTEAD OF</literal> triggers may only be
     defined on views, and only at row level; they fire immediately as each
     row in the view is identified as needing to be operated on.
@@ -1023,16 +1018,11 @@
       <term><structfield>tg_trigslot</structfield></term>
       <listitem>
        <para>
-<<<<<<< HEAD
+<!--
         The slot containing <structfield>tg_trigtuple</structfield>,
         or a <symbol>NULL</symbol> pointer if there is no such tuple.
-=======
-<!--
-        The slot containing <structfield>tg_trigtuple</structfield>,
-        or a <symbol>NULL</symbol> pointer if there is no such tuple.
 -->
 <structfield>tg_trigtuple</structfield>を含むスロット、またはタプルが存在しない場合は<symbol>NULL</symbol>ポインタです。
->>>>>>> 184958ef
        </para>
       </listitem>
      </varlistentry>
@@ -1041,16 +1031,11 @@
       <term><structfield>tg_newslot</structfield></term>
       <listitem>
        <para>
-<<<<<<< HEAD
+<!--
         The slot containing <structfield>tg_newtuple</structfield>,
         or a <symbol>NULL</symbol> pointer if there is no such tuple.
-=======
-<!--
-        The slot containing <structfield>tg_newtuple</structfield>,
-        or a <symbol>NULL</symbol> pointer if there is no such tuple.
 -->
 <structfield>tg_newtuple</structfield>を含むスロット、またはタプルが存在しない場合は<symbol>NULL</symbol>ポインタです。
->>>>>>> 184958ef
        </para>
       </listitem>
      </varlistentry>

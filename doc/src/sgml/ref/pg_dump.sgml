<!--
doc/src/sgml/ref/pg_dump.sgml
PostgreSQL documentation
-->

<refentry id="app-pgdump">
 <indexterm zone="app-pgdump">
  <primary>pg_dump</primary>
 </indexterm>

 <refmeta>
  <refentrytitle><application>pg_dump</application></refentrytitle>
  <manvolnum>1</manvolnum>
<!--
  <refmiscinfo>Application</refmiscinfo>
-->
  <refmiscinfo>アプリケーション</refmiscinfo>
 </refmeta>

 <refnamediv>
  <refname>pg_dump</refname>

  <refpurpose>
<!--
   extract a <productname>PostgreSQL</productname> database into a script file or other archive file
-->
<productname>PostgreSQL</productname>データベースをスクリプトファイルまたは他のアーカイブファイルへ抽出する
  </refpurpose>
 </refnamediv>

 <refsynopsisdiv>
  <cmdsynopsis>
   <command>pg_dump</command>
   <arg rep="repeat"><replaceable>connection-option</replaceable></arg>
   <arg rep="repeat"><replaceable>option</replaceable></arg>
   <arg choice="opt"><replaceable>dbname</replaceable></arg>
  </cmdsynopsis>
 </refsynopsisdiv>


 <refsect1 id="pg-dump-description">
<!--
  <title>Description</title>
-->
  <title>説明</title>

  <para>
<!--
   <application>pg_dump</application> is a utility for backing up a
   <productname>PostgreSQL</productname> database. It makes consistent
   backups even if the database is being used concurrently.
   <application>pg_dump</application> does not block other users
   accessing the database (readers or writers).
-->
<application>pg_dump</application>は<productname>PostgreSQL</productname>データベースをバックアップするユーティリティです。
データベースを使用中であっても一貫性のあるバックアップを作成することができます。
<application>pg_dump</application>は他のユーザによるデータベースへのアクセス（読み書き）をブロックしません。
  </para>

  <para>
<!--
   <application>pg_dump</application> only dumps a single database.
   To back up an entire cluster, or to back up global objects that are
   common to all databases in a cluster (such as roles and tablespaces),
   use <xref linkend="app-pg-dumpall"/>.
-->
<application>pg_dump</application>は単一のデータベースしかダンプしません。
クラスタ全体、あるいは、クラスタ内の全データベースに共通のグローバルオブジェクト（ロールやテーブル空間など）をダンプするには<xref linkend="app-pg-dumpall"/>を使用してください。
  </para>

  <para>
<!--
   Dumps can be output in script or archive file formats. Script
   dumps are plain-text files containing the SQL commands required
   to reconstruct the database to the state it was in at the time it was
   saved. To restore from such a script, feed it to <xref
   linkend="app-psql"/>. Script files
   can be used to reconstruct the database even on other machines and
   other architectures; with some modifications, even on other SQL
   database products.
-->
ダンプはスクリプト形式、または、アーカイブファイル形式で出力することができます。
スクリプトダンプは、保存した時点の状態のデータベースを再構成するために必要なSQLコマンドが書き込まれた平文ファイルです。
このスクリプトを使ってリストアを行うには、それを<xref linkend="app-psql"/>に読み込ませます。
スクリプトファイルを使えば、ダンプを行ったのとは別のマシンや別のアーキテクチャ上でも、データベースを再構築することができます。
また、多少編集すれば他のSQLデータベース製品上でもデータベースの再構築が可能です。
  </para>

  <para>
<!--
   The alternative archive file formats must be used with
   <xref linkend="app-pgrestore"/> to rebuild the database.  They
   allow <application>pg_restore</application> to be selective about
   what is restored, or even to reorder the items prior to being
   restored.
   The archive file formats are designed to be portable across
   architectures.
-->
もう1つの形式であるアーカイブファイル形式を使ってデータベースを再構築するには、<xref linkend="app-pgrestore"/>を使用しなければなりません。
このファイルを使用すると、<application>pg_restore</application>がリストア対象を選択したり、リストアするアイテムを並び替えたりできます。
アーカイブファイルもまた、アーキテクチャを越えて移植できるように設計されています。
  </para>

  <para>
<!--
   When used with one of the archive file formats and combined with
   <application>pg_restore</application>,
   <application>pg_dump</application> provides a flexible archival and
   transfer mechanism. <application>pg_dump</application> can be used to
   backup an entire database, then <application>pg_restore</application>
   can be used to examine the archive and/or select which parts of the
   database are to be restored. The most flexible output file formats are
   the <quote>custom</quote> format (<option>-Fc</option>) and the
   <quote>directory</quote> format (<option>-Fd</option>). They allow
   for selection and reordering of all archived items, support parallel
   restoration, and are compressed by default. The <quote>directory</quote>
   format is the only format that supports parallel dumps.
-->
いずれかのアーカイブファイル形式を<application>pg_restore</application>と組み合わせて使用する場合は、<application>pg_dump</application>の柔軟なアーカイブ/転送機構が利用できます。
具体的には、<application>pg_dump</application>を使用してデータベース全体をバックアップし、<application>pg_restore</application>を使用して、アーカイブの内容を検査したり、データベースの一部を選択してリストアしたりすることができます。
最も柔軟な出力ファイル形式は<quote>カスタム</quote>形式（<option>-Fc</option>）と<quote>ディレクトリ</quote>形式（<option>-Fd</option>）です。
これらはすべての保存された項目の選択や並び換えを行うことができ、並行リストアをサポートし、デフォルトで圧縮されます。
<quote>ディレクトリ</quote>形式は、並行ダンプをサポートする唯一の形式です。
  </para>

  <para>
<!--
   While running <application>pg_dump</application>, one should examine the
   output for any warnings (printed on standard error), especially in
   light of the limitations listed below.
-->
<application>pg_dump</application>の実行中は、標準エラーに出力される警告（特に後述の制限に関する警告）が出力されていないか確認してください。
  </para>

 </refsect1>

 <refsect1 id="pg-dump-options">
<!--
  <title>Options</title>
-->
<title>オプション</title>

  <para>
<!--
    The following command-line options control the content and
    format of the output.
-->
以下のコマンドラインオプションは出力内容とその形式を制御します。

    <variablelist>
     <varlistentry>
      <term><replaceable class="parameter">dbname</replaceable></term>
      <listitem>
       <para>
<!--
        Specifies the name of the database to be dumped.  If this is
        not specified, the environment variable
        <envar>PGDATABASE</envar> is used.  If that is not set, the
        user name specified for the connection is used.
-->
ダンプするデータベースの名前を指定します。
指定されていない場合は環境変数<envar>PGDATABASE</envar>が使われます。
この変数も設定されていない場合は、接続のために指定されたユーザ名が使用されます。
       </para>
      </listitem>
     </varlistentry>

     <varlistentry>
      <term><option>-a</option></term>
      <term><option>--data-only</option></term>
      <listitem>
       <para>
<!--
        Dump only the data, not the schema (data definitions).
        Table data, large objects, and sequence values are dumped.
-->
データのみをダンプし、スキーマ（データ定義）はダンプしません。
テーブルデータ、ラージオブジェクト、シーケンス値がダンプされます。
       </para>

       <para>
<!--
        This option is similar to, but for historical reasons not identical
        to, specifying <option>&#45;-section=data</option>.
-->
このオプションは<option>--section=data</option>を指定することと似ていますが、歴史的な理由で同一ではありません。
       </para>
      </listitem>
     </varlistentry>

     <varlistentry>
      <term><option>-b</option></term>
      <term><option>--blobs</option></term>
      <listitem>
       <para>
<!--
        Include large objects in the dump.  This is the default behavior
        except when <option>&#45;-schema</option>, <option>&#45;-table</option>, or
        <option>&#45;-schema-only</option> is specified.  The <option>-b</option>
        switch is therefore only useful to add large objects to dumps
        where a specific schema or table has been requested.  Note that
        blobs are considered data and therefore will be included when
        <option>&#45;-data-only</option> is used, but not
        when <option>&#45;-schema-only</option> is.
-->
ラージオブジェクトをダンプに含めます。
<option>--schema</option>、<option>--table</option>、<option>--schema-only</option>が指定された場合を除き、これがデフォルトの動作です。
したがって、<option>-b</option>オプションは特定のスキーマやテーブルのダンプにラージオブジェクトを追加する場合にのみ有用です。
blobはデータとみなされるため、<option>--data-only</option>が使われたときは含まれますが、<option>--schema-only</option>が使われたときには含まれないことに注意してください。
       </para>
      </listitem>
     </varlistentry>

     <varlistentry>
      <term><option>-B</option></term>
      <term><option>--no-blobs</option></term>
      <listitem>
       <para>
<!--
        Exclude large objects in the dump.
-->
ラージオブジェクトをダンプに含めません。
       </para>

       <para>
<!--
        When both <option>-b</option> and <option>-B</option> are given, the behavior
        is to output large objects, when data is being dumped, see the
        <option>-b</option> documentation.
-->
<option>-b</option>と<option>-B</option>の両方が指定された場合は、データのダンプ時にラージオブジェクトを出力します。
<option>-b</option>の説明を参照してください。
       </para>
      </listitem>
     </varlistentry>

     <varlistentry>
      <term><option>-c</option></term>
      <term><option>--clean</option></term>
      <listitem>
       <para>
<!--
        Output commands to clean (drop)
        database objects prior to outputting the commands for creating them.
        (Unless <option>&#45;-if-exists</option> is also specified,
        restore might generate some harmless error messages, if any objects
        were not present in the destination database.)
-->
データベースオブジェクトを作成するコマンドの前に、データベースオブジェクトを整理（削除）するコマンドを書き出します。
（<option>--if-exists</option>も指定されなければ、リストア先のデータベースの中に存在しないオブジェクトがある場合に、害がないエラーがいくつか発生するかもしれません。）
       </para>

       <para>
<!--
        This option is ignored when emitting an archive (non-text) output
        file.  For the archive formats, you can specify the option when you
        call <command>pg_restore</command>.
-->
このオプションはアーカイブ（テキストでない）出力ファイルを出力する場合には無視されます。
アーカイブ形式では、<command>pg_restore</command>を呼び出す時にこのオプションを指定できます。
       </para>
      </listitem>
     </varlistentry>

     <varlistentry>
      <term><option>-C</option></term>
      <term><option>--create</option></term>
      <listitem>
       <para>
<!--
        Begin the output with a command to create the
        database itself and reconnect to the created database.  (With a
        script of this form, it doesn't matter which database in the
        destination installation you connect to before running the script.)
        If <option>&#45;-clean</option> is also specified, the script drops and
        recreates the target database before reconnecting to it.
-->
初めにデータベース自体を作成するコマンドを出力し、その後、作成したデータベースに接続するコマンドを出力します
（このようなスクリプトを使用すると、スクリプトを実行する前に対象のインストレーションの中のどのデータベースに接続すればよいかという問題を考える必要がなくなります）。
<option>--clean</option>も同時に指定されている場合、このスクリプトは接続する前に対象データベースを削除し再作成します。
       </para>

       <para>
<!--
        With <option>&#45;-create</option>, the output also includes the
        database's comment if any, and any configuration variable settings
        that are specific to this database, that is,
        any <command>ALTER DATABASE ... SET ...</command>
        and <command>ALTER ROLE ... IN DATABASE ... SET ...</command>
        commands that mention this database.
        Access privileges for the database itself are also dumped,
        unless <option>&#45;-no-acl</option> is specified.
-->
<option>--create</option>では出力に、もしあるならデータベースのコメントも含まれます。また、あらゆる設定変数の設定、すなわち、このデーベースを対象としている<command>ALTER DATABASE ... SET ...</command>と<command>ALTER ROLE ... IN DATABASE ... SET ...</command>コマンドも含まれます。
<option>--no-acl</option>が指定されていない限り、データベースに対するアクセス権限自体もダンプされます。
       </para>

       <para>
<!--
        This option is ignored when emitting an archive (non-text) output
        file.  For the archive formats, you can specify the option when you
        call <command>pg_restore</command>.
-->
このオプションはアーカイブ（テキストでない）出力ファイルを出力する場合には無視されます。
アーカイブ形式では、<command>pg_restore</command>を呼び出す時にこのオプションを指定できます。
       </para>
      </listitem>
     </varlistentry>

     <varlistentry>
      <term><option>-e <replaceable class="parameter">pattern</replaceable></option></term>
      <term><option>--extension=<replaceable class="parameter">pattern</replaceable></option></term>
      <listitem>
       <para>
<!--
        Dump only extensions matching <replaceable
        class="parameter">pattern</replaceable>.  When this option is not
        specified, all non-system extensions in the target database will be
        dumped.  Multiple extensions can be selected by writing multiple
        <option>-e</option> switches.  The <replaceable
        class="parameter">pattern</replaceable> parameter is interpreted as a
        pattern according to the same rules used by
        <application>psql</application>'s <literal>\d</literal> commands (see
        <xref linkend="app-psql-patterns"/>), so multiple extensions can also
        be selected by writing wildcard characters in the pattern.  When using
        wildcards, be careful to quote the pattern if needed to prevent the
        shell from expanding the wildcards.
-->
<replaceable class="parameter">pattern</replaceable>にマッチする拡張のみをダンプします。
このオプションが指定されなければ、対象データベース内にあるシステム以外の拡張すべてがダンプされます。
複数の<option>-e</option>オプションを記述することで、複数の拡張を選択できます。
<replaceable class="parameter">pattern</replaceable>パラメータは<application>psql</application>の<literal>\d</literal>コマンドと同じ規則に従うパターン（<xref linkend="app-psql-patterns"/>参照）として解釈されます。ですので、ワイルドカード文字をパターン内に記述することで、複数の拡張を選択することもできます。
ワイルドカードを使用する時は、シェルがそのワイルドカードを展開しないように、必要であればパターンを引用符で括ってください。
       </para>

       <para>
<!--
        Any configuration relation registered by
        <function>pg_extension_config_dump</function> is included in the
        dump if its extension is specified by <option>&#45;-extension</option>.
-->
<function>pg_extension_config_dump</function>により登録された設定リレーションは、その拡張が<option>--extension</option>で指定されていればダンプに含まれます。
       </para>

       <note>
        <para>
<!--
         When <option>-e</option> is specified,
         <application>pg_dump</application> makes no attempt to dump any other
         database objects that the selected extension(s) might depend upon.
         Therefore, there is no guarantee that the results of a
         specific-extension dump can be successfully restored by themselves
         into a clean database.
-->
<option>-e</option>が指定されると、<application>pg_dump</application>は選択した拡張が依存する可能性のある、その他のデータベースオブジェクトのダンプを行ないません。
したがって、拡張指定のダンプ結果を初期状態のデータベースに正常にリストアできるという保証はありません。
        </para>
       </note>
      </listitem>
     </varlistentry>

     <varlistentry>
      <term><option>-E <replaceable class="parameter">encoding</replaceable></option></term>
      <term><option>--encoding=<replaceable class="parameter">encoding</replaceable></option></term>
      <listitem>
       <para>
<!--
        Create the dump in the specified character set encoding. By default,
        the dump is created in the database encoding.  (Another way to get the
        same result is to set the <envar>PGCLIENTENCODING</envar> environment
        variable to the desired dump encoding.)  The supported encodings are
        described in <xref linkend="multibyte-charset-supported"/>.
-->
指定した文字セット符号化方式でダンプを作成します。
デフォルトではダンプはデータベースの符号化方式で作成されます。
（環境変数<envar>PGCLIENTENCODING</envar>を好みのダンプ時の符号化方式に設定することで、同じ結果を得ることができます。）
サポートする符号化方式は<xref linkend="multibyte-charset-supported"/>に記載されています。
       </para>
      </listitem>
     </varlistentry>

     <varlistentry>
      <term><option>-f <replaceable class="parameter">file</replaceable></option></term>
      <term><option>--file=<replaceable class="parameter">file</replaceable></option></term>
      <listitem>
       <para>
<!--
        Send output to the specified file. This parameter can be omitted for
        file based output formats, in which case the standard output is used.
        It must be given for the directory output format however, where it
        specifies the target directory instead of a file. In this case the
        directory is created by <command>pg_dump</command> and must not exist
        before.
-->
出力を指定のファイルに送ります。
ファイルを基にする出力形式ではこのパラメータは省くことができます。
省略時は標準出力が使用されます。
しかしディレクトリ出力形式の場合は、省略することはできず、ファイルではなく対象ディレクトリを指定します。
この場合、ディレクトリは<command>pg_dump</command>が生成しますので、事前に存在してはなりません。
       </para>
      </listitem>
     </varlistentry>

     <varlistentry>
      <term><option>-F <replaceable class="parameter">format</replaceable></option></term>
      <term><option>--format=<replaceable class="parameter">format</replaceable></option></term>
      <listitem>
       <para>
<!--
        Selects the format of the output.
        <replaceable>format</replaceable> can be one of the following:
-->
出力形式を選択します。
<replaceable>format</replaceable>には以下のいずれかを取ることができます。

       <variablelist>
        <varlistentry>
         <term><literal>p</literal></term>
         <term><literal>plain</literal></term>
         <listitem>
          <para>
<!--
           Output a plain-text <acronym>SQL</acronym> script file (the default).
-->
平文の<acronym>SQL</acronym>スクリプトファイルを出力します（デフォルト）。
          </para>
         </listitem>
        </varlistentry>

        <varlistentry>
         <term><literal>c</literal></term>
         <term><literal>custom</literal></term>
         <listitem>
          <para>
<!--
           Output a custom-format archive suitable for input into
           <application>pg_restore</application>.
           Together with the directory output format, this is the most flexible
           output format in that it allows manual selection and reordering of
           archived items during restore. This format is also compressed by
           default.
-->
<application>pg_restore</application>への入力に適したカスタム形式アーカイブを出力します。
ディレクトリ出力形式と一緒に使用する場合、リストア時に手作業で保管された項目の選択、再順序付けできますので、これはもっとも柔軟な出力形式です。
また、この形式はデフォルトで圧縮されます。
          </para>
         </listitem>
        </varlistentry>

        <varlistentry>
         <term><literal>d</literal></term>
         <term><literal>directory</literal></term>
         <listitem>
          <para>
<!--
           Output a directory-format archive suitable for input into
           <application>pg_restore</application>. This will create a directory
           with one file for each table and blob being dumped, plus a
           so-called Table of Contents file describing the dumped objects in a
           machine-readable format that <application>pg_restore</application>
           can read. A directory format archive can be manipulated with
           standard Unix tools; for example, files in an uncompressed archive
           can be compressed with the <application>gzip</application> tool.
           This format is compressed by default and also supports parallel
           dumps.
-->
<application>pg_restore</application>への入力に適したディレクトリ形式のアーカイブを出力します。
これは、ダンプされる各テーブルおよびblobごとに1つのファイル、さらに、<application>pg_restore</application>から読み取り可能な、機械的に読み取り易い書式でダンプしたオブジェクトを記述する目次ファイルと呼ばれるファイルを持つディレクトリを作成します。
ディレクトリ形式アーカイブは標準Unixツールで操作することができます。
例えば、未圧縮アーカイブ内のファイルを<application>gzip</application>ツールを使用して圧縮することができます。
この形式はデフォルトで圧縮されます。
また並行ダンプをサポートします。
          </para>
         </listitem>
        </varlistentry>

        <varlistentry>
         <term><literal>t</literal></term>
         <term><literal>tar</literal></term>
         <listitem>
          <para>
<!--
           Output a <command>tar</command>-format archive suitable for input
           into <application>pg_restore</application>. The tar format is
           compatible with the directory format: extracting a tar-format
           archive produces a valid directory-format archive.
           However, the tar format does not support compression. Also, when
           using tar format the relative order of table data items cannot be
           changed during restore.
-->
<application>pg_restore</application>への入力に適した<command>tar</command>形式のアーカイブを出力します。
このtar形式はディレクトリ形式と互換性があります。
tar形式アーカイブを展開すると、有効なディレクトリ形式のアーカイブを生成します。
しかしtar形式は圧縮をサポートしません。
またtar形式を使う場合、リストア時にテーブルデータ項目の相対的な順序を変更することはできません。
          </para>
         </listitem>
        </varlistentry>
       </variablelist></para>
      </listitem>
     </varlistentry>

     <varlistentry>
      <term><option>-j <replaceable class="parameter">njobs</replaceable></option></term>
      <term><option>--jobs=<replaceable class="parameter">njobs</replaceable></option></term>
      <listitem>
       <para>
<!--
        Run the dump in parallel by dumping <replaceable class="parameter">njobs</replaceable>
        tables simultaneously. This option may reduce the time needed to perform the dump but it also
        increases the load on the database server. You can only use this option with the
        directory output format because this is the only output format where multiple processes
        can write their data at the same time.
-->
<replaceable class="parameter">njobs</replaceable>個のテーブルを同時にダンプすることによって、並行してダンプを実行します。
このオプションはダンプを実行するのに必要な時間を減らすかもしれませんが、データベースサーバの負荷を増やします。
このオプションはディレクトリ出力形式でのみ使用することができます。
複数のプロセスが同時にそのデータを書き出すことができるのはディレクトリ形式だけだからです。
       </para>
<!--
       <para><application>pg_dump</application> will open <replaceable class="parameter">njobs</replaceable>
        + 1 connections to the database, so make sure your <xref linkend="guc-max-connections"/>
        setting is high enough to accommodate all connections.
-->
       <para>
<application>pg_dump</application>は<replaceable class="parameter">njobs</replaceable>+1個のデータベース接続を開きます。
このため、すべての接続を収容できる程度に<xref linkend="guc-max-connections"/>が高いことを確認してください。
       </para>
       <para>
<!--
        Requesting exclusive locks on database objects while running a parallel dump could
        cause the dump to fail. The reason is that the <application>pg_dump</application> leader process
        requests shared locks (<link linkend="locking-tables">ACCESS SHARE</link>) on the
        objects that the worker processes are going to dump later in order to
        make sure that nobody deletes them and makes them go away while the dump is running.
        If another client then requests an exclusive lock on a table, that lock will not be
        granted but will be queued waiting for the shared lock of the leader process to be
        released. Consequently any other access to the table will not be granted either and
        will queue after the exclusive lock request. This includes the worker process trying
        to dump the table. Without any precautions this would be a classic deadlock situation.
        To detect this conflict, the <application>pg_dump</application> worker process requests another
        shared lock using the <literal>NOWAIT</literal> option. If the worker process is not granted
        this shared lock, somebody else must have requested an exclusive lock in the meantime
        and there is no way to continue with the dump, so <application>pg_dump</application> has no choice
        but to abort the dump.
-->
並行ダンプを実行している時にデータベースオブジェクトに対して排他ロックを要求すると、ダンプが失敗する可能性があります。
ダンプ実行中に誰かがダンプ予定のオブジェクトを削除してそれがなくなってしまうことがないように、ワーカプロセスがダンプする予定のオブジェクトに対して<application>pg_dump</application>のリーダープロセスが共有ロック(<link linkend="locking-tables">ACCESS SHARE</link>)を要求するのがその理由です。
その後他のクライアントがテーブルに対する排他ロックを要求すると、
そのロックは許可されませんが、リーダープロセスが共有ロックを解放することを待機するキューに保管されます。
その結果、テーブルへのその他のアクセスは許可されず、排他ロック要求の後のキューに保管されます。
これには、そのテーブルをダンプしようとする作業用プロセスも含まれます。
何らかの注意をしないと、古典的なデッドロック状態になります。
この競合を検知するために<application>pg_dump</application>の作業用プロセスは<literal>NOWAIT</literal>オプションを使用する別の共有ロックを要求します。
作業用プロセスによる共有ロックが許可されない場合、だれかがその時に排他ロックを要求していることになり、ダンプを継続することができません。
<application>pg_dump</application>には、ダンプを中断するしか選択肢がありません。
       </para>
       <para>
<<<<<<< HEAD
        To perform a parallel dump, the database server needs to support
=======
<!--
        For a consistent backup, the database server needs to support
>>>>>>> 185876a6
        synchronized snapshots, a feature that was introduced in
        <productname>PostgreSQL</productname> 9.2 for primary servers and 10
        for standbys. With this feature, database clients can ensure they see
        the same data set even though they use different connections.
        <command>pg_dump -j</command> uses multiple database connections; it
        connects to the database once with the leader process and once again
        for each worker job. Without the synchronized snapshot feature, the
        different worker jobs wouldn't be guaranteed to see the same data in
        each connection, which could lead to an inconsistent backup.
-->
一貫したバックアップのためには、データベースサーバは、同期スナップショットをサポートする必要があります。
これはプライマリサーバについては<productname>PostgreSQL</productname> 9.2で、スタンバイについてはバージョン10で導入された機能です。
この機能を用いれば、データベースクライアントは異なる接続を使用していたとしても、確実に同じデータセットを参照することができます。
<command>pg_dump -j</command>は複数のデータベース接続を使用します。
リーダープロセスで一度、また、作業用ジョブそれぞれでも一度、データベースと接続します。
同期スナップショット機能がないと、異なる作業用ジョブがそれぞれの接続で同じデータを参照していることが保証されず、一貫性がないバックアップになってしまいます。
       </para>
<<<<<<< HEAD
=======
       <para>
<!--
        If you want to run a parallel dump of a pre-9.2 server, you need to make sure that the
        database content doesn't change from between the time the leader connects to the
        database until the last worker job has connected to the database. The easiest way to
        do this is to halt any data modifying processes (DDL and DML) accessing the database
        before starting the backup. You also need to specify the
        <option>&#45;-no-synchronized-snapshots</option> parameter when running
        <command>pg_dump -j</command> against a pre-9.2 <productname>PostgreSQL</productname>
        server.
-->
9.2より前のサーバで並行ダンプを実行させたいのであれば、データベースの内容が、リーダーがデータベースに接続してから最後の作業用ジョブがデータベースに接続するまでの間に変更されないことを確実にしなければなりません。
このためのもっとも簡単な方法は、バックアップを始める前にデータを変更するプロセス（DDLおよびDML）がデータベースにアクセスすることを止めさせることです。
また、9.2より前の<productname>PostgreSQL</productname>に対して<command>pg_dump -j</command>を実行する場合は<option>--no-synchronized-snapshots</option>パラメータを指定する必要もあります。
       </para>
>>>>>>> 185876a6
      </listitem>
     </varlistentry>

     <varlistentry>
      <term><option>-n <replaceable class="parameter">pattern</replaceable></option></term>
      <term><option>--schema=<replaceable class="parameter">pattern</replaceable></option></term>
      <listitem>
       <para>
<!--
        Dump only schemas matching <replaceable
        class="parameter">pattern</replaceable>; this selects both the
        schema itself, and all its contained objects.  When this option is
        not specified, all non-system schemas in the target database will be
        dumped.  Multiple schemas can be
        selected by writing multiple <option>-n</option> switches.  The
        <replaceable class="parameter">pattern</replaceable> parameter is
        interpreted as a pattern according to the same rules used by
        <application>psql</application>'s <literal>\d</literal> commands
        (see <xref linkend="app-psql-patterns"/> below),
        so multiple schemas can also be selected by writing wildcard characters
        in the pattern.  When using wildcards, be careful to quote the pattern
        if needed to prevent the shell from expanding the wildcards;  see
        <xref linkend="pg-dump-examples"/> below.
-->
<replaceable class="parameter">pattern</replaceable>にマッチするスキーマのみをダンプします。
これはスキーマ自体とそこに含まれるオブジェクトすべてを選択します。
このオプションが指定されなければ、対象データベース内にあるシステム以外のスキーマ全てがダンプされます。
複数の<option>-n</option>オプションを記述することで、複数のスキーマを選択することができます。
<replaceable class="parameter">pattern</replaceable>パラメータは<application>psql</application>の<literal>\d</literal>コマンドと同じ規則に従うパターン（下記の<xref linkend="app-psql-patterns"/>参照）として解釈されます。
ですので、ワイルドカード文字をパターン内に記述することで、複数のスキーマを選択することもできます。
ワイルドカードを使用する時は、シェルがそのワイルドカードを展開しないように、必要であればパターンを引用符で括ってください。
<xref linkend="pg-dump-examples"/>を参照してください。
       </para>

       <note>
        <para>
<!--
         When <option>-n</option> is specified, <application>pg_dump</application>
         makes no attempt to dump any other database objects that the selected
         schema(s) might depend upon. Therefore, there is no guarantee
         that the results of a specific-schema dump can be successfully
         restored by themselves into a clean database.
-->
<option>-n</option>が指定されると、<application>pg_dump</application>は選択したスキーマ内のオブジェクトが依存する可能性がある、その他のデータベースオブジェクトのダンプを行いません。
したがって、スキーマ指定のダンプ結果を初期状態のデータベースに正常にリストアできるという保証はありません。
        </para>
       </note>

       <note>
        <para>
<!--
         Non-schema objects such as blobs are not dumped when <option>-n</option> is
         specified.  You can add blobs back to the dump with the
         <option>&#45;-blobs</option> switch.
-->
<option>-n</option>が指定されると、blobなどの非スキーマオブジェクトはダンプされません。
<option>--blobs</option>オプションをつけてダンプを行うことでblobも追加されます。
        </para>
       </note>

      </listitem>
     </varlistentry>

     <varlistentry>
      <term><option>-N <replaceable class="parameter">pattern</replaceable></option></term>
      <term><option>--exclude-schema=<replaceable class="parameter">pattern</replaceable></option></term>
      <listitem>
       <para>
<!--
        Do not dump any schemas matching <replaceable
        class="parameter">pattern</replaceable>.  The pattern is
        interpreted according to the same rules as for <option>-n</option>.
        <option>-N</option> can be given more than once to exclude schemas
        matching any of several patterns.
-->
<replaceable class="parameter">pattern</replaceable>にマッチするスキーマをダンプしません。
このパターンは<option>-n</option>と同様の規則に従って解釈されます。
<option>-N</option>を複数指定して、複数のパターンのいずれかにマッチするスキーマを除外することができます。
       </para>

       <para>
<!--
        When both <option>-n</option> and <option>-N</option> are given, the behavior
        is to dump just the schemas that match at least one <option>-n</option>
        switch but no <option>-N</option> switches.  If <option>-N</option> appears
        without <option>-n</option>, then schemas matching <option>-N</option> are
        excluded from what is otherwise a normal dump.
-->
<option>-n</option>と<option>-N</option>の両方が指定された場合、少なくとも1つの<option>-n</option>にマッチし<option>-N</option>オプションにマッチしないスキーマだけがダンプされます。
<option>-n</option>なしで<option>-N</option>が指定された場合、<option>-N</option>にマッチするスキーマが通常のダンプから除外されます。
       </para>
      </listitem>
     </varlistentry>

     <varlistentry>
      <term><option>-O</option></term>
      <term><option>--no-owner</option></term>
      <listitem>
       <para>
<!--
        Do not output commands to set
        ownership of objects to match the original database.
        By default, <application>pg_dump</application> issues
        <command>ALTER OWNER</command> or
        <command>SET SESSION AUTHORIZATION</command>
        statements to set ownership of created database objects.
        These statements
        will fail when the script is run unless it is started by a superuser
        (or the same user that owns all of the objects in the script).
        To make a script that can be restored by any user, but will give
        that user ownership of all the objects, specify <option>-O</option>.
-->
オブジェクトの所有権を元のデータベースにマッチさせるためのコマンドを出力しません。
デフォルトでは、<application>pg_dump</application>は、<command>ALTER OWNER</command>文または<command>SET SESSION AUTHORIZATION</command>文を発行して、作成したデータベースオブジェクトの所有権を設定します。
スーパーユーザ（もしくは、そのスクリプト内の全てのオブジェクトを所有するユーザ）以外のユーザがスクリプトを実行した場合、これらの文は失敗します。
任意のユーザがリストアできるスクリプトを作成するには、<option>-O</option>を指定してください。
ただし、この場合は、全てのオブジェクトの所有者がリストアしたユーザとなってしまいます。
       </para>

       <para>
<!--
        This option is ignored when emitting an archive (non-text) output
        file.  For the archive formats, you can specify the option when you
        call <command>pg_restore</command>.
-->
このオプションはアーカイブ（テキストでない）出力ファイルを出力する場合には無視されます。
アーカイブ形式では、<command>pg_restore</command>を呼び出す時にこのオプションを指定できます。
       </para>
      </listitem>
     </varlistentry>

     <varlistentry>
      <term><option>-R</option></term>
      <term><option>--no-reconnect</option></term>
      <listitem>
       <para>
<!--
        This option is obsolete but still accepted for backwards
        compatibility.
-->
このオプションは廃止されましたが、後方互換性を保持するため受け入れられます。
       </para>
      </listitem>
     </varlistentry>

     <varlistentry>
      <term><option>-s</option></term>
      <term><option>--schema-only</option></term>
      <listitem>
       <para>
<!--
        Dump only the object definitions (schema), not data.
-->
データ定義（スキーマ）のみをダンプし、データはダンプしません。
       </para>
       <para>
<!--
        This option is the inverse of <option>&#45;-data-only</option>.
        It is similar to, but for historical reasons not identical to,
        specifying
        <option>&#45;-section=pre-data &#45;-section=post-data</option>.
-->
このオプションは<option>--data-only</option>の逆です。
これは<option>--section=pre-data --section=post-data</option>を指定することと似ていますが、歴史的な理由のため同一ではありません。
       </para>
       <para>
<!--
        (Do not confuse this with the <option>&#45;-schema</option> option, which
        uses the word <quote>schema</quote> in a different meaning.)
-->
（これと<option>--schema</option>オプションと混乱しないでください。<quote>schema</quote>という単語を異なる意味で使用しています。）
       </para>
       <para>
<!--
        To exclude table data for only a subset of tables in the database,
        see <option>&#45;-exclude-table-data</option>.
-->
データベース内の一部のみのテーブルのテーブルデータを除外するためには<option>--exclude-table-data</option>を参照してください。
       </para>
      </listitem>
     </varlistentry>

     <varlistentry>
      <term><option>-S <replaceable class="parameter">username</replaceable></option></term>
      <term><option>--superuser=<replaceable class="parameter">username</replaceable></option></term>
      <listitem>
       <para>
<!--
        Specify the superuser user name to use when disabling triggers.
        This is relevant only if <option>&#45;-disable-triggers</option> is used.
        (Usually, it's better to leave this out, and instead start the
        resulting script as superuser.)
-->
トリガを無効にする場合に使用する、スーパーユーザのユーザ名を指定します。
これは<option>--disable-triggers</option>を使う場合にのみ使用されます。
（通常は このオプションを使うよりも、出力されたスクリプトをスーパーユーザ権限で実行する方が良いでしょう。）
       </para>
      </listitem>
     </varlistentry>

     <varlistentry>
      <term><option>-t <replaceable class="parameter">pattern</replaceable></option></term>
      <term><option>--table=<replaceable class="parameter">pattern</replaceable></option></term>
      <listitem>
       <para>
<!--
        Dump only tables with names matching
        <replaceable class="parameter">pattern</replaceable>. Multiple tables
        can be selected by writing multiple <option>-t</option> switches.  The
        <replaceable class="parameter">pattern</replaceable> parameter is
        interpreted as a pattern according to the same rules used by
        <application>psql</application>'s <literal>\d</literal> commands
        (see <xref linkend="app-psql-patterns"/> below),
        so multiple tables can also be selected by writing wildcard characters
        in the pattern.  When using wildcards, be careful to quote the pattern
        if needed to prevent the shell from expanding the wildcards;  see
        <xref linkend="pg-dump-examples"/> below.
-->
<replaceable class="parameter">pattern</replaceable>にマッチする名前のテーブルのみをダンプします。
複数の<option>-t</option>オプションを記述することで複数のテーブルを選択することができます。
<replaceable class="parameter">pattern</replaceable>パラメータは<application>psql</application>の <literal>\d</literal>コマンドで使用される規則(下記の<xref linkend="app-psql-patterns"/>参照)と同じ規則に従うパターンとして解釈されます。
ですので、ワイルドカード文字をパターン内に記述することで、複数のテーブルを選択することもできます。
ワイルドカードを使用する時は、シェルによりそのワイルドカードを展開させないように、パターンを引用符で括ってください。
下記の<xref linkend="pg-dump-examples"/>を参照してください。
       </para>

       <para>
<!--
        As well as tables, this option can be used to dump the definition of matching
        views, materialized views, foreign tables, and sequences.  It will not dump the
        contents of views or materialized views, and the contents of foreign tables will
        only be dumped if the corresponding foreign server is specified with
        <option>&#45;-include-foreign-data</option>.
-->
このオプションは、テーブルだけでなく、ビュー、マテリアライズドビュー、外部テーブル、シーケンスの定義をダンプするのにも使えます。
ビューやマテリアライズドビューの内容はダンプしませんし、対応する外部サーバに<option>--include-foreign-data</option>が指定されている場合にのみ、外部テーブルの内容がダンプされます。
       </para>

       <para>
<!--
        The <option>-n</option> and <option>-N</option> switches have no effect when
        <option>-t</option> is used, because tables selected by <option>-t</option> will
        be dumped regardless of those switches, and non-table objects will not
        be dumped.
-->
<option>-t</option>が使用されると、<option>-n</option>および<option>-N</option>オプションの効果はなくなります。
<option>-t</option>で選択したテーブルが、これらのオプションとは関係なくダンプされ、また、非テーブルオブジェクトはダンプされないためです。
       </para>

       <note>
        <para>
<!--
         When <option>-t</option> is specified, <application>pg_dump</application>
         makes no attempt to dump any other database objects that the selected
         table(s) might depend upon. Therefore, there is no guarantee
         that the results of a specific-table dump can be successfully
         restored by themselves into a clean database.
-->
<option>-t</option>が指定されると、<application>pg_dump</application>は選択したテーブル内のオブジェクトが依存する可能性がある他のデータベースオブジェクトのダンプを行いません。
したがって、テーブル指定のダンプ結果を初期化されたデータベースに正常にリストアできるという保証はありません。
        </para>
       </note>

      </listitem>
     </varlistentry>

     <varlistentry>
      <term><option>-T <replaceable class="parameter">pattern</replaceable></option></term>
      <term><option>--exclude-table=<replaceable class="parameter">pattern</replaceable></option></term>
      <listitem>
       <para>
<!--
        Do not dump any tables matching <replaceable
        class="parameter">pattern</replaceable>.  The pattern is
        interpreted according to the same rules as for <option>-t</option>.
        <option>-T</option> can be given more than once to exclude tables
        matching any of several patterns.
-->
<replaceable class="parameter">pattern</replaceable>にマッチするテーブルをダンプしません。
このパターンは<option>-t</option>と同じ規則に従って解釈されます。
<option>-T</option>を複数指定することで、複数のパターンのいずれかにマッチするテーブルをすべて除外させることができます。
       </para>

       <para>
<!--
        When both <option>-t</option> and <option>-T</option> are given, the behavior
        is to dump just the tables that match at least one <option>-t</option>
        switch but no <option>-T</option> switches.  If <option>-T</option> appears
        without <option>-t</option>, then tables matching <option>-T</option> are
        excluded from what is otherwise a normal dump.
-->
<option>-t</option>と<option>-T</option>の両方が指定された場合、少なくとも1つの<option>-t</option>オプションにマッチし、<option>-T</option>オプションにマッチしないテーブルのみがダンプされます。
<option>-t</option>なしで<option>-T</option>が指定された場合、通常のダンプから<option>-T</option>にマッチするテーブルが除外されます。
       </para>
      </listitem>
     </varlistentry>

     <varlistentry>
      <term><option>-v</option></term>
      <term><option>--verbose</option></term>
      <listitem>
       <para>
<!--
        Specifies verbose mode.  This will cause
        <application>pg_dump</application> to output detailed object
        comments and start/stop times to the dump file, and progress
        messages to standard error.
        Repeating the option causes additional debug-level messages
        to appear on standard error.
-->
冗長モードを指定します。
これを指定すると、<application>pg_dump</application>は、詳細なオブジェクトコメント、開始時刻、終了時刻をダンプファイルに、進行状況メッセージを標準エラーに出力します。
オプションを繰り返すと、追加のデバッグレベルメッセージが標準エラーに現れます。
       </para>
      </listitem>
     </varlistentry>

     <varlistentry>
       <term><option>-V</option></term>
       <term><option>--version</option></term>
       <listitem>
       <para>
<!--
       Print the <application>pg_dump</application> version and exit.
-->
<application>pg_dump</application>のバージョンを表示し、終了します。
       </para>
       </listitem>
     </varlistentry>

     <varlistentry>
      <term><option>-x</option></term>
      <term><option>--no-privileges</option></term>
      <term><option>--no-acl</option></term>
      <listitem>
       <para>
<!--
        Prevent dumping of access privileges (grant/revoke commands).
-->
アクセス権限（grant/revokeコマンド）のダンプを抑制します。
       </para>
      </listitem>
     </varlistentry>

     <varlistentry>
      <term><option>-Z <replaceable class="parameter">0..9</replaceable></option></term>
      <term><option>--compress=<replaceable class="parameter">0..9</replaceable></option></term>
      <listitem>
       <para>
<!--
        Specify the compression level to use.  Zero means no compression.
        For the custom and directory archive formats, this specifies compression of
        individual table-data segments, and the default is to compress
        at a moderate level.
        For plain text output, setting a nonzero compression level causes
        the entire output file to be compressed, as though it had been
        fed through <application>gzip</application>; but the default is not to compress.
        The tar archive format currently does not support compression at all.
-->
使用する圧縮レベルを指定します。
ゼロは圧縮無しを意味します。
カスタムおよびディレクトリアーカイブ形式では、これは個々のテーブルデータセグメントの圧縮を指定するもので、デフォルトでは中間レベルで圧縮されます。
平文出力では、非ゼロの圧縮レベルの指定によりあたかも<application>gzip</application>に渡されたかのように出力ファイル全体が圧縮されます。
しかしデフォルトは圧縮無しです。
tarアーカイブ形式では現在圧縮を全くサポートしていません。
       </para>
      </listitem>
     </varlistentry>

     <varlistentry>
      <term><option>--binary-upgrade</option></term>
      <listitem>
       <para>
<!--
        This option is for use by in-place upgrade utilities.  Its use
        for other purposes is not recommended or supported.  The
        behavior of the option may change in future releases without
        notice.
-->
このオプションは現位置でのアップグレード用のユーティリティにより使用されるものです。
他の目的での使用は推奨されませんし、サポートもされません。
このオプションの動作は、将来通知することなく変更される可能性があります。
       </para>
      </listitem>
     </varlistentry>

     <varlistentry>
      <term><option>--column-inserts</option></term>
      <term><option>--attribute-inserts</option></term>
      <listitem>
       <para>
<!--
        Dump data as <command>INSERT</command> commands with explicit
        column names (<literal>INSERT INTO
        <replaceable>table</replaceable>
        (<replaceable>column</replaceable>, ...) VALUES
        ...</literal>).  This will make restoration very slow; it is mainly
        useful for making dumps that can be loaded into
        non-<productname>PostgreSQL</productname> databases.
        Any error during restoring will cause only rows that are part of the
        problematic <command>INSERT</command> to be lost, rather than the
        entire table contents.
-->
明示的に列名を付けた<command>INSERT</command>コマンド（<literal>INSERT INTO <replaceable>table</replaceable> (<replaceable>column</replaceable>, ...)VALUES...</literal>）としてデータをダンプします。
これによりリストアは非常に遅くなります。
主に<productname>PostgreSQL</productname>以外のデータベースへロード可能なダンプを作成する時に有用です。
リストア中のエラーでは、テーブルの内容がまるごと失われることはなく、問題のある<command>INSERT</command>の一部の行が失われるだけです。
       </para>
      </listitem>
     </varlistentry>

     <varlistentry>
      <term><option>--disable-dollar-quoting</option></term>
      <listitem>
       <para>
<!--
        This option disables the use of dollar quoting for function bodies,
        and forces them to be quoted using SQL standard string syntax.
-->
このオプションは、関数本体用のドル引用符の使用を無効にし、強制的に標準SQLの文字列構文を使用した引用符付けを行います。
       </para>
      </listitem>
     </varlistentry>

     <varlistentry>
      <term><option>--disable-triggers</option></term>
      <listitem>
       <para>
<!--
        This option is relevant only when creating a data-only dump.
        It instructs <application>pg_dump</application> to include commands
        to temporarily disable triggers on the target tables while
        the data is restored.  Use this if you have referential
        integrity checks or other triggers on the tables that you
        do not want to invoke during data restore.
<<<<<<< HEAD
=======
-->
このオプションは、データのみのダンプを作成する場合にしか適用されません。
データのリストア中に、対象テーブル上のトリガを一時的に無効にするコマンドを出力するよう<application>pg_dump</application>に指示します。
このオプションは、データのリストア中には呼び出したくない参照整合性検査やその他のトリガがテーブル上にある場合に使用します。
>>>>>>> 185876a6
       </para>

       <para>
<!--
        Presently, the commands emitted for <option>&#45;-disable-triggers</option>
        must be done as superuser.  So, you should also specify
        a superuser name with <option>-S</option>, or preferably be careful to
        start the resulting script as a superuser.
-->
現在のところ、<option>--disable-triggers</option>に対応するコマンドを実行するのは、スーパーユーザでなければなりません。
そのため、<option>-S</option>でスーパーユーザの名前を指定するか、あるいは、可能であれば、スーパーユーザ権限でスクリプトを開始するよう注意する必要があります。
       </para>

       <para>
<!--
        This option is ignored when emitting an archive (non-text) output
        file.  For the archive formats, you can specify the option when you
        call <command>pg_restore</command>.
-->
このオプションはアーカイブ（テキストでない）出力ファイルを出力する場合には無視されます。
アーカイブ形式では、<command>pg_restore</command>を呼び出す時にこのオプションを指定できます。
       </para>
      </listitem>
     </varlistentry>

     <varlistentry>
      <term><option>--enable-row-security</option></term>
      <listitem>
       <para>
<!--
        This option is relevant only when dumping the contents of a table
        which has row security.  By default, <application>pg_dump</application> will set
        <xref linkend="guc-row-security"/> to off, to ensure
        that all data is dumped from the table.  If the user does not have
        sufficient privileges to bypass row security, then an error is thrown.
        This parameter instructs <application>pg_dump</application> to set
        <xref linkend="guc-row-security"/> to on instead, allowing the user
        to dump the parts of the contents of the table that they have access to.
-->
このオプションは、行セキュリティのあるテーブルの内容をダンプするときにのみ意味を持ちます。
デフォルトでは、<application>pg_dump</application>は<xref linkend="guc-row-security"/>をoffに設定し、テーブルからすべてのデータがダンプされるようにします。
ユーザが行セキュリティを無視できるだけの十分な権限を持っていない場合、エラーが発生します。
このパラメータは<application>pg_dump</application>が<xref linkend="guc-row-security"/>をonに設定するようにすることで、テーブルの内容のうち、ユーザがアクセスできる部分をダンプすることを可能にします。
       </para>

       <para>
<!--
        Note that if you use this option currently, you probably also want
        the dump be in <command>INSERT</command> format, as the
        <command>COPY FROM</command> during restore does not support row security.
-->
リストア時の<command>COPY FROM</command>が行セキュリティをサポートしていないので、今、このオプションを使う場合は、ダンプを<command>INSERT</command>形式にするのがおそらく望ましいでしょう。
       </para>
      </listitem>
     </varlistentry>

     <varlistentry>
      <term><option>--exclude-table-data=<replaceable class="parameter">pattern</replaceable></option></term>
      <listitem>
       <para>
<!--
        Do not dump data for any tables matching <replaceable
        class="parameter">pattern</replaceable>. The pattern is
        interpreted according to the same rules as for <option>-t</option>.
        <option>&#45;-exclude-table-data</option> can be given more than once to
        exclude tables matching any of several patterns. This option is
        useful when you need the definition of a particular table even
        though you do not need the data in it.
-->
<replaceable class="parameter">pattern</replaceable>にマッチするすべてのテーブルのデータをダンプしません。
パターンは<option>-t</option>用の規則と同じ規則にしたがって解釈されます。
複数のパターンのいずれかにマッチするテーブルを除外することができるように、<option>--exclude-table-data</option>を複数回与えることができます。
このオプションは、特定のテーブルに関してデータを格納する必要はないがテーブル定義は必要である場合に有用です。
       </para>
       <para>
<!--
        To exclude data for all tables in the database, see <option>&#45;-schema-only</option>.
-->
データベース内のすべてのテーブルに関してデータを除外するためには、<option>--schema-only</option>を参照してください。
       </para>
      </listitem>
     </varlistentry>

     <varlistentry>
      <term><option>--extra-float-digits=<replaceable class="parameter">ndigits</replaceable></option></term>
      <listitem>
       <para>
<!--
        Use the specified value of <option>extra_float_digits</option> when dumping
        floating-point data, instead of the maximum available precision.
        Routine dumps made for backup purposes should not use this option.
-->
浮動小数点データをダンプする時に、利用できる最大の精度の代わりに、<option>extra_float_digits</option>で指定された値を使います。
バックアップ目的で作られたダンプルーチンは、このオプションを使うべきではありません。
       </para>
      </listitem>
     </varlistentry>

     <varlistentry>
      <term><option>--if-exists</option></term>
      <listitem>
       <para>
<!--
        Use conditional commands (i.e., add an <literal>IF EXISTS</literal>
        clause) when cleaning database objects.  This option is not valid
        unless <option>&#45;-clean</option> is also specified.
-->
データベースオブジェクトを初期化するときに、条件コマンドを使います(つまり、<literal>IF EXISTS</literal>句を追加します)。
このオプションは、<option>--clean</option>も指定されているのでなければ、有効にはなりません。
       </para>
      </listitem>
     </varlistentry>

     <varlistentry>
      <term><option>--include-foreign-data=<replaceable class="parameter">foreignserver</replaceable></option></term>
      <listitem>
       <para>
<!--
        Dump the data for any foreign table with a foreign server
        matching <replaceable class="parameter">foreignserver</replaceable>
        pattern. Multiple foreign servers can be selected by writing multiple
        <option>&#45;-include-foreign-data</option> switches.
        Also, the <replaceable class="parameter">foreignserver</replaceable> parameter is
        interpreted as a pattern according to the same rules used by
        <application>psql</application>'s <literal>\d</literal> commands
        (see <xref linkend="app-psql-patterns"/> below),
        so multiple foreign servers can also be selected by writing wildcard characters
        in the pattern.  When using wildcards, be careful to quote the pattern
        if needed to prevent the shell from expanding the wildcards; see
        <xref linkend="pg-dump-examples"/> below.
        The only exception is that an empty pattern is disallowed.
-->
<replaceable class="parameter">foreignserver</replaceable>パターンとマッチする外部サーバの外部テーブルのデータをダンプします。
複数の<option>--include-foreign-data</option>スイッチを書くことで、複数の外部サーバを選択できます。
また、<replaceable class="parameter">foreignserver</replaceable>パラメータは<application>psql</application>の<literal>\d</literal>コマンドで使われているのと同じ規則に従うパターンとして解釈されます(下記の<xref linkend="app-psql-patterns"/>を参照してください)ので、パターンにワイルドカード文字を書くことで複数の外部サーバを選択することもできます。
ワイルドカードを使う時は、シェルがワイルドカードを展開しないよう必要ならパターンを引用符で囲むことに注意してください。下記の<xref linkend="pg-dump-examples"/>を参照してください。
唯一の例外は空のパターンが許されていないことです。
       </para>

       <note>
        <para>
<!--
         When <option>&#45;-include-foreign-data</option> is specified,
         <application>pg_dump</application> does not check that the foreign
         table is writable.  Therefore, there is no guarantee that the
         results of a foreign table dump can be successfully restored.
-->
<option>--include-foreign-data</option>が指定された場合、<application>pg_dump</application>は外部テーブルが書き込み可能かどうか確認しません。
そのため、外部テーブルのダンプの結果をリストアするのに成功する保証はありません。
        </para>
       </note>
      </listitem>
     </varlistentry>

     <varlistentry>
      <term><option>--inserts</option></term>
      <listitem>
       <para>
<!--
        Dump data as <command>INSERT</command> commands (rather
        than <command>COPY</command>).  This will make restoration very slow;
        it is mainly useful for making dumps that can be loaded into
        non-<productname>PostgreSQL</productname> databases.
        Any error during restoring will cause only rows that are part of the
        problematic <command>INSERT</command> to be lost, rather than the
        entire table contents.  Note that the restore might fail altogether if
        you have rearranged column order.  The
        <option>&#45;-column-inserts</option> option is safe against column order
        changes, though even slower.
-->
データを（<command>COPY</command>ではなく）<command>INSERT</command>コマンドの形式でダンプします。
これを行うとリストアに非常に時間がかかります。
主に<productname>PostgreSQL</productname>以外のデータベースへロード可能なダンプを作成する時に有用です。
リストア中のエラーでは、テーブルの内容がまるごと失われることはなく、問題のある<command>INSERT</command>の一部の行が失われるだけです。
列の順序を変更した場合はリストアが失敗する可能性があることに注意してください。
<option>--column-inserts</option>はさらに処理が遅くなりますが、列の順序変更に対して安全です。
       </para>
      </listitem>
     </varlistentry>

     <varlistentry>
      <term><option>--load-via-partition-root</option></term>
      <listitem>
       <para>
<!--
        When dumping data for a table partition, make
        the <command>COPY</command> or <command>INSERT</command> statements
        target the root of the partitioning hierarchy that contains it, rather
        than the partition itself.  This causes the appropriate partition to
        be re-determined for each row when the data is loaded.  This may be
        useful when restoring data on a server where rows do not always fall
        into the same partitions as they did on the original server.  That
        could happen, for example, if the partitioning column is of type text
        and the two systems have different definitions of the collation used
        to sort the partitioning column.
-->
テーブルパーティションのデータをダンプするときには、<command>COPY</command>あるいは<command>INSERT</command>文の対象を、そのパーティションではなく、それを含むパーティション階層のルートにします。
これにより、データが読み込まれるときに各行に対して適切なパーティションが再判断されます。
これは行が元のサーバ上と同じパーティションに必ずしも落ちないようなサーバ上にデータを再読み込みするときに有用でしょう。
例えば、パーティション列がtext型で二つのシステムがパーティション列のソートで使われる照合順序の異なる定義を持っている場合に、これはあり得ます。
       </para>

       <para>
<!--
        It is best not to use parallelism when restoring from an archive made
        with this option, because <application>pg_restore</application> will
        not know exactly which partition(s) a given archive data item will
        load data into.  This could result in inefficiency due to lock
        conflicts between parallel jobs, or perhaps even restore failures due
        to foreign key constraints being set up before all the relevant data
        is loaded.
-->
<application>pg_restore</application>は与えられたアーカイブデータ要素がデータを投入するパーティションがどれであるかを正確に知ることがないため、このオプションで作られたアーカイブからリストアを行うときには並列化しない方が良いです。
並行ジョブ間でのロック競合のため、これは非効率になります。また、全ての関連データが読み込まれる前に外部キー制約が設定されることにより、場合によってはリロード失敗も起こります。
       </para>
      </listitem>
     </varlistentry>

     <varlistentry>
      <term><option>--lock-wait-timeout=<replaceable class="parameter">timeout</replaceable></option></term>
      <listitem>
       <para>
<!--
        Do not wait forever to acquire shared table locks at the beginning of
        the dump. Instead fail if unable to lock a table within the specified
        <replaceable class="parameter">timeout</replaceable>. The timeout may be
        specified in any of the formats accepted by <command>SET
        statement_timeout</command>.  (Allowed formats vary depending on the server
        version you are dumping from, but an integer number of milliseconds
        is accepted by all versions.)
-->
ダンプの開始時に共有テーブルのロックを永遠に待ちません。
代わりに指定した<replaceable class="parameter">timeout</replaceable>内にテーブルロックを獲得できなければ失敗します。
タイムアウトは<command>SET statement_timeout</command>で受け付けられる任意の書式で指定できます。
（使用可能な形式はダンプの元となるサーバのバージョンに依存して異なりますが、すべてのバージョンにおいてミリ秒単位の整数値は受け付けられます。）
       </para>
      </listitem>
     </varlistentry>

     <varlistentry>
      <term><option>--no-comments</option></term>
      <listitem>
       <para>
<!--
        Do not dump comments.
-->
コメントをダンプしません。
       </para>
      </listitem>
     </varlistentry>

     <varlistentry>
      <term><option>--no-publications</option></term>
      <listitem>
       <para>
<!--
        Do not dump publications.
-->
パブリケーションをダンプしません。
       </para>
      </listitem>
     </varlistentry>

     <varlistentry>
      <term><option>--no-security-labels</option></term>
      <listitem>
       <para>
<!--
        Do not dump security labels.
-->
セキュリティラベルをダンプしません。
       </para>
      </listitem>
     </varlistentry>

     <varlistentry>
      <term><option>--no-subscriptions</option></term>
      <listitem>
       <para>
<!--
        Do not dump subscriptions.
-->
サブスクリプションをダンプしません。
       </para>
      </listitem>
     </varlistentry>

     <varlistentry>
      <term><option>--no-sync</option></term>
      <listitem>
       <para>
<!--
        By default, <command>pg_dump</command> will wait for all files
        to be written safely to disk.  This option causes
        <command>pg_dump</command> to return without waiting, which is
        faster, but means that a subsequent operating system crash can leave
        the dump corrupt.  Generally, this option is useful for testing
        but should not be used when dumping data from production installation.
-->
デフォルトでは、<command>pg_dump</command>はすべてのファイルが確実にディスクに書き出されるまで待機します。
このオプションを使うと<command>pg_dump</command>は待機せずに戻るため、より高速になりますが、これは、その後にオペレーティングシステムがクラッシュすると、ダンプが破損する可能性があることを意味します。
一般的に言って、このオプションはテスト用には有用ですが、実運用の環境からデータをダンプするときには使用しない方が良いでしょう。
       </para>
      </listitem>
     </varlistentry>

     <varlistentry>
      <term><option>--no-table-access-method</option></term>
      <listitem>
       <para>
<<<<<<< HEAD
        Do not output commands to select table access methods.
        With this option, all objects will be created with whichever
        table access method is the default during restore.
       </para>

       <para>
        This option is ignored when emitting an archive (non-text) output
        file.  For the archive formats, you can specify the option when you
        call <command>pg_restore</command>.
=======
<!--
        This option allows running <command>pg_dump -j</command> against a pre-9.2
        server, see the documentation of the <option>-j</option> parameter
        for more details.
-->
このオプションにより、9.2より前のサーバに対して<command>pg_dump -j</command>を実行することができます。
詳細については<option>-j</option>パラメータの説明を参照してください。
>>>>>>> 185876a6
       </para>
      </listitem>
     </varlistentry>

     <varlistentry>
      <term><option>--no-tablespaces</option></term>
      <listitem>
       <para>
<!--
        Do not output commands to select tablespaces.
        With this option, all objects will be created in whichever
        tablespace is the default during restore.
-->
テーブル空間を選択するコマンドを出力しません。
このオプションを使用すると、すべてのオブジェクトはリストア時のデフォルトのテーブル空間の中に作成されます。
       </para>

       <para>
<!--
        This option is ignored when emitting an archive (non-text) output
        file.  For the archive formats, you can specify the option when you
        call <command>pg_restore</command>.
-->
このオプションはアーカイブ（テキストでない）出力ファイルを出力する場合には無視されます。
アーカイブ形式では、<command>pg_restore</command>を呼び出す時にこのオプションを指定できます。
       </para>
      </listitem>
     </varlistentry>

     <varlistentry>
      <term><option>--no-toast-compression</option></term>
      <listitem>
       <para>
<!--
        Do not output commands to set <acronym>TOAST</acronym> compression
        methods.
        With this option, all columns will be restored with the default
        compression setting.
-->
<acronym>TOAST</acronym>圧縮手法を設定するコマンドを出力しません。
このオプションにより、列はすべてデフォルトの圧縮の設定でリストアされます。
       </para>
      </listitem>
     </varlistentry>

     <varlistentry>
      <term><option>--no-unlogged-table-data</option></term>
      <listitem>
       <para>
<<<<<<< HEAD
        Do not dump the contents of unlogged tables and sequences.  This
        option has no effect on whether or not the table and sequence
        definitions (schema) are dumped; it only suppresses dumping the table
        and sequence data. Data in unlogged tables and sequences
=======
<!--
        Do not dump the contents of unlogged tables.  This option has no
        effect on whether or not the table definitions (schema) are dumped;
        it only suppresses dumping the table data. Data in unlogged tables
>>>>>>> 185876a6
        is always excluded when dumping from a standby server.
-->
ログを取らないテーブルの内容をダンプしません。
このオプションはテーブル定義（スキーマ）をダンプするかどうかには影響しません。
そのテーブルデータのダンプを抑制するだけです。
スタンバイサーバからダンプを行う場合、ログを取らないテーブル内のデータは常に除外されます。
       </para>
      </listitem>
     </varlistentry>

     <varlistentry>
      <term><option>--on-conflict-do-nothing</option></term>
      <listitem>
       <para>
<!--
        Add <literal>ON CONFLICT DO NOTHING</literal> to
        <command>INSERT</command> commands.
        This option is not valid unless <option>&#45;-inserts</option>,
        <option>&#45;-column-inserts</option> or
        <option>&#45;-rows-per-insert</option> is also specified.
-->
<command>INSERT</command>コマンドに<literal>ON CONFLICT DO NOTHING</literal>を追加します。
このオプションは、<option>--inserts</option>、<option>--column-inserts</option>または<option>--rows-per-insert</option>が同時に指定されていなければ、有効ではありません。
       </para>
      </listitem>
     </varlistentry>

     <varlistentry>
      <term><option>--quote-all-identifiers</option></term>
      <listitem>
       <para>
<!--
        Force quoting of all identifiers.  This option is recommended when
        dumping a database from a server whose <productname>PostgreSQL</productname>
        major version is different from <application>pg_dump</application>'s, or when
        the output is intended to be loaded into a server of a different
        major version.  By default, <application>pg_dump</application> quotes only
        identifiers that are reserved words in its own major version.
        This sometimes results in compatibility issues when dealing with
        servers of other versions that may have slightly different sets
        of reserved words.  Using <option>&#45;-quote-all-identifiers</option> prevents
        such issues, at the price of a harder-to-read dump script.
-->
強制的にすべての識別子に引用符を付与します。
このオプションは、<application>pg_dump</application>のメジャーバージョンとは異なるメジャーバージョンの<productname>PostgreSQL</productname>のサーバーからデータベースをダンプするとき、あるいは出力を異なるメジャーバージョンのサーバにロードする予定であるときに推奨されます。
デフォルトでは、<application>pg_dump</application>は、それ自身のメジャーバージョンにおける予約語である識別子に対してのみ引用符を付与します。
これは、他のバージョンのサーバを処理するときに互換性の問題を引き起こす場合があります。
他のバージョンのサーバでは予約語の集合が多少、異なる場合があるからです。
<option>--quote-all-identifiers</option>を使用することで、ダンプのスクリプトが読みにくくなりますが、このような問題を防ぐことができます。
       </para>
      </listitem>
     </varlistentry>

     <varlistentry>
      <term><option>--rows-per-insert=<replaceable class="parameter">nrows</replaceable></option></term>
      <listitem>
       <para>
<!--
        Dump data as <command>INSERT</command> commands (rather than
        <command>COPY</command>).  Controls the maximum number of rows per
        <command>INSERT</command> command. The value specified must be a
        number greater than zero.  Any error during restoring will cause only
        rows that are part of the problematic <command>INSERT</command> to be
        lost, rather than the entire table contents.
-->
(<command>COPY</command>ではなく)<command>INSERT</command>コマンドでデータをダンプします。
<command>INSERT</command>コマンド1つあたりの最大行数を制御します。
指定する値は0より大きくなければなりません。
リストア中のエラーでは、テーブルの内容がまるごと失われることはなく、問題のある<command>INSERT</command>の一部の行が失われるだけです。
       </para>
      </listitem>
     </varlistentry>

     <varlistentry>
       <term><option>--section=<replaceable class="parameter">sectionname</replaceable></option></term>
       <listitem>
         <para>
<!--
          Only dump the named section. The section name can be
          <option>pre-data</option>, <option>data</option>, or <option>post-data</option>.
          This option can be specified more than once to select multiple
          sections. The default is to dump all sections.
-->
指定した部分のみをダンプします。
部分名は<option>pre-data</option>、<option>data</option>、<option>post-data</option>のいずれかを取ることができます。
複数の部分を選択するために、このオプションは複数回指定することができます。
デフォルトではすべての部分をダンプします。
         </para>
         <para>
<!--
          The data section contains actual table data, large-object
          contents, and sequence values.
          Post-data items include definitions of indexes, triggers, rules,
          and constraints other than validated check constraints.
          Pre-data items include all other data definition items.
-->
data部分には、実際のテーブルデータとラージオブジェクトの中身、シーケンス値が含まれます。
post-data項目は、インデックス定義、トリガ定義、ルール定義、有効化された検査制約以外の制約定義が含まれます。
pre-data項目は、他のすべてのデータ定義項目が含まれます。
         </para>
       </listitem>
     </varlistentry>

     <varlistentry>
      <term><option>--serializable-deferrable</option></term>
      <listitem>
       <para>
<!--
        Use a <literal>serializable</literal> transaction for the dump, to
        ensure that the snapshot used is consistent with later database
        states; but do this by waiting for a point in the transaction stream
        at which no anomalies can be present, so that there isn't a risk of
        the dump failing or causing other transactions to roll back with a
        <literal>serialization_failure</literal>.  See <xref linkend="mvcc"/>
        for more information about transaction isolation and concurrency
        control.
-->
使用されるスナップショットがその後のデータベース状態と一貫性を持つことを保証するために、ダンプ時に<literal>serializable</literal>トランザクションを使用します。
ダンプが失敗したり、<literal>serialization_failure</literal>により他のトランザクションがロールバックしたりする危険がないように、トランザクションストリーム内で異常が発生することがない時点まで待つことでこれを行います。
トランザクション分離および同時実行性の制御については<xref linkend="mvcc"/>を参照してください。
       </para>

       <para>
<!--
        This option is not beneficial for a dump which is intended only for
        disaster recovery.  It could be useful for a dump used to load a
        copy of the database for reporting or other read-only load sharing
        while the original database continues to be updated.  Without it the
        dump may reflect a state which is not consistent with any serial
        execution of the transactions eventually committed.  For example, if
        batch processing techniques are used, a batch may show as closed in
        the dump without all of the items which are in the batch appearing.
-->
このオプションは障害対策のリカバリのみを目的とするダンプでは利点はありません。
元のデータベースを継続して更新しながら、レポート処理や他の読み取りのみの負荷分散のためにデータベースのコピーをロードするために使用されるダンプとして有用になります。
こうしないと、ダンプには
何らかのトランザクションの直列実行が最終的にコミットされた状態と一貫性がない状態が反映される可能性があります。
例えば、バッチ処理技術が使用される場合、
バッチは、バッチ内で存在するすべての項目を持たないダンプ内でクローズしたものと表示される可能性があります。
       </para>

       <para>
<!--
        This option will make no difference if there are no read-write
        transactions active when pg_dump is started.  If read-write
        transactions are active, the start of the dump may be delayed for an
        indeterminate length of time.  Once running, performance with or
        without the switch is the same.
-->
pg_dumpを始めた時に読み書きを行う実行中のトランザクションが存在しない場合、このオプションは何の差異ももたらしません。
読み書きを行うトランザクションが実行中の場合、確定できない期間、ダンプの起動が遅延される可能性があります。
動き出してからの性能は、このスイッチがある場合とない場合とで違いはありません。
       </para>
      </listitem>
     </varlistentry>

     <varlistentry>
       <term><option>--snapshot=<replaceable class="parameter">snapshotname</replaceable></option></term>
       <listitem>
         <para>
<!--
          Use the specified synchronized snapshot when making a dump of the
          database (see
          <xref linkend="functions-snapshot-synchronization-table"/> for more
          details).
-->
データベースのダンプを作成する時に、指定した同期スナップショットを使用します
（詳しくは<xref linkend="functions-snapshot-synchronization-table"/>を参照して下さい）。
         </para>
         <para>
<!--
          This option is useful when needing to synchronize the dump with
          a logical replication slot (see <xref linkend="logicaldecoding"/>)
          or with a concurrent session.
-->
このオプションは、ダンプを論理レプリケーションスロット（<xref linkend="logicaldecoding"/>参照）あるいは同時実行セッションと同期させる必要がある時に役に立ちます。
         </para>
         <para>
<!--
          In the case of a parallel dump, the snapshot name defined by this
          option is used rather than taking a new snapshot.
-->
並行ダンプの場合、新しいスナップショットを作る代わりに、このオプションで指定されたスナップショット名が使われます。
         </para>
       </listitem>
     </varlistentry>

     <varlistentry>
      <term><option>--strict-names</option></term>
      <listitem>
       <para>
<!--
        Require that each
        extension (<option>-e</option>/<option>&#45;-extension</option>),
        schema (<option>-n</option>/<option>&#45;-schema</option>) and
        table (<option>-t</option>/<option>&#45;-table</option>) qualifier
        match at least one extension/schema/table in the database to be dumped.
        Note that if none of the extension/schema/table qualifiers find
        matches, <application>pg_dump</application> will generate an error
        even without <option>&#45;-strict-names</option>.
-->
各拡張指定(<option>-e</option>/<option>--extension</option>)、各スキーマ指定(<option>-n</option>/<option>--schema</option>)および各テーブル指定(<option>-t</option>/<option>--table</option>)が、ダンプされるデータベース内の少なくとも1つの拡張、スキーマおよびテーブルにマッチすることを必要とします。
拡張、スキーマおよびテーブル指定のどれもがマッチするものを見つけられなかった場合は、<option>--strict-names</option>がなくても<application>pg_dump</application>はエラーを発生させることに注意して下さい。
       </para>
       <para>
<!--
        This option has no effect
        on <option>-N</option>/<option>&#45;-exclude-schema</option>,
        <option>-T</option>/<option>&#45;-exclude-table</option>,
        or <option>&#45;-exclude-table-data</option>.  An exclude pattern failing
        to match any objects is not considered an error.
-->
このオプションは<option>-N</option>/<option>--exclude-schema</option>、<option>-T</option>/<option>--exclude-table</option>、<option>--exclude-table-data</option>には影響を与えません。
除外のパターンがマッチするオブジェクトを見つけられないことは、エラーとはみなされません。
       </para>
      </listitem>
     </varlistentry>

     <varlistentry>
      <term><option>--use-set-session-authorization</option></term>
      <listitem>
       <para>
<!--
        Output SQL-standard <command>SET SESSION AUTHORIZATION</command> commands
        instead of <command>ALTER OWNER</command> commands to determine object
        ownership.  This makes the dump more standards-compatible, but
        depending on the history of the objects in the dump, might not restore
        properly.  Also, a dump using <command>SET SESSION AUTHORIZATION</command>
        will certainly require superuser privileges to restore correctly,
        whereas <command>ALTER OWNER</command> requires lesser privileges.
-->
オブジェクトの所有権を決定するために、<command>ALTER OWNER</command>コマンドの代わりに標準SQLの<command>SET SESSION AUTHORIZATION</command>コマンドを出力します。
これにより、ダンプの標準への互換性が高まりますが、ダンプ内のオブジェクトの履歴によっては正しくリストアされない可能性が生じます。
また、<command>SET SESSION AUTHORIZATION</command>を使用したダンプを正しくリストアするためには、確実にスーパーユーザ権限が必要となります。
<command>ALTER OWNER</command>で必要な権限はこれよりも少なくなります。
       </para>
      </listitem>
     </varlistentry>

     <varlistentry>
       <term><option>-?</option></term>
       <term><option>--help</option></term>
       <listitem>
       <para>
<!--
       Show help about <application>pg_dump</application> command line
       arguments, and exit.
-->
<application>pg_dump</application>のコマンドライン引数の使用方法を表示し、終了します。
       </para>
       </listitem>
     </varlistentry>

    </variablelist>
   </para>

   <para>
<!--
    The following command-line options control the database connection parameters.
-->
以下のコマンドラインオプションは、データベース接続パラメータを制御します。

    <variablelist>
     <varlistentry>
      <term><option>-d <replaceable class="parameter">dbname</replaceable></option></term>
      <term><option>--dbname=<replaceable class="parameter">dbname</replaceable></option></term>
      <listitem>
      <para>
<!--
       Specifies the name of the database to connect to. This is
       equivalent to specifying <replaceable
       class="parameter">dbname</replaceable> as the first non-option
       argument on the command line.  The <replaceable>dbname</replaceable>
       can be a <link linkend="libpq-connstring">connection string</link>.
       If so, connection string parameters will override any conflicting
       command line options.
-->
接続するデータベースの名前を指定します。
コマンドラインでオプション以外の最初の引数として<replaceable class="parameter">dbname</replaceable>を指定することと同じです。
<replaceable>dbname</replaceable>は<link linkend="libpq-connstring">接続文字列</link>でも構いません。
その場合、接続文字列パラメータは衝突するコマンドラインオプションに優先します。
      </para>
      </listitem>
     </varlistentry>

     <varlistentry>
      <term><option>-h <replaceable class="parameter">host</replaceable></option></term>
      <term><option>--host=<replaceable class="parameter">host</replaceable></option></term>
      <listitem>
       <para>
<!--
        Specifies the host name of the machine on which the server is
        running.  If the value begins with a slash, it is used as the
        directory for the Unix domain socket. The default is taken
        from the <envar>PGHOST</envar> environment variable, if set,
        else a Unix domain socket connection is attempted.
-->
サーバが稼働しているマシンのホスト名を指定します。
この値がスラッシュから始まる場合、Unixドメインソケット用のディレクトリとして使用されます。
デフォルトは、設定されていれば環境変数<envar>PGHOST</envar>から取得されます。
設定されていなければ、Unixドメインソケット接続とみなされます。
       </para>
      </listitem>
     </varlistentry>

     <varlistentry>
      <term><option>-p <replaceable class="parameter">port</replaceable></option></term>
      <term><option>--port=<replaceable class="parameter">port</replaceable></option></term>
      <listitem>
       <para>
<!--
        Specifies the TCP port or local Unix domain socket file
        extension on which the server is listening for connections.
        Defaults to the <envar>PGPORT</envar> environment variable, if
        set, or a compiled-in default.
-->
サーバが接続を監視するTCPポートもしくはローカルUnixドメインソケットファイルの拡張子を指定します。
デフォルトは、設定されている場合、環境変数<envar>PGPORT</envar>の値となります。設定されていなければ、コンパイル時のデフォルト値となります。
       </para>
      </listitem>
     </varlistentry>

     <varlistentry>
      <term><option>-U <replaceable>username</replaceable></option></term>
      <term><option>--username=<replaceable class="parameter">username</replaceable></option></term>
      <listitem>
       <para>
<!--
        User name to connect as.
-->
接続ユーザ名です。
       </para>
      </listitem>
     </varlistentry>

     <varlistentry>
      <term><option>-w</option></term>
      <term><option>--no-password</option></term>
      <listitem>
       <para>
<!--
        Never issue a password prompt.  If the server requires
        password authentication and a password is not available by
        other means such as a <filename>.pgpass</filename> file, the
        connection attempt will fail.  This option can be useful in
        batch jobs and scripts where no user is present to enter a
        password.
-->
パスワードの入力を促しません。
サーバがパスワード認証を必要とし、かつ、<filename>.pgpass</filename>ファイルなどの他の方法が利用できない場合、接続試行は失敗します。
バッチジョブやスクリプトなどパスワードを入力するユーザが存在しない場合にこのオプションは有用かもしれません。
       </para>
      </listitem>
     </varlistentry>

     <varlistentry>
      <term><option>-W</option></term>
      <term><option>--password</option></term>
      <listitem>
       <para>
<!--
        Force <application>pg_dump</application> to prompt for a
        password before connecting to a database.
-->
データベースに接続する前に、<application>pg_dump</application>は強制的にパスワード入力を促します。
       </para>

       <para>
<!--
        This option is never essential, since
        <application>pg_dump</application> will automatically prompt
        for a password if the server demands password authentication.
        However, <application>pg_dump</application> will waste a
        connection attempt finding out that the server wants a password.
        In some cases it is worth typing <option>-W</option> to avoid the extra
        connection attempt.
-->
サーバがパスワード認証を要求する場合<application>pg_dump</application>は自動的にパスワード入力を促しますので、これが重要になることはありません。
しかし、<application>pg_dump</application>は、サーバにパスワードが必要かどうかを判断するための接続試行を無駄に行います。
こうした余計な接続試行を防ぐために<option>-W</option>の入力が有意となる場合もあります。
       </para>
      </listitem>
     </varlistentry>

     <varlistentry>
      <term><option>--role=<replaceable class="parameter">rolename</replaceable></option></term>
      <listitem>
       <para>
<!--
        Specifies a role name to be used to create the dump.
        This option causes <application>pg_dump</application> to issue a
        <command>SET ROLE</command> <replaceable class="parameter">rolename</replaceable>
        command after connecting to the database. It is useful when the
        authenticated user (specified by <option>-U</option>) lacks privileges
        needed by <application>pg_dump</application>, but can switch to a role with
        the required rights.  Some installations have a policy against
        logging in directly as a superuser, and use of this option allows
        dumps to be made without violating the policy.
-->
ダンプを作成する際に使用するロール名を指定します。
このオプションにより<application>pg_dump</application>はデータベースに接続した後に<command>SET ROLE</command> <replaceable class="parameter">rolename</replaceable>コマンドを発行するようになります。
認証に使用したユーザ（<option>-U</option>で指定されたユーザ）が<application>pg_dump</application>で必要とされる権限を持たないが、必要な権限を持つロールに切り替えることができる場合に有用です。
一部のインストレーションではスーパーユーザとして直接ログインさせないポリシーを取ることがありますが、このオプションを使用することでポリシーに反することなくダンプを作成することができます。
       </para>
      </listitem>
     </varlistentry>
    </variablelist>
   </para>
 </refsect1>

 <refsect1>
<!--
  <title>Environment</title>
-->
  <title>環境</title>

  <variablelist>
   <varlistentry>
    <term><envar>PGDATABASE</envar></term>
    <term><envar>PGHOST</envar></term>
    <term><envar>PGOPTIONS</envar></term>
    <term><envar>PGPORT</envar></term>

    <term><envar>PGUSER</envar></term>
    <listitem>
     <para>
<!--
      Default connection parameters.
-->
      デフォルトの接続パラメータです。
     </para>
    </listitem>

   </varlistentry>

   <varlistentry>
    <term><envar>PG_COLOR</envar></term>
    <listitem>
     <para>
<!--
      Specifies whether to use color in diagnostic messages. Possible values
      are <literal>always</literal>, <literal>auto</literal> and
      <literal>never</literal>.
-->
診断メッセージで色を使うかどうかを指定します。
可能な値は<literal>always</literal>、<literal>auto</literal>、<literal>never</literal>です。
     </para>
    </listitem>
   </varlistentry>
  </variablelist>

  <para>
<!--
   This utility, like most other <productname>PostgreSQL</productname> utilities,
   also uses the environment variables supported by <application>libpq</application>
   (see <xref linkend="libpq-envars"/>).
-->
また、このユーティリティは、他のほとんどの<productname>PostgreSQL</productname>ユーティリティと同様、<application>libpq</application>でサポートされる環境変数を使用します（<xref linkend="libpq-envars"/>を参照してください）。
  </para>

 </refsect1>

 <refsect1 id="app-pgdump-diagnostics">
<!--
  <title>Diagnostics</title>
-->
  <title>診断</title>

  <para>
<!--
   <application>pg_dump</application> internally executes
   <command>SELECT</command> statements. If you have problems running
   <application>pg_dump</application>, make sure you are able to
   select information from the database using, for example, <xref
   linkend="app-psql"/>.  Also, any default connection settings and environment
   variables used by the <application>libpq</application> front-end
   library will apply.
-->
<application>pg_dump</application>は内部で<command>SELECT</command>文を実行します。
<application>pg_dump</application>の実行時に問題が発生する場合は、<xref linkend="app-psql"/>などを使用して、そのデータベースから情報をselectできることを確認してください。
また、<application>libpq</application>フロントエンドライブラリで使用されるデフォルトの接続設定や環境変数も適用されます。
  </para>

  <para>
<!--
   The database activity of <application>pg_dump</application> is
   normally collected by the cumulative statistics system.  If this is
   undesirable, you can set parameter <varname>track_counts</varname>
   to false via <envar>PGOPTIONS</envar> or the <literal>ALTER
   USER</literal> command.
-->
通常<application>pg_dump</application>のデータベースに対する活動は統計情報コレクタにより収集されます。
これを望まない場合、<envar>PGOPTIONS</envar>または<literal>ALTER USER</literal>コマンドを使用して<varname>track_counts</varname>パラメータを偽に設定してください。
  </para>

 </refsect1>


 <refsect1 id="pg-dump-notes">
<!--
  <title>Notes</title>
-->
<title>注釈</title>

  <para>
<!--
   If your database cluster has any local additions to the <literal>template1</literal> database,
   be careful to restore the output of <application>pg_dump</application> into a
   truly empty database; otherwise you are likely to get errors due to
   duplicate definitions of the added objects.  To make an empty database
   without any local additions, copy from <literal>template0</literal> not <literal>template1</literal>,
   for example:
-->
データベースクラスタにおいて<literal>template1</literal>データベースに対し独自の変更を行っている場合、<application>pg_dump</application>の出力は、確実に空のデータベースにリストアするように注意してください。
そうしないと、おそらく追加されたオブジェクトの重複定義によってエラーが発生します。
独自の追加が反映されていない空のデータベースを作成するには、<literal>template1</literal>ではなく<literal>template0</literal>をコピーしてください。
以下に例を示します。
<programlisting>
CREATE DATABASE foo WITH TEMPLATE template0;
</programlisting>
  </para>

  <para>
<!--
   When a data-only dump is chosen and the option <option>&#45;-disable-triggers</option>
   is used, <application>pg_dump</application> emits commands
   to disable triggers on user tables before inserting the data,
   and then commands to re-enable them after the data has been
   inserted.  If the restore is stopped in the middle, the system
   catalogs might be left in the wrong state.
-->
データのみのダンプを選択し、<option>--disable-triggers</option>オプションを使用する場合、<application>pg_dump</application>はデータを挿入する前にユーザテーブルにトリガを無効にするコマンドを発行し、データの挿入が完了した後で、それらを再び有効にする問い合わせを発行します。
リストアが途中で停止した場合、システムカタログが不適切な状態のままになっている可能性があります。
  </para>

  <para>
<!--
   The dump file produced by <application>pg_dump</application>
   does not contain the statistics used by the optimizer to make
   query planning decisions.  Therefore, it is wise to run
   <command>ANALYZE</command> after restoring from a dump file
   to ensure optimal performance; see <xref linkend="vacuum-for-statistics"/>
   and <xref linkend="autovacuum"/> for more information.
-->
<application>pg_dump</application>が生成するダンプファイルには、オプティマイザが問い合わせ計画を決定する際に使用される統計情報が含まれていません。
そのため、最適な性能を発揮するために、ダンプファイルからリストアした後で<command>ANALYZE</command>を実行することをお勧めします。
詳しくは<xref linkend="vacuum-for-statistics"/>および<xref linkend="autovacuum"/>を参照してください。
  </para>

  <para>
<!--
   Because <application>pg_dump</application> is used to transfer data
   to newer versions of <productname>PostgreSQL</productname>, the output of
   <application>pg_dump</application> can be expected to load into
   <productname>PostgreSQL</productname> server versions newer than
   <application>pg_dump</application>'s version.  <application>pg_dump</application> can also
   dump from <productname>PostgreSQL</productname> servers older than its own version.
   (Currently, servers back to version 9.2 are supported.)
   However, <application>pg_dump</application> cannot dump from
   <productname>PostgreSQL</productname> servers newer than its own major version;
   it will refuse to even try, rather than risk making an invalid dump.
   Also, it is not guaranteed that <application>pg_dump</application>'s output can
   be loaded into a server of an older major version &mdash; not even if the
   dump was taken from a server of that version.  Loading a dump file
   into an older server may require manual editing of the dump file
   to remove syntax not understood by the older server.
   Use of the <option>&#45;-quote-all-identifiers</option> option is recommended
   in cross-version cases, as it can prevent problems arising from varying
   reserved-word lists in different <productname>PostgreSQL</productname> versions.
-->
<application>pg_dump</application>は新しいバージョンの<productname>PostgreSQL</productname>へのデータ移行に使用されますので、<application>pg_dump</application>の出力は<application>pg_dump</application>のバージョンより新しいバージョンの<productname>PostgreSQL</productname>データベースへロード可能と想定できるようになっています。
また、<application>pg_dump</application>は自身より古いバージョンの<productname>PostgreSQL</productname>データベースを読み取ることもできます。
（現在はバージョン8.0までのサーバをサポートします。）
しかし、<application>pg_dump</application>はそれ自身のメジャーバージョンより新しい<productname>PostgreSQL</productname>サーバのダンプを取ることはできません。
無効なダンプを作成するリスクは取らず、ダンプしようとさえしません。
また、<application>pg_dump</application>の出力がメジャーバージョンが古いサーバにロードできるとは、たとえ同じバージョンのサーバから取得したダンプであっても、保証されていません。
より古いサーバへのダンプファイルのロードには、古いサーバでは理解できない構文を削除するために、ダンプファイルの手作業による修正が必要になることがあります。
バージョンをまたがる場合は<option>--quote-all-identifiers</option>オプションの使用が推奨されます。
これにより、<productname>PostgreSQL</productname>の異なるバージョンで、予約語のリストが変わることによって発生する問題を防ぐことができるからです。
  </para>

  <para>
<!--
   When dumping logical replication subscriptions,
   <application>pg_dump</application> will generate <command>CREATE
   SUBSCRIPTION</command> commands that use the <literal>connect = false</literal>
   option, so that restoring the subscription does not make remote connections
   for creating a replication slot or for initial table copy.  That way, the
   dump can be restored without requiring network access to the remote
   servers.  It is then up to the user to reactivate the subscriptions in a
   suitable way.  If the involved hosts have changed, the connection
   information might have to be changed.  It might also be appropriate to
<<<<<<< HEAD
   truncate the target tables before initiating a new full table copy.  If users
   intend to copy initial data during refresh they must create the slot with
   <literal>two_phase = false</literal>.  After the initial sync, the
   <literal>two_phase</literal> option will be automatically enabled by the
   subscriber if the subscription had been originally created with
   <literal>two_phase = true</literal> option.
=======
   truncate the target tables before initiating a new full table copy.
-->
論理レプリケーションのサブスクリプションをダンプするとき、<application>pg_dump</application>は<literal>connect = false</literal>オプションを使用する<command>CREATE SUBSCRIPTION</command>生成するため、サブスクリプションのリストア時には、レプリケーションスロットの作成や初回のテーブルコピーのためのリモート接続が行われません。
このため、リモートサーバへのネットワーク接続を必要とせずにダンプをリストアできます。
その後でサブスクリプションを適切な方法で再有効化するのはユーザの責任です。
関連するホストが変更されたときは、接続情報も変更しなければならないかもしれません。
新しく完全なテーブルコピーを開始する前に、コピー先のテーブルを空にするのが適切なこともあります。
>>>>>>> 185876a6
  </para>
 </refsect1>

 <refsect1 id="pg-dump-examples" xreflabel="Examples">
<!--
  <title>Examples</title>
-->
  <title>例</title>

  <para>
<!--
   To dump a database called <literal>mydb</literal> into an SQL-script file:
-->
<literal>mydb</literal>という名前のデータベースをSQLスクリプトファイルにダンプします。
<screen>
<prompt>$</prompt> <userinput>pg_dump mydb &gt; db.sql</userinput>
</screen>
  </para>

  <para>
<!--
   To reload such a script into a (freshly created) database named
   <literal>newdb</literal>:
-->
<literal>newdb</literal>という名前の（新規に作成した）データベースにスクリプトを再ロードします。

<screen>
<prompt>$</prompt> <userinput>psql -d newdb -f db.sql</userinput>
</screen>
  </para>

  <para>
<!--
   To dump a database into a custom-format archive file:
-->
カスタム形式のアーカイブファイルにデータベースをダンプします。

<screen>
<prompt>$</prompt> <userinput>pg_dump -Fc mydb &gt; db.dump</userinput>
</screen>
  </para>

  <para>
<!--
   To dump a database into a directory-format archive:
-->
ディレクトリ形式アーカイブにデータベースをダンプします。

<screen>
<prompt>$</prompt> <userinput>pg_dump -Fd mydb -f dumpdir</userinput>
</screen>
  </para>

  <para>
<!--
   To dump a database into a directory-format archive in parallel with
   5 worker jobs:
-->
5個の作業用ジョブを使用してデータベースをdirectory形式のアーカイブにダンプします。

<screen>
<prompt>$</prompt> <userinput>pg_dump -Fd mydb -j 5 -f dumpdir</userinput>
</screen>
  </para>

  <para>
<!--
   To reload an archive file into a (freshly created) database named
   <literal>newdb</literal>:
-->
<literal>newdb</literal>という名前の（新規に作成した）データベースにアーカイブファイルを再ロードします。

<screen>
<prompt>$</prompt> <userinput>pg_restore -d newdb db.dump</userinput>
</screen>
  </para>

  <para>
<!--
   To reload an archive file into the same database it was dumped from,
   discarding the current contents of that database:
-->
アーカイブファイルをダンプ元と同じデータベースに再ロードし、そのデータベースの現在の内容を捨てます。

<screen>
<prompt>$</prompt> <userinput>pg_restore -d postgres --clean --create db.dump</userinput>
</screen>
  </para>

  <para>
<!--
   To dump a single table named <literal>mytab</literal>:
-->
<literal>mytab</literal>という名前の単一のテーブルをダンプします。

<screen>
<prompt>$</prompt> <userinput>pg_dump -t mytab mydb &gt; db.sql</userinput>
</screen>
  </para>

  <para>
<!--
   To dump all tables whose names start with <literal>emp</literal> in the
   <literal>detroit</literal> schema, except for the table named
   <literal>employee_log</literal>:
-->
<literal>detroit</literal>スキーマ内の名前が<literal>emp</literal>で始まるすべてのテーブルをダンプします。
ただし、<literal>employee_log</literal>という名前のテーブルは除きます。

<screen>
<prompt>$</prompt> <userinput>pg_dump -t 'detroit.emp*' -T detroit.employee_log mydb &gt; db.sql</userinput>
</screen>
  </para>

  <para>
<!--
   To dump all schemas whose names start with <literal>east</literal> or
   <literal>west</literal> and end in <literal>gsm</literal>, excluding any schemas whose
   names contain the word <literal>test</literal>:
-->
<literal>east</literal>または<literal>west</literal>で始まり<literal>gsm</literal>で終わるスキーマをすべてダンプします。
ただし、<literal>test</literal>という単語を含む場合は除きます。

<screen>
<prompt>$</prompt> <userinput>pg_dump -n 'east*gsm' -n 'west*gsm' -N '*test*' mydb &gt; db.sql</userinput>
</screen>
  </para>

  <para>
<!--
   The same, using regular expression notation to consolidate the switches:
-->
正規表現記法を使用してオプションをまとめた形で同じことを行います。

<screen>
<prompt>$</prompt> <userinput>pg_dump -n '(east|west)*gsm' -N '*test*' mydb &gt; db.sql</userinput>
</screen>
  </para>

  <para>
<!--
   To dump all database objects except for tables whose names begin with
   <literal>ts_</literal>:
-->
<literal>ts_</literal>から始まる名前のテーブルを除き、すべてのデータベースオブジェクトをダンプします。

<screen>
<prompt>$</prompt> <userinput>pg_dump -T 'ts_*' mydb &gt; db.sql</userinput>
</screen>
  </para>

  <para>
<!--
   To specify an upper-case or mixed-case name in <option>-t</option> and related
   switches, you need to double-quote the name; else it will be folded to
   lower case (see <xref linkend="app-psql-patterns"/> below).  But
   double quotes are special to the shell, so in turn they must be quoted.
   Thus, to dump a single table with a mixed-case name, you need something
   like
-->
大文字または大文字小文字混在の名前を<option>-t</option>などのスイッチに指定するには、名前を二重引用符で括らなければなりません。
さもないと小文字に変換されます（下記の<xref linkend="app-psql-patterns"/>を参照してください）。
しかし、二重引用符はシェルでも特別に扱われますので、これも引用符で括らなければなりません。
したがって、大文字小文字混在の名前を持つテーブルを1つダンプするには、以下のようにしなければなりません。

<screen>
<prompt>$</prompt> <userinput>pg_dump -t "\"MixedCaseName\"" mydb &gt; mytab.sql</userinput>
</screen></para>

 </refsect1>

 <refsect1>
<!--
  <title>See Also</title>
-->
  <title>関連項目</title>

  <simplelist type="inline">
   <member><xref linkend="app-pg-dumpall"/></member>
   <member><xref linkend="app-pgrestore"/></member>
   <member><xref linkend="app-psql"/></member>
  </simplelist>
 </refsect1>

</refentry><|MERGE_RESOLUTION|>--- conflicted
+++ resolved
@@ -556,12 +556,7 @@
 <application>pg_dump</application>には、ダンプを中断するしか選択肢がありません。
        </para>
        <para>
-<<<<<<< HEAD
         To perform a parallel dump, the database server needs to support
-=======
-<!--
-        For a consistent backup, the database server needs to support
->>>>>>> 185876a6
         synchronized snapshots, a feature that was introduced in
         <productname>PostgreSQL</productname> 9.2 for primary servers and 10
         for standbys. With this feature, database clients can ensure they see
@@ -579,24 +574,6 @@
 リーダープロセスで一度、また、作業用ジョブそれぞれでも一度、データベースと接続します。
 同期スナップショット機能がないと、異なる作業用ジョブがそれぞれの接続で同じデータを参照していることが保証されず、一貫性がないバックアップになってしまいます。
        </para>
-<<<<<<< HEAD
-=======
-       <para>
-<!--
-        If you want to run a parallel dump of a pre-9.2 server, you need to make sure that the
-        database content doesn't change from between the time the leader connects to the
-        database until the last worker job has connected to the database. The easiest way to
-        do this is to halt any data modifying processes (DDL and DML) accessing the database
-        before starting the backup. You also need to specify the
-        <option>&#45;-no-synchronized-snapshots</option> parameter when running
-        <command>pg_dump -j</command> against a pre-9.2 <productname>PostgreSQL</productname>
-        server.
--->
-9.2より前のサーバで並行ダンプを実行させたいのであれば、データベースの内容が、リーダーがデータベースに接続してから最後の作業用ジョブがデータベースに接続するまでの間に変更されないことを確実にしなければなりません。
-このためのもっとも簡単な方法は、バックアップを始める前にデータを変更するプロセス（DDLおよびDML）がデータベースにアクセスすることを止めさせることです。
-また、9.2より前の<productname>PostgreSQL</productname>に対して<command>pg_dump -j</command>を実行する場合は<option>--no-synchronized-snapshots</option>パラメータを指定する必要もあります。
-       </para>
->>>>>>> 185876a6
       </listitem>
      </varlistentry>
 
@@ -1032,13 +1009,6 @@
         the data is restored.  Use this if you have referential
         integrity checks or other triggers on the tables that you
         do not want to invoke during data restore.
-<<<<<<< HEAD
-=======
--->
-このオプションは、データのみのダンプを作成する場合にしか適用されません。
-データのリストア中に、対象テーブル上のトリガを一時的に無効にするコマンドを出力するよう<application>pg_dump</application>に指示します。
-このオプションは、データのリストア中には呼び出したくない参照整合性検査やその他のトリガがテーブル上にある場合に使用します。
->>>>>>> 185876a6
        </para>
 
        <para>
@@ -1349,7 +1319,6 @@
       <term><option>--no-table-access-method</option></term>
       <listitem>
        <para>
-<<<<<<< HEAD
         Do not output commands to select table access methods.
         With this option, all objects will be created with whichever
         table access method is the default during restore.
@@ -1359,15 +1328,6 @@
         This option is ignored when emitting an archive (non-text) output
         file.  For the archive formats, you can specify the option when you
         call <command>pg_restore</command>.
-=======
-<!--
-        This option allows running <command>pg_dump -j</command> against a pre-9.2
-        server, see the documentation of the <option>-j</option> parameter
-        for more details.
--->
-このオプションにより、9.2より前のサーバに対して<command>pg_dump -j</command>を実行することができます。
-詳細については<option>-j</option>パラメータの説明を参照してください。
->>>>>>> 185876a6
        </para>
       </listitem>
      </varlistentry>
@@ -1417,17 +1377,10 @@
       <term><option>--no-unlogged-table-data</option></term>
       <listitem>
        <para>
-<<<<<<< HEAD
         Do not dump the contents of unlogged tables and sequences.  This
         option has no effect on whether or not the table and sequence
         definitions (schema) are dumped; it only suppresses dumping the table
         and sequence data. Data in unlogged tables and sequences
-=======
-<!--
-        Do not dump the contents of unlogged tables.  This option has no
-        effect on whether or not the table definitions (schema) are dumped;
-        it only suppresses dumping the table data. Data in unlogged tables
->>>>>>> 185876a6
         is always excluded when dumping from a standby server.
 -->
 ログを取らないテーブルの内容をダンプしません。
@@ -2020,22 +1973,12 @@
    servers.  It is then up to the user to reactivate the subscriptions in a
    suitable way.  If the involved hosts have changed, the connection
    information might have to be changed.  It might also be appropriate to
-<<<<<<< HEAD
    truncate the target tables before initiating a new full table copy.  If users
    intend to copy initial data during refresh they must create the slot with
    <literal>two_phase = false</literal>.  After the initial sync, the
    <literal>two_phase</literal> option will be automatically enabled by the
    subscriber if the subscription had been originally created with
    <literal>two_phase = true</literal> option.
-=======
-   truncate the target tables before initiating a new full table copy.
--->
-論理レプリケーションのサブスクリプションをダンプするとき、<application>pg_dump</application>は<literal>connect = false</literal>オプションを使用する<command>CREATE SUBSCRIPTION</command>生成するため、サブスクリプションのリストア時には、レプリケーションスロットの作成や初回のテーブルコピーのためのリモート接続が行われません。
-このため、リモートサーバへのネットワーク接続を必要とせずにダンプをリストアできます。
-その後でサブスクリプションを適切な方法で再有効化するのはユーザの責任です。
-関連するホストが変更されたときは、接続情報も変更しなければならないかもしれません。
-新しく完全なテーブルコピーを開始する前に、コピー先のテーブルを空にするのが適切なこともあります。
->>>>>>> 185876a6
   </para>
  </refsect1>
 

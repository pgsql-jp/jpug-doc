<!--
doc/src/sgml/ref/pg_receivewal.sgml
PostgreSQL documentation
-->

<refentry id="app-pgreceivewal">
 <indexterm zone="app-pgreceivewal">
  <primary>pg_receivewal</primary>
 </indexterm>

 <refmeta>
  <refentrytitle><application>pg_receivewal</application></refentrytitle>
  <manvolnum>1</manvolnum>
<!--
  <refmiscinfo>Application</refmiscinfo>
-->
  <refmiscinfo>アプリケーション</refmiscinfo>
 </refmeta>

 <refnamediv>
  <refname>pg_receivewal</refname>
<!--
  <refpurpose>stream write-ahead logs from a <productname>PostgreSQL</productname> server</refpurpose>
-->
  <refpurpose><productname>PostgreSQL</productname>サーバから先行書き込みログをストリームする</refpurpose>
 </refnamediv>

 <refsynopsisdiv>
  <cmdsynopsis>
   <command>pg_receivewal</command>
   <arg rep="repeat"><replaceable>option</replaceable></arg>
  </cmdsynopsis>
 </refsynopsisdiv>

 <refsect1>
<!--
  <title>Description</title>
-->
  <title>説明</title>
  <para>
<!--
   <application>pg_receivewal</application> is used to stream the write-ahead log
   from a running <productname>PostgreSQL</productname> cluster. The write-ahead
   log is streamed using the streaming replication protocol, and is written
   to a local directory of files. This directory can be used as the archive
   location for doing a restore using point-in-time recovery (see
   <xref linkend="continuous-archiving"/>).
-->
<application>pg_receivewal</application>は実行中の<productname>PostgreSQL</productname>クラスタから先行書き込みログをストリームするために使用されます。
先行書き込みログはストリーミングレプリケーションプロトコルを使用してストリームされ、ローカルディレクトリのファイルとして書き出されます。
このディレクトリはポイントインタイムリカバリ（<xref linkend="continuous-archiving"/>参照）を用いてリストアする際のアーカイブ場所として使用することができます。
  </para>

  <para>
<!--
   <application>pg_receivewal</application> streams the write-ahead
   log in real time as it's being generated on the server, and does not wait
   for segments to complete like <xref linkend="guc-archive-command"/> and
   <xref linkend="guc-archive-library"/> do.
   For this reason, it is not necessary to set
   <xref linkend="guc-archive-timeout"/> when using
    <application>pg_receivewal</application>.
-->
<application>pg_receivewal</application>は先行書き込みログをサーバで生成に合わせてリアルタイムでストリームし、<xref linkend="guc-archive-command"/>とは異なり、セグメントが完了するまで待機することはありません。
このため、<application>pg_receivewal</application>を使用する場合には<xref linkend="guc-archive-timeout"/>を設定する必要はありません。
  </para>

  <para>
<!--
   Unlike the WAL receiver of a PostgreSQL standby server, <application>pg_receivewal</application>
   by default flushes WAL data only when a WAL file is closed.
   The option <option>&#045;&#045;synchronous</option> must be specified to flush WAL data
   in real time. Since <application>pg_receivewal</application> does not
   apply WAL, you should not allow it to become a synchronous standby when
   <xref linkend="guc-synchronous-commit"/> equals
   <literal>remote_apply</literal>. If it does, it will appear to be a
   standby that never catches up, and will cause transaction commits to
   block. To avoid this, you should either configure an appropriate value
   for <xref linkend="guc-synchronous-standby-names"/>, or specify
   <varname>application_name</varname> for
   <application>pg_receivewal</application> that does not match it, or
   change the value of <varname>synchronous_commit</varname> to
   something other than <literal>remote_apply</literal>.
-->
PostgreSQLのスタンバイサーバのWALレシーバと異なり、<application>pg_receivewal</application>はデフォルトでは、WALファイルがクローズされた時にのみ、WALデータをフラッシュします。
WALデータをリアルタイムでフラッシュするには<option>--synchronous</option>オプションを指定する必要があります。
<application>pg_receivewal</application>はWALを適用しないので、<xref linkend="guc-synchronous-commit"/>が<literal>remote_apply</literal>のときにこれを同期スタンバイにすることはできません。
そのようにした場合、決してキャッチアップすることのないスタンバイになり、トランザクションコミットのブロックをひき起こします。
これを避けるには、<xref linkend="guc-synchronous-standby-names"/>に適切な値を設定するか、<application>pg_receivewal</application>に対して一致しない<varname>application_name</varname>を指定する、あるいは、<varname>synchronous_commit</varname>の値を<literal>remote_apply</literal>以外の値に変更してください。
  </para>

  <para>
<!--
   The write-ahead log is streamed over a regular
   <productname>PostgreSQL</productname> connection and uses the replication
   protocol. The connection must be made with a user having
   <literal>REPLICATION</literal> permissions (see
   <xref linkend="role-attributes"/>) or a superuser, and
   <filename>pg_hba.conf</filename> must permit the replication connection.
   The server must also be configured with
   <xref linkend="guc-max-wal-senders"/> set high enough to leave at least
   one session available for the stream.
-->
先行書き込みログは通常の<productname>PostgreSQL</productname>接続を経由して、そしてレプリケーションプロトコルを使用して、ストリームされます。
この接続は<literal>REPLICATION</literal>権限（<xref linkend="role-attributes"/>参照）を持つユーザまたはスーパーユーザによって確立されなければなりません。
そして<filename>pg_hba.conf</filename>でレプリケーション用の接続を許可しなければなりません。
またサーバではストリーム用に利用できるセッションが少なくとも１つ存在できるために<xref linkend="guc-max-wal-senders"/>を十分大きく設定しなければなりません。
  </para>

  <para>
<<<<<<< HEAD
   The starting point of the write-ahead log streaming is calculated when
   <application>pg_receivewal</application> starts:
   <orderedlist>
    <listitem>
     <para>
      First, scan the directory where the WAL segment files are written and
      find the newest completed segment file, using as the starting point the
      beginning of the next WAL segment file.
=======
<!--
   The starting point of the write-ahead log streaming is calculated when
   <application>pg_receivewal</application> starts:
-->
先行書き込みログのストリーミングの開始点は<application>pg_receivewal</application>の開始時に以下のように計算されます。
   <orderedlist>
    <listitem>
     <para>
<!--
      First, scan the directory where the WAL segment files are written and
      find the newest completed segment file, using as the starting point the
      beginning of the next WAL segment file.
-->
まず、WALセグメントファイルが書き込まれるディレクトリを走査して、最新の完了したセグメントファイルを見つけ、次のWALセグメントファイルの始まりを開始点として使います。
>>>>>>> 185876a6
     </para>
    </listitem>

    <listitem>
     <para>
<<<<<<< HEAD
      If a starting point cannot be calculated with the previous method,
      and if a replication slot is used, an extra
      <command>READ_REPLICATION_SLOT</command> command is issued to retrieve
      the slot's <literal>restart_lsn</literal> to use as the starting point.
      This option is only available when streaming write-ahead logs from
      <productname>PostgreSQL</productname> 15 and up.
     </para>
    </listitem>

    <listitem>
     <para>
      If a starting point cannot be calculated with the previous method,
      the latest WAL flush location is used as reported by the server from
      an <literal>IDENTIFY_SYSTEM</literal> command.
=======
<!--
      If a starting point cannot be calculated with the previous method,
      the latest WAL flush location is used as reported by the server from
      an <literal>IDENTIFY_SYSTEM</literal> command.
-->
開始点が前の方法で計算できなければ、サーバの<literal>IDENTIFY_SYSTEM</literal>コマンドで報告された最新のWALのフラッシュ位置が使われます。
>>>>>>> 185876a6
     </para>
    </listitem>
   </orderedlist>
  </para>

  <para>
<<<<<<< HEAD
=======
<!--
>>>>>>> 185876a6
   If the connection is lost, or if it cannot be initially established,
   with a non-fatal error, <application>pg_receivewal</application> will
   retry the connection indefinitely, and reestablish streaming as soon
   as possible. To avoid this behavior, use the <literal>-n</literal>
   parameter.
-->
接続が失われた場合、または、致命的ではないエラーで初期確立ができなかった場合、<application>pg_receivewal</application>は無期限に接続を再試行しできるだけ早くストリーミングを再確立します。
この動作を止めるためには<literal>-n</literal>パラメータを使用してください。
  </para>

  <para>
<!--
   In the absence of fatal errors, <application>pg_receivewal</application>
   will run until terminated by the <systemitem>SIGINT</systemitem> signal
   (<keycombo action="simul"><keycap>Control</keycap><keycap>C</keycap></keycombo>).
-->
致命的なエラーが無い場合、<application>pg_receivewal</application>は<systemitem>SIGINT</systemitem>シグナル（<keycombo action="simul"><keycap>Control</keycap><keycap>C</keycap></keycombo>）で停止されるまで実行を続けます。
  </para>
 </refsect1>

 <refsect1>
<!--
  <title>Options</title>
-->
  <title>オプション</title>

    <variablelist>
     <varlistentry>
      <term><option>-D <replaceable class="parameter">directory</replaceable></option></term>
      <term><option>--directory=<replaceable class="parameter">directory</replaceable></option></term>
      <listitem>
       <para>
<!--
        Directory to write the output to.
-->
出力を書き出すディレクトリです。
       </para>
       <para>
<!--
        This parameter is required.
-->
このパラメータは必須です。
       </para>
      </listitem>
     </varlistentry>

     <varlistentry>
      <term><option>-E <replaceable>lsn</replaceable></option></term>
      <term><option>--endpos=<replaceable>lsn</replaceable></option></term>
      <listitem>
       <para>
<!--
        Automatically stop replication and exit with normal exit status 0 when
        receiving reaches the specified LSN.
-->
受信が指定したLSNに達したなら、自動的にレプリケーションを停止して、通常の終了ステータス0で終了します。
       </para>

       <para>
<!--
        If there is a record with LSN exactly equal to <replaceable>lsn</replaceable>,
        the record will be processed.
-->
<replaceable>lsn</replaceable>とちょうど等しいLSNのレコードがある場合、そのレコードは処理されます。
       </para>
      </listitem>
     </varlistentry>

     <varlistentry>
      <term><option>--if-not-exists</option></term>
      <listitem>
       <para>
<!--
        Do not error out when <option>&#045;-create-slot</option> is specified
        and a slot with the specified name already exists.
-->
<option>--create-slot</option>が指定され、指定された名前のスロットが既に存在していた場合に、エラーを発生させません。
       </para>
      </listitem>
     </varlistentry>

     <varlistentry>
      <term><option>-n</option></term>
      <term><option>--no-loop</option></term>
      <listitem>
       <para>
<!--
        Don't loop on connection errors. Instead, exit right away with
        an error.
-->
接続エラー時に繰り返しません。
代わりにエラーですぐに終了します。
       </para>
      </listitem>
     </varlistentry>

     <varlistentry>
      <term><option>--no-sync</option></term>
      <listitem>
       <para>
<!--
        This option causes <command>pg_receivewal</command> to not force WAL
        data to be flushed to disk.  This is faster, but means that a
        subsequent operating system crash can leave the WAL segments corrupt.
        Generally, this option is useful for testing but should not be used
        when doing WAL archiving on a production deployment.
-->
このオプションは<command>pg_receivewal</command>がWALデータをディスクに強制的にフラッシュさせないようにします。
これはより高速ですが、オペレーションシステムのクラッシュ後にWALセグメントが破損している可能性があります。
一般に、このオプションはテストには有益ですが、本番配備でWALのアーカイビングを行うときに使うべきではありません。
       </para>

       <para>
<!--
        This option is incompatible with <literal>-&#045;synchronous</literal>.
-->
このオプションは<literal>--synchronous</literal>と両立しません。
       </para>
      </listitem>
     </varlistentry>

     <varlistentry>
      <term><option>-s <replaceable class="parameter">interval</replaceable></option></term>
      <term><option>--status-interval=<replaceable class="parameter">interval</replaceable></option></term>
      <listitem>
       <para>
<!--
        Specifies the number of seconds between status packets sent back to the
        server. This allows for easier monitoring of the progress from server.
        A value of zero disables the periodic status updates completely,
        although an update will still be sent when requested by the server, to
        avoid timeout disconnect. The default value is 10 seconds.
-->
サーバに状態パケットを返答する間隔を秒単位で指定します。
これによりサーバからより簡単に進行状況を監視することができます。
ゼロという値は状態の定期的な更新を完全に無効にします。
しかしタイムアウトによる切断を防ぐために、サーバから要求された時には更新を送信します。
デフォルト値は１０秒です。
       </para>
      </listitem>
     </varlistentry>

     <varlistentry>
      <term><option>-S <replaceable>slotname</replaceable></option></term>
      <term><option>--slot=<replaceable class="parameter">slotname</replaceable></option></term>
      <listitem>
        <para>
<!--
         Require <application>pg_receivewal</application> to use an existing
         replication slot (see <xref linkend="streaming-replication-slots"/>).
         When this option is used, <application>pg_receivewal</application> will report
         a flush position to the server, indicating when each segment has been
         synchronized to disk so that the server can remove that segment if it
         is not otherwise needed.
-->
<application>pg_receivewal</application>が既存のレプリケーションスロットを使うようにします(<xref linkend="streaming-replication-slots"/>を参照してください)。
このオプションが使われると、<application>pg_receivewal</application>はフラッシュ位置をサーバに報告します。
これは、各セグメントがいつディスクに同期されたかを示し、それによりサーバが必要のなくなったセグメントを削除できるようになります。
        </para>

        <para>
<!--
         When the replication client
         of <application>pg_receivewal</application> is configured on the
         server as a synchronous standby, then using a replication slot will
         report the flush position to the server, but only when a WAL file is
         closed.  Therefore, that configuration will cause transactions on the
         primary to wait for a long time and effectively not work
         satisfactorily.  The option <literal>&#045;-synchronous</literal> (see
         below) must be specified in addition to make this work correctly.
-->
<application>pg_receivewal</application>のレプリケーションクライアントが同期スタンバイとしてサーバ上で構成されている場合、レプリケーションスロットを利用するとフラッシュ位置がサーバに報告されますが、それはWALファイルがクローズされる時のみです。
したがって、その構成ではプライマリ上のトランザクションが長時間待たされることになり、結果的に満足する動作を得られません。
これを正しく動作させるには、追加で<literal>--synchronous</literal>オプション（以下を参照）を指定する必要があります。
        </para>
      </listitem>
     </varlistentry>

     <varlistentry>
      <term><option>--synchronous</option></term>
      <listitem>
       <para>
<!--
        Flush the WAL data to disk immediately after it has been received. Also
        send a status packet back to the server immediately after flushing,
        regardless of <literal>&#045;&#045;status-interval</literal>.
-->
WALデータを受け取ると即座にディスクにフラッシュします。
またフラッシュした直後に、<literal>--status-interval</literal>の値が何であれ、ステータスパケットをサーバに送り返します。
       </para>

       <para>
<!--
        This option should be specified if the replication client
        of <application>pg_receivewal</application> is configured on the
        server as a synchronous standby, to ensure that timely feedback is
        sent to the server.
-->
<application>pg_receivewal</application>のレプリケーションクライアントが同期スタンバイとしてサーバ上で構成されている場合、フィードバックが遅延なくサーバに送り返されることを確実にするため、このオプションを指定すべきです。
       </para>
      </listitem>
     </varlistentry>

     <varlistentry>
      <term><option>-v</option></term>
      <term><option>--verbose</option></term>
      <listitem>
       <para>
<!--
        Enables verbose mode.
-->
冗長モードを有効にします。
       </para>
      </listitem>
     </varlistentry>

     <varlistentry>
      <term><option>-Z <replaceable class="parameter">level</replaceable></option></term>
      <term><option>-Z <replaceable class="parameter">method</replaceable>[:<replaceable>detail</replaceable>]</option></term>
      <term><option>--compress=<replaceable class="parameter">level</replaceable></option></term>
      <term><option>--compress=<replaceable class="parameter">method</replaceable>[:<replaceable>detail</replaceable>]</option></term>
      <listitem>
       <para>
<<<<<<< HEAD
        Enables compression of write-ahead logs.
       </para>
       <para>
        The compression method can be set to <literal>gzip</literal>,
        <literal>lz4</literal> (if <productname>PostgreSQL</productname>
        was compiled with <option>--with-lz4</option>) or
        <literal>none</literal> for no compression.
        A compression detail string can optionally be specified.  If the
        detail string is an integer, it specifies the compression level.
        Otherwise, it should be a comma-separated list of items, each of the
        form <literal>keyword</literal> or <literal>keyword=value</literal>.
        Currently, the only supported keyword is <literal>level</literal>.
       </para>
       <para>
        If no compression level is specified, the default compression level
        will be used. If only a level is specified without mentioning an
        algorithm, <literal>gzip</literal> compression will be used if the
        level is greater than 0, and no compression will be used if the level
        is 0.
       </para>
       <para>
        The suffix <filename>.gz</filename> will automatically be added to
        all filenames when using <literal>gzip</literal>, and the suffix
        <filename>.lz4</filename> is added when using <literal>lz4</literal>.
=======
<!--
        Enables gzip compression of write-ahead logs, and specifies the
        compression level (0 through 9, 0 being no compression and 9 being best
        compression).  The suffix <filename>.gz</filename> will
        automatically be added to all filenames.
-->
先行書き込みログのgzip圧縮を有効にし、圧縮レベルを指定します（0から9まで、0は圧縮なし、9が最大圧縮）。
すべてのファイル名に、拡張子<filename>.gz</filename>が自動的に追加されます。
>>>>>>> 185876a6
       </para>
      </listitem>
     </varlistentry>
    </variablelist>

   <para>
<!--
    The following command-line options control the database connection parameters.
-->
以下のコマンドラインオプションはデータベース接続パラメータを制御します。

    <variablelist>
     <varlistentry>
      <term><option>-d <replaceable class="parameter">connstr</replaceable></option></term>
      <term><option>--dbname=<replaceable class="parameter">connstr</replaceable></option></term>
      <listitem>
       <para>
<!--
        Specifies parameters used to connect to the server, as a <link
        linkend="libpq-connstring">connection string</link>;  these
        will override any conflicting command line options.
-->
サーバに接続するために使用するパラメータを、<link linkend="libpq-connstring">接続文字列</link>として指定します。
これは衝突するコマンドラインオプションよりも優先します。
       </para>
       <para>
<!--
        The option is called <literal>&#045;&#045;dbname</literal> for consistency with other
        client applications, but because <application>pg_receivewal</application>
        doesn't connect to any particular database in the cluster, database
        name in the connection string will be ignored.
-->
このオプションは他のクライアントアプリケーションとの整合性のために<literal>--dbname</literal>と呼ばれます。
しかし、<application>pg_receivewal</application>はクラスタ内のどの特定のデータベースにも接続しませんので、接続文字列内のデータベース名は無視されます。
       </para>
      </listitem>
     </varlistentry>

     <varlistentry>
      <term><option>-h <replaceable class="parameter">host</replaceable></option></term>
      <term><option>--host=<replaceable class="parameter">host</replaceable></option></term>
      <listitem>
       <para>
<!--
        Specifies the host name of the machine on which the server is
        running.  If the value begins with a slash, it is used as the
        directory for the Unix domain socket. The default is taken
        from the <envar>PGHOST</envar> environment variable, if set,
        else a Unix domain socket connection is attempted.
-->
サーバが稼働しているマシンのホスト名を指定します。
名前がスラッシュから始まる場合、Unixドメインソケット用のディレクトリとして使用されます。
デフォルトは環境変数<envar>PGHOST</envar>が設定されていればその値から取られ、設定されていない場合はUnixドメインソケット接続が試行されます。
       </para>
      </listitem>
     </varlistentry>

     <varlistentry>
      <term><option>-p <replaceable class="parameter">port</replaceable></option></term>
      <term><option>--port=<replaceable class="parameter">port</replaceable></option></term>
      <listitem>
       <para>
<!--
        Specifies the TCP port or local Unix domain socket file
        extension on which the server is listening for connections.
        Defaults to the <envar>PGPORT</envar> environment variable, if
        set, or a compiled-in default.
-->
サーバが接続を待ち受けるTCPポートまたはUnixドメインソケットファイルの拡張子を指定します。
デフォルトは環境変数<envar>PGPORT</envar>が指定されていればその値から取られ、設定されていない場合はコンパイル時のデフォルト値から取られます。
       </para>
      </listitem>
     </varlistentry>

     <varlistentry>
      <term><option>-U <replaceable>username</replaceable></option></term>
      <term><option>--username=<replaceable class="parameter">username</replaceable></option></term>
      <listitem>
       <para>
<!--
        User name to connect as.
-->
接続するユーザ名です。
       </para>
      </listitem>
     </varlistentry>

     <varlistentry>
      <term><option>-w</option></term>
      <term><option>--no-password</option></term>
      <listitem>
       <para>
<!--
        Never issue a password prompt.  If the server requires
        password authentication and a password is not available by
        other means such as a <filename>.pgpass</filename> file, the
        connection attempt will fail.  This option can be useful in
        batch jobs and scripts where no user is present to enter a
        password.
-->
パスワード入力を促しません。
サーバがパスワード認証を必要とし、かつ、<filename>.pgpass</filename>ファイルなど他の手段でパスワードが入手できない場合、接続試行は失敗します。
このオプションは、パスワードを入力するユーザが存在しないバッチジョブやスクリプトで有用になります。
       </para>
      </listitem>
     </varlistentry>

     <varlistentry>
      <term><option>-W</option></term>
      <term><option>--password</option></term>
      <listitem>
       <para>
<!--
        Force <application>pg_receivewal</application> to prompt for a
        password before connecting to a database.
-->
<application>pg_receivewal</application>はデータベースに接続する前にパスワード入力を強制的に促します。
       </para>

       <para>
<!--
        This option is never essential, since
        <application>pg_receivewal</application> will automatically prompt
        for a password if the server demands password authentication.
        However, <application>pg_receivewal</application> will waste a
        connection attempt finding out that the server wants a password.
        In some cases it is worth typing <option>-W</option> to avoid the extra
        connection attempt.
-->
このオプションは重要ではありません。
<application>pg_receivewal</application>は、サーバがパスワード認証を要求した場合に自動的にパスワードを促すためです。
しかし<application>pg_receivewal</application>は、サーバがパスワードを要求するかどうかを確認するために接続試行を浪費します。
<option>-W</option>と入力して無駄な接続試行を防止することが有意である場合があります。
       </para>
      </listitem>
     </varlistentry>
    </variablelist>
   </para>

   <para>
<!--
    <application>pg_receivewal</application> can perform one of the two
    following actions in order to control physical replication slots:
-->
<application>pg_receivewal</application>は物理的なレプリケーションスロットを制御するため、以下の2つの動作のうちの1つを実行できます。

    <variablelist>
     <varlistentry>
      <term><option>--create-slot</option></term>
      <listitem>
       <para>
<!--
        Create a new physical replication slot with the name specified in
        <option>&#045;-slot</option>, then exit.
-->
<option>--slot</option>で指定された名前の新しい物理的なレプリケーションスロットを作成して終了します。
       </para>
      </listitem>
     </varlistentry>

     <varlistentry>
      <term><option>--drop-slot</option></term>
      <listitem>
       <para>
<!--
        Drop the replication slot with the name specified in
        <option>&#045;-slot</option>, then exit.
-->
<option>--slot</option>で指定された名前の物理的なレプリケーションスロットを削除して終了します。
       </para>
      </listitem>
     </varlistentry>
    </variablelist>
   </para>

   <para>
<!--
    Other options are also available:
-->
この他に以下のオプションも使用することができます。

    <variablelist>
     <varlistentry>
       <term><option>-V</option></term>
       <term><option>--version</option></term>
       <listitem>
       <para>
<!--
       Print the <application>pg_receivewal</application> version and exit.
-->
<application>pg_receivewal</application>のバージョンを表示し、終了します。
       </para>
       </listitem>
     </varlistentry>

     <varlistentry>
       <term><option>-?</option></term>
       <term><option>--help</option></term>
       <listitem>
       <para>
<!--
       Show help about <application>pg_receivewal</application> command line
       arguments, and exit.
-->
<application>pg_receivewal</application>コマンドライン引数についてのヘルプを表示し、終了します。
       </para>
       </listitem>
     </varlistentry>

    </variablelist>
   </para>

 </refsect1>

 <refsect1>
<!--
  <title>Exit Status</title>
-->
  <title>終了ステータス</title>

  <para>
<!--
   <application>pg_receivewal</application> will exit with status 0 when
   terminated by the <systemitem>SIGINT</systemitem> signal.  (That is the
   normal way to end it.  Hence it is not an error.)  For fatal errors or
   other signals, the exit status will be nonzero.
-->
<application>pg_receivewal</application>は<systemitem>SIGINT</systemitem>シグナルで終了されたとき、ステータス0で終了します。
（これは止めるための通常の方法です。そのためエラーではありません。）
致命的エラーや他のシグナルに対しては、終了ステータスは非ゼロになります。
  </para>

 </refsect1>

 <refsect1>
<!--
  <title>Environment</title>
-->
  <title>環境</title>

  <para>
<!--
   This utility, like most other <productname>PostgreSQL</productname> utilities,
   uses the environment variables supported by <application>libpq</application>
   (see <xref linkend="libpq-envars"/>).
-->
他のほとんどの<productname>PostgreSQL</productname>ユーティリティと同様、このユーティリティは<application>libpq</application>でサポートされる環境変数（<xref linkend="libpq-envars"/>参照）を使用します。
  </para>

  <para>
<!--
   The environment variable <envar>PG_COLOR</envar> specifies whether to use
   color in diagnostic messages. Possible values are
   <literal>always</literal>, <literal>auto</literal> and
   <literal>never</literal>.
-->
環境変数<envar>PG_COLOR</envar>は診断メッセージで色を使うかどうかを指定します。
可能な値は<literal>always</literal>、<literal>auto</literal>、<literal>never</literal>です。
  </para>
 </refsect1>

 <refsect1>
<!--
  <title>Notes</title>
-->
  <title>注釈</title>

  <para>
<!--
   When using <application>pg_receivewal</application> instead of
   <xref linkend="guc-archive-command"/> or
   <xref linkend="guc-archive-library"/> as the main WAL backup method, it is
   strongly recommended to use replication slots.  Otherwise, the server is
   free to recycle or remove write-ahead log files before they are backed up,
   because it does not have any information, either
   from <xref linkend="guc-archive-command"/> or
   <xref linkend="guc-archive-library"/> or the replication slots, about
   how far the WAL stream has been archived.  Note, however, that a
   replication slot will fill up the server's disk space if the receiver does
   not keep up with fetching the WAL data.
-->
<xref linkend="guc-archive-command"/>の代わりに<application>pg_receivewal</application>をWALのバックアップのメインの方法として使用する場合、レプリケーションスロットを使用することを強く推奨します。
そうしなければ、サーバは<xref linkend="guc-archive-command"/>とレプリケーションスロットのいずれからもWALのストリームがどこまでアーカイブされているかの情報を得られないため、先行書き込みログファイルがバックアップされる前にそれを再利用または削除するかもしれないのです。
しかし、WALデータを受け取る側がそのフェッチに追いつけない場合、レプリケーションスロットがサーバのディスクスペースを一杯にしてしまうかもしれないことに注意してください。
  </para>

  <para>
<!--
   <application>pg_receivewal</application> will preserve group permissions on
   the received WAL files if group permissions are enabled on the source
   cluster.
-->
<application>pg_receivewal</application>は、ソースクラスタでグループパーミッションが有効である場合、受け取ったWALファイルのグループパーミッションを維持します。
  </para>

 </refsect1>

 <refsect1>
<!--
  <title>Examples</title>
-->
  <title>例</title>

  <para>
<!--
   To stream the write-ahead log from the server at
   <literal>mydbserver</literal> and store it in the local directory
   <filename>/usr/local/pgsql/archive</filename>:
-->
先行書き込みログを<literal>mydbserver</literal>にあるサーバからストリームし、それをローカルディレクトリ<filename>/usr/local/pgsql/archive</filename>に格納します。
<screen>
<prompt>$</prompt> <userinput>pg_receivewal -h mydbserver -D /usr/local/pgsql/archive</userinput>
</screen></para>
 </refsect1>

 <refsect1>
<!--
  <title>See Also</title>
-->
  <title>関連項目</title>

  <simplelist type="inline">
   <member><xref linkend="app-pgbasebackup"/></member>
  </simplelist>
 </refsect1>

</refentry><|MERGE_RESOLUTION|>--- conflicted
+++ resolved
@@ -108,7 +108,6 @@
   </para>
 
   <para>
-<<<<<<< HEAD
    The starting point of the write-ahead log streaming is calculated when
    <application>pg_receivewal</application> starts:
    <orderedlist>
@@ -117,28 +116,11 @@
       First, scan the directory where the WAL segment files are written and
       find the newest completed segment file, using as the starting point the
       beginning of the next WAL segment file.
-=======
-<!--
-   The starting point of the write-ahead log streaming is calculated when
-   <application>pg_receivewal</application> starts:
--->
-先行書き込みログのストリーミングの開始点は<application>pg_receivewal</application>の開始時に以下のように計算されます。
-   <orderedlist>
+     </para>
+    </listitem>
+
     <listitem>
      <para>
-<!--
-      First, scan the directory where the WAL segment files are written and
-      find the newest completed segment file, using as the starting point the
-      beginning of the next WAL segment file.
--->
-まず、WALセグメントファイルが書き込まれるディレクトリを走査して、最新の完了したセグメントファイルを見つけ、次のWALセグメントファイルの始まりを開始点として使います。
->>>>>>> 185876a6
-     </para>
-    </listitem>
-
-    <listitem>
-     <para>
-<<<<<<< HEAD
       If a starting point cannot be calculated with the previous method,
       and if a replication slot is used, an extra
       <command>READ_REPLICATION_SLOT</command> command is issued to retrieve
@@ -153,24 +135,12 @@
       If a starting point cannot be calculated with the previous method,
       the latest WAL flush location is used as reported by the server from
       an <literal>IDENTIFY_SYSTEM</literal> command.
-=======
-<!--
-      If a starting point cannot be calculated with the previous method,
-      the latest WAL flush location is used as reported by the server from
-      an <literal>IDENTIFY_SYSTEM</literal> command.
--->
-開始点が前の方法で計算できなければ、サーバの<literal>IDENTIFY_SYSTEM</literal>コマンドで報告された最新のWALのフラッシュ位置が使われます。
->>>>>>> 185876a6
      </para>
     </listitem>
    </orderedlist>
   </para>
 
   <para>
-<<<<<<< HEAD
-=======
-<!--
->>>>>>> 185876a6
    If the connection is lost, or if it cannot be initially established,
    with a non-fatal error, <application>pg_receivewal</application> will
    retry the connection indefinitely, and reestablish streaming as soon
@@ -394,7 +364,6 @@
       <term><option>--compress=<replaceable class="parameter">method</replaceable>[:<replaceable>detail</replaceable>]</option></term>
       <listitem>
        <para>
-<<<<<<< HEAD
         Enables compression of write-ahead logs.
        </para>
        <para>
@@ -419,16 +388,6 @@
         The suffix <filename>.gz</filename> will automatically be added to
         all filenames when using <literal>gzip</literal>, and the suffix
         <filename>.lz4</filename> is added when using <literal>lz4</literal>.
-=======
-<!--
-        Enables gzip compression of write-ahead logs, and specifies the
-        compression level (0 through 9, 0 being no compression and 9 being best
-        compression).  The suffix <filename>.gz</filename> will
-        automatically be added to all filenames.
--->
-先行書き込みログのgzip圧縮を有効にし、圧縮レベルを指定します（0から9まで、0は圧縮なし、9が最大圧縮）。
-すべてのファイル名に、拡張子<filename>.gz</filename>が自動的に追加されます。
->>>>>>> 185876a6
        </para>
       </listitem>
      </varlistentry>

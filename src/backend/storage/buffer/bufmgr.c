/*-------------------------------------------------------------------------
 *
 * bufmgr.c
 *	  buffer manager interface routines
 *
 * Portions Copyright (c) 1996-2015, PostgreSQL Global Development Group
 * Portions Copyright (c) 1994, Regents of the University of California
 *
 *
 * IDENTIFICATION
 *	  src/backend/storage/buffer/bufmgr.c
 *
 *-------------------------------------------------------------------------
 */
/*
 * Principal entry points:
 *
 * ReadBuffer() -- find or create a buffer holding the requested page,
 *		and pin it so that no one can destroy it while this process
 *		is using it.
 *
 * ReleaseBuffer() -- unpin a buffer
 *
 * MarkBufferDirty() -- mark a pinned buffer's contents as "dirty".
 *		The disk write is delayed until buffer replacement or checkpoint.
 *
 * See also these files:
 *		freelist.c -- chooses victim for buffer replacement
 *		buf_table.c -- manages the buffer lookup table
 */
#include "postgres.h"

#include <sys/file.h>
#include <unistd.h>

#include "access/xlog.h"
#include "catalog/catalog.h"
#include "catalog/storage.h"
#include "executor/instrument.h"
#include "miscadmin.h"
#include "pg_trace.h"
#include "pgstat.h"
#include "postmaster/bgwriter.h"
#include "storage/buf_internals.h"
#include "storage/bufmgr.h"
#include "storage/ipc.h"
#include "storage/proc.h"
#include "storage/smgr.h"
#include "storage/standby.h"
#include "utils/rel.h"
#include "utils/resowner_private.h"
#include "utils/timestamp.h"


/* Note: these two macros only work on shared buffers, not local ones! */
#define BufHdrGetBlock(bufHdr)	((Block) (BufferBlocks + ((Size) (bufHdr)->buf_id) * BLCKSZ))
#define BufferGetLSN(bufHdr)	(PageGetLSN(BufHdrGetBlock(bufHdr)))

/* Note: this macro only works on local buffers, not shared ones! */
#define LocalBufHdrGetBlock(bufHdr) \
	LocalBufferBlockPointers[-((bufHdr)->buf_id + 2)]

/* Bits in SyncOneBuffer's return value */
#define BUF_WRITTEN				0x01
#define BUF_REUSABLE			0x02

#define DROP_RELS_BSEARCH_THRESHOLD		20

typedef struct PrivateRefCountEntry
{
	Buffer		buffer;
	int32		refcount;
} PrivateRefCountEntry;

/* 64 bytes, about the size of a cache line on common systems */
#define REFCOUNT_ARRAY_ENTRIES 8

/* GUC variables */
bool		zero_damaged_pages = false;
int			bgwriter_lru_maxpages = 100;
double		bgwriter_lru_multiplier = 2.0;
bool		track_io_timing = false;

/*
 * How many buffers PrefetchBuffer callers should try to stay ahead of their
 * ReadBuffer calls by.  This is maintained by the assign hook for
 * effective_io_concurrency.  Zero means "never prefetch".
 */
int			target_prefetch_pages = 0;

/* local state for StartBufferIO and related functions */
static volatile BufferDesc *InProgressBuf = NULL;
static bool IsForInput;

/* local state for LockBufferForCleanup */
static volatile BufferDesc *PinCountWaitBuf = NULL;

/*
 * Backend-Private refcount management:
 *
 * Each buffer also has a private refcount that keeps track of the number of
 * times the buffer is pinned in the current process.  This is so that the
 * shared refcount needs to be modified only once if a buffer is pinned more
 * than once by an individual backend.  It's also used to check that no buffers
 * are still pinned at the end of transactions and when exiting.
 *
 *
 * To avoid - as we used to - requiring an array with NBuffers entries to keep
 * track of local buffers, we use a small sequentially searched array
 * (PrivateRefCountArray) and an overflow hash table (PrivateRefCountHash) to
 * keep track of backend local pins.
 *
 * Until no more than REFCOUNT_ARRAY_ENTRIES buffers are pinned at once, all
 * refcounts are kept track of in the array; after that, new array entries
 * displace old ones into the hash table. That way a frequently used entry
 * can't get "stuck" in the hashtable while infrequent ones clog the array.
 *
 * Note that in most scenarios the number of pinned buffers will not exceed
 * REFCOUNT_ARRAY_ENTRIES.
 *
 *
 * To enter a buffer into the refcount tracking mechanism first reserve a free
 * entry using ReservePrivateRefCountEntry() and then later, if necessary,
 * fill it with NewPrivateRefCountEntry(). That split lets us avoid doing
 * memory allocations in NewPrivateRefCountEntry() which can be important
 * because in some scenarios it's called with a spinlock held...
 */
static struct PrivateRefCountEntry PrivateRefCountArray[REFCOUNT_ARRAY_ENTRIES];
static HTAB *PrivateRefCountHash = NULL;
static int32 PrivateRefCountOverflowed = 0;
static uint32 PrivateRefCountClock = 0;
static PrivateRefCountEntry *ReservedRefCountEntry = NULL;

static void ReservePrivateRefCountEntry(void);
static PrivateRefCountEntry *NewPrivateRefCountEntry(Buffer buffer);
static PrivateRefCountEntry *GetPrivateRefCountEntry(Buffer buffer, bool do_move);
static inline int32 GetPrivateRefCount(Buffer buffer);
static void ForgetPrivateRefCountEntry(PrivateRefCountEntry *ref);

/*
 * Ensure that the PrivateRefCountArray has sufficient space to store one more
 * entry. This has to be called before using NewPrivateRefCountEntry() to fill
 * a new entry - but it's perfectly fine to not use a reserved entry.
 */
static void
ReservePrivateRefCountEntry(void)
{
	/* Already reserved (or freed), nothing to do */
	if (ReservedRefCountEntry != NULL)
		return;

	/*
	 * First search for a free entry the array, that'll be sufficient in the
	 * majority of cases.
	 */
	{
		int			i;

		for (i = 0; i < REFCOUNT_ARRAY_ENTRIES; i++)
		{
			PrivateRefCountEntry *res;

			res = &PrivateRefCountArray[i];

			if (res->buffer == InvalidBuffer)
			{
				ReservedRefCountEntry = res;
				return;
			}
		}
	}

	/*
	 * No luck. All array entries are full. Move one array entry into the hash
	 * table.
	 */
	{
		/*
		 * Move entry from the current clock position in the array into the
		 * hashtable. Use that slot.
		 */
		PrivateRefCountEntry *hashent;
		bool		found;

		/* select victim slot */
		ReservedRefCountEntry =
			&PrivateRefCountArray[PrivateRefCountClock++ % REFCOUNT_ARRAY_ENTRIES];

		/* Better be used, otherwise we shouldn't get here. */
		Assert(ReservedRefCountEntry->buffer != InvalidBuffer);

		/* enter victim array entry into hashtable */
		hashent = hash_search(PrivateRefCountHash,
							  (void *) &(ReservedRefCountEntry->buffer),
							  HASH_ENTER,
							  &found);
		Assert(!found);
		hashent->refcount = ReservedRefCountEntry->refcount;

		/* clear the now free array slot */
		ReservedRefCountEntry->buffer = InvalidBuffer;
		ReservedRefCountEntry->refcount = 0;

		PrivateRefCountOverflowed++;
	}
}

/*
 * Fill a previously reserved refcount entry.
 */
static PrivateRefCountEntry *
NewPrivateRefCountEntry(Buffer buffer)
{
	PrivateRefCountEntry *res;

	/* only allowed to be called when a reservation has been made */
	Assert(ReservedRefCountEntry != NULL);

	/* use up the reserved entry */
	res = ReservedRefCountEntry;
	ReservedRefCountEntry = NULL;

	/* and fill it */
	res->buffer = buffer;
	res->refcount = 0;

	return res;
}

/*
 * Return the PrivateRefCount entry for the passed buffer.
 *
 * Returns NULL if a buffer doesn't have a refcount entry. Otherwise, if
 * do_move is true, and the entry resides in the hashtable the entry is
 * optimized for frequent access by moving it to the array.
 */
static PrivateRefCountEntry *
GetPrivateRefCountEntry(Buffer buffer, bool do_move)
{
	PrivateRefCountEntry *res;
	int			i;

	Assert(BufferIsValid(buffer));
	Assert(!BufferIsLocal(buffer));

	/*
	 * First search for references in the array, that'll be sufficient in the
	 * majority of cases.
	 */
	for (i = 0; i < REFCOUNT_ARRAY_ENTRIES; i++)
	{
		res = &PrivateRefCountArray[i];

		if (res->buffer == buffer)
			return res;
	}

	/*
	 * By here we know that the buffer, if already pinned, isn't residing in
	 * the array.
	 *
	 * Only look up the buffer in the hashtable if we've previously overflowed
	 * into it.
	 */
	if (PrivateRefCountOverflowed == 0)
		return NULL;

	res = hash_search(PrivateRefCountHash,
					  (void *) &buffer,
					  HASH_FIND,
					  NULL);

	if (res == NULL)
		return NULL;
	else if (!do_move)
	{
		/* caller doesn't want us to move the hash entry into the array */
		return res;
	}
	else
	{
		/* move buffer from hashtable into the free array slot */
		bool		found;
		PrivateRefCountEntry *free;

		/* Ensure there's a free array slot */
		ReservePrivateRefCountEntry();

		/* Use up the reserved slot */
		Assert(ReservedRefCountEntry != NULL);
		free = ReservedRefCountEntry;
		ReservedRefCountEntry = NULL;
		Assert(free->buffer == InvalidBuffer);

		/* and fill it */
		free->buffer = buffer;
		free->refcount = res->refcount;

		/* delete from hashtable */
		hash_search(PrivateRefCountHash,
					(void *) &buffer,
					HASH_REMOVE,
					&found);
		Assert(found);
		Assert(PrivateRefCountOverflowed > 0);
		PrivateRefCountOverflowed--;

		return free;
	}
}

/*
 * Returns how many times the passed buffer is pinned by this backend.
 *
 * Only works for shared memory buffers!
 */
static inline int32
GetPrivateRefCount(Buffer buffer)
{
	PrivateRefCountEntry *ref;

	Assert(BufferIsValid(buffer));
	Assert(!BufferIsLocal(buffer));

	/*
	 * Not moving the entry - that's ok for the current users, but we might
	 * want to change this one day.
	 */
	ref = GetPrivateRefCountEntry(buffer, false);

	if (ref == NULL)
		return 0;
	return ref->refcount;
}

/*
 * Release resources used to track the reference count of a buffer which we no
 * longer have pinned and don't want to pin again immediately.
 */
static void
ForgetPrivateRefCountEntry(PrivateRefCountEntry *ref)
{
	Assert(ref->refcount == 0);

	if (ref >= &PrivateRefCountArray[0] &&
		ref < &PrivateRefCountArray[REFCOUNT_ARRAY_ENTRIES])
	{
		ref->buffer = InvalidBuffer;

		/*
		 * Mark the just used entry as reserved - in many scenarios that
		 * allows us to avoid ever having to search the array/hash for free
		 * entries.
		 */
		ReservedRefCountEntry = ref;
	}
	else
	{
		bool		found;
		Buffer		buffer = ref->buffer;

		hash_search(PrivateRefCountHash,
					(void *) &buffer,
					HASH_REMOVE,
					&found);
		Assert(found);
		Assert(PrivateRefCountOverflowed > 0);
		PrivateRefCountOverflowed--;
	}
}

/*
 * BufferIsPinned
 *		True iff the buffer is pinned (also checks for valid buffer number).
 *
 *		NOTE: what we check here is that *this* backend holds a pin on
 *		the buffer.  We do not care whether some other backend does.
 */
#define BufferIsPinned(bufnum) \
( \
	!BufferIsValid(bufnum) ? \
		false \
	: \
		BufferIsLocal(bufnum) ? \
			(LocalRefCount[-(bufnum) - 1] > 0) \
		: \
	(GetPrivateRefCount(bufnum) > 0) \
)


static Buffer ReadBuffer_common(SMgrRelation reln, char relpersistence,
				  ForkNumber forkNum, BlockNumber blockNum,
				  ReadBufferMode mode, BufferAccessStrategy strategy,
				  bool *hit);
static bool PinBuffer(volatile BufferDesc *buf, BufferAccessStrategy strategy);
static void PinBuffer_Locked(volatile BufferDesc *buf);
static void UnpinBuffer(volatile BufferDesc *buf, bool fixOwner);
static void BufferSync(int flags);
static int	SyncOneBuffer(int buf_id, bool skip_recently_used);
static void WaitIO(volatile BufferDesc *buf);
static bool StartBufferIO(volatile BufferDesc *buf, bool forInput);
static void TerminateBufferIO(volatile BufferDesc *buf, bool clear_dirty,
				  int set_flag_bits);
static void shared_buffer_write_error_callback(void *arg);
static void local_buffer_write_error_callback(void *arg);
static volatile BufferDesc *BufferAlloc(SMgrRelation smgr,
			char relpersistence,
			ForkNumber forkNum,
			BlockNumber blockNum,
			BufferAccessStrategy strategy,
			bool *foundPtr);
static void FlushBuffer(volatile BufferDesc *buf, SMgrRelation reln);
static void AtProcExit_Buffers(int code, Datum arg);
static void CheckForBufferLeaks(void);
static int	rnode_comparator(const void *p1, const void *p2);


/*
 * PrefetchBuffer -- initiate asynchronous read of a block of a relation
 *
 * This is named by analogy to ReadBuffer but doesn't actually allocate a
 * buffer.  Instead it tries to ensure that a future ReadBuffer for the given
 * block will not be delayed by the I/O.  Prefetching is optional.
 * No-op if prefetching isn't compiled in.
 */
void
PrefetchBuffer(Relation reln, ForkNumber forkNum, BlockNumber blockNum)
{
#ifdef USE_PREFETCH
	Assert(RelationIsValid(reln));
	Assert(BlockNumberIsValid(blockNum));

	/* Open it at the smgr level if not already done */
	RelationOpenSmgr(reln);

	if (RelationUsesLocalBuffers(reln))
	{
		/* see comments in ReadBufferExtended */
		if (RELATION_IS_OTHER_TEMP(reln))
			ereport(ERROR,
					(errcode(ERRCODE_FEATURE_NOT_SUPPORTED),
				errmsg("cannot access temporary tables of other sessions")));

		/* pass it off to localbuf.c */
		LocalPrefetchBuffer(reln->rd_smgr, forkNum, blockNum);
	}
	else
	{
		BufferTag	newTag;		/* identity of requested block */
		uint32		newHash;	/* hash value for newTag */
		LWLock	   *newPartitionLock;	/* buffer partition lock for it */
		int			buf_id;

		/* create a tag so we can lookup the buffer */
		INIT_BUFFERTAG(newTag, reln->rd_smgr->smgr_rnode.node,
					   forkNum, blockNum);

		/* determine its hash code and partition lock ID */
		newHash = BufTableHashCode(&newTag);
		newPartitionLock = BufMappingPartitionLock(newHash);

		/* see if the block is in the buffer pool already */
		LWLockAcquire(newPartitionLock, LW_SHARED);
		buf_id = BufTableLookup(&newTag, newHash);
		LWLockRelease(newPartitionLock);

		/* If not in buffers, initiate prefetch */
		if (buf_id < 0)
			smgrprefetch(reln->rd_smgr, forkNum, blockNum);

		/*
		 * If the block *is* in buffers, we do nothing.  This is not really
		 * ideal: the block might be just about to be evicted, which would be
		 * stupid since we know we are going to need it soon.  But the only
		 * easy answer is to bump the usage_count, which does not seem like a
		 * great solution: when the caller does ultimately touch the block,
		 * usage_count would get bumped again, resulting in too much
		 * favoritism for blocks that are involved in a prefetch sequence. A
		 * real fix would involve some additional per-buffer state, and it's
		 * not clear that there's enough of a problem to justify that.
		 */
	}
#endif   /* USE_PREFETCH */
}


/*
 * ReadBuffer -- a shorthand for ReadBufferExtended, for reading from main
 *		fork with RBM_NORMAL mode and default strategy.
 */
Buffer
ReadBuffer(Relation reln, BlockNumber blockNum)
{
	return ReadBufferExtended(reln, MAIN_FORKNUM, blockNum, RBM_NORMAL, NULL);
}

/*
 * ReadBufferExtended -- returns a buffer containing the requested
 *		block of the requested relation.  If the blknum
 *		requested is P_NEW, extend the relation file and
 *		allocate a new block.  (Caller is responsible for
 *		ensuring that only one backend tries to extend a
 *		relation at the same time!)
 *
 * Returns: the buffer number for the buffer containing
 *		the block read.  The returned buffer has been pinned.
 *		Does not return on error --- elog's instead.
 *
 * Assume when this function is called, that reln has been opened already.
 *
 * In RBM_NORMAL mode, the page is read from disk, and the page header is
 * validated.  An error is thrown if the page header is not valid.  (But
 * note that an all-zero page is considered "valid"; see PageIsVerified().)
 *
 * RBM_ZERO_ON_ERROR is like the normal mode, but if the page header is not
 * valid, the page is zeroed instead of throwing an error. This is intended
 * for non-critical data, where the caller is prepared to repair errors.
 *
 * In RBM_ZERO_AND_LOCK mode, if the page isn't in buffer cache already, it's
 * filled with zeros instead of reading it from disk.  Useful when the caller
 * is going to fill the page from scratch, since this saves I/O and avoids
 * unnecessary failure if the page-on-disk has corrupt page headers.
 * The page is returned locked to ensure that the caller has a chance to
 * initialize the page before it's made visible to others.
 * Caution: do not use this mode to read a page that is beyond the relation's
 * current physical EOF; that is likely to cause problems in md.c when
 * the page is modified and written out. P_NEW is OK, though.
 *
 * RBM_ZERO_AND_CLEANUP_LOCK is the same as RBM_ZERO_AND_LOCK, but acquires
 * a cleanup-strength lock on the page.
 *
 * RBM_NORMAL_NO_LOG mode is treated the same as RBM_NORMAL here.
 *
 * If strategy is not NULL, a nondefault buffer access strategy is used.
 * See buffer/README for details.
 */
Buffer
ReadBufferExtended(Relation reln, ForkNumber forkNum, BlockNumber blockNum,
				   ReadBufferMode mode, BufferAccessStrategy strategy)
{
	bool		hit;
	Buffer		buf;

	/* Open it at the smgr level if not already done */
	RelationOpenSmgr(reln);

	/*
	 * Reject attempts to read non-local temporary relations; we would be
	 * likely to get wrong data since we have no visibility into the owning
	 * session's local buffers.
	 */
	if (RELATION_IS_OTHER_TEMP(reln))
		ereport(ERROR,
				(errcode(ERRCODE_FEATURE_NOT_SUPPORTED),
				 errmsg("cannot access temporary tables of other sessions")));

	/*
	 * Read the buffer, and update pgstat counters to reflect a cache hit or
	 * miss.
	 */
	pgstat_count_buffer_read(reln);
	buf = ReadBuffer_common(reln->rd_smgr, reln->rd_rel->relpersistence,
							forkNum, blockNum, mode, strategy, &hit);
	if (hit)
		pgstat_count_buffer_hit(reln);
	return buf;
}


/*
 * ReadBufferWithoutRelcache -- like ReadBufferExtended, but doesn't require
 *		a relcache entry for the relation.
 *
 * NB: At present, this function may only be used on permanent relations, which
 * is OK, because we only use it during XLOG replay.  If in the future we
 * want to use it on temporary or unlogged relations, we could pass additional
 * parameters.
 */
Buffer
ReadBufferWithoutRelcache(RelFileNode rnode, ForkNumber forkNum,
						  BlockNumber blockNum, ReadBufferMode mode,
						  BufferAccessStrategy strategy)
{
	bool		hit;

	SMgrRelation smgr = smgropen(rnode, InvalidBackendId);

	Assert(InRecovery);

	return ReadBuffer_common(smgr, RELPERSISTENCE_PERMANENT, forkNum, blockNum,
							 mode, strategy, &hit);
}


/*
 * ReadBuffer_common -- common logic for all ReadBuffer variants
 *
 * *hit is set to true if the request was satisfied from shared buffer cache.
 */
static Buffer
ReadBuffer_common(SMgrRelation smgr, char relpersistence, ForkNumber forkNum,
				  BlockNumber blockNum, ReadBufferMode mode,
				  BufferAccessStrategy strategy, bool *hit)
{
	volatile BufferDesc *bufHdr;
	Block		bufBlock;
	bool		found;
	bool		isExtend;
	bool		isLocalBuf = SmgrIsTemp(smgr);

	*hit = false;

	/* Make sure we will have room to remember the buffer pin */
	ResourceOwnerEnlargeBuffers(CurrentResourceOwner);

	isExtend = (blockNum == P_NEW);

	TRACE_POSTGRESQL_BUFFER_READ_START(forkNum, blockNum,
									   smgr->smgr_rnode.node.spcNode,
									   smgr->smgr_rnode.node.dbNode,
									   smgr->smgr_rnode.node.relNode,
									   smgr->smgr_rnode.backend,
									   isExtend);

	/* Substitute proper block number if caller asked for P_NEW */
	if (isExtend)
		blockNum = smgrnblocks(smgr, forkNum);

	if (isLocalBuf)
	{
		bufHdr = LocalBufferAlloc(smgr, forkNum, blockNum, &found);
		if (found)
			pgBufferUsage.local_blks_hit++;
		else
			pgBufferUsage.local_blks_read++;
	}
	else
	{
		/*
		 * lookup the buffer.  IO_IN_PROGRESS is set if the requested block is
		 * not currently in memory.
		 */
		bufHdr = BufferAlloc(smgr, relpersistence, forkNum, blockNum,
							 strategy, &found);
		if (found)
			pgBufferUsage.shared_blks_hit++;
		else
			pgBufferUsage.shared_blks_read++;
	}

	/* At this point we do NOT hold any locks. */

	/* if it was already in the buffer pool, we're done */
	if (found)
	{
		if (!isExtend)
		{
			/* Just need to update stats before we exit */
			*hit = true;
			VacuumPageHit++;

			if (VacuumCostActive)
				VacuumCostBalance += VacuumCostPageHit;

			TRACE_POSTGRESQL_BUFFER_READ_DONE(forkNum, blockNum,
											  smgr->smgr_rnode.node.spcNode,
											  smgr->smgr_rnode.node.dbNode,
											  smgr->smgr_rnode.node.relNode,
											  smgr->smgr_rnode.backend,
											  isExtend,
											  found);

			/*
<<<<<<< HEAD
			 * In RBM_ZERO_AND_LOCK mode, the caller expects the buffer to
			 * be already locked on return.
=======
			 * In RBM_ZERO_AND_LOCK mode the caller expects the page to be
			 * locked on return.
>>>>>>> 8abb52fa
			 */
			if (!isLocalBuf)
			{
				if (mode == RBM_ZERO_AND_LOCK)
					LWLockAcquire(bufHdr->content_lock, LW_EXCLUSIVE);
				else if (mode == RBM_ZERO_AND_CLEANUP_LOCK)
					LockBufferForCleanup(BufferDescriptorGetBuffer(bufHdr));
			}

			return BufferDescriptorGetBuffer(bufHdr);
		}

		/*
		 * We get here only in the corner case where we are trying to extend
		 * the relation but we found a pre-existing buffer marked BM_VALID.
		 * This can happen because mdread doesn't complain about reads beyond
		 * EOF (when zero_damaged_pages is ON) and so a previous attempt to
		 * read a block beyond EOF could have left a "valid" zero-filled
		 * buffer.  Unfortunately, we have also seen this case occurring
		 * because of buggy Linux kernels that sometimes return an
		 * lseek(SEEK_END) result that doesn't account for a recent write. In
		 * that situation, the pre-existing buffer would contain valid data
		 * that we don't want to overwrite.  Since the legitimate case should
		 * always have left a zero-filled buffer, complain if not PageIsNew.
		 */
		bufBlock = isLocalBuf ? LocalBufHdrGetBlock(bufHdr) : BufHdrGetBlock(bufHdr);
		if (!PageIsNew((Page) bufBlock))
			ereport(ERROR,
			 (errmsg("unexpected data beyond EOF in block %u of relation %s",
					 blockNum, relpath(smgr->smgr_rnode, forkNum)),
			  errhint("This has been seen to occur with buggy kernels; consider updating your system.")));

		/*
		 * We *must* do smgrextend before succeeding, else the page will not
		 * be reserved by the kernel, and the next P_NEW call will decide to
		 * return the same page.  Clear the BM_VALID bit, do the StartBufferIO
		 * call that BufferAlloc didn't, and proceed.
		 */
		if (isLocalBuf)
		{
			/* Only need to adjust flags */
			Assert(bufHdr->flags & BM_VALID);
			bufHdr->flags &= ~BM_VALID;
		}
		else
		{
			/*
			 * Loop to handle the very small possibility that someone re-sets
			 * BM_VALID between our clearing it and StartBufferIO inspecting
			 * it.
			 */
			do
			{
				LockBufHdr(bufHdr);
				Assert(bufHdr->flags & BM_VALID);
				bufHdr->flags &= ~BM_VALID;
				UnlockBufHdr(bufHdr);
			} while (!StartBufferIO(bufHdr, true));
		}
	}

	/*
	 * if we have gotten to this point, we have allocated a buffer for the
	 * page but its contents are not yet valid.  IO_IN_PROGRESS is set for it,
	 * if it's a shared buffer.
	 *
	 * Note: if smgrextend fails, we will end up with a buffer that is
	 * allocated but not marked BM_VALID.  P_NEW will still select the same
	 * block number (because the relation didn't get any longer on disk) and
	 * so future attempts to extend the relation will find the same buffer (if
	 * it's not been recycled) but come right back here to try smgrextend
	 * again.
	 */
	Assert(!(bufHdr->flags & BM_VALID));		/* spinlock not needed */

	bufBlock = isLocalBuf ? LocalBufHdrGetBlock(bufHdr) : BufHdrGetBlock(bufHdr);

	if (isExtend)
	{
		/* new buffers are zero-filled */
		MemSet((char *) bufBlock, 0, BLCKSZ);
		/* don't set checksum for all-zero page */
		smgrextend(smgr, forkNum, blockNum, (char *) bufBlock, false);
	}
	else
	{
		/*
		 * Read in the page, unless the caller intends to overwrite it and
		 * just wants us to allocate a buffer.
		 */
<<<<<<< HEAD
		if (mode == RBM_ZERO_AND_LOCK || mode == RBM_ZERO_AND_CLEANUP_LOCK ||
			mode == RBM_DO_NOT_USE)
		{
=======
		if (mode == RBM_ZERO_AND_LOCK || mode == RBM_ZERO_AND_CLEANUP_LOCK)
>>>>>>> 8abb52fa
			MemSet((char *) bufBlock, 0, BLCKSZ);
		}
		else
		{
			instr_time	io_start,
						io_time;

			if (track_io_timing)
				INSTR_TIME_SET_CURRENT(io_start);

			smgrread(smgr, forkNum, blockNum, (char *) bufBlock);

			if (track_io_timing)
			{
				INSTR_TIME_SET_CURRENT(io_time);
				INSTR_TIME_SUBTRACT(io_time, io_start);
				pgstat_count_buffer_read_time(INSTR_TIME_GET_MICROSEC(io_time));
				INSTR_TIME_ADD(pgBufferUsage.blk_read_time, io_time);
			}

			/* check for garbage data */
			if (!PageIsVerified((Page) bufBlock, blockNum))
			{
				if (mode == RBM_ZERO_ON_ERROR || zero_damaged_pages)
				{
					ereport(WARNING,
							(errcode(ERRCODE_DATA_CORRUPTED),
							 errmsg("invalid page in block %u of relation %s; zeroing out page",
									blockNum,
									relpath(smgr->smgr_rnode, forkNum))));
					MemSet((char *) bufBlock, 0, BLCKSZ);
				}
				else
					ereport(ERROR,
							(errcode(ERRCODE_DATA_CORRUPTED),
							 errmsg("invalid page in block %u of relation %s",
									blockNum,
									relpath(smgr->smgr_rnode, forkNum))));
			}
		}
	}

	/*
	 * In RBM_ZERO_AND_LOCK mode, grab the buffer content lock before marking
	 * the page as valid, to make sure that no other backend sees the zeroed
	 * page before the caller has had a chance to initialize it.
	 *
	 * Since no-one else can be looking at the page contents yet, there is no
<<<<<<< HEAD
	 * difference between an exclusive lock and a cleanup-strength lock.
	 * (Note that we cannot use LockBuffer() of LockBufferForCleanup() here,
	 * because they assert that the buffer is already valid.)
	 */
	if ((mode == RBM_ZERO_AND_LOCK || mode == RBM_ZERO_AND_CLEANUP_LOCK) &&
		!isLocalBuf)
		LWLockAcquire(bufHdr->content_lock, LW_EXCLUSIVE);
=======
	 * difference between an exclusive lock and a cleanup-strength lock. (Note
	 * that we cannot use LockBuffer() of LockBufferForCleanup() here, because
	 * they assert that the buffer is already valid.)
	 */
	if ((mode == RBM_ZERO_AND_LOCK || mode == RBM_ZERO_AND_CLEANUP_LOCK) &&
		!isLocalBuf)
	{
		LWLockAcquire(bufHdr->content_lock, LW_EXCLUSIVE);
	}
>>>>>>> 8abb52fa

	if (isLocalBuf)
	{
		/* Only need to adjust flags */
		bufHdr->flags |= BM_VALID;
	}
	else
	{
		/* Set BM_VALID, terminate IO, and wake up any waiters */
		TerminateBufferIO(bufHdr, false, BM_VALID);
	}

	VacuumPageMiss++;
	if (VacuumCostActive)
		VacuumCostBalance += VacuumCostPageMiss;

	TRACE_POSTGRESQL_BUFFER_READ_DONE(forkNum, blockNum,
									  smgr->smgr_rnode.node.spcNode,
									  smgr->smgr_rnode.node.dbNode,
									  smgr->smgr_rnode.node.relNode,
									  smgr->smgr_rnode.backend,
									  isExtend,
									  found);

	return BufferDescriptorGetBuffer(bufHdr);
}

/*
 * BufferAlloc -- subroutine for ReadBuffer.  Handles lookup of a shared
 *		buffer.  If no buffer exists already, selects a replacement
 *		victim and evicts the old page, but does NOT read in new page.
 *
 * "strategy" can be a buffer replacement strategy object, or NULL for
 * the default strategy.  The selected buffer's usage_count is advanced when
 * using the default strategy, but otherwise possibly not (see PinBuffer).
 *
 * The returned buffer is pinned and is already marked as holding the
 * desired page.  If it already did have the desired page, *foundPtr is
 * set TRUE.  Otherwise, *foundPtr is set FALSE and the buffer is marked
 * as IO_IN_PROGRESS; ReadBuffer will now need to do I/O to fill it.
 *
 * *foundPtr is actually redundant with the buffer's BM_VALID flag, but
 * we keep it for simplicity in ReadBuffer.
 *
 * No locks are held either at entry or exit.
 */
static volatile BufferDesc *
BufferAlloc(SMgrRelation smgr, char relpersistence, ForkNumber forkNum,
			BlockNumber blockNum,
			BufferAccessStrategy strategy,
			bool *foundPtr)
{
	BufferTag	newTag;			/* identity of requested block */
	uint32		newHash;		/* hash value for newTag */
	LWLock	   *newPartitionLock;		/* buffer partition lock for it */
	BufferTag	oldTag;			/* previous identity of selected buffer */
	uint32		oldHash;		/* hash value for oldTag */
	LWLock	   *oldPartitionLock;		/* buffer partition lock for it */
	BufFlags	oldFlags;
	int			buf_id;
	volatile BufferDesc *buf;
	bool		valid;

	/* create a tag so we can lookup the buffer */
	INIT_BUFFERTAG(newTag, smgr->smgr_rnode.node, forkNum, blockNum);

	/* determine its hash code and partition lock ID */
	newHash = BufTableHashCode(&newTag);
	newPartitionLock = BufMappingPartitionLock(newHash);

	/* see if the block is in the buffer pool already */
	LWLockAcquire(newPartitionLock, LW_SHARED);
	buf_id = BufTableLookup(&newTag, newHash);
	if (buf_id >= 0)
	{
		/*
		 * Found it.  Now, pin the buffer so no one can steal it from the
		 * buffer pool, and check to see if the correct data has been loaded
		 * into the buffer.
		 */
		buf = GetBufferDescriptor(buf_id);

		valid = PinBuffer(buf, strategy);

		/* Can release the mapping lock as soon as we've pinned it */
		LWLockRelease(newPartitionLock);

		*foundPtr = TRUE;

		if (!valid)
		{
			/*
			 * We can only get here if (a) someone else is still reading in
			 * the page, or (b) a previous read attempt failed.  We have to
			 * wait for any active read attempt to finish, and then set up our
			 * own read attempt if the page is still not BM_VALID.
			 * StartBufferIO does it all.
			 */
			if (StartBufferIO(buf, true))
			{
				/*
				 * If we get here, previous attempts to read the buffer must
				 * have failed ... but we shall bravely try again.
				 */
				*foundPtr = FALSE;
			}
		}

		return buf;
	}

	/*
	 * Didn't find it in the buffer pool.  We'll have to initialize a new
	 * buffer.  Remember to unlock the mapping lock while doing the work.
	 */
	LWLockRelease(newPartitionLock);

	/* Loop here in case we have to try another victim buffer */
	for (;;)
	{
		/*
		 * Ensure, while the spinlock's not yet held, that there's a free
		 * refcount entry.
		 */
		ReservePrivateRefCountEntry();

		/*
		 * Select a victim buffer.  The buffer is returned with its header
		 * spinlock still held!
		 */
		buf = StrategyGetBuffer(strategy);

		Assert(buf->refcount == 0);

		/* Must copy buffer flags while we still hold the spinlock */
		oldFlags = buf->flags;

		/* Pin the buffer and then release the buffer spinlock */
		PinBuffer_Locked(buf);

		/*
		 * If the buffer was dirty, try to write it out.  There is a race
		 * condition here, in that someone might dirty it after we released it
		 * above, or even while we are writing it out (since our share-lock
		 * won't prevent hint-bit updates).  We will recheck the dirty bit
		 * after re-locking the buffer header.
		 */
		if (oldFlags & BM_DIRTY)
		{
			/*
			 * We need a share-lock on the buffer contents to write it out
			 * (else we might write invalid data, eg because someone else is
			 * compacting the page contents while we write).  We must use a
			 * conditional lock acquisition here to avoid deadlock.  Even
			 * though the buffer was not pinned (and therefore surely not
			 * locked) when StrategyGetBuffer returned it, someone else could
			 * have pinned and exclusive-locked it by the time we get here. If
			 * we try to get the lock unconditionally, we'd block waiting for
			 * them; if they later block waiting for us, deadlock ensues.
			 * (This has been observed to happen when two backends are both
			 * trying to split btree index pages, and the second one just
			 * happens to be trying to split the page the first one got from
			 * StrategyGetBuffer.)
			 */
			if (LWLockConditionalAcquire(buf->content_lock, LW_SHARED))
			{
				/*
				 * If using a nondefault strategy, and writing the buffer
				 * would require a WAL flush, let the strategy decide whether
				 * to go ahead and write/reuse the buffer or to choose another
				 * victim.  We need lock to inspect the page LSN, so this
				 * can't be done inside StrategyGetBuffer.
				 */
				if (strategy != NULL)
				{
					XLogRecPtr	lsn;

					/* Read the LSN while holding buffer header lock */
					LockBufHdr(buf);
					lsn = BufferGetLSN(buf);
					UnlockBufHdr(buf);

					if (XLogNeedsFlush(lsn) &&
						StrategyRejectBuffer(strategy, buf))
					{
						/* Drop lock/pin and loop around for another buffer */
						LWLockRelease(buf->content_lock);
						UnpinBuffer(buf, true);
						continue;
					}
				}

				/* OK, do the I/O */
				TRACE_POSTGRESQL_BUFFER_WRITE_DIRTY_START(forkNum, blockNum,
											   smgr->smgr_rnode.node.spcNode,
												smgr->smgr_rnode.node.dbNode,
											  smgr->smgr_rnode.node.relNode);

				FlushBuffer(buf, NULL);
				LWLockRelease(buf->content_lock);

				TRACE_POSTGRESQL_BUFFER_WRITE_DIRTY_DONE(forkNum, blockNum,
											   smgr->smgr_rnode.node.spcNode,
												smgr->smgr_rnode.node.dbNode,
											  smgr->smgr_rnode.node.relNode);
			}
			else
			{
				/*
				 * Someone else has locked the buffer, so give it up and loop
				 * back to get another one.
				 */
				UnpinBuffer(buf, true);
				continue;
			}
		}

		/*
		 * To change the association of a valid buffer, we'll need to have
		 * exclusive lock on both the old and new mapping partitions.
		 */
		if (oldFlags & BM_TAG_VALID)
		{
			/*
			 * Need to compute the old tag's hashcode and partition lock ID.
			 * XXX is it worth storing the hashcode in BufferDesc so we need
			 * not recompute it here?  Probably not.
			 */
			oldTag = buf->tag;
			oldHash = BufTableHashCode(&oldTag);
			oldPartitionLock = BufMappingPartitionLock(oldHash);

			/*
			 * Must lock the lower-numbered partition first to avoid
			 * deadlocks.
			 */
			if (oldPartitionLock < newPartitionLock)
			{
				LWLockAcquire(oldPartitionLock, LW_EXCLUSIVE);
				LWLockAcquire(newPartitionLock, LW_EXCLUSIVE);
			}
			else if (oldPartitionLock > newPartitionLock)
			{
				LWLockAcquire(newPartitionLock, LW_EXCLUSIVE);
				LWLockAcquire(oldPartitionLock, LW_EXCLUSIVE);
			}
			else
			{
				/* only one partition, only one lock */
				LWLockAcquire(newPartitionLock, LW_EXCLUSIVE);
			}
		}
		else
		{
			/* if it wasn't valid, we need only the new partition */
			LWLockAcquire(newPartitionLock, LW_EXCLUSIVE);
			/* these just keep the compiler quiet about uninit variables */
			oldHash = 0;
			oldPartitionLock = 0;
		}

		/*
		 * Try to make a hashtable entry for the buffer under its new tag.
		 * This could fail because while we were writing someone else
		 * allocated another buffer for the same block we want to read in.
		 * Note that we have not yet removed the hashtable entry for the old
		 * tag.
		 */
		buf_id = BufTableInsert(&newTag, newHash, buf->buf_id);

		if (buf_id >= 0)
		{
			/*
			 * Got a collision. Someone has already done what we were about to
			 * do. We'll just handle this as if it were found in the buffer
			 * pool in the first place.  First, give up the buffer we were
			 * planning to use.
			 */
			UnpinBuffer(buf, true);

			/* Can give up that buffer's mapping partition lock now */
			if ((oldFlags & BM_TAG_VALID) &&
				oldPartitionLock != newPartitionLock)
				LWLockRelease(oldPartitionLock);

			/* remaining code should match code at top of routine */

			buf = GetBufferDescriptor(buf_id);

			valid = PinBuffer(buf, strategy);

			/* Can release the mapping lock as soon as we've pinned it */
			LWLockRelease(newPartitionLock);

			*foundPtr = TRUE;

			if (!valid)
			{
				/*
				 * We can only get here if (a) someone else is still reading
				 * in the page, or (b) a previous read attempt failed.  We
				 * have to wait for any active read attempt to finish, and
				 * then set up our own read attempt if the page is still not
				 * BM_VALID.  StartBufferIO does it all.
				 */
				if (StartBufferIO(buf, true))
				{
					/*
					 * If we get here, previous attempts to read the buffer
					 * must have failed ... but we shall bravely try again.
					 */
					*foundPtr = FALSE;
				}
			}

			return buf;
		}

		/*
		 * Need to lock the buffer header too in order to change its tag.
		 */
		LockBufHdr(buf);

		/*
		 * Somebody could have pinned or re-dirtied the buffer while we were
		 * doing the I/O and making the new hashtable entry.  If so, we can't
		 * recycle this buffer; we must undo everything we've done and start
		 * over with a new victim buffer.
		 */
		oldFlags = buf->flags;
		if (buf->refcount == 1 && !(oldFlags & BM_DIRTY))
			break;

		UnlockBufHdr(buf);
		BufTableDelete(&newTag, newHash);
		if ((oldFlags & BM_TAG_VALID) &&
			oldPartitionLock != newPartitionLock)
			LWLockRelease(oldPartitionLock);
		LWLockRelease(newPartitionLock);
		UnpinBuffer(buf, true);
	}

	/*
	 * Okay, it's finally safe to rename the buffer.
	 *
	 * Clearing BM_VALID here is necessary, clearing the dirtybits is just
	 * paranoia.  We also reset the usage_count since any recency of use of
	 * the old content is no longer relevant.  (The usage_count starts out at
	 * 1 so that the buffer can survive one clock-sweep pass.)
	 */
	buf->tag = newTag;
	buf->flags &= ~(BM_VALID | BM_DIRTY | BM_JUST_DIRTIED | BM_CHECKPOINT_NEEDED | BM_IO_ERROR | BM_PERMANENT);
	if (relpersistence == RELPERSISTENCE_PERMANENT)
		buf->flags |= BM_TAG_VALID | BM_PERMANENT;
	else
		buf->flags |= BM_TAG_VALID;
	buf->usage_count = 1;

	UnlockBufHdr(buf);

	if (oldFlags & BM_TAG_VALID)
	{
		BufTableDelete(&oldTag, oldHash);
		if (oldPartitionLock != newPartitionLock)
			LWLockRelease(oldPartitionLock);
	}

	LWLockRelease(newPartitionLock);

	/*
	 * Buffer contents are currently invalid.  Try to get the io_in_progress
	 * lock.  If StartBufferIO returns false, then someone else managed to
	 * read it before we did, so there's nothing left for BufferAlloc() to do.
	 */
	if (StartBufferIO(buf, true))
		*foundPtr = FALSE;
	else
		*foundPtr = TRUE;

	return buf;
}

/*
 * InvalidateBuffer -- mark a shared buffer invalid and return it to the
 * freelist.
 *
 * The buffer header spinlock must be held at entry.  We drop it before
 * returning.  (This is sane because the caller must have locked the
 * buffer in order to be sure it should be dropped.)
 *
 * This is used only in contexts such as dropping a relation.  We assume
 * that no other backend could possibly be interested in using the page,
 * so the only reason the buffer might be pinned is if someone else is
 * trying to write it out.  We have to let them finish before we can
 * reclaim the buffer.
 *
 * The buffer could get reclaimed by someone else while we are waiting
 * to acquire the necessary locks; if so, don't mess it up.
 */
static void
InvalidateBuffer(volatile BufferDesc *buf)
{
	BufferTag	oldTag;
	uint32		oldHash;		/* hash value for oldTag */
	LWLock	   *oldPartitionLock;		/* buffer partition lock for it */
	BufFlags	oldFlags;

	/* Save the original buffer tag before dropping the spinlock */
	oldTag = buf->tag;

	UnlockBufHdr(buf);

	/*
	 * Need to compute the old tag's hashcode and partition lock ID. XXX is it
	 * worth storing the hashcode in BufferDesc so we need not recompute it
	 * here?  Probably not.
	 */
	oldHash = BufTableHashCode(&oldTag);
	oldPartitionLock = BufMappingPartitionLock(oldHash);

retry:

	/*
	 * Acquire exclusive mapping lock in preparation for changing the buffer's
	 * association.
	 */
	LWLockAcquire(oldPartitionLock, LW_EXCLUSIVE);

	/* Re-lock the buffer header */
	LockBufHdr(buf);

	/* If it's changed while we were waiting for lock, do nothing */
	if (!BUFFERTAGS_EQUAL(buf->tag, oldTag))
	{
		UnlockBufHdr(buf);
		LWLockRelease(oldPartitionLock);
		return;
	}

	/*
	 * We assume the only reason for it to be pinned is that someone else is
	 * flushing the page out.  Wait for them to finish.  (This could be an
	 * infinite loop if the refcount is messed up... it would be nice to time
	 * out after awhile, but there seems no way to be sure how many loops may
	 * be needed.  Note that if the other guy has pinned the buffer but not
	 * yet done StartBufferIO, WaitIO will fall through and we'll effectively
	 * be busy-looping here.)
	 */
	if (buf->refcount != 0)
	{
		UnlockBufHdr(buf);
		LWLockRelease(oldPartitionLock);
		/* safety check: should definitely not be our *own* pin */
		if (GetPrivateRefCount(BufferDescriptorGetBuffer(buf)) > 0)
			elog(ERROR, "buffer is pinned in InvalidateBuffer");
		WaitIO(buf);
		goto retry;
	}

	/*
	 * Clear out the buffer's tag and flags.  We must do this to ensure that
	 * linear scans of the buffer array don't think the buffer is valid.
	 */
	oldFlags = buf->flags;
	CLEAR_BUFFERTAG(buf->tag);
	buf->flags = 0;
	buf->usage_count = 0;

	UnlockBufHdr(buf);

	/*
	 * Remove the buffer from the lookup hashtable, if it was in there.
	 */
	if (oldFlags & BM_TAG_VALID)
		BufTableDelete(&oldTag, oldHash);

	/*
	 * Done with mapping lock.
	 */
	LWLockRelease(oldPartitionLock);

	/*
	 * Insert the buffer at the head of the list of free buffers.
	 */
	StrategyFreeBuffer(buf);
}

/*
 * MarkBufferDirty
 *
 *		Marks buffer contents as dirty (actual write happens later).
 *
 * Buffer must be pinned and exclusive-locked.  (If caller does not hold
 * exclusive lock, then somebody could be in process of writing the buffer,
 * leading to risk of bad data written to disk.)
 */
void
MarkBufferDirty(Buffer buffer)
{
	volatile BufferDesc *bufHdr;

	if (!BufferIsValid(buffer))
		elog(ERROR, "bad buffer ID: %d", buffer);

	if (BufferIsLocal(buffer))
	{
		MarkLocalBufferDirty(buffer);
		return;
	}

	bufHdr = GetBufferDescriptor(buffer - 1);

	Assert(BufferIsPinned(buffer));
	/* unfortunately we can't check if the lock is held exclusively */
	Assert(LWLockHeldByMe(bufHdr->content_lock));

	LockBufHdr(bufHdr);

	Assert(bufHdr->refcount > 0);

	/*
	 * If the buffer was not dirty already, do vacuum accounting.
	 */
	if (!(bufHdr->flags & BM_DIRTY))
	{
		VacuumPageDirty++;
		pgBufferUsage.shared_blks_dirtied++;
		if (VacuumCostActive)
			VacuumCostBalance += VacuumCostPageDirty;
	}

	bufHdr->flags |= (BM_DIRTY | BM_JUST_DIRTIED);

	UnlockBufHdr(bufHdr);
}

/*
 * ReleaseAndReadBuffer -- combine ReleaseBuffer() and ReadBuffer()
 *
 * Formerly, this saved one cycle of acquiring/releasing the BufMgrLock
 * compared to calling the two routines separately.  Now it's mainly just
 * a convenience function.  However, if the passed buffer is valid and
 * already contains the desired block, we just return it as-is; and that
 * does save considerable work compared to a full release and reacquire.
 *
 * Note: it is OK to pass buffer == InvalidBuffer, indicating that no old
 * buffer actually needs to be released.  This case is the same as ReadBuffer,
 * but can save some tests in the caller.
 */
Buffer
ReleaseAndReadBuffer(Buffer buffer,
					 Relation relation,
					 BlockNumber blockNum)
{
	ForkNumber	forkNum = MAIN_FORKNUM;
	volatile BufferDesc *bufHdr;

	if (BufferIsValid(buffer))
	{
		Assert(BufferIsPinned(buffer));
		if (BufferIsLocal(buffer))
		{
			bufHdr = GetLocalBufferDescriptor(-buffer - 1);
			if (bufHdr->tag.blockNum == blockNum &&
				RelFileNodeEquals(bufHdr->tag.rnode, relation->rd_node) &&
				bufHdr->tag.forkNum == forkNum)
				return buffer;
			ResourceOwnerForgetBuffer(CurrentResourceOwner, buffer);
			LocalRefCount[-buffer - 1]--;
		}
		else
		{
			bufHdr = GetBufferDescriptor(buffer - 1);
			/* we have pin, so it's ok to examine tag without spinlock */
			if (bufHdr->tag.blockNum == blockNum &&
				RelFileNodeEquals(bufHdr->tag.rnode, relation->rd_node) &&
				bufHdr->tag.forkNum == forkNum)
				return buffer;
			UnpinBuffer(bufHdr, true);
		}
	}

	return ReadBuffer(relation, blockNum);
}

/*
 * PinBuffer -- make buffer unavailable for replacement.
 *
 * For the default access strategy, the buffer's usage_count is incremented
 * when we first pin it; for other strategies we just make sure the usage_count
 * isn't zero.  (The idea of the latter is that we don't want synchronized
 * heap scans to inflate the count, but we need it to not be zero to discourage
 * other backends from stealing buffers from our ring.  As long as we cycle
 * through the ring faster than the global clock-sweep cycles, buffers in
 * our ring won't be chosen as victims for replacement by other backends.)
 *
 * This should be applied only to shared buffers, never local ones.
 *
 * Note that ResourceOwnerEnlargeBuffers must have been done already.
 *
 * Returns TRUE if buffer is BM_VALID, else FALSE.  This provision allows
 * some callers to avoid an extra spinlock cycle.
 */
static bool
PinBuffer(volatile BufferDesc *buf, BufferAccessStrategy strategy)
{
	Buffer		b = BufferDescriptorGetBuffer(buf);
	bool		result;
	PrivateRefCountEntry *ref;

	ref = GetPrivateRefCountEntry(b, true);

	if (ref == NULL)
	{
		ReservePrivateRefCountEntry();
		ref = NewPrivateRefCountEntry(b);

		LockBufHdr(buf);
		buf->refcount++;
		if (strategy == NULL)
		{
			if (buf->usage_count < BM_MAX_USAGE_COUNT)
				buf->usage_count++;
		}
		else
		{
			if (buf->usage_count == 0)
				buf->usage_count = 1;
		}
		result = (buf->flags & BM_VALID) != 0;
		UnlockBufHdr(buf);
	}
	else
	{
		/* If we previously pinned the buffer, it must surely be valid */
		result = true;
	}

	ref->refcount++;
	Assert(ref->refcount > 0);
	ResourceOwnerRememberBuffer(CurrentResourceOwner, b);
	return result;
}

/*
 * PinBuffer_Locked -- as above, but caller already locked the buffer header.
 * The spinlock is released before return.
 *
 * As this function is called with the spinlock held, the caller has to
 * previously call ReservePrivateRefCountEntry().
 *
 * Currently, no callers of this function want to modify the buffer's
 * usage_count at all, so there's no need for a strategy parameter.
 * Also we don't bother with a BM_VALID test (the caller could check that for
 * itself).
 *
 * Also all callers only ever use this function when it's known that the
 * buffer can't have a preexisting pin by this backend. That allows us to skip
 * searching the private refcount array & hash, which is a boon, because the
 * spinlock is still held.
 *
 * Note: use of this routine is frequently mandatory, not just an optimization
 * to save a spin lock/unlock cycle, because we need to pin a buffer before
 * its state can change under us.
 */
static void
PinBuffer_Locked(volatile BufferDesc *buf)
{
	Buffer		b;
	PrivateRefCountEntry *ref;

	/*
	 * As explained, We don't expect any preexisting pins. That allows us to
	 * manipulate the PrivateRefCount after releasing the spinlock
	 */
	Assert(GetPrivateRefCountEntry(BufferDescriptorGetBuffer(buf), false) == NULL);

	buf->refcount++;
	UnlockBufHdr(buf);

	b = BufferDescriptorGetBuffer(buf);

	ref = NewPrivateRefCountEntry(b);
	ref->refcount++;

	ResourceOwnerRememberBuffer(CurrentResourceOwner, b);
}

/*
 * UnpinBuffer -- make buffer available for replacement.
 *
 * This should be applied only to shared buffers, never local ones.
 *
 * Most but not all callers want CurrentResourceOwner to be adjusted.
 * Those that don't should pass fixOwner = FALSE.
 */
static void
UnpinBuffer(volatile BufferDesc *buf, bool fixOwner)
{
	PrivateRefCountEntry *ref;
	Buffer		b = BufferDescriptorGetBuffer(buf);

	/* not moving as we're likely deleting it soon anyway */
	ref = GetPrivateRefCountEntry(b, false);
	Assert(ref != NULL);

	if (fixOwner)
		ResourceOwnerForgetBuffer(CurrentResourceOwner, b);

	Assert(ref->refcount > 0);
	ref->refcount--;
	if (ref->refcount == 0)
	{
		/* I'd better not still hold any locks on the buffer */
		Assert(!LWLockHeldByMe(buf->content_lock));
		Assert(!LWLockHeldByMe(buf->io_in_progress_lock));

		LockBufHdr(buf);

		/* Decrement the shared reference count */
		Assert(buf->refcount > 0);
		buf->refcount--;

		/* Support LockBufferForCleanup() */
		if ((buf->flags & BM_PIN_COUNT_WAITER) &&
			buf->refcount == 1)
		{
			/* we just released the last pin other than the waiter's */
			int			wait_backend_pid = buf->wait_backend_pid;

			buf->flags &= ~BM_PIN_COUNT_WAITER;
			UnlockBufHdr(buf);
			ProcSendSignal(wait_backend_pid);
		}
		else
			UnlockBufHdr(buf);

		ForgetPrivateRefCountEntry(ref);
	}
}

/*
 * BufferSync -- Write out all dirty buffers in the pool.
 *
 * This is called at checkpoint time to write out all dirty shared buffers.
 * The checkpoint request flags should be passed in.  If CHECKPOINT_IMMEDIATE
 * is set, we disable delays between writes; if CHECKPOINT_IS_SHUTDOWN,
 * CHECKPOINT_END_OF_RECOVERY or CHECKPOINT_FLUSH_ALL is set, we write even
 * unlogged buffers, which are otherwise skipped.  The remaining flags
 * currently have no effect here.
 */
static void
BufferSync(int flags)
{
	int			buf_id;
	int			num_to_scan;
	int			num_to_write;
	int			num_written;
	int			mask = BM_DIRTY;

	/* Make sure we can handle the pin inside SyncOneBuffer */
	ResourceOwnerEnlargeBuffers(CurrentResourceOwner);

	/*
	 * Unless this is a shutdown checkpoint or we have been explicitly told,
	 * we write only permanent, dirty buffers.  But at shutdown or end of
	 * recovery, we write all dirty buffers.
	 */
	if (!((flags & (CHECKPOINT_IS_SHUTDOWN | CHECKPOINT_END_OF_RECOVERY |
					CHECKPOINT_FLUSH_ALL))))
		mask |= BM_PERMANENT;

	/*
	 * Loop over all buffers, and mark the ones that need to be written with
	 * BM_CHECKPOINT_NEEDED.  Count them as we go (num_to_write), so that we
	 * can estimate how much work needs to be done.
	 *
	 * This allows us to write only those pages that were dirty when the
	 * checkpoint began, and not those that get dirtied while it proceeds.
	 * Whenever a page with BM_CHECKPOINT_NEEDED is written out, either by us
	 * later in this function, or by normal backends or the bgwriter cleaning
	 * scan, the flag is cleared.  Any buffer dirtied after this point won't
	 * have the flag set.
	 *
	 * Note that if we fail to write some buffer, we may leave buffers with
	 * BM_CHECKPOINT_NEEDED still set.  This is OK since any such buffer would
	 * certainly need to be written for the next checkpoint attempt, too.
	 */
	num_to_write = 0;
	for (buf_id = 0; buf_id < NBuffers; buf_id++)
	{
		volatile BufferDesc *bufHdr = GetBufferDescriptor(buf_id);

		/*
		 * Header spinlock is enough to examine BM_DIRTY, see comment in
		 * SyncOneBuffer.
		 */
		LockBufHdr(bufHdr);

		if ((bufHdr->flags & mask) == mask)
		{
			bufHdr->flags |= BM_CHECKPOINT_NEEDED;
			num_to_write++;
		}

		UnlockBufHdr(bufHdr);
	}

	if (num_to_write == 0)
		return;					/* nothing to do */

	TRACE_POSTGRESQL_BUFFER_SYNC_START(NBuffers, num_to_write);

	/*
	 * Loop over all buffers again, and write the ones (still) marked with
	 * BM_CHECKPOINT_NEEDED.  In this loop, we start at the clock sweep point
	 * since we might as well dump soon-to-be-recycled buffers first.
	 *
	 * Note that we don't read the buffer alloc count here --- that should be
	 * left untouched till the next BgBufferSync() call.
	 */
	buf_id = StrategySyncStart(NULL, NULL);
	num_to_scan = NBuffers;
	num_written = 0;
	while (num_to_scan-- > 0)
	{
		volatile BufferDesc *bufHdr = GetBufferDescriptor(buf_id);

		/*
		 * We don't need to acquire the lock here, because we're only looking
		 * at a single bit. It's possible that someone else writes the buffer
		 * and clears the flag right after we check, but that doesn't matter
		 * since SyncOneBuffer will then do nothing.  However, there is a
		 * further race condition: it's conceivable that between the time we
		 * examine the bit here and the time SyncOneBuffer acquires lock,
		 * someone else not only wrote the buffer but replaced it with another
		 * page and dirtied it.  In that improbable case, SyncOneBuffer will
		 * write the buffer though we didn't need to.  It doesn't seem worth
		 * guarding against this, though.
		 */
		if (bufHdr->flags & BM_CHECKPOINT_NEEDED)
		{
			if (SyncOneBuffer(buf_id, false) & BUF_WRITTEN)
			{
				TRACE_POSTGRESQL_BUFFER_SYNC_WRITTEN(buf_id);
				BgWriterStats.m_buf_written_checkpoints++;
				num_written++;

				/*
				 * We know there are at most num_to_write buffers with
				 * BM_CHECKPOINT_NEEDED set; so we can stop scanning if
				 * num_written reaches num_to_write.
				 *
				 * Note that num_written doesn't include buffers written by
				 * other backends, or by the bgwriter cleaning scan. That
				 * means that the estimate of how much progress we've made is
				 * conservative, and also that this test will often fail to
				 * trigger.  But it seems worth making anyway.
				 */
				if (num_written >= num_to_write)
					break;

				/*
				 * Sleep to throttle our I/O rate.
				 */
				CheckpointWriteDelay(flags, (double) num_written / num_to_write);
			}
		}

		if (++buf_id >= NBuffers)
			buf_id = 0;
	}

	/*
	 * Update checkpoint statistics. As noted above, this doesn't include
	 * buffers written by other backends or bgwriter scan.
	 */
	CheckpointStats.ckpt_bufs_written += num_written;

	TRACE_POSTGRESQL_BUFFER_SYNC_DONE(NBuffers, num_written, num_to_write);
}

/*
 * BgBufferSync -- Write out some dirty buffers in the pool.
 *
 * This is called periodically by the background writer process.
 *
 * Returns true if it's appropriate for the bgwriter process to go into
 * low-power hibernation mode.  (This happens if the strategy clock sweep
 * has been "lapped" and no buffer allocations have occurred recently,
 * or if the bgwriter has been effectively disabled by setting
 * bgwriter_lru_maxpages to 0.)
 */
bool
BgBufferSync(void)
{
	/* info obtained from freelist.c */
	int			strategy_buf_id;
	uint32		strategy_passes;
	uint32		recent_alloc;

	/*
	 * Information saved between calls so we can determine the strategy
	 * point's advance rate and avoid scanning already-cleaned buffers.
	 */
	static bool saved_info_valid = false;
	static int	prev_strategy_buf_id;
	static uint32 prev_strategy_passes;
	static int	next_to_clean;
	static uint32 next_passes;

	/* Moving averages of allocation rate and clean-buffer density */
	static float smoothed_alloc = 0;
	static float smoothed_density = 10.0;

	/* Potentially these could be tunables, but for now, not */
	float		smoothing_samples = 16;
	float		scan_whole_pool_milliseconds = 120000.0;

	/* Used to compute how far we scan ahead */
	long		strategy_delta;
	int			bufs_to_lap;
	int			bufs_ahead;
	float		scans_per_alloc;
	int			reusable_buffers_est;
	int			upcoming_alloc_est;
	int			min_scan_buffers;

	/* Variables for the scanning loop proper */
	int			num_to_scan;
	int			num_written;
	int			reusable_buffers;

	/* Variables for final smoothed_density update */
	long		new_strategy_delta;
	uint32		new_recent_alloc;

	/*
	 * Find out where the freelist clock sweep currently is, and how many
	 * buffer allocations have happened since our last call.
	 */
	strategy_buf_id = StrategySyncStart(&strategy_passes, &recent_alloc);

	/* Report buffer alloc counts to pgstat */
	BgWriterStats.m_buf_alloc += recent_alloc;

	/*
	 * If we're not running the LRU scan, just stop after doing the stats
	 * stuff.  We mark the saved state invalid so that we can recover sanely
	 * if LRU scan is turned back on later.
	 */
	if (bgwriter_lru_maxpages <= 0)
	{
		saved_info_valid = false;
		return true;
	}

	/*
	 * Compute strategy_delta = how many buffers have been scanned by the
	 * clock sweep since last time.  If first time through, assume none. Then
	 * see if we are still ahead of the clock sweep, and if so, how many
	 * buffers we could scan before we'd catch up with it and "lap" it. Note:
	 * weird-looking coding of xxx_passes comparisons are to avoid bogus
	 * behavior when the passes counts wrap around.
	 */
	if (saved_info_valid)
	{
		int32		passes_delta = strategy_passes - prev_strategy_passes;

		strategy_delta = strategy_buf_id - prev_strategy_buf_id;
		strategy_delta += (long) passes_delta *NBuffers;

		Assert(strategy_delta >= 0);

		if ((int32) (next_passes - strategy_passes) > 0)
		{
			/* we're one pass ahead of the strategy point */
			bufs_to_lap = strategy_buf_id - next_to_clean;
#ifdef BGW_DEBUG
			elog(DEBUG2, "bgwriter ahead: bgw %u-%u strategy %u-%u delta=%ld lap=%d",
				 next_passes, next_to_clean,
				 strategy_passes, strategy_buf_id,
				 strategy_delta, bufs_to_lap);
#endif
		}
		else if (next_passes == strategy_passes &&
				 next_to_clean >= strategy_buf_id)
		{
			/* on same pass, but ahead or at least not behind */
			bufs_to_lap = NBuffers - (next_to_clean - strategy_buf_id);
#ifdef BGW_DEBUG
			elog(DEBUG2, "bgwriter ahead: bgw %u-%u strategy %u-%u delta=%ld lap=%d",
				 next_passes, next_to_clean,
				 strategy_passes, strategy_buf_id,
				 strategy_delta, bufs_to_lap);
#endif
		}
		else
		{
			/*
			 * We're behind, so skip forward to the strategy point and start
			 * cleaning from there.
			 */
#ifdef BGW_DEBUG
			elog(DEBUG2, "bgwriter behind: bgw %u-%u strategy %u-%u delta=%ld",
				 next_passes, next_to_clean,
				 strategy_passes, strategy_buf_id,
				 strategy_delta);
#endif
			next_to_clean = strategy_buf_id;
			next_passes = strategy_passes;
			bufs_to_lap = NBuffers;
		}
	}
	else
	{
		/*
		 * Initializing at startup or after LRU scanning had been off. Always
		 * start at the strategy point.
		 */
#ifdef BGW_DEBUG
		elog(DEBUG2, "bgwriter initializing: strategy %u-%u",
			 strategy_passes, strategy_buf_id);
#endif
		strategy_delta = 0;
		next_to_clean = strategy_buf_id;
		next_passes = strategy_passes;
		bufs_to_lap = NBuffers;
	}

	/* Update saved info for next time */
	prev_strategy_buf_id = strategy_buf_id;
	prev_strategy_passes = strategy_passes;
	saved_info_valid = true;

	/*
	 * Compute how many buffers had to be scanned for each new allocation, ie,
	 * 1/density of reusable buffers, and track a moving average of that.
	 *
	 * If the strategy point didn't move, we don't update the density estimate
	 */
	if (strategy_delta > 0 && recent_alloc > 0)
	{
		scans_per_alloc = (float) strategy_delta / (float) recent_alloc;
		smoothed_density += (scans_per_alloc - smoothed_density) /
			smoothing_samples;
	}

	/*
	 * Estimate how many reusable buffers there are between the current
	 * strategy point and where we've scanned ahead to, based on the smoothed
	 * density estimate.
	 */
	bufs_ahead = NBuffers - bufs_to_lap;
	reusable_buffers_est = (float) bufs_ahead / smoothed_density;

	/*
	 * Track a moving average of recent buffer allocations.  Here, rather than
	 * a true average we want a fast-attack, slow-decline behavior: we
	 * immediately follow any increase.
	 */
	if (smoothed_alloc <= (float) recent_alloc)
		smoothed_alloc = recent_alloc;
	else
		smoothed_alloc += ((float) recent_alloc - smoothed_alloc) /
			smoothing_samples;

	/* Scale the estimate by a GUC to allow more aggressive tuning. */
	upcoming_alloc_est = (int) (smoothed_alloc * bgwriter_lru_multiplier);

	/*
	 * If recent_alloc remains at zero for many cycles, smoothed_alloc will
	 * eventually underflow to zero, and the underflows produce annoying
	 * kernel warnings on some platforms.  Once upcoming_alloc_est has gone to
	 * zero, there's no point in tracking smaller and smaller values of
	 * smoothed_alloc, so just reset it to exactly zero to avoid this
	 * syndrome.  It will pop back up as soon as recent_alloc increases.
	 */
	if (upcoming_alloc_est == 0)
		smoothed_alloc = 0;

	/*
	 * Even in cases where there's been little or no buffer allocation
	 * activity, we want to make a small amount of progress through the buffer
	 * cache so that as many reusable buffers as possible are clean after an
	 * idle period.
	 *
	 * (scan_whole_pool_milliseconds / BgWriterDelay) computes how many times
	 * the BGW will be called during the scan_whole_pool time; slice the
	 * buffer pool into that many sections.
	 */
	min_scan_buffers = (int) (NBuffers / (scan_whole_pool_milliseconds / BgWriterDelay));

	if (upcoming_alloc_est < (min_scan_buffers + reusable_buffers_est))
	{
#ifdef BGW_DEBUG
		elog(DEBUG2, "bgwriter: alloc_est=%d too small, using min=%d + reusable_est=%d",
			 upcoming_alloc_est, min_scan_buffers, reusable_buffers_est);
#endif
		upcoming_alloc_est = min_scan_buffers + reusable_buffers_est;
	}

	/*
	 * Now write out dirty reusable buffers, working forward from the
	 * next_to_clean point, until we have lapped the strategy scan, or cleaned
	 * enough buffers to match our estimate of the next cycle's allocation
	 * requirements, or hit the bgwriter_lru_maxpages limit.
	 */

	/* Make sure we can handle the pin inside SyncOneBuffer */
	ResourceOwnerEnlargeBuffers(CurrentResourceOwner);

	num_to_scan = bufs_to_lap;
	num_written = 0;
	reusable_buffers = reusable_buffers_est;

	/* Execute the LRU scan */
	while (num_to_scan > 0 && reusable_buffers < upcoming_alloc_est)
	{
		int			buffer_state = SyncOneBuffer(next_to_clean, true);

		if (++next_to_clean >= NBuffers)
		{
			next_to_clean = 0;
			next_passes++;
		}
		num_to_scan--;

		if (buffer_state & BUF_WRITTEN)
		{
			reusable_buffers++;
			if (++num_written >= bgwriter_lru_maxpages)
			{
				BgWriterStats.m_maxwritten_clean++;
				break;
			}
		}
		else if (buffer_state & BUF_REUSABLE)
			reusable_buffers++;
	}

	BgWriterStats.m_buf_written_clean += num_written;

#ifdef BGW_DEBUG
	elog(DEBUG1, "bgwriter: recent_alloc=%u smoothed=%.2f delta=%ld ahead=%d density=%.2f reusable_est=%d upcoming_est=%d scanned=%d wrote=%d reusable=%d",
		 recent_alloc, smoothed_alloc, strategy_delta, bufs_ahead,
		 smoothed_density, reusable_buffers_est, upcoming_alloc_est,
		 bufs_to_lap - num_to_scan,
		 num_written,
		 reusable_buffers - reusable_buffers_est);
#endif

	/*
	 * Consider the above scan as being like a new allocation scan.
	 * Characterize its density and update the smoothed one based on it. This
	 * effectively halves the moving average period in cases where both the
	 * strategy and the background writer are doing some useful scanning,
	 * which is helpful because a long memory isn't as desirable on the
	 * density estimates.
	 */
	new_strategy_delta = bufs_to_lap - num_to_scan;
	new_recent_alloc = reusable_buffers - reusable_buffers_est;
	if (new_strategy_delta > 0 && new_recent_alloc > 0)
	{
		scans_per_alloc = (float) new_strategy_delta / (float) new_recent_alloc;
		smoothed_density += (scans_per_alloc - smoothed_density) /
			smoothing_samples;

#ifdef BGW_DEBUG
		elog(DEBUG2, "bgwriter: cleaner density alloc=%u scan=%ld density=%.2f new smoothed=%.2f",
			 new_recent_alloc, new_strategy_delta,
			 scans_per_alloc, smoothed_density);
#endif
	}

	/* Return true if OK to hibernate */
	return (bufs_to_lap == 0 && recent_alloc == 0);
}

/*
 * SyncOneBuffer -- process a single buffer during syncing.
 *
 * If skip_recently_used is true, we don't write currently-pinned buffers, nor
 * buffers marked recently used, as these are not replacement candidates.
 *
 * Returns a bitmask containing the following flag bits:
 *	BUF_WRITTEN: we wrote the buffer.
 *	BUF_REUSABLE: buffer is available for replacement, ie, it has
 *		pin count 0 and usage count 0.
 *
 * (BUF_WRITTEN could be set in error if FlushBuffers finds the buffer clean
 * after locking it, but we don't care all that much.)
 *
 * Note: caller must have done ResourceOwnerEnlargeBuffers.
 */
static int
SyncOneBuffer(int buf_id, bool skip_recently_used)
{
	volatile BufferDesc *bufHdr = GetBufferDescriptor(buf_id);
	int			result = 0;

	ReservePrivateRefCountEntry();

	/*
	 * Check whether buffer needs writing.
	 *
	 * We can make this check without taking the buffer content lock so long
	 * as we mark pages dirty in access methods *before* logging changes with
	 * XLogInsert(): if someone marks the buffer dirty just after our check we
	 * don't worry because our checkpoint.redo points before log record for
	 * upcoming changes and so we are not required to write such dirty buffer.
	 */
	LockBufHdr(bufHdr);

	if (bufHdr->refcount == 0 && bufHdr->usage_count == 0)
		result |= BUF_REUSABLE;
	else if (skip_recently_used)
	{
		/* Caller told us not to write recently-used buffers */
		UnlockBufHdr(bufHdr);
		return result;
	}

	if (!(bufHdr->flags & BM_VALID) || !(bufHdr->flags & BM_DIRTY))
	{
		/* It's clean, so nothing to do */
		UnlockBufHdr(bufHdr);
		return result;
	}

	/*
	 * Pin it, share-lock it, write it.  (FlushBuffer will do nothing if the
	 * buffer is clean by the time we've locked it.)
	 */
	PinBuffer_Locked(bufHdr);
	LWLockAcquire(bufHdr->content_lock, LW_SHARED);

	FlushBuffer(bufHdr, NULL);

	LWLockRelease(bufHdr->content_lock);
	UnpinBuffer(bufHdr, true);

	return result | BUF_WRITTEN;
}

/*
 *		AtEOXact_Buffers - clean up at end of transaction.
 *
 *		As of PostgreSQL 8.0, buffer pins should get released by the
 *		ResourceOwner mechanism.  This routine is just a debugging
 *		cross-check that no pins remain.
 */
void
AtEOXact_Buffers(bool isCommit)
{
	CheckForBufferLeaks();

	AtEOXact_LocalBuffers(isCommit);

	Assert(PrivateRefCountOverflowed == 0);
}

/*
 * Initialize access to shared buffer pool
 *
 * This is called during backend startup (whether standalone or under the
 * postmaster).  It sets up for this backend's access to the already-existing
 * buffer pool.
 *
 * NB: this is called before InitProcess(), so we do not have a PGPROC and
 * cannot do LWLockAcquire; hence we can't actually access stuff in
 * shared memory yet.  We are only initializing local data here.
 * (See also InitBufferPoolBackend)
 */
void
InitBufferPoolAccess(void)
{
	HASHCTL		hash_ctl;

	memset(&PrivateRefCountArray, 0, sizeof(PrivateRefCountArray));

	MemSet(&hash_ctl, 0, sizeof(hash_ctl));
	hash_ctl.keysize = sizeof(int32);
	hash_ctl.entrysize = sizeof(PrivateRefCountArray);

	PrivateRefCountHash = hash_create("PrivateRefCount", 100, &hash_ctl,
									  HASH_ELEM | HASH_BLOBS);
}

/*
 * InitBufferPoolBackend --- second-stage initialization of a new backend
 *
 * This is called after we have acquired a PGPROC and so can safely get
 * LWLocks.  We don't currently need to do anything at this stage ...
 * except register a shmem-exit callback.  AtProcExit_Buffers needs LWLock
 * access, and thereby has to be called at the corresponding phase of
 * backend shutdown.
 */
void
InitBufferPoolBackend(void)
{
	on_shmem_exit(AtProcExit_Buffers, 0);
}

/*
 * During backend exit, ensure that we released all shared-buffer locks and
 * assert that we have no remaining pins.
 */
static void
AtProcExit_Buffers(int code, Datum arg)
{
	AbortBufferIO();
	UnlockBuffers();

	CheckForBufferLeaks();

	/* localbuf.c needs a chance too */
	AtProcExit_LocalBuffers();
}

/*
 *		CheckForBufferLeaks - ensure this backend holds no buffer pins
 *
 *		As of PostgreSQL 8.0, buffer pins should get released by the
 *		ResourceOwner mechanism.  This routine is just a debugging
 *		cross-check that no pins remain.
 */
static void
CheckForBufferLeaks(void)
{
#ifdef USE_ASSERT_CHECKING
	int			RefCountErrors = 0;
	PrivateRefCountEntry *res;
	int			i;

	/* check the array */
	for (i = 0; i < REFCOUNT_ARRAY_ENTRIES; i++)
	{
		res = &PrivateRefCountArray[i];

		if (res->buffer != InvalidBuffer)
		{
			PrintBufferLeakWarning(res->buffer);
			RefCountErrors++;
		}
	}

	/* if necessary search the hash */
	if (PrivateRefCountOverflowed)
	{
		HASH_SEQ_STATUS hstat;

		hash_seq_init(&hstat, PrivateRefCountHash);
		while ((res = (PrivateRefCountEntry *) hash_seq_search(&hstat)) != NULL)
		{
			PrintBufferLeakWarning(res->buffer);
			RefCountErrors++;
		}

	}

	Assert(RefCountErrors == 0);
#endif
}

/*
 * Helper routine to issue warnings when a buffer is unexpectedly pinned
 */
void
PrintBufferLeakWarning(Buffer buffer)
{
	volatile BufferDesc *buf;
	int32		loccount;
	char	   *path;
	BackendId	backend;

	Assert(BufferIsValid(buffer));
	if (BufferIsLocal(buffer))
	{
		buf = GetLocalBufferDescriptor(-buffer - 1);
		loccount = LocalRefCount[-buffer - 1];
		backend = MyBackendId;
	}
	else
	{
		buf = GetBufferDescriptor(buffer - 1);
		loccount = GetPrivateRefCount(buffer);
		backend = InvalidBackendId;
	}

	/* theoretically we should lock the bufhdr here */
	path = relpathbackend(buf->tag.rnode, backend, buf->tag.forkNum);
	elog(WARNING,
		 "buffer refcount leak: [%03d] "
		 "(rel=%s, blockNum=%u, flags=0x%x, refcount=%u %d)",
		 buffer, path,
		 buf->tag.blockNum, buf->flags,
		 buf->refcount, loccount);
	pfree(path);
}

/*
 * CheckPointBuffers
 *
 * Flush all dirty blocks in buffer pool to disk at checkpoint time.
 *
 * Note: temporary relations do not participate in checkpoints, so they don't
 * need to be flushed.
 */
void
CheckPointBuffers(int flags)
{
	TRACE_POSTGRESQL_BUFFER_CHECKPOINT_START(flags);
	CheckpointStats.ckpt_write_t = GetCurrentTimestamp();
	BufferSync(flags);
	CheckpointStats.ckpt_sync_t = GetCurrentTimestamp();
	TRACE_POSTGRESQL_BUFFER_CHECKPOINT_SYNC_START();
	smgrsync();
	CheckpointStats.ckpt_sync_end_t = GetCurrentTimestamp();
	TRACE_POSTGRESQL_BUFFER_CHECKPOINT_DONE();
}


/*
 * Do whatever is needed to prepare for commit at the bufmgr and smgr levels
 */
void
BufmgrCommit(void)
{
	/* Nothing to do in bufmgr anymore... */
}

/*
 * BufferGetBlockNumber
 *		Returns the block number associated with a buffer.
 *
 * Note:
 *		Assumes that the buffer is valid and pinned, else the
 *		value may be obsolete immediately...
 */
BlockNumber
BufferGetBlockNumber(Buffer buffer)
{
	volatile BufferDesc *bufHdr;

	Assert(BufferIsPinned(buffer));

	if (BufferIsLocal(buffer))
		bufHdr = GetLocalBufferDescriptor(-buffer - 1);
	else
		bufHdr = GetBufferDescriptor(buffer - 1);

	/* pinned, so OK to read tag without spinlock */
	return bufHdr->tag.blockNum;
}

/*
 * BufferGetTag
 *		Returns the relfilenode, fork number and block number associated with
 *		a buffer.
 */
void
BufferGetTag(Buffer buffer, RelFileNode *rnode, ForkNumber *forknum,
			 BlockNumber *blknum)
{
	volatile BufferDesc *bufHdr;

	/* Do the same checks as BufferGetBlockNumber. */
	Assert(BufferIsPinned(buffer));

	if (BufferIsLocal(buffer))
		bufHdr = GetLocalBufferDescriptor(-buffer - 1);
	else
		bufHdr = GetBufferDescriptor(buffer - 1);

	/* pinned, so OK to read tag without spinlock */
	*rnode = bufHdr->tag.rnode;
	*forknum = bufHdr->tag.forkNum;
	*blknum = bufHdr->tag.blockNum;
}

/*
 * FlushBuffer
 *		Physically write out a shared buffer.
 *
 * NOTE: this actually just passes the buffer contents to the kernel; the
 * real write to disk won't happen until the kernel feels like it.  This
 * is okay from our point of view since we can redo the changes from WAL.
 * However, we will need to force the changes to disk via fsync before
 * we can checkpoint WAL.
 *
 * The caller must hold a pin on the buffer and have share-locked the
 * buffer contents.  (Note: a share-lock does not prevent updates of
 * hint bits in the buffer, so the page could change while the write
 * is in progress, but we assume that that will not invalidate the data
 * written.)
 *
 * If the caller has an smgr reference for the buffer's relation, pass it
 * as the second parameter.  If not, pass NULL.
 */
static void
FlushBuffer(volatile BufferDesc *buf, SMgrRelation reln)
{
	XLogRecPtr	recptr;
	ErrorContextCallback errcallback;
	instr_time	io_start,
				io_time;
	Block		bufBlock;
	char	   *bufToWrite;

	/*
	 * Acquire the buffer's io_in_progress lock.  If StartBufferIO returns
	 * false, then someone else flushed the buffer before we could, so we need
	 * not do anything.
	 */
	if (!StartBufferIO(buf, false))
		return;

	/* Setup error traceback support for ereport() */
	errcallback.callback = shared_buffer_write_error_callback;
	errcallback.arg = (void *) buf;
	errcallback.previous = error_context_stack;
	error_context_stack = &errcallback;

	/* Find smgr relation for buffer */
	if (reln == NULL)
		reln = smgropen(buf->tag.rnode, InvalidBackendId);

	TRACE_POSTGRESQL_BUFFER_FLUSH_START(buf->tag.forkNum,
										buf->tag.blockNum,
										reln->smgr_rnode.node.spcNode,
										reln->smgr_rnode.node.dbNode,
										reln->smgr_rnode.node.relNode);

	LockBufHdr(buf);

	/*
	 * Run PageGetLSN while holding header lock, since we don't have the
	 * buffer locked exclusively in all cases.
	 */
	recptr = BufferGetLSN(buf);

	/* To check if block content changes while flushing. - vadim 01/17/97 */
	buf->flags &= ~BM_JUST_DIRTIED;
	UnlockBufHdr(buf);

	/*
	 * Force XLOG flush up to buffer's LSN.  This implements the basic WAL
	 * rule that log updates must hit disk before any of the data-file changes
	 * they describe do.
	 *
	 * However, this rule does not apply to unlogged relations, which will be
	 * lost after a crash anyway.  Most unlogged relation pages do not bear
	 * LSNs since we never emit WAL records for them, and therefore flushing
	 * up through the buffer LSN would be useless, but harmless.  However,
	 * GiST indexes use LSNs internally to track page-splits, and therefore
	 * unlogged GiST pages bear "fake" LSNs generated by
	 * GetFakeLSNForUnloggedRel.  It is unlikely but possible that the fake
	 * LSN counter could advance past the WAL insertion point; and if it did
	 * happen, attempting to flush WAL through that location would fail, with
	 * disastrous system-wide consequences.  To make sure that can't happen,
	 * skip the flush if the buffer isn't permanent.
	 */
	if (buf->flags & BM_PERMANENT)
		XLogFlush(recptr);

	/*
	 * Now it's safe to write buffer to disk. Note that no one else should
	 * have been able to write it while we were busy with log flushing because
	 * we have the io_in_progress lock.
	 */
	bufBlock = BufHdrGetBlock(buf);

	/*
	 * Update page checksum if desired.  Since we have only shared lock on the
	 * buffer, other processes might be updating hint bits in it, so we must
	 * copy the page to private storage if we do checksumming.
	 */
	bufToWrite = PageSetChecksumCopy((Page) bufBlock, buf->tag.blockNum);

	if (track_io_timing)
		INSTR_TIME_SET_CURRENT(io_start);

	/*
	 * bufToWrite is either the shared buffer or a copy, as appropriate.
	 */
	smgrwrite(reln,
			  buf->tag.forkNum,
			  buf->tag.blockNum,
			  bufToWrite,
			  false);

	if (track_io_timing)
	{
		INSTR_TIME_SET_CURRENT(io_time);
		INSTR_TIME_SUBTRACT(io_time, io_start);
		pgstat_count_buffer_write_time(INSTR_TIME_GET_MICROSEC(io_time));
		INSTR_TIME_ADD(pgBufferUsage.blk_write_time, io_time);
	}

	pgBufferUsage.shared_blks_written++;

	/*
	 * Mark the buffer as clean (unless BM_JUST_DIRTIED has become set) and
	 * end the io_in_progress state.
	 */
	TerminateBufferIO(buf, true, 0);

	TRACE_POSTGRESQL_BUFFER_FLUSH_DONE(buf->tag.forkNum,
									   buf->tag.blockNum,
									   reln->smgr_rnode.node.spcNode,
									   reln->smgr_rnode.node.dbNode,
									   reln->smgr_rnode.node.relNode);

	/* Pop the error context stack */
	error_context_stack = errcallback.previous;
}

/*
 * RelationGetNumberOfBlocksInFork
 *		Determines the current number of pages in the specified relation fork.
 */
BlockNumber
RelationGetNumberOfBlocksInFork(Relation relation, ForkNumber forkNum)
{
	/* Open it at the smgr level if not already done */
	RelationOpenSmgr(relation);

	return smgrnblocks(relation->rd_smgr, forkNum);
}

/*
 * BufferIsPermanent
 *		Determines whether a buffer will potentially still be around after
 *		a crash.  Caller must hold a buffer pin.
 */
bool
BufferIsPermanent(Buffer buffer)
{
	volatile BufferDesc *bufHdr;

	/* Local buffers are used only for temp relations. */
	if (BufferIsLocal(buffer))
		return false;

	/* Make sure we've got a real buffer, and that we hold a pin on it. */
	Assert(BufferIsValid(buffer));
	Assert(BufferIsPinned(buffer));

	/*
	 * BM_PERMANENT can't be changed while we hold a pin on the buffer, so we
	 * need not bother with the buffer header spinlock.  Even if someone else
	 * changes the buffer header flags while we're doing this, we assume that
	 * changing an aligned 2-byte BufFlags value is atomic, so we'll read the
	 * old value or the new value, but not random garbage.
	 */
	bufHdr = GetBufferDescriptor(buffer - 1);
	return (bufHdr->flags & BM_PERMANENT) != 0;
}

/*
 * BufferGetLSNAtomic
 *		Retrieves the LSN of the buffer atomically using a buffer header lock.
 *		This is necessary for some callers who may not have an exclusive lock
 *		on the buffer.
 */
XLogRecPtr
BufferGetLSNAtomic(Buffer buffer)
{
	volatile BufferDesc *bufHdr = GetBufferDescriptor(buffer - 1);
	char	   *page = BufferGetPage(buffer);
	XLogRecPtr	lsn;

	/*
	 * If we don't need locking for correctness, fastpath out.
	 */
	if (!XLogHintBitIsNeeded() || BufferIsLocal(buffer))
		return PageGetLSN(page);

	/* Make sure we've got a real buffer, and that we hold a pin on it. */
	Assert(BufferIsValid(buffer));
	Assert(BufferIsPinned(buffer));

	LockBufHdr(bufHdr);
	lsn = PageGetLSN(page);
	UnlockBufHdr(bufHdr);

	return lsn;
}

/* ---------------------------------------------------------------------
 *		DropRelFileNodeBuffers
 *
 *		This function removes from the buffer pool all the pages of the
 *		specified relation fork that have block numbers >= firstDelBlock.
 *		(In particular, with firstDelBlock = 0, all pages are removed.)
 *		Dirty pages are simply dropped, without bothering to write them
 *		out first.  Therefore, this is NOT rollback-able, and so should be
 *		used only with extreme caution!
 *
 *		Currently, this is called only from smgr.c when the underlying file
 *		is about to be deleted or truncated (firstDelBlock is needed for
 *		the truncation case).  The data in the affected pages would therefore
 *		be deleted momentarily anyway, and there is no point in writing it.
 *		It is the responsibility of higher-level code to ensure that the
 *		deletion or truncation does not lose any data that could be needed
 *		later.  It is also the responsibility of higher-level code to ensure
 *		that no other process could be trying to load more pages of the
 *		relation into buffers.
 *
 *		XXX currently it sequentially searches the buffer pool, should be
 *		changed to more clever ways of searching.  However, this routine
 *		is used only in code paths that aren't very performance-critical,
 *		and we shouldn't slow down the hot paths to make it faster ...
 * --------------------------------------------------------------------
 */
void
DropRelFileNodeBuffers(RelFileNodeBackend rnode, ForkNumber forkNum,
					   BlockNumber firstDelBlock)
{
	int			i;

	/* If it's a local relation, it's localbuf.c's problem. */
	if (RelFileNodeBackendIsTemp(rnode))
	{
		if (rnode.backend == MyBackendId)
			DropRelFileNodeLocalBuffers(rnode.node, forkNum, firstDelBlock);
		return;
	}

	for (i = 0; i < NBuffers; i++)
	{
		volatile BufferDesc *bufHdr = GetBufferDescriptor(i);

		/*
		 * We can make this a tad faster by prechecking the buffer tag before
		 * we attempt to lock the buffer; this saves a lot of lock
		 * acquisitions in typical cases.  It should be safe because the
		 * caller must have AccessExclusiveLock on the relation, or some other
		 * reason to be certain that no one is loading new pages of the rel
		 * into the buffer pool.  (Otherwise we might well miss such pages
		 * entirely.)  Therefore, while the tag might be changing while we
		 * look at it, it can't be changing *to* a value we care about, only
		 * *away* from such a value.  So false negatives are impossible, and
		 * false positives are safe because we'll recheck after getting the
		 * buffer lock.
		 *
		 * We could check forkNum and blockNum as well as the rnode, but the
		 * incremental win from doing so seems small.
		 */
		if (!RelFileNodeEquals(bufHdr->tag.rnode, rnode.node))
			continue;

		LockBufHdr(bufHdr);
		if (RelFileNodeEquals(bufHdr->tag.rnode, rnode.node) &&
			bufHdr->tag.forkNum == forkNum &&
			bufHdr->tag.blockNum >= firstDelBlock)
			InvalidateBuffer(bufHdr);	/* releases spinlock */
		else
			UnlockBufHdr(bufHdr);
	}
}

/* ---------------------------------------------------------------------
 *		DropRelFileNodesAllBuffers
 *
 *		This function removes from the buffer pool all the pages of all
 *		forks of the specified relations.  It's equivalent to calling
 *		DropRelFileNodeBuffers once per fork per relation with
 *		firstDelBlock = 0.
 * --------------------------------------------------------------------
 */
void
DropRelFileNodesAllBuffers(RelFileNodeBackend *rnodes, int nnodes)
{
	int			i,
				n = 0;
	RelFileNode *nodes;
	bool		use_bsearch;

	if (nnodes == 0)
		return;

	nodes = palloc(sizeof(RelFileNode) * nnodes);		/* non-local relations */

	/* If it's a local relation, it's localbuf.c's problem. */
	for (i = 0; i < nnodes; i++)
	{
		if (RelFileNodeBackendIsTemp(rnodes[i]))
		{
			if (rnodes[i].backend == MyBackendId)
				DropRelFileNodeAllLocalBuffers(rnodes[i].node);
		}
		else
			nodes[n++] = rnodes[i].node;
	}

	/*
	 * If there are no non-local relations, then we're done. Release the
	 * memory and return.
	 */
	if (n == 0)
	{
		pfree(nodes);
		return;
	}

	/*
	 * For low number of relations to drop just use a simple walk through, to
	 * save the bsearch overhead. The threshold to use is rather a guess than
	 * an exactly determined value, as it depends on many factors (CPU and RAM
	 * speeds, amount of shared buffers etc.).
	 */
	use_bsearch = n > DROP_RELS_BSEARCH_THRESHOLD;

	/* sort the list of rnodes if necessary */
	if (use_bsearch)
		pg_qsort(nodes, n, sizeof(RelFileNode), rnode_comparator);

	for (i = 0; i < NBuffers; i++)
	{
		RelFileNode *rnode = NULL;
		volatile BufferDesc *bufHdr = GetBufferDescriptor(i);

		/*
		 * As in DropRelFileNodeBuffers, an unlocked precheck should be safe
		 * and saves some cycles.
		 */

		if (!use_bsearch)
		{
			int			j;

			for (j = 0; j < n; j++)
			{
				if (RelFileNodeEquals(bufHdr->tag.rnode, nodes[j]))
				{
					rnode = &nodes[j];
					break;
				}
			}
		}
		else
		{
			rnode = bsearch((const void *) &(bufHdr->tag.rnode),
							nodes, n, sizeof(RelFileNode),
							rnode_comparator);
		}

		/* buffer doesn't belong to any of the given relfilenodes; skip it */
		if (rnode == NULL)
			continue;

		LockBufHdr(bufHdr);
		if (RelFileNodeEquals(bufHdr->tag.rnode, (*rnode)))
			InvalidateBuffer(bufHdr);	/* releases spinlock */
		else
			UnlockBufHdr(bufHdr);
	}

	pfree(nodes);
}

/* ---------------------------------------------------------------------
 *		DropDatabaseBuffers
 *
 *		This function removes all the buffers in the buffer cache for a
 *		particular database.  Dirty pages are simply dropped, without
 *		bothering to write them out first.  This is used when we destroy a
 *		database, to avoid trying to flush data to disk when the directory
 *		tree no longer exists.  Implementation is pretty similar to
 *		DropRelFileNodeBuffers() which is for destroying just one relation.
 * --------------------------------------------------------------------
 */
void
DropDatabaseBuffers(Oid dbid)
{
	int			i;

	/*
	 * We needn't consider local buffers, since by assumption the target
	 * database isn't our own.
	 */

	for (i = 0; i < NBuffers; i++)
	{
		volatile BufferDesc *bufHdr = GetBufferDescriptor(i);

		/*
		 * As in DropRelFileNodeBuffers, an unlocked precheck should be safe
		 * and saves some cycles.
		 */
		if (bufHdr->tag.rnode.dbNode != dbid)
			continue;

		LockBufHdr(bufHdr);
		if (bufHdr->tag.rnode.dbNode == dbid)
			InvalidateBuffer(bufHdr);	/* releases spinlock */
		else
			UnlockBufHdr(bufHdr);
	}
}

/* -----------------------------------------------------------------
 *		PrintBufferDescs
 *
 *		this function prints all the buffer descriptors, for debugging
 *		use only.
 * -----------------------------------------------------------------
 */
#ifdef NOT_USED
void
PrintBufferDescs(void)
{
	int			i;

	for (i = 0; i < NBuffers; ++i)
	{
		volatile BufferDesc *buf = GetBufferDescriptor(i);
		Buffer		b = BufferDescriptorGetBuffer(buf);

		/* theoretically we should lock the bufhdr here */
		elog(LOG,
			 "[%02d] (freeNext=%d, rel=%s, "
			 "blockNum=%u, flags=0x%x, refcount=%u %d)",
			 i, buf->freeNext,
		  relpathbackend(buf->tag.rnode, InvalidBackendId, buf->tag.forkNum),
			 buf->tag.blockNum, buf->flags,
			 buf->refcount, GetPrivateRefCount(b));
	}
}
#endif

#ifdef NOT_USED
void
PrintPinnedBufs(void)
{
	int			i;

	for (i = 0; i < NBuffers; ++i)
	{
		volatile BufferDesc *buf = GetBufferDescriptor(i);
		Buffer		b = BufferDescriptorGetBuffer(buf);

		if (GetPrivateRefCount(b) > 0)
		{
			/* theoretically we should lock the bufhdr here */
			elog(LOG,
				 "[%02d] (freeNext=%d, rel=%s, "
				 "blockNum=%u, flags=0x%x, refcount=%u %d)",
				 i, buf->freeNext,
				 relpathperm(buf->tag.rnode, buf->tag.forkNum),
				 buf->tag.blockNum, buf->flags,
				 buf->refcount, GetPrivateRefCount(b));
		}
	}
}
#endif

/* ---------------------------------------------------------------------
 *		FlushRelationBuffers
 *
 *		This function writes all dirty pages of a relation out to disk
 *		(or more accurately, out to kernel disk buffers), ensuring that the
 *		kernel has an up-to-date view of the relation.
 *
 *		Generally, the caller should be holding AccessExclusiveLock on the
 *		target relation to ensure that no other backend is busy dirtying
 *		more blocks of the relation; the effects can't be expected to last
 *		after the lock is released.
 *
 *		XXX currently it sequentially searches the buffer pool, should be
 *		changed to more clever ways of searching.  This routine is not
 *		used in any performance-critical code paths, so it's not worth
 *		adding additional overhead to normal paths to make it go faster;
 *		but see also DropRelFileNodeBuffers.
 * --------------------------------------------------------------------
 */
void
FlushRelationBuffers(Relation rel)
{
	int			i;
	volatile BufferDesc *bufHdr;

	/* Open rel at the smgr level if not already done */
	RelationOpenSmgr(rel);

	if (RelationUsesLocalBuffers(rel))
	{
		for (i = 0; i < NLocBuffer; i++)
		{
			bufHdr = GetLocalBufferDescriptor(i);
			if (RelFileNodeEquals(bufHdr->tag.rnode, rel->rd_node) &&
				(bufHdr->flags & BM_VALID) && (bufHdr->flags & BM_DIRTY))
			{
				ErrorContextCallback errcallback;
				Page		localpage;

				localpage = (char *) LocalBufHdrGetBlock(bufHdr);

				/* Setup error traceback support for ereport() */
				errcallback.callback = local_buffer_write_error_callback;
				errcallback.arg = (void *) bufHdr;
				errcallback.previous = error_context_stack;
				error_context_stack = &errcallback;

				PageSetChecksumInplace(localpage, bufHdr->tag.blockNum);

				smgrwrite(rel->rd_smgr,
						  bufHdr->tag.forkNum,
						  bufHdr->tag.blockNum,
						  localpage,
						  false);

				bufHdr->flags &= ~(BM_DIRTY | BM_JUST_DIRTIED);

				/* Pop the error context stack */
				error_context_stack = errcallback.previous;
			}
		}

		return;
	}

	/* Make sure we can handle the pin inside the loop */
	ResourceOwnerEnlargeBuffers(CurrentResourceOwner);

	for (i = 0; i < NBuffers; i++)
	{
		bufHdr = GetBufferDescriptor(i);

		/*
		 * As in DropRelFileNodeBuffers, an unlocked precheck should be safe
		 * and saves some cycles.
		 */
		if (!RelFileNodeEquals(bufHdr->tag.rnode, rel->rd_node))
			continue;

		ReservePrivateRefCountEntry();

		LockBufHdr(bufHdr);
		if (RelFileNodeEquals(bufHdr->tag.rnode, rel->rd_node) &&
			(bufHdr->flags & BM_VALID) && (bufHdr->flags & BM_DIRTY))
		{
			PinBuffer_Locked(bufHdr);
			LWLockAcquire(bufHdr->content_lock, LW_SHARED);
			FlushBuffer(bufHdr, rel->rd_smgr);
			LWLockRelease(bufHdr->content_lock);
			UnpinBuffer(bufHdr, true);
		}
		else
			UnlockBufHdr(bufHdr);
	}
}

/* ---------------------------------------------------------------------
 *		FlushDatabaseBuffers
 *
 *		This function writes all dirty pages of a database out to disk
 *		(or more accurately, out to kernel disk buffers), ensuring that the
 *		kernel has an up-to-date view of the database.
 *
 *		Generally, the caller should be holding an appropriate lock to ensure
 *		no other backend is active in the target database; otherwise more
 *		pages could get dirtied.
 *
 *		Note we don't worry about flushing any pages of temporary relations.
 *		It's assumed these wouldn't be interesting.
 * --------------------------------------------------------------------
 */
void
FlushDatabaseBuffers(Oid dbid)
{
	int			i;
	volatile BufferDesc *bufHdr;

	/* Make sure we can handle the pin inside the loop */
	ResourceOwnerEnlargeBuffers(CurrentResourceOwner);

	for (i = 0; i < NBuffers; i++)
	{
		bufHdr = GetBufferDescriptor(i);

		/*
		 * As in DropRelFileNodeBuffers, an unlocked precheck should be safe
		 * and saves some cycles.
		 */
		if (bufHdr->tag.rnode.dbNode != dbid)
			continue;

		ReservePrivateRefCountEntry();

		LockBufHdr(bufHdr);
		if (bufHdr->tag.rnode.dbNode == dbid &&
			(bufHdr->flags & BM_VALID) && (bufHdr->flags & BM_DIRTY))
		{
			PinBuffer_Locked(bufHdr);
			LWLockAcquire(bufHdr->content_lock, LW_SHARED);
			FlushBuffer(bufHdr, NULL);
			LWLockRelease(bufHdr->content_lock);
			UnpinBuffer(bufHdr, true);
		}
		else
			UnlockBufHdr(bufHdr);
	}
}

/*
 * Flush a previously, shared or exclusively, locked and pinned buffer to the
 * OS.
 */
void
FlushOneBuffer(Buffer buffer)
{
	volatile BufferDesc *bufHdr;

	/* currently not needed, but no fundamental reason not to support */
	Assert(!BufferIsLocal(buffer));

	Assert(BufferIsPinned(buffer));

	bufHdr = GetBufferDescriptor(buffer - 1);

	Assert(LWLockHeldByMe(bufHdr->content_lock));

	FlushBuffer(bufHdr, NULL);
}

/*
 * ReleaseBuffer -- release the pin on a buffer
 */
void
ReleaseBuffer(Buffer buffer)
{
	if (!BufferIsValid(buffer))
		elog(ERROR, "bad buffer ID: %d", buffer);

	if (BufferIsLocal(buffer))
	{
		ResourceOwnerForgetBuffer(CurrentResourceOwner, buffer);

		Assert(LocalRefCount[-buffer - 1] > 0);
		LocalRefCount[-buffer - 1]--;
		return;
	}

	UnpinBuffer(GetBufferDescriptor(buffer - 1), true);
}

/*
 * UnlockReleaseBuffer -- release the content lock and pin on a buffer
 *
 * This is just a shorthand for a common combination.
 */
void
UnlockReleaseBuffer(Buffer buffer)
{
	LockBuffer(buffer, BUFFER_LOCK_UNLOCK);
	ReleaseBuffer(buffer);
}

/*
 * IncrBufferRefCount
 *		Increment the pin count on a buffer that we have *already* pinned
 *		at least once.
 *
 *		This function cannot be used on a buffer we do not have pinned,
 *		because it doesn't change the shared buffer state.
 */
void
IncrBufferRefCount(Buffer buffer)
{
	Assert(BufferIsPinned(buffer));
	ResourceOwnerEnlargeBuffers(CurrentResourceOwner);
	ResourceOwnerRememberBuffer(CurrentResourceOwner, buffer);
	if (BufferIsLocal(buffer))
		LocalRefCount[-buffer - 1]++;
	else
	{
		PrivateRefCountEntry *ref;

		ref = GetPrivateRefCountEntry(buffer, true);
		Assert(ref != NULL);
		ref->refcount++;
	}
}

/*
 * MarkBufferDirtyHint
 *
 *	Mark a buffer dirty for non-critical changes.
 *
 * This is essentially the same as MarkBufferDirty, except:
 *
 * 1. The caller does not write WAL; so if checksums are enabled, we may need
 *	  to write an XLOG_HINT WAL record to protect against torn pages.
 * 2. The caller might have only share-lock instead of exclusive-lock on the
 *	  buffer's content lock.
 * 3. This function does not guarantee that the buffer is always marked dirty
 *	  (due to a race condition), so it cannot be used for important changes.
 */
void
MarkBufferDirtyHint(Buffer buffer, bool buffer_std)
{
	volatile BufferDesc *bufHdr;
	Page		page = BufferGetPage(buffer);

	if (!BufferIsValid(buffer))
		elog(ERROR, "bad buffer ID: %d", buffer);

	if (BufferIsLocal(buffer))
	{
		MarkLocalBufferDirty(buffer);
		return;
	}

	bufHdr = GetBufferDescriptor(buffer - 1);

	Assert(GetPrivateRefCount(buffer) > 0);
	/* here, either share or exclusive lock is OK */
	Assert(LWLockHeldByMe(bufHdr->content_lock));

	/*
	 * This routine might get called many times on the same page, if we are
	 * making the first scan after commit of an xact that added/deleted many
	 * tuples. So, be as quick as we can if the buffer is already dirty.  We
	 * do this by not acquiring spinlock if it looks like the status bits are
	 * already set.  Since we make this test unlocked, there's a chance we
	 * might fail to notice that the flags have just been cleared, and failed
	 * to reset them, due to memory-ordering issues.  But since this function
	 * is only intended to be used in cases where failing to write out the
	 * data would be harmless anyway, it doesn't really matter.
	 */
	if ((bufHdr->flags & (BM_DIRTY | BM_JUST_DIRTIED)) !=
		(BM_DIRTY | BM_JUST_DIRTIED))
	{
		XLogRecPtr	lsn = InvalidXLogRecPtr;
		bool		dirtied = false;
		bool		delayChkpt = false;

		/*
		 * If we need to protect hint bit updates from torn writes, WAL-log a
		 * full page image of the page. This full page image is only necessary
		 * if the hint bit update is the first change to the page since the
		 * last checkpoint.
		 *
		 * We don't check full_page_writes here because that logic is included
		 * when we call XLogInsert() since the value changes dynamically.
		 */
		if (XLogHintBitIsNeeded() && (bufHdr->flags & BM_PERMANENT))
		{
			/*
			 * If we're in recovery we cannot dirty a page because of a hint.
			 * We can set the hint, just not dirty the page as a result so the
			 * hint is lost when we evict the page or shutdown.
			 *
			 * See src/backend/storage/page/README for longer discussion.
			 */
			if (RecoveryInProgress())
				return;

			/*
			 * If the block is already dirty because we either made a change
			 * or set a hint already, then we don't need to write a full page
			 * image.  Note that aggressive cleaning of blocks dirtied by hint
			 * bit setting would increase the call rate. Bulk setting of hint
			 * bits would reduce the call rate...
			 *
			 * We must issue the WAL record before we mark the buffer dirty.
			 * Otherwise we might write the page before we write the WAL. That
			 * causes a race condition, since a checkpoint might occur between
			 * writing the WAL record and marking the buffer dirty. We solve
			 * that with a kluge, but one that is already in use during
			 * transaction commit to prevent race conditions. Basically, we
			 * simply prevent the checkpoint WAL record from being written
			 * until we have marked the buffer dirty. We don't start the
			 * checkpoint flush until we have marked dirty, so our checkpoint
			 * must flush the change to disk successfully or the checkpoint
			 * never gets written, so crash recovery will fix.
			 *
			 * It's possible we may enter here without an xid, so it is
			 * essential that CreateCheckpoint waits for virtual transactions
			 * rather than full transactionids.
			 */
			MyPgXact->delayChkpt = delayChkpt = true;
			lsn = XLogSaveBufferForHint(buffer, buffer_std);
		}

		LockBufHdr(bufHdr);
		Assert(bufHdr->refcount > 0);
		if (!(bufHdr->flags & BM_DIRTY))
		{
			dirtied = true;		/* Means "will be dirtied by this action" */

			/*
			 * Set the page LSN if we wrote a backup block. We aren't supposed
			 * to set this when only holding a share lock but as long as we
			 * serialise it somehow we're OK. We choose to set LSN while
			 * holding the buffer header lock, which causes any reader of an
			 * LSN who holds only a share lock to also obtain a buffer header
			 * lock before using PageGetLSN(), which is enforced in
			 * BufferGetLSNAtomic().
			 *
			 * If checksums are enabled, you might think we should reset the
			 * checksum here. That will happen when the page is written
			 * sometime later in this checkpoint cycle.
			 */
			if (!XLogRecPtrIsInvalid(lsn))
				PageSetLSN(page, lsn);
		}
		bufHdr->flags |= (BM_DIRTY | BM_JUST_DIRTIED);
		UnlockBufHdr(bufHdr);

		if (delayChkpt)
			MyPgXact->delayChkpt = false;

		if (dirtied)
		{
			VacuumPageDirty++;
			pgBufferUsage.shared_blks_dirtied++;
			if (VacuumCostActive)
				VacuumCostBalance += VacuumCostPageDirty;
		}
	}
}

/*
 * Release buffer content locks for shared buffers.
 *
 * Used to clean up after errors.
 *
 * Currently, we can expect that lwlock.c's LWLockReleaseAll() took care
 * of releasing buffer content locks per se; the only thing we need to deal
 * with here is clearing any PIN_COUNT request that was in progress.
 */
void
UnlockBuffers(void)
{
	volatile BufferDesc *buf = PinCountWaitBuf;

	if (buf)
	{
		LockBufHdr(buf);

		/*
		 * Don't complain if flag bit not set; it could have been reset but we
		 * got a cancel/die interrupt before getting the signal.
		 */
		if ((buf->flags & BM_PIN_COUNT_WAITER) != 0 &&
			buf->wait_backend_pid == MyProcPid)
			buf->flags &= ~BM_PIN_COUNT_WAITER;

		UnlockBufHdr(buf);

		PinCountWaitBuf = NULL;
	}
}

/*
 * Acquire or release the content_lock for the buffer.
 */
void
LockBuffer(Buffer buffer, int mode)
{
	volatile BufferDesc *buf;

	Assert(BufferIsValid(buffer));
	if (BufferIsLocal(buffer))
		return;					/* local buffers need no lock */

	buf = GetBufferDescriptor(buffer - 1);

	if (mode == BUFFER_LOCK_UNLOCK)
		LWLockRelease(buf->content_lock);
	else if (mode == BUFFER_LOCK_SHARE)
		LWLockAcquire(buf->content_lock, LW_SHARED);
	else if (mode == BUFFER_LOCK_EXCLUSIVE)
		LWLockAcquire(buf->content_lock, LW_EXCLUSIVE);
	else
		elog(ERROR, "unrecognized buffer lock mode: %d", mode);
}

/*
 * Acquire the content_lock for the buffer, but only if we don't have to wait.
 *
 * This assumes the caller wants BUFFER_LOCK_EXCLUSIVE mode.
 */
bool
ConditionalLockBuffer(Buffer buffer)
{
	volatile BufferDesc *buf;

	Assert(BufferIsValid(buffer));
	if (BufferIsLocal(buffer))
		return true;			/* act as though we got it */

	buf = GetBufferDescriptor(buffer - 1);

	return LWLockConditionalAcquire(buf->content_lock, LW_EXCLUSIVE);
}

/*
 * LockBufferForCleanup - lock a buffer in preparation for deleting items
 *
 * Items may be deleted from a disk page only when the caller (a) holds an
 * exclusive lock on the buffer and (b) has observed that no other backend
 * holds a pin on the buffer.  If there is a pin, then the other backend
 * might have a pointer into the buffer (for example, a heapscan reference
 * to an item --- see README for more details).  It's OK if a pin is added
 * after the cleanup starts, however; the newly-arrived backend will be
 * unable to look at the page until we release the exclusive lock.
 *
 * To implement this protocol, a would-be deleter must pin the buffer and
 * then call LockBufferForCleanup().  LockBufferForCleanup() is similar to
 * LockBuffer(buffer, BUFFER_LOCK_EXCLUSIVE), except that it loops until
 * it has successfully observed pin count = 1.
 */
void
LockBufferForCleanup(Buffer buffer)
{
	volatile BufferDesc *bufHdr;

	Assert(BufferIsValid(buffer));
	Assert(PinCountWaitBuf == NULL);

	if (BufferIsLocal(buffer))
	{
		/* There should be exactly one pin */
		if (LocalRefCount[-buffer - 1] != 1)
			elog(ERROR, "incorrect local pin count: %d",
				 LocalRefCount[-buffer - 1]);
		/* Nobody else to wait for */
		return;
	}

	/* There should be exactly one local pin */
	if (GetPrivateRefCount(buffer) != 1)
		elog(ERROR, "incorrect local pin count: %d",
			 GetPrivateRefCount(buffer));

	bufHdr = GetBufferDescriptor(buffer - 1);

	for (;;)
	{
		/* Try to acquire lock */
		LockBuffer(buffer, BUFFER_LOCK_EXCLUSIVE);
		LockBufHdr(bufHdr);
		Assert(bufHdr->refcount > 0);
		if (bufHdr->refcount == 1)
		{
			/* Successfully acquired exclusive lock with pincount 1 */
			UnlockBufHdr(bufHdr);
			return;
		}
		/* Failed, so mark myself as waiting for pincount 1 */
		if (bufHdr->flags & BM_PIN_COUNT_WAITER)
		{
			UnlockBufHdr(bufHdr);
			LockBuffer(buffer, BUFFER_LOCK_UNLOCK);
			elog(ERROR, "multiple backends attempting to wait for pincount 1");
		}
		bufHdr->wait_backend_pid = MyProcPid;
		bufHdr->flags |= BM_PIN_COUNT_WAITER;
		PinCountWaitBuf = bufHdr;
		UnlockBufHdr(bufHdr);
		LockBuffer(buffer, BUFFER_LOCK_UNLOCK);

		/* Wait to be signaled by UnpinBuffer() */
		if (InHotStandby)
		{
			/* Publish the bufid that Startup process waits on */
			SetStartupBufferPinWaitBufId(buffer - 1);
			/* Set alarm and then wait to be signaled by UnpinBuffer() */
			ResolveRecoveryConflictWithBufferPin();
			/* Reset the published bufid */
			SetStartupBufferPinWaitBufId(-1);
		}
		else
			ProcWaitForSignal();

		/*
		 * Remove flag marking us as waiter. Normally this will not be set
		 * anymore, but ProcWaitForSignal() can return for other signals as
		 * well.  We take care to only reset the flag if we're the waiter, as
		 * theoretically another backend could have started waiting. That's
		 * impossible with the current usages due to table level locking, but
		 * better be safe.
		 */
		LockBufHdr(bufHdr);
		if ((bufHdr->flags & BM_PIN_COUNT_WAITER) != 0 &&
			bufHdr->wait_backend_pid == MyProcPid)
			bufHdr->flags &= ~BM_PIN_COUNT_WAITER;
		UnlockBufHdr(bufHdr);

		PinCountWaitBuf = NULL;
		/* Loop back and try again */
	}
}

/*
 * Check called from RecoveryConflictInterrupt handler when Startup
 * process requests cancellation of all pin holders that are blocking it.
 */
bool
HoldingBufferPinThatDelaysRecovery(void)
{
	int			bufid = GetStartupBufferPinWaitBufId();

	/*
	 * If we get woken slowly then it's possible that the Startup process was
	 * already woken by other backends before we got here. Also possible that
	 * we get here by multiple interrupts or interrupts at inappropriate
	 * times, so make sure we do nothing if the bufid is not set.
	 */
	if (bufid < 0)
		return false;

	if (GetPrivateRefCount(bufid + 1) > 0)
		return true;

	return false;
}

/*
 * ConditionalLockBufferForCleanup - as above, but don't wait to get the lock
 *
 * We won't loop, but just check once to see if the pin count is OK.  If
 * not, return FALSE with no lock held.
 */
bool
ConditionalLockBufferForCleanup(Buffer buffer)
{
	volatile BufferDesc *bufHdr;

	Assert(BufferIsValid(buffer));

	if (BufferIsLocal(buffer))
	{
		/* There should be exactly one pin */
		Assert(LocalRefCount[-buffer - 1] > 0);
		if (LocalRefCount[-buffer - 1] != 1)
			return false;
		/* Nobody else to wait for */
		return true;
	}

	/* There should be exactly one local pin */
	Assert(GetPrivateRefCount(buffer) > 0);
	if (GetPrivateRefCount(buffer) != 1)
		return false;

	/* Try to acquire lock */
	if (!ConditionalLockBuffer(buffer))
		return false;

	bufHdr = GetBufferDescriptor(buffer - 1);
	LockBufHdr(bufHdr);
	Assert(bufHdr->refcount > 0);
	if (bufHdr->refcount == 1)
	{
		/* Successfully acquired exclusive lock with pincount 1 */
		UnlockBufHdr(bufHdr);
		return true;
	}

	/* Failed, so release the lock */
	UnlockBufHdr(bufHdr);
	LockBuffer(buffer, BUFFER_LOCK_UNLOCK);
	return false;
}


/*
 *	Functions for buffer I/O handling
 *
 *	Note: We assume that nested buffer I/O never occurs.
 *	i.e at most one io_in_progress lock is held per proc.
 *
 *	Also note that these are used only for shared buffers, not local ones.
 */

/*
 * WaitIO -- Block until the IO_IN_PROGRESS flag on 'buf' is cleared.
 */
static void
WaitIO(volatile BufferDesc *buf)
{
	/*
	 * Changed to wait until there's no IO - Inoue 01/13/2000
	 *
	 * Note this is *necessary* because an error abort in the process doing
	 * I/O could release the io_in_progress_lock prematurely. See
	 * AbortBufferIO.
	 */
	for (;;)
	{
		BufFlags	sv_flags;

		/*
		 * It may not be necessary to acquire the spinlock to check the flag
		 * here, but since this test is essential for correctness, we'd better
		 * play it safe.
		 */
		LockBufHdr(buf);
		sv_flags = buf->flags;
		UnlockBufHdr(buf);
		if (!(sv_flags & BM_IO_IN_PROGRESS))
			break;
		LWLockAcquire(buf->io_in_progress_lock, LW_SHARED);
		LWLockRelease(buf->io_in_progress_lock);
	}
}

/*
 * StartBufferIO: begin I/O on this buffer
 *	(Assumptions)
 *	My process is executing no IO
 *	The buffer is Pinned
 *
 * In some scenarios there are race conditions in which multiple backends
 * could attempt the same I/O operation concurrently.  If someone else
 * has already started I/O on this buffer then we will block on the
 * io_in_progress lock until he's done.
 *
 * Input operations are only attempted on buffers that are not BM_VALID,
 * and output operations only on buffers that are BM_VALID and BM_DIRTY,
 * so we can always tell if the work is already done.
 *
 * Returns TRUE if we successfully marked the buffer as I/O busy,
 * FALSE if someone else already did the work.
 */
static bool
StartBufferIO(volatile BufferDesc *buf, bool forInput)
{
	Assert(!InProgressBuf);

	for (;;)
	{
		/*
		 * Grab the io_in_progress lock so that other processes can wait for
		 * me to finish the I/O.
		 */
		LWLockAcquire(buf->io_in_progress_lock, LW_EXCLUSIVE);

		LockBufHdr(buf);

		if (!(buf->flags & BM_IO_IN_PROGRESS))
			break;

		/*
		 * The only way BM_IO_IN_PROGRESS could be set when the io_in_progress
		 * lock isn't held is if the process doing the I/O is recovering from
		 * an error (see AbortBufferIO).  If that's the case, we must wait for
		 * him to get unwedged.
		 */
		UnlockBufHdr(buf);
		LWLockRelease(buf->io_in_progress_lock);
		WaitIO(buf);
	}

	/* Once we get here, there is definitely no I/O active on this buffer */

	if (forInput ? (buf->flags & BM_VALID) : !(buf->flags & BM_DIRTY))
	{
		/* someone else already did the I/O */
		UnlockBufHdr(buf);
		LWLockRelease(buf->io_in_progress_lock);
		return false;
	}

	buf->flags |= BM_IO_IN_PROGRESS;

	UnlockBufHdr(buf);

	InProgressBuf = buf;
	IsForInput = forInput;

	return true;
}

/*
 * TerminateBufferIO: release a buffer we were doing I/O on
 *	(Assumptions)
 *	My process is executing IO for the buffer
 *	BM_IO_IN_PROGRESS bit is set for the buffer
 *	We hold the buffer's io_in_progress lock
 *	The buffer is Pinned
 *
 * If clear_dirty is TRUE and BM_JUST_DIRTIED is not set, we clear the
 * buffer's BM_DIRTY flag.  This is appropriate when terminating a
 * successful write.  The check on BM_JUST_DIRTIED is necessary to avoid
 * marking the buffer clean if it was re-dirtied while we were writing.
 *
 * set_flag_bits gets ORed into the buffer's flags.  It must include
 * BM_IO_ERROR in a failure case.  For successful completion it could
 * be 0, or BM_VALID if we just finished reading in the page.
 */
static void
TerminateBufferIO(volatile BufferDesc *buf, bool clear_dirty,
				  int set_flag_bits)
{
	Assert(buf == InProgressBuf);

	LockBufHdr(buf);

	Assert(buf->flags & BM_IO_IN_PROGRESS);
	buf->flags &= ~(BM_IO_IN_PROGRESS | BM_IO_ERROR);
	if (clear_dirty && !(buf->flags & BM_JUST_DIRTIED))
		buf->flags &= ~(BM_DIRTY | BM_CHECKPOINT_NEEDED);
	buf->flags |= set_flag_bits;

	UnlockBufHdr(buf);

	InProgressBuf = NULL;

	LWLockRelease(buf->io_in_progress_lock);
}

/*
 * AbortBufferIO: Clean up any active buffer I/O after an error.
 *
 *	All LWLocks we might have held have been released,
 *	but we haven't yet released buffer pins, so the buffer is still pinned.
 *
 *	If I/O was in progress, we always set BM_IO_ERROR, even though it's
 *	possible the error condition wasn't related to the I/O.
 */
void
AbortBufferIO(void)
{
	volatile BufferDesc *buf = InProgressBuf;

	if (buf)
	{
		/*
		 * Since LWLockReleaseAll has already been called, we're not holding
		 * the buffer's io_in_progress_lock. We have to re-acquire it so that
		 * we can use TerminateBufferIO. Anyone who's executing WaitIO on the
		 * buffer will be in a busy spin until we succeed in doing this.
		 */
		LWLockAcquire(buf->io_in_progress_lock, LW_EXCLUSIVE);

		LockBufHdr(buf);
		Assert(buf->flags & BM_IO_IN_PROGRESS);
		if (IsForInput)
		{
			Assert(!(buf->flags & BM_DIRTY));
			/* We'd better not think buffer is valid yet */
			Assert(!(buf->flags & BM_VALID));
			UnlockBufHdr(buf);
		}
		else
		{
			BufFlags	sv_flags;

			sv_flags = buf->flags;
			Assert(sv_flags & BM_DIRTY);
			UnlockBufHdr(buf);
			/* Issue notice if this is not the first failure... */
			if (sv_flags & BM_IO_ERROR)
			{
				/* Buffer is pinned, so we can read tag without spinlock */
				char	   *path;

				path = relpathperm(buf->tag.rnode, buf->tag.forkNum);
				ereport(WARNING,
						(errcode(ERRCODE_IO_ERROR),
						 errmsg("could not write block %u of %s",
								buf->tag.blockNum, path),
						 errdetail("Multiple failures --- write error might be permanent.")));
				pfree(path);
			}
		}
		TerminateBufferIO(buf, false, BM_IO_ERROR);
	}
}

/*
 * Error context callback for errors occurring during shared buffer writes.
 */
static void
shared_buffer_write_error_callback(void *arg)
{
	volatile BufferDesc *bufHdr = (volatile BufferDesc *) arg;

	/* Buffer is pinned, so we can read the tag without locking the spinlock */
	if (bufHdr != NULL)
	{
		char	   *path = relpathperm(bufHdr->tag.rnode, bufHdr->tag.forkNum);

		errcontext("writing block %u of relation %s",
				   bufHdr->tag.blockNum, path);
		pfree(path);
	}
}

/*
 * Error context callback for errors occurring during local buffer writes.
 */
static void
local_buffer_write_error_callback(void *arg)
{
	volatile BufferDesc *bufHdr = (volatile BufferDesc *) arg;

	if (bufHdr != NULL)
	{
		char	   *path = relpathbackend(bufHdr->tag.rnode, MyBackendId,
										  bufHdr->tag.forkNum);

		errcontext("writing block %u of relation %s",
				   bufHdr->tag.blockNum, path);
		pfree(path);
	}
}

/*
 * RelFileNode qsort/bsearch comparator; see RelFileNodeEquals.
 */
static int
rnode_comparator(const void *p1, const void *p2)
{
	RelFileNode n1 = *(RelFileNode *) p1;
	RelFileNode n2 = *(RelFileNode *) p2;

	if (n1.relNode < n2.relNode)
		return -1;
	else if (n1.relNode > n2.relNode)
		return 1;

	if (n1.dbNode < n2.dbNode)
		return -1;
	else if (n1.dbNode > n2.dbNode)
		return 1;

	if (n1.spcNode < n2.spcNode)
		return -1;
	else if (n1.spcNode > n2.spcNode)
		return 1;
	else
		return 0;
}<|MERGE_RESOLUTION|>--- conflicted
+++ resolved
@@ -671,13 +671,8 @@
 											  found);
 
 			/*
-<<<<<<< HEAD
-			 * In RBM_ZERO_AND_LOCK mode, the caller expects the buffer to
-			 * be already locked on return.
-=======
 			 * In RBM_ZERO_AND_LOCK mode the caller expects the page to be
 			 * locked on return.
->>>>>>> 8abb52fa
 			 */
 			if (!isLocalBuf)
 			{
@@ -768,15 +763,8 @@
 		 * Read in the page, unless the caller intends to overwrite it and
 		 * just wants us to allocate a buffer.
 		 */
-<<<<<<< HEAD
-		if (mode == RBM_ZERO_AND_LOCK || mode == RBM_ZERO_AND_CLEANUP_LOCK ||
-			mode == RBM_DO_NOT_USE)
-		{
-=======
 		if (mode == RBM_ZERO_AND_LOCK || mode == RBM_ZERO_AND_CLEANUP_LOCK)
->>>>>>> 8abb52fa
 			MemSet((char *) bufBlock, 0, BLCKSZ);
-		}
 		else
 		{
 			instr_time	io_start,
@@ -823,15 +811,6 @@
 	 * page before the caller has had a chance to initialize it.
 	 *
 	 * Since no-one else can be looking at the page contents yet, there is no
-<<<<<<< HEAD
-	 * difference between an exclusive lock and a cleanup-strength lock.
-	 * (Note that we cannot use LockBuffer() of LockBufferForCleanup() here,
-	 * because they assert that the buffer is already valid.)
-	 */
-	if ((mode == RBM_ZERO_AND_LOCK || mode == RBM_ZERO_AND_CLEANUP_LOCK) &&
-		!isLocalBuf)
-		LWLockAcquire(bufHdr->content_lock, LW_EXCLUSIVE);
-=======
 	 * difference between an exclusive lock and a cleanup-strength lock. (Note
 	 * that we cannot use LockBuffer() of LockBufferForCleanup() here, because
 	 * they assert that the buffer is already valid.)
@@ -841,7 +820,6 @@
 	{
 		LWLockAcquire(bufHdr->content_lock, LW_EXCLUSIVE);
 	}
->>>>>>> 8abb52fa
 
 	if (isLocalBuf)
 	{

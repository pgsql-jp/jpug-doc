--- conflicted
+++ resolved
@@ -380,13 +380,6 @@
         the data is restored.  Use this if you have referential
         integrity checks or other triggers on the tables that you
         do not want to invoke during data restore.
-<<<<<<< HEAD
-=======
--->
-このオプションは、データのみのダンプを作成する場合だけに使用します。
-データのリストア中に、対象とするテーブル上のトリガを一時的に使用不可にするためのコマンドを出力するよう<application>pg_dumpall</application>に指示します。
-このオプションは、データのリストア中には呼び出したくない参照整合性検査やその他のトリガがテーブル上にある場合に使用します。
->>>>>>> 185876a6
        </para>
 
        <para>
@@ -1100,14 +1093,7 @@
   </para>
 
   <para>
-<<<<<<< HEAD
    To restore database(s) from this file, you can use:
-=======
-<!--
-   To restore database(s) from this file, you can use:
--->
-上記のファイルからデータベースをリストアする場合、以下のようにします。
->>>>>>> 185876a6
 <screen>
 <prompt>$</prompt> <userinput>psql -f db.out postgres</userinput>
 </screen>

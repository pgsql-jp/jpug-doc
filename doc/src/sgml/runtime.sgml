--- conflicted
+++ resolved
@@ -1914,19 +1914,13 @@
    </para>
 
    <para>
-<<<<<<< HEAD
-<!--
-    A typical observed effect when this setting is on is that the semaphore
-    objects used by a PostgreSQL server are removed at apparently random
-    times, leading to the server crashing with log messages like
--->
-この設定が有効になっている時の典型的な影響は、PostgreSQLサーバが使用しているセマフォオブジェクトがランダムな時間に削除され、サーバが以下のようなログメッセージでクラッシュします。
-=======
+<!--
     A typical observed effect when this setting is on is that shared memory
     objects used for parallel query execution are removed at apparently random
     times, leading to errors and warnings while attempting to open and remove
     them, like
->>>>>>> 0ad348f3
+-->
+この設定が有効になっている時の典型的な影響は、PostgreSQLサーバが使用しているセマフォオブジェクトがランダムな時間に削除され、サーバが以下のようなログメッセージでクラッシュします。
 <screen>
 WARNING:  could not remove shared memory segment "/PostgreSQL.1450751626": No such file or directory
 </screen>
@@ -3656,7 +3650,6 @@
    intermediate certificates were created with <literal>v3_ca</literal>
    extensions).  Certificate Revocation List (CRL) entries are also
    checked if the parameter <xref linkend="guc-ssl-crl-file"/> is set.
-<<<<<<< HEAD
    (See <ulink
    url="http://h41379.www4.hpe.com/doc/83final/ba554_90007/ch04s02.html"></ulink>
    for diagrams showing SSL certificate usage.)
@@ -3664,8 +3657,6 @@
 既存のルート証明書に連鎖する中間証明書は、クライアントに保存することを避けたい場合に<filename>root.crt</filename>に含めることができます（ルート証明書と中間証明書が<literal>v3_ca</literal>拡張で作成されている場合）。
 <xref linkend="guc-ssl-crl-file"/>パラメータが設定されている場合、証明書失効リスト（CRL）項目も検査されます。
 （SSL証明書の使用方法を示す図については<ulink url="http://h41379.www7.hp.com/doc/83final/ba554_90007/ch04s02.html"></ulink>を参照してください。）
-=======
->>>>>>> 0ad348f3
   </para>
 
   <para>

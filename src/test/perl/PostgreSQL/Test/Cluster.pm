--- conflicted
+++ resolved
@@ -3209,8 +3209,6 @@
 
 =pod
 
-<<<<<<< HEAD
-=======
 =item $node->check_extension(extension_name)
 
 Scan pg_available_extensions to check that an extension is available in an
@@ -3233,7 +3231,6 @@
 
 =pod
 
->>>>>>> 3d6a8289
 =item $node->wait_for_event(backend_type, wait_event_name)
 
 Poll pg_stat_activity until backend_type reaches wait_event_name.

<!--
doc/src/sgml/ref/create_table.sgml
PostgreSQL documentation
-->

<refentry id="sql-createtable">
 <indexterm zone="sql-createtable">
  <primary>CREATE TABLE</primary>
 </indexterm>

 <refmeta>
  <refentrytitle>CREATE TABLE</refentrytitle>
  <manvolnum>7</manvolnum>
<!--
  <refmiscinfo>SQL - Language Statements</refmiscinfo>
-->
<refmiscinfo>SQL - 言語</refmiscinfo>
 </refmeta>

 <refnamediv>
  <refname>CREATE TABLE</refname>
<!--
  <refpurpose>define a new table</refpurpose>
-->
<refpurpose>新しいテーブルを定義する</refpurpose>
 </refnamediv>

 <refsynopsisdiv>
<synopsis>
CREATE [ [ GLOBAL | LOCAL ] { TEMPORARY | TEMP } | UNLOGGED ] TABLE [ IF NOT EXISTS ] <replaceable class="parameter">table_name</replaceable> ( [
  { <replaceable class="parameter">column_name</replaceable> <replaceable class="parameter">data_type</replaceable> [ STORAGE { PLAIN | EXTERNAL | EXTENDED | MAIN | DEFAULT } ] [ COMPRESSION <replaceable>compression_method</replaceable> ] [ COLLATE <replaceable>collation</replaceable> ] [ <replaceable class="parameter">column_constraint</replaceable> [ ... ] ]
    | <replaceable>table_constraint</replaceable>
    | LIKE <replaceable>source_table</replaceable> [ <replaceable>like_option</replaceable> ... ] }
    [, ... ]
] )
[ INHERITS ( <replaceable>parent_table</replaceable> [, ... ] ) ]
[ PARTITION BY { RANGE | LIST | HASH } ( { <replaceable class="parameter">column_name</replaceable> | ( <replaceable class="parameter">expression</replaceable> ) } [ COLLATE <replaceable class="parameter">collation</replaceable> ] [ <replaceable class="parameter">opclass</replaceable> ] [, ... ] ) ]
[ USING <replaceable class="parameter">method</replaceable> ]
[ WITH ( <replaceable class="parameter">storage_parameter</replaceable> [= <replaceable class="parameter">value</replaceable>] [, ... ] ) | WITHOUT OIDS ]
[ ON COMMIT { PRESERVE ROWS | DELETE ROWS | DROP } ]
[ TABLESPACE <replaceable class="parameter">tablespace_name</replaceable> ]

CREATE [ [ GLOBAL | LOCAL ] { TEMPORARY | TEMP } | UNLOGGED ] TABLE [ IF NOT EXISTS ] <replaceable class="parameter">table_name</replaceable>
    OF <replaceable class="parameter">type_name</replaceable> [ (
  { <replaceable class="parameter">column_name</replaceable> [ WITH OPTIONS ] [ <replaceable class="parameter">column_constraint</replaceable> [ ... ] ]
    | <replaceable>table_constraint</replaceable> }
    [, ... ]
) ]
[ PARTITION BY { RANGE | LIST | HASH } ( { <replaceable class="parameter">column_name</replaceable> | ( <replaceable class="parameter">expression</replaceable> ) } [ COLLATE <replaceable class="parameter">collation</replaceable> ] [ <replaceable class="parameter">opclass</replaceable> ] [, ... ] ) ]
[ USING <replaceable class="parameter">method</replaceable> ]
[ WITH ( <replaceable class="parameter">storage_parameter</replaceable> [= <replaceable class="parameter">value</replaceable>] [, ... ] ) | WITHOUT OIDS ]
[ ON COMMIT { PRESERVE ROWS | DELETE ROWS | DROP } ]
[ TABLESPACE <replaceable class="parameter">tablespace_name</replaceable> ]

CREATE [ [ GLOBAL | LOCAL ] { TEMPORARY | TEMP } | UNLOGGED ] TABLE [ IF NOT EXISTS ] <replaceable class="parameter">table_name</replaceable>
    PARTITION OF <replaceable class="parameter">parent_table</replaceable> [ (
  { <replaceable class="parameter">column_name</replaceable> [ WITH OPTIONS ] [ <replaceable class="parameter">column_constraint</replaceable> [ ... ] ]
    | <replaceable>table_constraint</replaceable> }
    [, ... ]
) ] { FOR VALUES <replaceable class="parameter">partition_bound_spec</replaceable> | DEFAULT }
[ PARTITION BY { RANGE | LIST | HASH } ( { <replaceable class="parameter">column_name</replaceable> | ( <replaceable class="parameter">expression</replaceable> ) } [ COLLATE <replaceable class="parameter">collation</replaceable> ] [ <replaceable class="parameter">opclass</replaceable> ] [, ... ] ) ]
[ USING <replaceable class="parameter">method</replaceable> ]
[ WITH ( <replaceable class="parameter">storage_parameter</replaceable> [= <replaceable class="parameter">value</replaceable>] [, ... ] ) | WITHOUT OIDS ]
[ ON COMMIT { PRESERVE ROWS | DELETE ROWS | DROP } ]
[ TABLESPACE <replaceable class="parameter">tablespace_name</replaceable> ]

<!--
<phrase>where <replaceable class="parameter">column_constraint</replaceable> is:</phrase>
-->
<phrase>ここで<replaceable class="parameter">column_constraint</replaceable>は以下の通りです。</phrase>

[ CONSTRAINT <replaceable class="parameter">constraint_name</replaceable> ]
{ NOT NULL [ NO INHERIT ]  |
  NULL |
  CHECK ( <replaceable class="parameter">expression</replaceable> ) [ NO INHERIT ] |
  DEFAULT <replaceable>default_expr</replaceable> |
  GENERATED ALWAYS AS ( <replaceable>generation_expr</replaceable> ) [ STORED | VIRTUAL ] |
  GENERATED { ALWAYS | BY DEFAULT } AS IDENTITY [ ( <replaceable>sequence_options</replaceable> ) ] |
  UNIQUE [ NULLS [ NOT ] DISTINCT ] <replaceable class="parameter">index_parameters</replaceable> |
  PRIMARY KEY <replaceable class="parameter">index_parameters</replaceable> |
  REFERENCES <replaceable class="parameter">reftable</replaceable> [ ( <replaceable class="parameter">refcolumn</replaceable> ) ] [ MATCH FULL | MATCH PARTIAL | MATCH SIMPLE ]
    [ ON DELETE <replaceable class="parameter">referential_action</replaceable> ] [ ON UPDATE <replaceable class="parameter">referential_action</replaceable> ] }
[ DEFERRABLE | NOT DEFERRABLE ] [ INITIALLY DEFERRED | INITIALLY IMMEDIATE ] [ ENFORCED | NOT ENFORCED ]

<!--
<phrase>and <replaceable class="parameter">table_constraint</replaceable> is:</phrase>
-->
<phrase>また、<replaceable class="parameter">table_constraint</replaceable>は以下の通りです。</phrase>

[ CONSTRAINT <replaceable class="parameter">constraint_name</replaceable> ]
{ CHECK ( <replaceable class="parameter">expression</replaceable> ) [ NO INHERIT ] |
  NOT NULL <replaceable class="parameter">column_name</replaceable> [ NO INHERIT ] |
  UNIQUE [ NULLS [ NOT ] DISTINCT ] ( <replaceable class="parameter">column_name</replaceable> [, ... ] [, <replaceable class="parameter">column_name</replaceable> WITHOUT OVERLAPS ] ) <replaceable class="parameter">index_parameters</replaceable> |
  PRIMARY KEY ( <replaceable class="parameter">column_name</replaceable> [, ... ] [, <replaceable class="parameter">column_name</replaceable> WITHOUT OVERLAPS ] ) <replaceable class="parameter">index_parameters</replaceable> |
  EXCLUDE [ USING <replaceable class="parameter">index_method</replaceable> ] ( <replaceable class="parameter">exclude_element</replaceable> WITH <replaceable class="parameter">operator</replaceable> [, ... ] ) <replaceable class="parameter">index_parameters</replaceable> [ WHERE ( <replaceable class="parameter">predicate</replaceable> ) ] |
  FOREIGN KEY ( <replaceable class="parameter">column_name</replaceable> [, ... ] [, PERIOD <replaceable class="parameter">column_name</replaceable> ] ) REFERENCES <replaceable class="parameter">reftable</replaceable> [ ( <replaceable class="parameter">refcolumn</replaceable> [, ... ] [, PERIOD <replaceable class="parameter">refcolumn</replaceable> ] ) ]
    [ MATCH FULL | MATCH PARTIAL | MATCH SIMPLE ] [ ON DELETE <replaceable
class="parameter">referential_action</replaceable> ] [ ON UPDATE <replaceable class="parameter">referential_action</replaceable> ] }
[ DEFERRABLE | NOT DEFERRABLE ] [ INITIALLY DEFERRED | INITIALLY IMMEDIATE ] [ ENFORCED | NOT ENFORCED ]

<!--
<phrase>and <replaceable class="parameter">like_option</replaceable> is:</phrase>
-->
<phrase>また<replaceable class="parameter">like_option</replaceable>は以下の通りです。</phrase>

{ INCLUDING | EXCLUDING } { COMMENTS | COMPRESSION | CONSTRAINTS | DEFAULTS | GENERATED | IDENTITY | INDEXES | STATISTICS | STORAGE | ALL }

<!--
<phrase>and <replaceable class="parameter">partition_bound_spec</replaceable> is:</phrase>
-->
<phrase>また<replaceable class="parameter">partition_bound_spec</replaceable>は以下の通りです。</phrase>

IN ( <replaceable class="parameter">partition_bound_expr</replaceable> [, ...] ) |
FROM ( { <replaceable class="parameter">partition_bound_expr</replaceable> | MINVALUE | MAXVALUE } [, ...] )
  TO ( { <replaceable class="parameter">partition_bound_expr</replaceable> | MINVALUE | MAXVALUE } [, ...] ) |
WITH ( MODULUS <replaceable class="parameter">numeric_literal</replaceable>, REMAINDER <replaceable class="parameter">numeric_literal</replaceable> )

<!--
<phrase><replaceable class="parameter">index_parameters</replaceable> in <literal>UNIQUE</literal>, <literal>PRIMARY KEY</literal>, and <literal>EXCLUDE</literal> constraints are:</phrase>
-->
<phrase><literal>UNIQUE</literal>、<literal>PRIMARY KEY</literal>および<literal>EXCLUDE</literal>制約内の<replaceable class="parameter">index_parameters</replaceable>は以下の通りです。</phrase>

[ INCLUDE ( <replaceable class="parameter">column_name</replaceable> [, ... ] ) ]
[ WITH ( <replaceable class="parameter">storage_parameter</replaceable> [= <replaceable class="parameter">value</replaceable>] [, ... ] ) ]
[ USING INDEX TABLESPACE <replaceable class="parameter">tablespace_name</replaceable> ]

<!--
<phrase><replaceable class="parameter">exclude_element</replaceable> in an <literal>EXCLUDE</literal> constraint is:</phrase>
-->
<phrase><literal>EXCLUDE</literal>制約内の<replaceable class="parameter">exclude_element</replaceable>は以下の通りです。</phrase>

{ <replaceable class="parameter">column_name</replaceable> | ( <replaceable class="parameter">expression</replaceable> ) } [ COLLATE <replaceable class="parameter">collation</replaceable> ] [ <replaceable class="parameter">opclass</replaceable> [ ( <replaceable class="parameter">opclass_parameter</replaceable> = <replaceable class="parameter">value</replaceable> [, ... ] ) ] ] [ ASC | DESC ] [ NULLS { FIRST | LAST } ]

<!--
<phrase><replaceable class="parameter">referential_action</replaceable> in a <literal>FOREIGN KEY</literal>/<literal>REFERENCES</literal> constraint is:</phrase>
-->
<phrase><literal>FOREIGN KEY</literal>/<literal>REFERENCES</literal>制約内の<replaceable class="parameter">referential_action</replaceable>は以下の通りです。</phrase>

{ NO ACTION | RESTRICT | CASCADE | SET NULL [ ( <replaceable class="parameter">column_name</replaceable> [, ... ] ) ] | SET DEFAULT [ ( <replaceable class="parameter">column_name</replaceable> [, ... ] ) ] }
</synopsis>

 </refsynopsisdiv>

 <refsect1 id="sql-createtable-description">
<!--
  <title>Description</title>
-->
  <title>説明</title>

  <para>
<!--
   <command>CREATE TABLE</command> will create a new, initially empty table
   in the current database. The table will be owned by the user issuing the
   command.
-->
<command>CREATE TABLE</command>は、現在のデータベースに新しい空のテーブルを作成します。
作成したテーブルはこのコマンドを実行したユーザが所有します。
  </para>

  <para>
<!--
   If a schema name is given (for example, <literal>CREATE TABLE
   myschema.mytable ...</literal>) then the table is created in the specified
   schema.  Otherwise it is created in the current schema.  Temporary
   tables exist in a special schema, so a schema name cannot be given
   when creating a temporary table.  The name of the table must be
   distinct from the name of any other relation (table, sequence, index, view,
   materialized view, or foreign table) in the same schema.
-->
スキーマ名が付けられている場合（例えば、<literal>CREATE TABLE myschema.mytable ...</literal>）、テーブルは指定されたスキーマに作成されます。
スキーマ名がなければ、テーブルは現在のスキーマに作成されます。
また、一時テーブルは特別なスキーマに存在するため、一時テーブルの作成時にスキーマ名を与えることはできません。
テーブル名は、同じスキーマ内の他のリレーション(テーブル、シーケンス、インデックス、ビュー、マテリアライズドビュー、外部テーブル)とは異なる名前にする必要があります。
  </para>

  <para>
<!--
   <command>CREATE TABLE</command> also automatically creates a data
   type that represents the composite type corresponding
   to one row of the table.  Therefore, tables cannot have the same
   name as any existing data type in the same schema.
-->
さらに、<command>CREATE TABLE</command>は、作成するテーブルの1行に対応する複合型のデータ型を作成します。
したがって、テーブルは、同じスキーマ内の既存のデータ型と同じ名前を持つことができません。
  </para>

  <para>
<!--
   The optional constraint clauses specify constraints (tests) that
   new or updated rows must satisfy for an insert or update operation
   to succeed.  A constraint is an SQL object that helps define the
   set of valid values in the table in various ways.
-->
制約句には、挿入、更新操作を行うときに、新しい行、または更新する行が満たさなければならない制約（検査項目）を指定します。制約句は省略可能です。
制約は、テーブル内で有効な値の集合を様々な方法で定義できるSQLオブジェクトです。
  </para>

  <para>
<!--
   There are two ways to define constraints: table constraints and
   column constraints.  A column constraint is defined as part of a
   column definition.  A table constraint definition is not tied to a
   particular column, and it can encompass more than one column.
   Every column constraint can also be written as a table constraint;
   a column constraint is only a notational convenience for use when the
   constraint only affects one column.
-->
制約の定義にはテーブル制約と列制約という2種類があります。
列制約は列定義の一部として定義されます。
テーブル制約定義は、特定の列とは結びつけられておらず、複数の列を含有することができます。
また、全ての列制約はテーブル制約として記述することができます。
列制約は、1つの列にのみ影響する制約のための、簡便な記述方法に過ぎません。
  </para>

  <para>
<!--
   To be able to create a table, you must have <literal>USAGE</literal>
   privilege on all column types or the type in the <literal>OF</literal>
   clause, respectively.
-->
テーブルを作成するためには、すべての列の型または<literal>OF</literal>句中の型に対する<literal>USAGE</literal>権限を持たなければなりません。
  </para>
 </refsect1>

 <refsect1>
<!--
  <title>Parameters</title>
-->
  <title>パラメータ</title>

  <variablelist>

   <varlistentry id="sql-createtable-temporary">
<!--
    <term><literal>TEMPORARY</literal> or <literal>TEMP</literal></term>
-->
    <term><literal>TEMPORARY</literal>または<literal>TEMP</literal></term>
    <listitem>
     <para>
<!--
      If specified, the table is created as a temporary table.
      Temporary tables are automatically dropped at the end of a
      session, or optionally at the end of the current transaction
      (see <literal>ON COMMIT</literal> below).  The default
      search_path includes the temporary schema first and so identically
      named existing permanent tables are not chosen for new plans
      while the temporary table exists, unless they are referenced
      with schema-qualified names. Any indexes created on a temporary
      table are automatically temporary as well.
-->
このパラメータが指定された場合、テーブルは一時テーブルとして作成されます。
一時テーブルは、そのセッションの終わり、場合によっては、現在のトランザクションの終わり（後述の<literal>ON COMMIT</literal>を参照）に自動的に削除されます。
デフォルトのsearch_pathは一時スキーマを最初に含んでいますので、同じ名前を持つ既存の永続テーブルは、スキーマ修飾名で参照されていない限り、一時テーブルが存在する間は非可視になります。
一時テーブルに作られるインデックスも、全て自動的に一時的なものとなります。
     </para>

     <para>
<!--
      The <link linkend="autovacuum">autovacuum daemon</link> cannot
      access and therefore cannot vacuum or analyze temporary tables.
      For this reason, appropriate vacuum and analyze operations should be
      performed via session SQL commands.  For example, if a temporary
      table is going to be used in complex queries, it is wise to run
      <command>ANALYZE</command> on the temporary table after it is populated.
-->
<link linkend="autovacuum">自動バキュームデーモン</link>は一時テーブルにアクセスできないため、一時テーブルのバキュームや解析を行うことはできません。
このためセッションのSQLコマンドを用いて適切なバキュームと解析を実行しなければなりません。
例えば、一時テーブルが複雑な問い合わせで使用される場合、一時テーブルにデータを投入した後にそれに対し<command>ANALYZE</command>を実行することを勧めます。
     </para>

     <para>
<!--
      Optionally, <literal>GLOBAL</literal> or <literal>LOCAL</literal>
      can be written before <literal>TEMPORARY</literal> or <literal>TEMP</literal>.
      This presently makes no difference in <productname>PostgreSQL</productname>
      and is deprecated; see
      <xref linkend="sql-createtable-compatibility"/> below.
-->
オプションで、<literal>GLOBAL</literal>または<literal>LOCAL</literal>を<literal>TEMPORARY</literal>や<literal>TEMP</literal>の前に記述することができます。
<productname>PostgreSQL</productname>では、現在違いがなく、廃止予定です。
<xref linkend="sql-createtable-compatibility"/>を参照してください。
     </para>
    </listitem>
   </varlistentry>

   <varlistentry id="sql-createtable-unlogged">
    <term><literal>UNLOGGED</literal></term>
    <listitem>
     <para>
<!--
      If specified, the table is created as an unlogged table.  Data written
      to unlogged tables is not written to the write-ahead log (see <xref
      linkend="wal"/>), which makes them considerably faster than ordinary
      tables.  However, they are not crash-safe: an unlogged table is
      automatically truncated after a crash or unclean shutdown.  The contents
      of an unlogged table are also not replicated to standby servers.
      Any indexes created on an unlogged table are automatically unlogged as
      well.
-->
指定された場合、テーブルはログを取らないテーブルとして作成されます。
ログを取らないテーブルに書き出されたデータは先行書き込みログ（WAL）（<xref linkend="wal"/>参照）には書き出されません。
このため通常のテーブルより相当高速になります。
しかしこれらはクラッシュ時に安全ではありません。
クラッシュまたは異常停止の後、ログを取らないテーブルは自動的に切り詰められます。
またログを取らないテーブルの内容はスタンバイサーバにコピーされません。
ログを取らないテーブル上に作成されたインデックスはすべて同様に、ログを取らないようになります。
     </para>

     <para>
<!--
      If this is specified, any sequences created together with the unlogged
      table (for identity or serial columns) are also created as unlogged.
-->
これを指定すると、(ID列またはシリアル列用の)ログを取らないテーブルと一緒に作成されたシーケンスも、ログを取らないものとして作成されます。
     </para>

     <para>
      This form is not supported for partitioned tables.
     </para>
    </listitem>
   </varlistentry>

   <varlistentry id="sql-createtable-parms-if-not-exists">
    <term><literal>IF NOT EXISTS</literal></term>
    <listitem>
     <para>
<!--
      Do not throw an error if a relation with the same name already exists.
      A notice is issued in this case.  Note that there is no guarantee that
      the existing relation is anything like the one that would have been
      created.
-->
同じ名前のリレーションがすでに存在していてもエラーとしません。
この場合注意が発せられます。
既存のリレーションが作成しようとしたものと何かしら似たものであることは保証されません。
     </para>
    </listitem>
   </varlistentry>

   <varlistentry id="sql-createtable-parms-table-name">
    <term><replaceable class="parameter">table_name</replaceable></term>
    <listitem>
     <para>
<!--
      The name (optionally schema-qualified) of the table to be created.
-->
作成するテーブルの名前です（スキーマ修飾名でも可）。
     </para>
    </listitem>
   </varlistentry>

   <varlistentry id="sql-createtable-parms-type-name">
    <term><literal>OF <replaceable class="parameter">type_name</replaceable></literal></term>
    <listitem>
     <para>
<!--
      Creates a <firstterm>typed table</firstterm>, which takes its
<<<<<<< HEAD
      structure from the specified composite type (name optionally
      schema-qualified).  A typed table is tied to its type; for
      example the table will be dropped if the type is dropped
      (with <literal>DROP TYPE ... CASCADE</literal>).
-->
指定した複合型(スキーマ修飾可能)から構造を取り出した<firstterm>型付きテーブル</firstterm>を作成します。
型付きテーブルはその型に束縛されます。
例えば、型が(<literal>DROP TYPE ... CASCADE</literal>で)削除されるとそのテーブルは削除されます。
     </para>

     <para>
<!--
      When a typed table is created, then the data types of the
      columns are determined by the underlying composite type and are
      not specified by the <literal>CREATE TABLE</literal> command.
      But the <literal>CREATE TABLE</literal> command can add defaults
      and constraints to the table and can specify storage parameters.
-->
型付きテーブルが作成されると、その列のデータ型は背後の複合型により決定され、<literal>CREATE TABLE</literal>コマンドでは指定されません。
しかし<literal>CREATE TABLE</literal>コマンドではテーブルにデフォルトと制約を追加できます。
また、格納パラメータの指定も可能です。
=======
      structure from the specified stand-alone composite type (that is,
      one created using <xref linkend="sql-createtype"/>) though it still
      produces a new composite type as well.  The table will have a
      dependency on the referenced type, meaning that cascaded alter and
      drop actions on that type will propagate to the table.
     </para>

     <para>
      A typed table always has the same column names and data types as the
      type it is derived from, so you cannot specify additional columns.
      But the <literal>CREATE TABLE</literal> command can add defaults
      and constraints to the table, as well as specify storage parameters.
>>>>>>> 3d6a8289
     </para>
    </listitem>
   </varlistentry>

   <varlistentry id="sql-createtable-parms-column-name">
    <term><replaceable class="parameter">column_name</replaceable></term>
    <listitem>
     <para>
<!--
      The name of a column to be created in the new table.
-->
新しいテーブルで作成される列の名前です。
     </para>
    </listitem>
   </varlistentry>

   <varlistentry id="sql-createtable-parms-data-type">
    <term><replaceable class="parameter">data_type</replaceable></term>
    <listitem>
     <para>
<!--
      The data type of the column. This can include array
      specifiers. For more information on the data types supported by
      <productname>PostgreSQL</productname>, refer to <xref
      linkend="datatype"/>.
-->
列のデータ型です。
これには、配列指定子を含めることができます。
<productname>PostgreSQL</productname>でサポートされるデータ型の情報に関する詳細は<xref linkend="datatype"/>を参照してください。
     </para>
    </listitem>
   </varlistentry>

   <varlistentry id="sql-createtable-parms-collate">
    <term><literal>COLLATE <replaceable>collation</replaceable></literal></term>
    <listitem>
     <para>
<!--
      The <literal>COLLATE</literal> clause assigns a collation to
      the column (which must be of a collatable data type).
      If not specified, the column data type's default collation is used.
-->
<literal>COLLATE</literal>句は列（照合順の設定が可能なデータ型でなければなりません）に照合順を割り当てます。
指定がなければ、列のデータ型のデフォルトの照合順が使用されます。
     </para>
    </listitem>
   </varlistentry>

   <varlistentry id="sql-createtable-parms-storage">
    <term>
     <literal>STORAGE { PLAIN | EXTERNAL | EXTENDED | MAIN | DEFAULT }</literal>
     <indexterm>
      <primary>TOAST</primary>
      <secondary>per-column storage settings</secondary>
     </indexterm>
     <indexterm>
      <primary>TOAST</primary>
      <secondary>列ごとの保管設定</secondary>
     </indexterm>
    </term>
    <listitem>
     <para>
<!--
      This form sets the storage mode for the column. This controls whether this
      column is held inline or in a secondary <acronym>TOAST</acronym> table,
      and whether the data should be compressed or not. <literal>PLAIN</literal>
      must be used for fixed-length values such as <type>integer</type> and is
      inline, uncompressed. <literal>MAIN</literal> is for inline, compressible
      data. <literal>EXTERNAL</literal> is for external, uncompressed data, and
      <literal>EXTENDED</literal> is for external, compressed data.
      Writing <literal>DEFAULT</literal> sets the storage mode to the default
      mode for the column's data type.  <literal>EXTENDED</literal> is the
      default for most data types that support non-<literal>PLAIN</literal>
      storage.
      Use of <literal>EXTERNAL</literal> will make substring operations on
      very large <type>text</type> and <type>bytea</type> values run faster,
      at the penalty of increased storage space.
      See <xref linkend="storage-toast"/> for more information.
-->
この構文は、列の格納モードを設定します。
これは、この列をインラインに保持するか、二次的な<acronym>TOAST</acronym>テーブルに保持するか、およびデータを圧縮する必要があるかどうかを制御します。
<literal>PLAIN</literal>は、<type>integer</type>などの固定長の値に使用することが必要で、インラインで、非圧縮です。
<literal>MAIN</literal>はインラインで、圧縮可能なデータに対するものです。
<literal>EXTERNAL</literal>は外部で、非圧縮データであり、<literal>EXTENDED</literal>は外部で、圧縮されたデータに使用されます。
<literal>DEFAULT</literal>と書くと、列のデータ型に対して格納モードをデフォルトのモードに設定します。
<literal>EXTENDED</literal>は、<literal>PLAIN</literal>以外の保管をサポートするほとんどのデータ型におけるデフォルトです。
<literal>EXTERNAL</literal>を使用すると、非常に長い<type>text</type>および<type>bytea</type>列に対する部分文字列操作の処理速度が向上しますが、必要な保管容量が増えるというデメリットがあります。
詳細は、<xref linkend="storage-toast"/>を参照してください。
     </para>
    </listitem>
   </varlistentry>

   <varlistentry id="sql-createtable-parms-compression">
    <term><literal>COMPRESSION <replaceable class="parameter">compression_method</replaceable></literal></term>
    <listitem>
     <para>
<!--
      The <literal>COMPRESSION</literal> clause sets the compression method
      for the column.  Compression is supported only for variable-width data
      types, and is used only when the column's storage mode
      is <literal>main</literal> or <literal>extended</literal>.
      (See <xref linkend="sql-altertable"/> for information on
      column storage modes.) Setting this property for a partitioned table
      has no direct effect, because such tables have no storage of their own,
      but the configured value will be inherited by newly-created partitions.
      The supported compression methods are <literal>pglz</literal> and
      <literal>lz4</literal>.  (<literal>lz4</literal> is available only if
      <option>&#45;-with-lz4</option> was used when building
      <productname>PostgreSQL</productname>.)  In addition,
      <replaceable class="parameter">compression_method</replaceable>
      can be <literal>default</literal> to explicitly specify the default
      behavior, which is to consult the
      <xref linkend="guc-default-toast-compression"/> setting at the time of
      data insertion to determine the method to use.
-->
<literal>COMPRESSION</literal>句は列の圧縮方式を設定します。圧縮は可変幅データ型に対してのみサポートされていて、列の格納モードが<literal>main</literal>または<literal>extended</literal>の場合にのみ使われます。
(列の格納モードについての情報は<xref linkend="sql-altertable"/>を参照してください。)
パーティションテーブルには自身のストレージがありませんので、パーティションテーブルに対してこの属性を設定しても直接の影響はありませんが、設定値は新しく作成されるパーティションに継承されます。
サポートされている圧縮方式は<literal>pglz</literal>と<literal>lz4</literal>です。
(<literal>lz4</literal>は、<productname>PostgreSQL</productname>構築時に<option>--with-lz4</option>が使われた場合にのみ利用可能です。)
さらに<replaceable class="parameter">compression_method</replaceable>は、明示的にデフォルトの動作を指定するために<literal>default</literal>とすることもできます。その場合、利用する圧縮方式を決定するためにデータ挿入時に<xref linkend="guc-default-toast-compression"/>設定を調べます。
     </para>
    </listitem>
   </varlistentry>

   <varlistentry id="sql-createtable-parms-inherits">
    <term><literal>INHERITS ( <replaceable>parent_table</replaceable> [, ... ] )</literal></term>
    <listitem>
     <para>
<!--
      The optional <literal>INHERITS</literal> clause specifies a list of
      tables from which the new table automatically inherits all
      columns.  Parent tables can be plain tables or foreign tables.
-->
オプションの<literal>INHERITS</literal>句でテーブルの一覧を指定すると、新しいテーブルは指定されたテーブルの全ての列を自動的に継承します。
親テーブルには通常のテーブルまたは外部テーブルを指定できます。
     </para>

     <para>
<!--
      Use of <literal>INHERITS</literal> creates a persistent relationship
      between the new child table and its parent table(s).  Schema
      modifications to the parent(s) normally propagate to children
      as well, and by default the data of the child table is included in
      scans of the parent(s).
-->
<literal>INHERITS</literal>を使用すると、新しい子テーブルとその親テーブル（複数可）との間に永続的な関連が作成されます。
通常、親へのスキーマ変更は子にも伝播します。また、デフォルトでは、親テーブルのスキャン結果には子テーブルのデータが含まれます。
     </para>

     <para>
<!--
      If the same column name exists in more than one parent
      table, an error is reported unless the data types of the columns
      match in each of the parent tables.  If there is no conflict,
      then the duplicate columns are merged to form a single column in
      the new table.  If the column name list of the new table
      contains a column name that is also inherited, the data type must
      likewise match the inherited column(s), and the column
      definitions are merged into one.  If the
      new table explicitly specifies a default value for the column,
      this default overrides any defaults from inherited declarations
      of the column.  Otherwise, any parents that specify default
      values for the column must all specify the same default, or an
      error will be reported.
-->
複数の親テーブルに同一名の列が存在する場合、それらのデータ型が一致していなければ、エラーとして報告されます。
競合がなければ、これらの重複した列は新しいテーブルで1つの列の形に融合されます。
新しいテーブルの列名の一覧に継承する列の名前が含まれる場合も、そのデータ型は継承する列のデータ型と一致していなければなりません。さらに、その列定義は1つに融合されます。
新しいテーブルで明示的に列のデフォルト値を指定した場合、継承した列宣言における全てのデフォルト値は上書きされます。
デフォルト値を指定しなかった場合、親側でデフォルト値が指定されている時は、それらのデフォルト値が全て同じ値でなければなりません。
値が違う場合はエラーになります。
     </para>

     <para>
<!--
      <literal>CHECK</literal> constraints are merged in essentially the same way as
      columns: if multiple parent tables and/or the new table definition
      contain identically-named <literal>CHECK</literal> constraints, these
      constraints must all have the same check expression, or an error will be
      reported.  Constraints having the same name and expression will
      be merged into one copy.  A constraint marked <literal>NO INHERIT</literal> in a
      parent will not be considered.  Notice that an unnamed <literal>CHECK</literal>
      constraint in the new table will never be merged, since a unique name
      will always be chosen for it.
-->
<literal>CHECK</literal>制約は、基本的には列と同様の方法でマージされます。
複数の親テーブル、新しいテーブル、またはその両方の定義に同じ名前の<literal>CHECK</literal>制約が存在した場合、これらの制約はすべて同じ検査式を持たなければなりません。
さもなくば、エラーが報告されます。
同じ名前と式を持つ制約は１つのコピーにまとめられます。
親テーブルで<literal>NO INHERIT</literal>と印が付いた制約は考慮されません。
新しいテーブル内の無名の<literal>CHECK</literal>制約は、一意な名前が必ず作られるため、マージされないことに注意してください。
     </para>

     <para>
<!--
      Column <literal>STORAGE</literal> settings are also copied from parent tables.
-->
列の<literal>STORAGE</literal>設定もまた親テーブルからコピーされます。
     </para>

     <para>
<!--
      If a column in the parent table is an identity column, that property is
      not inherited.  A column in the child table can be declared identity
      column if desired.
-->
親テーブルのある列が識別列の場合、その属性は継承されません。
望むなら子テーブルの列を識別列と宣言することができます。
     </para>
    </listitem>
   </varlistentry>

   <varlistentry id="sql-createtable-parms-partition-by">
    <term><literal>PARTITION BY { RANGE | LIST | HASH } ( { <replaceable class="parameter">column_name</replaceable> | ( <replaceable class="parameter">expression</replaceable> ) } [ <replaceable class="parameter">opclass</replaceable> ] [, ...] ) </literal></term>
    <listitem>
     <para>
<!--
      The optional <literal>PARTITION BY</literal> clause specifies a strategy
      of partitioning the table.  The table thus created is called a
      <firstterm>partitioned</firstterm> table.  The parenthesized list of
      columns or expressions forms the <firstterm>partition key</firstterm>
      for the table.  When using range or hash partitioning, the partition key
      can include multiple columns or expressions (up to 32, but this limit can
      be altered when building <productname>PostgreSQL</productname>), but for
      list partitioning, the partition key must consist of a single column or
      expression.
-->
オプションの<literal>PARTITION BY</literal>句により、テーブルのパーティショニングの戦略を指定できます。
このようにして作られたテーブルを<firstterm>パーティション</firstterm>テーブルと呼びます。
括弧に囲まれた列や式のリストはテーブルの<firstterm>パーティションキー</firstterm>を構成します。
範囲パーティションを使うときは、パーティションキーは複数の列または式にまたがることができます（最大で32ですが、この制限は<productname>PostgreSQL</productname>をビルドする時に変更できます）が、リストパーティションでは、パーティションキーは1つだけの列または式で構成されなければなりません。
パーティションテーブルの作成時にBツリー演算子クラスを指定しない場合は、そのデータ型のデフォルトのBツリー演算子クラスが使用されます。
Bツリー演算子クラスがない場合はエラーが報告されます。
     </para>

     <para>
<!--
      Range and list partitioning require a btree operator class, while hash
      partitioning requires a hash operator class.  If no operator class is
      specified explicitly, the default operator class of the appropriate
      type will be used; if no default operator class exists, an error will
      be raised.  When hash partitioning is used, the operator class used
      must implement support function 2 (see <xref linkend="xindex-support"/>
      for details).
-->
範囲とリストのパーティショニングはBツリー演算子クラスを必要とし、ハッシュパーティショニングはハッシュ演算子クラスを必要とします。
演算子クラスが明示的に指定されない場合、適当な型のデフォルトの演算子クラスが使われます。デフォルト演算子クラスがなければエラーが発生します。
ハッシュパーティショニングが使われているとき、使われる演算子クラスはサポート関数2を実装していなければなりません（詳しくは<xref linkend="xindex-support"/>を参照）。
     </para>

     <para>
<!--
      A partitioned table is divided into sub-tables (called partitions),
      which are created using separate <literal>CREATE TABLE</literal> commands.
      The partitioned table is itself empty.  A data row inserted into the
      table is routed to a partition based on the value of columns or
      expressions in the partition key.  If no existing partition matches
      the values in the new row, an error will be reported.
-->
パーティションテーブルは（パーティションと呼ばれる）副テーブルに分割され、それらは別の<literal>CREATE TABLE</literal>コマンドにより作成されます。
パーティションテーブルそれ自体は空になります。
テーブルに挿入されるデータ行は、パーティションキーの列あるいは式の値に基づいて、1つのパーティションに回されます。
新しい行の値に適合するパーティションが存在しないときは、エラーが報告されます。
     </para>

     <para>
<<<<<<< HEAD
<!--
=======
>>>>>>> 3d6a8289
      See <xref linkend="ddl-partitioning"/> for more discussion on table
      partitioning.
-->
テーブルパーティショニングに関するより詳しい説明は<xref linkend="ddl-partitioning"/>を参照してください。
     </para>

    </listitem>
   </varlistentry>

   <varlistentry id="sql-createtable-partition">
    <term><literal>PARTITION OF <replaceable class="parameter">parent_table</replaceable> { FOR VALUES <replaceable class="parameter">partition_bound_spec</replaceable> | DEFAULT }</literal></term>
    <listitem>
     <para>
<!--
      Creates the table as a <firstterm>partition</firstterm> of the specified
      parent table. The table can be created either as a partition for specific
      values using <literal>FOR VALUES</literal> or as a default partition
      using <literal>DEFAULT</literal>.  Any indexes, constraints and
      user-defined row-level triggers that exist in the parent table are cloned
      on the new partition.
-->
指定した親テーブルの<firstterm>パーティション</firstterm>としてテーブルを作成します。
<literal>FOR VALUES</literal>を用いて特定の値のパーティションとして、あるいは、<literal>DEFAULT</literal>を用いてデフォルトパーティションとしてテーブルを作成できます。
親テーブルにあるインデックス、制約、ユーザ定義の行レベルのトリガは新しいパーティションに複製されます。
     </para>

     <para>
<!--
      The <replaceable class="parameter">partition_bound_spec</replaceable>
      must correspond to the partitioning method and partition key of the
      parent table, and must not overlap with any existing partition of that
      parent.  The form with <literal>IN</literal> is used for list partitioning,
      the form with <literal>FROM</literal> and <literal>TO</literal> is used
      for range partitioning, and the form with <literal>WITH</literal> is used
      for hash partitioning.
-->
<replaceable class="parameter">partition_bound_spec</replaceable>は親テーブルのパーティショニング方法とパーティションキーに対応していなければならず、またそのテーブルのどの既存のパーティションとも重なり合ってはいけません。
<literal>IN</literal>の構文はリストパーティショニングで、<literal>FROM</literal>と<literal>TO</literal>の構文は範囲パーティショニングで、<literal>WITH</literal>の構文はハッシュパーティショニングで、使用されます。
     </para>

     <para>
<!--
      <replaceable class="parameter">partition_bound_expr</replaceable> is
      any variable-free expression (subqueries, window functions, aggregate
      functions, and set-returning functions are not allowed).  Its data type
      must match the data type of the corresponding partition key column.
      The expression is evaluated once at table creation time, so it can
      even contain volatile expressions such as
      <literal><function>CURRENT_TIMESTAMP</function></literal>.
-->
<replaceable class="parameter">partition_bound_expr</replaceable>は任意の無変数式です（サブクエリ、ウィンドウ関数、集約関数、複数行を返す関数は許されません）。
式のデータ型は対応するパーティションキー列と一致しなければなりません。
式はテーブル作成時に一度だけ評価されるため、<literal><function>CURRENT_TIMESTAMP</function></literal>などの揮発性の式を含むことも可能です。
     </para>

     <para>
<!--
      When creating a list partition, <literal>NULL</literal> can be
      specified to signify that the partition allows the partition key
      column to be null.  However, there cannot be more than one such
      list partition for a given parent table.  <literal>NULL</literal>
      cannot be specified for range partitions.
-->
リストパーティションを作るときは、<literal>NULL</literal>を指定することができて、それはそのパーティションではパーティションキーの列をNULLにすることができるということを意味します。
しかし、1つの親テーブルで2つ以上、そのようなリストパーティションを作ることはできません。
範囲パーティションでは<literal>NULL</literal>を指定することはできません。
     </para>

     <para>
<!--
      When creating a range partition, the lower bound specified with
      <literal>FROM</literal> is an inclusive bound, whereas the upper
      bound specified with <literal>TO</literal> is an exclusive bound.
      That is, the values specified in the <literal>FROM</literal> list
      are valid values of the corresponding partition key columns for this
      partition, whereas those in the <literal>TO</literal> list are
      not.  Note that this statement must be understood according to the
      rules of row-wise comparison (<xref linkend="row-wise-comparison"/>).
      For example, given <literal>PARTITION BY RANGE (x,y)</literal>, a partition
      bound <literal>FROM (1, 2) TO (3, 4)</literal>
      allows <literal>x=1</literal> with any <literal>y&gt;=2</literal>,
      <literal>x=2</literal> with any non-null <literal>y</literal>,
      and <literal>x=3</literal> with any <literal>y&lt;4</literal>.
-->
範囲パーティションを作るとき、<literal>FROM</literal>で指定する下限はそれを含む境界、<literal>TO</literal>で指定する上限はそれを含まない境界になります。
つまり、<literal>FROM</literal>リストで指定される値は、そのパーティションの対応するパーティションキー列において有効な値ですが、<literal>TO</literal>リストで指定される値はそうではない、ということです。
この文の意味は行単位の比較の規則（<xref linkend="row-wise-comparison"/>）に従って理解しなければならないことに注意してください。
例えば、<literal>PARTITION BY RANGE (x,y)</literal>について、パーティション境界<literal>FROM (1, 2) TO (3, 4)</literal>には、<literal>x=1</literal>で<literal>y&gt;=2</literal>の任意の値のもの、<literal>x=2</literal>でNULLでない任意の<literal>y</literal>のもの、<literal>x=3</literal>で<literal>y&lt;4</literal>の任意の値のものが入ります。
     </para>

     <para>
<!--
      The special values <literal>MINVALUE</literal> and <literal>MAXVALUE</literal>
      may be used when creating a range partition to indicate that there
      is no lower or upper bound on the column's value. For example, a
      partition defined using <literal>FROM (MINVALUE) TO (10)</literal> allows
      any values less than 10, and a partition defined using
      <literal>FROM (10) TO (MAXVALUE)</literal> allows any values greater than
      or equal to 10.
-->
範囲パーティションを作るとき、<literal>MINVALUE</literal>および<literal>MAXVALUE</literal>という特別な値を使用することができて、これらはそれぞれ列の値に下限と上限がないことを示します。
例えば、<literal>FROM (MINVALUE) TO (10)</literal>で定義されたパーティションには10より小さいすべての値が入り、<literal>FROM (10) TO (MAXVALUE)</literal>で定義されたパーティションには10以上のすべての値が入ります。
     </para>

     <para>
<!--
      When creating a range partition involving more than one column, it
      can also make sense to use <literal>MAXVALUE</literal> as part of the lower
      bound, and <literal>MINVALUE</literal> as part of the upper bound. For
      example, a partition defined using
      <literal>FROM (0, MAXVALUE) TO (10, MAXVALUE)</literal> allows any rows
      where the first partition key column is greater than 0 and less than
      or equal to 10. Similarly, a partition defined using
      <literal>FROM ('a', MINVALUE) TO ('b', MINVALUE)</literal> allows any rows
      where the first partition key column starts with "a".
-->
2つ以上の列を含む範囲パーティションを作るとき、<literal>MAXVALUE</literal>を下限の一部として使うことや、<literal>MINVALUE</literal>を上限の一部として使うことも意味を持ちえます。
例えば、<literal>FROM (0, MAXVALUE) TO (10, MAXVALUE)</literal>で定義されたパーティションには、パーティションキーの第1列が0より大きく、かつ10以下であるものが入ります。
同様に、<literal>FROM ('a', MINVALUE) TO ('b', MINVALUE)</literal>で定義されたパーティションには、パーティションキーの第1列が"a"で始まるすべての行が入ります。
     </para>

     <para>
<!--
      Note that if <literal>MINVALUE</literal> or <literal>MAXVALUE</literal> is used for
      one column of a partitioning bound, the same value must be used for all
      subsequent columns.  For example, <literal>(10, MINVALUE, 0)</literal> is not
      a valid bound; you should write <literal>(10, MINVALUE, MINVALUE)</literal>.
-->
<literal>MINVALUE</literal>または<literal>MAXVALUE</literal>をパーティション境界の1つの列で使用する場合、それより後の列では同じ値を使用しなければならないことに注意してください。
例えば、<literal>(10, MINVALUE, 0)</literal>は有効な境界ではありません。
<literal>(10, MINVALUE, MINVALUE)</literal>とします。
     </para>

     <para>
<!--
      Also note that some element types, such as <literal>timestamp</literal>,
      have a notion of "infinity", which is just another value that can
      be stored. This is different from <literal>MINVALUE</literal> and
      <literal>MAXVALUE</literal>, which are not real values that can be stored,
      but rather they are ways of saying that the value is unbounded.
      <literal>MAXVALUE</literal> can be thought of as being greater than any
      other value, including "infinity" and <literal>MINVALUE</literal> as being
      less than any other value, including "minus infinity". Thus the range
      <literal>FROM ('infinity') TO (MAXVALUE)</literal> is not an empty range; it
      allows precisely one value to be stored &mdash; "infinity".
-->
<literal>timestamp</literal>など一部の要素型では、"infinity"（無限）の概念があり、それも保存できる値であることにも注意してください。
<literal>MINVALUE</literal>と<literal>MAXVALUE</literal>は保存できる真の値ではなく、値に境界がないということを表現するための方法に過ぎないため、これとは違います。
<literal>MAXVALUE</literal>は"infinity"も含め、他のすべての値より大きいものと考えることができ、また<literal>MINVALUE</literal>は"minus infinity"も含め、他のすべての値より小さいものと考えることができます。
従って、境界<literal>FROM ('infinity') TO (MAXVALUE)</literal>は空の範囲ではなく、たった1つの値、つまり"infinity"だけを保存します。
     </para>

     <para>
<!--
      If <literal>DEFAULT</literal> is specified, the table will be
      created as the default partition of the parent table.  This option
      is not available for hash-partitioned tables.  A partition key value
      not fitting into any other partition of the given parent will be
      routed to the default partition.
-->
<literal>DEFAULT</literal>が指定された場合、テーブルは親テーブルのデフォルトパーティションとして作成されます。
本オプションはハッシュパーティションされたテーブルには使用できません。
親の他のどのパーティションにも当てはまらないパーティションキー値はデフォルトパーティションに送られます。
     </para>

     <para>
<!--
      When a table has an existing <literal>DEFAULT</literal> partition and
      a new partition is added to it, the default partition must
      be scanned to verify that it does not contain any rows which properly
      belong in the new partition.  If the default partition contains a
      large number of rows, this may be slow.  The scan will be skipped if
      the default partition is a foreign table or if it has a constraint which
      proves that it cannot contain rows which should be placed in the new
      partition.
-->
テーブルが既存の<literal>DEFAULT</literal>パーティションを持っていて、新たなパーティションが追加された場合、デフォルトパーティションは、新たなパーティションに属すのがふさわしい行が含まれていないことを確かめるために、検査されなければなりません。
デフォルトパーティションに多数の行が含まれている場合、これは時間を要すかもしれません。
デフォルトパーティションが、外部テーブルであるか、新パーティションに置くべき行を含むことができないことを証明する制約を持つ場合、この検査は省略されます。
     </para>

     <para>
<!--
      When creating a hash partition, a modulus and remainder must be specified.
      The modulus must be a positive integer, and the remainder must be a
      non-negative integer less than the modulus.  Typically, when initially
      setting up a hash-partitioned table, you should choose a modulus equal to
      the number of partitions and assign every table the same modulus and a
      different remainder (see examples, below).   However, it is not required
      that every partition have the same modulus, only that every modulus which
      occurs among the partitions of a hash-partitioned table is a factor of the
      next larger modulus.  This allows the number of partitions to be increased
      incrementally without needing to move all the data at once.  For example,
      suppose you have a hash-partitioned table with 8 partitions, each of which
      has modulus 8, but find it necessary to increase the number of partitions
      to 16.  You can detach one of the modulus-8 partitions, create two new
      modulus-16 partitions covering the same portion of the key space (one with
      a remainder equal to the remainder of the detached partition, and the
      other with a remainder equal to that value plus 8), and repopulate them
      with data.  You can then repeat this &#45;- perhaps at a later time &#45;- for
      each modulus-8 partition until none remain.  While this may still involve
      a large amount of data movement at each step, it is still better than
      having to create a whole new table and move all the data at once.
-->
ハッシュパーティションを作るときには法と残余を指定しなければなりません。
法は正の整数でなければならず、残余は法よりも小さい非負整数でなければなりません。
典型的にはハッシュパーティションテーブル初期設定をするとき、パーティションの数と等しい法を選び、全てのテーブルに同じ法と異なる残余を割り当てます（後述の例を参照）。
しかしながら、全てのパーティションが同じ法を持つ必要はなく、あるハッシュパーティションテーブルのパーティションに存在する全ての法が次に大きい法の因子であることだけ必要です。
このことは、全データを一度に移すことなくパーティション数を徐々に増やすことを可能にします。
例えば、各々の法が8である8パーティションのハッシュパーティションテーブルがあるとして、パーティション数を16に増やさなければならなくなったとします。
私たちは8を法とするパーティションの一つをデタッチして、新たに16を法とするキー空間の同じ部分（一つはデタッチしたパーティションと等しい残余を持ち、一つはその値に8を加えたのと等しい残余を持つ）を対象とする二つのパーティションを追加して、データを再配置することができます。
これを（おそらくはより後に）8を法とする各パーティションがなくなるまで、繰り返すことができます。
これは依然として各ステップで大きなデータ移動を伴いますが、全体の新テーブルを作って全データを一度に移さなければならないというよりは、まだ良いです。
     </para>

     <para>
<!--
      A partition must have the same column names and types as the partitioned
      table to which it belongs. Modifications to the column names or types of
      a partitioned table will automatically propagate to all partitions.
      <literal>CHECK</literal> constraints will be inherited automatically by
      every partition, but an individual partition may specify additional
      <literal>CHECK</literal> constraints; additional constraints with the
      same name and condition as in the parent will be merged with the parent
      constraint.  Defaults may be specified separately for each partition.
      But note that a partition's default value is not applied when inserting
      a tuple through a partitioned table.
-->
パーティションは、それが属するパーティションテーブルと同じ列名および型を持っていなければなりません。
パーティションテーブルの列名や型の変更は自動的にすべてのパーティションに反映されます。
<literal>CHECK</literal>制約はすべてのパーティションで自動的に継承されますが、個々のパーティションで追加の<literal>CHECK</literal>制約を指定することができます。
親の制約と同じ名前と条件を持つ追加制約は親の制約と統合されます。
デフォルト制約は各パーティションで別々に指定できます。
ですが、パーティションのデフォルト値は、パーティションテーブルを通してタプルを挿入する場合には適用されないことに注意してください。
     </para>

     <para>
<!--
      Rows inserted into a partitioned table will be automatically routed to
      the correct partition.  If no suitable partition exists, an error will
      occur.
-->
パーティションテーブルに挿入された行は、自動的に正しいパーティションに回されます。
適当なパーティションが存在しないときは、エラーが発生します。
     </para>

     <para>
<!--
      Operations such as <command>TRUNCATE</command>
      which normally affect a table and all of its
      inheritance children will cascade to all partitions, but may also be
      performed on an individual partition.
-->
<command>TRUNCATE</command>のように通常はテーブルとそれを継承するすべての子テーブルに影響を及ぼす操作は、すべてのパーティションに対しても適用されますが、個別のパーティションに対して操作することも可能です。
     </para>

     <para>
<!--
      Note that creating a partition using <literal>PARTITION OF</literal>
      requires taking an <literal>ACCESS EXCLUSIVE</literal> lock on the
      parent partitioned table.  Likewise, dropping a partition
      with <command>DROP TABLE</command> requires taking
      an <literal>ACCESS EXCLUSIVE</literal> lock on the parent table.
      It is possible to use <link linkend="sql-altertable"><command>ALTER
      TABLE ATTACH/DETACH PARTITION</command></link> to perform these
      operations with a weaker lock, thus reducing interference with
      concurrent operations on the partitioned table.
-->
<literal>PARTITION OF</literal>を使用してパーティションを作成するには、親のパーティション化されたテーブルで<literal>ACCESS EXCLUSIVE</literal>ロックを取得する必要があることに注意してください。
同様に、<command>DROP TABLE</command>でパーティションを削除するには、親テーブルについて<literal>ACCESS EXCLUSIVE</literal>ロックを取得する必要があります。
パーティション化されたテーブルでの同時操作による干渉を減らし、より弱いロックでこれらの操作を実行するため、<link linkend="sql-altertable"><command>ALTER TABLE ATTACH/DETACH PARTITION</command></link>を使用できます。
     </para>

    </listitem>
   </varlistentry>

   <varlistentry id="sql-createtable-parms-like">
    <term><literal>LIKE <replaceable>source_table</replaceable> [ <replaceable>like_option</replaceable> ... ]</literal></term>
    <listitem>
     <para>
<!--
      The <literal>LIKE</literal> clause specifies a table from which
      the new table automatically copies all column names, their data types,
      and their not-null constraints.
-->
<literal>LIKE</literal>句にテーブルを指定すると、自動的にそのテーブルの全ての列名、そのデータ型、非NULL制約が新しいテーブルにコピーされます。
     </para>
     <para>
<!--
      Unlike <literal>INHERITS</literal>, the new table and original table
      are completely decoupled after creation is complete.  Changes to the
      original table will not be applied to the new table, and it is not
      possible to include data of the new table in scans of the original
      table.
-->
<literal>INHERITS</literal>とは違い、作成した後、新しいテーブルと元のテーブルが完全に分離されます。
元のテーブルへの変更は新しいテーブルには適用されません。また、元のテーブルをスキャンしても新しいテーブルのデータは見つかりません。
     </para>
      <para>
<!--
      Also unlike <literal>INHERITS</literal>, columns and
      constraints copied by <literal>LIKE</literal> are not merged with similarly
      named columns and constraints.
      If the same name is specified explicitly or in another
      <literal>LIKE</literal> clause, an error is signaled.
-->
<literal>INHERITS</literal>と異なり、<literal>LIKE</literal>によりコピーされた列や制約は類似の名前の列や制約にまとめられません。
同じ名前が明示的に、あるいは他の<literal>LIKE</literal>句で指定された場合、エラーが通知されます。
     </para>
     <para>
<!--
      The optional <replaceable>like_option</replaceable> clauses specify
      which additional properties of the original table to copy.  Specifying
      <literal>INCLUDING</literal> copies the property, specifying
      <literal>EXCLUDING</literal> omits the property.
      <literal>EXCLUDING</literal> is the default.  If multiple specifications
      are made for the same kind of object, the last one is used.  The
      available options are:
-->
オプションの<replaceable>like_option</replaceable>句は元テーブルのどの追加属性をコピーするかを指定します。
<literal>INCLUDING</literal>指定は属性をコピーし、<literal>EXCLUDING</literal>指定は属性を省きます。
<literal>EXCLUDING</literal>がデフォルトです。
同種の対象に複数の指定がある場合には最後のものが使われます。
指定可能なオプションは以下です。

      <variablelist>
       <varlistentry id="sql-createtable-parms-like-opt-comments">
        <term><literal>INCLUDING COMMENTS</literal></term>
        <listitem>
         <para>
<!--
          Comments for the copied columns, constraints, and indexes will be
          copied.  The default behavior is to exclude comments, resulting in
          the copied columns and constraints in the new table having no
          comments.
-->
コピーされた列、制約、および、インデックスに対するコメントがコピーされます。
デフォルトの振る舞いではコメントは除外されて、新しいテーブルのコピーされた列と制約にはコメントがありません。
         </para>
        </listitem>
       </varlistentry>

       <varlistentry id="sql-createtable-parms-like-opt-compression">
        <term><literal>INCLUDING COMPRESSION</literal></term>
        <listitem>
         <para>
<!--
          Compression method of the columns will be copied.  The default
          behavior is to exclude compression methods, resulting in columns
          having the default compression method.
-->
列の圧縮方式をコピーします。
デフォルトの振る舞いでは圧縮方式は除外されて、列にはデフォルトの圧縮方式が設定されます。
         </para>
        </listitem>
       </varlistentry>

       <varlistentry id="sql-createtable-parms-like-opt-constraints">
        <term><literal>INCLUDING CONSTRAINTS</literal></term>
        <listitem>
         <para>
<!--
          <literal>CHECK</literal> constraints will be copied.  No distinction
          is made between column constraints and table constraints.  Not-null
          constraints are always copied to the new table.
-->
<literal>CHECK</literal>制約がコピーされます。
列制約とテーブル制約の区別はされません。
非NULL制約は常に新しいテーブルにコピーされます。
         </para>
        </listitem>
       </varlistentry>

       <varlistentry id="sql-createtable-parms-like-opt-defaults">
        <term><literal>INCLUDING DEFAULTS</literal></term>
        <listitem>
         <para>
<!--
          Default expressions for the copied column definitions will be
          copied.  Otherwise, default expressions are not copied, resulting in
          the copied columns in the new table having null defaults.  Note that
          copying defaults that call database-modification functions, such as
          <function>nextval</function>, may create a functional linkage
          between the original and new tables.
-->
コピーされた列定義に対するデフォルト式をコピーします。
この指定が無い場合、デフォルト式はコピーされず、新しいテーブルのコピーされた列はNULLのデフォルトとなります。
<function>nextval</function>などのデータベースを変更する関数を呼び出すデフォルトのコピーは、元のテーブルと新しいテーブルの間で関数の連鎖を引き起こすかもしれないことに注意してください。
         </para>
        </listitem>
       </varlistentry>

       <varlistentry id="sql-createtable-parms-like-opt-generated">
        <term><literal>INCLUDING GENERATED</literal></term>
        <listitem>
         <para>
<<<<<<< HEAD
<!--
          Any generation expressions of copied column definitions will be
          copied.  By default, new columns will be regular base columns.
-->
コピーされた列定義の全ての生成式がコピーされます。
デフォルトでは新たな列は通常の基底列となります。
=======
          Any generation expressions as well as the stored/virtual choice of
          copied column definitions will be copied.  By default, new columns
          will be regular base columns.
>>>>>>> 3d6a8289
         </para>
        </listitem>
       </varlistentry>

       <varlistentry id="sql-createtable-parms-like-opt-identity">
        <term><literal>INCLUDING IDENTITY</literal></term>
        <listitem>
         <para>
<!--
          Any identity specifications of copied column definitions will be
          copied.  A new sequence is created for each identity column of the
          new table, separate from the sequences associated with the old
          table.
-->
コピーされた列定義の全てのアイデンティティ指定がコピーされます。
新しいテーブルの各識別列に対して新たなシーケンスが作られ、旧テーブルに関連付けられたシーケンスとは分離されます。
         </para>
        </listitem>
       </varlistentry>

       <varlistentry id="sql-createtable-parms-like-opt-indexes">
        <term><literal>INCLUDING INDEXES</literal></term>
        <listitem>
         <para>
<!--
          Indexes, <literal>PRIMARY KEY</literal>, <literal>UNIQUE</literal>,
          and <literal>EXCLUDE</literal> constraints on the original table
          will be created on the new table.  Names for the new indexes and
          constraints are chosen according to the default rules, regardless of
          how the originals were named.  (This behavior avoids possible
          duplicate-name failures for the new indexes.)
-->
元テーブルのインデックス、および、<literal>PRIMARY KEY</literal>、<literal>UNIQUE</literal>、<literal>EXCLUDE</literal>制約が新しいテーブルに作成されます。
新しいインデックスと制約の名前はデフォルトの規則に従って決められ、元テーブルでのどう名前付けされているかは考慮されません。
（この振る舞いは新しいインデックスでの起こりうる名前重複エラーを回避します。）
         </para>
        </listitem>
       </varlistentry>

       <varlistentry id="sql-createtable-parms-like-opt-statistics">
        <term><literal>INCLUDING STATISTICS</literal></term>
        <listitem>
         <para>
<!--
          Extended statistics are copied to the new table.
-->
拡張統計情報が新しいテーブルにコピーされます。
         </para>
        </listitem>
       </varlistentry>

       <varlistentry id="sql-createtable-parms-like-opt-storage">
        <term><literal>INCLUDING STORAGE</literal></term>
        <listitem>
         <para>
<!--
          <literal>STORAGE</literal> settings for the copied column
          definitions will be copied.  The default behavior is to exclude
          <literal>STORAGE</literal> settings, resulting in the copied columns
          in the new table having type-specific default settings.  For more on
          <literal>STORAGE</literal> settings, see <xref
          linkend="storage-toast"/>.
-->
コピーされた列定義に対する<literal>STORAGE</literal>設定がコピーされます。
デフォルトの振る舞いでは<literal>STORAGE</literal>設定は除外され、そのため新しいテーブルのコピーされた列はデータ型ごとのデフォルト設定を持ちます。
<literal>STORAGE</literal>設定に関する詳細は<xref linkend="storage-toast"/>を参照してください。
         </para>
        </listitem>
       </varlistentry>

       <varlistentry id="sql-createtable-parms-like-opt-all">
        <term><literal>INCLUDING ALL</literal></term>
        <listitem>
         <para>
<!--
          <literal>INCLUDING ALL</literal> is an abbreviated form selecting
          all the available individual options.  (It could be useful to write
          individual <literal>EXCLUDING</literal> clauses after
          <literal>INCLUDING ALL</literal> to select all but some specific
          options.)
-->
<literal>INCLUDING ALL</literal>は全ての各オプションを選択することの短縮形式です。
（一部オプションを除き全てを選択するために、個別の<literal>EXCLUDING</literal>句を<literal>INCLUDING ALL</literal>の後に書く場合におそらく有益です。）
         </para>
        </listitem>
       </varlistentry>
      </variablelist>
     </para>

     <para>
<!--
      The <literal>LIKE</literal> clause can also be used to copy column
      definitions from views, foreign tables, or composite types.
      Inapplicable options (e.g., <literal>INCLUDING INDEXES</literal> from
      a view) are ignored.
-->
また<literal>LIKE</literal>句をビュー、外部テーブル、複合型から列の定義をコピーするために使用することができます。
適用できないオプション（ビューからの<literal>INCLUDING INDEXES</literal>など）は無視されます。
     </para>
    </listitem>
   </varlistentry>

   <varlistentry id="sql-createtable-parms-constraint">
    <term><literal>CONSTRAINT <replaceable class="parameter">constraint_name</replaceable></literal></term>
    <listitem>
     <para>
<!--
      An optional name for a column or table constraint.  If the
      constraint is violated, the constraint name is present in error messages,
      so constraint names like <literal>col must be positive</literal> can be used
      to communicate helpful constraint information to client applications.
      (Double-quotes are needed to specify constraint names that contain spaces.)
      If a constraint name is not specified, the system generates a name.
-->
列制約、テーブル制約の名前(省略可能)です。
制約に違反すると、制約名がエラーメッセージに含まれます。
ですので、<literal>col must be positive(正数でなければならない)</literal>といった名前の制約名を付与することで、クライアントアプリケーションへ有用な制約情報を渡すことができます。
（空白を含む制約名を指定する場合、二重引用符が必要です。）
指定されなければ、システムが名前を生成します。
     </para>
    </listitem>
   </varlistentry>

   <varlistentry id="sql-createtable-parms-not-null">
    <term><literal>NOT NULL [ NO INHERIT ] </literal></term>
    <listitem>
     <para>
<!--
      The column is not allowed to contain null values.
-->
その列がNULL値を持てないことを指定します。
     </para>

     <para>
      A constraint marked with <literal>NO INHERIT</literal> will not propagate to
      child tables.
     </para>
    </listitem>
   </varlistentry>

   <varlistentry id="sql-createtable-parms-null">
    <term><literal>NULL</literal></term>
    <listitem>
     <para>
<!--
      The column is allowed to contain null values. This is the default.
-->
その列がNULL値を持てることを指定します。
これがデフォルトです。
     </para>

     <para>
<!--
      This clause is only provided for compatibility with
      non-standard SQL databases.  Its use is discouraged in new
      applications.
-->
この句は非標準的なSQLデータベースとの互換性のためだけに提供されています。
新しいアプリケーションでこれを使用するのはお勧めしません。
     </para>
    </listitem>
   </varlistentry>

   <varlistentry id="sql-createtable-parms-check">
    <term><literal>CHECK ( <replaceable class="parameter">expression</replaceable> ) [ NO INHERIT ] </literal></term>
    <listitem>
     <para>
<!--
      The <literal>CHECK</literal> clause specifies an expression producing a
      Boolean result which new or updated rows must satisfy for an
      insert or update operation to succeed.  Expressions evaluating
      to TRUE or UNKNOWN succeed.  Should any row of an insert or
      update operation produce a FALSE result, an error exception is
      raised and the insert or update does not alter the database.  A
      check constraint specified as a column constraint should
      reference that column's value only, while an expression
      appearing in a table constraint can reference multiple columns.
-->
<literal>CHECK</literal>句は、論理型の結果を生成する、新しい行または更新される行が挿入または更新処理を成功させるために満足しなければならない式を指定します。
TRUEまたはUNKNOWNと評価される式は成功します。
挿入または更新処理の行がFALSEという結果をもたらす場合はエラー例外が発生し、その挿入または更新によるデータベースの変更は行われません。
列制約として指定された検査制約は列の値のみを参照しなければなりません。
テーブル制約内の式は複数の列を参照できます。
     </para>

     <para>
<!--
      Currently, <literal>CHECK</literal> expressions cannot contain
      subqueries nor refer to variables other than columns of the
      current row (see <xref linkend="ddl-constraints-check-constraints"/>).
      The system column <literal>tableoid</literal>
      may be referenced, but not any other system column.
-->
現時点では、<literal>CHECK</literal>式には副問い合わせも現在の行の列以外の変数も含めることはできません（<xref linkend="ddl-constraints-check-constraints"/>を参照）。
システム列<literal>tableoid</literal>を参照することはできますが、他のシステム列は参照できません。
     </para>

     <para>
<!--
      A constraint marked with <literal>NO INHERIT</literal> will not propagate to
      child tables.
-->
<literal>NO INHERIT</literal>と印が付いた制約は子テーブルには伝搬しません。
     </para>

     <para>
<!--
      When a table has multiple <literal>CHECK</literal> constraints,
      they will be tested for each row in alphabetical order by name,
      after checking <literal>NOT NULL</literal> constraints.
      (<productname>PostgreSQL</productname> versions before 9.5 did not honor any
      particular firing order for <literal>CHECK</literal> constraints.)
-->
テーブルに複数の<literal>CHECK</literal>制約がある場合、それらは<literal>NOT NULL</literal>制約について検証した後で、各行について名前のアルファベット順に検証されます。
（<productname>PostgreSQL</productname>の9.5より前のバージョンでは、<literal>CHECK</literal>制約の実行について特定の順序はありませんでした。）
     </para>
    </listitem>
   </varlistentry>

   <varlistentry id="sql-createtable-parms-default">
    <term><literal>DEFAULT
    <replaceable>default_expr</replaceable></literal></term>
    <listitem>
     <para>
<!--
      The <literal>DEFAULT</literal> clause assigns a default data value for
      the column whose column definition it appears within.  The value
      is any variable-free expression (in particular, cross-references
      to other columns in the current table are not allowed).  Subqueries
      are not allowed either.  The data type of the default expression must
      match the data type of the column.
-->
<literal>DEFAULT</literal>句を列定義に付けると、その列にデフォルトデータ値が割り当てられます。
値として指定するのは任意の無変数式です（特に現在のテーブル内の他の列へクロス参照はできません）。
副問い合わせも指定できません。
デフォルト式のデータ型はその列のデータ型と一致する必要があります。
     </para>

     <para>
<!--
      The default expression will be used in any insert operation that
      does not specify a value for the column.  If there is no default
      for a column, then the default is null.
-->
デフォルト式は、全ての挿入操作において、その列に値が指定されていない場合に使用されます。
列にデフォルト値がない場合、デフォルト値はNULLになります。
     </para>
    </listitem>
   </varlistentry>

   <varlistentry id="sql-createtable-parms-generated-stored">
    <term><literal>GENERATED ALWAYS AS ( <replaceable>generation_expr</replaceable> ) [ STORED | VIRTUAL ]</literal><indexterm><primary>generated column</primary></indexterm></term>
    <listitem>
     <para>
<!--
      This clause creates the column as a <firstterm>generated
      column</firstterm>.  The column cannot be written to, and when read the
      result of the specified expression will be returned.
-->
この句は列を<firstterm>生成列</firstterm>として作成します。
この列には書き込みできず、読むときには指定された式の結果が返されます。
     </para>

     <para>
<<<<<<< HEAD
<!--
      The keyword <literal>STORED</literal> is required to signify that the
      column will be computed on write and will be stored on disk.
-->
キーワード<literal>STORED</literal>は列が書き込み時に計算されてディスクに格納されることをあらわすのに必要とされます。
=======
      When <literal>VIRTUAL</literal> is specified, the column will be
      computed when it is read, and it will not occupy any storage.  When
      <literal>STORED</literal> is specified, the column will be computed on
      write and will be stored on disk.  <literal>VIRTUAL</literal> is the
      default.
>>>>>>> 3d6a8289
     </para>

     <para>
<!--
      The generation expression can refer to other columns in the table, but
      not other generated columns.  Any functions and operators used must be
      immutable.  References to other tables are not allowed.
-->
生成式はそのテーブルの他の列を参照できますが、他の生成列は参照できません。
使われる全ての関数と演算子はIMMUTABLEでなければなりません。
他テーブルを参照することはできません。
     </para>

     <para>
      A virtual generated column cannot have a user-defined type, and the
      generation expression of a virtual generated column must not reference
      user-defined functions or types, that is, it can only use built-in
      functions or types.  This applies also indirectly, such as for functions
      or types that underlie operators or casts.  (This restriction does not
      exist for stored generated columns.)
     </para>
    </listitem>
   </varlistentry>

   <varlistentry id="sql-createtable-parms-generated-identity">
    <term><literal>GENERATED { ALWAYS | BY DEFAULT } AS IDENTITY [ ( <replaceable>sequence_options</replaceable> ) ]</literal></term>
    <listitem>
     <para>
<!--
      This clause creates the column as an <firstterm>identity
      column</firstterm>.  It will have an implicit sequence attached to it
      and in newly-inserted rows the column will automatically have values
      from the sequence assigned to it.
      Such a column is implicitly <literal>NOT NULL</literal>.
-->
この句は列を<firstterm>識別列</firstterm>として作成します。
それには暗黙のシーケンスが紐付けられ、新しく挿入された行では、その列には紐付けられたシーケンスから取られた値が自動的に入ります。
そのような列は暗黙的に<literal>NOT NULL</literal>です。
     </para>

     <para>
<!--
      The clauses <literal>ALWAYS</literal> and <literal>BY DEFAULT</literal>
      determine how explicitly user-specified values are handled in
      <command>INSERT</command> and <command>UPDATE</command> commands.
-->
<literal>ALWAYS</literal>と<literal>BY DEFAULT</literal>の句は、<command>INSERT</command>や<command>UPDATE</command>コマンドで明示的にユーザが指定した値をどのように扱うかを決定します。
     </para>

     <para>
<!--
      In an <command>INSERT</command> command, if <literal>ALWAYS</literal> is
      selected, a user-specified value is only accepted if the
      <command>INSERT</command> statement specifies <literal>OVERRIDING SYSTEM
      VALUE</literal>.  If <literal>BY DEFAULT</literal> is selected, then the
      user-specified value takes precedence.  See <xref linkend="sql-insert"/>
      for details.  (In the <command>COPY</command> command, user-specified
      values are always used regardless of this setting.)
-->
<command>INSERT</command>コマンドでは、<literal>ALWAYS</literal>が選択された場合、ユーザの指定した値は<command>INSERT</command>文が<literal>OVERRIDING SYSTEM VALUE</literal>を指定している場合にのみ受け付けられます。
<literal>BY DEFAULT</literal>が選択された場合、ユーザの指定した値が優先します。
詳細は<xref linkend="sql-insert"/>を参照してください。
(<command>COPY</command>コマンドでは、この設定に関係なく、ユーザの指定した値が常に使われます。)
     </para>

     <para>
<!--
      In an <command>UPDATE</command> command, if <literal>ALWAYS</literal> is
      selected, any update of the column to any value other than
      <literal>DEFAULT</literal> will be rejected.  If <literal>BY
      DEFAULT</literal> is selected, the column can be updated normally.
      (There is no <literal>OVERRIDING</literal> clause for the
      <command>UPDATE</command> command.)
-->
<command>UPDATE</command>では、<literal>ALWAYS</literal>が選択された場合、<literal>DEFAULT</literal>以外の値への列の更新は拒絶されます。
<literal>BY DEFAULT</literal>が選択された場合、列は普通に更新されます。
(<command>UPDATE</command>コマンドに<literal>OVERRIDING</literal>句はありません。)
     </para>

     <para>
<<<<<<< HEAD
<!--
=======
>>>>>>> 3d6a8289
      The optional <replaceable>sequence_options</replaceable> clause can
      be used to override the parameters of the sequence.  The available
      options include those shown for <xref linkend="sql-createsequence"/>,
      plus <literal>SEQUENCE NAME <replaceable>name</replaceable></literal>,
      <literal>LOGGED</literal>, and <literal>UNLOGGED</literal>, which
      allow selection of the name and persistence level of the
      sequence.  Without <literal>SEQUENCE NAME</literal>, the system
      chooses an unused name for the sequence.
      Without <literal>LOGGED</literal> or <literal>UNLOGGED</literal>,
      the sequence will have the same persistence level as the table.
<<<<<<< HEAD
-->
オプションで<replaceable>sequence_options</replaceable>句を指定することにより、シーケンスのパラメータを上書きできます。
使用可能なオプションは、<xref linkend="sql-createsequence"/>に示されているものと、<literal>SEQUENCE NAME <replaceable>name</replaceable></literal>、<literal>LOGGED</literal>、<literal>UNLOGGED</literal>であり、それぞれ、シーケンスの名前や永続性のレベルを選択できます。
<literal>SEQUENCE NAME</literal>がなければ、システムはシーケンスに使われていない名前を選択します。
<literal>LOGGED</literal>または<literal>UNLOGGED</literal>がなければ、シーケンスはテーブルと同じ永続性のレベルになります。
=======
>>>>>>> 3d6a8289
     </para>
    </listitem>
   </varlistentry>

   <varlistentry id="sql-createtable-parms-unique">
<!--
    <term><literal>UNIQUE [ NULLS [ NOT ] DISTINCT ]</literal> (column constraint)</term>
<<<<<<< HEAD
-->
    <term><literal>UNIQUE [ NULLS [ NOT ] DISTINCT ]</literal> (列制約)</term>
    <term><literal>UNIQUE [ NULLS [ NOT ] DISTINCT ] ( <replaceable class="parameter">column_name</replaceable> [, ... ] )</literal>
<!--
=======
    <term><literal>UNIQUE [ NULLS [ NOT ] DISTINCT ] ( <replaceable class="parameter">column_name</replaceable> [, ... ] [, <replaceable class="parameter">column_name</replaceable> WITHOUT OVERLAPS ] )</literal>
>>>>>>> 3d6a8289
    <optional> <literal>INCLUDE ( <replaceable class="parameter">column_name</replaceable> [, ...])</literal> </optional> (table constraint)</term>
-->
    <optional> <literal>INCLUDE ( <replaceable class="parameter">column_name</replaceable> [, ...])</literal> </optional> (テーブル制約)</term>

    <listitem>
     <para>
<!--
      The <literal>UNIQUE</literal> constraint specifies that a
      group of one or more columns of a table can contain
      only unique values. The behavior of a unique table constraint
      is the same as that of a unique column constraint, with the
      additional capability to span multiple columns.  The constraint
      therefore enforces that any two rows must differ in at least one
      of these columns.
-->
<literal>UNIQUE</literal>制約は、テーブルの1つまたは複数の列からなるグループが、一意な値のみを持つことができることを指定します。
一意性テーブル制約の動作は一意性列制約と同じですが、さらに複数列にまたがる機能を持ちます。
それゆえ、制約は2つの行はその列の少なくとも1つが異なることを強制します。
     </para>

     <para>
<<<<<<< HEAD
<!--
=======
      If the <literal>WITHOUT OVERLAPS</literal> option is specified for the
      last column, then that column is checked for overlaps instead of
      equality.  In that case, the other columns of the constraint will allow
      duplicates so long as the duplicates don't overlap in the
      <literal>WITHOUT OVERLAPS</literal> column.  (This is sometimes called a
      temporal key, if the column is a range of dates or timestamps, but
      <productname>PostgreSQL</productname> allows ranges over any base type.)
      In effect, such a constraint is enforced with an <literal>EXCLUDE</literal>
      constraint rather than a <literal>UNIQUE</literal> constraint.  So for
      example <literal>UNIQUE (id, valid_at WITHOUT OVERLAPS)</literal> behaves
      like <literal>EXCLUDE USING GIST (id WITH =, valid_at WITH
      &amp;&amp;)</literal>.  The <literal>WITHOUT OVERLAPS</literal> column
      must have a range or multirange type.  Empty ranges/multiranges are
      not permitted.  The non-<literal>WITHOUT OVERLAPS</literal> columns of
      the constraint can be any type that can be compared for equality in a
      GiST index.  By default, only range types are supported, but you can use
      other types by adding the <xref linkend="btree-gist"/> extension (which
      is the expected way to use this feature).
     </para>

     <para>
>>>>>>> 3d6a8289
      For the purpose of a unique constraint, null values are not
      considered equal, unless <literal>NULLS NOT DISTINCT</literal> is
      specified.
-->
一意性制約では、<literal>NULLS NOT DISTINCT</literal>が指定されない限り、NULL値同士は等しいとはみなされなせん。
     </para>

     <para>
<!--
      Each unique constraint should name a set of columns that is
      different from the set of columns named by any other unique or
      primary key constraint defined for the table.  (Otherwise, redundant
      unique constraints will be discarded.)
-->
それぞれの一意性制約には、そのテーブルの他の一意性制約もしくは主キー制約によって指定された列の集合とは、異なる列の集合を指定しなければなりません。
（そうでなければ、余分な一意性制約は捨てられます。）
     </para>

     <para>
<!--
      When establishing a unique constraint for a multi-level partition
      hierarchy, all the columns in the partition key of the target
      partitioned table, as well as those of all its descendant partitioned
      tables, must be included in the constraint definition.
-->
複数レベルのパーティション階層に一意性制約を設定するとき、対象パーティションテーブル、および全ての子孫のパーティションテーブルの、パーティションキー内の全ての列が制約定義に含まれなくてはなりません。
     </para>

     <para>
<!--
      Adding a unique constraint will automatically create a unique btree
<<<<<<< HEAD
      index on the column or group of columns used in the constraint.  The
      created index has the same name as the unique constraint.
-->
一意性制約を加えると、制約で使われている列や列のグループに一意性btreeインデックスが自動的に作られます。
作成されるインデックスは、一意性制約と同じ名前になります。
=======
      index on the column or group of columns used in the constraint.  But if
      the constraint includes a <literal>WITHOUT OVERLAPS</literal> clause, it
      will use a GiST index.  The created index has the same name as the
      unique constraint.
>>>>>>> 3d6a8289
     </para>

     <para>
<!--
      The optional <literal>INCLUDE</literal> clause adds to that index
      one or more columns that are simply <quote>payload</quote>: uniqueness
      is not enforced on them, and the index cannot be searched on the basis
      of those columns.  However they can be retrieved by an index-only scan.
      Note that although the constraint is not enforced on included columns,
      it still depends on them.  Consequently, some operations on such columns
      (e.g., <literal>DROP COLUMN</literal>) can cause cascaded constraint and
      index deletion.
-->
省略可能な<literal>INCLUDE</literal>句はインデックスに単に<quote>ペイロード</quote>である列を1つまたは複数、追加します。一意性はその列には強要されず、その列に基づいてインデックスが検索されることはありません。
しかしながら、インデックスオンリースキャンでは取り出すことができます。
含めた（INCLUDEした）列に制約は強制されませんが、依存はしていることに注意してください。
このため、これらの列に対する一部の操作（例えば<literal>DROP COLUMN</literal>）は制約の連鎖とインデックスの削除をひき起こすことがあります。
     </para>
    </listitem>
   </varlistentry>

   <varlistentry id="sql-createtable-parms-primary-key">
<!--
    <term><literal>PRIMARY KEY</literal> (column constraint)</term>
<<<<<<< HEAD
-->
    <term><literal>PRIMARY KEY</literal> （列制約）</term>
    <term><literal>PRIMARY KEY ( <replaceable class="parameter">column_name</replaceable> [, ... ] )</literal>
<!--
=======
    <term><literal>PRIMARY KEY ( <replaceable class="parameter">column_name</replaceable> [, ... ] [, <replaceable class="parameter">column_name</replaceable> WITHOUT OVERLAPS ] )</literal>
>>>>>>> 3d6a8289
    <optional> <literal>INCLUDE ( <replaceable class="parameter">column_name</replaceable> [, ...])</literal> </optional> (table constraint)</term>
-->
    <optional> <literal>INCLUDE ( <replaceable class="parameter">column_name</replaceable> [, ...])</literal> </optional> (テーブル制約)</term>
    <listitem>
     <para>
<!--
      The <literal>PRIMARY KEY</literal> constraint specifies that a column or
      columns of a table can contain only unique (non-duplicate), nonnull
      values. Only one primary key can be specified for a table, whether as a
      column constraint or a table constraint.
-->
<literal>PRIMARY KEY</literal>制約はテーブルの一列または複数の列が一意（重複がない）で、非NULLの値のみを持つことを指定します。
列制約かテーブル制約かに関わらず、１つのテーブルには主キーを１つだけ指定できます。
     </para>

     <para>
<!--
      The primary key constraint should name a set of columns that is
      different from the set of columns named by any unique
      constraint defined for the same table.  (Otherwise, the unique
      constraint is redundant and will be discarded.)
-->
主キー制約では、同じテーブルに一意性制約で指定した列の集合とは異なる列の集合を指定します。
（そうでなければ、一意性制約は冗長となり、捨てられます。）
     </para>

     <para>
<!--
      <literal>PRIMARY KEY</literal> enforces the same data constraints as
      a combination of <literal>UNIQUE</literal> and <literal>NOT
      NULL</literal>.  However,
      identifying a set of columns as the primary key also provides metadata
      about the design of the schema, since a primary key implies that other
      tables can rely on this set of columns as a unique identifier for rows.
-->
<literal>PRIMARY KEY</literal>は<literal>UNIQUE</literal>と<literal>NOT NULL</literal>の組み合わせと同じデータ制約を課します。
ですが、列の集合を主キーと指定することは、スキーマの設計についてのメタデータを提供することにもなります。
なぜなら、主キーであることは、行を一意に特定するものとして、他のテーブルがその列の集合を当てにして良い、ということを意味するからです。
     </para>

     <para>
<!--
      When placed on a partitioned table, <literal>PRIMARY KEY</literal>
      constraints share the restrictions previously described
      for <literal>UNIQUE</literal> constraints.
-->
パーティションテーブルに設定すると、<literal>PRIMARY KEY</literal>制約は、以前述べた制限を<literal>UNIQUE</literal>制約と共有します。
     </para>

     <para>
<!--
      Adding a <literal>PRIMARY KEY</literal> constraint will automatically
      create a unique btree index on the column or group of columns used in
<<<<<<< HEAD
      the constraint.  That index has the same name as the primary key
      constraint.
-->
<literal>PRIMARY KEY</literal>制約を追加すると、制約で使用する列や列のグループに一意性のbtreeインデックスが自動的に作られます。
そのインデックスは、主キー制約と同じ名前になります。
=======
      the constraint, or GiST if <literal>WITHOUT OVERLAPS</literal> was
      specified.
>>>>>>> 3d6a8289
     </para>

     <para>
<!--
      The optional <literal>INCLUDE</literal> clause adds to that index
      one or more columns that are simply <quote>payload</quote>: uniqueness
      is not enforced on them, and the index cannot be searched on the basis
      of those columns.  However they can be retrieved by an index-only scan.
      Note that although the constraint is not enforced on included columns,
      it still depends on them.  Consequently, some operations on such columns
      (e.g., <literal>DROP COLUMN</literal>) can cause cascaded constraint and
      index deletion.
-->
省略可能な<literal>INCLUDE</literal>句はインデックスに単に<quote>ペイロード</quote>である列を1つまたは複数、追加します。一意性はその列には強要されず、その列に基づいてインデックスが検索されることはありません。
しかしながら、インデックスオンリースキャンでは取り出すことができます。
含めた列に一意性は強制されませんが、制約はこれらに依存はしています。
このため、これらの列に対する一部の操作（例えば<literal>DROP COLUMN</literal>）は制約の連鎖とインデックスの削除をひき起こすことがあります。
     </para>
    </listitem>
   </varlistentry>

   <varlistentry id="sql-createtable-exclude">
    <term><literal>EXCLUDE [ USING <replaceable class="parameter">index_method</replaceable> ] ( <replaceable class="parameter">exclude_element</replaceable> WITH <replaceable class="parameter">operator</replaceable> [, ... ] ) <replaceable class="parameter">index_parameters</replaceable> [ WHERE ( <replaceable class="parameter">predicate</replaceable> ) ]</literal></term>
    <listitem>
     <para>
<!--
      The <literal>EXCLUDE</literal> clause defines an exclusion
      constraint, which guarantees that if
      any two rows are compared on the specified column(s) or
      expression(s) using the specified operator(s), not all of these
      comparisons will return <literal>TRUE</literal>.  If all of the
      specified operators test for equality, this is equivalent to a
      <literal>UNIQUE</literal> constraint, although an ordinary unique constraint
      will be faster.  However, exclusion constraints can specify
      constraints that are more general than simple equality.
      For example, you can specify a constraint that
      no two rows in the table contain overlapping circles
      (see <xref linkend="datatype-geometric"/>) by using the
      <literal>&amp;&amp;</literal> operator.
      The operator(s) are required to be commutative.
-->
<literal>EXCLUDE</literal>句は排他制約を定義し、任意の2行について指定した列(複数可)または式(複数可)を指定した演算子(複数可)を使用して比較した場合、比較結果のすべてが<literal>TRUE</literal>を返さないことを保証します。
指定した演算子のすべてが等価性を試験するものであれば、これは<literal>UNIQUE</literal>制約と同じですが、通常の一意性制約のほうが高速です。
しかし、排他制約では単純な等価性よりも一般的な制約を指定することができます。
例えば、テーブル内の2つの行が重複する円(<xref linkend="datatype-geometric"/>参照)を持たないといった制約を<literal>&amp;&amp;</literal>演算子を使用して指定することができます。
演算子は可換であることが必要です。
     </para>

     <para>
<!--
      Exclusion constraints are implemented using
      an index that has the same name as the constraint, so each specified
      operator must be associated with an appropriate operator class
      (see <xref linkend="indexes-opclass"/>) for the index access
      method <replaceable>index_method</replaceable>.
      Each <replaceable class="parameter">exclude_element</replaceable>
      defines a column of the index, so it can optionally specify a collation,
      an operator class, operator class parameters, and/or ordering options;
      these are described fully under <xref linkend="sql-createindex"/>.
-->
排他制約は制約と同じ名前のインデックスを使用して実装されています。
このため指定した演算子はそれぞれ適切な演算子クラス(<xref linkend="indexes-opclass"/>参照)で<replaceable>index_method</replaceable>インデックスアクセスメソッドと関連付けされていなければなりません。
各<replaceable class="parameter">exclude_element</replaceable>はインデックスの列を定義しますので、オプションで、照合順序、演算子クラス、演算子クラスパラメータ、および/または順序付けオプションを指定できます。これらについては<xref linkend="sql-createindex"/>で説明します。
     </para>

     <para>
<!--
      The access method must support <literal>amgettuple</literal> (see <xref
      linkend="indexam"/>); at present this means <acronym>GIN</acronym>
      cannot be used.  Although it's allowed, there is little point in using
      B-tree or hash indexes with an exclusion constraint, because this
      does nothing that an ordinary unique constraint doesn't do better.
      So in practice the access method will always be <acronym>GiST</acronym> or
      <acronym>SP-GiST</acronym>.
-->
アクセスメソッドは<literal>amgettuple</literal>をサポートしなければなりません（<xref linkend="indexam"/>参照）。
現時点では、これは<acronym>GIN</acronym>を使用できないことを意味します。
B-treeやHashインデックスを排他制約で使用することは許容されますが、そうすることにあまり意味はありません。
これが通常の一意性制約より良いことは何もないからです。
このため現実的にはアクセスメソッドは常に<acronym>GiST</acronym>もしくは<acronym>SP-GiST</acronym>となります。
     </para>

     <para>
<!--
      The <replaceable class="parameter">predicate</replaceable> allows you to specify an
      exclusion constraint on a subset of the table; internally this creates a
      partial index. Note that parentheses are required around the predicate.
-->
<replaceable class="parameter">predicate</replaceable>により、排他制約をテーブルの部分集合に指定することができます。
内部的には、これは部分インデックスを作成します。
predicateの前後に括弧が必要であることに注意して下さい。
     </para>

     <para>
<!--
      When establishing an exclusion constraint for a multi-level partition
      hierarchy, all the columns in the partition key of the target
      partitioned table, as well as those of all its descendant partitioned
      tables, must be included in the constraint definition.  Additionally,
      those columns must be compared using the equality operator.  These
      restrictions ensure that potentially-conflicting rows will exist in the
      same partition.  The constraint may also refer to other columns which
      are not a part of any partition key, which can be compared using any
      appropriate operator.
-->
複数レベルのパーティション階層に対して排他制約を設定する場合は、対象パーティションテーブルのパーティションキーにあるすべての列が、そのすべての子孫テーブルパーティションの列と同様に、制約定義に含まれている必要があります。
さらに、これらの列は等価演算子を使用して比較する必要があります。
これらの制限により、競合する可能性のある行が同じパーティションに存在することが保証されます。
制約は、いずれのパーティションキーの一部ではない他の列を参照することもでき、適切な演算子を使用して比較できます。
     </para>

     <para>
      When establishing an exclusion constraint for a multi-level partition
      hierarchy, all the columns in the partition key of the target
      partitioned table, as well as those of all its descendant partitioned
      tables, must be included in the constraint definition.  Additionally,
      those columns must be compared using the equality operator.  These
      restrictions ensure that potentially-conflicting rows will exist in the
      same partition.  The constraint may also refer to other columns which
      are not a part of any partition key, which can be compared using any
      appropriate operator.
     </para>
    </listitem>
   </varlistentry>

   <varlistentry id="sql-createtable-parms-references">
<!--
    <term><literal>REFERENCES <replaceable class="parameter">reftable</replaceable> [ ( <replaceable class="parameter">refcolumn</replaceable> ) ] [ MATCH <replaceable class="parameter">matchtype</replaceable> ] [ ON DELETE <replaceable class="parameter">referential_action</replaceable> ] [ ON UPDATE <replaceable class="parameter">referential_action</replaceable> ]</literal> (column constraint)</term>
-->
    <term><literal>REFERENCES <replaceable class="parameter">reftable</replaceable> [ ( <replaceable class="parameter">refcolumn</replaceable> ) ] [ MATCH <replaceable class="parameter">matchtype</replaceable> ] [ ON DELETE <replaceable class="parameter">action</replaceable> ] [ ON UPDATE <replaceable class="parameter">action</replaceable> ]</literal> （列制約）</term>

   <term><literal>FOREIGN KEY ( <replaceable class="parameter">column_name</replaceable> [, ... ] [, PERIOD <replaceable class="parameter">column_name</replaceable> ] )
    REFERENCES <replaceable class="parameter">reftable</replaceable> [ ( <replaceable class="parameter">refcolumn</replaceable> [, ... ] [, PERIOD <replaceable class="parameter">refcolumn</replaceable> ] ) ]
    [ MATCH <replaceable class="parameter">matchtype</replaceable> ]
    [ ON DELETE <replaceable class="parameter">referential_action</replaceable> ]
    [ ON UPDATE <replaceable class="parameter">referential_action</replaceable> ]</literal>
<!--
    (table constraint)</term>
-->
    （表制約）</term>

    <listitem>
     <para>
<!--
      These clauses specify a foreign key constraint, which requires
      that a group of one or more columns of the new table must only
      contain values that match values in the referenced
      column(s) of some row of the referenced table.  If the <replaceable
      class="parameter">refcolumn</replaceable> list is omitted, the
      primary key of the <replaceable class="parameter">reftable</replaceable>
      is used.  Otherwise, the <replaceable class="parameter">refcolumn</replaceable>
      list must refer to the columns of a non-deferrable unique or primary key
      constraint or be the columns of a non-partial unique index.
     </para>

     <para>
      If the last column is marked with <literal>PERIOD</literal>, it is
      treated in a special way.  While the non-<literal>PERIOD</literal>
      columns are compared for equality (and there must be at least one of
      them), the <literal>PERIOD</literal> column is not.  Instead, the
      constraint is considered satisfied if the referenced table has matching
      records (based on the non-<literal>PERIOD</literal> parts of the key)
      whose combined <literal>PERIOD</literal> values completely cover the
      referencing record's.  In other words, the reference must have a
      referent for its entire duration.  This column must be a range or
      multirange type.  In addition, the referenced table must have a primary
      key or unique constraint declared with <literal>WITHOUT
      OVERLAPS</literal>. Finally, if the foreign key has a PERIOD
      <replaceable class="parameter">column_name</replaceable> specification
      the corresponding <replaceable class="parameter">refcolumn</replaceable>,
      if present, must also be marked <literal>PERIOD</literal>.  If the
      <replaceable class="parameter">refcolumn</replaceable> clause is omitted,
      and thus the reftable's primary key constraint chosen, the primary key
      must have its final column marked <literal>WITHOUT OVERLAPS</literal>.
     </para>

     <para>
      For each pair of referencing and referenced column, if they are of a
      collatable data type, then the collations must either be both
      deterministic or else both the same.  This ensures that both columns
      have a consistent notion of equality.
     </para>

     <para>
      The user
      must have <literal>REFERENCES</literal> permission on the referenced
      table (either the whole table, or the specific referenced columns).  The
      addition of a foreign key constraint requires a
      <literal>SHARE ROW EXCLUSIVE</literal> lock on the referenced table.
      Note that foreign key constraints cannot be defined between temporary
      tables and permanent tables.
-->
これらの句は、外部キー制約を指定します。
外部キー制約は、新しいテーブルの1つまたは複数の列の集合が、被参照テーブルの一部の行の被参照列に一致する値を持たなければならないことを指定するものです。
<replaceable class="parameter">refcolumn</replaceable>リストが省略された場合、<replaceable class="parameter">reftable</replaceable>の主キーが使用されます。
そうでない場合、<replaceable class="parameter">refcolumn</replaceable>リストは遅延不可の一意性または主キー制約の列を参照するか、部分インデックスでない一意インデックスの列でなければなりません。
被参照列は、被参照テーブルにおいて遅延不可の一意性制約もしくは主キー制約を持った列でなければなりません。
ユーザは被参照テーブル（テーブル全体または特定の被参照列）について<literal>REFERENCES</literal>権限を持っていなければなりません。
外部キー制約の追加は被参照テーブルに<literal>SHARE ROW EXCLUSIVE</literal>ロックを必要とします。
一時テーブルと永続テーブルとの間で外部キー制約を定義できないことに注意してください。
     </para>

     <para>
<!--
      A value inserted into the referencing column(s) is matched against the
      values of the referenced table and referenced columns using the
      given match type.  There are three match types: <literal>MATCH
      FULL</literal>, <literal>MATCH PARTIAL</literal>, and <literal>MATCH
      SIMPLE</literal> (which is the default).  <literal>MATCH
      FULL</literal> will not allow one column of a multicolumn foreign key
      to be null unless all foreign key columns are null; if they are all
      null, the row is not required to have a match in the referenced table.
      <literal>MATCH SIMPLE</literal> allows any of the foreign key columns
      to be null; if any of them are null, the row is not required to have a
      match in the referenced table.
      <literal>MATCH PARTIAL</literal> is not yet implemented.
      (Of course, <literal>NOT NULL</literal> constraints can be applied to the
      referencing column(s) to prevent these cases from arising.)
-->
参照列に挿入された値は、被参照テーブルと被参照列の値に対して、指定した照合型で照会されます。
照合型には3種類があります。
<literal>MATCH FULL</literal>、<literal>MATCH PARTIAL</literal>、<literal>MATCH SIMPLE</literal>（これがデフォルト）照合型です。
<literal>MATCH FULL</literal>は全ての外部キー列がNULLとなる場合を除き、複数列外部キーのある列がNULLとなることを許可しません。
それらがすべてNULLであれば、その行は被参照テーブル内で一致があることは要求されません。
<literal>MATCH SIMPLE</literal>は、外部キーの一部がNULLであることを許可します。
それらの一部がNULLであれば、その行は被参照テーブル内で一致があることは要求されません。
<literal>MATCH PARTIAL</literal>はまだ実装されていません。
（当然ですが、<literal>NOT NULL</literal>制約を参照列に適用し、こうした状態が発生することを防止することができます。）
     </para>

     <para>
<!--
      In addition, when the data in the referenced columns is changed,
      certain actions are performed on the data in this table's
      columns.  The <literal>ON DELETE</literal> clause specifies the
      action to perform when a referenced row in the referenced table is
      being deleted.  Likewise, the <literal>ON UPDATE</literal>
      clause specifies the action to perform when a referenced column
      in the referenced table is being updated to a new value. If the
      row is updated, but the referenced column is not actually
<<<<<<< HEAD
      changed, no action is done. Referential actions other than the
      <literal>NO ACTION</literal> check cannot be deferred, even if
      the constraint is declared deferrable. There are the following possible
      actions for each clause:
-->
さらに、被参照列のデータが変更された場合、このテーブルの列のデータに何らかの動作が発生します。
<literal>ON DELETE</literal>句は、被参照テーブルの被参照行が削除されようとした場合の動作を指定します。
同様に<literal>ON UPDATE</literal>句は、被参照テーブルの被参照列が新しい値に更新されようとした場合の動作を指定します。
行の更新があった場合でも、被参照列が実際に変更されない場合は、動作は実行されません。
制約が遅延可能と宣言されていても、<literal>NO ACTION</literal>検査以外の参照動作は遅延させられません。
各句について、以下の動作を指定可能です。
=======
      changed, no action is done. Referential actions are executed as part of
      the data changing command, even if the constraint is deferred.  There
      are the following possible actions for each clause:
>>>>>>> 3d6a8289

      <variablelist>
       <varlistentry id="sql-createtable-parms-references-refact-no-action">
        <term><literal>NO ACTION</literal></term>
        <listitem>
         <para>
<<<<<<< HEAD
<!--
          Produce an error indicating that the deletion or update
=======
          Produce an error if the deletion or update
>>>>>>> 3d6a8289
          would create a foreign key constraint violation.
          If the constraint is deferred, this
          error will be produced at constraint check time if there still
          exist any referencing rows.  This is the default action.
-->
削除もしくは更新により外部キー制約違反が起こることを示すエラーを発生します。
制約が遅延可能な場合、何らかの参照行が存在する限り、このエラーは制約の検査時点で発生します。
これはデフォルトの動作です。
         </para>
        </listitem>
       </varlistentry>

       <varlistentry id="sql-createtable-parms-references-refact-restrict">
        <term><literal>RESTRICT</literal></term>
        <listitem>
         <para>
<<<<<<< HEAD
<!--
          Produce an error indicating that the deletion or update
          would create a foreign key constraint violation.
          This is the same as <literal>NO ACTION</literal> except that
          the check is not deferrable.
-->
削除もしくは更新が外部キー制約違反となることを示すエラーを発生します。
検査が遅延できない点を除き、<literal>NO ACTION</literal>と同じです。
=======
          Produce an error if a row to be deleted or updated matches a row in
          the referencing table.  This prevents the action even if the state
          after the action would not violate the foreign key constraint.  In
          particular, it prevents updates of referenced rows to values that
          are distinct but compare as equal.  (But it does not prevent
          <quote>no-op</quote> updates that update a column to the same
          value.)
         </para>

         <para>
          In a temporal foreign key, this option is not supported.
>>>>>>> 3d6a8289
         </para>
        </listitem>
       </varlistentry>

       <varlistentry id="sql-createtable-parms-references-refact-cascade">
        <term><literal>CASCADE</literal></term>
        <listitem>
         <para>
<!--
          Delete any rows referencing the deleted row, or update the
          values of the referencing column(s) to the new values of the
          referenced columns, respectively.
-->
削除された行を参照している行は全て削除します。また、参照している列の値を、被参照列の新しい値にします。
         </para>

         <para>
          In a temporal foreign key, this option is not supported.
         </para>
        </listitem>
       </varlistentry>

       <varlistentry id="sql-createtable-parms-references-refact-set-null">
        <term><literal>SET NULL [ ( <replaceable>column_name</replaceable> [, ... ] ) ]</literal></term>
        <listitem>
         <para>
<!--
          Set all of the referencing columns, or a specified subset of the
          referencing columns, to null. A subset of columns can only be
          specified for <literal>ON DELETE</literal> actions.
-->
すべての参照列または参照列の指定したサブセットをNULLに設定します。
列のサブセットは、<literal>ON DELETE</literal>アクションに対してのみ指定できます。
         </para>

         <para>
          In a temporal foreign key, this option is not supported.
         </para>
        </listitem>
       </varlistentry>

       <varlistentry id="sql-createtable-parms-references-refact-set-default">
        <term><literal>SET DEFAULT [ ( <replaceable>column_name</replaceable> [, ... ] ) ]</literal></term>
        <listitem>
         <para>
<!--
          Set all of the referencing columns, or a specified subset of the
          referencing columns, to their default values. A subset of columns
          can only be specified for <literal>ON DELETE</literal> actions.
          (There must be a row in the referenced table matching the default
          values, if they are not null, or the operation will fail.)
-->
すべての参照列または参照列の指定したサブセットをそのデフォルト値に設定します。
列のサブセットは、<literal>ON DELETE</literal>アクションに対してのみ指定できます。
（デフォルト値がNULLでない場合は被参照テーブルの中にデフォルト値に一致する行が存在しなければなりません。さもないと操作が失敗します。）
         </para>

         <para>
          In a temporal foreign key, this option is not supported.
         </para>
        </listitem>
       </varlistentry>
      </variablelist>
     </para>

     <para>
<!--
      If the referenced column(s) are changed frequently, it might be wise to
      add an index to the referencing column(s) so that referential actions
      associated with the foreign key constraint can be performed more
      efficiently.
-->
被参照列が頻繁に更新される場合、参照列にインデックスを付け、その外部キー制約に関連する参照動作がより効率的に実行できるようにする方が良いでしょう。
     </para>
    </listitem>
   </varlistentry>

   <varlistentry id="sql-createtable-parms-deferrable">
    <term><literal>DEFERRABLE</literal></term>
    <term><literal>NOT DEFERRABLE</literal></term>
    <listitem>
     <para>
<!--
      This controls whether the constraint can be deferred.  A
      constraint that is not deferrable will be checked immediately
      after every command.  Checking of constraints that are
      deferrable can be postponed until the end of the transaction
      (using the <link linkend="sql-set-constraints"><command>SET CONSTRAINTS</command></link> command).
      <literal>NOT DEFERRABLE</literal> is the default.
      Currently, only <literal>UNIQUE</literal>, <literal>PRIMARY KEY</literal>,
      <literal>EXCLUDE</literal>, and
      <literal>REFERENCES</literal> (foreign key) constraints accept this
      clause.  <literal>NOT NULL</literal> and <literal>CHECK</literal> constraints are not
      deferrable.  Note that deferrable constraints cannot be used as
      conflict arbitrators in an <command>INSERT</command> statement that
      includes an <literal>ON CONFLICT DO UPDATE</literal> clause.
-->
制約を遅延させることが可能かどうかを制御します。
遅延不可の制約は各コマンドの後すぐに検査されます。
遅延可能な制約の検査は、（<link linkend="sql-set-constraints"><command>SET CONSTRAINTS</command></link>コマンドを使用して）トランザクションの終了時まで遅延させることができます。
<literal>NOT DEFERRABLE</literal>がデフォルトです。
現在、<literal>UNIQUE</literal>、<literal>PRIMARY KEY</literal>、<literal>EXCLUDE</literal>、<literal>REFERENCES</literal>（外部キー）制約のみがこの句を受け付けることができます。
<literal>NOT NULL</literal>および <literal>CHECK</literal>制約は遅延させることができません。
遅延可能な制約は<literal>ON CONFLICT DO UPDATE</literal>句を含む<command>INSERT</command>文において、競合解決のために使うことはできないことに注意してください。
     </para>
    </listitem>
   </varlistentry>

   <varlistentry id="sql-createtable-parms-initially">
    <term><literal>INITIALLY IMMEDIATE</literal></term>
    <term><literal>INITIALLY DEFERRED</literal></term>
    <listitem>
     <para>
<!--
      If a constraint is deferrable, this clause specifies the default
      time to check the constraint.  If the constraint is
      <literal>INITIALLY IMMEDIATE</literal>, it is checked after each
      statement. This is the default.  If the constraint is
      <literal>INITIALLY DEFERRED</literal>, it is checked only at the
      end of the transaction.  The constraint check time can be
      altered with the <link linkend="sql-set-constraints"><command>SET CONSTRAINTS</command></link> command.
-->
制約が遅延可能な場合、この句は制約検査を行うデフォルトの時期を指定します。
制約が<literal>INITIALLY IMMEDIATE</literal>の場合、各文の実行後に検査されます。
これがデフォルトです。
制約が<literal>INITIALLY DEFERRED</literal>の場合、トランザクションの終了時にのみ検査されます。
制約検査の時期は<link linkend="sql-set-constraints"><command>SET CONSTRAINTS</command></link>コマンドを使用して変更することができます。
     </para>
    </listitem>
   </varlistentry>

   <varlistentry id="sql-createtable-parms-enforced">
    <term><literal>ENFORCED</literal></term>
    <term><literal>NOT ENFORCED</literal></term>
    <listitem>
     <para>
      When the constraint is <literal>ENFORCED</literal>, then the database
      system will ensure that the constraint is satisfied, by checking the
      constraint at appropriate times (after each statement or at the end of
      the transaction, as appropriate).  That is the default.  If the
      constraint is <literal>NOT ENFORCED</literal>, the database system will
      not check the constraint.  It is then up to the application code to
      ensure that the constraints are satisfied.  The database system might
      still assume that the data actually satisfies the constraint for
      optimization decisions where this does not affect the correctness of the
      result.
     </para>

     <para>
      <literal>NOT ENFORCED</literal> constraints can be useful as
      documentation if the actual checking of the constraint at run time is
      too expensive.
     </para>

     <para>
      This is currently only supported for foreign key and <literal>CHECK</literal>
      constraints.
     </para>
    </listitem>
   </varlistentry>

   <varlistentry id="sql-createtable-method">
    <term><literal>USING <replaceable class="parameter">method</replaceable></literal></term>
    <listitem>
     <para>
<!--
      This optional clause specifies the table access method to use to store
      the contents for the new table; the method needs be an access method of
      type <literal>TABLE</literal>. See <xref linkend="tableam"/> for more
      information.  If this option is not specified, the default table access
      method is chosen for the new table. See <xref
      linkend="guc-default-table-access-method"/> for more information.
-->
このオプションの句は新しいテーブルの中身の格納に用いるテーブルアクセスメソッドを指定します。指定するものは、<literal>TABLE</literal>タイプのアクセスメソッドでなければなりません。
より詳しい情報は<xref linkend="tableam"/>を参照してください。
このオプションが指定されない場合、新しいテーブルにはデフォルトテーブルアクセスメソッドが選択されます。
より詳しい情報は<xref linkend="guc-default-table-access-method"/>を参照してください。
     </para>
     <para>
<!--
      When creating a partition, the table access method is the access method
      of its partitioned table, if set.
-->
パーティションを作成するときに、テーブルアクセスメソッドは、もし設定されていれば、そのパーティションテーブルのアクセスメソッドになります。
     </para>
    </listitem>
   </varlistentry>

   <varlistentry id="sql-createtable-parms-with">
    <term><literal>WITH ( <replaceable class="parameter">storage_parameter</replaceable> [= <replaceable class="parameter">value</replaceable>] [, ... ] )</literal></term>
    <listitem>
     <para>
<!--
      This clause specifies optional storage parameters for a table or index;
      see <xref linkend="sql-createtable-storage-parameters"/> below for more
      information.  For backward-compatibility the <literal>WITH</literal>
      clause for a table can also include <literal>OIDS=FALSE</literal> to
      specify that rows of the new table should not contain OIDs (object
      identifiers), <literal>OIDS=TRUE</literal> is not supported anymore.
-->
この句はテーブルまたはインデックスに対するオプションの格納パラメータを指定します。
詳しくは<xref linkend="sql-createtable-storage-parameters"/>を参照してください。
後方互換性のため、テーブルに対する<literal>WITH</literal>句には新しいテーブルの行にOID（オブジェクト識別子）が含まれないことを示すために<literal>OIDS=FALSE</literal>を含めることもできます。<literal>OIDS=TRUE</literal>はもはやサポートされません。
     </para>
    </listitem>
   </varlistentry>

   <varlistentry id="sql-createtable-parms-without-oids">
    <term><literal>WITHOUT OIDS</literal></term>
    <listitem>
     <para>
<!--
      This is backward-compatible syntax for declaring a table
      <literal>WITHOUT OIDS</literal>, creating a table <literal>WITH
      OIDS</literal> is not supported anymore.
-->
これは<literal>WITHOUT OIDS</literal>のテーブルと宣言する後方互換性の構文です。
<literal>WITH OIDS</literal>のテーブルを作ることはもはやサポートされません。
     </para>
    </listitem>
   </varlistentry>

   <varlistentry id="sql-createtable-parms-on-commit">
    <term><literal>ON COMMIT</literal></term>
    <listitem>
     <para>
<!--
      The behavior of temporary tables at the end of a transaction
      block can be controlled using <literal>ON COMMIT</literal>.
      The three options are:
-->
<literal>ON COMMIT</literal>を使用して、トランザクションブロックの終了時点での一時テーブルの動作を制御することができます。
以下の3つのオプションがあります。

      <variablelist>
       <varlistentry id="sql-createtable-parms-on-commit-preserve-rows">
        <term><literal>PRESERVE ROWS</literal></term>
        <listitem>
         <para>
<!--
          No special action is taken at the ends of transactions.
          This is the default behavior.
-->
トランザクションの終了時点で、特別な動作は行われません。
これがデフォルトの動作です。
         </para>
        </listitem>
       </varlistentry>

       <varlistentry id="sql-createtable-parms-on-commit-delete-rows">
        <term><literal>DELETE ROWS</literal></term>
        <listitem>
         <para>
<!--
          All rows in the temporary table will be deleted at the end
          of each transaction block.  Essentially, an automatic <link
          linkend="sql-truncate"><command>TRUNCATE</command></link> is done
          at each commit.  When used on a partitioned table, this
          is not cascaded to its partitions.
-->
一時テーブル内の全ての行は、各トランザクションブロックの終わりで削除されます。
実質的には、コミットの度に自動的に<link linkend="sql-truncate"><command>TRUNCATE</command></link>が実行されます。
パーティションテーブルに使われた場合、そのパーティションに連鎖適用はされません。
         </para>
        </listitem>
       </varlistentry>

       <varlistentry id="sql-createtable-parms-on-commit-drop">
        <term><literal>DROP</literal></term>
        <listitem>
         <para>
<!--
          The temporary table will be dropped at the end of the current
          transaction block.  When used on a partitioned table, this action
          drops its partitions and when used on tables with inheritance
          children, it drops the dependent children.
-->
一時テーブルは現在のトランザクションブロックの終わりで削除されます。
この動作は、パーティションテーブルに使われたときにそのパーティションを削除し、継承の子テーブルを伴うテーブルに使われたときに従属する子テーブルを削除します。
         </para>
        </listitem>
       </varlistentry>
      </variablelist></para>
    </listitem>
   </varlistentry>

   <varlistentry id="sql-createtable-tablespace">
    <term><literal>TABLESPACE <replaceable class="parameter">tablespace_name</replaceable></literal></term>
    <listitem>
     <para>
<!--
      The <replaceable class="parameter">tablespace_name</replaceable> is the name
      of the tablespace in which the new table is to be created.
      If not specified,
      <xref linkend="guc-default-tablespace"/> is consulted, or
      <xref linkend="guc-temp-tablespaces"/> if the table is temporary.  For
      partitioned tables, since no storage is required for the table itself,
      the tablespace specified overrides <literal>default_tablespace</literal>
      as the default tablespace to use for any newly created partitions when no
      other tablespace is explicitly specified.
-->
<replaceable class="parameter">tablespace_name</replaceable>は、新しいテーブルが作成されるテーブル空間名です。
指定されていない場合、<xref linkend="guc-default-tablespace"/>が、また一時テーブルの場合は<xref linkend="guc-temp-tablespaces"/>が考慮されます。
パーティションテーブルに対しては、そのテーブル自身ではストレージは必要としないため、他のテーブル空間が明示的に指定されていないときに新しく作成されたパーティションに使用するデフォルトのテーブル空間として、指定されたテーブル空間が<literal>default_tablespace</literal>を上書きします。
     </para>
    </listitem>
   </varlistentry>

   <varlistentry id="sql-createtable-parms-using-index-tablespace">
    <term><literal>USING INDEX TABLESPACE <replaceable class="parameter">tablespace_name</replaceable></literal></term>
    <listitem>
     <para>
<!--
      This clause allows selection of the tablespace in which the index
      associated with a <literal>UNIQUE</literal>, <literal>PRIMARY
      KEY</literal>, or <literal>EXCLUDE</literal> constraint will be created.
      If not specified,
      <xref linkend="guc-default-tablespace"/> is consulted, or
      <xref linkend="guc-temp-tablespaces"/> if the table is temporary.
-->
この句により、<literal>UNIQUE</literal>、<literal>PRIMARY KEY</literal>、または<literal>EXCLUDE</literal>制約に関連したインデックスを作成するテーブル空間を選択することができます。
指定されていない場合、<xref linkend="guc-default-tablespace"/>が、また一時テーブルであれば<xref linkend="guc-temp-tablespaces"/>が考慮されます。
     </para>
    </listitem>
   </varlistentry>

  </variablelist>

<!--
  <refsect2 id="sql-createtable-storage-parameters" xreflabel="Storage Parameters">
   <title>Storage Parameters</title>
-->
  <refsect2 id="sql-createtable-storage-parameters" xreflabel="格納パラメータ">
   <title>格納パラメータ</title>

 <indexterm zone="sql-createtable-storage-parameters">
  <primary>storage parameters</primary>
 </indexterm>
 <indexterm zone="sql-createtable-storage-parameters">
  <primary>格納パラメータ</primary>
 </indexterm>

   <para>
<!--
    The <literal>WITH</literal> clause can specify <firstterm>storage parameters</firstterm>
    for tables, and for indexes associated with a <literal>UNIQUE</literal>,
    <literal>PRIMARY KEY</literal>, or <literal>EXCLUDE</literal> constraint.
    Storage parameters for
    indexes are documented in <xref linkend="sql-createindex"/>.
    The storage parameters currently
    available for tables are listed below.  For many of these parameters, as
    shown, there is an additional parameter with the same name prefixed with
    <literal>toast.</literal>, which controls the behavior of the
    table's secondary <acronym>TOAST</acronym> table, if any
    (see <xref linkend="storage-toast"/> for more information about TOAST).
    If a table parameter value is set and the
    equivalent <literal>toast.</literal> parameter is not, the TOAST table
    will use the table's parameter value.
    Specifying these parameters for partitioned tables is not supported,
    but you may specify them for individual leaf partitions.
-->
<literal>WITH</literal>句により、テーブルおよび<literal>UNIQUE</literal>、<literal>PRIMARY KEY</literal>、または<literal>EXCLUDE</literal>制約と関連づいたインデックスの<firstterm>格納パラメータ</firstterm>を指定することができます。
インデックスの格納パラメータについては<xref linkend="sql-createindex"/>で説明します。
現在テーブルで設定可能な格納パラメータの一覧を以下に示します。
これらのパラメータの多くに対して、示した通り、さらに<literal>toast</literal>という接頭辞のついた、同一の名前のパラメータがあります。
これはもしあれば、テーブルの補助<acronym>TOAST</acronym>テーブルの動作を制御します。
(TOASTに関する詳細については<xref linkend="storage-toast"/>を参照してください。)
テーブルのパラメータ値が設定され、それと同等の<literal>toast.</literal>パラメータが設定されていない場合、TOASTテーブルはテーブルのパラメータ値を利用します。
これらのパラメータをパーティションテーブルについて指定することはサポートされませんが、個々の末端のパーティションについて指定することはできます。
   </para>

   <variablelist>

    <varlistentry id="reloption-fillfactor" xreflabel="fillfactor">
    <term><varname>fillfactor</varname> (<type>integer</type>)
    <indexterm>
     <primary><varname>fillfactor</varname> storage parameter</primary>
    </indexterm>
    <indexterm>
     <primary><varname>fillfactor</varname>格納パラメータ</primary>
    </indexterm>
    </term>
    <listitem>
     <para>
<!--
      The fillfactor for a table is a percentage between 10 and 100.
      100 (complete packing) is the default.  When a smaller fillfactor
      is specified, <command>INSERT</command> operations pack table pages only
      to the indicated percentage; the remaining space on each page is
      reserved for updating rows on that page.  This gives <command>UPDATE</command>
      a chance to place the updated copy of a row on the same page as the
      original, which is more efficient than placing it on a different
      page, and makes <link linkend="storage-hot">heap-only tuple
      updates</link> more likely.
      For a table whose entries are never updated, complete packing is the
      best choice, but in heavily updated tables smaller fillfactors are
      appropriate.  This parameter cannot be set for TOAST tables.
-->
テーブルのフィルファクタ(fillfactor)は10から100までの間の割合（パーセント）です。
100（すべて使用）がデフォルトです。
より小さな値を指定すると、<command>INSERT</command>操作は指定した割合までしかテーブルページを使用しません。
各ページの残りの部分は、そのページ内の行の更新用に予約されます。
これにより<command>UPDATE</command>は、元の行と同じページ上に更新済みの行を格納することができるようになります。
これは別のページに更新済みの行を格納することよりも効率的であり、おそらくより多く<link linkend="storage-hot">ヒープ専用タプルの更新</link>を行ないます。
項目の更新がまったくないテーブルでは、すべてを使用することが最善の選択ですが、更新が非常に多いテーブルではより小さめのフィルファクタが適切です。
TOASTテーブルではこのパラメータを設定できません。
     </para>
    </listitem>
   </varlistentry>

   <varlistentry id="reloption-toast-tuple-target" xreflabel="toast_tuple_target">
    <term><literal>toast_tuple_target</literal> (<type>integer</type>)
    <indexterm>
     <primary><varname>toast_tuple_target</varname> storage parameter</primary>
    </indexterm>
    <indexterm>
     <primary><varname>toast_tuple_target</varname>格納パラメータ</primary>
    </indexterm>
    </term>
    <listitem>
     <para>
<!--
      The toast_tuple_target specifies the minimum tuple length required before
      we try to compress and/or move long column values into TOAST tables, and
      is also the target length we try to reduce the length below once toasting
      begins. This affects columns marked as External (for move),
      Main (for compression), or Extended (for both) and applies only to new
      tuples. There is no effect on existing rows.
      By default this parameter is set to allow at least 4 tuples per block,
      which with the default block size will be 2040 bytes. Valid values are
      between 128 bytes and the (block size - header), by default 8160 bytes.
      Changing this value may not be useful for very short or very long rows.
      Note that the default setting is often close to optimal, and
      it is possible that setting this parameter could have negative
      effects in some cases.
      This parameter cannot be set for TOAST tables.
-->
toast_tuple_targetは、長い列値を圧縮したりTOASTテーブルに移動する前に必要とされる最小タプル長を指定します。また、これはTOAST化を開始したときに長さをそれ未満に減らそうとする目標にもなります。
これはEXTERNAL(移動に対して)、MAIN(圧縮に対して)、または、EXTENDED(両方に対して)と印付けされた列に影響があり、また、新たなタプルにのみ適用されます。
既存の行には影響ありません。
デフォルトでは、このパラメータは1ブロックあたり少なくとも4タプルが可能であるように設定されます。これはデフォルトブロックサイズであれば2040バイトになります。
有効な値は128バイトから、ブロックサイズ - ヘッダ（デフォルトでは8160バイト）の間です。
非常に短いあるいは長い行に対して、この値を変更することはおそらく有用ではありません。
時にはデフォルト設定が最適に近く、本パラメータを設定することで場合によっては悪影響があるかもしれないことに注意してください。
     </para>
    </listitem>
   </varlistentry>

   <varlistentry id="reloption-parallel-workers" xreflabel="parallel_workers">
    <term><literal>parallel_workers</literal> (<type>integer</type>)
     <indexterm>
     <primary><varname>parallel_workers</varname> storage parameter</primary>
    </indexterm>
    <indexterm>
     <primary><varname>parallel_workers</varname>格納パラメータ</primary>
    </indexterm>
    </term>
    <listitem>
     <para>
<!--
      This sets the number of workers that should be used to assist a parallel
      scan of this table.  If not set, the system will determine a value based
      on the relation size.  The actual number of workers chosen by the planner
      or by utility statements that use parallel scans may be less, for example
      due to the setting of <xref linkend="guc-max-worker-processes"/>.
-->
このテーブルの並列スキャンを支援するために使用されるワーカーの数を設定します。
設定されなければ、リレーションのサイズに基づいてシステムが値を決定します。
プランナやパラレルスキャンを使うユーティリティ文により選ばれるワーカーの数は、例えば<xref linkend="guc-max-worker-processes"/>の設定によって、より少なくなるかもしれません。
     </para>
    </listitem>
   </varlistentry>

   <varlistentry id="reloption-autovacuum-enabled" xreflabel="autovacuum_enabled">
    <term><literal>autovacuum_enabled</literal>, <literal>toast.autovacuum_enabled</literal> (<type>boolean</type>)
    <indexterm>
     <primary><varname>autovacuum_enabled</varname> storage parameter</primary>
    </indexterm>
    <indexterm>
     <primary><varname>autovacuum_enabled</varname>格納パラメータ</primary>
    </indexterm>
    </term>
    <listitem>
     <para>
<!--
     Enables or disables the autovacuum daemon for a particular table.
     If true, the autovacuum daemon will perform automatic <command>VACUUM</command>
     and/or <command>ANALYZE</command> operations on this table following the rules
     discussed in <xref linkend="autovacuum"/>.
     If false, this table will not be autovacuumed, except to prevent
     transaction ID wraparound. See <xref linkend="vacuum-for-wraparound"/> for
     more about wraparound prevention.
     Note that the autovacuum daemon does not run at all (except to prevent
     transaction ID wraparound) if the <xref linkend="guc-autovacuum"/>
     parameter is false; setting individual tables' storage parameters does
     not override that.  Therefore there is seldom much point in explicitly
     setting this storage parameter to <literal>true</literal>, only
     to <literal>false</literal>.
-->
特定のテーブルに対する自動バキュームデーモンを有効または無効にします。
trueの場合、自動バキュームデーモンは、<xref linkend="autovacuum"/>に記述されたルールに従って、このテーブルに対して自動的に<command>VACUUM</command>あるいは<command>ANALYZE</command>またはその両方の操作を行います。
falseの場合、トランザクションIDの周回問題を回避するためを除き自動バキュームは行われません。
周回問題の回避については<xref linkend="vacuum-for-wraparound"/>を参照してください。
<xref linkend="guc-autovacuum"/>パラメータがfalseの場合、（トランザクションIDの周回問題を回避する場合を除き）自動バキュームデーモンはまったく実行されないことに注意して下さい。
個々のテーブルの格納パラメータを設定しても、それは優先されません。
従って、この格納パラメータを明示的に<literal>true</literal>に設定することにはほとんど意味はなく、<literal>false</literal>に設定することのみが意味を持ちます。
     </para>
    </listitem>
   </varlistentry>

   <varlistentry id="reloption-vacuum-index-cleanup" xreflabel="vacuum_index_cleanup">
    <term><literal>vacuum_index_cleanup</literal>, <literal>toast.vacuum_index_cleanup</literal> (<type>enum</type>)
    <indexterm>
     <primary><varname>vacuum_index_cleanup</varname> storage parameter</primary>
    </indexterm>
    <indexterm>
     <primary><varname>vacuum_index_cleanup</varname>格納パラメータ</primary>
    </indexterm>
    </term>
    <listitem>
     <para>
<!--
      Forces or disables index cleanup when <command>VACUUM</command>
      is run on this table.  The default value is
      <literal>AUTO</literal>.  With <literal>OFF</literal>, index
      cleanup is disabled, with <literal>ON</literal> it is enabled,
      and with <literal>AUTO</literal> a decision is made dynamically,
      each time <command>VACUUM</command> runs.  The dynamic behavior
      allows <command>VACUUM</command> to avoid needlessly scanning
      indexes to remove very few dead tuples.  Forcibly disabling all
      index cleanup can speed up <command>VACUUM</command> very
      significantly, but may also lead to severely bloated indexes if
      table modifications are frequent.  The
      <literal>INDEX_CLEANUP</literal> parameter of <link
       linkend="sql-vacuum"><command>VACUUM</command></link>, if
      specified, overrides the value of this option.
-->
このテーブルに<command>VACUUM</command>が実行されたときのインデックスのクリーンアップを強制または無効にします。
デフォルト値は<literal>AUTO</literal>です。
<literal>OFF</literal>でインデックスのクリーンアップは無効になり、<literal>ON</literal>で有効に、<literal>AUTO</literal>でその時々の<command>VACUUM</command>実行時に決定が動的に行なわれるようになります。
動的な動作により、ほとんどない無効タプル削除するために必要もないのにインデックスをスキャンしてしまうことを<command>VACUUM</command>が避けられるようになります。
インデックスのクリーンアップを強制的にすべて無効にすることで、<command>VACUUM</command>を大幅に高速化できますが、テーブルの変更が頻繁である場合には深刻なインデックスの肥大化も生じさせるかもしれません。
<link linkend="sql-vacuum"><command>VACUUM</command></link>の<literal>INDEX_CLEANUP</literal>パラメータは、指定されていたなら本オプションを上書きします。
     </para>
    </listitem>
   </varlistentry>

   <varlistentry id="reloption-vacuum-truncate" xreflabel="vacuum_truncate">
    <term><literal>vacuum_truncate</literal>, <literal>toast.vacuum_truncate</literal> (<type>boolean</type>)
    <indexterm>
     <primary><varname>vacuum_truncate</varname></primary>
     <secondary>storage parameter</secondary>
    </indexterm>
    <indexterm>
     <primary><varname>vacuum_truncate</varname>格納パラメータ</primary>
    </indexterm>
    </term>
    <listitem>
     <para>
<<<<<<< HEAD
<!--
      Enables or disables vacuum to try to truncate off any empty pages
      at the end of this table. The default value is <literal>true</literal>.
      If <literal>true</literal>, <command>VACUUM</command> and
      autovacuum do the truncation and the disk space for
      the truncated pages is returned to the operating system.
      Note that the truncation requires <literal>ACCESS EXCLUSIVE</literal>
      lock on the table. The <literal>TRUNCATE</literal> parameter
      of <link linkend="sql-vacuum"><command>VACUUM</command></link>, if specified, overrides the value
      of this option.
-->
バキュームがテーブル末尾の空ページの切り捨てを試みることを、有効または無効にします。
デフォルト値は<literal>true</literal>です。
<literal>true</literal>の場合、<command>VACUUM</command>と自動バキュームは切り捨てを行い切り捨てられたページのディスク領域はオペレーティングシステムに返されます。
切り捨てにはテーブルに<literal>ACCESS EXCLUSIVE</literal>ロックが必要であることに注意してください。
<link linkend="sql-vacuum"><command>VACUUM</command></link>の<literal>TRUNCATE</literal>パラメータは、指定されていたなら本オプションを上書きします。
=======
      Per-table value for <xref linkend="guc-vacuum-truncate"/> parameter.  The
      <literal>TRUNCATE</literal> parameter of
      <link linkend="sql-vacuum"><command>VACUUM</command></link>, if
      specified, overrides the value of this option.
>>>>>>> 3d6a8289
     </para>
    </listitem>
   </varlistentry>

   <varlistentry id="reloption-autovacuum-vacuum-threshold" xreflabel="autovacuum_vacuum_threshold">
    <term><literal>autovacuum_vacuum_threshold</literal>, <literal>toast.autovacuum_vacuum_threshold</literal> (<type>integer</type>)
    <indexterm>
     <primary><varname>autovacuum_vacuum_threshold</varname></primary>
     <secondary>storage parameter</secondary>
    </indexterm>
    <indexterm>
     <primary><varname>autovacuum_vacuum_threshold</varname></primary>
     <secondary>格納パラメータ</secondary>
    </indexterm>
    </term>
    <listitem>
     <para>
<!--
      Per-table value for <xref linkend="guc-autovacuum-vacuum-threshold"/>
      parameter.
-->
<xref linkend="guc-autovacuum-vacuum-threshold"/>パラメータについて、テーブル毎に設定する値です。
     </para>
    </listitem>
   </varlistentry>

   <varlistentry id="reloption-autovacuum-vacuum-max-threshold" xreflabel="autovacuum_vacuum_max_threshold">
    <term><literal>autovacuum_vacuum_max_threshold</literal>, <literal>toast.autovacuum_vacuum_max_threshold</literal> (<type>integer</type>)
    <indexterm>
     <primary><varname>autovacuum_vacuum_max_threshold</varname></primary>
     <secondary>storage parameter</secondary>
    </indexterm>
    </term>
   <listitem>
    <para>
     Per-table value for <xref linkend="guc-autovacuum-vacuum-max-threshold"/>
     parameter.
    </para>
   </listitem>
  </varlistentry>

   <varlistentry id="reloption-autovacuum-vacuum-scale-factor" xreflabel="autovacuum_vacuum_scale_factor">
    <term><literal>autovacuum_vacuum_scale_factor</literal>, <literal>toast.autovacuum_vacuum_scale_factor</literal> (<type>floating point</type>)
    <indexterm>
     <primary><varname>autovacuum_vacuum_scale_factor</varname> </primary>
     <secondary>storage parameter</secondary>
    </indexterm>
    <indexterm>
     <primary><varname>autovacuum_vacuum_scale_factor</varname> </primary>
     <secondary>格納パラメータ</secondary>
    </indexterm>
    </term>
    <listitem>
     <para>
<!--
      Per-table value for <xref linkend="guc-autovacuum-vacuum-scale-factor"/>
      parameter.
-->
<xref linkend="guc-autovacuum-vacuum-scale-factor"/>パラメータについて、テーブル毎に設定する値です。
     </para>
    </listitem>
   </varlistentry>

   <varlistentry id="reloption-autovacuum-vacuum-insert-threshold" xreflabel="autovacuum_vacuum_insert_threshold">
    <term><literal>autovacuum_vacuum_insert_threshold</literal>, <literal>toast.autovacuum_vacuum_insert_threshold</literal> (<type>integer</type>)
    <indexterm>
     <primary><varname>autovacuum_vacuum_insert_threshold</varname></primary>
     <secondary>storage parameter</secondary>
    </indexterm>
    <indexterm>
     <primary><varname>autovacuum_vacuum_insert_threshold</varname></primary>
     <secondary>格納パラメータ</secondary>
    </indexterm>
    </term>
    <listitem>
     <para>
<!--
      Per-table value for <xref linkend="guc-autovacuum-vacuum-insert-threshold"/>
      parameter.  The special value of -1 may be used to disable insert vacuums on the table.
-->
<xref linkend="guc-autovacuum-vacuum-insert-threshold"/>パラメータについて、テーブル毎に設定する値です。
特別な値である-1は、テーブルでのインサートバキュームを無効にするのに使われます。
     </para>
    </listitem>
   </varlistentry>

   <varlistentry id="reloption-autovacuum-vacuum-insert-scale-factor" xreflabel="autovacuum_vacuum_insert_scale_factor">
    <term><literal>autovacuum_vacuum_insert_scale_factor</literal>, <literal>toast.autovacuum_vacuum_insert_scale_factor</literal> (<type>floating point</type>)
    <indexterm>
     <primary><varname>autovacuum_vacuum_insert_scale_factor</varname> </primary>
     <secondary>storage parameter</secondary>
    </indexterm>
    <indexterm>
     <primary><varname>autovacuum_vacuum_insert_scale_factor</varname> </primary>
     <secondary>格納パラメータ</secondary>
    </indexterm>
    </term>
    <listitem>
     <para>
<!--
      Per-table value for <xref linkend="guc-autovacuum-vacuum-insert-scale-factor"/>
      parameter.
-->
<xref linkend="guc-autovacuum-vacuum-insert-scale-factor"/>パラメータについて、テーブル毎に設定する値です。
     </para>
    </listitem>
   </varlistentry>

   <varlistentry id="reloption-autovacuum-analyze-threshold" xreflabel="autovacuum_analyze_threshold">
    <term><literal>autovacuum_analyze_threshold</literal> (<type>integer</type>)
    <indexterm>
     <primary><varname>autovacuum_analyze_threshold</varname></primary>
     <secondary>storage parameter</secondary>
    </indexterm>
    <indexterm>
     <primary><varname>autovacuum_analyze_threshold</varname></primary>
     <secondary>格納パラメータ</secondary>
    </indexterm>
    </term>
    <listitem>
     <para>
<!--
      Per-table value for <xref linkend="guc-autovacuum-analyze-threshold"/>
      parameter.
-->
<xref linkend="guc-autovacuum-analyze-threshold"/>パラメータについて、テーブル毎に設定する値です。
     </para>
    </listitem>
   </varlistentry>

   <varlistentry id="reloption-autovacuum-analyze-scale-factor" xreflabel="autovacuum_analyze_scale_factor">
    <term><literal>autovacuum_analyze_scale_factor</literal> (<type>floating point</type>)
    <indexterm>
     <primary><varname>autovacuum_analyze_scale_factor</varname></primary>
     <secondary>storage parameter</secondary>
    </indexterm>
    <indexterm>
     <primary><varname>autovacuum_analyze_scale_factor</varname></primary>
     <secondary>格納パラメータ</secondary>
    </indexterm>
    </term>
    <listitem>
     <para>
<!--
      Per-table value for <xref linkend="guc-autovacuum-analyze-scale-factor"/>
      parameter.
-->
<xref linkend="guc-autovacuum-analyze-scale-factor"/>パラメータについて、テーブル毎に設定する値です。
     </para>
    </listitem>
   </varlistentry>

   <varlistentry id="reloption-autovacuum-vacuum-cost-delay" xreflabel="autovacuum_vacuum_cost_delay">
    <term><literal>autovacuum_vacuum_cost_delay</literal>, <literal>toast.autovacuum_vacuum_cost_delay</literal> (<type>floating point</type>)
    <indexterm>
     <primary><varname>autovacuum_vacuum_cost_delay</varname></primary>
     <secondary>storage parameter</secondary>
    </indexterm>
    <indexterm>
     <primary><varname>autovacuum_vacuum_cost_delay</varname></primary>
     <secondary>格納パラメータ</secondary>
    </indexterm>
    </term>
    <listitem>
     <para>
<!--
      Per-table value for <xref linkend="guc-autovacuum-vacuum-cost-delay"/>
      parameter.
-->
<xref linkend="guc-autovacuum-vacuum-cost-delay"/>パラメータについて、テーブル毎に設定する値です。
     </para>
    </listitem>
   </varlistentry>

   <varlistentry id="reloption-autovacuum-vacuum-cost-limit" xreflabel="autovacuum_vacuum_cost_limit">
    <term><literal>autovacuum_vacuum_cost_limit</literal>, <literal>toast.autovacuum_vacuum_cost_limit</literal> (<type>integer</type>)
    <indexterm>
     <primary><varname>autovacuum_vacuum_cost_limit</varname></primary>
     <secondary>storage parameter</secondary>
    </indexterm>
    <indexterm>
     <primary><varname>autovacuum_vacuum_cost_limit</varname></primary>
     <secondary>格納パラメータ</secondary>
    </indexterm>
    </term>
    <listitem>
     <para>
<!--
      Per-table value for <xref linkend="guc-autovacuum-vacuum-cost-limit"/>
      parameter.
-->
<xref linkend="guc-autovacuum-vacuum-cost-limit"/>パラメータについて、テーブル毎に設定する値です。
     </para>
    </listitem>
   </varlistentry>

   <varlistentry id="reloption-autovacuum-freeze-min-age" xreflabel="autovacuum_freeze_min_age">
    <term><literal>autovacuum_freeze_min_age</literal>, <literal>toast.autovacuum_freeze_min_age</literal> (<type>integer</type>)
    <indexterm>
     <primary><varname>autovacuum_freeze_min_age</varname> storage parameter</primary>
    </indexterm>
    <indexterm>
     <primary><varname>autovacuum_freeze_min_age</varname>格納パラメータ</primary>
    </indexterm>
    </term>
    <listitem>
     <para>
<!--
      Per-table value for <xref linkend="guc-vacuum-freeze-min-age"/>
      parameter.  Note that autovacuum will ignore
      per-table <literal>autovacuum_freeze_min_age</literal> parameters that are
      larger than half the
      system-wide <xref linkend="guc-autovacuum-freeze-max-age"/> setting.
-->
<xref linkend="guc-vacuum-freeze-min-age"/>パラメータについて、テーブル毎に設定する値です。
テーブル単位の<literal>autovacuum_freeze_min_age</literal>パラメータをシステム全体の<xref linkend="guc-autovacuum-freeze-max-age"/>設定の1/2より大きく設定しても、自動バキュームが無視することに注意してください。
     </para>
    </listitem>
   </varlistentry>

   <varlistentry id="reloption-autovacuum-freeze-max-age" xreflabel="autovacuum_freeze_max_age">
    <term><literal>autovacuum_freeze_max_age</literal>, <literal>toast.autovacuum_freeze_max_age</literal> (<type>integer</type>)
    <indexterm>
     <primary><varname>autovacuum_freeze_max_age</varname></primary>
     <secondary>storage parameter</secondary>
    </indexterm>
    <indexterm>
     <primary><varname>autovacuum_freeze_max_age</varname></primary>
     <secondary>格納パラメータ</secondary>
    </indexterm>
    </term>
    <listitem>
     <para>
<!--
      Per-table value for <xref linkend="guc-autovacuum-freeze-max-age"/>
      parameter.  Note that autovacuum will ignore
      per-table <literal>autovacuum_freeze_max_age</literal> parameters that are
      larger than the system-wide setting (it can only be set smaller).
-->
<xref linkend="guc-autovacuum-freeze-max-age"/>パラメータについて、テーブル毎に設定する値です。
テーブル単位の<literal>autovacuum_freeze_max_age</literal>パラメータをシステム全体に対する設定より大きく設定しても、自動バキュームが無視することに注意してください（より小さな値しか設定できません）。
     </para>
    </listitem>
   </varlistentry>

   <varlistentry id="reloption-autovacuum-freeze-table-age" xreflabel="autovacuum_freeze_table_age">
    <term><literal>autovacuum_freeze_table_age</literal>, <literal>toast.autovacuum_freeze_table_age</literal> (<type>integer</type>)
    <indexterm>
     <primary><varname>autovacuum_freeze_table_age</varname> storage parameter</primary>
    </indexterm>
    <indexterm>
     <primary><varname>autovacuum_freeze_table_age</varname>格納パラメータ</primary>
    </indexterm>
    </term>
    <listitem>
     <para>
<!--
      Per-table value for <xref linkend="guc-vacuum-freeze-table-age"/>
      parameter.
-->
<xref linkend="guc-vacuum-freeze-table-age"/>パラメータについて、テーブル毎に設定する値です。
     </para>
    </listitem>
   </varlistentry>

   <varlistentry id="reloption-autovacuum-multixact-freeze-min-age" xreflabel="autovacuum_multixact_freeze_min_age">
    <term><literal>autovacuum_multixact_freeze_min_age</literal>, <literal>toast.autovacuum_multixact_freeze_min_age</literal> (<type>integer</type>)
    <indexterm>
     <primary><varname>autovacuum_multixact_freeze_min_age</varname> storage parameter</primary>
    </indexterm>
    <indexterm>
     <primary><varname>autovacuum_multixact_freeze_min_age</varname>格納パラメータ</primary>
    </indexterm>
    </term>
    <listitem>
     <para>
<!--
      Per-table value for <xref linkend="guc-vacuum-multixact-freeze-min-age"/>
      parameter.  Note that autovacuum will ignore
      per-table <literal>autovacuum_multixact_freeze_min_age</literal> parameters
      that are larger than half the
      system-wide <xref linkend="guc-autovacuum-multixact-freeze-max-age"/>
      setting.
-->
<xref linkend="guc-vacuum-multixact-freeze-min-age"/>パラメータについて、テーブル毎に設定する値です。
テーブル単位の<literal>autovacuum_multixact_freeze_min_age</literal>パラメータをシステム全体の<xref linkend="guc-autovacuum-multixact-freeze-max-age"/>の半分より大きく設定しても、自動バキュームが無視することに注意してください。
     </para>
    </listitem>
   </varlistentry>

   <varlistentry id="reloption-autovacuum-multixact-freeze-max-age" xreflabel="autovacuum_multixact_freeze_max_age">
    <term><literal>autovacuum_multixact_freeze_max_age</literal>, <literal>toast.autovacuum_multixact_freeze_max_age</literal> (<type>integer</type>)
    <indexterm>
     <primary><varname>autovacuum_multixact_freeze_max_age</varname></primary>
     <secondary>storage parameter</secondary>
    </indexterm>
    <indexterm>
     <primary><varname>autovacuum_multixact_freeze_max_age</varname></primary>
     <secondary>格納パラメータ</secondary>
    </indexterm>
    </term>
    <listitem>
     <para>
<!--
      Per-table value
      for <xref linkend="guc-autovacuum-multixact-freeze-max-age"/> parameter.
      Note that autovacuum will ignore
      per-table <literal>autovacuum_multixact_freeze_max_age</literal> parameters
      that are larger than the system-wide setting (it can only be set
      smaller).
-->
<xref linkend="guc-autovacuum-multixact-freeze-max-age"/>パラメータについて、テーブル毎に設定する値です。
テーブル単位の<literal>autovacuum_multixact_freeze_max_age</literal>をシステム全体に対する設定より大きくしても、自動バキュームが無視することに注意してください（より小さな値しか設定できません）。
     </para>
    </listitem>
   </varlistentry>

   <varlistentry id="reloption-autovacuum-multixact-freeze-table-age" xreflabel="autovacuum_multixact_freeze_table_age">
    <term><literal>autovacuum_multixact_freeze_table_age</literal>, <literal>toast.autovacuum_multixact_freeze_table_age</literal> (<type>integer</type>)
    <indexterm>
     <primary><varname>autovacuum_multixact_freeze_table_age</varname> storage parameter</primary>
    </indexterm>
    <indexterm>
     <primary><varname>autovacuum_multixact_freeze_table_age</varname>格納パラメータ</primary>
    </indexterm>
    </term>
    <listitem>
     <para>
<!--
      Per-table value
      for <xref linkend="guc-vacuum-multixact-freeze-table-age"/> parameter.
-->
<xref linkend="guc-vacuum-multixact-freeze-table-age"/>パラメータについて、テーブル毎に設定する値です。
     </para>
    </listitem>
   </varlistentry>

   <varlistentry id="reloption-log-autovacuum-min-duration" xreflabel="log_autovacuum_min_duration">
    <term><literal>log_autovacuum_min_duration</literal>, <literal>toast.log_autovacuum_min_duration</literal> (<type>integer</type>)
    <indexterm>
     <primary><varname>log_autovacuum_min_duration</varname></primary>
     <secondary>storage parameter</secondary>
    </indexterm>
    <indexterm>
     <primary><varname>log_autovacuum_min_duration</varname></primary>
     <secondary>格納パラメータ</secondary>
    </indexterm>
    </term>
    <listitem>
     <para>
<!--
      Per-table value for <xref linkend="guc-log-autovacuum-min-duration"/>
      parameter.
-->
<xref linkend="guc-log-autovacuum-min-duration"/>パラメータについて、テーブル毎に設定する値です。
     </para>
    </listitem>
   </varlistentry>

   <varlistentry id="reloption-vacuum-max-eager-freeze-failure-rate" xreflabel="vacuum_max_eager_freeze_failure_rate">
    <term><literal>vacuum_max_eager_freeze_failure_rate</literal>, <literal>toast.vacuum_max_eager_freeze_failure_rate</literal> (<type>floating point</type>)
    <indexterm>
     <primary><varname>vacuum_max_eager_freeze_failure_rate</varname></primary>
     <secondary>storage parameter</secondary>
    </indexterm>
    </term>
    <listitem>
     <para>
      Per-table value for <xref linkend="guc-vacuum-max-eager-freeze-failure-rate"/>
      parameter.
     </para>
    </listitem>
   </varlistentry>

   <varlistentry id="reloption-user-catalog-table" xreflabel="user_catalog_table">
    <term><literal>user_catalog_table</literal> (<type>boolean</type>)
    <indexterm>
     <primary><varname>user_catalog_table</varname> storage parameter</primary>
    </indexterm>
    <indexterm>
     <primary><varname>user_catalog_table</varname>格納パラメータ</primary>
    </indexterm>
    </term>
    <listitem>
     <para>
<!--
      Declare the table as an additional catalog table for purposes of
      logical replication. See
      <xref linkend="logicaldecoding-capabilities"/> for details.
      This parameter cannot be set for TOAST tables.
-->
テーブルを論理レプリケーションのための追加のカタログテーブルとして宣言します。
詳しくは<xref linkend="logicaldecoding-capabilities"/>を参照してください。
このパラメータはTOASTテーブルには設定できません。
     </para>
    </listitem>
   </varlistentry>

   </variablelist>

  </refsect2>
 </refsect1>

 <refsect1 id="sql-createtable-notes">
<!--
  <title>Notes</title>
-->
  <title>注釈</title>
    <para>
<!--
     <productname>PostgreSQL</productname> automatically creates an
     index for each unique constraint and primary key constraint to
     enforce uniqueness.  Thus, it is not necessary to create an
     index explicitly for primary key columns.  (See <xref
     linkend="sql-createindex"/> for more information.)
-->
<productname>PostgreSQL</productname>は自動的に各一意性制約と主キー制約に対してインデックスを作成し、その一意性を保証します。
したがって、主キーの列に明示的にインデックスを作成することは必要ありません。
（詳細については<xref linkend="sql-createindex"/>を参照してください。）
    </para>

    <para>
<!--
     Unique constraints and primary keys are not inherited in the
     current implementation.  This makes the combination of
     inheritance and unique constraints rather dysfunctional.
-->
現在の実装では、一意性制約と主キーは継承されません。
これは、継承と一意性制約を組み合わせると障害が発生するからです。
    </para>

    <para>
<!--
     A table cannot have more than 1600 columns.  (In practice, the
     effective limit is usually lower because of tuple-length constraints.)
-->
テーブルは1600列以上の列を持つことはできません。
（タプル長の制約により実際の制限はもっと小さくなります。）
    </para>

 </refsect1>


 <refsect1 id="sql-createtable-examples">
<!--
  <title>Examples</title>
-->
  <title>例</title>

  <para>
<!--
   Create table <structname>films</structname> and table
   <structname>distributors</structname>:
-->
<structname>films</structname>テーブルと<structname>distributors</structname>テーブルを作成します。

<programlisting>
CREATE TABLE films (
    code        char(5) CONSTRAINT firstkey PRIMARY KEY,
    title       varchar(40) NOT NULL,
    did         integer NOT NULL,
    date_prod   date,
    kind        varchar(10),
    len         interval hour to minute
);

CREATE TABLE distributors (
     did    integer PRIMARY KEY GENERATED BY DEFAULT AS IDENTITY,
     name   varchar(40) NOT NULL CHECK (name &lt;&gt; '')
);
</programlisting>
  </para>

  <para>
<!--
   Create a table with a 2-dimensional array:
-->
2次元配列を持つテーブルを作成します。

<programlisting>
CREATE TABLE array_int (
    vector  int[][]
);
</programlisting>
  </para>

  <para>
<!--
   Define a unique table constraint for the table
   <literal>films</literal>.  Unique table constraints can be defined
   on one or more columns of the table:
-->
<literal>films</literal>テーブルに 一意性テーブル制約を定義します。
一意性テーブル制約はテーブルの1つ以上の列に定義することができます。

<programlisting>
CREATE TABLE films (
    code        char(5),
    title       varchar(40),
    did         integer,
    date_prod   date,
    kind        varchar(10),
    len         interval hour to minute,
    CONSTRAINT production UNIQUE(date_prod)
);
</programlisting>
  </para>

  <para>
<!--
   Define a check column constraint:
-->
検査列制約を定義します。

<programlisting>
CREATE TABLE distributors (
    did     integer CHECK (did &gt; 100),
    name    varchar(40)
);
</programlisting>
  </para>

  <para>
<!--
   Define a check table constraint:
-->
検査テーブル制約を定義します。

<programlisting>
CREATE TABLE distributors (
    did     integer,
    name    varchar(40),
    CONSTRAINT con1 CHECK (did &gt; 100 AND name &lt;&gt; '')
);
</programlisting>
  </para>

  <para>
<!--
   Define a primary key table constraint for the table
   <structname>films</structname>:
-->
<structname>films</structname>テーブルに主キーテーブル制約を定義します。

<programlisting>
CREATE TABLE films (
    code        char(5),
    title       varchar(40),
    did         integer,
    date_prod   date,
    kind        varchar(10),
    len         interval hour to minute,
    CONSTRAINT code_title PRIMARY KEY(code,title)
);
</programlisting>
  </para>

  <para>
<!--
   Define a primary key constraint for table
   <structname>distributors</structname>.  The following two examples are
   equivalent, the first using the table constraint syntax, the second
   the column constraint syntax:
-->
<structname>distributors</structname>テーブルに主キー制約を定義します。
以下の2つの例は同等で、前者はテーブル制約構文を使用し、後者は列制約構文を使用します。

<programlisting>
CREATE TABLE distributors (
    did     integer,
    name    varchar(40),
    PRIMARY KEY(did)
);

CREATE TABLE distributors (
    did     integer PRIMARY KEY,
    name    varchar(40)
);
</programlisting>
  </para>

  <para>
<!--
   Assign a literal constant default value for the column
   <literal>name</literal>, arrange for the default value of column
   <literal>did</literal> to be generated by selecting the next value
   of a sequence object, and make the default value of
   <literal>modtime</literal> be the time at which the row is
   inserted:
-->
以下では、<literal>name</literal>列のデフォルト値にリテラル定数を割り当てています。また、<literal>did</literal>列のデフォルト値として、シーケンスオブジェクトの次の値が生成されるように調整しています。
<literal>modtime</literal>のデフォルト値は、その行が挿入された時刻となります。

<programlisting>
CREATE TABLE distributors (
    name      varchar(40) DEFAULT 'Luso Films',
    did       integer DEFAULT nextval('distributors_serial'),
    modtime   timestamp DEFAULT current_timestamp
);
</programlisting>
  </para>

  <para>
<!--
   Define two <literal>NOT NULL</literal> column constraints on the table
   <classname>distributors</classname>, one of which is explicitly
   given a name:
-->
2つの<literal>NOT NULL</literal>列制約を<classname>distributors</classname>テーブルに定義します。
そのうち1つには明示的な名前を付けています。

<programlisting>
CREATE TABLE distributors (
    did     integer CONSTRAINT no_null NOT NULL,
    name    varchar(40) NOT NULL
);
</programlisting>
    </para>

    <para>
<!--
     Define a unique constraint for the <literal>name</literal> column:
-->
<literal>name</literal>列に対し、一意性制約を定義します。

<programlisting>
CREATE TABLE distributors (
    did     integer,
    name    varchar(40) UNIQUE
);
</programlisting>

<!--
     The same, specified as a table constraint:
-->
上と同じですが、テーブル制約として指定します。

<programlisting>
CREATE TABLE distributors (
    did     integer,
    name    varchar(40),
    UNIQUE(name)
);
</programlisting>
  </para>

  <para>
<!--
   Create the same table, specifying 70% fill factor for both the table
   and its unique index:
-->
テーブルとその一意性インデックスの両方に70%のフィルファクタを指定して、同じテーブルを作成します。

<programlisting>
CREATE TABLE distributors (
    did     integer,
    name    varchar(40),
    UNIQUE(name) WITH (fillfactor=70)
)
WITH (fillfactor=70);
</programlisting>
  </para>

  <para>
<!--
   Create table <structname>circles</structname> with an exclusion
   constraint that prevents any two circles from overlapping:
-->
2つの円の重複を許さない排他制約を持つ<structname>circles</structname>テーブルを作成します。

<programlisting>
CREATE TABLE circles (
    c circle,
    EXCLUDE USING gist (c WITH &amp;&amp;)
);
</programlisting>
  </para>

  <para>
<!--
   Create table <structname>cinemas</structname> in tablespace <structname>diskvol1</structname>:
-->
<structname>diskvol1</structname>テーブル空間に<structname>cinemas</structname>テーブルを作成します。

<programlisting>
CREATE TABLE cinemas (
        id serial,
        name text,
        location text
) TABLESPACE diskvol1;
</programlisting>
  </para>

  <para>
<!--
   Create a composite type and a typed table:
-->
複合型と型付きテーブルを作成します。
<programlisting>
CREATE TYPE employee_type AS (name text, salary numeric);

CREATE TABLE employees OF employee_type (
    PRIMARY KEY (name),
    salary WITH OPTIONS DEFAULT 1000
);
</programlisting></para>

  <para>
<!--
   Create a range partitioned table:
-->
範囲パーティションテーブルを作成します。
<programlisting>
CREATE TABLE measurement (
    logdate         date not null,
    peaktemp        int,
    unitsales       int
) PARTITION BY RANGE (logdate);
</programlisting></para>

  <para>
<!--
   Create a range partitioned table with multiple columns in the partition key:
-->
パーティションキーに複数の列がある範囲パーティションテーブルを作成します。
<programlisting>
CREATE TABLE measurement_year_month (
    logdate         date not null,
    peaktemp        int,
    unitsales       int
) PARTITION BY RANGE (EXTRACT(YEAR FROM logdate), EXTRACT(MONTH FROM logdate));
</programlisting></para>

  <para>
<!--
   Create a list partitioned table:
-->
リストパーティションテーブルを作成します。
<programlisting>
CREATE TABLE cities (
    city_id      bigserial not null,
    name         text not null,
    population   bigint
) PARTITION BY LIST (left(lower(name), 1));
</programlisting></para>

  <para>
<!--
   Create a hash partitioned table:
-->
ハッシュパーティションテーブルを作成します。
<programlisting>
CREATE TABLE orders (
    order_id     bigint not null,
    cust_id      bigint not null,
    status       text
) PARTITION BY HASH (order_id);
</programlisting></para>

  <para>
<!--
   Create partition of a range partitioned table:
-->
範囲パーティションテーブルのパーティションを作成します。
<programlisting>
CREATE TABLE measurement_y2016m07
    PARTITION OF measurement (
    unitsales DEFAULT 0
) FOR VALUES FROM ('2016-07-01') TO ('2016-08-01');
</programlisting></para>

  <para>
<!--
   Create a few partitions of a range partitioned table with multiple
   columns in the partition key:
-->
パーティションキーに複数の列がある範囲パーティションテーブルに、パーティションをいくつか作成します。
<programlisting>
CREATE TABLE measurement_ym_older
    PARTITION OF measurement_year_month
    FOR VALUES FROM (MINVALUE, MINVALUE) TO (2016, 11);

CREATE TABLE measurement_ym_y2016m11
    PARTITION OF measurement_year_month
    FOR VALUES FROM (2016, 11) TO (2016, 12);

CREATE TABLE measurement_ym_y2016m12
    PARTITION OF measurement_year_month
    FOR VALUES FROM (2016, 12) TO (2017, 01);

CREATE TABLE measurement_ym_y2017m01
    PARTITION OF measurement_year_month
    FOR VALUES FROM (2017, 01) TO (2017, 02);
</programlisting></para>

  <para>
<!--
   Create partition of a list partitioned table:
-->
リストパーティションテーブルのパーティションを作成します。
<programlisting>
CREATE TABLE cities_ab
    PARTITION OF cities (
    CONSTRAINT city_id_nonzero CHECK (city_id != 0)
) FOR VALUES IN ('a', 'b');
</programlisting></para>

  <para>
<!--
   Create partition of a list partitioned table that is itself further
   partitioned and then add a partition to it:
-->
リストパーティションテーブルにパーティションを作成しますが、それ自体がさらにパーティションになり、それにパーティションを追加します。
<programlisting>
CREATE TABLE cities_ab
    PARTITION OF cities (
    CONSTRAINT city_id_nonzero CHECK (city_id != 0)
) FOR VALUES IN ('a', 'b') PARTITION BY RANGE (population);

CREATE TABLE cities_ab_10000_to_100000
    PARTITION OF cities_ab FOR VALUES FROM (10000) TO (100000);
</programlisting></para>

  <para>
<!--
   Create partitions of a hash partitioned table:
-->
ハッシュパーティションテーブルのパーティションを作成します。
<programlisting>
CREATE TABLE orders_p1 PARTITION OF orders
    FOR VALUES WITH (MODULUS 4, REMAINDER 0);
CREATE TABLE orders_p2 PARTITION OF orders
    FOR VALUES WITH (MODULUS 4, REMAINDER 1);
CREATE TABLE orders_p3 PARTITION OF orders
    FOR VALUES WITH (MODULUS 4, REMAINDER 2);
CREATE TABLE orders_p4 PARTITION OF orders
    FOR VALUES WITH (MODULUS 4, REMAINDER 3);
</programlisting></para>

  <para>
<!--
   Create a default partition:
-->
デフォルトのパーティションを作成します。
<programlisting>
CREATE TABLE cities_partdef
    PARTITION OF cities DEFAULT;
</programlisting></para>
 </refsect1>

<!--
 <refsect1 id="sql-createtable-compatibility" xreflabel="Compatibility">
-->
 <refsect1 id="sql-createtable-compatibility" xreflabel="互換性">
<!--
  <title>Compatibility</title>
-->
  <title>互換性</title>

  <para>
<!--
   The <command>CREATE TABLE</command> command conforms to the
   <acronym>SQL</acronym> standard, with exceptions listed below.
-->
<command>CREATE TABLE</command>は、以下に挙げるものを除いて、標準<acronym>SQL</acronym>に準拠しています。
  </para>

  <refsect2>
<!--
   <title>Temporary Tables</title>
-->
   <title>一時テーブル</title>

   <para>
<!--
    Although the syntax of <literal>CREATE TEMPORARY TABLE</literal>
    resembles that of the SQL standard, the effect is not the same.  In the
    standard,
    temporary tables are defined just once and automatically exist (starting
    with empty contents) in every session that needs them.
    <productname>PostgreSQL</productname> instead
    requires each session to issue its own <literal>CREATE TEMPORARY
    TABLE</literal> command for each temporary table to be used.  This allows
    different sessions to use the same temporary table name for different
    purposes, whereas the standard's approach constrains all instances of a
    given temporary table name to have the same table structure.
-->
<literal>CREATE TEMPORARY TABLE</literal>は標準SQLに類似していますが、その効果は同じではありません。
標準では、一時テーブルは一度だけ定義され、それを必要とするセッションごとに自動的に（空の内容で始まる形で）出現します。
<productname>PostgreSQL</productname>では、これと異なり、各セッションで独自に、使用する一時テーブル用の<literal>CREATE TEMPORARY TABLE</literal>コマンドを発行しなければなりません。
これにより、異なるセッションで同じ名前の一時テーブルを異なる目的で使用することができます。
一方、標準の方法では、ある一時テーブル名を持つインスタンスが、全て同一のテーブル構造を持つという制限があります。
   </para>

   <para>
<!--
    The standard's definition of the behavior of temporary tables is
    widely ignored.  <productname>PostgreSQL</productname>'s behavior
    on this point is similar to that of several other SQL databases.
-->
標準における一時テーブルの動作定義の多くは無視されています。
この点での<productname>PostgreSQL</productname>の動作は、他の多くのSQLデータベースと似ています。
   </para>

   <para>
<!--
    The SQL standard also distinguishes between global and local temporary
    tables, where a local temporary table has a separate set of contents for
    each SQL module within each session, though its definition is still shared
    across sessions.  Since <productname>PostgreSQL</productname> does not
    support SQL modules, this distinction is not relevant in
    <productname>PostgreSQL</productname>.
-->
また標準SQLではグローバル一時テーブルとローカル一時テーブルを区別しています。
ローカル一時テーブルは各セッション内のSQLモジュールそれぞれ用に内容の集合を分離しますが、その定義はセッション全体で共有されます。
<productname>PostgreSQL</productname>はSQLモジュールをサポートしませんので、<productname>PostgreSQL</productname>ではこの区別は適切ではありません。
   </para>

   <para>
<!--
    For compatibility's sake, <productname>PostgreSQL</productname> will
    accept the <literal>GLOBAL</literal> and <literal>LOCAL</literal> keywords
    in a temporary table declaration, but they currently have no effect.
    Use of these keywords is discouraged, since future versions of
    <productname>PostgreSQL</productname> might adopt a more
    standard-compliant interpretation of their meaning.
-->
互換性を保持するため、<productname>PostgreSQL</productname>は一時テーブルの宣言において<literal>GLOBAL</literal>と<literal>LOCAL</literal>キーワードを受け付けますが、これらには現在、何の効果もありません。
<productname>PostgreSQL</productname>の今後のバージョンでは、これらの意味についてより標準に近い実装を取り入れる可能性がありますので、これらのキーワードの使用は勧めません。
   </para>

   <para>
<!--
    The <literal>ON COMMIT</literal> clause for temporary tables
    also resembles the SQL standard, but has some differences.
    If the <literal>ON COMMIT</literal> clause is omitted, SQL specifies that the
    default behavior is <literal>ON COMMIT DELETE ROWS</literal>.  However, the
    default behavior in <productname>PostgreSQL</productname> is
    <literal>ON COMMIT PRESERVE ROWS</literal>.  The <literal>ON COMMIT
    DROP</literal> option does not exist in SQL.
-->
一時テーブル用の<literal>ON COMMIT</literal>句もまた、標準SQLに類似していますが、いくつか違いがあります。
<literal>ON COMMIT</literal>句が省略された場合、SQLでは、デフォルトの動作は<literal>ON COMMIT DELETE ROWS</literal>であると規定しています。
しかし、<productname>PostgreSQL</productname>でのデフォルトの動作は<literal>ON COMMIT PRESERVE ROWS</literal>です。
また、<literal>ON COMMIT DROP</literal>はSQLにはありません。
   </para>
  </refsect2>

  <refsect2>
<!--
   <title>Non-Deferred Uniqueness Constraints</title>
-->
   <title>非遅延一意性制約</title>

   <para>
<!--
    When a <literal>UNIQUE</literal> or <literal>PRIMARY KEY</literal> constraint is
    not deferrable, <productname>PostgreSQL</productname> checks for
    uniqueness immediately whenever a row is inserted or modified.
    The SQL standard says that uniqueness should be enforced only at
    the end of the statement; this makes a difference when, for example,
    a single command updates multiple key values.  To obtain
    standard-compliant behavior, declare the constraint as
    <literal>DEFERRABLE</literal> but not deferred (i.e., <literal>INITIALLY
    IMMEDIATE</literal>).  Be aware that this can be significantly slower than
    immediate uniqueness checking.
-->
<literal>UNIQUE</literal>または<literal>PRIMARY KEY</literal>制約が非遅延の場合、<productname>PostgreSQL</productname>は行が挿入または変更されると即座に一意性を検査します。
標準SQLでは一意性は文が完了した時にのみ強制されなければならないと記述しています。
これにより、たとえば、1つのコマンドが複数のキー値を更新する時に違いが現れます。
標準互換の動作をさせるためには、非遅延（つまり<literal>INITIALLY IMMEDIATE</literal>）ではなく<literal>DEFERRABLE</literal>として制約を宣言してください。
これが即座に行われる一意性検査よりかなり低速になる可能性があることに注意してください。
   </para>
  </refsect2>

  <refsect2>
<!--
   <title>Column Check Constraints</title>
-->
   <title>列検査制約</title>

   <para>
<!--
    The SQL standard says that <literal>CHECK</literal> column constraints
    can only refer to the column they apply to; only <literal>CHECK</literal>
    table constraints can refer to multiple columns.
    <productname>PostgreSQL</productname> does not enforce this
    restriction; it treats column and table check constraints alike.
-->
標準SQLでは、<literal>CHECK</literal>列制約はそれを適用する列のみを参照でき、複数の列を参照できるのは<literal>CHECK</literal>テーブル制約のみであるとされています。
<productname>PostgreSQL</productname>にはこの制限はありません。
列検査制約とテーブル検査制約を同様のものとして扱っています。
   </para>
  </refsect2>

  <refsect2>
<!--
   <title><literal>EXCLUDE</literal> Constraint</title>
-->
   <title><literal>EXCLUDE</literal>制約</title>

   <para>
<!--
    The <literal>EXCLUDE</literal> constraint type is a
    <productname>PostgreSQL</productname> extension.
-->
<literal>EXCLUDE</literal>という種類の制約は<productname>PostgreSQL</productname>の拡張です。
   </para>
  </refsect2>

  <refsect2>
<!--
   <title>Foreign Key Constraints</title>
-->
   <title>外部キー制約</title>

   <para>
<!--
    The ability to specify column lists in the foreign key actions
    <literal>SET DEFAULT</literal> and <literal>SET NULL</literal> is a
    <productname>PostgreSQL</productname> extension.
-->
外部キーアクション<literal>SET DEFAULT</literal>と<literal>SET NULL</literal>で列のリストを指定する機能は<productname>PostgreSQL</productname>の拡張です。
   </para>

   <para>
<!--
    It is a <productname>PostgreSQL</productname> extension that a
    foreign key constraint may reference columns of a unique index instead of
    columns of a primary key or unique constraint.
-->
外部キー制約が、主キーまたは一意性制約の列ではなく、一意インデックスの列を参照できるのは<productname>PostgreSQL</productname>の拡張です。
   </para>
  </refsect2>

  <refsect2>
<!--
   <title><literal>NULL</literal> <quote>Constraint</quote></title>
-->
   <title><literal>NULL</literal> <quote>制約</quote></title>

   <para>
<!--
    The <literal>NULL</literal> <quote>constraint</quote> (actually a
    non-constraint) is a <productname>PostgreSQL</productname>
    extension to the SQL standard that is included for compatibility with some
    other database systems (and for symmetry with the <literal>NOT
    NULL</literal> constraint).  Since it is the default for any
    column, its presence is simply noise.
-->
<literal>NULL</literal><quote>制約</quote>（実際には非制約）は、標準SQLに対する<productname>PostgreSQL</productname>の拡張で、他のいくつかのデータベースシステムとの互換性（および <literal>NOT NULL</literal>制約との対称性）のために含まれています。
どんな列に対してもデフォルトとなるため、これには意味はありません。
   </para>
  </refsect2>

  <refsect2>
<!--
   <title>Constraint Naming</title>
-->
   <title>制約の命名</title>

   <para>
<!--
    The SQL standard says that table and domain constraints must have names
    that are unique across the schema containing the table or domain.
    <productname>PostgreSQL</productname> is laxer: it only requires
    constraint names to be unique across the constraints attached to a
    particular table or domain.  However, this extra freedom does not exist
    for index-based constraints (<literal>UNIQUE</literal>,
    <literal>PRIMARY KEY</literal>, and <literal>EXCLUDE</literal>
    constraints), because the associated index is named the same as the
    constraint, and index names must be unique across all relations within
    the same schema.
-->
標準SQLではテーブルとドメインの制約はテーブルやドメインを含むスキーマ中で一意な名前を持たなければなりません。
<productname>PostgreSQL</productname>はより緩やかで、制約名は特定のテーブルやドメインに付加された制約の中で一意であることだけが求められます。
しかしながら、この追加的な自由はインデックスに基づく制約（<literal>UNIQUE</literal>、<literal>PRIMARY KEY</literal>、および<literal>EXCLUDE</literal>制約）にはありません。なぜなら、関連付けられたインデックスは制約と同じに命名されて、インデックス名は同スキーマ内の全てのリレーションの中で一意でなければならないからです。
   </para>
<<<<<<< HEAD

   <para>
<!--
    Currently, <productname>PostgreSQL</productname> does not record names
    for not-null constraints at all, so they are not
    subject to the uniqueness restriction.  This might change in a future
    release.
-->
今のところ、<productname>PostgreSQL</productname>は非NULL制約の名前を全く記録しませんので、これらは一意性の制限の対象ではありません。
これは将来のリリースで変更されるかもしれません。
   </para>
=======
>>>>>>> 3d6a8289
  </refsect2>

  <refsect2>
<!--
   <title>Inheritance</title>
-->
   <title>継承</title>

   <para>
<!--
    Multiple inheritance via the <literal>INHERITS</literal> clause is
    a <productname>PostgreSQL</productname> language extension.
    SQL:1999 and later define single inheritance using a
    different syntax and different semantics.  SQL:1999-style
    inheritance is not yet supported by
    <productname>PostgreSQL</productname>.
-->
<literal>INHERITS</literal>句による複数継承は、<productname>PostgreSQL</productname>の言語拡張です。
SQL:1999以降では、異なる構文と意味体系による単一継承を定義しています。
今のところ、SQL:1999方式の継承は<productname>PostgreSQL</productname>ではサポートされていません。
   </para>
  </refsect2>

  <refsect2>
<!--
   <title>Zero-Column Tables</title>
-->
   <title>列を持たないテーブル</title>

   <para>
<!--
    <productname>PostgreSQL</productname> allows a table of no columns
    to be created (for example, <literal>CREATE TABLE foo();</literal>).  This
    is an extension from the SQL standard, which does not allow zero-column
    tables.  Zero-column tables are not in themselves very useful, but
    disallowing them creates odd special cases for <command>ALTER TABLE
    DROP COLUMN</command>, so it seems cleaner to ignore this spec restriction.
-->
<productname>PostgreSQL</productname>では、列を持たないテーブルを作成することができます
（例えば、<literal>CREATE TABLE foo();</literal>）。
これは標準SQLからの拡張です。
標準SQLでは列を持たないテーブルは許されません。
列を持たないテーブルそれ自体は役に立ちませんが、これを無効とすると、<command>ALTER TABLE DROP COLUMN</command>に対して奇妙な特例を生成することになります。
したがって、この仕様上の制限を無視する方が簡潔であると考えます。
   </para>
  </refsect2>

  <refsect2>
<!--
   <title>Multiple Identity Columns</title>
-->
   <title>複数の識別列</title>

   <para>
<!--
    <productname>PostgreSQL</productname> allows a table to have more than one
    identity column.  The standard specifies that a table can have at most one
    identity column.  This is relaxed mainly to give more flexibility for
    doing schema changes or migrations.  Note that
    the <command>INSERT</command> command supports only one override clause
    that applies to the entire statement, so having multiple identity columns
    with different behaviors is not well supported.
-->
<productname>PostgreSQL</productname>ではテーブルに2つ以上の識別列を持つことを許しています。
標準SQLでは、1つのテーブルは最大で1つの識別列を持つことができると規定しています。
主にスキーマの変更や移行でより柔軟性を持たせるために、この制約を緩和しています。
<command>INSERT</command>コマンドはOVERRIDING句を1つだけしかサポートせず、これが文全体に適用されるため、複数の識別列があり、これらの動作が異なる場合は正しくサポートされないことに注意してください。
   </para>
  </refsect2>

  <refsect2>
<!--
   <title>Generated Columns</title>
-->
   <title>生成列</title>

   <para>
<<<<<<< HEAD
<!--
    The option <literal>STORED</literal> is not standard but is also used by
    other SQL implementations.  The SQL standard does not specify the storage
    of generated columns.
-->
オプション<literal>STORED</literal>は標準ではありませんが他のSQL実装でも使われています。標準SQLは生成列の格納を規定していません。
=======
    The options <literal>STORED</literal> and <literal>VIRTUAL</literal> are
    not standard but are also used by other SQL implementations.  The SQL
    standard does not specify the storage of generated columns.
>>>>>>> 3d6a8289
   </para>
  </refsect2>

  <refsect2>
<!--
   <title><literal>LIKE</literal> Clause</title>
-->
   <title><literal>LIKE</literal>句</title>

   <para>
<!--
    While a <literal>LIKE</literal> clause exists in the SQL standard, many of the
    options that <productname>PostgreSQL</productname> accepts for it are not
    in the standard, and some of the standard's options are not implemented
    by <productname>PostgreSQL</productname>.
-->
<literal>LIKE</literal>句は標準SQLにありますが、<productname>PostgreSQL</productname>で利用可能な多くのオプションは標準にはなく、また標準のオプションの一部は<productname>PostgreSQL</productname>では実装されていません。
   </para>
  </refsect2>

  <refsect2>
<!--
   <title><literal>WITH</literal> Clause</title>
-->
   <title><literal>WITH</literal>句</title>

   <para>
<!--
    The <literal>WITH</literal> clause is a <productname>PostgreSQL</productname>
    extension; storage parameters are not in the standard.
-->
<literal>WITH</literal>句は<productname>PostgreSQL</productname>の拡張です。
格納パラメータは標準にはありません。
   </para>
  </refsect2>

  <refsect2>
<!--
   <title>Tablespaces</title>
-->
   <title>テーブル空間</title>

   <para>
<!--
    The <productname>PostgreSQL</productname> concept of tablespaces is not
    part of the standard.  Hence, the clauses <literal>TABLESPACE</literal>
    and <literal>USING INDEX TABLESPACE</literal> are extensions.
-->
<productname>PostgreSQL</productname>のテーブル空間の概念は標準にはありません。
したがって、<literal>TABLESPACE</literal>と<literal>USING INDEX TABLESPACE</literal>は、<productname>PostgreSQL</productname>における拡張です。
   </para>
  </refsect2>

  <refsect2>
<!--
   <title>Typed Tables</title>
-->
   <title>型付きテーブル</title>

   <para>
<!--
    Typed tables implement a subset of the SQL standard.  According to
    the standard, a typed table has columns corresponding to the
    underlying composite type as well as one other column that is
    the <quote>self-referencing column</quote>.
    <productname>PostgreSQL</productname> does not support self-referencing
    columns explicitly.
-->
型付きテーブルは標準SQLのサブセットを実装します。
標準に従うと、型付きテーブルは背後の複合型に対応した列の他に<quote>自己参照列</quote>という列も持ちます。
<productname>PostgreSQL</productname>は自己参照列を明示的にサポートしません。
   </para>
  </refsect2>

  <refsect2>
<!--
   <title><literal>PARTITION BY</literal> Clause</title>
-->
   <title><literal>PARTITION BY</literal>句</title>

   <para>
<!--
    The <literal>PARTITION BY</literal> clause is a
    <productname>PostgreSQL</productname> extension.
-->
<literal>PARTITION BY</literal>句は<productname>PostgreSQL</productname>の拡張です。
   </para>
  </refsect2>

  <refsect2>
<!--
   <title><literal>PARTITION OF</literal> Clause</title>
-->
   <title><literal>PARTITION OF</literal>句</title>

   <para>
<!--
    The <literal>PARTITION OF</literal> clause is a
    <productname>PostgreSQL</productname> extension.
-->
<literal>PARTITION OF</literal>句は<productname>PostgreSQL</productname>の拡張です。
   </para>
  </refsect2>

 </refsect1>


 <refsect1>
<!--
  <title>See Also</title>
-->
  <title>関連項目</title>

  <simplelist type="inline">
   <member><xref linkend="sql-altertable"/></member>
   <member><xref linkend="sql-droptable"/></member>
   <member><xref linkend="sql-createtableas"/></member>
   <member><xref linkend="sql-createtablespace"/></member>
   <member><xref linkend="sql-createtype"/></member>
  </simplelist>
 </refsect1>
</refentry><|MERGE_RESOLUTION|>--- conflicted
+++ resolved
@@ -315,7 +315,10 @@
      </para>
 
      <para>
+<!--
       This form is not supported for partitioned tables.
+-->
+《機械翻訳》«This form is not supported for partitioned tables.»
      </para>
     </listitem>
    </varlistentry>
@@ -355,42 +358,23 @@
      <para>
 <!--
       Creates a <firstterm>typed table</firstterm>, which takes its
-<<<<<<< HEAD
-      structure from the specified composite type (name optionally
-      schema-qualified).  A typed table is tied to its type; for
-      example the table will be dropped if the type is dropped
-      (with <literal>DROP TYPE ... CASCADE</literal>).
--->
-指定した複合型(スキーマ修飾可能)から構造を取り出した<firstterm>型付きテーブル</firstterm>を作成します。
-型付きテーブルはその型に束縛されます。
-例えば、型が(<literal>DROP TYPE ... CASCADE</literal>で)削除されるとそのテーブルは削除されます。
-     </para>
-
-     <para>
-<!--
-      When a typed table is created, then the data types of the
-      columns are determined by the underlying composite type and are
-      not specified by the <literal>CREATE TABLE</literal> command.
-      But the <literal>CREATE TABLE</literal> command can add defaults
-      and constraints to the table and can specify storage parameters.
--->
-型付きテーブルが作成されると、その列のデータ型は背後の複合型により決定され、<literal>CREATE TABLE</literal>コマンドでは指定されません。
-しかし<literal>CREATE TABLE</literal>コマンドではテーブルにデフォルトと制約を追加できます。
-また、格納パラメータの指定も可能です。
-=======
       structure from the specified stand-alone composite type (that is,
       one created using <xref linkend="sql-createtype"/>) though it still
       produces a new composite type as well.  The table will have a
       dependency on the referenced type, meaning that cascaded alter and
       drop actions on that type will propagate to the table.
-     </para>
-
-     <para>
+-->
+《機械翻訳》«Creates a <firstterm>typed table</firstterm>, which takes its structure from the specified stand-alone composite type (that is, one created using <xref linkend="sql-createtype"/>) though it still produces a new composite type as well. The table will have a dependency on the referenced type, meaning that cascaded alter and drop actions on that type will propagate to the table.»
+     </para>
+
+     <para>
+<!--
       A typed table always has the same column names and data types as the
       type it is derived from, so you cannot specify additional columns.
       But the <literal>CREATE TABLE</literal> command can add defaults
       and constraints to the table, as well as specify storage parameters.
->>>>>>> 3d6a8289
+-->
+《機械翻訳》«A typed table always has the same column names and data types as the type it is derived from, so you cannot specify additional columns. But the <literal>CREATE TABLE</literal> command can add defaults and constraints to the table, as well as specify storage parameters.»
      </para>
     </listitem>
    </varlistentry>
@@ -658,10 +642,7 @@
      </para>
 
      <para>
-<<<<<<< HEAD
-<!--
-=======
->>>>>>> 3d6a8289
+<!--
       See <xref linkend="ddl-partitioning"/> for more discussion on table
       partitioning.
 -->
@@ -1058,18 +1039,14 @@
         <term><literal>INCLUDING GENERATED</literal></term>
         <listitem>
          <para>
-<<<<<<< HEAD
-<!--
-          Any generation expressions of copied column definitions will be
-          copied.  By default, new columns will be regular base columns.
--->
-コピーされた列定義の全ての生成式がコピーされます。
-デフォルトでは新たな列は通常の基底列となります。
-=======
+<!--
           Any generation expressions as well as the stored/virtual choice of
           copied column definitions will be copied.  By default, new columns
           will be regular base columns.
->>>>>>> 3d6a8289
+-->
+《マッチ度[64.197531]》コピーされた列定義の全ての生成式がコピーされます。
+デフォルトでは新たな列は通常の基底列となります。
+《機械翻訳》«Any generation expressions as well as the stored/virtual choice of copied column definitions will be copied. By default, new columns will be regular base columns.»
          </para>
         </listitem>
        </varlistentry>
@@ -1204,8 +1181,11 @@
      </para>
 
      <para>
+<!--
       A constraint marked with <literal>NO INHERIT</literal> will not propagate to
       child tables.
+-->
+<literal>NO INHERIT</literal>と印が付いた制約は子テーブルには伝搬しません。
      </para>
     </listitem>
    </varlistentry>
@@ -1272,7 +1252,8 @@
       A constraint marked with <literal>NO INHERIT</literal> will not propagate to
       child tables.
 -->
-<literal>NO INHERIT</literal>と印が付いた制約は子テーブルには伝搬しません。
+《マッチ度[86.666667]》<literal>NO INHERIT</literal>と印が付いた制約は子テーブルには伝搬しません。
+《機械翻訳》«A constraint marked with <literal>NO INHERIT</literal> will not propagate to child tables.»
      </para>
 
      <para>
@@ -1334,19 +1315,14 @@
      </para>
 
      <para>
-<<<<<<< HEAD
-<!--
-      The keyword <literal>STORED</literal> is required to signify that the
-      column will be computed on write and will be stored on disk.
--->
-キーワード<literal>STORED</literal>は列が書き込み時に計算されてディスクに格納されることをあらわすのに必要とされます。
-=======
+<!--
       When <literal>VIRTUAL</literal> is specified, the column will be
       computed when it is read, and it will not occupy any storage.  When
       <literal>STORED</literal> is specified, the column will be computed on
       write and will be stored on disk.  <literal>VIRTUAL</literal> is the
       default.
->>>>>>> 3d6a8289
+-->
+《機械翻訳》«When <literal>VIRTUAL</literal> is specified, the column will be computed when it is read, and it will not occupy any storage. When <literal>STORED</literal> is specified, the column will be computed on write and will be stored on disk. <literal>VIRTUAL</literal> is the default.»
      </para>
 
      <para>
@@ -1361,12 +1337,15 @@
      </para>
 
      <para>
+<!--
       A virtual generated column cannot have a user-defined type, and the
       generation expression of a virtual generated column must not reference
       user-defined functions or types, that is, it can only use built-in
       functions or types.  This applies also indirectly, such as for functions
       or types that underlie operators or casts.  (This restriction does not
       exist for stored generated columns.)
+-->
+《機械翻訳》«A virtual generated column cannot have a user-defined type, and the generation expression of a virtual generated column must not reference user-defined functions or types, that is, it can only use built-in functions or types. This applies also indirectly, such as for functions or types that underlie operators or casts. (This restriction does not exist for stored generated columns.)»
      </para>
     </listitem>
    </varlistentry>
@@ -1427,10 +1406,7 @@
      </para>
 
      <para>
-<<<<<<< HEAD
-<!--
-=======
->>>>>>> 3d6a8289
+<!--
       The optional <replaceable>sequence_options</replaceable> clause can
       be used to override the parameters of the sequence.  The available
       options include those shown for <xref linkend="sql-createsequence"/>,
@@ -1441,29 +1417,19 @@
       chooses an unused name for the sequence.
       Without <literal>LOGGED</literal> or <literal>UNLOGGED</literal>,
       the sequence will have the same persistence level as the table.
-<<<<<<< HEAD
 -->
 オプションで<replaceable>sequence_options</replaceable>句を指定することにより、シーケンスのパラメータを上書きできます。
 使用可能なオプションは、<xref linkend="sql-createsequence"/>に示されているものと、<literal>SEQUENCE NAME <replaceable>name</replaceable></literal>、<literal>LOGGED</literal>、<literal>UNLOGGED</literal>であり、それぞれ、シーケンスの名前や永続性のレベルを選択できます。
 <literal>SEQUENCE NAME</literal>がなければ、システムはシーケンスに使われていない名前を選択します。
 <literal>LOGGED</literal>または<literal>UNLOGGED</literal>がなければ、シーケンスはテーブルと同じ永続性のレベルになります。
-=======
->>>>>>> 3d6a8289
      </para>
     </listitem>
    </varlistentry>
 
    <varlistentry id="sql-createtable-parms-unique">
-<!--
     <term><literal>UNIQUE [ NULLS [ NOT ] DISTINCT ]</literal> (column constraint)</term>
-<<<<<<< HEAD
--->
-    <term><literal>UNIQUE [ NULLS [ NOT ] DISTINCT ]</literal> (列制約)</term>
-    <term><literal>UNIQUE [ NULLS [ NOT ] DISTINCT ] ( <replaceable class="parameter">column_name</replaceable> [, ... ] )</literal>
-<!--
-=======
     <term><literal>UNIQUE [ NULLS [ NOT ] DISTINCT ] ( <replaceable class="parameter">column_name</replaceable> [, ... ] [, <replaceable class="parameter">column_name</replaceable> WITHOUT OVERLAPS ] )</literal>
->>>>>>> 3d6a8289
+<!--
     <optional> <literal>INCLUDE ( <replaceable class="parameter">column_name</replaceable> [, ...])</literal> </optional> (table constraint)</term>
 -->
     <optional> <literal>INCLUDE ( <replaceable class="parameter">column_name</replaceable> [, ...])</literal> </optional> (テーブル制約)</term>
@@ -1485,9 +1451,7 @@
      </para>
 
      <para>
-<<<<<<< HEAD
-<!--
-=======
+<!--
       If the <literal>WITHOUT OVERLAPS</literal> option is specified for the
       last column, then that column is checked for overlaps instead of
       equality.  In that case, the other columns of the constraint will allow
@@ -1506,10 +1470,12 @@
       GiST index.  By default, only range types are supported, but you can use
       other types by adding the <xref linkend="btree-gist"/> extension (which
       is the expected way to use this feature).
-     </para>
-
-     <para>
->>>>>>> 3d6a8289
+-->
+《機械翻訳》«If the <literal>WITHOUT OVERLAPS</literal> option is specified for the last column, then that column is checked for overlaps instead of equality. In that case, the other columns of the constraint will allow duplicates so long as the duplicates don't overlap in the <literal>WITHOUT OVERLAPS</literal> column. (This is sometimes called a temporal key, if the column is a range of dates or timestamps, but <productname>PostgreSQL</productname> allows ranges over any base type.) In effect, such a constraint is enforced with an <literal>EXCLUDE</literal> constraint rather than a <literal>UNIQUE</literal> constraint. So for example <literal>UNIQUE (id, valid_at WITHOUT OVERLAPS)</literal> behaves like <literal>EXCLUDE USING GIST (id WITH =, valid_at WITH &amp;&amp;)</literal>. The <literal>WITHOUT OVERLAPS</literal> column must have a range or multirange type. Empty ranges/multiranges are not permitted. The non-<literal>WITHOUT OVERLAPS</literal> columns of the constraint can be any type that can be compared for equality in a GiST index. By default, only range types are supported, but you can use other types by adding the <xref linkend="btree-gist"/> extension (which is the expected way to use this feature).»
+     </para>
+
+     <para>
+<!--
       For the purpose of a unique constraint, null values are not
       considered equal, unless <literal>NULLS NOT DISTINCT</literal> is
       specified.
@@ -1541,18 +1507,14 @@
      <para>
 <!--
       Adding a unique constraint will automatically create a unique btree
-<<<<<<< HEAD
-      index on the column or group of columns used in the constraint.  The
-      created index has the same name as the unique constraint.
--->
-一意性制約を加えると、制約で使われている列や列のグループに一意性btreeインデックスが自動的に作られます。
-作成されるインデックスは、一意性制約と同じ名前になります。
-=======
       index on the column or group of columns used in the constraint.  But if
       the constraint includes a <literal>WITHOUT OVERLAPS</literal> clause, it
       will use a GiST index.  The created index has the same name as the
       unique constraint.
->>>>>>> 3d6a8289
+-->
+《マッチ度[62.837838]》一意性制約を加えると、制約で使われている列や列のグループに一意性btreeインデックスが自動的に作られます。
+作成されるインデックスは、一意性制約と同じ名前になります。
+《機械翻訳》«Adding a unique constraint will automatically create a unique btree index on the column or group of columns used in the constraint. But if the constraint includes a <literal>WITHOUT OVERLAPS</literal> clause, it will use a GiST index. The created index has the same name as the unique constraint.»
      </para>
 
      <para>
@@ -1575,16 +1537,9 @@
    </varlistentry>
 
    <varlistentry id="sql-createtable-parms-primary-key">
-<!--
     <term><literal>PRIMARY KEY</literal> (column constraint)</term>
-<<<<<<< HEAD
--->
-    <term><literal>PRIMARY KEY</literal> （列制約）</term>
-    <term><literal>PRIMARY KEY ( <replaceable class="parameter">column_name</replaceable> [, ... ] )</literal>
-<!--
-=======
     <term><literal>PRIMARY KEY ( <replaceable class="parameter">column_name</replaceable> [, ... ] [, <replaceable class="parameter">column_name</replaceable> WITHOUT OVERLAPS ] )</literal>
->>>>>>> 3d6a8289
+<!--
     <optional> <literal>INCLUDE ( <replaceable class="parameter">column_name</replaceable> [, ...])</literal> </optional> (table constraint)</term>
 -->
     <optional> <literal>INCLUDE ( <replaceable class="parameter">column_name</replaceable> [, ...])</literal> </optional> (テーブル制約)</term>
@@ -1638,16 +1593,12 @@
 <!--
       Adding a <literal>PRIMARY KEY</literal> constraint will automatically
       create a unique btree index on the column or group of columns used in
-<<<<<<< HEAD
-      the constraint.  That index has the same name as the primary key
-      constraint.
--->
-<literal>PRIMARY KEY</literal>制約を追加すると、制約で使用する列や列のグループに一意性のbtreeインデックスが自動的に作られます。
-そのインデックスは、主キー制約と同じ名前になります。
-=======
       the constraint, or GiST if <literal>WITHOUT OVERLAPS</literal> was
       specified.
->>>>>>> 3d6a8289
+-->
+《マッチ度[65.437788]》<literal>PRIMARY KEY</literal>制約を追加すると、制約で使用する列や列のグループに一意性のbtreeインデックスが自動的に作られます。
+そのインデックスは、主キー制約と同じ名前になります。
+《機械翻訳》«Adding a <literal>PRIMARY KEY</literal> constraint will automatically create a unique btree index on the column or group of columns used in the constraint, or GiST if <literal>WITHOUT OVERLAPS</literal> was specified.»
      </para>
 
      <para>
@@ -1753,22 +1704,10 @@
       are not a part of any partition key, which can be compared using any
       appropriate operator.
 -->
-複数レベルのパーティション階層に対して排他制約を設定する場合は、対象パーティションテーブルのパーティションキーにあるすべての列が、そのすべての子孫テーブルパーティションの列と同様に、制約定義に含まれている必要があります。
+《機械翻訳》マルチ-レベルのパーティション階層に対して排他制約を設定する場合は、ターゲットのパーティションテーブルのパーティションキーにあるすべての列が、そのすべての子孫テーブルパーティションの列と同様に、制約定義に含まれている必要があります。
 さらに、これらの列は等価演算子を使用して比較する必要があります。
-これらの制限により、競合する可能性のある行が同じパーティションに存在することが保証されます。
-制約は、いずれのパーティションキーの一部ではない他の列を参照することもでき、適切な演算子を使用して比較できます。
-     </para>
-
-     <para>
-      When establishing an exclusion constraint for a multi-level partition
-      hierarchy, all the columns in the partition key of the target
-      partitioned table, as well as those of all its descendant partitioned
-      tables, must be included in the constraint definition.  Additionally,
-      those columns must be compared using the equality operator.  These
-      restrictions ensure that potentially-conflicting rows will exist in the
-      same partition.  The constraint may also refer to other columns which
-      are not a part of any partition key, which can be compared using any
-      appropriate operator.
+競合する可能性のある行が同じパーティションに存在するという保証の制限があります。
+制約は、いずれのパーティションキーのパートでもない他の列を参照することもでき、適切な演算子を使用して比較できます。
      </para>
     </listitem>
    </varlistentry>
@@ -1801,9 +1740,12 @@
       is used.  Otherwise, the <replaceable class="parameter">refcolumn</replaceable>
       list must refer to the columns of a non-deferrable unique or primary key
       constraint or be the columns of a non-partial unique index.
-     </para>
-
-     <para>
+-->
+《機械翻訳》«These clauses specify a foreign key constraint, which requires that a group of one or more columns of the new table must only contain values that match values in the referenced column(s) of some row of the referenced table. If the <replaceable class="parameter">refcolumn</replaceable> list is omitted, the primary key of the <replaceable class="parameter">reftable</replaceable> is used. Otherwise, the <replaceable class="parameter">refcolumn</replaceable> list must refer to the columns of a non-deferrable unique or primary key constraint or be the columns of a non-partial unique index.»
+     </para>
+
+     <para>
+<!--
       If the last column is marked with <literal>PERIOD</literal>, it is
       treated in a special way.  While the non-<literal>PERIOD</literal>
       columns are compared for equality (and there must be at least one of
@@ -1822,16 +1764,22 @@
       <replaceable class="parameter">refcolumn</replaceable> clause is omitted,
       and thus the reftable's primary key constraint chosen, the primary key
       must have its final column marked <literal>WITHOUT OVERLAPS</literal>.
-     </para>
-
-     <para>
+-->
+《機械翻訳》«If the last column is marked with <literal>PERIOD</literal>, it is treated in a special way. While the non-<literal>PERIOD</literal> columns are compared for equality (and there must be at least one of them), the <literal>PERIOD</literal> column is not. Instead, the constraint is considered satisfied if the referenced table has matching records (based on the non-<literal>PERIOD</literal> parts of the key) whose combined <literal>PERIOD</literal> values completely cover the referencing record's. In other words, the reference must have a referent for its entire duration. This column must be a range or multirange type. In addition, the referenced table must have a primary key or unique constraint declared with <literal>WITHOUT OVERLAPS</literal>. Finally, if the foreign key has a PERIOD <replaceable class="parameter">column_name</replaceable> specification the corresponding <replaceable class="parameter">refcolumn</replaceable>, if present, must also be marked <literal>PERIOD</literal>. If the <replaceable class="parameter">refcolumn</replaceable> clause is omitted, and thus the reftable's primary key constraint chosen, the primary key must have its final column marked <literal>WITHOUT OVERLAPS</literal>.»
+     </para>
+
+     <para>
+<!--
       For each pair of referencing and referenced column, if they are of a
       collatable data type, then the collations must either be both
       deterministic or else both the same.  This ensures that both columns
       have a consistent notion of equality.
-     </para>
-
-     <para>
+-->
+《機械翻訳》«For each pair of referencing and referenced column, if they are of a collatable data type, then the collations must either be both deterministic or else both the same. This ensures that both columns have a consistent notion of equality.»
+     </para>
+
+     <para>
+<!--
       The user
       must have <literal>REFERENCES</literal> permission on the referenced
       table (either the whole table, or the specific referenced columns).  The
@@ -1840,14 +1788,7 @@
       Note that foreign key constraints cannot be defined between temporary
       tables and permanent tables.
 -->
-これらの句は、外部キー制約を指定します。
-外部キー制約は、新しいテーブルの1つまたは複数の列の集合が、被参照テーブルの一部の行の被参照列に一致する値を持たなければならないことを指定するものです。
-<replaceable class="parameter">refcolumn</replaceable>リストが省略された場合、<replaceable class="parameter">reftable</replaceable>の主キーが使用されます。
-そうでない場合、<replaceable class="parameter">refcolumn</replaceable>リストは遅延不可の一意性または主キー制約の列を参照するか、部分インデックスでない一意インデックスの列でなければなりません。
-被参照列は、被参照テーブルにおいて遅延不可の一意性制約もしくは主キー制約を持った列でなければなりません。
-ユーザは被参照テーブル（テーブル全体または特定の被参照列）について<literal>REFERENCES</literal>権限を持っていなければなりません。
-外部キー制約の追加は被参照テーブルに<literal>SHARE ROW EXCLUSIVE</literal>ロックを必要とします。
-一時テーブルと永続テーブルとの間で外部キー制約を定義できないことに注意してください。
+《機械翻訳》«The user must have <literal>REFERENCES</literal> permission on the referenced table (either the whole table, or the specific referenced columns). The addition of a foreign key constraint requires a <literal>SHARE ROW EXCLUSIVE</literal> lock on the referenced table. Note that foreign key constraints cannot be defined between temporary tables and permanent tables.»
      </para>
 
      <para>
@@ -1888,43 +1829,34 @@
       clause specifies the action to perform when a referenced column
       in the referenced table is being updated to a new value. If the
       row is updated, but the referenced column is not actually
-<<<<<<< HEAD
-      changed, no action is done. Referential actions other than the
-      <literal>NO ACTION</literal> check cannot be deferred, even if
-      the constraint is declared deferrable. There are the following possible
-      actions for each clause:
--->
-さらに、被参照列のデータが変更された場合、このテーブルの列のデータに何らかの動作が発生します。
+      changed, no action is done. Referential actions are executed as part of
+      the data changing command, even if the constraint is deferred.  There
+      are the following possible actions for each clause:
+-->
+《マッチ度[79.970972]》さらに、被参照列のデータが変更された場合、このテーブルの列のデータに何らかの動作が発生します。
 <literal>ON DELETE</literal>句は、被参照テーブルの被参照行が削除されようとした場合の動作を指定します。
 同様に<literal>ON UPDATE</literal>句は、被参照テーブルの被参照列が新しい値に更新されようとした場合の動作を指定します。
 行の更新があった場合でも、被参照列が実際に変更されない場合は、動作は実行されません。
 制約が遅延可能と宣言されていても、<literal>NO ACTION</literal>検査以外の参照動作は遅延させられません。
 各句について、以下の動作を指定可能です。
-=======
-      changed, no action is done. Referential actions are executed as part of
-      the data changing command, even if the constraint is deferred.  There
-      are the following possible actions for each clause:
->>>>>>> 3d6a8289
+《機械翻訳》«In addition, when the data in the referenced columns is changed, certain actions are performed on the data in this table's columns. The <literal>ON DELETE</literal> clause specifies the action to perform when a referenced row in the referenced table is being deleted. Likewise, the <literal>ON UPDATE</literal> clause specifies the action to perform when a referenced column in the referenced table is being updated to a new value. If the row is updated, but the referenced column is not actually changed, no action is done. Referential actions are executed as part of the data changing command, even if the constraint is deferred. There are the following possible actions for each clause:»
 
       <variablelist>
        <varlistentry id="sql-createtable-parms-references-refact-no-action">
         <term><literal>NO ACTION</literal></term>
         <listitem>
          <para>
-<<<<<<< HEAD
-<!--
-          Produce an error indicating that the deletion or update
-=======
+<!--
           Produce an error if the deletion or update
->>>>>>> 3d6a8289
           would create a foreign key constraint violation.
           If the constraint is deferred, this
           error will be produced at constraint check time if there still
           exist any referencing rows.  This is the default action.
 -->
-削除もしくは更新により外部キー制約違反が起こることを示すエラーを発生します。
+《マッチ度[73.577236]》削除もしくは更新により外部キー制約違反が起こることを示すエラーを発生します。
 制約が遅延可能な場合、何らかの参照行が存在する限り、このエラーは制約の検査時点で発生します。
 これはデフォルトの動作です。
+《機械翻訳》«Produce an error if the deletion or update would create a foreign key constraint violation. If the constraint is deferred, this error will be produced at constraint check time if there still exist any referencing rows. This is the default action.»
          </para>
         </listitem>
        </varlistentry>
@@ -1933,16 +1865,7 @@
         <term><literal>RESTRICT</literal></term>
         <listitem>
          <para>
-<<<<<<< HEAD
-<!--
-          Produce an error indicating that the deletion or update
-          would create a foreign key constraint violation.
-          This is the same as <literal>NO ACTION</literal> except that
-          the check is not deferrable.
--->
-削除もしくは更新が外部キー制約違反となることを示すエラーを発生します。
-検査が遅延できない点を除き、<literal>NO ACTION</literal>と同じです。
-=======
+<!--
           Produce an error if a row to be deleted or updated matches a row in
           the referencing table.  This prevents the action even if the state
           after the action would not violate the foreign key constraint.  In
@@ -1950,11 +1873,15 @@
           are distinct but compare as equal.  (But it does not prevent
           <quote>no-op</quote> updates that update a column to the same
           value.)
+-->
+《機械翻訳》«Produce an error if a row to be deleted or updated matches a row in the referencing table. This prevents the action even if the state after the action would not violate the foreign key constraint. In particular, it prevents updates of referenced rows to values that are distinct but compare as equal. (But it does not prevent <quote>no-op</quote> updates that update a column to the same value.)»
          </para>
 
          <para>
+<!--
           In a temporal foreign key, this option is not supported.
->>>>>>> 3d6a8289
+-->
+《機械翻訳》«In a temporal foreign key, this option is not supported.»
          </para>
         </listitem>
        </varlistentry>
@@ -1972,7 +1899,10 @@
          </para>
 
          <para>
+<!--
           In a temporal foreign key, this option is not supported.
+-->
+《機械翻訳》«In a temporal foreign key, this option is not supported.»
          </para>
         </listitem>
        </varlistentry>
@@ -1991,7 +1921,10 @@
          </para>
 
          <para>
+<!--
           In a temporal foreign key, this option is not supported.
+-->
+《機械翻訳》«In a temporal foreign key, this option is not supported.»
          </para>
         </listitem>
        </varlistentry>
@@ -2013,7 +1946,10 @@
          </para>
 
          <para>
+<!--
           In a temporal foreign key, this option is not supported.
+-->
+《機械翻訳》«In a temporal foreign key, this option is not supported.»
          </para>
         </listitem>
        </varlistentry>
@@ -2091,6 +2027,7 @@
     <term><literal>NOT ENFORCED</literal></term>
     <listitem>
      <para>
+<!--
       When the constraint is <literal>ENFORCED</literal>, then the database
       system will ensure that the constraint is satisfied, by checking the
       constraint at appropriate times (after each statement or at the end of
@@ -2101,17 +2038,25 @@
       still assume that the data actually satisfies the constraint for
       optimization decisions where this does not affect the correctness of the
       result.
-     </para>
-
-     <para>
+-->
+《機械翻訳》«When the constraint is <literal>ENFORCED</literal>, then the database system will ensure that the constraint is satisfied, by checking the constraint at appropriate times (after each statement or at the end of the transaction, as appropriate). That is the default. If the constraint is <literal>NOT ENFORCED</literal>, the database system will not check the constraint. It is then up to the application code to ensure that the constraints are satisfied. The database system might still assume that the data actually satisfies the constraint for optimization decisions where this does not affect the correctness of the result.»
+     </para>
+
+     <para>
+<!--
       <literal>NOT ENFORCED</literal> constraints can be useful as
       documentation if the actual checking of the constraint at run time is
       too expensive.
-     </para>
-
-     <para>
+-->
+《機械翻訳》«<literal>NOT ENFORCED</literal> constraints can be useful as documentation if the actual checking of the constraint at run time is too expensive.»
+     </para>
+
+     <para>
+<!--
       This is currently only supported for foreign key and <literal>CHECK</literal>
       constraints.
+-->
+《機械翻訳》«This is currently only supported for foreign key and <literal>CHECK</literal> constraints.»
      </para>
     </listitem>
    </varlistentry>
@@ -2508,35 +2453,16 @@
      <primary><varname>vacuum_truncate</varname></primary>
      <secondary>storage parameter</secondary>
     </indexterm>
-    <indexterm>
-     <primary><varname>vacuum_truncate</varname>格納パラメータ</primary>
-    </indexterm>
     </term>
     <listitem>
      <para>
-<<<<<<< HEAD
-<!--
-      Enables or disables vacuum to try to truncate off any empty pages
-      at the end of this table. The default value is <literal>true</literal>.
-      If <literal>true</literal>, <command>VACUUM</command> and
-      autovacuum do the truncation and the disk space for
-      the truncated pages is returned to the operating system.
-      Note that the truncation requires <literal>ACCESS EXCLUSIVE</literal>
-      lock on the table. The <literal>TRUNCATE</literal> parameter
-      of <link linkend="sql-vacuum"><command>VACUUM</command></link>, if specified, overrides the value
-      of this option.
--->
-バキュームがテーブル末尾の空ページの切り捨てを試みることを、有効または無効にします。
-デフォルト値は<literal>true</literal>です。
-<literal>true</literal>の場合、<command>VACUUM</command>と自動バキュームは切り捨てを行い切り捨てられたページのディスク領域はオペレーティングシステムに返されます。
-切り捨てにはテーブルに<literal>ACCESS EXCLUSIVE</literal>ロックが必要であることに注意してください。
-<link linkend="sql-vacuum"><command>VACUUM</command></link>の<literal>TRUNCATE</literal>パラメータは、指定されていたなら本オプションを上書きします。
-=======
+<!--
       Per-table value for <xref linkend="guc-vacuum-truncate"/> parameter.  The
       <literal>TRUNCATE</literal> parameter of
       <link linkend="sql-vacuum"><command>VACUUM</command></link>, if
       specified, overrides the value of this option.
->>>>>>> 3d6a8289
+-->
+《機械翻訳》«Per-table value for <xref linkend="guc-vacuum-truncate"/> parameter. The <literal>TRUNCATE</literal> parameter of <link linkend="sql-vacuum"><command>VACUUM</command></link>, if specified, overrides the value of this option.»
      </para>
     </listitem>
    </varlistentry>
@@ -2572,8 +2498,12 @@
     </term>
    <listitem>
     <para>
+<!--
      Per-table value for <xref linkend="guc-autovacuum-vacuum-max-threshold"/>
      parameter.
+-->
+《マッチ度[80.952381]》<xref linkend="guc-autovacuum-vacuum-threshold"/>パラメータについて、テーブル毎に設定する値です。
+《機械翻訳》«Per-table value for <xref linkend="guc-autovacuum-vacuum-max-threshold"/> parameter.»
     </para>
    </listitem>
   </varlistentry>
@@ -2905,8 +2835,12 @@
     </term>
     <listitem>
      <para>
+<!--
       Per-table value for <xref linkend="guc-vacuum-max-eager-freeze-failure-rate"/>
       parameter.
+-->
+《マッチ度[70.786517]》<xref linkend="guc-vacuum-multixact-freeze-table-age"/>パラメータについて、テーブル毎に設定する値です。
+《機械翻訳》«Per-table value for <xref linkend="guc-vacuum-max-eager-freeze-failure-rate"/> parameter.»
      </para>
     </listitem>
    </varlistentry>
@@ -3615,20 +3549,6 @@
 <productname>PostgreSQL</productname>はより緩やかで、制約名は特定のテーブルやドメインに付加された制約の中で一意であることだけが求められます。
 しかしながら、この追加的な自由はインデックスに基づく制約（<literal>UNIQUE</literal>、<literal>PRIMARY KEY</literal>、および<literal>EXCLUDE</literal>制約）にはありません。なぜなら、関連付けられたインデックスは制約と同じに命名されて、インデックス名は同スキーマ内の全てのリレーションの中で一意でなければならないからです。
    </para>
-<<<<<<< HEAD
-
-   <para>
-<!--
-    Currently, <productname>PostgreSQL</productname> does not record names
-    for not-null constraints at all, so they are not
-    subject to the uniqueness restriction.  This might change in a future
-    release.
--->
-今のところ、<productname>PostgreSQL</productname>は非NULL制約の名前を全く記録しませんので、これらは一意性の制限の対象ではありません。
-これは将来のリリースで変更されるかもしれません。
-   </para>
-=======
->>>>>>> 3d6a8289
   </refsect2>
 
   <refsect2>
@@ -3706,18 +3626,13 @@
    <title>生成列</title>
 
    <para>
-<<<<<<< HEAD
-<!--
-    The option <literal>STORED</literal> is not standard but is also used by
-    other SQL implementations.  The SQL standard does not specify the storage
-    of generated columns.
--->
-オプション<literal>STORED</literal>は標準ではありませんが他のSQL実装でも使われています。標準SQLは生成列の格納を規定していません。
-=======
+<!--
     The options <literal>STORED</literal> and <literal>VIRTUAL</literal> are
     not standard but are also used by other SQL implementations.  The SQL
     standard does not specify the storage of generated columns.
->>>>>>> 3d6a8289
+-->
+《マッチ度[75.124378]》オプション<literal>STORED</literal>は標準ではありませんが他のSQL実装でも使われています。標準SQLは生成列の格納を規定していません。
+《機械翻訳》«The options <literal>STORED</literal> and <literal>VIRTUAL</literal> are not standard but are also used by other SQL implementations. The SQL standard does not specify the storage of generated columns.»
    </para>
   </refsect2>
 

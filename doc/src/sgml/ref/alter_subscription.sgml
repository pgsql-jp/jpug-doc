<!--
doc/src/sgml/ref/alter_subscription.sgml
PostgreSQL documentation
-->

<refentry id="sql-altersubscription">
 <indexterm zone="sql-altersubscription">
  <primary>ALTER SUBSCRIPTION</primary>
 </indexterm>

 <refmeta>
  <refentrytitle>ALTER SUBSCRIPTION</refentrytitle>
  <manvolnum>7</manvolnum>
<!--
  <refmiscinfo>SQL - Language Statements</refmiscinfo>
-->
  <refmiscinfo>SQL - 言語</refmiscinfo>
 </refmeta>

 <refnamediv>
  <refname>ALTER SUBSCRIPTION</refname>
<!--
  <refpurpose>change the definition of a subscription</refpurpose>
-->
  <refpurpose>サブスクリプションの定義を変更する</refpurpose>
 </refnamediv>

 <refsynopsisdiv>
<synopsis>
ALTER SUBSCRIPTION <replaceable class="parameter">name</replaceable> CONNECTION '<replaceable>conninfo</replaceable>'
ALTER SUBSCRIPTION <replaceable class="parameter">name</replaceable> SET PUBLICATION <replaceable class="parameter">publication_name</replaceable> [, ...] [ WITH ( <replaceable class="parameter">publication_option</replaceable> [= <replaceable class="parameter">value</replaceable>] [, ... ] ) ]
ALTER SUBSCRIPTION <replaceable class="parameter">name</replaceable> ADD PUBLICATION <replaceable class="parameter">publication_name</replaceable> [, ...] [ WITH ( <replaceable class="parameter">publication_option</replaceable> [= <replaceable class="parameter">value</replaceable>] [, ... ] ) ]
ALTER SUBSCRIPTION <replaceable class="parameter">name</replaceable> DROP PUBLICATION <replaceable class="parameter">publication_name</replaceable> [, ...] [ WITH ( <replaceable class="parameter">publication_option</replaceable> [= <replaceable class="parameter">value</replaceable>] [, ... ] ) ]
ALTER SUBSCRIPTION <replaceable class="parameter">name</replaceable> REFRESH PUBLICATION [ WITH ( <replaceable class="parameter">refresh_option</replaceable> [= <replaceable class="parameter">value</replaceable>] [, ... ] ) ]
ALTER SUBSCRIPTION <replaceable class="parameter">name</replaceable> ENABLE
ALTER SUBSCRIPTION <replaceable class="parameter">name</replaceable> DISABLE
ALTER SUBSCRIPTION <replaceable class="parameter">name</replaceable> SET ( <replaceable class="parameter">subscription_parameter</replaceable> [= <replaceable class="parameter">value</replaceable>] [, ... ] )
ALTER SUBSCRIPTION <replaceable class="parameter">name</replaceable> SKIP ( <replaceable class="parameter">skip_option</replaceable> = <replaceable class="parameter">value</replaceable> )
ALTER SUBSCRIPTION <replaceable class="parameter">name</replaceable> OWNER TO { <replaceable>new_owner</replaceable> | CURRENT_ROLE | CURRENT_USER | SESSION_USER }
ALTER SUBSCRIPTION <replaceable class="parameter">name</replaceable> RENAME TO <replaceable>new_name</replaceable>
</synopsis>
 </refsynopsisdiv>

 <refsect1>
<!--
  <title>Description</title>
-->
  <title>説明</title>

  <para>
<!--
   <command>ALTER SUBSCRIPTION</command> can change most of the subscription
   properties that can be specified
   in <xref linkend="sql-createsubscription"/>.
-->
<command>ALTER SUBSCRIPTION</command>は<xref linkend="sql-createsubscription"/>で指定できるサブスクリプションの属性のほとんどを変更できます。
  </para>

  <para>
<!--
   You must own the subscription to use <command>ALTER SUBSCRIPTION</command>.
<<<<<<< HEAD
   To rename a subscription or alter the owner, you must have
   <literal>CREATE</literal> permission on the database. In addition,
   to alter the owner, you must be able to <literal>SET ROLE</literal> to the
   new owning role. If the subscription has
   <literal>password_required=false</literal>, only superusers can modify it.
=======
   To alter the owner, you must also be a direct or indirect member of the
   new owning role. The new owner has to be a superuser.
   (Currently, all subscription owners must be superusers, so the owner checks
   will be bypassed in practice.  But this might change in the future.)
-->
<command>ALTER SUBSCRIPTION</command>を使用するには、そのサブスクリプションを所有していなければなりません。
所有者を変更するには、新しい所有ロールの直接的あるいは間接的メンバーでもなければなりません。
新しい所有者はスーパーユーザである必要があります。
（現在は、すべてのサブスクリプションの所有者はスーパーユーザでなければならず、そのため所有者のチェックは実際には回避されます。
しかしこれは将来、変更されるかもしれません。）
>>>>>>> 94ef7168
  </para>

  <para>
<!--
   When refreshing a publication we remove the relations that are no longer
   part of the publication and we also remove the table synchronization slots
   if there are any. It is necessary to remove these slots so that the resources
   allocated for the subscription on the remote host are released. If due to
   network breakdown or some other error, <productname>PostgreSQL</productname>
   is unable to remove the slots, an error will be reported. To proceed in this
   situation, the user either needs to retry the operation or disassociate the
   slot from the subscription and drop the subscription as explained in
   <xref linkend="sql-dropsubscription"/>.
-->
パブリケーションを更新するときには、もうパブリケーションの一部ではないリレーションを削除し、存在すればテーブル同期スロットも削除します。
リモートホストでサブスクリプションのために割り当てられたリソースを解放するために、これらのスロットを解放することが必要です。
ネットワーク切れやその他のエラーにより<productname>PostgreSQL</productname>がスロットを削除できなかった場合、エラーが報告されます。
この状況で処理を進めるためには、ユーザは操作を再度試みるか、または、スロットをサブスクリプションから切り離し、<xref linkend="sql-dropsubscription"/>で説明するようサブスクリプションを削除することが必要です。
  </para>

  <para>
<!--
   Commands <command>ALTER SUBSCRIPTION ... REFRESH PUBLICATION</command> and
   <command>ALTER SUBSCRIPTION ... {SET|ADD|DROP} PUBLICATION ...</command>
   with <literal>refresh</literal> option as <literal>true</literal> cannot be
   executed inside a transaction block.
-->
コマンド<command>ALTER SUBSCRIPTION ... REFRESH PUBLICATION</command>と<literal>refresh</literal>オプションが<literal>true</literal>の<command>ALTER SUBSCRIPTION ... {SET|ADD|DROP} PUBLICATION ...</command>は、トランザクションブロック内では実行できません。

<!--
   These commands also cannot be executed when the subscription has
   <link linkend="sql-createsubscription-with-two-phase"><literal>two_phase</literal></link>
   commit enabled, unless
   <link linkend="sql-createsubscription-with-copy-data"><literal>copy_data</literal></link>
   is <literal>false</literal>. See column <structfield>subtwophasestate</structfield>
   of <link linkend="catalog-pg-subscription"><structname>pg_subscription</structname></link>
   to know the actual two-phase state.
-->
サブスクリプションが<literal>two_phase</literal>コミットを有効にしている場合でも、<literal>copy_data</literal>が<literal>false</literal>でない限り、これらのコマンドは実行できません。
実際の2相状態を知るには、<link linkend="catalog-pg-subscription"><structname>pg_subscription</structname></link>の<structfield>subtwophasestate</structfield>列を参照してください。
  </para>
 </refsect1>

 <refsect1>
<!--
  <title>Parameters</title>
-->
  <title>パラメータ</title>

  <variablelist>
   <varlistentry>
    <term><replaceable class="parameter">name</replaceable></term>
    <listitem>
     <para>
<!--
      The name of a subscription whose properties are to be altered.
-->
属性の変更の対象となるサブスクリプションの名前です。
     </para>
    </listitem>
   </varlistentry>

   <varlistentry>
    <term><literal>CONNECTION '<replaceable class="parameter">conninfo</replaceable>'</literal></term>
    <listitem>
     <para>
<!--
      This clause replaces the connection string originally set by
      <xref linkend="sql-createsubscription"/>.  See there for more
      information.
-->
この句では、元は<xref linkend="sql-createsubscription"/>により設定された接続文字列を置き換えます。
詳細な情報はそちらを参照してください。
     </para>
    </listitem>
   </varlistentry>

   <varlistentry>
    <term><literal>SET PUBLICATION <replaceable class="parameter">publication_name</replaceable></literal></term>
    <term><literal>ADD PUBLICATION <replaceable class="parameter">publication_name</replaceable></literal></term>
    <term><literal>DROP PUBLICATION <replaceable class="parameter">publication_name</replaceable></literal></term>
    <listitem>
     <para>
<!--
      These forms change the list of subscribed publications.
      <literal>SET</literal>
      replaces the entire list of publications with a new list,
      <literal>ADD</literal> adds additional publications to the list of
      publications, and <literal>DROP</literal> removes the publications from
      the list of publications.  We allow non-existent publications to be
      specified in <literal>ADD</literal> and <literal>SET</literal> variants
      so that users can add those later.  See <xref linkend="sql-createsubscription"/>
      for more information.  By default, this command will also act like
      <literal>REFRESH PUBLICATION</literal>.
-->
この形式はサブスクライブするパブリケーションのリストを変更します。
<literal>SET</literal>はパブリケーションのリスト全体を新しいリストで置き換え、<literal>ADD</literal>は追加のパブリケーションをパブリケーションのリストに追加し、<literal>DROP</literal>はパブリケーションをパブリケーションのリストから削除します。
ユーザーが後から追加できるよう存在しないパブリケーションを<literal>ADD</literal>や<literal>SET</literal>で指定することを許容します。
詳細は<xref linkend="sql-createsubscription"/>を参照してください。
デフォルトでは、このコマンドは<literal>REFRESH PUBLICATION</literal>のような動作もします。
     </para>

     <para>
<!--
      <replaceable>publication_option</replaceable> specifies additional
      options for this operation.  The supported options are:
-->
<replaceable>publication_option</replaceable>は、この操作についての追加のオプションを指定します。
以下のオプションがサポートされています。

      <variablelist>
       <varlistentry>
        <term><literal>refresh</literal> (<type>boolean</type>)</term>
        <listitem>
         <para>
<!--
          When false, the command will not try to refresh table information.
          <literal>REFRESH PUBLICATION</literal> should then be executed separately.
          The default is <literal>true</literal>.
-->
falseにすると、このコマンドはテーブルを情報を更新しません。
後で別に<literal>REFRESH PUBLICATION</literal>を実行することになります。
デフォルトは<literal>true</literal>です。
         </para>
        </listitem>
       </varlistentry>
      </variablelist>

<!--
      Additionally, the options described under
      <literal>REFRESH PUBLICATION</literal> may be specified, to control the
      implicit refresh operation.
-->
さらに、暗黙の更新動作を制御するために<literal>REFRESH PUBLICATION</literal>の項で説明されているオプションを指定できます。
     </para>
    </listitem>
   </varlistentry>

   <varlistentry>
    <term><literal>REFRESH PUBLICATION</literal></term>
    <listitem>
     <para>
<!--
      Fetch missing table information from publisher.  This will start
      replication of tables that were added to the subscribed-to publications
      since <command>CREATE SUBSCRIPTION</command> or
      the last invocation of <command>REFRESH PUBLICATION</command>.
-->
不足しているテーブル情報をパブリッシャーから取得します。
<command>CREATE SUBSCRIPTION</command>、あるいは最後の<command>REFRESH PUBLICATION</command>の実行の後でサブスクライブ対象のパブリケーションに追加されたテーブルの複製が、これにより開始されます。
     </para>

     <para>
<!--
      <replaceable>refresh_option</replaceable> specifies additional options for the
      refresh operation.  The supported options are:
-->
<replaceable>refresh_option</replaceable>は更新(refresh)の操作について追加のオプションを指定します。
以下のオプションがサポートされています。

      <variablelist>
       <varlistentry>
        <term><literal>copy_data</literal> (<type>boolean</type>)</term>
        <listitem>
         <para>
<!--
          Specifies whether to copy pre-existing data in the publications
          that are being subscribed to when the replication starts.
          The default is <literal>true</literal>.
-->
サブスクライブ対象のパブリケーションにある既存のデータが、レプリケーションの開始時にコピーされるかどうかを指定します。
デフォルトは<literal>true</literal>です。
         </para>
         <para>
<!--
          Previously subscribed tables are not copied, even if a table's row
          filter <literal>WHERE</literal> clause has since been modified.
-->
テーブルの行フィルター<literal>WHERE</literal>句が変更されていても、以前にサブスクライブされたテーブルはコピーされません。
         </para>
         <para>
          See <xref linkend="sql-createsubscription-notes"/> for details of
          how <literal>copy_data = true</literal> can interact with the
          <link linkend="sql-createsubscription-with-origin"><literal>origin</literal></link>
          parameter.
         </para>
         <para>
          See the
          <link linkend="sql-createsubscription-with-binary"><literal>binary</literal></link>
          parameter of <command>CREATE SUBSCRIPTION</command> for details about
          copying pre-existing data in binary format.
         </para>
        </listitem>
       </varlistentry>
      </variablelist></para>
    </listitem>
   </varlistentry>

   <varlistentry>
    <term><literal>ENABLE</literal></term>
    <listitem>
     <para>
<!--
      Enables a previously disabled subscription, starting the logical
      replication worker at the end of the transaction.
-->
以前に無効化されたサブスクリプションを有効化し、トランザクションの終了時に論理レプリケーションワーカーを起動します。
     </para>
    </listitem>
   </varlistentry>

   <varlistentry>
    <term><literal>DISABLE</literal></term>
    <listitem>
     <para>
<!--
      Disables a running subscription, stopping the logical replication
      worker at the end of the transaction.
-->
実行中のサブスクリプションを無効化し、トランザクションの終了時に論理レプリケーションワーカーを停止します。
     </para>
    </listitem>
   </varlistentry>

   <varlistentry>
    <term><literal>SET ( <replaceable class="parameter">subscription_parameter</replaceable> [= <replaceable class="parameter">value</replaceable>] [, ... ] )</literal></term>
    <listitem>
     <para>
<!--
      This clause alters parameters originally set by
      <xref linkend="sql-createsubscription"/>.  See there for more
<<<<<<< HEAD
      information.  The parameters that can be altered are
      <link linkend="sql-createsubscription-with-slot-name"><literal>slot_name</literal></link>,
      <link linkend="sql-createsubscription-with-synchronous-commit"><literal>synchronous_commit</literal></link>,
      <link linkend="sql-createsubscription-with-binary"><literal>binary</literal></link>,
      <link linkend="sql-createsubscription-with-streaming"><literal>streaming</literal></link>,
      <link linkend="sql-createsubscription-with-disable-on-error"><literal>disable_on_error</literal></link>,
      <link linkend="sql-createsubscription-with-password-required"><literal>password_required</literal></link>,
      <link linkend="sql-createsubscription-with-run-as-owner"><literal>run_as_owner</literal></link>, and
      <link linkend="sql-createsubscription-with-origin"><literal>origin</literal></link>.
      Only a superuser can set <literal>password_required = false</literal>.
=======
      information.  The parameters that can be altered
      are <literal>slot_name</literal>,
      <literal>synchronous_commit</literal>,
      <literal>binary</literal>, <literal>streaming</literal>, and
      <literal>disable_on_error</literal>.
-->
この句では、元は<xref linkend="sql-createsubscription"/>により設定されたパラメータを変更します。
詳細な情報はそちらを参照してください。
変更できるパラメータは<literal>slot_name</literal>、<literal>synchronous_commit</literal>、<literal>binary</literal>、<literal>streaming</literal>、<literal>disable_on_error</literal>です。
>>>>>>> 94ef7168
     </para>
    </listitem>
   </varlistentry>

   <varlistentry>
    <term><literal>SKIP ( <replaceable class="parameter">skip_option</replaceable> = <replaceable class="parameter">value</replaceable> )</literal></term>
    <listitem>
     <para>
<!--
      Skips applying all changes of the remote transaction.  If incoming data
      violates any constraints, logical replication will stop until it is
      resolved.  By using the <command>ALTER SUBSCRIPTION ... SKIP</command> command,
      the logical replication worker skips all data modification changes within
      the transaction.  This option has no effect on the transactions that are
      already prepared by enabling
      <link linkend="sql-createsubscription-with-two-phase"><literal>two_phase</literal></link>
      on the subscriber.
      After the logical replication worker successfully skips the transaction or
      finishes a transaction, the LSN (stored in
      <structname>pg_subscription</structname>.<structfield>subskiplsn</structfield>)
      is cleared.  See <xref linkend="logical-replication-conflicts"/> for
<<<<<<< HEAD
      the details of logical replication conflicts.
=======
      the details of logical replication conflicts.  Using this command requires
      superuser privilege.
-->
リモートトランザクションのすべての変更の適用をスキップします。
受信データが何らかの制約に違反している場合、解決されるまで論理レプリケーションは停止します。
<command>ALTER SUBSCRIPTION ... SKIP</command>コマンドを使用すると、論理レプリケーションワーカーはトランザクション内のすべてのデータ修正変更をスキップします。
このオプションは、サブスクライバで<literal>two_phase</literal>を有効にしてすでに準備されているトランザクションには影響しません。
論理レプリケーションワーカーがトランザクションをスキップするかトランザクションを終了ことに成功した後、LSN(<structname>pg_subscription</structname>.<structfield>subskiplsn</structfield>に格納されています)がクリアされます。
論理レプリケーションの競合の詳細については<xref linkend="logical-replication-conflicts"/>を参照してください。
このコマンドを使用するには、スーパーユーザ権限が必要です。
>>>>>>> 94ef7168
     </para>

     <para>
<!--
      <replaceable>skip_option</replaceable> specifies options for this operation.
      The supported option is:
-->
<replaceable>skip_option</replaceable>は、この操作のオプションを指定します。
サポートされているオプションは以下の通りです。

      <variablelist>
       <varlistentry>
        <term><literal>lsn</literal> (<type>pg_lsn</type>)</term>
        <listitem>
         <para>
<!--
          Specifies the finish LSN of the remote transaction whose changes
          are to be skipped by the logical replication worker.  The finish LSN
          is the LSN at which the transaction is either committed or prepared.
          Skipping individual subtransactions is not supported.  Setting
          <literal>NONE</literal> resets the LSN.
-->
論理レプリケーションワーカーによって変更がスキップされるリモートトランザクションの終了LSNを指定します。
終了LSNは、トランザクションがコミットまたは準備されるLSNです。
個々のサブトランザクションのスキップはサポートされません。
<literal>NONE</literal>を設定すると、LSNがリセットされます。
         </para>
        </listitem>
       </varlistentry>
      </variablelist></para>
    </listitem>
   </varlistentry>

   <varlistentry>
    <term><replaceable class="parameter">new_owner</replaceable></term>
    <listitem>
     <para>
<!--
      The user name of the new owner of the subscription.
-->
サブスクリプションの新しい所有者のユーザ名です。
     </para>
    </listitem>
   </varlistentry>

   <varlistentry>
    <term><replaceable class="parameter">new_name</replaceable></term>
    <listitem>
     <para>
<!--
      The new name for the subscription.
-->
サブスクリプションの新しい名前です。
     </para>
    </listitem>
   </varlistentry>
  </variablelist>

  <para>
   When specifying a parameter of type <type>boolean</type>, the
   <literal>=</literal> <replaceable class="parameter">value</replaceable>
   part can be omitted, which is equivalent to
   specifying <literal>TRUE</literal>.
  </para>
 </refsect1>

 <refsect1>
<!--
  <title>Examples</title>
-->
  <title>例</title>

  <para>
<!--
   Change the publication subscribed by a subscription to
   <literal>insert_only</literal>:
-->
サブスクリプションがサブスクライブするパブリケーションを<literal>insert_only</literal>に変更します。
<programlisting>
ALTER SUBSCRIPTION mysub SET PUBLICATION insert_only;
</programlisting>
  </para>

  <para>
<!--
   Disable (stop) the subscription:
-->
サブスクリプションを無効化（停止）します。
<programlisting>
ALTER SUBSCRIPTION mysub DISABLE;
</programlisting></para>
 </refsect1>

 <refsect1>
<!--
  <title>Compatibility</title>
-->
  <title>互換性</title>

  <para>
<!--
   <command>ALTER SUBSCRIPTION</command> is a <productname>PostgreSQL</productname>
   extension.
-->
<command>ALTER SUBSCRIPTION</command>は<productname>PostgreSQL</productname>の拡張です。
  </para>
 </refsect1>

 <refsect1>
<!--
  <title>See Also</title>
-->
  <title>関連項目</title>

  <simplelist type="inline">
   <member><xref linkend="sql-createsubscription"/></member>
   <member><xref linkend="sql-dropsubscription"/></member>
   <member><xref linkend="sql-createpublication"/></member>
   <member><xref linkend="sql-alterpublication"/></member>
  </simplelist>
 </refsect1>
</refentry><|MERGE_RESOLUTION|>--- conflicted
+++ resolved
@@ -57,26 +57,12 @@
   </para>
 
   <para>
-<!--
    You must own the subscription to use <command>ALTER SUBSCRIPTION</command>.
-<<<<<<< HEAD
    To rename a subscription or alter the owner, you must have
    <literal>CREATE</literal> permission on the database. In addition,
    to alter the owner, you must be able to <literal>SET ROLE</literal> to the
    new owning role. If the subscription has
    <literal>password_required=false</literal>, only superusers can modify it.
-=======
-   To alter the owner, you must also be a direct or indirect member of the
-   new owning role. The new owner has to be a superuser.
-   (Currently, all subscription owners must be superusers, so the owner checks
-   will be bypassed in practice.  But this might change in the future.)
--->
-<command>ALTER SUBSCRIPTION</command>を使用するには、そのサブスクリプションを所有していなければなりません。
-所有者を変更するには、新しい所有ロールの直接的あるいは間接的メンバーでもなければなりません。
-新しい所有者はスーパーユーザである必要があります。
-（現在は、すべてのサブスクリプションの所有者はスーパーユーザでなければならず、そのため所有者のチェックは実際には回避されます。
-しかしこれは将来、変更されるかもしれません。）
->>>>>>> 94ef7168
   </para>
 
   <para>
@@ -106,7 +92,6 @@
 -->
 コマンド<command>ALTER SUBSCRIPTION ... REFRESH PUBLICATION</command>と<literal>refresh</literal>オプションが<literal>true</literal>の<command>ALTER SUBSCRIPTION ... {SET|ADD|DROP} PUBLICATION ...</command>は、トランザクションブロック内では実行できません。
 
-<!--
    These commands also cannot be executed when the subscription has
    <link linkend="sql-createsubscription-with-two-phase"><literal>two_phase</literal></link>
    commit enabled, unless
@@ -114,9 +99,6 @@
    is <literal>false</literal>. See column <structfield>subtwophasestate</structfield>
    of <link linkend="catalog-pg-subscription"><structname>pg_subscription</structname></link>
    to know the actual two-phase state.
--->
-サブスクリプションが<literal>two_phase</literal>コミットを有効にしている場合でも、<literal>copy_data</literal>が<literal>false</literal>でない限り、これらのコマンドは実行できません。
-実際の2相状態を知るには、<link linkend="catalog-pg-subscription"><structname>pg_subscription</structname></link>の<structfield>subtwophasestate</structfield>列を参照してください。
   </para>
  </refsect1>
 
@@ -305,10 +287,8 @@
     <term><literal>SET ( <replaceable class="parameter">subscription_parameter</replaceable> [= <replaceable class="parameter">value</replaceable>] [, ... ] )</literal></term>
     <listitem>
      <para>
-<!--
       This clause alters parameters originally set by
       <xref linkend="sql-createsubscription"/>.  See there for more
-<<<<<<< HEAD
       information.  The parameters that can be altered are
       <link linkend="sql-createsubscription-with-slot-name"><literal>slot_name</literal></link>,
       <link linkend="sql-createsubscription-with-synchronous-commit"><literal>synchronous_commit</literal></link>,
@@ -319,17 +299,6 @@
       <link linkend="sql-createsubscription-with-run-as-owner"><literal>run_as_owner</literal></link>, and
       <link linkend="sql-createsubscription-with-origin"><literal>origin</literal></link>.
       Only a superuser can set <literal>password_required = false</literal>.
-=======
-      information.  The parameters that can be altered
-      are <literal>slot_name</literal>,
-      <literal>synchronous_commit</literal>,
-      <literal>binary</literal>, <literal>streaming</literal>, and
-      <literal>disable_on_error</literal>.
--->
-この句では、元は<xref linkend="sql-createsubscription"/>により設定されたパラメータを変更します。
-詳細な情報はそちらを参照してください。
-変更できるパラメータは<literal>slot_name</literal>、<literal>synchronous_commit</literal>、<literal>binary</literal>、<literal>streaming</literal>、<literal>disable_on_error</literal>です。
->>>>>>> 94ef7168
      </para>
     </listitem>
    </varlistentry>
@@ -338,7 +307,6 @@
     <term><literal>SKIP ( <replaceable class="parameter">skip_option</replaceable> = <replaceable class="parameter">value</replaceable> )</literal></term>
     <listitem>
      <para>
-<!--
       Skips applying all changes of the remote transaction.  If incoming data
       violates any constraints, logical replication will stop until it is
       resolved.  By using the <command>ALTER SUBSCRIPTION ... SKIP</command> command,
@@ -351,20 +319,7 @@
       finishes a transaction, the LSN (stored in
       <structname>pg_subscription</structname>.<structfield>subskiplsn</structfield>)
       is cleared.  See <xref linkend="logical-replication-conflicts"/> for
-<<<<<<< HEAD
       the details of logical replication conflicts.
-=======
-      the details of logical replication conflicts.  Using this command requires
-      superuser privilege.
--->
-リモートトランザクションのすべての変更の適用をスキップします。
-受信データが何らかの制約に違反している場合、解決されるまで論理レプリケーションは停止します。
-<command>ALTER SUBSCRIPTION ... SKIP</command>コマンドを使用すると、論理レプリケーションワーカーはトランザクション内のすべてのデータ修正変更をスキップします。
-このオプションは、サブスクライバで<literal>two_phase</literal>を有効にしてすでに準備されているトランザクションには影響しません。
-論理レプリケーションワーカーがトランザクションをスキップするかトランザクションを終了ことに成功した後、LSN(<structname>pg_subscription</structname>.<structfield>subskiplsn</structfield>に格納されています)がクリアされます。
-論理レプリケーションの競合の詳細については<xref linkend="logical-replication-conflicts"/>を参照してください。
-このコマンドを使用するには、スーパーユーザ権限が必要です。
->>>>>>> 94ef7168
      </para>
 
      <para>

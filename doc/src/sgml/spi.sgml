<!-- doc/src/sgml/spi.sgml -->

<chapter id="spi">
<!--
 <title>Server Programming Interface</title>
-->
 <title>サーバプログラミングインタフェース</title>

 <indexterm zone="spi">
  <primary>SPI</primary>
 </indexterm>

 <para>
<!--
  The <firstterm>Server Programming Interface</firstterm>
  (<acronym>SPI</acronym>) gives writers of user-defined
  <acronym>C</acronym> functions the ability to run
  <acronym>SQL</acronym> commands inside their functions or procedures.
  <acronym>SPI</acronym> is a set of
  interface functions to simplify access to the parser, planner,
  and executor. <acronym>SPI</acronym> also does some
  memory management.
-->
<firstterm>サーバプログラミングインタフェース</firstterm>（<acronym>SPI</acronym>）は、ユーザ定義の<acronym>C</acronym>関数が関数やプロシージャから<acronym>SQL</acronym>コマンドを実行する機能をユーザに提供します。
<acronym>SPI</acronym>はパーサ、プランナ、エグゼキュータへのアクセスを単純化したインタフェース関数の集合です。
また、<acronym>SPI</acronym>は多少のメモリ管理を行います。
 </para>

 <note>
  <para>
<!--
   The available procedural languages provide various means to
   execute SQL commands from functions.  Most of these facilities are
   based on SPI, so this documentation might be of use for users
   of those languages as well.
-->
利用可能な手続き言語は、関数からSQLコマンドを実行するための各種手段を提供します。
これらのほとんどは、SPIを基にしていますので、この文書はこれらの言語のユーザにとっても有用な場合があります。
  </para>
 </note>

 <para>
<!--
  Note that if a command invoked via SPI fails, then control will not be
  returned to your C function.  Rather, the
  transaction or subtransaction in which your C function executes will be
  rolled back.  (This might seem surprising given that the SPI functions mostly
  have documented error-return conventions.  Those conventions only apply
  for errors detected within the SPI functions themselves, however.)
  It is possible to recover control after an error by establishing your own
  subtransaction surrounding SPI calls that might fail.
-->
コマンドがSPIの失敗を起こした場合、その制御はC関数には戻らないことに注意してください。
それどころか、プロシージャを実行していたトランザクションもしくは副トランザクションはロールバックされます。
（これはSPI関数のほとんどでエラーを返す規約があることから奇妙に思われるかもしれません。
しかし、こうした規約はSPI関数自身でエラーを検知した時にのみ適用されるものです。）
失敗する可能性があるSPI呼び出しを囲む副トランザクションを独自に用意することで、エラーの後の制御を戻すことができます。
 </para>

 <para>
<!--
  <acronym>SPI</acronym> functions return a nonnegative result on
  success (either via a returned integer value or in the global
  variable <varname>SPI_result</varname>, as described below).  On
  error, a negative result or <symbol>NULL</symbol> will be returned.
-->
<acronym>SPI</acronym>関数は成功時に非負の結果を（戻り値、もしくは後述の<varname>SPI_result</varname>グローバル変数の中に）返します。
エラー時、負の結果もしくは<symbol>NULL</symbol>を返します。
 </para>

 <para>
<!--
  Source code files that use SPI must include the header file
  <filename>executor/spi.h</filename>.
-->
SPIを使用するソースコードファイルでは<filename>executor/spi.h</filename>ヘッダファイルをincludeしなければなりません。
 </para>


<sect1 id="spi-interface">
<!--
 <title>Interface Functions</title>
-->
 <title>インタフェース関数</title>

 <refentry id="spi-spi-connect">
  <indexterm><primary>SPI_connect</primary></indexterm>
  <indexterm><primary>SPI_connect_ext</primary></indexterm>

  <refmeta>
   <refentrytitle>SPI_connect</refentrytitle>
   <manvolnum>3</manvolnum>
  </refmeta>

  <refnamediv>
   <refname>SPI_connect</refname>
   <refname>SPI_connect_ext</refname>
<!--
   <refpurpose>connect a C function to the SPI manager</refpurpose>
-->
   <refpurpose>SPIマネージャにC関数を接続する</refpurpose>
 </refnamediv>

 <refsynopsisdiv>
<synopsis>
int SPI_connect(void)
</synopsis>

 <synopsis>
int SPI_connect_ext(int <parameter>options</parameter>)
</synopsis>
 </refsynopsisdiv>

 <refsect1>
<!--
  <title>Description</title>
-->
  <title>説明</title>

  <para>
<!--
   <function>SPI_connect</function> opens a connection from a
   C function invocation to the SPI manager.  You must call this
   function if you want to execute commands through SPI.  Some utility
   SPI functions can be called from unconnected C functions.
-->
<function>SPI_connect</function>はC関数の呼び出しからSPIマネージャへの接続を開きます。
SPIを経由してコマンドを実行させる場合、この関数を呼び出さなければなりません。
SPIユーティリティ関数の中には、未接続のC関数から呼び出し可能なものがあります。
  </para>

  <para>
<!--
   <function>SPI_connect_ext</function> does the same but has an argument that
   allows passing option flags.  Currently, the following option values are
   available:
-->
<function>SPI_connect_ext</function>は同様に動作しますが、オプションフラグを渡せる引数を一つもちます。
今のところ以下のオプション値が使えます。
   <variablelist>
    <varlistentry>
     <term><symbol>SPI_OPT_NONATOMIC</symbol></term>
     <listitem>
      <para>
<!--
       Sets the SPI connection to be <firstterm>nonatomic</firstterm>, which
       means that transaction control calls (<function>SPI_commit</function>,
       <function>SPI_rollback</function>) are allowed.  Otherwise,
       calling those functions will result in an immediate error.
-->
SPI接続を<firstterm>非原子的</firstterm>になるように設定します。これはトランザクション制御呼び出し(<function>SPI_commit</function>、<function>SPI_rollback</function>)が可能であることを意味します。
このフラグなしで、これら関数を呼び出すと即座にエラーになります。
      </para>
     </listitem>
    </varlistentry>
   </variablelist>
  </para>

  <para>
<!--
   <literal>SPI_connect()</literal> is equivalent to
   <literal>SPI_connect_ext(0)</literal>.
-->
<literal>SPI_connect()</literal>は<literal>SPI_connect_ext(0)</literal>と同義です。
  </para>
 </refsect1>

 <refsect1>
<!--
  <title>Return Value</title>
-->
  <title>戻り値</title>

  <variablelist>
   <varlistentry>
    <term><symbol>SPI_OK_CONNECT</symbol></term>
    <listitem>
     <para>
<!--
      on success
-->
成功した場合。
     </para>
    </listitem>
   </varlistentry>
<<<<<<< HEAD

   <varlistentry>
    <term><symbol>SPI_ERROR_CONNECT</symbol></term>
    <listitem>
     <para>
<!--
      on error
-->
エラーが発生した場合。
     </para>
    </listitem>
   </varlistentry>
=======
>>>>>>> 3d6a8289
  </variablelist>

  <para>
   The fact that these functions return <type>int</type>
   not <type>void</type> is historical.  All failure cases are reported
   via <function>ereport</function> or <function>elog</function>.
   (In versions before <productname>PostgreSQL</productname> v10,
   some but not all failures would be reported with a result value
   of <symbol>SPI_ERROR_CONNECT</symbol>.)
  </para>
 </refsect1>
</refentry>

<!-- *********************************************** -->

<refentry id="spi-spi-finish">
 <indexterm><primary>SPI_finish</primary></indexterm>

 <refmeta>
  <refentrytitle>SPI_finish</refentrytitle>
  <manvolnum>3</manvolnum>
 </refmeta>

 <refnamediv>
  <refname>SPI_finish</refname>
<!--
  <refpurpose>disconnect a C function from the SPI manager</refpurpose>
-->
  <refpurpose>C関数をSPIマネージャから切断する</refpurpose>
 </refnamediv>

 <refsynopsisdiv>
<synopsis>
int SPI_finish(void)
</synopsis>
 </refsynopsisdiv>

 <refsect1>
<!--
  <title>Description</title>
-->
  <title>説明</title>

  <para>
<!--
   <function>SPI_finish</function> closes an existing connection to
   the SPI manager.  You must call this function after completing the
   SPI operations needed during your C function's current invocation.
   You do not need to worry about making this happen, however, if you
   abort the transaction via <literal>elog(ERROR)</literal>.  In that
   case SPI will clean itself up automatically.
-->
<function>SPI_finish</function>は既存のSPIマネージャへの接続を切断します。
C関数の現在の呼び出し期間内で必要なSPI操作が完了した後この関数を呼び出さなければなりません。
しかし、<literal>elog(ERROR)</literal>経由でトランザクションを中断させる場合は、この関数が何を行うかを気にする必要はありません。
その場合、SPIは自動的に自身を整理します。
  </para>
 </refsect1>

 <refsect1>
<!--
  <title>Return Value</title>
-->
  <title>戻り値</title>

  <variablelist>
   <varlistentry>
    <term><symbol>SPI_OK_FINISH</symbol></term>
    <listitem>
     <para>
<!--
      if properly disconnected
-->
適切に切断された場合。
     </para>
    </listitem>
   </varlistentry>

   <varlistentry>
    <term><symbol>SPI_ERROR_UNCONNECTED</symbol></term>
    <listitem>
     <para>
<!--
      if called from an unconnected C function
-->
未接続のC関数から呼び出された場合
     </para>
    </listitem>
   </varlistentry>
  </variablelist>
 </refsect1>
</refentry>

<!-- *********************************************** -->

<refentry id="spi-spi-execute">
 <indexterm><primary>SPI_execute</primary></indexterm>

 <refmeta>
  <refentrytitle>SPI_execute</refentrytitle>
  <manvolnum>3</manvolnum>
 </refmeta>

 <refnamediv>
  <refname>SPI_execute</refname>
<!--
  <refpurpose>execute a command</refpurpose>
-->
  <refpurpose>コマンドを実行する</refpurpose>
 </refnamediv>

 <refsynopsisdiv>
<synopsis>
int SPI_execute(const char * <parameter>command</parameter>, bool <parameter>read_only</parameter>, long <parameter>count</parameter>)
</synopsis>
 </refsynopsisdiv>

 <refsect1>
<!--
  <title>Description</title>
-->
  <title>説明</title>

  <para>
<!--
   <function>SPI_execute</function> executes the specified SQL command
   for <parameter>count</parameter> rows.  If <parameter>read_only</parameter>
   is <literal>true</literal>, the command must be read-only, and execution overhead
   is somewhat reduced.
-->
<function>SPI_execute</function>は指定したSQLコマンドを、<parameter>count</parameter>行分実行します。
<parameter>read_only</parameter>が<literal>true</literal>の場合、そのコマンドは読み取りのみでなければなりませんが、多少のオーバーヘッドが削減されます。
  </para>

  <para>
<!--
   This function can only be called from a connected C function.
-->
この関数は接続済みのC関数からのみ呼び出し可能です。
  </para>

  <para>
<!--
   If <parameter>count</parameter> is zero then the command is executed
   for all rows that it applies to.  If <parameter>count</parameter>
   is greater than zero, then no more than <parameter>count</parameter> rows
   will be retrieved; execution stops when the count is reached, much like
   adding a <literal>LIMIT</literal> clause to the query. For example,
-->
<parameter>count</parameter>が0の場合、そのコマンドを、適用される全ての行に対して実行します。
<parameter>count</parameter>が0より多ければ、<parameter>count</parameter>を超えない数の行が取り出されます。
問い合わせに<literal>LIMIT</literal>句と追加するの同じように、countに達すれば、実行は止まります。
例えば、
<programlisting>
SPI_execute("SELECT * FROM foo", true, 5);
</programlisting>
<!--
   will retrieve at most 5 rows from the table.  Note that such a limit
   is only effective when the command actually returns rows.  For example,
-->
は、テーブルから多くても5行しか取り出しません。
この制限はコマンドが実際に行を返した場合にのみ有効なことに注意して下さい。
例えば
<programlisting>
SPI_execute("INSERT INTO foo SELECT * FROM bar", false, 5);
</programlisting>
<!--
   inserts all rows from <structname>bar</structname>, ignoring the
   <parameter>count</parameter> parameter.  However, with
-->
は、<parameter>count</parameter>パラメータを無視して、<structname>bar</structname>からすべての行を挿入します。
しかし、
<programlisting>
SPI_execute("INSERT INTO foo SELECT * FROM bar RETURNING *", false, 5);
</programlisting>
<!--
   at most 5 rows would be inserted, since execution would stop after the
   fifth <literal>RETURNING</literal> result row is retrieved.
-->
は、5番目の<literal>RETURNING</literal>の結果行を取り出した後に実行が止まりますので、多くても5行を挿入するだけです。
  </para>

  <para>
<!--
   You can pass multiple commands in one string;
   <function>SPI_execute</function> returns the
   result for the command executed last.  The <parameter>count</parameter>
   limit applies to each command separately (even though only the last
   result will actually be returned).  The limit is not applied to any
   hidden commands generated by rules.
-->
複数のコマンドを1つの文字列として渡すことができます。
<function>SPI_execute</function>は最後に実行したコマンドの結果を返します。
<parameter>count</parameter>制限は（最後の結果が返されただけだとしても）それぞれのコマンドに独立に適用されます。
この制限はルールによって生成される隠れたコマンドには適用されません。
  </para>

  <para>
<!--
   When <parameter>read_only</parameter> is <literal>false</literal>,
   <function>SPI_execute</function> increments the command
   counter and computes a new <firstterm>snapshot</firstterm> before executing each
   command in the string.  The snapshot does not actually change if the
   current transaction isolation level is <literal>SERIALIZABLE</literal> or <literal>REPEATABLE READ</literal>, but in
   <literal>READ COMMITTED</literal> mode the snapshot update allows each command to
   see the results of newly committed transactions from other sessions.
   This is essential for consistent behavior when the commands are modifying
   the database.
-->
<parameter>read_only</parameter>が<literal>false</literal>の場合、文字列内の各コマンドを実行する前に<function>SPI_execute</function>はコマンドカウンタを増分し、新しい<firstterm>スナップショット</firstterm>を作成します。
このスナップショットは、現在のトランザクション分離レベルが<literal>SERIALIZABLE</literal>または<literal>REPEATABLE READ</literal>の場合は変更されません。
しかし、<literal>READ COMMITTED</literal>モードでは、このスナップショットは更新され、他のセッションで新しくコミットされたトランザクションの結果を各コマンドから参照できます。
これは、そのコマンドがデータベースを変更する場合、一貫性の維持に重要です。
  </para>

  <para>
<!--
   When <parameter>read_only</parameter> is <literal>true</literal>,
   <function>SPI_execute</function> does not update either the snapshot
   or the command counter, and it allows only plain <command>SELECT</command>
   commands to appear in the command string.  The commands are executed
   using the snapshot previously established for the surrounding query.
   This execution mode is somewhat faster than the read/write mode due
   to eliminating per-command overhead.  It also allows genuinely
   <firstterm>stable</firstterm> functions to be built: since successive executions
   will all use the same snapshot, there will be no change in the results.
-->
<parameter>read_only</parameter>が<literal>true</literal>の場合は、<function>SPI_execute</function>はスナップショットもコマンドカウンタも更新しません。
さらに、普通の<command>SELECT</command>コマンドのみをコマンド文字列内に記述することができます。
このコマンドは、その前後の問い合わせによって事前に確立済みのスナップショットを使用して実行されます。
この実行モードは読み書きモードよりもコマンドごとのオーバーヘッドが省略される分多少高速です。
また、これにより本当に<firstterm>安定（stable）</firstterm>な関数を構築することができます。
つまり、連続した実行は全て同じスナップショットを使用しますので、結果は変わることがないということです。
  </para>

  <para>
<!--
   It is generally unwise to mix read-only and read-write commands within
   a single function using SPI; that could result in very confusing behavior,
   since the read-only queries would not see the results of any database
   updates done by the read-write queries.
-->
一般的に、SPIを使用する1つの関数内で読み取りのみコマンドと読み書きコマンドを混在させることは勧めません。
読み取りのみの問い合わせでは、読み書き問い合わせでなされたデータベースの更新結果を参照しないため、非常に混乱した動作に陥ることがあります。
  </para>

  <para>
<!--
   The actual number of rows for which the (last) command was executed
   is returned in the global variable <varname>SPI_processed</varname>.
   If the return value of the function is <symbol>SPI_OK_SELECT</symbol>,
   <symbol>SPI_OK_INSERT_RETURNING</symbol>,
   <symbol>SPI_OK_DELETE_RETURNING</symbol>,
   <symbol>SPI_OK_UPDATE_RETURNING</symbol>, or
   <symbol>SPI_OK_MERGE_RETURNING</symbol>,
   then you can use the
   global pointer <literal>SPITupleTable *SPI_tuptable</literal> to
   access the result rows.  Some utility commands (such as
   <command>EXPLAIN</command>) also return row sets, and <literal>SPI_tuptable</literal>
   will contain the result in these cases too. Some utility commands
   (<command>COPY</command>, <command>CREATE TABLE AS</command>) don't return a row set, so
   <literal>SPI_tuptable</literal> is NULL, but they still return the number of
   rows processed in <varname>SPI_processed</varname>.
-->
（最後の）コマンドが実行した実際の行数は、<varname>SPI_processed</varname>グローバル変数に返されます。
関数の戻り値が<symbol>SPI_OK_SELECT</symbol>、<symbol>SPI_OK_INSERT_RETURNING</symbol>、<symbol>SPI_OK_DELETE_RETURNING</symbol>、<symbol>SPI_OK_UPDATE_RETURNING</symbol>または<symbol>SPI_OK_MERGE_RETURNING</symbol>の場合、<literal>SPITupleTable *SPI_tuptable</literal>グローバルポインタを使用して、結果の行にアクセスすることができます。
また、一部のユーティリティコマンド（<command>EXPLAIN</command>など）は行セットを返しますが、この場合も<literal>SPI_tuptable</literal>にはその結果が含まれます。
一部のユーティリティコマンド（<command>COPY</command>, <command>CREATE TABLE AS</command>）は行セットを返しません。
このため<literal>SPI_tuptable</literal>はNULLですが、<varname>SPI_processed</varname>の中で処理行数を返します。
  </para>

  <para>
<!--
   The structure <structname>SPITupleTable</structname> is defined
   thus:
-->
<structname>SPITupleTable</structname>構造体は以下のように定義されています。
<programlisting>
typedef struct SPITupleTable
{
<!--
    /* Public members */
    TupleDesc   tupdesc;        /* tuple descriptor */
    HeapTuple  *vals;           /* array of tuples */
    uint64      numvals;        /* number of valid tuples */
-->
    /* 公開メンバ */
    TupleDesc   tupdesc;        /* タプル記述子 */
    HeapTuple  *vals;           /* タプルの配列 */
    uint64      numvals;        /* 有効なタプルの数 */

<!--
    /* Private members, not intended for external callers */
    uint64      alloced;        /* allocated length of vals array */
    MemoryContext tuptabcxt;    /* memory context of result table */
    slist_node  next;           /* link for internal bookkeeping */
    SubTransactionId subid;     /* subxact in which tuptable was created */
-->
    /* 非公開メンバ、外部呼び出し側のためのものではない */
    uint64      alloced;        /* vals配列に割り当てられた長さ */
    MemoryContext tuptabcxt;    /* 結果テーブルのメモリコンテキスト */
    slist_node  next;           /* 内部情報のためのリンク */
    SubTransactionId subid;     /* SPITupleTableが生成されたサブトランザクション */
} SPITupleTable;
</programlisting>
<!--
   The fields <structfield>tupdesc</structfield>,
   <structfield>vals</structfield>, and
   <structfield>numvals</structfield>
   can be used by SPI callers; the remaining fields are internal.
   <structfield>vals</structfield> is an array of pointers to rows.
   The number of rows is given by <structfield>numvals</structfield>
   (for somewhat historical reasons, this count is also returned
   in <varname>SPI_processed</varname>).
   <structfield>tupdesc</structfield> is a row descriptor which you can pass to
   SPI functions dealing with rows.
-->
フィールド<structfield>tupdesc</structfield>、<structfield>vals</structfield>、<structfield>numvals</structfield>はSPIの呼び出し側で使えます。残りのフィールドは内部のものです。
<structfield>vals</structfield>は行へのポインタの配列です。
行数は<structfield>numvals</structfield>で与えられます（ちょっとした歴史的理由により、この数は<varname>SPI_processed</varname>でも返されます）。
<structfield>tupdesc</structfield>は、行を扱うSPI関数に渡すことのできる行記述子です。
  </para>

  <para>
<!--
   <function>SPI_finish</function> frees all
   <structname>SPITupleTable</structname>s allocated during the current
   C function.  You can free a particular result table earlier, if you
   are done with it, by calling <function>SPI_freetuptable</function>.
-->
<function>SPI_finish</function>は、現在のC関数で割り当てられた<structname>SPITupleTable</structname>をすべて解放します。
<function>SPI_freetuptable</function>を呼び出して解放する場合、特定の結果テーブルを早めに解放することができます。
  </para>
 </refsect1>

 <refsect1>
<!--
  <title>Arguments</title>
-->
  <title>引数</title>

  <variablelist>
   <varlistentry>
    <term><literal>const char * <parameter>command</parameter></literal></term>
    <listitem>
     <para>
<!--
      string containing command to execute
-->
実行するコマンドを含む文字列。
     </para>
    </listitem>
   </varlistentry>

   <varlistentry>
    <term><literal>bool <parameter>read_only</parameter></literal></term>
    <listitem>
<!--
     <para><literal>true</literal> for read-only execution</para>
-->
     <para>
読み取りのみの実行の場合<literal>true</literal>。
     </para>
    </listitem>
   </varlistentry>

   <varlistentry>
    <term><literal>long <parameter>count</parameter></literal></term>
    <listitem>
     <para>
<!--
      maximum number of rows to return,
      or <literal>0</literal> for no limit
-->
返される行の最大数。無制限なら<literal>0</literal>。
     </para>
    </listitem>
   </varlistentry>
  </variablelist>
 </refsect1>

 <refsect1>
<!--
  <title>Return Value</title>
-->
  <title>戻り値</title>

  <para>
<!--
   If the execution of the command was successful then one of the
   following (nonnegative) values will be returned:
-->
コマンドの実行に成功した場合、以下のいずれかの（非負の）値が返されます。

   <variablelist>
    <varlistentry>
     <term><symbol>SPI_OK_SELECT</symbol></term>
     <listitem>
      <para>
<!--
       if a <command>SELECT</command> (but not <command>SELECT
       INTO</command>) was executed
-->
<command>SELECT</command>（<command>SELECT INTO</command>を除く）が実行された場合。
      </para>
     </listitem>
    </varlistentry>

    <varlistentry>
     <term><symbol>SPI_OK_SELINTO</symbol></term>
     <listitem>
      <para>
<!--
       if a <command>SELECT INTO</command> was executed
-->
<command>SELECT INTO</command>が実行された場合。
      </para>
     </listitem>
    </varlistentry>

    <varlistentry>
     <term><symbol>SPI_OK_INSERT</symbol></term>
     <listitem>
      <para>
<!--
       if an <command>INSERT</command> was executed
-->
<command>INSERT</command>が実行された場合。
      </para>
     </listitem>
    </varlistentry>

    <varlistentry>
     <term><symbol>SPI_OK_DELETE</symbol></term>
     <listitem>
      <para>
<!--
       if a <command>DELETE</command> was executed
-->
<command>DELETE</command>が実行された場合。
      </para>
     </listitem>
    </varlistentry>

    <varlistentry>
     <term><symbol>SPI_OK_UPDATE</symbol></term>
     <listitem>
      <para>
<!--
       if an <command>UPDATE</command> was executed
-->
<command>UPDATE</command>が実行された場合。
      </para>
     </listitem>
    </varlistentry>

    <varlistentry>
     <term><symbol>SPI_OK_MERGE</symbol></term>
     <listitem>
      <para>
<!--
       if a <command>MERGE</command> was executed
-->
<command>MERGE</command>が実行された場合。
      </para>
     </listitem>
    </varlistentry>

    <varlistentry>
     <term><symbol>SPI_OK_INSERT_RETURNING</symbol></term>
     <listitem>
      <para>
<!--
       if an <command>INSERT RETURNING</command> was executed
-->
<command>INSERT RETURNING</command>が実行された場合。
      </para>
     </listitem>
    </varlistentry>

    <varlistentry>
     <term><symbol>SPI_OK_DELETE_RETURNING</symbol></term>
     <listitem>
      <para>
<!--
       if a <command>DELETE RETURNING</command> was executed
-->
<command>DELETE RETURNING</command>が実行された場合。
      </para>
     </listitem>
    </varlistentry>

    <varlistentry>
     <term><symbol>SPI_OK_UPDATE_RETURNING</symbol></term>
     <listitem>
      <para>
<!--
       if an <command>UPDATE RETURNING</command> was executed
-->
<command>UPDATE RETURNING</command>が実行された場合。
      </para>
     </listitem>
    </varlistentry>

    <varlistentry>
     <term><symbol>SPI_OK_MERGE_RETURNING</symbol></term>
     <listitem>
      <para>
<!--
       if a <command>MERGE RETURNING</command> was executed
-->
<command>MERGE RETURNING</command>が実行された場合。
      </para>
     </listitem>
    </varlistentry>

    <varlistentry>
     <term><symbol>SPI_OK_UTILITY</symbol></term>
     <listitem>
      <para>
<!--
       if a utility command (e.g., <command>CREATE TABLE</command>)
       was executed
-->
ユーティリティコマンド（<command>CREATE TABLE</command>など）が実行された場合。
      </para>
     </listitem>
    </varlistentry>

    <varlistentry>
     <term><symbol>SPI_OK_REWRITTEN</symbol></term>
     <listitem>
      <para>
<!--
       if the command was rewritten into another kind of command (e.g.,
       <command>UPDATE</command> became an <command>INSERT</command>) by a <link linkend="rules">rule</link>.
-->
<link linkend="rules">ルール</link>によって（例えば、<command>UPDATE</command>が<command>INSERT</command>になったような）あるコマンドが他の種類のコマンドに書き換えられた場合です。
      </para>
     </listitem>
    </varlistentry>
   </variablelist>
  </para>

  <para>
<!--
   On error, one of the following negative values is returned:
-->
エラーの場合、以下のいずれかの負の値が返されます。

   <variablelist>
    <varlistentry>
     <term><symbol>SPI_ERROR_ARGUMENT</symbol></term>
     <listitem>
      <para>
<!--
       if <parameter>command</parameter> is <symbol>NULL</symbol> or
       <parameter>count</parameter> is less than 0
-->
<parameter>command</parameter>が<symbol>NULL</symbol>、あるいは<parameter>count</parameter>が0未満の場合。
      </para>
     </listitem>
    </varlistentry>

    <varlistentry>
     <term><symbol>SPI_ERROR_COPY</symbol></term>
     <listitem>
      <para>
<!--
       if <command>COPY TO stdout</command> or <command>COPY FROM stdin</command>
       was attempted
-->
<command>COPY TO stdout</command>あるいは<command>COPY FROM stdin</command>が試行された場合。
      </para>
     </listitem>
    </varlistentry>

    <varlistentry>
     <term><symbol>SPI_ERROR_TRANSACTION</symbol></term>
     <listitem>
      <para>
<!--
       if a transaction manipulation command was attempted
       (<command>BEGIN</command>,
       <command>COMMIT</command>,
       <command>ROLLBACK</command>,
       <command>SAVEPOINT</command>,
       <command>PREPARE TRANSACTION</command>,
       <command>COMMIT PREPARED</command>,
       <command>ROLLBACK PREPARED</command>,
       or any variant thereof)
-->
トランザクション操作を行うコマンド（<command>BEGIN</command>、<command>COMMIT</command>、<command>ROLLBACK</command>、<command>SAVEPOINT</command>、<command>PREPARE TRANSACTION</command>、<command>COMMIT PREPARED</command>、<command>ROLLBACK PREPARED</command>、およびこれらの亜種）が試行された場合。
      </para>
     </listitem>
    </varlistentry>

    <varlistentry>
     <term><symbol>SPI_ERROR_OPUNKNOWN</symbol></term>
     <listitem>
      <para>
<!--
       if the command type is unknown (shouldn't happen)
-->
コマンド種類が不明な場合（起きてはなりません）
      </para>
     </listitem>
    </varlistentry>

    <varlistentry>
     <term><symbol>SPI_ERROR_UNCONNECTED</symbol></term>
     <listitem>
      <para>
<!--
       if called from an unconnected C function
-->
未接続のC関数から呼び出された場合
      </para>
     </listitem>
    </varlistentry>
   </variablelist>
  </para>
 </refsect1>

 <refsect1>
<!--
  <title>Notes</title>
-->
  <title>注釈</title>

  <para>
<!--
   All SPI query-execution functions set both
   <varname>SPI_processed</varname> and
   <varname>SPI_tuptable</varname> (just the pointer, not the contents
   of the structure).  Save these two global variables into local
   C function variables if you need to access the result table of
   <function>SPI_execute</function> or another query-execution function
   across later calls.
-->
SPI問い合わせ実行関数はすべて<varname>SPI_processed</varname>と<varname>SPI_tuptable</varname>の両方を変更します（ポインタのみで、構造体の内容は変更しません）。
<function>SPI_exec</function>や他の問い合わせ実行関数の結果テーブルを後の呼び出しでまたがってアクセスしたいのであれば、これら2つのグローバル変数を局所的なプロシージャ変数に保存してください。
  </para>
 </refsect1>
</refentry>

<!-- *********************************************** -->

<refentry id="spi-spi-exec">
 <indexterm><primary>SPI_exec</primary></indexterm>

 <refmeta>
  <refentrytitle>SPI_exec</refentrytitle>
  <manvolnum>3</manvolnum>
 </refmeta>

 <refnamediv>
  <refname>SPI_exec</refname>
<!--
  <refpurpose>execute a read/write command</refpurpose>
-->
  <refpurpose>読み書きコマンドを実行する</refpurpose>
 </refnamediv>

 <refsynopsisdiv>
<synopsis>
int SPI_exec(const char * <parameter>command</parameter>, long <parameter>count</parameter>)
</synopsis>
 </refsynopsisdiv>

 <refsect1>
<!--
  <title>Description</title>
-->
  <title>説明</title>

  <para>
<!--
   <function>SPI_exec</function> is the same as
   <function>SPI_execute</function>, with the latter's
   <parameter>read_only</parameter> parameter always taken as
   <literal>false</literal>.
-->
<function>SPI_exec</function>は、常に<parameter>read_only</parameter>パラメータを<literal>false</literal>とした<function>SPI_execute</function>と同じです。
  </para>
 </refsect1>

 <refsect1>
<!--
  <title>Arguments</title>
-->
  <title>引数</title>

  <variablelist>
   <varlistentry>
    <term><literal>const char * <parameter>command</parameter></literal></term>
    <listitem>
     <para>
<!--
      string containing command to execute
-->
実行するコマンドを含む文字列。
     </para>
    </listitem>
   </varlistentry>

   <varlistentry>
    <term><literal>long <parameter>count</parameter></literal></term>
    <listitem>
     <para>
<!--
      maximum number of rows to return,
      or <literal>0</literal> for no limit
-->
返される行の最大数。無制限なら<literal>0</literal>。
     </para>
    </listitem>
   </varlistentry>
  </variablelist>
 </refsect1>

 <refsect1>
<!--
  <title>Return Value</title>
-->
  <title>戻り値</title>

  <para>
<!--
   See <function>SPI_execute</function>.
-->
<function>SPI_execute</function>を参照してください。
  </para>
 </refsect1>
</refentry>

<!-- *********************************************** -->

<refentry id="spi-spi-execute-extended">
 <indexterm><primary>SPI_execute_extended</primary></indexterm>

 <refmeta>
  <refentrytitle>SPI_execute_extended</refentrytitle>
  <manvolnum>3</manvolnum>
 </refmeta>

 <refnamediv>
  <refname>SPI_execute_extended</refname>
<!--
  <refpurpose>execute a command with out-of-line parameters</refpurpose>
-->
  <refpurpose>行外のパラメータを持つコマンドを実行する</refpurpose>
 </refnamediv>

 <refsynopsisdiv>
<synopsis>
int SPI_execute_extended(const char *<parameter>command</parameter>,
                         const SPIExecuteOptions * <parameter>options</parameter>)
</synopsis>
 </refsynopsisdiv>

 <refsect1>
<!--
  <title>Description</title>
-->
  <title>説明</title>

  <para>
<!--
   <function>SPI_execute_extended</function> executes a command that might
   include references to externally supplied parameters.  The command text
   refers to a parameter as <literal>$<replaceable>n</replaceable></literal>,
   and the <parameter>options-&gt;params</parameter> object (if supplied)
   provides values and type information for each such symbol.
   Various execution options can be specified
   in the <parameter>options</parameter> struct, too.
-->
<function>SPI_execute_extended</function>は外部から供給されるパラメータへの参照を含むコマンドを実行します。
コマンドテキストはパラメータを<literal>$<replaceable>n</replaceable></literal>として参照し、<parameter>options-&gt;params</parameter>オブジェクトは(供給されれば)こうしたシンボル毎にデータ型と値を提供します。
様々な実行オプションを<parameter>options</parameter>構造体にも指定できます。
  </para>

  <para>
<!--
   The <parameter>options-&gt;params</parameter> object should normally
   mark each parameter with the <literal>PARAM_FLAG_CONST</literal> flag,
   since a one-shot plan is always used for the query.
-->
その問い合わせに対しては一度限りの計画が必ず使われますので、<parameter>options-&gt;params</parameter>オブジェクトは通常各パラメータに<literal>PARAM_FLAG_CONST</literal>フラグをつけるべきです。
  </para>

  <para>
<!--
   If <parameter>options-&gt;dest</parameter> is not NULL, then result
   tuples are passed to that object as they are generated by the executor,
   instead of being accumulated in <varname>SPI_tuptable</varname>.  Using
   a caller-supplied <literal>DestReceiver</literal> object is particularly
   helpful for queries that might generate many tuples, since the data can
   be processed on-the-fly instead of being accumulated in memory.
-->
<parameter>options-&gt;dest</parameter>がNULLでなければ、結果タプルは、<varname>SPI_tuptable</varname>に蓄積される代わりに、エグゼキュータにより生成された時にそのオブジェクトに渡されます。
データがメモリに蓄積される代わりにその場で処理されるので、呼び出し元が提供する<literal>DestReceiver</literal>オブジェクトを使うことは、多数のタプルを生成する問い合わせに対して特に有用です。
  </para>
 </refsect1>

 <refsect1>
<!--
  <title>Arguments</title>
-->
  <title>引数</title>

  <variablelist>
   <varlistentry>
    <term><literal>const char * <parameter>command</parameter></literal></term>
    <listitem>
     <para>
<!--
      command string
-->
コマンド文字列
     </para>
    </listitem>
   </varlistentry>

   <varlistentry>
    <term><literal>const SPIExecuteOptions * <parameter>options</parameter></literal></term>
    <listitem>
     <para>
<!--
      struct containing optional arguments
-->
オプションの引数を含む構造体
     </para>
    </listitem>
   </varlistentry>
  </variablelist>

  <para>
<!--
   Callers should always zero out the entire <parameter>options</parameter>
   struct, then fill whichever fields they want to set.  This ensures forward
   compatibility of code, since any fields that are added to the struct in
   future will be defined to behave backwards-compatibly if they are zero.
   The currently available <parameter>options</parameter> fields are:
-->
呼び出し元は、必ず<parameter>options</parameter>構造体全体をゼロクリアしてから、設定したいフィールドを埋めるべきです。
構造体に将来追加されるフィールドは、ゼロであれば後方互換性があるように振る舞うよう定義されますので、これはコードの将来の互換性を確実にします。
現在利用可能な<parameter>options</parameter>フィールドは以下の通りです。
  </para>

  <variablelist>
   <varlistentry>
    <term><literal>ParamListInfo <parameter>params</parameter></literal></term>
    <listitem>
     <para>
<!--
      data structure containing query parameter types and values; NULL if none
-->
問い合わせパラメータの型と値を含むデータ構造。なければNULL
     </para>
    </listitem>
   </varlistentry>

   <varlistentry>
    <term><literal>bool <parameter>read_only</parameter></literal></term>
    <listitem>
<!--
     <para><literal>true</literal> for read-only execution</para>
-->
     <para>読み取りのみの実行の場合<literal>true</literal></para>
    </listitem>
   </varlistentry>

   <varlistentry>
    <term><literal>bool <parameter>allow_nonatomic</parameter></literal></term>
    <listitem>
     <para>
<!--
      <literal>true</literal> allows non-atomic execution of CALL and DO
      statements (but this field is ignored unless
      the <symbol>SPI_OPT_NONATOMIC</symbol> flag was passed
      to <function>SPI_connect_ext</function>)
-->
<literal>true</literal>でCALLとDO文の非原子的実行を許可します（ただし、<symbol>SPI_OPT_NONATOMIC</symbol>フラグが<function>SPI_connect_ext</function>に渡されていなければ、このフィールドは無視されます）
     </para>
    </listitem>
   </varlistentry>

   <varlistentry>
    <term><literal>bool <parameter>must_return_tuples</parameter></literal></term>
    <listitem>
     <para>
<!--
      if <literal>true</literal>, raise error if the query is not of a kind
      that returns tuples (this does not forbid the case where it happens to
      return zero tuples)
-->
<literal>true</literal>であれば、問い合わせがタプルを返す種類のものでない場合にエラーを発生します(これはたまたま0個のタプルを返す場合を禁止しません)
     </para>
    </listitem>
   </varlistentry>

   <varlistentry>
    <term><literal>uint64 <parameter>tcount</parameter></literal></term>
    <listitem>
     <para>
<!--
      maximum number of rows to return,
      or <literal>0</literal> for no limit
-->
返される行の最大数、無制限の場合には<literal>0</literal>
     </para>
    </listitem>
   </varlistentry>

   <varlistentry>
    <term><literal>DestReceiver * <parameter>dest</parameter></literal></term>
    <listitem>
     <para>
<!--
      <literal>DestReceiver</literal> object that will receive any tuples
      emitted by the query; if NULL, result tuples are accumulated into
      a <varname>SPI_tuptable</varname> structure, as
      in <function>SPI_execute</function>
-->
問い合わせが出すタプルを受け取る<literal>DestReceiver</literal>オブジェクト。
NULLなら、<function>SPI_execute</function>のように、結果タプルは<varname>SPI_tuptable</varname>構造体に蓄積されます。
     </para>
    </listitem>
   </varlistentry>

   <varlistentry>
    <term><literal>ResourceOwner <parameter>owner</parameter></literal></term>
    <listitem>
     <para>
<!--
      This field is present for consistency
      with <function>SPI_execute_plan_extended</function>, but it is
      ignored, since the plan used
      by <function>SPI_execute_extended</function> is never saved.
-->
このフィールドは<function>SPI_execute_plan_extended</function>との一貫性のために存在しますが、無視されます。<function>SPI_execute_extended</function>が使う計画は決して保存されないからです。
     </para>
    </listitem>
   </varlistentry>
  </variablelist>
 </refsect1>

 <refsect1>
<!--
  <title>Return Value</title>
-->
  <title>戻り値</title>

  <para>
<!--
   The return value is the same as for <function>SPI_execute</function>.
-->
戻り値は<function>SPI_execute</function>と同じです。
  </para>

  <para>
<!--
   When <parameter>options-&gt;dest</parameter> is NULL,
   <varname>SPI_processed</varname> and
   <varname>SPI_tuptable</varname> are set as in
   <function>SPI_execute</function>.
   When <parameter>options-&gt;dest</parameter> is not NULL,
   <varname>SPI_processed</varname> is set to zero and
   <varname>SPI_tuptable</varname> is set to NULL.  If a tuple count
   is required, the caller's <literal>DestReceiver</literal> object must
   calculate it.
-->
<parameter>options-&gt;dest</parameter>がNULLであれば、<varname>SPI_processed</varname>と<varname>SPI_tuptable</varname>は<function>SPI_execute</function>と同様に設定されます。
<parameter>options-&gt;dest</parameter>がNULLでなければ、<varname>SPI_processed</varname>はゼロに設定され、<varname>SPI_tuptable</varname>はNULLに設定されます。
タプルの集計が必要なら、呼び出し元の<literal>DestReceiver</literal>オブジェクトが計算しなければなりません。
  </para>
 </refsect1>
</refentry>

<!-- *********************************************** -->

<refentry id="spi-spi-execute-with-args">
 <indexterm><primary>SPI_execute_with_args</primary></indexterm>

 <refmeta>
  <refentrytitle>SPI_execute_with_args</refentrytitle>
  <manvolnum>3</manvolnum>
 </refmeta>

 <refnamediv>
  <refname>SPI_execute_with_args</refname>
<!--
  <refpurpose>execute a command with out-of-line parameters</refpurpose>
-->
  <refpurpose>行外のパラメータを持つコマンドを実行する</refpurpose>
 </refnamediv>

 <refsynopsisdiv>
<synopsis>
int SPI_execute_with_args(const char *<parameter>command</parameter>,
                          int <parameter>nargs</parameter>, Oid *<parameter>argtypes</parameter>,
                          Datum *<parameter>values</parameter>, const char *<parameter>nulls</parameter>,
                          bool <parameter>read_only</parameter>, long <parameter>count</parameter>)
</synopsis>
 </refsynopsisdiv>

 <refsect1>
<!--
  <title>Description</title>
-->
  <title>説明</title>

  <para>
<!--
   <function>SPI_execute_with_args</function> executes a command that might
   include references to externally supplied parameters.  The command text
   refers to a parameter as <literal>$<replaceable>n</replaceable></literal>, and
   the call specifies data types and values for each such symbol.
   <parameter>read_only</parameter> and <parameter>count</parameter> have
   the same interpretation as in <function>SPI_execute</function>.
-->
<function>SPI_execute_with_args</function>は外部から供給されるパラメータへの参照を含むコマンドを実行します。
コマンドテキストはパラメータを<literal>$<replaceable>n</replaceable></literal>として参照し、呼び出しはこうしたシンボル毎にデータ型と値を指定します。
<parameter>read_only</parameter>と<parameter>count</parameter>は<function>SPI_execute</function>と同じ解釈をします。
  </para>

  <para>
<!--
   The main advantage of this routine compared to
   <function>SPI_execute</function> is that data values can be inserted
   into the command without tedious quoting/escaping, and thus with much
   less risk of SQL-injection attacks.
-->
<function>SPI_execute</function>と比較して、このルーチンの主たる利点は、データ値を面倒な引用やエスケープを要せずコマンドに埋め込むことができることで、従ってSQLインジェクション攻撃の危険性を軽減します。
  </para>

  <para>
<!--
   Similar results can be achieved with <function>SPI_prepare</function> followed by
   <function>SPI_execute_plan</function>; however, when using this function
   the query plan is always customized to the specific parameter values
   provided.
   For one-time query execution, this function should be preferred.
   If the same command is to be executed with many different parameters,
   either method might be faster, depending on the cost of re-planning
   versus the benefit of custom plans.
-->
後に<function>SPI_execute_plan</function>が続いた<function>SPI_prepare</function>でも同様の結果が得られますが、この関数を使用するときには、提供された特定のパラメータ値に対して問い合わせ計画が必ずカスタマイズされます。
１回限りの問い合わせ実行に対しては、この関数を選ぶべきです。
多くの異なったパラメータを持つ同一のコマンドを実行する場合、再計画のコストと独自計画による利益に依存して、どちらか一方の方法がより早くなります。
  </para>
 </refsect1>

 <refsect1>
<!--
  <title>Arguments</title>
-->
  <title>引数</title>

  <variablelist>
   <varlistentry>
    <term><literal>const char * <parameter>command</parameter></literal></term>
    <listitem>
     <para>
<!--
      command string
-->
コマンド文字列
     </para>
    </listitem>
   </varlistentry>

   <varlistentry>
    <term><literal>int <parameter>nargs</parameter></literal></term>
    <listitem>
     <para>
<!--
      number of input parameters (<literal>$1</literal>, <literal>$2</literal>, etc.)
-->
入力パラメータ（<literal>$1</literal>、<literal>$2</literal>など）の数
     </para>
    </listitem>
   </varlistentry>

   <varlistentry>
    <term><literal>Oid * <parameter>argtypes</parameter></literal></term>
    <listitem>
     <para>
<!--
      an array of length <parameter>nargs</parameter>, containing the
      <acronym>OID</acronym>s of the data types of the parameters
-->
パラメータのデータ型の<acronym>OID</acronym>を含む、<parameter>nargs</parameter>長の配列
     </para>
    </listitem>
   </varlistentry>

   <varlistentry>
    <term><literal>Datum * <parameter>values</parameter></literal></term>
    <listitem>
     <para>
<!--
      an array of length <parameter>nargs</parameter>, containing the actual
      parameter values
-->
実パラメータ値を含む、<parameter>nargs</parameter>長の配列
     </para>
    </listitem>
   </varlistentry>

   <varlistentry>
    <term><literal>const char * <parameter>nulls</parameter></literal></term>
    <listitem>
     <para>
<!--
      an array of length <parameter>nargs</parameter>, describing which
      parameters are null
-->
どのパラメータがnullかを記述する、<parameter>nargs</parameter>長の配列
     </para>

     <para>
<!--
      If <parameter>nulls</parameter> is <symbol>NULL</symbol> then
      <function>SPI_execute_with_args</function> assumes that no parameters
      are null.  Otherwise, each entry of the <parameter>nulls</parameter>
      array should be <literal>'&nbsp;'</literal> if the corresponding parameter
      value is non-null, or <literal>'n'</literal> if the corresponding parameter
      value is null.  (In the latter case, the actual value in the
      corresponding <parameter>values</parameter> entry doesn't matter.)  Note
      that <parameter>nulls</parameter> is not a text string, just an array:
      it does not need a <literal>'\0'</literal> terminator.
-->
<parameter>nulls</parameter>が<symbol>NULL</symbol>であれば、<function>SPI_execute_with_args</function>はどのパラメータもnullでないと看做します。
さもなければ、<parameter>nulls</parameter>配列の各項目は、対応するパラメータが非NULLならば<literal>'&nbsp;'</literal>、対応するパラメータがNULLならば<literal>'n'</literal>です。
（後者の場合、<parameter>values</parameter>内の対応する値は注意されません。）
<parameter>nulls</parameter>はテキスト文字列ではなく単なる配列であることに注意してください。
<literal>'\0'</literal>終端は必要ありません。
     </para>
    </listitem>
   </varlistentry>

   <varlistentry>
    <term><literal>bool <parameter>read_only</parameter></literal></term>
    <listitem>
<!--
     <para><literal>true</literal> for read-only execution</para>
-->
     <para>
読み取りのみの実行の場合<literal>true</literal>
     </para>
    </listitem>
   </varlistentry>

   <varlistentry>
    <term><literal>long <parameter>count</parameter></literal></term>
    <listitem>
     <para>
<!--
      maximum number of rows to return,
      or <literal>0</literal> for no limit
-->
返される行の最大数。無制限なら<literal>0</literal>。
     </para>
    </listitem>
   </varlistentry>
  </variablelist>
 </refsect1>

 <refsect1>
<!--
  <title>Return Value</title>
-->
  <title>戻り値</title>

  <para>
<!--
   The return value is the same as for <function>SPI_execute</function>.
-->
戻り値は<function>SPI_execute</function>と同じです。
  </para>

  <para>
<!--
   <varname>SPI_processed</varname> and
   <varname>SPI_tuptable</varname> are set as in
   <function>SPI_execute</function> if successful.
-->
成功した場合<varname>SPI_processed</varname>と<varname>SPI_tuptable</varname>は<function>SPI_execute</function>と同様に設定されます。
  </para>
 </refsect1>
</refentry>

<!-- *********************************************** -->

<refentry id="spi-spi-prepare">
 <indexterm><primary>SPI_prepare</primary></indexterm>

 <refmeta>
  <refentrytitle>SPI_prepare</refentrytitle>
  <manvolnum>3</manvolnum>
 </refmeta>

 <refnamediv>
  <refname>SPI_prepare</refname>
<!--
  <refpurpose>prepare a statement, without executing it yet</refpurpose>
-->
  <refpurpose>文を準備する。文の実行はまだ行わない</refpurpose>
 </refnamediv>

 <refsynopsisdiv>
<synopsis>
SPIPlanPtr SPI_prepare(const char * <parameter>command</parameter>, int <parameter>nargs</parameter>, Oid * <parameter>argtypes</parameter>)
</synopsis>
 </refsynopsisdiv>

 <refsect1>
<!--
  <title>Description</title>
-->
  <title>説明</title>

  <para>
<!--
   <function>SPI_prepare</function> creates and returns a prepared
   statement for the specified command, but doesn't execute the command.
   The prepared statement can later be executed repeatedly using
   <function>SPI_execute_plan</function>.
-->
<function>SPI_prepare</function>は指定したコマンド用の準備済み文を作成し、それを返します。
しかし、そのコマンドは実行しません。
その準備済み文は<function>SPI_execute_plan</function>を使って後で繰り返し実行できます。
  </para>

  <para>
<!--
   When the same or a similar command is to be executed repeatedly, it
   is generally advantageous to perform parse analysis only once, and
   might furthermore be advantageous to re-use an execution plan for the
   command.
   <function>SPI_prepare</function> converts a command string into a
   prepared statement that encapsulates the results of parse analysis.
   The prepared statement also provides a place for caching an execution plan
   if it is found that generating a custom plan for each execution is not
   helpful.
-->
同じ、あるいは類似のコマンドが繰り返し実行される場合、一度だけ解析を計画作成を行うことには一般に利点があります。
また、コマンドの実行計画を再利用することにはさらに利点があるかも知れません。
<function>SPI_prepare</function>はコマンド文字列を、解析結果をカプセル化した準備済み文に変換します。
実行の度に独自計画を生成するのが役に立たないと分かった場合には、準備済み文は実行計画をキャッシュする場所も提供します。
  </para>

  <para>
<!--
   A prepared command can be generalized by writing parameters
   (<literal>$1</literal>, <literal>$2</literal>, etc.) in place of what would be
   constants in a normal command.  The actual values of the parameters
   are then specified when <function>SPI_execute_plan</function> is called.
   This allows the prepared command to be used over a wider range of
   situations than would be possible without parameters.
-->
プリペアドコマンドは、通常のコマンド内の定数となる場所を（<literal>$1</literal>、<literal>$2</literal>などの）パラメータで記述することで一般化することができます。
そしてパラメータの実際の値は、<function>SPI_execute_plan</function> が呼び出される時に指定されます。
これにより、プリペアドコマンドは、パラメータがない場合に比べ、より広範な状況で使用できるようになります。
  </para>

  <para>
<!--
   The statement returned by <function>SPI_prepare</function> can be used
   only in the current invocation of the C function, since
   <function>SPI_finish</function> frees memory allocated for such a
   statement.  But the statement can be saved for longer using the functions
   <function>SPI_keepplan</function> or <function>SPI_saveplan</function>.
-->
<function>SPI_finish</function>が文のために割り当てられたメモリを解放しますので、<function>SPI_prepare</function>で返される文は、そのC関数の現在の呼び出し内でのみ使用することができます。
しかし、関数<function>SPI_keepplan</function>や<function>SPI_saveplan</function>を使用して長期間文を保存することもできます。
  </para>
 </refsect1>

 <refsect1>
<!--
  <title>Arguments</title>
-->
  <title>引数</title>

  <variablelist>
   <varlistentry>
    <term><literal>const char * <parameter>command</parameter></literal></term>
    <listitem>
     <para>
<!--
      command string
-->
コマンド文字列
     </para>
    </listitem>
   </varlistentry>

   <varlistentry>
    <term><literal>int <parameter>nargs</parameter></literal></term>
    <listitem>
     <para>
<!--
      number of input parameters (<literal>$1</literal>, <literal>$2</literal>, etc.)
-->
入力パラメータ（<literal>$1</literal>、<literal>$2</literal>など）の数
     </para>
    </listitem>
   </varlistentry>

   <varlistentry>
    <term><literal>Oid * <parameter>argtypes</parameter></literal></term>
    <listitem>
     <para>
<!--
      pointer to an array containing the <acronym>OID</acronym>s of
      the data types of the parameters
-->
パラメータのデータ型の<acronym>OID</acronym>を持つ配列へのポインタ
     </para>
    </listitem>
   </varlistentry>
  </variablelist>
 </refsect1>

 <refsect1>
<!--
  <title>Return Value</title>
-->
  <title>戻り値</title>

  <para>
<!--
   <function>SPI_prepare</function> returns a non-null pointer to an
   <type>SPIPlan</type>, which is an opaque struct representing a prepared
   statement.  On error, <symbol>NULL</symbol> will be returned,
   and <varname>SPI_result</varname> will be set to one of the same
   error codes used by <function>SPI_execute</function>, except that
   it is set to <symbol>SPI_ERROR_ARGUMENT</symbol> if
   <parameter>command</parameter> is <symbol>NULL</symbol>, or if
   <parameter>nargs</parameter> is less than 0, or if <parameter>nargs</parameter> is
   greater than 0 and <parameter>argtypes</parameter> is <symbol>NULL</symbol>.
-->
<function>SPI_prepare</function>は<type>SPIPlan</type>への非NULLのポインタを返します。
ここで<type>SPIPlan</type>は準備済み文を表すopaque構造体です。
エラーの場合、<symbol>NULL</symbol>が返され、<function>SPI_execute</function>で使用されるエラーコードと同じコードの1つが<varname>SPI_result</varname>に設定されます。
しかし、<parameter>command</parameter>が<symbol>NULL</symbol>の場合や、<parameter>nargs</parameter>が0未満の場合、<parameter>nargs</parameter>が0より大きくかつ<parameter>argtypes</parameter>が<symbol>NULL</symbol>の場合は、<symbol>SPI_ERROR_ARGUMENT</symbol>に設定されます。
  </para>
 </refsect1>

 <refsect1>
<!--
  <title>Notes</title>
-->
  <title>注釈</title>

  <para>
<!--
   If no parameters are defined, a generic plan will be created at the
   first use of <function>SPI_execute_plan</function>, and used for all
   subsequent executions as well.  If there are parameters, the first few uses
   of <function>SPI_execute_plan</function> will generate custom plans
   that are specific to the supplied parameter values.  After enough uses
   of the same prepared statement, <function>SPI_execute_plan</function> will
   build a generic plan, and if that is not too much more expensive than the
   custom plans, it will start using the generic plan instead of re-planning
   each time.  If this default behavior is unsuitable, you can alter it by
   passing the <literal>CURSOR_OPT_GENERIC_PLAN</literal> or
   <literal>CURSOR_OPT_CUSTOM_PLAN</literal> flag to
   <function>SPI_prepare_cursor</function>, to force use of generic or custom
   plans respectively.
-->
パラメータが定義されていなければ、<function>SPI_execute_plan</function>が最初に使用された時に一般的な計画が作成され、以降の実行すべてでも利用されます。
パラメータがあれば、始めの何回かの<function>SPI_execute_plan</function>の使用で、与えられたパラメータの値に固有の独自計画が作成されます。
同じ準備済み文が十分に使用された後、<function>SPI_execute_plan</function>は一般的な計画を作成し、独自計画よりもそれほど高価でなければ、毎回再計画する代わりに一般的な計画を使い始めるようになります。
このデフォルトの動作が不適切であれば、<function>SPI_prepare_cursor</function>に<literal>CURSOR_OPT_GENERIC_PLAN</literal>または<literal>CURSOR_OPT_CUSTOM_PLAN</literal>フラグを設定することで、それぞれ一般的な計画か独自計画を強制的に利用するよう変更できます。
  </para>

  <para>
<!--
   Although the main point of a prepared statement is to avoid repeated parse
   analysis and planning of the statement, <productname>PostgreSQL</productname> will
   force re-analysis and re-planning of the statement before using it
   whenever database objects used in the statement have undergone
   definitional (DDL) changes since the previous use of the prepared
   statement.  Also, if the value of <xref linkend="guc-search-path"/> changes
   from one use to the next, the statement will be re-parsed using the new
   <varname>search_path</varname>.  (This latter behavior is new as of
   <productname>PostgreSQL</productname> 9.3.)  See <xref
   linkend="sql-prepare"/> for more information about the behavior of prepared
   statements.
-->
プリペアド文の主要な利点は、文の解析処理と計画作成処理の繰り返しを防止することですが、<productname>PostgreSQL</productname>では、以前にそのプリペアド文を使用してから、文の中で使用されているデータベースオブジェクトが定義（DDL）の変更を受けた時は常に再解析処理と計画再作成処理を強制します。
また、一度使用してから<xref linkend="guc-search-path"/>の値が変わった場合も、文は新しい<varname>search_path</varname>を使用して再解析されます。
（後者の振る舞いは<productname>PostgreSQL</productname> 9.3の時に追加されました。）
プリペアド文の動作については<xref linkend="sql-prepare"/>を参照してください。
  </para>

  <para>
<!--
   This function should only be called from a connected C function.
-->
この関数は接続済みのC関数からのみ呼び出してください。
  </para>

  <para>
<!--
   <type>SPIPlanPtr</type> is declared as a pointer to an opaque struct type in
   <filename>spi.h</filename>.  It is unwise to try to access its contents
   directly, as that makes your code much more likely to break in
   future revisions of <productname>PostgreSQL</productname>.
-->
<type>SPIPlanPtr</type>は<filename>spi.h</filename>内でopaque構造体型へのポインタとして宣言されています。
たいていの場合将来のバージョンの<productname>PostgreSQL</productname>でそのコードが壊れてしまうため、この内容に直接アクセスすることは避けてください。
  </para>

  <para>
<!--
   The name <type>SPIPlanPtr</type> is somewhat historical, since the data
   structure no longer necessarily contains an execution plan.
-->
そのデータ構造はもはや実行計画を含むとは限りませんので、<type>SPIPlanPtr</type>という名前はいくらか歴史的なものです。
  </para>
 </refsect1>
</refentry>

<!-- *********************************************** -->

<refentry id="spi-spi-prepare-cursor">
 <indexterm><primary>SPI_prepare_cursor</primary></indexterm>

 <refmeta>
  <refentrytitle>SPI_prepare_cursor</refentrytitle>
  <manvolnum>3</manvolnum>
 </refmeta>

 <refnamediv>
  <refname>SPI_prepare_cursor</refname>
<!--
  <refpurpose>prepare a statement, without executing it yet</refpurpose>
-->
  <refpurpose>文を準備する。まだ実行は行わない</refpurpose>
 </refnamediv>

 <refsynopsisdiv>
<synopsis>
SPIPlanPtr SPI_prepare_cursor(const char * <parameter>command</parameter>, int <parameter>nargs</parameter>,
                              Oid * <parameter>argtypes</parameter>, int <parameter>cursorOptions</parameter>)
</synopsis>
 </refsynopsisdiv>

 <refsect1>
<!--
  <title>Description</title>
-->
  <title>説明</title>

  <para>
<!--
   <function>SPI_prepare_cursor</function> is identical to
   <function>SPI_prepare</function>, except that it also allows specification
   of the planner's <quote>cursor options</quote> parameter.  This is a bit mask
   having the values shown in <filename>nodes/parsenodes.h</filename>
   for the <structfield>options</structfield> field of <structname>DeclareCursorStmt</structname>.
   <function>SPI_prepare</function> always takes the cursor options as zero.
-->
<function>SPI_prepare_cursor</function>は、プランナの<quote>カーソルオプション</quote>パラメータを指定できる点を除き、<function>SPI_prepare</function>と同じです。
これは<structname>DeclareCursorStmt</structname>の<structfield>options</structfield>フィールド用に<filename>nodes/parsenodes.h</filename>で示された値を持つビットマスクです。
<function>SPI_prepare</function>では常にカーソルオプションをゼロとして扱います。
  </para>

  <para>
<!--
   This function is now deprecated in favor
   of <function>SPI_prepare_extended</function>.
-->
この関数は<function>SPI_prepare_extended</function>のため現在では廃止予定です。
  </para>
 </refsect1>

 <refsect1>
<!--
  <title>Arguments</title>
-->
  <title>引数</title>

  <variablelist>
   <varlistentry>
    <term><literal>const char * <parameter>command</parameter></literal></term>
    <listitem>
     <para>
<!--
      command string
-->
コマンド文字列
     </para>
    </listitem>
   </varlistentry>

   <varlistentry>
    <term><literal>int <parameter>nargs</parameter></literal></term>
    <listitem>
     <para>
<!--
      number of input parameters (<literal>$1</literal>, <literal>$2</literal>, etc.)
-->
入力パラメータ（<literal>$1</literal>、<literal>$2</literal>など）の数
     </para>
    </listitem>
   </varlistentry>

   <varlistentry>
    <term><literal>Oid * <parameter>argtypes</parameter></literal></term>
    <listitem>
     <para>
<!--
      pointer to an array containing the <acronym>OID</acronym>s of
      the data types of the parameters
-->
パラメータのデータ型の<acronym>OID</acronym>を持つ配列へのポインタ
     </para>
    </listitem>
   </varlistentry>

   <varlistentry>
    <term><literal>int <parameter>cursorOptions</parameter></literal></term>
    <listitem>
     <para>
<!--
      integer bit mask of cursor options; zero produces default behavior
-->
カーソルオプションの整数ビットマスク。
ゼロはデフォルトの動作を引き起こします
     </para>
    </listitem>
   </varlistentry>
  </variablelist>
 </refsect1>

 <refsect1>
<!--
  <title>Return Value</title>
-->
  <title>戻り値</title>

  <para>
<!--
   <function>SPI_prepare_cursor</function> has the same return conventions as
   <function>SPI_prepare</function>.
-->
<function>SPI_prepare_cursor</function>は<function>SPI_prepare</function>と同じ戻り値の規則を持ちます。
  </para>
 </refsect1>

 <refsect1>
<!--
  <title>Notes</title>
-->
  <title>注釈</title>

  <para>
<!--
   Useful bits to set in <parameter>cursorOptions</parameter> include
   <symbol>CURSOR_OPT_SCROLL</symbol>,
   <symbol>CURSOR_OPT_NO_SCROLL</symbol>,
   <symbol>CURSOR_OPT_FAST_PLAN</symbol>,
   <symbol>CURSOR_OPT_GENERIC_PLAN</symbol>, and
   <symbol>CURSOR_OPT_CUSTOM_PLAN</symbol>.  Note in particular that
   <symbol>CURSOR_OPT_HOLD</symbol> is ignored.
-->
<parameter>cursorOptions</parameter>に指定できるビットには、<symbol>CURSOR_OPT_SCROLL</symbol>、<symbol>CURSOR_OPT_NO_SCROLL</symbol>、<symbol>CURSOR_OPT_FAST_PLAN</symbol>、<symbol>CURSOR_OPT_GENERIC_PLAN</symbol>、<symbol>CURSOR_OPT_CUSTOM_PLAN</symbol>があります。
特に<symbol>CURSOR_OPT_HOLD</symbol>は無視される点に注意してください。
  </para>
 </refsect1>
</refentry>

<!-- *********************************************** -->

<refentry id="spi-spi-prepare-extended">
 <indexterm><primary>SPI_prepare_extended</primary></indexterm>

 <refmeta>
  <refentrytitle>SPI_prepare_extended</refentrytitle>
  <manvolnum>3</manvolnum>
 </refmeta>

 <refnamediv>
  <refname>SPI_prepare_extended</refname>
<!--
  <refpurpose>prepare a statement, without executing it yet</refpurpose>
-->
  <refpurpose>文を準備する。文の実行はまだ行わない</refpurpose>
 </refnamediv>

 <refsynopsisdiv>
<synopsis>
SPIPlanPtr SPI_prepare_extended(const char * <parameter>command</parameter>,
                                const SPIPrepareOptions * <parameter>options</parameter>)
</synopsis>
 </refsynopsisdiv>

 <refsect1>
<!--
  <title>Description</title>
-->
  <title>説明</title>

  <para>
<!--
   <function>SPI_prepare_extended</function> creates and returns a prepared
   statement for the specified command, but doesn't execute the command.
   This function is equivalent to <function>SPI_prepare</function>,
   with the addition that the caller can specify options to control
   the parsing of external parameter references, as well as other facets
   of query parsing and planning.
-->
<function>SPI_prepare_extended</function>は指定したコマンド用の準備済み文を作成し、それを返します。しかし、そのコマンドは実行しません。
この関数は、呼び出し元が、問い合わせの解析や計画のその他の面だけでなく、外部のパラメータ参照の解析も制御するオプションを指定できる追加機能のある<function>SPI_prepare</function>と等価です。
  </para>
 </refsect1>

 <refsect1>
<!--
  <title>Arguments</title>
-->
  <title>引数</title>

  <variablelist>
   <varlistentry>
    <term><literal>const char * <parameter>command</parameter></literal></term>
    <listitem>
     <para>
<!--
      command string
-->
コマンド文字列
     </para>
    </listitem>
   </varlistentry>

   <varlistentry>
    <term><literal>const SPIPrepareOptions * <parameter>options</parameter></literal></term>
    <listitem>
     <para>
<!--
      struct containing optional arguments
-->
オプションの引数を含む構造体
     </para>
    </listitem>
   </varlistentry>
  </variablelist>

  <para>
<!--
   Callers should always zero out the entire <parameter>options</parameter>
   struct, then fill whichever fields they want to set.  This ensures forward
   compatibility of code, since any fields that are added to the struct in
   future will be defined to behave backwards-compatibly if they are zero.
   The currently available <parameter>options</parameter> fields are:
-->
呼び出し元は、必ず<parameter>options</parameter>構造体全体をゼロクリアしてから、設定したいフィールドを埋めるべきです。
構造体に将来追加されるフィールドは、ゼロであれば後方互換性があるように振る舞うよう定義されますので、これはコードの将来の互換性を確実にします。
現在利用可能な<parameter>options</parameter>フィールドは以下の通りです。
  </para>

  <variablelist>
   <varlistentry>
    <term><literal>ParserSetupHook <parameter>parserSetup</parameter></literal></term>
    <listitem>
     <para>
<!--
      Parser hook setup function
-->
パーサフック設定関数
     </para>
    </listitem>
   </varlistentry>

   <varlistentry>
    <term><literal>void * <parameter>parserSetupArg</parameter></literal></term>
    <listitem>
     <para>
<!--
      pass-through argument for <parameter>parserSetup</parameter>
-->
<parameter>parserSetup</parameter>に渡される引数
     </para>
    </listitem>
   </varlistentry>

   <varlistentry>
    <term><literal>RawParseMode <parameter>parseMode</parameter></literal></term>
    <listitem>
     <para>
<!--
      mode for raw parsing; <literal>RAW_PARSE_DEFAULT</literal> (zero)
      produces default behavior
-->
raw解析のモード。
<literal>RAW_PARSE_DEFAULT</literal>(ゼロ)はデフォルトの振舞いになります
     </para>
    </listitem>
   </varlistentry>

   <varlistentry>
    <term><literal>int <parameter>cursorOptions</parameter></literal></term>
    <listitem>
     <para>
<!--
      integer bit mask of cursor options; zero produces default behavior
-->
カーソルオプションの整数ビットマスク。ゼロはデフォルトの振舞いになります
     </para>
    </listitem>
   </varlistentry>
  </variablelist>
 </refsect1>

 <refsect1>
<!--
  <title>Return Value</title>
-->
  <title>戻り値</title>

  <para>
<!--
   <function>SPI_prepare_extended</function> has the same return conventions as
   <function>SPI_prepare</function>.
-->
<function>SPI_prepare_extended</function>は<function>SPI_prepare</function>と同じ戻り値の規則を持ちます。
  </para>
 </refsect1>
</refentry>

<!-- *********************************************** -->

<refentry id="spi-spi-prepare-params">
 <indexterm><primary>SPI_prepare_params</primary></indexterm>

 <refmeta>
  <refentrytitle>SPI_prepare_params</refentrytitle>
  <manvolnum>3</manvolnum>
 </refmeta>

 <refnamediv>
  <refname>SPI_prepare_params</refname>
<!--
  <refpurpose>prepare a statement, without executing it yet</refpurpose>
-->
  <refpurpose>文を準備する。まだ実行は行わない</refpurpose>
 </refnamediv>

 <refsynopsisdiv>
<synopsis>
SPIPlanPtr SPI_prepare_params(const char * <parameter>command</parameter>,
                              ParserSetupHook <parameter>parserSetup</parameter>,
                              void * <parameter>parserSetupArg</parameter>,
                              int <parameter>cursorOptions</parameter>)
</synopsis>
 </refsynopsisdiv>

 <refsect1>
<!--
  <title>Description</title>
-->
  <title>説明</title>

  <para>
<!--
   <function>SPI_prepare_params</function> creates and returns a prepared
   statement for the specified command, but doesn't execute the command.
   This function is equivalent to <function>SPI_prepare_cursor</function>,
   with the addition that the caller can specify parser hook functions
   to control the parsing of external parameter references.
-->
<function>SPI_prepare_params</function>は指定したコマンドの準備済み文を作成し返します。
しかしそのコマンドを実行しません。
この関数は<function>SPI_prepare_cursor</function>と同じですが、呼び出し元が外部パラメータ参照の解析を制御するパーサフック関数を指定できる点が追加されています。
  </para>

  <para>
<!--
   This function is now deprecated in favor
   of <function>SPI_prepare_extended</function>.
-->
この関数は<function>SPI_prepare_extended</function>のため現在では廃止予定です。
  </para>
 </refsect1>

 <refsect1>
<!--
  <title>Arguments</title>
-->
  <title>引数</title>

  <variablelist>
   <varlistentry>
    <term><literal>const char * <parameter>command</parameter></literal></term>
    <listitem>
     <para>
<!--
      command string
-->
コマンド文字列
     </para>
    </listitem>
   </varlistentry>

   <varlistentry>
    <term><literal>ParserSetupHook <parameter>parserSetup</parameter></literal></term>
    <listitem>
     <para>
<!--
      Parser hook setup function
-->
パーサフック設定関数
     </para>
    </listitem>
   </varlistentry>

   <varlistentry>
    <term><literal>void * <parameter>parserSetupArg</parameter></literal></term>
    <listitem>
     <para>
<!--
      pass-through argument for <parameter>parserSetup</parameter>
-->
<parameter>parserSetup</parameter>に渡される引数
     </para>
    </listitem>
   </varlistentry>

   <varlistentry>
    <term><literal>int <parameter>cursorOptions</parameter></literal></term>
    <listitem>
     <para>
<!--
      integer bit mask of cursor options; zero produces default behavior
-->
カーソルオプションの整数ビットマスク。
ゼロはデフォルトの動作を引き起こします
     </para>
    </listitem>
   </varlistentry>
  </variablelist>
 </refsect1>

 <refsect1>
<!--
  <title>Return Value</title>
-->
  <title>戻り値</title>

  <para>
<!--
   <function>SPI_prepare_params</function> has the same return conventions as
   <function>SPI_prepare</function>.
-->
<function>SPI_prepare_params</function>は<function>SPI_prepare</function>と同じ戻り値の規則を持ちます。
  </para>
 </refsect1>
</refentry>

<!-- *********************************************** -->

<refentry id="spi-spi-getargcount">
 <indexterm><primary>SPI_getargcount</primary></indexterm>

 <refmeta>
  <refentrytitle>SPI_getargcount</refentrytitle>
  <manvolnum>3</manvolnum>
 </refmeta>

 <refnamediv>
  <refname>SPI_getargcount</refname>
<!--
  <refpurpose>return the number of arguments needed by a statement
  prepared by <function>SPI_prepare</function></refpurpose>
-->
  <refpurpose>
<function>SPI_prepare</function>により準備した文に必要とされる引数の数を返す
  </refpurpose>
 </refnamediv>

 <refsynopsisdiv>
<synopsis>
int SPI_getargcount(SPIPlanPtr <parameter>plan</parameter>)
</synopsis>
 </refsynopsisdiv>

 <refsect1>
<!--
  <title>Description</title>
-->
  <title>説明</title>

  <para>
<!--
   <function>SPI_getargcount</function> returns the number of arguments needed
   to execute a statement prepared by <function>SPI_prepare</function>.
-->
<function>SPI_getargcount</function>は、<function>SPI_prepare</function>により準備された文を実行する時に必要とされる引数の数を返します。
  </para>
 </refsect1>

 <refsect1>
<!--
  <title>Arguments</title>
-->
  <title>引数</title>

  <variablelist>
   <varlistentry>
    <term><literal>SPIPlanPtr <parameter>plan</parameter></literal></term>
    <listitem>
     <para>
<!--
      prepared statement (returned by <function>SPI_prepare</function>)
-->
（<function>SPI_prepare</function>で返される）準備済み文
     </para>
    </listitem>
   </varlistentry>
  </variablelist>
 </refsect1>

 <refsect1>
<!--
  <title>Return Value</title>
-->
  <title>戻り値</title>
  <para>
<!--
    The count of expected arguments for the <parameter>plan</parameter>.
    If the <parameter>plan</parameter> is <symbol>NULL</symbol> or invalid,
    <varname>SPI_result</varname> is set to <symbol>SPI_ERROR_ARGUMENT</symbol>
    and -1 is returned.
-->
<parameter>plan</parameter>で想定される引数の数です。
<parameter>plan</parameter>が<symbol>NULL</symbol>または無効な場合は<varname>SPI_result</varname>に<symbol>SPI_ERROR_ARGUMENT</symbol>が設定され、-1が返されます。
  </para>
 </refsect1>
</refentry>

<!-- *********************************************** -->

<refentry id="spi-spi-getargtypeid">
 <indexterm><primary>SPI_getargtypeid</primary></indexterm>

 <refmeta>
  <refentrytitle>SPI_getargtypeid</refentrytitle>
  <manvolnum>3</manvolnum>
 </refmeta>

 <refnamediv>
  <refname>SPI_getargtypeid</refname>
<!--
  <refpurpose>return the data type OID for an argument of
  a statement prepared by <function>SPI_prepare</function></refpurpose>
-->
  <refpurpose>
<function>SPI_prepare</function>で準備された文で指定される引数のデータ型のOIDを返す
  </refpurpose>
 </refnamediv>

 <refsynopsisdiv>
<synopsis>
Oid SPI_getargtypeid(SPIPlanPtr <parameter>plan</parameter>, int <parameter>argIndex</parameter>)
</synopsis>
 </refsynopsisdiv>

 <refsect1>
<!--
  <title>Description</title>
-->
  <title>説明</title>

  <para>
<!--
   <function>SPI_getargtypeid</function> returns the OID representing the type
   for the <parameter>argIndex</parameter>'th argument of a statement prepared by
   <function>SPI_prepare</function>. First argument is at index zero.
-->
<function>SPI_getargtypeid</function>は、<function>SPI_prepare</function>で準備された文における<parameter>argIndex</parameter>番目の引数の型を表すOIDを返します。
インデックス0は最初の引数を示します。
  </para>
 </refsect1>

 <refsect1>
<!--
  <title>Arguments</title>
-->
  <title>引数</title>

  <variablelist>
   <varlistentry>
    <term><literal>SPIPlanPtr <parameter>plan</parameter></literal></term>
    <listitem>
     <para>
<!--
      prepared statement (returned by <function>SPI_prepare</function>)
-->
（<function>SPI_prepare</function>で返される）準備済み文
     </para>
    </listitem>
   </varlistentry>

   <varlistentry>
    <term><literal>int <parameter>argIndex</parameter></literal></term>
    <listitem>
     <para>
<!--
      zero based index of the argument
-->
0から始まる引数のインデックス
     </para>
    </listitem>
   </varlistentry>
  </variablelist>
 </refsect1>

 <refsect1>
<!--
  <title>Return Value</title>
-->
  <title>戻り値</title>
  <para>
<!--
    The type OID of the argument at the given index.
    If the <parameter>plan</parameter> is <symbol>NULL</symbol> or invalid,
    or <parameter>argIndex</parameter> is less than 0 or
    not less than the number of arguments declared for the
    <parameter>plan</parameter>,
    <varname>SPI_result</varname> is set to <symbol>SPI_ERROR_ARGUMENT</symbol>
    and <symbol>InvalidOid</symbol> is returned.
-->
指定したインデックスにおける引数の型OIDです。
<parameter>plan</parameter>が<symbol>NULL</symbol>または無効、あるいは<parameter>argIndex</parameter>が0未満、<parameter>plan</parameter>で宣言された引数の数以上の場合、<varname>SPI_result</varname>に<symbol>SPI_ERROR_ARGUMENT</symbol>が設定され、<symbol>InvalidOid</symbol>が返されます。
  </para>
 </refsect1>
</refentry>

<!-- *********************************************** -->

<refentry id="spi-spi-is-cursor-plan">
 <indexterm><primary>SPI_is_cursor_plan</primary></indexterm>

 <refmeta>
  <refentrytitle>SPI_is_cursor_plan</refentrytitle>
  <manvolnum>3</manvolnum>
 </refmeta>

 <refnamediv>
  <refname>SPI_is_cursor_plan</refname>
<!--
  <refpurpose>return <symbol>true</symbol> if a statement
  prepared by <function>SPI_prepare</function> can be used with
  <function>SPI_cursor_open</function></refpurpose>
-->
  <refpurpose>
<function>SPI_prepare</function>で準備された文が<function>SPI_cursor_open</function>で使用できる場合に<symbol>true</symbol>を返す
  </refpurpose>
 </refnamediv>

 <refsynopsisdiv>
<synopsis>
bool SPI_is_cursor_plan(SPIPlanPtr <parameter>plan</parameter>)
</synopsis>
 </refsynopsisdiv>

 <refsect1>
<!--
  <title>Description</title>
-->
  <title>説明</title>

  <para>
<!--
   <function>SPI_is_cursor_plan</function> returns <symbol>true</symbol>
   if a statement prepared by <function>SPI_prepare</function> can be passed
   as an argument to <function>SPI_cursor_open</function>, or
   <symbol>false</symbol> if that is not the case. The criteria are that the
   <parameter>plan</parameter> represents one single command and that this
   command returns tuples to the caller; for example, <command>SELECT</command>
   is allowed unless it contains an <literal>INTO</literal> clause, and
   <command>UPDATE</command> is allowed only if it contains a <literal>RETURNING</literal>
   clause.
-->
<function>SPI_prepare</function>で準備済み文が<function>SPI_cursor_open</function>への引数として渡すことができる場合、<function>SPI_is_cursor_plan</function>は<symbol>true</symbol>を返します。
渡すことができない場合は<symbol>false</symbol>を返します。
この基準は、<parameter>plan</parameter>が単一のコマンドであり、かつ、そのコマンドが呼び出し元にタプルを返すことです。
例えば、<literal>INTO</literal>句を含んでいない<command>SELECT</command>は可能です。
そして、<literal>RETURNING</literal>句を含む場合のみ<command>UPDATE</command>も可能です。
  </para>
 </refsect1>

 <refsect1>
<!--
  <title>Arguments</title>
-->
  <title>引数</title>

  <variablelist>
   <varlistentry>
    <term><literal>SPIPlanPtr <parameter>plan</parameter></literal></term>
    <listitem>
     <para>
<!--
      prepared statement (returned by <function>SPI_prepare</function>)
-->
（<function>SPI_prepare</function>で返される）準備済み文
     </para>
    </listitem>
   </varlistentry>
  </variablelist>
 </refsect1>

 <refsect1>
<!--
  <title>Return Value</title>
-->
  <title>戻り値</title>
  <para>
<!--
    <symbol>true</symbol> or <symbol>false</symbol> to indicate if the
    <parameter>plan</parameter> can produce a cursor or not, with
    <varname>SPI_result</varname> set to zero.
    If it is not possible to determine the answer (for example,
    if the <parameter>plan</parameter> is <symbol>NULL</symbol> or invalid,
    or if called when not connected to SPI), then
    <varname>SPI_result</varname> is set to a suitable error code
    and <symbol>false</symbol> is returned.
-->
<parameter>plan</parameter>がカーソルを生成することができるかどうかを示す<symbol>true</symbol>もしくは<symbol>false</symbol>です。
そして<varname>SPI_result</varname>をゼロに設定します。
解答を決定することができない場合（例えば<parameter>plan</parameter>が<symbol>NULL</symbol>、または無効な場合、もしくはSPI未接続時に呼び出された場合）は<varname>SPI_result</varname>に適切なエラーコードが設定され、<symbol>false</symbol>が返されます。
  </para>
 </refsect1>
</refentry>

<!-- *********************************************** -->

<refentry id="spi-spi-execute-plan">
 <indexterm><primary>SPI_execute_plan</primary></indexterm>

 <refmeta>
  <refentrytitle>SPI_execute_plan</refentrytitle>
  <manvolnum>3</manvolnum>
 </refmeta>

 <refnamediv>
  <refname>SPI_execute_plan</refname>
<!--
  <refpurpose>execute a statement prepared by <function>SPI_prepare</function></refpurpose>
-->
  <refpurpose><function>SPI_prepare</function>で準備された文を実行する</refpurpose>
 </refnamediv>

 <refsynopsisdiv>
<synopsis>
int SPI_execute_plan(SPIPlanPtr <parameter>plan</parameter>, Datum * <parameter>values</parameter>, const char * <parameter>nulls</parameter>,
                     bool <parameter>read_only</parameter>, long <parameter>count</parameter>)
</synopsis>
 </refsynopsisdiv>

 <refsect1>
<!--
  <title>Description</title>
-->
  <title>説明</title>

  <para>
<!--
   <function>SPI_execute_plan</function> executes a statement prepared by
   <function>SPI_prepare</function> or one of its siblings.
   <parameter>read_only</parameter> and
   <parameter>count</parameter> have the same interpretation as in
   <function>SPI_execute</function>.
-->
<function>SPI_execute_plan</function>は、<function>SPI_prepare</function>もしくは類似の関数で準備された文を実行します。
<parameter>read_only</parameter>と<parameter>count</parameter>は<function>SPI_execute</function>と同様の解釈がなされます。
  </para>
 </refsect1>

 <refsect1>
<!--
  <title>Arguments</title>
-->
  <title>引数</title>

  <variablelist>
   <varlistentry>
    <term><literal>SPIPlanPtr <parameter>plan</parameter></literal></term>
    <listitem>
     <para>
<!--
      prepared statement (returned by <function>SPI_prepare</function>)
-->
（<function>SPI_prepare</function>で返される）準備済み文
     </para>
    </listitem>
   </varlistentry>

   <varlistentry>
    <term><literal>Datum * <parameter>values</parameter></literal></term>
    <listitem>
     <para>
<!--
      An array of actual parameter values.  Must have same length as the
      statement's number of arguments.
-->
実パラメータ値の配列。
文の引数の数と同じ長さでなければなりません。
     </para>
    </listitem>
   </varlistentry>

   <varlistentry>
    <term><literal>const char * <parameter>nulls</parameter></literal></term>
    <listitem>
     <para>
<!--
      An array describing which parameters are null.  Must have same length as
      the statement's number of arguments.
-->
どのパラメータがNULLであるかを示す配列。
文の引数の数と同じ長さでなければなりません。
     </para>

     <para>
<!--
      If <parameter>nulls</parameter> is <symbol>NULL</symbol> then
      <function>SPI_execute_plan</function> assumes that no parameters
      are null.  Otherwise, each entry of the <parameter>nulls</parameter>
      array should be <literal>'&nbsp;'</literal> if the corresponding parameter
      value is non-null, or <literal>'n'</literal> if the corresponding parameter
      value is null.  (In the latter case, the actual value in the
      corresponding <parameter>values</parameter> entry doesn't matter.)  Note
      that <parameter>nulls</parameter> is not a text string, just an array:
      it does not need a <literal>'\0'</literal> terminator.
-->
<parameter>nulls</parameter>が<symbol>NULL</symbol>の場合、<function>SPI_execute_plan</function>はすべてのパラメータがNULLではないとみなします。
さもなければ、<parameter>nulls</parameter>配列の各項目は、対応するパラメータが非NULLならば<literal>'&nbsp;'</literal>、対応するパラメータがNULLならば<literal>'n'</literal>です。
（後者の場合、<parameter>values</parameter>内の対応する値は注意されません。）
<parameter>nulls</parameter>はテキスト文字列ではなく単なる配列であることに注意してください。
<literal>'\0'</literal>終端は必要ありません。
     </para>
    </listitem>
   </varlistentry>

   <varlistentry>
    <term><literal>bool <parameter>read_only</parameter></literal></term>
    <listitem>
<!--
     <para><literal>true</literal> for read-only execution</para>
-->
     <para>
読み取りのみの実行の場合<literal>true</literal>
     </para>
    </listitem>
   </varlistentry>

   <varlistentry>
    <term><literal>long <parameter>count</parameter></literal></term>
    <listitem>
     <para>
<!--
      maximum number of rows to return,
      or <literal>0</literal> for no limit
-->
返される行の最大数。無制限なら<literal>0</literal>。
     </para>
    </listitem>
   </varlistentry>
  </variablelist>
 </refsect1>

 <refsect1>
<!--
  <title>Return Value</title>
-->
  <title>戻り値</title>

  <para>
<!--
   The return value is the same as for <function>SPI_execute</function>,
   with the following additional possible error (negative) results:
-->
戻り値は、<function>SPI_execute</function>同様のものに加え、以下のエラー（負）の結果を取ることがあります。

   <variablelist>
    <varlistentry>
     <term><symbol>SPI_ERROR_ARGUMENT</symbol></term>
     <listitem>
      <para>
<!--
       if <parameter>plan</parameter> is <symbol>NULL</symbol> or invalid,
       or <parameter>count</parameter> is less than 0
-->
<parameter>plan</parameter>が<symbol>NULL</symbol>または無効、あるいは、<parameter>count</parameter>が0未満の場合
      </para>
     </listitem>
    </varlistentry>

    <varlistentry>
     <term><symbol>SPI_ERROR_PARAM</symbol></term>
     <listitem>
      <para>
<!--
       if <parameter>values</parameter> is <symbol>NULL</symbol> and
       <parameter>plan</parameter> was prepared with some parameters
-->
<parameter>values</parameter>が<symbol>NULL</symbol>、かつ、<parameter>plan</parameter>がパラメータ付きで準備された場合
      </para>
     </listitem>
    </varlistentry>
   </variablelist>
  </para>

  <para>
<!--
   <varname>SPI_processed</varname> and
   <varname>SPI_tuptable</varname> are set as in
   <function>SPI_execute</function> if successful.
-->
成功時、<varname>SPI_processed</varname>と<varname>SPI_tuptable</varname>が<function>SPI_execute</function>同様に設定されます。
  </para>
 </refsect1>
</refentry>

<!-- *********************************************** -->

<refentry id="spi-spi-execute-plan-extended">
 <indexterm><primary>SPI_execute_plan_extended</primary></indexterm>

 <refmeta>
  <refentrytitle>SPI_execute_plan_extended</refentrytitle>
  <manvolnum>3</manvolnum>
 </refmeta>

 <refnamediv>
  <refname>SPI_execute_plan_extended</refname>
<!--
  <refpurpose>execute a statement prepared by <function>SPI_prepare</function></refpurpose>
-->
  <refpurpose><function>SPI_prepare</function>で準備された文を実行する</refpurpose>
 </refnamediv>

 <refsynopsisdiv>
<synopsis>
int SPI_execute_plan_extended(SPIPlanPtr <parameter>plan</parameter>,
                              const SPIExecuteOptions * <parameter>options</parameter>)
</synopsis>
 </refsynopsisdiv>

 <refsect1>
<!--
  <title>Description</title>
-->
  <title>説明</title>

  <para>
<!--
   <function>SPI_execute_plan_extended</function> executes a statement
   prepared by <function>SPI_prepare</function> or one of its siblings.
   This function is equivalent to <function>SPI_execute_plan</function>,
   except that information about the parameter values to be passed to the
   query is presented differently, and additional execution-controlling
   options can be passed.
-->
<function>SPI_execute_plan_extended</function>は<function>SPI_prepare</function>もしくは類似の関数で準備された文を実行します。
この関数は、問い合わせに渡すパラメータ値に関する情報が異なる形で存在する点と追加の実行制御オプションを渡せる点を除いて<function>SPI_execute_plan</function>と等価です。
  </para>

  <para>
<!--
   Query parameter values are represented by
   a <literal>ParamListInfo</literal> struct, which is convenient for passing
   down values that are already available in that format.  Dynamic parameter
   sets can also be used, via hook functions specified
   in <literal>ParamListInfo</literal>.
-->
問い合わせパラメータ値は<literal>ParamListInfo</literal>構造体で表現されていますので、既にその形で利用可能な値を渡すには便利です。
<literal>ParamListInfo</literal>で指定されたフック関数経由で、動的なパラメータ群も使うことができます。
  </para>

  <para>
<!--
   Also, instead of always accumulating the result tuples into a
   <varname>SPI_tuptable</varname> structure, tuples can be passed to a
   caller-supplied <literal>DestReceiver</literal> object as they are
   generated by the executor.  This is particularly helpful for queries
   that might generate many tuples, since the data can be processed
   on-the-fly instead of being accumulated in memory.
-->
また、結果タプルを必ず<varname>SPI_tuptable</varname>構造体に蓄積する代わりに、エグゼキュータにより生成された時にタプルを呼び出し元が提供する<literal>DestReceiver</literal>オブジェクトに渡すことができます。
データがメモリに蓄積される代わりにその場で処理されるので、多数のタプルを生成する問い合わせに対して特に有用です。
  </para>
 </refsect1>

 <refsect1>
<!--
  <title>Arguments</title>
-->
  <title>引数</title>

  <variablelist>
   <varlistentry>
    <term><literal>SPIPlanPtr <parameter>plan</parameter></literal></term>
    <listitem>
     <para>
<!--
      prepared statement (returned by <function>SPI_prepare</function>)
-->
（<function>SPI_prepare</function>で返される）準備済み文
     </para>
    </listitem>
   </varlistentry>

   <varlistentry>
    <term><literal>const SPIExecuteOptions * <parameter>options</parameter></literal></term>
    <listitem>
     <para>
<!--
      struct containing optional arguments
-->
オプションの引数を含む構造体
     </para>
    </listitem>
   </varlistentry>
  </variablelist>

  <para>
<!--
   Callers should always zero out the entire <parameter>options</parameter>
   struct, then fill whichever fields they want to set.  This ensures forward
   compatibility of code, since any fields that are added to the struct in
   future will be defined to behave backwards-compatibly if they are zero.
   The currently available <parameter>options</parameter> fields are:
-->
呼び出し元は、必ず<parameter>options</parameter>構造体全体をゼロクリアしてから、設定したいフィールドを埋めるべきです。
構造体に将来追加されるフィールドは、ゼロであれば後方互換性があるように振る舞うよう定義されますので、これはコードの将来の互換性を確実にします。
現在利用可能な<parameter>options</parameter>フィールドは以下の通りです。
  </para>

  <variablelist>
   <varlistentry>
    <term><literal>ParamListInfo <parameter>params</parameter></literal></term>
    <listitem>
     <para>
<!--
      data structure containing query parameter types and values; NULL if none
-->
問い合わせパラメータの型と値を含むデータ構造。なければNULL
     </para>
    </listitem>
   </varlistentry>

   <varlistentry>
    <term><literal>bool <parameter>read_only</parameter></literal></term>
    <listitem>
<!--
     <para><literal>true</literal> for read-only execution</para>
-->
     <para>読み取りのみの実行の場合<literal>true</literal></para>
    </listitem>
   </varlistentry>

   <varlistentry>
    <term><literal>bool <parameter>allow_nonatomic</parameter></literal></term>
    <listitem>
     <para>
<!--
      <literal>true</literal> allows non-atomic execution of CALL and DO
      statements (but this field is ignored unless
      the <symbol>SPI_OPT_NONATOMIC</symbol> flag was passed
      to <function>SPI_connect_ext</function>)
-->
<literal>true</literal>でCALLとDO文の非原子的実行を許可します（ただし、<symbol>SPI_OPT_NONATOMIC</symbol>フラグが<function>SPI_connect_ext</function>に渡されていなければ、このフィールドは無視されます）
     </para>
    </listitem>
   </varlistentry>

   <varlistentry>
    <term><literal>bool <parameter>must_return_tuples</parameter></literal></term>
    <listitem>
     <para>
<!--
      if <literal>true</literal>, raise error if the query is not of a kind
      that returns tuples (this does not forbid the case where it happens to
      return zero tuples)
-->
<literal>true</literal>であれば、問い合わせがタプルを返す種類のものでない場合にエラーを発生します(これはたまたま0個のタプルを返す場合を禁止しません)
     </para>
    </listitem>
   </varlistentry>

   <varlistentry>
    <term><literal>uint64 <parameter>tcount</parameter></literal></term>
    <listitem>
     <para>
<!--
      maximum number of rows to return,
      or <literal>0</literal> for no limit
-->
返される行の最大数、無制限の場合には<literal>0</literal>
     </para>
    </listitem>
   </varlistentry>

   <varlistentry>
    <term><literal>DestReceiver * <parameter>dest</parameter></literal></term>
    <listitem>
     <para>
<!--
      <literal>DestReceiver</literal> object that will receive any tuples
      emitted by the query; if NULL, result tuples are accumulated into
      a <varname>SPI_tuptable</varname> structure, as
      in <function>SPI_execute_plan</function>
-->
問い合わせが出すタプルを受け取る<literal>DestReceiver</literal>オブジェクト。
NULLなら、<function>SPI_execute_plan</function>のように、結果タプルは<varname>SPI_tuptable</varname>構造体に蓄積されます。
     </para>
    </listitem>
   </varlistentry>

   <varlistentry>
    <term><literal>ResourceOwner <parameter>owner</parameter></literal></term>
    <listitem>
     <para>
<!--
      The resource owner that will hold a reference count on the plan while
      it is executed.  If NULL, CurrentResourceOwner is used.  Ignored for
      non-saved plans, as SPI does not acquire reference counts on those.
-->
実行中、計画の参照カウントを保持するリソース所有者。
NULLならCurrentResourceOwnerが使われます。
SPIは保存されない計画の参照カウントを取得しませんので、保存されない計画に対しては無視されます。
     </para>
    </listitem>
   </varlistentry>
  </variablelist>
 </refsect1>

 <refsect1>
<!--
  <title>Return Value</title>
-->
  <title>戻り値</title>

  <para>
<!--
   The return value is the same as for <function>SPI_execute_plan</function>.
-->
戻り値は<function>SPI_execute_plan</function>と同じです。
  </para>

  <para>
<!--
   When <parameter>options-&gt;dest</parameter> is NULL,
   <varname>SPI_processed</varname> and
   <varname>SPI_tuptable</varname> are set as in
   <function>SPI_execute_plan</function>.
   When <parameter>options-&gt;dest</parameter> is not NULL,
   <varname>SPI_processed</varname> is set to zero and
   <varname>SPI_tuptable</varname> is set to NULL.  If a tuple count
   is required, the caller's <literal>DestReceiver</literal> object must
   calculate it.
-->
<parameter>options-&gt;dest</parameter>がNULLであれば、<varname>SPI_processed</varname>と<varname>SPI_tuptable</varname>は<function>SPI_execute_plan</function>と同様に設定されます。
<parameter>options-&gt;dest</parameter>がNULLでなければ、<varname>SPI_processed</varname>はゼロに設定され、<varname>SPI_tuptable</varname>はNULLに設定されます。
タプルの集計が必要なら、呼び出し元の<literal>DestReceiver</literal>オブジェクトが計算しなければなりません。
  </para>
 </refsect1>
</refentry>

<!-- *********************************************** -->

<refentry id="spi-spi-execute-plan-with-paramlist">
 <indexterm><primary>SPI_execute_plan_with_paramlist</primary></indexterm>

 <refmeta>
  <refentrytitle>SPI_execute_plan_with_paramlist</refentrytitle>
  <manvolnum>3</manvolnum>
 </refmeta>

 <refnamediv>
  <refname>SPI_execute_plan_with_paramlist</refname>
<!--
  <refpurpose>execute a statement prepared by <function>SPI_prepare</function></refpurpose>
-->
  <refpurpose><function>SPI_prepare</function>で準備された文を実行する</refpurpose>
 </refnamediv>

 <refsynopsisdiv>
<synopsis>
int SPI_execute_plan_with_paramlist(SPIPlanPtr <parameter>plan</parameter>,
                                    ParamListInfo <parameter>params</parameter>,
                                    bool <parameter>read_only</parameter>,
                                    long <parameter>count</parameter>)
</synopsis>
 </refsynopsisdiv>

 <refsect1>
<!--
  <title>Description</title>
-->
  <title>説明</title>

  <para>
<!--
   <function>SPI_execute_plan_with_paramlist</function> executes a statement
   prepared by <function>SPI_prepare</function>.
   This function is equivalent to <function>SPI_execute_plan</function>
   except that information about the parameter values to be passed to the
   query is presented differently.  The <literal>ParamListInfo</literal>
   representation can be convenient for passing down values that are
   already available in that format.  It also supports use of dynamic
   parameter sets via hook functions specified in <literal>ParamListInfo</literal>.
-->
<function>SPI_execute_plan_with_paramlist</function>は<function>SPI_prepare</function>で準備された文を実行します。
この関数は<function>SPI_execute_plan</function>と同じですが、問い合わせに渡されるパラメータ値に関する情報が別途存在する点が異なります。
<literal>ParamListInfo</literal>表現は、すでに利用可能な形式で値を渡すために便利です。
また<literal>ParamListInfo</literal>で指定されたフック関数経由での動的なパラメータ群の使用をサポートします。
  </para>

  <para>
<!--
   This function is now deprecated in favor
   of <function>SPI_execute_plan_extended</function>.
-->
この関数は<function>SPI_execute_plan_extended</function>のため現在では廃止予定です。
  </para>
 </refsect1>

 <refsect1>
<!--
  <title>Arguments</title>
-->
  <title>引数</title>

  <variablelist>
   <varlistentry>
    <term><literal>SPIPlanPtr <parameter>plan</parameter></literal></term>
    <listitem>
     <para>
<!--
      prepared statement (returned by <function>SPI_prepare</function>)
-->
（<function>SPI_prepare</function>で返される）準備済み文
     </para>
    </listitem>
   </varlistentry>

   <varlistentry>
    <term><literal>ParamListInfo <parameter>params</parameter></literal></term>
    <listitem>
     <para>
<!--
      data structure containing parameter types and values; NULL if none
-->
パラメータの型と値からなるデータ構造。
なければNULL。
     </para>
    </listitem>
   </varlistentry>

   <varlistentry>
    <term><literal>bool <parameter>read_only</parameter></literal></term>
    <listitem>
<!--
     <para><literal>true</literal> for read-only execution</para>
-->
     <para>
読み取りのみの実行の場合<literal>true</literal>
     </para>
    </listitem>
   </varlistentry>

   <varlistentry>
    <term><literal>long <parameter>count</parameter></literal></term>
    <listitem>
     <para>
<!--
      maximum number of rows to return,
      or <literal>0</literal> for no limit
-->
返される行の最大数。無制限なら<literal>0</literal>。
     </para>
    </listitem>
   </varlistentry>
  </variablelist>
 </refsect1>

 <refsect1>
<!--
  <title>Return Value</title>
-->
  <title>戻り値</title>

  <para>
<!--
   The return value is the same as for <function>SPI_execute_plan</function>.
-->
戻り値は<function>SPI_execute_plan</function>と同じです。
  </para>

  <para>
<!--
   <varname>SPI_processed</varname> and
   <varname>SPI_tuptable</varname> are set as in
   <function>SPI_execute_plan</function> if successful.
-->
成功時、<varname>SPI_processed</varname>と<varname>SPI_tuptable</varname>が<function>SPI_execute_plan</function>同様に設定されます。
  </para>
 </refsect1>
</refentry>

<!-- *********************************************** -->

<refentry id="spi-spi-execp">
 <indexterm><primary>SPI_execp</primary></indexterm>

 <refmeta>
  <refentrytitle>SPI_execp</refentrytitle>
  <manvolnum>3</manvolnum>
 </refmeta>

 <refnamediv>
  <refname>SPI_execp</refname>
<!--
  <refpurpose>execute a statement in read/write mode</refpurpose>
-->
  <refpurpose>読み書きモードで文を実行する</refpurpose>
 </refnamediv>

 <refsynopsisdiv>
<synopsis>
int SPI_execp(SPIPlanPtr <parameter>plan</parameter>, Datum * <parameter>values</parameter>, const char * <parameter>nulls</parameter>, long <parameter>count</parameter>)
</synopsis>
 </refsynopsisdiv>

 <refsect1>
<!--
  <title>Description</title>
-->
  <title>説明</title>

  <para>
<!--
   <function>SPI_execp</function> is the same as
   <function>SPI_execute_plan</function>, with the latter's
   <parameter>read_only</parameter> parameter always taken as
   <literal>false</literal>.
-->
<function>SPI_execp</function>は、常に<parameter>read_only</parameter>パラメータを<literal>false</literal>とした<function>SPI_execute_plan</function>と同じです。
  </para>
 </refsect1>

 <refsect1>
<!--
  <title>Arguments</title>
-->
  <title>引数</title>

  <variablelist>
   <varlistentry>
    <term><literal>SPIPlanPtr <parameter>plan</parameter></literal></term>
    <listitem>
     <para>
<!--
      prepared statement (returned by <function>SPI_prepare</function>)
-->
（<function>SPI_prepare</function>で返される）準備済み文
     </para>
    </listitem>
   </varlistentry>

   <varlistentry>
    <term><literal>Datum * <parameter>values</parameter></literal></term>
    <listitem>
     <para>
<!--
      An array of actual parameter values.  Must have same length as the
      statement's number of arguments.
-->
実パラメータ値の配列。
文の引数の数と同じ長さでなければなりません。
     </para>
    </listitem>
   </varlistentry>

   <varlistentry>
    <term><literal>const char * <parameter>nulls</parameter></literal></term>
    <listitem>
     <para>
<!--
      An array describing which parameters are null.  Must have same length as
      the statement's number of arguments.
-->
どのパラメータがNULLであるかを示す配列。
文の引数の数と同じ長さでなければなりません。
     </para>

     <para>
<!--
      If <parameter>nulls</parameter> is <symbol>NULL</symbol> then
      <function>SPI_execp</function> assumes that no parameters
      are null.  Otherwise, each entry of the <parameter>nulls</parameter>
      array should be <literal>'&nbsp;'</literal> if the corresponding parameter
      value is non-null, or <literal>'n'</literal> if the corresponding parameter
      value is null.  (In the latter case, the actual value in the
      corresponding <parameter>values</parameter> entry doesn't matter.)  Note
      that <parameter>nulls</parameter> is not a text string, just an array:
      it does not need a <literal>'\0'</literal> terminator.
-->
<parameter>nulls</parameter>が<symbol>NULL</symbol>の場合、<function>SPI_execp</function>はすべてのパラメータがNULLではないとみなします。
さもなければ、<parameter>nulls</parameter>配列の各項目は、対応するパラメータが非NULLならば<literal>'&nbsp;'</literal>、対応するパラメータがNULLならば<literal>'n'</literal>です。
（後者の場合、<parameter>values</parameter>内の対応する値は注意されません。）
<parameter>nulls</parameter>はテキスト文字列ではなく単なる配列であることに注意してください。
<literal>'\0'</literal>終端は必要ありません。
     </para>
    </listitem>
   </varlistentry>

   <varlistentry>
    <term><literal>long <parameter>count</parameter></literal></term>
    <listitem>
     <para>
<!--
      maximum number of rows to return,
      or <literal>0</literal> for no limit
-->
返される行の最大数。無制限なら<literal>0</literal>。
     </para>
    </listitem>
   </varlistentry>
  </variablelist>
 </refsect1>

 <refsect1>
<!--
  <title>Return Value</title>
-->
  <title>戻り値</title>

  <para>
<!--
   See <function>SPI_execute_plan</function>.
-->
<function>SPI_execute_plan</function>を参照してください。
  </para>

  <para>
<!--
   <varname>SPI_processed</varname> and
   <varname>SPI_tuptable</varname> are set as in
   <function>SPI_execute</function> if successful.
-->
成功時、<function>SPI_execute</function>同様に<varname>SPI_processed</varname>と<varname>SPI_tuptable</varname>が設定されます。
  </para>
 </refsect1>
</refentry>

<!-- *********************************************** -->

<refentry id="spi-spi-cursor-open">
 <indexterm><primary>SPI_cursor_open</primary></indexterm>

 <refmeta>
  <refentrytitle>SPI_cursor_open</refentrytitle>
  <manvolnum>3</manvolnum>
 </refmeta>

 <refnamediv>
  <refname>SPI_cursor_open</refname>
<!--
  <refpurpose>set up a cursor using a statement created with <function>SPI_prepare</function></refpurpose>
-->
  <refpurpose><function>SPI_prepare</function>で作成された文を使用したカーソルを設定する</refpurpose>
 </refnamediv>

 <refsynopsisdiv>
<synopsis>
Portal SPI_cursor_open(const char * <parameter>name</parameter>, SPIPlanPtr <parameter>plan</parameter>,
                       Datum * <parameter>values</parameter>, const char * <parameter>nulls</parameter>,
                       bool <parameter>read_only</parameter>)
</synopsis>
 </refsynopsisdiv>

 <refsect1>
<!--
  <title>Description</title>
-->
  <title>説明</title>

  <para>
<!--
   <function>SPI_cursor_open</function> sets up a cursor (internally,
   a portal) that will execute a statement prepared by
   <function>SPI_prepare</function>.  The parameters have the same
   meanings as the corresponding parameters to
   <function>SPI_execute_plan</function>.
-->
<function>SPI_cursor_open</function>は、<function>SPI_prepare</function>によって準備された文を実行するカーソル（内部的にはポータル）を設定します。
このパラメータは<function>SPI_execute_plan</function>の対応するパラメータと同じ意味を持ちます。
  </para>

  <para>
<!--
   Using a cursor instead of executing the statement directly has two
   benefits.  First, the result rows can be retrieved a few at a time,
   avoiding memory overrun for queries that return many rows.  Second,
   a portal can outlive the current C function (it can, in fact, live
   to the end of the current transaction).  Returning the portal name
   to the C function's caller provides a way of returning a row set as
   result.
-->
文を直接実行するのではなくカーソルを使用することには2つの利点があります。
1つ目は、結果行を一度に少なく取り出し、多くの行を返す問い合わせでのメモリの過使用を防ぐことができる点です。
2つ目は、ポータルは現在のC関数の外部でも有効である点です（実際、現在のトランザクションの終端まで有効とすることができます）。
C関数の呼び出し元にポータルの名前を返すことで、結果として行セットを返す手段を提供します。
  </para>

  <para>
<!--
   The passed-in parameter data will be copied into the cursor's portal, so it
   can be freed while the cursor still exists.
-->
渡されるパラメータデータはカーソルのポータルにコピーされます。
そのため、カーソルが存在している間にそのデータを解放することができます。
  </para>
 </refsect1>

 <refsect1>
<!--
  <title>Arguments</title>
-->
  <title>引数</title>

  <variablelist>
   <varlistentry>
    <term><literal>const char * <parameter>name</parameter></literal></term>
    <listitem>
     <para>
<!--
      name for portal, or <symbol>NULL</symbol> to let the system
      select a name
-->
ポータルの名前、あるいはシステムに名前を決定させる場合は<symbol>NULL</symbol>
     </para>
    </listitem>
   </varlistentry>

   <varlistentry>
    <term><literal>SPIPlanPtr <parameter>plan</parameter></literal></term>
    <listitem>
     <para>
<!--
      prepared statement (returned by <function>SPI_prepare</function>)
-->
（<function>SPI_prepare</function>で返される）準備済み文
     </para>
    </listitem>
   </varlistentry>

   <varlistentry>
    <term><literal>Datum * <parameter>values</parameter></literal></term>
    <listitem>
     <para>
<!--
      An array of actual parameter values.  Must have same length as the
      statement's number of arguments.
-->
実パラメータ値の配列。
文の引数の数と同じ長さでなければなりません。
     </para>
    </listitem>
   </varlistentry>

   <varlistentry>
    <term><literal>const char * <parameter>nulls</parameter></literal></term>
    <listitem>
     <para>
<!--
      An array describing which parameters are null.  Must have same length as
      the statement's number of arguments.
-->
どのパラメータがNULLであるかを示す配列。
文の引数の数と同じ長さでなければなりません。
     </para>

     <para>
<!--
      If <parameter>nulls</parameter> is <symbol>NULL</symbol> then
      <function>SPI_cursor_open</function> assumes that no parameters
      are null.  Otherwise, each entry of the <parameter>nulls</parameter>
      array should be <literal>'&nbsp;'</literal> if the corresponding parameter
      value is non-null, or <literal>'n'</literal> if the corresponding parameter
      value is null.  (In the latter case, the actual value in the
      corresponding <parameter>values</parameter> entry doesn't matter.)  Note
      that <parameter>nulls</parameter> is not a text string, just an array:
      it does not need a <literal>'\0'</literal> terminator.
-->
<parameter>nulls</parameter>が<symbol>NULL</symbol>の場合、<function>SPI_cursor_open</function>は全てのパラメータがNULLではないとみなします。
さもなければ、<parameter>nulls</parameter>配列の各項目は、対応するパラメータが非NULLならば<literal>'&nbsp;'</literal>、対応するパラメータがNULLならば<literal>'n'</literal>です。
（後者の場合、<parameter>values</parameter>内の対応する値は注意されません。）
<parameter>nulls</parameter>はテキスト文字列ではなく単なる配列であることに注意してください。
<literal>'\0'</literal>終端は必要ありません。
     </para>
    </listitem>
   </varlistentry>

   <varlistentry>
    <term><literal>bool <parameter>read_only</parameter></literal></term>
    <listitem>
<!--
     <para><literal>true</literal> for read-only execution</para>
-->
     <para>
読み取りのみの実行の場合<literal>true</literal>
     </para>
    </listitem>
   </varlistentry>
  </variablelist>
 </refsect1>

 <refsect1>
<!--
  <title>Return Value</title>
-->
  <title>戻り値</title>

  <para>
<!--
   Pointer to portal containing the cursor.  Note there is no error
   return convention; any error will be reported via <function>elog</function>.
-->
カーソルを含むポータルへのポインタ。
戻り値の規約にはエラーを表すものがないことに注意してください。
エラーはすべて<function>elog</function>経由で報告されます。
  </para>
 </refsect1>
</refentry>

<!-- *********************************************** -->

<refentry id="spi-spi-cursor-open-with-args">
 <indexterm><primary>SPI_cursor_open_with_args</primary></indexterm>

 <refmeta>
  <refentrytitle>SPI_cursor_open_with_args</refentrytitle>
  <manvolnum>3</manvolnum>
 </refmeta>

 <refnamediv>
  <refname>SPI_cursor_open_with_args</refname>
<!--
  <refpurpose>set up a cursor using a query and parameters</refpurpose>
-->
  <refpurpose>問い合わせとパラメータを使ってカーソルを設定する</refpurpose>
 </refnamediv>

 <refsynopsisdiv>
<synopsis>
Portal SPI_cursor_open_with_args(const char *<parameter>name</parameter>,
                                 const char *<parameter>command</parameter>,
                                 int <parameter>nargs</parameter>, Oid *<parameter>argtypes</parameter>,
                                 Datum *<parameter>values</parameter>, const char *<parameter>nulls</parameter>,
                                 bool <parameter>read_only</parameter>, int <parameter>cursorOptions</parameter>)
</synopsis>
 </refsynopsisdiv>

 <refsect1>
<!--
  <title>Description</title>
-->
  <title>説明</title>

  <para>
<!--
   <function>SPI_cursor_open_with_args</function> sets up a cursor
   (internally, a portal) that will execute the specified query.
   Most of the parameters have the same meanings as the corresponding
   parameters to <function>SPI_prepare_cursor</function>
   and <function>SPI_cursor_open</function>.
-->
<function>SPI_cursor_open_with_args</function>は特定の問い合わせを実行するカーソル（内部的にはポータル）を設定します。
ほとんどのパラメータは<function>SPI_prepare_cursor</function>と<function>SPI_cursor_open</function>に対応するパラメータと同じ意味を持っています。
  </para>

  <para>
<!--
   For one-time query execution, this function should be preferred
   over <function>SPI_prepare_cursor</function> followed by
   <function>SPI_cursor_open</function>.
   If the same command is to be executed with many different parameters,
   either method might be faster, depending on the cost of re-planning
   versus the benefit of custom plans.
-->
１回限りの問い合わせ実行に対しては、後に<function>SPI_cursor_open</function>が続いた<function>SPI_prepare_cursor</function>よりも、この関数を選ぶべきです。
多くの異なったパラメータを持つ同一のコマンドを実行する場合、再計画のコストと独自計画による利益に依存して、どちらか一方の方法がより早くなります。
  </para>

  <para>
<!--
   The passed-in parameter data will be copied into the cursor's portal, so it
   can be freed while the cursor still exists.
-->
渡されたパラメータデータはカーソルのポータルにコピーされますので、カーソルが存在している間は解放することができます。
  </para>

  <para>
<!--
   This function is now deprecated in favor
   of <function>SPI_cursor_parse_open</function>, which provides equivalent
   functionality using a more modern API for handling query parameters.
-->
この関数は、問い合わせパラメータを取り扱う、より新しいAPIを使って等価な機能を提供する<function>SPI_cursor_parse_open</function>のため現在では廃止予定です。
  </para>
 </refsect1>

 <refsect1>
<!--
  <title>Arguments</title>
-->
  <title>引数</title>

  <variablelist>
   <varlistentry>
    <term><literal>const char * <parameter>name</parameter></literal></term>
    <listitem>
     <para>
<!--
      name for portal, or <symbol>NULL</symbol> to let the system
      select a name
-->
ポータルの名前、またはシステムに名前を選択させる<symbol>NULL</symbol>
     </para>
    </listitem>
   </varlistentry>

   <varlistentry>
    <term><literal>const char * <parameter>command</parameter></literal></term>
    <listitem>
     <para>
<!--
      command string
-->
コマンド文字列
     </para>
    </listitem>
   </varlistentry>

   <varlistentry>
    <term><literal>int <parameter>nargs</parameter></literal></term>
    <listitem>
     <para>
<!--
      number of input parameters (<literal>$1</literal>, <literal>$2</literal>, etc.)
-->
入力パラメータ（<literal>$1</literal>、<literal>$2</literal>など）の数
     </para>
    </listitem>
   </varlistentry>

   <varlistentry>
    <term><literal>Oid * <parameter>argtypes</parameter></literal></term>
    <listitem>
     <para>
<!--
      an array of length <parameter>nargs</parameter>, containing the
      <acronym>OID</acronym>s of the data types of the parameters
-->
パラメータのデータ型の<acronym>OID</acronym>を含む、<parameter>nargs</parameter>長の配列
     </para>
    </listitem>
   </varlistentry>

   <varlistentry>
    <term><literal>Datum * <parameter>values</parameter></literal></term>
    <listitem>
     <para>
<!--
      an array of length <parameter>nargs</parameter>, containing the actual
      parameter values
-->
実パラメータ値を含む、<parameter>nargs</parameter>長の配列
     </para>
    </listitem>
   </varlistentry>

   <varlistentry>
    <term><literal>const char * <parameter>nulls</parameter></literal></term>
    <listitem>
     <para>
<!--
      an array of length <parameter>nargs</parameter>, describing which
      parameters are null
-->
どのパラメータがnullかを記述する、<parameter>nargs</parameter>長の配列
     </para>

     <para>
<!--
      If <parameter>nulls</parameter> is <symbol>NULL</symbol> then
      <function>SPI_cursor_open_with_args</function> assumes that no parameters
      are null.  Otherwise, each entry of the <parameter>nulls</parameter>
      array should be <literal>'&nbsp;'</literal> if the corresponding parameter
      value is non-null, or <literal>'n'</literal> if the corresponding parameter
      value is null.  (In the latter case, the actual value in the
      corresponding <parameter>values</parameter> entry doesn't matter.)  Note
      that <parameter>nulls</parameter> is not a text string, just an array:
      it does not need a <literal>'\0'</literal> terminator.
-->
<parameter>nulls</parameter>が<symbol>NULL</symbol>であれば、<function>SPI_cursor_open_with_args</function>はどのパラメータもnullでないとみなします。
さもなければ、<parameter>nulls</parameter>配列の各項目は、対応するパラメータが非NULLならば<literal>'&nbsp;'</literal>、対応するパラメータがNULLならば<literal>'n'</literal>です。
（後者の場合、<parameter>values</parameter>内の対応する値は注意されません。）
<parameter>nulls</parameter>はテキスト文字列ではなく単なる配列であることに注意してください。
<literal>'\0'</literal>終端は必要ありません。
     </para>
    </listitem>
   </varlistentry>

   <varlistentry>
    <term><literal>bool <parameter>read_only</parameter></literal></term>
    <listitem>
<!--
     <para><literal>true</literal> for read-only execution</para>
-->
     <para>
読み取りのみの実行の場合<literal>true</literal>
     </para>
    </listitem>
   </varlistentry>

   <varlistentry>
    <term><literal>int <parameter>cursorOptions</parameter></literal></term>
    <listitem>
     <para>
<!--
      integer bit mask of cursor options; zero produces default behavior
-->
カーソルオプションの整数ビットマスク。ゼロの場合はデフォルトの動作
     </para>
    </listitem>
   </varlistentry>
  </variablelist>
 </refsect1>

 <refsect1>
<!--
  <title>Return Value</title>
-->
  <title>戻り値</title>

  <para>
<!--
   Pointer to portal containing the cursor.  Note there is no error
   return convention; any error will be reported via <function>elog</function>.
-->
カーソルを含んだポータルへのポインタ。
エラーを返す規約がないことに注意してください。
すべてのエラーは<function>elog</function>で報告されます。
  </para>
 </refsect1>
</refentry>

<!-- *********************************************** -->

<refentry id="spi-spi-cursor-open-with-paramlist">
 <indexterm><primary>SPI_cursor_open_with_paramlist</primary></indexterm>

 <refmeta>
  <refentrytitle>SPI_cursor_open_with_paramlist</refentrytitle>
  <manvolnum>3</manvolnum>
 </refmeta>

 <refnamediv>
  <refname>SPI_cursor_open_with_paramlist</refname>
<!--
  <refpurpose>set up a cursor using parameters</refpurpose>
-->
  <refpurpose>パラメータを使ってカーソルを設定する</refpurpose>
 </refnamediv>

 <refsynopsisdiv>
<synopsis>
Portal SPI_cursor_open_with_paramlist(const char *<parameter>name</parameter>,
                                      SPIPlanPtr <parameter>plan</parameter>,
                                      ParamListInfo <parameter>params</parameter>,
                                      bool <parameter>read_only</parameter>)
</synopsis>
 </refsynopsisdiv>

 <refsect1>
<!--
  <title>Description</title>
-->
  <title>説明</title>

  <para>
<!--
   <function>SPI_cursor_open_with_paramlist</function> sets up a cursor
   (internally, a portal) that will execute a statement prepared by
   <function>SPI_prepare</function>.
   This function is equivalent to <function>SPI_cursor_open</function>
   except that information about the parameter values to be passed to the
   query is presented differently.  The <literal>ParamListInfo</literal>
   representation can be convenient for passing down values that are
   already available in that format.  It also supports use of dynamic
   parameter sets via hook functions specified in <literal>ParamListInfo</literal>.
-->
<function>SPI_cursor_open_with_paramlist</function>は<function>SPI_prepare</function>で準備された文を実行するカーソル(内部的にはポータル)を設定します。
この関数は<function>SPI_cursor_open</function>と同じですが、問い合わせに渡されるパラメータ値に関する情報が別途存在することが異なります。
<literal>ParamListInfo</literal>表現は、すでに利用可能な形式で値を渡すために便利です。
また<literal>ParamListInfo</literal>で指定されたフック関数経由での動的なパラメータ群の使用をサポートします。
  </para>

  <para>
<!--
   The passed-in parameter data will be copied into the cursor's portal, so it
   can be freed while the cursor still exists.
-->
渡されるパラメータデータはカーソルのポータルにコピーされます。
そのため、カーソルが存在している間にそのデータを解放することができます。
  </para>
 </refsect1>

 <refsect1>
<!--
  <title>Arguments</title>
-->
  <title>引数</title>

  <variablelist>
   <varlistentry>
    <term><literal>const char * <parameter>name</parameter></literal></term>
    <listitem>
     <para>
<!--
      name for portal, or <symbol>NULL</symbol> to let the system
      select a name
-->
ポータルの名前、あるいはシステムに名前を決定させる場合は<symbol>NULL</symbol>
     </para>
    </listitem>
   </varlistentry>

   <varlistentry>
    <term><literal>SPIPlanPtr <parameter>plan</parameter></literal></term>
    <listitem>
     <para>
<!--
      prepared statement (returned by <function>SPI_prepare</function>)
-->
（<function>SPI_prepare</function>で返される）準備済み文
     </para>
    </listitem>
   </varlistentry>

   <varlistentry>
    <term><literal>ParamListInfo <parameter>params</parameter></literal></term>
    <listitem>
     <para>
<!--
      data structure containing parameter types and values; NULL if none
-->
パラメータの型と値からなるデータ構造。
なければNULL。
     </para>
    </listitem>
   </varlistentry>

   <varlistentry>
    <term><literal>bool <parameter>read_only</parameter></literal></term>
    <listitem>
<!--
     <para><literal>true</literal> for read-only execution</para>
-->
     <para>
読み取りのみの実行の場合<literal>true</literal>
     </para>
    </listitem>
   </varlistentry>
  </variablelist>
 </refsect1>

 <refsect1>
<!--
  <title>Return Value</title>
-->
  <title>戻り値</title>

  <para>
<!--
   Pointer to portal containing the cursor.  Note there is no error
   return convention; any error will be reported via <function>elog</function>.
-->
カーソルを含むポータルへのポインタ。
戻り値の規約にはエラーを表すものがないことに注意してください。
エラーはすべて<function>elog</function>経由で報告されます。
  </para>
 </refsect1>
</refentry>

<!-- *********************************************** -->

<refentry id="spi-spi-cursor-parse-open">
 <indexterm><primary>SPI_cursor_parse_open</primary></indexterm>

 <refmeta>
  <refentrytitle>SPI_cursor_parse_open</refentrytitle>
  <manvolnum>3</manvolnum>
 </refmeta>

 <refnamediv>
  <refname>SPI_cursor_parse_open</refname>
<!--
  <refpurpose>set up a cursor using a query string and parameters</refpurpose>
-->
  <refpurpose>問い合わせ文字列とパラメータを使ってカーソルを設定する</refpurpose>
 </refnamediv>

 <refsynopsisdiv>
<synopsis>
Portal SPI_cursor_parse_open(const char *<parameter>name</parameter>,
                             const char *<parameter>command</parameter>,
                             const SPIParseOpenOptions * <parameter>options</parameter>)
</synopsis>
 </refsynopsisdiv>

 <refsect1>
<!--
  <title>Description</title>
-->
  <title>説明</title>

  <para>
<!--
   <function>SPI_cursor_parse_open</function> sets up a cursor
   (internally, a portal) that will execute the specified query string.
   This is comparable to <function>SPI_prepare_cursor</function> followed
   by <function>SPI_cursor_open_with_paramlist</function>, except that
   parameter references within the query string are handled entirely by
   supplying a <literal>ParamListInfo</literal> object.
-->
<function>SPI_cursor_parse_open</function>は特定の問い合わせ文字列を実行するカーソル（内部的にはポータル）を設定します。
これは、問い合わせ文字列内のパラメータ参照が<literal>ParamListInfo</literal>を与えることで完全に取り扱われることを除いて、<function>SPI_prepare_cursor</function>に続けて<function>SPI_cursor_open_with_paramlist</function>を実行するのと似ています。
  </para>

  <para>
<!--
   For one-time query execution, this function should be preferred
   over <function>SPI_prepare_cursor</function> followed by
   <function>SPI_cursor_open_with_paramlist</function>.
   If the same command is to be executed with many different parameters,
   either method might be faster, depending on the cost of re-planning
   versus the benefit of custom plans.
-->
一度限りの問い合わせの実行に対しては、この関数は<function>SPI_prepare_cursor</function>に続いて<function>SPI_cursor_open_with_paramlist</function>を実行するよりも好ましいです。
同じコマンドが多くの異なるパラメータで実行されるのなら、再計画のコストとカスタム計画の利益に依存してどちらかの方法がより速いでしょう。
  </para>

  <para>
<!--
   The <parameter>options-&gt;params</parameter> object should normally
   mark each parameter with the <literal>PARAM_FLAG_CONST</literal> flag,
   since a one-shot plan is always used for the query.
-->
その問い合わせに対しては一度限りの計画が必ず使われますので、<parameter>options-&gt;params</parameter>オブジェクトは通常各パラメータに<literal>PARAM_FLAG_CONST</literal>フラグをつけるべきです。
  </para>

  <para>
<!--
   The passed-in parameter data will be copied into the cursor's portal, so it
   can be freed while the cursor still exists.
-->
渡されてきたパラメータデータはカーソルのポータルにコピーされますので、カーソルが存在している間に解放できます。
  </para>
 </refsect1>

 <refsect1>
<!--
  <title>Arguments</title>
-->
  <title>引数</title>

  <variablelist>
   <varlistentry>
    <term><literal>const char * <parameter>name</parameter></literal></term>
    <listitem>
     <para>
<!--
      name for portal, or <symbol>NULL</symbol> to let the system
      select a name
-->
ポータルの名前、あるいはシステムに名前を決定させる場合は<symbol>NULL</symbol>
     </para>
    </listitem>
   </varlistentry>

   <varlistentry>
    <term><literal>const char * <parameter>command</parameter></literal></term>
    <listitem>
     <para>
<!--
      command string
-->
コマンド文字列
     </para>
    </listitem>
   </varlistentry>

   <varlistentry>
    <term><literal>const SPIParseOpenOptions * <parameter>options</parameter></literal></term>
    <listitem>
     <para>
<!--
      struct containing optional arguments
-->
オプションの引数を含む構造体
     </para>
    </listitem>
   </varlistentry>
  </variablelist>

  <para>
<!--
   Callers should always zero out the entire <parameter>options</parameter>
   struct, then fill whichever fields they want to set.  This ensures forward
   compatibility of code, since any fields that are added to the struct in
   future will be defined to behave backwards-compatibly if they are zero.
   The currently available <parameter>options</parameter> fields are:
-->
呼び出し元は、必ず<parameter>options</parameter>構造体全体をゼロクリアしてから、設定したいフィールドを埋めるべきです。
構造体に将来追加されるフィールドは、ゼロであれば後方互換性があるように振る舞うよう定義されますので、これはコードの将来の互換性を確実にします。
現在利用可能な<parameter>options</parameter>フィールドは以下の通りです。
  </para>

  <variablelist>
   <varlistentry>
    <term><literal>ParamListInfo <parameter>params</parameter></literal></term>
    <listitem>
     <para>
<!--
      data structure containing query parameter types and values; NULL if none
-->
問い合わせパラメータの型と値を含むデータ構造。なければNULL
     </para>
    </listitem>
   </varlistentry>

   <varlistentry>
    <term><literal>int <parameter>cursorOptions</parameter></literal></term>
    <listitem>
     <para>
<!--
      integer bit mask of cursor options; zero produces default behavior
-->
カーソルオプションの整数ビットマスク。ゼロの場合はデフォルトの動作
     </para>
    </listitem>
   </varlistentry>

   <varlistentry>
    <term><literal>bool <parameter>read_only</parameter></literal></term>
    <listitem>
<!--
     <para><literal>true</literal> for read-only execution</para>
-->
     <para>読み取りのみの実行の場合<literal>true</literal></para>
    </listitem>
   </varlistentry>
  </variablelist>
 </refsect1>

 <refsect1>
<!--
  <title>Return Value</title>
-->
  <title>戻り値</title>

  <para>
<!--
   Pointer to portal containing the cursor.  Note there is no error
   return convention; any error will be reported via <function>elog</function>.
-->
カーソルを含んだポータルへのポインタ。
エラーを返す規約がないことに注意してください。
すべてのエラーは<function>elog</function>で報告されます。
  </para>
 </refsect1>
</refentry>

<!-- *********************************************** -->

<refentry id="spi-spi-cursor-find">
 <indexterm><primary>SPI_cursor_find</primary></indexterm>

 <refmeta>
  <refentrytitle>SPI_cursor_find</refentrytitle>
  <manvolnum>3</manvolnum>
 </refmeta>

 <refnamediv>
  <refname>SPI_cursor_find</refname>
<!--
  <refpurpose>find an existing cursor by name</refpurpose>
-->
  <refpurpose>既存のカーソルを名前で検索する</refpurpose>
 </refnamediv>

 <refsynopsisdiv>
<synopsis>
Portal SPI_cursor_find(const char * <parameter>name</parameter>)
</synopsis>
 </refsynopsisdiv>

 <refsect1>
<!--
  <title>Description</title>
-->
  <title>説明</title>

  <para>
<!--
   <function>SPI_cursor_find</function> finds an existing portal by
   name.  This is primarily useful to resolve a cursor name returned
   as text by some other function.
-->
<function>SPI_cursor_find</function>は既存のカーソルを名前で検索します。
これは主に、他の何らかの関数でテキストとして返されたカーソル名の名前解決の際に使用されます。
  </para>
 </refsect1>

 <refsect1>
<!--
  <title>Arguments</title>
-->
  <title>引数</title>

  <variablelist>
   <varlistentry>
    <term><literal>const char * <parameter>name</parameter></literal></term>
    <listitem>
     <para>
<!--
      name of the portal
-->
ポータルの名前
     </para>
    </listitem>
   </varlistentry>
  </variablelist>
 </refsect1>

 <refsect1>
<!--
  <title>Return Value</title>
-->
  <title>戻り値</title>

  <para>
<!--
   pointer to the portal with the specified name, or
   <symbol>NULL</symbol> if none was found
-->
指定された名前のポータルへのポインタ。見つからない場合は<symbol>NULL</symbol>です。
  </para>
 </refsect1>

 <refsect1>
<!--
  <title>Notes</title>
-->
  <title>注釈</title>

  <para>
<!--
   Beware that this function can return a <type>Portal</type> object
   that does not have cursor-like properties; for example it might not
   return tuples.  If you simply pass the <type>Portal</type> pointer
   to other SPI functions, they can defend themselves against such
   cases, but caution is appropriate when directly inspecting
   the <type>Portal</type>.
-->
この関数は、カーソルのようなプロパティを持たない<type>Portal</type>オブジェクトを返す可能性があることに注意してください。例えば、タプルを返さない場合があります。
<type>Portal</type>ポインタを他のSPI関数に渡すだけであれば、そのような場合から身を守ることができますが、<type>Portal</type>を直接検査する場合には注意が必要です。
  </para>
 </refsect1>
</refentry>

<!-- *********************************************** -->

<refentry id="spi-spi-cursor-fetch">
 <indexterm><primary>SPI_cursor_fetch</primary></indexterm>

 <refmeta>
  <refentrytitle>SPI_cursor_fetch</refentrytitle>
  <manvolnum>3</manvolnum>
 </refmeta>

 <refnamediv>
  <refname>SPI_cursor_fetch</refname>
<!--
  <refpurpose>fetch some rows from a cursor</refpurpose>
-->
  <refpurpose>カーソルから数行を取り出す</refpurpose>
 </refnamediv>

 <refsynopsisdiv>
<synopsis>
void SPI_cursor_fetch(Portal <parameter>portal</parameter>, bool <parameter>forward</parameter>, long <parameter>count</parameter>)
</synopsis>
 </refsynopsisdiv>

 <refsect1>
<!--
  <title>Description</title>
-->
  <title>説明</title>

  <para>
<!--
   <function>SPI_cursor_fetch</function> fetches some rows from a
   cursor.  This is equivalent to a subset of the SQL command
   <command>FETCH</command> (see <function>SPI_scroll_cursor_fetch</function>
   for more functionality).
-->
<function>SPI_cursor_fetch</function>はカーソルから数行を取り出します。
これは、<command>FETCH</command> SQLコマンドと部分的に等価です。
（詳細機能については<function>SPI_scroll_cursor_fetch</function>を参照してください。）
  </para>
 </refsect1>

 <refsect1>
<!--
  <title>Arguments</title>
-->
  <title>引数</title>

  <variablelist>
   <varlistentry>
    <term><literal>Portal <parameter>portal</parameter></literal></term>
    <listitem>
     <para>
<!--
      portal containing the cursor
-->
カーソルを持つポータル
     </para>
    </listitem>
   </varlistentry>

   <varlistentry>
    <term><literal>bool <parameter>forward</parameter></literal></term>
    <listitem>
     <para>
<!--
      true for fetch forward, false for fetch backward
-->
前方方向の取り出しの場合、真。後方方向の場合は偽。
     </para>
    </listitem>
   </varlistentry>

   <varlistentry>
    <term><literal>long <parameter>count</parameter></literal></term>
    <listitem>
     <para>
<!--
      maximum number of rows to fetch
-->
取り出す最大行数。
     </para>
    </listitem>
   </varlistentry>
  </variablelist>
 </refsect1>

 <refsect1>
<!--
  <title>Return Value</title>
-->
  <title>戻り値</title>

  <para>
<!--
   <varname>SPI_processed</varname> and
   <varname>SPI_tuptable</varname> are set as in
   <function>SPI_execute</function> if successful.
-->
成功時、<varname>SPI_processed</varname>と<varname>SPI_tuptable</varname>が<function>SPI_execute</function>同様に設定されます。
  </para>
 </refsect1>

 <refsect1>
<!--
  <title>Notes</title>
-->
  <title>注釈</title>

  <para>
<!--
   Fetching backward may fail if the cursor's plan was not created
   with the <symbol>CURSOR_OPT_SCROLL</symbol> option.
-->
カーソルの計画が <symbol>CURSOR_OPT_SCROLL</symbol>オプションを付けて作成されなかった場合、後方方向の取り出しは失敗する可能性があります。
  </para>
 </refsect1>
</refentry>

<!-- *********************************************** -->

<refentry id="spi-spi-cursor-move">
 <indexterm><primary>SPI_cursor_move</primary></indexterm>

 <refmeta>
  <refentrytitle>SPI_cursor_move</refentrytitle>
  <manvolnum>3</manvolnum>
 </refmeta>

 <refnamediv>
  <refname>SPI_cursor_move</refname>
<!--
  <refpurpose>move a cursor</refpurpose>
-->
  <refpurpose>カーソルを移動する</refpurpose>
 </refnamediv>

 <refsynopsisdiv>
<synopsis>
void SPI_cursor_move(Portal <parameter>portal</parameter>, bool <parameter>forward</parameter>, long <parameter>count</parameter>)
</synopsis>
 </refsynopsisdiv>

 <refsect1>
<!--
  <title>Description</title>
-->
  <title>説明</title>

  <para>
<!--
   <function>SPI_cursor_move</function> skips over some number of rows
   in a cursor.  This is equivalent to a subset of the SQL command
   <command>MOVE</command> (see <function>SPI_scroll_cursor_move</function>
   for more functionality).
-->
<function>SPI_cursor_move</function>はカーソル内で、数行をスキップします。
これは<command>MOVE</command> SQLコマンドと部分的に等価です。
（詳細機能については<function>SPI_scroll_cursor_move</function>を参照してください。）
  </para>
 </refsect1>

 <refsect1>
<!--
  <title>Arguments</title>
-->
  <title>引数</title>

  <variablelist>
   <varlistentry>
    <term><literal>Portal <parameter>portal</parameter></literal></term>
    <listitem>
     <para>
<!--
      portal containing the cursor
-->
カーソルを持つポータル
     </para>
    </listitem>
   </varlistentry>

   <varlistentry>
    <term><literal>bool <parameter>forward</parameter></literal></term>
    <listitem>
     <para>
<!--
      true for move forward, false for move backward
-->
前方方向の移動の場合、真。後方方向の場合は偽。
     </para>
    </listitem>
   </varlistentry>

   <varlistentry>
    <term><literal>long <parameter>count</parameter></literal></term>
    <listitem>
     <para>
<!--
      maximum number of rows to move
-->
移動する最大行数。
     </para>
    </listitem>
   </varlistentry>
  </variablelist>
 </refsect1>

 <refsect1>
<!--
  <title>Notes</title>
-->
  <title>注釈</title>

  <para>
<!--
   Moving backward may fail if the cursor's plan was not created
   with the <symbol>CURSOR_OPT_SCROLL</symbol> option.
-->
カーソルの計画が<symbol>CURSOR_OPT_SCROLL</symbol>オプション付きで作成されなかった場合、後方方向への移動は失敗する可能性があります。
  </para>
 </refsect1>
</refentry>

<!-- *********************************************** -->

<refentry id="spi-spi-scroll-cursor-fetch">
 <indexterm><primary>SPI_scroll_cursor_fetch</primary></indexterm>

 <refmeta>
  <refentrytitle>SPI_scroll_cursor_fetch</refentrytitle>
  <manvolnum>3</manvolnum>
 </refmeta>

 <refnamediv>
  <refname>SPI_scroll_cursor_fetch</refname>
<!--
  <refpurpose>fetch some rows from a cursor</refpurpose>
-->
  <refpurpose>カーソルから一部の行を取り出す</refpurpose>
 </refnamediv>

 <refsynopsisdiv>
<synopsis>
void SPI_scroll_cursor_fetch(Portal <parameter>portal</parameter>, FetchDirection <parameter>direction</parameter>,
                             long <parameter>count</parameter>)
</synopsis>
 </refsynopsisdiv>

 <refsect1>
<!--
  <title>Description</title>
-->
  <title>説明</title>

  <para>
<!--
   <function>SPI_scroll_cursor_fetch</function> fetches some rows from a
   cursor.  This is equivalent to the SQL command <command>FETCH</command>.
-->
<function>SPI_scroll_cursor_fetch</function>はカーソルから行の一部を取り出します。
これはSQLコマンド<command>FETCH</command>と等価です。
  </para>
 </refsect1>

 <refsect1>
<!--
  <title>Arguments</title>
-->
  <title>引数</title>

  <variablelist>
   <varlistentry>
    <term><literal>Portal <parameter>portal</parameter></literal></term>
    <listitem>
     <para>
<!--
      portal containing the cursor
-->
カーソルを含むポータル
     </para>
    </listitem>
   </varlistentry>

   <varlistentry>
    <term><literal>FetchDirection <parameter>direction</parameter></literal></term>
    <listitem>
     <para>
<!--
      one of <symbol>FETCH_FORWARD</symbol>,
      <symbol>FETCH_BACKWARD</symbol>,
      <symbol>FETCH_ABSOLUTE</symbol> or
      <symbol>FETCH_RELATIVE</symbol>
-->
<symbol>FETCH_FORWARD</symbol>、<symbol>FETCH_BACKWARD</symbol>、<symbol>FETCH_ABSOLUTE</symbol>、<symbol>FETCH_RELATIVE</symbol>のいずれか
     </para>
    </listitem>
   </varlistentry>

   <varlistentry>
    <term><literal>long <parameter>count</parameter></literal></term>
    <listitem>
     <para>
<!--
      number of rows to fetch for
      <symbol>FETCH_FORWARD</symbol> or
      <symbol>FETCH_BACKWARD</symbol>; absolute row number to fetch for
      <symbol>FETCH_ABSOLUTE</symbol>; or relative row number to fetch for
      <symbol>FETCH_RELATIVE</symbol>
-->
<symbol>FETCH_FORWARD</symbol>または<symbol>FETCH_BACKWARD</symbol>では取り出す行数。
<symbol>FETCH_ABSOLUTE</symbol>では取り出す行の絶対番号。
<symbol>FETCH_RELATIVE</symbol>では取り出す行の相対的番号。
     </para>
    </listitem>
   </varlistentry>
  </variablelist>
 </refsect1>

 <refsect1>
<!--
  <title>Return Value</title>
-->
  <title>戻り値</title>

  <para>
<!--
   <varname>SPI_processed</varname> and
   <varname>SPI_tuptable</varname> are set as in
   <function>SPI_execute</function> if successful.
-->
成功時、<function>SPI_execute</function>同様に<varname>SPI_processed</varname>と<varname>SPI_tuptable</varname>が設定されます。
  </para>
 </refsect1>

 <refsect1>
<!--
  <title>Notes</title>
-->
  <title>注釈</title>

  <para>
<!--
   See the SQL <xref linkend="sql-fetch"/> command
   for details of the interpretation of the
   <parameter>direction</parameter> and
   <parameter>count</parameter> parameters.
-->
<parameter>direction</parameter>パラメータおよび<parameter>count</parameter>パラメータの解釈の詳細についてはSQL <xref linkend="sql-fetch"/>コマンドを参照してください。
  </para>

  <para>
<!--
   Direction values other than <symbol>FETCH_FORWARD</symbol>
   may fail if the cursor's plan was not created
   with the <symbol>CURSOR_OPT_SCROLL</symbol> option.
-->
カーソルの計画が<symbol>CURSOR_OPT_SCROLL</symbol>オプション付きで作成されていない場合、<symbol>FETCH_FORWARD</symbol>以外の方向値は失敗する可能性があります。
  </para>
 </refsect1>
</refentry>

<!-- *********************************************** -->

<refentry id="spi-spi-scroll-cursor-move">
 <indexterm><primary>SPI_scroll_cursor_move</primary></indexterm>

 <refmeta>
  <refentrytitle>SPI_scroll_cursor_move</refentrytitle>
  <manvolnum>3</manvolnum>
 </refmeta>

 <refnamediv>
  <refname>SPI_scroll_cursor_move</refname>
<!--
  <refpurpose>move a cursor</refpurpose>
-->
  <refpurpose>カーソルを移動する</refpurpose>
 </refnamediv>

 <refsynopsisdiv>
<synopsis>
void SPI_scroll_cursor_move(Portal <parameter>portal</parameter>, FetchDirection <parameter>direction</parameter>,
                            long <parameter>count</parameter>)
</synopsis>
 </refsynopsisdiv>

 <refsect1>
<!--
  <title>Description</title>
-->
  <title>説明</title>

  <para>
<!--
   <function>SPI_scroll_cursor_move</function> skips over some number of rows
   in a cursor.  This is equivalent to the SQL command
   <command>MOVE</command>.
-->
<function>SPI_scroll_cursor_move</function>はカーソル内の行の一部をスキップします。
これはSQLコマンド<command>MOVE</command>と等価です。
  </para>
 </refsect1>

 <refsect1>
<!--
  <title>Arguments</title>
-->
  <title>引数</title>

  <variablelist>
   <varlistentry>
    <term><literal>Portal <parameter>portal</parameter></literal></term>
    <listitem>
     <para>
<!--
      portal containing the cursor
-->
カーソルを含むポータル
     </para>
    </listitem>
   </varlistentry>

   <varlistentry>
    <term><literal>FetchDirection <parameter>direction</parameter></literal></term>
    <listitem>
     <para>
<!--
      one of <symbol>FETCH_FORWARD</symbol>,
      <symbol>FETCH_BACKWARD</symbol>,
      <symbol>FETCH_ABSOLUTE</symbol> or
      <symbol>FETCH_RELATIVE</symbol>
-->
<symbol>FETCH_FORWARD</symbol>、<symbol>FETCH_BACKWARD</symbol>、<symbol>FETCH_ABSOLUTE</symbol>、<symbol>FETCH_RELATIVE</symbol>のいずれか
     </para>
    </listitem>
   </varlistentry>

   <varlistentry>
    <term><literal>long <parameter>count</parameter></literal></term>
    <listitem>
     <para>
<!--
      number of rows to move for
      <symbol>FETCH_FORWARD</symbol> or
      <symbol>FETCH_BACKWARD</symbol>; absolute row number to move to for
      <symbol>FETCH_ABSOLUTE</symbol>; or relative row number to move to for
      <symbol>FETCH_RELATIVE</symbol>
-->
<symbol>FETCH_FORWARD</symbol>または<symbol>FETCH_BACKWARD</symbol>では移動する行数。
<symbol>FETCH_ABSOLUTE</symbol>では移動する行の絶対番号。
<symbol>FETCH_RELATIVE</symbol>では移動する行の相対的番号。
     </para>
    </listitem>
   </varlistentry>
  </variablelist>
 </refsect1>

 <refsect1>
<!--
  <title>Return Value</title>
-->
  <title>戻り値</title>

  <para>
<!--
   <varname>SPI_processed</varname> is set as in
   <function>SPI_execute</function> if successful.
   <varname>SPI_tuptable</varname> is set to <symbol>NULL</symbol>, since
   no rows are returned by this function.
-->
成功時、<function>SPI_execute</function>同様に<varname>SPI_processed</varname>が設定されます。
この関数は行を返しませんので、<varname>SPI_tuptable</varname>は<symbol>NULL</symbol>に設定されます。
  </para>
 </refsect1>

 <refsect1>
<!--
  <title>Notes</title>
-->
  <title>注釈</title>

  <para>
<!--
   See the SQL <xref linkend="sql-fetch"/> command
   for details of the interpretation of the
   <parameter>direction</parameter> and
   <parameter>count</parameter> parameters.
-->
<parameter>direction</parameter>パラメータおよび<parameter>count</parameter>パラメータの解釈の詳細についてはSQL <xref linkend="sql-fetch"/>コマンドを参照してください。
  </para>

  <para>
<!--
   Direction values other than <symbol>FETCH_FORWARD</symbol>
   may fail if the cursor's plan was not created
   with the <symbol>CURSOR_OPT_SCROLL</symbol> option.
-->
カーソルの計画が<symbol>CURSOR_OPT_SCROLL</symbol>オプション付きで作成されていない場合、<symbol>FETCH_FORWARD</symbol>以外の方向値は失敗する可能性があります。
  </para>
 </refsect1>
</refentry>

<!-- *********************************************** -->

<refentry id="spi-spi-cursor-close">
 <indexterm><primary>SPI_cursor_close</primary></indexterm>

 <refmeta>
  <refentrytitle>SPI_cursor_close</refentrytitle>
  <manvolnum>3</manvolnum>
 </refmeta>

 <refnamediv>
  <refname>SPI_cursor_close</refname>
<!--
  <refpurpose>close a cursor</refpurpose>
-->
  <refpurpose>カーソルを閉じる</refpurpose>
 </refnamediv>

 <refsynopsisdiv>
<synopsis>
void SPI_cursor_close(Portal <parameter>portal</parameter>)
</synopsis>
 </refsynopsisdiv>

 <refsect1>
<!--
  <title>Description</title>
-->
  <title>説明</title>

  <para>
<!--
   <function>SPI_cursor_close</function> closes a previously created
   cursor and releases its portal storage.
-->
<function>SPI_cursor_close</function>は事前に作成されたカーソルを閉じ、そのポータル用の領域を解放します。
  </para>

  <para>
<!--
   All open cursors are closed automatically at the end of a
   transaction.  <function>SPI_cursor_close</function> need only be
   invoked if it is desirable to release resources sooner.
-->
トランザクションの終了時に全ての開いているカーソルが自動的に閉ざされます。
<function>SPI_cursor_close</function>は、リソースの解放をより早めに行いたい場合にのみ呼び出す必要があります。
  </para>
 </refsect1>

 <refsect1>
<!--
  <title>Arguments</title>
-->
  <title>引数</title>

  <variablelist>
   <varlistentry>
    <term><literal>Portal <parameter>portal</parameter></literal></term>
    <listitem>
     <para>
<!--
      portal containing the cursor
-->
カーソルを持つポータル
     </para>
    </listitem>
   </varlistentry>
  </variablelist>
 </refsect1>
</refentry>

<!-- *********************************************** -->

<refentry id="spi-spi-keepplan">
 <indexterm><primary>SPI_keepplan</primary></indexterm>

 <refmeta>
  <refentrytitle>SPI_keepplan</refentrytitle>
  <manvolnum>3</manvolnum>
 </refmeta>

 <refnamediv>
  <refname>SPI_keepplan</refname>
<!--
  <refpurpose>save a prepared statement</refpurpose>
-->
  <refpurpose>準備済み文を保持する</refpurpose>
 </refnamediv>

 <refsynopsisdiv>
<synopsis>
int SPI_keepplan(SPIPlanPtr <parameter>plan</parameter>)
</synopsis>
 </refsynopsisdiv>

 <refsect1>
<!--
  <title>Description</title>
-->
  <title>説明</title>

  <para>
<!--
   <function>SPI_keepplan</function> saves a passed statement (prepared by
   <function>SPI_prepare</function>) so that it will not be freed
   by <function>SPI_finish</function> nor by the transaction manager.
   This gives you the ability to reuse prepared statements in the subsequent
   invocations of your C function in the current session.
-->
<function>SPI_keepplan</function>は渡された（<function>SPI_prepare</function>で準備された）文を<function>SPI_finish</function>とトランザクションマネージャで解放されないメモリ内に保存します。
これは、現在のセッションにおける、その後のC関数の呼び出しで準備済み文を再利用できる機能を提供します。
  </para>
 </refsect1>

 <refsect1>
<!--
  <title>Arguments</title>
-->
  <title>引数</title>

  <variablelist>
   <varlistentry>
    <term><literal>SPIPlanPtr <parameter>plan</parameter></literal></term>
    <listitem>
     <para>
<!--
      the prepared statement to be saved
-->
保存する準備済み文
     </para>
    </listitem>
   </varlistentry>
  </variablelist>
 </refsect1>

 <refsect1>
<!--
  <title>Return Value</title>
-->
  <title>戻り値</title>

  <para>
<!--
   0 on success;
   <symbol>SPI_ERROR_ARGUMENT</symbol> if <parameter>plan</parameter>
   is <symbol>NULL</symbol> or invalid
-->
成功時は0。
<parameter>plan</parameter>が<symbol>NULL</symbol>または無効な場合は<symbol>SPI_ERROR_ARGUMENT</symbol>
  </para>
 </refsect1>

 <refsect1>
<!--
  <title>Notes</title>
-->
  <title>注釈</title>

  <para>
<!--
   The passed-in statement is relocated to permanent storage by means
   of pointer adjustment (no data copying is required).  If you later
   wish to delete it, use <function>SPI_freeplan</function> on it.
-->
渡された文はポインタの調整により永続的記憶領域に再配置されます（データコピーは不要です）。
後ほど削除したければ、<function>SPI_freeplan</function>を実行してください。
  </para>
 </refsect1>
</refentry>

<!-- *********************************************** -->

<refentry id="spi-spi-saveplan">
 <indexterm><primary>SPI_saveplan</primary></indexterm>

 <refmeta>
  <refentrytitle>SPI_saveplan</refentrytitle>
  <manvolnum>3</manvolnum>
 </refmeta>

 <refnamediv>
  <refname>SPI_saveplan</refname>
<!--
  <refpurpose>save a prepared statement</refpurpose>
-->
  <refpurpose>準備済み文を保存する</refpurpose>
 </refnamediv>

 <refsynopsisdiv>
<synopsis>
SPIPlanPtr SPI_saveplan(SPIPlanPtr <parameter>plan</parameter>)
</synopsis>
 </refsynopsisdiv>

 <refsect1>
<!--
  <title>Description</title>
-->
  <title>説明</title>

  <para>
<!--
   <function>SPI_saveplan</function> copies a passed statement (prepared by
   <function>SPI_prepare</function>) into memory that will not be freed
   by <function>SPI_finish</function> nor by the transaction manager,
   and returns a pointer to the copied statement.  This gives you the
   ability to reuse prepared statements in the subsequent invocations of
   your C function in the current session.
-->
<function>SPI_saveplan</function>は渡された（<function>SPI_prepare</function>で準備された）文を<function>SPI_finish</function>とトランザクションマネージャで解放されないメモリ内にコピーします。
そして、コピーした文のポインタを返します。
これは、現在のセッションにおける、その後のC関数の呼び出しで準備済み文を再利用できる機能を提供します。
  </para>
 </refsect1>

 <refsect1>
<!--
  <title>Arguments</title>
-->
  <title>引数</title>

  <variablelist>
   <varlistentry>
    <term><literal>SPIPlanPtr <parameter>plan</parameter></literal></term>
    <listitem>
     <para>
<!--
      the prepared statement to be saved
-->
保存する準備済み文
     </para>
    </listitem>
   </varlistentry>
  </variablelist>
 </refsect1>

 <refsect1>
<!--
  <title>Return Value</title>
-->
  <title>戻り値</title>

  <para>
<!--
   Pointer to the copied statement; or <symbol>NULL</symbol> if unsuccessful.
   On error, <varname>SPI_result</varname> is set thus:
-->
コピーした文へのポインタ。
失敗した場合は<symbol>NULL</symbol>です。
エラー時、<varname>SPI_result</varname>は以下のように設定されます。

   <variablelist>
    <varlistentry>
     <term><symbol>SPI_ERROR_ARGUMENT</symbol></term>
     <listitem>
      <para>
<!--
       if <parameter>plan</parameter> is <symbol>NULL</symbol> or invalid
-->
<parameter>plan</parameter>が<symbol>NULL</symbol>、または無効な場合
      </para>
     </listitem>
    </varlistentry>

    <varlistentry>
     <term><symbol>SPI_ERROR_UNCONNECTED</symbol></term>
     <listitem>
      <para>
<!--
       if called from an unconnected C function
-->
未接続のC関数から呼び出された場合
      </para>
     </listitem>
    </varlistentry>
   </variablelist>
  </para>
 </refsect1>

 <refsect1>
<!--
  <title>Notes</title>
-->
  <title>注釈</title>

  <para>
<!--
   The originally passed-in statement is not freed, so you might wish to do
   <function>SPI_freeplan</function> on it to avoid leaking memory
   until <function>SPI_finish</function>.
-->
渡された元の文は解放されません。
ですので、<function>SPI_finish</function>を行うまでのメモリリークを防ぎたければ<function>SPI_freeplan</function>を実行してください。
  </para>

  <para>
<!--
   In most cases, <function>SPI_keepplan</function> is preferred to this
   function, since it accomplishes largely the same result without needing
   to physically copy the prepared statement's data structures.
-->
準備済み文のデータ構造を物理的にコピーする必要なく、ほとんど同じ結果をもたらしますので、たいていの場合、この関数よりも<function>SPI_keepplan</function>の方が好ましいです。
  </para>
 </refsect1>
</refentry>

<!-- *********************************************** -->

<refentry id="spi-spi-register-relation">
 <indexterm><primary>SPI_register_relation</primary></indexterm>

 <indexterm>
  <primary>ephemeral named relation</primary>
  <secondary>registering with SPI</secondary>
 </indexterm>
 <indexterm>
  <primary>短命の名前付きリレーション</primary>
  <secondary>SPIで登録する</secondary>
 </indexterm>

 <refmeta>
  <refentrytitle>SPI_register_relation</refentrytitle>
  <manvolnum>3</manvolnum>
 </refmeta>

 <refnamediv>
  <refname>SPI_register_relation</refname>
<!--
  <refpurpose>make an ephemeral named relation available by name in SPI queries</refpurpose>
-->
  <refpurpose>短命の名前付きリレーションをSPIの問い合わせから名前で参照可能にする</refpurpose>
 </refnamediv>

 <refsynopsisdiv>
<synopsis>
int SPI_register_relation(EphemeralNamedRelation <parameter>enr</parameter>)
</synopsis>
 </refsynopsisdiv>

 <refsect1>
<!--
  <title>Description</title>
-->
  <title>説明</title>

  <para>
<!--
   <function>SPI_register_relation</function> makes an ephemeral named
   relation, with associated information, available to queries planned and
   executed through the current SPI connection.
-->
<function>SPI_register_relation</function>は短命の名前付きリレーションを、現在のSPI接続を通して計画され、実行される問い合わせに対して、関連情報と一緒に参照できるようにします。
  </para>
 </refsect1>

 <refsect1>
<!--
  <title>Arguments</title>
-->
  <title>引数</title>

  <variablelist>
   <varlistentry>
    <term><literal>EphemeralNamedRelation <parameter>enr</parameter></literal></term>
    <listitem>
     <para>
<!--
      the ephemeral named relation registry entry
-->
短命の名前付きリレーションの登録エントリ
     </para>
    </listitem>
   </varlistentry>
  </variablelist>
 </refsect1>

 <refsect1>
<!--
  <title>Return Value</title>
-->
  <title>戻り値</title>

  <para>
<!--
   If the execution of the command was successful then the following
   (nonnegative) value will be returned:
-->
コマンドの実行に成功したときは、次の（負でない）値が返されます。

   <variablelist>
    <varlistentry>
     <term><symbol>SPI_OK_REL_REGISTER</symbol></term>
     <listitem>
      <para>
<!--
       if the relation has been successfully registered by name
-->
リレーションが名前で登録できた場合
      </para>
     </listitem>
    </varlistentry>
   </variablelist>
  </para>

  <para>
<!--
   On error, one of the following negative values is returned:
-->
エラーが発生したときは、以下の負の値の一つが返されます。

   <variablelist>
    <varlistentry>
     <term><symbol>SPI_ERROR_ARGUMENT</symbol></term>
     <listitem>
      <para>
<!--
       if <parameter>enr</parameter> is <symbol>NULL</symbol> or its
       <varname>name</varname> field is <symbol>NULL</symbol>
-->
<parameter>enr</parameter>が<symbol>NULL</symbol>か、その<varname>name</varname>フィールドが<symbol>NULL</symbol>の場合
      </para>
     </listitem>
    </varlistentry>

    <varlistentry>
     <term><symbol>SPI_ERROR_UNCONNECTED</symbol></term>
     <listitem>
      <para>
<!--
       if called from an unconnected C function
-->
未接続のC関数から呼び出された場合
      </para>
     </listitem>
    </varlistentry>

    <varlistentry>
     <term><symbol>SPI_ERROR_REL_DUPLICATE</symbol></term>
     <listitem>
      <para>
<!--
       if the name specified in the <varname>name</varname> field of
       <parameter>enr</parameter> is already registered for this connection
-->
<parameter>enr</parameter>の<varname>name</varname>フィールドで指定された名前が、現在の接続で既に登録済みの場合
      </para>
     </listitem>
    </varlistentry>
   </variablelist>
  </para>
 </refsect1>
</refentry>

<!-- *********************************************** -->

<refentry id="spi-spi-unregister-relation">
 <indexterm><primary>SPI_unregister_relation</primary></indexterm>

 <indexterm>
  <primary>ephemeral named relation</primary>
  <secondary>unregistering from SPI</secondary>
 </indexterm>
 <indexterm>
  <primary>短命の名前付きリレーション</primary>
  <secondary>SPIから登録解除する</secondary>
 </indexterm>

 <refmeta>
  <refentrytitle>SPI_unregister_relation</refentrytitle>
  <manvolnum>3</manvolnum>
 </refmeta>

 <refnamediv>
  <refname>SPI_unregister_relation</refname>
<!--
  <refpurpose>remove an ephemeral named relation from the registry</refpurpose>
-->
  <refpurpose>短命の名前付きリレーションをSPIのレジストリから削除する</refpurpose>
 </refnamediv>

 <refsynopsisdiv>
<synopsis>
int SPI_unregister_relation(const char * <parameter>name</parameter>)
</synopsis>
 </refsynopsisdiv>

 <refsect1>
<!--
  <title>Description</title>
-->
  <title>説明</title>

  <para>
<!--
   <function>SPI_unregister_relation</function> removes an ephemeral named
   relation from the registry for the current connection.
-->
<function>SPI_unregister_relation</function>は短命の名前付きリレーションを現在の接続のレジストリから削除します。
  </para>
 </refsect1>

 <refsect1>
<!--
  <title>Arguments</title>
-->
  <title>引数</title>

  <variablelist>
   <varlistentry>
    <term><literal>const char * <parameter>name</parameter></literal></term>
    <listitem>
     <para>
<!--
      the relation registry entry name
-->
リレーションのレジストリエントリの名前
     </para>
    </listitem>
   </varlistentry>
  </variablelist>
 </refsect1>

 <refsect1>
<!--
  <title>Return Value</title>
-->
  <title>戻り値</title>

  <para>
<!--
   If the execution of the command was successful then the following
   (nonnegative) value will be returned:
-->
コマンドの実行に成功したときは、次の（負でない）値が返されます。

   <variablelist>
    <varlistentry>
     <term><symbol>SPI_OK_REL_UNREGISTER</symbol></term>
     <listitem>
      <para>
<!--
       if the tuplestore has been successfully removed from the registry
-->
タプルストアがレジストリから削除された場合
      </para>
     </listitem>
    </varlistentry>
   </variablelist>
  </para>

  <para>
<!--
   On error, one of the following negative values is returned:
-->
エラーが発生したときは、以下の負の値の一つが返されます。

   <variablelist>
    <varlistentry>
     <term><symbol>SPI_ERROR_ARGUMENT</symbol></term>
     <listitem>
      <para>
<!--
       if <parameter>name</parameter> is <symbol>NULL</symbol>
-->
<parameter>name</parameter>が<symbol>NULL</symbol>の場合
      </para>
     </listitem>
    </varlistentry>

    <varlistentry>
     <term><symbol>SPI_ERROR_UNCONNECTED</symbol></term>
     <listitem>
      <para>
<!--
       if called from an unconnected C function
-->
未接続のC関数から呼び出された場合
      </para>
     </listitem>
    </varlistentry>

    <varlistentry>
     <term><symbol>SPI_ERROR_REL_NOT_FOUND</symbol></term>
     <listitem>
      <para>
<!--
       if <parameter>name</parameter> is not found in the registry for the
       current connection
-->
<parameter>name</parameter>が現在の接続のレジストリに見つからない場合
      </para>
     </listitem>
    </varlistentry>
   </variablelist>
  </para>
 </refsect1>
</refentry>

<!-- *********************************************** -->

<refentry id="spi-spi-register-trigger-data">
 <indexterm><primary>SPI_register_trigger_data</primary></indexterm>

 <indexterm>
  <primary>ephemeral named relation</primary>
  <secondary>registering with SPI</secondary>
 </indexterm>
 <indexterm>
  <primary>短命の名前付きリレーション</primary>
  <secondary>SPIで登録する</secondary>
 </indexterm>

 <indexterm>
  <primary>transition tables</primary>
  <secondary>implementation in PLs</secondary>
 </indexterm>
 <indexterm>
  <primary>遷移テーブル</primary>
  <secondary>PLでの実装</secondary>
 </indexterm>

 <refmeta>
  <refentrytitle>SPI_register_trigger_data</refentrytitle>
  <manvolnum>3</manvolnum>
 </refmeta>

 <refnamediv>
  <refname>SPI_register_trigger_data</refname>
<!--
  <refpurpose>make ephemeral trigger data available in SPI queries</refpurpose>
-->
  <refpurpose>短命のトリガデータをSPIの問い合わせから利用可能にする</refpurpose>
 </refnamediv>

 <refsynopsisdiv>
<synopsis>
int SPI_register_trigger_data(TriggerData *<parameter>tdata</parameter>)
</synopsis>
 </refsynopsisdiv>

 <refsect1>
<!--
  <title>Description</title>
-->
  <title>説明</title>

  <para>
<!--
   <function>SPI_register_trigger_data</function> makes any ephemeral
   relations captured by a trigger available to queries planned and executed
   through the current SPI connection.  Currently, this means the transition
   tables captured by an <literal>AFTER</literal> trigger defined with a
   <literal>REFERENCING OLD/NEW TABLE AS</literal> ... clause.  This function
   should be called by a PL trigger handler function after connecting.
-->
<function>SPI_register_trigger_data</function>はトリガによって捕捉される任意の短命のリレーションを、現在のSPI接続を通して計画され、実行される問い合わせで利用可能にします。
現在のところ、これは<literal>REFERENCING OLD/NEW TABLE AS</literal>の句で定義される<literal>AFTER</literal>トリガによって捕捉される遷移テーブルを意味します。
この関数は接続後にPLのトリガハンドラ関数から呼び出されるようにします。
  </para>
 </refsect1>

 <refsect1>
<!--
  <title>Arguments</title>
-->
  <title>引数</title>

  <variablelist>
   <varlistentry>
    <term><literal>TriggerData *<parameter>tdata</parameter></literal></term>
    <listitem>
     <para>
<!--
       the <structname>TriggerData</structname> object passed to a trigger
       handler function as <literal>fcinfo->context</literal>
-->
トリガハンドラ関数に<literal>fcinfo->context</literal>として渡される<structname>TriggerData</structname>オブジェクト
     </para>
    </listitem>
   </varlistentry>
  </variablelist>
 </refsect1>

 <refsect1>
<!--
  <title>Return Value</title>
-->
  <title>戻り値</title>

  <para>
<!--
   If the execution of the command was successful then the following
   (nonnegative) value will be returned:
-->
コマンドの実行に成功したときは、次の（負でない）値が返されます。

   <variablelist>
    <varlistentry>
     <term><symbol>SPI_OK_TD_REGISTER</symbol></term>
     <listitem>
      <para>
<!--
       if the captured trigger data (if any) has been successfully registered
-->
捕捉されたトリガデータ（あれば）が登録された場合
      </para>
     </listitem>
    </varlistentry>
   </variablelist>
  </para>

  <para>
<!--
   On error, one of the following negative values is returned:
-->
エラーが発生したときは、以下の負の値の一つが返されます。

   <variablelist>
    <varlistentry>
     <term><symbol>SPI_ERROR_ARGUMENT</symbol></term>
     <listitem>
      <para>
<!--
       if <parameter>tdata</parameter> is <symbol>NULL</symbol>
-->
<parameter>tdata</parameter>が<symbol>NULL</symbol>の場合
      </para>
     </listitem>
    </varlistentry>

    <varlistentry>
     <term><symbol>SPI_ERROR_UNCONNECTED</symbol></term>
     <listitem>
      <para>
<!--
       if called from an unconnected C function
-->
未接続のC関数から呼び出された場合
      </para>
     </listitem>
    </varlistentry>

    <varlistentry>
     <term><symbol>SPI_ERROR_REL_DUPLICATE</symbol></term>
     <listitem>
      <para>
<!--
       if the name of any trigger data transient relation is already
       registered for this connection
-->
トリガデータの遷移リレーションのどれかの名前が、この接続で既に登録されている場合
      </para>
     </listitem>
    </varlistentry>
   </variablelist>
  </para>
 </refsect1>
</refentry>

<!-- *********************************************** -->

</sect1>

<sect1 id="spi-interface-support">
<!--
 <title>Interface Support Functions</title>
-->
 <title>インタフェースサポート関数</title>

 <para>
<!--
  The functions described here provide an interface for extracting
  information from result sets returned by <function>SPI_execute</function> and
  other SPI functions.
-->
以下で説明する関数は、<function>SPI_execute</function>や他のSPI関数で返される結果セットから情報を取り出すためのインタフェースを提供します。
 </para>

 <para>
<!--
  All functions described in this section can be used by both
  connected and unconnected C functions.
-->
本節で説明する関数は全て、接続、未接続のC関数のどちらからでも使用することができます。
 </para>

<!-- *********************************************** -->

<refentry id="spi-spi-fname">
 <indexterm><primary>SPI_fname</primary></indexterm>

 <refmeta>
  <refentrytitle>SPI_fname</refentrytitle>
  <manvolnum>3</manvolnum>
 </refmeta>

 <refnamediv>
  <refname>SPI_fname</refname>
<!--
  <refpurpose>determine the column name for the specified column number</refpurpose>
-->
  <refpurpose>指定した列番号に対する列名を決定する</refpurpose>
 </refnamediv>

 <refsynopsisdiv>
<synopsis>
char * SPI_fname(TupleDesc <parameter>rowdesc</parameter>, int <parameter>colnumber</parameter>)
</synopsis>
 </refsynopsisdiv>

 <refsect1>
<!--
  <title>Description</title>
-->
  <title>説明</title>

  <para>
<!--
   <function>SPI_fname</function> returns a copy of the column name of the
   specified column.  (You can use <function>pfree</function> to
   release the copy of the name when you don't need it anymore.)
-->
<function>SPI_fname</function> は指定した列の列名のコピーを返します。
（名前のコピーが不要になった場合<function>pfree</function>を使用してその領域を解放することができます。）
  </para>
 </refsect1>

 <refsect1>
<!--
  <title>Arguments</title>
-->
  <title>引数</title>

  <variablelist>
   <varlistentry>
    <term><literal>TupleDesc <parameter>rowdesc</parameter></literal></term>
    <listitem>
     <para>
<!--
      input row description
-->
入力行の記述
     </para>
    </listitem>
   </varlistentry>

   <varlistentry>
    <term><literal>int <parameter>colnumber</parameter></literal></term>
    <listitem>
     <para>
<!--
      column number (count starts at 1)
-->
（1から始まる）列番号
     </para>
    </listitem>
   </varlistentry>
  </variablelist>
 </refsect1>

 <refsect1>
<!--
  <title>Return Value</title>
-->
  <title>戻り値</title>

  <para>
<!--
   The column name; <symbol>NULL</symbol> if
   <parameter>colnumber</parameter> is out of range.
   <varname>SPI_result</varname> set to
   <symbol>SPI_ERROR_NOATTRIBUTE</symbol> on error.
-->
列の名前です。
<parameter>colnumber</parameter>が範囲外の場合は<symbol>NULL</symbol>です。
エラー時、<varname>SPI_result</varname>は<symbol>SPI_ERROR_NOATTRIBUTE</symbol>に設定されます。
  </para>
 </refsect1>
</refentry>

<!-- *********************************************** -->

<refentry id="spi-spi-fnumber">
 <indexterm><primary>SPI_fnumber</primary></indexterm>

 <refmeta>
  <refentrytitle>SPI_fnumber</refentrytitle>
  <manvolnum>3</manvolnum>
 </refmeta>

 <refnamediv>
  <refname>SPI_fnumber</refname>
<!--
  <refpurpose>determine the column number for the specified column name</refpurpose>
-->
  <refpurpose>指定した列名から列番号を決定する</refpurpose>
 </refnamediv>

 <refsynopsisdiv>
<synopsis>
int SPI_fnumber(TupleDesc <parameter>rowdesc</parameter>, const char * <parameter>colname</parameter>)
</synopsis>
 </refsynopsisdiv>

 <refsect1>
<!--
  <title>Description</title>
-->
  <title>説明</title>

  <para>
<!--
   <function>SPI_fnumber</function> returns the column number for the
   column with the specified name.
-->
<function>SPI_fnumber</function>は指定した名前の列の列番号を返します。
  </para>

  <para>
<!--
   If <parameter>colname</parameter> refers to a system column (e.g.,
   <literal>ctid</literal>) then the appropriate negative column number will
   be returned.  The caller should be careful to test the return value
   for exact equality to <symbol>SPI_ERROR_NOATTRIBUTE</symbol> to
   detect an error; testing the result for less than or equal to 0 is
   not correct unless system columns should be rejected.
-->
<parameter>colname</parameter>が（<literal>ctid</literal>などの）システム列を参照する場合、適切な負の列番号が返されます。
呼び出し元は、エラーを検知するために戻り値が<symbol>SPI_ERROR_NOATTRIBUTE</symbol>と正確に同一であるかどうかを注意して検査しなければなりません。
システム列を拒絶させたくなければ、結果が0あるいは0未満かを検査するという方法は、正しくありません。
  </para>
 </refsect1>

 <refsect1>
<!--
  <title>Arguments</title>
-->
  <title>引数</title>

  <variablelist>
   <varlistentry>
    <term><literal>TupleDesc <parameter>rowdesc</parameter></literal></term>
    <listitem>
     <para>
<!--
      input row description
-->
入力行の記述
     </para>
    </listitem>
   </varlistentry>

   <varlistentry>
    <term><literal>const char * <parameter>colname</parameter></literal></term>
    <listitem>
     <para>
<!--
      column name
-->
列名
     </para>
    </listitem>
   </varlistentry>
  </variablelist>
 </refsect1>

 <refsect1>
<!--
  <title>Return Value</title>
-->
  <title>戻り値</title>

  <para>
<!--
   Column number (count starts at 1 for user-defined columns), or
   <symbol>SPI_ERROR_NOATTRIBUTE</symbol> if the named column was not
   found.
-->
（ユーザ定義の列について1から始まる）列番号。
指定された名前の列が見つからなければ、<symbol>SPI_ERROR_NOATTRIBUTE</symbol>です。
  </para>
 </refsect1>
</refentry>

<!-- *********************************************** -->

<refentry id="spi-spi-getvalue">
 <indexterm><primary>SPI_getvalue</primary></indexterm>

 <refmeta>
  <refentrytitle>SPI_getvalue</refentrytitle>
  <manvolnum>3</manvolnum>
 </refmeta>

 <refnamediv>
  <refname>SPI_getvalue</refname>
<!--
  <refpurpose>return the string value of the specified column</refpurpose>
-->
  <refpurpose>指定された列の文字列値を返す</refpurpose>
 </refnamediv>

 <refsynopsisdiv>
<synopsis>
char * SPI_getvalue(HeapTuple <parameter>row</parameter>, TupleDesc <parameter>rowdesc</parameter>, int <parameter>colnumber</parameter>)
</synopsis>
 </refsynopsisdiv>

 <refsect1>
<!--
  <title>Description</title>
-->
  <title>説明</title>

  <para>
<!--
   <function>SPI_getvalue</function> returns the string representation
   of the value of the specified column.
-->
<function>SPI_getvalue</function>は指定された列の値の文字列表現を返します。
  </para>

  <para>
<!--
   The result is returned in memory allocated using
   <function>palloc</function>.  (You can use
   <function>pfree</function> to release the memory when you don't
   need it anymore.)
-->
結果は、<function>palloc</function>を使用して割り当てられたメモリ内に返されます。
（不要になった段階で、<function>pfree</function>を使用してメモリを解放することができます。）
  </para>
 </refsect1>

 <refsect1>
<!--
  <title>Arguments</title>
-->
  <title>引数</title>

  <variablelist>
   <varlistentry>
    <term><literal>HeapTuple <parameter>row</parameter></literal></term>
    <listitem>
     <para>
<!--
      input row to be examined
-->
検査対象の入力行
     </para>
    </listitem>
   </varlistentry>

   <varlistentry>
    <term><literal>TupleDesc <parameter>rowdesc</parameter></literal></term>
    <listitem>
     <para>
<!--
      input row description
-->
入力行の記述
     </para>
    </listitem>
   </varlistentry>

   <varlistentry>
    <term><literal>int <parameter>colnumber</parameter></literal></term>
    <listitem>
     <para>
<!--
      column number (count starts at 1)
-->
（1から始まる）列番号
     </para>
    </listitem>
   </varlistentry>
  </variablelist>
 </refsect1>

 <refsect1>
<!--
  <title>Return Value</title>
-->
  <title>戻り値</title>

  <para>
<!--
   Column value, or <symbol>NULL</symbol> if the column is null,
   <parameter>colnumber</parameter> is out of range
   (<varname>SPI_result</varname> is set to
   <symbol>SPI_ERROR_NOATTRIBUTE</symbol>), or no output function is
   available (<varname>SPI_result</varname> is set to
   <symbol>SPI_ERROR_NOOUTFUNC</symbol>).
-->
列の値。
列がNULLの場合、あるいは<parameter>colnumber</parameter>が範囲外の場合は<symbol>NULL</symbol>です（<varname>SPI_result</varname>が<symbol>SPI_ERROR_NOATTRIBUTE</symbol>に設定されます）。
利用できる出力関数が存在しない場合は、<symbol>NULL</symbol>です。
（<varname>SPI_result</varname>が<symbol>SPI_ERROR_NOOUTFUNC</symbol>に設定されます。）
  </para>
 </refsect1>
</refentry>

<!-- *********************************************** -->

<refentry id="spi-spi-getbinval">
 <indexterm><primary>SPI_getbinval</primary></indexterm>

 <refmeta>
  <refentrytitle>SPI_getbinval</refentrytitle>
  <manvolnum>3</manvolnum>
 </refmeta>

 <refnamediv>
  <refname>SPI_getbinval</refname>
<!--
  <refpurpose>return the binary value of the specified column</refpurpose>
-->
  <refpurpose>指定した列のバイナリ値を返す</refpurpose>
 </refnamediv>

 <refsynopsisdiv>
<synopsis>
Datum SPI_getbinval(HeapTuple <parameter>row</parameter>, TupleDesc <parameter>rowdesc</parameter>, int <parameter>colnumber</parameter>,
                    bool * <parameter>isnull</parameter>)
</synopsis>
 </refsynopsisdiv>

 <refsect1>
<!--
  <title>Description</title>
-->
  <title>説明</title>

  <para>
<!--
   <function>SPI_getbinval</function> returns the value of the
   specified column in the internal form (as type <type>Datum</type>).
-->
<function>SPI_getbinval</function> は指定された列の値を内部形式で（<type>Datum</type>として）返します。
  </para>

  <para>
<!--
   This function does not allocate new space for the datum.  In the
   case of a pass-by-reference data type, the return value will be a
   pointer into the passed row.
-->
この関数はデータ用に新しい領域を確保しません。
参照渡しのデータ型の場合、戻り値は渡された行の内部を示すポインタとなります。
  </para>
 </refsect1>

 <refsect1>
<!--
  <title>Arguments</title>
-->
  <title>引数</title>

  <variablelist>
   <varlistentry>
    <term><literal>HeapTuple <parameter>row</parameter></literal></term>
    <listitem>
     <para>
<!--
      input row to be examined
-->
対象とする入力行
     </para>
    </listitem>
   </varlistentry>

   <varlistentry>
    <term><literal>TupleDesc <parameter>rowdesc</parameter></literal></term>
    <listitem>
     <para>
<!--
      input row description
-->
入力行の記述
     </para>
    </listitem>
   </varlistentry>

   <varlistentry>
    <term><literal>int <parameter>colnumber</parameter></literal></term>
    <listitem>
     <para>
<!--
      column number (count starts at 1)
-->
（1から始まる）列番号
     </para>
    </listitem>
   </varlistentry>

   <varlistentry>
    <term><literal>bool * <parameter>isnull</parameter></literal></term>
    <listitem>
     <para>
<!--
      flag for a null value in the column
-->
列のNULL値についてのフラグ
     </para>
    </listitem>
   </varlistentry>
  </variablelist>
 </refsect1>

 <refsect1>
<!--
  <title>Return Value</title>
-->
  <title>戻り値</title>

  <para>
<!--
   The binary value of the column is returned.  The variable pointed
   to by <parameter>isnull</parameter> is set to true if the column is
   null, else to false.
-->
列のバイナリ値が返されます。
<parameter>isnull</parameter>で指し示される変数は、列がNULLならば真に、さもなくば、偽に設定されます。
  </para>

  <para>
<!--
   <varname>SPI_result</varname> is set to
   <symbol>SPI_ERROR_NOATTRIBUTE</symbol> on error.
-->
エラー時、<varname>SPI_result</varname>は<symbol>SPI_ERROR_NOATTRIBUTE</symbol>に設定されます。
  </para>
 </refsect1>
</refentry>

<!-- *********************************************** -->

<refentry id="spi-spi-gettype">
 <indexterm><primary>SPI_gettype</primary></indexterm>

 <refmeta>
  <refentrytitle>SPI_gettype</refentrytitle>
  <manvolnum>3</manvolnum>
 </refmeta>

 <refnamediv>
  <refname>SPI_gettype</refname>
<!--
  <refpurpose>return the data type name of the specified column</refpurpose>
-->
  <refpurpose>指定された列のデータ型名を返す</refpurpose>
 </refnamediv>

 <refsynopsisdiv>
<synopsis>
char * SPI_gettype(TupleDesc <parameter>rowdesc</parameter>, int <parameter>colnumber</parameter>)
</synopsis>
 </refsynopsisdiv>

 <refsect1>
<!--
  <title>Description</title>
-->
  <title>説明</title>

  <para>
<!--
   <function>SPI_gettype</function> returns a copy of the data type name of the
   specified column.  (You can use <function>pfree</function> to
   release the copy of the name when you don't need it anymore.)
-->
<function>SPI_gettype</function>は指定された列のデータ型名のコピーを返します。
（不要になった段階で、<function>pfree</function>を使用して名前のコピーを解放することができます。）
  </para>
 </refsect1>

 <refsect1>
<!--
  <title>Arguments</title>
-->
  <title>引数</title>

  <variablelist>
   <varlistentry>
    <term><literal>TupleDesc <parameter>rowdesc</parameter></literal></term>
    <listitem>
     <para>
<!--
      input row description
-->
入力行の記述
     </para>
    </listitem>
   </varlistentry>

   <varlistentry>
    <term><literal>int <parameter>colnumber</parameter></literal></term>
    <listitem>
     <para>
<!--
      column number (count starts at 1)
-->
（1から始まる）列番号
     </para>
    </listitem>
   </varlistentry>
  </variablelist>
 </refsect1>

 <refsect1>
<!--
  <title>Return Value</title>
-->
  <title>戻り値</title>

  <para>
<!--
   The data type name of the specified column, or
   <symbol>NULL</symbol> on error.  <varname>SPI_result</varname> is
   set to <symbol>SPI_ERROR_NOATTRIBUTE</symbol> on error.
-->
指定された列のデータ型名。
エラー時は<symbol>NULL</symbol>です。
エラー時、<varname>SPI_result</varname>は<symbol>SPI_ERROR_NOATTRIBUTE</symbol>に設定されます。
  </para>
 </refsect1>
</refentry>

<!-- *********************************************** -->

<refentry id="spi-spi-gettypeid">
 <indexterm><primary>SPI_gettypeid</primary></indexterm>

 <refmeta>
  <refentrytitle>SPI_gettypeid</refentrytitle>
  <manvolnum>3</manvolnum>
 </refmeta>

 <refnamediv>
  <refname>SPI_gettypeid</refname>
<!--
  <refpurpose>return the data type <acronym>OID</acronym> of the specified column</refpurpose>
-->
  <refpurpose>指定された列のデータ型の<acronym>OID</acronym>を返す</refpurpose>
 </refnamediv>

 <refsynopsisdiv>
<synopsis>
Oid SPI_gettypeid(TupleDesc <parameter>rowdesc</parameter>, int <parameter>colnumber</parameter>)
</synopsis>
 </refsynopsisdiv>

 <refsect1>
<!--
  <title>Description</title>
-->
  <title>説明</title>

  <para>
<!--
   <function>SPI_gettypeid</function> returns the
   <acronym>OID</acronym> of the data type of the specified column.
-->
   <function>SPI_gettypeid</function>は指定された列のデータ型の<acronym>OID</acronym>を返します。
  </para>
 </refsect1>

 <refsect1>
<!--
  <title>Arguments</title>
-->
  <title>引数</title>

  <variablelist>
   <varlistentry>
    <term><literal>TupleDesc <parameter>rowdesc</parameter></literal></term>
    <listitem>
     <para>
<!--
      input row description
-->
入力行の記述
     </para>
    </listitem>
   </varlistentry>

   <varlistentry>
    <term><literal>int <parameter>colnumber</parameter></literal></term>
    <listitem>
     <para>
<!--
      column number (count starts at 1)
-->
（1から始まる）列番号
     </para>
    </listitem>
   </varlistentry>
  </variablelist>
 </refsect1>

 <refsect1>
<!--
  <title>Return Value</title>
-->
  <title>戻り値</title>

  <para>
<!--
   The <acronym>OID</acronym> of the data type of the specified column
   or <symbol>InvalidOid</symbol> on error.  On error,
   <varname>SPI_result</varname> is set to
   <symbol>SPI_ERROR_NOATTRIBUTE</symbol>.
-->
指定された列のデータ型の<acronym>OID</acronym>です。
エラー時は<symbol>InvalidOid</symbol>です。
エラー時、<varname>SPI_result</varname>は<symbol>SPI_ERROR_NOATTRIBUTE</symbol>に設定されます。
  </para>
 </refsect1>
</refentry>

<!-- *********************************************** -->

<refentry id="spi-spi-getrelname">
 <indexterm><primary>SPI_getrelname</primary></indexterm>

 <refmeta>
  <refentrytitle>SPI_getrelname</refentrytitle>
  <manvolnum>3</manvolnum>
 </refmeta>

 <refnamediv>
  <refname>SPI_getrelname</refname>
<!--
  <refpurpose>return the name of the specified relation</refpurpose>
-->
  <refpurpose>指定されたリレーションの名前を返す</refpurpose>
 </refnamediv>

 <refsynopsisdiv>
<synopsis>
char * SPI_getrelname(Relation <parameter>rel</parameter>)
</synopsis>
 </refsynopsisdiv>

 <refsect1>
<!--
  <title>Description</title>
-->
  <title>説明</title>

  <para>
<!--
   <function>SPI_getrelname</function> returns a copy of the name of the
   specified relation.  (You can use <function>pfree</function> to
   release the copy of the name when you don't need it anymore.)
-->
<function>SPI_getrelname</function>は指定リレーションの名前のコピーを返します。
（不要になった段階で、<function>pfree</function>を使用して名前のコピーを解放することができます。）
  </para>
 </refsect1>

 <refsect1>
<!--
  <title>Arguments</title>
-->
  <title>引数</title>

  <variablelist>
   <varlistentry>
    <term><literal>Relation <parameter>rel</parameter></literal></term>
    <listitem>
     <para>
<!--
      input relation
-->
入力リレーション
     </para>
    </listitem>
   </varlistentry>
  </variablelist>
 </refsect1>

 <refsect1>
<!--
  <title>Return Value</title>
-->
  <title>戻り値</title>

  <para>
<!--
   The name of the specified relation.
-->
指定されたリレーションの名前です。
  </para>
 </refsect1>
</refentry>

<refentry id="spi-spi-getnspname">
 <indexterm><primary>SPI_getnspname</primary></indexterm>

 <refmeta>
  <refentrytitle>SPI_getnspname</refentrytitle>
  <manvolnum>3</manvolnum>
 </refmeta>

 <refnamediv>
  <refname>SPI_getnspname</refname>
<!--
  <refpurpose>return the namespace of the specified relation</refpurpose>
-->
  <refpurpose>指定されたリレーションの名前空間を返す</refpurpose>
 </refnamediv>

 <refsynopsisdiv>
<synopsis>
char * SPI_getnspname(Relation <parameter>rel</parameter>)
</synopsis>
 </refsynopsisdiv>

 <refsect1>
<!--
  <title>Description</title>
-->
  <title>説明</title>

  <para>
<!--
   <function>SPI_getnspname</function> returns a copy of the name of
   the namespace that the specified <structname>Relation</structname>
   belongs to. This is equivalent to the relation's schema. You should
   <function>pfree</function> the return value of this function when
   you are finished with it.
-->
<function>SPI_getnspname</function>は、指定した<structname>Relation</structname>が属する名前空間名のコピーを返します。
これはリレーションのスキーマと同じです。
作業終了時に、この関数の戻り値に対して<function>pfree</function>を行わなければなりません。
  </para>
 </refsect1>

 <refsect1>
<!--
  <title>Arguments</title>
-->
  <title>引数</title>

  <variablelist>
   <varlistentry>
    <term><literal>Relation <parameter>rel</parameter></literal></term>
    <listitem>
     <para>
<!--
      input relation
-->
入力リレーション
     </para>
    </listitem>
   </varlistentry>
  </variablelist>
 </refsect1>

 <refsect1>
<!--
  <title>Return Value</title>
-->
  <title>戻り値</title>

  <para>
<!--
   The name of the specified relation's namespace.
-->
指定したリレーションの名前空間の名称です。
  </para>
 </refsect1>
</refentry>

<refentry id="spi-spi-result-code-string">
 <indexterm><primary>SPI_result_code_string</primary></indexterm>

 <refmeta>
  <refentrytitle>SPI_result_code_string</refentrytitle>
  <manvolnum>3</manvolnum>
 </refmeta>

 <refnamediv>
  <refname>SPI_result_code_string</refname>
<!--
  <refpurpose>return error code as string</refpurpose>
-->
  <refpurpose>文字列でエラーコードを返します</refpurpose>
 </refnamediv>

 <refsynopsisdiv>
<synopsis>
const char * SPI_result_code_string(int <parameter>code</parameter>);
</synopsis>
 </refsynopsisdiv>

 <refsect1>
<!--
  <title>Description</title>
-->
  <title>説明</title>

  <para>
<!--
   <function>SPI_result_code_string</function> returns a string representation
   of the result code returned by various SPI functions or stored
   in <varname>SPI_result</varname>.
-->
<function>SPI_result_code_string</function>は、様々なSPI関数から返されたか、<varname>SPI_result</varname>に格納された結果コードの文字列表現を返します。
  </para>
 </refsect1>

 <refsect1>
<!--
  <title>Arguments</title>
-->
  <title>引数</title>

  <variablelist>
   <varlistentry>
    <term><literal>int <parameter>code</parameter></literal></term>
    <listitem>
     <para>
<!--
      result code
-->
結果コード
     </para>
    </listitem>
   </varlistentry>
  </variablelist>
 </refsect1>

 <refsect1>
<!--
  <title>Return Value</title>
-->
  <title>戻り値</title>

  <para>
<!--
   A string representation of the result code.
-->
結果コードの文字列表現
  </para>
 </refsect1>
</refentry>

 </sect1>

 <sect1 id="spi-memory">
<!--
  <title>Memory Management</title>
-->
  <title>メモリ管理</title>

  <para>
    <indexterm>
     <primary>memory context</primary>
     <secondary>in SPI</secondary>
    </indexterm>
    <indexterm>
     <primary>メモリコンテキスト</primary>
     <secondary>SPI内部の</secondary>
    </indexterm>
<!--
   <productname>PostgreSQL</productname> allocates memory within
   <firstterm>memory contexts</firstterm>, which provide a convenient method of
   managing allocations made in many different places that need to
   live for differing amounts of time.  Destroying a context releases
   all the memory that was allocated in it.  Thus, it is not necessary
   to keep track of individual objects to avoid memory leaks; instead
   only a relatively small number of contexts have to be managed.
   <function>palloc</function> and related functions allocate memory
   from the <quote>current</quote> context.
-->
<productname>PostgreSQL</productname>は、<firstterm>メモリコンテキスト</firstterm>内にメモリを確保します。
これは、様々な場所で、必要な有効期間がそれぞれ異なるような割り当てを管理する便利な方法を提供します。
コンテキストを破壊することで、そこで割り当てられた全てのメモリを解放します。
したがって、メモリリークを防ぐための個々のオブジェクトの追跡を維持することは不要です。
その代わり、相対的に少量のコンテキストを管理する必要があります。
<function>palloc</function>と関連する関数は<quote>現在の</quote>コンテキストからメモリを確保します。
  </para>

  <para>
<!--
   <function>SPI_connect</function> creates a new memory context and
   makes it current.  <function>SPI_finish</function> restores the
   previous current memory context and destroys the context created by
   <function>SPI_connect</function>.  These actions ensure that
   transient memory allocations made inside your C function are
   reclaimed at C function exit, avoiding memory leakage.
-->
<function>SPI_connect</function>は新しくメモリコンテキストを作成し、それを現在のコンテキストとします。
<function>SPI_finish</function>は直前の現在のメモリコンテキストを戻し、<function>SPI_connect</function>で作成されたコンテキストを破壊します。
これらの動作により、C関数内で割り当てが行われる一時的なメモリがC関数の終了時に回収され、メモリリークが防止されることが保証されます。
  </para>

  <para>
<!--
   However, if your C function needs to return an object in allocated
   memory (such as a value of a pass-by-reference data type), you
   cannot allocate that memory using <function>palloc</function>, at
   least not while you are connected to SPI.  If you try, the object
   will be deallocated by <function>SPI_finish</function>, and your
   C function will not work reliably.  To solve this problem, use
   <function>SPI_palloc</function> to allocate memory for your return
   object.  <function>SPI_palloc</function> allocates memory in the
   <quote>upper executor context</quote>, that is, the memory context
   that was current when <function>SPI_connect</function> was called,
   which is precisely the right context for a value returned from your
   C function.  Several of the other utility functions described in
   this section also return objects created in the upper executor context.
-->
しかし、（参照渡しのデータ型の値といった）C関数が割り当てられたメモリ内のオブジェクトを返す必要がある場合、少なくともSPIに接続していない期間は、<function>palloc</function>を使用してメモリを確保することができません。
これを試行すると、そのオブジェクトは<function>SPI_finish</function>で解放されてしまい、C関数は正しく動作しないでしょう。
この問題を解決するには、<function>SPI_palloc</function>を使用して、戻り値となるオブジェクト用のメモリを確保してください。
<function>SPI_palloc</function>は<quote>上位エグゼキュータコンテキスト</quote>内にメモリを割り当てます。
このメモリコンテキストは、<function>SPI_connect</function>が呼び出された時点において現在のコンテキストだったものであり、C関数の戻り値用のコンテキストとしてまさに正しいものです。
この章で説明されているほかのユーティリティ関数のいくつかも、上位エグゼキュータコンテキスト内で作成されたオブジェクトを返します。
  </para>

  <para>
<!--
   When <function>SPI_connect</function> is called, the private
   context of the C function, which is created by
   <function>SPI_connect</function>, is made the current context.  All
   allocations made by <function>palloc</function>,
   <function>repalloc</function>, or SPI utility functions (except as
   described in this section) are made in this context.  When a
   C function disconnects from the SPI manager (via
   <function>SPI_finish</function>) the current context is restored to
   the upper executor context, and all allocations made in the
   C function memory context are freed and cannot be used any more.
-->
<function>SPI_connect</function>が呼び出されると、<function>SPI_connect</function>によって作成されるC関数固有のコンテキストが現在のコンテキストに作成されます。
<function>palloc</function>、<function>repalloc</function>、SPIユーティリティ関数（この章で説明されているものは除きます）によって作成される割り当ては全て、このコンテキスト内に作成されます。
C関数がSPIマネージャから（<function>SPI_finish</function>経由で）切断した時、現在のコンテキストは上位エグゼキュータコンテキストに戻され、C関数のメモリコンテキスト内で割り当てられたメモリは全て解放され、二度と使用することができません。
  </para>

<!-- *********************************************** -->

<refentry id="spi-spi-palloc">
 <indexterm><primary>SPI_palloc</primary></indexterm>

 <refmeta>
  <refentrytitle>SPI_palloc</refentrytitle>
  <manvolnum>3</manvolnum>
 </refmeta>

 <refnamediv>
  <refname>SPI_palloc</refname>
<!--
  <refpurpose>allocate memory in the upper executor context</refpurpose>
-->
  <refpurpose>上位エグゼキュータコンテキスト内にメモリを割り当てる</refpurpose>
 </refnamediv>

 <refsynopsisdiv>
<synopsis>
void * SPI_palloc(Size <parameter>size</parameter>)
</synopsis>
 </refsynopsisdiv>

 <refsect1>
<!--
  <title>Description</title>
-->
  <title>説明</title>

  <para>
<!--
   <function>SPI_palloc</function> allocates memory in the upper
   executor context.
-->
<function>SPI_palloc</function>は上位エグゼキュータコンテキスト内にメモリを割り当てます。
  </para>

  <para>
<!--
   This function can only be used while connected to SPI.
   Otherwise, it throws an error.
-->
この関数はSPIに接続されている間にのみ使うことができます。
それ以外の場合はエラーを発生させます。
  </para>
 </refsect1>

 <refsect1>
<!--
  <title>Arguments</title>
-->
  <title>引数</title>

  <variablelist>
   <varlistentry>
    <term><literal>Size <parameter>size</parameter></literal></term>
    <listitem>
     <para>
<!--
      size in bytes of storage to allocate
-->
割り当てる領域のバイト数
     </para>
    </listitem>
   </varlistentry>
  </variablelist>
 </refsect1>

 <refsect1>
<!--
  <title>Return Value</title>
-->
  <title>戻り値</title>

  <para>
<!--
   pointer to new storage space of the specified size
-->
指定サイズの新しい格納領域へのポインタ
  </para>
 </refsect1>
</refentry>

<!-- *********************************************** -->

<refentry id="spi-realloc">
 <indexterm><primary>SPI_repalloc</primary></indexterm>

 <refmeta>
  <refentrytitle>SPI_repalloc</refentrytitle>
  <manvolnum>3</manvolnum>
 </refmeta>

 <refnamediv>
  <refname>SPI_repalloc</refname>
<!--
  <refpurpose>reallocate memory in the upper executor context</refpurpose>
-->
  <refpurpose>上位エグゼキュータコンテキスト内にメモリを再割り当てる</refpurpose>
 </refnamediv>

 <refsynopsisdiv>
<synopsis>
void * SPI_repalloc(void * <parameter>pointer</parameter>, Size <parameter>size</parameter>)
</synopsis>
 </refsynopsisdiv>

 <refsect1>
<!--
  <title>Description</title>
-->
  <title>説明</title>

  <para>
<!--
   <function>SPI_repalloc</function> changes the size of a memory
   segment previously allocated using <function>SPI_palloc</function>.
-->
<function>SPI_repalloc</function>は、以前に<function>SPI_palloc</function>を使用して割り当てられたメモリセグメントのサイズを変更します。
  </para>

  <para>
<!--
   This function is no longer different from plain
   <function>repalloc</function>.  It's kept just for backward
   compatibility of existing code.
-->
この関数はもはや通常の<function>repalloc</function>とは異なるものではありません。
単に既存コードの後方互換性のために保持されています。
  </para>
 </refsect1>

 <refsect1>
<!--
  <title>Arguments</title>
-->
  <title>引数</title>

  <variablelist>
   <varlistentry>
    <term><literal>void * <parameter>pointer</parameter></literal></term>
    <listitem>
     <para>
<!--
      pointer to existing storage to change
-->
変更する既存の領域へのポインタ
     </para>
    </listitem>
   </varlistentry>

   <varlistentry>
    <term><literal>Size <parameter>size</parameter></literal></term>
    <listitem>
     <para>
<!--
      size in bytes of storage to allocate
-->
割り当てる領域のバイト数
     </para>
    </listitem>
   </varlistentry>
  </variablelist>
 </refsect1>

 <refsect1>
<!--
  <title>Return Value</title>
-->
  <title>戻り値</title>

  <para>
<!--
   pointer to new storage space of specified size with the contents
   copied from the existing area
-->
指定サイズに新規に割り当てられ、既存領域の内容をコピーした領域へのポインタ
  </para>
 </refsect1>
</refentry>

<!-- *********************************************** -->

<refentry id="spi-spi-pfree">
 <indexterm><primary>SPI_pfree</primary></indexterm>

 <refmeta>
  <refentrytitle>SPI_pfree</refentrytitle>
  <manvolnum>3</manvolnum>
 </refmeta>

 <refnamediv>
  <refname>SPI_pfree</refname>
<!--
  <refpurpose>free memory in the upper executor context</refpurpose>
-->
  <refpurpose>上位エグゼキュータコンテキスト内のメモリを解放する</refpurpose>
 </refnamediv>

 <refsynopsisdiv>
<synopsis>
void SPI_pfree(void * <parameter>pointer</parameter>)
</synopsis>
 </refsynopsisdiv>

 <refsect1>
<!--
  <title>Description</title>
-->
  <title>説明</title>

  <para>
<!--
   <function>SPI_pfree</function> frees memory previously allocated
   using <function>SPI_palloc</function> or
   <function>SPI_repalloc</function>.
-->
<function>SPI_pfree</function>は、以前に<function>SPI_palloc</function>や<function>SPI_repalloc</function>を使用して割り当てられたメモリを解放します。
  </para>

  <para>
<!--
   This function is no longer different from plain
   <function>pfree</function>.  It's kept just for backward
   compatibility of existing code.
-->
この関数はもはや通常の<function>pfree</function>とは異なるものではありません。
単に既存コードの後方互換性のために保持されています。
  </para>
 </refsect1>

 <refsect1>
<!--
  <title>Arguments</title>
-->
  <title>引数</title>

  <variablelist>
   <varlistentry>
    <term><literal>void * <parameter>pointer</parameter></literal></term>
    <listitem>
     <para>
<!--
      pointer to existing storage to free
-->
解放する既存の領域へのポインタ
     </para>
    </listitem>
   </varlistentry>
  </variablelist>
 </refsect1>
</refentry>

<!-- *********************************************** -->

<refentry id="spi-spi-copytuple">
 <indexterm><primary>SPI_copytuple</primary></indexterm>

 <refmeta>
  <refentrytitle>SPI_copytuple</refentrytitle>
  <manvolnum>3</manvolnum>
 </refmeta>

 <refnamediv>
  <refname>SPI_copytuple</refname>
<!--
  <refpurpose>make a copy of a row in the upper executor context</refpurpose>
-->
  <refpurpose>上位エグゼキュータ内に行のコピーを作成する</refpurpose>
 </refnamediv>

 <refsynopsisdiv>
<synopsis>
HeapTuple SPI_copytuple(HeapTuple <parameter>row</parameter>)
</synopsis>
 </refsynopsisdiv>

 <refsect1>
<!--
  <title>Description</title>
-->
  <title>説明</title>

  <para>
<!--
   <function>SPI_copytuple</function> makes a copy of a row in the
   upper executor context.  This is normally used to return a modified
   row from a trigger.  In a function declared to return a composite
   type, use <function>SPI_returntuple</function> instead.
-->
<function>SPI_copytuple</function>は上位エグゼキュータコンテキスト内に行のコピーを作成します。
これは通常、トリガから変更した行を返す時に使用されます。
複合型を返すものと宣言された関数では、代わりに<function>SPI_returntuple</function>を使用してください。
  </para>

  <para>
<!--
   This function can only be used while connected to SPI.
   Otherwise, it returns NULL and sets <varname>SPI_result</varname> to
   <symbol>SPI_ERROR_UNCONNECTED</symbol>.
-->
この関数はSPIに接続されている間にのみ使うことができます。
それ以外の場合はNULLを返し、<varname>SPI_result</varname>を<symbol>SPI_ERROR_UNCONNECTED</symbol>にセットします。
  </para>
 </refsect1>

 <refsect1>
<!--
  <title>Arguments</title>
-->
  <title>引数</title>

  <variablelist>
   <varlistentry>
    <term><literal>HeapTuple <parameter>row</parameter></literal></term>
    <listitem>
     <para>
<!--
      row to be copied
-->
コピーされる行
     </para>
    </listitem>
   </varlistentry>
  </variablelist>
 </refsect1>

 <refsect1>
<!--
  <title>Return Value</title>
-->
  <title>戻り値</title>

  <para>
<!--
   the copied row, or <symbol>NULL</symbol> on error
   (see <varname>SPI_result</varname> for an error indication)
-->
コピーされた行、あるいはエラー時は<symbol>NULL</symbol>
（エラーの表示については<varname>SPI_result</varname>を参照してください）
  </para>
 </refsect1>
</refentry>

<!-- *********************************************** -->

<refentry id="spi-spi-returntuple">
 <indexterm><primary>SPI_returntuple</primary></indexterm>

 <refmeta>
  <refentrytitle>SPI_returntuple</refentrytitle>
  <manvolnum>3</manvolnum>
 </refmeta>

 <refnamediv>
  <refname>SPI_returntuple</refname>
<!--
  <refpurpose>prepare to return a tuple as a Datum</refpurpose>
-->
  <refpurpose>Datumとしてタプルを返す準備をする</refpurpose>
 </refnamediv>

 <refsynopsisdiv>
<synopsis>
HeapTupleHeader SPI_returntuple(HeapTuple <parameter>row</parameter>, TupleDesc <parameter>rowdesc</parameter>)
</synopsis>
 </refsynopsisdiv>

 <refsect1>
<!--
  <title>Description</title>
-->
  <title>説明</title>

  <para>
<!--
   <function>SPI_returntuple</function> makes a copy of a row in
   the upper executor context, returning it in the form of a row type <type>Datum</type>.
   The returned pointer need only be converted to <type>Datum</type> via <function>PointerGetDatum</function>
   before returning.
-->
<function>SPI_returntuple</function>は上位エグゼキュータコンテキスト内に行の複製を作成し、それを行型の<type>Datum</type>形式で返します。
返されるポインタは、返す前に<function>PointerGetDatum</function>を使用して<type>Datum</type>に変換することのみが必要です。
  </para>

  <para>
<!--
   This function can only be used while connected to SPI.
   Otherwise, it returns NULL and sets <varname>SPI_result</varname> to
   <symbol>SPI_ERROR_UNCONNECTED</symbol>.
-->
この関数はSPIに接続されている間にのみ使うことができます。
それ以外の場合はNULLを返し、<varname>SPI_result</varname>を<symbol>SPI_ERROR_UNCONNECTED</symbol>にセットします。
  </para>

  <para>
<!--
   Note that this should be used for functions that are declared to return
   composite types.  It is not used for triggers; use
   <function>SPI_copytuple</function> for returning a modified row in a trigger.
-->
この関数は複合型を返すものと宣言された関数に対して使用しなければなりません。
トリガでは使用されません。
トリガで変更された行を返すには<function>SPI_copytuple</function>を使用してください。
  </para>
 </refsect1>

 <refsect1>
<!--
  <title>Arguments</title>
-->
  <title>引数</title>

  <variablelist>
   <varlistentry>
    <term><literal>HeapTuple <parameter>row</parameter></literal></term>
    <listitem>
     <para>
<!--
      row to be copied
-->
コピーされる行
     </para>
    </listitem>
   </varlistentry>

   <varlistentry>
    <term><literal>TupleDesc <parameter>rowdesc</parameter></literal></term>
    <listitem>
     <para>
<!--
      descriptor for row (pass the same descriptor each time for most
      effective caching)
-->
行の記述子（最も効率的にキャッシュを行えるように毎回同一の記述子を渡してください）
     </para>
    </listitem>
   </varlistentry>
  </variablelist>
 </refsect1>

 <refsect1>
<!--
  <title>Return Value</title>
-->
  <title>戻り値</title>

  <para>
<!--
   <type>HeapTupleHeader</type> pointing to copied row,
   or <symbol>NULL</symbol> on error
   (see <varname>SPI_result</varname> for an error indication)
-->
コピーされた行を指し示す<type>HeapTupleHeader</type>、あるいはエラー時は<symbol>NULL</symbol>です。
（エラーの表示については<varname>SPI_result</varname>を参照してください）
  </para>
 </refsect1>
</refentry>

<!-- *********************************************** -->

<refentry id="spi-spi-modifytuple">
 <indexterm><primary>SPI_modifytuple</primary></indexterm>

 <refmeta>
  <refentrytitle>SPI_modifytuple</refentrytitle>
  <manvolnum>3</manvolnum>
 </refmeta>

 <refnamediv>
  <refname>SPI_modifytuple</refname>
<!--
  <refpurpose>create a row by replacing selected fields of a given row</refpurpose>
-->
  <refpurpose>与えられた行の選択フィールドを置き換えた行を作成する</refpurpose>
 </refnamediv>

 <refsynopsisdiv>
<synopsis>
HeapTuple SPI_modifytuple(Relation <parameter>rel</parameter>, HeapTuple <parameter>row</parameter>, int <parameter>ncols</parameter>,
                          int * <parameter>colnum</parameter>, Datum * <parameter>values</parameter>, const char * <parameter>nulls</parameter>)
</synopsis>
 </refsynopsisdiv>

 <refsect1>
<!--
  <title>Description</title>
-->
  <title>説明</title>

  <para>
<!--
   <function>SPI_modifytuple</function> creates a new row by
   substituting new values for selected columns, copying the original
   row's columns at other positions.  The input row is not modified.
   The new row is returned in the upper executor context.
-->
<function>SPI_modifytuple</function>は、選択された列は新しい値で置き換え、その他の位置は元の行の列をコピーした、新しい行を作成します。
入力行は変更されません。
新しい行は上位エグゼキュータコンテキスト内に返されます。
  </para>

  <para>
<!--
   This function can only be used while connected to SPI.
   Otherwise, it returns NULL and sets <varname>SPI_result</varname> to
   <symbol>SPI_ERROR_UNCONNECTED</symbol>.
-->
この関数はSPIに接続されている間にのみ使うことができます。
それ以外の場合はNULLを返し、<varname>SPI_result</varname>を<symbol>SPI_ERROR_UNCONNECTED</symbol>にセットします。
  </para>
 </refsect1>

 <refsect1>
<!--
  <title>Arguments</title>
-->
  <title>引数</title>

  <variablelist>
   <varlistentry>
    <term><literal>Relation <parameter>rel</parameter></literal></term>
    <listitem>
     <para>
<!--
      Used only as the source of the row descriptor for the row.
      (Passing a relation rather than a row descriptor is a
      misfeature.)
-->
行の行記述子のソースとしてのみ使用されます。
（行記述子ではなくリレーションを渡すことは設計ミスです。）
     </para>
    </listitem>
   </varlistentry>

   <varlistentry>
    <term><literal>HeapTuple <parameter>row</parameter></literal></term>
    <listitem>
     <para>
<!--
      row to be modified
-->
変更される行
     </para>
    </listitem>
   </varlistentry>

   <varlistentry>
    <term><literal>int <parameter>ncols</parameter></literal></term>
    <listitem>
     <para>
<!--
      number of columns to be changed
-->
変更された列数
     </para>
    </listitem>
   </varlistentry>

   <varlistentry>
    <term><literal>int * <parameter>colnum</parameter></literal></term>
    <listitem>
     <para>
<!--
      an array of length <parameter>ncols</parameter>, containing the numbers
      of the columns that are to be changed (column numbers start at 1)
-->
変更される列番号を含む、<parameter>ncols</parameter>長の配列（列番号は1から始まります）
     </para>
    </listitem>
   </varlistentry>

   <varlistentry>
    <term><literal>Datum * <parameter>values</parameter></literal></term>
    <listitem>
     <para>
<!--
      an array of length <parameter>ncols</parameter>, containing the
      new values for the specified columns
-->
指定された列の新しい値を含む、<parameter>ncols</parameter>長の配列
     </para>
    </listitem>
   </varlistentry>

   <varlistentry>
    <term><literal>const char * <parameter>nulls</parameter></literal></term>
    <listitem>
     <para>
<!--
      an array of length <parameter>ncols</parameter>, describing which
      new values are null
-->
新しい値のどれがNULLかを記述する、<parameter>ncols</parameter>長の配列
     </para>

     <para>
<!--
      If <parameter>nulls</parameter> is <symbol>NULL</symbol> then
      <function>SPI_modifytuple</function> assumes that no new values
      are null.  Otherwise, each entry of the <parameter>nulls</parameter>
      array should be <literal>'&nbsp;'</literal> if the corresponding new value is
      non-null, or <literal>'n'</literal> if the corresponding new value is
      null.  (In the latter case, the actual value in the corresponding
      <parameter>values</parameter> entry doesn't matter.)  Note that
      <parameter>nulls</parameter> is not a text string, just an array: it
      does not need a <literal>'\0'</literal> terminator.
-->
<parameter>nulls</parameter>が<symbol>NULL</symbol>であれば、<function>SPI_modifytuple</function>はどの新しい値もnullでないとみなします。
さもなければ、<parameter>nulls</parameter>配列の各項目は、対応するパラメータが非NULLならば<literal>'&nbsp;'</literal>、対応するパラメータがNULLならば<literal>'n'</literal>です。
（後者の場合、<parameter>values</parameter>内の対応する値は注意されません。）
<parameter>nulls</parameter>はテキスト文字列ではなく単なる配列であることに注意してください。
<literal>'\0'</literal>終端は必要ありません。
     </para>
    </listitem>
   </varlistentry>
  </variablelist>
 </refsect1>

 <refsect1>
<!--
  <title>Return Value</title>
-->
  <title>戻り値</title>

  <para>
<!--
   new row with modifications, allocated in the upper executor
   context, or <symbol>NULL</symbol> on error
   (see <varname>SPI_result</varname> for an error indication)
-->
変更された新しい行。上位エグゼキュータコンテキストに割り当てられます。
エラー時は<symbol>NULL</symbol>です。
（エラーの表示については<varname>SPI_result</varname>を参照してください）
  </para>

  <para>
<!--
   On error, <varname>SPI_result</varname> is set as follows:
-->
エラー時、<varname>SPI_result</varname>が以下のように設定されます。
   <variablelist>
    <varlistentry>
     <term><symbol>SPI_ERROR_ARGUMENT</symbol></term>
     <listitem>
      <para>
<!--
       if <parameter>rel</parameter> is <symbol>NULL</symbol>, or if
       <parameter>row</parameter> is <symbol>NULL</symbol>, or if <parameter>ncols</parameter>
       is less than or equal to 0, or if <parameter>colnum</parameter> is
       <symbol>NULL</symbol>, or if <parameter>values</parameter> is <symbol>NULL</symbol>.
-->
<parameter>rel</parameter>が<symbol>NULL</symbol>の場合、<parameter>row</parameter>が<symbol>NULL</symbol>の場合、<parameter>ncols</parameter>が0以下の場合、<parameter>colnum</parameter>が<symbol>NULL</symbol>の場合、<parameter>values</parameter>が<symbol>NULL</symbol>の場合。
      </para>
     </listitem>
    </varlistentry>

    <varlistentry>
     <term><symbol>SPI_ERROR_NOATTRIBUTE</symbol></term>
     <listitem>
      <para>
<!--
       if <parameter>colnum</parameter> contains an invalid column number (less
       than or equal to 0 or greater than the number of columns in
       <parameter>row</parameter>)
-->
<parameter>colnum</parameter>が無効な列番号を持つ場合
（0以下、<parameter>row</parameter>の列数以上）
      </para>
     </listitem>
    </varlistentry>

    <varlistentry>
     <term><symbol>SPI_ERROR_UNCONNECTED</symbol></term>
     <listitem>
      <para>
<!--
       if SPI is not active
-->
SPIが動作していない場合
      </para>
     </listitem>
    </varlistentry>
   </variablelist>
  </para>
 </refsect1>
</refentry>

<!-- *********************************************** -->

<refentry id="spi-spi-freetuple">
 <indexterm><primary>SPI_freetuple</primary></indexterm>

 <refmeta>
  <refentrytitle>SPI_freetuple</refentrytitle>
  <manvolnum>3</manvolnum>
 </refmeta>

 <refnamediv>
  <refname>SPI_freetuple</refname>
<!--
  <refpurpose>free a row allocated in the upper executor context</refpurpose>
-->
  <refpurpose>上位エグゼキュータコンテキスト内に割り当てられた行を解放する</refpurpose>
 </refnamediv>

 <refsynopsisdiv>
<synopsis>
void SPI_freetuple(HeapTuple <parameter>row</parameter>)
</synopsis>
 </refsynopsisdiv>

 <refsect1>
<!--
  <title>Description</title>
-->
  <title>説明</title>

  <para>
<!--
   <function>SPI_freetuple</function> frees a row previously allocated
   in the upper executor context.
-->
<function>SPI_freetuple</function>は以前に上位エグゼキュータコンテキスト内に割り当てられた行を解放します。
  </para>

  <para>
<!--
   This function is no longer different from plain
   <function>heap_freetuple</function>.  It's kept just for backward
   compatibility of existing code.
-->
この関数はもはや通常の<function>heap_freetuple</function>とは異なるものではありません。
単に既存コードの後方互換性のために保持されています。
  </para>
 </refsect1>

 <refsect1>
<!--
  <title>Arguments</title>
-->
  <title>引数</title>

  <variablelist>
   <varlistentry>
    <term><literal>HeapTuple <parameter>row</parameter></literal></term>
    <listitem>
     <para>
<!--
      row to free
-->
解放する行
     </para>
    </listitem>
   </varlistentry>
  </variablelist>
 </refsect1>
</refentry>

<!-- *********************************************** -->

<refentry id="spi-spi-freetupletable">
 <indexterm><primary>SPI_freetuptable</primary></indexterm>

 <refmeta>
  <refentrytitle>SPI_freetuptable</refentrytitle>
  <manvolnum>3</manvolnum>
 </refmeta>

 <refnamediv>
  <refname>SPI_freetuptable</refname>
<!--
  <refpurpose>free a row set created by <function>SPI_execute</function> or a similar
  function</refpurpose>
-->
  <refpurpose><function>SPI_execute</function>や類似の関数によって生成された行セットを解放する</refpurpose>
 </refnamediv>

 <refsynopsisdiv>
<synopsis>
void SPI_freetuptable(SPITupleTable * <parameter>tuptable</parameter>)
</synopsis>
 </refsynopsisdiv>

 <refsect1>
<!--
  <title>Description</title>
-->
  <title>説明</title>

  <para>
<!--
   <function>SPI_freetuptable</function> frees a row set created by a
   prior SPI command execution function, such as
   <function>SPI_execute</function>.  Therefore, this function is often called
   with the global variable <varname>SPI_tuptable</varname> as
   argument.
-->
<function>SPI_freetuptable</function>は、以前に<function>SPI_execute</function>などのSPIコマンド実行関数によって作成された行セットを解放します。
そのため、この関数はよく<varname>SPI_tuptable</varname>グローバル変数を引数として呼び出されます。
  </para>

  <para>
<!--
   This function is useful if an SPI-using C function needs to execute
   multiple commands and does not want to keep the results of earlier
   commands around until it ends.  Note that any unfreed row sets will
   be freed anyway at <function>SPI_finish</function>.
   Also, if a subtransaction is started and then aborted within execution
   of an SPI-using C function, SPI automatically frees any row sets created while
   the subtransaction was running.
-->
この関数はSPIプロシージャが複数のコマンドを実行する必要があり、かつ、初期のコマンドの結果を終わりまで保持したくない場合に有用です。
解放されない行セットは、<function>SPI_finish</function>時に全て解放されることに注意してください。
また副トランザクションが始まった後SPIプロシージャの実行中にアボートした場合、SPIは自動的に副トランザクションが実行中に作成された行セットすべてを解放します。
  </para>

  <para>
<!--
   Beginning in <productname>PostgreSQL</productname> 9.3,
   <function>SPI_freetuptable</function> contains guard logic to protect
   against duplicate deletion requests for the same row set.  In previous
   releases, duplicate deletions would lead to crashes.
-->
<productname>PostgreSQL</productname> 9.3から<function>SPI_freetuptable</function>には同一行セットに対して重複する削除要求から保護する保護ロジックが含まれます。
過去のリリースでは重複する削除がクラッシュをもたらすかもしれませんでした。
  </para>
 </refsect1>

 <refsect1>
<!--
  <title>Arguments</title>
-->
  <title>引数</title>

  <variablelist>
   <varlistentry>
    <term><literal>SPITupleTable * <parameter>tuptable</parameter></literal></term>
    <listitem>
     <para>
<!--
      pointer to row set to free, or NULL to do nothing
-->
解放する行セットへのポインタ。または何も行わないことを示すNULL。
     </para>
    </listitem>
   </varlistentry>
  </variablelist>
 </refsect1>
</refentry>

<!-- *********************************************** -->

<refentry id="spi-spi-freeplan">
 <indexterm><primary>SPI_freeplan</primary></indexterm>

 <refmeta>
  <refentrytitle>SPI_freeplan</refentrytitle>
  <manvolnum>3</manvolnum>
 </refmeta>

 <refnamediv>
  <refname>SPI_freeplan</refname>
<!--
  <refpurpose>free a previously saved prepared statement</refpurpose>
-->
  <refpurpose>以前に保存した準備済み文を解放する</refpurpose>
 </refnamediv>

 <refsynopsisdiv>
<synopsis>
int SPI_freeplan(SPIPlanPtr <parameter>plan</parameter>)
</synopsis>
 </refsynopsisdiv>

 <refsect1>
<!--
  <title>Description</title>
-->
  <title>説明</title>

  <para>
<!--
   <function>SPI_freeplan</function> releases a prepared statement
   previously returned by <function>SPI_prepare</function> or saved by
   <function>SPI_keepplan</function> or <function>SPI_saveplan</function>.
-->
<function>SPI_freeplan</function>は、以前に<function>SPI_prepare</function>から返された、あるいは<function>SPI_keepplan</function>や<function>SPI_saveplan</function>で保存された準備済み文を解放します。
  </para>
 </refsect1>

 <refsect1>
<!--
  <title>Arguments</title>
-->
  <title>引数</title>

  <variablelist>
   <varlistentry>
    <term><literal>SPIPlanPtr <parameter>plan</parameter></literal></term>
    <listitem>
     <para>
<!--
      pointer to statement to free
-->
解放する文へのポインタ
     </para>
    </listitem>
   </varlistentry>
  </variablelist>
 </refsect1>

 <refsect1>
<!--
  <title>Return Value</title>
-->
  <title>戻り値</title>

  <para>
<!--
   0 on success;
   <symbol>SPI_ERROR_ARGUMENT</symbol> if <parameter>plan</parameter>
   is <symbol>NULL</symbol> or invalid
-->
成功時は0。
<parameter>plan</parameter>が<symbol>NULL</symbol>または無効な場合、<symbol>SPI_ERROR_ARGUMENT</symbol>です。
  </para>
 </refsect1>
</refentry>

 </sect1>

 <sect1 id="spi-transaction">
<!--
  <title>Transaction Management</title>
-->
  <title>トランザクション制御</title>

  <para>
<!--
   It is not possible to run transaction control commands such
   as <command>COMMIT</command> and <command>ROLLBACK</command> through SPI
   functions such as <function>SPI_execute</function>.  There are, however,
   separate interface functions that allow transaction control through SPI.
-->
<command>COMMIT</command>や<command>ROLLBACK</command>といったトランザクション制御コマンドを<function>SPI_execute</function>などのSPI関数を通して実行することはできません。
しかしながら、SPIを通してトランザクション制御ができる別のインタフェース関数があります。
  </para>

  <para>
<!--
   It is not generally safe and sensible to start and end transactions in
   arbitrary user-defined SQL-callable functions without taking into account
   the context in which they are called.  For example, a transaction boundary
   in the middle of a function that is part of a complex SQL expression that
   is part of some SQL command will probably result in obscure internal errors
   or crashes.  The interface functions presented here are primarily intended
   to be used by procedural language implementations to support transaction
   management in SQL-level procedures that are invoked by the <command>CALL</command>
   command, taking the context of the <command>CALL</command> invocation into
   account.  SPI-using procedures implemented in C can implement the same logic, but
   the details of that are beyond the scope of this documentation.
-->
どこで呼び出されるかという文脈を考慮することなく、ユーザ定義された任意のSQL呼び出し可能な関数でトランザクションを開始・終了することは、一般的に安全でも思慮のあることではありません。
例えば、SQLコマンドの一部の複雑なSQL式の一部である関数中のトランザクションブロックは、おそらく不明瞭な内部エラーやクラッシュになります。
ここに示されるインタフェース関数は、<command>CALL</command>起動の文脈を考慮しており、主として<command>CALL</command>コマンドから起動される手続き言語から使われることを意図しています。
SPIを使ったCで実装されたプロシージャは同じロジックを実装できますが、その詳細は本文書の範囲を超えます。
  </para>

<!-- *********************************************** -->

<refentry id="spi-spi-commit">
 <indexterm><primary>SPI_commit</primary></indexterm>
 <indexterm><primary>SPI_commit_and_chain</primary></indexterm>

 <refmeta>
  <refentrytitle>SPI_commit</refentrytitle>
  <manvolnum>3</manvolnum>
 </refmeta>

 <refnamediv>
  <refname>SPI_commit</refname>
  <refname>SPI_commit_and_chain</refname>
<!--
  <refpurpose>commit the current transaction</refpurpose>
-->
  <refpurpose>現在のトランザクションをコミットする</refpurpose>
 </refnamediv>

 <refsynopsisdiv>
<synopsis>
void SPI_commit(void)
</synopsis>

<synopsis>
void SPI_commit_and_chain(void)
</synopsis>
 </refsynopsisdiv>

 <refsect1>
<!--
  <title>Description</title>
-->
  <title>説明</title>

  <para>
<!--
   <function>SPI_commit</function> commits the current transaction.  It is
   approximately equivalent to running the SQL
   command <command>COMMIT</command>.  After the transaction is committed, a
   new transaction is automatically started using default transaction
   characteristics, so that the caller can continue using SPI facilities.
   If there is a failure during commit, the current transaction is instead
   rolled back and a new transaction is started, after which the error is
   thrown in the usual way.
-->
<function>SPI_commit</function>は現在のトランザクションをコミットします。
これはSQLコマンドの<command>COMMIT</command>を実行することと概ね同等です。
トランザクションがコミットされた後には、新しいトランザクションが自動的にデフォルトのトランザクションの特性を使って開始されます。ですので、呼び出し元はSPIを使い続けることができます。
コミット中に失敗した場合、現在のトランザクションは代わりにロールバックされ、新しいトランザクションが開始され、その後、通常通りエラーが発生します。
  </para>

  <para>
<!--
   <function>SPI_commit_and_chain</function> is the same, but the new
   transaction is started with the same transaction
   characteristics as the just finished one, like with the SQL command
   <command>COMMIT AND CHAIN</command>.
-->
<function>SPI_commit_and_chain</function>は同じですが、新しいトランザクションは、SQLコマンド<command>COMMIT AND CHAIN</command>と同じように、直前に完了したものと同じトランザクションの特性で開始されます。
  </para>

  <para>
<!--
   These functions can only be executed if the SPI connection has been set as
   nonatomic in the call to <function>SPI_connect_ext</function>.
-->
これらの関数はSPI接続が<function>SPI_connect_ext</function>の呼び出しで非原子的と設定されている場合のみ、実行できます。
  </para>
 </refsect1>
</refentry>

<!-- *********************************************** -->

<refentry id="spi-spi-rollback">
 <indexterm><primary>SPI_rollback</primary></indexterm>
 <indexterm><primary>SPI_rollback_and_chain</primary></indexterm>

 <refmeta>
  <refentrytitle>SPI_rollback</refentrytitle>
  <manvolnum>3</manvolnum>
 </refmeta>

 <refnamediv>
  <refname>SPI_rollback</refname>
  <refname>SPI_rollback_and_chain</refname>
<!--
  <refpurpose>abort the current transaction</refpurpose>
-->
  <refpurpose>現在のトランザクションを中断する</refpurpose>
 </refnamediv>

 <refsynopsisdiv>
<synopsis>
void SPI_rollback(void)
</synopsis>

<synopsis>
void SPI_rollback_and_chain(void)
</synopsis>
 </refsynopsisdiv>

 <refsect1>
<!--
  <title>Description</title>
-->
  <title>説明</title>

  <para>
<!--
   <function>SPI_rollback</function> rolls back the current transaction.  It
   is approximately equivalent to running the SQL
   command <command>ROLLBACK</command>.  After the transaction is rolled back,
   a new transaction is automatically started using default transaction
   characteristics, so that the caller can continue using SPI facilities.
-->
<function>SPI_rollback</function>は現在のトランザクションをロールバックします。
これはSQLコマンドの<command>ROLLBACK</command>を実行することと概ね同等です。
トランザクションがロールバックされた後には、新しいトランザクションが自動的にデフォルトのトランザクションの特性を使って開始されます。ですので、呼び出し元はSPIを使い続けることができます。
  </para>
  <para>
<!--
   <function>SPI_rollback_and_chain</function> is the same, but the new
   transaction is started with the same transaction
   characteristics as the just finished one, like with the SQL command
   <command>ROLLBACK AND CHAIN</command>.
-->
<function>SPI_rollback_and_chain</function>は同じですが、新しいトランザクションは、SQLコマンド<command>ROLLBACK AND CHAIN</command>と同じように、直前に完了したものと同じトランザクションの特性で開始されます。
  </para>

  <para>
<!--
   These functions can only be executed if the SPI connection has been set as
   nonatomic in the call to <function>SPI_connect_ext</function>.
-->
これらの関数はSPI接続が<function>SPI_connect_ext</function>の呼び出しで非原子的と設定されている場合のみ、実行できます。
  </para>
 </refsect1>
</refentry>

<!-- *********************************************** -->

<refentry id="spi-spi-start-transaction">
 <indexterm><primary>SPI_start_transaction</primary></indexterm>

 <refmeta>
  <refentrytitle>SPI_start_transaction</refentrytitle>
  <manvolnum>3</manvolnum>
 </refmeta>

 <refnamediv>
  <refname>SPI_start_transaction</refname>
<!--
  <refpurpose>obsolete function</refpurpose>
-->
  <refpurpose>廃れた関数</refpurpose>
 </refnamediv>

 <refsynopsisdiv>
<synopsis>
void SPI_start_transaction(void)
</synopsis>
 </refsynopsisdiv>

 <refsect1>
<!--
  <title>Description</title>
-->
  <title>説明</title>

  <para>
<!--
   <function>SPI_start_transaction</function> does nothing, and exists
   only for code compatibility with
   earlier <productname>PostgreSQL</productname> releases.  It used to
   be required after calling <function>SPI_commit</function>
   or <function>SPI_rollback</function>, but now those functions start
   a new transaction automatically.
-->
<function>SPI_start_transaction</function>は何もしません。以前の<productname>PostgreSQL</productname>のリリースとのコードの互換性のためだけに存在します。
<function>SPI_commit</function>または<function>SPI_rollback</function>の呼び出しの後で要求されていましたが、今はこれらの関数は自動的に新しいトランザクションを開始します。
  </para>
 </refsect1>
</refentry>

 </sect1>

 <sect1 id="spi-visibility">
<!--
  <title>Visibility of Data Changes</title>
-->
  <title>データ変更の可視性</title>

  <para>
<!--
   The following rules govern the visibility of data changes in
   functions that use SPI (or any other C function):
-->
SPI（や他の任意のC関数）を使用する関数内のデータの可視性は、以下の規則に従います。

   <itemizedlist>
    <listitem>
     <para>
<!--
      During the execution of an SQL command, any data changes made by
      the command are invisible to the command itself.  For
      example, in:
-->
SQLコマンドの実行中、そのコマンドで行われたデータ変更はそのコマンドからは不可視です。
例えば、
<programlisting>
INSERT INTO a SELECT * FROM a;
</programlisting>
<!--
      the inserted rows are invisible to the <command>SELECT</command>
      part.
-->
では、挿入された行は<command>SELECT</command>部からは不可視です。
     </para>
    </listitem>

    <listitem>
     <para>
<!--
      Changes made by a command C are visible to all commands that are
      started after C, no matter whether they are started inside C
      (during the execution of C) or after C is done.
-->
コマンドCで行われた変更は、Cの後に開始された全てのコマンドからは可視です。
Cの内側（処理中）に開始したかCの処理後に開始したかは関係ありません。
     </para>
    </listitem>

    <listitem>
     <para>
<!--
      Commands executed via SPI inside a function called by an SQL command
      (either an ordinary function or a trigger) follow one or the
      other of the above rules depending on the read/write flag passed
      to SPI.  Commands executed in read-only mode follow the first
      rule: they cannot see changes of the calling command.  Commands executed
      in read-write mode follow the second rule: they can see all changes made
      so far.
-->
SQLコマンドによって呼び出される関数（普通の関数やトリガ関数）の内側で、SPIを使用して実行されるコマンドは、SPIに渡される読み書きフラグに応じて上の規則のいくつかに従います。
読み取りのみモードで実行されるコマンドは、呼び出し中のコマンドの変更は不可視であるという最初の規則に従います。
読み書きモードで実行されるコマンドは、今までに行われた変更はすべて可視であるという2番目の規則に従います。
     </para>
    </listitem>

    <listitem>
     <para>
<!--
      All standard procedural languages set the SPI read-write mode
      depending on the volatility attribute of the function.  Commands of
      <literal>STABLE</literal> and <literal>IMMUTABLE</literal> functions are done in
      read-only mode, while commands of <literal>VOLATILE</literal> functions are
      done in read-write mode.  While authors of C functions are able to
      violate this convention, it's unlikely to be a good idea to do so.
-->
標準の手続き言語は全て、関数の変動属性に応じてSPI読み書きモードを設定します。
<literal>STABLE</literal>および<literal>IMMUTABLE</literal>関数のコマンドは、読み取りのみモードで行われ、<literal>VOLATILE</literal>関数のコマンドは読み書きモードで行われます。
C言語関数の作者はこの規約を無視することができますが、それはほとんどの場合勧められません。
     </para>
    </listitem>
   </itemizedlist>
  </para>

  <para>
<!--
   The next section contains an example that illustrates the
   application of these rules.
-->
次節には、これら規則の適用についてを示す例があります。
  </para>
 </sect1>

 <sect1 id="spi-examples">
<!--
  <title>Examples</title>
-->
  <title>例</title>

  <para>
<!--
   This section contains a very simple example of SPI usage. The
   C function <function>execq</function> takes an SQL command as its
   first argument and a row count as its second, executes the command
   using <function>SPI_exec</function> and returns the number of rows
   that were processed by the command.  You can find more complex
   examples for SPI in the source tree in
   <filename>src/test/regress/regress.c</filename> and in the
   <xref linkend="contrib-spi"/> module.
-->
本節には、SPIを使用する非常に簡単な例があります。
C関数<function>execq</function>は1つ目の引数としてSQLコマンドを、2つ目の引数として行数を取り、<function>SPI_exec</function>コマンドを実行し、そのコマンドで処理された行数を返します。
SPIのより複雑な例はソースツリー内の<filename>src/test/regress/regress.c</filename>と<xref linkend="contrib-spi"/>モジュールにあります。
  </para>

<programlisting>
#include "postgres.h"

#include "executor/spi.h"
#include "utils/builtins.h"

PG_MODULE_MAGIC;

PG_FUNCTION_INFO_V1(execq);

Datum
execq(PG_FUNCTION_ARGS)
{
    char *command;
    int cnt;
    int ret;
    uint64 proc;

<!--
    /* Convert given text object to a C string */
-->
    /* 与えられたテキストオブジェクトをC文字列に変換 */
    command = text_to_cstring(PG_GETARG_TEXT_PP(0));
    cnt = PG_GETARG_INT32(1);

    SPI_connect();

    ret = SPI_exec(command, cnt);

    proc = SPI_processed;

    /*
<!--
     * If some rows were fetched, print them via elog(INFO).
-->
     * 何らかの行が取り出された場合は、行をelog(INFO)を使用して表示
     */
    if (ret &gt; 0 &amp;&amp; SPI_tuptable != NULL)
    {
        SPITupleTable *tuptable = SPI_tuptable;
        TupleDesc tupdesc = tuptable-&gt;tupdesc;
        char buf[8192];
        uint64 j;

        for (j = 0; j &lt; tuptable-&gt;numvals; j++)
        {
            HeapTuple tuple = tuptable-&gt;vals[j];
            int i;

            for (i = 1, buf[0] = 0; i &lt;= tupdesc-&gt;natts; i++)
                snprintf(buf + strlen(buf), sizeof(buf) - strlen(buf), " %s%s",
                        SPI_getvalue(tuple, tupdesc, i),
                        (i == tupdesc-&gt;natts) ? " " : " |");
            elog(INFO, "EXECQ: %s", buf);
        }
    }

    SPI_finish();
    pfree(command);

    PG_RETURN_INT64(proc);
}
</programlisting>

  <para>
<!--
   This is how you declare the function after having compiled it into
   a shared library (details are in <xref linkend="dfunc"/>.):
-->
以下は、コンパイルし共有ライブラリ（<xref linkend="dfunc"/>を参照）を作成した後で、関数を宣言する方法です。

<programlisting>
CREATE FUNCTION execq(text, integer) RETURNS int8
    AS '<replaceable>filename</replaceable>'
    LANGUAGE C STRICT;
</programlisting>
  </para>

  <para>
<!--
   Here is a sample session:
-->
以下はセッションの例です。

<programlisting>
=&gt; SELECT execq('CREATE TABLE a (x integer)', 0);
 execq
-------
     0
(1 row)

=&gt; INSERT INTO a VALUES (execq('INSERT INTO a VALUES (0)', 0));
INSERT 0 1
=&gt; SELECT execq('SELECT * FROM a', 0);
<!--
INFO:  EXECQ:  0    <lineannotation>&#45;- inserted by execq</lineannotation>
INFO:  EXECQ:  1    <lineannotation>&#45;- returned by execq and inserted by upper INSERT</lineannotation>
-->
INFO:  EXECQ:  0    <lineannotation>-- execqによって挿入された</lineannotation>
INFO:  EXECQ:  1    <lineannotation>-- execqによって返され、上位のINSERTによって挿入された</lineannotation>

 execq
-------
     2
(1 row)

=&gt; SELECT execq('INSERT INTO a SELECT x + 2 FROM a RETURNING *', 1);
<!--
INFO:  EXECQ:  2    <lineannotation>&#45;- 0 + 2, then execution was stopped by count</lineannotation>
-->
INFO:  EXECQ:  2    <lineannotation>-- 0 + 2、それから実行はカウントによって止められた</lineannotation>
 execq
-------
     1
(1 row)

=&gt; SELECT execq('SELECT * FROM a', 10);
INFO:  EXECQ:  0
INFO:  EXECQ:  1
INFO:  EXECQ:  2

 execq
-------
<!--
     3              <lineannotation>&#45;- 10 is the max value only, 3 is the real number of rows</lineannotation>
-->
     3              <lineannotation>-- 10は最大値を示すのみで、3が実際の行数</lineannotation>
(1 row)

=&gt; SELECT execq('INSERT INTO a SELECT x + 10 FROM a', 1);
 execq
-------
<!--
     3              <lineannotation>&#45;- all rows processed; count does not stop it, because nothing is returned</lineannotation>
-->
     3              <lineannotation>-- すべての行が処理された。何も返されないので、カウントでは止まらない</lineannotation>
(1 row)

=&gt; SELECT * FROM a;
 x
----
  0
  1
  2
 10
 11
 12
(6 rows)

=&gt; DELETE FROM a;
DELETE 6
=&gt; INSERT INTO a VALUES (execq('SELECT * FROM a', 0) + 1);
INSERT 0 1
=&gt; SELECT * FROM a;
 x
---
<!--
 1                  <lineannotation>&#45;- 0 (no rows in a) + 1</lineannotation>
-->
 1                  <lineannotation>-- 0 (aには行がない) + 1</lineannotation>
(1 row)

=&gt; INSERT INTO a VALUES (execq('SELECT * FROM a', 0) + 1);
INFO:  EXECQ:  1
INSERT 0 1
=&gt; SELECT * FROM a;
 x
---
 1
<!--
 2                  <lineannotation>&#45;- 1 (there was one row in a) + 1</lineannotation>
-->
 2                  <lineannotation>-- 1 (aには1行ある) + 1</lineannotation>
(2 rows)

<!--
<lineannotation>&#45;- This demonstrates the data changes visibility rule.</lineannotation>
<lineannotation>&#45;- execq is called twice and sees different numbers of rows each time:</lineannotation>
-->
<lineannotation>-- これはデータ変更に関する可視性規則を説明する。</lineannotation>
<lineannotation>-- execqは2回呼ばれ、各回で異なる行数を見る。</lineannotation>

=&gt; INSERT INTO a SELECT execq('SELECT * FROM a', 0) * x FROM a;
<!--
INFO:  EXECQ:  1    <lineannotation>&#45;- results from first execq</lineannotation>
-->
INFO:  EXECQ:  1    <lineannotation>-- 1回目のexecqの結果</lineannotation>
INFO:  EXECQ:  2
<!--
INFO:  EXECQ:  1    <lineannotation>&#45;- results from second execq</lineannotation>
-->
INFO:  EXECQ:  1    <lineannotation>-- 2回目のexecqの結果</lineannotation>
INFO:  EXECQ:  2
INFO:  EXECQ:  2
INSERT 0 2
=&gt; SELECT * FROM a;
 x
---
 1
 2
<!--
 2                  <lineannotation>&#45;- 2 rows * 1 (x in first row)</lineannotation>
 6                  <lineannotation>&#45;- 3 rows (2 + 1 just inserted) * 2 (x in second row)</lineannotation>
-->
 2                  <lineannotation>-- 2 行 * 1 (最初の行のx)</lineannotation>
 6                  <lineannotation>-- 3 行 (2 + ちょうど挿入された1) * 2 (2行目のx)</lineannotation>
(4 rows)
</programlisting>
  </para>
 </sect1>
</chapter><|MERGE_RESOLUTION|>--- conflicted
+++ resolved
@@ -183,30 +183,18 @@
      </para>
     </listitem>
    </varlistentry>
-<<<<<<< HEAD
-
-   <varlistentry>
-    <term><symbol>SPI_ERROR_CONNECT</symbol></term>
-    <listitem>
-     <para>
-<!--
-      on error
--->
-エラーが発生した場合。
-     </para>
-    </listitem>
-   </varlistentry>
-=======
->>>>>>> 3d6a8289
   </variablelist>
 
   <para>
+<!--
    The fact that these functions return <type>int</type>
    not <type>void</type> is historical.  All failure cases are reported
    via <function>ereport</function> or <function>elog</function>.
    (In versions before <productname>PostgreSQL</productname> v10,
    some but not all failures would be reported with a result value
    of <symbol>SPI_ERROR_CONNECT</symbol>.)
+-->
+《機械翻訳》«The fact that these functions return <type>int</type> not <type>void</type> is historical. All failure cases are reported via <function>ereport</function> or <function>elog</function>. (In versions before <productname>PostgreSQL</productname> v10, some but not all failures would be reported with a result value of <symbol>SPI_ERROR_CONNECT</symbol>.)»
   </para>
  </refsect1>
 </refentry>

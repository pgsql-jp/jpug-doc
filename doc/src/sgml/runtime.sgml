--- conflicted
+++ resolved
@@ -364,7 +364,6 @@
 
   </sect2>
 
-<<<<<<< HEAD
   <sect2 id="creating-cluster-filesystem">
    <title>File Systems</title>
 
@@ -424,70 +423,6 @@
      check and perhaps specify them explicitly in any case to avoid any
      ambiguity.
     </para>
-=======
-  <sect2 id="creating-cluster-nfs">
-<!--
-   <title>Use of Network File Systems</title>
--->
-   <title>ネットワークファイルシステムの使用</title>
-
-   <indexterm zone="creating-cluster-nfs">
-<!--
-    <primary>Network File Systems</primary>
--->
-    <primary>ネットワークファイルシステム</primary>
-   </indexterm>
-<!--
-   <indexterm><primary><acronym>NFS</acronym></primary><see>Network File Systems</see></indexterm>
--->
-   <indexterm><primary><acronym>NFS</acronym></primary><see>ネットワークファイルシステム</see></indexterm>
-<!--
-   <indexterm><primary>Network Attached Storage (<acronym>NAS</acronym>)</primary><see>Network File Systems</see></indexterm>
--->
-   <indexterm><primary>ネットワークアタッチドストレージ（<acronym>NAS</acronym>）</primary><see>ネットワークファイルシステム</see></indexterm>
-
-   <para>
-<!--
-    Many installations create their database clusters on network file
-    systems.  Sometimes this is done via <acronym>NFS</acronym>, or by using a
-    Network Attached Storage (<acronym>NAS</acronym>) device that uses
-    <acronym>NFS</acronym> internally.  <productname>PostgreSQL</productname> does nothing
-    special for <acronym>NFS</acronym> file systems, meaning it assumes
-    <acronym>NFS</acronym> behaves exactly like locally-connected drives.
-    If the client or server <acronym>NFS</acronym> implementation does not
-    provide standard file system semantics, this can
-    cause reliability problems (see <ulink
-    url="https://www.time-travellers.org/shane/papers/NFS_considered_harmful.html"></ulink>).
-    Specifically, delayed (asynchronous) writes to the <acronym>NFS</acronym>
-    server can cause data corruption problems.  If possible, mount the
-    <acronym>NFS</acronym> file system synchronously (without caching) to avoid
-    this hazard.  Also, soft-mounting the <acronym>NFS</acronym> file system is
-    not recommended.
--->
-多くのインストレーションはネットワークファイルシステム上にデータベースクラスタを作成します。
-直接<acronym>NFS</acronym>を介して行うこともありますし、<acronym>NFS</acronym>を内部的に使うネットワークアタッチドストレージ（<acronym>NAS</acronym>）デバイスを使用することもあります。
-<productname>PostgreSQL</productname>は<acronym>NFS</acronym>ファイルシステムに特別なことを何も行いません。
-つまり<acronym>NFS</acronym>はローカル接続のドライブとまったく同様に振る舞うという前提です。
-クライアントとサーバの<acronym>NFS</acronym>実装が標準ファイルシステム・セマンティクスを持たないならば、信頼性の問題を引き起こす可能性があります。
-（<ulink url="https://www.time-travellers.org/shane/papers/NFS_considered_harmful.html"></ulink>参照）。
-具体的には、<acronym>NFS</acronym>サーバへの遅延（非同期）書きこみがデータ破損の問題を引き起こす可能性があります。
-可能ならば<acronym>NFS</acronym>ファイルシステムを（キャッシュ無しで）同期マウントし、この危険を防止してください。更に、<acronym>NFS</acronym>をソフトマウントすることは薦められません。
-   </para>
-
-   <para>
-<!--
-    Storage Area Networks (<acronym>SAN</acronym>) typically use communication
-    protocols other than <acronym>NFS</acronym>, and may or may not be subject
-    to hazards of this sort.  It's advisable to consult the vendor's
-    documentation concerning data consistency guarantees.
-    <productname>PostgreSQL</productname> cannot be more reliable than
-    the file system it's using.
--->
-ストレージエリアネットワーク（<acronym>SAN</acronym>）は通常<acronym>NFS</acronym>とは異なる通信プロトコルを使用し、この種の危険がある場合と無い場合があります。
-これは、データの整合性の保証に関するベンダのドキュメントを参照することをお勧めします。
-<productname>PostgreSQL</productname>は、使用しているファイルシステム以上に信頼性が高くなることはありません。
-   </para>
->>>>>>> bd0a9e56
 
     <para>
      In some cases, an external storage product can be accessed either via NFS
@@ -1069,12 +1004,8 @@
    </para>
 
    <para>
-<<<<<<< HEAD
+<!--
     By default, <productname>PostgreSQL</productname> allocates
-=======
-<!--
-    Upon starting the server, <productname>PostgreSQL</productname> normally allocates
->>>>>>> bd0a9e56
     a very small amount of System V shared memory, as well as a much larger
     amount of anonymous <function>mmap</function> shared memory.
     Alternatively, a single large System V shared memory region can be used
@@ -1201,28 +1132,20 @@
         <entry><varname>SEMMNI</varname></entry>
 <!--
         <entry>Maximum number of semaphore identifiers (i.e., sets)</entry>
-<<<<<<< HEAD
         <entry>at least <literal>ceil((max_connections + autovacuum_max_workers + max_wal_senders + max_worker_processes + 5) / 16)</literal> plus room for other applications</entry>
-=======
-        <entry>at least <literal>ceil((max_connections + autovacuum_max_workers + max_worker_processes + 5) / 16)</literal> plus room for other applications</entry>
 -->
 <entry>セマフォ識別子の最大数（つまりセット）</entry>
 <entry>最低<literal>ceil((max_connections + autovacuum_max_workers + max_worker_processes + 5) / 16)</literal> + 他のアプリケーション用の空間</entry>
->>>>>>> bd0a9e56
        </row>
 
        <row>
         <entry><varname>SEMMNS</varname></entry>
 <!--
         <entry>Maximum number of semaphores system-wide</entry>
-<<<<<<< HEAD
-        <entry><literal>ceil((max_connections + autovacuum_max_workers + max_wal_senders + max_worker_processes + 5) / 16) * 17</literal> plus room for other applications</entry>
-=======
-        <entry><literal>ceil((max_connections + autovacuum_max_workers + max_worker_processes + 5) / 16) * 17</literal> plus room for other applications</entry>
+       <entry><literal>ceil((max_connections + autovacuum_max_workers + max_wal_senders + max_worker_processes + 5) / 16) * 17</literal> plus room for other applications</entry>
 -->
 <entry>システム全体のセマフォの最大数</entry>
 <entry><literal>ceil((max_connections + autovacuum_max_workers + max_worker_processes + 5) / 16) * 17</literal> + 他のアプリケーション用の空間</entry>
->>>>>>> bd0a9e56
        </row>
 
        <row>
@@ -1416,10 +1339,7 @@
       </term>
       <listitem>
        <para>
-<<<<<<< HEAD
-=======
-<!--
->>>>>>> bd0a9e56
+<!--
         The default IPC settings can be changed using
         the <command>sysctl</command> or
         <command>loader</command> interfaces.  The following
@@ -1449,25 +1369,16 @@
 kern.ipc.semmni=256
 kern.ipc.semmns=512
 </programlisting>
-<<<<<<< HEAD
+<!--
         After modifying that file, a reboot is required for the new
         settings to take effect.
-       </para>
-
-       <para>
-        You might also want to configure your kernel to lock System V shared
-=======
-<!--
-        After modifying that file, a reboot is required for the new
-        settings to take effect.
 -->
 それらのファイルを変更した後、新しい設定を有効にするためには再起動が必要です。
        </para>
 
        <para>
 <!--
-        You might also want to configure your kernel to lock shared
->>>>>>> bd0a9e56
+        You might also want to configure your kernel to lock System V shared
         memory into RAM and prevent it from being paged out to swap.
         This can be accomplished using the <command>sysctl</command>
         setting <literal>kern.ipc.shm_use_phys</literal>.
@@ -1498,11 +1409,8 @@
 <!--
         <systemitem class="osname">FreeBSD</systemitem> versions before 4.0 work like
         old <systemitem class="osname">OpenBSD</systemitem> (see below).
-<<<<<<< HEAD
-=======
 -->
 <systemitem class="osname">FreeBSD</systemitem>のバージョン4.0より前では、（後述の）古い<systemitem class="osname">OpenBSD</systemitem>と同様に動作します。
->>>>>>> bd0a9e56
        </para>
       </listitem>
      </varlistentry>
@@ -1525,10 +1433,7 @@
 <screen>
 <prompt>#</prompt> <userinput>sysctl -w kern.ipc.semmni=100</userinput>
 </screen>
-<<<<<<< HEAD
-=======
-<!--
->>>>>>> bd0a9e56
+<!--
         To make these settings persist over reboots, modify
         <filename>/etc/sysctl.conf</filename>.
 -->
@@ -1536,28 +1441,18 @@
        </para>
 
        <para>
-<<<<<<< HEAD
-=======
-<!--
->>>>>>> bd0a9e56
+<!--
         You will usually want to increase <literal>kern.ipc.semmni</literal>
         and <literal>kern.ipc.semmns</literal>,
         as <systemitem class="osname">NetBSD</systemitem>'s default settings
         for these are uncomfortably small.
-<<<<<<< HEAD
-       </para>
-
-       <para>
-        You might also want to configure your kernel to lock System V shared
-=======
 -->
 <systemitem class="osname">NetBSD</systemitem>のデフォルト設定は不適切に小さいため、通常<literal>kern.ipc.semmni</literal>と<literal>kern.ipc.semmns</literal>を増加させたいと思うでしょう。
        </para>
 
        <para>
 <!--
-        You might also want to configure your kernel to lock shared
->>>>>>> bd0a9e56
+        You might also want to configure your kernel to lock System V shared
         memory into RAM and prevent it from being paged out to swap.
         This can be accomplished using the <command>sysctl</command>
         setting <literal>kern.ipc.shm_use_phys</literal>.
@@ -1567,20 +1462,14 @@
        </para>
 
        <para>
-<<<<<<< HEAD
-=======
-<!--
->>>>>>> bd0a9e56
+<!--
         <systemitem class="osname">NetBSD</systemitem> versions before 5.0
         work like old <systemitem class="osname">OpenBSD</systemitem>
         (see below), except that kernel parameters should be set with the
         keyword <literal>options</literal> not <literal>option</literal>.
-<<<<<<< HEAD
-=======
 -->
 5.0より前のバージョンの<systemitem class="osname">NetBSD</systemitem>では、（後述の）<systemitem class="osname">OpenBSD</systemitem>のように動作します。
 ただし、カーネルパラメータは<literal>option</literal>ではなく<literal>options</literal>キーワードを付けて設定する必要があります。
->>>>>>> bd0a9e56
        </para>
       </listitem>
      </varlistentry>
@@ -1594,19 +1483,6 @@
       </term>
       <listitem>
        <para>
-<<<<<<< HEAD
-        In <systemitem class="osname">OpenBSD</systemitem> 3.3 and later,
-        IPC parameters can be adjusted using <command>sysctl</command>,
-        for example:
-<screen>
-<prompt>#</prompt> <userinput>sysctl kern.seminfo.semmni=100</userinput>
-</screen>
-        To make these settings persist over reboots, modify
-        <filename>/etc/sysctl.conf</filename>.
-       </para>
-
-       <para>
-=======
 <!--
         In <systemitem class="osname">OpenBSD</systemitem> 3.3 and later,
         IPC parameters can be adjusted using <command>sysctl</command>,
@@ -1625,38 +1501,28 @@
 
        <para>
 <!--
->>>>>>> bd0a9e56
         You will usually want to
         increase <literal>kern.seminfo.semmni</literal>
         and <literal>kern.seminfo.semmns</literal>,
         as <systemitem class="osname">OpenBSD</systemitem>'s default settings
         for these are uncomfortably small.
-<<<<<<< HEAD
-       </para>
-
-       <para>
-=======
 -->
 <systemitem class="osname">OpenBSD</systemitem>のデフォルト設定は不適切に小さいため、通常<literal>kern.seminfo.semmni</literal>と<literal>kern.seminfo.semmns</literal>を増加させたいと思うでしょう。
        </para>
 
        <para>
 <!--
->>>>>>> bd0a9e56
         In older <systemitem class="osname">OpenBSD</systemitem> versions,
         you will need to build a custom kernel to change the IPC parameters.
         Make sure that the options <varname>SYSVSHM</varname>
         and <varname>SYSVSEM</varname> are enabled, too.  (They are by
         default.)  The following shows an example of how to set the various
         parameters in the kernel configuration file:
-<<<<<<< HEAD
-=======
 -->
 古い<systemitem class="osname">OpenBSD</systemitem>システムでは、IPCパラメータを変更するためにはカスタムカーネルを構築する必要があります。
 また、<varname>SYSVSHM</varname>と<varname>SYSVSEM</varname>オプションが有効であることを確認してください。
 （デフォルトでそれらは有効になっています。）
 様々なパラメータをカーネル設定ファイルで設定する方法を以下に示します。
->>>>>>> bd0a9e56
 <programlisting>
 option        SYSVSHM
 option        SHMMAXPGS=4096
@@ -2648,29 +2514,18 @@
 
   <important>
    <para>
-<<<<<<< HEAD
+<!--
     It is best not to use <systemitem>SIGKILL</systemitem> to shut down the
     server.  Doing so will prevent the server from releasing shared memory and
     semaphores.  Furthermore, <systemitem>SIGKILL</systemitem> kills
     the <command>postgres</command> process without letting it relay the
     signal to its subprocesses, so it might be necessary to kill the
     individual subprocesses by hand as well.
-=======
-<!--
-    It is best not to use <systemitem>SIGKILL</systemitem> to shut down
-    the server.  Doing so will prevent the server from releasing
-    shared memory and semaphores, which might then have to be done
-    manually before a new server can be started.  Furthermore,
-    <systemitem>SIGKILL</systemitem> kills the <command>postgres</command>
-    process without letting it relay the signal to its subprocesses,
-    so it will be necessary to kill the individual subprocesses by hand as
-    well.
 -->
 サーバをシャットダウンするために<systemitem>SIGKILL</systemitem>を使わない方が良いでしょう。
 これによってサーバが共有メモリとセマフォを解放できなくなり、新しくサーバを開始する前に、手動でその作業をしなければならなくなる可能性があります。
 さらに、<systemitem>SIGKILL</systemitem>は、子プロセスにシグナルを中継することなく<command>postgres</command>を停止させます。
 このため、個々の子プロセスを停止させるために、同じ作業を手作業で行わなければならなくなります。
->>>>>>> bd0a9e56
    </para>
   </important>
 
@@ -2683,6 +2538,14 @@
    the session.
 -->
 他のセッションを継続させながら個別のセッションを停止するには<function>pg_terminate_backend()</function>（<xref linkend="functions-admin-signal-table"/>を参照）を使用するか、そのセッションに関連する子プロセスに<systemitem>SIGTERM</systemitem>シグナルを送ります。
+  </para>
+
+  <para>
+    To prevent spoofing with GSSAPI, the server must be configured to accept
+    only <literal>hostgssenc</literal> connections
+    (<xref linkend="auth-pg-hba-conf"/>) and use <literal>gss</literal>
+    authentication with them.  The TCP client must connect
+    using <literal>gssencmode=require</literal>.
   </para>
  </sect1>
 
@@ -3249,20 +3112,14 @@
   </para>
 
   <para>
-<<<<<<< HEAD
    To prevent spoofing on TCP connections, either use
    SSL certificates and make sure that clients check the server's certificate,
    or use GSSAPI encryption (or both, if they're on separate connections).
   </para>
 
   <para>
+<!--
    To prevent spoofing with SSL, the server
-=======
-<!--
-   To prevent spoofing on TCP connections, the best solution is to use
-   SSL certificates and make sure that clients check the server's certificate.
-   To do that, the server
->>>>>>> bd0a9e56
    must be configured to accept only <literal>hostssl</literal> connections (<xref
    linkend="auth-pg-hba-conf"/>) and have SSL key and certificate files
    (<xref linkend="ssl-tcp"/>). The TCP client must connect using
@@ -3282,6 +3139,7 @@
     authentication with them.  The TCP client must connect
     using <literal>gssencmode=require</literal>.
   </para>
+
  </sect1>
 
  <sect1 id="encryption-options">
@@ -3429,8 +3287,12 @@
       which hosts can use non-encrypted connections (<literal>host</literal>)
       and which require SSL-encrypted connections
       (<literal>hostssl</literal>). Also, clients can specify that they
-<<<<<<< HEAD
       connect to servers only via SSL.
+-->
+SSL接続により、ネットワーク越しに送信されるデータ（パスワード、問い合わせ、結果のデータ）はすべて暗号化されます。
+<filename>pg_hba.conf</filename>ファイルを使用して、管理者はどのホストは暗号化しない接続を使用し（<literal>host</literal>）、どのホストがSSLで暗号化された接続を必要とするか（<literal>hostssl</literal>）を指定することができます。
+また、SSL経由のサーバとの接続のみを使用するようにクライアントで指定することもできます。
+<application>Stunnel</application>や<application>SSH</application>を使用して暗号化転送を行うこともできます。
      </para>
 
      <para>
@@ -3448,15 +3310,6 @@
       <application>Stunnel</application> or
       <application>SSH</application> can also be used to encrypt
       transmissions.
-=======
-      connect to servers only via SSL. <application>Stunnel</application> or
-      <application>SSH</application> can also be used to encrypt transmissions.
--->
-SSL接続により、ネットワーク越しに送信されるデータ（パスワード、問い合わせ、結果のデータ）はすべて暗号化されます。
-<filename>pg_hba.conf</filename>ファイルを使用して、管理者はどのホストは暗号化しない接続を使用し（<literal>host</literal>）、どのホストがSSLで暗号化された接続を必要とするか（<literal>hostssl</literal>）を指定することができます。
-また、SSL経由のサーバとの接続のみを使用するようにクライアントで指定することもできます。
-<application>Stunnel</application>や<application>SSH</application>を使用して暗号化転送を行うこともできます。
->>>>>>> bd0a9e56
      </para>
     </listitem>
   </varlistentry>
@@ -3720,8 +3573,12 @@
    <literal>hostssl</literal> line(s) in <filename>pg_hba.conf</filename>.
    A certificate will then be requested from the client during SSL
    connection startup.  (See <xref linkend="libpq-ssl"/> for a description
-<<<<<<< HEAD
    of how to set up certificates on the client.)
+-->
+信頼できる証明書をクライアントに要求するには、信頼するルート認証局（<acronym>CA</acronym>）の証明書をデータディレクトリ内のファイルに置き、<filename>postgresql.conf</filename>の<xref linkend="guc-ssl-ca-file"/>パラメータを<literal>root.crt</literal>に設定し、認証オプション<literal>clientcert=1</literal>を<filename>pg_hba.conf</filename>の適切な<literal>hostssl</literal>行に追加します。
+そうすると、SSL接続の開始時にクライアントへ証明書が要求されます。
+（クライアント上での証明書の設定方法については<xref linkend="libpq-ssl"/>を参照してください。）
+サーバは、クライアントの証明書が信頼する認証局のいずれかにより署名されていることを検証します。
   </para>
 
   <para>
@@ -3735,16 +3592,6 @@
    Note that certificate chain validation is always ensured when the
    <literal>cert</literal> authentication method is used
    (see <xref linkend="auth-cert"/>).
-=======
-   of how to set up certificates on the client.)  The server will
-   verify that the client's certificate is signed by one of the trusted
-   certificate authorities.
--->
-信頼できる証明書をクライアントに要求するには、信頼するルート認証局（<acronym>CA</acronym>）の証明書をデータディレクトリ内のファイルに置き、<filename>postgresql.conf</filename>の<xref linkend="guc-ssl-ca-file"/>パラメータを<literal>root.crt</literal>に設定し、認証オプション<literal>clientcert=1</literal>を<filename>pg_hba.conf</filename>の適切な<literal>hostssl</literal>行に追加します。
-そうすると、SSL接続の開始時にクライアントへ証明書が要求されます。
-（クライアント上での証明書の設定方法については<xref linkend="libpq-ssl"/>を参照してください。）
-サーバは、クライアントの証明書が信頼する認証局のいずれかにより署名されていることを検証します。
->>>>>>> bd0a9e56
   </para>
 
   <para>
@@ -3769,10 +3616,12 @@
    The <literal>clientcert</literal> authentication option is available for
    all authentication methods, but only in <filename>pg_hba.conf</filename> lines
    specified as <literal>hostssl</literal>.  When <literal>clientcert</literal> is
-<<<<<<< HEAD
    not specified or is set to <literal>no-verify</literal>, the server will still
    verify any presented client certificates against its CA file, if one is
    configured &mdash; but it will not insist that a client certificate be presented.
+-->
+認証オプション<literal>clientcert</literal>はすべての認証方式について利用可能ですが、<filename>pg_hba.conf</filename>の<literal>hostssl</literal>として指定された行でのみ有効です。
+<literal>clientcert</literal>が指定されていない、または0と設定されている場合でも、認証局のリストが設定されていれば、サーバはその認証局に対してクライアント証明書の検証を行いますが、クライアント証明書を提示することを要求しません。
   </para>
 
   <para>
@@ -3798,28 +3647,6 @@
    the certificate is valid, while the latter also ensures that the
    <literal>cn</literal> (Common Name) in the certificate matches
    the user name or an applicable mapping.
-=======
-   not specified or is set to 0, the server will still verify any presented
-   client certificates against its CA file, if one is configured &mdash; but
-   it will not insist that a client certificate be presented.
--->
-認証オプション<literal>clientcert</literal>はすべての認証方式について利用可能ですが、<filename>pg_hba.conf</filename>の<literal>hostssl</literal>として指定された行でのみ有効です。
-<literal>clientcert</literal>が指定されていない、または0と設定されている場合でも、認証局のリストが設定されていれば、サーバはその認証局に対してクライアント証明書の検証を行いますが、クライアント証明書を提示することを要求しません。
-  </para>
-
-  <para>
-<!--
-   If you are setting up client certificates, you may wish to use
-   the <literal>cert</literal> authentication method, so that the certificates
-   control user authentication as well as providing connection security.
-   See <xref linkend="auth-cert"/> for details.  (It is not necessary to
-   specify <literal>clientcert=1</literal> explicitly when using
-   the <literal>cert</literal> authentication method.)
--->
-クライアント証明書を設定している場合、接続の安全性を提供するとともに証明書でユーザ認証を制御できるように<literal>cert</literal>認証方式を使用したいと考えるかもしれません。
-詳細については<xref linkend="auth-cert"/>を参照してください。
-（<literal>cert</literal>認証方式を使用している場合は、明示的に<literal>clientcert=1</literal>を指定する必要はありません。）
->>>>>>> bd0a9e56
   </para>
   </sect2>
 

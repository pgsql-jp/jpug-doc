--- conflicted
+++ resolved
@@ -5,22 +5,13 @@
 # Oleg Bartunov <oleg@sai.msu.su>, 2004.
 # Sergey Burladyan <eshkinkot@gmail.com>, 2009.
 # Dmitriy Olshevskiy <olshevskiy87@bk.ru>, 2014.
-<<<<<<< HEAD
-# Alexander Lakhin <exclusion@gmail.com>, 2012-2017, 2018, 2019, 2020, 2021, 2022, 2023, 2024.
-=======
 # SPDX-FileCopyrightText: 2012-2017, 2018, 2019, 2020, 2021, 2022, 2023, 2024, 2025 Alexander Lakhin <exclusion@gmail.com>
->>>>>>> 3d6a8289
 msgid ""
 msgstr ""
 "Project-Id-Version: pg_resetxlog (PostgreSQL current)\n"
 "Report-Msgid-Bugs-To: pgsql-bugs@lists.postgresql.org\n"
-<<<<<<< HEAD
-"POT-Creation-Date: 2024-09-02 09:29+0300\n"
-"PO-Revision-Date: 2024-09-05 12:19+0300\n"
-=======
 "POT-Creation-Date: 2025-08-30 15:59+0300\n"
 "PO-Revision-Date: 2025-09-13 17:20+0300\n"
->>>>>>> 3d6a8289
 "Last-Translator: Alexander Lakhin <exclusion@gmail.com>\n"
 "Language-Team: Russian <pgsql-ru-general@postgresql.org>\n"
 "Language: ru\n"
@@ -50,22 +41,13 @@
 msgid "hint: "
 msgstr "подсказка: "
 
-<<<<<<< HEAD
-#: ../../common/controldata_utils.c:97 pg_resetwal.c:370 pg_resetwal.c:525
-#: pg_resetwal.c:573
-=======
 #: ../../common/controldata_utils.c:97 pg_resetwal.c:389 pg_resetwal.c:547
 #: pg_resetwal.c:595
->>>>>>> 3d6a8289
 #, c-format
 msgid "could not open file \"%s\" for reading: %m"
 msgstr "не удалось открыть файл \"%s\" для чтения: %m"
 
-<<<<<<< HEAD
-#: ../../common/controldata_utils.c:110 pg_resetwal.c:534 pg_resetwal.c:588
-=======
 #: ../../common/controldata_utils.c:110 pg_resetwal.c:556 pg_resetwal.c:610
->>>>>>> 3d6a8289
 #, c-format
 msgid "could not read file \"%s\": %m"
 msgstr "не удалось прочитать файл \"%s\": %m"
@@ -98,35 +80,20 @@
 "этой программой. В этом случае результаты будут неверными и\n"
 "установленный PostgreSQL будет несовместим с этим каталогом данных."
 
-<<<<<<< HEAD
-#: ../../common/controldata_utils.c:230 ../../common/file_utils.c:70
-#: ../../common/file_utils.c:347 ../../common/file_utils.c:406
-#: ../../common/file_utils.c:480 pg_resetwal.c:1134
-=======
 #: ../../common/controldata_utils.c:230 ../../common/file_utils.c:69
 #: ../../common/file_utils.c:370 ../../common/file_utils.c:428
 #: ../../common/file_utils.c:502 pg_resetwal.c:1158
->>>>>>> 3d6a8289
 #, c-format
 msgid "could not open file \"%s\": %m"
 msgstr "не удалось открыть файл \"%s\": %m"
 
-<<<<<<< HEAD
-#: ../../common/controldata_utils.c:249 pg_resetwal.c:1142 pg_resetwal.c:1154
-=======
 #: ../../common/controldata_utils.c:249 pg_resetwal.c:1166 pg_resetwal.c:1178
->>>>>>> 3d6a8289
 #, c-format
 msgid "could not write file \"%s\": %m"
 msgstr "не удалось записать файл \"%s\": %m"
 
-<<<<<<< HEAD
-#: ../../common/controldata_utils.c:268 ../../common/file_utils.c:418
-#: ../../common/file_utils.c:488
-=======
 #: ../../common/controldata_utils.c:268 ../../common/file_utils.c:440
 #: ../../common/file_utils.c:510
->>>>>>> 3d6a8289
 #, c-format
 msgid "could not fsync file \"%s\": %m"
 msgstr "не удалось синхронизировать с ФС файл \"%s\": %m"
@@ -142,61 +109,35 @@
 msgid "cannot duplicate null pointer (internal error)\n"
 msgstr "попытка дублирования нулевого указателя (внутренняя ошибка)\n"
 
-<<<<<<< HEAD
-#: ../../common/file_utils.c:76
-=======
 #: ../../common/file_utils.c:75
->>>>>>> 3d6a8289
 #, c-format
 msgid "could not synchronize file system for file \"%s\": %m"
 msgstr "не удалось синхронизировать с ФС файл \"%s\": %m"
 
-<<<<<<< HEAD
-#: ../../common/file_utils.c:120 ../../common/file_utils.c:566
-=======
 #: ../../common/file_utils.c:123 ../../common/file_utils.c:588
->>>>>>> 3d6a8289
 #, c-format
 msgid "could not stat file \"%s\": %m"
 msgstr "не удалось получить информацию о файле \"%s\": %m"
 
-<<<<<<< HEAD
-#: ../../common/file_utils.c:130 ../../common/file_utils.c:227
-=======
 #: ../../common/file_utils.c:133 ../../common/file_utils.c:243
->>>>>>> 3d6a8289
 #: ../../fe_utils/option_utils.c:99
 #, c-format
 msgid "this build does not support sync method \"%s\""
 msgstr "эта сборка программы не поддерживает метод синхронизации \"%s\""
 
-<<<<<<< HEAD
-#: ../../common/file_utils.c:151 ../../common/file_utils.c:281
-#: pg_resetwal.c:928 pg_resetwal.c:981 pg_resetwal.c:1016 pg_resetwal.c:1054
-=======
 #: ../../common/file_utils.c:156 ../../common/file_utils.c:304
 #: pg_resetwal.c:952 pg_resetwal.c:1005 pg_resetwal.c:1040 pg_resetwal.c:1078
->>>>>>> 3d6a8289
 #, c-format
 msgid "could not open directory \"%s\": %m"
 msgstr "не удалось открыть каталог \"%s\": %m"
 
-<<<<<<< HEAD
-#: ../../common/file_utils.c:169 ../../common/file_utils.c:315
-#: pg_resetwal.c:954 pg_resetwal.c:995 pg_resetwal.c:1033 pg_resetwal.c:1068
-=======
 #: ../../common/file_utils.c:174 ../../common/file_utils.c:338
 #: pg_resetwal.c:978 pg_resetwal.c:1019 pg_resetwal.c:1057 pg_resetwal.c:1092
->>>>>>> 3d6a8289
 #, c-format
 msgid "could not read directory \"%s\": %m"
 msgstr "не удалось прочитать каталог \"%s\": %m"
 
-<<<<<<< HEAD
-#: ../../common/file_utils.c:498
-=======
 #: ../../common/file_utils.c:520
->>>>>>> 3d6a8289
 #, c-format
 msgid "could not rename file \"%s\" to \"%s\": %m"
 msgstr "не удалось переименовать файл \"%s\" в \"%s\": %m"
@@ -247,279 +188,154 @@
 msgstr "нераспознанный метод синхронизации: %s"
 
 #. translator: the second %s is a command line argument (-e, etc)
-<<<<<<< HEAD
-#: pg_resetwal.c:164 pg_resetwal.c:177 pg_resetwal.c:190 pg_resetwal.c:203
-#: pg_resetwal.c:210 pg_resetwal.c:229 pg_resetwal.c:242 pg_resetwal.c:250
-#: pg_resetwal.c:270 pg_resetwal.c:281
-=======
 #: pg_resetwal.c:166 pg_resetwal.c:179 pg_resetwal.c:192 pg_resetwal.c:205
 #: pg_resetwal.c:212 pg_resetwal.c:231 pg_resetwal.c:244 pg_resetwal.c:252
 #: pg_resetwal.c:272 pg_resetwal.c:283 pg_resetwal.c:317
->>>>>>> 3d6a8289
 #, c-format
 msgid "invalid argument for option %s"
 msgstr "недопустимый аргумент параметра %s"
 
-<<<<<<< HEAD
-#: pg_resetwal.c:165 pg_resetwal.c:178 pg_resetwal.c:191 pg_resetwal.c:204
-#: pg_resetwal.c:211 pg_resetwal.c:230 pg_resetwal.c:243 pg_resetwal.c:251
-#: pg_resetwal.c:271 pg_resetwal.c:282 pg_resetwal.c:307 pg_resetwal.c:320
-#: pg_resetwal.c:327
-=======
 #: pg_resetwal.c:167 pg_resetwal.c:180 pg_resetwal.c:193 pg_resetwal.c:206
 #: pg_resetwal.c:213 pg_resetwal.c:232 pg_resetwal.c:245 pg_resetwal.c:253
 #: pg_resetwal.c:273 pg_resetwal.c:284 pg_resetwal.c:318 pg_resetwal.c:326
 #: pg_resetwal.c:339 pg_resetwal.c:346
->>>>>>> 3d6a8289
 #, c-format
 msgid "Try \"%s --help\" for more information."
 msgstr "Для дополнительной информации попробуйте \"%s --help\"."
 
-<<<<<<< HEAD
-#: pg_resetwal.c:169
-=======
 #: pg_resetwal.c:171
->>>>>>> 3d6a8289
 #, c-format
 msgid "transaction ID epoch (-e) must not be -1"
 msgstr "эпоха ID транзакции (-e) не должна быть равна -1"
 
-<<<<<<< HEAD
-#: pg_resetwal.c:182
-=======
 #: pg_resetwal.c:184
->>>>>>> 3d6a8289
 #, c-format
 msgid "oldest transaction ID (-u) must be greater than or equal to %u"
 msgstr "ID старейшей транзакции (-u) должен быть больше или равен %u"
 
-<<<<<<< HEAD
-#: pg_resetwal.c:195
-=======
 #: pg_resetwal.c:197
->>>>>>> 3d6a8289
 #, c-format
 msgid "transaction ID (-x) must be greater than or equal to %u"
 msgstr "ID транзакции (-x) должен быть больше или равен %u"
 
-<<<<<<< HEAD
-#: pg_resetwal.c:217 pg_resetwal.c:221
-=======
 #: pg_resetwal.c:219 pg_resetwal.c:223
->>>>>>> 3d6a8289
 #, c-format
 msgid "transaction ID (-c) must be either %u or greater than or equal to %u"
 msgstr "ID транзакции (-c) должен быть равен %u, либо больше или равен %u"
 
-<<<<<<< HEAD
-#: pg_resetwal.c:234
-=======
 #: pg_resetwal.c:236
->>>>>>> 3d6a8289
 #, c-format
 msgid "OID (-o) must not be 0"
 msgstr "OID (-o) не должен быть равен 0"
 
-<<<<<<< HEAD
-#: pg_resetwal.c:255
-=======
 #: pg_resetwal.c:257
->>>>>>> 3d6a8289
 #, c-format
 msgid "multitransaction ID (-m) must not be 0"
 msgstr "ID мультитранзакции (-m) не должен быть равен 0"
 
-<<<<<<< HEAD
-#: pg_resetwal.c:262
-=======
 #: pg_resetwal.c:264
->>>>>>> 3d6a8289
 #, c-format
 msgid "oldest multitransaction ID (-m) must not be 0"
 msgstr "ID старейшей мультитранзакции (-m) не должен быть равен 0"
 
-<<<<<<< HEAD
-#: pg_resetwal.c:275
-=======
 #: pg_resetwal.c:277
->>>>>>> 3d6a8289
 #, c-format
 msgid "multitransaction offset (-O) must not be -1"
 msgstr "смещение мультитранзакции (-O) не должно быть равно -1"
 
-<<<<<<< HEAD
-#: pg_resetwal.c:301
-=======
 #: pg_resetwal.c:303
->>>>>>> 3d6a8289
 #, c-format
 msgid "argument of %s must be a power of two between 1 and 1024"
 msgstr "аргументом %s должна быть степень двух от 1 до 1024"
 
-<<<<<<< HEAD
-#: pg_resetwal.c:318
-=======
 #: pg_resetwal.c:337
->>>>>>> 3d6a8289
 #, c-format
 msgid "too many command-line arguments (first is \"%s\")"
 msgstr "слишком много аргументов командной строки (первый: \"%s\")"
 
-<<<<<<< HEAD
-#: pg_resetwal.c:326
-=======
 #: pg_resetwal.c:345
->>>>>>> 3d6a8289
 #, c-format
 msgid "no data directory specified"
 msgstr "каталог данных не указан"
 
-<<<<<<< HEAD
-#: pg_resetwal.c:340
-=======
 #: pg_resetwal.c:359
->>>>>>> 3d6a8289
 #, c-format
 msgid "cannot be executed by \"root\""
 msgstr "программу не должен запускать root"
 
-<<<<<<< HEAD
-#: pg_resetwal.c:341
-=======
 #: pg_resetwal.c:360
->>>>>>> 3d6a8289
 #, c-format
 msgid "You must run %s as the PostgreSQL superuser."
 msgstr "Запускать %s нужно от имени суперпользователя PostgreSQL."
 
-<<<<<<< HEAD
-#: pg_resetwal.c:351
-=======
 #: pg_resetwal.c:370
->>>>>>> 3d6a8289
 #, c-format
 msgid "could not read permissions of directory \"%s\": %m"
 msgstr "не удалось прочитать права на каталог \"%s\": %m"
 
-<<<<<<< HEAD
-#: pg_resetwal.c:357
-=======
 #: pg_resetwal.c:376
->>>>>>> 3d6a8289
 #, c-format
 msgid "could not change directory to \"%s\": %m"
 msgstr "не удалось перейти в каталог \"%s\": %m"
 
-<<<<<<< HEAD
-#: pg_resetwal.c:375
-=======
 #: pg_resetwal.c:394
->>>>>>> 3d6a8289
 #, c-format
 msgid "lock file \"%s\" exists"
 msgstr "файл блокировки \"%s\" существует"
 
-<<<<<<< HEAD
-#: pg_resetwal.c:376
-=======
 #: pg_resetwal.c:395
->>>>>>> 3d6a8289
 #, c-format
 msgid "Is a server running?  If not, delete the lock file and try again."
 msgstr ""
 "Возможно, сервер запущен? Если нет, удалите этот файл и попробуйте снова."
 
-<<<<<<< HEAD
-#: pg_resetwal.c:475
-=======
 #: pg_resetwal.c:497
->>>>>>> 3d6a8289
 #, c-format
 msgid "not proceeding because control file values were guessed"
 msgstr ""
 "выполнение прервано, так как значения из контрольного файла являются "
 "предполагаемыми"
 
-<<<<<<< HEAD
-#: pg_resetwal.c:476
+#: pg_resetwal.c:498
 #, c-format
 msgid "If these values seem acceptable, use -f to force reset."
 msgstr ""
 "Если эти значения всё же приемлемы, выполните сброс принудительно, добавив "
 "ключ -f."
 
-#: pg_resetwal.c:485
+#: pg_resetwal.c:507
 #, c-format
 msgid "database server was not shut down cleanly"
 msgstr "сервер баз данных не был остановлен штатно"
 
-#: pg_resetwal.c:486
+#: pg_resetwal.c:508
 #, c-format
 msgid "Resetting the write-ahead log might cause data to be lost."
 msgstr "Сброс журнала предзаписи может привести к потере данных."
 
-#: pg_resetwal.c:487
+#: pg_resetwal.c:509
 #, c-format
 msgid "If you want to proceed anyway, use -f to force reset."
 msgstr ""
 "Если вы всё же хотите продолжить, выполните сброс принудительно, добавив "
 "ключ -f."
 
-#: pg_resetwal.c:500
-=======
-#: pg_resetwal.c:498
-#, c-format
-msgid "If these values seem acceptable, use -f to force reset."
-msgstr ""
-"Если эти значения всё же приемлемы, выполните сброс принудительно, добавив "
-"ключ -f."
-
-#: pg_resetwal.c:507
-#, c-format
-msgid "database server was not shut down cleanly"
-msgstr "сервер баз данных не был остановлен штатно"
-
-#: pg_resetwal.c:508
-#, c-format
-msgid "Resetting the write-ahead log might cause data to be lost."
-msgstr "Сброс журнала предзаписи может привести к потере данных."
-
-#: pg_resetwal.c:509
-#, c-format
-msgid "If you want to proceed anyway, use -f to force reset."
-msgstr ""
-"Если вы всё же хотите продолжить, выполните сброс принудительно, добавив "
-"ключ -f."
-
 #: pg_resetwal.c:522
->>>>>>> 3d6a8289
 #, c-format
 msgid "Write-ahead log reset\n"
 msgstr "Журнал предзаписи сброшен\n"
 
-<<<<<<< HEAD
-#: pg_resetwal.c:532
-=======
 #: pg_resetwal.c:554
->>>>>>> 3d6a8289
 #, c-format
 msgid "unexpected empty file \"%s\""
 msgstr "файл \"%s\" оказался пустым"
 
-<<<<<<< HEAD
-#: pg_resetwal.c:542
-=======
 #: pg_resetwal.c:564
->>>>>>> 3d6a8289
 #, c-format
 msgid "data directory is of wrong version"
 msgstr "каталог данных имеет неверную версию"
 
-<<<<<<< HEAD
-#: pg_resetwal.c:543
-=======
 #: pg_resetwal.c:565
->>>>>>> 3d6a8289
 #, c-format
 msgid ""
 "File \"%s\" contains \"%s\", which is not compatible with this program's "
@@ -527,11 +343,7 @@
 msgstr ""
 "Файл \"%s\" содержит строку \"%s\", а ожидается версия программы \"%s\"."
 
-<<<<<<< HEAD
-#: pg_resetwal.c:576
-=======
 #: pg_resetwal.c:598
->>>>>>> 3d6a8289
 #, c-format
 msgid ""
 "If you are sure the data directory path is correct, execute\n"
@@ -542,22 +354,14 @@
 "  touch %s\n"
 "и повторите попытку."
 
-<<<<<<< HEAD
-#: pg_resetwal.c:604
-=======
 #: pg_resetwal.c:626
->>>>>>> 3d6a8289
 #, c-format
 msgid "pg_control exists but has invalid CRC; proceed with caution"
 msgstr ""
 "pg_control существует, но его контрольная сумма неверна; продолжайте с "
 "осторожностью"
 
-<<<<<<< HEAD
-#: pg_resetwal.c:613
-=======
 #: pg_resetwal.c:635
->>>>>>> 3d6a8289
 #, c-format
 msgid ""
 "pg_control specifies invalid WAL segment size (%d byte); proceed with caution"
@@ -574,22 +378,14 @@
 "в pg_control указан некорректный размер сегмента WAL (%d Б); продолжайте с "
 "осторожностью"
 
-<<<<<<< HEAD
-#: pg_resetwal.c:624
-=======
 #: pg_resetwal.c:646
->>>>>>> 3d6a8289
 #, c-format
 msgid "pg_control exists but is broken or wrong version; ignoring it"
 msgstr ""
 "pg_control испорчен или имеет неизвестную либо недопустимую версию; "
 "игнорируется..."
 
-<<<<<<< HEAD
-#: pg_resetwal.c:719
-=======
 #: pg_resetwal.c:741
->>>>>>> 3d6a8289
 #, c-format
 msgid ""
 "Guessed pg_control values:\n"
@@ -598,11 +394,7 @@
 "Предполагаемые значения pg_control:\n"
 "\n"
 
-<<<<<<< HEAD
-#: pg_resetwal.c:721
-=======
 #: pg_resetwal.c:743
->>>>>>> 3d6a8289
 #, c-format
 msgid ""
 "Current pg_control values:\n"
@@ -611,298 +403,167 @@
 "Текущие значения pg_control:\n"
 "\n"
 
-<<<<<<< HEAD
-#: pg_resetwal.c:723
-=======
 #: pg_resetwal.c:745
->>>>>>> 3d6a8289
 #, c-format
 msgid "pg_control version number:            %u\n"
 msgstr "Номер версии pg_control:              %u\n"
 
-<<<<<<< HEAD
-#: pg_resetwal.c:725
-=======
 #: pg_resetwal.c:747
->>>>>>> 3d6a8289
 #, c-format
 msgid "Catalog version number:               %u\n"
 msgstr "Номер версии каталога:                %u\n"
 
-<<<<<<< HEAD
-#: pg_resetwal.c:727
-=======
 #: pg_resetwal.c:749
->>>>>>> 3d6a8289
 #, c-format
 msgid "Database system identifier:           %<PRIu64>\n"
 msgstr "Идентификатор системы баз данных:     %<PRIu64>\n"
 
 # skip-rule: capital-letter-first
-<<<<<<< HEAD
-#: pg_resetwal.c:729
-=======
 #: pg_resetwal.c:751
->>>>>>> 3d6a8289
 #, c-format
 msgid "Latest checkpoint's TimeLineID:       %u\n"
 msgstr "Линия времени последней конт. точки:  %u\n"
 
 # skip-rule: no-space-after-period
-<<<<<<< HEAD
-#: pg_resetwal.c:731
-=======
 #: pg_resetwal.c:753
->>>>>>> 3d6a8289
 #, c-format
 msgid "Latest checkpoint's full_page_writes: %s\n"
 msgstr "Режим full_page_writes последней к.т: %s\n"
 
-<<<<<<< HEAD
-#: pg_resetwal.c:732
-msgid "off"
-msgstr "выкл."
-
-#: pg_resetwal.c:732
-=======
 #: pg_resetwal.c:754
 msgid "off"
 msgstr "выкл."
 
 #: pg_resetwal.c:754
->>>>>>> 3d6a8289
 msgid "on"
 msgstr "вкл."
 
 # skip-rule: capital-letter-first
-<<<<<<< HEAD
-#: pg_resetwal.c:733
-=======
 #: pg_resetwal.c:755
->>>>>>> 3d6a8289
 #, c-format
 msgid "Latest checkpoint's NextXID:          %u:%u\n"
 msgstr "NextXID последней конт. точки:        %u:%u\n"
 
 # skip-rule: capital-letter-first
-<<<<<<< HEAD
-#: pg_resetwal.c:736
-=======
 #: pg_resetwal.c:758
->>>>>>> 3d6a8289
 #, c-format
 msgid "Latest checkpoint's NextOID:          %u\n"
 msgstr "NextOID последней конт. точки:        %u\n"
 
 # skip-rule: capital-letter-first
-<<<<<<< HEAD
-#: pg_resetwal.c:738
-=======
 #: pg_resetwal.c:760
->>>>>>> 3d6a8289
 #, c-format
 msgid "Latest checkpoint's NextMultiXactId:  %u\n"
 msgstr "NextMultiXactId послед. конт. точки:  %u\n"
 
 # skip-rule: capital-letter-first
-<<<<<<< HEAD
-#: pg_resetwal.c:740
-=======
 #: pg_resetwal.c:762
->>>>>>> 3d6a8289
 #, c-format
 msgid "Latest checkpoint's NextMultiOffset:  %u\n"
 msgstr "NextMultiOffset послед. конт. точки:  %u\n"
 
 # skip-rule: capital-letter-first
-<<<<<<< HEAD
-#: pg_resetwal.c:742
-=======
 #: pg_resetwal.c:764
->>>>>>> 3d6a8289
 #, c-format
 msgid "Latest checkpoint's oldestXID:        %u\n"
 msgstr "oldestXID последней конт. точки:      %u\n"
 
 # skip-rule: capital-letter-first
-<<<<<<< HEAD
-#: pg_resetwal.c:744
-=======
 #: pg_resetwal.c:766
->>>>>>> 3d6a8289
 #, c-format
 msgid "Latest checkpoint's oldestXID's DB:   %u\n"
 msgstr "БД с oldestXID последней конт. точки: %u\n"
 
 # skip-rule: capital-letter-first
-<<<<<<< HEAD
-#: pg_resetwal.c:746
-=======
 #: pg_resetwal.c:768
->>>>>>> 3d6a8289
 #, c-format
 msgid "Latest checkpoint's oldestActiveXID:  %u\n"
 msgstr "oldestActiveXID последней к. т.:      %u\n"
 
 # skip-rule: capital-letter-first
-<<<<<<< HEAD
-#: pg_resetwal.c:748
-=======
 #: pg_resetwal.c:770
->>>>>>> 3d6a8289
 #, c-format
 msgid "Latest checkpoint's oldestMultiXid:   %u\n"
 msgstr "oldestMultiXid последней конт. точки: %u\n"
 
 # skip-rule: capital-letter-first, double-space
-<<<<<<< HEAD
-#: pg_resetwal.c:750
-=======
 #: pg_resetwal.c:772
->>>>>>> 3d6a8289
 #, c-format
 msgid "Latest checkpoint's oldestMulti's DB: %u\n"
 msgstr "БД с oldestMulti последней к. т.:     %u\n"
 
 # skip-rule: capital-letter-first, double-space
-<<<<<<< HEAD
-#: pg_resetwal.c:752
-=======
 #: pg_resetwal.c:774
->>>>>>> 3d6a8289
 #, c-format
 msgid "Latest checkpoint's oldestCommitTsXid:%u\n"
 msgstr "oldestCommitTsXid последней к. т.:    %u\n"
 
 # skip-rule: capital-letter-first, double-space
-<<<<<<< HEAD
-#: pg_resetwal.c:754
-=======
 #: pg_resetwal.c:776
->>>>>>> 3d6a8289
 #, c-format
 msgid "Latest checkpoint's newestCommitTsXid:%u\n"
 msgstr "newestCommitTsXid последней к. т.:    %u\n"
 
-<<<<<<< HEAD
-#: pg_resetwal.c:756
-=======
 #: pg_resetwal.c:778
->>>>>>> 3d6a8289
 #, c-format
 msgid "Maximum data alignment:               %u\n"
 msgstr "Макс. предел выравнивания данных:     %u\n"
 
-<<<<<<< HEAD
-#: pg_resetwal.c:759
-=======
 #: pg_resetwal.c:781
->>>>>>> 3d6a8289
 #, c-format
 msgid "Database block size:                  %u\n"
 msgstr "Размер блока БД:                      %u\n"
 
 # skip-rule: double-space
-<<<<<<< HEAD
-#: pg_resetwal.c:761
-=======
 #: pg_resetwal.c:783
->>>>>>> 3d6a8289
 #, c-format
 msgid "Blocks per segment of large relation: %u\n"
 msgstr "Блоков в макс. сегменте отношений:    %u\n"
 
-<<<<<<< HEAD
-#: pg_resetwal.c:763
-=======
 #: pg_resetwal.c:785
->>>>>>> 3d6a8289
 #, c-format
 msgid "WAL block size:                       %u\n"
 msgstr "Размер блока WAL:                     %u\n"
 
-<<<<<<< HEAD
-#: pg_resetwal.c:765 pg_resetwal.c:851
-=======
 #: pg_resetwal.c:787 pg_resetwal.c:875
->>>>>>> 3d6a8289
 #, c-format
 msgid "Bytes per WAL segment:                %u\n"
 msgstr "Байт в сегменте WAL:                  %u\n"
 
-<<<<<<< HEAD
-#: pg_resetwal.c:767
-=======
 #: pg_resetwal.c:789
->>>>>>> 3d6a8289
 #, c-format
 msgid "Maximum length of identifiers:        %u\n"
 msgstr "Максимальная длина идентификаторов:   %u\n"
 
-<<<<<<< HEAD
-#: pg_resetwal.c:769
-=======
 #: pg_resetwal.c:791
->>>>>>> 3d6a8289
 #, c-format
 msgid "Maximum columns in an index:          %u\n"
 msgstr "Макс. число столбцов в индексе:       %u\n"
 
-<<<<<<< HEAD
-#: pg_resetwal.c:771
-=======
 #: pg_resetwal.c:793
->>>>>>> 3d6a8289
 #, c-format
 msgid "Maximum size of a TOAST chunk:        %u\n"
 msgstr "Максимальный размер порции TOAST:     %u\n"
 
-<<<<<<< HEAD
-#: pg_resetwal.c:773
-=======
 #: pg_resetwal.c:795
->>>>>>> 3d6a8289
 #, c-format
 msgid "Size of a large-object chunk:         %u\n"
 msgstr "Размер порции большого объекта:       %u\n"
 
-<<<<<<< HEAD
-#: pg_resetwal.c:776
-=======
 #: pg_resetwal.c:798
->>>>>>> 3d6a8289
 #, c-format
 msgid "Date/time type storage:               %s\n"
 msgstr "Формат хранения даты/времени:         %s\n"
 
-<<<<<<< HEAD
-#: pg_resetwal.c:777
-msgid "64-bit integers"
-msgstr "64-битные целые"
-
-#: pg_resetwal.c:778
-=======
 #: pg_resetwal.c:799
 msgid "64-bit integers"
 msgstr "64-битные целые"
 
 #: pg_resetwal.c:800
->>>>>>> 3d6a8289
 #, c-format
 msgid "Float8 argument passing:              %s\n"
 msgstr "Передача аргумента float8:            %s\n"
 
-<<<<<<< HEAD
-#: pg_resetwal.c:779
-msgid "by reference"
-msgstr "по ссылке"
-
-#: pg_resetwal.c:779
-msgid "by value"
-msgstr "по значению"
-
-#: pg_resetwal.c:780
-=======
 #: pg_resetwal.c:801
 msgid "by reference"
 msgstr "по ссылке"
@@ -912,14 +573,10 @@
 msgstr "по значению"
 
 #: pg_resetwal.c:802
->>>>>>> 3d6a8289
 #, c-format
 msgid "Data page checksum version:           %u\n"
 msgstr "Версия контрольных сумм страниц:      %u\n"
 
-<<<<<<< HEAD
-#: pg_resetwal.c:794
-=======
 #: pg_resetwal.c:804
 #, c-format
 msgid "Default char data signedness:         %s\n"
@@ -934,7 +591,6 @@
 msgstr "unsigned"
 
 #: pg_resetwal.c:818
->>>>>>> 3d6a8289
 #, c-format
 msgid ""
 "\n"
@@ -947,146 +603,82 @@
 "Значения, которые будут изменены:\n"
 "\n"
 
-<<<<<<< HEAD
-#: pg_resetwal.c:798
-=======
 #: pg_resetwal.c:822
->>>>>>> 3d6a8289
 #, c-format
 msgid "First log segment after reset:        %s\n"
 msgstr "Первый сегмент журнала после сброса:  %s\n"
 
-<<<<<<< HEAD
-#: pg_resetwal.c:802
-=======
 #: pg_resetwal.c:826
->>>>>>> 3d6a8289
 #, c-format
 msgid "NextMultiXactId:                      %u\n"
 msgstr "NextMultiXactId:                      %u\n"
 
-<<<<<<< HEAD
-#: pg_resetwal.c:804
-=======
 #: pg_resetwal.c:828
->>>>>>> 3d6a8289
 #, c-format
 msgid "OldestMultiXid:                       %u\n"
 msgstr "OldestMultiXid:                       %u\n"
 
-<<<<<<< HEAD
-#: pg_resetwal.c:806
-=======
 #: pg_resetwal.c:830
->>>>>>> 3d6a8289
 #, c-format
 msgid "OldestMulti's DB:                     %u\n"
 msgstr "БД с oldestMultiXid:                  %u\n"
 
-<<<<<<< HEAD
-#: pg_resetwal.c:812
-=======
 #: pg_resetwal.c:836
->>>>>>> 3d6a8289
 #, c-format
 msgid "NextMultiOffset:                      %u\n"
 msgstr "NextMultiOffset:                      %u\n"
 
-<<<<<<< HEAD
-#: pg_resetwal.c:818
-=======
 #: pg_resetwal.c:842
->>>>>>> 3d6a8289
 #, c-format
 msgid "NextOID:                              %u\n"
 msgstr "NextOID:                              %u\n"
 
-<<<<<<< HEAD
-#: pg_resetwal.c:824
-=======
 #: pg_resetwal.c:848
->>>>>>> 3d6a8289
 #, c-format
 msgid "NextXID:                              %u\n"
 msgstr "NextXID:                              %u\n"
 
-<<<<<<< HEAD
-#: pg_resetwal.c:826
-=======
 #: pg_resetwal.c:850
->>>>>>> 3d6a8289
 #, c-format
 msgid "OldestXID:                            %u\n"
 msgstr "OldestXID:                            %u\n"
 
-<<<<<<< HEAD
-#: pg_resetwal.c:828
-=======
 #: pg_resetwal.c:852
->>>>>>> 3d6a8289
 #, c-format
 msgid "OldestXID's DB:                       %u\n"
 msgstr "БД с oldestXID:                       %u\n"
 
-<<<<<<< HEAD
-#: pg_resetwal.c:834
-=======
 #: pg_resetwal.c:858
->>>>>>> 3d6a8289
 #, c-format
 msgid "NextXID epoch:                        %u\n"
 msgstr "Эпоха NextXID:                        %u\n"
 
-<<<<<<< HEAD
-#: pg_resetwal.c:840
-=======
 #: pg_resetwal.c:864
->>>>>>> 3d6a8289
 #, c-format
 msgid "oldestCommitTsXid:                    %u\n"
 msgstr "oldestCommitTsXid:                    %u\n"
 
-<<<<<<< HEAD
-#: pg_resetwal.c:845
-=======
 #: pg_resetwal.c:869
->>>>>>> 3d6a8289
 #, c-format
 msgid "newestCommitTsXid:                    %u\n"
 msgstr "newestCommitTsXid:                    %u\n"
 
-<<<<<<< HEAD
-#: pg_resetwal.c:957 pg_resetwal.c:998 pg_resetwal.c:1036 pg_resetwal.c:1071
-=======
 #: pg_resetwal.c:981 pg_resetwal.c:1022 pg_resetwal.c:1060 pg_resetwal.c:1095
->>>>>>> 3d6a8289
 #, c-format
 msgid "could not close directory \"%s\": %m"
 msgstr "не удалось закрыть каталог \"%s\": %m"
 
-<<<<<<< HEAD
-#: pg_resetwal.c:990 pg_resetwal.c:1028 pg_resetwal.c:1063
-=======
 #: pg_resetwal.c:1014 pg_resetwal.c:1052 pg_resetwal.c:1087
->>>>>>> 3d6a8289
 #, c-format
 msgid "could not delete file \"%s\": %m"
 msgstr "ошибка удаления файла \"%s\": %m"
 
-<<<<<<< HEAD
-#: pg_resetwal.c:1159
-=======
 #: pg_resetwal.c:1183
->>>>>>> 3d6a8289
 #, c-format
 msgid "fsync error: %m"
 msgstr "ошибка синхронизации с ФС: %m"
 
-<<<<<<< HEAD
-#: pg_resetwal.c:1168
-=======
 #: pg_resetwal.c:1192
->>>>>>> 3d6a8289
 #, c-format
 msgid ""
 "%s resets the PostgreSQL write-ahead log.\n"
@@ -1095,29 +687,17 @@
 "%s сбрасывает журнал предзаписи PostgreSQL.\n"
 "\n"
 
-<<<<<<< HEAD
-#: pg_resetwal.c:1169
-=======
 #: pg_resetwal.c:1193
->>>>>>> 3d6a8289
 #, c-format
 msgid "Usage:\n"
 msgstr "Использование:\n"
 
-<<<<<<< HEAD
-#: pg_resetwal.c:1170
-=======
 #: pg_resetwal.c:1194
->>>>>>> 3d6a8289
 #, c-format
 msgid "  %s [OPTION]... DATADIR\n"
 msgstr "  %s [ПАРАМЕТР]... КАТ_ДАННЫХ\n"
 
-<<<<<<< HEAD
-#: pg_resetwal.c:1172
-=======
 #: pg_resetwal.c:1196
->>>>>>> 3d6a8289
 #, c-format
 msgid ""
 "\n"
@@ -1126,20 +706,12 @@
 "\n"
 "Параметры:\n"
 
-<<<<<<< HEAD
-#: pg_resetwal.c:1173
-=======
 #: pg_resetwal.c:1197
->>>>>>> 3d6a8289
 #, c-format
 msgid " [-D, --pgdata=]DATADIR  data directory\n"
 msgstr " [-D, --pgdata=]КАТ_ДАННЫХ каталог данных\n"
 
-<<<<<<< HEAD
-#: pg_resetwal.c:1174
-=======
 #: pg_resetwal.c:1198
->>>>>>> 3d6a8289
 #, c-format
 msgid ""
 "  -f, --force            force update to be done even after unclean shutdown "
@@ -1151,40 +723,24 @@
 "нештатного\n"
 "                         отключения сервера\n"
 
-<<<<<<< HEAD
-#: pg_resetwal.c:1176
-=======
 #: pg_resetwal.c:1200
->>>>>>> 3d6a8289
 #, c-format
 msgid "  -n, --dry-run          no update, just show what would be done\n"
 msgstr ""
 "  -n, --dry-run          показать, какие действия будут выполнены, но не\n"
 "                         выполнять их\n"
 
-<<<<<<< HEAD
-#: pg_resetwal.c:1177
-=======
 #: pg_resetwal.c:1201
->>>>>>> 3d6a8289
 #, c-format
 msgid "  -V, --version          output version information, then exit\n"
 msgstr "  -V, --version          показать версию и выйти\n"
 
-<<<<<<< HEAD
-#: pg_resetwal.c:1178
-=======
 #: pg_resetwal.c:1202
->>>>>>> 3d6a8289
 #, c-format
 msgid "  -?, --help             show this help, then exit\n"
 msgstr "  -?, --help             показать эту справку и выйти\n"
 
-<<<<<<< HEAD
-#: pg_resetwal.c:1180
-=======
 #: pg_resetwal.c:1204
->>>>>>> 3d6a8289
 #, c-format
 msgid ""
 "\n"
@@ -1193,11 +749,7 @@
 "\n"
 "Параметры, переопределяющие значения из контрольного файла:\n"
 
-<<<<<<< HEAD
-#: pg_resetwal.c:1181
-=======
 #: pg_resetwal.c:1205
->>>>>>> 3d6a8289
 #, c-format
 msgid ""
 "  -c, --commit-timestamp-ids=XID,XID\n"
@@ -1209,21 +761,13 @@
 "                                   задать старейшую и новейшую транзакции,\n"
 "                                   несущие метки времени (0 — не менять)\n"
 
-<<<<<<< HEAD
-#: pg_resetwal.c:1184
-=======
 #: pg_resetwal.c:1208
->>>>>>> 3d6a8289
 #, c-format
 msgid "  -e, --epoch=XIDEPOCH             set next transaction ID epoch\n"
 msgstr ""
 "  -e, --epoch=XIDEPOCH             задать эпоху для ID следующей транзакции\n"
 
-<<<<<<< HEAD
-#: pg_resetwal.c:1185
-=======
 #: pg_resetwal.c:1209
->>>>>>> 3d6a8289
 #, c-format
 msgid ""
 "  -l, --next-wal-file=WALFILE      set minimum starting location for new "
@@ -1232,11 +776,7 @@
 "  -l, --next-wal-file=ФАЙЛ_WAL     задать минимальное начальное положение\n"
 "                                   для нового WAL\n"
 
-<<<<<<< HEAD
-#: pg_resetwal.c:1186
-=======
 #: pg_resetwal.c:1210
->>>>>>> 3d6a8289
 #, c-format
 msgid ""
 "  -m, --multixact-ids=MXID,MXID    set next and oldest multitransaction ID\n"
@@ -1244,49 +784,29 @@
 "  -m, --multixact-ids=MXID,MXID    задать ID следующей и старейшей\n"
 "                                   мультитранзакции\n"
 
-<<<<<<< HEAD
-#: pg_resetwal.c:1187
-=======
 #: pg_resetwal.c:1211
->>>>>>> 3d6a8289
 #, c-format
 msgid "  -o, --next-oid=OID               set next OID\n"
 msgstr "  -o, --next-oid=OID               задать следующий OID\n"
 
-<<<<<<< HEAD
-#: pg_resetwal.c:1188
-=======
 #: pg_resetwal.c:1212
->>>>>>> 3d6a8289
 #, c-format
 msgid "  -O, --multixact-offset=OFFSET    set next multitransaction offset\n"
 msgstr ""
 "  -O, --multixact-offset=СМЕЩЕНИЕ  задать смещение следующей "
 "мультитранзакции\n"
 
-<<<<<<< HEAD
-#: pg_resetwal.c:1189
-=======
 #: pg_resetwal.c:1213
->>>>>>> 3d6a8289
 #, c-format
 msgid "  -u, --oldest-transaction-id=XID  set oldest transaction ID\n"
 msgstr "  -u, --oldest-transaction-id=XID  задать ID старейшей ID\n"
 
-<<<<<<< HEAD
-#: pg_resetwal.c:1190
-=======
 #: pg_resetwal.c:1214
->>>>>>> 3d6a8289
 #, c-format
 msgid "  -x, --next-transaction-id=XID    set next transaction ID\n"
 msgstr "  -x, --next-transaction-id=XID    задать ID следующей транзакции\n"
 
-<<<<<<< HEAD
-#: pg_resetwal.c:1191
-=======
 #: pg_resetwal.c:1215
->>>>>>> 3d6a8289
 #, c-format
 msgid ""
 "      --char-signedness=OPTION     set char signedness to \"signed\" or "
@@ -1295,9 +815,6 @@
 "      --char-signedness=ВАРИАНТ    установить знаковость char: \"signed\" "
 "или \"unsigned\"\n"
 
-<<<<<<< HEAD
-#: pg_resetwal.c:1193
-=======
 #: pg_resetwal.c:1216
 #, c-format
 msgid "      --wal-segsize=SIZE           size of WAL segments, in megabytes\n"
@@ -1305,7 +822,6 @@
 "      --wal-segsize=РАЗМЕР         размер сегментов WAL (в мегабайтах)\n"
 
 #: pg_resetwal.c:1218
->>>>>>> 3d6a8289
 #, c-format
 msgid ""
 "\n"
@@ -1314,11 +830,7 @@
 "\n"
 "Об ошибках сообщайте по адресу <%s>.\n"
 
-<<<<<<< HEAD
-#: pg_resetwal.c:1194
-=======
 #: pg_resetwal.c:1219
->>>>>>> 3d6a8289
 #, c-format
 msgid "%s home page: <%s>\n"
 msgstr "Домашняя страница %s: <%s>\n"

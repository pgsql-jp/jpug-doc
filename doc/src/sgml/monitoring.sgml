<!-- doc/src/sgml/monitoring.sgml -->

<chapter id="monitoring">
<!--
 <title>Monitoring Database Activity</title>
-->
 <title>データベース活動状況の監視</title>

 <indexterm zone="monitoring">
  <primary>monitoring</primary>
  <secondary>database activity</secondary>
 </indexterm>
 <indexterm zone="monitoring">
  <primary>監視</primary>
  <secondary>データベース活動状況</secondary>
 </indexterm>

 <indexterm zone="monitoring">
  <primary>database activity</primary>
  <secondary>monitoring</secondary>
 </indexterm>
 <indexterm zone="monitoring">
  <primary>データベース活動状況</primary>
  <secondary>監視</secondary>
 </indexterm>

 <para>
<!--
  A database administrator frequently wonders, <quote>What is the system
  doing right now?</quote>
  This chapter discusses how to find that out.
-->
データベース管理者はよく、<quote>システムは今現在何をしているか</quote>を気にします。
本章ではそれを知る方法について説明します。
 </para>

  <para>
<!--
   Several tools are available for monitoring database activity and
   analyzing performance.  Most of this chapter is devoted to describing
   <productname>PostgreSQL</productname>'s cumulative statistics system,
   but one should not neglect regular Unix monitoring programs such as
   <command>ps</command>, <command>top</command>, <command>iostat</command>, and <command>vmstat</command>.
   Also, once one has identified a
   poorly-performing query, further investigation might be needed using
   <productname>PostgreSQL</productname>'s <link linkend="sql-explain"><command>EXPLAIN</command></link> command.
   <xref linkend="using-explain"/> discusses <command>EXPLAIN</command>
   and other methods for understanding the behavior of an individual
   query.
-->
データベース活動状況の監視と性能解析用のツールはいくつか存在します。
本章の大部分は<productname>PostgreSQL</productname>の累積統計システムの説明に費されていますが、<command>ps</command>や<command>top</command>、<command>iostat</command>、<command>vmstat</command>などの通常のUnix監視プログラムを無視すべきではありません。
また、性能が悪い問い合わせであると認知された問い合わせは、その後、<productname>PostgreSQL</productname>の<link linkend="sql-explain"><command>EXPLAIN</command></link>コマンドを使用して調査を行う必要が発生します。
<xref linkend="using-explain"/>では、個々の問い合わせの振舞いを理解するための、<command>EXPLAIN</command>やその他の方法について記載しています。
  </para>

 <sect1 id="monitoring-ps">
<!--
  <title>Standard Unix Tools</title>
-->
  <title>標準的なUnixツール</title>

  <indexterm zone="monitoring-ps">
   <primary>ps</primary>
   <secondary>to monitor activity</secondary>
  </indexterm>
  <indexterm zone="monitoring-ps">
   <primary>ps</primary>
   <secondary>活動状況監視のための</secondary>
  </indexterm>

  <para>
<!--
   On most Unix platforms, <productname>PostgreSQL</productname> modifies its
   command title as reported by <command>ps</command>, so that individual server
   processes can readily be identified.  A sample display is
-->
ほとんどのUNIXプラットフォームでは、<productname>PostgreSQL</productname>は、個々のサーバプロセスが容易に識別できるように、<command>ps</command>によって報告されるコマンドタイトル部分を変更します。
以下に表示例を示します。

<screen>
$ ps auxww | grep ^postgres
postgres  15551  0.0  0.1  57536  7132 pts/0    S    18:02   0:00 postgres -i
postgres  15554  0.0  0.0  57536  1184 ?        Ss   18:02   0:00 postgres: background writer
postgres  15555  0.0  0.0  57536   916 ?        Ss   18:02   0:00 postgres: checkpointer
postgres  15556  0.0  0.0  57536   916 ?        Ss   18:02   0:00 postgres: walwriter
postgres  15557  0.0  0.0  58504  2244 ?        Ss   18:02   0:00 postgres: autovacuum launcher
postgres  15582  0.0  0.0  58772  3080 ?        Ss   18:04   0:00 postgres: joe runbug 127.0.0.1 idle
postgres  15606  0.0  0.0  58772  3052 ?        Ss   18:07   0:00 postgres: tgl regression [local] SELECT waiting
postgres  15610  0.0  0.0  58772  3056 ?        Ss   18:07   0:00 postgres: tgl regression [local] idle in transaction
</screen>

<!--
   (The appropriate invocation of <command>ps</command> varies across different
   platforms, as do the details of what is shown.  This example is from a
   recent Linux system.)  The first process listed here is the
   primary server process.  The command arguments
   shown for it are the same ones used when it was launched.  The next four
   processes are background worker processes automatically launched by the
   primary process.  (The <quote>autovacuum launcher</quote> process will not
   be present if you have set the system not to run autovacuum.)
   Each of the remaining
   processes is a server process handling one client connection.  Each such
   process sets its command line display in the form
-->
（<command>ps</command>の適切な呼び出し方はプラットフォームによって異なります。
同様に、何が詳細に表示されるのかも異なります。
この例は最近のLinuxシステムのものです。）
この一覧の最初のプロセスはプライマリサーバプロセスです。
表示されているコマンド引数は、起動時に使用されたものと同じものです。
次の4つのプロセスは、プライマリプロセスから自動的に起動されるバックグラウンドワーカープロセスです。
（自動バキュームが起動しないように設定していた場合は<quote>自動バキュームランチャ</quote>プロセスは表示されません。）
残るプロセスはそれぞれ、1つのクライアント接続を取り扱うサーバプロセスです。
それぞれのプロセスは、次の形式のコマンドライン表示を設定します。

<screen>
postgres: <replaceable>user</replaceable> <replaceable>database</replaceable> <replaceable>host</replaceable> <replaceable>activity</replaceable>
</screen>

<!--
  The user, database, and (client) host items remain the same for
  the life of the client connection, but the activity indicator changes.
  The activity can be <literal>idle</literal> (i.e., waiting for a client command),
  <literal>idle in transaction</literal> (waiting for client inside a <command>BEGIN</command> block),
  or a command type name such as <literal>SELECT</literal>.  Also,
  <literal>waiting</literal> is appended if the server process is presently waiting
  on a lock held by another session.  In the above example we can infer
  that process 15606 is waiting for process 15610 to complete its transaction
  and thereby release some lock.  (Process 15610 must be the blocker, because
  there is no other active session.  In more complicated cases it would be
  necessary to look into the
  <link linkend="view-pg-locks"><structname>pg_locks</structname></link>
  system view to determine who is blocking whom.)
-->
ユーザ、データベース、(クライアント)ホストという項目はクライアント接続の存続期間中変更されることはありませんが、活動状況を示す部分は変わります。
活動状況は、<literal>idle</literal>（つまり、クライアントからのコマンド待ち状態）、<literal>idle in transaction</literal>（<command>BEGIN</command>ブロックの内側でのクライアントの待ち状態）、または<literal>SELECT</literal>のようなコマンド種類名のいずれかとなります。
また、そのサーバプロセスが他のセッションによって保持されたロックを待っている状態の場合は、<literal>waiting</literal>が追加されます。
上の例では、プロセス15606はプロセス15610におけるトランザクションの完了とそれに伴うロックの解放を待っていると推測できます。
（他に実行中のセッションがありませんので、プロセス15610がブロックしている側であるはずです。
もっと複雑な場合では<link linkend="view-pg-locks"><structname>pg_locks</structname></link>システムビューを検索し、どのプロセスがどのプロセスをブロックしているか決定しなければなりません。）
  </para>

  <para>
<!--
   If <xref linkend="guc-cluster-name"/> has been configured the
   cluster name will also be shown in <command>ps</command> output:
-->
<xref linkend="guc-cluster-name"/>が設定されていれば、<command>ps</command>の出力でクラスタ名も表示されます。
<screen>
$ psql -c 'SHOW cluster_name'
 cluster_name
--------------
 server1
(1 row)

$ ps aux|grep server1
postgres   27093  0.0  0.0  30096  2752 ?        Ss   11:34   0:00 postgres: server1: background writer
...
</screen>
  </para>

  <para>
<!--
   If you have turned off <xref linkend="guc-update-process-title"/> then the
   activity indicator is not updated; the process title is set only once
   when a new process is launched.  On some platforms this saves a measurable
   amount of per-command overhead;  on others it's insignificant.
-->
<xref linkend="guc-update-process-title"/>を無効にした場合、活動情報を示す部分は更新されません。
新しいプロセスが起動した時に一度だけ、プロセスの表題は設定されます。
プラットフォームの中には、これによりコマンドごとのオーバーヘッドをかなり抑えられるものもありますし、まったく意味がないものもあります。
  </para>

  <tip>
  <para>
<!--
  <productname>Solaris</productname> requires special handling. You must
  use <command>/usr/ucb/ps</command>, rather than
  <command>/bin/ps</command>. You also must use two <option>w</option>
  flags, not just one. In addition, your original invocation of the
  <command>postgres</command> command must have a shorter
  <command>ps</command> status display than that provided by each
  server process.  If you fail to do all three things, the <command>ps</command>
  output for each server process will be the original <command>postgres</command>
  command line.
-->
<productname>Solaris</productname>では特別な取り扱いが必要です。
<command>/bin/ps</command>ではなく、<command>/usr/ucb/ps</command>を使用しなければなりません。
また、<option>w</option>フラグを1つではなく2つ使用しなければなりません。
さらに、元の<command>postgres</command>の呼び出しに関する<command>ps</command>のステータス表示は、各サーバプロセスに関するステータス表示よりも短くなければなりません。
この3条件を全て満たさないと、各サーバプロセスの<command>ps</command>の出力は、元の<command>postgres</command>のコマンドラインのものになってしまいます。
  </para>
  </tip>
 </sect1>

 <sect1 id="monitoring-stats">
<!--
  <title>The Cumulative Statistics System</title>
-->
  <title>累積統計システム</title>

  <indexterm zone="monitoring-stats">
   <primary>statistics</primary>
  </indexterm>
  <indexterm zone="monitoring-stats">
   <primary>統計情報</primary>
  </indexterm>

  <para>
<!--
   <productname>PostgreSQL</productname>'s <firstterm>cumulative statistics
   system</firstterm> supports collection and reporting of information about
   server activity.  Presently, accesses to tables and indexes in both
   disk-block and individual-row terms are counted.  The total number of rows
   in each table, and information about vacuum and analyze actions for each
   table are also counted.  If enabled, calls to user-defined functions and
   the total time spent in each one are counted as well.
-->
<productname>PostgreSQL</productname>の<firstterm>累積統計システム</firstterm>は、サーバ活動に関する情報の収集と報告をサポートしています。
現在、コレクタはテーブルとインデックスへのアクセスをディスクブロックおよび個々の行単位で数えることができます。
またこれは、各テーブル内の総行数、および、各テーブルでのバキュームやアナライズの実施情報を数えます。
有効になっている場合は、ユーザ定義関数の呼ばれた回数、それぞれの消費した総時間を数えます。
  </para>

  <para>
<!--
   <productname>PostgreSQL</productname> also supports reporting dynamic
   information about exactly what is going on in the system right now, such as
   the exact command currently being executed by other server processes, and
   which other connections exist in the system.  This facility is independent
   of the cumulative statistics system.
-->
また、<productname>PostgreSQL</productname>は他のサーバプロセスによって現在実行されている正確なコマンドなど現在システム内で起きていること、またシステム内にどんな他の接続が存在するかということについての動的情報を正確に報告する機能を持ちます。
これは累積統計システムから独立している機能です。
  </para>

 <sect2 id="monitoring-stats-setup">
<!--
  <title>Statistics Collection Configuration</title>
-->
  <title>統計情報収集のための設定</title>

  <para>
<!--
   Since collection of statistics adds some overhead to query execution,
   the system can be configured to collect or not collect information.
   This is controlled by configuration parameters that are normally set in
   <filename>postgresql.conf</filename>.  (See <xref linkend="runtime-config"/> for
   details about setting configuration parameters.)
-->
統計情報の収集によって問い合わせの実行に少しオーバーヘッドが加わりますので、システムは情報を収集するようにもしないようにも設定できます。
これは通常は<filename>postgresql.conf</filename>内で設定される、設定パラメータによって制御されます。
（設定パラメータの設定についての詳細は<xref linkend="runtime-config"/>を参照してください。）
  </para>

  <para>
<!--
   The parameter <xref linkend="guc-track-activities"/> enables monitoring
   of the current command being executed by any server process.
-->
<xref linkend="guc-track-activities"/>パラメータは、任意のサーバプロセスで現在実行されているコマンドを監視するかどうかを指定できます。
  </para>

  <para>
<!--
   The parameter <xref linkend="guc-track-counts"/> controls whether
   cumulative statistics are collected about table and index accesses.
-->
<xref linkend="guc-track-counts"/>パラメータは、テーブルおよびインデックスアクセスに関する累積統計を収集するかどうかを制御します。
  </para>

  <para>
<!--
   The parameter <xref linkend="guc-track-functions"/> enables tracking of
   usage of user-defined functions.
-->
<xref linkend="guc-track-functions"/>パラメータは、ユーザ定義関数の使用状況を追跡するかどうかを指定できます。
  </para>

  <para>
<!--
   The parameter <xref linkend="guc-track-io-timing"/> enables monitoring
   of block read, write, extend, and fsync times.
<<<<<<< HEAD
=======
-->
<xref linkend="guc-track-io-timing"/>パラメータは、ブロック読み取り、書き込み、拡張およびfsync時間を監視するかどうかを指定できます。
>>>>>>> 32de6336
  </para>

  <para>
<!--
   The parameter <xref linkend="guc-track-wal-io-timing"/> enables monitoring
   of WAL write and fsync times.
<<<<<<< HEAD
=======
-->
<xref linkend="guc-track-wal-io-timing"/>パラメータは、WALの書き込みおよびfsync時間を監視するかどうかを指定できます。
>>>>>>> 32de6336
  </para>

  <para>
<!--
   Normally these parameters are set in <filename>postgresql.conf</filename> so
   that they apply to all server processes, but it is possible to turn
   them on or off in individual sessions using the <xref
   linkend="sql-set"/> command. (To prevent
   ordinary users from hiding their activity from the administrator,
   only superusers are allowed to change these parameters with
   <command>SET</command>.)
-->
通常、これらの変数は全てのサーバプロセスに適用できるように<filename>postgresql.conf</filename>内で設定されます。
しかし、<xref linkend="sql-set"/>コマンドを使用して、個別のセッションで有効または無効にできます。
（一般ユーザがその活動を管理者から隠すことを防止するために、スーパーユーザのみが<command>SET</command>を使用してこれらのパラメータを変更できます。）
  </para>

  <para>
<!--
   Cumulative statistics are collected in shared memory. Every
   <productname>PostgreSQL</productname> process collects statistics locally,
   then updates the shared data at appropriate intervals.  When a server,
   including a physical replica, shuts down cleanly, a permanent copy of the
   statistics data is stored in the <filename>pg_stat</filename> subdirectory,
   so that statistics can be retained across server restarts.  In contrast,
   when starting from an unclean shutdown (e.g., after an immediate shutdown,
   a server crash, starting from a base backup, and point-in-time recovery),
   all statistics counters are reset.
-->
累積統計情報は共有メモリに収集されます。
すべての<productname>PostgreSQL</productname>プロセスがローカルで統計情報を収集し、適切な間隔で共有データを更新します。
物理レプリカを含むサーバがクリーンにシャットダウンすると、統計データの永続的なコピーが<filename>pg_stat</filename>サブディレクトリに保存されます。
これにより、サーバの再起動後も統計情報を保持できます。
対照的に、クリーンでないシャットダウンから開始する場合（即時シャットダウン後、サーバクラッシュ、ベースバックアップから開始、ポイントインタイムリカバリなど）、すべての統計カウンタがリセットされます。
  </para>

 </sect2>

 <sect2 id="monitoring-stats-views">
<!--
  <title>Viewing Statistics</title>
-->
  <title>統計情報の表示</title>

  <para>
<!--
   Several predefined views, listed in <xref
   linkend="monitoring-stats-dynamic-views-table"/>, are available to show
   the current state of the system. There are also several other
   views, listed in <xref
   linkend="monitoring-stats-views-table"/>, available to show the accumulated
   statistics.  Alternatively, one can
   build custom views using the underlying cumulative statistics functions, as
   discussed in <xref linkend="monitoring-stats-functions"/>.
-->
システムの現在の状態を表示するために、いくつかの定義済みのビューがあり、<xref linkend="monitoring-stats-dynamic-views-table"/>に一覧されています。
また、累積統計の収集結果を表示するために、他にもいくつかのビューがあり、<xref linkend="monitoring-stats-views-table"/>に一覧されています。
あるいはまた、<xref linkend="monitoring-stats-functions"/>で説明する、基礎的な累積統計関数を使用した独自のビューを構築することもできます。
  </para>

  <para>
<!--
   When using the cumulative statistics views and functions to monitor
   collected data, it is important to realize that the information does not
   update instantaneously.  Each individual server process flushes out
   accumulated statistics to shared memory just before going idle, but not
   more frequently than once per <varname>PGSTAT_MIN_INTERVAL</varname>
   milliseconds (1 second unless altered while building the server); so a
   query or transaction still in progress does not affect the displayed totals
   and the displayed information lags behind actual activity.  However,
   current-query information collected by <varname>track_activities</varname>
   is always up-to-date.
-->
収集したデータを監視するために累積統計ビューや関数を使用する場合、この情報は即座に更新されないことを認識することが重要です。
個々のサーバプロセスは、待機状態になる直前に、累積統計を共有メモリにフラッシュしますが、<varname>PGSTAT_MIN_INTERVAL</varname>ミリ秒に1回以上の頻度でフラッシュすることはありません（サーバ構築時に変更しない限り1秒）。
したがって、まだ処理中の問い合わせやトランザクションは表示される合計に影響を与えず、表示される情報は実際のアクティビティより遅くなります。
しかし、<varname>track_activities</varname>で収集される現在の問い合わせの情報は常に最新です。
  </para>

  <para>
<!--
   Another important point is that when a server process is asked to display
   any of the accumulated statistics, accessed values are cached until the end
   of its current transaction in the default configuration. So the statistics
   will show static information as long as you continue the current
   transaction. Similarly, information about the current queries of all
   sessions is collected when any such information is first requested within a
   transaction, and the same information will be displayed throughout the
   transaction. This is a feature, not a bug, because it allows you to perform
   several queries on the statistics and correlate the results without
   worrying that the numbers are changing underneath you.
-->
もう1つの重要なポイントは、サーバプロセスが累積された統計のいずれかを表示するように要求された場合、アクセスされた値はデフォルト構成で現在のトランザクションが終了するまでキャッシュされることです。
したがって、現在のトランザクションを続行しているかぎり、統計には静的な情報が表示されます。
同様に、すべてのセッションの現在の問合せに関する情報は、その情報がトランザクション内で最初に要求されたときに収集され、同じ情報がトランザクション全体にわたって表示されます。
これはバグではなく特徴です。
これにより、統計に対して複数の問合せを実行し、結果を相互に関連付ける際に、ユーザーの下で数値が変化することを心配する必要がないためです。

<!--
   When analyzing statistics interactively, or with expensive queries, the
   time delta between accesses to individual statistics can lead to
   significant skew in the cached statistics. To minimize skew,
   <varname>stats_fetch_consistency</varname> can be set to
   <literal>snapshot</literal>, at the price of increased memory usage for
   caching not-needed statistics data.  Conversely, if it's known that
   statistics are only accessed once, caching accessed statistics is
   unnecessary and can be avoided by setting
   <varname>stats_fetch_consistency</varname> to <literal>none</literal>.
-->
統計情報を対話的に分析する場合、または高価な問い合わせを使用する場合、個々の統計へのアクセス間の時間差によって、キャッシュされた統計に大幅な歪みが発生する可能性があります。
歪みを最小化するには、<varname>stats_fetch_consistency</varname>を<literal>snapshot</literal>に設定します。
ただし、不要な統計データをキャッシュするためのメモリ使用量が増加します。逆に、統計が一度しかアクセスされないことがわかっている場合は、アクセスされた統計のキャッシュは不要であり、<varname>stats_fetch_consistency</varname>を<literal>none</literal>に設定することで回避できます。

<<<<<<< HEAD
   You can invoke <function>pg_stat_clear_snapshot()</function> to discard the
=======
<!--
   You can invoke <function>pg_stat_clear_snapshot</function>() to discard the
>>>>>>> 32de6336
   current transaction's statistics snapshot or cached values (if any).  The
   next use of statistical information will (when in snapshot mode) cause a
   new snapshot to be built or (when in cache mode) accessed statistics to be
   cached.
-->
<function>pg_stat_clear_snapshot</function>()を呼び出して、現在のトランザクションの統計スナップショットまたはキャッシュされた値（もしあれば）を破棄することができます。
次に統計情報を使用すると（スナップショットモードの場合）新しいスナップショットが作成され、（キャッシュモードの場合）アクセスされた統計がキャッシュされます。
  </para>

  <para>
<!--
   A transaction can also see its own statistics (not yet flushed out to the
   shared memory statistics) in the views
   <structname>pg_stat_xact_all_tables</structname>,
   <structname>pg_stat_xact_sys_tables</structname>,
   <structname>pg_stat_xact_user_tables</structname>, and
   <structname>pg_stat_xact_user_functions</structname>.  These numbers do not act as
   stated above; instead they update continuously throughout the transaction.
-->
トランザクションはまた、ビューの<structname>pg_stat_xact_all_tables</structname>、<structname>pg_stat_xact_sys_tables</structname>、<structname>pg_stat_xact_user_tables</structname>、および<structname>pg_stat_xact_user_functions</structname>を通じて、自身の統計情報（まだ共有メモリの統計情報にフラッシュされていない）も参照することができます。
これらの数値はトランザクション中に継続的に更新されていくため上記の様な（静的な情報を示す）振る舞いとはなりません。
  </para>

  <para>
<!--
   Some of the information in the dynamic statistics views shown in <xref
   linkend="monitoring-stats-dynamic-views-table"/> is security restricted.
   Ordinary users can only see all the information about their own sessions
   (sessions belonging to a role that they are a member of).  In rows about
   other sessions, many columns will be null.  Note, however, that the
   existence of a session and its general properties such as its sessions user
   and database are visible to all users.  Superusers and roles with privileges of
   built-in role <literal>pg_read_all_stats</literal> (see also <xref
   linkend="predefined-roles"/>) can see all the information about all sessions.
-->
<xref linkend="monitoring-stats-dynamic-views-table"/>で表示される動的な統計ビューの情報の中にはセキュリティ制限があるものがあります。
一般ユーザは自身のセッション（メンバとなっているロールに属するセッション）に関する全情報だけを参照できます。
他セッションに関する行では多くの列がNULLになるでしょう。
しかしながら、セッションの存在とセッションのユーザとデータベースなどの一般的な属性は全ユーザに可視であることに注意してください。
スーパーユーザと組み込みロール<literal>pg_read_all_stats</literal>の権限を持つロール（<xref linkend="predefined-roles"/>も参照してください）は全セッションに関する全情報を参照できます。
  </para>

  <table id="monitoring-stats-dynamic-views-table">
<!--
   <title>Dynamic Statistics Views</title>
-->
   <title>動的統計情報ビュー</title>

   <tgroup cols="2">
    <thead>
     <row>
<!--
      <entry>View Name</entry>
      <entry>Description</entry>
-->
      <entry>ビュー名</entry>
      <entry>説明</entry>
     </row>
    </thead>

    <tbody>
     <row>
      <entry>
       <structname>pg_stat_activity</structname>
       <indexterm><primary>pg_stat_activity</primary></indexterm>
      </entry>
      <entry>
<!--
       One row per server process, showing information related to
       the current activity of that process, such as state and current query.
       See <link linkend="monitoring-pg-stat-activity-view">
       <structname>pg_stat_activity</structname></link> for details.
-->
サーバプロセスあたり1行の形式で、状態や現在の問い合わせ等のプロセスの現在の活動状況に関連した情報を表示します。
詳細については<link linkend="monitoring-pg-stat-activity-view"><structname>pg_stat_activity</structname></link>を参照してください。
      </entry>
     </row>

     <row>
      <entry><structname>pg_stat_replication</structname><indexterm><primary>pg_stat_replication</primary></indexterm></entry>
<!--
      <entry>One row per WAL sender process, showing statistics about
       replication to that sender's connected standby server.
       See <link linkend="monitoring-pg-stat-replication-view">
       <structname>pg_stat_replication</structname></link> for details.
-->
      <entry>
WAL送信プロセス毎に1行の形式で、送信サーバが接続したスタンバイサーバへのレプリケーションに関する統計情報を表示します。
詳細については<link linkend="monitoring-pg-stat-replication-view"><structname>pg_stat_replication</structname></link>を参照してください。
      </entry>
     </row>

     <row>
      <entry><structname>pg_stat_wal_receiver</structname><indexterm><primary>pg_stat_wal_receiver</primary></indexterm></entry>
<!--
      <entry>Only one row, showing statistics about the WAL receiver from
       that receiver's connected server.
       See <link linkend="monitoring-pg-stat-wal-receiver-view">
       <structname>pg_stat_wal_receiver</structname></link> for details.
-->
      <entry>
1行の形式で、受信サーバが接続したサーバからWAL受信サーバに関する統計情報を表示します。
詳細については<link linkend="monitoring-pg-stat-wal-receiver-view"><structname>pg_stat_wal_receiver</structname></link>を参照してください。
      </entry>
     </row>

     <row>
      <entry><structname>pg_stat_recovery_prefetch</structname><indexterm><primary>pg_stat_recovery_prefetch</primary></indexterm></entry>
<!--
      <entry>Only one row, showing statistics about blocks prefetched during recovery.
       See <link linkend="monitoring-pg-stat-recovery-prefetch">
       <structname>pg_stat_recovery_prefetch</structname></link> for details.
-->
      <entry>
1行の形式で、リカバリ中にプリフェッチされたブロックに関する統計情報を表示します。
詳細については<link linkend="monitoring-pg-stat-recovery-prefetch"><structname>pg_stat_recovery_prefetch</structname></link> を参照してください。
      </entry>
     </row>

     <row>
      <entry><structname>pg_stat_subscription</structname><indexterm><primary>pg_stat_subscription</primary></indexterm></entry>
<!--
      <entry>At least one row per subscription, showing information about
       the subscription workers.
       See <link linkend="monitoring-pg-stat-subscription">
       <structname>pg_stat_subscription</structname></link> for details.
-->
      <entry>
1つのサブスクリプションにつき少なくとも1行の形式で、サブスクリプションワーカーに関する情報を表示します。
詳細については<link linkend="monitoring-pg-stat-subscription"><structname>pg_stat_subscription</structname></link>を参照してください。
      </entry>
     </row>

     <row>
      <entry><structname>pg_stat_ssl</structname><indexterm><primary>pg_stat_ssl</primary></indexterm></entry>
<!--
      <entry>One row per connection (regular and replication), showing information about
       SSL used on this connection.
       See <link linkend="monitoring-pg-stat-ssl-view">
       <structname>pg_stat_ssl</structname></link> for details.
-->
      <entry>
接続（通常およびレプリケーション）あたり1行の形式で、接続に使われるSSLの情報を表示します。
詳細については<link linkend="monitoring-pg-stat-ssl-view"><structname>pg_stat_ssl</structname></link>を参照してください。
      </entry>
     </row>

     <row>
      <entry><structname>pg_stat_gssapi</structname><indexterm><primary>pg_stat_gssapi</primary></indexterm></entry>
<!--
      <entry>One row per connection (regular and replication), showing information about
       GSSAPI authentication and encryption used on this connection.
       See <link linkend="monitoring-pg-stat-gssapi-view">
       <structname>pg_stat_gssapi</structname></link> for details.
-->
     <entry>
接続（通常およびレプリケーション）あたり1行の形式で、接続に使われるGSSAPI認証と暗号化に関する情報を表示します。
詳細については<link linkend="monitoring-pg-stat-gssapi-view"><structname>pg_stat_gssapi</structname></link>を参照してください。
      </entry>
     </row>

     <row>
      <entry><structname>pg_stat_progress_analyze</structname><indexterm><primary>pg_stat_progress_analyze</primary></indexterm></entry>
<!--
      <entry>One row for each backend (including autovacuum worker processes) running
       <command>ANALYZE</command>, showing current progress.
       See <xref linkend="analyze-progress-reporting"/>.
-->
      <entry>
<command>ANALYZE</command>を実行している各バックエンド（自動バキュームワーカープロセスを含む）ごとに1行の形式で、現在の進捗を表示します。
<xref linkend="analyze-progress-reporting"/>を参照してください。
      </entry>
     </row>

     <row>
      <entry><structname>pg_stat_progress_create_index</structname><indexterm><primary>pg_stat_progress_create_index</primary></indexterm></entry>
<!--
      <entry>One row for each backend running <command>CREATE INDEX</command> or <command>REINDEX</command>, showing
      current progress.
      See <xref linkend="create-index-progress-reporting"/>.
-->
     <entry>
<command>CREATE INDEX</command>または<command>REINDEX</command>を実行している各バックエンドごとに1行の形式で、現在の進捗を表示します。
<xref linkend="create-index-progress-reporting"/>を参照してください。
     </entry>
     </row>

     <row>
      <entry><structname>pg_stat_progress_vacuum</structname><indexterm><primary>pg_stat_progress_vacuum</primary></indexterm></entry>
<!--
      <entry>One row for each backend (including autovacuum worker processes) running
       <command>VACUUM</command>, showing current progress.
       See <xref linkend="vacuum-progress-reporting"/>.
-->
      <entry>
<command>VACUUM</command>を実行している各バックエンド（自動バキュームワーカープロセスを含む）ごとに1行の形式で、現在の進捗を表示します。
<xref linkend="vacuum-progress-reporting"/>を参照してください。
      </entry>
     </row>

     <row>
      <entry><structname>pg_stat_progress_cluster</structname><indexterm><primary>pg_stat_progress_cluster</primary></indexterm></entry>
<!--
      <entry>One row for each backend running
       <command>CLUSTER</command> or <command>VACUUM FULL</command>, showing current progress.
       See <xref linkend="cluster-progress-reporting"/>.
-->
      <entry>
<command>CLUSTER</command>または<command>VACUUM FULL</command>を実行している各バックエンドごとに1行の形式で、現在の進捗を表示します。
<xref linkend="cluster-progress-reporting"/>を参照してください。
      </entry>
     </row>

     <row>
      <entry><structname>pg_stat_progress_basebackup</structname><indexterm><primary>pg_stat_progress_basebackup</primary></indexterm></entry>
<!--
      <entry>One row for each WAL sender process streaming a base backup,
       showing current progress.
       See <xref linkend="basebackup-progress-reporting"/>.
-->
      <entry>
ベースバックアップをストリームしている各WAL送信プロセスごとに1行の形式で、現在の進捗を表示します。
<xref linkend="basebackup-progress-reporting"/>を参照してください。
      </entry>
     </row>

     <row>
      <entry><structname>pg_stat_progress_copy</structname><indexterm><primary>pg_stat_progress_copy</primary></indexterm></entry>
<!--
      <entry>One row for each backend running <command>COPY</command>, showing current progress.
       See <xref linkend="copy-progress-reporting"/>.
-->
      <entry>
<command>COPY</command>を実行している各バックエンドごとに1行の形式で、現在の進捗を表示します。
<xref linkend="copy-progress-reporting"/>を参照してください。
      </entry>
     </row>
    </tbody>
   </tgroup>
  </table>

  <table id="monitoring-stats-views-table">
<!--
   <title>Collected Statistics Views</title>
-->
   <title>収集済み統計情報ビュー</title>

   <tgroup cols="2">
    <thead>
     <row>
<!--
      <entry>View Name</entry>
      <entry>Description</entry>
-->
      <entry>ビュー名</entry>
      <entry>説明</entry>
     </row>
    </thead>

    <tbody>

     <!-- everything related to global objects, alphabetically -->

     <row>
      <entry><structname>pg_stat_archiver</structname><indexterm><primary>pg_stat_archiver</primary></indexterm></entry>
<!--
      <entry>One row only, showing statistics about the
       WAL archiver process's activity. See
       <link linkend="monitoring-pg-stat-archiver-view">
       <structname>pg_stat_archiver</structname></link> for details.
-->
      <entry>
WALアーカイバプロセスの活動状況に関する統計情報を1行のみで表示します。
詳細については<link linkend="monitoring-pg-stat-archiver-view"><structname>pg_stat_archiver</structname></link>を参照してください。
      </entry>
     </row>

     <row>
      <entry><structname>pg_stat_bgwriter</structname><indexterm><primary>pg_stat_bgwriter</primary></indexterm></entry>
<!--
      <entry>One row only, showing statistics about the
       background writer process's activity. See
       <link linkend="monitoring-pg-stat-bgwriter-view">
       <structname>pg_stat_bgwriter</structname></link> for details.
-->
      <entry>
バックグラウンドライタプロセスの活動状況に関する統計情報を1行のみで表示します。
詳細については<link linkend="monitoring-pg-stat-bgwriter-view"><structname>pg_stat_bgwriter</structname></link>を参照してください。
     </entry>
     </row>

     <row>
      <entry><structname>pg_stat_checkpointer</structname><indexterm><primary>pg_stat_checkpointer</primary></indexterm></entry>
      <entry>One row only, showing statistics about the
       checkpointer process's activity. See
       <link linkend="monitoring-pg-stat-checkpointer-view">
       <structname>pg_stat_checkpointer</structname></link> for details.
     </entry>
     </row>

     <row>
      <entry><structname>pg_stat_database</structname><indexterm><primary>pg_stat_database</primary></indexterm></entry>
<!--
      <entry>One row per database, showing database-wide statistics. See
       <link linkend="monitoring-pg-stat-database-view">
       <structname>pg_stat_database</structname></link> for details.
-->
      <entry>
データベース毎に1行の形式で、データベース全体の統計情報を表示します。
詳細については<link linkend="monitoring-pg-stat-database-view"><structname>pg_stat_database</structname></link>を参照してください。
      </entry>
     </row>

     <row>
      <entry><structname>pg_stat_database_conflicts</structname><indexterm><primary>pg_stat_database_conflicts</primary></indexterm></entry>
      <entry>
<!--
       One row per database, showing database-wide statistics about
       query cancels due to conflict with recovery on standby servers.
       See <link linkend="monitoring-pg-stat-database-conflicts-view">
       <structname>pg_stat_database_conflicts</structname></link> for details.
-->
データベース毎に1行の形式で、スタンバイサーバにおける復旧との競合のためにキャンセルされた問い合わせについてのデータベース全体の統計情報を表示します。
詳細については<link linkend="monitoring-pg-stat-database-conflicts-view"><structname>pg_stat_database_conflicts</structname></link>を参照してください。
      </entry>
     </row>

     <row>
      <entry><structname>pg_stat_io</structname><indexterm><primary>pg_stat_io</primary></indexterm></entry>
      <entry>
<!--
       One row for each combination of backend type, context, and target object
       containing cluster-wide I/O statistics.
       See <link linkend="monitoring-pg-stat-io-view">
       <structname>pg_stat_io</structname></link> for details.
-->
バックエンドタイプ、コンテキスト、ターゲットのオブジェクトの組み合わせごとに1行で、クラスタ全体のI/O統計情報を含みます。
詳細については<link linkend="monitoring-pg-stat-io-view"><structname>pg_stat_io</structname></link>を参照してください。
     </entry>
     </row>

     <row>
      <entry><structname>pg_stat_replication_slots</structname><indexterm><primary>pg_stat_replication_slots</primary></indexterm></entry>
<!--
      <entry>One row per replication slot, showing statistics about the
       replication slot's usage. See
       <link linkend="monitoring-pg-stat-replication-slots-view">
       <structname>pg_stat_replication_slots</structname></link> for details.
-->
      <entry>
レプリケーションスロットごとに1行の形式で、レプリケーションスロットの使用状況に関する統計情報を表示します。
詳細については<link linkend="monitoring-pg-stat-replication-slots-view"> <structname>pg_stat_replication_slots</structname></link>を参照してください。
      </entry>
     </row>

     <row>
      <entry><structname>pg_stat_slru</structname><indexterm><primary>pg_stat_slru</primary></indexterm></entry>
<!--
      <entry>One row per SLRU, showing statistics of operations. See
       <link linkend="monitoring-pg-stat-slru-view">
       <structname>pg_stat_slru</structname></link> for details.
-->
      <entry>
SLRUごとに1行の形で、操作に関する統計情報を示します。
詳細については<link linkend="monitoring-pg-stat-slru-view"><structname>pg_stat_slru</structname></link>を参照してください。
      </entry>
     </row>

     <row>
      <entry><structname>pg_stat_subscription_stats</structname><indexterm><primary>pg_stat_subscription_stats</primary></indexterm></entry>
<!--
      <entry>One row per subscription, showing statistics about errors.
      See <link linkend="monitoring-pg-stat-subscription-stats">
      <structname>pg_stat_subscription_stats</structname></link> for details.
-->
      <entry>
サブスクリプションごとに1行の形式で、エラーに関する統計を表示します。
詳細については<link linkend="monitoring-pg-stat-subscription-stats"><structname>pg_stat_subscription_stats</structname></link>を参照してください。
      </entry>
     </row>

     <row>
      <entry><structname>pg_stat_wal</structname><indexterm><primary>pg_stat_wal</primary></indexterm></entry>
<!--
      <entry>One row only, showing statistics about WAL activity. See
       <link linkend="monitoring-pg-stat-wal-view">
       <structname>pg_stat_wal</structname></link> for details.
-->
      <entry>
WALの活動状況に関する統計情報を1行のみで表示します。
詳細については<link linkend="monitoring-pg-stat-wal-view"><structname>pg_stat_wal</structname></link>を参照してください。
      </entry>
     </row>

     <!-- all "stat" for schema objects, by "importance" -->

     <row>
      <entry><structname>pg_stat_all_tables</structname><indexterm><primary>pg_stat_all_tables</primary></indexterm></entry>
      <entry>
<!--
       One row for each table in the current database, showing statistics
       about accesses to that specific table.
       See <link linkend="monitoring-pg-stat-all-tables-view">
       <structname>pg_stat_all_tables</structname></link> for details.
-->
現在のデータベースの各テーブルごとに1行の形式で、特定のテーブルへのアクセスに関する統計情報を示します。
詳細については<link linkend="monitoring-pg-stat-all-tables-view"><structname>pg_stat_all_tables</structname></link>を参照してください。
      </entry>
     </row>

     <row>
      <entry><structname>pg_stat_sys_tables</structname><indexterm><primary>pg_stat_sys_tables</primary></indexterm></entry>
<!--
      <entry>Same as <structname>pg_stat_all_tables</structname>, except that only
      system tables are shown.</entry>
-->
      <entry>
システムテーブルのみが表示される点を除き、<structname>pg_stat_all_tables</structname>と同じです。
</entry>
     </row>

     <row>
      <entry><structname>pg_stat_user_tables</structname><indexterm><primary>pg_stat_user_tables</primary></indexterm></entry>
<!--
      <entry>Same as <structname>pg_stat_all_tables</structname>, except that only user
      tables are shown.</entry>
-->
<entry>
ユーザテーブルのみが表示される点を除き、<structname>pg_stat_all_tables</structname>と同じです。
</entry>
     </row>

     <row>
      <entry><structname>pg_stat_xact_all_tables</structname><indexterm><primary>pg_stat_xact_all_tables</primary></indexterm></entry>
<!--
      <entry>Similar to <structname>pg_stat_all_tables</structname>, but counts actions
      taken so far within the current transaction (which are <emphasis>not</emphasis>
      yet included in <structname>pg_stat_all_tables</structname> and related views).
      The columns for numbers of live and dead rows and vacuum and
      analyze actions are not present in this view.</entry>
-->
      <entry>
<structname>pg_stat_all_tables</structname>と似ていますが、現在のトランザクションにて実施された処理結果をカウントします。(数値が見える時点では、これらの数値は<structname>pg_stat_all_tables</structname>と関連するビューに含まれて<emphasis>いません</emphasis>。)
このビューでは、有効な行数、無効な行数、およびバキュームやアナライズの活動は表示しません。
      </entry>
     </row>

     <row>
      <entry><structname>pg_stat_xact_sys_tables</structname><indexterm><primary>pg_stat_xact_sys_tables</primary></indexterm></entry>
<!--
      <entry>Same as <structname>pg_stat_xact_all_tables</structname>, except that only
      system tables are shown.</entry>
-->
      <entry>
システムテーブルのみが表示される点を除き、<structname>pg_stat_xact_all_tables</structname>と同じです。
      </entry>
     </row>

     <row>
      <entry><structname>pg_stat_xact_user_tables</structname><indexterm><primary>pg_stat_xact_user_tables</primary></indexterm></entry>
<!--
      <entry>Same as <structname>pg_stat_xact_all_tables</structname>, except that only
      user tables are shown.</entry>
-->
      <entry>
ユーザテーブルのみが表示される点を除き、<structname>pg_stat_xact_all_tables</structname>と同じです。
      </entry>
     </row>

     <row>
      <entry><structname>pg_stat_all_indexes</structname><indexterm><primary>pg_stat_all_indexes</primary></indexterm></entry>
      <entry>
<!--
       One row for each index in the current database, showing statistics
       about accesses to that specific index.
       See <link linkend="monitoring-pg-stat-all-indexes-view">
       <structname>pg_stat_all_indexes</structname></link> for details.
-->
現在のデータベースのインデックスごとに1行の形式で、特定のインデックスへのアクセスに関する統計情報を示します。
詳細については<link linkend="monitoring-pg-stat-all-indexes-view"><structname>pg_stat_all_indexes</structname></link>を参照してください。
      </entry>
     </row>

     <row>
      <entry><structname>pg_stat_sys_indexes</structname><indexterm><primary>pg_stat_sys_indexes</primary></indexterm></entry>
<!--
      <entry>Same as <structname>pg_stat_all_indexes</structname>, except that only
      indexes on system tables are shown.</entry>
-->
      <entry>
システムテーブルのインデックスのみが表示される点を除き、<structname>pg_stat_all_indexes</structname>と同じです。
      </entry>
     </row>

     <row>
      <entry><structname>pg_stat_user_indexes</structname><indexterm><primary>pg_stat_user_indexes</primary></indexterm></entry>
<!--
      <entry>Same as <structname>pg_stat_all_indexes</structname>, except that only
      indexes on user tables are shown.</entry>
-->
      <entry>
ユーザテーブルのインデックスのみが表示される点を除き、<structname>pg_stat_all_indexes</structname>と同じです。
      </entry>
     </row>

     <row>
      <entry><structname>pg_stat_user_functions</structname><indexterm><primary>pg_stat_user_functions</primary></indexterm></entry>
      <entry>
<!--
       One row for each tracked function, showing statistics
       about executions of that function. See
       <link linkend="monitoring-pg-stat-user-functions-view">
       <structname>pg_stat_user_functions</structname></link> for details.
-->
追跡された関数ごとに1行の形式で、関数の実行に関する統計情報を表示します。
詳細については<link linkend="monitoring-pg-stat-user-functions-view"><structname>pg_stat_user_functions</structname></link>を参照してください。
      </entry>
     </row>

     <row>
      <entry><structname>pg_stat_xact_user_functions</structname><indexterm><primary>pg_stat_xact_user_functions</primary></indexterm></entry>
<!--
      <entry>Similar to <structname>pg_stat_user_functions</structname>, but counts only
      calls during the current transaction (which are <emphasis>not</emphasis>
      yet included in <structname>pg_stat_user_functions</structname>).</entry>
-->
      <entry>
<structname>pg_stat_user_functions</structname>と似ていますが、現在のトランザクション中に呼び出されたものだけをカウントします。
(数値が見える時点では、これらの数値は<structname>pg_stat_user_functions</structname>に含まれて<emphasis>いません</emphasis>。)
      </entry>
     </row>

     <!-- all "statio" for schema objects, by "importance" -->

     <row>
      <entry><structname>pg_statio_all_tables</structname><indexterm><primary>pg_statio_all_tables</primary></indexterm></entry>
      <entry>
<!--
       One row for each table in the current database, showing statistics
       about I/O on that specific table.
       See <link linkend="monitoring-pg-statio-all-tables-view">
       <structname>pg_statio_all_tables</structname></link> for details.
-->
現在のデータベース内のテーブルごとに1行の形式で、特定のテーブルに対するI/Oに関する統計情報を示します。
詳細については<link linkend="monitoring-pg-statio-all-tables-view"><structname>pg_statio_all_tables</structname></link>を参照してください。
      </entry>
     </row>

     <row>
      <entry><structname>pg_statio_sys_tables</structname><indexterm><primary>pg_statio_sys_tables</primary></indexterm></entry>
<!--
      <entry>Same as <structname>pg_statio_all_tables</structname>, except that only
      system tables are shown.</entry>
-->
      <entry>
システムテーブルのみが表示される点を除き、<structname>pg_statio_all_tables</structname>と同じです。
</entry>
     </row>

     <row>
      <entry><structname>pg_statio_user_tables</structname><indexterm><primary>pg_statio_user_tables</primary></indexterm></entry>
<!--
      <entry>Same as <structname>pg_statio_all_tables</structname>, except that only
      user tables are shown.</entry>
-->
      <entry>
ユーザテーブルのみが表示される点を除き、<structname>pg_statio_all_tables</structname>と同じです。
      </entry>
     </row>

     <row>
      <entry><structname>pg_statio_all_indexes</structname><indexterm><primary>pg_statio_all_indexes</primary></indexterm></entry>
      <entry>
<!--
       One row for each index in the current database,
       showing statistics about I/O on that specific index.
       See <link linkend="monitoring-pg-statio-all-indexes-view">
       <structname>pg_statio_all_indexes</structname></link> for details.
-->
現在のデータベース内のインデックスごとに1行の形式で、特定のインデックスに対するI/Oに関する統計情報を表示します。
詳細については<link linkend="monitoring-pg-statio-all-indexes-view"><structname>pg_statio_all_indexes</structname></link>を参照してください。
      </entry>
     </row>

     <row>
      <entry><structname>pg_statio_sys_indexes</structname><indexterm><primary>pg_statio_sys_indexes</primary></indexterm></entry>
<!--
      <entry>Same as <structname>pg_statio_all_indexes</structname>, except that only
      indexes on system tables are shown.</entry>
-->
      <entry>
システムテーブルのインデックスのみが表示される点を除き、<structname>pg_statio_all_indexes</structname> と同じです。
      </entry>
     </row>

     <row>
      <entry><structname>pg_statio_user_indexes</structname><indexterm><primary>pg_statio_user_indexes</primary></indexterm></entry>
<!--
      <entry>Same as <structname>pg_statio_all_indexes</structname>, except that only
      indexes on user tables are shown.</entry>
-->
      <entry>
ユーザテーブルのインデックスのみが表示される点を除き、<structname>pg_statio_all_indexes</structname>と同じです。
      </entry>
     </row>

     <row>
      <entry><structname>pg_statio_all_sequences</structname><indexterm><primary>pg_statio_all_sequences</primary></indexterm></entry>
     <entry>
<!--
       One row for each sequence in the current database,
       showing statistics about I/O on that specific sequence.
       See <link linkend="monitoring-pg-statio-all-sequences-view">
       <structname>pg_statio_all_sequences</structname></link> for details.
-->
現在のデータベース内のシーケンスごとに1行の形式で、特定のシーケンスに対するI/Oに関する統計情報を表示します。
詳細については<link linkend="monitoring-pg-statio-all-sequences-view"><structname>pg_statio_all_sequences</structname></link>を参照してください。
     </entry>
     </row>

     <row>
      <entry><structname>pg_statio_sys_sequences</structname><indexterm><primary>pg_statio_sys_sequences</primary></indexterm></entry>
<!--
      <entry>Same as <structname>pg_statio_all_sequences</structname>, except that only
      system sequences are shown.  (Presently, no system sequences are defined,
      so this view is always empty.)</entry>
-->
      <entry>
システムシーケンスのみが表示される点を除き、<structname>pg_statio_all_sequences</structname>と同じです
（現時点では、システムシーケンスは定義されていませんので、このビューは常に空です）。
      </entry>
     </row>

     <row>
      <entry><structname>pg_statio_user_sequences</structname><indexterm><primary>pg_statio_user_sequences</primary></indexterm></entry>
<!--
      <entry>Same as <structname>pg_statio_all_sequences</structname>, except that only
      user sequences are shown.</entry>
-->
      <entry>
ユーザシーケンスのみが表示される点を除き、<structname>pg_statio_all_sequences</structname>と同じです。
      </entry>
     </row>

    </tbody>
   </tgroup>
  </table>

  <para>
<!--
   The per-index statistics are particularly useful to determine which
   indexes are being used and how effective they are.
-->
インデックス単位の統計情報は、どのインデックスが使用され、どの程度効果があるのかを評価する際に、特に有用です。
  </para>

  <para>
<!--
   The <structname>pg_stat_io</structname> and
   <structname>pg_statio_</structname> set of views are useful for determining
   the effectiveness of the buffer cache. They can be used to calculate a cache
   hit ratio. Note that while <productname>PostgreSQL</productname>'s I/O
   statistics capture most instances in which the kernel was invoked in order
   to perform I/O, they do not differentiate between data which had to be
   fetched from disk and that which already resided in the kernel page cache.
   Users are advised to use the <productname>PostgreSQL</productname>
   statistics views in combination with operating system utilities for a more
   complete picture of their database's I/O performance.
-->
<structname>pg_stat_io</structname>と<structname>pg_statio_</structname>ビューの組み合わせは、バッファキャッシュの有効性を判断するのに役立ちます。
これらはキャッシュヒット率を計算するのに使用できます。
<productname>PostgreSQL</productname>のI/O統計は、I/Oを実行するためにカーネルが呼び出されたほとんどのインスタンスを取得しますが、ディスクから取得しなければならなかったデータと、カーネルページキャッシュにすでに存在していたデータとを区別しません。
ユーザは、データベースのI/Oパフォーマンスのより完全な全体像を得るために、<productname>PostgreSQL</productname>の統計ビューをオペレーティングシステムのユーティリティと組み合わせて使用することをお勧めします。
  </para>

 </sect2>

 <sect2 id="monitoring-pg-stat-activity-view">
  <title><structname>pg_stat_activity</structname></title>

  <indexterm>
   <primary>pg_stat_activity</primary>
  </indexterm>

  <para>
<!--
   The <structname>pg_stat_activity</structname> view will have one row
   per server process, showing information related to
   the current activity of that process.
-->
<structname>pg_stat_activity</structname>はサーバプロセス毎に、そのプロセスの現在の活動に関連する情報を表示する1行を持ちます。
  </para>

  <table id="pg-stat-activity-view" xreflabel="pg_stat_activity">
<!--
   <title><structname>pg_stat_activity</structname> View</title>
-->
   <title><structname>pg_stat_activity</structname>ビュー</title>
   <tgroup cols="1">
    <thead>
     <row>
      <entry role="catalog_table_entry"><para role="column_definition">
<!--
       Column Type
-->
列 型
      </para>
      <para>
<!--
       Description
-->
説明
      </para></entry>
     </row>
    </thead>

    <tbody>
     <row>
      <entry role="catalog_table_entry"><para role="column_definition">
       <structfield>datid</structfield> <type>oid</type>
      </para>
      <para>
<!--
       OID of the database this backend is connected to
-->
バックエンドが接続するデータベースのOIDです。
      </para></entry>
     </row>

     <row>
      <entry role="catalog_table_entry"><para role="column_definition">
       <structfield>datname</structfield> <type>name</type>
      </para>
      <para>
<!--
       Name of the database this backend is connected to
-->
バックエンドが接続するデータベースの名前です。
      </para></entry>
     </row>

     <row>
      <entry role="catalog_table_entry"><para role="column_definition">
       <structfield>pid</structfield> <type>integer</type>
      </para>
      <para>
<!--
       Process ID of this backend
-->
バックエンドのプロセスIDです。
      </para></entry>
     </row>

     <row>
      <entry role="catalog_table_entry"><para role="column_definition">
       <structfield>leader_pid</structfield> <type>integer</type>
      </para>
      <para>
<!--
       Process ID of the parallel group leader if this process is a parallel
       query worker, or process ID of the leader apply worker if this process
       is a parallel apply worker.  <literal>NULL</literal> indicates that this
       process is a parallel group leader or leader apply worker, or does not
       participate in any parallel operation.
-->
このプロセスがパラレルクエリワーカーであればパラレルグループリーダーのプロセスIDです。
あるいは、このプロセスがパラレル適用ワーカーであればリーダー適用ワーカーのプロセスIDです。
<literal>NULL</literal>は、このプロセスがパラレルグループリーダーまたはリーダー適用ワーカーであること、またはこのプロセスがパラレル処理に参加していないことを示します。
      </para></entry>
     </row>

     <row>
      <entry role="catalog_table_entry"><para role="column_definition">
       <structfield>usesysid</structfield> <type>oid</type>
      </para>
      <para>
<!--
       OID of the user logged into this backend
-->
バックエンドにログインしたユーザのOIDです。
      </para></entry>
     </row>

     <row>
      <entry role="catalog_table_entry"><para role="column_definition">
       <structfield>usename</structfield> <type>name</type>
      </para>
      <para>
<!--
       Name of the user logged into this backend
-->
バックエンドにログインしたユーザの名前です。
      </para></entry>
     </row>

     <row>
      <entry role="catalog_table_entry"><para role="column_definition">
       <structfield>application_name</structfield> <type>text</type>
      </para>
      <para>
<!--
       Name of the application that is connected
       to this backend
-->
バックエンドに接続したアプリケーションの名前です。
      </para></entry>
     </row>

     <row>
      <entry role="catalog_table_entry"><para role="column_definition">
       <structfield>client_addr</structfield> <type>inet</type>
      </para>
      <para>
<!--
       IP address of the client connected to this backend.
       If this field is null, it indicates either that the client is
       connected via a Unix socket on the server machine or that this is an
       internal process such as autovacuum.
-->
バックエンドに接続したクライアントのIPアドレスです。
このフィールドがNULLである場合、これはクライアントがサーバマシン上のUnixソケット経由で接続されたか、自動バキュームなど内部プロセスであることを示しています。
      </para></entry>
     </row>

     <row>
      <entry role="catalog_table_entry"><para role="column_definition">
       <structfield>client_hostname</structfield> <type>text</type>
      </para>
      <para>
<!--
       Host name of the connected client, as reported by a
       reverse DNS lookup of <structfield>client_addr</structfield>. This field will
       only be non-null for IP connections, and only when <xref linkend="guc-log-hostname"/> is enabled.
-->
<structfield>client_addr</structfield>のDNS逆引き検索により報告された、接続クライアントのホスト名です。
IP接続、かつ<xref linkend="guc-log-hostname"/>が有効である場合にのみこのフィールドは非NULLになります。
      </para></entry>
     </row>

     <row>
      <entry role="catalog_table_entry"><para role="column_definition">
       <structfield>client_port</structfield> <type>integer</type>
      </para>
      <para>
<!--
       TCP port number that the client is using for communication
       with this backend, or <literal>-1</literal> if a Unix socket is used.
       If this field is null, it indicates that this is an internal server process.
-->
クライアントがバックエンドとの通信に使用するTCPポート番号、もしくはUnixソケットを使用する場合は<literal>-1</literal>です。
このフィールドがNULLであれば、内部のサーバプロセスであることを示しています。
      </para></entry>
     </row>

     <row>
      <entry role="catalog_table_entry"><para role="column_definition">
       <structfield>backend_start</structfield> <type>timestamp with time zone</type>
      </para>
      <para>
<!--
       Time when this process was started.  For client backends,
       this is the time the client connected to the server.
-->
プロセスが開始した時刻です。
クライアントのバックエンドについては、クライアントがサーバに接続した時刻です。
      </para></entry>
     </row>

     <row>
      <entry role="catalog_table_entry"><para role="column_definition">
       <structfield>xact_start</structfield> <type>timestamp with time zone</type>
      </para>
      <para>
<!--
       Time when this process' current transaction was started, or null
       if no transaction is active. If the current
       query is the first of its transaction, this column is equal to the
       <structfield>query_start</structfield> column.
-->
プロセスの現在のトランザクションが開始した時刻です。活動中のトランザクションがない場合はNULLです。
現在の問い合わせがトランザクションの先頭である場合、この列は<structfield>query_start</structfield>列と同じです。
      </para></entry>
     </row>

     <row>
      <entry role="catalog_table_entry"><para role="column_definition">
       <structfield>query_start</structfield> <type>timestamp with time zone</type>
      </para>
      <para>
<!--
       Time when the currently active query was started, or if
       <structfield>state</structfield> is not <literal>active</literal>, when the last query
       was started
-->
現在活動中の問い合わせが開始した時刻です。もし<structfield>state</structfield>が<literal>active</literal>でない場合は直前の問い合わせが開始した時刻です。
      </para></entry>
     </row>

     <row>
      <entry role="catalog_table_entry"><para role="column_definition">
       <structfield>state_change</structfield> <type>timestamp with time zone</type>
      </para>
      <para>
<!--
       Time when the <structfield>state</structfield> was last changed
-->
<structfield>state</structfield>の最終変更時刻です。
      </para></entry>
     </row>

     <row>
      <entry role="catalog_table_entry"><para role="column_definition">
       <structfield>wait_event_type</structfield> <type>text</type>
      </para>
      <para>
<!--
       The type of event for which the backend is waiting, if any;
       otherwise NULL.  See <xref linkend="wait-event-table"/>.
-->
バックエンドが待機しているイベントがあれば、その型、なければNULLとなります。
<xref linkend="wait-event-table"/>を参照してください。
      </para></entry>
     </row>

     <row>
      <entry role="catalog_table_entry"><para role="column_definition">
       <structfield>wait_event</structfield> <type>text</type>
      </para>
      <para>
<!--
       Wait event name if backend is currently waiting, otherwise NULL.
       See <xref linkend="wait-event-activity-table"/> through
       <xref linkend="wait-event-timeout-table"/>.
-->
バックエンドが現在待機している場合は待機イベント名、そうでなければNULLとなります。
<xref linkend="wait-event-activity-table"/>から<xref linkend="wait-event-timeout-table"/>までを参照してください。
      </para></entry>
     </row>

     <row>
      <entry role="catalog_table_entry"><para role="column_definition">
       <structfield>state</structfield> <type>text</type>
      </para>
      <para>
<!--
       Current overall state of this backend.
       Possible values are:
-->
現在のバックエンドの総体的な状態です。
以下のいずれかの値を取ることができます。
       <itemizedlist>
        <listitem>
        <para>
<!--
          <literal>active</literal>: The backend is executing a query.
-->
<literal>active</literal>: バックエンドは問い合わせを実行中です。
         </para>
        </listitem>
        <listitem>
         <para>
<!--
          <literal>idle</literal>: The backend is waiting for a new client command.
-->
<literal>idle</literal>: バックエンドは新しいクライアントからのコマンドを待機しています。
         </para>
        </listitem>
        <listitem>
         <para>
<!--
          <literal>idle in transaction</literal>: The backend is in a transaction,
          but is not currently executing a query.
-->
<literal>idle in transaction</literal>: バックエンドはトランザクションの内部にいますが、現在実行中の問い合わせがありません。
         </para>
        </listitem>
        <listitem>
         <para>
<!--
          <literal>idle in transaction (aborted)</literal>: This state is similar to
          <literal>idle in transaction</literal>, except one of the statements in
          the transaction caused an error.
-->
<literal>idle in transaction (aborted)</literal>: この状態は<literal>idle in transaction</literal>と似ていますが、トランザクション内のある文がエラーになっている点が異なります。
         </para>
        </listitem>
        <listitem>
         <para>
<!--
          <literal>fastpath function call</literal>: The backend is executing a
          fast-path function.
-->
<literal>fastpath function call</literal>: バックエンドは近道関数を実行中です。
         </para>
        </listitem>
        <listitem>
         <para>
<!--
          <literal>disabled</literal>: This state is reported if <xref linkend="guc-track-activities"/> is disabled in this backend.
-->
<literal>disabled</literal>: この状態は、このバックエンドで<xref linkend="guc-track-activities"/>が無効である場合に報告されます。
         </para>
       </listitem>
       </itemizedlist>
      </para></entry>
     </row>

     <row>
      <entry role="catalog_table_entry"><para role="column_definition">
       <structfield>backend_xid</structfield> <type>xid</type>
      </para>
      <para>
<!--
       Top-level transaction identifier of this backend, if any;  see
       <xref linkend="transaction-id"/>.
-->
もしあれば、このバックエンドの最上位のトランザクション識別子です。
<xref linkend="transaction-id"/>を参照してください。
      </para></entry>
     </row>

     <row>
      <entry role="catalog_table_entry"><para role="column_definition">
       <structfield>backend_xmin</structfield> <type>xid</type>
      </para>
      <para>
<!--
       The current backend's <literal>xmin</literal> horizon.
-->
現在のバックエンドの<literal>xmin</literal>です。
      </para></entry>
     </row>

    <row>
     <entry role="catalog_table_entry"><para role="column_definition">
      <structfield>query_id</structfield> <type>bigint</type>
     </para>
     <para>
<!--
      Identifier of this backend's most recent query. If
      <structfield>state</structfield> is <literal>active</literal> this
      field shows the identifier of the currently executing query. In
      all other states, it shows the identifier of last query that was
      executed.  Query identifiers are not computed by default so this
      field will be null unless <xref linkend="guc-compute-query-id"/>
      parameter is enabled or a third-party module that computes query
      identifiers is configured.
-->
バックエンドの直近の問い合わせ識別子です。
<structfield>state</structfield>が<literal>active</literal>の場合、このフィールドには現在実行中の問い合わせ識別子が表示されます。
他のすべての状態では、最後に実行された問い合わせ識別子が表示されます。
問い合わせ識別子はデフォルトでは計算されないため、<xref linkend="guc-compute-query-id"/>パラメータが有効になっているか、問い合わせ識別子を計算するサードパーティモジュールが設定されていない限り、このフィールドはnullになります。
     </para></entry>
    </row>

     <row>
      <entry role="catalog_table_entry"><para role="column_definition">
       <structfield>query</structfield> <type>text</type>
      </para>
      <para>
<!--
       Text of this backend's most recent query. If
       <structfield>state</structfield> is <literal>active</literal> this field shows the
       currently executing query. In all other states, it shows the last query
       that was executed. By default the query text is truncated at 1024
       bytes; this value can be changed via the parameter
       <xref linkend="guc-track-activity-query-size"/>.
-->
バックエンドの最も最近の問い合わせテキストです。
<structfield>state</structfield>が<literal>active</literal>の場合、このフィールドは現在実行中の問い合わせを示します。
その他のすべての状態では、実行済みの最後の問い合わせを示します。
デフォルトでは問い合わせのテキストは1024バイトで切り詰められますが、この値はパラメータ<xref linkend="guc-track-activity-query-size"/>により変更できます。
      </para></entry>
     </row>

     <row>
      <entry role="catalog_table_entry"><para role="column_definition">
       <structfield>backend_type</structfield> <type>text</type>
      </para>
      <para>
<!--
       Type of current backend. Possible types are
       <literal>autovacuum launcher</literal>, <literal>autovacuum worker</literal>,
       <literal>logical replication launcher</literal>,
       <literal>logical replication worker</literal>,
       <literal>parallel worker</literal>, <literal>background writer</literal>,
       <literal>client backend</literal>, <literal>checkpointer</literal>,
       <literal>archiver</literal>, <literal>standalone backend</literal>,
       <literal>startup</literal>, <literal>walreceiver</literal>,
       <literal>walsender</literal>, <literal>walwriter</literal> and
       <literal>walsummarizer</literal>.
       In addition, background workers registered by extensions may have
       additional types.
-->
現在のバックエンドのタイプです。
可能なタイプは、<literal>autovacuum launcher</literal>、<literal>autovacuum worker</literal>、<literal>logical replication launcher</literal>、<literal>logical replication worker</literal>、<literal>parallel worker</literal>、<literal>background writer</literal>、<literal>client backend</literal>、<literal>checkpointer</literal>、<literal>archiver</literal>、<literal>standalone backend</literal>、<literal>startup</literal>、<literal>walreceiver</literal>、<literal>walsender</literal>および<literal>walwriter</literal>です。
さらに、拡張によって登録されたバックグラウンドワーカーは追加のタイプを持つかも知れません。
      </para></entry>
     </row>
    </tbody>
   </tgroup>
  </table>

  <note>
   <para>
<!--
    The <structfield>wait_event</structfield> and <structfield>state</structfield> columns are
    independent.  If a backend is in the <literal>active</literal> state,
    it may or may not be <literal>waiting</literal> on some event.  If the state
    is <literal>active</literal> and <structfield>wait_event</structfield> is non-null, it
    means that a query is being executed, but is being blocked somewhere
    in the system.
-->
<structfield>wait_event</structfield>と<structfield>state</structfield>列は独立しています。
バックエンドが<literal>active</literal>状態である場合、いくつかのイベントでは<literal>waiting</literal>かもしれませんし、そうでないかもしれません。
状態が<literal>active</literal>であり、<structfield>wait_event</structfield>がNULLでない場合、問い合わせは実行中ですが、システム内のどこかでブロックされていることを意味します。
   </para>
  </note>

  <table id="wait-event-table">
<!--
   <title>Wait Event Types</title>
-->
   <title>待機イベント型</title>
   <tgroup cols="2">
    <thead>
     <row>
<!--
      <entry>Wait Event Type</entry>
      <entry>Description</entry>
-->
      <entry>待機イベント型</entry>
      <entry>説明</entry>
     </row>
    </thead>

    <tbody>
     <row>
      <entry><literal>Activity</literal></entry>
<!--
      <entry>The server process is idle.  This event type indicates a process
       waiting for activity in its main processing loop.
       <literal>wait_event</literal> will identify the specific wait point;
       see <xref linkend="wait-event-activity-table"/>.
<<<<<<< HEAD
      </entry>
=======
-->
      <entry>
サーバプロセスはアイドル状態です。
このイベント型はプロセスがメインの処理ループ内で活動を待機していることを示します。
<literal>wait_event</literal>によりその待機点が特定できます。
<xref linkend="wait-event-activity-table"/>を参照してください。
      </entry>
     </row>
     <row>
      <entry><literal>BufferPin</literal></entry>
<!--
      <entry>The server process is waiting for exclusive access to
       a data buffer.  Buffer pin waits can be protracted if
       another process holds an open cursor that last read data from the
       buffer in question. See <xref linkend="wait-event-bufferpin-table"/>.
-->
      <entry>
サーバプロセスは、データバッファに排他的アクセスをするために待機しています。
バッファピン待機は、他のプロセスが該当のバッファから最後に読み込んだデータのオープンカーソルを保持している場合に長引かされることがあります。
<xref linkend="wait-event-bufferpin-table"/>を参照してください。
      </entry>
     </row>
     <row>
      <entry><literal>Client</literal></entry>
<!--
      <entry>The server process is waiting for activity on a socket
       connected to a user application.  Thus, the server expects something
       to happen that is independent of its internal processes.
       <literal>wait_event</literal> will identify the specific wait point;
       see <xref linkend="wait-event-client-table"/>.
-->
      <entry>
サーバプロセスはユーザアプリケーションに接続しているソケット上での活動を待機しています。
それゆえ、サーバはその内部プロセスとは無関係の何かが起きることを期待しています。
<literal>wait_event</literal>によりその待機点が特定できます。<xref linkend="wait-event-client-table"/>を参照してください。
      </entry>
     </row>
     <row>
      <entry><literal>Extension</literal></entry>
<!--
      <entry>The server process is waiting for some condition defined by an
       extension module.
       See <xref linkend="wait-event-extension-table"/>.
-->
      <entry>
サーバプロセスは拡張モジュールにより定義された条件を待機しています。
<xref linkend="wait-event-extension-table"/>を参照してください。
      </entry>
     </row>
     <row>
      <entry><literal>IO</literal></entry>
<!--
      <entry>The server process is waiting for an I/O operation to complete.
       <literal>wait_event</literal> will identify the specific wait point;
       see <xref linkend="wait-event-io-table"/>.
-->
      <entry>
サーバプロセスは入出力が完了するのを待機しています。
<literal>wait_event</literal>によりその待機点が特定できます。<xref linkend="wait-event-io-table"/>を参照してください。
      </entry>
     </row>
     <row>
      <entry><literal>IPC</literal></entry>
<!--
      <entry>The server process is waiting for some interaction with
       another server process.  <literal>wait_event</literal> will
       identify the specific wait point;
       see <xref linkend="wait-event-ipc-table"/>.
-->
      <entry>
サーバプロセスは、他のサーバプロセスとの相互作用を待機しています。
<literal>wait_event</literal>によりその待機点が特定できます。<xref linkend="wait-event-ipc-table"/>を参照してください。
      </entry>
     </row>
     <row>
      <entry><literal>Lock</literal></entry>
<!--
      <entry>The server process is waiting for a heavyweight lock.
       Heavyweight locks, also known as lock manager locks or simply locks,
       primarily protect SQL-visible objects such as tables.  However,
       they are also used to ensure mutual exclusion for certain internal
       operations such as relation extension.  <literal>wait_event</literal>
       will identify the type of lock awaited;
       see <xref linkend="wait-event-lock-table"/>.
-->
      <entry>
サーバプロセスは重量ロックを待機しています。
ロックマネージャロックや単にロックとしても知られている重量ロックは、主にテーブルのようなSQLで可視なオブジェクトを保護します。
しかし、それらはリレーション拡張のような、なんらかの内部操作のために相互排他を確実にするためにも使用されます。
<literal>wait_event</literal>は、待たせているロックの型を識別します。
<xref linkend="wait-event-lock-table"/>を参照してください。
      </entry>
     </row>
     <row>
      <entry><literal>LWLock</literal></entry>
<!--
      <entry> The server process is waiting for a lightweight lock.
       Most such locks protect a particular data structure in shared memory.
       <literal>wait_event</literal> will contain a name identifying the purpose
       of the lightweight lock.  (Some locks have specific names; others
       are part of a group of locks each with a similar purpose.)
       See <xref linkend="wait-event-lwlock-table"/>.
-->
      <entry>
サーバプロセスは軽量ロックを待機しています。
ほとんどのこのようなロックは、共有メモリ内の特定のデータ構造を保護します。
<literal>wait_event</literal>には軽量ロックの目的を特定する名前が入ります。
（特定の名前がついたロックもあれば、似たような目的のロックのグループの一部となっているものもあります。）
<xref linkend="wait-event-lwlock-table"/>を参照してください。
      </entry>
     </row>
     <row>
      <entry><literal>Timeout</literal></entry>
<!--
      <entry>The server process is waiting for a timeout
       to expire.  <literal>wait_event</literal> will identify the specific wait
       point; see <xref linkend="wait-event-timeout-table"/>.
-->
      <entry>
サーバプロセスはタイムアウトが満了するのを待機しています。
<literal>wait_event</literal>によりその待機点が特定できます。<xref linkend="wait-event-timeout-table"/>を参照してください。
      </entry>
     </row>
    </tbody>
   </tgroup>
  </table>

  <table id="wait-event-activity-table">
<!--
   <title>Wait Events of Type <literal>Activity</literal></title>
-->
   <title><literal>Activity</literal>型の待機イベント</title>
   <tgroup cols="2">
    <thead>
     <row>
<!--
      <entry><literal>Activity</literal> Wait Event</entry>
      <entry>Description</entry>
-->
      <entry><literal>Activity</literal>待機イベント</entry>
      <entry>説明</entry>
     </row>
    </thead>

    <tbody>
     <row>
      <entry><literal>ArchiverMain</literal></entry>
<!--
      <entry>Waiting in main loop of archiver process.</entry>
-->
      <entry>アーカイバプロセスのメインループ内で待機しています。</entry>
     </row>
     <row>
      <entry><literal>AutoVacuumMain</literal></entry>
<!--
      <entry>Waiting in main loop of autovacuum launcher process.</entry>
-->
      <entry>自動バキュームのランチャプロセスのメインループ内で待機しています。</entry>
     </row>
     <row>
      <entry><literal>BgWriterHibernate</literal></entry>
<!--
      <entry>Waiting in background writer process, hibernating.</entry>
-->
      <entry>バックグラウンドライタプロセス内で待機し、休止状態になっています。</entry>
     </row>
     <row>
      <entry><literal>BgWriterMain</literal></entry>
<!--
      <entry>Waiting in main loop of background writer process.</entry>
-->
      <entry>バックグラウンドライタプロセスのメインループ内で待機しています。</entry>
     </row>
     <row>
      <entry><literal>CheckpointerMain</literal></entry>
<!--
      <entry>Waiting in main loop of checkpointer process.</entry>
-->
      <entry>チェックポインタプロセスのメインループ内で待機しています。</entry>
     </row>
     <row>
      <entry><literal>LogicalApplyMain</literal></entry>
<!--
      <entry>Waiting in main loop of logical replication apply process.</entry>
-->
      <entry>論理レプリケーション適用プロセスのメインループ内で待機しています。</entry>
     </row>
     <row>
      <entry><literal>LogicalLauncherMain</literal></entry>
<!--
      <entry>Waiting in main loop of logical replication launcher process.</entry>
-->
      <entry>論理レプリケーションランチャプロセスのメインループ内で待機しています。</entry>
     </row>
     <row>
      <entry><literal>LogicalParallelApplyMain</literal></entry>
<!--
      <entry>Waiting in main loop of logical replication parallel apply
       process.</entry>
-->
      <entry>論理レプリケーションパラレル適用プロセスのメインループ内で待機しています。</entry>
     </row>
     <row>
      <entry><literal>RecoveryWalStream</literal></entry>
<!--
      <entry>Waiting in main loop of startup process for WAL to arrive, during
       streaming recovery.</entry>
-->
      <entry>ストリーミングリカバリ中に、起動プロセスのメインループ内でWALが到着するのを待機しています。</entry>
     </row>
     <row>
      <entry><literal>SysLoggerMain</literal></entry>
<!--
      <entry>Waiting in main loop of syslogger process.</entry>
-->
      <entry>sysloggerプロセスのメインループ内で待機しています。</entry>
     </row>
     <row>
      <entry><literal>WalReceiverMain</literal></entry>
<!--
      <entry>Waiting in main loop of WAL receiver process.</entry>
-->
      <entry>WAL受信プロセスのメインループ内で待機しています。</entry>
     </row>
     <row>
      <entry><literal>WalSenderMain</literal></entry>
<!--
      <entry>Waiting in main loop of WAL sender process.</entry>
-->
      <entry>WAL送信プロセスのメインループ内で待機しています。</entry>
     </row>
     <row>
      <entry><literal>WalWriterMain</literal></entry>
<!--
      <entry>Waiting in main loop of WAL writer process.</entry>
-->
      <entry>WAL書き込みプロセスのメインループ内で待機しています。</entry>
     </row>
    </tbody>
   </tgroup>
  </table>

  <table id="wait-event-bufferpin-table">
<!--
   <title>Wait Events of Type <literal>BufferPin</literal></title>
-->
   <title><literal>BufferPin</literal>型の待機イベント</title>
   <tgroup cols="2">
    <thead>
     <row>
<!--
      <entry><literal>BufferPin</literal> Wait Event</entry>
      <entry>Description</entry>
-->
      <entry><literal>BufferPin</literal>待機イベント</entry>
      <entry>説明</entry>
     </row>
    </thead>

    <tbody>
     <row>
      <entry><literal>BufferPin</literal></entry>
<!--
      <entry>Waiting to acquire an exclusive pin on a buffer.</entry>
-->
      <entry>バッファ上の排他ピンを獲得するのを待機しています。</entry>
     </row>
    </tbody>
   </tgroup>
  </table>

  <table id="wait-event-client-table">
<!--
   <title>Wait Events of Type <literal>Client</literal></title>
-->
   <title><literal>Client</literal>型の待機イベント</title>
   <tgroup cols="2">
    <thead>
     <row>
<!--
      <entry><literal>Client</literal> Wait Event</entry>
      <entry>Description</entry>
-->
      <entry><literal>Client</literal>待機イベント</entry>
      <entry>説明</entry>
     </row>
    </thead>

    <tbody>
     <row>
      <entry><literal>ClientRead</literal></entry>
<!--
      <entry>Waiting to read data from the client.</entry>
-->
      <entry>クライアントからのデータの読み込みを待機しています。</entry>
     </row>
     <row>
      <entry><literal>ClientWrite</literal></entry>
<!--
      <entry>Waiting to write data to the client.</entry>
-->
      <entry>クライアントへのデータの書き込みを待機しています。</entry>
     </row>
     <row>
      <entry><literal>GSSOpenServer</literal></entry>
<!--
      <entry>Waiting to read data from the client while establishing a GSSAPI
       session.</entry>
-->
      <entry>GSSAPIセッションを確立する際にクライアントからのデータ読み込みを待機しています。</entry>
     </row>
     <row>
      <entry><literal>LibPQWalReceiverConnect</literal></entry>
<!--
      <entry>Waiting in WAL receiver to establish connection to remote
       server.</entry>
-->
      <entry>WAL受信プロセス内でリモートサーバへの接続が確立するのを待機しています。</entry>
     </row>
     <row>
      <entry><literal>LibPQWalReceiverReceive</literal></entry>
<!--
      <entry>Waiting in WAL receiver to receive data from remote server.</entry>
-->
      <entry>WAL受信プロセス内でリモートサーバからデータを受信するのを待機しています。</entry>
     </row>
     <row>
      <entry><literal>SSLOpenServer</literal></entry>
<!--
      <entry>Waiting for SSL while attempting connection.</entry>
-->
      <entry>接続試行中にSSLを待機しています。</entry>
     </row>
     <row>
      <entry><literal>WalSenderWaitForWAL</literal></entry>
<!--
      <entry>Waiting for WAL to be flushed in WAL sender process.</entry>
-->
      <entry>WAL送信プロセス内でWALがフラッシュされるのを待機しています。</entry>
     </row>
     <row>
      <entry><literal>WalSenderWriteData</literal></entry>
<!--
      <entry>Waiting for any activity when processing replies from WAL
       receiver in WAL sender process.</entry>
-->
      <entry>WAL送信プロセス内でWAL受信者からの応答を処理している時に、何らかの活動を待機しています。</entry>
     </row>
    </tbody>
   </tgroup>
  </table>

  <table id="wait-event-extension-table">
<!--
   <title>Wait Events of Type <literal>Extension</literal></title>
-->
   <title><literal>Extension</literal>型の待機イベント</title>
   <tgroup cols="2">
    <thead>
     <row>
<!--
      <entry><literal>Extension</literal> Wait Event</entry>
      <entry>Description</entry>
-->
      <entry><literal>Extension</literal>待機イベント</entry>
      <entry>説明</entry>
     </row>
    </thead>

    <tbody>
     <row>
      <entry><literal>Extension</literal></entry>
<!--
      <entry>Waiting in an extension.</entry>
-->
      <entry>拡張内で待機しています。</entry>
     </row>
    </tbody>
   </tgroup>
  </table>

  <table id="wait-event-io-table">
<!--
   <title>Wait Events of Type <literal>IO</literal></title>
-->
   <title><literal>IO</literal>型の待機イベント</title>
   <tgroup cols="2">
    <thead>
     <row>
<!--
      <entry><literal>IO</literal> Wait Event</entry>
      <entry>Description</entry>
-->
      <entry><literal>IO</literal>待機イベント</entry>
      <entry>説明</entry>
     </row>
    </thead>

    <tbody>
     <row>
      <entry><literal>BaseBackupRead</literal></entry>
<!--
      <entry>Waiting for base backup to read from a file.</entry>
-->
      <entry>ベースバックアップがファイルから読み取るのを待機しています。</entry>
     </row>
     <row>
      <entry><literal>BaseBackupSync</literal></entry>
<!--
      <entry>Waiting for data written by a base backup to reach durable storage.</entry>
-->
      <entry>ベースバックアップによって書き込まれたデータが永続的ストレージに到達するのを待機しています。</entry>
     </row>
     <row>
      <entry><literal>BaseBackupWrite</literal></entry>
<!--
      <entry>Waiting for base backup to write to a file.</entry>
-->
      <entry>ベースバックアップがファイルに書き込むのを待機しています。</entry>
     </row>
     <row>
      <entry><literal>BufFileRead</literal></entry>
<!--
      <entry>Waiting for a read from a buffered file.</entry>
-->
      <entry>バッファファイルからの読み取りを待機しています。</entry>
     </row>
     <row>
      <entry><literal>BufFileTruncate</literal></entry>
<!--
      <entry>Waiting for a buffered file to be truncated.</entry>
-->
      <entry>バッファファイルが切り捨てられるのを待機しています。</entry>
     </row>
     <row>
      <entry><literal>BufFileWrite</literal></entry>
<!--
      <entry>Waiting for a write to a buffered file.</entry>
-->
      <entry>バッファファイルへの書き込みを待機しています。</entry>
     </row>
     <row>
      <entry><literal>ControlFileRead</literal></entry>
<!--
      <entry>Waiting for a read from the <filename>pg_control</filename>
       file.</entry>
-->
      <entry><filename>pg_control</filename>ファイルからの読み取りを待機しています。</entry>
     </row>
     <row>
      <entry><literal>ControlFileSync</literal></entry>
<!--
      <entry>Waiting for the <filename>pg_control</filename> file to reach
       durable storage.</entry>
-->
      <entry><filename>pg_control</filename>ファイルが永続的ストレージに到達するのを待機しています。</entry>
     </row>
     <row>
      <entry><literal>ControlFileSyncUpdate</literal></entry>
<!--
      <entry>Waiting for an update to the <filename>pg_control</filename> file
       to reach durable storage.</entry>
-->
      <entry><filename>pg_control</filename>ファイルの更新が永続的ストレージに到達するのを待機しています。</entry>
     </row>
     <row>
      <entry><literal>ControlFileWrite</literal></entry>
<!--
      <entry>Waiting for a write to the <filename>pg_control</filename>
       file.</entry>
-->
      <entry><filename>pg_control</filename>ファイルへの書き込みを待機しています。</entry>
     </row>
     <row>
      <entry><literal>ControlFileWriteUpdate</literal></entry>
<!--
      <entry>Waiting for a write to update the <filename>pg_control</filename>
       file.</entry>
-->
      <entry><filename>pg_control</filename>ファイルの更新の書き込みを待機しています。</entry>
     </row>
     <row>
      <entry><literal>CopyFileRead</literal></entry>
<!--
      <entry>Waiting for a read during a file copy operation.</entry>
-->
      <entry>ファイルコピーの操作の間、読み込みを待機しています。</entry>
     </row>
     <row>
      <entry><literal>CopyFileWrite</literal></entry>
<!--
      <entry>Waiting for a write during a file copy operation.</entry>
-->
      <entry>ファイルコピーの操作の間、書き込みを待機しています。</entry>
     </row>
     <row>
      <entry><literal>DSMAllocate</literal></entry>
<!--
      <entry>Waiting for a dynamic shared memory segment to be
       allocated.</entry>
-->
      <entry>動的共有メモリセグメントが確保されるのを待機しています。</entry>
     </row>
     <row>
      <entry><literal>DSMFillZeroWrite</literal></entry>
<!--
      <entry>Waiting to fill a dynamic shared memory backing file with
       zeroes.</entry>
-->
      <entry>動的共有メモリの背後のファイルにゼロのバイトを書き込むのを待機しています。</entry>
     </row>
     <row>
      <entry><literal>DataFileExtend</literal></entry>
<!--
      <entry>Waiting for a relation data file to be extended.</entry>
-->
      <entry>リレーションのデータファイルが拡張されるのを待機しています。</entry>
     </row>
     <row>
      <entry><literal>DataFileFlush</literal></entry>
<!--
      <entry>Waiting for a relation data file to reach durable storage.</entry>
-->
      <entry>リレーションのデータファイルが永続的ストレージに到達するのを待機しています。</entry>
     </row>
     <row>
      <entry><literal>DataFileImmediateSync</literal></entry>
<!--
      <entry>Waiting for an immediate synchronization of a relation data file to
       durable storage.</entry>
-->
      <entry>リレーションのデータファイルが永続的ストレージに即座に同期されるのを待機しています。</entry>
     </row>
     <row>
      <entry><literal>DataFilePrefetch</literal></entry>
<!--
      <entry>Waiting for an asynchronous prefetch from a relation data
       file.</entry>
-->
      <entry>リレーションのデータファイルからの非同期プリフェッチを待機しています。</entry>
     </row>
     <row>
      <entry><literal>DataFileRead</literal></entry>
<!--
      <entry>Waiting for a read from a relation data file.</entry>
-->
      <entry>リレーションのデータファイルからの読み込みを待機しています。</entry>
     </row>
     <row>
      <entry><literal>DataFileSync</literal></entry>
<!--
      <entry>Waiting for changes to a relation data file to reach durable storage.</entry>
-->
      <entry>リレーションのデータファイルへの変更が永続的ストレージに到達するのを待機しています。</entry>
     </row>
     <row>
      <entry><literal>DataFileTruncate</literal></entry>
<!--
      <entry>Waiting for a relation data file to be truncated.</entry>
-->
      <entry>リレーションのデータファイルが切り詰められるのを待機しています。</entry>
     </row>
     <row>
      <entry><literal>DataFileWrite</literal></entry>
<!--
      <entry>Waiting for a write to a relation data file.</entry>
-->
      <entry>リレーションのデータファイルへの書き込みを待機しています。</entry>
     </row>
     <row>
      <entry><literal>LockFileAddToDataDirRead</literal></entry>
<!--
      <entry>Waiting for a read while adding a line to the data directory lock
       file.</entry>
-->
      <entry>データディレクトリのロックファイルに行を追加する間の読み込みを待機しています。</entry>
     </row>
     <row>
      <entry><literal>LockFileAddToDataDirSync</literal></entry>
<!--
      <entry>Waiting for data to reach durable storage while adding a line to the
       data directory lock file.</entry>
-->
      <entry>データディレクトリのロックファイルに行を追加する間、データが永続的ストレージに到達するのを待機しています。</entry>
     </row>
     <row>
      <entry><literal>LockFileAddToDataDirWrite</literal></entry>
<!--
      <entry>Waiting for a write while adding a line to the data directory
       lock file.</entry>
-->
      <entry>データディレクトリのロックファイルに行を追加する間の書き込みを待機しています。</entry>
     </row>
     <row>
      <entry><literal>LockFileCreateRead</literal></entry>
<!--
      <entry>Waiting to read while creating the data directory lock
       file.</entry>
-->
      <entry>データディレクトリのロックファイルを作成する間の読み込みを待機しています。</entry>
     </row>
     <row>
      <entry><literal>LockFileCreateSync</literal></entry>
<!--
      <entry>Waiting for data to reach durable storage while creating the data
       directory lock file.</entry>
-->
      <entry>データディレクトリのロックファイルを作成する間、データが永続的ストレージに到達するのを待機しています。</entry>
     </row>
     <row>
      <entry><literal>LockFileCreateWrite</literal></entry>
<!--
      <entry>Waiting for a write while creating the data directory lock
       file.</entry>
-->
      <entry>データディレクトリのロックファイルを作成する間の書き込みを待機しています。</entry>
     </row>
     <row>
      <entry><literal>LockFileReCheckDataDirRead</literal></entry>
<!--
      <entry>Waiting for a read during recheck of the data directory lock
       file.</entry>
-->
      <entry>データディレクトリのロックファイルを再検査する間の読み込みを待機しています。</entry>
     </row>
     <row>
      <entry><literal>LogicalRewriteCheckpointSync</literal></entry>
<!--
      <entry>Waiting for logical rewrite mappings to reach durable storage
       during a checkpoint.</entry>
-->
      <entry>チェックポイントの間に、論理的な再書き込みのマッピングが永続的ストレージに到達するのを待機しています。</entry>
     </row>
     <row>
      <entry><literal>LogicalRewriteMappingSync</literal></entry>
<!--
      <entry>Waiting for mapping data to reach durable storage during a logical
       rewrite.</entry>
-->
      <entry>論理的な再書き込みの間に、マッピングデータが永続的ストレージに到達するのを待機しています。</entry>
     </row>
     <row>
      <entry><literal>LogicalRewriteMappingWrite</literal></entry>
<!--
      <entry>Waiting for a write of mapping data during a logical
       rewrite.</entry>
-->
      <entry>論理的な再書き込みの間に、マッピングデータの書き込みを待機しています。</entry>
     </row>
     <row>
      <entry><literal>LogicalRewriteSync</literal></entry>
<!--
      <entry>Waiting for logical rewrite mappings to reach durable
       storage.</entry>
-->
      <entry>論理的な再書き込みのマッピングが永続的ストレージに到達するのを待機しています。</entry>
     </row>
     <row>
      <entry><literal>LogicalRewriteTruncate</literal></entry>
<!--
      <entry>Waiting for truncate of mapping data during a logical
       rewrite.</entry>
-->
      <entry>論理的な再書き込みの際にマッピングデータが切り詰められるのを待機しています。</entry>
     </row>
     <row>
      <entry><literal>LogicalRewriteWrite</literal></entry>
<!--
      <entry>Waiting for a write of logical rewrite mappings.</entry>
-->
      <entry>論理的な再書き込みのマッピングの書き込みを待機しています。</entry>
     </row>
     <row>
      <entry><literal>RelationMapRead</literal></entry>
<!--
      <entry>Waiting for a read of the relation map file.</entry>
-->
      <entry>リレーションのマップファイルの読み込みを待機しています。</entry>
     </row>
     <row>
      <entry><literal>RelationMapReplace</literal></entry>
<!--
      <entry>Waiting for durable replacement of a relation map file.</entry>
-->
      <entry>リレーションのマップファイルの永続的な置き換えを待機しています。</entry>
     </row>
     <row>
      <entry><literal>RelationMapWrite</literal></entry>
<!--
      <entry>Waiting for a write to the relation map file.</entry>
-->
      <entry>リレーションのマップファイルの書き込みを待機しています。</entry>
     </row>
     <row>
      <entry><literal>ReorderBufferRead</literal></entry>
<!--
      <entry>Waiting for a read during reorder buffer management.</entry>
-->
      <entry>並べ替えのバッファ管理の間に読み込みを待機しています。</entry>
     </row>
     <row>
      <entry><literal>ReorderBufferWrite</literal></entry>
<!--
      <entry>Waiting for a write during reorder buffer management.</entry>
-->
      <entry>並べ替えのバッファ管理の間に書き込みを待機しています。</entry>
     </row>
     <row>
      <entry><literal>ReorderLogicalMappingRead</literal></entry>
<!--
      <entry>Waiting for a read of a logical mapping during reorder buffer
       management.</entry>
-->
      <entry>並べ替えのバッファ管理の間に、論理マッピングの読み込みを待機しています。</entry>
     </row>
     <row>
      <entry><literal>ReplicationSlotRead</literal></entry>
<!--
      <entry>Waiting for a read from a replication slot control file.</entry>
-->
      <entry>レプリケーションスロットの制御ファイルからの読み込みを待機しています。</entry>
     </row>
     <row>
      <entry><literal>ReplicationSlotRestoreSync</literal></entry>
<!--
      <entry>Waiting for a replication slot control file to reach durable storage
       while restoring it to memory.</entry>
-->
      <entry>レプリケーションスロットの制御ファイルをメモリにリストアする間、それが永続的ストレージに到達するのを待機しています。</entry>
     </row>
     <row>
      <entry><literal>ReplicationSlotSync</literal></entry>
<!--
      <entry>Waiting for a replication slot control file to reach durable
       storage.</entry>
-->
      <entry>レプリケーションスロットの制御ファイルが永続的ストレージに到達するのを待機しています。</entry>
     </row>
     <row>
      <entry><literal>ReplicationSlotWrite</literal></entry>
<!--
      <entry>Waiting for a write to a replication slot control file.</entry>
-->
      <entry>レプリケーションスロットの制御ファイルへの書き込みを待機しています。</entry>
     </row>
     <row>
      <entry><literal>SLRUFlushSync</literal></entry>
<!--
      <entry>Waiting for SLRU data to reach durable storage during a checkpoint
       or database shutdown.</entry>
-->
      <entry>チェックポイントまたはデータベースのシャットダウン中に、SLRUデータが永続的ストレージに到達するのを待機しています。</entry>
     </row>
     <row>
      <entry><literal>SLRURead</literal></entry>
<!--
      <entry>Waiting for a read of an SLRU page.</entry>
-->
      <entry>SLRUページの読み込みを待機しています。</entry>
     </row>
     <row>
      <entry><literal>SLRUSync</literal></entry>
<!--
      <entry>Waiting for SLRU data to reach durable storage following a page
       write.</entry>
-->
      <entry>ページ書き込みの後、SLRUデータが永続的ストレージに到達するのを待機しています。</entry>
     </row>
     <row>
      <entry><literal>SLRUWrite</literal></entry>
<!--
      <entry>Waiting for a write of an SLRU page.</entry>
-->
      <entry>SLRUページの書き込みを待機しています。</entry>
     </row>
     <row>
      <entry><literal>SnapbuildRead</literal></entry>
<!--
      <entry>Waiting for a read of a serialized historical catalog
       snapshot.</entry>
-->
      <entry>シリアライズされた通時的カタログのスナップショットの読み込みを待機しています。</entry>
     </row>
     <row>
      <entry><literal>SnapbuildSync</literal></entry>
<!--
      <entry>Waiting for a serialized historical catalog snapshot to reach
       durable storage.</entry>
-->
      <entry>シリアライズされた通時的カタログのスナップショットが永続的ストレージに到達するのを待機しています。</entry>
     </row>
     <row>
      <entry><literal>SnapbuildWrite</literal></entry>
<!--
      <entry>Waiting for a write of a serialized historical catalog
       snapshot.</entry>
-->
      <entry>シリアライズされた通時的カタログのスナップショットの書き込みを待機しています。</entry>
     </row>
     <row>
      <entry><literal>TimelineHistoryFileSync</literal></entry>
<!--
      <entry>Waiting for a timeline history file received via streaming
       replication to reach durable storage.</entry>
-->
      <entry>ストリーミングレプリケーションを経由して受け取ったタイムラインの履歴ファイルが永続的ストレージに到達するのを待機しています。</entry>
     </row>
     <row>
      <entry><literal>TimelineHistoryFileWrite</literal></entry>
<!--
      <entry>Waiting for a write of a timeline history file received via
       streaming replication.</entry>
-->
      <entry>ストリーミングレプリケーションを経由して受け取ったタイムラインの履歴ファイルの書き込みを待機しています。</entry>
     </row>
     <row>
      <entry><literal>TimelineHistoryRead</literal></entry>
<!--
      <entry>Waiting for a read of a timeline history file.</entry>
-->
      <entry>タイムラインの履歴ファイルの読み込みを待機しています。</entry>
     </row>
     <row>
      <entry><literal>TimelineHistorySync</literal></entry>
<!--
      <entry>Waiting for a newly created timeline history file to reach durable
       storage.</entry>
-->
      <entry>新しく作成されたタイムラインの履歴ファイルが永続的ストレージに到達するのを待機しています。</entry>
     </row>
     <row>
      <entry><literal>TimelineHistoryWrite</literal></entry>
<!--
      <entry>Waiting for a write of a newly created timeline history
       file.</entry>
-->
      <entry>新しく作成されたタイムラインの履歴ファイルの書き込みを待機しています。</entry>
     </row>
     <row>
      <entry><literal>TwophaseFileRead</literal></entry>
<!--
      <entry>Waiting for a read of a two phase state file.</entry>
-->
      <entry>二相の状態ファイルの読み込みを待機しています。</entry>
     </row>
     <row>
      <entry><literal>TwophaseFileSync</literal></entry>
<!--
      <entry>Waiting for a two phase state file to reach durable storage.</entry>
-->
      <entry>二相の状態ファイルが永続的ストレージに到達するのを待機しています。</entry>
     </row>
     <row>
      <entry><literal>TwophaseFileWrite</literal></entry>
<!--
      <entry>Waiting for a write of a two phase state file.</entry>
-->
      <entry>二相の状態ファイルの書き込みを待機しています。</entry>
     </row>
     <row>
      <entry><literal>VersionFileSync</literal></entry>
<!--
      <entry>Waiting for the version file to reach durable storage while
       creating a database.</entry>
-->
      <entry>データベースの作成中にバージョンファイルが永続的ストレージに到達するのを待機しています。</entry>
     </row>
     <row>
      <entry><literal>VersionFileWrite</literal></entry>
<!--
      <entry>Waiting for the version file to be written while creating a database.</entry>
-->
      <entry>データベースの作成中にバージョンファイルが作成されるのを待機しています。</entry>
     </row>
     <row>
      <entry><literal>WALBootstrapSync</literal></entry>
<!--
      <entry>Waiting for WAL to reach durable storage during
       bootstrapping.</entry>
-->
      <entry>ブートストラップ時にWALが永続的ストレージに到達するのを待機しています。</entry>
     </row>
     <row>
      <entry><literal>WALBootstrapWrite</literal></entry>
<!--
      <entry>Waiting for a write of a WAL page during bootstrapping.</entry>
-->
      <entry>ブートストラップ時にWALページの書き込みを待機しています。</entry>
     </row>
     <row>
      <entry><literal>WALCopyRead</literal></entry>
<!--
      <entry>Waiting for a read when creating a new WAL segment by copying an
       existing one.</entry>
-->
      <entry>既存のWALセグメントをコピーして新しいWALセグメントを作成する時に読み込みを待機しています。</entry>
     </row>
     <row>
      <entry><literal>WALCopySync</literal></entry>
<!--
      <entry>Waiting for a new WAL segment created by copying an existing one to
       reach durable storage.</entry>
-->
      <entry>既存のWALセグメントをコピーして作成した新しいWALセグメントが永続的ストレージに到達するのを待機しています。</entry>
     </row>
     <row>
      <entry><literal>WALCopyWrite</literal></entry>
<!--
      <entry>Waiting for a write when creating a new WAL segment by copying an
       existing one.</entry>
-->
      <entry>既存のWALセグメントをコピーして新しいWALセグメントを作成する時に書き込みを待機しています。</entry>
     </row>
     <row>
      <entry><literal>WALInitSync</literal></entry>
<!--
      <entry>Waiting for a newly initialized WAL file to reach durable
       storage.</entry>
-->
      <entry>新しく初期化されたWALファイルが永続的ストレージに到達するのを待機しています。</entry>
     </row>
     <row>
      <entry><literal>WALInitWrite</literal></entry>
<!--
      <entry>Waiting for a write while initializing a new WAL file.</entry>
-->
      <entry>新しいWALファイルを初期化している時に書き込みを待機しています。</entry>
     </row>
     <row>
      <entry><literal>WALRead</literal></entry>
<!--
      <entry>Waiting for a read from a WAL file.</entry>
-->
      <entry>WALファイルからの読み込みを待機しています。</entry>
     </row>
     <row>
      <entry><literal>WALSenderTimelineHistoryRead</literal></entry>
<!--
      <entry>Waiting for a read from a timeline history file during a walsender
       timeline command.</entry>
-->
      <entry>WAL送信サーバのタイムラインコマンドで、タイムラインの履歴ファイルの読み込みを待機しています。</entry>
     </row>
     <row>
      <entry><literal>WALSync</literal></entry>
<!--
      <entry>Waiting for a WAL file to reach durable storage.</entry>
-->
      <entry>WALファイルが永続的ストレージに達するのを待機しています。</entry>
     </row>
     <row>
      <entry><literal>WALSyncMethodAssign</literal></entry>
<!--
      <entry>Waiting for data to reach durable storage while assigning a new
       WAL sync method.</entry>
-->
      <entry>新しいWALの同期方法を割り当てている時にデータが永続的ストレージに到達するのを待機しています。</entry>
     </row>
     <row>
      <entry><literal>WALWrite</literal></entry>
<!--
      <entry>Waiting for a write to a WAL file.</entry>
-->
      <entry>WALファイルへの書き込みを待機しています。</entry>
     </row>
    </tbody>
   </tgroup>
  </table>

  <table id="wait-event-ipc-table">
<!--
   <title>Wait Events of Type <literal>IPC</literal></title>
-->
   <title><literal>IPC</literal>型の待機イベント</title>
   <tgroup cols="2">
    <thead>
     <row>
<!--
      <entry><literal>IPC</literal> Wait Event</entry>
      <entry>Description</entry>
-->
      <entry><literal>IPC</literal>待機イベント</entry>
      <entry>説明</entry>
     </row>
    </thead>

    <tbody>
     <row>
      <entry><literal>AppendReady</literal></entry>
<!--
      <entry>Waiting for subplan nodes of an <literal>Append</literal> plan
       node to be ready.</entry>
-->
      <entry><literal>Append</literal>プランノードのサブプランノードの準備が整うのを待機しています。</entry>
     </row>
     <row>
      <entry><literal>ArchiveCleanupCommand</literal></entry>
<!--
      <entry>Waiting for <xref linkend="guc-archive-cleanup-command"/> to
       complete.</entry>
-->
      <entry><xref linkend="guc-archive-cleanup-command"/>が完了するのを待機しています。</entry>
     </row>
     <row>
      <entry><literal>ArchiveCommand</literal></entry>
<!--
      <entry>Waiting for <xref linkend="guc-archive-command"/> to
       complete.</entry>
-->
      <entry><xref linkend="guc-archive-command"/>が完了するのを待機しています。</entry>
     </row>
     <row>
      <entry><literal>BackendTermination</literal></entry>
<!--
      <entry>Waiting for the termination of another backend.</entry>
-->
      <entry>他のバックエンドの終了を待機しています。</entry>
     </row>
     <row>
      <entry><literal>BackupWaitWalArchive</literal></entry>
<!--
      <entry>Waiting for WAL files required for a backup to be successfully
       archived.</entry>
-->
      <entry>バックアップに必要なWALファイルがアーカイブに成功するのを待機しています。</entry>
     </row>
     <row>
      <entry><literal>BgWorkerShutdown</literal></entry>
<!--
      <entry>Waiting for background worker to shut down.</entry>
-->
      <entry>バックグラウンドワーカーがシャットダウンするのを待機しています。</entry>
     </row>
     <row>
      <entry><literal>BgWorkerStartup</literal></entry>
<!--
      <entry>Waiting for background worker to start up.</entry>
-->
      <entry>バックグラウンドワーカーが起動するのを待機しています。</entry>
     </row>
     <row>
      <entry><literal>BtreePage</literal></entry>
<!--
      <entry>Waiting for the page number needed to continue a parallel B-tree
       scan to become available.</entry>
-->
      <entry>パラレルB-treeスキャンを継続するのに必要なページ番号が利用可能になるのを待機しています。</entry>
     </row>
     <row>
      <entry><literal>BufferIO</literal></entry>
<!--
      <entry>Waiting for buffer I/O to complete.</entry>
-->
      <entry>バッファI/Oが完了するのを待機しています。</entry>
     </row>
     <row>
      <entry><literal>CheckpointDone</literal></entry>
<!--
      <entry>Waiting for a checkpoint to complete.</entry>
-->
      <entry>チェックポイントが完了するのを待機しています。</entry>
     </row>
     <row>
      <entry><literal>CheckpointStart</literal></entry>
<!--
      <entry>Waiting for a checkpoint to start.</entry>
-->
      <entry>チェックポイントが開始するのを待機しています。</entry>
     </row>
     <row>
      <entry><literal>ExecuteGather</literal></entry>
<!--
      <entry>Waiting for activity from a child process while
       executing a <literal>Gather</literal> plan node.</entry>
-->
      <entry><literal>Gather</literal>計画ノードの実行時に子プロセスの活動を待機しています。</entry>
     </row>
     <row>
      <entry><literal>HashBatchAllocate</literal></entry>
<!--
      <entry>Waiting for an elected Parallel Hash participant to allocate a hash
       table.</entry>
-->
      <entry>選ばれたパラレルハッシュ参加者がハッシュテーブルを獲得するのを待機しています。</entry>
     </row>
     <row>
      <entry><literal>HashBatchElect</literal></entry>
<!--
      <entry>Waiting to elect a Parallel Hash participant to allocate a hash
       table.</entry>
-->
      <entry>ハッシュテーブルを獲得するパラレルハッシュ参加者を選ぶのを待機しています。</entry>
     </row>
     <row>
      <entry><literal>HashBatchLoad</literal></entry>
<!--
      <entry>Waiting for other Parallel Hash participants to finish loading a
       hash table.</entry>
-->
      <entry>他のパラレルハッシュ参加者がハッシュテーブルのロードを完了させるのを待機しています。</entry>
     </row>
     <row>
      <entry><literal>HashBuildAllocate</literal></entry>
<!--
      <entry>Waiting for an elected Parallel Hash participant to allocate the
       initial hash table.</entry>
-->
      <entry>選ばれたパラレルハッシュ参加者が初期ハッシュテーブルを獲得するのを待機しています。</entry>
     </row>
     <row>
      <entry><literal>HashBuildElect</literal></entry>
<!--
      <entry>Waiting to elect a Parallel Hash participant to allocate the
       initial hash table.</entry>
-->
      <entry>初期ハッシュテーブルを獲得するパラレルハッシュ参加者を選ぶのを待機しています。</entry>
     </row>
     <row>
      <entry><literal>HashBuildHashInner</literal></entry>
<!--
      <entry>Waiting for other Parallel Hash participants to finish hashing the
       inner relation.</entry>
-->
      <entry>他のパラレルハッシュ参加者がインナーリレーションのハッシュを完了させるのを待機しています。</entry>
     </row>
     <row>
      <entry><literal>HashBuildHashOuter</literal></entry>
<!--
      <entry>Waiting for other Parallel Hash participants to finish partitioning
       the outer relation.</entry>
-->
      <entry>他のパラレルハッシュ参加者がアウターリレーションのパーティショニングを完了させるのを待機しています。</entry>
     </row>
     <row>
      <entry><literal>HashGrowBatchesDecide</literal></entry>
<!--
      <entry>Waiting to elect a Parallel Hash participant to decide on future
       batch growth.</entry>
-->
      <entry>将来のバッチの増加を決めるパラレルハッシュ参加者を選ぶのを待機しています。</entry>
     </row>
     <row>
      <entry><literal>HashGrowBatchesElect</literal></entry>
<!--
      <entry>Waiting to elect a Parallel Hash participant to allocate more
       batches.</entry>
-->
      <entry>追加バッチを獲得するパラレルハッシュ参加者を選ぶのを待機しています。</entry>
     </row>
     <row>
      <entry><literal>HashGrowBatchesFinish</literal></entry>
<!--
      <entry>Waiting for an elected Parallel Hash participant to decide on
       future batch growth.</entry>
-->
      <entry>選ばれたパラレルハッシュ参加者が将来のバッチの増加を決めるのを待機しています。</entry>
     </row>
     <row>
      <entry><literal>HashGrowBatchesReallocate</literal></entry>
<!--
      <entry>Waiting for an elected Parallel Hash participant to allocate more
       batches.</entry>
-->
      <entry>選ばれたパラレルハッシュ参加者が追加バッチを獲得するのを待機しています。</entry>
     </row>
     <row>
      <entry><literal>HashGrowBatchesRepartition</literal></entry>
<!--
      <entry>Waiting for other Parallel Hash participants to finish
       repartitioning.</entry>
-->
      <entry>他のパラレルハッシュ参加者がリパーティショニングを完了させるのを待機しています。</entry>
     </row>
     <row>
      <entry><literal>HashGrowBucketsElect</literal></entry>
<!--
      <entry>Waiting to elect a Parallel Hash participant to allocate more
       buckets.</entry>
-->
      <entry>追加バケットを獲得するパラレルハッシュ参加者を選ぶのを待機しています。</entry>
     </row>
     <row>
      <entry><literal>HashGrowBucketsReallocate</literal></entry>
<!--
      <entry>Waiting for an elected Parallel Hash participant to finish
       allocating more buckets.</entry>
-->
      <entry>選ばれたパラレルハッシュ参加者が追加バケット獲得を完了するのを待機しています。</entry>
     </row>
     <row>
      <entry><literal>HashGrowBucketsReinsert</literal></entry>
<!--
      <entry>Waiting for other Parallel Hash participants to finish inserting
       tuples into new buckets.</entry>
-->
      <entry>他のパラレルハッシュ参加者が新しいバケットに対するタプル挿入を完了させるのを待機しています。</entry>
     </row>
     <row>
      <entry><literal>LogicalApplySendData</literal></entry>
<!--
      <entry>Waiting for a logical replication leader apply process to send
       data to a parallel apply process.</entry>
-->
      <entry>論理レプリケーションリーダー適用プロセスがパラレル適用プロセスにデータを送信するのを待機しています。</entry>
     </row>
     <row>
      <entry><literal>LogicalParallelApplyStateChange</literal></entry>
<!--
      <entry>Waiting for a logical replication parallel apply process to change
       state.</entry>
-->
      <entry>論理レプリケーションのパラレル適用プロセスが状態を変更するのを待機しています。</entry>
     </row>
     <row>
      <entry><literal>LogicalSyncData</literal></entry>
<!--
      <entry>Waiting for a logical replication remote server to send data for
       initial table synchronization.</entry>
-->
      <entry>論理レプリケーションのリモートサーバが最初のテーブル同期のためのデータを送信するのを待機しています。</entry>
     </row>
     <row>
      <entry><literal>LogicalSyncStateChange</literal></entry>
<!--
      <entry>Waiting for a logical replication remote server to change
       state.</entry>
-->
      <entry>論理レプリケーションのリモートサーバが状態を変更するのを待機しています。</entry>
     </row>
     <row>
      <entry><literal>MessageQueueInternal</literal></entry>
<!--
      <entry>Waiting for another process to be attached to a shared message
       queue.</entry>
-->
      <entry>他のプロセスが共有メッセージキューにアタッチされるのを待機しています。</entry>
     </row>
     <row>
      <entry><literal>MessageQueuePutMessage</literal></entry>
<!--
      <entry>Waiting to write a protocol message to a shared message queue.</entry>
-->
      <entry>共有メッセージキューにプロトコルのメッセージを書くのを待機しています。</entry>
     </row>
     <row>
      <entry><literal>MessageQueueReceive</literal></entry>
<!--
      <entry>Waiting to receive bytes from a shared message queue.</entry>
-->
      <entry>共有メッセージキューからバイトを受信するのを待機しています。</entry>
     </row>
     <row>
      <entry><literal>MessageQueueSend</literal></entry>
<!--
      <entry>Waiting to send bytes to a shared message queue.</entry>
-->
      <entry>共有メッセージキューにバイトを送信するのを待機しています。</entry>
     </row>
     <row>
      <entry><literal>ParallelBitmapScan</literal></entry>
<!--
      <entry>Waiting for parallel bitmap scan to become initialized.</entry>
-->
      <entry>パラレルビットマップスキャンが初期化されるのを待機しています。</entry>
     </row>
     <row>
      <entry><literal>ParallelCreateIndexScan</literal></entry>
<!--
      <entry>Waiting for parallel <command>CREATE INDEX</command> workers to
       finish heap scan.</entry>
-->
      <entry>パラレル<command>CREATE INDEX</command>ワーカーがヒープスキャンを完了するのを待機しています。</entry>
     </row>
     <row>
      <entry><literal>ParallelFinish</literal></entry>
<!--
      <entry>Waiting for parallel workers to finish computing.</entry>
-->
      <entry>パラレルワーカーが計算を完了するのを待機しています。</entry>
     </row>
     <row>
      <entry><literal>ProcArrayGroupUpdate</literal></entry>
<!--
      <entry>Waiting for the group leader to clear the transaction ID at
       end of a parallel operation.</entry>
-->
      <entry>グループリーダーが並列操作の最後にトランザクションIDをクリアするのを待機しています。</entry>
     </row>
     <row>
      <entry><literal>ProcSignalBarrier</literal></entry>
<!--
      <entry>Waiting for a barrier event to be processed by all
       backends.</entry>
-->
      <entry>バックエンドすべてでバリアイベントが処理されるのを待機しています。</entry>
     </row>
     <row>
      <entry><literal>Promote</literal></entry>
<!--
      <entry>Waiting for standby promotion.</entry>
-->
      <entry>スタンバイの昇格を待機しています。</entry>
     </row>
     <row>
      <entry><literal>RecoveryConflictSnapshot</literal></entry>
<!--
      <entry>Waiting for recovery conflict resolution for a vacuum
       cleanup.</entry>
-->
      <entry>バキュームクリーンアップに対するリカバリ競合の解決を待機しています。</entry>
     </row>
     <row>
      <entry><literal>RecoveryConflictTablespace</literal></entry>
<!--
      <entry>Waiting for recovery conflict resolution for dropping a
       tablespace.</entry>
-->
      <entry>テーブル空間の削除に対するリカバリ競合の解決を待機しています。</entry>
     </row>
     <row>
      <entry><literal>RecoveryEndCommand</literal></entry>
<!--
      <entry>Waiting for <xref linkend="guc-recovery-end-command"/> to
       complete.</entry>
-->
      <entry><xref linkend="guc-recovery-end-command"/>が完了するのを待機しています。</entry>
     </row>
     <row>
      <entry><literal>RecoveryPause</literal></entry>
<!--
      <entry>Waiting for recovery to be resumed.</entry>
-->
      <entry>リカバリが再開するのを待機しています。</entry>
     </row>
     <row>
      <entry><literal>ReplicationOriginDrop</literal></entry>
<!--
      <entry>Waiting for a replication origin to become inactive so it can be
       dropped.</entry>
-->
      <entry>レプリケーションオリジンが削除できるよう非活動状態になるのを待機しています。</entry>
     </row>
     <row>
      <entry><literal>ReplicationSlotDrop</literal></entry>
<!--
      <entry>Waiting for a replication slot to become inactive so it can be
       dropped.</entry>
-->
      <entry>レプリケーションスロットが削除できるよう非活動状態になるのを待機しています。</entry>
     </row>
     <row>
      <entry><literal>RestoreCommand</literal></entry>
<!--
      <entry>Waiting for <xref linkend="guc-restore-command"/> to
       complete.</entry>
-->
      <entry>Waiting for <xref linkend="guc-restore-command"/>が完了するのを待機しています。</entry>
     </row>
     <row>
      <entry><literal>SafeSnapshot</literal></entry>
<!--
      <entry>Waiting to obtain a valid snapshot for a <literal>READ ONLY
       DEFERRABLE</literal> transaction.</entry>
-->
      <entry><literal>READ ONLY DEFERRABLE</literal>のトランザクションに対する有効なスナップショットの獲得を待機しています。</entry>
     </row>
     <row>
      <entry><literal>SyncRep</literal></entry>
<!--
      <entry>Waiting for confirmation from a remote server during synchronous
       replication.</entry>
-->
      <entry>同期レプリケーション中に、リモートサーバからの確認を待機しています。</entry>
     </row>
     <row>
      <entry><literal>WalReceiverExit</literal></entry>
<!--
      <entry>Waiting for the WAL receiver to exit.</entry>
-->
      <entry>WALレシーバが終了するのを待機しています。</entry>
     </row>
     <row>
      <entry><literal>WalReceiverWaitStart</literal></entry>
<!--
      <entry>Waiting for startup process to send initial data for streaming
       replication.</entry>
-->
      <entry>ストリーミングレプリケーションの初期データを送信するための起動プロセスを待機しています。</entry>
     </row>
     <row>
      <entry><literal>XactGroupUpdate</literal></entry>
<!--
      <entry>Waiting for the group leader to update transaction status at
       end of a parallel operation.</entry>
-->
      <entry>グループリーダーが並列操作の最後にトランザクション状態を更新するのを待機しています。</entry>
     </row>
    </tbody>
   </tgroup>
  </table>

  <table id="wait-event-lock-table">
<!--
   <title>Wait Events of Type <literal>Lock</literal></title>
-->
   <title><literal>Lock</literal>型の待機イベント</title>
   <tgroup cols="2">
    <thead>
     <row>
<!--
      <entry><literal>Lock</literal> Wait Event</entry>
      <entry>Description</entry>
-->
      <entry><literal>Lock</literal>待機イベント</entry>
      <entry>説明</entry>
     </row>
    </thead>

    <tbody>
     <row>
      <entry><literal>advisory</literal></entry>
<!--
      <entry>Waiting to acquire an advisory user lock.</entry>
-->
      <entry>勧告的ユーザロックを獲得するのを待機しています。</entry>
     </row>
     <row>
      <entry><literal>applytransaction</literal></entry>
<!--
      <entry>Waiting to acquire a lock on a remote transaction being applied
      by a logical replication subscriber.</entry>
-->
      <entry>論理レプリケーションサブスクライバによって適用されるリモートトランザクションのロック獲得を待機しています。</entry>
     </row>
     <row>
      <entry><literal>extend</literal></entry>
<!--
      <entry>Waiting to extend a relation.</entry>
-->
      <entry>リレーションを拡張するのを待機しています。</entry>
     </row>
     <row>
      <entry><literal>frozenid</literal></entry>
<!--
      <entry>Waiting to
       update <structname>pg_database</structname>.<structfield>datfrozenxid</structfield>
       and <structname>pg_database</structname>.<structfield>datminmxid</structfield>.</entry>
-->
      <entry><structname>pg_database</structname>.<structfield>datfrozenxid</structfield>と<structname>pg_database</structname>.<structfield>datminmxid</structfield>を更新するのを待機しています。</entry>
     </row>
     <row>
      <entry><literal>object</literal></entry>
<!--
      <entry>Waiting to acquire a lock on a non-relation database object.</entry>
-->
      <entry>非リレーションデータベースオブジェクト上のロックを獲得するのを待機しています。</entry>
     </row>
     <row>
      <entry><literal>page</literal></entry>
<!--
      <entry>Waiting to acquire a lock on a page of a relation.</entry>
-->
      <entry>リレーションのページ上のロックを獲得するのを待機しています。</entry>
     </row>
     <row>
      <entry><literal>relation</literal></entry>
<!--
      <entry>Waiting to acquire a lock on a relation.</entry>
-->
      <entry>リレーション上のロックを獲得するのを待機しています。</entry>
     </row>
     <row>
      <entry><literal>spectoken</literal></entry>
<!--
      <entry>Waiting to acquire a speculative insertion lock.</entry>
-->
      <entry>投機的挿入ロックを獲得するのを待機しています。</entry>
     </row>
     <row>
      <entry><literal>transactionid</literal></entry>
<!--
      <entry>Waiting for a transaction to finish.</entry>
-->
      <entry>トランザクションが終了するのを待機しています。</entry>
     </row>
     <row>
      <entry><literal>tuple</literal></entry>
<!--
      <entry>Waiting to acquire a lock on a tuple.</entry>
-->
      <entry>タプル上のロックを獲得するのを待機しています。</entry>
     </row>
     <row>
      <entry><literal>userlock</literal></entry>
<!--
      <entry>Waiting to acquire a user lock.</entry>
-->
      <entry>ユーザロックを獲得するのを待機しています。</entry>
     </row>
     <row>
      <entry><literal>virtualxid</literal></entry>
<!--
      <entry>Waiting to acquire a virtual transaction ID lock;  see
      <xref linkend="transaction-id"/>.</entry>
-->
      <entry>仮想トランザクションIDロックを獲得するのを待機しています。<xref linkend="transaction-id"/>を参照してください。</entry>
     </row>
    </tbody>
   </tgroup>
  </table>

  <table id="wait-event-lwlock-table">
<!--
   <title>Wait Events of Type <literal>LWLock</literal></title>
-->
   <title><literal>LWLock</literal>型の待機イベント</title>
   <tgroup cols="2">
    <thead>
     <row>
<!--
      <entry><literal>LWLock</literal> Wait Event</entry>
      <entry>Description</entry>
-->
      <entry><literal>LWLock</literal>待機イベント</entry>
      <entry>説明</entry>
     </row>
    </thead>

    <tbody>
     <row>
      <entry><literal>AddinShmemInit</literal></entry>
<!--
      <entry>Waiting to manage an extension's space allocation in shared
       memory.</entry>
-->
      <entry>共有メモリの拡張の領域確保を管理するのを待機しています。</entry>
     </row>
     <row>
      <entry><literal>AutoFile</literal></entry>
<!--
      <entry>Waiting to update the <filename>postgresql.auto.conf</filename>
       file.</entry>
-->
      <entry><filename>postgresql.auto.conf</filename>ファイルを更新するのを待機しています。</entry>
     </row>
     <row>
      <entry><literal>Autovacuum</literal></entry>
<!--
      <entry>Waiting to read or update the current state of autovacuum
       workers.</entry>
-->
      <entry>自動バキュームワーカーの現在の状態の読み込み、または更新を待機しています。</entry>
     </row>
     <row>
      <entry><literal>AutovacuumSchedule</literal></entry>
<!--
      <entry>Waiting to ensure that a table selected for autovacuum
       still needs vacuuming.</entry>
-->
      <entry>自動バキューム対象として選定されたテーブルが、まだバキューム処理が必要であることを確認するのを待機しています。</entry>
     </row>
     <row>
      <entry><literal>BackgroundWorker</literal></entry>
<!--
      <entry>Waiting to read or update background worker state.</entry>
-->
      <entry>バックグラウンドワーカー状態の読み込み、または更新を待機しています。</entry>
     </row>
     <row>
      <entry><literal>BtreeVacuum</literal></entry>
<!--
      <entry>Waiting to read or update vacuum-related information for a
       B-tree index.</entry>
-->
      <entry>B-treeインデックスのバキュームに関連した情報の読み込み、または更新を待機しています。</entry>
     </row>
     <row>
      <entry><literal>BufferContent</literal></entry>
<!--
      <entry>Waiting to access a data page in memory.</entry>
-->
      <entry>メモリ内のデータページへアクセスするのを待機しています。</entry>
     </row>
     <row>
      <entry><literal>BufferMapping</literal></entry>
<!--
      <entry>Waiting to associate a data block with a buffer in the buffer
       pool.</entry>
-->
      <entry>データブロックをバッファプール内のバッファと関連付けるのを待機しています。</entry>
     </row>
     <row>
      <entry><literal>CheckpointerComm</literal></entry>
<!--
      <entry>Waiting to manage fsync requests.</entry>
-->
      <entry>fsyncリクエストを管理するのを待機しています。</entry>
     </row>
     <row>
      <entry><literal>CommitTs</literal></entry>
<!--
      <entry>Waiting to read or update the last value set for a
       transaction commit timestamp.</entry>
-->
      <entry>トランザクションコミットタイムスタンプのために設定された最新の値の読み込み、または更新を待機しています。</entry>
     </row>
     <row>
      <entry><literal>CommitTsBuffer</literal></entry>
<!--
      <entry>Waiting for I/O on a commit timestamp SLRU buffer.</entry>
-->
      <entry>コミットタイムスタンプSLRUバッファでのI/Oを待機しています。</entry>
     </row>
     <row>
      <entry><literal>CommitTsSLRU</literal></entry>
<!--
      <entry>Waiting to access the commit timestamp SLRU cache.</entry>
-->
      <entry>コミットタイムスタンプSLRUキャッシュにアクセスするのを待機しています。</entry>
     </row>
     <row>
      <entry><literal>ControlFile</literal></entry>
<!--
      <entry>Waiting to read or update the <filename>pg_control</filename>
       file or create a new WAL file.</entry>
-->
      <entry><filename>pg_control</filename>ファイルの読み込みもしくは更新、または新しいWALファイルの作成を待機しています。</entry>
     </row>
     <row>
      <entry><literal>DynamicSharedMemoryControl</literal></entry>
<!--
      <entry>Waiting to read or update dynamic shared memory allocation
       information.</entry>
-->
      <entry>動的共有メモリの割り当て情報の読み込み、または更新を待機しています。</entry>
     </row>
     <row>
      <entry><literal>LockFastPath</literal></entry>
<!--
      <entry>Waiting to read or update a process' fast-path lock
       information.</entry>
-->
      <entry>プロセスのファストパスロック情報の読み込み、または更新を待機しています。</entry>
     </row>
     <row>
      <entry><literal>LockManager</literal></entry>
<!--
      <entry>Waiting to read or update information
       about <quote>heavyweight</quote> locks.</entry>
-->
      <entry><quote>重量</quote>ロックに関する情報の読み込み、または更新を待機しています。</entry>
     </row>
     <row>
      <entry><literal>LogicalRepLauncherDSA</literal></entry>
<!--
      <entry>Waiting to access logical replication launcher's dynamic shared
       memory allocator.</entry>
-->
      <entry>論理レプリケーションランチャーが動的共有メモリアロケータにアクセスするのを待機しています。</entry>
     </row>
     <row>
      <entry><literal>LogicalRepLauncherHash</literal></entry>
<!--
      <entry>Waiting to access logical replication launcher's shared
       hash table.</entry>
-->
      <entry>論理レプリケーションランチャーの共有ハッシュテーブルへのアクセスを待機しています。</entry>
     </row>
     <row>
      <entry><literal>LogicalRepWorker</literal></entry>
<!--
      <entry>Waiting to read or update the state of logical replication
       workers.</entry>
-->
      <entry>論理レプリケーションワーカーの状態の読み込み、または更新を待機しています。</entry>
     </row>
     <row>
      <entry><literal>MultiXactGen</literal></entry>
<!--
      <entry>Waiting to read or update shared multixact state.</entry>
-->
      <entry>共有マルチトランザクション状態の読み込み、または更新を待機しています。</entry>
     </row>
     <row>
      <entry><literal>MultiXactMemberBuffer</literal></entry>
<!--
      <entry>Waiting for I/O on a multixact member SLRU buffer.</entry>
-->
      <entry>マルチトランザクションメンバSLRUバッファでのI/Oを待機しています。</entry>
     </row>
     <row>
      <entry><literal>MultiXactMemberSLRU</literal></entry>
<!--
      <entry>Waiting to access the multixact member SLRU cache.</entry>
-->
      <entry>マルチトランザクションメンバSLRUキャッシュにアクセスするのを待機しています。</entry>
     </row>
     <row>
      <entry><literal>MultiXactOffsetBuffer</literal></entry>
<!--
      <entry>Waiting for I/O on a multixact offset SLRU buffer.</entry>
-->
      <entry>マルチトランザクションオフセットSLRUバッファでのI/Oを待機しています。</entry>
     </row>
     <row>
      <entry><literal>MultiXactOffsetSLRU</literal></entry>
<!--
      <entry>Waiting to access the multixact offset SLRU cache.</entry>
-->
      <entry>マルチトランザクションオフセットSLRUキャッシュにアクセスするのを待機しています。</entry>
     </row>
     <row>
      <entry><literal>MultiXactTruncation</literal></entry>
<!--
      <entry>Waiting to read or truncate multixact information.</entry>
-->
      <entry>マルチトランザクション情報の読み込み、または切り詰めを待機しています。</entry>
     </row>
     <row>
      <entry><literal>NotifyBuffer</literal></entry>
<!--
      <entry>Waiting for I/O on a <command>NOTIFY</command> message SLRU
       buffer.</entry>
-->
      <entry><command>NOTIFY</command>メッセージSLRUバッファでのI/Oを待機しています。</entry>
     </row>
     <row>
      <entry><literal>NotifyQueue</literal></entry>
<!--
      <entry>Waiting to read or update <command>NOTIFY</command> messages.</entry>
-->
      <entry><command>NOTIFY</command>メッセージの読み込み、または更新を待機しています。</entry>
     </row>
     <row>
      <entry><literal>NotifyQueueTail</literal></entry>
<!--
      <entry>Waiting to update limit on <command>NOTIFY</command> message
       storage.</entry>
-->
      <entry><command>NOTIFY</command>メッセージストレージの制限が更新されるのを待機しています。</entry>
     </row>
     <row>
      <entry><literal>NotifySLRU</literal></entry>
<!--
      <entry>Waiting to access the <command>NOTIFY</command> message SLRU
       cache.</entry>
-->
      <entry><command>NOTIFY</command>メッセージSLRUキャッシュにアクセスするのを待機しています。</entry>
     </row>
     <row>
      <entry><literal>OidGen</literal></entry>
<!--
      <entry>Waiting to allocate a new OID.</entry>
-->
      <entry>新しいOIDを割り当てるのを待機しています。</entry>
     </row>
     <row>
      <entry><literal>OldSnapshotTimeMap</literal></entry>
<!--
      <entry>Waiting to read or update old snapshot control information.</entry>
-->
      <entry>古いスナップショット制御情報の読み込み、または更新を待機しています。</entry>
     </row>
     <row>
      <entry><literal>ParallelAppend</literal></entry>
<!--
      <entry>Waiting to choose the next subplan during Parallel Append plan
       execution.</entry>
-->
      <entry>パラレルアペンド計画を実行中に次のサブプランの選択を待機しています。</entry>
     </row>
     <row>
      <entry><literal>ParallelHashJoin</literal></entry>
<!--
      <entry>Waiting to synchronize workers during Parallel Hash Join plan
       execution.</entry>
-->
      <entry>パラレルハッシュ結合計画を実行中に、ワーカーの同期を待機しています。</entry>
     </row>
     <row>
      <entry><literal>ParallelQueryDSA</literal></entry>
<!--
      <entry>Waiting for parallel query dynamic shared memory allocation.</entry>
-->
      <entry>パラレルクエリの動的共有メモリ割り当てを待機しています。</entry>
     </row>
     <row>
      <entry><literal>PerSessionDSA</literal></entry>
<!--
      <entry>Waiting for parallel query dynamic shared memory allocation.</entry>
-->
      <entry>パラレルクエリの動的共有メモリ割り当てを待機しています。</entry>
     </row>
     <row>
      <entry><literal>PerSessionRecordType</literal></entry>
<!--
      <entry>Waiting to access a parallel query's information about composite
       types.</entry>
-->
      <entry>複合型に関するパラレルクエリの情報にアクセスするのを待機しています。</entry>
     </row>
     <row>
      <entry><literal>PerSessionRecordTypmod</literal></entry>
<!--
      <entry>Waiting to access a parallel query's information about type
       modifiers that identify anonymous record types.</entry>
-->
      <entry>匿名レコード型を特定する型修飾子に関するパラレルクエリの情報にアクセスするのを待機しています。</entry>
     </row>
     <row>
      <entry><literal>PerXactPredicateList</literal></entry>
<!--
      <entry>Waiting to access the list of predicate locks held by the current
       serializable transaction during a parallel query.</entry>
-->
      <entry>パラレルクエリの間に、現在のシリアライザブルトランザクションによって保持された述語ロックの一覧へアクセスするのを待機しています。</entry>
     </row>
     <row>
      <entry><literal>PgStatsData</literal></entry>
<!--
      <entry>Waiting for shared memory stats data access</entry>
-->
      <entry>共有メモリの統計データアクセスを待機しています。</entry>
     </row>
     <row>
      <entry><literal>PgStatsDSA</literal></entry>
<!--
      <entry>Waiting for stats dynamic shared memory allocator access</entry>
-->
      <entry>統計動的共有メモリアロケータアクセスを待機しています。</entry>
     </row>
     <row>
      <entry><literal>PgStatsHash</literal></entry>
<!--
      <entry>Waiting for stats shared memory hash table access</entry>
-->
      <entry>統計共有メモリハッシュテーブルアクセスを待機しています。</entry>
     </row>
     <row>
      <entry><literal>PredicateLockManager</literal></entry>
<!--
      <entry>Waiting to access predicate lock information used by
       serializable transactions.</entry>
-->
      <entry>シリアライザブルトランザクションによって使われる述語ロックの情報にアクセスするのを待機しています。</entry>
     </row>
     <row>
      <entry><literal>ProcArray</literal></entry>
<!--
      <entry>Waiting to access the shared per-process data structures
       (typically, to get a snapshot or report a session's transaction
       ID).</entry>
-->
      <entry>(典型的には、スナップショットを得たりセッションのトランザクションIDを報告するために)共有のプロセスごとのデータ構造にアクセスするのを待機しています。</entry>
     </row>
     <row>
      <entry><literal>RelationMapping</literal></entry>
<!--
      <entry>Waiting to read or update
       a <filename>pg_filenode.map</filename> file (used to track the
       filenode assignments of certain system catalogs).</entry>
-->
      <entry>(特定のシステムカタログのファイルノードの割り当てを追跡するのに使われる)<filename>pg_filenode.map</filename>ファイルの読み込み、または更新を待機しています。</entry>
     </row>
     <row>
      <entry><literal>RelCacheInit</literal></entry>
<!--
      <entry>Waiting to read or update a <filename>pg_internal.init</filename>
       relation cache initialization file.</entry>
-->
      <entry><filename>pg_internal.init</filename>リレーションキャッシュ初期化ファイルの読み込み、または更新を待機しています。</entry>
     </row>
     <row>
      <entry><literal>ReplicationOrigin</literal></entry>
<!--
      <entry>Waiting to create, drop or use a replication origin.</entry>
-->
      <entry>レプリケーションオリジンの作成、削除、または使用を待機しています。</entry>
     </row>
     <row>
      <entry><literal>ReplicationOriginState</literal></entry>
<!--
      <entry>Waiting to read or update the progress of one replication
       origin.</entry>
-->
      <entry>あるレプリケーションオリジンの進捗の読み込み、または更新を待機しています。</entry>
     </row>
     <row>
      <entry><literal>ReplicationSlotAllocation</literal></entry>
<!--
      <entry>Waiting to allocate or free a replication slot.</entry>
-->
      <entry>レプリケーションスロットの割り当て、または解放を待機しています。</entry>
     </row>
     <row>
      <entry><literal>ReplicationSlotControl</literal></entry>
<!--
      <entry>Waiting to read or update replication slot state.</entry>
-->
      <entry>レプリケーションスロット状態の読み込み、または更新を待機しています。</entry>
     </row>
     <row>
      <entry><literal>ReplicationSlotIO</literal></entry>
<!--
      <entry>Waiting for I/O on a replication slot.</entry>
-->
      <entry>レプリケーションスロットでのI/Oを待機しています。</entry>
     </row>
     <row>
      <entry><literal>SerialBuffer</literal></entry>
<!--
      <entry>Waiting for I/O on a serializable transaction conflict SLRU
       buffer.</entry>
-->
      <entry>シリアライザブルトランザクション競合SLRUバッファでのI/Oを待機しています</entry>
     </row>
     <row>
      <entry><literal>SerializableFinishedList</literal></entry>
<!--
      <entry>Waiting to access the list of finished serializable
       transactions.</entry>
-->
      <entry>完了したシリアライザブルトランザクションの一覧へアクセスするのを待機しています。</entry>
     </row>
     <row>
      <entry><literal>SerializablePredicateList</literal></entry>
<!--
      <entry>Waiting to access the list of predicate locks held by
       serializable transactions.</entry>
-->
      <entry>シリアライザブルトランザクションによって保持された述語ロックの一覧へアクセスするのを待機しています。</entry>
     </row>
     <row>
      <entry><literal>SerializableXactHash</literal></entry>
<!--
      <entry>Waiting to read or update information about serializable
       transactions.</entry>
-->
      <entry>シリアライザブルトランザクションに関する情報の読み込み、または更新を待機しています。</entry>
     </row>
     <row>
      <entry><literal>SerialSLRU</literal></entry>
<!--
      <entry>Waiting to access the serializable transaction conflict SLRU
       cache.</entry>
-->
      <entry>シリアライザブルトランザクション競合SLRUキャッシュにアクセスするのを待機しています。</entry>
     </row>
     <row>
      <entry><literal>SharedTidBitmap</literal></entry>
<!--
      <entry>Waiting to access a shared TID bitmap during a parallel bitmap
       index scan.</entry>
-->
      <entry>パラレルビットマップインデックススキャンの間に、共有TIDにアクセスするのを待機しています。</entry>
     </row>
     <row>
      <entry><literal>SharedTupleStore</literal></entry>
<!--
      <entry>Waiting to access a shared tuple store during parallel
       query.</entry>
-->
      <entry>パラレルクエリの間に共有タプルストアにアクセスするのを待機しています。</entry>
     </row>
     <row>
      <entry><literal>ShmemIndex</literal></entry>
<!--
      <entry>Waiting to find or allocate space in shared memory.</entry>
-->
      <entry>共有メモリ内に領域を発見する、もしくは割り当てるのを待機しています。</entry>
     </row>
     <row>
      <entry><literal>SInvalRead</literal></entry>
<!--
      <entry>Waiting to retrieve messages from the shared catalog invalidation
       queue.</entry>
-->
      <entry>共有カタログ無効化キューからメッセージを取り出すのを待機しています。</entry>
     </row>
     <row>
      <entry><literal>SInvalWrite</literal></entry>
<!--
      <entry>Waiting to add a message to the shared catalog invalidation
      queue.</entry>
-->
      <entry>共有カタログ無効化キューにメッセージを追加するのを待機しています。</entry>
     </row>
     <row>
      <entry><literal>SubtransBuffer</literal></entry>
<!--
      <entry>Waiting for I/O on a sub-transaction SLRU buffer.</entry>
-->
      <entry>サブトランザクションSLRUバッファのI/Oを待機しています。</entry>
     </row>
     <row>
      <entry><literal>SubtransSLRU</literal></entry>
<!--
      <entry>Waiting to access the sub-transaction SLRU cache.</entry>
-->
      <entry>サブトランザクションSLRUキャッシュにアクセスするのを待機しています。</entry>
     </row>
     <row>
      <entry><literal>SyncRep</literal></entry>
<!--
      <entry>Waiting to read or update information about the state of
       synchronous replication.</entry>
-->
      <entry>同期レプリケーションの状態に関する情報を読み込む、または更新するの待機しています。</entry>
     </row>
     <row>
      <entry><literal>SyncScan</literal></entry>
<!--
      <entry>Waiting to select the starting location of a synchronized table
       scan.</entry>
-->
      <entry>同期テーブルスキャンの開始位置を選ぶのを待機しています。</entry>
     </row>
     <row>
      <entry><literal>TablespaceCreate</literal></entry>
<!--
      <entry>Waiting to create or drop a tablespace.</entry>
-->
      <entry>テーブル空間の作成、または削除を待機しています。</entry>
     </row>
     <row>
      <entry><literal>TwoPhaseState</literal></entry>
<!--
      <entry>Waiting to read or update the state of prepared transactions.</entry>
-->
      <entry>プリペアドトランザクションの状態の読み込み、または更新を待機しています。</entry>
     </row>
     <row>
      <entry><literal>WALBufMapping</literal></entry>
<!--
      <entry>Waiting to replace a page in WAL buffers.</entry>
-->
      <entry>WALバッファ内のページの置き換えを待機しています。</entry>
     </row>
     <row>
      <entry><literal>WALInsert</literal></entry>
<!--
      <entry>Waiting to insert WAL data into a memory buffer.</entry>
-->
      <entry>WALデータをメモリバッファに挿入するのを待機しています。</entry>
     </row>
     <row>
      <entry><literal>WALWrite</literal></entry>
<!--
      <entry>Waiting for WAL buffers to be written to disk.</entry>
-->
      <entry>WALバッファがディスクに書き込まれるのを待機しています。</entry>
     </row>
     <row>
      <entry><literal>WrapLimitsVacuum</literal></entry>
<!--
      <entry>Waiting to update limits on transaction id and multixact
       consumption.</entry>
-->
      <entry>トランザクションIDとマルチトランザクションの消費の制限が更新されるのを待機しています。</entry>
     </row>
     <row>
      <entry><literal>XactBuffer</literal></entry>
<!--
      <entry>Waiting for I/O on a transaction status SLRU buffer.</entry>
-->
      <entry>トランザクション状態SLRUバッファでのI/Oを待機しています。</entry>
     </row>
     <row>
      <entry><literal>XactSLRU</literal></entry>
<!--
      <entry>Waiting to access the transaction status SLRU cache.</entry>
-->
      <entry>トランザクション状態SLRUキャッシュにアクセスするのを待機しています。</entry>
     </row>
     <row>
      <entry><literal>XactTruncation</literal></entry>
<!--
      <entry>Waiting to execute <function>pg_xact_status</function> or update
       the oldest transaction ID available to it.</entry>
-->
      <entry><function>pg_xact_status</function>を実行する、またはその関数で利用可能な最古のトランザクションIDを更新するのを待機しています。</entry>
     </row>
     <row>
      <entry><literal>XidGen</literal></entry>
<!--
      <entry>Waiting to allocate a new transaction ID.</entry>
-->
      <entry>新しいトランザクションIDを割り当てるのを待機しています。</entry>
     </row>
    </tbody>
   </tgroup>
  </table>

   <note>
    <para>
<!--
     Extensions can add <literal>LWLock</literal> types to the list shown in
     <xref linkend="wait-event-lwlock-table"/>.  In some cases, the name
     assigned by an extension will not be available in all server processes;
     so an <literal>LWLock</literal> wait event might be reported as
     just <quote><literal>extension</literal></quote> rather than the
     extension-assigned name.
-->
拡張は<xref linkend="wait-event-lwlock-table"/>に示す一覧に<literal>LWLock</literal>型を追加できます。
拡張によって割り当てられた名前がすべてのサーバプロセスでは利用可能でない場合があります。そのため<literal>LWLock</literal>待機イベントは、拡張が割り当てた名前ではなく単に<quote><literal>extension</literal></quote>と報告されるかもしれません。
    </para>
   </note>

  <table id="wait-event-timeout-table">
<!--
   <title>Wait Events of Type <literal>Timeout</literal></title>
-->
   <title><literal>Timeout</literal>型の待機イベント</title>
   <tgroup cols="2">
    <thead>
     <row>
<!--
      <entry><literal>Timeout</literal> Wait Event</entry>
      <entry>Description</entry>
-->
      <entry><literal>Timeout</literal>待機イベント</entry>
      <entry>説明</entry>
>>>>>>> 32de6336
     </row>
     <row>
<<<<<<< HEAD
      <entry><literal>BufferPin</literal></entry>
      <entry>The server process is waiting for exclusive access to
       a data buffer.  Buffer pin waits can be protracted if
       another process holds an open cursor that last read data from the
       buffer in question. See <xref linkend="wait-event-bufferpin-table"/>.
      </entry>
     </row>
     <row>
      <entry><literal>Client</literal></entry>
      <entry>The server process is waiting for activity on a socket
       connected to a user application.  Thus, the server expects something
       to happen that is independent of its internal processes.
       <literal>wait_event</literal> will identify the specific wait point;
       see <xref linkend="wait-event-client-table"/>.
      </entry>
     </row>
     <row>
      <entry><literal>Extension</literal></entry>
      <entry>The server process is waiting for some condition defined by an
       extension module.
       See <xref linkend="wait-event-extension-table"/>.
      </entry>
     </row>
     <row>
      <entry><literal>InjectionPoint</literal></entry>
      <entry>The server process is waiting for an injection point to reach an
       outcome defined in a test.  See
       <xref linkend="xfunc-addin-injection-points"/> for more details.  This
       type has no predefined wait points.
      </entry>
     </row>
     <row>
      <entry><literal>IO</literal></entry>
      <entry>The server process is waiting for an I/O operation to complete.
       <literal>wait_event</literal> will identify the specific wait point;
       see <xref linkend="wait-event-io-table"/>.
      </entry>
     </row>
     <row>
      <entry><literal>IPC</literal></entry>
      <entry>The server process is waiting for some interaction with
       another server process.  <literal>wait_event</literal> will
       identify the specific wait point;
       see <xref linkend="wait-event-ipc-table"/>.
      </entry>
     </row>
     <row>
      <entry><literal>Lock</literal></entry>
      <entry>The server process is waiting for a heavyweight lock.
       Heavyweight locks, also known as lock manager locks or simply locks,
       primarily protect SQL-visible objects such as tables.  However,
       they are also used to ensure mutual exclusion for certain internal
       operations such as relation extension.  <literal>wait_event</literal>
       will identify the type of lock awaited;
       see <xref linkend="wait-event-lock-table"/>.
      </entry>
     </row>
     <row>
      <entry><literal>LWLock</literal></entry>
      <entry> The server process is waiting for a lightweight lock.
       Most such locks protect a particular data structure in shared memory.
       <literal>wait_event</literal> will contain a name identifying the purpose
       of the lightweight lock.  (Some locks have specific names; others
       are part of a group of locks each with a similar purpose.)
       See <xref linkend="wait-event-lwlock-table"/>.
      </entry>
     </row>
     <row>
      <entry><literal>Timeout</literal></entry>
      <entry>The server process is waiting for a timeout
       to expire.  <literal>wait_event</literal> will identify the specific wait
       point; see <xref linkend="wait-event-timeout-table"/>.
      </entry>
=======
      <entry><literal>BaseBackupThrottle</literal></entry>
<!--
      <entry>Waiting during base backup when throttling activity.</entry>
-->
      <entry>スロットル活動時にベースバックアップで待機しています。</entry>
     </row>
     <row>
      <entry><literal>CheckpointWriteDelay</literal></entry>
<!--
      <entry>Waiting between writes while performing a checkpoint.</entry>
-->
      <entry>チェックポイント実行中の書き込みの間で待機しています。</entry>
     </row>
     <row>
      <entry><literal>PgSleep</literal></entry>
<!--
      <entry>Waiting due to a call to <function>pg_sleep</function> or
       a sibling function.</entry>
-->
      <entry><function>pg_sleep</function>または同系列の関数を呼び出したため待機しています。</entry>
     </row>
     <row>
      <entry><literal>RecoveryApplyDelay</literal></entry>
<!--
      <entry>Waiting to apply WAL during recovery because of a delay
       setting.</entry>
-->
      <entry>遅延設定によりリカバリ時のWAL適用を待機しています。</entry>
     </row>
     <row>
      <entry><literal>RecoveryRetrieveRetryInterval</literal></entry>
<!--
      <entry>Waiting during recovery when WAL data is not available from any
       source (<filename>pg_wal</filename>, archive or stream).</entry>
-->
      <entry>WALデータがまだあらゆる種類のソース(<filename>pg_wal</filename>、アーカイブまたはストリーム)から得られない時にリカバリで待機しています。</entry>
     </row>
     <row>
      <entry><literal>RegisterSyncRequest</literal></entry>
<!--
      <entry>Waiting while sending synchronization requests to the
       checkpointer, because the request queue is full.</entry>
-->
      <entry>要求キューがいっぱいのため、同期要求をチェックポインタに送信する間、待機しています。</entry>
     </row>
     <row>
      <entry><literal>SpinDelay</literal></entry>
<!--
      <entry>Waiting while acquiring a contended spinlock.</entry>
-->
      <entry>競合スピンロックの獲得中に待機しています。</entry>
     </row>
     <row>
      <entry><literal>VacuumDelay</literal></entry>
<!--
      <entry>Waiting in a cost-based vacuum delay point.</entry>
-->
      <entry>コストに基づくバキューム遅延ポイントで待機しています。</entry>
     </row>
     <row>
      <entry><literal>VacuumTruncate</literal></entry>
<!--
      <entry>Waiting to acquire an exclusive lock to truncate off any
       empty pages at the end of a table vacuumed.</entry>
-->
      <entry>バキュームされたテーブルの最後にある空のロックをオフで切り捨てるために、排他的ページの獲得を待機しています。</entry>
>>>>>>> 32de6336
     </row>
    </tbody>
   </tgroup>
  </table>

  &wait_event_types;

   <para>
<<<<<<< HEAD
     Here are examples of how wait events can be viewed:
=======
<!--
     Here is an example of how wait events can be viewed:
-->
以下に、待機イベントが表示される例を示します。
>>>>>>> 32de6336

<programlisting>
SELECT pid, wait_event_type, wait_event FROM pg_stat_activity WHERE wait_event is NOT NULL;
 pid  | wait_event_type | wait_event
------+-----------------+------------
 2540 | Lock            | relation
 6644 | LWLock          | ProcArray
(2 rows)
</programlisting>

<programlisting>
SELECT a.pid, a.wait_event, w.description
  FROM pg_stat_activity a JOIN
       pg_wait_events w ON (a.wait_event_type = w.type AND
                            a.wait_event = w.name)
  WHERE a.wait_event is NOT NULL and a.state = 'active';
-[ RECORD 1 ]------------------------------------------------------&zwsp;------------
pid         | 686674
wait_event  | WALInitSync
description | Waiting for a newly initialized WAL file to reach durable storage
</programlisting>
   </para>

   <note>
    <para>
     Extensions can add <literal>Extension</literal>,
     <literal>InjectionPoint</literal>. and <literal>LWLock</literal> events
     to the lists shown in <xref linkend="wait-event-extension-table"/> and
     <xref linkend="wait-event-lwlock-table"/>. In some cases, the name
     of an <literal>LWLock</literal> assigned by an extension will not be
     available in all server processes.  It might be reported as just
     <quote><literal>extension</literal></quote> rather than the
     extension-assigned name.
    </para>
   </note>
 </sect2>

 <sect2 id="monitoring-pg-stat-replication-view">
  <title><structname>pg_stat_replication</structname></title>

  <indexterm>
   <primary>pg_stat_replication</primary>
  </indexterm>

   <para>
<!--
   The <structname>pg_stat_replication</structname> view will contain one row
   per WAL sender process, showing statistics about replication to that
   sender's connected standby server.  Only directly connected standbys are
   listed; no information is available about downstream standby servers.
-->
<structname>pg_stat_replication</structname>ビューには、WAL送信プロセス毎に1行を含み、送信処理に接続したスタンバイサーバへのレプリケーションに関する統計情報を表示します。
直接接続されたスタンバイサーバのみが一覧表示されます。
下流のスタンバイサーバに関する情報はありません。
  </para>

  <table id="pg-stat-replication-view" xreflabel="pg_stat_replication">
<!--
   <title><structname>pg_stat_replication</structname> View</title>
-->
   <title><structname>pg_stat_replication</structname>ビュー</title>
   <tgroup cols="1">
    <thead>
     <row>
      <entry role="catalog_table_entry"><para role="column_definition">
<!--
       Column Type
-->
列 型
      </para>
      <para>
<!--
       Description
-->
説明
      </para></entry>
     </row>
    </thead>

    <tbody>
     <row>
      <entry role="catalog_table_entry"><para role="column_definition">
       <structfield>pid</structfield> <type>integer</type>
      </para>
      <para>
<!--
       Process ID of a WAL sender process
-->
WAL送信プロセスのプロセスIDです。
      </para></entry>
     </row>

     <row>
      <entry role="catalog_table_entry"><para role="column_definition">
       <structfield>usesysid</structfield> <type>oid</type>
      </para>
      <para>
<!--
       OID of the user logged into this WAL sender process
-->
WAL送信プロセスにログインしたユーザのOIDです。
      </para></entry>
     </row>

     <row>
      <entry role="catalog_table_entry"><para role="column_definition">
       <structfield>usename</structfield> <type>name</type>
      </para>
      <para>
<!--
       Name of the user logged into this WAL sender process
-->
WAL送信プロセスにログインしたユーザの名前です。
      </para></entry>
     </row>

     <row>
      <entry role="catalog_table_entry"><para role="column_definition">
       <structfield>application_name</structfield> <type>text</type>
      </para>
      <para>
<!--
       Name of the application that is connected
       to this WAL sender
-->
WAL送信処理に接続したアプリケーションの名前です。
      </para></entry>
     </row>

     <row>
      <entry role="catalog_table_entry"><para role="column_definition">
       <structfield>client_addr</structfield> <type>inet</type>
      </para>
      <para>
<!--
       IP address of the client connected to this WAL sender.
       If this field is null, it indicates that the client is
       connected via a Unix socket on the server machine.
-->
WAL送信処理に接続したクライアントのIPアドレスです。
このフィールドがNULLの場合、クライアントがサーバマシン上のUnixソケット経由で接続したことを示します。
      </para></entry>
     </row>

     <row>
      <entry role="catalog_table_entry"><para role="column_definition">
       <structfield>client_hostname</structfield> <type>text</type>
      </para>
      <para>
<!--
       Host name of the connected client, as reported by a
       reverse DNS lookup of <structfield>client_addr</structfield>. This field will
       only be non-null for IP connections, and only when <xref linkend="guc-log-hostname"/> is enabled.
-->
<structfield>client_addr</structfield>のDNS逆引き検索により報告された、接続クライアントのホスト名です。
IP接続、かつ<xref linkend="guc-log-hostname"/>が有効である場合にのみ、このフィールドは非NULLになります。
      </para></entry>
     </row>

     <row>
      <entry role="catalog_table_entry"><para role="column_definition">
       <structfield>client_port</structfield> <type>integer</type>
      </para>
      <para>
<!--
       TCP port number that the client is using for communication
       with this WAL sender, or <literal>-1</literal> if a Unix socket is used
-->
クライアントがWAL送信処理との通信に使用するTCPポート番号、もしUnixソケットを使用する場合は<literal>-1</literal>です。
      </para></entry>
     </row>

     <row>
      <entry role="catalog_table_entry"><para role="column_definition">
       <structfield>backend_start</structfield> <type>timestamp with time zone</type>
      </para>
      <para>
<!--
       Time when this process was started, i.e., when the
       client connected to this WAL sender
-->
プロセスが開始、つまりクライアントがWAL送信処理に接続した時刻です。
      </para></entry>
     </row>

     <row>
      <entry role="catalog_table_entry"><para role="column_definition">
       <structfield>backend_xmin</structfield> <type>xid</type>
      </para>
      <para>
<!--
       This standby's <literal>xmin</literal> horizon reported
       by <xref linkend="guc-hot-standby-feedback"/>.
-->
<xref linkend="guc-hot-standby-feedback"/>により報告されたこのスタンバイの<literal>xmin</literal>です。
      </para></entry>
     </row>

     <row>
      <entry role="catalog_table_entry"><para role="column_definition">
       <structfield>state</structfield> <type>text</type>
      </para>
      <para>
<!--
       Current WAL sender state.
       Possible values are:
-->
WAL送信サーバの現在の状態です。
取り得る値は以下の通りです。
       <itemizedlist>
        <listitem>
         <para>
<!--
          <literal>startup</literal>: This WAL sender is starting up.
-->
<literal>startup</literal>: このWAL送信サーバは起動するところです。
         </para>
        </listitem>
        <listitem>
         <para>
<!--
          <literal>catchup</literal>: This WAL sender's connected standby is
          catching up with the primary.
-->
<literal>catchup</literal>: このWAL送信サーバが接続しているスタンバイはプライマリに追いつこうとしています。
         </para>
        </listitem>
        <listitem>
         <para>
<!--
          <literal>streaming</literal>: This WAL sender is streaming changes
          after its connected standby server has caught up with the primary.
-->
<literal>streaming</literal>: このWAL送信サーバは、接続先のスタンバイサーバがプライマリに追いついた後、変更をストリームしています。
         </para>
        </listitem>
        <listitem>
         <para>
<!--
          <literal>backup</literal>: This WAL sender is sending a backup.
-->
<literal>backup</literal>: このWAL送信サーバはバックアップを送信しています。
         </para>
        </listitem>
        <listitem>
         <para>
<!--
          <literal>stopping</literal>: This WAL sender is stopping.
-->
<literal>stopping</literal>: このWAL送信サーバは停止するところです。
         </para>
        </listitem>
       </itemizedlist>
      </para></entry>
     </row>

     <row>
      <entry role="catalog_table_entry"><para role="column_definition">
       <structfield>sent_lsn</structfield> <type>pg_lsn</type>
      </para>
      <para>
<!--
       Last write-ahead log location sent on this connection
-->
この接続で送信された最後の先行書き込みログの位置です。
      </para></entry>
     </row>

     <row>
      <entry role="catalog_table_entry"><para role="column_definition">
       <structfield>write_lsn</structfield> <type>pg_lsn</type>
      </para>
      <para>
<!--
       Last write-ahead log location written to disk by this standby
       server
-->
このスタンバイサーバによってディスクに書き出された最後の先行書き込みログの位置です。
      </para></entry>
     </row>

     <row>
      <entry role="catalog_table_entry"><para role="column_definition">
       <structfield>flush_lsn</structfield> <type>pg_lsn</type>
      </para>
      <para>
<!--
       Last write-ahead log location flushed to disk by this standby
       server
-->
このスタンバイサーバによってディスクにフラッシュされた最後の先行書き込みログの位置です。
      </para></entry>
     </row>

     <row>
      <entry role="catalog_table_entry"><para role="column_definition">
       <structfield>replay_lsn</structfield> <type>pg_lsn</type>
      </para>
      <para>
<!--
       Last write-ahead log location replayed into the database on this
       standby server
-->
このスタンバイサーバ上のデータベースに再生された最後の先行書き込みログの位置です。
      </para></entry>
     </row>

     <row>
      <entry role="catalog_table_entry"><para role="column_definition">
       <structfield>write_lag</structfield> <type>interval</type>
      </para>
      <para>
<!--
       Time elapsed between flushing recent WAL locally and receiving
       notification that this standby server has written it (but not yet
       flushed it or applied it).  This can be used to gauge the delay that
       <literal>synchronous_commit</literal> level
       <literal>remote_write</literal> incurred while committing if this
       server was configured as a synchronous standby.
-->
最近のWALをローカルにフラッシュしてから、このスタンバイサーバがそれを書き出した（が、まだフラッシュしたり適用したりしていない）ことの通知を受け取るまでの経過時間です。
このサーバが同期スタンバイとして設定されているとして、コミット時に<literal>synchronous_commit</literal>レベルの<literal>remote_write</literal>が起こした遅延を正確に測定するために、これを使用することができます。
      </para></entry>
     </row>

     <row>
      <entry role="catalog_table_entry"><para role="column_definition">
       <structfield>flush_lag</structfield> <type>interval</type>
      </para>
      <para>
<!--
       Time elapsed between flushing recent WAL locally and receiving
       notification that this standby server has written and flushed it
       (but not yet applied it).  This can be used to gauge the delay that
       <literal>synchronous_commit</literal> level
       <literal>on</literal> incurred while committing if this
       server was configured as a synchronous standby.
-->
最近のWALをローカルにフラッシュしてから、このスタンバイサーバがそれを書き出してフラッシュした（が、まだ適用していない）ことの通知を受け取るまでの経過時間です。
このサーバが同期スタンバイとして設定されているとして、コミット時に<literal>synchronous_commit</literal>レベルの<literal>on</literal>が起こした遅延を正確に測定するために、これを使用することができます。
      </para></entry>
     </row>

     <row>
      <entry role="catalog_table_entry"><para role="column_definition">
       <structfield>replay_lag</structfield> <type>interval</type>
      </para>
      <para>
<!--
       Time elapsed between flushing recent WAL locally and receiving
       notification that this standby server has written, flushed and
       applied it.  This can be used to gauge the delay that
       <literal>synchronous_commit</literal> level
       <literal>remote_apply</literal> incurred while committing if this
       server was configured as a synchronous standby.
-->
最近のWALをローカルにフラッシュしてから、このスタンバイサーバがそれを書き出し、フラッシュし、そして適用したことの通知を受け取るまでの経過時間です。
このサーバが同期スタンバイとして設定されているとして、コミット時に<literal>synchronous_commit</literal>レベルの<literal>remote_apply</literal>が起こした遅延を正確に測定するために、これを使用することができます。
      </para></entry>
     </row>

     <row>
      <entry role="catalog_table_entry"><para role="column_definition">
       <structfield>sync_priority</structfield> <type>integer</type>
      </para>
      <para>
<!--
       Priority of this standby server for being chosen as the
       synchronous standby in a priority-based synchronous replication.
       This has no effect in a quorum-based synchronous replication.
-->
優先度に基づく同期レプリケーションで、このスタンバイサーバが同期スタンバイとして選択される優先度です。
クォーラムに基づく同期レプリケーションでは効果がありません。
      </para></entry>
     </row>

     <row>
      <entry role="catalog_table_entry"><para role="column_definition">
       <structfield>sync_state</structfield> <type>text</type>
      </para>
      <para>
<!--
       Synchronous state of this standby server.
       Possible values are:
-->
このスタンバイサーバの同期状態です。
取り得る値は以下の通りです。
       <itemizedlist>
        <listitem>
         <para>
<!--
          <literal>async</literal>: This standby server is asynchronous.
-->
<literal>async</literal>: このスタンバイサーバは非同期です。
         </para>
        </listitem>
        <listitem>
         <para>
<!--
          <literal>potential</literal>: This standby server is now asynchronous,
          but can potentially become synchronous if one of current
          synchronous ones fails.
-->
<literal>potential</literal>: このスタンバイサーバは現在非同期ですが、現在同期中のサーバの一つが故障すると同期になる可能性があります。
         </para>
        </listitem>
        <listitem>
         <para>
<!--
          <literal>sync</literal>: This standby server is synchronous.
-->
<literal>sync</literal>: このスタンバイサーバは同期です。
         </para>
        </listitem>
        <listitem>
         <para>
<!--
          <literal>quorum</literal>: This standby server is considered as a candidate
          for quorum standbys.
-->
<literal>quorum</literal>: このサーバはクォーラムのスタンバイの候補とみなされています。
         </para>
        </listitem>
       </itemizedlist>
      </para></entry>
     </row>

     <row>
      <entry role="catalog_table_entry"><para role="column_definition">
       <structfield>reply_time</structfield> <type>timestamp with time zone</type>
      </para>
      <para>
<!--
       Send time of last reply message received from standby server
-->
スタンバイサーバから受け取った最後の応答メッセージの送信時刻です。
      </para></entry>
     </row>
    </tbody>
   </tgroup>
  </table>

  <para>
<!--
   The lag times reported in the <structname>pg_stat_replication</structname>
   view are measurements of the time taken for recent WAL to be written,
   flushed and replayed and for the sender to know about it.  These times
   represent the commit delay that was (or would have been) introduced by each
   synchronous commit level, if the remote server was configured as a
   synchronous standby.  For an asynchronous standby, the
   <structfield>replay_lag</structfield> column approximates the delay
   before recent transactions became visible to queries.  If the standby
   server has entirely caught up with the sending server and there is no more
   WAL activity, the most recently measured lag times will continue to be
   displayed for a short time and then show NULL.
-->
<structname>pg_stat_replication</structname>ビューで報告される経過時間は、最近のWALが書き込まれ、フラッシュされ、再生されるのに要した時間の測定結果であり、また、送信サーバがそれを知るためのものです。
リモートサーバが同期スタンバイとして設定されている場合、これらの時間は、同期コミットの各レベルによって引き起こされた（あるいは引き起こされたであろう）コミットの遅延を表します。
非同期スタンバイの場合は、<structfield>replay_lag</structfield>列は最近のトランザクションが問い合わせに対して可視になったときまでの遅延を近似します。
スタンバイサーバが送信サーバに完全に追いつき、WALの活動がなくなった状態のときは、最も直近に測定された経過時間が短い間、表示され続け、その後はNULLとなります。
  </para>

  <para>
<!--
   Lag times work automatically for physical replication. Logical decoding
   plugins may optionally emit tracking messages; if they do not, the tracking
   mechanism will simply display NULL lag.
-->
経過時間は物理レプリケーションの場合は自動的に機能します。
ロジカルデコーディングのプラグインはオプションで追跡メッセージを発することができますが、そうしなければ追跡機能は単にNULLの経過時間を表示します。
  </para>

  <note>
   <para>
<!--
    The reported lag times are not predictions of how long it will take for
    the standby to catch up with the sending server assuming the current
    rate of replay.  Such a system would show similar times while new WAL is
    being generated, but would differ when the sender becomes idle.  In
    particular, when the standby has caught up completely,
    <structname>pg_stat_replication</structname> shows the time taken to
    write, flush and replay the most recent reported WAL location rather than
    zero as some users might expect.  This is consistent with the goal of
    measuring synchronous commit and transaction visibility delays for
    recent write transactions.
    To reduce confusion for users expecting a different model of lag, the
    lag columns revert to NULL after a short time on a fully replayed idle
    system. Monitoring systems should choose whether to represent this
    as missing data, zero or continue to display the last known value.
-->
報告される経過時間は、現在の再生速度の前提でスタンバイが送信サーバに追いつくのに要する時間を予測するものではありません。
そのようなシステムでは、新しいWALが生成されている間は類似した時間を示しますが、送信サーバがアイドル状態になると異なるものになるでしょう。
特に、スタンバイが完全に追いついたとき、<structname>pg_stat_replication</structname>は、一部のユーザが期待するゼロではなく、最も最近に報告されたWAL位置を書き込み、フラッシュし、再生するのに要した時間を示します。
これは最近の書き込みトランザクションについて同期コミットおよびトランザクションの可視性の遅延を測定するという目的と首尾一貫しています。
経過時間について異なるモデルを期待するユーザの混乱を抑えるため、完全に再生されてアイドルになったシステムでは、経過時間の列は短い時間の後、NULLに戻ります。
監視システムでは、これをデータなしとする、ゼロとする、あるいは最後の既知の値を表示し続けるという選択をすることになります。
   </para>
  </note>

 </sect2>

 <sect2 id="monitoring-pg-stat-replication-slots-view">
  <title><structname>pg_stat_replication_slots</structname></title>

  <indexterm>
   <primary>pg_stat_replication_slots</primary>
  </indexterm>

  <para>
<!--
   The <structname>pg_stat_replication_slots</structname> view will contain
   one row per logical replication slot, showing statistics about its usage.
-->
<structname>pg_stat_replication_slots</structname>ビューには、論理レプリケーションスロットごとに1行が含まれ、その使用状況に関する統計情報が表示されます。
  </para>

  <table id="pg-stat-replication-slots-view" xreflabel="pg_stat_replication_slots">
<!--
   <title><structname>pg_stat_replication_slots</structname> View</title>
-->
   <title><structname>pg_stat_replication_slots</structname>ビュー</title>
   <tgroup cols="1">
    <thead>
     <row>
      <entry role="catalog_table_entry"><para role="column_definition">
<!--
        Column Type
-->
列 型
       </para>
       <para>
<!--
        Description
-->
説明
      </para></entry>
     </row>
    </thead>

    <tbody>
     <row>
      <entry role="catalog_table_entry"><para role="column_definition">
        <structfield>slot_name</structfield> <type>text</type>
       </para>
       <para>
<!--
        A unique, cluster-wide identifier for the replication slot
-->
クラスタ全体で一意なレプリケーションスロットの識別子です。
      </para></entry>
     </row>

     <row>
      <entry role="catalog_table_entry"><para role="column_definition">
        <structfield>spill_txns</structfield> <type>bigint</type>
       </para>
       <para>
<!--
        Number of transactions spilled to disk once the memory used by
        logical decoding to decode changes from WAL has exceeded
        <literal>logical_decoding_work_mem</literal>. The counter gets
        incremented for both top-level transactions and subtransactions.
-->
WALからの変更をデコードするために論理デコードによって使用されるメモリが<literal>logical_decoding_work_mem</literal>を超えたときにディスクにあふれたトランザクション数です。
カウンタは、トップレベルのトランザクションとサブトランザクションの両方で増分されます。
      </para></entry>
     </row>

     <row>
      <entry role="catalog_table_entry"><para role="column_definition">
        <structfield>spill_count</structfield> <type>bigint</type>
       </para>
       <para>
<!--
        Number of times transactions were spilled to disk while decoding
        changes from WAL for this slot. This counter is incremented each time
        a transaction is spilled, and the same transaction may be spilled
        multiple times.
-->
このスロットのWALから変更をデコードしている間に、トランザクションがディスクにあふれた回数です。
このカウンタは、トランザクションがあふれるたびに増分され、同じトランザクションが複数回あふれることもあります。
      </para></entry>
     </row>

     <row>
      <entry role="catalog_table_entry"><para role="column_definition">
        <structfield>spill_bytes</structfield> <type>bigint</type>
       </para>
       <para>
<!--
        Amount of decoded transaction data spilled to disk while performing
        decoding of changes from WAL for this slot. This and other spill
        counters can be used to gauge the I/O which occurred during logical
        decoding and allow tuning <literal>logical_decoding_work_mem</literal>.
-->
このスロットのWALからの変更をデコード実行している間に、ディスクにあふれたデコード済みトランザクションデータ量です。
このカウンタと他のあふれカウンタは、論理デコード中に発生したI/Oを測定し<literal>logical_decoding_work_mem</literal>を調整できます。
      </para></entry>
     </row>

     <row>
      <entry role="catalog_table_entry"><para role="column_definition">
        <structfield>stream_txns</structfield> <type>bigint</type>
       </para>
       <para>
<!--
        Number of in-progress transactions streamed to the decoding output
        plugin after the memory used by logical decoding to decode changes
        from WAL for this slot has exceeded
        <literal>logical_decoding_work_mem</literal>. Streaming only
        works with top-level transactions (subtransactions can't be streamed
        independently), so the counter is not incremented for subtransactions.
-->
このスロットのWALからの変更をデコードするために論理デコードが使用するメモリが<literal>logical_decoding_work_mem</literal>を超えた後にデコード出力プラグインにストリーミングされた進行中のトランザクション数です。
ストリーミングはトップレベルのトランザクションでのみ機能するため (サブトランザクションは独立してストリーミングできません)、サブトランザクションではカウンタは増分されません。
       </para></entry>
     </row>

     <row>
      <entry role="catalog_table_entry"><para role="column_definition">
        <structfield>stream_count</structfield><type>bigint</type>
       </para>
       <para>
<!--
        Number of times in-progress transactions were streamed to the decoding
        output plugin while decoding changes from WAL for this slot. This
        counter is incremented each time a transaction is streamed, and the
        same transaction may be streamed multiple times.
-->
このスロットのWALからの変更をデコードしている間に、進行中のトランザクションがデコード出力プラグインにストリーミングされた回数です。
このカウンタは、トランザクションがストリーミングされるたびに増分され、同じトランザクションが複数回ストリーミングされる可能性があります。
      </para></entry>
     </row>

     <row>
      <entry role="catalog_table_entry"><para role="column_definition">
        <structfield>stream_bytes</structfield><type>bigint</type>
       </para>
       <para>
<!--
        Amount of transaction data decoded for streaming in-progress
        transactions to the decoding output plugin while decoding changes from
        WAL for this slot. This and other streaming counters for this slot can
        be used to tune <literal>logical_decoding_work_mem</literal>.
-->
このスロットのWALからの変更をデコードしている間に、進行中のトランザクションをデコード出力プラグインにストリーミングするためにデコードされたトランザクションデータ量です。
このカウンタと他のストリーミングカウンタは、<literal>logical_decoding_work_mem</literal>を調整するために使用できます。
       </para>
      </entry>
     </row>

     <row>
      <entry role="catalog_table_entry"><para role="column_definition">
        <structfield>total_txns</structfield> <type>bigint</type>
       </para>
       <para>
<!--
        Number of decoded transactions sent to the decoding output plugin for
        this slot. This counts top-level transactions only, and is not incremented
        for subtransactions. Note that this includes the transactions that are
        streamed and/or spilled.
-->
このスロットのデコード出力プラグインに送信されたデコードされたトランザクション数です。
これはトップレベルのトランザクションのみ数えられ、サブトランザクションは数えられません。
これには、ストリーミングされたトランザクションやあふれたトランザクションが含まれることに注意してください。
       </para></entry>
     </row>

     <row>
      <entry role="catalog_table_entry"><para role="column_definition">
        <structfield>total_bytes</structfield><type>bigint</type>
       </para>
       <para>
<!--
        Amount of transaction data decoded for sending transactions to the
        decoding output plugin while decoding changes from WAL for this slot.
        Note that this includes data that is streamed and/or spilled.
-->
このスロットのWALからの変更をデコードしながら、デコード出力プラグインにトランザクションを送信するためにデコードされたトランザクションデータ量です。
これには、ストリーミングされたデータやあふれたデータが含まれることに注意してください。
       </para>
      </entry>
     </row>

     <row>
      <entry role="catalog_table_entry"><para role="column_definition">
        <structfield>stats_reset</structfield> <type>timestamp with time zone</type>
       </para>
       <para>
<!--
        Time at which these statistics were last reset
-->
統計情報がリセットされた最終時刻です。
       </para></entry>
     </row>
    </tbody>
   </tgroup>
  </table>

 </sect2>

 <sect2 id="monitoring-pg-stat-wal-receiver-view">
  <title><structname>pg_stat_wal_receiver</structname></title>

  <indexterm>
   <primary>pg_stat_wal_receiver</primary>
  </indexterm>

  <para>
<!--
   The <structname>pg_stat_wal_receiver</structname> view will contain only
   one row, showing statistics about the WAL receiver from that receiver's
   connected server.
-->
<structname>pg_stat_wal_receiver</structname>ビューは、1行のみの形式で、受信サーバが接続したサーバからWALレシーバに関する統計情報を表示します。
  </para>

  <table id="pg-stat-wal-receiver-view" xreflabel="pg_stat_wal_receiver">
<!--
   <title><structname>pg_stat_wal_receiver</structname> View</title>
-->
   <title><structname>pg_stat_wal_receiver</structname>ビュー</title>
   <tgroup cols="1">
    <thead>
     <row>
      <entry role="catalog_table_entry"><para role="column_definition">
<!--
       Column Type
-->
列 型
      </para>
      <para>
<!--
       Description
-->
説明
      </para></entry>
     </row>
    </thead>

    <tbody>
     <row>
      <entry role="catalog_table_entry"><para role="column_definition">
       <structfield>pid</structfield> <type>integer</type>
      </para>
      <para>
<!--
       Process ID of the WAL receiver process
-->
WALレシーバプロセスのプロセスIDです。
      </para></entry>
     </row>

     <row>
      <entry role="catalog_table_entry"><para role="column_definition">
       <structfield>status</structfield> <type>text</type>
      </para>
      <para>
<!--
       Activity status of the WAL receiver process
-->
WALレシーバプロセスの活動状態です。
      </para></entry>
     </row>

     <row>
      <entry role="catalog_table_entry"><para role="column_definition">
       <structfield>receive_start_lsn</structfield> <type>pg_lsn</type>
      </para>
      <para>
<!--
       First write-ahead log location used when WAL receiver is
       started
-->
WALレシーバが開始された時に使われる先行書き込みログの最初の位置です。
      </para></entry>
     </row>

     <row>
      <entry role="catalog_table_entry"><para role="column_definition">
       <structfield>receive_start_tli</structfield> <type>integer</type>
      </para>
      <para>
<!--
       First timeline number used when WAL receiver is started
-->
WALレシーバが開始された時に使われる初期タイムライン番号です。
      </para></entry>
     </row>

     <row>
      <entry role="catalog_table_entry"><para role="column_definition">
       <structfield>written_lsn</structfield> <type>pg_lsn</type>
      </para>
      <para>
<!--
       Last write-ahead log location already received and written to disk,
       but not flushed. This should not be used for data integrity checks.
-->
すでに受信し、ディスクに書き出されたもののまだフラッシュされていない先行書き込みログの最新位置です。
これはデータの完全性の確認のためには使うべきではありません。
      </para></entry>
     </row>

     <row>
      <entry role="catalog_table_entry"><para role="column_definition">
       <structfield>flushed_lsn</structfield> <type>pg_lsn</type>
      </para>
      <para>
<!--
       Last write-ahead log location already received and flushed to
       disk, the initial value of this field being the first log location used
       when WAL receiver is started
-->
すでに受信し、ディスクにフラッシュされた先行書き込みログの最新位置です。
この列の初期値は、WALレシーバが開始された時に使用される、最初のログ位置です。
      </para></entry>
     </row>

     <row>
      <entry role="catalog_table_entry"><para role="column_definition">
       <structfield>received_tli</structfield> <type>integer</type>
      </para>
      <para>
<!--
       Timeline number of last write-ahead log location received and
       flushed to disk, the initial value of this field being the timeline
       number of the first log location used when WAL receiver is started
-->
受信済みでディスクにフラッシュされた先行書き込みログの最新位置のタイムライン番号です。
この列の初期値は、WALレシーバが開始された時に使用される、最初のログ位置のタイムライン番号です。
      </para></entry>
     </row>

     <row>
      <entry role="catalog_table_entry"><para role="column_definition">
       <structfield>last_msg_send_time</structfield> <type>timestamp with time zone</type>
      </para>
      <para>
<!--
       Send time of last message received from origin WAL sender
-->
オリジンWAL送信サーバから受け取った最後のメッセージの送信時刻です。
      </para></entry>
     </row>

     <row>
      <entry role="catalog_table_entry"><para role="column_definition">
       <structfield>last_msg_receipt_time</structfield> <type>timestamp with time zone</type>
      </para>
      <para>
<!--
       Receipt time of last message received from origin WAL sender
-->
オリジンWAL送信サーバから受け取った最後のメッセージの受信時刻です。
      </para></entry>
     </row>

     <row>
      <entry role="catalog_table_entry"><para role="column_definition">
       <structfield>latest_end_lsn</structfield> <type>pg_lsn</type>
      </para>
      <para>
<!--
       Last write-ahead log location reported to origin WAL sender
-->
オリジンWAL送信サーバに最後に報告された先行書き込みログ位置です。
      </para></entry>
     </row>

     <row>
      <entry role="catalog_table_entry"><para role="column_definition">
       <structfield>latest_end_time</structfield> <type>timestamp with time zone</type>
      </para>
      <para>
<!--
       Time of last write-ahead log location reported to origin WAL sender
-->
オリジンWAL送信サーバへ最新の先行書き込みログ位置が報告された時間です。
      </para></entry>
     </row>

     <row>
      <entry role="catalog_table_entry"><para role="column_definition">
       <structfield>slot_name</structfield> <type>text</type>
      </para>
      <para>
<!--
       Replication slot name used by this WAL receiver
-->
WALレシーバによって使用されたレプリケーションスロット名です。
      </para></entry>
     </row>

     <row>
      <entry role="catalog_table_entry"><para role="column_definition">
       <structfield>sender_host</structfield> <type>text</type>
      </para>
      <para>
<!--
       Host of the <productname>PostgreSQL</productname> instance
       this WAL receiver is connected to. This can be a host name,
       an IP address, or a directory path if the connection is via
       Unix socket.  (The path case can be distinguished because it
       will always be an absolute path, beginning with <literal>/</literal>.)
-->
WALレシーバが接続している<productname>PostgreSQL</productname>インスタンスのホストです。
これはホスト名、IPアドレス、あるいはUNIXソケットで接続している場合はディレクトリのパスです。
（パスは、常に<literal>/</literal>で始まる絶対パスなので、パスであることを識別できます。）
      </para></entry>
     </row>

     <row>
      <entry role="catalog_table_entry"><para role="column_definition">
       <structfield>sender_port</structfield> <type>integer</type>
      </para>
      <para>
<!--
       Port number of the <productname>PostgreSQL</productname> instance
       this WAL receiver is connected to.
-->
WALレシーバが接続している<productname>PostgreSQL</productname>インスタンスのポート番号です。
      </para></entry>
     </row>

     <row>
      <entry role="catalog_table_entry"><para role="column_definition">
       <structfield>conninfo</structfield> <type>text</type>
      </para>
      <para>
<!--
       Connection string used by this WAL receiver,
       with security-sensitive fields obfuscated.
-->
セキュリティに重要な値が難読化された文字列を含む、WALレシーバによって使用された接続文字列です。
      </para></entry>
     </row>
    </tbody>
   </tgroup>
  </table>

 </sect2>

 <sect2 id="monitoring-pg-stat-recovery-prefetch">
  <title><structname>pg_stat_recovery_prefetch</structname></title>

  <indexterm>
   <primary>pg_stat_recovery_prefetch</primary>
  </indexterm>

  <para>
<!--
   The <structname>pg_stat_recovery_prefetch</structname> view will contain
   only one row.  The columns <structfield>wal_distance</structfield>,
   <structfield>block_distance</structfield> and
   <structfield>io_depth</structfield> show current values, and the
   other columns show cumulative counters that can be reset
   with the <function>pg_stat_reset_shared</function> function.
-->
<structname>pg_stat_recovery_prefetch</structname>ビューは1行のみの形式です。
<structfield>wal_distance</structfield>、<structfield>block_distance</structfield>、<structfield>io_depth</structfield>の列は現在の値を示し、他の列は<function>pg_stat_reset_shared</function>関数でリセット可能な累積カウンタを示します。
  </para>

  <table id="pg-stat-recovery-prefetch-view" xreflabel="pg_stat_recovery_prefetch">
<!--
   <title><structname>pg_stat_recovery_prefetch</structname> View</title>
-->
   <title><structname>pg_stat_recovery_prefetch</structname>ビュー</title>
   <tgroup cols="1">
    <thead>
     <row>
      <entry role="catalog_table_entry"><para role="column_definition">
<!--
       Column Type
-->
列 型
      </para>
      <para>
<!--
       Description
-->
説明
      </para></entry>
     </row>
    </thead>

    <tbody>
     <row>
      <entry role="catalog_table_entry">
       <para role="column_definition">
        <structfield>stats_reset</structfield> <type>timestamp with time zone</type>
       </para>
       <para>
<!--
        Time at which these statistics were last reset
-->
統計情報がリセットされた最終時刻です。
       </para>
      </entry>
     </row>

     <row>
      <entry role="catalog_table_entry">
       <para role="column_definition">
        <structfield>prefetch</structfield> <type>bigint</type>
       </para>
       <para>
<!--
        Number of blocks prefetched because they were not in the buffer pool
-->
バッファプールになかったためにプリフェッチされたブロックの数です。
       </para>
      </entry>
     </row>

     <row>
      <entry role="catalog_table_entry">
       <para role="column_definition">
        <structfield>hit</structfield> <type>bigint</type>
       </para>
       <para>
<!--
        Number of blocks not prefetched because they were already in the buffer pool
-->
すでにバッファプールにあったためプリフェッチされなかったブロックの数です。
       </para>
      </entry>
     </row>

     <row>
      <entry role="catalog_table_entry">
       <para role="column_definition">
        <structfield>skip_init</structfield> <type>bigint</type>
       </para>
       <para>
<!--
        Number of blocks not prefetched because they would be zero-initialized
-->
ゼロで初期化されるためプリフェッチされなかったブロックの数です。
       </para>
      </entry>
     </row>

     <row>
      <entry role="catalog_table_entry">
       <para role="column_definition">
        <structfield>skip_new</structfield> <type>bigint</type>
       </para>
       <para>
<!--
        Number of blocks not prefetched because they didn't exist yet
-->
まだ存在しなかったためにプリフェッチされなかったブロックの数です。
       </para>
      </entry>
     </row>

     <row>
      <entry role="catalog_table_entry">
       <para role="column_definition">
        <structfield>skip_fpw</structfield> <type>bigint</type>
       </para>
       <para>
<!--
        Number of blocks not prefetched because a full page image was included in the WAL
-->
フルページイメージがWALに含まれていたためにプリフェッチされなかったブロックの数です。
       </para>
      </entry>
     </row>

     <row>
      <entry role="catalog_table_entry">
       <para role="column_definition">
        <structfield>skip_rep</structfield> <type>bigint</type>
       </para>
       <para>
<!--
        Number of blocks not prefetched because they were already recently prefetched
-->
すでに最近プリフェッチされていたためにプリフェッチされなかったブロックの数です。
       </para>
      </entry>
     </row>

     <row>
      <entry role="catalog_table_entry">
       <para role="column_definition">
        <structfield>wal_distance</structfield> <type>int</type>
       </para>
       <para>
<!--
        How many bytes ahead the prefetcher is looking
-->
プリフェッチャーが参照しているバイト数です。
       </para>
      </entry>
     </row>

     <row>
      <entry role="catalog_table_entry">
       <para role="column_definition">
        <structfield>block_distance</structfield> <type>int</type>
       </para>
       <para>
<!--
        How many blocks ahead the prefetcher is looking
-->
プリフェッチャーが参照している前方のブロック数です。
       </para>
      </entry>
     </row>

     <row>
      <entry role="catalog_table_entry">
       <para role="column_definition">
        <structfield>io_depth</structfield> <type>int</type>
       </para>
       <para>
<!--
        How many prefetches have been initiated but are not yet known to have completed
-->
開始されたがまだ完了していないプリフェッチの数です。
       </para>
      </entry>
     </row>
    </tbody>
   </tgroup>
  </table>

 </sect2>

 <sect2 id="monitoring-pg-stat-subscription">
  <title><structname>pg_stat_subscription</structname></title>

  <indexterm>
   <primary>pg_stat_subscription</primary>
  </indexterm>

  <table id="pg-stat-subscription" xreflabel="pg_stat_subscription">
<!--
   <title><structname>pg_stat_subscription</structname> View</title>
-->
   <title><structname>pg_stat_subscription</structname>ビュー</title>
   <tgroup cols="1">
    <thead>
     <row>
      <entry role="catalog_table_entry"><para role="column_definition">
<!--
       Column Type
-->
列 型
      </para>
      <para>
<!--
       Description
-->
説明
      </para></entry>
     </row>
    </thead>

    <tbody>
     <row>
      <entry role="catalog_table_entry"><para role="column_definition">
       <structfield>subid</structfield> <type>oid</type>
      </para>
      <para>
<!--
       OID of the subscription
-->
サブスクリプションのOIDです。
      </para></entry>
     </row>

     <row>
      <entry role="catalog_table_entry"><para role="column_definition">
       <structfield>subname</structfield> <type>name</type>
      </para>
      <para>
<!--
       Name of the subscription
-->
サブスクリプションの名前です。
      </para></entry>
     </row>

     <row>
      <entry role="catalog_table_entry"><para role="column_definition">
       <structfield>worker_type</structfield> <type>text</type>
      </para>
      <para>
       Type of the subscription worker process.  Possible types are
       <literal>apply</literal>, <literal>parallel apply</literal>, and
       <literal>table synchronization</literal>.
      </para></entry>
     </row>

     <row>
      <entry role="catalog_table_entry"><para role="column_definition">
       <structfield>pid</structfield> <type>integer</type>
      </para>
      <para>
<!--
       Process ID of the subscription worker process
-->
サブスクリプションのワーカープロセスのプロセスIDです。
      </para></entry>
     </row>

     <row>
      <entry role="catalog_table_entry"><para role="column_definition">
       <structfield>leader_pid</structfield> <type>integer</type>
      </para>
      <para>
<!--
       Process ID of the leader apply worker if this process is a parallel
       apply worker; NULL if this process is a leader apply worker or a table
       synchronization worker
-->
このプロセスがパラレル適用ワーカーの場合は、リーダー適用ワーカーのプロセスIDです。
このプロセスがリーダー適用ワーカーまたは同期ワーカーの場合はNULLです。
      </para></entry>
     </row>

     <row>
      <entry role="catalog_table_entry"><para role="column_definition">
       <structfield>relid</structfield> <type>oid</type>
      </para>
      <para>
<!--
       OID of the relation that the worker is synchronizing; NULL for the
       leader apply worker and parallel apply workers
-->
ワーカーが同期しているリレーションのOIDです。リーダー適用ワーカーとパラレル適用ワーカーの場合はNULLです。
      </para></entry>
     </row>

     <row>
      <entry role="catalog_table_entry"><para role="column_definition">
       <structfield>received_lsn</structfield> <type>pg_lsn</type>
      </para>
      <para>
<!--
       Last write-ahead log location received, the initial value of
       this field being 0; NULL for parallel apply workers
-->
最後に受け取った先行書き込みログ位置です。このフィールドの初期値は0です。
パラレル適用ワーカーではNULLです。
      </para></entry>
     </row>

     <row>
      <entry role="catalog_table_entry"><para role="column_definition">
       <structfield>last_msg_send_time</structfield> <type>timestamp with time zone</type>
      </para>
      <para>
<!--
       Send time of last message received from origin WAL sender; NULL for
       parallel apply workers
-->
オリジンWAL送信サーバから受け取った最後のメッセージの送信時刻です。パラレル適用ワーカーの場合はNULLです。
      </para></entry>
     </row>

     <row>
      <entry role="catalog_table_entry"><para role="column_definition">
       <structfield>last_msg_receipt_time</structfield> <type>timestamp with time zone</type>
      </para>
      <para>
<!--
       Receipt time of last message received from origin WAL sender; NULL for
       parallel apply workers
-->
オリジンWAL送信サーバから受け取った最後のメッセージの受信時刻です。パラレル適用ワーカーの場合はNULLです。
      </para></entry>
     </row>

     <row>
      <entry role="catalog_table_entry"><para role="column_definition">
       <structfield>latest_end_lsn</structfield> <type>pg_lsn</type>
      </para>
      <para>
<!--
       Last write-ahead log location reported to origin WAL sender; NULL for
       parallel apply workers
-->
オリジンWAL送信サーバに最後に報告された先行書き込みログ位置です。パラレル適用ワーカーの場合はNULLです。
      </para></entry>
     </row>

     <row>
      <entry role="catalog_table_entry"><para role="column_definition">
       <structfield>latest_end_time</structfield> <type>timestamp with time zone</type>
      </para>
      <para>
<!--
       Time of last write-ahead log location reported to origin WAL
       sender; NULL for parallel apply workers
-->
オリジンWAL送信サーバに最後に報告された先行書き込みログ位置です。パラレル適用ワーカーの場合はNULLです。
      </para></entry>
     </row>
    </tbody>
   </tgroup>
  </table>

 </sect2>

 <sect2 id="monitoring-pg-stat-subscription-stats">
  <title><structname>pg_stat_subscription_stats</structname></title>

  <indexterm>
   <primary>pg_stat_subscription_stats</primary>
  </indexterm>

  <para>
<!--
   The <structname>pg_stat_subscription_stats</structname> view will contain
   one row per subscription.
-->
<structname>pg_stat_subscription_stats</structname>ビューにはサブスクリプションごとに1行が含まれます。
  </para>

  <table id="pg-stat-subscription-stats" xreflabel="pg_stat_subscription_stats">
<!--
   <title><structname>pg_stat_subscription_stats</structname> View</title>
-->
   <title><structname>pg_stat_subscription_stats</structname>ビュー</title>
   <tgroup cols="1">
    <thead>
     <row>
      <entry role="catalog_table_entry"><para role="column_definition">
<!--
       Column Type
-->
列 型
      </para>
      <para>
<!--
       Description
-->
説明
      </para></entry>
     </row>
    </thead>

    <tbody>
     <row>
      <entry role="catalog_table_entry"><para role="column_definition">
       <structfield>subid</structfield> <type>oid</type>
      </para>
      <para>
<!--
       OID of the subscription
-->
サブスクリプションのOIDです。
      </para></entry>
     </row>

     <row>
      <entry role="catalog_table_entry"><para role="column_definition">
       <structfield>subname</structfield> <type>name</type>
      </para>
      <para>
<!--
       Name of the subscription
-->
サブスクリプションの名前です。
      </para></entry>
     </row>

     <row>
      <entry role="catalog_table_entry"><para role="column_definition">
       <structfield>apply_error_count</structfield> <type>bigint</type>
      </para>
      <para>
<!--
       Number of times an error occurred while applying changes
-->
変更の適用中にエラーが発生した回数です。
      </para></entry>
     </row>

     <row>
      <entry role="catalog_table_entry"><para role="column_definition">
       <structfield>sync_error_count</structfield> <type>bigint</type>
      </para>
      <para>
<!--
       Number of times an error occurred during the initial table
       synchronization
-->
初期テーブル同期中にエラーが発生した回数です。
      </para></entry>
     </row>

     <row>
      <entry role="catalog_table_entry"><para role="column_definition">
       <structfield>stats_reset</structfield> <type>timestamp with time zone</type>
      </para>
      <para>
<!--
       Time at which these statistics were last reset
-->
統計情報がリセットされた最終時刻です。
      </para></entry>
     </row>
    </tbody>
   </tgroup>
  </table>

 </sect2>

 <sect2 id="monitoring-pg-stat-ssl-view">
  <title><structname>pg_stat_ssl</structname></title>

  <indexterm>
   <primary>pg_stat_ssl</primary>
  </indexterm>

  <para>
<!--
   The <structname>pg_stat_ssl</structname> view will contain one row per
   backend or WAL sender process, showing statistics about SSL usage on
   this connection. It can be joined to <structname>pg_stat_activity</structname>
   or <structname>pg_stat_replication</structname> on the
   <structfield>pid</structfield> column to get more details about the
   connection.
-->
<structname>pg_stat_ssl</structname>ビューは、バックエンドプロセスおよびWAL送信プロセスごとに1行を保持し、接続上でのSSLの使用に関する統計情報を示します。
<structname>pg_stat_activity</structname>または<structname>pg_stat_replication</structname>と<structfield>pid</structfield>列で結合することで、接続に関するより詳細な情報を取得できます。
  </para>

  <table id="pg-stat-ssl-view" xreflabel="pg_stat_ssl">
<!--
   <title><structname>pg_stat_ssl</structname> View</title>
-->
   <title><structname>pg_stat_ssl</structname>ビュー</title>
   <tgroup cols="1">
    <thead>
     <row>
      <entry role="catalog_table_entry"><para role="column_definition">
<!--
       Column Type
-->
列 型
      </para>
      <para>
<!--
       Description
-->
説明
      </para></entry>
     </row>
    </thead>

    <tbody>
     <row>
      <entry role="catalog_table_entry"><para role="column_definition">
       <structfield>pid</structfield> <type>integer</type>
      </para>
      <para>
<!--
       Process ID of a backend or WAL sender process
-->
バックエンドプロセスまたはWAL送信プロセスのプロセスIDです。
      </para></entry>
     </row>

     <row>
      <entry role="catalog_table_entry"><para role="column_definition">
       <structfield>ssl</structfield> <type>boolean</type>
      </para>
      <para>
<!--
       True if SSL is used on this connection
-->
この接続でSSLが使用されていれば真になります。
      </para></entry>
     </row>

     <row>
      <entry role="catalog_table_entry"><para role="column_definition">
       <structfield>version</structfield> <type>text</type>
      </para>
      <para>
<!--
       Version of SSL in use, or NULL if SSL is not in use
       on this connection
-->
使用されているSSLのバージョンです。この接続でSSLが使用されていなければNULLになります。
      </para></entry>
     </row>

     <row>
      <entry role="catalog_table_entry"><para role="column_definition">
       <structfield>cipher</structfield> <type>text</type>
      </para>
      <para>
<!--
       Name of SSL cipher in use, or NULL if SSL is not in use
       on this connection
-->
使用されているSSL暗号の名前です。この接続でSSLが使用されていなければNULLになります。
      </para></entry>
     </row>

     <row>
      <entry role="catalog_table_entry"><para role="column_definition">
       <structfield>bits</structfield> <type>integer</type>
      </para>
      <para>
<!--
       Number of bits in the encryption algorithm used, or NULL
       if SSL is not used on this connection
-->
使用されている暗号アルゴリズムのビット数です。この接続でSSLが使用されていなければNULLになります。
      </para></entry>
     </row>

     <row>
      <entry role="catalog_table_entry"><para role="column_definition">
       <structfield>client_dn</structfield> <type>text</type>
      </para>
      <para>
<!--
       Distinguished Name (DN) field from the client certificate
       used, or NULL if no client certificate was supplied or if SSL
       is not in use on this connection. This field is truncated if the
       DN field is longer than <symbol>NAMEDATALEN</symbol> (64 characters
       in a standard build).
-->
使用されているクライアント証明書の識別名(DN)フィールドです。クライアント証明書が提供されなかった場合、およびこの接続でSSLが使用されていない場合はNULLになります。
このフィールドは、DNフィールドが<symbol>NAMEDATALEN</symbol>（標準ビルドでは64文字）より長いと切り詰められます。
      </para></entry>
     </row>

     <row>
      <entry role="catalog_table_entry"><para role="column_definition">
       <structfield>client_serial</structfield> <type>numeric</type>
      </para>
      <para>
<!--
       Serial number of the client certificate, or NULL if no client
       certificate was supplied or if SSL is not in use on this connection.  The
       combination of certificate serial number and certificate issuer uniquely
       identifies a certificate (unless the issuer erroneously reuses serial
       numbers).
-->
クライアント証明書のシリアル番号です。この接続でクライアント証明書が提供されていないかSSLが使われていない場合にNULLになります。
証明書のシリアル番号と証明書発行者の組み合わせは（発行者が誤ってシリアル番号を再使用しない限り）証明書を一意に識別します。
      </para></entry>
     </row>

     <row>
      <entry role="catalog_table_entry"><para role="column_definition">
       <structfield>issuer_dn</structfield> <type>text</type>
      </para>
      <para>
<!--
       DN of the issuer of the client certificate, or NULL if no client
       certificate was supplied or if SSL is not in use on this connection.
       This field is truncated like <structfield>client_dn</structfield>.
-->
クライアント証明書の発行者のDNです。この接続でクライアント証明書が提供されていないかSSLが使われていない場合にNULLになります。
このフィールドは<structfield>client_dn</structfield>と同様に切り詰められます。
      </para></entry>
     </row>
    </tbody>
   </tgroup>
  </table>

 </sect2>

 <sect2 id="monitoring-pg-stat-gssapi-view">
  <title><structname>pg_stat_gssapi</structname></title>

  <indexterm>
   <primary>pg_stat_gssapi</primary>
  </indexterm>

  <para>
<!--
   The <structname>pg_stat_gssapi</structname> view will contain one row per
   backend, showing information about GSSAPI usage on this connection. It can
   be joined to <structname>pg_stat_activity</structname> or
   <structname>pg_stat_replication</structname> on the
   <structfield>pid</structfield> column to get more details about the
   connection.
-->
<structname>pg_stat_gssapi</structname>ビューはバックエンド毎に1行で構成され、接続でのGSSAPI使用に関する情報を表示します。
接続に関する更なる詳細を得るため、これを<structname>pg_stat_activity</structname>や<structname>pg_stat_replication</structname>と<structfield>pid</structfield>列で結合できます。
  </para>

  <table id="pg-stat-gssapi-view" xreflabel="pg_stat_gssapi">
<!--
   <title><structname>pg_stat_gssapi</structname> View</title>
-->
   <title><structname>pg_stat_gssapi</structname>ビュー</title>
   <tgroup cols="1">
    <thead>
     <row>
      <entry role="catalog_table_entry"><para role="column_definition">
<!--
       Column Type
-->
列 型
      </para>
      <para>
<!--
       Description
-->
説明
      </para></entry>
     </row>
    </thead>

    <tbody>
     <row>
      <entry role="catalog_table_entry"><para role="column_definition">
       <structfield>pid</structfield> <type>integer</type>
      </para>
      <para>
<!--
       Process ID of a backend
-->
バックエンドのプロセスIDです。
      </para></entry>
     </row>

     <row>
      <entry role="catalog_table_entry"><para role="column_definition">
       <structfield>gss_authenticated</structfield> <type>boolean</type>
      </para>
      <para>
<!--
       True if GSSAPI authentication was used for this connection
-->
この接続にGSSAPI認証が使われていたなら真です。
      </para></entry>
     </row>

     <row>
      <entry role="catalog_table_entry"><para role="column_definition">
       <structfield>principal</structfield> <type>text</type>
      </para>
      <para>
<!--
       Principal used to authenticate this connection, or NULL
       if GSSAPI was not used to authenticate this connection.  This
       field is truncated if the principal is longer than
       <symbol>NAMEDATALEN</symbol> (64 characters in a standard build).
-->
この接続の認証に使われているプリンシパルです。接続の認証にGSSAPIが使われていない場合にはNULLです。
このフィールドはプリンシパルが<symbol>NAMEDATALEN</symbol>（標準ビルドでは64文字）よりも長い場合には切り詰められます。
      </para></entry>
     </row>

     <row>
      <entry role="catalog_table_entry"><para role="column_definition">
       <structfield>encrypted</structfield> <type>boolean</type>
      </para>
      <para>
<!--
       True if GSSAPI encryption is in use on this connection
-->
この接続でGSSAPI暗号化が使われているなら真です。
      </para></entry>
     </row>

     <row>
      <entry role="catalog_table_entry"><para role="column_definition">
       <structfield>credentials_delegated</structfield> <type>boolean</type>
      </para>
      <para>
<!--
       True if GSSAPI credentials were delegated on this connection.
-->
この接続でGSSAPI認証情報が委任されていた場合は真です。
      </para></entry>
     </row>
    </tbody>
   </tgroup>
  </table>

 </sect2>

 <sect2 id="monitoring-pg-stat-archiver-view">
  <title><structname>pg_stat_archiver</structname></title>

  <indexterm>
   <primary>pg_stat_archiver</primary>
  </indexterm>

  <para>
<!--
   The <structname>pg_stat_archiver</structname> view will always have a
   single row, containing data about the archiver process of the cluster.
-->
<structname>pg_stat_archiver</structname>ビューは常に、クラスタのアーカイバプロセスに関するデータを含む１つの行を持ちます。
  </para>

  <table id="pg-stat-archiver-view" xreflabel="pg_stat_archiver">
<!--
   <title><structname>pg_stat_archiver</structname> View</title>
-->
   <title><structname>pg_stat_archiver</structname>ビュー</title>
   <tgroup cols="1">
    <thead>
     <row>
      <entry role="catalog_table_entry"><para role="column_definition">
<!--
       Column Type
-->
列 型
      </para>
      <para>
<!--
       Description
-->
説明
      </para></entry>
     </row>
    </thead>

    <tbody>
     <row>
      <entry role="catalog_table_entry"><para role="column_definition">
       <structfield>archived_count</structfield> <type>bigint</type>
      </para>
      <para>
<!--
       Number of WAL files that have been successfully archived
-->
アーカイブに成功したWALファイルの数です。
      </para></entry>
     </row>

     <row>
      <entry role="catalog_table_entry"><para role="column_definition">
       <structfield>last_archived_wal</structfield> <type>text</type>
      </para>
      <para>
<!--
       Name of the WAL file most recently successfully archived
-->
最後にアーカイブに成功したWALファイルの名前です。
      </para></entry>
     </row>

     <row>
      <entry role="catalog_table_entry"><para role="column_definition">
       <structfield>last_archived_time</structfield> <type>timestamp with time zone</type>
      </para>
      <para>
<!--
       Time of the most recent successful archive operation
-->
最後にアーカイブに成功した操作の時刻です。
      </para></entry>
     </row>

     <row>
      <entry role="catalog_table_entry"><para role="column_definition">
       <structfield>failed_count</structfield> <type>bigint</type>
      </para>
      <para>
<!--
       Number of failed attempts for archiving WAL files
-->
WALファイルのアーカイブに失敗した回数です。
      </para></entry>
     </row>

     <row>
      <entry role="catalog_table_entry"><para role="column_definition">
       <structfield>last_failed_wal</structfield> <type>text</type>
      </para>
      <para>
<!--
       Name of the WAL file of the most recent failed archival operation
-->
最後にアーカイブ操作に失敗したWALファイルの名前です。
      </para></entry>
     </row>

     <row>
      <entry role="catalog_table_entry"><para role="column_definition">
       <structfield>last_failed_time</structfield> <type>timestamp with time zone</type>
      </para>
      <para>
<!--
       Time of the most recent failed archival operation
-->
最後にアーカイブ操作に失敗した時刻です。
      </para></entry>
     </row>

     <row>
      <entry role="catalog_table_entry"><para role="column_definition">
       <structfield>stats_reset</structfield> <type>timestamp with time zone</type>
      </para>
      <para>
<!--
       Time at which these statistics were last reset
-->
統計情報がリセットされた最終時刻です。
      </para></entry>
     </row>
    </tbody>
   </tgroup>
  </table>

  <para>
<!--
    Normally, WAL files are archived in order, oldest to newest, but that is
    not guaranteed, and does not hold under special circumstances like when
    promoting a standby or after crash recovery. Therefore it is not safe to
    assume that all files older than
    <structfield>last_archived_wal</structfield> have also been successfully
    archived.
-->
通常、WALファイルは古いものから新しいものの順にアーカイブされますが、これは保証されておらず、スタンバイをプロモートしたときやクラッシュリカバリ後のような特別な状況では保持されません。
したがって、<structfield>last_archived_wal</structfield>より古いすべてのファイルも正常にアーカイブされたと考えるのは安全ではありません。
  </para>
 </sect2>

 <sect2 id="monitoring-pg-stat-io-view">
  <title><structname>pg_stat_io</structname></title>

  <indexterm>
   <primary>pg_stat_io</primary>
  </indexterm>

  <para>
<!--
   The <structname>pg_stat_io</structname> view will contain one row for each
   combination of backend type, target I/O object, and I/O context, showing
   cluster-wide I/O statistics. Combinations which do not make sense are
   omitted.
-->
<structname>pg_stat_io</structname>ビューには、バックエンドのタイプ、ターゲットI/Oオブジェクト、およびI/Oコンテキストの各組み合わせに対する1行が含まれ、クラスタ全体のI/O統計が示されます。
意味のない組み合わせは省略されます。
  </para>

  <para>
<!--
   Currently, I/O on relations (e.g. tables, indexes) is tracked. However,
   relation I/O which bypasses shared buffers (e.g. when moving a table from one
   tablespace to another) is currently not tracked.
-->
今の所、リレーション（テーブル、インデックス）上のI/Oは追跡されます。
ただし、共有バッファをバイパスするリレーションI/O（たとえば、あるテーブル空間から別のテーブル空間にテーブルを移動するとき）は現在は追跡されません。
  </para>

  <table id="pg-stat-io-view" xreflabel="pg_stat_io">
   <title><structname>pg_stat_io</structname> View</title>
   <tgroup cols="1">
    <thead>
     <row>
      <entry role="catalog_table_entry">
       <para role="column_definition">
<!--
        Column Type
-->
列 型
       </para>
       <para>
<!--
        Description
-->
説明
       </para>
      </entry>
     </row>
    </thead>
    <tbody>
     <row>
      <entry role="catalog_table_entry">
       <para role="column_definition">
        <structfield>backend_type</structfield> <type>text</type>
       </para>
       <para>
<!--
        Type of backend (e.g. background worker, autovacuum worker). See <link
        linkend="monitoring-pg-stat-activity-view">
        <structname>pg_stat_activity</structname></link> for more information
        on <varname>backend_type</varname>s. Some
        <varname>backend_type</varname>s do not accumulate I/O operation
        statistics and will not be included in the view.
-->
バックエンドのタイプです（たとえばバックグラウンドワーカー、自動バキュームワーカーなど）。
 <varname>backend_type</varname>の詳細については<link linkend="monitoring-pg-stat-activity-view"><structname>pg_stat_activity</structname></link>を参照してください。
一部の<varname>backend_type</varname>はI/O操作統計を累積しないため、このビューには含まれません。
       </para>
      </entry>
     </row>

     <row>
      <entry role="catalog_table_entry">
       <para role="column_definition">
        <structfield>object</structfield> <type>text</type>
       </para>
       <para>
<!--
        Target object of an I/O operation. Possible values are:
-->
I/O操作のターゲットオブジェクトです。
可能な値は次のとおりです。
       <itemizedlist>
        <listitem>
         <para>
<!--
          <literal>relation</literal>: Permanent relations.
-->
          <literal>relation</literal>: 永続的リレーションです。
         </para>
        </listitem>
        <listitem>
         <para>
<!--
          <literal>temp relation</literal>: Temporary relations.
-->
<literal>temp relation</literal>: 一時リレーションです。
         </para>
        </listitem>
       </itemizedlist>
       </para>
      </entry>
     </row>

     <row>
      <entry role="catalog_table_entry">
       <para role="column_definition">
        <structfield>context</structfield> <type>text</type>
       </para>
       <para>
<!--
        The context of an I/O operation. Possible values are:
-->
I/O操作のコンテキストです。
可能な値は次のとおりです。
       </para>
       <itemizedlist>
        <listitem>
         <para>
<!--
          <literal>normal</literal>: The default or standard
          <varname>context</varname> for a type of I/O operation. For
          example, by default, relation data is read into and written out from
          shared buffers. Thus, reads and writes of relation data to and from
          shared buffers are tracked in <varname>context</varname>
          <literal>normal</literal>.
-->
<literal>normal</literal>: I/O操作のタイプに対するデフォルトまたは標準の<varname>context</varname>です。
例えば、リレーションデータの読み込みと書き込みは、デフォルトで共有バッファに書き込まれます。
したがって、共有バッファからのリレーションデータの読み込みと書き込みは、<varname>context</varname> <literal>normal</literal>で追跡されます。
         </para>
        </listitem>
        <listitem>
         <para>
<!--
          <literal>vacuum</literal>: I/O operations performed outside of shared
          buffers while vacuuming and analyzing permanent relations. Temporary
          table vacuums use the same local buffer pool as other temporary table
          I/O operations and are tracked in <varname>context</varname>
          <literal>normal</literal>.
-->
<literal>vacuum</literal>: 永続的なリレーションのVACUUM中およびANALYZE中に共有バッファ外で実行されたI/O操作です。
一時テーブルのVACUUMは、他の一時テーブルI/O操作と同じローカルバッファプールを使用し、<varname>context</varname> <literal>normal</literal>で追跡されます。
         </para>
        </listitem>
        <listitem>
         <para>
<!--
          <literal>bulkread</literal>: Certain large read I/O operations
          done outside of shared buffers, for example, a sequential scan of a
          large table.
-->
<literal>bulkread</literal>: 大きな読み取りI/O操作（大きなテーブルの逐次スキャンなど）で、共有バッファの外部で行われるものです。
         </para>
        </listitem>
        <listitem>
         <para>
<!--
          <literal>bulkwrite</literal>: Certain large write I/O operations
          done outside of shared buffers, such as <command>COPY</command>.
-->
<literal>bulkwrite</literal>: <command>COPY</command>などの共有バッファ外で行われる、大きな書き込みI/O操作です。
         </para>
        </listitem>
       </itemizedlist>
      </entry>
     </row>

     <row>
      <entry role="catalog_table_entry">
       <para role="column_definition">
        <structfield>reads</structfield> <type>bigint</type>
       </para>
       <para>
<!--
        Number of read operations, each of the size specified in
        <varname>op_bytes</varname>.
-->
<varname>op_bytes</varname>で指定されたサイズの読み取り操作の数です。
       </para>
      </entry>
     </row>

     <row>
      <entry role="catalog_table_entry">
       <para role="column_definition">
        <structfield>read_time</structfield> <type>double precision</type>
       </para>
       <para>
<!--
        Time spent in read operations in milliseconds (if
        <xref linkend="guc-track-io-timing"/> is enabled, otherwise zero)
-->
読み取り操作に費やした時間です（ミリ秒単位）。（<xref linkend="guc-track-io-timing"/>が有効な場合。それ以外はゼロ）
       </para>
      </entry>
     </row>

     <row>
      <entry role="catalog_table_entry">
       <para role="column_definition">
        <structfield>writes</structfield> <type>bigint</type>
       </para>
       <para>
<!--
        Number of write operations, each of the size specified in
        <varname>op_bytes</varname>.
-->
<varname>op_bytes</varname>で指定されたサイズの書き込み操作の数です。
       </para>
      </entry>
     </row>

     <row>
      <entry role="catalog_table_entry">
       <para role="column_definition">
        <structfield>write_time</structfield> <type>double precision</type>
       </para>
       <para>
<!--
        Time spent in write operations in milliseconds (if
        <xref linkend="guc-track-io-timing"/> is enabled, otherwise zero)
-->
書き込み操作に費やした時間です（ミリ秒単位）。（<xref linkend="guc-track-io-timing"/>が有効な場合。それ以外はゼロ）
       </para>
      </entry>
     </row>

     <row>
      <entry role="catalog_table_entry">
       <para role="column_definition">
        <structfield>writebacks</structfield> <type>bigint</type>
       </para>
       <para>
<!--
        Number of units of size <varname>op_bytes</varname> which the process
        requested the kernel write out to permanent storage.
-->
プロセスがカーネルに永続的な記憶域への書き出しを要求した<varname>op_bytes</varname>のサイズの数です。
       </para>
      </entry>
     </row>

     <row>
      <entry role="catalog_table_entry">
       <para role="column_definition">
        <structfield>writeback_time</structfield> <type>double precision</type>
       </para>
       <para>
<!--
        Time spent in writeback operations in milliseconds (if
        <xref linkend="guc-track-io-timing"/> is enabled, otherwise zero). This
        includes the time spent queueing write-out requests and, potentially,
        the time spent to write out the dirty data.
-->
ライトバック操作に費やした時間です（ミリ秒単位）。（<xref linkend="guc-track-io-timing"/>が有効な場合。そうでない場合はゼロ）。
これには、書き出し要求の待ち時間と、書き出しデータの書き出しに費やした時間が含まれます。
       </para>
      </entry>
     </row>

     <row>
      <entry role="catalog_table_entry">
       <para role="column_definition">
        <structfield>extends</structfield> <type>bigint</type>
       </para>
       <para>
<!--
        Number of relation extend operations, each of the size specified in
        <varname>op_bytes</varname>.
-->
<varname>op_bytes</varname>で指定されたサイズのリレーション拡張操作の数です。
       </para>
      </entry>
     </row>

     <row>
      <entry role="catalog_table_entry">
       <para role="column_definition">
        <structfield>extend_time</structfield> <type>double precision</type>
       </para>
       <para>
<!--
        Time spent in extend operations in milliseconds (if
        <xref linkend="guc-track-io-timing"/> is enabled, otherwise zero)
-->
拡張操作に費やした時間です（ミリ秒単位）。（<xref linkend="guc-track-io-timing"/>が有効な場合。それ以外はゼロ）
       </para>
      </entry>
     </row>

     <row>
      <entry role="catalog_table_entry">
       <para role="column_definition">
        <structfield>op_bytes</structfield> <type>bigint</type>
       </para>
       <para>
<!--
        The number of bytes per unit of I/O read, written, or extended.
-->
I/Oの読み取り、書き込み、または拡張の単位ごとのバイト数です。
       </para>
       <para>
<!--
        Relation data reads, writes, and extends are done in
        <varname>block_size</varname> units, derived from the build-time
        parameter <symbol>BLCKSZ</symbol>, which is <literal>8192</literal> by
        default.
-->
リレーションデータの読み込み、書き込み、拡張は、構築時パラメータ<symbol>BLCKSZ</symbol>から導出される<varname>block_size</varname>単位で行われます。
デフォルトでは<literal>8192</literal>です。
       </para>
      </entry>
     </row>

     <row>
      <entry role="catalog_table_entry">
       <para role="column_definition">
        <structfield>hits</structfield> <type>bigint</type>
       </para>
       <para>
<!--
        The number of times a desired block was found in a shared buffer.
-->
共有バッファ内で所望のブロックが見つかった回数です。
       </para>
      </entry>
     </row>

     <row>
      <entry role="catalog_table_entry">
       <para role="column_definition">
        <structfield>evictions</structfield> <type>bigint</type>
       </para>
       <para>
<!--
        Number of times a block has been written out from a shared or local
        buffer in order to make it available for another use.
-->
ブロックが別の使用に使用できるように、共有バッファまたはローカルバッファから書き出された回数です。
       </para>
       <para>
<!--
        In <varname>context</varname> <literal>normal</literal>, this counts
        the number of times a block was evicted from a buffer and replaced with
        another block. In <varname>context</varname>s
        <literal>bulkwrite</literal>, <literal>bulkread</literal>, and
        <literal>vacuum</literal>, this counts the number of times a block was
        evicted from shared buffers in order to add the shared buffer to a
        separate, size-limited ring buffer for use in a bulk I/O operation.
-->
<varname>context</varname>が<literal>normal</literal>の場合、この値は、ブロックがバッファから削除され、別のブロックに置き換えられた回数をカウントします。
 <varname>context</varname>が<literal>bulkwrite</literal>、<literal>bulkread</literal>、および<literal>vacuum</literal>の場合、この値は、バルクI/O操作で使用するために、共有バッファを別のサイズ制限のあるリングバッファに追加するために、ブロックが共有バッファから追い出された回数をカウントします。
        </para>
      </entry>
     </row>

     <row>
      <entry role="catalog_table_entry">
       <para role="column_definition">
        <structfield>reuses</structfield> <type>bigint</type>
       </para>
       <para>
<!--
        The number of times an existing buffer in a size-limited ring buffer
        outside of shared buffers was reused as part of an I/O operation in the
        <literal>bulkread</literal>, <literal>bulkwrite</literal>, or
        <literal>vacuum</literal> <varname>context</varname>s.
-->
共有バッファ以外のサイズ制限付きリングバッファ内の既存のバッファが、<literal>bulkread</literal>、<literal>bulkwrite</literal>、または<literal>vacuum</literal> <varname>context</varname>内でI/O操作の一部として再利用された回数です。
       </para>
      </entry>
     </row>

     <row>
      <entry role="catalog_table_entry">
       <para role="column_definition">
        <structfield>fsyncs</structfield> <type>bigint</type>
       </para>
       <para>
<!--
        Number of <literal>fsync</literal> calls. These are only tracked in
        <varname>context</varname> <literal>normal</literal>.
-->
<literal>fsync</literal>呼び出しの数です。
これらは<varname>context</varname> <literal>normal</literal>でのみ追跡されます。
       </para>
      </entry>
     </row>

     <row>
      <entry role="catalog_table_entry">
       <para role="column_definition">
        <structfield>fsync_time</structfield> <type>double precision</type>
       </para>
       <para>
<!--
        Time spent in fsync operations in milliseconds (if
        <xref linkend="guc-track-io-timing"/> is enabled, otherwise zero)
-->
fsync操作に費やした時間です（ミリ秒単位）。（<xref linkend="guc-track-io-timing"/>が有効な場合。それ以外はゼロ）
       </para>
      </entry>
     </row>

     <row>
      <entry role="catalog_table_entry">
       <para role="column_definition">
        <structfield>stats_reset</structfield> <type>timestamp with time zone</type>
       </para>
       <para>
<!--
        Time at which these statistics were last reset.
-->
これらの統計情報が最後にリセットされた時刻です。
       </para>
      </entry>
     </row>
    </tbody>
   </tgroup>
  </table>

  <para>
<!--
   Some backend types never perform I/O operations on some I/O objects and/or
   in some I/O contexts. These rows are omitted from the view. For example, the
   checkpointer does not checkpoint temporary tables, so there will be no rows
   for <varname>backend_type</varname> <literal>checkpointer</literal> and
   <varname>object</varname> <literal>temp relation</literal>.
-->
一部のバックエンドタイプは、一部のI/Oオブジェクトおよび/または一部のI/OコンテキストでI/O操作を実行しません。
これらの行はビューから省略されます。
たとえば、チェッカポインタは一時テーブルをチェックしないので、<varname>backend_type</varname> <literal>checkpointer</literal>および<varname>object</varname> <literal>temp relation</literal>に対する行はありません。
  </para>

  <para>
<!--
   In addition, some I/O operations will never be performed either by certain
   backend types or on certain I/O objects and/or in certain I/O contexts.
   These cells will be NULL. For example, temporary tables are not
   <literal>fsync</literal>ed, so <varname>fsyncs</varname> will be NULL for
   <varname>object</varname> <literal>temp relation</literal>. Also, the
   background writer does not perform reads, so <varname>reads</varname> will
   be NULL in rows for <varname>backend_type</varname> <literal>background
   writer</literal>.
-->
また、特定のバックエンドタイプ、特定のI/Oオブジェクト、特定のI/Oコンテキストで、一部のI/O操作が実行されない場合もあります。
これらのセルはNULLです。
たとえば、一時テーブルは<literal>fsync</literal>されないので、<varname>fsyncs</varname>は<varname>object</varname> <literal>temp relation</literal>に対してNULLになります。
また、バックグラウンドライタは読み取りを行わないので、<varname>backend_type</varname>が<literal>temp relation</literal>の行では<varname>reads</varname>がNULLになります。
  </para>

  <para>
<!--
   <structname>pg_stat_io</structname> can be used to inform database tuning.
   For example:
-->
<structname>pg_stat_io</structname>はデータベースのチューニングに役立てることができます。
例を示します。
   <itemizedlist>
    <listitem>
     <para>
<!--
      A high <varname>evictions</varname> count can indicate that shared
      buffers should be increased.
-->
<varname>evictions</varname>の数が多いということは、共有バッファを増やす必要があることを示しています。
     </para>
    </listitem>
    <listitem>
     <para>
<!--
      Client backends rely on the checkpointer to ensure data is persisted to
      permanent storage. Large numbers of <varname>fsyncs</varname> by
      <literal>client backend</literal>s could indicate a misconfiguration of
      shared buffers or of the checkpointer. More information on configuring
      the checkpointer can be found in <xref linkend="wal-configuration"/>.
-->
クライアントバックエンドは、永続的なストレージにデータが保存されていることを確実するために、チェックポインタに依存しています。
<literal>client backend</literal>による多数の<varname>fsync</varname>は、共有バッファやチェックポインタの設定ミスを示している可能性があります。
チェックポインタの設定の詳細は<xref linkend="wal-configuration"/>を参照してください。
     </para>
    </listitem>
    <listitem>
     <para>
<!--
      Normally, client backends should be able to rely on auxiliary processes
      like the checkpointer and the background writer to write out dirty data
      as much as possible. Large numbers of writes by client backends could
      indicate a misconfiguration of shared buffers or of the checkpointer.
      More information on configuring the checkpointer can be found in <xref
      linkend="wal-configuration"/>.
-->
通常、クライアントバックエンドは、チェックポインタやバックグラウンドライタのような補助プロセスが、できるだけ多くのダーティーデータを書き出すことに依存できるはずです。
クライアントバックエンドによる大量の書き込みは、共有バッファやチェックポインタの設定ミスを示している可能性があります。
チェックポインタの設定についての詳細は<xref linkend="wal-configuration"/>を参照してください。
     </para>
    </listitem>
   </itemizedlist>
  </para>

  <note>
   <para>
<!--
    Columns tracking I/O time will only be non-zero when
    <xref linkend="guc-track-io-timing"/> is enabled. The user should be
    careful when referencing these columns in combination with their
    corresponding I/O operations in case <varname>track_io_timing</varname>
    was not enabled for the entire time since the last stats reset.
-->
I/O時間を追跡する列は、<xref linkend="guc-track-io-timing"/>が有効な場合にのみ非ゼロになります。
ユーザは、対応するIO操作を参照するときに、最後の統計リセット以降の全期間で<varname>track_io_timing</varname>が有効になっていなかった場合には注意が必要です。
   </para>
  </note>



 </sect2>

 <sect2 id="monitoring-pg-stat-bgwriter-view">
  <title><structname>pg_stat_bgwriter</structname></title>

  <indexterm>
   <primary>pg_stat_bgwriter</primary>
  </indexterm>

  <para>
<!--
   The <structname>pg_stat_bgwriter</structname> view will always have a
<<<<<<< HEAD
   single row, containing data about the background writer of the cluster.
=======
   single row, containing global data for the cluster.
-->
<structname>pg_stat_bgwriter</structname>ビューは常に、クラスタのグローバルデータに関する１つの行を持ちます。
>>>>>>> 32de6336
  </para>

  <table id="pg-stat-bgwriter-view" xreflabel="pg_stat_bgwriter">
<!--
   <title><structname>pg_stat_bgwriter</structname> View</title>
-->
   <title><structname>pg_stat_bgwriter</structname>ビュー</title>
   <tgroup cols="1">
    <thead>
     <row>
      <entry role="catalog_table_entry"><para role="column_definition">
<!--
       Column Type
-->
列 型
      </para>
      <para>
<!--
       Description
-->
説明
      </para></entry>
     </row>
    </thead>

    <tbody>
     <row>
      <entry role="catalog_table_entry"><para role="column_definition">
       <structfield>buffers_clean</structfield> <type>bigint</type>
      </para>
      <para>
<<<<<<< HEAD
       Number of buffers written by the background writer
=======
<!--
       Number of scheduled checkpoints that have been performed
-->
これまでに実行された、スケジュールされたチェックポイントの個数です。
>>>>>>> 32de6336
      </para></entry>
     </row>

     <row>
      <entry role="catalog_table_entry"><para role="column_definition">
       <structfield>maxwritten_clean</structfield> <type>bigint</type>
      </para>
      <para>
<<<<<<< HEAD
       Number of times the background writer stopped a cleaning
       scan because it had written too many buffers
=======
<!--
       Number of requested checkpoints that have been performed
-->
これまでに実行された、要求されたチェックポイントの個数です。
>>>>>>> 32de6336
      </para></entry>
     </row>

     <row>
      <entry role="catalog_table_entry"><para role="column_definition">
       <structfield>buffers_alloc</structfield> <type>bigint</type>
      </para>
      <para>
<<<<<<< HEAD
       Number of buffers allocated
=======
<!--
       Total amount of time that has been spent in the portion of
       checkpoint processing where files are written to disk, in milliseconds
-->
チェックポイント処理におけるディスクにファイルを書き出す部分に費やされた、ミリ秒単位の総時間です。
>>>>>>> 32de6336
      </para></entry>
     </row>

     <row>
      <entry role="catalog_table_entry"><para role="column_definition">
       <structfield>stats_reset</structfield> <type>timestamp with time zone</type>
      </para>
      <para>
<<<<<<< HEAD
       Time at which these statistics were last reset
      </para></entry>
     </row>
    </tbody>
   </tgroup>
  </table>

 </sect2>

 <sect2 id="monitoring-pg-stat-checkpointer-view">
  <title><structname>pg_stat_checkpointer</structname></title>

  <indexterm>
   <primary>pg_stat_checkpointer</primary>
  </indexterm>

  <para>
   The <structname>pg_stat_checkpointer</structname> view will always have a
   single row, containing data about the checkpointer process of the cluster.
  </para>

  <table id="pg-stat-checkpointer-view" xreflabel="pg_stat_checkpointer">
   <title><structname>pg_stat_checkpointer</structname> View</title>
   <tgroup cols="1">
    <thead>
     <row>
      <entry role="catalog_table_entry"><para role="column_definition">
       Column Type
      </para>
      <para>
       Description
      </para></entry>
     </row>
    </thead>

    <tbody>
     <row>
      <entry role="catalog_table_entry"><para role="column_definition">
       <structfield>num_timed</structfield> <type>bigint</type>
      </para>
      <para>
       Number of scheduled checkpoints that have been performed
=======
<!--
       Total amount of time that has been spent in the portion of
       checkpoint processing where files are synchronized to disk, in
       milliseconds
-->
チェックポイント処理におけるディスクにファイルを同期する部分に費やされた、ミリ秒単位の総時間です。
>>>>>>> 32de6336
      </para></entry>
     </row>

     <row>
      <entry role="catalog_table_entry"><para role="column_definition">
       <structfield>num_requested</structfield> <type>bigint</type>
      </para>
      <para>
<<<<<<< HEAD
       Number of requested checkpoints that have been performed
=======
<!--
       Number of buffers written during checkpoints
-->
チェックポイント期間に書き出されたバッファ数です。
>>>>>>> 32de6336
      </para></entry>
     </row>

     <row>
      <entry role="catalog_table_entry"><para role="column_definition">
       <structfield>restartpoints_timed</structfield> <type>bigint</type>
      </para>
      <para>
<<<<<<< HEAD
       Number of scheduled restartpoints due to timeout or after a failed attempt to perform it
=======
<!--
       Number of buffers written by the background writer
-->
バックグラウンドライタにより書き出されたバッファ数です。
>>>>>>> 32de6336
      </para></entry>
     </row>

     <row>
      <entry role="catalog_table_entry"><para role="column_definition">
       <structfield>restartpoints_req</structfield> <type>bigint</type>
      </para>
      <para>
<<<<<<< HEAD
       Number of requested restartpoints
=======
<!--
       Number of times the background writer stopped a cleaning
       scan because it had written too many buffers
-->
バックグラウンドライタが書き出したバッファ数が多過ぎたために、整理用スキャンを停止した回数です。
>>>>>>> 32de6336
      </para></entry>
     </row>

     <row>
      <entry role="catalog_table_entry"><para role="column_definition">
       <structfield>restartpoints_done</structfield> <type>bigint</type>
      </para>
      <para>
<<<<<<< HEAD
       Number of restartpoints that have been performed
=======
<!--
       Number of buffers written directly by a backend
-->
バックエンドにより直接書き出されたバッファ数です。
>>>>>>> 32de6336
      </para></entry>
     </row>

     <row>
      <entry role="catalog_table_entry"><para role="column_definition">
       <structfield>write_time</structfield> <type>double precision</type>
      </para>
      <para>
<<<<<<< HEAD
       Total amount of time that has been spent in the portion of
       processing checkpoints and restartpoints where files are written to disk,
       in milliseconds
=======
<!--
       Number of times a backend had to execute its own
       <function>fsync</function> call (normally the background writer handles those
       even when the backend does its own write)
-->
バックエンドが独自に<function>fsync</function>呼び出しを実行しなければならなかった回数です。
（通常は、バックエンドが独自に書き込んだ場合であっても、バックグラウンドライタがこれらを扱います。）
>>>>>>> 32de6336
      </para></entry>
     </row>

     <row>
      <entry role="catalog_table_entry"><para role="column_definition">
       <structfield>sync_time</structfield> <type>double precision</type>
      </para>
      <para>
<<<<<<< HEAD
       Total amount of time that has been spent in the portion of
       processing checkpoints and restartpoints where files are synchronized to
       disk, in milliseconds
      </para></entry>
     </row>

     <row>
      <entry role="catalog_table_entry"><para role="column_definition">
       <structfield>buffers_written</structfield> <type>bigint</type>
      </para>
      <para>
       Number of buffers written during checkpoints and restartpoints
=======
<!--
       Number of buffers allocated
-->
割当られたバッファ数です。
>>>>>>> 32de6336
      </para></entry>
     </row>

     <row>
      <entry role="catalog_table_entry"><para role="column_definition">
       <structfield>stats_reset</structfield> <type>timestamp with time zone</type>
      </para>
      <para>
<!--
       Time at which these statistics were last reset
-->
統計情報がリセットされた最終時刻です。
      </para></entry>
     </row>
    </tbody>
   </tgroup>
  </table>

 </sect2>

 <sect2 id="monitoring-pg-stat-wal-view">
   <title><structname>pg_stat_wal</structname></title>

  <indexterm>
   <primary>pg_stat_wal</primary>
  </indexterm>

  <para>
<!--
   The <structname>pg_stat_wal</structname> view will always have a
   single row, containing data about WAL activity of the cluster.
-->
<structname>pg_stat_wal</structname>ビューは常に、クラスタのWAL活動状況のデータに関する1つの行を持ちます。
  </para>

  <table id="pg-stat-wal-view" xreflabel="pg_stat_wal">
<!--
   <title><structname>pg_stat_wal</structname> View</title>
-->
   <title><structname>pg_stat_wal</structname>ビュー</title>
   <tgroup cols="1">
    <thead>
     <row>
      <entry role="catalog_table_entry"><para role="column_definition">
<!--
       Column Type
-->
列 型
      </para>
      <para>
<!--
       Description
-->
説明
      </para></entry>
     </row>
    </thead>

    <tbody>
     <row>
      <entry role="catalog_table_entry"><para role="column_definition">
       <structfield>wal_records</structfield> <type>bigint</type>
      </para>
      <para>
<!--
       Total number of WAL records generated
-->
生成されたWALレコードの総数です。
      </para></entry>
     </row>

     <row>
      <entry role="catalog_table_entry"><para role="column_definition">
       <structfield>wal_fpi</structfield> <type>bigint</type>
      </para>
      <para>
<!--
       Total number of WAL full page images generated
-->
生成されたWALフルページイメージの総数です。
      </para></entry>
     </row>

     <row>
      <entry role="catalog_table_entry"><para role="column_definition">
       <structfield>wal_bytes</structfield> <type>numeric</type>
      </para>
      <para>
<!--
       Total amount of WAL generated in bytes
-->
生成されたWALのバイト単位の総量です。
      </para></entry>
     </row>

     <row>
      <entry role="catalog_table_entry"><para role="column_definition">
       <structfield>wal_buffers_full</structfield> <type>bigint</type>
      </para>
      <para>
<!--
       Number of times WAL data was written to disk because WAL buffers became full
-->
WALバッファが満杯になったため、WALデータがディスクに書き込まれた回数です。
      </para></entry>
     </row>

     <row>
      <entry role="catalog_table_entry"><para role="column_definition">
       <structfield>wal_write</structfield> <type>bigint</type>
      </para>
      <para>
<!--
       Number of times WAL buffers were written out to disk via
       <function>XLogWrite</function> request.
       See <xref linkend="wal-configuration"/> for more information about
       the internal WAL function <function>XLogWrite</function>.
-->
WALバッファが<function>XLogWrite</function>要求によりディスクに書き出された回数です。
内部WAL関数<function>XLogWrite</function>の詳細については、<xref linkend="wal-configuration"/>を参照してください。
      </para></entry>
     </row>

     <row>
      <entry role="catalog_table_entry"><para role="column_definition">
       <structfield>wal_sync</structfield> <type>bigint</type>
      </para>
      <para>
<!--
       Number of times WAL files were synced to disk via
       <function>issue_xlog_fsync</function> request
       (if <xref linkend="guc-fsync"/> is <literal>on</literal> and
       <xref linkend="guc-wal-sync-method"/> is either
       <literal>fdatasync</literal>, <literal>fsync</literal> or
       <literal>fsync_writethrough</literal>, otherwise zero).
       See <xref linkend="wal-configuration"/> for more information about
       the internal WAL function <function>issue_xlog_fsync</function>.
-->
WALファイルが<function>issue_xlog_fsync</function>要求によりディスクに同期された回数（<xref linkend="guc-fsync"/>が<literal>on</literal>かつ<xref linkend="guc-wal-sync-method"/>が<literal>fdatasync</literal>または<literal>fsync</literal>または<literal>fsync_writethrough</literal>のいずれかである場合、そうでなければゼロ）です。
内部WAL関数<function>issue_xlog_fsync</function>の詳細については、<xref linkend="wal-configuration"/>を参照してください。
      </para></entry>
     </row>

     <row>
      <entry role="catalog_table_entry"><para role="column_definition">
       <structfield>wal_write_time</structfield> <type>double precision</type>
      </para>
      <para>
<!--
       Total amount of time spent writing WAL buffers to disk via
       <function>XLogWrite</function> request, in milliseconds
       (if <xref linkend="guc-track-wal-io-timing"/> is enabled,
       otherwise zero).  This includes the sync time when
       <varname>wal_sync_method</varname> is either
       <literal>open_datasync</literal> or <literal>open_sync</literal>.
-->
<function>XLogWrite</function>の要求を介してWALバッファをディスクに書き込むのに費やされたミリ秒単位の合計時間（<xref linkend="guc-track-wal-io-timing"/> が有効である場合、そうでなければゼロ）です。
これには<varname>wal_sync_method</varname>が<literal>open_datasync</literal>または<literal>open_sync</literal>の場合の同期時間が含まれます。
      </para></entry>
     </row>

     <row>
      <entry role="catalog_table_entry"><para role="column_definition">
       <structfield>wal_sync_time</structfield> <type>double precision</type>
      </para>
      <para>
<!--
       Total amount of time spent syncing WAL files to disk via
       <function>issue_xlog_fsync</function> request, in milliseconds
       (if <varname>track_wal_io_timing</varname> is enabled,
       <varname>fsync</varname> is <literal>on</literal>, and
       <varname>wal_sync_method</varname> is either
       <literal>fdatasync</literal>, <literal>fsync</literal> or
       <literal>fsync_writethrough</literal>, otherwise zero).
-->
<function>issue_xlog_fsync</function>要求を介してWALファイルのディスクへの同期に費やされたミリ秒単位の合計時間（<varname>track_wal_io_timing</varname>が有効、かつ<varname>fsync</varname>が<literal>on</literal>、かつ<varname>wal_sync_method</varname>が<literal>fdatasync</literal>または<literal>fsync</literal>または<literal>fsync_writethrough</literal>のいずれかの場合、それ以外の場合は0）です。
      </para></entry>
     </row>

     <row>
      <entry role="catalog_table_entry"><para role="column_definition">
       <structfield>stats_reset</structfield> <type>timestamp with time zone</type>
      </para>
      <para>
<!--
       Time at which these statistics were last reset
-->
統計情報がリセットされた最終時刻です。
      </para></entry>
     </row>
     </tbody>
   </tgroup>
  </table>

</sect2>

 <sect2 id="monitoring-pg-stat-database-view">
  <title><structname>pg_stat_database</structname></title>

  <indexterm>
   <primary>pg_stat_database</primary>
  </indexterm>

  <para>
<!--
   The <structname>pg_stat_database</structname> view will contain one row
   for each database in the cluster, plus one for shared objects, showing
   database-wide statistics.
-->
<structname>pg_stat_database</structname>ビューには、クラスタ内のデータベース毎に1行と加えて共有オブジェクトのための1行が含まれ、データベース全体の統計情報を示します。
  </para>

  <table id="pg-stat-database-view" xreflabel="pg_stat_database">
<!--
   <title><structname>pg_stat_database</structname> View</title>
-->
   <title><structname>pg_stat_database</structname>ビュー</title>
   <tgroup cols="1">
    <thead>
     <row>
      <entry role="catalog_table_entry"><para role="column_definition">
<!--
       Column Type
-->
列 型
      </para>
      <para>
<!--
       Description
-->
説明
      </para></entry>
     </row>
    </thead>

    <tbody>
     <row>
      <entry role="catalog_table_entry"><para role="column_definition">
       <structfield>datid</structfield> <type>oid</type>
      </para>
      <para>
<!--
       OID of this database, or 0 for objects belonging to a shared
       relation
-->
データベースのOIDです。共有リレーションに属するオブジェクトについては0になります。
      </para></entry>
     </row>

     <row>
      <entry role="catalog_table_entry"><para role="column_definition">
       <structfield>datname</structfield> <type>name</type>
      </para>
      <para>
<!--
       Name of this database, or <literal>NULL</literal> for shared
       objects.
-->
データベース名です。共有オブジェクトについては<literal>NULL</literal>になります。
      </para></entry>
     </row>

     <row>
      <entry role="catalog_table_entry"><para role="column_definition">
       <structfield>numbackends</structfield> <type>integer</type>
      </para>
      <para>
<!--
       Number of backends currently connected to this database, or
       <literal>NULL</literal> for shared objects.  This is the only column
       in this view that returns a value reflecting current state; all other
       columns return the accumulated values since the last reset.
-->
現在データベースに接続しているバックエンドの個数です。共有オブジェクトについては<literal>NULL</literal>になります。
これは、このビューの中で、現在の状態を反映した値を返す唯一の列です。
他の列はすべて、最後にリセットされてから累積された値を返します。
      </para></entry>
     </row>

     <row>
      <entry role="catalog_table_entry"><para role="column_definition">
       <structfield>xact_commit</structfield> <type>bigint</type>
      </para>
      <para>
<!--
       Number of transactions in this database that have been
       committed
-->
データベース内でコミットされたトランザクション数です。
      </para></entry>
     </row>

     <row>
      <entry role="catalog_table_entry"><para role="column_definition">
       <structfield>xact_rollback</structfield> <type>bigint</type>
      </para>
      <para>
<!--
       Number of transactions in this database that have been
       rolled back
-->
データベース内でロールバックされたトランザクション数です。
      </para></entry>
     </row>

     <row>
      <entry role="catalog_table_entry"><para role="column_definition">
       <structfield>blks_read</structfield> <type>bigint</type>
      </para>
      <para>
<!--
       Number of disk blocks read in this database
-->
データベース内で読み取られたディスクブロック数です。
      </para></entry>
     </row>

     <row>
      <entry role="catalog_table_entry"><para role="column_definition">
       <structfield>blks_hit</structfield> <type>bigint</type>
      </para>
      <para>
<!--
       Number of times disk blocks were found already in the buffer
       cache, so that a read was not necessary (this only includes hits in the
       PostgreSQL buffer cache, not the operating system's file system cache)
-->
バッファキャッシュに既にあることが分かっているためにディスクブロックの読み取りが不要だった回数です（これにはPostgreSQLのバッファキャッシュにおけるヒットのみが含まれ、オペレーティングシステムのファイルシステムキャッシュは含まれません）。
      </para></entry>
     </row>

     <row>
      <entry role="catalog_table_entry"><para role="column_definition">
       <structfield>tup_returned</structfield> <type>bigint</type>
      </para>
      <para>
<!--
       Number of live rows fetched by sequential scans and index entries returned by index scans in this database
-->
シーケンシャルスキャンとこのデータベース内のインデックススキャンによって返されたインデックスエントリから取り出された有効な行数です。
      </para></entry>
     </row>

     <row>
      <entry role="catalog_table_entry"><para role="column_definition">
       <structfield>tup_fetched</structfield> <type>bigint</type>
      </para>
      <para>
<!--
       Number of live rows fetched by index scans in this database
-->
データベース内のインデックススキャンで取り出された有効な行数です。
      </para></entry>
     </row>

     <row>
      <entry role="catalog_table_entry"><para role="column_definition">
       <structfield>tup_inserted</structfield> <type>bigint</type>
      </para>
      <para>
<!--
       Number of rows inserted by queries in this database
-->
データベース内の問い合わせで挿入された行数です。
      </para></entry>
     </row>

     <row>
      <entry role="catalog_table_entry"><para role="column_definition">
       <structfield>tup_updated</structfield> <type>bigint</type>
      </para>
      <para>
<!--
       Number of rows updated by queries in this database
-->
データベース内の問い合わせで更新された行数です。
      </para></entry>
     </row>

     <row>
      <entry role="catalog_table_entry"><para role="column_definition">
       <structfield>tup_deleted</structfield> <type>bigint</type>
      </para>
      <para>
<!--
       Number of rows deleted by queries in this database
-->
データベース内の問い合わせで削除された行数です。
      </para></entry>
     </row>

     <row>
      <entry role="catalog_table_entry"><para role="column_definition">
       <structfield>conflicts</structfield> <type>bigint</type>
      </para>
      <para>
<!--
       Number of queries canceled due to conflicts with recovery
       in this database. (Conflicts occur only on standby servers; see
       <link linkend="monitoring-pg-stat-database-conflicts-view">
       <structname>pg_stat_database_conflicts</structname></link> for details.)
-->
データベース内のリカバリで競合したためキャンセルされた問い合わせ数です。
(競合はスタンバイサーバ上でのみ起こります。
詳細については<link linkend="monitoring-pg-stat-database-conflicts-view"><structname>pg_stat_database_conflicts</structname></link>を参照してください。)
      </para></entry>
     </row>

     <row>
      <entry role="catalog_table_entry"><para role="column_definition">
       <structfield>temp_files</structfield> <type>bigint</type>
      </para>
      <para>
<!--
       Number of temporary files created by queries in this database.
       All temporary files are counted, regardless of why the temporary file
       was created (e.g., sorting or hashing), and regardless of the
       <xref linkend="guc-log-temp-files"/> setting.
-->
データベース内の問い合わせによって書き出された一時ファイルの個数です。
一時ファイルが作成された理由（ソート処理やハッシュ処理）や<xref linkend="guc-log-temp-files"/>の設定に関わらず、すべての一時ファイルが計上されます。
      </para></entry>
     </row>

     <row>
      <entry role="catalog_table_entry"><para role="column_definition">
       <structfield>temp_bytes</structfield> <type>bigint</type>
      </para>
      <para>
<!--
       Total amount of data written to temporary files by queries in
       this database. All temporary files are counted, regardless of why
       the temporary file was created, and
       regardless of the <xref linkend="guc-log-temp-files"/> setting.
-->
データベース内の問い合わせによって一時ファイルに書き出されたデータ量です。
一時ファイルが作成された理由や<xref linkend="guc-log-temp-files"/>の設定に関わらず、すべての一時ファイルが計上されます。
      </para></entry>
     </row>

     <row>
      <entry role="catalog_table_entry"><para role="column_definition">
       <structfield>deadlocks</structfield> <type>bigint</type>
      </para>
      <para>
<!--
       Number of deadlocks detected in this database
-->
データベース内で検知されたデッドロック数です。
      </para></entry>
     </row>

     <row>
      <entry role="catalog_table_entry"><para role="column_definition">
       <structfield>checksum_failures</structfield> <type>bigint</type>
      </para>
      <para>
<!--
       Number of data page checksum failures detected in this
       database (or on a shared object), or NULL if data checksums are not
       enabled.
-->
データベース（あるいは共有オブジェクト）内で検出されたデータページチェックサムの検査失敗数です。データチェックサムが無効の場合にはNULLです。
      </para></entry>
     </row>

     <row>
      <entry role="catalog_table_entry"><para role="column_definition">
       <structfield>checksum_last_failure</structfield> <type>timestamp with time zone</type>
      </para>
      <para>
<!--
       Time at which the last data page checksum failure was detected in
       this database (or on a shared object), or NULL if data checksums are not
       enabled.
-->
データベース（または共有オブジェクト）内で最後にデータページチェックサムの検査失敗が検知された時刻です。データチェックサムが無効の場合にはNULLです。
      </para></entry>
     </row>

     <row>
      <entry role="catalog_table_entry"><para role="column_definition">
       <structfield>blk_read_time</structfield> <type>double precision</type>
      </para>
      <para>
<!--
       Time spent reading data file blocks by backends in this database,
       in milliseconds (if <xref linkend="guc-track-io-timing"/> is enabled,
       otherwise zero)
-->
データベース内でバックエンドによりデータファイルブロックの読み取りに費やされた、ミリ秒単位の時間です(<xref linkend="guc-track-io-timing"/>が有効な場合。そうでなければゼロです)。
      </para></entry>
     </row>

     <row>
      <entry role="catalog_table_entry"><para role="column_definition">
       <structfield>blk_write_time</structfield> <type>double precision</type>
      </para>
      <para>
<!--
       Time spent writing data file blocks by backends in this database,
       in milliseconds (if <xref linkend="guc-track-io-timing"/> is enabled,
       otherwise zero)
-->
データベース内でバックエンドによりデータファイルブロックの書き出しに費やされた、ミリ秒単位の時間です(<xref linkend="guc-track-io-timing"/>が有効な場合。そうでなければゼロです)。
      </para></entry>
     </row>

     <row>
      <entry role="catalog_table_entry"><para role="column_definition">
       <structfield>session_time</structfield> <type>double precision</type>
      </para>
      <para>
<!--
       Time spent by database sessions in this database, in milliseconds
       (note that statistics are only updated when the state of a session
       changes, so if sessions have been idle for a long time, this idle time
       won't be included)
-->
このデータベースでデータベースセッションに費やされた、ミリ秒単位の時間です（統計はセッションの状態が変化したときのみ更新されるため、セッションが長い間アイドル状態の場合、このアイドル時間は含まれません）。
      </para></entry>
     </row>

     <row>
      <entry role="catalog_table_entry"><para role="column_definition">
       <structfield>active_time</structfield> <type>double precision</type>
      </para>
      <para>
<!--
       Time spent executing SQL statements in this database, in milliseconds
       (this corresponds to the states <literal>active</literal> and
       <literal>fastpath function call</literal> in
       <link linkend="monitoring-pg-stat-activity-view">
       <structname>pg_stat_activity</structname></link>)
-->
このデータベースでSQL文実行に費やされた、ミリ秒単位の時間です（これは<link linkend="monitoring-pg-stat-activity-view"><structname>pg_stat_activity</structname></link>の<literal>active</literal>と<literal>fastpath function call</literal>状態に対応します）。
      </para></entry>
     </row>

     <row>
      <entry role="catalog_table_entry"><para role="column_definition">
       <structfield>idle_in_transaction_time</structfield> <type>double precision</type>
      </para>
      <para>
<!--
       Time spent idling while in a transaction in this database, in milliseconds
       (this corresponds to the states <literal>idle in transaction</literal> and
       <literal>idle in transaction (aborted)</literal> in
       <link linkend="monitoring-pg-stat-activity-view">
       <structname>pg_stat_activity</structname></link>)
-->
このデータベースでトランザクション中にアイドル状態であった、ミリ秒単位の時間です（これは<link linkend="monitoring-pg-stat-activity-view"><structname>pg_stat_activity</structname></link>の<literal>idle in transaction</literal>と<literal>idle in transaction (aborted)</literal>状態に対応します）。
      </para></entry>
     </row>

     <row>
      <entry role="catalog_table_entry"><para role="column_definition">
       <structfield>sessions</structfield> <type>bigint</type>
      </para>
      <para>
<!--
       Total number of sessions established to this database
-->
このデータベースに対して確立されたセッションの総数です。
      </para></entry>
     </row>

     <row>
      <entry role="catalog_table_entry"><para role="column_definition">
       <structfield>sessions_abandoned</structfield> <type>bigint</type>
      </para>
      <para>
<!--
       Number of database sessions to this database that were terminated
       because connection to the client was lost
-->
このデータベースに対するデータベースセッションのうち、クライアントとの接続が失われたために終了したセッションの数です。
      </para></entry>
     </row>

     <row>
      <entry role="catalog_table_entry"><para role="column_definition">
       <structfield>sessions_fatal</structfield> <type>bigint</type>
      </para>
      <para>
<!--
       Number of database sessions to this database that were terminated
       by fatal errors
-->
このデータベースに対するデータベースセッションのうち、致命的なエラーによって終了したセッションの数です。
      </para></entry>
     </row>

     <row>
      <entry role="catalog_table_entry"><para role="column_definition">
       <structfield>sessions_killed</structfield> <type>bigint</type>
      </para>
      <para>
<!--
       Number of database sessions to this database that were terminated
       by operator intervention
-->
このデータベースに対するデータベースセッションのうち、オペレータの介入によって終了したセッションの数です。
      </para></entry>
     </row>

     <row>
      <entry role="catalog_table_entry"><para role="column_definition">
       <structfield>stats_reset</structfield> <type>timestamp with time zone</type>
      </para>
      <para>
<!--
       Time at which these statistics were last reset
-->
統計情報がリセットされた最終時刻です。
      </para></entry>
     </row>
    </tbody>
   </tgroup>
  </table>

 </sect2>

 <sect2 id="monitoring-pg-stat-database-conflicts-view">
  <title><structname>pg_stat_database_conflicts</structname></title>

  <indexterm>
   <primary>pg_stat_database_conflicts</primary>
  </indexterm>

  <para>
<!--
   The <structname>pg_stat_database_conflicts</structname> view will contain
   one row per database, showing database-wide statistics about
   query cancels occurring due to conflicts with recovery on standby servers.
   This view will only contain information on standby servers, since
   conflicts do not occur on primary servers.
-->
<structname>pg_stat_database_conflicts</structname>ビューは、データベースごとに1行を保持し、スタンバイサーバでのリカバリと競合するためにキャンセルされた問い合わせに関するデータベース全体の統計情報を示します。
プライマリサーバでは競合は発生しませんので、スタンバイサーバ上の情報のみが保持されます。
  </para>

  <table id="pg-stat-database-conflicts-view" xreflabel="pg_stat_database_conflicts">
<!--
   <title><structname>pg_stat_database_conflicts</structname> View</title>
-->
   <title><structname>pg_stat_database_conflicts</structname>ビュー</title>
   <tgroup cols="1">
    <thead>
     <row>
      <entry role="catalog_table_entry"><para role="column_definition">
<!--
       Column Type
-->
列 型
      </para>
      <para>
<!--
       Description
-->
説明
      </para></entry>
     </row>
    </thead>

    <tbody>
     <row>
      <entry role="catalog_table_entry"><para role="column_definition">
       <structfield>datid</structfield> <type>oid</type>
      </para>
      <para>
<!--
       OID of a database
-->
データベースのOIDです。
      </para></entry>
     </row>

     <row>
      <entry role="catalog_table_entry"><para role="column_definition">
       <structfield>datname</structfield> <type>name</type>
      </para>
      <para>
<!--
       Name of this database
-->
データベースの名前です。
      </para></entry>
     </row>

     <row>
      <entry role="catalog_table_entry"><para role="column_definition">
       <structfield>confl_tablespace</structfield> <type>bigint</type>
      </para>
      <para>
<!--
       Number of queries in this database that have been canceled due to
       dropped tablespaces
-->
データベースにおいて、削除されたテーブル空間のためにキャンセルされた問い合わせの個数です。
      </para></entry>
     </row>

     <row>
      <entry role="catalog_table_entry"><para role="column_definition">
       <structfield>confl_lock</structfield> <type>bigint</type>
      </para>
      <para>
<!--
       Number of queries in this database that have been canceled due to
       lock timeouts
-->
データベースにおいて、ロック時間切れのためにキャンセルされた問い合わせの個数です。
      </para></entry>
     </row>

     <row>
      <entry role="catalog_table_entry"><para role="column_definition">
       <structfield>confl_snapshot</structfield> <type>bigint</type>
      </para>
      <para>
<!--
       Number of queries in this database that have been canceled due to
       old snapshots
-->
データベースにおいて、古いスナップショットのためにキャンセルされた問い合わせの個数です。
      </para></entry>
     </row>

     <row>
      <entry role="catalog_table_entry"><para role="column_definition">
       <structfield>confl_bufferpin</structfield> <type>bigint</type>
      </para>
      <para>
<!--
       Number of queries in this database that have been canceled due to
       pinned buffers
-->
データベースにおいて、ピンが付いたバッファのためにキャンセルされた問い合わせの個数です。
      </para></entry>
     </row>

     <row>
      <entry role="catalog_table_entry"><para role="column_definition">
       <structfield>confl_deadlock</structfield> <type>bigint</type>
      </para>
      <para>
<!--
       Number of queries in this database that have been canceled due to
       deadlocks
-->
データベースにおいて、デッドロックのためにキャンセルされた問い合わせの個数です。
      </para></entry>
     </row>

     <row>
      <entry role="catalog_table_entry"><para role="column_definition">
       <structfield>confl_active_logicalslot</structfield> <type>bigint</type>
      </para>
      <para>
<!--
       Number of uses of logical slots in this database that have been
       canceled due to old snapshots or too low a <xref linkend="guc-wal-level"/>
       on the primary
-->
スナップショットが古い、またはプライマリ上で<xref linkend="guc-wal-level"/>が低すぎることにより取り消されたこのデータベース内の論理スロットの使用回数です。
      </para></entry>
     </row>
    </tbody>
   </tgroup>
  </table>

 </sect2>

 <sect2 id="monitoring-pg-stat-all-tables-view">
  <title><structname>pg_stat_all_tables</structname></title>

  <indexterm>
   <primary>pg_stat_all_tables</primary>
  </indexterm>

  <para>
<!--
   The <structname>pg_stat_all_tables</structname> view will contain
   one row for each table in the current database (including TOAST
   tables), showing statistics about accesses to that specific table. The
   <structname>pg_stat_user_tables</structname> and
   <structname>pg_stat_sys_tables</structname> views
   contain the same information,
   but filtered to only show user and system tables respectively.
-->
<structname>pg_stat_all_tables</structname>ビューは現在のデータベース内のテーブル（TOASTテーブルを含む）ごと1行の形式で、特定のテーブルへのアクセスに関する統計情報を表示します。
<structname>pg_stat_user_tables</structname>および<structname>pg_stat_sys_tables</structname>ビューにも同じ情報が含まれますが、それぞれユーザテーブルとシステムテーブルのみにフィルタされています。
  </para>

  <table id="pg-stat-all-tables-view" xreflabel="pg_stat_all_tables">
<!--
   <title><structname>pg_stat_all_tables</structname> View</title>
-->
   <title><structname>pg_stat_all_tables</structname>ビュー</title>
   <tgroup cols="1">
    <thead>
     <row>
      <entry role="catalog_table_entry"><para role="column_definition">
<!--
       Column Type
-->
列 型
      </para>
      <para>
<!--
       Description
-->
説明
      </para></entry>
     </row>
    </thead>

    <tbody>
     <row>
      <entry role="catalog_table_entry"><para role="column_definition">
       <structfield>relid</structfield> <type>oid</type>
      </para>
      <para>
<!--
       OID of a table
-->
テーブルのOIDです。
      </para></entry>
     </row>

     <row>
      <entry role="catalog_table_entry"><para role="column_definition">
       <structfield>schemaname</structfield> <type>name</type>
      </para>
      <para>
<!--
       Name of the schema that this table is in
-->
テーブルが存在するスキーマの名前です。
      </para></entry>
     </row>

     <row>
      <entry role="catalog_table_entry"><para role="column_definition">
       <structfield>relname</structfield> <type>name</type>
      </para>
      <para>
<!--
       Name of this table
-->
テーブルの名前です。
      </para></entry>
     </row>

     <row>
      <entry role="catalog_table_entry"><para role="column_definition">
       <structfield>seq_scan</structfield> <type>bigint</type>
      </para>
      <para>
<!--
       Number of sequential scans initiated on this table
-->
テーブル上で初期化されたシーケンシャルスキャンの個数です。
      </para></entry>
     </row>

     <row>
      <entry role="catalog_table_entry"><para role="column_definition">
       <structfield>last_seq_scan</structfield> <type>timestamp with time zone</type>
      </para>
      <para>
<!--
       The time of the last sequential scan on this table, based on the
       most recent transaction stop time
-->
最新のトランザクション停止時刻に基づく、このテーブルの最後の順次スキャンの時刻です。
      </para></entry>
     </row>

     <row>
      <entry role="catalog_table_entry"><para role="column_definition">
       <structfield>seq_tup_read</structfield> <type>bigint</type>
      </para>
      <para>
<!--
       Number of live rows fetched by sequential scans
-->
シーケンシャルスキャンによって取り出された有効な行数です。
      </para></entry>
     </row>

     <row>
      <entry role="catalog_table_entry"><para role="column_definition">
       <structfield>idx_scan</structfield> <type>bigint</type>
      </para>
      <para>
<!--
       Number of index scans initiated on this table
-->
テーブル上で開始されたインデックススキャンの実行回数です。
      </para></entry>
     </row>

     <row>
      <entry role="catalog_table_entry"><para role="column_definition">
       <structfield>last_idx_scan</structfield> <type>timestamp with time zone</type>
      </para>
      <para>
<!--
       The time of the last index scan on this table, based on the
       most recent transaction stop time
-->
最新のトランザクション停止時刻に基づく、このテーブルに対する最新のインデックススキャンの時刻です。
      </para></entry>
     </row>

     <row>
      <entry role="catalog_table_entry"><para role="column_definition">
       <structfield>idx_tup_fetch</structfield> <type>bigint</type>
      </para>
      <para>
<!--
       Number of live rows fetched by index scans
-->
インデックススキャンによって取り出された有効な行数です。
      </para></entry>
     </row>

     <row>
      <entry role="catalog_table_entry"><para role="column_definition">
       <structfield>n_tup_ins</structfield> <type>bigint</type>
      </para>
      <para>
<!--
       Total number of rows inserted
-->
挿入された総行数です。
      </para></entry>
     </row>

     <row>
      <entry role="catalog_table_entry"><para role="column_definition">
       <structfield>n_tup_upd</structfield> <type>bigint</type>
      </para>
      <para>
<!--
       Total number of rows updated.  (This includes row updates
       counted in <structfield>n_tup_hot_upd</structfield> and
       <structfield>n_tup_newpage_upd</structfield>, and remaining
       non-<acronym>HOT</acronym> updates.)
-->
更新された総行数です。
（これには、<structfield>n_tup_hot_upd</structfield>と<structfield>n_tup_newpage_upd</structfield>でカウントされた行更新と、<acronym>HOT</acronym>以外の残りの更新が含まれます。）
      </para></entry>
     </row>

     <row>
      <entry role="catalog_table_entry"><para role="column_definition">
       <structfield>n_tup_del</structfield> <type>bigint</type>
      </para>
      <para>
<!--
       Total number of rows deleted
-->
削除された総行数です。
      </para></entry>
     </row>

     <row>
      <entry role="catalog_table_entry"><para role="column_definition">
       <structfield>n_tup_hot_upd</structfield> <type>bigint</type>
      </para>
      <para>
<!--
       Number of rows <link linkend="storage-hot">HOT updated</link>.
       These are updates where no successor versions are required in
       indexes.
-->
<link linkend="storage-hot">HOT更新</link>された行数です。
これらは、インデックスで後続のバージョンが必要ない更新です。
      </para></entry>
     </row>

     <row>
      <entry role="catalog_table_entry"><para role="column_definition">
       <structfield>n_tup_newpage_upd</structfield> <type>bigint</type>
      </para>
      <para>
<!--
       Number of rows updated where the successor version goes onto a
       <emphasis>new</emphasis> heap page, leaving behind an original
       version with a
       <link linkend="storage-tuple-layout"><structfield>t_ctid</structfield>
        field</link> that points to a different heap page.  These are
       always non-<acronym>HOT</acronym> updates.
-->
後継バージョンが<emphasis>新しい</emphasis>ヒープページに移動し、元のバージョンが<link linkend="storage-tuple-layout"><structfield>t_ctid</structfield>フィールド</link>で別のヒープページを指すような更新が行われた行数です。
これらは常に非<acronym>HOT</acronym>更新です。
      </para></entry>
     </row>

     <row>
      <entry role="catalog_table_entry"><para role="column_definition">
       <structfield>n_live_tup</structfield> <type>bigint</type>
      </para>
      <para>
<!--
       Estimated number of live rows
-->
有効な行数の推定値です。
      </para></entry>
     </row>

     <row>
      <entry role="catalog_table_entry"><para role="column_definition">
       <structfield>n_dead_tup</structfield> <type>bigint</type>
      </para>
      <para>
<!--
       Estimated number of dead rows
-->
無効な行数の推定値です。
      </para></entry>
     </row>

     <row>
      <entry role="catalog_table_entry"><para role="column_definition">
       <structfield>n_mod_since_analyze</structfield> <type>bigint</type>
      </para>
      <para>
<!--
       Estimated number of rows modified since this table was last analyzed
-->
このテーブルが最後に解析されてから変更された行数の推定値です。
      </para></entry>
     </row>

     <row>
      <entry role="catalog_table_entry"><para role="column_definition">
       <structfield>n_ins_since_vacuum</structfield> <type>bigint</type>
      </para>
      <para>
<!--
       Estimated number of rows inserted since this table was last vacuumed
-->
このテーブルが最後にバキュームされてから挿入された行数の推定値です。
      </para></entry>
     </row>

     <row>
      <entry role="catalog_table_entry"><para role="column_definition">
       <structfield>last_vacuum</structfield> <type>timestamp with time zone</type>
      </para>
      <para>
<!--
       Last time at which this table was manually vacuumed
       (not counting <command>VACUUM FULL</command>)
-->
テーブルが手作業でバキュームされた最終時刻です（<command>VACUUM FULL</command>は含まれません）。
      </para></entry>
     </row>

     <row>
      <entry role="catalog_table_entry"><para role="column_definition">
       <structfield>last_autovacuum</structfield> <type>timestamp with time zone</type>
      </para>
      <para>
<!--
       Last time at which this table was vacuumed by the autovacuum
       daemon
-->
自動バキュームデーモンによりテーブルがバキュームされた最終時刻です。
      </para></entry>
     </row>

     <row>
      <entry role="catalog_table_entry"><para role="column_definition">
       <structfield>last_analyze</structfield> <type>timestamp with time zone</type>
      </para>
      <para>
<!--
       Last time at which this table was manually analyzed
-->
テーブルが手作業で解析された最終時刻です。
      </para></entry>
     </row>

     <row>
      <entry role="catalog_table_entry"><para role="column_definition">
       <structfield>last_autoanalyze</structfield> <type>timestamp with time zone</type>
      </para>
      <para>
<!--
       Last time at which this table was analyzed by the autovacuum
       daemon
-->
自動バキュームデーモンによりテーブルが解析された最終時刻です。
      </para></entry>
     </row>

     <row>
      <entry role="catalog_table_entry"><para role="column_definition">
       <structfield>vacuum_count</structfield> <type>bigint</type>
      </para>
      <para>
<!--
       Number of times this table has been manually vacuumed
       (not counting <command>VACUUM FULL</command>)
-->
テーブルが手作業でバキュームされた回数です。（<command>VACUUM FULL</command>は含まれません）。
      </para></entry>
     </row>

     <row>
      <entry role="catalog_table_entry"><para role="column_definition">
       <structfield>autovacuum_count</structfield> <type>bigint</type>
      </para>
      <para>
<!--
       Number of times this table has been vacuumed by the autovacuum
       daemon
-->
テーブルが自動バキュームデーモンによりバキュームされた回数です。
      </para></entry>
     </row>

     <row>
      <entry role="catalog_table_entry"><para role="column_definition">
       <structfield>analyze_count</structfield> <type>bigint</type>
      </para>
      <para>
<!--
       Number of times this table has been manually analyzed
-->
テーブルが手作業で解析された回数です。
      </para></entry>
     </row>

     <row>
      <entry role="catalog_table_entry"><para role="column_definition">
       <structfield>autoanalyze_count</structfield> <type>bigint</type>
      </para>
      <para>
<!--
       Number of times this table has been analyzed by the autovacuum
       daemon
-->
テーブルが自動バキュームデーモンによって解析された回数です。
      </para></entry>
     </row>
    </tbody>
   </tgroup>
  </table>

 </sect2>

 <sect2 id="monitoring-pg-stat-all-indexes-view">
  <title><structname>pg_stat_all_indexes</structname></title>

  <indexterm>
   <primary>pg_stat_all_indexes</primary>
  </indexterm>

  <para>
<!--
   The <structname>pg_stat_all_indexes</structname> view will contain
   one row for each index in the current database,
   showing statistics about accesses to that specific index. The
   <structname>pg_stat_user_indexes</structname> and
   <structname>pg_stat_sys_indexes</structname> views
   contain the same information,
   but filtered to only show user and system indexes respectively.
-->
<structname>pg_stat_all_indexes</structname>ビューは、現在のデータベース内のインデックスごとに1行の形式で、特定のインデックスへのアクセスに関する統計情報を表示します。
<structname>pg_stat_user_indexes</structname>と<structname>pg_stat_sys_indexes</structname>も同じ情報を保持しますが、ユーザ向けのインデックスとシステム向けのインデックスに対する行のみを保持するようにフィルタ処理されています。
  </para>

  <table id="pg-stat-all-indexes-view" xreflabel="pg_stat_all_indexes">
<!--
   <title><structname>pg_stat_all_indexes</structname> View</title>
-->
   <title><structname>pg_stat_all_indexes</structname>ビュー</title>
   <tgroup cols="1">
    <thead>
     <row>
      <entry role="catalog_table_entry"><para role="column_definition">
<!--
       Column Type
-->
列 型
      </para>
      <para>
<!--
       Description
-->
説明
      </para></entry>
     </row>
    </thead>

    <tbody>
     <row>
      <entry role="catalog_table_entry"><para role="column_definition">
       <structfield>relid</structfield> <type>oid</type>
      </para>
      <para>
<!--
       OID of the table for this index
-->
このインデックスに対応するテーブルのOIDです。
      </para></entry>
     </row>

     <row>
      <entry role="catalog_table_entry"><para role="column_definition">
       <structfield>indexrelid</structfield> <type>oid</type>
      </para>
      <para>
<!--
       OID of this index
-->
インデックスのOIDです。
      </para></entry>
     </row>

     <row>
      <entry role="catalog_table_entry"><para role="column_definition">
       <structfield>schemaname</structfield> <type>name</type>
      </para>
      <para>
<!--
       Name of the schema this index is in
-->
インデックスが存在するスキーマの名前です。
      </para></entry>
     </row>

     <row>
      <entry role="catalog_table_entry"><para role="column_definition">
       <structfield>relname</structfield> <type>name</type>
      </para>
      <para>
<!--
       Name of the table for this index
-->
このインデックスに対応するテーブルの名前です。
      </para></entry>
     </row>

     <row>
      <entry role="catalog_table_entry"><para role="column_definition">
       <structfield>indexrelname</structfield> <type>name</type>
      </para>
      <para>
<!--
       Name of this index
-->
インデックスの名前です。
      </para></entry>
     </row>

     <row>
      <entry role="catalog_table_entry"><para role="column_definition">
       <structfield>idx_scan</structfield> <type>bigint</type>
      </para>
      <para>
<!--
       Number of index scans initiated on this index
-->
インデックスに対して開始されたインデックススキャンの実行回数です。
      </para></entry>
     </row>

     <row>
      <entry role="catalog_table_entry"><para role="column_definition">
       <structfield>last_idx_scan</structfield> <type>timestamp with time zone</type>
      </para>
      <para>
<!--
       The time of the last scan on this index, based on the
       most recent transaction stop time
-->
最新のトランザクション停止時刻に基づく、このインデックスの最後のスキャン時刻です。
      </para></entry>
     </row>

     <row>
      <entry role="catalog_table_entry"><para role="column_definition">
       <structfield>idx_tup_read</structfield> <type>bigint</type>
      </para>
      <para>
<!--
       Number of index entries returned by scans on this index
-->
インデックスに対するスキャンにより返されたインデックス項目の個数です。
      </para></entry>
     </row>

     <row>
      <entry role="catalog_table_entry"><para role="column_definition">
       <structfield>idx_tup_fetch</structfield> <type>bigint</type>
      </para>
      <para>
<!--
       Number of live table rows fetched by simple index scans using this
       index
-->
インデックスを使用する単純なインデックススキャンによって取り出された有効テーブル行数です。
      </para></entry>
     </row>
    </tbody>
   </tgroup>
  </table>

  <para>
<!--
   Indexes can be used by simple index scans, <quote>bitmap</quote> index scans,
   and the optimizer.  In a bitmap scan
   the output of several indexes can be combined via AND or OR rules,
   so it is difficult to associate individual heap row fetches
   with specific indexes when a bitmap scan is used.  Therefore, a bitmap
   scan increments the
   <structname>pg_stat_all_indexes</structname>.<structfield>idx_tup_read</structfield>
   count(s) for the index(es) it uses, and it increments the
   <structname>pg_stat_all_tables</structname>.<structfield>idx_tup_fetch</structfield>
   count for the table, but it does not affect
   <structname>pg_stat_all_indexes</structname>.<structfield>idx_tup_fetch</structfield>.
   The optimizer also accesses indexes to check for supplied constants
   whose values are outside the recorded range of the optimizer statistics
   because the optimizer statistics might be stale.
-->
単純なインデックススキャン、<quote>ビットマップ</quote>インデックススキャン、あるいはオプティマイザによりインデックスが使用されることがあります。
ビットマップスキャンでは、複数のインデックスの出力をANDやOR規則で組み合わせることができます。
このため、ビットマップスキャンが使用される場合、特定インデックスと個々のヒープ行の取り出しとを関連づけることが困難です。
したがってビットマップスキャンでは、使用したインデックスの<structname>pg_stat_all_indexes</structname>.<structfield>idx_tup_read</structfield>個数を増やし、そのテーブルの<structname>pg_stat_all_tables</structname>.<structfield>idx_tup_fetch</structfield>個数を増やしますが、<structname>pg_stat_all_indexes</structname>.<structfield>idx_tup_fetch</structfield>を変更しません。
オプティマイザもインデックスにアクセスし、提供された定数値がオプティマイザの統計情報に記録された範囲の外側にあるときに、それを検査します。
これはオプティマイザの統計情報が古いかもしれないからです。
  </para>

  <note>
   <para>
<!--
    The <structfield>idx_tup_read</structfield> and <structfield>idx_tup_fetch</structfield> counts
    can be different even without any use of bitmap scans,
    because <structfield>idx_tup_read</structfield> counts
    index entries retrieved from the index while <structfield>idx_tup_fetch</structfield>
    counts live rows fetched from the table.  The latter will be less if any
    dead or not-yet-committed rows are fetched using the index, or if any
    heap fetches are avoided by means of an index-only scan.
-->
<structfield>idx_tup_read</structfield>と<structfield>idx_tup_fetch</structfield>個数は、ビットマップスキャンがまったく使用されていない場合でも異なります。
<structfield>idx_tup_read</structfield>はインデックスから取り出したインデックス項目を計上し、<structfield>idx_tup_fetch</structfield>はテーブルから取り出した有効行を計上するからです。
インデックスを用いて無効行やまだコミットされていない行が取り出された場合やインデックスオンリースキャン法によりヒープの取り出しが回避された場合に、後者は減少します。
   </para>
  </note>

  <note>
   <para>
    Queries that use certain <acronym>SQL</acronym> constructs to search for
    rows matching any value out of a list or array of multiple scalar values
    (see <xref linkend="functions-comparisons"/>) perform multiple
    <quote>primitive</quote> index scans (up to one primitive scan per scalar
    value) during query execution.  Each internal primitive index scan
    increments <structname>pg_stat_all_indexes</structname>.<structfield>idx_scan</structfield>,
    so it's possible for the count of index scans to significantly exceed the
    total number of index scan executor node executions.
   </para>
  </note>

 </sect2>

 <sect2 id="monitoring-pg-statio-all-tables-view">
  <title><structname>pg_statio_all_tables</structname></title>

  <indexterm>
   <primary>pg_statio_all_tables</primary>
  </indexterm>

  <para>
<!--
   The <structname>pg_statio_all_tables</structname> view will contain
   one row for each table in the current database (including TOAST
   tables), showing statistics about I/O on that specific table. The
   <structname>pg_statio_user_tables</structname> and
   <structname>pg_statio_sys_tables</structname> views
   contain the same information,
   but filtered to only show user and system tables respectively.
-->
<structname>pg_statio_all_tables</structname>ビューは現在のデータベース内のテーブル（TOASTテーブルを含む）ごとに1行の形式で、特定のテーブルのI/Oに関する統計情報を表示します。
<structname>pg_statio_user_tables</structname>と<structname>pg_statio_sys_tables</structname>には同じ情報が保持されますが、ユーザテーブルとシステムテーブルに関する行のみを持つようにフィルタ処理がなされています。
  </para>

  <table id="pg-statio-all-tables-view" xreflabel="pg_statio_all_tables">
<!--
   <title><structname>pg_statio_all_tables</structname> View</title>
-->
   <title><structname>pg_statio_all_tables</structname>ビュー</title>
   <tgroup cols="1">
    <thead>
     <row>
      <entry role="catalog_table_entry"><para role="column_definition">
<!--
       Column Type
-->
列 型
      </para>
      <para>
<!--
       Description
-->
説明
      </para></entry>
     </row>
    </thead>

    <tbody>
     <row>
      <entry role="catalog_table_entry"><para role="column_definition">
       <structfield>relid</structfield> <type>oid</type>
      </para>
      <para>
<!--
       OID of a table
-->
テーブルのOIDです。
      </para></entry>
     </row>

     <row>
      <entry role="catalog_table_entry"><para role="column_definition">
       <structfield>schemaname</structfield> <type>name</type>
      </para>
      <para>
<!--
       Name of the schema that this table is in
-->
テーブルが存在するスキーマの名前です。
      </para></entry>
     </row>

     <row>
      <entry role="catalog_table_entry"><para role="column_definition">
       <structfield>relname</structfield> <type>name</type>
      </para>
      <para>
<!--
       Name of this table
-->
テーブルの名前です。
      </para></entry>
     </row>

     <row>
      <entry role="catalog_table_entry"><para role="column_definition">
       <structfield>heap_blks_read</structfield> <type>bigint</type>
      </para>
      <para>
<!--
       Number of disk blocks read from this table
-->
テーブルから読み取られたディスクブロック数です。
      </para></entry>
     </row>

     <row>
      <entry role="catalog_table_entry"><para role="column_definition">
       <structfield>heap_blks_hit</structfield> <type>bigint</type>
      </para>
      <para>
<!--
       Number of buffer hits in this table
-->
テーブル内のバッファヒット数です。
      </para></entry>
     </row>

     <row>
      <entry role="catalog_table_entry"><para role="column_definition">
       <structfield>idx_blks_read</structfield> <type>bigint</type>
      </para>
      <para>
<!--
       Number of disk blocks read from all indexes on this table
-->
テーブル上のすべてのインデックスから読み取られたディスクブロック数です。
      </para></entry>
     </row>

     <row>
      <entry role="catalog_table_entry"><para role="column_definition">
       <structfield>idx_blks_hit</structfield> <type>bigint</type>
      </para>
      <para>
<!--
       Number of buffer hits in all indexes on this table
-->
テーブル上のすべてのインデックス内のバッファヒット数です。
      </para></entry>
     </row>

     <row>
      <entry role="catalog_table_entry"><para role="column_definition">
       <structfield>toast_blks_read</structfield> <type>bigint</type>
      </para>
      <para>
<!--
       Number of disk blocks read from this table's TOAST table (if any)
-->
テーブルのTOASTテーブル（もしあれば）から読み取られたディスクブロック数です。
      </para></entry>
     </row>

     <row>
      <entry role="catalog_table_entry"><para role="column_definition">
       <structfield>toast_blks_hit</structfield> <type>bigint</type>
      </para>
      <para>
<!--
       Number of buffer hits in this table's TOAST table (if any)
-->
テーブルのTOASTテーブル（もしあれば）におけるバッファヒット数です。
      </para></entry>
     </row>

     <row>
      <entry role="catalog_table_entry"><para role="column_definition">
       <structfield>tidx_blks_read</structfield> <type>bigint</type>
      </para>
      <para>
<!--
       Number of disk blocks read from this table's TOAST table indexes (if any)
-->
テーブルのTOASTテーブルのインデックス（もしあれば）から読み取られたディスクブロック数です。
      </para></entry>
     </row>

     <row>
      <entry role="catalog_table_entry"><para role="column_definition">
       <structfield>tidx_blks_hit</structfield> <type>bigint</type>
      </para>
      <para>
<!--
       Number of buffer hits in this table's TOAST table indexes (if any)
-->
テーブルのTOASTテーブルのインデックス（もしあれば）におけるバッファヒット数です。
      </para></entry>
     </row>
    </tbody>
   </tgroup>
  </table>

 </sect2>

 <sect2 id="monitoring-pg-statio-all-indexes-view">
  <title><structname>pg_statio_all_indexes</structname></title>

  <indexterm>
   <primary>pg_statio_all_indexes</primary>
  </indexterm>

  <para>
<!--
   The <structname>pg_statio_all_indexes</structname> view will contain
   one row for each index in the current database,
   showing statistics about I/O on that specific index. The
   <structname>pg_statio_user_indexes</structname> and
   <structname>pg_statio_sys_indexes</structname> views
   contain the same information,
   but filtered to only show user and system indexes respectively.
-->
<structname>pg_statio_all_indexes</structname>ビューは、現在のデータベース内のインデックスごとに1行の形式で、特定のインデックスへのI/Oに関する統計情報を表示します。
<structname>pg_statio_user_indexes</structname>と<structname>pg_statio_sys_indexes</structname>も同じ情報を保持しますが、それぞれユーザ向けのインデックスとシステム向けのインデックスに対する行のみを保持するようにフィルタ処理されています。
  </para>

  <table id="pg-statio-all-indexes-view" xreflabel="pg_statio_all_indexes">
<!--
   <title><structname>pg_statio_all_indexes</structname> View</title>
-->
   <title><structname>pg_statio_all_indexes</structname>ビュー</title>
   <tgroup cols="1">
    <thead>
     <row>
      <entry role="catalog_table_entry"><para role="column_definition">
<!--
       Column Type
-->
列 型
      </para>
      <para>
<!--
       Description
-->
説明
      </para></entry>
     </row>
    </thead>

    <tbody>
     <row>
      <entry role="catalog_table_entry"><para role="column_definition">
       <structfield>relid</structfield> <type>oid</type>
      </para>
      <para>
<!--
       OID of the table for this index
-->
このインデックスに対応するテーブルのOIDです。
      </para></entry>
     </row>

     <row>
      <entry role="catalog_table_entry"><para role="column_definition">
       <structfield>indexrelid</structfield> <type>oid</type>
      </para>
      <para>
<!--
       OID of this index
-->
インデックスのOIDです。
      </para></entry>
     </row>

     <row>
      <entry role="catalog_table_entry"><para role="column_definition">
       <structfield>schemaname</structfield> <type>name</type>
      </para>
      <para>
<!--
       Name of the schema this index is in
-->
インデックスが存在するスキーマの名前です。
      </para></entry>
     </row>

     <row>
      <entry role="catalog_table_entry"><para role="column_definition">
       <structfield>relname</structfield> <type>name</type>
      </para>
      <para>
<!--
       Name of the table for this index
-->
このインデックスに対応するテーブルの名前です。
      </para></entry>
     </row>

     <row>
      <entry role="catalog_table_entry"><para role="column_definition">
       <structfield>indexrelname</structfield> <type>name</type>
      </para>
      <para>
<!--
       Name of this index
-->
インデックスの名前です。
      </para></entry>
     </row>

     <row>
      <entry role="catalog_table_entry"><para role="column_definition">
       <structfield>idx_blks_read</structfield> <type>bigint</type>
      </para>
      <para>
<!--
       Number of disk blocks read from this index
-->
インデックスから読み取られたディスクブロック数です。
      </para></entry>
     </row>

     <row>
      <entry role="catalog_table_entry"><para role="column_definition">
       <structfield>idx_blks_hit</structfield> <type>bigint</type>
      </para>
      <para>
<!--
       Number of buffer hits in this index
-->
インデックスにおけるバッファヒット数です。
      </para></entry>
     </row>
    </tbody>
   </tgroup>
  </table>

 </sect2>

 <sect2 id="monitoring-pg-statio-all-sequences-view">
  <title><structname>pg_statio_all_sequences</structname></title>

  <indexterm>
   <primary>pg_statio_all_sequences</primary>
  </indexterm>

  <para>
<!--
   The <structname>pg_statio_all_sequences</structname> view will contain
   one row for each sequence in the current database,
   showing statistics about I/O on that specific sequence.
-->
<structname>pg_statio_all_sequences</structname>ビューは現在のデータベース内のシーケンスごとに1行の形式で、特定シーケンスにおけるI/Oに関する統計情報を表示します。
  </para>

  <table id="pg-statio-all-sequences-view" xreflabel="pg_statio_all_sequences">
<!--
   <title><structname>pg_statio_all_sequences</structname> View</title>
-->
   <title><structname>pg_statio_all_sequences</structname>ビュー</title>
   <tgroup cols="1">
    <thead>
     <row>
      <entry role="catalog_table_entry"><para role="column_definition">
<!--
       Column Type
-->
列 型
      </para>
      <para>
<!--
       Description
-->
説明
      </para></entry>
     </row>
    </thead>

    <tbody>
     <row>
      <entry role="catalog_table_entry"><para role="column_definition">
       <structfield>relid</structfield> <type>oid</type>
      </para>
      <para>
<!--
       OID of a sequence
-->
シーケンスのOIDです。
      </para></entry>
     </row>

     <row>
      <entry role="catalog_table_entry"><para role="column_definition">
       <structfield>schemaname</structfield> <type>name</type>
      </para>
      <para>
<!--
       Name of the schema this sequence is in
-->
シーケンスが存在するスキーマの名前です。
      </para></entry>
     </row>

     <row>
      <entry role="catalog_table_entry"><para role="column_definition">
       <structfield>relname</structfield> <type>name</type>
      </para>
      <para>
<!--
       Name of this sequence
-->
シーケンスの名前です。
      </para></entry>
     </row>

     <row>
      <entry role="catalog_table_entry"><para role="column_definition">
       <structfield>blks_read</structfield> <type>bigint</type>
      </para>
      <para>
<!--
       Number of disk blocks read from this sequence
-->
シーケンスから読み取られたディスクブロック数です。
      </para></entry>
     </row>

     <row>
      <entry role="catalog_table_entry"><para role="column_definition">
       <structfield>blks_hit</structfield> <type>bigint</type>
      </para>
      <para>
<!--
       Number of buffer hits in this sequence
-->
シーケンスにおけるバッファヒット数です。
      </para></entry>
     </row>
    </tbody>
   </tgroup>
  </table>

 </sect2>

 <sect2 id="monitoring-pg-stat-user-functions-view">
  <title><structname>pg_stat_user_functions</structname></title>

  <indexterm>
   <primary>pg_stat_user_functions</primary>
  </indexterm>

  <para>
<!--
   The <structname>pg_stat_user_functions</structname> view will contain
   one row for each tracked function, showing statistics about executions of
   that function.  The <xref linkend="guc-track-functions"/> parameter
   controls exactly which functions are tracked.
-->
<structname>pg_stat_user_functions</structname>ビューは追跡された関数ごとに1行の形式で、その関数の実行に関する統計情報を表示します。
<xref linkend="guc-track-functions"/>パラメータは関数が追跡されるかどうかを正確に制御します。
  </para>

  <table id="pg-stat-user-functions-view" xreflabel="pg_stat_user_functions">
<!--
   <title><structname>pg_stat_user_functions</structname> View</title>
-->
   <title><structname>pg_stat_user_functions</structname>ビュー</title>
   <tgroup cols="1">
    <thead>
     <row>
      <entry role="catalog_table_entry"><para role="column_definition">
<!--
       Column Type
-->
列 型
      </para>
      <para>
<!--
       Description
-->
説明
      </para></entry>
     </row>
    </thead>

    <tbody>
     <row>
      <entry role="catalog_table_entry"><para role="column_definition">
       <structfield>funcid</structfield> <type>oid</type>
      </para>
      <para>
<!--
       OID of a function
-->
関数のOIDです。
      </para></entry>
     </row>

     <row>
      <entry role="catalog_table_entry"><para role="column_definition">
       <structfield>schemaname</structfield> <type>name</type>
      </para>
      <para>
<!--
       Name of the schema this function is in
-->
関数が存在するスキーマの名前です。
      </para></entry>
     </row>

     <row>
      <entry role="catalog_table_entry"><para role="column_definition">
       <structfield>funcname</structfield> <type>name</type>
      </para>
      <para>
<!--
       Name of this function
-->
関数の名前です。
      </para></entry>
     </row>

     <row>
      <entry role="catalog_table_entry"><para role="column_definition">
       <structfield>calls</structfield> <type>bigint</type>
      </para>
      <para>
<!--
       Number of times this function has been called
-->
関数が呼び出された回数です。
      </para></entry>
     </row>

     <row>
      <entry role="catalog_table_entry"><para role="column_definition">
       <structfield>total_time</structfield> <type>double precision</type>
      </para>
      <para>
<!--
       Total time spent in this function and all other functions
       called by it, in milliseconds
-->
関数とその関数から呼び出されるその他の関数で費やされた、ミリ秒単位の総時間です。
      </para></entry>
     </row>

     <row>
      <entry role="catalog_table_entry"><para role="column_definition">
       <structfield>self_time</structfield> <type>double precision</type>
      </para>
      <para>
<!--
       Total time spent in this function itself, not including
       other functions called by it, in milliseconds
-->
その関数から呼び出されるその他の関数で費やされた時間を含まない、関数自身で費やされた、ミリ秒単位の総時間です。
      </para></entry>
     </row>
    </tbody>
   </tgroup>
  </table>

 </sect2>

 <sect2 id="monitoring-pg-stat-slru-view">
  <title><structname>pg_stat_slru</structname></title>

  <indexterm>
   <primary>SLRU</primary>
  </indexterm>

  <indexterm>
   <primary>pg_stat_slru</primary>
  </indexterm>

  <para>
<!--
   <productname>PostgreSQL</productname> accesses certain on-disk information
   via <literal>SLRU</literal> (<firstterm>simple least-recently-used</firstterm>)
   caches.
   The <structname>pg_stat_slru</structname> view will contain
   one row for each tracked SLRU cache, showing statistics about access
   to cached pages.
-->
<productname>PostgreSQL</productname>は<firstterm>SLRU</firstterm>(simple least-recently-used)キャッシュ経由で特定のディスク上の情報にアクセスします。
<structname>pg_stat_slru</structname>ビューは、追跡されたSLRUキャッシュごとに1行の形式で、キャッシュされたページへのアクセスに関する統計情報を表示します。
  </para>

  <para>
   For each <literal>SLRU</literal> cache that's part of the core server,
   there is a configuration parameter that controls its size, with the suffix
   <literal>_buffers</literal> appended.
  </para>

  <table id="pg-stat-slru-view" xreflabel="pg_stat_slru">
<!--
   <title><structname>pg_stat_slru</structname> View</title>
-->
   <title><structname>pg_stat_slru</structname>ビュー</title>
   <tgroup cols="1">
    <thead>
     <row>
      <entry role="catalog_table_entry"><para role="column_definition">
<!--
       Column Type
-->
列 型
      </para>
      <para>
<!--
       Description
-->
説明
      </para></entry>
     </row>
    </thead>

    <tbody>
     <row>
      <entry role="catalog_table_entry"><para role="column_definition">
       <structfield>name</structfield> <type>text</type>
      </para>
      <para>
<!--
       Name of the SLRU
-->
SLRUの名前です。
      </para></entry>
     </row>

     <row>
      <entry role="catalog_table_entry"><para role="column_definition">
       <structfield>blks_zeroed</structfield> <type>bigint</type>
      </para>
      <para>
<!--
       Number of blocks zeroed during initializations
-->
初期化中にゼロにされたブロックの数です。
      </para></entry>
     </row>

     <row>
      <entry role="catalog_table_entry"><para role="column_definition">
       <structfield>blks_hit</structfield> <type>bigint</type>
      </para>
      <para>
<!--
       Number of times disk blocks were found already in the SLRU,
       so that a read was not necessary (this only includes hits in the
       SLRU, not the operating system's file system cache)
-->
SLRUに既にあることが分かっているためにディスクブロックの読み取りが不要だった回数です（これにはSLRUにおけるヒットのみが含まれ、オペレーティングシステムのファイルシステムキャッシュは含まれません）。
      </para></entry>
     </row>

     <row>
      <entry role="catalog_table_entry"><para role="column_definition">
       <structfield>blks_read</structfield> <type>bigint</type>
      </para>
      <para>
<!--
       Number of disk blocks read for this SLRU
-->
SLRUから読み取られたディスクブロック数です。
      </para></entry>
     </row>

     <row>
      <entry role="catalog_table_entry"><para role="column_definition">
       <structfield>blks_written</structfield> <type>bigint</type>
      </para>
      <para>
<!--
       Number of disk blocks written for this SLRU
-->
SLRUに書き込まれたディスクブロック数です。
      </para></entry>
     </row>

     <row>
      <entry role="catalog_table_entry"><para role="column_definition">
       <structfield>blks_exists</structfield> <type>bigint</type>
      </para>
      <para>
<!--
       Number of blocks checked for existence for this SLRU
-->
SLRUで存在を検査されたブロック数です。
      </para></entry>
     </row>

     <row>
      <entry role="catalog_table_entry"><para role="column_definition">
       <structfield>flushes</structfield> <type>bigint</type>
      </para>
      <para>
<!--
       Number of flushes of dirty data for this SLRU
-->
SLRUでのダーティデータのフラッシュ数です。
      </para></entry>
     </row>

     <row>
      <entry role="catalog_table_entry"><para role="column_definition">
       <structfield>truncates</structfield> <type>bigint</type>
      </para>
      <para>
<!--
       Number of truncates for this SLRU
-->
SLRUでの切り詰めの数です。
      </para></entry>
     </row>

     <row>
      <entry role="catalog_table_entry"><para role="column_definition">
       <structfield>stats_reset</structfield> <type>timestamp with time zone</type>
      </para>
      <para>
<!--
       Time at which these statistics were last reset
-->
統計情報がリセットされた最終時刻です。
      </para></entry>
     </row>
    </tbody>
   </tgroup>
  </table>

 </sect2>

 <sect2 id="monitoring-stats-functions">
<!--
  <title>Statistics Functions</title>
-->
  <title>統計情報関数</title>

  <para>
<!--
   Other ways of looking at the statistics can be set up by writing
   queries that use the same underlying statistics access functions used by
   the standard views shown above.  For details such as the functions' names,
   consult the definitions of the standard views.  (For example, in
   <application>psql</application> you could issue <literal>\d+ pg_stat_activity</literal>.)
   The access functions for per-database statistics take a database OID as an
   argument to identify which database to report on.
   The per-table and per-index functions take a table or index OID.
   The functions for per-function statistics take a function OID.
   Note that only tables, indexes, and functions in the current database
   can be seen with these functions.
-->
統計情報を参照する他の方法は、上述の標準ビューによって使用される基礎的な統計情報アクセス関数と同じ関数を使用した問い合わせを作成することで設定することができます。
こうした関数の名前などに関する詳細については、標準ビューの定義を参照してください。
（例えば<application>psql</application>では<literal>\d+ pg_stat_activity</literal>を発行してください。）
データベースごとの統計情報についてのアクセス関数は、どのデータベースに対して報告するのかを識別するためにデータベースのOIDを取ります。
テーブルごと、インデックスごとの関数はテーブルの、もしくはインデックスのOIDを取ります。
関数ごとの統計情報の関数は、関数のOIDを取ります。
これらの関数を使用して参照できるテーブルとインデックス、および関数は現在のデータベース内のものだけであることに注意してください。
  </para>

  <para>
<!--
   Additional functions related to the cumulative statistics system are listed
   in <xref linkend="monitoring-stats-funcs-table"/>.
-->
その他の累積統計システムに関連した関数を<xref linkend="monitoring-stats-funcs-table"/>に示します。
  </para>

   <table id="monitoring-stats-funcs-table">
<!--
    <title>Additional Statistics Functions</title>
-->
    <title>その他の統計情報関数</title>
    <tgroup cols="1">
     <thead>
      <row>
       <entry role="func_table_entry"><para role="func_signature">
<!--
        Function
-->
関数
       </para>
       <para>
<!--
        Description
-->
説明
       </para></entry>
      </row>
     </thead>

     <tbody>
      <row>
       <!-- See also the entry for this in func.sgml -->
       <entry role="func_table_entry"><para role="func_signature">
        <function>pg_backend_pid</function> ()
        <returnvalue>integer</returnvalue>
       </para>
       <para>
<!--
        Returns the process ID of the server process attached to the current
        session.
-->
現在のセッションにアタッチされたサーバプロセスのプロセスIDを返します。
       </para></entry>
      </row>

      <row>
       <entry role="func_table_entry"><para role="func_signature">
        <indexterm>
         <primary>pg_stat_get_activity</primary>
        </indexterm>
        <function>pg_stat_get_activity</function> ( <type>integer</type> )
        <returnvalue>setof record</returnvalue>
       </para>
       <para>
<!--
        Returns a record of information about the backend with the specified
        process ID, or one record for each active backend in the system
        if <literal>NULL</literal> is specified.  The fields returned are a
        subset of those in the <structname>pg_stat_activity</structname> view.
-->
指定されたプロセスIDに該当するバックエンドの情報のレコードを、<literal>NULL</literal>が指定された場合はシステム上のアクティブな各バックエンドに関するレコードを返します。
返される情報内容は<structname>pg_stat_activity</structname>の一部と同じです。
       </para></entry>
      </row>

      <row>
       <entry role="func_table_entry"><para role="func_signature">
        <indexterm>
         <primary>pg_stat_get_snapshot_timestamp</primary>
        </indexterm>
        <function>pg_stat_get_snapshot_timestamp</function> ()
        <returnvalue>timestamp with time zone</returnvalue>
       </para>
       <para>
<!--
        Returns the timestamp of the current statistics snapshot, or NULL if
        no statistics snapshot has been taken. A snapshot is taken the first
        time cumulative statistics are accessed in a transaction if
        <varname>stats_fetch_consistency</varname> is set to
        <literal>snapshot</literal>
-->
現在の統計スナップショットのタイムスタンプを返します。
統計スナップショットが取得されていない場合はNULLを返します。
<varname>stats_fetch_consistency</varname>が<literal>snapshot</literal>に設定されている場合は、トランザクションで累積統計に初めてアクセスしたときにスナップショットが取得されます。
       </para></entry>
      </row>

      <row>
       <entry role="func_table_entry"><para role="func_signature">
        <indexterm>
         <primary>pg_stat_get_xact_blocks_fetched</primary>
        </indexterm>
        <function>pg_stat_get_xact_blocks_fetched</function> ( <type>oid</type> )
        <returnvalue>bigint</returnvalue>
       </para>
       <para>
<!--
        Returns the number of block read requests for table or index, in the
        current transaction. This number minus
        <function>pg_stat_get_xact_blocks_hit</function> gives the number of
        kernel <function>read()</function> calls; the number of actual
        physical reads is usually lower due to kernel-level buffering.
-->
現在のトランザクションにおけるテーブルまたはインデックスについてのブロック読み取り要求の数を返します。
この数から<function>pg_stat_get_xact_blocks_hit</function>を引いた数がカーネル<function>read()</function>呼び出しの数になります。
実際の物理的な読み取り数は通常、カーネルレベルのバッファリングにより低くなります。
       </para></entry>
      </row>

      <row>
       <entry role="func_table_entry"><para role="func_signature">
        <indexterm>
         <primary>pg_stat_get_xact_blocks_hit</primary>
        </indexterm>
        <function>pg_stat_get_xact_blocks_hit</function> ( <type>oid</type> )
        <returnvalue>bigint</returnvalue>
       </para>
       <para>
<!--
        Returns the number of block read requests for table or index, in the
        current transaction, found in cache (not triggering kernel
        <function>read()</function> calls).
-->
現在トランザクションのテーブルまたはインデックスについて、キャッシュで検出されたブロック読み取り要求の数を返します（カーネル<function>read()</function>呼び出しを引き起こしません）。
       </para></entry>
      </row>

      <row>
       <entry role="func_table_entry"><para role="func_signature">
        <indexterm>
         <primary>pg_stat_clear_snapshot</primary>
        </indexterm>
        <function>pg_stat_clear_snapshot</function> ()
        <returnvalue>void</returnvalue>
       </para>
       <para>
<!--
        Discards the current statistics snapshot or cached information.
-->
現在の統計スナップショットまたはキャッシュされた情報を破棄します。
       </para></entry>
      </row>

      <row>
       <entry role="func_table_entry"><para role="func_signature">
        <indexterm>
         <primary>pg_stat_reset</primary>
        </indexterm>
        <function>pg_stat_reset</function> ()
        <returnvalue>void</returnvalue>
       </para>
       <para>
<!--
        Resets all statistics counters for the current database to zero.
-->
現在のデータベースに関する統計情報カウンタすべてをゼロにリセットします。
       </para>
       <para>
<!--
        This function is restricted to superusers by default, but other users
        can be granted EXECUTE to run the function.
-->
この関数はデフォルトでスーパーユーザに限定されていますが、関数を実行できるように他のユーザにEXECUTE権限を付与できます。
       </para></entry>
      </row>

      <row>
       <entry role="func_table_entry"><para role="func_signature">
        <indexterm>
         <primary>pg_stat_reset_shared</primary>
        </indexterm>
        <function>pg_stat_reset_shared</function> ( [ <parameter>target</parameter> <type>text</type> <literal>DEFAULT</literal> <literal>NULL</literal> ] )
        <returnvalue>void</returnvalue>
       </para>
       <para>
<!--
        Resets some cluster-wide statistics counters to zero, depending on the
<<<<<<< HEAD
        argument. <parameter>target</parameter> can be:
       <itemizedlist>
        <listitem>
         <para>
          <literal>archiver</literal>: Reset all the counters shown in the
          <structname>pg_stat_archiver</structname> view.
         </para>
        </listitem>
        <listitem>
         <para>
           <literal>bgwriter</literal>: Reset all the counters shown in the
           <structname>pg_stat_bgwriter</structname> view.
         </para>
        </listitem>
        <listitem>
         <para>
          <literal>checkpointer</literal>: Reset all the counters shown in the
          <structname>pg_stat_checkpointer</structname> view.
         </para>
        </listitem>
        <listitem>
         <para>
          <literal>io</literal>: Reset all the counters shown in the
          <structname>pg_stat_io</structname> view.
         </para>
        </listitem>
        <listitem>
         <para>
          <literal>recovery_prefetch</literal>: Reset all the counters shown in
          the <structname>pg_stat_recovery_prefetch</structname> view.
         </para>
        </listitem>
        <listitem>
         <para>
          <literal>slru</literal>: Reset all the counters shown in the
          <structname>pg_stat_slru</structname> view.
         </para>
        </listitem>
        <listitem>
         <para>
          <literal>wal</literal>: Reset all the counters shown in the
          <structname>pg_stat_wal</structname> view.
         </para>
        </listitem>
        <listitem>
         <para>
          <literal>NULL</literal> or not specified: All the counters from the
          views listed above are reset.
         </para>
        </listitem>
       </itemizedlist>
=======
        argument.  The argument can be <literal>bgwriter</literal> to reset
        all the counters shown in
        the <structname>pg_stat_bgwriter</structname>
        view, <literal>archiver</literal> to reset all the counters shown in
        the <structname>pg_stat_archiver</structname> view,
        <literal>io</literal> to reset all the counters shown in the
        <structname>pg_stat_io</structname> view,
        <literal>wal</literal> to reset all the counters shown in the
        <structname>pg_stat_wal</structname> view or
        <literal>recovery_prefetch</literal> to reset all the counters shown
        in the <structname>pg_stat_recovery_prefetch</structname> view.
-->
引数に応じて、クラスタ全体の統計情報カウンタの一部をゼロにリセットします。
引数に<literal>bgwriter</literal>を指定すると、<structname>pg_stat_bgwriter</structname>ビューで示されるカウンタがすべてリセットされ、<literal>archiver</literal>を指定すると<structname>pg_stat_archiver</structname>ビューで示されるカウンタがすべてリセットされ、<literal>archiver</literal>を指定すると<structname>pg_stat_archiver</structname>ビューで示されるカウンタがすべてリセットされ、<literal>io</literal>を指定すると<structname>pg_stat_io</structname>ビューで示されるカウンタがすべてリセットされ、<literal>wal</literal>を指定すると<structname>pg_stat_wal</structname>ビューで示されるカウンタがすべてリセットされ、<literal>recovery_prefetch</literal>を指定すると<structname>pg_stat_recovery_prefetch</structname> ビュー示されるカウンタがすべてリセットされます。
>>>>>>> 32de6336
       </para>
       <para>
<!--
        This function is restricted to superusers by default, but other users
        can be granted EXECUTE to run the function.
-->
この関数はデフォルトでスーパーユーザに限定されていますが、関数を実行できるように他のユーザにEXECUTE権限を付与できます。
       </para></entry>
      </row>

      <row>
       <entry role="func_table_entry"><para role="func_signature">
        <indexterm>
         <primary>pg_stat_reset_single_table_counters</primary>
        </indexterm>
        <function>pg_stat_reset_single_table_counters</function> ( <type>oid</type> )
        <returnvalue>void</returnvalue>
       </para>
       <para>
<!--
        Resets statistics for a single table or index in the current database
        or shared across all databases in the cluster to zero.
-->
現在のデータベース内にある、ひとつのテーブルまたはインデックス、あるいはクラスタ内のすべてのデータベースで共有されている統計情報をゼロにリセットします。
       </para>
       <para>
<!--
        This function is restricted to superusers by default, but other users
        can be granted EXECUTE to run the function.
-->
この関数はデフォルトでスーパーユーザに限定されていますが、関数を実行できるように他のユーザにEXECUTE権限を付与できます。
       </para></entry>
      </row>

      <row>
       <entry role="func_table_entry"><para role="func_signature">
        <indexterm>
         <primary>pg_stat_reset_single_function_counters</primary>
        </indexterm>
        <function>pg_stat_reset_single_function_counters</function> ( <type>oid</type> )
        <returnvalue>void</returnvalue>
       </para>
       <para>
<!--
        Resets statistics for a single function in the current database to
        zero.
-->
現在のデータベース内にある、ひとつの関数の統計情報をゼロにリセットします。
       </para>
       <para>
<!--
        This function is restricted to superusers by default, but other users
        can be granted EXECUTE to run the function.
-->
この関数はデフォルトでスーパーユーザに限定されていますが、関数を実行できるように他のユーザにEXECUTE権限を付与できます。
       </para></entry>
      </row>

      <row>
       <entry role="func_table_entry"><para role="func_signature">
        <indexterm>
         <primary>pg_stat_reset_slru</primary>
        </indexterm>
        <function>pg_stat_reset_slru</function> ( [ <parameter>target</parameter> <type>text</type> <literal>DEFAULT</literal> <literal>NULL</literal> ] )
        <returnvalue>void</returnvalue>
       </para>
       <para>
<!--
        Resets statistics to zero for a single SLRU cache, or for all SLRUs in
        the cluster. If <parameter>target</parameter> is
        <literal>NULL</literal> or is not specified, all the counters shown in
        the <structname>pg_stat_slru</structname> view for all SLRU caches are
        reset. The argument can be one of
        <literal>commit_timestamp</literal>,
        <literal>multixact_member</literal>,
        <literal>multixact_offset</literal>,
        <literal>notify</literal>,
        <literal>serializable</literal>,
        <literal>subtransaction</literal>, or
        <literal>transaction</literal>
        to reset the counters for only that entry.
        If the argument is <literal>other</literal> (or indeed, any
        unrecognized name), then the counters for all other SLRU caches, such
        as extension-defined caches, are reset.
-->
ひとつのSLRUキャッシュ、またはクラスタ内のすべてのSLRUの統計情報をゼロにリセットします。
引数がNULLであれば、<structname>pg_stat_slru</structname>ビューで示されているすべてのSLRUキャッシュに対するカウンタがリセットされます。
引数は、そのエントリのみに対応するカウンタをリセットするよう<literal>CommitTs</literal>、<literal>MultiXactMember</literal>、<literal>MultiXactOffset</literal>、<literal>Notify</literal>、<literal>Serial</literal>、<literal>Subtrans</literal>、<literal>Xact</literal>の1つを指定できます。
引数が<literal>other</literal>(実際のところは、認められていない名前であれば何でも)であれば、拡張が定義したキャッシュのような、それ以外のSLRUキャッシュに対するカウンタがリセットされます。
       </para>
       <para>
<!--
        This function is restricted to superusers by default, but other users
        can be granted EXECUTE to run the function.
-->
この関数はデフォルトでスーパーユーザに限定されていますが、関数を実行できるように他のユーザにEXECUTE権限を付与できます。
       </para></entry>
      </row>

      <row>
       <entry role="func_table_entry"><para role="func_signature">
        <indexterm>
          <primary>pg_stat_reset_replication_slot</primary>
        </indexterm>
        <function>pg_stat_reset_replication_slot</function> ( <type>text</type> )
        <returnvalue>void</returnvalue>
       </para>
       <para>
<!--
        Resets statistics of the replication slot defined by the argument. If
        the argument is <literal>NULL</literal>, resets statistics for all
        the replication slots.
-->
引数で定義されたレプリケーションスロットの統計情報をリセットします。
引数が<literal>NULL</literal>の場合、すべてのレプリケーションスロットの統計情報をリセットします。
       </para>
       <para>
<!--
         This function is restricted to superusers by default, but other users
         can be granted EXECUTE to run the function.
-->
この関数はデフォルトでスーパーユーザに限定されていますが、関数を実行できるように他のユーザにEXECUTE権限を付与できます。
       </para></entry>
      </row>

      <row>
       <entry role="func_table_entry"><para role="func_signature">
        <indexterm>
          <primary>pg_stat_reset_subscription_stats</primary>
        </indexterm>
        <function>pg_stat_reset_subscription_stats</function> ( <type>oid</type> )
        <returnvalue>void</returnvalue>
       </para>
       <para>
<!--
        Resets statistics for a single subscription shown in the
        <structname>pg_stat_subscription_stats</structname> view to zero. If
        the argument is <literal>NULL</literal>, reset statistics for all
        subscriptions.
-->
<structname>pg_stat_subscription_stats</structname>ビューに表示されている単一サブスクリプションの統計をゼロにリセットします。
引数が<literal>NULL</literal>の場合は、すべてのサブスクリプションの統計をリセットします。
       </para>
       <para>
<!--
        This function is restricted to superusers by default, but other users
        can be granted EXECUTE to run the function.
-->
この関数はデフォルトでスーパーユーザに限定されていますが、関数を実行できるように他のユーザにEXECUTE権限を付与できます。
       </para></entry>
      </row>
     </tbody>
    </tgroup>
   </table>

  <warning>
   <para>
<!--
    Using <function>pg_stat_reset()</function> also resets counters that
    autovacuum uses to determine when to trigger a vacuum or an analyze.
    Resetting these counters can cause autovacuum to not perform necessary
    work, which can cause problems such as table bloat or out-dated
    table statistics.  A database-wide <command>ANALYZE</command> is
    recommended after the statistics have been reset.
-->
<function>pg_stat_reset()</function>を使用すると、自動バキュームがバキュームまたはANALYZEを実行するタイミングを決定するために使用するカウンタもリセットされます。
これらのカウンタをリセットすると、自動バキュームが必要な作業を実行できなくなり、テーブルの膨張や期限切れのテーブル統計情報などの問題が発生する可能性があります。
統計情報がリセットになった後にデータベース全体で<command>ANALYZE</command>を実行することをお勧めします。
   </para>
  </warning>

  <para>
<!--
   <function>pg_stat_get_activity</function>, the underlying function of
   the <structname>pg_stat_activity</structname> view, returns a set of records
   containing all the available information about each backend process.
   Sometimes it may be more convenient to obtain just a subset of this
   information.  In such cases, another set of per-backend statistics
   access functions can be used; these are shown in <xref
   linkend="monitoring-stats-backend-funcs-table"/>.
   These access functions use the session's backend ID number, which is a
   small integer (>= 0) that is distinct from the backend ID of any
   concurrent session, although a session's ID can be recycled as soon as
   it exits.  The backend ID is used, among other things, to identify the
   session's temporary schema if it has one.
   The function <function>pg_stat_get_backend_idset</function> provides a
   convenient way to list all the active backends' ID numbers for
   invoking these functions.  For example, to show the <acronym>PID</acronym>s and
   current queries of all backends:
-->
<structname>pg_stat_activity</structname>ビューの基礎となる<function>pg_stat_get_activity</function>関数は、各バックエンドプロセスに関して利用可能な情報をすべて含むレコード集合を返します。
この情報の一部のみを入手することがより簡便である場合があるかもしれません。
このような場合、<xref linkend="monitoring-stats-backend-funcs-table"/>に示す、別のバックエンド単位の統計情報アクセス関数を使用することができます。
これらのアクセス関数は、セッションのバックエンドID番号を使用します。 これは、バックエンドIDが同時に実行されているセッションのIDとは異なる小さな正の整数です。 ただし、セッションのIDは、セッションが終了すると再利用できます。
とりわけバックエンドIDは、セッションが一時スキーマを持つ場合に、それを識別するために使用されます。
<function>pg_stat_get_backend_idset</function>関数は、これらの関数を呼び出すために、活動中のバックエンド毎に1行を生成する簡便な方法を提供します。
例えば以下はすべてのバックエンドについて<acronym>PID</acronym>と現在の問い合わせを示します。

<programlisting>
SELECT pg_stat_get_backend_pid(backendid) AS pid,
       pg_stat_get_backend_activity(backendid) AS query
FROM pg_stat_get_backend_idset() AS backendid;
</programlisting>
  </para>

   <table id="monitoring-stats-backend-funcs-table">
<!--
    <title>Per-Backend Statistics Functions</title>
-->
    <title>バックエンド単位の統計情報関数</title>
    <tgroup cols="1">
     <thead>
      <row>
       <entry role="func_table_entry"><para role="func_signature">
<!--
        Function
-->
関数
       </para>
       <para>
<!--
        Description
-->
説明
       </para></entry>
      </row>
     </thead>

     <tbody>
      <row>
       <entry role="func_table_entry"><para role="func_signature">
        <indexterm>
         <primary>pg_stat_get_backend_activity</primary>
        </indexterm>
        <function>pg_stat_get_backend_activity</function> ( <type>integer</type> )
        <returnvalue>text</returnvalue>
       </para>
       <para>
<!--
        Returns the text of this backend's most recent query.
-->
バックエンドが最後に行った問い合わせテキストを返します。
       </para></entry>
      </row>

      <row>
       <entry role="func_table_entry"><para role="func_signature">
        <indexterm>
         <primary>pg_stat_get_backend_activity_start</primary>
        </indexterm>
        <function>pg_stat_get_backend_activity_start</function> ( <type>integer</type> )
        <returnvalue>timestamp with time zone</returnvalue>
       </para>
       <para>
<!--
        Returns the time when the backend's most recent query was started.
-->
バックエンドの最後の問い合わせが開始された時刻を返します。
       </para></entry>
      </row>

      <row>
       <entry role="func_table_entry"><para role="func_signature">
        <indexterm>
         <primary>pg_stat_get_backend_client_addr</primary>
        </indexterm>
        <function>pg_stat_get_backend_client_addr</function> ( <type>integer</type> )
        <returnvalue>inet</returnvalue>
       </para>
       <para>
<!--
        Returns the IP address of the client connected to this backend.
-->
バックエンドに接続したクライアントのIPアドレスを返します。
       </para></entry>
      </row>

      <row>
       <entry role="func_table_entry"><para role="func_signature">
        <indexterm>
         <primary>pg_stat_get_backend_client_port</primary>
        </indexterm>
        <function>pg_stat_get_backend_client_port</function> ( <type>integer</type> )
        <returnvalue>integer</returnvalue>
       </para>
       <para>
<!--
        Returns the TCP port number that the client is using for communication.
-->
クライアントが通信に使用しているTCPポート番号を返します。
       </para></entry>
      </row>

      <row>
       <entry role="func_table_entry"><para role="func_signature">
        <indexterm>
         <primary>pg_stat_get_backend_dbid</primary>
        </indexterm>
        <function>pg_stat_get_backend_dbid</function> ( <type>integer</type> )
        <returnvalue>oid</returnvalue>
       </para>
       <para>
<!--
        Returns the OID of the database this backend is connected to.
-->
バックエンドが接続するデータベースのOIDを返します。
       </para></entry>
      </row>

      <row>
       <entry role="func_table_entry"><para role="func_signature">
        <indexterm>
         <primary>pg_stat_get_backend_idset</primary>
        </indexterm>
        <function>pg_stat_get_backend_idset</function> ()
        <returnvalue>setof integer</returnvalue>
       </para>
       <para>
<!--
        Returns the set of currently active backend ID numbers.
-->
現在アクティブなバックエンドID番号の集合を返します。
       </para></entry>
      </row>

      <row>
       <entry role="func_table_entry"><para role="func_signature">
        <indexterm>
         <primary>pg_stat_get_backend_pid</primary>
        </indexterm>
        <function>pg_stat_get_backend_pid</function> ( <type>integer</type> )
        <returnvalue>integer</returnvalue>
       </para>
       <para>
<!--
        Returns the process ID of this backend.
-->
バックエンドのプロセスIDを返します。
       </para></entry>
      </row>

      <row>
       <entry role="func_table_entry"><para role="func_signature">
        <indexterm>
         <primary>pg_stat_get_backend_start</primary>
        </indexterm>
        <function>pg_stat_get_backend_start</function> ( <type>integer</type> )
        <returnvalue>timestamp with time zone</returnvalue>
       </para>
       <para>
<!--
        Returns the time when this process was started.
-->
プロセスが開始された時刻を返します。
       </para></entry>
      </row>

      <row>
       <entry role="func_table_entry"><para role="func_signature">
        <indexterm>
         <primary>pg_stat_get_backend_subxact</primary>
        </indexterm>
        <function>pg_stat_get_backend_subxact</function> ( <type>integer</type> )
        <returnvalue>record</returnvalue>
       </para>
       <para>
<!--
        Returns a record of information about the subtransactions of the
        backend with the specified ID.
        The fields returned are <parameter>subxact_count</parameter>, which
        is the number of subtransactions in the backend's subtransaction cache,
        and <parameter>subxact_overflow</parameter>, which indicates whether
        the backend's subtransaction cache is overflowed or not.
-->
指定されたIDを持つバックエンドのサブトランザクションの情報を含むレコードを返します。
返却されるフィールドは、バックエンドのサブトランザクションキャッシュ内のサブトランザクション数を示す<parameter>subxact_count</parameter>と、バックエンドのサブトランザクションキャッシュがオーバーフローしているかどうかを示す<parameter>subxact_overflow</parameter>です。
       </para></entry>
      </row>

      <row>
       <entry role="func_table_entry"><para role="func_signature">
        <indexterm>
         <primary>pg_stat_get_backend_userid</primary>
        </indexterm>
        <function>pg_stat_get_backend_userid</function> ( <type>integer</type> )
        <returnvalue>oid</returnvalue>
       </para>
       <para>
<!--
        Returns the OID of the user logged into this backend.
-->
バックエンドにログインしたユーザのOIDを返します。
       </para></entry>
      </row>

      <row>
       <entry role="func_table_entry"><para role="func_signature">
        <indexterm>
         <primary>pg_stat_get_backend_wait_event</primary>
        </indexterm>
        <function>pg_stat_get_backend_wait_event</function> ( <type>integer</type> )
        <returnvalue>text</returnvalue>
       </para>
       <para>
<!--
        Returns the wait event name if this backend is currently waiting,
        otherwise NULL. See <xref linkend="wait-event-activity-table"/> through
        <xref linkend="wait-event-timeout-table"/>.
-->
バックエンドが現在待機中であれば、待機イベント名を、さもなくばNULLを返します。
詳細は<xref linkend="wait-event-activity-table"/>から<xref linkend="wait-event-timeout-table"/>までを参照してください。
       </para></entry>
      </row>

      <row>
       <entry role="func_table_entry"><para role="func_signature">
        <indexterm>
         <primary>pg_stat_get_backend_wait_event_type</primary>
        </indexterm>
        <function>pg_stat_get_backend_wait_event_type</function> ( <type>integer</type> )
        <returnvalue>text</returnvalue>
       </para>
       <para>
<!--
        Returns the wait event type name if this backend is currently waiting,
        otherwise NULL.  See <xref linkend="wait-event-table"/> for details.
-->
バックエンドが現在待機中であれば、待機イベント型名を、さもなくばNULLを返します。
詳細については<xref linkend="wait-event-table"/>を参照してください。
       </para></entry>
      </row>

      <row>
       <entry role="func_table_entry"><para role="func_signature">
        <indexterm>
         <primary>pg_stat_get_backend_xact_start</primary>
        </indexterm>
        <function>pg_stat_get_backend_xact_start</function> ( <type>integer</type> )
        <returnvalue>timestamp with time zone</returnvalue>
       </para>
       <para>
<!--
        Returns the time when the backend's current transaction was started.
-->
バックエンドの現在のトランザクションが開始された時刻を返します。
       </para></entry>
      </row>
     </tbody>
    </tgroup>
   </table>

 </sect2>
 </sect1>

 <sect1 id="monitoring-locks">
<!--
  <title>Viewing Locks</title>
-->
  <title>ロックの表示</title>

  <indexterm zone="monitoring-locks">
   <primary>lock</primary>
   <secondary>monitoring</secondary>
  </indexterm>
  <indexterm zone="monitoring-locks">
   <primary>ロック</primary>
   <secondary>監視</secondary>
  </indexterm>

  <para>
<!--
   Another useful tool for monitoring database activity is the
   <structname>pg_locks</structname> system table.  It allows the
   database administrator to view information about the outstanding
   locks in the lock manager. For example, this capability can be used
   to:
-->
この他に、データベース活動状況の監視に役立つツールとして<structname>pg_locks</structname>システムテーブルがあります。
これにより、データベース管理者はロックマネージャ内の未解決のロックに関する情報を参照することができます。
例えば、この機能を使用すると以下のことができます。

   <itemizedlist>
    <listitem>
     <para>
<!--
      View all the locks currently outstanding, all the locks on
      relations in a particular database, all the locks on a
      particular relation, or all the locks held by a particular
      <productname>PostgreSQL</productname> session.
-->
現在未解決のロック、特定データベース内のリレーション上のロック、特定のリレーションのロック、または特定の<productname>PostgreSQL</productname>セッションが保持するロックを全て表示する。
     </para>
    </listitem>

    <listitem>
     <para>
<!--
      Determine the relation in the current database with the most
      ungranted locks (which might be a source of contention among
      database clients).
-->
最も許可されにくいロック（データベースクライアント間で競合の原因になる可能性がある）を持つ、現在のデータベースにおけるリレーションを表示する。
     </para>
    </listitem>

    <listitem>
     <para>
<!--
      Determine the effect of lock contention on overall database
      performance, as well as the extent to which contention varies
      with overall database traffic.
-->
競合によって変動するデータベースの全トラフィックの範囲に加えて、全体的なデータベースの性能に対するロック競合の影響を判断する。
     </para>
    </listitem>
   </itemizedlist>

<!--
   Details of the <structname>pg_locks</structname> view appear in
   <xref linkend="view-pg-locks"/>.
   For more information on locking and managing concurrency with
   <productname>PostgreSQL</productname>, refer to <xref linkend="mvcc"/>.
-->
<structname>pg_locks</structname>ビューの詳細は、<xref linkend="view-pg-locks"/>にあります。
<productname>PostgreSQL</productname>のロックと同時実行性についての詳細は、<xref linkend="mvcc"/>を参照してください。
  </para>
 </sect1>

 <sect1 id="progress-reporting">
<!--
  <title>Progress Reporting</title>
-->
  <title>進捗状況のレポート</title>

  <para>
<!--
   <productname>PostgreSQL</productname> has the ability to report the progress of
   certain commands during command execution.  Currently, the only commands
   which support progress reporting are <command>ANALYZE</command>,
   <command>CLUSTER</command>,
   <command>CREATE INDEX</command>, <command>VACUUM</command>,
   <command>COPY</command>,
   and <xref linkend="protocol-replication-base-backup"/> (i.e., replication
   command that <xref linkend="app-pgbasebackup"/> issues to take
   a base backup).
   This may be expanded in the future.
-->
<productname>PostgreSQL</productname>は、何らかのコマンドの実行中に進捗状況をレポートする能力があります。
現在、進捗状況のレポートをサポートしているのは、<command>ANALYZE</command>、<command>CLUSTER</command>、<command>CREATE INDEX</command>、<command>VACUUM</command>、<command>COPY</command>、および、<xref linkend="protocol-replication-base-backup"/>(すなわち、<xref linkend="app-pgbasebackup"/>がベースバックアップのために発行するレプリケーションコマンド)のみです。
将来的にサポートされるコマンドが拡大される可能性があります。
  </para>

 <sect2 id="analyze-progress-reporting">
<!--
  <title>ANALYZE Progress Reporting</title>
-->
  <title>ANALYZEの進捗状況のレポート</title>

  <indexterm>
   <primary>pg_stat_progress_analyze</primary>
  </indexterm>

  <para>
<!--
   Whenever <command>ANALYZE</command> is running, the
   <structname>pg_stat_progress_analyze</structname> view will contain a
   row for each backend that is currently running that command.  The tables
   below describe the information that will be reported and provide
   information about how to interpret it.
-->
<command>ANALYZE</command>が実行されているときにはいつでも、<structname>pg_stat_progress_analyze</structname>ビューには現在コマンドを実行している各バックエンドごとの行が含まれます。
以下の表は、報告される情報を説明し、どのように解釈するかの情報を提供します。
  </para>

  <table id="pg-stat-progress-analyze-view" xreflabel="pg_stat_progress_analyze">
<!--
   <title><structname>pg_stat_progress_analyze</structname> View</title>
-->
   <title><structname>pg_stat_progress_analyze</structname>ビュー</title>
   <tgroup cols="1">
    <thead>
     <row>
      <entry role="catalog_table_entry"><para role="column_definition">
<!--
       Column Type
-->
列 型
      </para>
      <para>
<!--
       Description
-->
説明
      </para></entry>
     </row>
    </thead>

    <tbody>
     <row>
      <entry role="catalog_table_entry"><para role="column_definition">
       <structfield>pid</structfield> <type>integer</type>
      </para>
      <para>
<!--
       Process ID of backend.
-->
バックエンドのプロセスIDです。
      </para></entry>
     </row>

     <row>
      <entry role="catalog_table_entry"><para role="column_definition">
       <structfield>datid</structfield> <type>oid</type>
      </para>
      <para>
<!--
       OID of the database to which this backend is connected.
-->
バックエンドが接続されているデータベースのOIDです。
      </para></entry>
     </row>

     <row>
      <entry role="catalog_table_entry"><para role="column_definition">
       <structfield>datname</structfield> <type>name</type>
      </para>
      <para>
<!--
       Name of the database to which this backend is connected.
-->
バックエンドが接続されているデータベース名です。
      </para></entry>
     </row>

     <row>
      <entry role="catalog_table_entry"><para role="column_definition">
       <structfield>relid</structfield> <type>oid</type>
      </para>
      <para>
<!--
       OID of the table being analyzed.
-->
解析されているテーブルのOIDです。
      </para></entry>
     </row>

     <row>
      <entry role="catalog_table_entry"><para role="column_definition">
       <structfield>phase</structfield> <type>text</type>
      </para>
      <para>
<!--
       Current processing phase. See <xref linkend="analyze-phases"/>.
-->
現在処理中のフェーズです。
<xref linkend="analyze-phases"/>を参照してください。
      </para></entry>
     </row>

     <row>
      <entry role="catalog_table_entry"><para role="column_definition">
       <structfield>sample_blks_total</structfield> <type>bigint</type>
      </para>
      <para>
<!--
       Total number of heap blocks that will be sampled.
-->
サンプルされるヒープブロックの総数です。
      </para></entry>
     </row>

     <row>
      <entry role="catalog_table_entry"><para role="column_definition">
       <structfield>sample_blks_scanned</structfield> <type>bigint</type>
      </para>
      <para>
<!--
       Number of heap blocks scanned.
-->
スキャンされたヒープブロックの数です。
      </para></entry>
     </row>

     <row>
      <entry role="catalog_table_entry"><para role="column_definition">
       <structfield>ext_stats_total</structfield> <type>bigint</type>
      </para>
      <para>
<!--
       Number of extended statistics.
-->
拡張統計情報の個数です。
      </para></entry>
     </row>

     <row>
      <entry role="catalog_table_entry"><para role="column_definition">
       <structfield>ext_stats_computed</structfield> <type>bigint</type>
      </para>
      <para>
<!--
       Number of extended statistics computed. This counter only advances
       when the phase is <literal>computing extended statistics</literal>.
-->
計算された拡張統計情報の個数です。
このカウンタはフェーズが<literal>computing extended statistics</literal>の時にのみ増加します。
      </para></entry>
     </row>

     <row>
      <entry role="catalog_table_entry"><para role="column_definition">
       <structfield>child_tables_total</structfield> <type>bigint</type>
      </para>
      <para>
<!--
       Number of child tables.
-->
子テーブルの数です。
      </para></entry>
     </row>

     <row>
      <entry role="catalog_table_entry"><para role="column_definition">
       <structfield>child_tables_done</structfield> <type>bigint</type>
      </para>
      <para>
<!--
       Number of child tables scanned. This counter only advances when the
       phase is <literal>acquiring inherited sample rows</literal>.
-->
スキャンされた子テーブルの数です。
このカウンタはフェーズが<literal>acquiring inherited sample rows</literal>の時にのみ増加します。
      </para></entry>
     </row>

     <row>
      <entry role="catalog_table_entry"><para role="column_definition">
       <structfield>current_child_table_relid</structfield> <type>oid</type>
      </para>
      <para>
<!--
       OID of the child table currently being scanned. This field is
       only valid when the phase is
       <literal>acquiring inherited sample rows</literal>.
-->
現在スキャンされている子テーブルのOIDです。
このフィールドはフェーズが<literal>acquiring inherited sample rows</literal>の時のみ有効です。
      </para></entry>
     </row>
    </tbody>
   </tgroup>
  </table>

  <table id="analyze-phases">
<!--
   <title>ANALYZE Phases</title>
-->
   <title>ANALYZEのフェーズ</title>
   <tgroup cols="2">
    <colspec colname="col1" colwidth="1*"/>
    <colspec colname="col2" colwidth="2*"/>
    <thead>
     <row>
<!--
      <entry>Phase</entry>
      <entry>Description</entry>
-->
      <entry>フェーズ</entry>
      <entry>説明</entry>
     </row>
    </thead>
    <tbody>
     <row>
      <entry><literal>initializing</literal></entry>
      <entry>
<!--
       The command is preparing to begin scanning the heap.  This phase is
       expected to be very brief.
-->
コマンドはヒープをスキャンし始める準備をしています。
このフェーズは非常に短時間であると予想されます。
      </entry>
     </row>
     <row>
      <entry><literal>acquiring sample rows</literal></entry>
      <entry>
<!--
       The command is currently scanning the table given by
       <structfield>relid</structfield> to obtain sample rows.
-->
コマンドはサンプル行を得るため、<structfield>relid</structfield>で指定されたテーブルを現在スキャンしています。
      </entry>
     </row>
     <row>
      <entry><literal>acquiring inherited sample rows</literal></entry>
      <entry>
<!--
       The command is currently scanning child tables to obtain sample rows.
       Columns <structfield>child_tables_total</structfield>,
       <structfield>child_tables_done</structfield>, and
       <structfield>current_child_table_relid</structfield> contain the
       progress information for this phase.
-->
コマンドはサンプル行を得るため、子テーブルを現在スキャンしています。
列<structfield>child_tables_total</structfield>、<structfield>child_tables_done</structfield>、<structfield>current_child_table_relid</structfield>はこのフェーズの進捗情報を含みます。
      </entry>
     </row>
     <row>
      <entry><literal>computing statistics</literal></entry>
      <entry>
<!--
       The command is computing statistics from the sample rows obtained
       during the table scan.
-->
コマンドはテーブルスキャンの間に得られたサンプルから統計情報を計算しています。
      </entry>
     </row>
     <row>
      <entry><literal>computing extended statistics</literal></entry>
      <entry>
<!--
       The command is computing extended statistics from the sample rows
       obtained during the table scan.
-->
コマンドはテーブルスキャンの間に得られたサンプルから拡張統計情報を計算しています。
      </entry>
     </row>
     <row>
      <entry><literal>finalizing analyze</literal></entry>
      <entry>
<!--
       The command is updating <structname>pg_class</structname>. When this
       phase is completed, <command>ANALYZE</command> will end.
-->
コマンドは<structname>pg_class</structname>を更新しています。
このフェーズが完了すれば、<command>ANALYZE</command>は終わります。
      </entry>
     </row>
    </tbody>
   </tgroup>
  </table>

  <note>
   <para>
<!--
    Note that when <command>ANALYZE</command> is run on a partitioned table,
    all of its partitions are also recursively analyzed.
    In that case, <command>ANALYZE</command>
    progress is reported first for the parent table, whereby its inheritance
    statistics are collected, followed by that for each partition.
-->
<command>ANALYZE</command>がパーティションテーブルで実行される場合は、そのパーティションテーブルのすべても再帰的に解析されることに注意してください。
その場合、<command>ANALYZE</command>の進捗はまず親テーブルについて報告され、それによってその継承の統計情報が集められ、各パーティションの報告が続きます。
   </para>
  </note>
 </sect2>

 <sect2 id="cluster-progress-reporting">
<!--
  <title>CLUSTER Progress Reporting</title>
-->
  <title>CLUSTERの進捗状況のレポート</title>

  <indexterm>
   <primary>pg_stat_progress_cluster</primary>
  </indexterm>

  <para>
<!--
   Whenever <command>CLUSTER</command> or <command>VACUUM FULL</command> is
   running, the <structname>pg_stat_progress_cluster</structname> view will
   contain a row for each backend that is currently running either command.
   The tables below describe the information that will be reported and
   provide information about how to interpret it.
-->
<command>CLUSTER</command>や<command>VACUUM FULL</command>が実行されているときにはいつでも、<structname>pg_stat_progress_cluster</structname>ビューには現在いずれかのコマンドを実行している各バックエンドごとの行が含まれます。
以下の表は、報告される情報を説明し、どのように解釈するかの情報を提供します。
  </para>

  <table id="pg-stat-progress-cluster-view" xreflabel="pg_stat_progress_cluster">
<!--
   <title><structname>pg_stat_progress_cluster</structname> View</title>
-->
   <title><structname>pg_stat_progress_cluster</structname>ビュー</title>
   <tgroup cols="1">
    <thead>
     <row>
      <entry role="catalog_table_entry"><para role="column_definition">
<!--
       Column Type
-->
列 型
      </para>
      <para>
<!--
       Description
-->
説明
      </para></entry>
     </row>
    </thead>

    <tbody>
     <row>
      <entry role="catalog_table_entry"><para role="column_definition">
       <structfield>pid</structfield> <type>integer</type>
      </para>
      <para>
<!--
       Process ID of backend.
-->
バックエンドのプロセスIDです。
      </para></entry>
     </row>

     <row>
      <entry role="catalog_table_entry"><para role="column_definition">
       <structfield>datid</structfield> <type>oid</type>
      </para>
      <para>
<!--
       OID of the database to which this backend is connected.
-->
バックエンドが接続されているデータベースのOIDです。
      </para></entry>
     </row>

     <row>
      <entry role="catalog_table_entry"><para role="column_definition">
       <structfield>datname</structfield> <type>name</type>
      </para>
      <para>
<!--
       Name of the database to which this backend is connected.
-->
バックエンドが接続されているデータベースの名前です。
      </para></entry>
     </row>

     <row>
      <entry role="catalog_table_entry"><para role="column_definition">
       <structfield>relid</structfield> <type>oid</type>
      </para>
      <para>
<!--
       OID of the table being clustered.
-->
クラスタ化されているテーブルのOIDです。
      </para></entry>
     </row>

     <row>
      <entry role="catalog_table_entry"><para role="column_definition">
       <structfield>command</structfield> <type>text</type>
      </para>
      <para>
<!--
       The command that is running. Either <literal>CLUSTER</literal> or <literal>VACUUM FULL</literal>.
-->
実行しているコマンドです。
<literal>CLUSTER</literal>か<literal>VACUUM FULL</literal>のいずれかです。
      </para></entry>
     </row>

     <row>
      <entry role="catalog_table_entry"><para role="column_definition">
       <structfield>phase</structfield> <type>text</type>
      </para>
      <para>
<!--
       Current processing phase. See <xref linkend="cluster-phases"/>.
-->
現在処理しているフェーズです。
<xref linkend="cluster-phases"/>を参照してください。
      </para></entry>
     </row>

     <row>
      <entry role="catalog_table_entry"><para role="column_definition">
       <structfield>cluster_index_relid</structfield> <type>oid</type>
      </para>
      <para>
<!--
       If the table is being scanned using an index, this is the OID of the
       index being used; otherwise, it is zero.
-->
テーブルがインデックスを使ってスキャンされているのであれば、これは使われているインデックスのOIDで、さもなくばゼロです。
      </para></entry>
     </row>

     <row>
      <entry role="catalog_table_entry"><para role="column_definition">
       <structfield>heap_tuples_scanned</structfield> <type>bigint</type>
      </para>
      <para>
<!--
       Number of heap tuples scanned.
       This counter only advances when the phase is
       <literal>seq scanning heap</literal>,
       <literal>index scanning heap</literal>
       or <literal>writing new heap</literal>.
-->
スキャンされたヒープタプルの数です。
このカウンタは、フェーズが<literal>seq scanning heap</literal>、<literal>index scanning heap</literal>、または、<literal>writing new heap</literal>であるときのみ増加します。
      </para></entry>
     </row>

     <row>
      <entry role="catalog_table_entry"><para role="column_definition">
       <structfield>heap_tuples_written</structfield> <type>bigint</type>
      </para>
      <para>
<!--
       Number of heap tuples written.
       This counter only advances when the phase is
       <literal>seq scanning heap</literal>,
       <literal>index scanning heap</literal>
       or <literal>writing new heap</literal>.
-->
書かれたヒープタプルの数です。
このカウンタは、フェーズが<literal>seq scanning heap</literal>、<literal>index scanning heap</literal>、または、<literal>writing new heap</literal>であるときのみ増加します。
      </para></entry>
     </row>

     <row>
      <entry role="catalog_table_entry"><para role="column_definition">
       <structfield>heap_blks_total</structfield> <type>bigint</type>
      </para>
      <para>
<!--
       Total number of heap blocks in the table.  This number is reported
       as of the beginning of <literal>seq scanning heap</literal>.
-->
テーブル内のヒープブロックの総数です。
この数には<literal>seq scanning heap</literal>の開始時の値が報告されます。
      </para></entry>
     </row>

     <row>
      <entry role="catalog_table_entry"><para role="column_definition">
       <structfield>heap_blks_scanned</structfield> <type>bigint</type>
      </para>
      <para>
<!--
       Number of heap blocks scanned.  This counter only advances when the
       phase is <literal>seq scanning heap</literal>.
-->
スキャンされたヒープブロックの数です。
このカウンタは、フェーズが<literal>seq scanning heap</literal>であるときのみ増加します。
      </para></entry>
     </row>

     <row>
      <entry role="catalog_table_entry"><para role="column_definition">
       <structfield>index_rebuild_count</structfield> <type>bigint</type>
      </para>
      <para>
<!--
       Number of indexes rebuilt.  This counter only advances when the phase
       is <literal>rebuilding index</literal>.
-->
インデックス再作成の数です。
このカウンタはフェーズが<literal>rebuilding index</literal>であるときのみ増加します。
      </para></entry>
     </row>
    </tbody>
   </tgroup>
  </table>

  <table id="cluster-phases">
<!--
   <title>CLUSTER and VACUUM FULL Phases</title>
-->
   <title>CLUSTERとVACUUM FULLのフェーズ</title>
   <tgroup cols="2">
    <colspec colname="col1" colwidth="1*"/>
    <colspec colname="col2" colwidth="2*"/>
    <thead>
    <row>
<!--
      <entry>Phase</entry>
      <entry>Description</entry>
-->
      <entry>フェーズ</entry>
      <entry>説明</entry>
     </row>
    </thead>

   <tbody>
    <row>
     <entry><literal>initializing</literal></entry>
     <entry>
<!--
       The command is preparing to begin scanning the heap.  This phase is
       expected to be very brief.
-->
コマンドはヒープのスキャンを開始する準備をしています。
本フェーズはごく短時間になると予想されます。
     </entry>
    </row>
    <row>
     <entry><literal>seq scanning heap</literal></entry>
     <entry>
<!--
       The command is currently scanning the table using a sequential scan.
-->
コマンドは現在、テーブルをシーケンシャルスキャンを使ってスキャンしています。
     </entry>
    </row>
    <row>
     <entry><literal>index scanning heap</literal></entry>
     <entry>
<!--
       <command>CLUSTER</command> is currently scanning the table using an index scan.
-->
<command>CLUSTER</command>は現在、インデックススキャンを使ってテーブルをスキャンしています。
     </entry>
    </row>
    <row>
     <entry><literal>sorting tuples</literal></entry>
     <entry>
<!--
       <command>CLUSTER</command> is currently sorting tuples.
-->
<command>CLUSTER</command>は現在、タプルをソートしています。
     </entry>
    </row>
    <row>
     <entry><literal>writing new heap</literal></entry>
     <entry>
<!--
       <command>CLUSTER</command> is currently writing the new heap.
-->
<command>CLUSTER</command>が新しいヒープに書き込んでいます。
     </entry>
    </row>
    <row>
     <entry><literal>swapping relation files</literal></entry>
     <entry>
<!--
       The command is currently swapping newly-built files into place.
-->
コマンドは現在、新たに構築したファイルを置き換えて設置しています。
     </entry>
    </row>
    <row>
     <entry><literal>rebuilding index</literal></entry>
     <entry>
<!--
       The command is currently rebuilding an index.
-->
コマンドは現在、インデックスを再構築しています。
     </entry>
    </row>
    <row>
     <entry><literal>performing final cleanup</literal></entry>
     <entry>
<!--
       The command is performing final cleanup.  When this phase is
       completed, <command>CLUSTER</command>
       or <command>VACUUM FULL</command> will end.
-->
コマンドは現在、最終クリーンアップを実行中です。
このフェーズが完了すると、<command>CLUSTER</command>や<command>VACUUM FULL</command>は終了します。
     </entry>
    </row>
   </tbody>
   </tgroup>
  </table>
 </sect2>

 <sect2 id="copy-progress-reporting">
<!--
  <title>COPY Progress Reporting</title>
-->
  <title>COPYの進捗状況のレポート</title>

  <indexterm>
   <primary>pg_stat_progress_copy</primary>
  </indexterm>

  <para>
<!--
   Whenever <command>COPY</command> is running, the
   <structname>pg_stat_progress_copy</structname> view will contain one row
   for each backend that is currently running a <command>COPY</command> command.
   The table below describes the information that will be reported and provides
   information about how to interpret it.
-->
<command>COPY</command>が実行されているときはいつでも、<structname>pg_stat_progress_copy</structname>ビューには現在<command>COPY</command>コマンドを実行している各バックエンドごとの行が含まれます。
以下の表は、報告される情報を説明し、どのように解釈するかの情報を提供します。
  </para>

  <table id="pg-stat-progress-copy-view" xreflabel="pg_stat_progress_copy">
<!--
   <title><structname>pg_stat_progress_copy</structname> View</title>
-->
   <title><structname>pg_stat_progress_copy</structname>ビュー</title>
   <tgroup cols="1">
    <thead>
     <row>
      <entry role="catalog_table_entry"><para role="column_definition">
<!--
       Column Type
-->
列 型
      </para>
      <para>
<!--
       Description
-->
説明
      </para></entry>
     </row>
    </thead>

    <tbody>
     <row>
      <entry role="catalog_table_entry"><para role="column_definition">
       <structfield>pid</structfield> <type>integer</type>
      </para>
      <para>
<!--
       Process ID of backend.
-->
バックエンドのプロセスIDです。
      </para></entry>
     </row>

     <row>
      <entry role="catalog_table_entry"><para role="column_definition">
       <structfield>datid</structfield> <type>oid</type>
      </para>
      <para>
<!--
       OID of the database to which this backend is connected.
-->
バックエンドが接続されているデータベースのOIDです。
      </para></entry>
     </row>

     <row>
      <entry role="catalog_table_entry"><para role="column_definition">
       <structfield>datname</structfield> <type>name</type>
      </para>
      <para>
<!--
       Name of the database to which this backend is connected.
-->
バックエンドが接続されているデータベースの名前です。
      </para></entry>
     </row>

     <row>
      <entry role="catalog_table_entry"><para role="column_definition">
       <structfield>relid</structfield> <type>oid</type>
      </para>
      <para>
<!--
       OID of the table on which the <command>COPY</command> command is
       executed. It is set to <literal>0</literal> if copying from a
       <command>SELECT</command> query.
-->
<command>COPY</command>コマンドが実行されるテーブルのOIDです。
<command>SELECT</command>問い合わせからコピーする場合は<literal>0</literal>に設定されます。
      </para></entry>
     </row>

     <row>
      <entry role="catalog_table_entry"><para role="column_definition">
       <structfield>command</structfield> <type>text</type>
      </para>
      <para>
<!--
       The command that is running: <literal>COPY FROM</literal>, or
       <literal>COPY TO</literal>.
-->
実行しているコマンドで、
<literal>COPY FROM</literal>または<literal>COPY TO</literal>です。
      </para></entry>
     </row>

     <row>
      <entry role="catalog_table_entry"><para role="column_definition">
       <structfield>type</structfield> <type>text</type>
      </para>
      <para>
<<<<<<< HEAD
       The I/O type that the data is read from or written to:
=======
<!--
       The io type that the data is read from or written to:
>>>>>>> 32de6336
       <literal>FILE</literal>, <literal>PROGRAM</literal>,
       <literal>PIPE</literal> (for <command>COPY FROM STDIN</command> and
       <command>COPY TO STDOUT</command>), or <literal>CALLBACK</literal>
       (used for example during the initial table synchronization in
       logical replication).
-->
データの読み取りまたは書き込みが行われる入出力の種類で、
<literal>FILE</literal>、
<literal>PROGRAM</literal>、
<literal>PIPE</literal>（<command>COPY FROM STDIN</command>および<command>COPY TO STDOUT</command>用）、
または<literal>CALLBACK</literal>（たとえば、論理レプリケーションの初期テーブル同期中に使用されます）です。
      </para></entry>
     </row>

     <row>
      <entry role="catalog_table_entry"><para role="column_definition">
       <structfield>bytes_processed</structfield> <type>bigint</type>
      </para>
      <para>
<!--
       Number of bytes already processed by <command>COPY</command> command.
-->
<command>COPY</command>コマンドで既に処理されたバイト数です。
      </para></entry>
     </row>

     <row>
      <entry role="catalog_table_entry"><para role="column_definition">
       <structfield>bytes_total</structfield> <type>bigint</type>
      </para>
      <para>
<!--
       Size of source file for <command>COPY FROM</command> command in bytes.
       It is set to <literal>0</literal> if not available.
-->
<command>COPY FROM</command>コマンドのコピー元ファイルのバイト数でのサイズです。
利用できない場合は<literal>0</literal>に設定されます。
      </para></entry>
     </row>

     <row>
      <entry role="catalog_table_entry"><para role="column_definition">
       <structfield>tuples_processed</structfield> <type>bigint</type>
      </para>
      <para>
<!--
       Number of tuples already processed by <command>COPY</command> command.
-->
<command>COPY</command>コマンドで既に処理されたタプル数です。
      </para></entry>
     </row>

     <row>
      <entry role="catalog_table_entry"><para role="column_definition">
       <structfield>tuples_excluded</structfield> <type>bigint</type>
      </para>
      <para>
<!--
       Number of tuples not processed because they were excluded by the
       <command>WHERE</command> clause of the <command>COPY</command> command.
-->
<command>COPY</command>コマンドの<command>WHERE</command>句で除外されたために処理されなかったタプル数です。
      </para></entry>
     </row>

     <row>
      <entry role="catalog_table_entry"><para role="column_definition">
       <structfield>tuples_skipped</structfield> <type>bigint</type>
      </para>
      <para>
       Number of tuples skipped because they contain malformed data.
       This counter only advances when a value other than
       <literal>stop</literal> is specified to the <literal>ON_ERROR</literal>
       option.
      </para></entry>
     </row>
    </tbody>
   </tgroup>
  </table>
 </sect2>

 <sect2 id="create-index-progress-reporting">
<!--
  <title>CREATE INDEX Progress Reporting</title>
-->
  <title>CREATE INDEXの進捗状況のレポート</title>

  <indexterm>
   <primary>pg_stat_progress_create_index</primary>
  </indexterm>

  <para>
<!--
   Whenever <command>CREATE INDEX</command> or <command>REINDEX</command> is running, the
   <structname>pg_stat_progress_create_index</structname> view will contain
   one row for each backend that is currently creating indexes.  The tables
   below describe the information that will be reported and provide information
   about how to interpret it.
-->
<command>CREATE INDEX</command>や<command>REINDEX</command>が実行中であるときにはいつでも、<structname>pg_stat_progress_create_index</structname>ビューには現在インデックスを作成している各バックエンドごとに1行が含まれます。
以下の表は、報告される情報を説明し、どのように解釈するかの情報を提供します。
  </para>

  <table id="pg-stat-progress-create-index-view" xreflabel="pg_stat_progress_create_index">
<!--
   <title><structname>pg_stat_progress_create_index</structname> View</title>
-->
   <title><structname>pg_stat_progress_create_index</structname>ビュー</title>
   <tgroup cols="1">
    <thead>
     <row>
      <entry role="catalog_table_entry"><para role="column_definition">
<!--
       Column Type
-->
列 型
      </para>
      <para>
<!--
       Description
-->
説明
      </para></entry>
     </row>
    </thead>

    <tbody>
     <row>
      <entry role="catalog_table_entry"><para role="column_definition">
       <structfield>pid</structfield> <type>integer</type>
      </para>
      <para>
<!--
       Process ID of the backend creating indexes.
-->
インデックスを作成するバックエンドのプロセスIDです。
      </para></entry>
     </row>

     <row>
      <entry role="catalog_table_entry"><para role="column_definition">
       <structfield>datid</structfield> <type>oid</type>
      </para>
      <para>
<!--
       OID of the database to which this backend is connected.
-->
バックエンドが接続されているデータベースのOIDです。
      </para></entry>
     </row>

     <row>
      <entry role="catalog_table_entry"><para role="column_definition">
       <structfield>datname</structfield> <type>name</type>
      </para>
      <para>
<!--
       Name of the database to which this backend is connected.
-->
バックエンドが接続されているデータベースの名前です。
      </para></entry>
     </row>

     <row>
      <entry role="catalog_table_entry"><para role="column_definition">
       <structfield>relid</structfield> <type>oid</type>
      </para>
      <para>
<!--
       OID of the table on which the index is being created.
-->
インデックスが作られているテーブルのOIDです。
      </para></entry>
     </row>

     <row>
      <entry role="catalog_table_entry"><para role="column_definition">
       <structfield>index_relid</structfield> <type>oid</type>
      </para>
      <para>
<!--
       OID of the index being created or reindexed.  During a
       non-concurrent <command>CREATE INDEX</command>, this is 0.
-->
作成または再作成されているインデックスのOIDです。
同時作成ではない<command>CREATE INDEX</command>のときは、これは0です。
      </para></entry>
     </row>

     <row>
      <entry role="catalog_table_entry"><para role="column_definition">
       <structfield>command</structfield> <type>text</type>
      </para>
      <para>
<!--
       Specific command type: <literal>CREATE INDEX</literal>,
       <literal>CREATE INDEX CONCURRENTLY</literal>,
       <literal>REINDEX</literal>, or <literal>REINDEX CONCURRENTLY</literal>.
-->
特定のコマンドタイプ：<literal>CREATE INDEX</literal>、<literal>CREATE INDEX CONCURRENTLY</literal>、<literal>REINDEX</literal>、または<literal>REINDEX CONCURRENTLY</literal>です。
      </para></entry>
     </row>

     <row>
      <entry role="catalog_table_entry"><para role="column_definition">
       <structfield>phase</structfield> <type>text</type>
      </para>
      <para>
<!--
       Current processing phase of index creation.  See <xref linkend="create-index-phases"/>.
-->
現在処理中のインデックス作成のフェーズです。
<xref linkend="create-index-phases"/>を参照してください。
      </para></entry>
     </row>

     <row>
      <entry role="catalog_table_entry"><para role="column_definition">
       <structfield>lockers_total</structfield> <type>bigint</type>
      </para>
      <para>
<!--
       Total number of lockers to wait for, when applicable.
-->
該当するときに、待機するロック取得者の総数です。
      </para></entry>
     </row>

     <row>
      <entry role="catalog_table_entry"><para role="column_definition">
       <structfield>lockers_done</structfield> <type>bigint</type>
      </para>
      <para>
<!--
       Number of lockers already waited for.
-->
既に待機したロック取得者の数です。
      </para></entry>
     </row>

     <row>
      <entry role="catalog_table_entry"><para role="column_definition">
       <structfield>current_locker_pid</structfield> <type>bigint</type>
      </para>
      <para>
<!--
       Process ID of the locker currently being waited for.
-->
現在待機しているロック取得者のプロセスIDです。
      </para></entry>
     </row>

     <row>
      <entry role="catalog_table_entry"><para role="column_definition">
       <structfield>blocks_total</structfield> <type>bigint</type>
      </para>
      <para>
<!--
       Total number of blocks to be processed in the current phase.
-->
現在のフェーズで処理されることになっているブロックの総数です。
      </para></entry>
     </row>

     <row>
      <entry role="catalog_table_entry"><para role="column_definition">
       <structfield>blocks_done</structfield> <type>bigint</type>
      </para>
      <para>
<!--
       Number of blocks already processed in the current phase.
-->
現在のフェーズで既に処理されたブロック数です。
      </para></entry>
     </row>

     <row>
      <entry role="catalog_table_entry"><para role="column_definition">
       <structfield>tuples_total</structfield> <type>bigint</type>
      </para>
      <para>
<!--
       Total number of tuples to be processed in the current phase.
-->
現在のフェーズで処理されることになっているタプルの総数です。
      </para></entry>
     </row>

     <row>
      <entry role="catalog_table_entry"><para role="column_definition">
       <structfield>tuples_done</structfield> <type>bigint</type>
      </para>
      <para>
<!--
       Number of tuples already processed in the current phase.
-->
現在のフェーズで既に処理されたタプル数です。
      </para></entry>
     </row>

     <row>
      <entry role="catalog_table_entry"><para role="column_definition">
       <structfield>partitions_total</structfield> <type>bigint</type>
      </para>
      <para>
<!--
       Total number of partitions on which the index is to be created
       or attached, including both direct and indirect partitions.
       <literal>0</literal> during a <literal>REINDEX</literal>, or when
       the index is not partitioned.
-->
直接パーティションと間接パーティションの両方を含む、インデックスが作成またはアタッチされるパーティションの総数です。
 <literal>0</literal>は、<literal>REINDEX</literal>中またはインデックスがパーティション化されていない場合です。
      </para></entry>
     </row>

     <row>
      <entry role="catalog_table_entry"><para role="column_definition">
       <structfield>partitions_done</structfield> <type>bigint</type>
      </para>
      <para>
<!--
       Number of partitions on which the index has already been created
       or attached, including both direct and indirect partitions.
       <literal>0</literal> during a <literal>REINDEX</literal>, or when
       the index is not partitioned.
-->
直接パーティションと間接パーティションの両方を含む、インデックスがすでに作成またはアタッチされているパーティションの数です。
 <literal>0</literal>は、<literal>REINDEX</literal>中またはインデックスがパーティション化されていない場合です。
      </para></entry>
     </row>
    </tbody>
   </tgroup>
  </table>

  <table id="create-index-phases">
<!--
   <title>CREATE INDEX Phases</title>
-->
   <title>CREATE INDEXのフェーズ</title>
   <tgroup cols="2">
    <colspec colname="col1" colwidth="1*"/>
    <colspec colname="col2" colwidth="2*"/>
    <thead>
     <row>
<!--
      <entry>Phase</entry>
      <entry>Description</entry>
-->
      <entry>フェーズ</entry>
      <entry>説明</entry>
     </row>
    </thead>
    <tbody>
     <row>
      <entry><literal>initializing</literal></entry>
      <entry>
<!--
       <command>CREATE INDEX</command> or <command>REINDEX</command> is preparing to create the index.  This
       phase is expected to be very brief.
-->
<command>CREATE INDEX</command>や<command>REINDEX</command>はインデックスを作る準備をしています。
このフェーズはごく短時間になると予想されます。
      </entry>
     </row>
     <row>
      <entry><literal>waiting for writers before build</literal></entry>
      <entry>
<!--
       <command>CREATE INDEX CONCURRENTLY</command> or <command>REINDEX CONCURRENTLY</command> is waiting for transactions
       with write locks that can potentially see the table to finish.
       This phase is skipped when not in concurrent mode.
       Columns <structname>lockers_total</structname>, <structname>lockers_done</structname>
       and <structname>current_locker_pid</structname> contain the progress
       information for this phase.
-->
<command>CREATE INDEX CONCURRENTLY</command>や<command>REINDEX CONCURRENTLY</command>は、潜在的にテーブルを参照するかもしれない書き込みロックを伴うトランザクションが終了するのを待機しています。
本フェーズは同時モードでないときには省かれます。
列<structname>lockers_total</structname>、<structname>lockers_done</structname>、および、<structname>current_locker_pid</structname>には本フェーズの進行情報が入ります。
      </entry>
     </row>
     <row>
      <entry><literal>building index</literal></entry>
      <entry>
<!--
       The index is being built by the access method-specific code.  In this phase,
       access methods that support progress reporting fill in their own progress data,
       and the subphase is indicated in this column.  Typically,
       <structname>blocks_total</structname> and <structname>blocks_done</structname>
       will contain progress data, as well as potentially
       <structname>tuples_total</structname> and <structname>tuples_done</structname>.
-->
インデックスがアクセスメソッド固有のコードにより作成されています。
本フェーズでは、進捗レポートをサポートするアクセスメソッドが自身の進捗データを記入し、また、サブフェーズはこの列で示されます。
典型的には、<structname>blocks_total</structname>と<structname>blocks_done</structname>が、さらにあるいは<structname>tuples_total</structname>と<structname>tuples_done</structname>も、進捗データを含みます。
      </entry>
     </row>
     <row>
      <entry><literal>waiting for writers before validation</literal></entry>
      <entry>
<!--
       <command>CREATE INDEX CONCURRENTLY</command> or <command>REINDEX CONCURRENTLY</command> is waiting for transactions
       with write locks that can potentially write into the table to finish.
       This phase is skipped when not in concurrent mode.
       Columns <structname>lockers_total</structname>, <structname>lockers_done</structname>
       and <structname>current_locker_pid</structname> contain the progress
       information for this phase.
-->
<command>CREATE INDEX CONCURRENTLY</command>や<command>REINDEX CONCURRENTLY</command>は、潜在的にテーブルに書き込みするかもしれない書き込みロックを伴うトランザクションが終了するのを待機しています。
本フェーズは同時モードでないときには省かれます。
列<structname>lockers_total</structname>、<structname>lockers_done</structname>、および、<structname>current_locker_pid</structname>には本フェーズの進行情報が入ります。
      </entry>
     </row>
     <row>
      <entry><literal>index validation: scanning index</literal></entry>
      <entry>
<!--
       <command>CREATE INDEX CONCURRENTLY</command> is scanning the index searching
       for tuples that need to be validated.
       This phase is skipped when not in concurrent mode.
       Columns <structname>blocks_total</structname> (set to the total size of the index)
       and <structname>blocks_done</structname> contain the progress information for this phase.
-->
<command>CREATE INDEX CONCURRENTLY</command>は確認が必要なタプルに対するインデックス検索をスキャンしています。
本フェーズは同時モードでないときには省かれます。
列<structname>blocks_total</structname>（インデックスの総サイズが設定される）と<structname>blocks_done</structname>に本フェーズの進行情報が入ります。
      </entry>
     </row>
     <row>
      <entry><literal>index validation: sorting tuples</literal></entry>
      <entry>
<!--
       <command>CREATE INDEX CONCURRENTLY</command> is sorting the output of the
       index scanning phase.
-->
<command>CREATE INDEX CONCURRENTLY</command>はインデックスをスキャンするフェーズ(scanning index)の出力をソートしています。
      </entry>
     </row>
     <row>
      <entry><literal>index validation: scanning table</literal></entry>
      <entry>
<!--
       <command>CREATE INDEX CONCURRENTLY</command> is scanning the table
       to validate the index tuples collected in the previous two phases.
       This phase is skipped when not in concurrent mode.
       Columns <structname>blocks_total</structname> (set to the total size of the table)
       and <structname>blocks_done</structname> contain the progress information for this phase.
-->
<command>CREATE INDEX CONCURRENTLY</command>は、前の2フェーズで収集されたインデックスのタプルを確認するためテーブルをスキャンしています。
本フェーズは同時モードでないときには省かれます。
列<structname>blocks_total</structname>（テーブルの総サイズが設定される）と<structname>blocks_done</structname>に本フェーズの進行情報が入ります。
      </entry>
     </row>
     <row>
      <entry><literal>waiting for old snapshots</literal></entry>
      <entry>
<!--
       <command>CREATE INDEX CONCURRENTLY</command> or <command>REINDEX CONCURRENTLY</command> is waiting for transactions
       that can potentially see the table to release their snapshots.  This
       phase is skipped when not in concurrent mode.
       Columns <structname>lockers_total</structname>, <structname>lockers_done</structname>
       and <structname>current_locker_pid</structname> contain the progress
       information for this phase.
-->
<command>CREATE INDEX CONCURRENTLY</command>や<command>REINDEX CONCURRENTLY</command>は、潜在的にテーブルを参照するかもしれないトランザクションがそれらのスナップショットを解放するのを待機しています。
本フェーズは同時モードでないときには省かれます。
列<structname>lockers_total</structname>、<structname>lockers_done</structname>、および、<structname>current_locker_pid</structname>には本フェーズの進行情報が入ります。
      </entry>
     </row>
     <row>
      <entry><literal>waiting for readers before marking dead</literal></entry>
      <entry>
<!--
       <command>REINDEX CONCURRENTLY</command> is waiting for transactions
       with read locks on the table to finish, before marking the old index dead.
       This phase is skipped when not in concurrent mode.
       Columns <structname>lockers_total</structname>, <structname>lockers_done</structname>
       and <structname>current_locker_pid</structname> contain the progress
       information for this phase.
-->
<command>REINDEX CONCURRENTLY</command>は、古いインデックスに無効と印付けする前に、テーブルへの読み取りロックを伴うトランザクションが終了するのを待機しています。
本フェーズは同時モードでないときには省かれます。
列<structname>lockers_total</structname>、<structname>lockers_done</structname>、および、<structname>current_locker_pid</structname>には本フェーズの進行情報が入ります。
      </entry>
     </row>
     <row>
      <entry><literal>waiting for readers before dropping</literal></entry>
      <entry>
<!--
       <command>REINDEX CONCURRENTLY</command> is waiting for transactions
       with read locks on the table to finish, before dropping the old index.
       This phase is skipped when not in concurrent mode.
       Columns <structname>lockers_total</structname>, <structname>lockers_done</structname>
       and <structname>current_locker_pid</structname> contain the progress
       information for this phase.
-->
<command>REINDEX CONCURRENTLY</command>は、古いインデックスを削除する前に、テーブルへの読み取りロックを伴うトランザクションが終了するのを待機しています。
本フェーズは同時モードでないときには省かれます。
列<structname>lockers_total</structname>、<structname>lockers_done</structname>、および、<structname>current_locker_pid</structname>には本フェーズの進行情報が入ります。
      </entry>
     </row>
    </tbody>
   </tgroup>
  </table>

 </sect2>

 <sect2 id="vacuum-progress-reporting">
<!--
  <title>VACUUM Progress Reporting</title>
-->
  <title>VACUUMの進捗状況のレポート</title>

  <indexterm>
   <primary>pg_stat_progress_vacuum</primary>
  </indexterm>

  <para>
<!--
   Whenever <command>VACUUM</command> is running, the
   <structname>pg_stat_progress_vacuum</structname> view will contain
   one row for each backend (including autovacuum worker processes) that is
   currently vacuuming.  The tables below describe the information
   that will be reported and provide information about how to interpret it.
   Progress for <command>VACUUM FULL</command> commands is reported via
   <structname>pg_stat_progress_cluster</structname>
   because both <command>VACUUM FULL</command> and <command>CLUSTER</command>
   rewrite the table, while regular <command>VACUUM</command> only modifies it
   in place. See <xref linkend="cluster-progress-reporting"/>.
-->
<command>VACUUM</command>を実行するときはいつでも、<structname>pg_stat_progress_vacuum</structname>ビューは、現在バキューム処理している（自動バキュームワーカープロセスを含む）それぞれのバックエンドごとに1行含まれます。
以下の表は、報告される情報を説明し、どのように解釈するかの情報を提供します。
<command>VACUUM FULL</command>コマンドの進捗は<structname>pg_stat_progress_cluster</structname>でレポートされます。これは、通常の<command>VACUUM</command>はテーブル内を書き換えするのみである一方、<command>VACUUM FULL</command>と<command>CLUSTER</command>はいずれもテーブルを再作成するためです。
<xref linkend="cluster-progress-reporting"/>を参照してください。
  </para>

  <table id="pg-stat-progress-vacuum-view" xreflabel="pg_stat_progress_vacuum">
<!--
   <title><structname>pg_stat_progress_vacuum</structname> View</title>
-->
   <title><structname>pg_stat_progress_vacuum</structname>ビュー</title>
   <tgroup cols="1">
    <thead>
     <row>
      <entry role="catalog_table_entry"><para role="column_definition">
<!--
       Column Type
-->
列 型
      </para>
      <para>
<!--
       Description
-->
説明
      </para></entry>
     </row>
    </thead>

    <tbody>
     <row>
      <entry role="catalog_table_entry"><para role="column_definition">
       <structfield>pid</structfield> <type>integer</type>
      </para>
      <para>
<!--
       Process ID of backend.
-->
バックエンドのプロセスIDです。
      </para></entry>
     </row>

     <row>
      <entry role="catalog_table_entry"><para role="column_definition">
       <structfield>datid</structfield> <type>oid</type>
      </para>
      <para>
<!--
       OID of the database to which this backend is connected.
-->
バックエンドが接続されているデータベースのOIDです。
      </para></entry>
     </row>

     <row>
      <entry role="catalog_table_entry"><para role="column_definition">
       <structfield>datname</structfield> <type>name</type>
      </para>
      <para>
<!--
       Name of the database to which this backend is connected.
-->
バックエンドが接続されているデータベース名です。
      </para></entry>
     </row>

     <row>
      <entry role="catalog_table_entry"><para role="column_definition">
       <structfield>relid</structfield> <type>oid</type>
      </para>
      <para>
<!--
       OID of the table being vacuumed.
-->
バキューム処理が行われているテーブルのOIDです。
      </para></entry>
     </row>

     <row>
      <entry role="catalog_table_entry"><para role="column_definition">
       <structfield>phase</structfield> <type>text</type>
      </para>
      <para>
<!--
       Current processing phase of vacuum.  See <xref linkend="vacuum-phases"/>.
-->
現在処理しているバキュームのフェーズです。
<xref linkend="vacuum-phases"/>を参照してください。
      </para></entry>
     </row>

     <row>
      <entry role="catalog_table_entry"><para role="column_definition">
       <structfield>heap_blks_total</structfield> <type>bigint</type>
      </para>
      <para>
<!--
       Total number of heap blocks in the table.  This number is reported
       as of the beginning of the scan; blocks added later will not be (and
       need not be) visited by this <command>VACUUM</command>.
-->
テーブルのヒープブロックの総数です。
この数字は、スキャンの開始を基点としてレポートされます。
後に追加されるブロックは、この<command>VACUUM</command>によって処理されません（必要もありません）。
      </para></entry>
     </row>

     <row>
      <entry role="catalog_table_entry"><para role="column_definition">
       <structfield>heap_blks_scanned</structfield> <type>bigint</type>
      </para>
      <para>
<!--
       Number of heap blocks scanned.  Because the
       <link linkend="storage-vm">visibility map</link> is used to optimize scans,
       some blocks will be skipped without inspection; skipped blocks are
       included in this total, so that this number will eventually become
       equal to <structfield>heap_blks_total</structfield> when the vacuum is complete.
       This counter only advances when the phase is <literal>scanning heap</literal>.
-->
スキャンされたヒープブロックの数です。
<link linkend="storage-vm">可視性マップ</link>がスキャンを最適化するために使用されるため、いくつかのブロックが検査されずに読み飛ばされます。
読み飛ばされたブロックはこの総数に含まれ、そのためこの数字はバキューム処理が完了した時に、最終的に<structfield>heap_blks_total</structfield>と同じになります。
このカウンタは、フェーズが<literal>scanning heap</literal>の時にのみ増加します。
      </para></entry>
     </row>

     <row>
      <entry role="catalog_table_entry"><para role="column_definition">
       <structfield>heap_blks_vacuumed</structfield> <type>bigint</type>
      </para>
      <para>
<!--
       Number of heap blocks vacuumed.  Unless the table has no indexes, this
       counter only advances when the phase is <literal>vacuuming heap</literal>.
       Blocks that contain no dead tuples are skipped, so the counter may
       sometimes skip forward in large increments.
-->
バキューム処理されたヒープブロックの数です。
テーブルにインデックスが１つでも存在するなら、このカウンタはフェーズが<literal>vacuuming heap</literal>の時にのみ増加します。
無効なタプルが含まれていないブロックは読み飛ばされ、それゆえカウンタは時々大きな増加量で早送りされます。
      </para></entry>
     </row>

     <row>
      <entry role="catalog_table_entry"><para role="column_definition">
       <structfield>index_vacuum_count</structfield> <type>bigint</type>
      </para>
      <para>
<!--
       Number of completed index vacuum cycles.
-->
完了したインデックスバキュームサイクルの数です。
      </para></entry>
     </row>

     <row>
      <entry role="catalog_table_entry"><para role="column_definition">
       <structfield>max_dead_tuple_bytes</structfield> <type>bigint</type>
      </para>
      <para>
<<<<<<< HEAD
       Amount of dead tuple data that we can store before needing to perform
=======
<!--
       Number of dead tuples that we can store before needing to perform
>>>>>>> 32de6336
       an index vacuum cycle, based on
       <xref linkend="guc-maintenance-work-mem"/>.
-->
インデックスバキュームサイクルの実行に必要となる前に格納できる、<xref linkend="guc-maintenance-work-mem"/>に基づいた、無効なタプルの数です。
      </para></entry>
     </row>

     <row>
      <entry role="catalog_table_entry"><para role="column_definition">
       <structfield>dead_tuple_bytes</structfield> <type>bigint</type>
      </para>
      <para>
       Amount of dead tuple data collected since the last index vacuum cycle.
      </para></entry>
     </row>

     <row>
      <entry role="catalog_table_entry"><para role="column_definition">
      <structfield>num_dead_item_ids</structfield> <type>bigint</type>
      </para>
      <para>
<<<<<<< HEAD
       Number of dead item identifiers collected since the last index vacuum cycle.
      </para></entry>
     </row>

     <row>
      <entry role="catalog_table_entry"><para role="column_definition">
       <structfield>indexes_total</structfield> <type>bigint</type>
      </para>
      <para>
       Total number of indexes that will be vacuumed or cleaned up. This
       number is reported at the beginning of the
       <literal>vacuuming indexes</literal> phase or the
       <literal>cleaning up indexes</literal> phase.
      </para></entry>
     </row>

     <row>
      <entry role="catalog_table_entry"><para role="column_definition">
       <structfield>indexes_processed</structfield> <type>bigint</type>
      </para>
      <para>
       Number of indexes processed. This counter only advances when the
       phase is <literal>vacuuming indexes</literal> or
       <literal>cleaning up indexes</literal>.
=======
<!--
       Number of dead tuples collected since the last index vacuum cycle.
-->
最後のインデックスバキュームサイクルから収集された無効タプルの数です。
>>>>>>> 32de6336
      </para></entry>
     </row>
    </tbody>
   </tgroup>
  </table>

  <table id="vacuum-phases">
<!--
   <title>VACUUM Phases</title>
-->
   <title>VACUUMのフェーズ</title>
   <tgroup cols="2">
    <colspec colname="col1" colwidth="1*"/>
    <colspec colname="col2" colwidth="2*"/>
    <thead>
    <row>
<!--
      <entry>Phase</entry>
      <entry>Description</entry>
-->
      <entry>フェーズ</entry>
      <entry>説明</entry>
     </row>
    </thead>

   <tbody>
    <row>
     <entry><literal>initializing</literal></entry>
     <entry>
<!--
       <command>VACUUM</command> is preparing to begin scanning the heap.  This
       phase is expected to be very brief.
-->
<command>VACUUM</command>は、ヒープをスキャンし始める準備をしています。
このフェーズは、非常に短時間であると予想されます。
     </entry>
    </row>
    <row>
     <entry><literal>scanning heap</literal></entry>
     <entry>
<!--
       <command>VACUUM</command> is currently scanning the heap.  It will prune and
       defragment each page if required, and possibly perform freezing
       activity.  The <structfield>heap_blks_scanned</structfield> column can be used
       to monitor the progress of the scan.
-->
<command>VACUUM</command>は、現在ヒープをスキャン中です。
必要であればそれぞれのページを切り取り、デフラグし、場合によってはフリーズ活動を実行します。
スキャンの進捗状況の監視に<structfield>heap_blks_scanned</structfield>列が使用できます。
     </entry>
    </row>
    <row>
     <entry><literal>vacuuming indexes</literal></entry>
     <entry>
<!--
       <command>VACUUM</command> is currently vacuuming the indexes.  If a table has
       any indexes, this will happen at least once per vacuum, after the heap
       has been completely scanned.  It may happen multiple times per vacuum
       if <xref linkend="guc-maintenance-work-mem"/> (or, in the case of autovacuum,
       <xref linkend="guc-autovacuum-work-mem"/> if set) is insufficient to store
       the number of dead tuples found.
-->
<command>VACUUM</command>は、現在インデックスをバキューム処理中です。
テーブルにインデックスが存在する場合、ヒープが完全にスキャンされた後に、バキューム実行ごとに少なくとも１回発生します。
<xref linkend="guc-maintenance-work-mem"/>が、発見された無効タプルの数量を格納するのに不十分な場合（または、自動バキュームの場合は<xref linkend="guc-autovacuum-work-mem"/>が設定されている場合）は、バキューム実行ごとに複数回発生する可能性があります。
     </entry>
    </row>
    <row>
     <entry><literal>vacuuming heap</literal></entry>
     <entry>
<!--
       <command>VACUUM</command> is currently vacuuming the heap.  Vacuuming the heap
       is distinct from scanning the heap, and occurs after each instance of
       vacuuming indexes.  If <structfield>heap_blks_scanned</structfield> is less than
       <structfield>heap_blks_total</structfield>, the system will return to scanning
       the heap after this phase is completed; otherwise, it will begin
       cleaning up indexes after this phase is completed.
-->
<command>VACUUM</command>は、現在ヒープをバキューム処理中です。
ヒープのバキュームは、ヒープのスキャンと異なり、インデックスをバキューム処理するそれぞれのインスタンスの後に発生します。
<structfield>heap_blks_scanned</structfield>が<structfield>heap_blks_total</structfield>より少ない場合、システムはこのフェーズの完了後にヒープのスキャン処理に戻ります。
さもなければ、このフェーズの完了後にインデックスの整理を始めます。
     </entry>
    </row>
    <row>
     <entry><literal>cleaning up indexes</literal></entry>
     <entry>
<!--
       <command>VACUUM</command> is currently cleaning up indexes.  This occurs after
       the heap has been completely scanned and all vacuuming of the indexes
       and the heap has been completed.
-->
<command>VACUUM</command>は、現在インデックスの整理処理中です。
これは、ヒープが完全にスキャンされ、インデックスとヒープが完全にすべてバキューム処理された後に発生します。
     </entry>
    </row>
    <row>
     <entry><literal>truncating heap</literal></entry>
     <entry>
<!--
       <command>VACUUM</command> is currently truncating the heap so as to return
       empty pages at the end of the relation to the operating system.  This
       occurs after cleaning up indexes.
-->
<command>VACUUM</command>は、現在リレーションの終点の空のページをオペレーティングシステムに戻すためにヒープを切り詰めています。
これは、インデックスの整理処理後に発生します。
     </entry>
    </row>
    <row>
     <entry><literal>performing final cleanup</literal></entry>
     <entry>
<!--
       <command>VACUUM</command> is performing final cleanup.  During this phase,
       <command>VACUUM</command> will vacuum the free space map, update statistics
       in <literal>pg_class</literal>, and report statistics to the cumulative
       statistics system. When this phase is completed, <command>VACUUM</command> will end.
-->
<command>VACUUM</command>は最終クリーンアップを実行しています。
このフェーズ中に、<command>VACUUM</command>は空き領域マップをバキュームし、<literal>pg_class</literal>内の統計を更新し、累積統計システムに統計を報告します。
このフェーズが完了すると、<command>VACUUM</command>は終了します。
     </entry>
    </row>
   </tbody>
   </tgroup>
  </table>
 </sect2>

 <sect2 id="basebackup-progress-reporting">
<!--
  <title>Base Backup Progress Reporting</title>
-->
  <title>ベースバックアップの進捗状況のレポート</title>

  <indexterm>
   <primary>pg_stat_progress_basebackup</primary>
  </indexterm>

  <para>
<!--
   Whenever an application like <application>pg_basebackup</application>
   is taking a base backup, the
   <structname>pg_stat_progress_basebackup</structname>
   view will contain a row for each WAL sender process that is currently
   running the <command>BASE_BACKUP</command> replication command
   and streaming the backup. The tables below describe the information
   that will be reported and provide information about how to interpret it.
-->
<application>pg_basebackup</application>のようなアプリケーションがベースバックアップを取る時はいつでも、<structname>pg_stat_progress_basebackup</structname>ビューには現在<command>BASE_BACKUP</command>レプリケーションコマンドを実行し、バックアップをストリームしている各WAL送信プロセスごとの行が含まれます。
以下の表は、報告される情報を説明し、どのように解釈するかの情報を提供します。
  </para>

  <table id="pg-stat-progress-basebackup-view" xreflabel="pg_stat_progress_basebackup">
<!--
   <title><structname>pg_stat_progress_basebackup</structname> View</title>
-->
   <title><structname>pg_stat_progress_basebackup</structname>ビュー</title>
   <tgroup cols="1">
    <thead>
     <row>
      <entry role="catalog_table_entry"><para role="column_definition">
<!--
       Column Type
-->
列 型
      </para>
      <para>
<!--
       Description
-->
説明
      </para></entry>
     </row>
    </thead>

    <tbody>
     <row>
      <entry role="catalog_table_entry"><para role="column_definition">
       <structfield>pid</structfield> <type>integer</type>
      </para>
      <para>
<!--
       Process ID of a WAL sender process.
-->
WAL送信プロセスのプロセスIDです。
      </para></entry>
     </row>

     <row>
      <entry role="catalog_table_entry"><para role="column_definition">
       <structfield>phase</structfield> <type>text</type>
      </para>
      <para>
<!--
       Current processing phase. See <xref linkend="basebackup-phases"/>.
-->
現在処理中のフェーズです。
<xref linkend="basebackup-phases"/>を参照してください。
      </para></entry>
     </row>

     <row>
      <entry role="catalog_table_entry"><para role="column_definition">
       <structfield>backup_total</structfield> <type>bigint</type>
      </para>
      <para>
<!--
       Total amount of data that will be streamed. This is estimated and
       reported as of the beginning of
       <literal>streaming database files</literal> phase. Note that
       this is only an approximation since the database
       may change during <literal>streaming database files</literal> phase
       and WAL log may be included in the backup later. This is always
       the same value as <structfield>backup_streamed</structfield>
       once the amount of data streamed exceeds the estimated
       total size. If the estimation is disabled in
       <application>pg_basebackup</application>
       (i.e., <literal>&#45;-no-estimate-size</literal> option is specified),
       this is <literal>NULL</literal>.
-->
ストリームされるデータの総量です。
これは推定され、<literal>streaming database files</literal>フェーズの最初に報告されます。
データベースは<literal>streaming database files</literal>フェーズの間に変化するかもしれませんし、WALログが後ほどバックアップに含められますので、これは近似でしかないことに注意してください。
ストリームされたデータ量が推定された総量を超えたら、これは常に<structfield>backup_streamed</structfield>と同じ値です。
<application>pg_basebackup</application>で推定が無効にされて(すなわち、<literal>--no-estimate-size</literal>オプションが指定されて)いれば、<literal>NULL</literal>です。
      </para></entry>
     </row>

     <row>
      <entry role="catalog_table_entry"><para role="column_definition">
       <structfield>backup_streamed</structfield> <type>bigint</type>
      </para>
      <para>
<!--
       Amount of data streamed. This counter only advances
       when the phase is <literal>streaming database files</literal> or
       <literal>transferring wal files</literal>.
-->
ストリームされるデータの量です。
このカウンタはフェーズが<literal>streaming database files</literal>または<literal>transferring wal files</literal>の時にのみ増加します。
      </para></entry>
     </row>

     <row>
      <entry role="catalog_table_entry"><para role="column_definition">
       <structfield>tablespaces_total</structfield> <type>bigint</type>
      </para>
      <para>
<!--
       Total number of tablespaces that will be streamed.
-->
ストリームされるテーブル空間の総数です。
      </para></entry>
     </row>

     <row>
      <entry role="catalog_table_entry"><para role="column_definition">
       <structfield>tablespaces_streamed</structfield> <type>bigint</type>
      </para>
      <para>
<!--
       Number of tablespaces streamed. This counter only
       advances when the phase is <literal>streaming database files</literal>.
-->
ストリームされたテーブル空間の数です。
このカウンタはフェーズが<literal>streaming database files</literal>の時にのみ増加します。
      </para></entry>
     </row>
    </tbody>
   </tgroup>
  </table>

  <table id="basebackup-phases">
<!--
   <title>Base Backup Phases</title>
-->
   <title>ベースバックアップのフェーズ</title>
   <tgroup cols="2">
    <colspec colname="col1" colwidth="1*"/>
    <colspec colname="col2" colwidth="2*"/>
    <thead>
     <row>
<!--
      <entry>Phase</entry>
      <entry>Description</entry>
-->
      <entry>フェーズ</entry>
      <entry>説明</entry>
     </row>
    </thead>
    <tbody>
     <row>
      <entry><literal>initializing</literal></entry>
      <entry>
<!--
       The WAL sender process is preparing to begin the backup.
       This phase is expected to be very brief.
-->
WAL送信プロセスはバックアップを開始する準備をしています。
このフェーズはごく短時間になると予想されます。
      </entry>
     </row>
     <row>
      <entry><literal>waiting for checkpoint to finish</literal></entry>
      <entry>
<!--
       The WAL sender process is currently performing
       <function>pg_backup_start</function> to prepare to
       take a base backup, and waiting for the start-of-backup
       checkpoint to finish.
-->
WAL送信プロセスは、ベースバックアップを取る準備をするために現在<function>pg_backup_start</function>を実行し、バックアップ開始チェックポイントが完了するのを待っています。
      </entry>
     </row>
     <row>
      <entry><literal>estimating backup size</literal></entry>
      <entry>
<!--
       The WAL sender process is currently estimating the total amount
       of database files that will be streamed as a base backup.
-->
WAL送信プロセスは、ベースバックアップとしてストリームされるデータベースファイルの総量を現在推定しています。
      </entry>
     </row>
     <row>
      <entry><literal>streaming database files</literal></entry>
      <entry>
<!--
       The WAL sender process is currently streaming database files
       as a base backup.
-->
WAL送信プロセスはデータベースファイルをベースバックアップとして現在ストリームしています。
      </entry>
     </row>
     <row>
      <entry><literal>waiting for wal archiving to finish</literal></entry>
      <entry>
<!--
       The WAL sender process is currently performing
       <function>pg_backup_stop</function> to finish the backup,
       and waiting for all the WAL files required for the base backup
       to be successfully archived.
       If either <literal>&#45;-wal-method=none</literal> or
       <literal>&#45;-wal-method=stream</literal> is specified in
       <application>pg_basebackup</application>, the backup will end
       when this phase is completed.
-->
WAL送信プロセスは現在<function>pg_backup_stop</function>を実行してバックアップを終了しており、ベースバックアップに必要なすべてのWALファイルが正常にアーカイブされるのを待機しています。
<application>pg_basebackup</application>で<literal>--wal-method=none</literal>または<literal>--wal-method=stream</literal>が指定された場合、バックアップはこのフェーズが完了した時点で終了します。
      </entry>
     </row>
     <row>
      <entry><literal>transferring wal files</literal></entry>
      <entry>
<!--
       The WAL sender process is currently transferring all WAL logs
       generated during the backup. This phase occurs after
       <literal>waiting for wal archiving to finish</literal> phase if
       <literal>&#45;-wal-method=fetch</literal> is specified in
       <application>pg_basebackup</application>. The backup will end
       when this phase is completed.
-->
WAL送信プロセスはバックアップ中に生成されたWALログをすべて現在転送しています。
<application>pg_basebackup</application>で<literal>--wal-method=fetch</literal>が指定されていれば、このフェーズが<literal>waiting for wal archiving to finish</literal>の次に来ます。
バックアップはこのフェーズが完了したら終了します。
      </entry>
     </row>
    </tbody>
   </tgroup>
  </table>

 </sect2>

 </sect1>

 <sect1 id="dynamic-trace">
<!--
  <title>Dynamic Tracing</title>
-->
  <title>動的追跡</title>

 <indexterm zone="dynamic-trace">
  <primary>DTrace</primary>
 </indexterm>

  <para>
<!--
   <productname>PostgreSQL</productname> provides facilities to support
   dynamic tracing of the database server. This allows an external
   utility to be called at specific points in the code and thereby trace
   execution.
-->
<productname>PostgreSQL</productname>は、データベースサーバの動的追跡をサポートする機能を提供します。
これにより、外部ユーティリティをコードの特定のポイントで呼び出すことができ、追跡を行うことができるようになります。
  </para>

  <para>
<!--
   A number of probes or trace points are already inserted into the source
   code. These probes are intended to be used by database developers and
   administrators. By default the probes are not compiled into
   <productname>PostgreSQL</productname>; the user needs to explicitly tell
   the configure script to make the probes available.
-->
多くの追跡やプローブ用のポイントは、すでにソースコード内部に存在します。
これらのプローブはデータベースの開発者や管理者が使うことを意図しています。
デフォルトでは、これらのプローブは<productname>PostgreSQL</productname>にコンパイルされません。ユーザは明示的にconfigureスクリプトでプローブを有効にするように設定する必要があります。
  </para>

  <para>
<!--
   Currently, the
   <ulink url="https://en.wikipedia.org/wiki/DTrace">DTrace</ulink>
   utility is supported, which, at the time of this writing, is available
   on Solaris, macOS, FreeBSD, NetBSD, and Oracle Linux.  The
   <ulink url="https://sourceware.org/systemtap/">SystemTap</ulink> project
   for Linux provides a DTrace equivalent and can also be used.  Supporting other dynamic
   tracing utilities is theoretically possible by changing the definitions for
   the macros in <filename>src/include/utils/probes.h</filename>.
-->
現在、これを書いている時点ではSolaris、macOS、FreeBSD、NetBSD、Oracle Linuxで利用可能な<ulink url="https://en.wikipedia.org/wiki/DTrace">DTrace</ulink>ユーティリティがサポートされています。
<ulink url="https://sourceware.org/systemtap/">SystemTap</ulink>プロジェクトではDTrace相当の機能をLinux向けに提供しており、それを使うこともできます。
他の動的追跡ユーティリティのサポートは、<filename>src/include/utils/probes.h</filename>内のマクロ定義を変更することで、理論上は可能です。
  </para>

  <sect2 id="compiling-for-trace">
<!--
   <title>Compiling for Dynamic Tracing</title>
-->
   <title>動的追跡のためのコンパイル</title>

  <para>
<!--
   By default, probes are not available, so you will need to
   explicitly tell the configure script to make the probes available
   in <productname>PostgreSQL</productname>. To include DTrace support
   specify <option>&#45;-enable-dtrace</option> to configure.  See <xref
   linkend="configure-options-devel"/> for further information.
-->
デフォルトではプローブは利用ないので、configureスクリプトに明示的にプローブを<productname>PostgreSQL</productname>で利用可能にするように指示する必要があります。
DTraceサポートを含めるには、configureに<option>--enable-dtrace</option>を指定します。
詳細は<xref linkend="configure-options-devel"/>を参照してください。
  </para>
  </sect2>

  <sect2 id="trace-points">
<!--
   <title>Built-in Probes</title>
-->
   <title>組み込み済みのプローブ</title>

  <para>
<!--
   A number of standard probes are provided in the source code,
   as shown in <xref linkend="dtrace-probe-point-table"/>;
   <xref linkend="typedefs-table"/>
   shows the types used in the probes.  More probes can certainly be
   added to enhance <productname>PostgreSQL</productname>'s observability.
-->
<xref linkend="dtrace-probe-point-table"/>で示されるように、多くの標準的なプローブがソースコード内で提供されています。<xref linkend="typedefs-table"/>はプローブで使用している型を示しています。
また、<productname>PostgreSQL</productname>内の可観測性を強化するためのプローブ追加が可能です。
  </para>

 <table id="dtrace-probe-point-table">
<!--
  <title>Built-in DTrace Probes</title>
-->
  <title>組み込み済みのDTraceプローブ</title>
  <tgroup cols="3">
   <colspec colname="col1" colwidth="2*"/>
   <colspec colname="col2" colwidth="3*"/>
   <colspec colname="col3" colwidth="3*"/>
   <thead>
    <row>
<!--
     <entry>Name</entry>
     <entry>Parameters</entry>
     <entry>Description</entry>
-->
     <entry>名前</entry>
     <entry>パラメータ</entry>
     <entry>説明</entry>
    </row>
   </thead>

   <tbody>

    <row>
     <entry><literal>transaction-start</literal></entry>
     <entry><literal>(LocalTransactionId)</literal></entry>
<!--
     <entry>Probe that fires at the start of a new transaction.
      arg0 is the transaction ID.</entry>
-->
     <entry>新しいトランザクションの開始を捕捉するプローブです。arg0はトランザクションIDです。</entry>
    </row>
    <row>
     <entry><literal>transaction-commit</literal></entry>
     <entry><literal>(LocalTransactionId)</literal></entry>
<!--
     <entry>Probe that fires when a transaction completes successfully.
      arg0 is the transaction ID.</entry>
-->
     <entry>トランザクションの正常終了を捕捉するプローブです。arg0はトランザクションIDです。</entry>
    </row>
    <row>
     <entry><literal>transaction-abort</literal></entry>
     <entry><literal>(LocalTransactionId)</literal></entry>
<!--
     <entry>Probe that fires when a transaction completes unsuccessfully.
      arg0 is the transaction ID.</entry>
-->
     <entry>トランザクションの異常終了を捕捉するプローブです。arg0はトランザクションIDです。</entry>
    </row>
    <row>
     <entry><literal>query-start</literal></entry>
     <entry><literal>(const char *)</literal></entry>
<!--
     <entry>Probe that fires when the processing of a query is started.
      arg0 is the query string.</entry>
-->
     <entry>問い合わせ処理の開始を捕捉するプローブです。arg0は問い合わせ文字列です。</entry>
    </row>
    <row>
     <entry><literal>query-done</literal></entry>
     <entry><literal>(const char *)</literal></entry>
<!--
     <entry>Probe that fires when the processing of a query is complete.
      arg0 is the query string.</entry>
-->
     <entry>問い合わせ処理の正常終了を捕捉するプローブです。arg0は問い合わせ文字列です。</entry>
    </row>
    <row>
     <entry><literal>query-parse-start</literal></entry>
     <entry><literal>(const char *)</literal></entry>
<!--
     <entry>Probe that fires when the parsing of a query is started.
      arg0 is the query string.</entry>
-->
     <entry>問い合わせのパース処理の開始を捕捉するプローブです。arg0は問い合わせ文字列です。</entry>
    </row>
    <row>
     <entry><literal>query-parse-done</literal></entry>
     <entry><literal>(const char *)</literal></entry>
<!--
     <entry>Probe that fires when the parsing of a query is complete.
      arg0 is the query string.</entry>
-->
     <entry>問い合わせのパース処理の正常終了を捕捉するプローブです。arg0は問い合わせ文字列です。</entry>
    </row>
    <row>
     <entry><literal>query-rewrite-start</literal></entry>
     <entry><literal>(const char *)</literal></entry>
<!--
     <entry>Probe that fires when the rewriting of a query is started.
      arg0 is the query string.</entry>
-->
     <entry>問い合わせの書き換え処理の開始を捕捉するプローブです。arg0は問い合わせ文字列です。</entry>
    </row>
    <row>
     <entry><literal>query-rewrite-done</literal></entry>
     <entry><literal>(const char *)</literal></entry>
<!--
     <entry>Probe that fires when the rewriting of a query is complete.
      arg0 is the query string.</entry>
-->
     <entry>問い合わせの書き換え処理の正常終了を捕捉するプローブです。arg0は問い合わせ文字列です。</entry>
    </row>
    <row>
     <entry><literal>query-plan-start</literal></entry>
     <entry><literal>()</literal></entry>
<!--
     <entry>Probe that fires when the planning of a query is started.</entry>
-->
     <entry>問い合わせのプランナ処理の開始を捕捉するプローブです。</entry>
    </row>
    <row>
     <entry><literal>query-plan-done</literal></entry>
     <entry><literal>()</literal></entry>
<!--
     <entry>Probe that fires when the planning of a query is complete.</entry>
-->
     <entry>問い合わせのプランナ処理の正常終了を捕捉するプローブです。</entry>
    </row>
    <row>
     <entry><literal>query-execute-start</literal></entry>
     <entry><literal>()</literal></entry>
<!--
     <entry>Probe that fires when the execution of a query is started.</entry>
-->
     <entry>問い合わせの実行(エグゼキュータ)処理の開始を捕捉するプローブです。</entry>
    </row>
    <row>
     <entry><literal>query-execute-done</literal></entry>
     <entry><literal>()</literal></entry>
<!--
     <entry>Probe that fires when the execution of a query is complete.</entry>
-->
     <entry>問い合わせの実行(エグゼキュータ)処理の正常終了を捕捉するプローブです。</entry>
    </row>
    <row>
     <entry><literal>statement-status</literal></entry>
     <entry><literal>(const char *)</literal></entry>
<!--
     <entry>Probe that fires anytime the server process updates its
      <structname>pg_stat_activity</structname>.<structfield>status</structfield>.
      arg0 is the new status string.</entry>
-->
     <entry>
サーバプロセスによる<structname>pg_stat_activity</structname>.<structfield>status</structfield>の状態の更新を捕捉するプローブです。
arg0は新しい状態の文字列です。
     </entry>
    </row>
    <row>
     <entry><literal>checkpoint-start</literal></entry>
     <entry><literal>(int)</literal></entry>
<!--
     <entry>Probe that fires when a checkpoint is started.
      arg0 holds the bitwise flags used to distinguish different checkpoint
      types, such as shutdown, immediate or force.</entry>
-->
     <entry>
チェックポイントの開始を捕捉するプローブです。
arg0はチェックポイントの種類の違い(shutdown、immediate、force)を区別するためのビットフラグを持っています。
     </entry>
    </row>
    <row>
     <entry><literal>checkpoint-done</literal></entry>
     <entry><literal>(int, int, int, int, int)</literal></entry>
<!--
     <entry>Probe that fires when a checkpoint is complete.
      (The probes listed next fire in sequence during checkpoint processing.)
      arg0 is the number of buffers written. arg1 is the total number of
      buffers. arg2, arg3 and arg4 contain the number of WAL files added,
      removed and recycled respectively.</entry>
-->
     <entry>
チェックポイントの正常終了を捕捉するプローブです。
(以下に示すプローブはチェックポイント進行に従い順番に捕捉されます。)
arg0は書き込まれたバッファ数、arg1はバッファの総数、arg2、3、4はそれぞれ追加、削除、再利用されたWALファイルの数です。
     </entry>
    </row>
    <row>
     <entry><literal>clog-checkpoint-start</literal></entry>
     <entry><literal>(bool)</literal></entry>
<!--
     <entry>Probe that fires when the CLOG portion of a checkpoint is started.
      arg0 is true for normal checkpoint, false for shutdown
      checkpoint.</entry>
-->
     <entry>
CLOG部分のチェックポイントの開始を捕捉するプローブです。
arg0がtrueならば通常のチェックポイントであり、falseならばシャットダウン時のチェックポイントを示します。
     </entry>
    </row>
    <row>
     <entry><literal>clog-checkpoint-done</literal></entry>
     <entry><literal>(bool)</literal></entry>
<!--
     <entry>Probe that fires when the CLOG portion of a checkpoint is
      complete. arg0 has the same meaning as for <literal>clog-checkpoint-start</literal>.</entry>
-->
     <entry>
CLOG部分のチェックポイントの正常終了を捕捉するプローブです。
arg0は<literal>clog-checkpoint-start</literal>と同じ意味を持ちます。
     </entry>
    </row>
    <row>
     <entry><literal>subtrans-checkpoint-start</literal></entry>
     <entry><literal>(bool)</literal></entry>
<!--
     <entry>Probe that fires when the SUBTRANS portion of a checkpoint is
      started.
      arg0 is true for normal checkpoint, false for shutdown
      checkpoint.</entry>
-->
     <entry>
サブトランザクション部分のチェックポイントの開始を捕捉するプローブです。
arg0がtrueならば通常のチェックポイントであり、falseならばシャットダウン時のチェックポイントを示します。
     </entry>
    </row>
    <row>
     <entry><literal>subtrans-checkpoint-done</literal></entry>
     <entry><literal>(bool)</literal></entry>
<!--
     <entry>Probe that fires when the SUBTRANS portion of a checkpoint is
      complete. arg0 has the same meaning as for
      <literal>subtrans-checkpoint-start</literal>.</entry>
-->
     <entry>
サブトランザクション部分のチェックポイントの正常終了を捕捉するプローブです。
arg0は<literal>subtrans-checkpoint-start</literal>と同じ意味を持ちます。
     </entry>
    </row>
    <row>
     <entry><literal>multixact-checkpoint-start</literal></entry>
     <entry><literal>(bool)</literal></entry>
<!--
     <entry>Probe that fires when the MultiXact portion of a checkpoint is
      started.
      arg0 is true for normal checkpoint, false for shutdown
      checkpoint.</entry>
-->
     <entry>
マルチトランザクション部分のチェックポイントの開始を捕捉するプローブです。
arg0がtrueならば通常のチェックポイントであり、falseならばシャットダウン時のチェックポイントを示します。
     </entry>
    </row>
    <row>
     <entry><literal>multixact-checkpoint-done</literal></entry>
     <entry><literal>(bool)</literal></entry>
<!--
     <entry>Probe that fires when the MultiXact portion of a checkpoint is
      complete. arg0 has the same meaning as for
      <literal>multixact-checkpoint-start</literal>.</entry>
-->
     <entry>
マルチトランザクション部分のチェックポイントの正常終了を捕捉するプローブです。
arg0は<literal>multixact-checkpoint-start</literal>と同じ意味を持ちます。
     </entry>
    </row>
    <row>
     <entry><literal>buffer-checkpoint-start</literal></entry>
     <entry><literal>(int)</literal></entry>
<!--
     <entry>Probe that fires when the buffer-writing portion of a checkpoint
      is started.
      arg0 holds the bitwise flags used to distinguish different checkpoint
      types, such as shutdown, immediate or force.</entry>
-->
     <entry>
チェックポイントのバッファ書き込み部分の開始を捕捉するプローブです。
arg0はチェックポイントの種類の違い(shutdown、immediate、force)を区別するためのビットフラグを持っています。
     </entry>
    </row>
    <row>
     <entry><literal>buffer-sync-start</literal></entry>
     <entry><literal>(int, int)</literal></entry>
<!--
     <entry>Probe that fires when we begin to write dirty buffers during
      checkpoint (after identifying which buffers must be written).
      arg0 is the total number of buffers.
      arg1 is the number that are currently dirty and need to be written.</entry>
-->
     <entry>
チェックポイント中のダーティバッファの書き出し開始を捕捉するプローブです(どのバッファが書き出す必要があるのかを判定した後です)。
arg0はバッファの総数で、arg1は現在ダーティであり、書き出す必要のあるバッファ数です。
     </entry>
    </row>
    <row>
     <entry><literal>buffer-sync-written</literal></entry>
     <entry><literal>(int)</literal></entry>
<!--
     <entry>Probe that fires after each buffer is written during checkpoint.
      arg0 is the ID number of the buffer.</entry>
-->
     <entry>
チェックポイント中のそれぞれのバッファの書き出し後を捕捉するプローブです。
arg0はバッファのIDを示します。
     </entry>
    </row>
    <row>
     <entry><literal>buffer-sync-done</literal></entry>
     <entry><literal>(int, int, int)</literal></entry>
<!--
     <entry>Probe that fires when all dirty buffers have been written.
      arg0 is the total number of buffers.
      arg1 is the number of buffers actually written by the checkpoint process.
      arg2 is the number that were expected to be written (arg1 of
      <literal>buffer-sync-start</literal>); any difference reflects other processes flushing
      buffers during the checkpoint.</entry>
-->
     <entry>
全てのダーティバッファの書き出し後を捕捉するプローブです。
arg0はバッファの総数です。
arg1はチェックポイント処理により実際に書き出されたバッファ数です。
arg2は書き出されるであろうと見積もられたバッファ数(<literal>buffer-sync-start</literal>のarg1相当)です。
違いはチェックポイント中に他のプロセスがバッファを書き出したことを反映しています。
     </entry>
    </row>
    <row>
     <entry><literal>buffer-checkpoint-sync-start</literal></entry>
     <entry><literal>()</literal></entry>
<!--
     <entry>Probe that fires after dirty buffers have been written to the
      kernel, and before starting to issue fsync requests.</entry>
-->
     <entry>カーネルへのダーティバッファの書き出し処理発行の後、そして同期書き出し要求を開始する前を捕捉するプローブです。</entry>
    </row>
    <row>
     <entry><literal>buffer-checkpoint-done</literal></entry>
     <entry><literal>()</literal></entry>
<!--
     <entry>Probe that fires when syncing of buffers to disk is
      complete.</entry>
-->
     <entry>バッファからディスクへの同期書き出し処理の終了を捕捉するプローブです。</entry>
    </row>
    <row>
     <entry><literal>twophase-checkpoint-start</literal></entry>
     <entry><literal>()</literal></entry>
<!--
     <entry>Probe that fires when the two-phase portion of a checkpoint is
      started.</entry>
-->
     <entry>二相コミット部分のチェックポイントの開始を捕捉するプローブです。</entry>
    </row>
    <row>
     <entry><literal>twophase-checkpoint-done</literal></entry>
     <entry><literal>()</literal></entry>
<!--
     <entry>Probe that fires when the two-phase portion of a checkpoint is
      complete.</entry>
-->
     <entry>二相コミット部分のチェックポイントの正常終了を捕捉するプローブです。</entry>
    </row>
    <row>
     <entry><literal>buffer-extend-start</literal></entry>
     <entry><literal>(ForkNumber, BlockNumber, Oid, Oid, Oid, int, unsigned int)</literal></entry>
<!--
     <entry>Probe that fires when a relation extension starts.
       arg0 contains the fork to be extended. arg1, arg2, and arg3 contain the
       tablespace, database, and relation OIDs identifying the relation.  arg4
       is the ID of the backend which created the temporary relation for a
       local buffer, or <symbol>INVALID_PROC_NUMBER</symbol> (-1) for a shared
       buffer. arg5 is the number of blocks the caller would like to extend
       by.</entry>
-->
      <entry>
リレーションの拡張が開始された時を捕捉するプローブです。
arg0は拡張されるフォークを示します。
arg1、arg2、arg3は対象のリレーションを識別するテーブル空間、データベース、そしてリレーションのOIDです。
arg4はローカルバッファのために一時的なリレーションを作成したバックエンドのID、<symbol>InvalidBackendId</symbol>(-1)であれは共有バッファを指します。
arg5は呼び出し元が拡張したいブロックの数です。
      </entry>
    </row>
    <row>
     <entry><literal>buffer-extend-done</literal></entry>
     <entry><literal>(ForkNumber, BlockNumber, Oid, Oid, Oid, int, unsigned int, BlockNumber)</literal></entry>
<!--
     <entry>Probe that fires when a relation extension is complete.
       arg0 contains the fork to be extended. arg1, arg2, and arg3 contain the
       tablespace, database, and relation OIDs identifying the relation.  arg4
       is the ID of the backend which created the temporary relation for a
       local buffer, or <symbol>INVALID_PROC_NUMBER</symbol> (-1) for a shared
       buffer. arg5 is the number of blocks the relation was extended by, this
       can be less than the number in the
       <literal>buffer-extend-start</literal> due to resource
       constraints. arg6 contains the BlockNumber of the first new
       block.</entry>
-->
      <entry>
リレーションの拡張が完了した時を捕捉するプローブです。
arg0は拡張されるフォークを示します。
arg1、arg2、arg3は対象のリレーションを識別するテーブル空間、データベース、そしてリレーションのOIDです。
arg4はローカルバッファのために一時的なリレーションを作成したバックエンドのID、<symbol>InvalidBackendId</symbol>(-1)であれは共有バッファを指します。
arg5はリレーションが拡張されたブロック数です。これはリソース制約により<literal>buffer-extend-start</literal>で指定された数より少ない場合があります。
arg6は最初の新しいブロックのブロック番号です。
      </entry>
    </row>
    <row>
     <entry><literal>buffer-read-start</literal></entry>
     <entry><literal>(ForkNumber, BlockNumber, Oid, Oid, Oid, int)</literal></entry>
<!--
     <entry>Probe that fires when a buffer read is started.
      arg0 and arg1 contain the fork and block numbers of the page.
      arg2, arg3, and arg4 contain the tablespace, database, and relation OIDs
      identifying the relation.
      arg5 is the ID of the backend which created the temporary relation for a
      local buffer, or <symbol>INVALID_PROC_NUMBER</symbol> (-1) for a shared buffer.
      </entry>
-->
      <entry>
バッファ読み込みの開始を捕捉するプローブです。
arg0とarg1は読み込みページのフォーク番号とブロック番号です。
arg2、arg3、arg4は対象のリレーションを識別するテーブル空間、データベース、そしてリレーションのOIDです。
arg5は一時テーブルをローカルバッファに作成していればそのバックエンドのIDであり、<symbol>InvalidBackendId</symbol>(-1)であれは共有バッファを指します。
      </entry>
    </row>
    <row>
     <entry><literal>buffer-read-done</literal></entry>
     <entry><literal>(ForkNumber, BlockNumber, Oid, Oid, Oid, int, bool)</literal></entry>
<!--
     <entry>Probe that fires when a buffer read is complete.
      arg0 and arg1 contain the fork and block numbers of the page.
      arg2, arg3, and arg4 contain the tablespace, database, and relation OIDs
      identifying the relation.
      arg5 is the ID of the backend which created the temporary relation for a
      local buffer, or <symbol>INVALID_PROC_NUMBER</symbol> (-1) for a shared buffer.
      arg6 is true if the buffer was found in the pool, false if not.</entry>
-->
      <entry>
バッファ読み込みの終了を捕捉するプローブです。
arg0とarg1はそのページのフォーク番号とブロック番号です。
arg2、arg3、arg4は対象のリレーションを識別するテーブル空間、データベース、そしてリレーションのOIDです。
arg5はローカルバッファのために一時的なリレーションを作成したバックエンドのID、<symbol>InvalidBackendId</symbol>(-1)であれは共有バッファを指します。
arg6はtrueならばバッファがプール内にある、falseはプール内に無かったことを示します。
      </entry>
    </row>
    <row>
     <entry><literal>buffer-flush-start</literal></entry>
     <entry><literal>(ForkNumber, BlockNumber, Oid, Oid, Oid)</literal></entry>
<!--
     <entry>Probe that fires before issuing any write request for a shared
      buffer.
      arg0 and arg1 contain the fork and block numbers of the page.
      arg2, arg3, and arg4 contain the tablespace, database, and relation OIDs
      identifying the relation.</entry>
-->
     <entry>
共有バッファへの書き込み要求開始を捕捉するプローブです。
arg0とarg1はそのページのフォーク番号とブロック番号です。
arg2、arg3、arg4は対象のリレーションを識別するテーブル空間、データベース、そしてテーブルのOIDです。
     </entry>
    </row>
    <row>
     <entry><literal>buffer-flush-done</literal></entry>
     <entry><literal>(ForkNumber, BlockNumber, Oid, Oid, Oid)</literal></entry>
<!--
     <entry>Probe that fires when a write request is complete.  (Note
      that this just reflects the time to pass the data to the kernel;
      it's typically not actually been written to disk yet.)
      The arguments are the same as for <literal>buffer-flush-start</literal>.</entry>
-->
     <entry>
書き込み要求の終了を捕捉するプローブです。
(これはカーネルへデータを渡したタイミングのみを反映していることに注意してください。大抵、この時点ではまだ実際にディスクへ書き込まれていません。)
引数は<literal>buffer-flush-start</literal>と同じです。
     </entry>
    </row>
    <row>
     <entry><literal>wal-buffer-write-dirty-start</literal></entry>
     <entry><literal>()</literal></entry>
<!--
     <entry>Probe that fires when a server process begins to write a
      dirty WAL buffer because no more WAL buffer space is available.
      (If this happens often, it implies that
      <xref linkend="guc-wal-buffers"/> is too small.)</entry>
-->
     <entry>
WALバッファ領域の不足によるサーバプロセスのダーティなWALバッファの書き出しを捕捉するプローブです。
(もしこれが頻発するようでしたら、<xref linkend="guc-wal-buffers"/>が小さすぎることを意味します。)
     </entry>
    </row>
    <row>
     <entry><literal>wal-buffer-write-dirty-done</literal></entry>
     <entry><literal>()</literal></entry>
<!--
     <entry>Probe that fires when a dirty WAL buffer write is complete.</entry>
-->
     <entry>ダーティなWALバッファの書き出し終了を捕捉するプローブです。</entry>
    </row>
    <row>
     <entry><literal>wal-insert</literal></entry>
     <entry><literal>(unsigned char, unsigned char)</literal></entry>
<!--
     <entry>Probe that fires when a WAL record is inserted.
      arg0 is the resource manager (rmid) for the record.
      arg1 contains the info flags.</entry>
-->
     <entry>
WALレコードの挿入を捕捉するプローブです。
arg0はレコードのリソースマネージャ(rmid)です。
arg1は情報フラグです。
     </entry>
    </row>
    <row>
     <entry><literal>wal-switch</literal></entry>
     <entry><literal>()</literal></entry>
<!--
     <entry>Probe that fires when a WAL segment switch is requested.</entry>
-->
     <entry>WALセグメントのスイッチ要求を捕捉するプローブです。</entry>
    </row>
    <row>
     <entry><literal>smgr-md-read-start</literal></entry>
     <entry><literal>(ForkNumber, BlockNumber, Oid, Oid, Oid, int)</literal></entry>
<!--
     <entry>Probe that fires when beginning to read a block from a relation.
      arg0 and arg1 contain the fork and block numbers of the page.
      arg2, arg3, and arg4 contain the tablespace, database, and relation OIDs
      identifying the relation.
      arg5 is the ID of the backend which created the temporary relation for a
<<<<<<< HEAD
      local buffer, or <symbol>INVALID_PROC_NUMBER</symbol> (-1) for a shared buffer.</entry>
=======
      local buffer, or <symbol>InvalidBackendId</symbol> (-1) for a shared buffer.</entry>
-->
     <entry>
リレーションからのブロック読み込みの開始を捕捉するプローブ。
arg0とarg1はそのページのフォーク番号とブロック番号です。
arg2、arg3、arg4は対象のリレーションを識別するテーブル空間、データベース、そしてリレーションのOIDです。
arg5は一時テーブルをローカルバッファに作成していればそのバックエンドのIDであり、<symbol>InvalidBackendId</symbol>(-1)であれは共有バッファを指します。
     </entry>
>>>>>>> 32de6336
    </row>
    <row>
     <entry><literal>smgr-md-read-done</literal></entry>
     <entry><literal>(ForkNumber, BlockNumber, Oid, Oid, Oid, int, int, int)</literal></entry>
<!--
     <entry>Probe that fires when a block read is complete.
      arg0 and arg1 contain the fork and block numbers of the page.
      arg2, arg3, and arg4 contain the tablespace, database, and relation OIDs
      identifying the relation.
      arg5 is the ID of the backend which created the temporary relation for a
      local buffer, or <symbol>INVALID_PROC_NUMBER</symbol> (-1) for a shared buffer.
      arg6 is the number of bytes actually read, while arg7 is the number
<<<<<<< HEAD
      requested (if these are different it indicates a short read).</entry>
=======
      requested (if these are different it indicates trouble).</entry>
-->
     <entry>
ブロックの読み込み終了を捕捉するプローブです。
arg0とarg1はそのページのフォーク番号とブロック番号です。
arg2、arg3、arg4は対象のリレーションを識別するテーブル空間、データベース、そしてリレーションのOIDです。
arg5は一時テーブルをローカルバッファに作成していればそのバックエンドのIDであり、<symbol>InvalidBackendId</symbol>(-1)であれは共有バッファを指します。
arg6は実際に読み込んだバイト数、arg7はリクエストされた読み込みバイト数です(もし、これらに差異があった場合、何らかの問題があることを示します)。
     </entry>
>>>>>>> 32de6336
    </row>
    <row>
     <entry><literal>smgr-md-write-start</literal></entry>
     <entry><literal>(ForkNumber, BlockNumber, Oid, Oid, Oid, int)</literal></entry>
<!--
     <entry>Probe that fires when beginning to write a block to a relation.
      arg0 and arg1 contain the fork and block numbers of the page.
      arg2, arg3, and arg4 contain the tablespace, database, and relation OIDs
      identifying the relation.
      arg5 is the ID of the backend which created the temporary relation for a
<<<<<<< HEAD
      local buffer, or <symbol>INVALID_PROC_NUMBER</symbol> (-1) for a shared buffer.</entry>
=======
      local buffer, or <symbol>InvalidBackendId</symbol> (-1) for a shared buffer.</entry>
-->
     <entry>
リレーションへのブロック書き出しの開始を捕捉するプローブです。
arg0とarg1はそのページのフォーク番号とブロック番号です。
arg2、arg3、arg4は対象のリレーションを識別するテーブル空間、データベース、そしてリレーションのOIDです。
arg5は一時テーブルをローカルバッファに作成していればそのバックエンドのIDであり、<symbol>InvalidBackendId</symbol>(-1)であれは共有バッファを指します。
     </entry>
>>>>>>> 32de6336
    </row>
    <row>
     <entry><literal>smgr-md-write-done</literal></entry>
     <entry><literal>(ForkNumber, BlockNumber, Oid, Oid, Oid, int, int, int)</literal></entry>
<!--
     <entry>Probe that fires when a block write is complete.
      arg0 and arg1 contain the fork and block numbers of the page.
      arg2, arg3, and arg4 contain the tablespace, database, and relation OIDs
      identifying the relation.
      arg5 is the ID of the backend which created the temporary relation for a
      local buffer, or <symbol>INVALID_PROC_NUMBER</symbol> (-1) for a shared buffer.
      arg6 is the number of bytes actually written, while arg7 is the number
<<<<<<< HEAD
      requested (if these are different it indicates a short write).</entry>
=======
      requested (if these are different it indicates trouble).</entry>
-->
     <entry>
ブロックの書き出し終了を捕捉するプローブです。
arg0とarg1はそのページのフォーク番号とブロック番号です。
arg2、arg3、arg4は対象のリレーションを識別するテーブル空間、データベース、そしてリレーションのOIDです。
arg5は一時テーブルをローカルバッファに作成していればそのバックエンドのIDであり、<symbol>InvalidBackendId</symbol>(-1)であれは共有バッファを指します。
arg6は実際に書き出したバイト数、arg7はリクエストされた書き出しバイト数です(もし、これらに差異があった場合、何らかの問題があることを示します)。
     </entry>
>>>>>>> 32de6336
    </row>
    <row>
     <entry><literal>sort-start</literal></entry>
     <entry><literal>(int, bool, int, int, bool, int)</literal></entry>
<!--
     <entry>Probe that fires when a sort operation is started.
      arg0 indicates heap, index or datum sort.
      arg1 is true for unique-value enforcement.
      arg2 is the number of key columns.
      arg3 is the number of kilobytes of work memory allowed.
      arg4 is true if random access to the sort result is required.
      arg5 indicates serial when <literal>0</literal>, parallel worker when
      <literal>1</literal>, or parallel leader when <literal>2</literal>.</entry>
-->
     <entry>
ソート処理の開始を捕捉するプローブです。
arg0は対象データがヒープ、インデックス、またはdatumのどれかを示します。
arg1はtrueならば一意性を必要としていることを示します。
arg2はカラムのキー数です。
arg3は許容されている作業メモリ(work_mem)のキロバイト数です。
arg4はtrueならばソート結果に対するランダムアクセスが要求されていることを示します。
arg5は、<literal>0</literal>ならばシリアル、<literal>1</literal>ならばパラレルワーカー、<literal>2</literal>ならばパラレルリーダーであることを示します。
     </entry>
    </row>
    <row>
     <entry><literal>sort-done</literal></entry>
     <entry><literal>(bool, long)</literal></entry>
<!--
     <entry>Probe that fires when a sort is complete.
      arg0 is true for external sort, false for internal sort.
      arg1 is the number of disk blocks used for an external sort,
      or kilobytes of memory used for an internal sort.</entry>
-->
     <entry>
ソート処理の終了を捕捉するプローブです。
arg0はtrueならば外部ソート、falseは内部ソートを示します。
arg1は外部ソートで使用されたディスクブロック数、もしくは内部ソートで使用されたメモリのキロバイト数を示します。
     </entry>
    </row>
    <row>
     <entry><literal>lwlock-acquire</literal></entry>
     <entry><literal>(char *, LWLockMode)</literal></entry>
<!--
     <entry>Probe that fires when an LWLock has been acquired.
      arg0 is the LWLock's tranche.
      arg1 is the requested lock mode, either exclusive or shared.</entry>
-->
     <entry>
LWLockの獲得を捕捉するプローブです。
arg0はLWLockのトランシェを示します。
arg1は要求されたロックモード（排他または共有）を示します。
     </entry>
    </row>
    <row>
     <entry><literal>lwlock-release</literal></entry>
     <entry><literal>(char *)</literal></entry>
<!--
     <entry>Probe that fires when an LWLock has been released (but note
      that any released waiters have not yet been awakened).
      arg0 is the LWLock's tranche.</entry>
-->
     <entry>
LWLockの解放を捕捉するプローブです（ただし、解放された待機状態のものにはまだ通知されていないことに注意してください）。
arg0はLWLockのトランシェを示します。
     </entry>
    </row>
    <row>
     <entry><literal>lwlock-wait-start</literal></entry>
     <entry><literal>(char *, LWLockMode)</literal></entry>
<!--
     <entry>Probe that fires when an LWLock was not immediately available and
      a server process has begun to wait for the lock to become available.
      arg0 is the LWLock's tranche.
      arg1 is the requested lock mode, either exclusive or shared.</entry>
-->
     <entry>
LWLockが即座には獲得できず、ロックが利用可能になるまでサーバプロセスが待機を開始したことを捕捉するプローブです。
arg0はLWLockのトランシェを示します。
arg1は要求されたロックモード（排他または共有）を示します。
     </entry>
    </row>
    <row>
     <entry><literal>lwlock-wait-done</literal></entry>
     <entry><literal>(char *, LWLockMode)</literal></entry>
<!--
     <entry>Probe that fires when a server process has been released from its
      wait for an LWLock (it does not actually have the lock yet).
      arg0 is the LWLock's tranche.
      arg1 is the requested lock mode, either exclusive or shared.</entry>
-->
     <entry>
サーバプロセスがLWLockの待機から解放されたことを捕捉するプローブです（まだ実際にはロックを取得していません）。
arg0はLWLockのトランシェを示します。
arg1は要求されたロックモード（排他または共有）を示します。
     </entry>
    </row>
    <row>
     <entry><literal>lwlock-condacquire</literal></entry>
     <entry><literal>(char *, LWLockMode)</literal></entry>
<!--
     <entry>Probe that fires when an LWLock was successfully acquired when the
      caller specified no waiting.
      arg0 is the LWLock's tranche.
      arg1 is the requested lock mode, either exclusive or shared.</entry>
-->
     <entry>
呼び出し元が待機しないことを指定した際の、LWLockの獲得成功を捕捉するプローブです。
arg0はLWLockのトランシェを示します。
arg1は要求されたロックモード（排他または共有）を示します。
     </entry>
    </row>
    <row>
     <entry><literal>lwlock-condacquire-fail</literal></entry>
     <entry><literal>(char *, LWLockMode)</literal></entry>
<!--
     <entry>Probe that fires when an LWLock was not successfully acquired when
      the caller specified no waiting.
      arg0 is the LWLock's tranche.
      arg1 is the requested lock mode, either exclusive or shared.</entry>
-->
     <entry>
呼び出し元が待機しないことを指定した際の、LWLockの獲得失敗を捕捉するプローブです。
arg0はLWLockのトランシェを示します。
arg1は要求されたロックモード（排他または共有）を示します。
     </entry>
    </row>
    <row>
     <entry><literal>lock-wait-start</literal></entry>
     <entry><literal>(unsigned int, unsigned int, unsigned int, unsigned int, unsigned int, LOCKMODE)</literal></entry>
<!--
     <entry>Probe that fires when a request for a heavyweight lock (lmgr lock)
      has begun to wait because the lock is not available.
      arg0 through arg3 are the tag fields identifying the object being
      locked.  arg4 indicates the type of object being locked.
      arg5 indicates the lock type being requested.</entry>
-->
     <entry>
重量ロック(lmgr lock)を即座に取得できなかったため、サーバプロセスがロックを利用できるまでロック待ち状態になった際の開始を捕捉するプローブです。
arg0からarg3はロックされたオブジェクトの識別用タグ領域です。
arg4はロックされたオブジェクトのタイプを示します。
arg5は要求されたロックの種類を示します。
     </entry>
    </row>
    <row>
     <entry><literal>lock-wait-done</literal></entry>
     <entry><literal>(unsigned int, unsigned int, unsigned int, unsigned int, unsigned int, LOCKMODE)</literal></entry>
<!--
     <entry>Probe that fires when a request for a heavyweight lock (lmgr lock)
      has finished waiting (i.e., has acquired the lock).
      The arguments are the same as for <literal>lock-wait-start</literal>.</entry>
-->
     <entry>
重量ロック(lmgr lock)要求の待機終了を捕捉するプローブです(つまりロックを取得した)。
引数は<literal>lock-wait-start</literal>と同じです。
     </entry>
    </row>
    <row>
     <entry><literal>deadlock-found</literal></entry>
     <entry><literal>()</literal></entry>
<!--
     <entry>Probe that fires when a deadlock is found by the deadlock
      detector.</entry>
-->
     <entry>デッドロック検知器によるデッドロックの発見を捕捉するプローブです。</entry>
    </row>

   </tbody>
   </tgroup>
  </table>

 <table id="typedefs-table">
<!--
  <title>Defined Types Used in Probe Parameters</title>
-->
  <title>プローブパラメータで使われる型の定義</title>
  <tgroup cols="2">
   <thead>
    <row>
<!--
     <entry>Type</entry>
     <entry>Definition</entry>
-->
     <entry>型</entry>
     <entry>定義</entry>
    </row>
   </thead>

   <tbody>

    <row>
     <entry><type>LocalTransactionId</type></entry>
     <entry><type>unsigned int</type></entry>
    </row>
    <row>
     <entry><type>LWLockMode</type></entry>
     <entry><type>int</type></entry>
    </row>
    <row>
     <entry><type>LOCKMODE</type></entry>
     <entry><type>int</type></entry>
    </row>
    <row>
     <entry><type>BlockNumber</type></entry>
     <entry><type>unsigned int</type></entry>
    </row>
    <row>
     <entry><type>Oid</type></entry>
     <entry><type>unsigned int</type></entry>
    </row>
    <row>
     <entry><type>ForkNumber</type></entry>
     <entry><type>int</type></entry>
    </row>
    <row>
     <entry><type>bool</type></entry>
     <entry><type>unsigned char</type></entry>
    </row>

   </tbody>
   </tgroup>
  </table>


  </sect2>

  <sect2 id="using-trace-points">
<!--
   <title>Using Probes</title>
-->
   <title>プローブの利用</title>

  <para>
<!--
   The example below shows a DTrace script for analyzing transaction
   counts in the system, as an alternative to snapshotting
   <structname>pg_stat_database</structname> before and after a performance test:
-->
以下の例では、性能試験前後で<structname>pg_stat_database</structname>のスナップショットを取る代わりに、システムにおけるトランザクション数を解析するDTraceスクリプトを示します。
<programlisting>
#!/usr/sbin/dtrace -qs

postgresql$1:::transaction-start
{
      @start["Start"] = count();
      self->ts  = timestamp;
}

postgresql$1:::transaction-abort
{
      @abort["Abort"] = count();
}

postgresql$1:::transaction-commit
/self->ts/
{
      @commit["Commit"] = count();
      @time["Total time (ns)"] = sum(timestamp - self->ts);
      self->ts=0;
}
</programlisting>
<!--
   When executed, the example D script gives output such as:
-->
実行すると、例のDスクリプトは以下のような出力をします。
<screen>
# ./txn_count.d `pgrep -n postgres` or ./txn_count.d &lt;PID&gt;
^C

Start                                          71
Commit                                         70
Total time (ns)                        2312105013
</screen>
  </para>

  <note>
   <para>
<!--
    SystemTap uses a different notation for trace scripts than DTrace does,
    even though the underlying trace points are compatible.  One point worth
    noting is that at this writing, SystemTap scripts must reference probe
    names using double underscores in place of hyphens.  This is expected to
    be fixed in future SystemTap releases.
-->
基本となる追跡ポイントの互換性はありますが、SystemTapはDTraceと異なる追跡スクリプトの表記を用います。
表記に関して特に注意すべき点として、SystemTapでは参照する追跡ポイント名のハイフンの代わりに二重のアンダースコアを用いる必要があります。
これは将来的なSystemTapのリリースで修正されることを期待しています。
   </para>
  </note>

  <para>
<!--
   You should remember that DTrace scripts need to be carefully written and
   debugged, otherwise the trace information collected might
   be meaningless. In most cases where problems are found it is the
   instrumentation that is at fault, not the underlying system. When
   discussing information found using dynamic tracing, be sure to enclose
   the script used to allow that too to be checked and discussed.
-->
DTraceスクリプトの作成には注意が必要であり、デバッグが必要であることは忘れないでください。さもないと、収集される追跡情報の意味がなくなるかもしれません。
ほとんどの場合、見つかる問題はシステムではなく使用方法の間違いです。
動的追跡を使用して見つかった情報に関して議論を行う際には、スクリプトの検査や議論もできるようにスクリプトも含めるようにしてください。
  </para>
  </sect2>

  <sect2 id="defining-trace-points">
<!--
   <title>Defining New Probes</title>
-->
   <title>新規プローブの定義</title>

  <para>
<!--
   New probes can be defined within the code wherever the developer
   desires, though this will require a recompilation. Below are the steps
   for inserting new probes:
-->
開発者が望めばコード内に新しくプローブを定義することができます。しかし、これには再コンパイルが必要です。
下記は、新規プローブの定義の手順です。
  </para>

  <procedure>
   <step>
    <para>
<!--
     Decide on probe names and data to be made available through the probes
-->
プローブの名前とプローブの処理を通じて取得可能とするデータを決めます
    </para>
   </step>

   <step>
    <para>
<!--
     Add the probe definitions to <filename>src/backend/utils/probes.d</filename>
-->
<filename>src/backend/utils/probes.d</filename>にプローブの定義を追加します
    </para>
   </step>

   <step>
    <para>
<!--
     Include <filename>pg_trace.h</filename> if it is not already present in the
     module(s) containing the probe points, and insert
     <literal>TRACE_POSTGRESQL</literal> probe macros at the desired locations
     in the source code
-->
もし、プローブポイントを含むモジュールが<filename>pg_trace.h</filename>をインクルードしていなければそれをインクルードし、ソースコード中のプローブを行いたい場所に<literal>TRACE_POSTGRESQL</literal>マクロを挿入します
    </para>
   </step>

   <step>
    <para>
<!--
     Recompile and verify that the new probes are available
-->
再コンパイルを行い、新規プローブが利用できるか確認します
    </para>
   </step>
  </procedure>

  <formalpara>
<!--
   <title>Example:</title>
-->
   <title>例:</title>
   <para>
<!--
    Here is an example of how you would add a probe to trace all new
    transactions by transaction ID.
-->
これはトランザクションIDを用いて新規トランザクションを追跡するプローブ追加の仕方の例です。
   </para>
  </formalpara>

  <procedure>
   <step>
    <para>
<!--
     Decide that the probe will be named <literal>transaction-start</literal> and
     requires a parameter of type <type>LocalTransactionId</type>
-->
プローブ名を<literal>transaction-start</literal>とし、<type>LocalTransactionId</type>型のパラメータを必要とすることを決めます。
    </para>
   </step>

   <step>
    <para>
<!--
     Add the probe definition to <filename>src/backend/utils/probes.d</filename>:
-->
<filename>src/backend/utils/probes.d</filename>にプローブの定義を追加します:
<programlisting>
probe transaction__start(LocalTransactionId);
</programlisting>
<!--
     Note the use of the double underline in the probe name. In a DTrace
     script using the probe, the double underline needs to be replaced with a
     hyphen, so <literal>transaction-start</literal> is the name to document for
     users.
-->
プローブ名に二重のアンダースコアを使用する場合は注意してください。
DTraceスクリプトでプローブを用いる場合、二重のアンダースコアをハイフンに置き換える必要があります。そのため、<literal>transaction-start</literal>がユーザ向けの文書に記載される名前となります。
    </para>
   </step>

   <step>
    <para>
<!--
     At compile time, <literal>transaction__start</literal> is converted to a macro
     called <literal>TRACE_POSTGRESQL_TRANSACTION_START</literal> (notice the
     underscores are single here), which is available by including
     <filename>pg_trace.h</filename>.  Add the macro call to the appropriate location
     in the source code.  In this case, it looks like the following:
-->
コンパイル時に、<literal>transaction__start</literal>は<literal>TRACE_POSTGRESQL_TRANSACTION_START</literal>と呼ばれるマクロに変換されます(ここではアンダースコアはひとつになります)。このマクロは、<filename>pg_trace.h</filename>をインクルードすることにより使用可能となります。
このマクロをソースコード中の適切な箇所へ追加していきます。
この場合、以下の様になります。

<programlisting>
TRACE_POSTGRESQL_TRANSACTION_START(vxid.localTransactionId);
</programlisting>
    </para>
   </step>

   <step>
    <para>
<!--
     After recompiling and running the new binary, check that your newly added
     probe is available by executing the following DTrace command.  You
     should see similar output:
-->
再コンパイル後に新しいバイナリでサーバを起動し、下記の様なDTraceコマンドの実行により新たに追加したプローブが利用可能かチェックします。
下記の様な出力が確認できるはずです:
<screen>
# dtrace -ln transaction-start
   ID    PROVIDER          MODULE           FUNCTION NAME
18705 postgresql49878     postgres     StartTransactionCommand transaction-start
18755 postgresql49877     postgres     StartTransactionCommand transaction-start
18805 postgresql49876     postgres     StartTransactionCommand transaction-start
18855 postgresql49875     postgres     StartTransactionCommand transaction-start
18986 postgresql49873     postgres     StartTransactionCommand transaction-start
</screen>
    </para>
   </step>
  </procedure>

  <para>
<!--
   There are a few things to be careful about when adding trace macros
   to the C code:
-->
Cのソースコードに追跡用のマクロを追加する際、いくつかの注意点があります:

   <itemizedlist>
    <listitem>
     <para>
<!--
      You should take care that the data types specified for a probe's
      parameters match the data types of the variables used in the macro.
      Otherwise, you will get compilation errors.
-->
プローブの引数に指定したデータ型がマクロで使用される変数のデータ型と一致するよう注意しなければなりません。
でなければ、コンパイル時にエラーとなるでしょう。
     </para>
    </listitem>


    <listitem>
     <para>
<!--
      On most platforms, if <productname>PostgreSQL</productname> is
      built with <option>&#45;-enable-dtrace</option>, the arguments to a trace
      macro will be evaluated whenever control passes through the
      macro, <emphasis>even if no tracing is being done</emphasis>.  This is
      usually not worth worrying about if you are just reporting the
      values of a few local variables.  But beware of putting expensive
      function calls into the arguments.  If you need to do that,
      consider protecting the macro with a check to see if the trace
      is actually enabled:
-->
ほとんどのプラットフォームでは、もし<productname>PostgreSQL</productname>が<option>--enable-dtrace</option>付きでビルドされた場合、<emphasis>何の追跡もされなかった</emphasis>としても、制御がマクロを通過する際はいつでも追跡用マクロの引数が評価されます。
ごく少数のローカルな変数を報告するような場合はそれほど心配はいりません。
ただし、高価な関数呼び出しを引数にする場合は注意してください。
もしそのようにする必要がある場合、追跡が実際に有効かどうかをチェックしてマクロを保護することを考慮してください:

<programlisting>
if (TRACE_POSTGRESQL_TRANSACTION_START_ENABLED())
    TRACE_POSTGRESQL_TRANSACTION_START(some_function(...));
</programlisting>

<!--
      Each trace macro has a corresponding <literal>ENABLED</literal> macro.
-->
各追跡マクロは対応する<literal>ENABLED</literal>マクロを持っています。
     </para>
    </listitem>
   </itemizedlist>

  </para>

  </sect2>

 </sect1>

 <sect1 id="diskusage">
  <title>Monitoring Disk Usage</title>

  <para>
   This section discusses how to monitor the disk usage of a
   <productname>PostgreSQL</productname> database system.
  </para>

  <sect2 id="disk-usage">
   <title>Determining Disk Usage</title>

   <indexterm zone="disk-usage">
    <primary>disk usage</primary>
   </indexterm>

   <para>
    Each table has a primary heap disk file where most of the data is
    stored. If the table has any columns with potentially-wide values,
    there also might be a <acronym>TOAST</acronym> file associated with the table,
    which is used to store values too wide to fit comfortably in the main
    table (see <xref linkend="storage-toast"/>).  There will be one valid index
    on the <acronym>TOAST</acronym> table, if present. There also might be indexes
    associated with the base table.  Each table and index is stored in a
    separate disk file &mdash; possibly more than one file, if the file would
    exceed one gigabyte.  Naming conventions for these files are described
    in <xref linkend="storage-file-layout"/>.
   </para>

   <para>
    You can monitor disk space in three ways:
    using the SQL functions listed in <xref linkend="functions-admin-dbsize"/>,
    using the <xref linkend="oid2name"/> module, or
    using manual inspection of the system catalogs.
    The SQL functions are the easiest to use and are generally recommended.
    The remainder of this section shows how to do it by inspection of the
    system catalogs.
   </para>

   <para>
    Using <application>psql</application> on a recently vacuumed or analyzed
    database, you can issue queries to see the disk usage of any table:
<programlisting>
SELECT pg_relation_filepath(oid), relpages FROM pg_class WHERE relname = 'customer';

 pg_relation_filepath | relpages
----------------------+----------
 base/16384/16806     |       60
(1 row)
</programlisting>
    Each page is typically 8 kilobytes. (Remember, <structfield>relpages</structfield>
    is only updated by <command>VACUUM</command>, <command>ANALYZE</command>, and
    a few DDL commands such as <command>CREATE INDEX</command>.)  The file path name
    is of interest if you want to examine the table's disk file directly.
   </para>

   <para>
    To show the space used by <acronym>TOAST</acronym> tables, use a query
    like the following:
<programlisting>
SELECT relname, relpages
FROM pg_class,
     (SELECT reltoastrelid
      FROM pg_class
      WHERE relname = 'customer') AS ss
WHERE oid = ss.reltoastrelid OR
      oid = (SELECT indexrelid
             FROM pg_index
             WHERE indrelid = ss.reltoastrelid)
ORDER BY relname;

       relname        | relpages
----------------------+----------
 pg_toast_16806       |        0
 pg_toast_16806_index |        1
</programlisting>
   </para>

   <para>
    You can easily display index sizes, too:
<programlisting>
SELECT c2.relname, c2.relpages
FROM pg_class c, pg_class c2, pg_index i
WHERE c.relname = 'customer' AND
      c.oid = i.indrelid AND
      c2.oid = i.indexrelid
ORDER BY c2.relname;

      relname      | relpages
-------------------+----------
 customer_id_index |       26
</programlisting>
   </para>

   <para>
    It is easy to find your largest tables and indexes using this
    information:
<programlisting>
SELECT relname, relpages
FROM pg_class
ORDER BY relpages DESC;

       relname        | relpages
----------------------+----------
 bigtable             |     3290
 customer             |     3144
</programlisting>
   </para>
  </sect2>

  <sect2 id="disk-full">
   <title>Disk Full Failure</title>

   <para>
    The most important disk monitoring task of a database administrator
    is to make sure the disk doesn't become full.  A filled data disk will
    not result in data corruption, but it might prevent useful activity
    from occurring. If the disk holding the WAL files grows full, database
    server panic and consequent shutdown might occur.
   </para>

   <para>
    If you cannot free up additional space on the disk by deleting
    other things, you can move some of the database files to other file
    systems by making use of tablespaces. See <xref
    linkend="manage-ag-tablespaces"/> for more information about that.
   </para>

   <tip>
    <para>
     Some file systems perform badly when they are almost full, so do
     not wait until the disk is completely full to take action.
    </para>
   </tip>

   <para>
    If your system supports per-user disk quotas, then the database
    will naturally be subject to whatever quota is placed on the user
    the server runs as.  Exceeding the quota will have the same bad
    effects as running out of disk space entirely.
   </para>
  </sect2>
 </sect1>

</chapter><|MERGE_RESOLUTION|>--- conflicted
+++ resolved
@@ -281,22 +281,16 @@
 <!--
    The parameter <xref linkend="guc-track-io-timing"/> enables monitoring
    of block read, write, extend, and fsync times.
-<<<<<<< HEAD
-=======
 -->
 <xref linkend="guc-track-io-timing"/>パラメータは、ブロック読み取り、書き込み、拡張およびfsync時間を監視するかどうかを指定できます。
->>>>>>> 32de6336
   </para>
 
   <para>
 <!--
    The parameter <xref linkend="guc-track-wal-io-timing"/> enables monitoring
    of WAL write and fsync times.
-<<<<<<< HEAD
-=======
 -->
 <xref linkend="guc-track-wal-io-timing"/>パラメータは、WALの書き込みおよびfsync時間を監視するかどうかを指定できます。
->>>>>>> 32de6336
   </para>
 
   <para>
@@ -410,19 +404,11 @@
 歪みを最小化するには、<varname>stats_fetch_consistency</varname>を<literal>snapshot</literal>に設定します。
 ただし、不要な統計データをキャッシュするためのメモリ使用量が増加します。逆に、統計が一度しかアクセスされないことがわかっている場合は、アクセスされた統計のキャッシュは不要であり、<varname>stats_fetch_consistency</varname>を<literal>none</literal>に設定することで回避できます。
 
-<<<<<<< HEAD
    You can invoke <function>pg_stat_clear_snapshot()</function> to discard the
-=======
-<!--
-   You can invoke <function>pg_stat_clear_snapshot</function>() to discard the
->>>>>>> 32de6336
    current transaction's statistics snapshot or cached values (if any).  The
    next use of statistical information will (when in snapshot mode) cause a
    new snapshot to be built or (when in cache mode) accessed statistics to be
    cached.
--->
-<function>pg_stat_clear_snapshot</function>()を呼び出して、現在のトランザクションの統計スナップショットまたはキャッシュされた値（もしあれば）を破棄することができます。
-次に統計情報を使用すると（スナップショットモードの場合）新しいスナップショットが作成され、（キャッシュモードの場合）アクセスされた統計がキャッシュされます。
   </para>
 
   <para>
@@ -1496,7 +1482,6 @@
        <structfield>backend_type</structfield> <type>text</type>
       </para>
       <para>
-<!--
        Type of current backend. Possible types are
        <literal>autovacuum launcher</literal>, <literal>autovacuum worker</literal>,
        <literal>logical replication launcher</literal>,
@@ -1509,10 +1494,6 @@
        <literal>walsummarizer</literal>.
        In addition, background workers registered by extensions may have
        additional types.
--->
-現在のバックエンドのタイプです。
-可能なタイプは、<literal>autovacuum launcher</literal>、<literal>autovacuum worker</literal>、<literal>logical replication launcher</literal>、<literal>logical replication worker</literal>、<literal>parallel worker</literal>、<literal>background writer</literal>、<literal>client backend</literal>、<literal>checkpointer</literal>、<literal>archiver</literal>、<literal>standalone backend</literal>、<literal>startup</literal>、<literal>walreceiver</literal>、<literal>walsender</literal>および<literal>walwriter</literal>です。
-さらに、拡張によって登録されたバックグラウンドワーカーは追加のタイプを持つかも知れません。
       </para></entry>
      </row>
     </tbody>
@@ -1560,9 +1541,6 @@
        waiting for activity in its main processing loop.
        <literal>wait_event</literal> will identify the specific wait point;
        see <xref linkend="wait-event-activity-table"/>.
-<<<<<<< HEAD
-      </entry>
-=======
 -->
       <entry>
 サーバプロセスはアイドル状態です。
@@ -1610,6 +1588,14 @@
       <entry>
 サーバプロセスは拡張モジュールにより定義された条件を待機しています。
 <xref linkend="wait-event-extension-table"/>を参照してください。
+      </entry>
+     </row>
+     <row>
+      <entry><literal>InjectionPoint</literal></entry>
+      <entry>The server process is waiting for an injection point to reach an
+       outcome defined in a test.  See
+       <xref linkend="xfunc-addin-injection-points"/> for more details.  This
+       type has no predefined wait points.
       </entry>
      </row>
      <row>
@@ -1690,2162 +1676,10 @@
    </tgroup>
   </table>
 
-  <table id="wait-event-activity-table">
-<!--
-   <title>Wait Events of Type <literal>Activity</literal></title>
--->
-   <title><literal>Activity</literal>型の待機イベント</title>
-   <tgroup cols="2">
-    <thead>
-     <row>
-<!--
-      <entry><literal>Activity</literal> Wait Event</entry>
-      <entry>Description</entry>
--->
-      <entry><literal>Activity</literal>待機イベント</entry>
-      <entry>説明</entry>
-     </row>
-    </thead>
-
-    <tbody>
-     <row>
-      <entry><literal>ArchiverMain</literal></entry>
-<!--
-      <entry>Waiting in main loop of archiver process.</entry>
--->
-      <entry>アーカイバプロセスのメインループ内で待機しています。</entry>
-     </row>
-     <row>
-      <entry><literal>AutoVacuumMain</literal></entry>
-<!--
-      <entry>Waiting in main loop of autovacuum launcher process.</entry>
--->
-      <entry>自動バキュームのランチャプロセスのメインループ内で待機しています。</entry>
-     </row>
-     <row>
-      <entry><literal>BgWriterHibernate</literal></entry>
-<!--
-      <entry>Waiting in background writer process, hibernating.</entry>
--->
-      <entry>バックグラウンドライタプロセス内で待機し、休止状態になっています。</entry>
-     </row>
-     <row>
-      <entry><literal>BgWriterMain</literal></entry>
-<!--
-      <entry>Waiting in main loop of background writer process.</entry>
--->
-      <entry>バックグラウンドライタプロセスのメインループ内で待機しています。</entry>
-     </row>
-     <row>
-      <entry><literal>CheckpointerMain</literal></entry>
-<!--
-      <entry>Waiting in main loop of checkpointer process.</entry>
--->
-      <entry>チェックポインタプロセスのメインループ内で待機しています。</entry>
-     </row>
-     <row>
-      <entry><literal>LogicalApplyMain</literal></entry>
-<!--
-      <entry>Waiting in main loop of logical replication apply process.</entry>
--->
-      <entry>論理レプリケーション適用プロセスのメインループ内で待機しています。</entry>
-     </row>
-     <row>
-      <entry><literal>LogicalLauncherMain</literal></entry>
-<!--
-      <entry>Waiting in main loop of logical replication launcher process.</entry>
--->
-      <entry>論理レプリケーションランチャプロセスのメインループ内で待機しています。</entry>
-     </row>
-     <row>
-      <entry><literal>LogicalParallelApplyMain</literal></entry>
-<!--
-      <entry>Waiting in main loop of logical replication parallel apply
-       process.</entry>
--->
-      <entry>論理レプリケーションパラレル適用プロセスのメインループ内で待機しています。</entry>
-     </row>
-     <row>
-      <entry><literal>RecoveryWalStream</literal></entry>
-<!--
-      <entry>Waiting in main loop of startup process for WAL to arrive, during
-       streaming recovery.</entry>
--->
-      <entry>ストリーミングリカバリ中に、起動プロセスのメインループ内でWALが到着するのを待機しています。</entry>
-     </row>
-     <row>
-      <entry><literal>SysLoggerMain</literal></entry>
-<!--
-      <entry>Waiting in main loop of syslogger process.</entry>
--->
-      <entry>sysloggerプロセスのメインループ内で待機しています。</entry>
-     </row>
-     <row>
-      <entry><literal>WalReceiverMain</literal></entry>
-<!--
-      <entry>Waiting in main loop of WAL receiver process.</entry>
--->
-      <entry>WAL受信プロセスのメインループ内で待機しています。</entry>
-     </row>
-     <row>
-      <entry><literal>WalSenderMain</literal></entry>
-<!--
-      <entry>Waiting in main loop of WAL sender process.</entry>
--->
-      <entry>WAL送信プロセスのメインループ内で待機しています。</entry>
-     </row>
-     <row>
-      <entry><literal>WalWriterMain</literal></entry>
-<!--
-      <entry>Waiting in main loop of WAL writer process.</entry>
--->
-      <entry>WAL書き込みプロセスのメインループ内で待機しています。</entry>
-     </row>
-    </tbody>
-   </tgroup>
-  </table>
-
-  <table id="wait-event-bufferpin-table">
-<!--
-   <title>Wait Events of Type <literal>BufferPin</literal></title>
--->
-   <title><literal>BufferPin</literal>型の待機イベント</title>
-   <tgroup cols="2">
-    <thead>
-     <row>
-<!--
-      <entry><literal>BufferPin</literal> Wait Event</entry>
-      <entry>Description</entry>
--->
-      <entry><literal>BufferPin</literal>待機イベント</entry>
-      <entry>説明</entry>
-     </row>
-    </thead>
-
-    <tbody>
-     <row>
-      <entry><literal>BufferPin</literal></entry>
-<!--
-      <entry>Waiting to acquire an exclusive pin on a buffer.</entry>
--->
-      <entry>バッファ上の排他ピンを獲得するのを待機しています。</entry>
-     </row>
-    </tbody>
-   </tgroup>
-  </table>
-
-  <table id="wait-event-client-table">
-<!--
-   <title>Wait Events of Type <literal>Client</literal></title>
--->
-   <title><literal>Client</literal>型の待機イベント</title>
-   <tgroup cols="2">
-    <thead>
-     <row>
-<!--
-      <entry><literal>Client</literal> Wait Event</entry>
-      <entry>Description</entry>
--->
-      <entry><literal>Client</literal>待機イベント</entry>
-      <entry>説明</entry>
-     </row>
-    </thead>
-
-    <tbody>
-     <row>
-      <entry><literal>ClientRead</literal></entry>
-<!--
-      <entry>Waiting to read data from the client.</entry>
--->
-      <entry>クライアントからのデータの読み込みを待機しています。</entry>
-     </row>
-     <row>
-      <entry><literal>ClientWrite</literal></entry>
-<!--
-      <entry>Waiting to write data to the client.</entry>
--->
-      <entry>クライアントへのデータの書き込みを待機しています。</entry>
-     </row>
-     <row>
-      <entry><literal>GSSOpenServer</literal></entry>
-<!--
-      <entry>Waiting to read data from the client while establishing a GSSAPI
-       session.</entry>
--->
-      <entry>GSSAPIセッションを確立する際にクライアントからのデータ読み込みを待機しています。</entry>
-     </row>
-     <row>
-      <entry><literal>LibPQWalReceiverConnect</literal></entry>
-<!--
-      <entry>Waiting in WAL receiver to establish connection to remote
-       server.</entry>
--->
-      <entry>WAL受信プロセス内でリモートサーバへの接続が確立するのを待機しています。</entry>
-     </row>
-     <row>
-      <entry><literal>LibPQWalReceiverReceive</literal></entry>
-<!--
-      <entry>Waiting in WAL receiver to receive data from remote server.</entry>
--->
-      <entry>WAL受信プロセス内でリモートサーバからデータを受信するのを待機しています。</entry>
-     </row>
-     <row>
-      <entry><literal>SSLOpenServer</literal></entry>
-<!--
-      <entry>Waiting for SSL while attempting connection.</entry>
--->
-      <entry>接続試行中にSSLを待機しています。</entry>
-     </row>
-     <row>
-      <entry><literal>WalSenderWaitForWAL</literal></entry>
-<!--
-      <entry>Waiting for WAL to be flushed in WAL sender process.</entry>
--->
-      <entry>WAL送信プロセス内でWALがフラッシュされるのを待機しています。</entry>
-     </row>
-     <row>
-      <entry><literal>WalSenderWriteData</literal></entry>
-<!--
-      <entry>Waiting for any activity when processing replies from WAL
-       receiver in WAL sender process.</entry>
--->
-      <entry>WAL送信プロセス内でWAL受信者からの応答を処理している時に、何らかの活動を待機しています。</entry>
-     </row>
-    </tbody>
-   </tgroup>
-  </table>
-
-  <table id="wait-event-extension-table">
-<!--
-   <title>Wait Events of Type <literal>Extension</literal></title>
--->
-   <title><literal>Extension</literal>型の待機イベント</title>
-   <tgroup cols="2">
-    <thead>
-     <row>
-<!--
-      <entry><literal>Extension</literal> Wait Event</entry>
-      <entry>Description</entry>
--->
-      <entry><literal>Extension</literal>待機イベント</entry>
-      <entry>説明</entry>
-     </row>
-    </thead>
-
-    <tbody>
-     <row>
-      <entry><literal>Extension</literal></entry>
-<!--
-      <entry>Waiting in an extension.</entry>
--->
-      <entry>拡張内で待機しています。</entry>
-     </row>
-    </tbody>
-   </tgroup>
-  </table>
-
-  <table id="wait-event-io-table">
-<!--
-   <title>Wait Events of Type <literal>IO</literal></title>
--->
-   <title><literal>IO</literal>型の待機イベント</title>
-   <tgroup cols="2">
-    <thead>
-     <row>
-<!--
-      <entry><literal>IO</literal> Wait Event</entry>
-      <entry>Description</entry>
--->
-      <entry><literal>IO</literal>待機イベント</entry>
-      <entry>説明</entry>
-     </row>
-    </thead>
-
-    <tbody>
-     <row>
-      <entry><literal>BaseBackupRead</literal></entry>
-<!--
-      <entry>Waiting for base backup to read from a file.</entry>
--->
-      <entry>ベースバックアップがファイルから読み取るのを待機しています。</entry>
-     </row>
-     <row>
-      <entry><literal>BaseBackupSync</literal></entry>
-<!--
-      <entry>Waiting for data written by a base backup to reach durable storage.</entry>
--->
-      <entry>ベースバックアップによって書き込まれたデータが永続的ストレージに到達するのを待機しています。</entry>
-     </row>
-     <row>
-      <entry><literal>BaseBackupWrite</literal></entry>
-<!--
-      <entry>Waiting for base backup to write to a file.</entry>
--->
-      <entry>ベースバックアップがファイルに書き込むのを待機しています。</entry>
-     </row>
-     <row>
-      <entry><literal>BufFileRead</literal></entry>
-<!--
-      <entry>Waiting for a read from a buffered file.</entry>
--->
-      <entry>バッファファイルからの読み取りを待機しています。</entry>
-     </row>
-     <row>
-      <entry><literal>BufFileTruncate</literal></entry>
-<!--
-      <entry>Waiting for a buffered file to be truncated.</entry>
--->
-      <entry>バッファファイルが切り捨てられるのを待機しています。</entry>
-     </row>
-     <row>
-      <entry><literal>BufFileWrite</literal></entry>
-<!--
-      <entry>Waiting for a write to a buffered file.</entry>
--->
-      <entry>バッファファイルへの書き込みを待機しています。</entry>
-     </row>
-     <row>
-      <entry><literal>ControlFileRead</literal></entry>
-<!--
-      <entry>Waiting for a read from the <filename>pg_control</filename>
-       file.</entry>
--->
-      <entry><filename>pg_control</filename>ファイルからの読み取りを待機しています。</entry>
-     </row>
-     <row>
-      <entry><literal>ControlFileSync</literal></entry>
-<!--
-      <entry>Waiting for the <filename>pg_control</filename> file to reach
-       durable storage.</entry>
--->
-      <entry><filename>pg_control</filename>ファイルが永続的ストレージに到達するのを待機しています。</entry>
-     </row>
-     <row>
-      <entry><literal>ControlFileSyncUpdate</literal></entry>
-<!--
-      <entry>Waiting for an update to the <filename>pg_control</filename> file
-       to reach durable storage.</entry>
--->
-      <entry><filename>pg_control</filename>ファイルの更新が永続的ストレージに到達するのを待機しています。</entry>
-     </row>
-     <row>
-      <entry><literal>ControlFileWrite</literal></entry>
-<!--
-      <entry>Waiting for a write to the <filename>pg_control</filename>
-       file.</entry>
--->
-      <entry><filename>pg_control</filename>ファイルへの書き込みを待機しています。</entry>
-     </row>
-     <row>
-      <entry><literal>ControlFileWriteUpdate</literal></entry>
-<!--
-      <entry>Waiting for a write to update the <filename>pg_control</filename>
-       file.</entry>
--->
-      <entry><filename>pg_control</filename>ファイルの更新の書き込みを待機しています。</entry>
-     </row>
-     <row>
-      <entry><literal>CopyFileRead</literal></entry>
-<!--
-      <entry>Waiting for a read during a file copy operation.</entry>
--->
-      <entry>ファイルコピーの操作の間、読み込みを待機しています。</entry>
-     </row>
-     <row>
-      <entry><literal>CopyFileWrite</literal></entry>
-<!--
-      <entry>Waiting for a write during a file copy operation.</entry>
--->
-      <entry>ファイルコピーの操作の間、書き込みを待機しています。</entry>
-     </row>
-     <row>
-      <entry><literal>DSMAllocate</literal></entry>
-<!--
-      <entry>Waiting for a dynamic shared memory segment to be
-       allocated.</entry>
--->
-      <entry>動的共有メモリセグメントが確保されるのを待機しています。</entry>
-     </row>
-     <row>
-      <entry><literal>DSMFillZeroWrite</literal></entry>
-<!--
-      <entry>Waiting to fill a dynamic shared memory backing file with
-       zeroes.</entry>
--->
-      <entry>動的共有メモリの背後のファイルにゼロのバイトを書き込むのを待機しています。</entry>
-     </row>
-     <row>
-      <entry><literal>DataFileExtend</literal></entry>
-<!--
-      <entry>Waiting for a relation data file to be extended.</entry>
--->
-      <entry>リレーションのデータファイルが拡張されるのを待機しています。</entry>
-     </row>
-     <row>
-      <entry><literal>DataFileFlush</literal></entry>
-<!--
-      <entry>Waiting for a relation data file to reach durable storage.</entry>
--->
-      <entry>リレーションのデータファイルが永続的ストレージに到達するのを待機しています。</entry>
-     </row>
-     <row>
-      <entry><literal>DataFileImmediateSync</literal></entry>
-<!--
-      <entry>Waiting for an immediate synchronization of a relation data file to
-       durable storage.</entry>
--->
-      <entry>リレーションのデータファイルが永続的ストレージに即座に同期されるのを待機しています。</entry>
-     </row>
-     <row>
-      <entry><literal>DataFilePrefetch</literal></entry>
-<!--
-      <entry>Waiting for an asynchronous prefetch from a relation data
-       file.</entry>
--->
-      <entry>リレーションのデータファイルからの非同期プリフェッチを待機しています。</entry>
-     </row>
-     <row>
-      <entry><literal>DataFileRead</literal></entry>
-<!--
-      <entry>Waiting for a read from a relation data file.</entry>
--->
-      <entry>リレーションのデータファイルからの読み込みを待機しています。</entry>
-     </row>
-     <row>
-      <entry><literal>DataFileSync</literal></entry>
-<!--
-      <entry>Waiting for changes to a relation data file to reach durable storage.</entry>
--->
-      <entry>リレーションのデータファイルへの変更が永続的ストレージに到達するのを待機しています。</entry>
-     </row>
-     <row>
-      <entry><literal>DataFileTruncate</literal></entry>
-<!--
-      <entry>Waiting for a relation data file to be truncated.</entry>
--->
-      <entry>リレーションのデータファイルが切り詰められるのを待機しています。</entry>
-     </row>
-     <row>
-      <entry><literal>DataFileWrite</literal></entry>
-<!--
-      <entry>Waiting for a write to a relation data file.</entry>
--->
-      <entry>リレーションのデータファイルへの書き込みを待機しています。</entry>
-     </row>
-     <row>
-      <entry><literal>LockFileAddToDataDirRead</literal></entry>
-<!--
-      <entry>Waiting for a read while adding a line to the data directory lock
-       file.</entry>
--->
-      <entry>データディレクトリのロックファイルに行を追加する間の読み込みを待機しています。</entry>
-     </row>
-     <row>
-      <entry><literal>LockFileAddToDataDirSync</literal></entry>
-<!--
-      <entry>Waiting for data to reach durable storage while adding a line to the
-       data directory lock file.</entry>
--->
-      <entry>データディレクトリのロックファイルに行を追加する間、データが永続的ストレージに到達するのを待機しています。</entry>
-     </row>
-     <row>
-      <entry><literal>LockFileAddToDataDirWrite</literal></entry>
-<!--
-      <entry>Waiting for a write while adding a line to the data directory
-       lock file.</entry>
--->
-      <entry>データディレクトリのロックファイルに行を追加する間の書き込みを待機しています。</entry>
-     </row>
-     <row>
-      <entry><literal>LockFileCreateRead</literal></entry>
-<!--
-      <entry>Waiting to read while creating the data directory lock
-       file.</entry>
--->
-      <entry>データディレクトリのロックファイルを作成する間の読み込みを待機しています。</entry>
-     </row>
-     <row>
-      <entry><literal>LockFileCreateSync</literal></entry>
-<!--
-      <entry>Waiting for data to reach durable storage while creating the data
-       directory lock file.</entry>
--->
-      <entry>データディレクトリのロックファイルを作成する間、データが永続的ストレージに到達するのを待機しています。</entry>
-     </row>
-     <row>
-      <entry><literal>LockFileCreateWrite</literal></entry>
-<!--
-      <entry>Waiting for a write while creating the data directory lock
-       file.</entry>
--->
-      <entry>データディレクトリのロックファイルを作成する間の書き込みを待機しています。</entry>
-     </row>
-     <row>
-      <entry><literal>LockFileReCheckDataDirRead</literal></entry>
-<!--
-      <entry>Waiting for a read during recheck of the data directory lock
-       file.</entry>
--->
-      <entry>データディレクトリのロックファイルを再検査する間の読み込みを待機しています。</entry>
-     </row>
-     <row>
-      <entry><literal>LogicalRewriteCheckpointSync</literal></entry>
-<!--
-      <entry>Waiting for logical rewrite mappings to reach durable storage
-       during a checkpoint.</entry>
--->
-      <entry>チェックポイントの間に、論理的な再書き込みのマッピングが永続的ストレージに到達するのを待機しています。</entry>
-     </row>
-     <row>
-      <entry><literal>LogicalRewriteMappingSync</literal></entry>
-<!--
-      <entry>Waiting for mapping data to reach durable storage during a logical
-       rewrite.</entry>
--->
-      <entry>論理的な再書き込みの間に、マッピングデータが永続的ストレージに到達するのを待機しています。</entry>
-     </row>
-     <row>
-      <entry><literal>LogicalRewriteMappingWrite</literal></entry>
-<!--
-      <entry>Waiting for a write of mapping data during a logical
-       rewrite.</entry>
--->
-      <entry>論理的な再書き込みの間に、マッピングデータの書き込みを待機しています。</entry>
-     </row>
-     <row>
-      <entry><literal>LogicalRewriteSync</literal></entry>
-<!--
-      <entry>Waiting for logical rewrite mappings to reach durable
-       storage.</entry>
--->
-      <entry>論理的な再書き込みのマッピングが永続的ストレージに到達するのを待機しています。</entry>
-     </row>
-     <row>
-      <entry><literal>LogicalRewriteTruncate</literal></entry>
-<!--
-      <entry>Waiting for truncate of mapping data during a logical
-       rewrite.</entry>
--->
-      <entry>論理的な再書き込みの際にマッピングデータが切り詰められるのを待機しています。</entry>
-     </row>
-     <row>
-      <entry><literal>LogicalRewriteWrite</literal></entry>
-<!--
-      <entry>Waiting for a write of logical rewrite mappings.</entry>
--->
-      <entry>論理的な再書き込みのマッピングの書き込みを待機しています。</entry>
-     </row>
-     <row>
-      <entry><literal>RelationMapRead</literal></entry>
-<!--
-      <entry>Waiting for a read of the relation map file.</entry>
--->
-      <entry>リレーションのマップファイルの読み込みを待機しています。</entry>
-     </row>
-     <row>
-      <entry><literal>RelationMapReplace</literal></entry>
-<!--
-      <entry>Waiting for durable replacement of a relation map file.</entry>
--->
-      <entry>リレーションのマップファイルの永続的な置き換えを待機しています。</entry>
-     </row>
-     <row>
-      <entry><literal>RelationMapWrite</literal></entry>
-<!--
-      <entry>Waiting for a write to the relation map file.</entry>
--->
-      <entry>リレーションのマップファイルの書き込みを待機しています。</entry>
-     </row>
-     <row>
-      <entry><literal>ReorderBufferRead</literal></entry>
-<!--
-      <entry>Waiting for a read during reorder buffer management.</entry>
--->
-      <entry>並べ替えのバッファ管理の間に読み込みを待機しています。</entry>
-     </row>
-     <row>
-      <entry><literal>ReorderBufferWrite</literal></entry>
-<!--
-      <entry>Waiting for a write during reorder buffer management.</entry>
--->
-      <entry>並べ替えのバッファ管理の間に書き込みを待機しています。</entry>
-     </row>
-     <row>
-      <entry><literal>ReorderLogicalMappingRead</literal></entry>
-<!--
-      <entry>Waiting for a read of a logical mapping during reorder buffer
-       management.</entry>
--->
-      <entry>並べ替えのバッファ管理の間に、論理マッピングの読み込みを待機しています。</entry>
-     </row>
-     <row>
-      <entry><literal>ReplicationSlotRead</literal></entry>
-<!--
-      <entry>Waiting for a read from a replication slot control file.</entry>
--->
-      <entry>レプリケーションスロットの制御ファイルからの読み込みを待機しています。</entry>
-     </row>
-     <row>
-      <entry><literal>ReplicationSlotRestoreSync</literal></entry>
-<!--
-      <entry>Waiting for a replication slot control file to reach durable storage
-       while restoring it to memory.</entry>
--->
-      <entry>レプリケーションスロットの制御ファイルをメモリにリストアする間、それが永続的ストレージに到達するのを待機しています。</entry>
-     </row>
-     <row>
-      <entry><literal>ReplicationSlotSync</literal></entry>
-<!--
-      <entry>Waiting for a replication slot control file to reach durable
-       storage.</entry>
--->
-      <entry>レプリケーションスロットの制御ファイルが永続的ストレージに到達するのを待機しています。</entry>
-     </row>
-     <row>
-      <entry><literal>ReplicationSlotWrite</literal></entry>
-<!--
-      <entry>Waiting for a write to a replication slot control file.</entry>
--->
-      <entry>レプリケーションスロットの制御ファイルへの書き込みを待機しています。</entry>
-     </row>
-     <row>
-      <entry><literal>SLRUFlushSync</literal></entry>
-<!--
-      <entry>Waiting for SLRU data to reach durable storage during a checkpoint
-       or database shutdown.</entry>
--->
-      <entry>チェックポイントまたはデータベースのシャットダウン中に、SLRUデータが永続的ストレージに到達するのを待機しています。</entry>
-     </row>
-     <row>
-      <entry><literal>SLRURead</literal></entry>
-<!--
-      <entry>Waiting for a read of an SLRU page.</entry>
--->
-      <entry>SLRUページの読み込みを待機しています。</entry>
-     </row>
-     <row>
-      <entry><literal>SLRUSync</literal></entry>
-<!--
-      <entry>Waiting for SLRU data to reach durable storage following a page
-       write.</entry>
--->
-      <entry>ページ書き込みの後、SLRUデータが永続的ストレージに到達するのを待機しています。</entry>
-     </row>
-     <row>
-      <entry><literal>SLRUWrite</literal></entry>
-<!--
-      <entry>Waiting for a write of an SLRU page.</entry>
--->
-      <entry>SLRUページの書き込みを待機しています。</entry>
-     </row>
-     <row>
-      <entry><literal>SnapbuildRead</literal></entry>
-<!--
-      <entry>Waiting for a read of a serialized historical catalog
-       snapshot.</entry>
--->
-      <entry>シリアライズされた通時的カタログのスナップショットの読み込みを待機しています。</entry>
-     </row>
-     <row>
-      <entry><literal>SnapbuildSync</literal></entry>
-<!--
-      <entry>Waiting for a serialized historical catalog snapshot to reach
-       durable storage.</entry>
--->
-      <entry>シリアライズされた通時的カタログのスナップショットが永続的ストレージに到達するのを待機しています。</entry>
-     </row>
-     <row>
-      <entry><literal>SnapbuildWrite</literal></entry>
-<!--
-      <entry>Waiting for a write of a serialized historical catalog
-       snapshot.</entry>
--->
-      <entry>シリアライズされた通時的カタログのスナップショットの書き込みを待機しています。</entry>
-     </row>
-     <row>
-      <entry><literal>TimelineHistoryFileSync</literal></entry>
-<!--
-      <entry>Waiting for a timeline history file received via streaming
-       replication to reach durable storage.</entry>
--->
-      <entry>ストリーミングレプリケーションを経由して受け取ったタイムラインの履歴ファイルが永続的ストレージに到達するのを待機しています。</entry>
-     </row>
-     <row>
-      <entry><literal>TimelineHistoryFileWrite</literal></entry>
-<!--
-      <entry>Waiting for a write of a timeline history file received via
-       streaming replication.</entry>
--->
-      <entry>ストリーミングレプリケーションを経由して受け取ったタイムラインの履歴ファイルの書き込みを待機しています。</entry>
-     </row>
-     <row>
-      <entry><literal>TimelineHistoryRead</literal></entry>
-<!--
-      <entry>Waiting for a read of a timeline history file.</entry>
--->
-      <entry>タイムラインの履歴ファイルの読み込みを待機しています。</entry>
-     </row>
-     <row>
-      <entry><literal>TimelineHistorySync</literal></entry>
-<!--
-      <entry>Waiting for a newly created timeline history file to reach durable
-       storage.</entry>
--->
-      <entry>新しく作成されたタイムラインの履歴ファイルが永続的ストレージに到達するのを待機しています。</entry>
-     </row>
-     <row>
-      <entry><literal>TimelineHistoryWrite</literal></entry>
-<!--
-      <entry>Waiting for a write of a newly created timeline history
-       file.</entry>
--->
-      <entry>新しく作成されたタイムラインの履歴ファイルの書き込みを待機しています。</entry>
-     </row>
-     <row>
-      <entry><literal>TwophaseFileRead</literal></entry>
-<!--
-      <entry>Waiting for a read of a two phase state file.</entry>
--->
-      <entry>二相の状態ファイルの読み込みを待機しています。</entry>
-     </row>
-     <row>
-      <entry><literal>TwophaseFileSync</literal></entry>
-<!--
-      <entry>Waiting for a two phase state file to reach durable storage.</entry>
--->
-      <entry>二相の状態ファイルが永続的ストレージに到達するのを待機しています。</entry>
-     </row>
-     <row>
-      <entry><literal>TwophaseFileWrite</literal></entry>
-<!--
-      <entry>Waiting for a write of a two phase state file.</entry>
--->
-      <entry>二相の状態ファイルの書き込みを待機しています。</entry>
-     </row>
-     <row>
-      <entry><literal>VersionFileSync</literal></entry>
-<!--
-      <entry>Waiting for the version file to reach durable storage while
-       creating a database.</entry>
--->
-      <entry>データベースの作成中にバージョンファイルが永続的ストレージに到達するのを待機しています。</entry>
-     </row>
-     <row>
-      <entry><literal>VersionFileWrite</literal></entry>
-<!--
-      <entry>Waiting for the version file to be written while creating a database.</entry>
--->
-      <entry>データベースの作成中にバージョンファイルが作成されるのを待機しています。</entry>
-     </row>
-     <row>
-      <entry><literal>WALBootstrapSync</literal></entry>
-<!--
-      <entry>Waiting for WAL to reach durable storage during
-       bootstrapping.</entry>
--->
-      <entry>ブートストラップ時にWALが永続的ストレージに到達するのを待機しています。</entry>
-     </row>
-     <row>
-      <entry><literal>WALBootstrapWrite</literal></entry>
-<!--
-      <entry>Waiting for a write of a WAL page during bootstrapping.</entry>
--->
-      <entry>ブートストラップ時にWALページの書き込みを待機しています。</entry>
-     </row>
-     <row>
-      <entry><literal>WALCopyRead</literal></entry>
-<!--
-      <entry>Waiting for a read when creating a new WAL segment by copying an
-       existing one.</entry>
--->
-      <entry>既存のWALセグメントをコピーして新しいWALセグメントを作成する時に読み込みを待機しています。</entry>
-     </row>
-     <row>
-      <entry><literal>WALCopySync</literal></entry>
-<!--
-      <entry>Waiting for a new WAL segment created by copying an existing one to
-       reach durable storage.</entry>
--->
-      <entry>既存のWALセグメントをコピーして作成した新しいWALセグメントが永続的ストレージに到達するのを待機しています。</entry>
-     </row>
-     <row>
-      <entry><literal>WALCopyWrite</literal></entry>
-<!--
-      <entry>Waiting for a write when creating a new WAL segment by copying an
-       existing one.</entry>
--->
-      <entry>既存のWALセグメントをコピーして新しいWALセグメントを作成する時に書き込みを待機しています。</entry>
-     </row>
-     <row>
-      <entry><literal>WALInitSync</literal></entry>
-<!--
-      <entry>Waiting for a newly initialized WAL file to reach durable
-       storage.</entry>
--->
-      <entry>新しく初期化されたWALファイルが永続的ストレージに到達するのを待機しています。</entry>
-     </row>
-     <row>
-      <entry><literal>WALInitWrite</literal></entry>
-<!--
-      <entry>Waiting for a write while initializing a new WAL file.</entry>
--->
-      <entry>新しいWALファイルを初期化している時に書き込みを待機しています。</entry>
-     </row>
-     <row>
-      <entry><literal>WALRead</literal></entry>
-<!--
-      <entry>Waiting for a read from a WAL file.</entry>
--->
-      <entry>WALファイルからの読み込みを待機しています。</entry>
-     </row>
-     <row>
-      <entry><literal>WALSenderTimelineHistoryRead</literal></entry>
-<!--
-      <entry>Waiting for a read from a timeline history file during a walsender
-       timeline command.</entry>
--->
-      <entry>WAL送信サーバのタイムラインコマンドで、タイムラインの履歴ファイルの読み込みを待機しています。</entry>
-     </row>
-     <row>
-      <entry><literal>WALSync</literal></entry>
-<!--
-      <entry>Waiting for a WAL file to reach durable storage.</entry>
--->
-      <entry>WALファイルが永続的ストレージに達するのを待機しています。</entry>
-     </row>
-     <row>
-      <entry><literal>WALSyncMethodAssign</literal></entry>
-<!--
-      <entry>Waiting for data to reach durable storage while assigning a new
-       WAL sync method.</entry>
--->
-      <entry>新しいWALの同期方法を割り当てている時にデータが永続的ストレージに到達するのを待機しています。</entry>
-     </row>
-     <row>
-      <entry><literal>WALWrite</literal></entry>
-<!--
-      <entry>Waiting for a write to a WAL file.</entry>
--->
-      <entry>WALファイルへの書き込みを待機しています。</entry>
-     </row>
-    </tbody>
-   </tgroup>
-  </table>
-
-  <table id="wait-event-ipc-table">
-<!--
-   <title>Wait Events of Type <literal>IPC</literal></title>
--->
-   <title><literal>IPC</literal>型の待機イベント</title>
-   <tgroup cols="2">
-    <thead>
-     <row>
-<!--
-      <entry><literal>IPC</literal> Wait Event</entry>
-      <entry>Description</entry>
--->
-      <entry><literal>IPC</literal>待機イベント</entry>
-      <entry>説明</entry>
-     </row>
-    </thead>
-
-    <tbody>
-     <row>
-      <entry><literal>AppendReady</literal></entry>
-<!--
-      <entry>Waiting for subplan nodes of an <literal>Append</literal> plan
-       node to be ready.</entry>
--->
-      <entry><literal>Append</literal>プランノードのサブプランノードの準備が整うのを待機しています。</entry>
-     </row>
-     <row>
-      <entry><literal>ArchiveCleanupCommand</literal></entry>
-<!--
-      <entry>Waiting for <xref linkend="guc-archive-cleanup-command"/> to
-       complete.</entry>
--->
-      <entry><xref linkend="guc-archive-cleanup-command"/>が完了するのを待機しています。</entry>
-     </row>
-     <row>
-      <entry><literal>ArchiveCommand</literal></entry>
-<!--
-      <entry>Waiting for <xref linkend="guc-archive-command"/> to
-       complete.</entry>
--->
-      <entry><xref linkend="guc-archive-command"/>が完了するのを待機しています。</entry>
-     </row>
-     <row>
-      <entry><literal>BackendTermination</literal></entry>
-<!--
-      <entry>Waiting for the termination of another backend.</entry>
--->
-      <entry>他のバックエンドの終了を待機しています。</entry>
-     </row>
-     <row>
-      <entry><literal>BackupWaitWalArchive</literal></entry>
-<!--
-      <entry>Waiting for WAL files required for a backup to be successfully
-       archived.</entry>
--->
-      <entry>バックアップに必要なWALファイルがアーカイブに成功するのを待機しています。</entry>
-     </row>
-     <row>
-      <entry><literal>BgWorkerShutdown</literal></entry>
-<!--
-      <entry>Waiting for background worker to shut down.</entry>
--->
-      <entry>バックグラウンドワーカーがシャットダウンするのを待機しています。</entry>
-     </row>
-     <row>
-      <entry><literal>BgWorkerStartup</literal></entry>
-<!--
-      <entry>Waiting for background worker to start up.</entry>
--->
-      <entry>バックグラウンドワーカーが起動するのを待機しています。</entry>
-     </row>
-     <row>
-      <entry><literal>BtreePage</literal></entry>
-<!--
-      <entry>Waiting for the page number needed to continue a parallel B-tree
-       scan to become available.</entry>
--->
-      <entry>パラレルB-treeスキャンを継続するのに必要なページ番号が利用可能になるのを待機しています。</entry>
-     </row>
-     <row>
-      <entry><literal>BufferIO</literal></entry>
-<!--
-      <entry>Waiting for buffer I/O to complete.</entry>
--->
-      <entry>バッファI/Oが完了するのを待機しています。</entry>
-     </row>
-     <row>
-      <entry><literal>CheckpointDone</literal></entry>
-<!--
-      <entry>Waiting for a checkpoint to complete.</entry>
--->
-      <entry>チェックポイントが完了するのを待機しています。</entry>
-     </row>
-     <row>
-      <entry><literal>CheckpointStart</literal></entry>
-<!--
-      <entry>Waiting for a checkpoint to start.</entry>
--->
-      <entry>チェックポイントが開始するのを待機しています。</entry>
-     </row>
-     <row>
-      <entry><literal>ExecuteGather</literal></entry>
-<!--
-      <entry>Waiting for activity from a child process while
-       executing a <literal>Gather</literal> plan node.</entry>
--->
-      <entry><literal>Gather</literal>計画ノードの実行時に子プロセスの活動を待機しています。</entry>
-     </row>
-     <row>
-      <entry><literal>HashBatchAllocate</literal></entry>
-<!--
-      <entry>Waiting for an elected Parallel Hash participant to allocate a hash
-       table.</entry>
--->
-      <entry>選ばれたパラレルハッシュ参加者がハッシュテーブルを獲得するのを待機しています。</entry>
-     </row>
-     <row>
-      <entry><literal>HashBatchElect</literal></entry>
-<!--
-      <entry>Waiting to elect a Parallel Hash participant to allocate a hash
-       table.</entry>
--->
-      <entry>ハッシュテーブルを獲得するパラレルハッシュ参加者を選ぶのを待機しています。</entry>
-     </row>
-     <row>
-      <entry><literal>HashBatchLoad</literal></entry>
-<!--
-      <entry>Waiting for other Parallel Hash participants to finish loading a
-       hash table.</entry>
--->
-      <entry>他のパラレルハッシュ参加者がハッシュテーブルのロードを完了させるのを待機しています。</entry>
-     </row>
-     <row>
-      <entry><literal>HashBuildAllocate</literal></entry>
-<!--
-      <entry>Waiting for an elected Parallel Hash participant to allocate the
-       initial hash table.</entry>
--->
-      <entry>選ばれたパラレルハッシュ参加者が初期ハッシュテーブルを獲得するのを待機しています。</entry>
-     </row>
-     <row>
-      <entry><literal>HashBuildElect</literal></entry>
-<!--
-      <entry>Waiting to elect a Parallel Hash participant to allocate the
-       initial hash table.</entry>
--->
-      <entry>初期ハッシュテーブルを獲得するパラレルハッシュ参加者を選ぶのを待機しています。</entry>
-     </row>
-     <row>
-      <entry><literal>HashBuildHashInner</literal></entry>
-<!--
-      <entry>Waiting for other Parallel Hash participants to finish hashing the
-       inner relation.</entry>
--->
-      <entry>他のパラレルハッシュ参加者がインナーリレーションのハッシュを完了させるのを待機しています。</entry>
-     </row>
-     <row>
-      <entry><literal>HashBuildHashOuter</literal></entry>
-<!--
-      <entry>Waiting for other Parallel Hash participants to finish partitioning
-       the outer relation.</entry>
--->
-      <entry>他のパラレルハッシュ参加者がアウターリレーションのパーティショニングを完了させるのを待機しています。</entry>
-     </row>
-     <row>
-      <entry><literal>HashGrowBatchesDecide</literal></entry>
-<!--
-      <entry>Waiting to elect a Parallel Hash participant to decide on future
-       batch growth.</entry>
--->
-      <entry>将来のバッチの増加を決めるパラレルハッシュ参加者を選ぶのを待機しています。</entry>
-     </row>
-     <row>
-      <entry><literal>HashGrowBatchesElect</literal></entry>
-<!--
-      <entry>Waiting to elect a Parallel Hash participant to allocate more
-       batches.</entry>
--->
-      <entry>追加バッチを獲得するパラレルハッシュ参加者を選ぶのを待機しています。</entry>
-     </row>
-     <row>
-      <entry><literal>HashGrowBatchesFinish</literal></entry>
-<!--
-      <entry>Waiting for an elected Parallel Hash participant to decide on
-       future batch growth.</entry>
--->
-      <entry>選ばれたパラレルハッシュ参加者が将来のバッチの増加を決めるのを待機しています。</entry>
-     </row>
-     <row>
-      <entry><literal>HashGrowBatchesReallocate</literal></entry>
-<!--
-      <entry>Waiting for an elected Parallel Hash participant to allocate more
-       batches.</entry>
--->
-      <entry>選ばれたパラレルハッシュ参加者が追加バッチを獲得するのを待機しています。</entry>
-     </row>
-     <row>
-      <entry><literal>HashGrowBatchesRepartition</literal></entry>
-<!--
-      <entry>Waiting for other Parallel Hash participants to finish
-       repartitioning.</entry>
--->
-      <entry>他のパラレルハッシュ参加者がリパーティショニングを完了させるのを待機しています。</entry>
-     </row>
-     <row>
-      <entry><literal>HashGrowBucketsElect</literal></entry>
-<!--
-      <entry>Waiting to elect a Parallel Hash participant to allocate more
-       buckets.</entry>
--->
-      <entry>追加バケットを獲得するパラレルハッシュ参加者を選ぶのを待機しています。</entry>
-     </row>
-     <row>
-      <entry><literal>HashGrowBucketsReallocate</literal></entry>
-<!--
-      <entry>Waiting for an elected Parallel Hash participant to finish
-       allocating more buckets.</entry>
--->
-      <entry>選ばれたパラレルハッシュ参加者が追加バケット獲得を完了するのを待機しています。</entry>
-     </row>
-     <row>
-      <entry><literal>HashGrowBucketsReinsert</literal></entry>
-<!--
-      <entry>Waiting for other Parallel Hash participants to finish inserting
-       tuples into new buckets.</entry>
--->
-      <entry>他のパラレルハッシュ参加者が新しいバケットに対するタプル挿入を完了させるのを待機しています。</entry>
-     </row>
-     <row>
-      <entry><literal>LogicalApplySendData</literal></entry>
-<!--
-      <entry>Waiting for a logical replication leader apply process to send
-       data to a parallel apply process.</entry>
--->
-      <entry>論理レプリケーションリーダー適用プロセスがパラレル適用プロセスにデータを送信するのを待機しています。</entry>
-     </row>
-     <row>
-      <entry><literal>LogicalParallelApplyStateChange</literal></entry>
-<!--
-      <entry>Waiting for a logical replication parallel apply process to change
-       state.</entry>
--->
-      <entry>論理レプリケーションのパラレル適用プロセスが状態を変更するのを待機しています。</entry>
-     </row>
-     <row>
-      <entry><literal>LogicalSyncData</literal></entry>
-<!--
-      <entry>Waiting for a logical replication remote server to send data for
-       initial table synchronization.</entry>
--->
-      <entry>論理レプリケーションのリモートサーバが最初のテーブル同期のためのデータを送信するのを待機しています。</entry>
-     </row>
-     <row>
-      <entry><literal>LogicalSyncStateChange</literal></entry>
-<!--
-      <entry>Waiting for a logical replication remote server to change
-       state.</entry>
--->
-      <entry>論理レプリケーションのリモートサーバが状態を変更するのを待機しています。</entry>
-     </row>
-     <row>
-      <entry><literal>MessageQueueInternal</literal></entry>
-<!--
-      <entry>Waiting for another process to be attached to a shared message
-       queue.</entry>
--->
-      <entry>他のプロセスが共有メッセージキューにアタッチされるのを待機しています。</entry>
-     </row>
-     <row>
-      <entry><literal>MessageQueuePutMessage</literal></entry>
-<!--
-      <entry>Waiting to write a protocol message to a shared message queue.</entry>
--->
-      <entry>共有メッセージキューにプロトコルのメッセージを書くのを待機しています。</entry>
-     </row>
-     <row>
-      <entry><literal>MessageQueueReceive</literal></entry>
-<!--
-      <entry>Waiting to receive bytes from a shared message queue.</entry>
--->
-      <entry>共有メッセージキューからバイトを受信するのを待機しています。</entry>
-     </row>
-     <row>
-      <entry><literal>MessageQueueSend</literal></entry>
-<!--
-      <entry>Waiting to send bytes to a shared message queue.</entry>
--->
-      <entry>共有メッセージキューにバイトを送信するのを待機しています。</entry>
-     </row>
-     <row>
-      <entry><literal>ParallelBitmapScan</literal></entry>
-<!--
-      <entry>Waiting for parallel bitmap scan to become initialized.</entry>
--->
-      <entry>パラレルビットマップスキャンが初期化されるのを待機しています。</entry>
-     </row>
-     <row>
-      <entry><literal>ParallelCreateIndexScan</literal></entry>
-<!--
-      <entry>Waiting for parallel <command>CREATE INDEX</command> workers to
-       finish heap scan.</entry>
--->
-      <entry>パラレル<command>CREATE INDEX</command>ワーカーがヒープスキャンを完了するのを待機しています。</entry>
-     </row>
-     <row>
-      <entry><literal>ParallelFinish</literal></entry>
-<!--
-      <entry>Waiting for parallel workers to finish computing.</entry>
--->
-      <entry>パラレルワーカーが計算を完了するのを待機しています。</entry>
-     </row>
-     <row>
-      <entry><literal>ProcArrayGroupUpdate</literal></entry>
-<!--
-      <entry>Waiting for the group leader to clear the transaction ID at
-       end of a parallel operation.</entry>
--->
-      <entry>グループリーダーが並列操作の最後にトランザクションIDをクリアするのを待機しています。</entry>
-     </row>
-     <row>
-      <entry><literal>ProcSignalBarrier</literal></entry>
-<!--
-      <entry>Waiting for a barrier event to be processed by all
-       backends.</entry>
--->
-      <entry>バックエンドすべてでバリアイベントが処理されるのを待機しています。</entry>
-     </row>
-     <row>
-      <entry><literal>Promote</literal></entry>
-<!--
-      <entry>Waiting for standby promotion.</entry>
--->
-      <entry>スタンバイの昇格を待機しています。</entry>
-     </row>
-     <row>
-      <entry><literal>RecoveryConflictSnapshot</literal></entry>
-<!--
-      <entry>Waiting for recovery conflict resolution for a vacuum
-       cleanup.</entry>
--->
-      <entry>バキュームクリーンアップに対するリカバリ競合の解決を待機しています。</entry>
-     </row>
-     <row>
-      <entry><literal>RecoveryConflictTablespace</literal></entry>
-<!--
-      <entry>Waiting for recovery conflict resolution for dropping a
-       tablespace.</entry>
--->
-      <entry>テーブル空間の削除に対するリカバリ競合の解決を待機しています。</entry>
-     </row>
-     <row>
-      <entry><literal>RecoveryEndCommand</literal></entry>
-<!--
-      <entry>Waiting for <xref linkend="guc-recovery-end-command"/> to
-       complete.</entry>
--->
-      <entry><xref linkend="guc-recovery-end-command"/>が完了するのを待機しています。</entry>
-     </row>
-     <row>
-      <entry><literal>RecoveryPause</literal></entry>
-<!--
-      <entry>Waiting for recovery to be resumed.</entry>
--->
-      <entry>リカバリが再開するのを待機しています。</entry>
-     </row>
-     <row>
-      <entry><literal>ReplicationOriginDrop</literal></entry>
-<!--
-      <entry>Waiting for a replication origin to become inactive so it can be
-       dropped.</entry>
--->
-      <entry>レプリケーションオリジンが削除できるよう非活動状態になるのを待機しています。</entry>
-     </row>
-     <row>
-      <entry><literal>ReplicationSlotDrop</literal></entry>
-<!--
-      <entry>Waiting for a replication slot to become inactive so it can be
-       dropped.</entry>
--->
-      <entry>レプリケーションスロットが削除できるよう非活動状態になるのを待機しています。</entry>
-     </row>
-     <row>
-      <entry><literal>RestoreCommand</literal></entry>
-<!--
-      <entry>Waiting for <xref linkend="guc-restore-command"/> to
-       complete.</entry>
--->
-      <entry>Waiting for <xref linkend="guc-restore-command"/>が完了するのを待機しています。</entry>
-     </row>
-     <row>
-      <entry><literal>SafeSnapshot</literal></entry>
-<!--
-      <entry>Waiting to obtain a valid snapshot for a <literal>READ ONLY
-       DEFERRABLE</literal> transaction.</entry>
--->
-      <entry><literal>READ ONLY DEFERRABLE</literal>のトランザクションに対する有効なスナップショットの獲得を待機しています。</entry>
-     </row>
-     <row>
-      <entry><literal>SyncRep</literal></entry>
-<!--
-      <entry>Waiting for confirmation from a remote server during synchronous
-       replication.</entry>
--->
-      <entry>同期レプリケーション中に、リモートサーバからの確認を待機しています。</entry>
-     </row>
-     <row>
-      <entry><literal>WalReceiverExit</literal></entry>
-<!--
-      <entry>Waiting for the WAL receiver to exit.</entry>
--->
-      <entry>WALレシーバが終了するのを待機しています。</entry>
-     </row>
-     <row>
-      <entry><literal>WalReceiverWaitStart</literal></entry>
-<!--
-      <entry>Waiting for startup process to send initial data for streaming
-       replication.</entry>
--->
-      <entry>ストリーミングレプリケーションの初期データを送信するための起動プロセスを待機しています。</entry>
-     </row>
-     <row>
-      <entry><literal>XactGroupUpdate</literal></entry>
-<!--
-      <entry>Waiting for the group leader to update transaction status at
-       end of a parallel operation.</entry>
--->
-      <entry>グループリーダーが並列操作の最後にトランザクション状態を更新するのを待機しています。</entry>
-     </row>
-    </tbody>
-   </tgroup>
-  </table>
-
-  <table id="wait-event-lock-table">
-<!--
-   <title>Wait Events of Type <literal>Lock</literal></title>
--->
-   <title><literal>Lock</literal>型の待機イベント</title>
-   <tgroup cols="2">
-    <thead>
-     <row>
-<!--
-      <entry><literal>Lock</literal> Wait Event</entry>
-      <entry>Description</entry>
--->
-      <entry><literal>Lock</literal>待機イベント</entry>
-      <entry>説明</entry>
-     </row>
-    </thead>
-
-    <tbody>
-     <row>
-      <entry><literal>advisory</literal></entry>
-<!--
-      <entry>Waiting to acquire an advisory user lock.</entry>
--->
-      <entry>勧告的ユーザロックを獲得するのを待機しています。</entry>
-     </row>
-     <row>
-      <entry><literal>applytransaction</literal></entry>
-<!--
-      <entry>Waiting to acquire a lock on a remote transaction being applied
-      by a logical replication subscriber.</entry>
--->
-      <entry>論理レプリケーションサブスクライバによって適用されるリモートトランザクションのロック獲得を待機しています。</entry>
-     </row>
-     <row>
-      <entry><literal>extend</literal></entry>
-<!--
-      <entry>Waiting to extend a relation.</entry>
--->
-      <entry>リレーションを拡張するのを待機しています。</entry>
-     </row>
-     <row>
-      <entry><literal>frozenid</literal></entry>
-<!--
-      <entry>Waiting to
-       update <structname>pg_database</structname>.<structfield>datfrozenxid</structfield>
-       and <structname>pg_database</structname>.<structfield>datminmxid</structfield>.</entry>
--->
-      <entry><structname>pg_database</structname>.<structfield>datfrozenxid</structfield>と<structname>pg_database</structname>.<structfield>datminmxid</structfield>を更新するのを待機しています。</entry>
-     </row>
-     <row>
-      <entry><literal>object</literal></entry>
-<!--
-      <entry>Waiting to acquire a lock on a non-relation database object.</entry>
--->
-      <entry>非リレーションデータベースオブジェクト上のロックを獲得するのを待機しています。</entry>
-     </row>
-     <row>
-      <entry><literal>page</literal></entry>
-<!--
-      <entry>Waiting to acquire a lock on a page of a relation.</entry>
--->
-      <entry>リレーションのページ上のロックを獲得するのを待機しています。</entry>
-     </row>
-     <row>
-      <entry><literal>relation</literal></entry>
-<!--
-      <entry>Waiting to acquire a lock on a relation.</entry>
--->
-      <entry>リレーション上のロックを獲得するのを待機しています。</entry>
-     </row>
-     <row>
-      <entry><literal>spectoken</literal></entry>
-<!--
-      <entry>Waiting to acquire a speculative insertion lock.</entry>
--->
-      <entry>投機的挿入ロックを獲得するのを待機しています。</entry>
-     </row>
-     <row>
-      <entry><literal>transactionid</literal></entry>
-<!--
-      <entry>Waiting for a transaction to finish.</entry>
--->
-      <entry>トランザクションが終了するのを待機しています。</entry>
-     </row>
-     <row>
-      <entry><literal>tuple</literal></entry>
-<!--
-      <entry>Waiting to acquire a lock on a tuple.</entry>
--->
-      <entry>タプル上のロックを獲得するのを待機しています。</entry>
-     </row>
-     <row>
-      <entry><literal>userlock</literal></entry>
-<!--
-      <entry>Waiting to acquire a user lock.</entry>
--->
-      <entry>ユーザロックを獲得するのを待機しています。</entry>
-     </row>
-     <row>
-      <entry><literal>virtualxid</literal></entry>
-<!--
-      <entry>Waiting to acquire a virtual transaction ID lock;  see
-      <xref linkend="transaction-id"/>.</entry>
--->
-      <entry>仮想トランザクションIDロックを獲得するのを待機しています。<xref linkend="transaction-id"/>を参照してください。</entry>
-     </row>
-    </tbody>
-   </tgroup>
-  </table>
-
-  <table id="wait-event-lwlock-table">
-<!--
-   <title>Wait Events of Type <literal>LWLock</literal></title>
--->
-   <title><literal>LWLock</literal>型の待機イベント</title>
-   <tgroup cols="2">
-    <thead>
-     <row>
-<!--
-      <entry><literal>LWLock</literal> Wait Event</entry>
-      <entry>Description</entry>
--->
-      <entry><literal>LWLock</literal>待機イベント</entry>
-      <entry>説明</entry>
-     </row>
-    </thead>
-
-    <tbody>
-     <row>
-      <entry><literal>AddinShmemInit</literal></entry>
-<!--
-      <entry>Waiting to manage an extension's space allocation in shared
-       memory.</entry>
--->
-      <entry>共有メモリの拡張の領域確保を管理するのを待機しています。</entry>
-     </row>
-     <row>
-      <entry><literal>AutoFile</literal></entry>
-<!--
-      <entry>Waiting to update the <filename>postgresql.auto.conf</filename>
-       file.</entry>
--->
-      <entry><filename>postgresql.auto.conf</filename>ファイルを更新するのを待機しています。</entry>
-     </row>
-     <row>
-      <entry><literal>Autovacuum</literal></entry>
-<!--
-      <entry>Waiting to read or update the current state of autovacuum
-       workers.</entry>
--->
-      <entry>自動バキュームワーカーの現在の状態の読み込み、または更新を待機しています。</entry>
-     </row>
-     <row>
-      <entry><literal>AutovacuumSchedule</literal></entry>
-<!--
-      <entry>Waiting to ensure that a table selected for autovacuum
-       still needs vacuuming.</entry>
--->
-      <entry>自動バキューム対象として選定されたテーブルが、まだバキューム処理が必要であることを確認するのを待機しています。</entry>
-     </row>
-     <row>
-      <entry><literal>BackgroundWorker</literal></entry>
-<!--
-      <entry>Waiting to read or update background worker state.</entry>
--->
-      <entry>バックグラウンドワーカー状態の読み込み、または更新を待機しています。</entry>
-     </row>
-     <row>
-      <entry><literal>BtreeVacuum</literal></entry>
-<!--
-      <entry>Waiting to read or update vacuum-related information for a
-       B-tree index.</entry>
--->
-      <entry>B-treeインデックスのバキュームに関連した情報の読み込み、または更新を待機しています。</entry>
-     </row>
-     <row>
-      <entry><literal>BufferContent</literal></entry>
-<!--
-      <entry>Waiting to access a data page in memory.</entry>
--->
-      <entry>メモリ内のデータページへアクセスするのを待機しています。</entry>
-     </row>
-     <row>
-      <entry><literal>BufferMapping</literal></entry>
-<!--
-      <entry>Waiting to associate a data block with a buffer in the buffer
-       pool.</entry>
--->
-      <entry>データブロックをバッファプール内のバッファと関連付けるのを待機しています。</entry>
-     </row>
-     <row>
-      <entry><literal>CheckpointerComm</literal></entry>
-<!--
-      <entry>Waiting to manage fsync requests.</entry>
--->
-      <entry>fsyncリクエストを管理するのを待機しています。</entry>
-     </row>
-     <row>
-      <entry><literal>CommitTs</literal></entry>
-<!--
-      <entry>Waiting to read or update the last value set for a
-       transaction commit timestamp.</entry>
--->
-      <entry>トランザクションコミットタイムスタンプのために設定された最新の値の読み込み、または更新を待機しています。</entry>
-     </row>
-     <row>
-      <entry><literal>CommitTsBuffer</literal></entry>
-<!--
-      <entry>Waiting for I/O on a commit timestamp SLRU buffer.</entry>
--->
-      <entry>コミットタイムスタンプSLRUバッファでのI/Oを待機しています。</entry>
-     </row>
-     <row>
-      <entry><literal>CommitTsSLRU</literal></entry>
-<!--
-      <entry>Waiting to access the commit timestamp SLRU cache.</entry>
--->
-      <entry>コミットタイムスタンプSLRUキャッシュにアクセスするのを待機しています。</entry>
-     </row>
-     <row>
-      <entry><literal>ControlFile</literal></entry>
-<!--
-      <entry>Waiting to read or update the <filename>pg_control</filename>
-       file or create a new WAL file.</entry>
--->
-      <entry><filename>pg_control</filename>ファイルの読み込みもしくは更新、または新しいWALファイルの作成を待機しています。</entry>
-     </row>
-     <row>
-      <entry><literal>DynamicSharedMemoryControl</literal></entry>
-<!--
-      <entry>Waiting to read or update dynamic shared memory allocation
-       information.</entry>
--->
-      <entry>動的共有メモリの割り当て情報の読み込み、または更新を待機しています。</entry>
-     </row>
-     <row>
-      <entry><literal>LockFastPath</literal></entry>
-<!--
-      <entry>Waiting to read or update a process' fast-path lock
-       information.</entry>
--->
-      <entry>プロセスのファストパスロック情報の読み込み、または更新を待機しています。</entry>
-     </row>
-     <row>
-      <entry><literal>LockManager</literal></entry>
-<!--
-      <entry>Waiting to read or update information
-       about <quote>heavyweight</quote> locks.</entry>
--->
-      <entry><quote>重量</quote>ロックに関する情報の読み込み、または更新を待機しています。</entry>
-     </row>
-     <row>
-      <entry><literal>LogicalRepLauncherDSA</literal></entry>
-<!--
-      <entry>Waiting to access logical replication launcher's dynamic shared
-       memory allocator.</entry>
--->
-      <entry>論理レプリケーションランチャーが動的共有メモリアロケータにアクセスするのを待機しています。</entry>
-     </row>
-     <row>
-      <entry><literal>LogicalRepLauncherHash</literal></entry>
-<!--
-      <entry>Waiting to access logical replication launcher's shared
-       hash table.</entry>
--->
-      <entry>論理レプリケーションランチャーの共有ハッシュテーブルへのアクセスを待機しています。</entry>
-     </row>
-     <row>
-      <entry><literal>LogicalRepWorker</literal></entry>
-<!--
-      <entry>Waiting to read or update the state of logical replication
-       workers.</entry>
--->
-      <entry>論理レプリケーションワーカーの状態の読み込み、または更新を待機しています。</entry>
-     </row>
-     <row>
-      <entry><literal>MultiXactGen</literal></entry>
-<!--
-      <entry>Waiting to read or update shared multixact state.</entry>
--->
-      <entry>共有マルチトランザクション状態の読み込み、または更新を待機しています。</entry>
-     </row>
-     <row>
-      <entry><literal>MultiXactMemberBuffer</literal></entry>
-<!--
-      <entry>Waiting for I/O on a multixact member SLRU buffer.</entry>
--->
-      <entry>マルチトランザクションメンバSLRUバッファでのI/Oを待機しています。</entry>
-     </row>
-     <row>
-      <entry><literal>MultiXactMemberSLRU</literal></entry>
-<!--
-      <entry>Waiting to access the multixact member SLRU cache.</entry>
--->
-      <entry>マルチトランザクションメンバSLRUキャッシュにアクセスするのを待機しています。</entry>
-     </row>
-     <row>
-      <entry><literal>MultiXactOffsetBuffer</literal></entry>
-<!--
-      <entry>Waiting for I/O on a multixact offset SLRU buffer.</entry>
--->
-      <entry>マルチトランザクションオフセットSLRUバッファでのI/Oを待機しています。</entry>
-     </row>
-     <row>
-      <entry><literal>MultiXactOffsetSLRU</literal></entry>
-<!--
-      <entry>Waiting to access the multixact offset SLRU cache.</entry>
--->
-      <entry>マルチトランザクションオフセットSLRUキャッシュにアクセスするのを待機しています。</entry>
-     </row>
-     <row>
-      <entry><literal>MultiXactTruncation</literal></entry>
-<!--
-      <entry>Waiting to read or truncate multixact information.</entry>
--->
-      <entry>マルチトランザクション情報の読み込み、または切り詰めを待機しています。</entry>
-     </row>
-     <row>
-      <entry><literal>NotifyBuffer</literal></entry>
-<!--
-      <entry>Waiting for I/O on a <command>NOTIFY</command> message SLRU
-       buffer.</entry>
--->
-      <entry><command>NOTIFY</command>メッセージSLRUバッファでのI/Oを待機しています。</entry>
-     </row>
-     <row>
-      <entry><literal>NotifyQueue</literal></entry>
-<!--
-      <entry>Waiting to read or update <command>NOTIFY</command> messages.</entry>
--->
-      <entry><command>NOTIFY</command>メッセージの読み込み、または更新を待機しています。</entry>
-     </row>
-     <row>
-      <entry><literal>NotifyQueueTail</literal></entry>
-<!--
-      <entry>Waiting to update limit on <command>NOTIFY</command> message
-       storage.</entry>
--->
-      <entry><command>NOTIFY</command>メッセージストレージの制限が更新されるのを待機しています。</entry>
-     </row>
-     <row>
-      <entry><literal>NotifySLRU</literal></entry>
-<!--
-      <entry>Waiting to access the <command>NOTIFY</command> message SLRU
-       cache.</entry>
--->
-      <entry><command>NOTIFY</command>メッセージSLRUキャッシュにアクセスするのを待機しています。</entry>
-     </row>
-     <row>
-      <entry><literal>OidGen</literal></entry>
-<!--
-      <entry>Waiting to allocate a new OID.</entry>
--->
-      <entry>新しいOIDを割り当てるのを待機しています。</entry>
-     </row>
-     <row>
-      <entry><literal>OldSnapshotTimeMap</literal></entry>
-<!--
-      <entry>Waiting to read or update old snapshot control information.</entry>
--->
-      <entry>古いスナップショット制御情報の読み込み、または更新を待機しています。</entry>
-     </row>
-     <row>
-      <entry><literal>ParallelAppend</literal></entry>
-<!--
-      <entry>Waiting to choose the next subplan during Parallel Append plan
-       execution.</entry>
--->
-      <entry>パラレルアペンド計画を実行中に次のサブプランの選択を待機しています。</entry>
-     </row>
-     <row>
-      <entry><literal>ParallelHashJoin</literal></entry>
-<!--
-      <entry>Waiting to synchronize workers during Parallel Hash Join plan
-       execution.</entry>
--->
-      <entry>パラレルハッシュ結合計画を実行中に、ワーカーの同期を待機しています。</entry>
-     </row>
-     <row>
-      <entry><literal>ParallelQueryDSA</literal></entry>
-<!--
-      <entry>Waiting for parallel query dynamic shared memory allocation.</entry>
--->
-      <entry>パラレルクエリの動的共有メモリ割り当てを待機しています。</entry>
-     </row>
-     <row>
-      <entry><literal>PerSessionDSA</literal></entry>
-<!--
-      <entry>Waiting for parallel query dynamic shared memory allocation.</entry>
--->
-      <entry>パラレルクエリの動的共有メモリ割り当てを待機しています。</entry>
-     </row>
-     <row>
-      <entry><literal>PerSessionRecordType</literal></entry>
-<!--
-      <entry>Waiting to access a parallel query's information about composite
-       types.</entry>
--->
-      <entry>複合型に関するパラレルクエリの情報にアクセスするのを待機しています。</entry>
-     </row>
-     <row>
-      <entry><literal>PerSessionRecordTypmod</literal></entry>
-<!--
-      <entry>Waiting to access a parallel query's information about type
-       modifiers that identify anonymous record types.</entry>
--->
-      <entry>匿名レコード型を特定する型修飾子に関するパラレルクエリの情報にアクセスするのを待機しています。</entry>
-     </row>
-     <row>
-      <entry><literal>PerXactPredicateList</literal></entry>
-<!--
-      <entry>Waiting to access the list of predicate locks held by the current
-       serializable transaction during a parallel query.</entry>
--->
-      <entry>パラレルクエリの間に、現在のシリアライザブルトランザクションによって保持された述語ロックの一覧へアクセスするのを待機しています。</entry>
-     </row>
-     <row>
-      <entry><literal>PgStatsData</literal></entry>
-<!--
-      <entry>Waiting for shared memory stats data access</entry>
--->
-      <entry>共有メモリの統計データアクセスを待機しています。</entry>
-     </row>
-     <row>
-      <entry><literal>PgStatsDSA</literal></entry>
-<!--
-      <entry>Waiting for stats dynamic shared memory allocator access</entry>
--->
-      <entry>統計動的共有メモリアロケータアクセスを待機しています。</entry>
-     </row>
-     <row>
-      <entry><literal>PgStatsHash</literal></entry>
-<!--
-      <entry>Waiting for stats shared memory hash table access</entry>
--->
-      <entry>統計共有メモリハッシュテーブルアクセスを待機しています。</entry>
-     </row>
-     <row>
-      <entry><literal>PredicateLockManager</literal></entry>
-<!--
-      <entry>Waiting to access predicate lock information used by
-       serializable transactions.</entry>
--->
-      <entry>シリアライザブルトランザクションによって使われる述語ロックの情報にアクセスするのを待機しています。</entry>
-     </row>
-     <row>
-      <entry><literal>ProcArray</literal></entry>
-<!--
-      <entry>Waiting to access the shared per-process data structures
-       (typically, to get a snapshot or report a session's transaction
-       ID).</entry>
--->
-      <entry>(典型的には、スナップショットを得たりセッションのトランザクションIDを報告するために)共有のプロセスごとのデータ構造にアクセスするのを待機しています。</entry>
-     </row>
-     <row>
-      <entry><literal>RelationMapping</literal></entry>
-<!--
-      <entry>Waiting to read or update
-       a <filename>pg_filenode.map</filename> file (used to track the
-       filenode assignments of certain system catalogs).</entry>
--->
-      <entry>(特定のシステムカタログのファイルノードの割り当てを追跡するのに使われる)<filename>pg_filenode.map</filename>ファイルの読み込み、または更新を待機しています。</entry>
-     </row>
-     <row>
-      <entry><literal>RelCacheInit</literal></entry>
-<!--
-      <entry>Waiting to read or update a <filename>pg_internal.init</filename>
-       relation cache initialization file.</entry>
--->
-      <entry><filename>pg_internal.init</filename>リレーションキャッシュ初期化ファイルの読み込み、または更新を待機しています。</entry>
-     </row>
-     <row>
-      <entry><literal>ReplicationOrigin</literal></entry>
-<!--
-      <entry>Waiting to create, drop or use a replication origin.</entry>
--->
-      <entry>レプリケーションオリジンの作成、削除、または使用を待機しています。</entry>
-     </row>
-     <row>
-      <entry><literal>ReplicationOriginState</literal></entry>
-<!--
-      <entry>Waiting to read or update the progress of one replication
-       origin.</entry>
--->
-      <entry>あるレプリケーションオリジンの進捗の読み込み、または更新を待機しています。</entry>
-     </row>
-     <row>
-      <entry><literal>ReplicationSlotAllocation</literal></entry>
-<!--
-      <entry>Waiting to allocate or free a replication slot.</entry>
--->
-      <entry>レプリケーションスロットの割り当て、または解放を待機しています。</entry>
-     </row>
-     <row>
-      <entry><literal>ReplicationSlotControl</literal></entry>
-<!--
-      <entry>Waiting to read or update replication slot state.</entry>
--->
-      <entry>レプリケーションスロット状態の読み込み、または更新を待機しています。</entry>
-     </row>
-     <row>
-      <entry><literal>ReplicationSlotIO</literal></entry>
-<!--
-      <entry>Waiting for I/O on a replication slot.</entry>
--->
-      <entry>レプリケーションスロットでのI/Oを待機しています。</entry>
-     </row>
-     <row>
-      <entry><literal>SerialBuffer</literal></entry>
-<!--
-      <entry>Waiting for I/O on a serializable transaction conflict SLRU
-       buffer.</entry>
--->
-      <entry>シリアライザブルトランザクション競合SLRUバッファでのI/Oを待機しています</entry>
-     </row>
-     <row>
-      <entry><literal>SerializableFinishedList</literal></entry>
-<!--
-      <entry>Waiting to access the list of finished serializable
-       transactions.</entry>
--->
-      <entry>完了したシリアライザブルトランザクションの一覧へアクセスするのを待機しています。</entry>
-     </row>
-     <row>
-      <entry><literal>SerializablePredicateList</literal></entry>
-<!--
-      <entry>Waiting to access the list of predicate locks held by
-       serializable transactions.</entry>
--->
-      <entry>シリアライザブルトランザクションによって保持された述語ロックの一覧へアクセスするのを待機しています。</entry>
-     </row>
-     <row>
-      <entry><literal>SerializableXactHash</literal></entry>
-<!--
-      <entry>Waiting to read or update information about serializable
-       transactions.</entry>
--->
-      <entry>シリアライザブルトランザクションに関する情報の読み込み、または更新を待機しています。</entry>
-     </row>
-     <row>
-      <entry><literal>SerialSLRU</literal></entry>
-<!--
-      <entry>Waiting to access the serializable transaction conflict SLRU
-       cache.</entry>
--->
-      <entry>シリアライザブルトランザクション競合SLRUキャッシュにアクセスするのを待機しています。</entry>
-     </row>
-     <row>
-      <entry><literal>SharedTidBitmap</literal></entry>
-<!--
-      <entry>Waiting to access a shared TID bitmap during a parallel bitmap
-       index scan.</entry>
--->
-      <entry>パラレルビットマップインデックススキャンの間に、共有TIDにアクセスするのを待機しています。</entry>
-     </row>
-     <row>
-      <entry><literal>SharedTupleStore</literal></entry>
-<!--
-      <entry>Waiting to access a shared tuple store during parallel
-       query.</entry>
--->
-      <entry>パラレルクエリの間に共有タプルストアにアクセスするのを待機しています。</entry>
-     </row>
-     <row>
-      <entry><literal>ShmemIndex</literal></entry>
-<!--
-      <entry>Waiting to find or allocate space in shared memory.</entry>
--->
-      <entry>共有メモリ内に領域を発見する、もしくは割り当てるのを待機しています。</entry>
-     </row>
-     <row>
-      <entry><literal>SInvalRead</literal></entry>
-<!--
-      <entry>Waiting to retrieve messages from the shared catalog invalidation
-       queue.</entry>
--->
-      <entry>共有カタログ無効化キューからメッセージを取り出すのを待機しています。</entry>
-     </row>
-     <row>
-      <entry><literal>SInvalWrite</literal></entry>
-<!--
-      <entry>Waiting to add a message to the shared catalog invalidation
-      queue.</entry>
--->
-      <entry>共有カタログ無効化キューにメッセージを追加するのを待機しています。</entry>
-     </row>
-     <row>
-      <entry><literal>SubtransBuffer</literal></entry>
-<!--
-      <entry>Waiting for I/O on a sub-transaction SLRU buffer.</entry>
--->
-      <entry>サブトランザクションSLRUバッファのI/Oを待機しています。</entry>
-     </row>
-     <row>
-      <entry><literal>SubtransSLRU</literal></entry>
-<!--
-      <entry>Waiting to access the sub-transaction SLRU cache.</entry>
--->
-      <entry>サブトランザクションSLRUキャッシュにアクセスするのを待機しています。</entry>
-     </row>
-     <row>
-      <entry><literal>SyncRep</literal></entry>
-<!--
-      <entry>Waiting to read or update information about the state of
-       synchronous replication.</entry>
--->
-      <entry>同期レプリケーションの状態に関する情報を読み込む、または更新するの待機しています。</entry>
-     </row>
-     <row>
-      <entry><literal>SyncScan</literal></entry>
-<!--
-      <entry>Waiting to select the starting location of a synchronized table
-       scan.</entry>
--->
-      <entry>同期テーブルスキャンの開始位置を選ぶのを待機しています。</entry>
-     </row>
-     <row>
-      <entry><literal>TablespaceCreate</literal></entry>
-<!--
-      <entry>Waiting to create or drop a tablespace.</entry>
--->
-      <entry>テーブル空間の作成、または削除を待機しています。</entry>
-     </row>
-     <row>
-      <entry><literal>TwoPhaseState</literal></entry>
-<!--
-      <entry>Waiting to read or update the state of prepared transactions.</entry>
--->
-      <entry>プリペアドトランザクションの状態の読み込み、または更新を待機しています。</entry>
-     </row>
-     <row>
-      <entry><literal>WALBufMapping</literal></entry>
-<!--
-      <entry>Waiting to replace a page in WAL buffers.</entry>
--->
-      <entry>WALバッファ内のページの置き換えを待機しています。</entry>
-     </row>
-     <row>
-      <entry><literal>WALInsert</literal></entry>
-<!--
-      <entry>Waiting to insert WAL data into a memory buffer.</entry>
--->
-      <entry>WALデータをメモリバッファに挿入するのを待機しています。</entry>
-     </row>
-     <row>
-      <entry><literal>WALWrite</literal></entry>
-<!--
-      <entry>Waiting for WAL buffers to be written to disk.</entry>
--->
-      <entry>WALバッファがディスクに書き込まれるのを待機しています。</entry>
-     </row>
-     <row>
-      <entry><literal>WrapLimitsVacuum</literal></entry>
-<!--
-      <entry>Waiting to update limits on transaction id and multixact
-       consumption.</entry>
--->
-      <entry>トランザクションIDとマルチトランザクションの消費の制限が更新されるのを待機しています。</entry>
-     </row>
-     <row>
-      <entry><literal>XactBuffer</literal></entry>
-<!--
-      <entry>Waiting for I/O on a transaction status SLRU buffer.</entry>
--->
-      <entry>トランザクション状態SLRUバッファでのI/Oを待機しています。</entry>
-     </row>
-     <row>
-      <entry><literal>XactSLRU</literal></entry>
-<!--
-      <entry>Waiting to access the transaction status SLRU cache.</entry>
--->
-      <entry>トランザクション状態SLRUキャッシュにアクセスするのを待機しています。</entry>
-     </row>
-     <row>
-      <entry><literal>XactTruncation</literal></entry>
-<!--
-      <entry>Waiting to execute <function>pg_xact_status</function> or update
-       the oldest transaction ID available to it.</entry>
--->
-      <entry><function>pg_xact_status</function>を実行する、またはその関数で利用可能な最古のトランザクションIDを更新するのを待機しています。</entry>
-     </row>
-     <row>
-      <entry><literal>XidGen</literal></entry>
-<!--
-      <entry>Waiting to allocate a new transaction ID.</entry>
--->
-      <entry>新しいトランザクションIDを割り当てるのを待機しています。</entry>
-     </row>
-    </tbody>
-   </tgroup>
-  </table>
-
-   <note>
-    <para>
-<!--
-     Extensions can add <literal>LWLock</literal> types to the list shown in
-     <xref linkend="wait-event-lwlock-table"/>.  In some cases, the name
-     assigned by an extension will not be available in all server processes;
-     so an <literal>LWLock</literal> wait event might be reported as
-     just <quote><literal>extension</literal></quote> rather than the
-     extension-assigned name.
--->
-拡張は<xref linkend="wait-event-lwlock-table"/>に示す一覧に<literal>LWLock</literal>型を追加できます。
-拡張によって割り当てられた名前がすべてのサーバプロセスでは利用可能でない場合があります。そのため<literal>LWLock</literal>待機イベントは、拡張が割り当てた名前ではなく単に<quote><literal>extension</literal></quote>と報告されるかもしれません。
-    </para>
-   </note>
-
-  <table id="wait-event-timeout-table">
-<!--
-   <title>Wait Events of Type <literal>Timeout</literal></title>
--->
-   <title><literal>Timeout</literal>型の待機イベント</title>
-   <tgroup cols="2">
-    <thead>
-     <row>
-<!--
-      <entry><literal>Timeout</literal> Wait Event</entry>
-      <entry>Description</entry>
--->
-      <entry><literal>Timeout</literal>待機イベント</entry>
-      <entry>説明</entry>
->>>>>>> 32de6336
-     </row>
-     <row>
-<<<<<<< HEAD
-      <entry><literal>BufferPin</literal></entry>
-      <entry>The server process is waiting for exclusive access to
-       a data buffer.  Buffer pin waits can be protracted if
-       another process holds an open cursor that last read data from the
-       buffer in question. See <xref linkend="wait-event-bufferpin-table"/>.
-      </entry>
-     </row>
-     <row>
-      <entry><literal>Client</literal></entry>
-      <entry>The server process is waiting for activity on a socket
-       connected to a user application.  Thus, the server expects something
-       to happen that is independent of its internal processes.
-       <literal>wait_event</literal> will identify the specific wait point;
-       see <xref linkend="wait-event-client-table"/>.
-      </entry>
-     </row>
-     <row>
-      <entry><literal>Extension</literal></entry>
-      <entry>The server process is waiting for some condition defined by an
-       extension module.
-       See <xref linkend="wait-event-extension-table"/>.
-      </entry>
-     </row>
-     <row>
-      <entry><literal>InjectionPoint</literal></entry>
-      <entry>The server process is waiting for an injection point to reach an
-       outcome defined in a test.  See
-       <xref linkend="xfunc-addin-injection-points"/> for more details.  This
-       type has no predefined wait points.
-      </entry>
-     </row>
-     <row>
-      <entry><literal>IO</literal></entry>
-      <entry>The server process is waiting for an I/O operation to complete.
-       <literal>wait_event</literal> will identify the specific wait point;
-       see <xref linkend="wait-event-io-table"/>.
-      </entry>
-     </row>
-     <row>
-      <entry><literal>IPC</literal></entry>
-      <entry>The server process is waiting for some interaction with
-       another server process.  <literal>wait_event</literal> will
-       identify the specific wait point;
-       see <xref linkend="wait-event-ipc-table"/>.
-      </entry>
-     </row>
-     <row>
-      <entry><literal>Lock</literal></entry>
-      <entry>The server process is waiting for a heavyweight lock.
-       Heavyweight locks, also known as lock manager locks or simply locks,
-       primarily protect SQL-visible objects such as tables.  However,
-       they are also used to ensure mutual exclusion for certain internal
-       operations such as relation extension.  <literal>wait_event</literal>
-       will identify the type of lock awaited;
-       see <xref linkend="wait-event-lock-table"/>.
-      </entry>
-     </row>
-     <row>
-      <entry><literal>LWLock</literal></entry>
-      <entry> The server process is waiting for a lightweight lock.
-       Most such locks protect a particular data structure in shared memory.
-       <literal>wait_event</literal> will contain a name identifying the purpose
-       of the lightweight lock.  (Some locks have specific names; others
-       are part of a group of locks each with a similar purpose.)
-       See <xref linkend="wait-event-lwlock-table"/>.
-      </entry>
-     </row>
-     <row>
-      <entry><literal>Timeout</literal></entry>
-      <entry>The server process is waiting for a timeout
-       to expire.  <literal>wait_event</literal> will identify the specific wait
-       point; see <xref linkend="wait-event-timeout-table"/>.
-      </entry>
-=======
-      <entry><literal>BaseBackupThrottle</literal></entry>
-<!--
-      <entry>Waiting during base backup when throttling activity.</entry>
--->
-      <entry>スロットル活動時にベースバックアップで待機しています。</entry>
-     </row>
-     <row>
-      <entry><literal>CheckpointWriteDelay</literal></entry>
-<!--
-      <entry>Waiting between writes while performing a checkpoint.</entry>
--->
-      <entry>チェックポイント実行中の書き込みの間で待機しています。</entry>
-     </row>
-     <row>
-      <entry><literal>PgSleep</literal></entry>
-<!--
-      <entry>Waiting due to a call to <function>pg_sleep</function> or
-       a sibling function.</entry>
--->
-      <entry><function>pg_sleep</function>または同系列の関数を呼び出したため待機しています。</entry>
-     </row>
-     <row>
-      <entry><literal>RecoveryApplyDelay</literal></entry>
-<!--
-      <entry>Waiting to apply WAL during recovery because of a delay
-       setting.</entry>
--->
-      <entry>遅延設定によりリカバリ時のWAL適用を待機しています。</entry>
-     </row>
-     <row>
-      <entry><literal>RecoveryRetrieveRetryInterval</literal></entry>
-<!--
-      <entry>Waiting during recovery when WAL data is not available from any
-       source (<filename>pg_wal</filename>, archive or stream).</entry>
--->
-      <entry>WALデータがまだあらゆる種類のソース(<filename>pg_wal</filename>、アーカイブまたはストリーム)から得られない時にリカバリで待機しています。</entry>
-     </row>
-     <row>
-      <entry><literal>RegisterSyncRequest</literal></entry>
-<!--
-      <entry>Waiting while sending synchronization requests to the
-       checkpointer, because the request queue is full.</entry>
--->
-      <entry>要求キューがいっぱいのため、同期要求をチェックポインタに送信する間、待機しています。</entry>
-     </row>
-     <row>
-      <entry><literal>SpinDelay</literal></entry>
-<!--
-      <entry>Waiting while acquiring a contended spinlock.</entry>
--->
-      <entry>競合スピンロックの獲得中に待機しています。</entry>
-     </row>
-     <row>
-      <entry><literal>VacuumDelay</literal></entry>
-<!--
-      <entry>Waiting in a cost-based vacuum delay point.</entry>
--->
-      <entry>コストに基づくバキューム遅延ポイントで待機しています。</entry>
-     </row>
-     <row>
-      <entry><literal>VacuumTruncate</literal></entry>
-<!--
-      <entry>Waiting to acquire an exclusive lock to truncate off any
-       empty pages at the end of a table vacuumed.</entry>
--->
-      <entry>バキュームされたテーブルの最後にある空のロックをオフで切り捨てるために、排他的ページの獲得を待機しています。</entry>
->>>>>>> 32de6336
-     </row>
-    </tbody>
-   </tgroup>
-  </table>
-
   &wait_event_types;
 
    <para>
-<<<<<<< HEAD
      Here are examples of how wait events can be viewed:
-=======
-<!--
-     Here is an example of how wait events can be viewed:
--->
-以下に、待機イベントが表示される例を示します。
->>>>>>> 32de6336
 
 <programlisting>
 SELECT pid, wait_event_type, wait_event FROM pg_stat_activity WHERE wait_event is NOT NULL;
@@ -5061,13 +2895,9 @@
        <structfield>leader_pid</structfield> <type>integer</type>
       </para>
       <para>
-<!--
        Process ID of the leader apply worker if this process is a parallel
        apply worker; NULL if this process is a leader apply worker or a table
        synchronization worker
--->
-このプロセスがパラレル適用ワーカーの場合は、リーダー適用ワーカーのプロセスIDです。
-このプロセスがリーダー適用ワーカーまたは同期ワーカーの場合はNULLです。
       </para></entry>
      </row>
 
@@ -5808,15 +3638,11 @@
         </listitem>
         <listitem>
          <para>
-<!--
           <literal>vacuum</literal>: I/O operations performed outside of shared
           buffers while vacuuming and analyzing permanent relations. Temporary
           table vacuums use the same local buffer pool as other temporary table
           I/O operations and are tracked in <varname>context</varname>
           <literal>normal</literal>.
--->
-<literal>vacuum</literal>: 永続的なリレーションのVACUUM中およびANALYZE中に共有バッファ外で実行されたI/O操作です。
-一時テーブルのVACUUMは、他の一時テーブルI/O操作と同じローカルバッファプールを使用し、<varname>context</varname> <literal>normal</literal>で追跡されます。
          </para>
         </listitem>
         <listitem>
@@ -6177,15 +4003,11 @@
 
   <note>
    <para>
-<!--
     Columns tracking I/O time will only be non-zero when
     <xref linkend="guc-track-io-timing"/> is enabled. The user should be
     careful when referencing these columns in combination with their
     corresponding I/O operations in case <varname>track_io_timing</varname>
     was not enabled for the entire time since the last stats reset.
--->
-I/O時間を追跡する列は、<xref linkend="guc-track-io-timing"/>が有効な場合にのみ非ゼロになります。
-ユーザは、対応するIO操作を参照するときに、最後の統計リセット以降の全期間で<varname>track_io_timing</varname>が有効になっていなかった場合には注意が必要です。
    </para>
   </note>
 
@@ -6201,15 +4023,8 @@
   </indexterm>
 
   <para>
-<!--
    The <structname>pg_stat_bgwriter</structname> view will always have a
-<<<<<<< HEAD
    single row, containing data about the background writer of the cluster.
-=======
-   single row, containing global data for the cluster.
--->
-<structname>pg_stat_bgwriter</structname>ビューは常に、クラスタのグローバルデータに関する１つの行を持ちます。
->>>>>>> 32de6336
   </para>
 
   <table id="pg-stat-bgwriter-view" xreflabel="pg_stat_bgwriter">
@@ -6241,14 +4056,10 @@
        <structfield>buffers_clean</structfield> <type>bigint</type>
       </para>
       <para>
-<<<<<<< HEAD
+<!--
        Number of buffers written by the background writer
-=======
-<!--
-       Number of scheduled checkpoints that have been performed
--->
-これまでに実行された、スケジュールされたチェックポイントの個数です。
->>>>>>> 32de6336
+-->
+バックグラウンドライタにより書き出されたバッファ数です。
       </para></entry>
      </row>
 
@@ -6257,15 +4068,11 @@
        <structfield>maxwritten_clean</structfield> <type>bigint</type>
       </para>
       <para>
-<<<<<<< HEAD
+<!--
        Number of times the background writer stopped a cleaning
        scan because it had written too many buffers
-=======
-<!--
-       Number of requested checkpoints that have been performed
--->
-これまでに実行された、要求されたチェックポイントの個数です。
->>>>>>> 32de6336
+-->
+バックグラウンドライタが書き出したバッファ数が多過ぎたために、整理用スキャンを停止した回数です。
       </para></entry>
      </row>
 
@@ -6274,15 +4081,10 @@
        <structfield>buffers_alloc</structfield> <type>bigint</type>
       </para>
       <para>
-<<<<<<< HEAD
+<!--
        Number of buffers allocated
-=======
-<!--
-       Total amount of time that has been spent in the portion of
-       checkpoint processing where files are written to disk, in milliseconds
--->
-チェックポイント処理におけるディスクにファイルを書き出す部分に費やされた、ミリ秒単位の総時間です。
->>>>>>> 32de6336
+-->
+割当られたバッファ数です。
       </para></entry>
      </row>
 
@@ -6291,8 +4093,10 @@
        <structfield>stats_reset</structfield> <type>timestamp with time zone</type>
       </para>
       <para>
-<<<<<<< HEAD
+<!--
        Time at which these statistics were last reset
+-->
+統計情報がリセットされた最終時刻です。
       </para></entry>
      </row>
     </tbody>
@@ -6319,10 +4123,16 @@
     <thead>
      <row>
       <entry role="catalog_table_entry"><para role="column_definition">
+<!--
        Column Type
-      </para>
-      <para>
+-->
+列 型
+      </para>
+      <para>
+<!--
        Description
+-->
+説明
       </para></entry>
      </row>
     </thead>
@@ -6333,15 +4143,10 @@
        <structfield>num_timed</structfield> <type>bigint</type>
       </para>
       <para>
+<!--
        Number of scheduled checkpoints that have been performed
-=======
-<!--
-       Total amount of time that has been spent in the portion of
-       checkpoint processing where files are synchronized to disk, in
-       milliseconds
--->
-チェックポイント処理におけるディスクにファイルを同期する部分に費やされた、ミリ秒単位の総時間です。
->>>>>>> 32de6336
+-->
+これまでに実行された、スケジュールされたチェックポイントの個数です。
       </para></entry>
      </row>
 
@@ -6350,14 +4155,10 @@
        <structfield>num_requested</structfield> <type>bigint</type>
       </para>
       <para>
-<<<<<<< HEAD
+<!--
        Number of requested checkpoints that have been performed
-=======
-<!--
-       Number of buffers written during checkpoints
--->
-チェックポイント期間に書き出されたバッファ数です。
->>>>>>> 32de6336
+-->
+これまでに実行された、要求されたチェックポイントの個数です。
       </para></entry>
      </row>
 
@@ -6366,14 +4167,7 @@
        <structfield>restartpoints_timed</structfield> <type>bigint</type>
       </para>
       <para>
-<<<<<<< HEAD
        Number of scheduled restartpoints due to timeout or after a failed attempt to perform it
-=======
-<!--
-       Number of buffers written by the background writer
--->
-バックグラウンドライタにより書き出されたバッファ数です。
->>>>>>> 32de6336
       </para></entry>
      </row>
 
@@ -6382,15 +4176,7 @@
        <structfield>restartpoints_req</structfield> <type>bigint</type>
       </para>
       <para>
-<<<<<<< HEAD
        Number of requested restartpoints
-=======
-<!--
-       Number of times the background writer stopped a cleaning
-       scan because it had written too many buffers
--->
-バックグラウンドライタが書き出したバッファ数が多過ぎたために、整理用スキャンを停止した回数です。
->>>>>>> 32de6336
       </para></entry>
      </row>
 
@@ -6399,14 +4185,7 @@
        <structfield>restartpoints_done</structfield> <type>bigint</type>
       </para>
       <para>
-<<<<<<< HEAD
        Number of restartpoints that have been performed
-=======
-<!--
-       Number of buffers written directly by a backend
--->
-バックエンドにより直接書き出されたバッファ数です。
->>>>>>> 32de6336
       </para></entry>
      </row>
 
@@ -6415,19 +4194,9 @@
        <structfield>write_time</structfield> <type>double precision</type>
       </para>
       <para>
-<<<<<<< HEAD
        Total amount of time that has been spent in the portion of
        processing checkpoints and restartpoints where files are written to disk,
        in milliseconds
-=======
-<!--
-       Number of times a backend had to execute its own
-       <function>fsync</function> call (normally the background writer handles those
-       even when the backend does its own write)
--->
-バックエンドが独自に<function>fsync</function>呼び出しを実行しなければならなかった回数です。
-（通常は、バックエンドが独自に書き込んだ場合であっても、バックグラウンドライタがこれらを扱います。）
->>>>>>> 32de6336
       </para></entry>
      </row>
 
@@ -6436,7 +4205,6 @@
        <structfield>sync_time</structfield> <type>double precision</type>
       </para>
       <para>
-<<<<<<< HEAD
        Total amount of time that has been spent in the portion of
        processing checkpoints and restartpoints where files are synchronized to
        disk, in milliseconds
@@ -6449,12 +4217,6 @@
       </para>
       <para>
        Number of buffers written during checkpoints and restartpoints
-=======
-<!--
-       Number of buffers allocated
--->
-割当られたバッファ数です。
->>>>>>> 32de6336
       </para></entry>
      </row>
 
@@ -8381,16 +6143,12 @@
   </indexterm>
 
   <para>
-<!--
    <productname>PostgreSQL</productname> accesses certain on-disk information
    via <literal>SLRU</literal> (<firstterm>simple least-recently-used</firstterm>)
    caches.
    The <structname>pg_stat_slru</structname> view will contain
    one row for each tracked SLRU cache, showing statistics about access
    to cached pages.
--->
-<productname>PostgreSQL</productname>は<firstterm>SLRU</firstterm>(simple least-recently-used)キャッシュ経由で特定のディスク上の情報にアクセスします。
-<structname>pg_stat_slru</structname>ビューは、追跡されたSLRUキャッシュごとに1行の形式で、キャッシュされたページへのアクセスに関する統計情報を表示します。
   </para>
 
   <para>
@@ -8526,10 +6284,7 @@
        <structfield>stats_reset</structfield> <type>timestamp with time zone</type>
       </para>
       <para>
-<!--
        Time at which these statistics were last reset
--->
-統計情報がリセットされた最終時刻です。
       </para></entry>
      </row>
     </tbody>
@@ -8744,9 +6499,7 @@
         <returnvalue>void</returnvalue>
        </para>
        <para>
-<!--
         Resets some cluster-wide statistics counters to zero, depending on the
-<<<<<<< HEAD
         argument. <parameter>target</parameter> can be:
        <itemizedlist>
         <listitem>
@@ -8798,22 +6551,6 @@
          </para>
         </listitem>
        </itemizedlist>
-=======
-        argument.  The argument can be <literal>bgwriter</literal> to reset
-        all the counters shown in
-        the <structname>pg_stat_bgwriter</structname>
-        view, <literal>archiver</literal> to reset all the counters shown in
-        the <structname>pg_stat_archiver</structname> view,
-        <literal>io</literal> to reset all the counters shown in the
-        <structname>pg_stat_io</structname> view,
-        <literal>wal</literal> to reset all the counters shown in the
-        <structname>pg_stat_wal</structname> view or
-        <literal>recovery_prefetch</literal> to reset all the counters shown
-        in the <structname>pg_stat_recovery_prefetch</structname> view.
--->
-引数に応じて、クラスタ全体の統計情報カウンタの一部をゼロにリセットします。
-引数に<literal>bgwriter</literal>を指定すると、<structname>pg_stat_bgwriter</structname>ビューで示されるカウンタがすべてリセットされ、<literal>archiver</literal>を指定すると<structname>pg_stat_archiver</structname>ビューで示されるカウンタがすべてリセットされ、<literal>archiver</literal>を指定すると<structname>pg_stat_archiver</structname>ビューで示されるカウンタがすべてリセットされ、<literal>io</literal>を指定すると<structname>pg_stat_io</structname>ビューで示されるカウンタがすべてリセットされ、<literal>wal</literal>を指定すると<structname>pg_stat_wal</structname>ビューで示されるカウンタがすべてリセットされ、<literal>recovery_prefetch</literal>を指定すると<structname>pg_stat_recovery_prefetch</structname> ビュー示されるカウンタがすべてリセットされます。
->>>>>>> 32de6336
        </para>
        <para>
 <!--
@@ -8881,7 +6618,6 @@
         <returnvalue>void</returnvalue>
        </para>
        <para>
-<!--
         Resets statistics to zero for a single SLRU cache, or for all SLRUs in
         the cluster. If <parameter>target</parameter> is
         <literal>NULL</literal> or is not specified, all the counters shown in
@@ -8898,11 +6634,6 @@
         If the argument is <literal>other</literal> (or indeed, any
         unrecognized name), then the counters for all other SLRU caches, such
         as extension-defined caches, are reset.
--->
-ひとつのSLRUキャッシュ、またはクラスタ内のすべてのSLRUの統計情報をゼロにリセットします。
-引数がNULLであれば、<structname>pg_stat_slru</structname>ビューで示されているすべてのSLRUキャッシュに対するカウンタがリセットされます。
-引数は、そのエントリのみに対応するカウンタをリセットするよう<literal>CommitTs</literal>、<literal>MultiXactMember</literal>、<literal>MultiXactOffset</literal>、<literal>Notify</literal>、<literal>Serial</literal>、<literal>Subtrans</literal>、<literal>Xact</literal>の1つを指定できます。
-引数が<literal>other</literal>(実際のところは、認められていない名前であれば何でも)であれば、拡張が定義したキャッシュのような、それ以外のSLRUキャッシュに対するカウンタがリセットされます。
        </para>
        <para>
 <!--
@@ -8986,7 +6717,6 @@
   </warning>
 
   <para>
-<!--
    <function>pg_stat_get_activity</function>, the underlying function of
    the <structname>pg_stat_activity</structname> view, returns a set of records
    containing all the available information about each backend process.
@@ -9003,14 +6733,6 @@
    convenient way to list all the active backends' ID numbers for
    invoking these functions.  For example, to show the <acronym>PID</acronym>s and
    current queries of all backends:
--->
-<structname>pg_stat_activity</structname>ビューの基礎となる<function>pg_stat_get_activity</function>関数は、各バックエンドプロセスに関して利用可能な情報をすべて含むレコード集合を返します。
-この情報の一部のみを入手することがより簡便である場合があるかもしれません。
-このような場合、<xref linkend="monitoring-stats-backend-funcs-table"/>に示す、別のバックエンド単位の統計情報アクセス関数を使用することができます。
-これらのアクセス関数は、セッションのバックエンドID番号を使用します。 これは、バックエンドIDが同時に実行されているセッションのIDとは異なる小さな正の整数です。 ただし、セッションのIDは、セッションが終了すると再利用できます。
-とりわけバックエンドIDは、セッションが一時スキーマを持つ場合に、それを識別するために使用されます。
-<function>pg_stat_get_backend_idset</function>関数は、これらの関数を呼び出すために、活動中のバックエンド毎に1行を生成する簡便な方法を提供します。
-例えば以下はすべてのバックエンドについて<acronym>PID</acronym>と現在の問い合わせを示します。
 
 <programlisting>
 SELECT pg_stat_get_backend_pid(backendid) AS pid,
@@ -10101,23 +7823,12 @@
        <structfield>type</structfield> <type>text</type>
       </para>
       <para>
-<<<<<<< HEAD
        The I/O type that the data is read from or written to:
-=======
-<!--
-       The io type that the data is read from or written to:
->>>>>>> 32de6336
        <literal>FILE</literal>, <literal>PROGRAM</literal>,
        <literal>PIPE</literal> (for <command>COPY FROM STDIN</command> and
        <command>COPY TO STDOUT</command>), or <literal>CALLBACK</literal>
        (used for example during the initial table synchronization in
        logical replication).
--->
-データの読み取りまたは書き込みが行われる入出力の種類で、
-<literal>FILE</literal>、
-<literal>PROGRAM</literal>、
-<literal>PIPE</literal>（<command>COPY FROM STDIN</command>および<command>COPY TO STDOUT</command>用）、
-または<literal>CALLBACK</literal>（たとえば、論理レプリケーションの初期テーブル同期中に使用されます）です。
       </para></entry>
      </row>
 
@@ -10798,16 +8509,9 @@
        <structfield>max_dead_tuple_bytes</structfield> <type>bigint</type>
       </para>
       <para>
-<<<<<<< HEAD
        Amount of dead tuple data that we can store before needing to perform
-=======
-<!--
-       Number of dead tuples that we can store before needing to perform
->>>>>>> 32de6336
        an index vacuum cycle, based on
        <xref linkend="guc-maintenance-work-mem"/>.
--->
-インデックスバキュームサイクルの実行に必要となる前に格納できる、<xref linkend="guc-maintenance-work-mem"/>に基づいた、無効なタプルの数です。
       </para></entry>
      </row>
 
@@ -10825,7 +8529,6 @@
       <structfield>num_dead_item_ids</structfield> <type>bigint</type>
       </para>
       <para>
-<<<<<<< HEAD
        Number of dead item identifiers collected since the last index vacuum cycle.
       </para></entry>
      </row>
@@ -10850,12 +8553,6 @@
        Number of indexes processed. This counter only advances when the
        phase is <literal>vacuuming indexes</literal> or
        <literal>cleaning up indexes</literal>.
-=======
-<!--
-       Number of dead tuples collected since the last index vacuum cycle.
--->
-最後のインデックスバキュームサイクルから収集された無効タプルの数です。
->>>>>>> 32de6336
       </para></entry>
      </row>
     </tbody>
@@ -11016,16 +8713,10 @@
     <thead>
      <row>
       <entry role="catalog_table_entry"><para role="column_definition">
-<!--
        Column Type
--->
-列 型
-      </para>
-      <para>
-<!--
+      </para>
+      <para>
        Description
--->
-説明
       </para></entry>
      </row>
     </thead>
@@ -11674,7 +9365,6 @@
     <row>
      <entry><literal>buffer-extend-start</literal></entry>
      <entry><literal>(ForkNumber, BlockNumber, Oid, Oid, Oid, int, unsigned int)</literal></entry>
-<!--
      <entry>Probe that fires when a relation extension starts.
        arg0 contains the fork to be extended. arg1, arg2, and arg3 contain the
        tablespace, database, and relation OIDs identifying the relation.  arg4
@@ -11682,19 +9372,10 @@
        local buffer, or <symbol>INVALID_PROC_NUMBER</symbol> (-1) for a shared
        buffer. arg5 is the number of blocks the caller would like to extend
        by.</entry>
--->
-      <entry>
-リレーションの拡張が開始された時を捕捉するプローブです。
-arg0は拡張されるフォークを示します。
-arg1、arg2、arg3は対象のリレーションを識別するテーブル空間、データベース、そしてリレーションのOIDです。
-arg4はローカルバッファのために一時的なリレーションを作成したバックエンドのID、<symbol>InvalidBackendId</symbol>(-1)であれは共有バッファを指します。
-arg5は呼び出し元が拡張したいブロックの数です。
-      </entry>
     </row>
     <row>
      <entry><literal>buffer-extend-done</literal></entry>
      <entry><literal>(ForkNumber, BlockNumber, Oid, Oid, Oid, int, unsigned int, BlockNumber)</literal></entry>
-<!--
      <entry>Probe that fires when a relation extension is complete.
        arg0 contains the fork to be extended. arg1, arg2, and arg3 contain the
        tablespace, database, and relation OIDs identifying the relation.  arg4
@@ -11705,20 +9386,10 @@
        <literal>buffer-extend-start</literal> due to resource
        constraints. arg6 contains the BlockNumber of the first new
        block.</entry>
--->
-      <entry>
-リレーションの拡張が完了した時を捕捉するプローブです。
-arg0は拡張されるフォークを示します。
-arg1、arg2、arg3は対象のリレーションを識別するテーブル空間、データベース、そしてリレーションのOIDです。
-arg4はローカルバッファのために一時的なリレーションを作成したバックエンドのID、<symbol>InvalidBackendId</symbol>(-1)であれは共有バッファを指します。
-arg5はリレーションが拡張されたブロック数です。これはリソース制約により<literal>buffer-extend-start</literal>で指定された数より少ない場合があります。
-arg6は最初の新しいブロックのブロック番号です。
-      </entry>
     </row>
     <row>
      <entry><literal>buffer-read-start</literal></entry>
      <entry><literal>(ForkNumber, BlockNumber, Oid, Oid, Oid, int)</literal></entry>
-<!--
      <entry>Probe that fires when a buffer read is started.
       arg0 and arg1 contain the fork and block numbers of the page.
       arg2, arg3, and arg4 contain the tablespace, database, and relation OIDs
@@ -11726,18 +9397,10 @@
       arg5 is the ID of the backend which created the temporary relation for a
       local buffer, or <symbol>INVALID_PROC_NUMBER</symbol> (-1) for a shared buffer.
       </entry>
--->
-      <entry>
-バッファ読み込みの開始を捕捉するプローブです。
-arg0とarg1は読み込みページのフォーク番号とブロック番号です。
-arg2、arg3、arg4は対象のリレーションを識別するテーブル空間、データベース、そしてリレーションのOIDです。
-arg5は一時テーブルをローカルバッファに作成していればそのバックエンドのIDであり、<symbol>InvalidBackendId</symbol>(-1)であれは共有バッファを指します。
-      </entry>
     </row>
     <row>
      <entry><literal>buffer-read-done</literal></entry>
      <entry><literal>(ForkNumber, BlockNumber, Oid, Oid, Oid, int, bool)</literal></entry>
-<!--
      <entry>Probe that fires when a buffer read is complete.
       arg0 and arg1 contain the fork and block numbers of the page.
       arg2, arg3, and arg4 contain the tablespace, database, and relation OIDs
@@ -11745,14 +9408,6 @@
       arg5 is the ID of the backend which created the temporary relation for a
       local buffer, or <symbol>INVALID_PROC_NUMBER</symbol> (-1) for a shared buffer.
       arg6 is true if the buffer was found in the pool, false if not.</entry>
--->
-      <entry>
-バッファ読み込みの終了を捕捉するプローブです。
-arg0とarg1はそのページのフォーク番号とブロック番号です。
-arg2、arg3、arg4は対象のリレーションを識別するテーブル空間、データベース、そしてリレーションのOIDです。
-arg5はローカルバッファのために一時的なリレーションを作成したバックエンドのID、<symbol>InvalidBackendId</symbol>(-1)であれは共有バッファを指します。
-arg6はtrueならばバッファがプール内にある、falseはプール内に無かったことを示します。
-      </entry>
     </row>
     <row>
      <entry><literal>buffer-flush-start</literal></entry>
@@ -11832,29 +9487,16 @@
     <row>
      <entry><literal>smgr-md-read-start</literal></entry>
      <entry><literal>(ForkNumber, BlockNumber, Oid, Oid, Oid, int)</literal></entry>
-<!--
      <entry>Probe that fires when beginning to read a block from a relation.
       arg0 and arg1 contain the fork and block numbers of the page.
       arg2, arg3, and arg4 contain the tablespace, database, and relation OIDs
       identifying the relation.
       arg5 is the ID of the backend which created the temporary relation for a
-<<<<<<< HEAD
       local buffer, or <symbol>INVALID_PROC_NUMBER</symbol> (-1) for a shared buffer.</entry>
-=======
-      local buffer, or <symbol>InvalidBackendId</symbol> (-1) for a shared buffer.</entry>
--->
-     <entry>
-リレーションからのブロック読み込みの開始を捕捉するプローブ。
-arg0とarg1はそのページのフォーク番号とブロック番号です。
-arg2、arg3、arg4は対象のリレーションを識別するテーブル空間、データベース、そしてリレーションのOIDです。
-arg5は一時テーブルをローカルバッファに作成していればそのバックエンドのIDであり、<symbol>InvalidBackendId</symbol>(-1)であれは共有バッファを指します。
-     </entry>
->>>>>>> 32de6336
     </row>
     <row>
      <entry><literal>smgr-md-read-done</literal></entry>
      <entry><literal>(ForkNumber, BlockNumber, Oid, Oid, Oid, int, int, int)</literal></entry>
-<!--
      <entry>Probe that fires when a block read is complete.
       arg0 and arg1 contain the fork and block numbers of the page.
       arg2, arg3, and arg4 contain the tablespace, database, and relation OIDs
@@ -11862,46 +9504,21 @@
       arg5 is the ID of the backend which created the temporary relation for a
       local buffer, or <symbol>INVALID_PROC_NUMBER</symbol> (-1) for a shared buffer.
       arg6 is the number of bytes actually read, while arg7 is the number
-<<<<<<< HEAD
       requested (if these are different it indicates a short read).</entry>
-=======
-      requested (if these are different it indicates trouble).</entry>
--->
-     <entry>
-ブロックの読み込み終了を捕捉するプローブです。
-arg0とarg1はそのページのフォーク番号とブロック番号です。
-arg2、arg3、arg4は対象のリレーションを識別するテーブル空間、データベース、そしてリレーションのOIDです。
-arg5は一時テーブルをローカルバッファに作成していればそのバックエンドのIDであり、<symbol>InvalidBackendId</symbol>(-1)であれは共有バッファを指します。
-arg6は実際に読み込んだバイト数、arg7はリクエストされた読み込みバイト数です(もし、これらに差異があった場合、何らかの問題があることを示します)。
-     </entry>
->>>>>>> 32de6336
     </row>
     <row>
      <entry><literal>smgr-md-write-start</literal></entry>
      <entry><literal>(ForkNumber, BlockNumber, Oid, Oid, Oid, int)</literal></entry>
-<!--
      <entry>Probe that fires when beginning to write a block to a relation.
       arg0 and arg1 contain the fork and block numbers of the page.
       arg2, arg3, and arg4 contain the tablespace, database, and relation OIDs
       identifying the relation.
       arg5 is the ID of the backend which created the temporary relation for a
-<<<<<<< HEAD
       local buffer, or <symbol>INVALID_PROC_NUMBER</symbol> (-1) for a shared buffer.</entry>
-=======
-      local buffer, or <symbol>InvalidBackendId</symbol> (-1) for a shared buffer.</entry>
--->
-     <entry>
-リレーションへのブロック書き出しの開始を捕捉するプローブです。
-arg0とarg1はそのページのフォーク番号とブロック番号です。
-arg2、arg3、arg4は対象のリレーションを識別するテーブル空間、データベース、そしてリレーションのOIDです。
-arg5は一時テーブルをローカルバッファに作成していればそのバックエンドのIDであり、<symbol>InvalidBackendId</symbol>(-1)であれは共有バッファを指します。
-     </entry>
->>>>>>> 32de6336
     </row>
     <row>
      <entry><literal>smgr-md-write-done</literal></entry>
      <entry><literal>(ForkNumber, BlockNumber, Oid, Oid, Oid, int, int, int)</literal></entry>
-<!--
      <entry>Probe that fires when a block write is complete.
       arg0 and arg1 contain the fork and block numbers of the page.
       arg2, arg3, and arg4 contain the tablespace, database, and relation OIDs
@@ -11909,19 +9526,7 @@
       arg5 is the ID of the backend which created the temporary relation for a
       local buffer, or <symbol>INVALID_PROC_NUMBER</symbol> (-1) for a shared buffer.
       arg6 is the number of bytes actually written, while arg7 is the number
-<<<<<<< HEAD
       requested (if these are different it indicates a short write).</entry>
-=======
-      requested (if these are different it indicates trouble).</entry>
--->
-     <entry>
-ブロックの書き出し終了を捕捉するプローブです。
-arg0とarg1はそのページのフォーク番号とブロック番号です。
-arg2、arg3、arg4は対象のリレーションを識別するテーブル空間、データベース、そしてリレーションのOIDです。
-arg5は一時テーブルをローカルバッファに作成していればそのバックエンドのIDであり、<symbol>InvalidBackendId</symbol>(-1)であれは共有バッファを指します。
-arg6は実際に書き出したバイト数、arg7はリクエストされた書き出しバイト数です(もし、これらに差異があった場合、何らかの問題があることを示します)。
-     </entry>
->>>>>>> 32de6336
     </row>
     <row>
      <entry><literal>sort-start</literal></entry>

<!-- doc/src/sgml/install-windows.sgml -->

<chapter id="install-windows">
<!--
 <title>Installation from Source Code on <productname>Windows</productname></title>
-->
 <title><productname>Windows</productname>におけるソースコードからのインストール</title>

 <indexterm>
  <primary>installation</primary>
  <secondary>on Windows</secondary>
 </indexterm>
 <indexterm>
  <primary>インストール</primary>
  <secondary>Windowsにおける</secondary>
 </indexterm>

 <para>
 <!--
  It is recommended that most users download the binary distribution for
  Windows, available as a graphical installer package
  from the <productname>PostgreSQL</productname> website at
  <ulink url="https://www.postgresql.org/download/"></ulink>. Building from source
  is only intended for people developing <productname>PostgreSQL</productname>
  or extensions.
 -->
ほとんどのユーザには、<productname>PostgreSQL</productname>ウェブサイトの<ulink url="https://www.postgresql.org/download/"></ulink>からグラフィカルインストーラパッケージとして入手可能なWindows用のバイナリ配布物をダウンロードすることを推奨します。
ソースからの構築は、<productname>PostgreSQL</productname>そのもの、もしくはその拡張の開発者のみを対象としています。
 </para>

 <para>
<!--
  There are several different ways of building PostgreSQL on
  <productname>Windows</productname>. The simplest way to build with
  Microsoft tools is to install <productname>Visual Studio 2022</productname>
  and use the included compiler. It is also possible to build with the full
  <productname>Microsoft Visual C++ 2013 to 2022</productname>.
  In some cases that requires the installation of the
  <productname>Windows SDK</productname> in addition to the compiler.
-->
<productname>Windows</productname>でPostgreSQLを構築する方法は複数存在します。
Microsoftのツールを使用した最も単純な構築方法は、<productname>Visual Studio 2022</productname>をインストールし、それに含まれるコンパイラを使用することです。
また完全な<productname>Microsoft Visual C++ 2013から2022まで</productname>を使用しても構築することができます。
コンパイラの他に<productname>Windows SDK</productname>のインストールが必要となる場合があります。
 </para>

 <para>
<!--
  It is also possible to build PostgreSQL using the GNU compiler tools
  provided by <productname>MinGW</productname>, or using
  <productname>Cygwin</productname> for older versions of
  <productname>Windows</productname>.
-->
また、<productname>MinGW</productname>で提供されるGNUコンパイラツール、または、古めの<productname>Windows</productname>では<productname>Cygwin</productname>を使用してPostgreSQLを構築することができます。
 </para>

 <para>
<!--
  Building using <productname>MinGW</productname> or
  <productname>Cygwin</productname> uses the normal build system, see
  <xref linkend="installation"/> and the specific notes in
  <xref linkend="installation-notes-mingw"/> and <xref linkend="installation-notes-cygwin"/>.
  To produce native 64 bit binaries in these environments, use the tools from
  <productname>MinGW-w64</productname>. These tools can also be used to
  cross-compile for 32 bit and 64 bit <productname>Windows</productname>
  targets on other hosts, such as <productname>Linux</productname> and
  <productname>macOS</productname>.
  <productname>Cygwin</productname> is not recommended for running a
  production server, and it should only be used for running on
  older versions of <productname>Windows</productname> where
  the native build does not work. The official
  binaries are built using <productname>Visual Studio</productname>.
 -->
<productname>MinGW</productname>または<productname>Cygwin</productname>を使用した構築では、通常の構築システムを使用します。
<xref linkend="installation"/>、<xref linkend="installation-notes-mingw"/>および<xref linkend="installation-notes-cygwin"/>にある固有の注記を参照してください。
これらの環境で64ビットバイナリを生成するためには<productname>MinGW-w64</productname>のツールを使用します。また、これらのツールは32ビットと64ビット<productname>Windows</productname>上で、<productname>Linux</productname>や<productname>macOS</productname>などの他のホストを対象としたクロスコンパイルをする際にも使用されます。
<productname>Cygwin</productname>は商用サーバでの稼動は推奨されません。
これは、ネイティブな構築ができない古めのバージョンの<productname>Windows</productname>での使用に限定してください。
公式のバイナリは<productname>Visual Studio</productname>を使用して構築しています。
 </para>

 <para>
<!--
  Native builds of <application>psql</application> don't support command
  line editing. The <productname>Cygwin</productname> build does support
  command line editing, so it should be used where psql is needed for
  interactive use on  <productname>Windows</productname>.
-->
<application>psql</application>のネイティブな構築はコマンドライン編集をサポートしていません。
<productname>Cygwin</productname>による構築はコマンドライン編集をサポートしているので、<productname>Windows</productname>上でインタラクティブなpsqlの振る舞いが必要になる場合はこちらを使うべきでしょう。
 </para>

 <sect1 id="install-windows-full">
<!--
  <title>Building with <productname>Visual C++</productname> or the
  <productname>Microsoft Windows SDK</productname></title>
-->
<title><productname>Visual C++</productname>または<productname>Microsoft Windows SDK</productname>を使用した構築</title>

 <para>
<!--
  PostgreSQL can be built using the Visual C++ compiler suite from Microsoft.
  These compilers can be either from <productname>Visual Studio</productname>,
  <productname>Visual Studio Express</productname> or some versions of the
  <productname>Microsoft Windows SDK</productname>. If you do not already have a
  <productname>Visual Studio</productname> environment set up, the easiest
  ways are to use the compilers from
  <productname>Visual Studio 2022</productname> or those in the
  <productname>Windows SDK 10</productname>, which are both free downloads
  from Microsoft.
-->
Microsoftが提供するVisual C++コンパイラスイートを使用してPostgreSQLを構築することができます。
これらのコンパイラは<productname>Visual Studio</productname>、<productname>Visual Studio Express</productname>、いくつかのバージョンの<productname>Microsoft Windows SDK</productname>にあります。
すでに<productname>Visual Studio</productname>環境が設定されているのでなければ、Microsoftから無料でダウンロードできる<productname>Visual Studio 2022</productname>のコンパイラや<productname>Windows SDK 10</productname>のものを使用することが最も簡単な方法です。
 </para>

 <para>
<!--
  Both 32-bit and 64-bit builds are possible with the Microsoft Compiler suite.
  32-bit PostgreSQL builds are possible with
  <productname>Visual Studio 2013</productname> to
  <productname>Visual Studio 2022</productname>,
  as well as standalone Windows SDK releases 8.1a to 10.
  64-bit PostgreSQL builds are supported with
  <productname>Microsoft Windows SDK</productname> version 8.1a to 10 or
  <productname>Visual Studio 2013</productname> and above. Compilation
  is supported down to <productname>Windows 7</productname> and
  <productname>Windows Server 2008 R2 SP1</productname> when building with
  <productname>Visual Studio 2013</productname> to
  <productname>Visual Studio 2022</productname>.
<<<<<<< HEAD
   <!--
=======
-->
32ビットも64ビットもマイクロソフトのコンパイラ一式で構築が可能です。
32ビットPostgreSQLの構築は<productname>Visual Studio 2013</productname>から<productname>Visual Studio 2022</productname>までに付属のコンパイラをサポートします。単体のWindows SDKの8.1aから10までについても同様です。
64ビットPostgreSQLの構築は<productname>Microsoft Windows SDK</productname>のバージョン8.1aから10、もしくは<productname>Visual Studio 2013</productname>かそれ以上のバージョンでサポートしています。
<productname>Visual Studio 2013</productname>から<productname>Visual Studio 2022</productname>での構築は、<productname>Windows 7</productname>や<productname>Windows Server 2008 R2 SP1</productname>までサポートされています。
   <!-- 原文コメント
>>>>>>> 185876a6
       For 2013 requirements:
       https://docs.microsoft.com/en-us/visualstudio/productinfo/vs2013-sysrequirements-vs
       For 2015 requirements:
       https://docs.microsoft.com/en-us/visualstudio/productinfo/vs2015-sysrequirements-vs
       For 2017 requirements:
       https://docs.microsoft.com/en-us/visualstudio/productinfo/vs2017-system-requirements-vs
       For 2019 requirements:
       https://docs.microsoft.com/en-us/visualstudio/releases/2019/system-requirements
       For 2022 requirements:
       https://docs.microsoft.com/en-us/visualstudio/releases/2022/system-requirements
   -->
 </para>

 <para>
<!--
  The tools for building using <productname>Visual C++</productname> or
  <productname>Platform SDK</productname> are in the
  <filename>src\tools\msvc</filename> directory. When building, make sure
  there are no tools from <productname>MinGW</productname> or
  <productname>Cygwin</productname> present in your system PATH. Also, make
  sure you have all the required Visual C++ tools available in the PATH. In
  <productname>Visual Studio</productname>, start the
  <application>Visual Studio Command Prompt</application>.
  If you wish to build a 64-bit version, you must use the 64-bit version of
  the command, and vice versa.
  Starting with <productname>Visual Studio 2017</productname> this can be
  done from the command line using <command>VsDevCmd.bat</command>, see
  <command>-help</command> for the available options and their default values.
  <command>vsvars32.bat</command> is available in
  <productname>Visual Studio 2015</productname> and earlier versions for the
  same purpose.
  From the <application>Visual Studio Command Prompt</application>, you can
  change the targeted CPU architecture, build type, and target OS by using the
  <command>vcvarsall.bat</command> command, e.g.,
  <command>vcvarsall.bat x64 10.0.10240.0</command> to target Windows 10
  with a 64-bit release build. See <command>-help</command> for the other
  options of <command>vcvarsall.bat</command>. All commands should be run from
  the <filename>src\tools\msvc</filename> directory.
-->
<productname>Visual C++</productname>または<productname>Platform SDK</productname>を使用して構築するためのツールが<filename>src\tools\msvc</filename>ディレクトリに存在します。
構築する際に、<productname>MinGW</productname>や<productname>Cygwin</productname>に付属するツールがシステムPATHに存在しないことを確認してください。
また、PATH上で必要なVisual C++ツールがすべて利用可能になっていることを確認してください。
<productname>Visual Studio</productname>では、<application>Visual Studio コマンドプロンプト</application>を起動してください。
64ビット版を構築したい場合には、それぞれ64ビット版のコマンドを使用する必要がありますし、逆の場合も同様です。
<productname>Visual Studio 2017</productname>からは、これはコマンドラインから<command>VsDevCmd.bat</command>を使ってできます。利用可能なオプションとそのデフォルト値については<command>-help</command>を参照してください。
<productname>Visual Studio 2015</productname>とそれ以前のバージョンでは、同じ目的のために<command>vsvars32.bat</command>が利用可能です。
<application>Visual Studioコマンドプロンプト</application>から、<command>vcvarsall.bat</command>コマンドを使うことで対象のCPUアーキテクチャ、構築種類、対象OSを変更することができます。
例えば、<command>vcvarsall.bat x64 10.0.10240.0</command>は対象をWindows 10の64ビットリリース版として構築します。
その他の<command>vcvarsall.bat</command>のオプションについては<command>-help</command>を参照してください。
すべてのコマンドは<filename>src\tools\msvc</filename>ディレクトリから実行しなければなりません。
 </para>

 <para>
<<<<<<< HEAD
  Before you build, you can create the file <filename>config.pl</filename>
=======
<!--
  Before you build, you may need to edit the file <filename>config.pl</filename>
>>>>>>> 185876a6
  to reflect any configuration options you want to change, or the paths to
  any third party libraries to use. The complete configuration is determined
  by first reading and parsing the file <filename>config_default.pl</filename>,
  and then apply any changes from <filename>config.pl</filename>. For example,
  to specify the location of your <productname>Python</productname> installation,
  put the following in <filename>config.pl</filename>:
-->
構築する前に、<filename>config.pl</filename>ファイルを編集して、変更したい設定オプションや使用する何らかのサードパーティ製のライブラリのパスを反映させる必要があるかもしれません。
まず<filename>config_default.pl</filename>ファイルを読み取り、解析することから始まり、そして<filename>config.pl</filename>内の何らかの変更が適用されて、すべての設定が決定されます。
例えば、<productname>Python</productname>インストレーションの場所を指定する場合、以下を<filename>config.pl</filename>に記載します。
<programlisting>
$config->{python} = 'c:\python310';
</programlisting>
<!--
  You only need to specify those parameters that are different from what's in
  <filename>config_default.pl</filename>.
-->
<filename>config_default.pl</filename>内の指定と異なるパラメータのみを指定する必要があります。
 </para>

 <para>
<!--
  If you need to set any other environment variables, create a file called
  <filename>buildenv.pl</filename> and put the required commands there. For
  example, to add the path for bison when it's not in the PATH, create a file
  containing:
-->
何か他に環境変数を設定する必要があれば、<filename>buildenv.pl</filename>という名前のファイルを作成し、そこに必要なコマンドを記載してください。
たとえば、PATHにbison用のパスを追加したいのであれば、以下を含むファイルを作成してください。
<programlisting>
$ENV{PATH}=$ENV{PATH} . ';c:\some\where\bison\bin';
</programlisting>
 </para>

 <para>
<!--
  To pass additional command line arguments to the Visual Studio build
  command (msbuild or vcbuild):
-->
Visual Studioビルドコマンド(msbuildまたはvcbuild)に追加のコマンドライン引数を渡すには次のようにします。
<programlisting>
$ENV{MSBFLAGS}="/m";
</programlisting>
 </para>

 <sect2>
<!--
  <title>Requirements</title>
-->
  <title>必要条件</title>
  <para>
<!--
   The following additional products are required to build
   <productname>PostgreSQL</productname>. Use the
   <filename>config.pl</filename> file to specify which directories the libraries
   are available in.
-->
<productname>PostgreSQL</productname>を構築するには以下の追加製品が必要です。
<filename>config.pl</filename>ファイルを使用してライブラリを利用できるディレクトリを指定してください。

   <variablelist>
    <varlistentry>
     <term><productname>Microsoft Windows SDK</productname></term>
     <listitem><para>
<!--
      If your build environment doesn't ship with a supported version of the
      <productname>Microsoft Windows SDK</productname> it
      is recommended that you upgrade to the latest version (currently
      version 10), available for download from
      <ulink url="https://www.microsoft.com/download"></ulink>.
-->
もしあなたの構築環境がサポートされている<productname>Microsoft Windows SDK</productname>のバージョンを搭載していないのであれば、入手可能な最新版(現在はバージョン10)までアップグレードすることを推奨します。
<ulink url="https://www.microsoft.com/download"></ulink>からダウンロードできます。
     </para>
     <para>
<!--
      You must always include the
      <application>Windows Headers and Libraries</application> part of the SDK.
      If you install a <productname>Windows SDK</productname>
      including the <application>Visual C++ Compilers</application>,
      you don't need <productname>Visual Studio</productname> to build.
      Note that as of Version 8.0a the Windows SDK no longer ships with a
      complete command-line build environment.
-->
SDKの<application>Windows Headers and Libraries</application>を常にインクルードしなければなりません。
<application>Visual C++ Compilers</application>に含まれる<productname>Windows SDK</productname>をインストールしている場合、構築のために<productname>Visual Studio</productname>は必要ありません。
バージョン8.0aでは、Windows SDKは完全なコマンドライン構築環境を提供していないことに注意してください。
     </para></listitem>
    </varlistentry>

    <varlistentry>
     <term><productname>ActiveState Perl</productname></term>
     <listitem><para>
<!--
      ActiveState Perl is required to run the build generation scripts. MinGW
      or Cygwin Perl will not work. It must also be present in the PATH.
      Binaries can be downloaded from
      <ulink url="https://www.activestate.com"></ulink>
      (Note: version 5.8.3 or later is required,
      the free Standard Distribution is sufficient).
-->
ActiveState Perlが構築生成スクリプトを実行するために必要です。
MinGWまたはCygwinのPerlでは動作しません。
また、PATH内に含められていなければなりません。
<ulink url="https://www.activestate.com"></ulink>からバイナリをダウンロードできます
（注意：バージョン5.8.3以降が必要です。フリー版の標準配布で十分です）。
     </para></listitem>
    </varlistentry>

   </variablelist>
  </para>
  <para>
<!--
   The following additional products are not required to get started,
   but are required to build the complete package. Use the
   <filename>config.pl</filename> file to specify which directories the libraries
   are available in.
-->
使用できるようになることが目的であれば以下の追加製品は必要ありませんが、完全なパッケージを構築する場合には必要です。
<filename>config.pl</filename>を使用してライブラリが利用できるディレクトリを指定してください。

   <variablelist>
    <varlistentry>
     <term><productname>ActiveState TCL</productname></term>
     <listitem><para>
<!--
      Required for building <application>PL/Tcl</application> (Note: version
      8.4 is required, the free Standard Distribution is sufficient).
-->
<application>PL/Tcl</application>を構築する時に必要です
（注意：バージョン8.4が必要です。フリー版の標準配布で十分です）。
     </para></listitem>
    </varlistentry>

    <varlistentry>
<!--
     <term><productname>Bison</productname> and
      <productname>Flex</productname></term>
-->
     <term><productname>Bison</productname>および<productname>Flex</productname></term>
     <listitem>
     <para>
<!--
      <productname>Bison</productname> and <productname>Flex</productname> are
      required to build from Git, but not required when building from a release
      file. Only <productname>Bison</productname> 1.875 or versions 2.2 and later
      will work. <productname>Flex</productname> must be version 2.5.31 or later.
-->
Gitから構築する場合は<productname>Bison</productname>および<productname>Flex</productname>が必要です。
しかしリリースファイルから構築する場合は不要です。
<productname>Bison</productname> 1.875またはバージョン2.2以降のみで動作します。
<productname>Flex</productname>はバージョン2.5.31以降でなければなりません。
     </para>

     <para>
<!--
      Both <productname>Bison</productname> and <productname>Flex</productname>
      are included in the <productname>msys</productname> tool suite, available
      from <ulink url="http://www.mingw.org/wiki/MSYS"></ulink> as part of the
      <productname>MinGW</productname> compiler suite.
-->
<productname>Bison</productname>および<productname>Flex</productname>の両方が、<productname>MinGW</productname>コンパイラ一式の一部として<ulink url="http://www.mingw.org/wiki/MSYS"></ulink>から入手できる、<productname>msys</productname>ツール一式に含まれています。
     </para>

     <para>
<!--
      You will need to add the directory containing
      <filename>flex.exe</filename> and <filename>bison.exe</filename> to the
      PATH environment variable in <filename>buildenv.pl</filename> unless
      they are already in PATH. In the case of MinGW, the directory is the
      <filename>\msys\1.0\bin</filename> subdirectory of your MinGW
      installation directory.
-->
すでにPATHが通っていない場合は、<filename>buildenv.pl</filename>の中で<filename>flex.exe</filename>および<filename>bison.exe</filename>があるディレクトリをPATH環境変数に追加する必要があります。
MinGWの場合、このディレクトリはMinGWのインストールディレクトリの<filename>\msys\1.0\bin</filename>サブディレクトリです。
     </para>

     <note>
      <para>
<!--
        The Bison distribution from GnuWin32 appears to have a bug that
        causes Bison to malfunction when installed in a directory with
        spaces in the name, such as the default location on English
        installations <filename>C:\Program Files\GnuWin32</filename>.
        Consider installing into <filename>C:\GnuWin32</filename> or use the
        NTFS short name path to GnuWin32 in your PATH environment setting
        (e.g., <filename>C:\PROGRA~1\GnuWin32</filename>).
-->
GnuWin32からのBisonディストリビューションでは、<filename>C:\Program Files\GnuWin32</filename>の様に名前に空白を持つディレクトリにインストールされると正常に機能しないというバグがあります。
代わりに<filename>C:\GnuWin32</filename>へのインストール、または、PATH環境設定におけるGnuWin32へのNTFSショートネームパスの使用（例えば<filename>C:\PROGRA~1\GnuWin32</filename>）を検討してください。
       </para>
     </note>

     </listitem>
    </varlistentry>

    <varlistentry>
     <term><productname>Diff</productname></term>
     <listitem><para>
<!--
      Diff is required to run the regression tests, and can be downloaded
      from <ulink url="http://gnuwin32.sourceforge.net"></ulink>.
-->
リグレッションテストを実行するにはdiffが必要です。
<ulink url="http://gnuwin32.sourceforge.net"></ulink>からダウンロードできます。
     </para></listitem>
    </varlistentry>

    <varlistentry>
     <term><productname>Gettext</productname></term>
     <listitem><para>
<!--
      Gettext is required to build with NLS support, and can be downloaded
      from <ulink url="http://gnuwin32.sourceforge.net"></ulink>. Note that binaries,
      dependencies and developer files are all needed.
-->
NLSサポート付きで構築する場合はgettextが必要です。
<ulink url="http://gnuwin32.sourceforge.net"></ulink>からダウンロードできます。
バイナリ、依存物、開発用ファイルすべてが必要であることに注意してください。
     </para></listitem>
    </varlistentry>

    <varlistentry>
     <term><productname>MIT Kerberos</productname></term>
     <listitem><para>
<!--
      Required for GSSAPI authentication support. MIT Kerberos can be
      downloaded from
      <ulink url="https://web.mit.edu/Kerberos/dist/index.html"></ulink>.
-->
GSSAPI認証をサポートする場合に必要です。
MIT Kerberosは<ulink url="https://web.mit.edu/Kerberos/dist/index.html"></ulink>からダウンロードできます。
     </para></listitem>
    </varlistentry>

    <varlistentry>
<!--
     <term><productname>libxml2</productname> and
      <productname>libxslt</productname></term>
-->
     <term><productname>libxml2</productname>および<productname>libxslt</productname></term>
     <listitem><para>
<!--
      Required for XML support. Binaries can be downloaded from
      <ulink url="https://zlatkovic.com/pub/libxml"></ulink> or source from
      <ulink url="http://xmlsoft.org"></ulink>. Note that libxml2 requires iconv,
      which is available from the same download location.
-->
XMLサポートのために必要です。
バイナリは<ulink url="https://zlatkovic.com/pub/libxml"></ulink>から、ソースは<ulink url="http://xmlsoft.org"></ulink>からダウンロードできます。
libxml2はiconvを必要とすることに注意してください。
同じ場所からダウンロードできます。
     </para></listitem>
    </varlistentry>

    <varlistentry>
     <term><productname>LZ4</productname></term>
     <listitem><para>
<<<<<<< HEAD
      Required for supporting <productname>LZ4</productname> compression.
      Binaries and source can be downloaded from
=======
<!--
      Required for supporting <productname>LZ4</productname> compression
      method for compressing the table data. Binaries and source can be
      downloaded from
>>>>>>> 185876a6
      <ulink url="https://github.com/lz4/lz4/releases"></ulink>.
-->
テーブルデータを圧縮する<productname>LZ4</productname>圧縮方式のサポートのために必要です。
バイナリとソースは<ulink url="https://github.com/lz4/lz4/releases"></ulink>からダウンロードできます。
     </para></listitem>
    </varlistentry>

    <varlistentry>
     <term><productname>Zstandard</productname></term>
     <listitem><para>
      Required for supporting <productname>Zstandard</productname> compression.
      Binaries and source can be downloaded from
      <ulink url="https://github.com/facebook/zstd/releases"></ulink>.
     </para></listitem>
    </varlistentry>

    <varlistentry>
     <term><productname>OpenSSL</productname></term>
     <listitem><para>
<!--
      Required for SSL support. Binaries can be downloaded from
      <ulink url="https://slproweb.com/products/Win32OpenSSL.html"></ulink>
      or source from <ulink url="https://www.openssl.org"></ulink>.
-->
SSLサポートのために必要です。
バイナリは<ulink url="https://slproweb.com/products/Win32OpenSSL.html"></ulink>から、ソースは<ulink url="https://www.openssl.org"></ulink>からダウンロードできます。
     </para></listitem>
    </varlistentry>

    <varlistentry>
     <term><productname>ossp-uuid</productname></term>
     <listitem><para>
<!--
      Required for UUID-OSSP support (contrib only). Source can be
      downloaded from
      <ulink url="http://www.ossp.org/pkg/lib/uuid/"></ulink>.
-->
UUID-OSSPサポート（contribのみ）で必要です。
ソースは<ulink url="http://www.ossp.org/pkg/lib/uuid/"></ulink>にあります。
     </para></listitem>
    </varlistentry>

    <varlistentry>
     <term><productname>Python</productname></term>
     <listitem><para>
<!--
      Required for building <application>PL/Python</application>. Binaries can
      be downloaded from <ulink url="https://www.python.org"></ulink>.
-->
<application>PL/Python</application>を構築する場合に必要です。
バイナリは<ulink url="https://www.python.org"></ulink>からダウンロードできます。
     </para></listitem>
    </varlistentry>

    <varlistentry>
     <term><productname>zlib</productname></term>
     <listitem><para>
<!--
      Required for compression support in <application>pg_dump</application>
      and <application>pg_restore</application>. Binaries can be downloaded
      from <ulink url="https://www.zlib.net"></ulink>.
-->
<application>pg_dump</application>および<application>pg_restore</application>における圧縮をサポートするために必要です。
バイナリは<ulink url="https://www.zlib.net"></ulink>からダウンロードできます。
     </para></listitem>
    </varlistentry>

   </variablelist>
  </para>
 </sect2>

 <sect2>
<!--
  <title>Special Considerations for 64-Bit Windows</title>
-->
  <title>64ビット版のWindowsにおける特別な考慮事項</title>

  <para>
<!--
   PostgreSQL will only build for the x64 architecture on 64-bit Windows, there
   is no support for Itanium processors.
-->
64ビット版Windowsにおいてx64アーキテクチャのみでPostgreSQLを構築することができます。
Itaniumプロセッサをサポートしていません。
  </para>

  <para>
<!--
   Mixing 32- and 64-bit versions in the same build tree is not supported.
   The build system will automatically detect if it's running in a 32- or
   64-bit environment, and build PostgreSQL accordingly. For this reason, it
   is important to start the correct command prompt before building.
-->
同じ構築用ツリーで32ビット版と64ビット版を混在させることはサポートされません。
構築システムは32ビット環境で動作しているか64ビット環境で動作しているかを自動的に検出し、それにしたがってPostgreSQLを構築します。
このため構築作業を始める前に正しいコマンドプロンプトを開始することが重要です。
  </para>

  <para>
<<<<<<< HEAD
   To use a server-side third party library such as <productname>Python</productname> or
=======
<!--
   To use a server-side third party library such as <productname>python</productname> or
>>>>>>> 185876a6
   <productname>OpenSSL</productname>, this library <emphasis>must</emphasis> also be
   64-bit. There is no support for loading a 32-bit library in a 64-bit
   server. Several of the third party libraries that PostgreSQL supports may
   only be available in 32-bit versions, in which case they cannot be used with
   64-bit PostgreSQL.
-->
<productname>python</productname>や<productname>OpenSSL</productname>などのサーバサイドのサードパーティ製ライブラリを使用するためには、ライブラリも64ビット版である<emphasis>必要があります</emphasis>。
64ビット版のサーバで32ビット版のライブラリをロードすることはサポートされていません。
PostgreSQLがサポートするサードパーティ製のライブラリで32ビット版しか利用できないものが複数あります。
こうした場合、64ビット版のPostgreSQLで使用することはできません。
  </para>
 </sect2>

 <sect2>
<!--
  <title>Building</title>
-->
  <title>構築</title>

  <para>
<!--
   To build all of PostgreSQL in release configuration (the default), run the
   command:
-->
リリース条件（デフォルト）でPostgreSQLをすべて構築するためには、以下のコマンドを実行してください。
<screen>
<userinput>build</userinput>
</screen>
<!--
   To build all of PostgreSQL in debug configuration, run the command:
-->
デバッグ条件でPostgreSQLをすべて構築するためには、以下のコマンドを実行してください。
<screen>
<userinput>build DEBUG</userinput>
</screen>
<!--
   To build just a single project, for example psql, run the commands:
-->
単一のプロジェクトのみを構築するためには、たとえばpsqlであれば、以下のコマンドを実行してください。
<screen>
<userinput>build psql</userinput>
<userinput>build DEBUG psql</userinput>
</screen>
<!--
   To change the default build configuration to debug, put the following
   in the <filename>buildenv.pl</filename> file:
-->
デバッグのためにデフォルトの構築条件を変更するためには、以下を<filename>buildenv.pl</filename>ファイルに記載してください。
<programlisting>
$ENV{CONFIG}="Debug";
</programlisting>
  </para>

  <para>
<!--
   It is also possible to build from inside the Visual Studio GUI. In this
   case, you need to run:
-->
また、Visual Studio GUI内から構築することも可能です。
この場合はコマンドプロンプトから以下を実行しなければなりません。
<screen>
<userinput>perl mkvcbuild.pl</userinput>
</screen>
<!--
   from the command prompt, and then open the generated
   <filename>pgsql.sln</filename> (in the root directory of the source tree)
   in Visual Studio.
-->
その後に、生成された<filename>pgsql.sln</filename>（ソースツリーのトップディレクトリに存在します。）をVisual Studioで開いてください。
  </para>
 </sect2>

 <sect2>
<!--
  <title>Cleaning and Installing</title>
-->
  <title>整理およびインストール</title>

  <para>
<!--
   Most of the time, the automatic dependency tracking in Visual Studio will
   handle changed files. But if there have been large changes, you may need
   to clean the installation. To do this, simply run the
   <filename>clean.bat</filename> command, which will automatically clean out
   all generated files. You can also run it with the
   <parameter>dist</parameter> parameter, in which case it will behave like
   <userinput>make distclean</userinput> and remove the flex/bison output files
   as well.
-->
ほとんどの場合、Visual Studioの持つ自動依存関係追跡により変更されたファイルが扱われます。
しかし、大規模な変更が行われた場合、インストレーションを整理する必要があるかもしれません。
このためには、<filename>clean.bat</filename>コマンドを実行してください。
これにより、生成されたファイルがすべて自動的に消去されます。
また、<parameter>dist</parameter>パラメータを使用して実行することも可能です。
この場合、<userinput>make distclean</userinput>のように振舞い、flex/bisonの出力ファイルも削除します。
  </para>

  <para>
<!--
   By default, all files are written into a subdirectory of the
   <filename>debug</filename> or <filename>release</filename> directories. To
   install these files using the standard layout, and also generate the files
   required to initialize and use the database, run the command:
-->
デフォルトで、すべてのファイルは<filename>debug</filename>または<filename>release</filename>ディレクトリ以下のサブディレクトリに書き出されます。
これらのファイルを標準レイアウトでインストールし、データベースの初期化や使用に必要なファイルを生成するためには、以下のコマンドを実行してください。
<screen>
<userinput>install c:\destination\directory</userinput>
</screen>
  </para>

  <para>
<!--
   If you want to install only the client applications and
   interface libraries, then you can use these commands:
-->
クライアントアプリケーションとインタフェースライブラリだけをインストールしたいのであれば、以下のコマンドが使えます。
<screen>
<userinput>install c:\destination\directory client</userinput>
</screen>
  </para>
 </sect2>

 <sect2>
<!--
  <title>Running the Regression Tests</title>
-->
  <title>リグレッションテストの実行</title>

  <para>
<!--
   To run the regression tests, make sure you have completed the build of all
   required parts first. Also, make sure that the DLLs required to load all
   parts of the system (such as the Perl and Python DLLs for the procedural
   languages) are present in the system path. If they are not, set it through
   the <filename>buildenv.pl</filename> file. To run the tests, run one of
   the following commands from the <filename>src\tools\msvc</filename>
   directory:
-->
リグレッションテストを実行するためには、まず必要なすべての部品の構築が完了していることを確認してください。
また、システムのすべての部品で必要とするDLL（手続き言語用のPerlのDLLやPythonのDLLなど）がシステムパスに含まれていることを確認してください。
もし含まれていなければ、<filename>buildenv.pl</filename>ファイルを介して設定してください。
試験を実行するためには、以下のコマンドのいずれかを<filename>src\tools\msvc</filename>ディレクトリから実行してください。
<screen>
<userinput>vcregress check</userinput>
<userinput>vcregress installcheck</userinput>
<userinput>vcregress plcheck</userinput>
<userinput>vcregress contribcheck</userinput>
<userinput>vcregress modulescheck</userinput>
<userinput>vcregress ecpgcheck</userinput>
<userinput>vcregress isolationcheck</userinput>
<userinput>vcregress bincheck</userinput>
<userinput>vcregress recoverycheck</userinput>
</screen>

<!--
   To change the schedule used (default is parallel), append it to the
   command line like:
-->
使用するスケジュール（デフォルトはparallelです）を変更するためには、コマンドラインに以下のように追加してください。
<screen>
<userinput>vcregress check serial</userinput>
</screen>

<!--
   For more information about the regression tests, see
   <xref linkend="regress"/>.
-->
リグレッションテストの詳細については<xref linkend="regress"/>を参照してください。
  </para>

  <para>
<!--
   Running the regression tests on client programs, with
   <command>vcregress bincheck</command>, or on recovery tests, with
   <command>vcregress recoverycheck</command>, requires an additional Perl module
   to be installed:
-->
クライアントプログラムで<command>vcregress bincheck</command>によりリグレッションテストを実行したり、<command>vcregress recoverycheck</command>によりリカバリテストを実行したりするには、追加のPerlモジュールをインストールしておかなければなりません。
   <variablelist>
    <varlistentry>
     <term><productname>IPC::Run</productname></term>
     <listitem><para>
<!--
      As of this writing, <literal>IPC::Run</literal> is not included in the
      ActiveState Perl installation, nor in the ActiveState Perl Package
      Manager (PPM) library. To install, download the
      <filename>IPC-Run-&lt;version&gt;.tar.gz</filename> source archive from CPAN,
      at <ulink url="https://metacpan.org/release/IPC-Run"></ulink>, and
      uncompress. Edit the <filename>buildenv.pl</filename> file, and add a PERL5LIB
      variable to point to the <filename>lib</filename> subdirectory from the
      extracted archive. For example:
-->
これを書いている時点では、<literal>IPC::Run</literal>はActiveState PerlインストレーションにもActiveState Perl Package Manager(PPM)ライブラリにも含まれていません。
インストールするためには、<ulink url="https://metacpan.org/release/IPC-Run"></ulink>でCPANから<filename>IPC-Run-&lt;version&gt;.tar.gz</filename>ソースアーカイブをダウンロードして、展開してください。
<filename>buildenv.pl</filename>を編集して、取り出されたアーカイブから<filename>lib</filename>サブディレクトリを指すように変数PERL5LIBを追加してください。
例えば以下の通りです。
<programlisting>
$ENV{PERL5LIB}=$ENV{PERL5LIB} . ';c:\IPC-Run-0.94\lib';
</programlisting>
     </para></listitem>
    </varlistentry>
   </variablelist>
  </para>

  <para>
<!--
   The TAP tests run with <command>vcregress</command> support the
   environment variables <varname>PROVE_TESTS</varname>, that is expanded
   automatically using the name patterns given, and
   <varname>PROVE_FLAGS</varname>. These can be set on a Windows terminal,
   before running <command>vcregress</command>:
-->
<command>vcregress</command>でのTAPテストの実行では、環境変数<varname>PROVE_TESTS</varname>と<varname>PROVE_FLAGS</varname>をサポートします。<varname>PROVE_TESTS</varname>は与えられた名前のパターンを使って自動的に展開されます。
これは、<command>vcregress</command>を実行する前に、Windowsターミナルで設定できます。
<programlisting>
set PROVE_FLAGS=--timer --jobs 2
set PROVE_TESTS=t/020*.pl t/010*.pl
</programlisting>
<!--
   It is also possible to set up those parameters in
   <filename>buildenv.pl</filename>:
-->
<filename>buildenv.pl</filename>で、このパラメータを設定することもできます。
<programlisting>
$ENV{PROVE_FLAGS}='--timer --jobs 2'
$ENV{PROVE_TESTS}='t/020*.pl t/010*.pl'
</programlisting>
  </para>

  <para>
<<<<<<< HEAD
   Some of the TAP tests depend on a set of external commands that would
   optionally trigger tests related to them. Each one of those variables
   can be set or unset in <filename>buildenv.pl</filename>:
=======
<!--
   Some of the TAP tests depend on a set of external commands that would
   optionally trigger tests related to them. Each one of those variables
   can be set or unset in <filename>buildenv.pl</filename>:
-->
TAPテストの中には、オプションで関連するテストを起動する外部コマンドに依存しているものがあります。
これらの変数のそれぞれは、<filename>buildenv.pl</filename>で設定または解除できます。
>>>>>>> 185876a6
   <variablelist>
    <varlistentry>
     <term><varname>GZIP_PROGRAM</varname></term>
     <listitem><para>
<<<<<<< HEAD
      Path to a <application>gzip</application> command. The default is
      <literal>gzip</literal>, which will search for a command by that
      name in the configured <envar>PATH</envar>.
=======
<!--
       Path to a <application>gzip</application> command. The default is
       <literal>gzip</literal>, that would be the command found in
      <varname>PATH</varname>.
-->
<application>gzip</application>コマンドへのパス。
デフォルトは<literal>gzip</literal>で、<varname>PATH</varname>で見つかるコマンドです。
>>>>>>> 185876a6
     </para></listitem>
    </varlistentry>

    <varlistentry>
     <term><varname>LZ4</varname></term>
     <listitem><para>
<<<<<<< HEAD
      Path to a <application>lz4</application> command. The default is
      <literal>lz4</literal>, which will search for a command by that
      name in the configured <envar>PATH</envar>.
=======
<!--
      Path to a <application>lz4</application> command. The default is
      <literal>lz4</literal>, that would be the command found in
      <varname>PATH</varname>.
-->
<application>lz4</application>コマンドへのパス。
デフォルトは<literal>lz4</literal>で、<varname>PATH</varname>で見つかるコマンドです。
>>>>>>> 185876a6
     </para></listitem>
    </varlistentry>

    <varlistentry>
     <term><varname>TAR</varname></term>
     <listitem><para>
<<<<<<< HEAD
      Path to a <application>tar</application> command. The default is
      <literal>tar</literal>, which will search for a command by that
      name in the configured <envar>PATH</envar>.
     </para></listitem>
    </varlistentry>

    <varlistentry>
     <term><varname>ZSTD</varname></term>
     <listitem><para>
      Path to a <application>zstd</application> command. The default is
      <literal>zstd</literal>, which will search for a command by that
      name in the configured <envar>PATH</envar>.
=======
<!--
      Path to a <application>tar</application> command. The default is
      <literal>tar</literal>, that would be the command found in
      <varname>PATH</varname>.
-->
<application>tar</application>コマンドへのパス。
デフォルトは<literal>tar</literal>で、<varname>PATH</varname>で見つかるコマンドです。
>>>>>>> 185876a6
     </para></listitem>
    </varlistentry>
   </variablelist>
  </para>
 </sect2>

 </sect1>
</chapter><|MERGE_RESOLUTION|>--- conflicted
+++ resolved
@@ -128,16 +128,7 @@
   <productname>Windows Server 2008 R2 SP1</productname> when building with
   <productname>Visual Studio 2013</productname> to
   <productname>Visual Studio 2022</productname>.
-<<<<<<< HEAD
    <!--
-=======
--->
-32ビットも64ビットもマイクロソフトのコンパイラ一式で構築が可能です。
-32ビットPostgreSQLの構築は<productname>Visual Studio 2013</productname>から<productname>Visual Studio 2022</productname>までに付属のコンパイラをサポートします。単体のWindows SDKの8.1aから10までについても同様です。
-64ビットPostgreSQLの構築は<productname>Microsoft Windows SDK</productname>のバージョン8.1aから10、もしくは<productname>Visual Studio 2013</productname>かそれ以上のバージョンでサポートしています。
-<productname>Visual Studio 2013</productname>から<productname>Visual Studio 2022</productname>での構築は、<productname>Windows 7</productname>や<productname>Windows Server 2008 R2 SP1</productname>までサポートされています。
-   <!-- 原文コメント
->>>>>>> 185876a6
        For 2013 requirements:
        https://docs.microsoft.com/en-us/visualstudio/productinfo/vs2013-sysrequirements-vs
        For 2015 requirements:
@@ -191,12 +182,7 @@
  </para>
 
  <para>
-<<<<<<< HEAD
   Before you build, you can create the file <filename>config.pl</filename>
-=======
-<!--
-  Before you build, you may need to edit the file <filename>config.pl</filename>
->>>>>>> 185876a6
   to reflect any configuration options you want to change, or the paths to
   any third party libraries to use. The complete configuration is determined
   by first reading and parsing the file <filename>config_default.pl</filename>,
@@ -455,15 +441,8 @@
     <varlistentry>
      <term><productname>LZ4</productname></term>
      <listitem><para>
-<<<<<<< HEAD
       Required for supporting <productname>LZ4</productname> compression.
       Binaries and source can be downloaded from
-=======
-<!--
-      Required for supporting <productname>LZ4</productname> compression
-      method for compressing the table data. Binaries and source can be
-      downloaded from
->>>>>>> 185876a6
       <ulink url="https://github.com/lz4/lz4/releases"></ulink>.
 -->
 テーブルデータを圧縮する<productname>LZ4</productname>圧縮方式のサポートのために必要です。
@@ -563,12 +542,7 @@
   </para>
 
   <para>
-<<<<<<< HEAD
    To use a server-side third party library such as <productname>Python</productname> or
-=======
-<!--
-   To use a server-side third party library such as <productname>python</productname> or
->>>>>>> 185876a6
    <productname>OpenSSL</productname>, this library <emphasis>must</emphasis> also be
    64-bit. There is no support for loading a 32-bit library in a 64-bit
    server. Several of the third party libraries that PostgreSQL supports may
@@ -800,62 +774,31 @@
   </para>
 
   <para>
-<<<<<<< HEAD
    Some of the TAP tests depend on a set of external commands that would
    optionally trigger tests related to them. Each one of those variables
    can be set or unset in <filename>buildenv.pl</filename>:
-=======
-<!--
-   Some of the TAP tests depend on a set of external commands that would
-   optionally trigger tests related to them. Each one of those variables
-   can be set or unset in <filename>buildenv.pl</filename>:
--->
-TAPテストの中には、オプションで関連するテストを起動する外部コマンドに依存しているものがあります。
-これらの変数のそれぞれは、<filename>buildenv.pl</filename>で設定または解除できます。
->>>>>>> 185876a6
    <variablelist>
     <varlistentry>
      <term><varname>GZIP_PROGRAM</varname></term>
      <listitem><para>
-<<<<<<< HEAD
       Path to a <application>gzip</application> command. The default is
       <literal>gzip</literal>, which will search for a command by that
       name in the configured <envar>PATH</envar>.
-=======
-<!--
-       Path to a <application>gzip</application> command. The default is
-       <literal>gzip</literal>, that would be the command found in
-      <varname>PATH</varname>.
--->
-<application>gzip</application>コマンドへのパス。
-デフォルトは<literal>gzip</literal>で、<varname>PATH</varname>で見つかるコマンドです。
->>>>>>> 185876a6
      </para></listitem>
     </varlistentry>
 
     <varlistentry>
      <term><varname>LZ4</varname></term>
      <listitem><para>
-<<<<<<< HEAD
       Path to a <application>lz4</application> command. The default is
       <literal>lz4</literal>, which will search for a command by that
       name in the configured <envar>PATH</envar>.
-=======
-<!--
-      Path to a <application>lz4</application> command. The default is
-      <literal>lz4</literal>, that would be the command found in
-      <varname>PATH</varname>.
--->
-<application>lz4</application>コマンドへのパス。
-デフォルトは<literal>lz4</literal>で、<varname>PATH</varname>で見つかるコマンドです。
->>>>>>> 185876a6
      </para></listitem>
     </varlistentry>
 
     <varlistentry>
      <term><varname>TAR</varname></term>
      <listitem><para>
-<<<<<<< HEAD
       Path to a <application>tar</application> command. The default is
       <literal>tar</literal>, which will search for a command by that
       name in the configured <envar>PATH</envar>.
@@ -868,15 +811,6 @@
       Path to a <application>zstd</application> command. The default is
       <literal>zstd</literal>, which will search for a command by that
       name in the configured <envar>PATH</envar>.
-=======
-<!--
-      Path to a <application>tar</application> command. The default is
-      <literal>tar</literal>, that would be the command found in
-      <varname>PATH</varname>.
--->
-<application>tar</application>コマンドへのパス。
-デフォルトは<literal>tar</literal>で、<varname>PATH</varname>で見つかるコマンドです。
->>>>>>> 185876a6
      </para></listitem>
     </varlistentry>
    </variablelist>

<!-- doc/src/sgml/oid2name.sgml -->

<refentry id="oid2name">
 <indexterm zone="oid2name">
  <primary>oid2name</primary>
 </indexterm>

 <refmeta>
  <refentrytitle>oid2name</refentrytitle>
  <manvolnum>1</manvolnum>
<!--
  <refmiscinfo>Application</refmiscinfo>
-->
  <refmiscinfo>アプリケーション</refmiscinfo>
 </refmeta>

 <refnamediv>
  <refname>oid2name</refname>
<!--
  <refpurpose>resolve OIDs and file nodes in a <productname>PostgreSQL</productname> data directory</refpurpose>
-->
  <refpurpose>OIDと<productname>PostgreSQL</productname>データディレクトリ内のファイルノードを解決する</refpurpose>
 </refnamediv>

 <refsynopsisdiv>
  <cmdsynopsis>
   <command>oid2name</command>
   <arg rep="repeat"><replaceable>option</replaceable></arg>
  </cmdsynopsis>
 </refsynopsisdiv>

 <refsect1>
<!--
  <title>Description</title>
-->
  <title>説明</title>

 <para>
<!--
  <application>oid2name</application> is a utility program that helps administrators to
  examine the file structure used by PostgreSQL.  To make use of it, you need
  to be familiar with the database file structure, which is described in
  <xref linkend="storage"/>.
-->
<application>oid2name</application>は、管理者がPostgreSQLで使用されるファイル構造を確認することを補助するユーティリティプログラムです。
使用できるようになるためには、<xref linkend="storage"/>で説明されるデータベースファイル構造についての知識が必要です。
 </para>

 <note>
  <para>
<!--
   The name <quote>oid2name</quote> is historical, and is actually rather
   misleading, since most of the time when you use it, you will really
   be concerned with tables' filenode numbers (which are the file names
   visible in the database directories).  Be sure you understand the
   difference between table OIDs and table filenodes!
-->
<quote>oid2name</quote>という名前は歴史的なものであり、これを使用する場合のほとんどでは、本当はテーブルのファイルノード番号（これはデータベースディレクトリ内で可視なファイル名）が関係しますので、実際誤解されやすいものです。
テーブルのOIDとテーブルファイルノードの違いを確実に理解してください。
  </para>
 </note>

  <para>
<!--
   <application>oid2name</application> connects to a target database and
   extracts OID, filenode, and/or table name information.  You can also have
   it show database OIDs or tablespace OIDs.
-->
<application>oid2name</application>は対象データベースに接続し、OID、ファイルノード、テーブル名情報を抽出します。
また、データベースOIDまたはテーブル空間OIDを示すようにさせることもできます。
  </para>

 </refsect1>

 <refsect1>
<!--
  <title>Options</title>
-->
  <title>オプション</title>

  <para>
<!--
   <application>oid2name</application> accepts the following command-line arguments:
-->
<application>oid2name</application>は以下のコマンドライン引数を受け付けます。

   <variablelist>

    <varlistentry>
<<<<<<< HEAD
     <term><option>-f <replaceable class="parameter">filenode</replaceable></option></term>
     <term><option>--filenode=<replaceable class="parameter">filenode</replaceable></option></term>
     <listitem><para>show info for table with filenode <replaceable>filenode</replaceable>.</para></listitem>
=======
     <term><option>-f</option> <replaceable>filenode</replaceable></term>
<!--
     <listitem><para>show info for table with filenode <replaceable>filenode</replaceable></para></listitem>
-->
     <listitem><para><replaceable>filenode</replaceable>というファイルノードを持つテーブルの情報を表示します。</para></listitem>
>>>>>>> bd0a9e56
    </varlistentry>

    <varlistentry>
     <term><option>-i</option></term>
<<<<<<< HEAD
     <term><option>--indexes</option></term>
     <listitem><para>include indexes and sequences in the listing.</para></listitem>
    </varlistentry>

    <varlistentry>
     <term><option>-o <replaceable class="parameter">oid</replaceable></option></term>
     <term><option>--oid=<replaceable class="parameter">oid</replaceable></option></term>
     <listitem><para>show info for table with OID <replaceable>oid</replaceable>.</para></listitem>
=======
<!--
     <listitem><para>include indexes and sequences in the listing</para></listitem>
-->
     <listitem><para>一覧にインデックスおよびシーケンスを含めます。</para></listitem>
    </varlistentry>

    <varlistentry>
     <term><option>-o</option> <replaceable>oid</replaceable></term>
<!--
     <listitem><para>show info for table with OID <replaceable>oid</replaceable></para></listitem>
-->
     <listitem><para><replaceable>oid</replaceable>というOIDを持つテーブルの情報を表示します。</para></listitem>
>>>>>>> bd0a9e56
    </varlistentry>

    <varlistentry>
     <term><option>-q</option></term>
<<<<<<< HEAD
     <term><option>--quiet</option></term>
     <listitem><para>omit headers (useful for scripting).</para></listitem>
=======
<!--
     <listitem><para>omit headers (useful for scripting)</para></listitem>
-->
     <listitem><para>ヘッダを省略します。（スクリプト処理に適しています）</para></listitem>
>>>>>>> bd0a9e56
    </varlistentry>

    <varlistentry>
     <term><option>-s</option></term>
<<<<<<< HEAD
     <term><option>--tablespaces</option></term>
     <listitem><para>show tablespace OIDs.</para></listitem>
=======
<!--
     <listitem><para>show tablespace OIDs</para></listitem>
-->
     <listitem><para>テーブル空間OIDを表示します。</para></listitem>
>>>>>>> bd0a9e56
    </varlistentry>

    <varlistentry>
     <term><option>-S</option></term>
<<<<<<< HEAD
     <term><option>--system-objects</option></term>
     <listitem><para>include system objects (those in
      <option>information_schema</option>, <option>pg_toast</option>
      and <option>pg_catalog</option> schemas).
=======
<!--
     <listitem><para>include system objects (those in
      <option>information_schema</option>, <option>pg_toast</option>
      and <option>pg_catalog</option> schemas)
-->
     <listitem><para>システムオブジェクト（<option>information_schema</option>、<option>pg_toast</option>、<option>pg_catalog</option>スキーマ内に存在するもの）を含めます。
>>>>>>> bd0a9e56
     </para></listitem>
    </varlistentry>

    <varlistentry>
<<<<<<< HEAD
     <term><option>-t <replaceable class="parameter">tablename_pattern</replaceable></option></term>
     <term><option>--table=<replaceable class="parameter">tablename_pattern</replaceable></option></term>
     <listitem><para>show info for table(s) matching <replaceable class="parameter">tablename_pattern</replaceable>.</para></listitem>
=======
     <term><option>-t</option> <replaceable>tablename_pattern</replaceable></term>
<!--
     <listitem><para>show info for table(s) matching <replaceable>tablename_pattern</replaceable></para></listitem>
-->
     <listitem><para><replaceable>tablename_pattern</replaceable>に一致するテーブル（複数可）の情報を表示します。</para></listitem>
>>>>>>> bd0a9e56
    </varlistentry>

    <varlistentry>
     <term><option>-V</option></term>
     <term><option>--version</option></term>
     <listitem>
      <para>
<!--
       Print the <application>oid2name</application> version and exit.
-->
<application>oid2name</application>のバージョンを表示し、終了します。
      </para>
     </listitem>
    </varlistentry>

    <varlistentry>
     <term><option>-x</option></term>
<<<<<<< HEAD
     <term><option>--extended</option></term>
     <listitem><para>display more information about each object shown: tablespace name,
      schema name, and OID.
=======
<!--
     <listitem><para>display more information about each object shown: tablespace name,
      schema name, and OID
-->
     <listitem><para>
表示対象の各オブジェクトに関してさらに情報を表示します。テーブル空間名、スキーマ名、OID。
>>>>>>> bd0a9e56
     </para></listitem>
    </varlistentry>

    <varlistentry>
     <term><option>-?</option></term>
     <term><option>--help</option></term>
     <listitem>
      <para>
<!--
       Show help about <application>oid2name</application> command line
       arguments, and exit.
-->
<application>oid2name</application>のコマンドライン引数の説明を表示し、終了します。
      </para>
     </listitem>
    </varlistentry>
   </variablelist>
  </para>

  <para>
<!--
   <application>oid2name</application> also accepts the following command-line
   arguments for connection parameters:
-->
また<application>oid2name</application>は以下の接続用のパラメータに関するコマンドライン引数を受け付けます。

   <variablelist>
    <varlistentry>
<<<<<<< HEAD
     <term><option>-d <replaceable class="parameter">database</replaceable></option></term>
     <term><option>--dbname=<replaceable class="parameter">database</replaceable></option></term>
     <listitem><para>database to connect to.</para></listitem>
    </varlistentry>

    <varlistentry>
     <term><option>-h <replaceable class="parameter">host</replaceable></option></term>
     <term><option>--host=<replaceable class="parameter">host</replaceable></option></term>
     <listitem><para>database server's host.</para></listitem>
    </varlistentry>

    <varlistentry>
     <term><option>-H <replaceable class="parameter">host</replaceable></option></term>
     <listitem><para>database server's host.  Use of this parameter is
     <emphasis>deprecated</emphasis> as of
     <productname>PostgreSQL</productname> 12.</para></listitem>
    </varlistentry>

    <varlistentry>
     <term><option>-p <replaceable class="parameter">port</replaceable></option></term>
     <term><option>--port=<replaceable class="parameter">port</replaceable></option></term>
     <listitem><para>database server's port.</para></listitem>
    </varlistentry>

    <varlistentry>
     <term><option>-U <replaceable class="parameter">username</replaceable></option></term>
     <term><option>--username=<replaceable class="parameter">username</replaceable></option></term>
     <listitem><para>user name to connect as.</para></listitem>
=======
     <term><option>-d</option> <replaceable>database</replaceable></term>
<!--
     <listitem><para>database to connect to</para></listitem>
-->
     <listitem><para>接続データベース</para></listitem>
    </varlistentry>

    <varlistentry>
     <term><option>-H</option> <replaceable>host</replaceable></term>
<!--
     <listitem><para>database server's host</para></listitem>
-->
     <listitem><para>データベースサーバのホスト</para></listitem>
    </varlistentry>

    <varlistentry>
     <term><option>-p</option> <replaceable>port</replaceable></term>
<!--
     <listitem><para>database server's port</para></listitem>
-->
     <listitem><para>データベースサーバのポート</para></listitem>
    </varlistentry>

    <varlistentry>
     <term><option>-U</option> <replaceable>username</replaceable></term>
<!--
     <listitem><para>user name to connect as</para></listitem>
-->
     <listitem><para>接続ユーザ名</para></listitem>
    </varlistentry>

    <varlistentry>
     <term><option>-P</option> <replaceable>password</replaceable></term>
<!--
     <listitem><para>password (deprecated &mdash; putting this on the command line
      is a security hazard)</para></listitem>
-->
     <listitem><para>
パスワード(廃止予定。コマンドラインに記述することはセキュリティ的に危険です。)
</para></listitem>
>>>>>>> bd0a9e56
    </varlistentry>

   </variablelist>
  </para>

  <para>
<!--
   To display specific tables, select which tables to show by
   using <option>-o</option>, <option>-f</option> and/or <option>-t</option>.
   <option>-o</option> takes an OID,
   <option>-f</option> takes a filenode,
   and <option>-t</option> takes a table name (actually, it's a <literal>LIKE</literal>
   pattern, so you can use things like <literal>foo%</literal>).
   You can use as many
   of these options as you like, and the listing will include all objects
   matched by any of the options.  But note that these options can only
   show objects in the database given by <option>-d</option>.
-->
特定のテーブルを表示するために、<option>-o</option>、<option>-f</option>、<option>-t</option>を使用して表示するテーブルを選択してください。
<option>-o</option>はOIDを、<option>-f</option>はファイルノードを、<option>-t</option>はテーブル名（実際は<literal>LIKE</literal>パターンです。ですので<literal>foo%</literal>などが使用できます）を引数として取ります。
これらのオプションを必要なだけ使用することができます。
一覧には、オプションのいずれかで一致したオブジェクトがすべて含まれます。
しかしこれらのオプションでは、<option>-d</option>で指定したデータベース内に存在するオブジェクトしか表示しないことに注意してください。
  </para>

  <para>
<!--
   If you don't give any of <option>-o</option>, <option>-f</option> or <option>-t</option>,
   but do give <option>-d</option>, it will list all tables in the database
   named by <option>-d</option>.  In this mode, the <option>-S</option> and
   <option>-i</option> options control what gets listed.
-->
<option>-o</option>、<option>-f</option>、<option>-t</option>のいずれも指定せずに<option>-d</option>を指定した場合、<option>-d</option>で指定したデータベース上のすべてのテーブルを列挙します。
このモードでは、<option>-S</option>および<option>-i</option>スイッチが何を列挙するかを制御します。
  </para>

  <para>
<!--
   If you don't give <option>-d</option> either, it will show a listing of database
   OIDs.  Alternatively you can give <option>-s</option> to get a tablespace
   listing.
-->
<option>-d</option>も指定しなかった場合、データベースOIDの一覧を示します。
他にも<option>-s</option>を指定してテーブル空間の一覧を得ることもできます。
  </para>
 </refsect1>

 <refsect1>
<<<<<<< HEAD
  <title>Environment</title>

  <variablelist>
   <varlistentry>
    <term><envar>PGHOST</envar></term>
    <term><envar>PGPORT</envar></term>
    <term><envar>PGUSER</envar></term>

    <listitem>
     <para>
      Default connection parameters.
     </para>
    </listitem>
   </varlistentry>
  </variablelist>

  <para>
   This utility, like most other <productname>PostgreSQL</productname>
   utilities, also uses the environment variables supported by
   <application>libpq</application> (see <xref linkend="libpq-envars"/>).
  </para>
 </refsect1>

 <refsect1>
=======
<!--
>>>>>>> bd0a9e56
  <title>Notes</title>
-->
  <title>注釈</title>

  <para>
<!--
   <application>oid2name</application> requires a running database server with
   non-corrupt system catalogs.  It is therefore of only limited use
   for recovering from catastrophic database corruption situations.
-->
<application>oid2name</application>は破損のないシステムカタログで実行中のデータベースサーバが必要です。
したがって、破滅的にデータベースが破損したような状況からの復旧には限定的にしか役に立ちません。
  </para>
 </refsect1>

 <refsect1>
<!--
  <title>Examples</title>
-->
  <title>例</title>

<screen>
<!--
$ # what's in this database server, anyway?
-->
$ # とにかく、このデータベースサーバの中には何があるのだろう
$ oid2name
All databases:
    Oid  Database Name  Tablespace
----------------------------------
  17228       alvherre  pg_default
  17255     regression  pg_default
  17227      template0  pg_default
      1      template1  pg_default

$ oid2name -s
All tablespaces:
     Oid  Tablespace Name
-------------------------
    1663       pg_default
    1664        pg_global
  155151         fastdisk
  155152          bigdisk

<!--
$ # OK, let's look into database alvherre
-->
$ # さて、データベースalvherreの中を見てみよう
$ cd $PGDATA/base/17228

<!--
$ # get top 10 db objects in the default tablespace, ordered by size
-->
$ # デフォルトテーブル空間のデータベースオブジェクトを大きさの順に上位10個取得
$ ls -lS * | head -10
-rw-------  1 alvherre alvherre 136536064 sep 14 09:51 155173
-rw-------  1 alvherre alvherre  17965056 sep 14 09:51 1155291
-rw-------  1 alvherre alvherre   1204224 sep 14 09:51 16717
-rw-------  1 alvherre alvherre    581632 sep  6 17:51 1255
-rw-------  1 alvherre alvherre    237568 sep 14 09:50 16674
-rw-------  1 alvherre alvherre    212992 sep 14 09:51 1249
-rw-------  1 alvherre alvherre    204800 sep 14 09:51 16684
-rw-------  1 alvherre alvherre    196608 sep 14 09:50 16700
-rw-------  1 alvherre alvherre    163840 sep 14 09:50 16699
-rw-------  1 alvherre alvherre    122880 sep  6 17:51 16751

<!--
$ # I wonder what file 155173 is ...
-->
$ # ファイル155173は何だろう
$ oid2name -d alvherre -f 155173
From database "alvherre":
  Filenode  Table Name
----------------------
    155173    accounts

<!--
$ # you can ask for more than one object
-->
$ # 2つ以上のオブジェクトについて問い合わせることもできる
$ oid2name -d alvherre -f 155173 -f 1155291
From database "alvherre":
  Filenode     Table Name
-------------------------
    155173       accounts
   1155291  accounts_pkey

<!--
$ # you can mix the options, and get more details with -x
-->
$ # オプションを複数指定することもできて、-xではより詳細を得ることができる
$ oid2name -d alvherre -t accounts -f 1155291 -x
From database "alvherre":
  Filenode     Table Name      Oid  Schema  Tablespace
------------------------------------------------------
    155173       accounts   155173  public  pg_default
   1155291  accounts_pkey  1155291  public  pg_default

<!--
$ # show disk space for every db object
-->
$ # 各データベースオブジェクトのディスク容量を表示
$ du [0-9]* |
> while read SIZE FILENODE
> do
>   echo "$SIZE       `oid2name -q -d alvherre -i -f $FILENODE`"
> done
16            1155287  branches_pkey
16            1155289  tellers_pkey
17561            1155291  accounts_pkey
...

<!--
$ # same, but sort by size
-->
$ # 同上、ただし大きさの順
$ du [0-9]* | sort -rn | while read SIZE FN
> do
>   echo "$SIZE   `oid2name -q -d alvherre -f $FN`"
> done
133466             155173    accounts
17561            1155291  accounts_pkey
1177              16717  pg_proc_proname_args_nsp_index
...

<!--
$ # If you want to see what's in tablespaces, use the pg_tblspc directory
-->
$ # テーブル空間に何があるのか見たければ、pg_tblspcディレクトリを使う
$ cd $PGDATA/pg_tblspc
$ oid2name -s
All tablespaces:
     Oid  Tablespace Name
-------------------------
    1663       pg_default
    1664        pg_global
  155151         fastdisk
  155152          bigdisk

<!--
$ # what databases have objects in tablespace "fastdisk"?
-->
$ # テーブル空間"fastdisk"にはどのデータベースのオブジェクトがあるのだろうか
$ ls -d 155151/*
155151/17228/  155151/PG_VERSION

<!--
$ # Oh, what was database 17228 again?
-->
$ # おや、データベース17228がまた出てきた
$ oid2name
All databases:
    Oid  Database Name  Tablespace
----------------------------------
  17228       alvherre  pg_default
  17255     regression  pg_default
  17227      template0  pg_default
      1      template1  pg_default

<!--
$ # Let's see what objects does this database have in the tablespace.
-->
$ # このデータベースがどのオブジェクトをこのテーブル空間に持っているのか見てみよう
$ cd 155151/17228
$ ls -l
total 0
-rw-------  1 postgres postgres 0 sep 13 23:20 155156

<!--
$ # OK, this is a pretty small table ... but which one is it?
-->
$ # 分かった、これはかなり小さなテーブルだ、、、でも何のテーブルだろう
$ oid2name -d alvherre -f 155156
From database "alvherre":
  Filenode  Table Name
----------------------
    155156         foo
</screen>
 </refsect1>

 <refsect1>
<!--
  <title>Author</title>
-->
  <title>作者</title>

  <para>
   B. Palmer <email>bpalmer@crimelabs.net</email>
  </para>
 </refsect1>

</refentry><|MERGE_RESOLUTION|>--- conflicted
+++ resolved
@@ -87,102 +87,69 @@
    <variablelist>
 
     <varlistentry>
-<<<<<<< HEAD
      <term><option>-f <replaceable class="parameter">filenode</replaceable></option></term>
      <term><option>--filenode=<replaceable class="parameter">filenode</replaceable></option></term>
+<!--
      <listitem><para>show info for table with filenode <replaceable>filenode</replaceable>.</para></listitem>
-=======
-     <term><option>-f</option> <replaceable>filenode</replaceable></term>
-<!--
-     <listitem><para>show info for table with filenode <replaceable>filenode</replaceable></para></listitem>
 -->
      <listitem><para><replaceable>filenode</replaceable>というファイルノードを持つテーブルの情報を表示します。</para></listitem>
->>>>>>> bd0a9e56
     </varlistentry>
 
     <varlistentry>
      <term><option>-i</option></term>
-<<<<<<< HEAD
      <term><option>--indexes</option></term>
+<!--
      <listitem><para>include indexes and sequences in the listing.</para></listitem>
+-->
+     <listitem><para>一覧にインデックスおよびシーケンスを含めます。</para></listitem>
     </varlistentry>
 
     <varlistentry>
      <term><option>-o <replaceable class="parameter">oid</replaceable></option></term>
      <term><option>--oid=<replaceable class="parameter">oid</replaceable></option></term>
+<!--
      <listitem><para>show info for table with OID <replaceable>oid</replaceable>.</para></listitem>
-=======
-<!--
-     <listitem><para>include indexes and sequences in the listing</para></listitem>
--->
-     <listitem><para>一覧にインデックスおよびシーケンスを含めます。</para></listitem>
-    </varlistentry>
-
-    <varlistentry>
-     <term><option>-o</option> <replaceable>oid</replaceable></term>
-<!--
-     <listitem><para>show info for table with OID <replaceable>oid</replaceable></para></listitem>
 -->
      <listitem><para><replaceable>oid</replaceable>というOIDを持つテーブルの情報を表示します。</para></listitem>
->>>>>>> bd0a9e56
     </varlistentry>
 
     <varlistentry>
      <term><option>-q</option></term>
-<<<<<<< HEAD
      <term><option>--quiet</option></term>
+<!--
      <listitem><para>omit headers (useful for scripting).</para></listitem>
-=======
-<!--
-     <listitem><para>omit headers (useful for scripting)</para></listitem>
 -->
      <listitem><para>ヘッダを省略します。（スクリプト処理に適しています）</para></listitem>
->>>>>>> bd0a9e56
     </varlistentry>
 
     <varlistentry>
      <term><option>-s</option></term>
-<<<<<<< HEAD
      <term><option>--tablespaces</option></term>
+<!--
      <listitem><para>show tablespace OIDs.</para></listitem>
-=======
-<!--
-     <listitem><para>show tablespace OIDs</para></listitem>
 -->
      <listitem><para>テーブル空間OIDを表示します。</para></listitem>
->>>>>>> bd0a9e56
     </varlistentry>
 
     <varlistentry>
      <term><option>-S</option></term>
-<<<<<<< HEAD
      <term><option>--system-objects</option></term>
+<!--
      <listitem><para>include system objects (those in
       <option>information_schema</option>, <option>pg_toast</option>
       and <option>pg_catalog</option> schemas).
-=======
-<!--
-     <listitem><para>include system objects (those in
-      <option>information_schema</option>, <option>pg_toast</option>
-      and <option>pg_catalog</option> schemas)
 -->
      <listitem><para>システムオブジェクト（<option>information_schema</option>、<option>pg_toast</option>、<option>pg_catalog</option>スキーマ内に存在するもの）を含めます。
->>>>>>> bd0a9e56
      </para></listitem>
     </varlistentry>
 
     <varlistentry>
-<<<<<<< HEAD
      <term><option>-t <replaceable class="parameter">tablename_pattern</replaceable></option></term>
      <term><option>--table=<replaceable class="parameter">tablename_pattern</replaceable></option></term>
+<!--
      <listitem><para>show info for table(s) matching <replaceable class="parameter">tablename_pattern</replaceable>.</para></listitem>
-=======
-     <term><option>-t</option> <replaceable>tablename_pattern</replaceable></term>
-<!--
-     <listitem><para>show info for table(s) matching <replaceable>tablename_pattern</replaceable></para></listitem>
 -->
      <listitem><para><replaceable>tablename_pattern</replaceable>に一致するテーブル（複数可）の情報を表示します。</para></listitem>
->>>>>>> bd0a9e56
     </varlistentry>
 
     <varlistentry>
@@ -200,18 +167,13 @@
 
     <varlistentry>
      <term><option>-x</option></term>
-<<<<<<< HEAD
      <term><option>--extended</option></term>
+<!--
      <listitem><para>display more information about each object shown: tablespace name,
       schema name, and OID.
-=======
-<!--
-     <listitem><para>display more information about each object shown: tablespace name,
-      schema name, and OID
 -->
      <listitem><para>
 表示対象の各オブジェクトに関してさらに情報を表示します。テーブル空間名、スキーマ名、OID。
->>>>>>> bd0a9e56
      </para></listitem>
     </varlistentry>
 
@@ -240,16 +202,21 @@
 
    <variablelist>
     <varlistentry>
-<<<<<<< HEAD
      <term><option>-d <replaceable class="parameter">database</replaceable></option></term>
      <term><option>--dbname=<replaceable class="parameter">database</replaceable></option></term>
+<!--
      <listitem><para>database to connect to.</para></listitem>
+-->
+     <listitem><para>接続データベース</para></listitem>
     </varlistentry>
 
     <varlistentry>
      <term><option>-h <replaceable class="parameter">host</replaceable></option></term>
      <term><option>--host=<replaceable class="parameter">host</replaceable></option></term>
+<!--
      <listitem><para>database server's host.</para></listitem>
+-->
+     <listitem><para>データベースサーバのホスト</para></listitem>
     </varlistentry>
 
     <varlistentry>
@@ -262,55 +229,19 @@
     <varlistentry>
      <term><option>-p <replaceable class="parameter">port</replaceable></option></term>
      <term><option>--port=<replaceable class="parameter">port</replaceable></option></term>
+<!--
      <listitem><para>database server's port.</para></listitem>
+-->
+     <listitem><para>データベースサーバのポート</para></listitem>
     </varlistentry>
 
     <varlistentry>
      <term><option>-U <replaceable class="parameter">username</replaceable></option></term>
      <term><option>--username=<replaceable class="parameter">username</replaceable></option></term>
+<!--
      <listitem><para>user name to connect as.</para></listitem>
-=======
-     <term><option>-d</option> <replaceable>database</replaceable></term>
-<!--
-     <listitem><para>database to connect to</para></listitem>
--->
-     <listitem><para>接続データベース</para></listitem>
-    </varlistentry>
-
-    <varlistentry>
-     <term><option>-H</option> <replaceable>host</replaceable></term>
-<!--
-     <listitem><para>database server's host</para></listitem>
--->
-     <listitem><para>データベースサーバのホスト</para></listitem>
-    </varlistentry>
-
-    <varlistentry>
-     <term><option>-p</option> <replaceable>port</replaceable></term>
-<!--
-     <listitem><para>database server's port</para></listitem>
--->
-     <listitem><para>データベースサーバのポート</para></listitem>
-    </varlistentry>
-
-    <varlistentry>
-     <term><option>-U</option> <replaceable>username</replaceable></term>
-<!--
-     <listitem><para>user name to connect as</para></listitem>
 -->
      <listitem><para>接続ユーザ名</para></listitem>
-    </varlistentry>
-
-    <varlistentry>
-     <term><option>-P</option> <replaceable>password</replaceable></term>
-<!--
-     <listitem><para>password (deprecated &mdash; putting this on the command line
-      is a security hazard)</para></listitem>
--->
-     <listitem><para>
-パスワード(廃止予定。コマンドラインに記述することはセキュリティ的に危険です。)
-</para></listitem>
->>>>>>> bd0a9e56
     </varlistentry>
 
    </variablelist>
@@ -359,7 +290,6 @@
  </refsect1>
 
  <refsect1>
-<<<<<<< HEAD
   <title>Environment</title>
 
   <variablelist>
@@ -384,9 +314,7 @@
  </refsect1>
 
  <refsect1>
-=======
-<!--
->>>>>>> bd0a9e56
+<!--
   <title>Notes</title>
 -->
   <title>注釈</title>

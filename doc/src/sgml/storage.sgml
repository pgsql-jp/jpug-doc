--- conflicted
+++ resolved
@@ -303,7 +303,6 @@
 </para>
 
 <para>
-<!--
 Each table and index is stored in a separate file.  For ordinary relations,
 these files are named after the table or index's <firstterm>filenode</firstterm> number,
 which can be found in <structname>pg_class</structname>.<structfield>relfilenode</structfield>. But
@@ -320,17 +319,6 @@
 described further in <xref linkend="storage-vm"/>.  Unlogged tables and indexes
 have a third fork, known as the initialization fork, which is stored in a fork
 with the suffix <literal>_init</literal> (see <xref linkend="storage-init"/>).
--->
-各テーブルおよびインデックスは別個のファイルに格納されます。
-通常のリレーションでは、これらのファイル名はテーブルまたはインデックスの<firstterm>ファイルノード</firstterm>番号となります。
-ファイルノード番号は<structname>pg_class</structname>.<structfield>relfilenode</structfield>内で見つけられます。
-しかし一時的なリレーションでは、ファイル名は<literal>t<replaceable>BBB</replaceable>_<replaceable>FFF</replaceable></literal>という形になります。
-ここで<replaceable>BBB</replaceable>はファイルを生成したバックエンドのバックエンドID、<replaceable>FFF</replaceable>はファイルノード番号です。
-どちらの場合でも、主ファイル（いわゆる主フォーク）に加え、それぞれのテーブルとインデックスはリレーションに利用できる空き領域についての情報を格納する<firstterm>空き領域マップ</firstterm>（<xref linkend="storage-fsm"/>参照）を持ちます。
-空き領域マップはファイルノード番号に接尾辞<literal>_fsm</literal>がついた名前のファイルに格納されます。
-テーブルは同時に、どのページが無効なタプルを持っていないと判断できるように追跡する<firstterm>可視性マップ</firstterm>を持ち、フォークに接尾辞<literal>_vm</literal>を付けたファイルに格納します。
-可視性マップは<xref linkend="storage-vm"/>でより詳しく解説します。
-ログを取らないテーブルとインデックスは、初期化フォークという第３のフォークを持ち、フォークに接尾辞<literal>_init</literal>を付けたファイルに格納します（<xref linkend="storage-init"/>参照）。
 </para>
 
 <caution>
@@ -1721,20 +1709,14 @@
   <itemizedlist>
    <listitem>
     <para>
-<<<<<<< HEAD
-=======
-<!--
->>>>>>> 32de6336
+<!--
      The update does not modify any columns referenced by the table's indexes,
      not including summarizing indexes.  The only summarizing index method in
      the core <productname>PostgreSQL</productname> distribution is <link
      linkend="brin">BRIN</link>.
-<<<<<<< HEAD
-=======
 -->
 更新は、集約インデックスを除き、テーブルのインデックスによって参照される列を変更しません。
 コアの<productname>PostgreSQL</productname>配布で唯一の集約インデックスメソッドは<link linkend="brin">BRIN</link>です。
->>>>>>> 32de6336
      </para>
    </listitem>
    <listitem>
@@ -1756,21 +1738,15 @@
   <itemizedlist>
    <listitem>
     <para>
-<<<<<<< HEAD
+<!--
      New index entries are not needed to represent updated rows, however,
      summary indexes may still need to be updated.
-=======
-<!--
-     New index entries are not needed to represent updated rows, however,
-     summary indexes may still need to be updated.
 -->
 更新された行を表すために新しいインデックスエントリは必要ありませんが、集約インデックスは更新が必要でしょう。
->>>>>>> 32de6336
     </para>
    </listitem>
    <listitem>
     <para>
-<<<<<<< HEAD
      When a row is updated multiple times, row versions other than the oldest
      and the newest can be completely removed during normal operation,
      including <command>SELECT</command>s, instead of requiring periodic vacuum
@@ -1782,27 +1758,13 @@
      transaction. Intermediate row versions that are no longer visible to
      anyone are completely removed, and the associated page item identifiers
      are made available for reuse.)
-=======
-<!--
-     Old versions of updated rows can be completely removed during normal
-     operation, including <command>SELECT</command>s, instead of requiring
-     periodic vacuum operations.  (This is possible because indexes
-     do not reference their <link linkend="storage-page-layout">page
-     item identifiers</link>.)
--->
-更新された行の古いバージョンは、定期的なバキューム操作を必要とする代わりに、<command>SELECT</command>を含む通常の操作中に完全に削除することができます。
-（これはインデックスが<link linkend="storage-page-layout">ページアイテム識別子</link>を参照しないため可能です。）
->>>>>>> 32de6336
     </para>
    </listitem>
   </itemizedlist>
  </para>
 
  <para>
-<<<<<<< HEAD
-=======
-<!--
->>>>>>> 32de6336
+<!--
   You can increase the likelihood of sufficient page space for
   <acronym>HOT</acronym> updates by decreasing a table's <link
   linkend="reloption-fillfactor"><literal>fillfactor</literal></link>.  If you

/*-------------------------------------------------------------------------
 *
 * event_trigger.c
 *	  PostgreSQL EVENT TRIGGER support code.
 *
 * Portions Copyright (c) 1996-2025, PostgreSQL Global Development Group
 * Portions Copyright (c) 1994, Regents of the University of California
 *
 * IDENTIFICATION
 *	  src/backend/commands/event_trigger.c
 *
 *-------------------------------------------------------------------------
 */
#include "postgres.h"

#include "access/heapam.h"
#include "access/htup_details.h"
#include "access/table.h"
#include "access/xact.h"
#include "catalog/catalog.h"
#include "catalog/dependency.h"
#include "catalog/indexing.h"
#include "catalog/objectaccess.h"
#include "catalog/pg_attrdef.h"
#include "catalog/pg_authid.h"
#include "catalog/pg_auth_members.h"
#include "catalog/pg_database.h"
#include "catalog/pg_event_trigger.h"
#include "catalog/pg_namespace.h"
#include "catalog/pg_opclass.h"
#include "catalog/pg_opfamily.h"
#include "catalog/pg_parameter_acl.h"
#include "catalog/pg_policy.h"
#include "catalog/pg_proc.h"
#include "catalog/pg_tablespace.h"
#include "catalog/pg_trigger.h"
#include "catalog/pg_ts_config.h"
#include "catalog/pg_type.h"
#include "commands/event_trigger.h"
#include "commands/extension.h"
#include "commands/trigger.h"
#include "funcapi.h"
#include "lib/ilist.h"
#include "miscadmin.h"
#include "parser/parse_func.h"
#include "pgstat.h"
#include "storage/lmgr.h"
#include "tcop/deparse_utility.h"
#include "tcop/utility.h"
#include "utils/acl.h"
#include "utils/builtins.h"
#include "utils/evtcache.h"
#include "utils/fmgroids.h"
#include "utils/fmgrprotos.h"
#include "utils/lsyscache.h"
#include "utils/memutils.h"
#include "utils/rel.h"
#include "utils/snapmgr.h"
#include "utils/syscache.h"

typedef struct EventTriggerQueryState
{
	/* memory context for this state's objects */
	MemoryContext cxt;

	/* sql_drop */
	slist_head	SQLDropList;
	bool		in_sql_drop;

	/* table_rewrite */
	Oid			table_rewrite_oid;	/* InvalidOid, or set for table_rewrite
									 * event */
	int			table_rewrite_reason;	/* AT_REWRITE reason */

	/* Support for command collection */
	bool		commandCollectionInhibited;
	CollectedCommand *currentCommand;
	List	   *commandList;	/* list of CollectedCommand; see
								 * deparse_utility.h */
	struct EventTriggerQueryState *previous;
} EventTriggerQueryState;

static EventTriggerQueryState *currentEventTriggerState = NULL;

/* GUC parameter */
bool		event_triggers = true;

/* Support for dropped objects */
typedef struct SQLDropObject
{
	ObjectAddress address;
	const char *schemaname;
	const char *objname;
	const char *objidentity;
	const char *objecttype;
	List	   *addrnames;
	List	   *addrargs;
	bool		original;
	bool		normal;
	bool		istemp;
	slist_node	next;
} SQLDropObject;

static void AlterEventTriggerOwner_internal(Relation rel,
											HeapTuple tup,
											Oid newOwnerId);
static void error_duplicate_filter_variable(const char *defname);
static Datum filter_list_to_array(List *filterlist);
static Oid	insert_event_trigger_tuple(const char *trigname, const char *eventname,
									   Oid evtOwner, Oid funcoid, List *taglist);
static void validate_ddl_tags(const char *filtervar, List *taglist);
static void validate_table_rewrite_tags(const char *filtervar, List *taglist);
static void EventTriggerInvoke(List *fn_oid_list, EventTriggerData *trigdata);
static bool obtain_object_name_namespace(const ObjectAddress *object,
										 SQLDropObject *obj);
static const char *stringify_grant_objtype(ObjectType objtype);
static const char *stringify_adefprivs_objtype(ObjectType objtype);
static void SetDatabaseHasLoginEventTriggers(void);

/*
 * Create an event trigger.
 */
Oid
CreateEventTrigger(CreateEventTrigStmt *stmt)
{
	HeapTuple	tuple;
	Oid			funcoid;
	Oid			funcrettype;
	Oid			evtowner = GetUserId();
	ListCell   *lc;
	List	   *tags = NULL;

	/*
	 * It would be nice to allow database owners or even regular users to do
	 * this, but there are obvious privilege escalation risks which would have
	 * to somehow be plugged first.
	 */
	if (!superuser())
		ereport(ERROR,
				(errcode(ERRCODE_INSUFFICIENT_PRIVILEGE),
				 errmsg("permission denied to create event trigger \"%s\"",
						stmt->trigname),
				 errhint("Must be superuser to create an event trigger.")));

	/* Validate event name. */
	if (strcmp(stmt->eventname, "ddl_command_start") != 0 &&
		strcmp(stmt->eventname, "ddl_command_end") != 0 &&
		strcmp(stmt->eventname, "sql_drop") != 0 &&
		strcmp(stmt->eventname, "login") != 0 &&
		strcmp(stmt->eventname, "table_rewrite") != 0)
		ereport(ERROR,
				(errcode(ERRCODE_SYNTAX_ERROR),
				 errmsg("unrecognized event name \"%s\"",
						stmt->eventname)));

	/* Validate filter conditions. */
	foreach(lc, stmt->whenclause)
	{
		DefElem    *def = (DefElem *) lfirst(lc);

		if (strcmp(def->defname, "tag") == 0)
		{
			if (tags != NULL)
				error_duplicate_filter_variable(def->defname);
			tags = (List *) def->arg;
		}
		else
			ereport(ERROR,
					(errcode(ERRCODE_SYNTAX_ERROR),
					 errmsg("unrecognized filter variable \"%s\"", def->defname)));
	}

	/* Validate tag list, if any. */
	if ((strcmp(stmt->eventname, "ddl_command_start") == 0 ||
		 strcmp(stmt->eventname, "ddl_command_end") == 0 ||
		 strcmp(stmt->eventname, "sql_drop") == 0)
		&& tags != NULL)
		validate_ddl_tags("tag", tags);
	else if (strcmp(stmt->eventname, "table_rewrite") == 0
			 && tags != NULL)
		validate_table_rewrite_tags("tag", tags);
	else if (strcmp(stmt->eventname, "login") == 0 && tags != NULL)
		ereport(ERROR,
				(errcode(ERRCODE_FEATURE_NOT_SUPPORTED),
				 errmsg("tag filtering is not supported for login event triggers")));

	/*
	 * Give user a nice error message if an event trigger of the same name
	 * already exists.
	 */
	tuple = SearchSysCache1(EVENTTRIGGERNAME, CStringGetDatum(stmt->trigname));
	if (HeapTupleIsValid(tuple))
		ereport(ERROR,
				(errcode(ERRCODE_DUPLICATE_OBJECT),
				 errmsg("event trigger \"%s\" already exists",
						stmt->trigname)));

	/* Find and validate the trigger function. */
	funcoid = LookupFuncName(stmt->funcname, 0, NULL, false);
	funcrettype = get_func_rettype(funcoid);
	if (funcrettype != EVENT_TRIGGEROID)
		ereport(ERROR,
				(errcode(ERRCODE_INVALID_OBJECT_DEFINITION),
				 errmsg("function %s must return type %s",
						NameListToString(stmt->funcname), "event_trigger")));

	/* Insert catalog entries. */
	return insert_event_trigger_tuple(stmt->trigname, stmt->eventname,
									  evtowner, funcoid, tags);
}

/*
 * Validate DDL command tags.
 */
static void
validate_ddl_tags(const char *filtervar, List *taglist)
{
	ListCell   *lc;

	foreach(lc, taglist)
	{
		const char *tagstr = strVal(lfirst(lc));
		CommandTag	commandTag = GetCommandTagEnum(tagstr);

		if (commandTag == CMDTAG_UNKNOWN)
			ereport(ERROR,
					(errcode(ERRCODE_SYNTAX_ERROR),
					 errmsg("filter value \"%s\" not recognized for filter variable \"%s\"",
							tagstr, filtervar)));
		if (!command_tag_event_trigger_ok(commandTag))
			ereport(ERROR,
					(errcode(ERRCODE_FEATURE_NOT_SUPPORTED),
			/* translator: %s represents an SQL statement name */
					 errmsg("event triggers are not supported for %s",
							tagstr)));
	}
}

/*
 * Validate DDL command tags for event table_rewrite.
 */
static void
validate_table_rewrite_tags(const char *filtervar, List *taglist)
{
	ListCell   *lc;

	foreach(lc, taglist)
	{
		const char *tagstr = strVal(lfirst(lc));
		CommandTag	commandTag = GetCommandTagEnum(tagstr);

		if (!command_tag_table_rewrite_ok(commandTag))
			ereport(ERROR,
					(errcode(ERRCODE_FEATURE_NOT_SUPPORTED),
			/* translator: %s represents an SQL statement name */
					 errmsg("event triggers are not supported for %s",
							tagstr)));
	}
}

/*
 * Complain about a duplicate filter variable.
 */
static void
error_duplicate_filter_variable(const char *defname)
{
	ereport(ERROR,
			(errcode(ERRCODE_SYNTAX_ERROR),
			 errmsg("filter variable \"%s\" specified more than once",
					defname)));
}

/*
 * Insert the new pg_event_trigger row and record dependencies.
 */
static Oid
insert_event_trigger_tuple(const char *trigname, const char *eventname, Oid evtOwner,
						   Oid funcoid, List *taglist)
{
	Relation	tgrel;
	Oid			trigoid;
	HeapTuple	tuple;
	Datum		values[Natts_pg_event_trigger];
	bool		nulls[Natts_pg_event_trigger];
	NameData	evtnamedata,
				evteventdata;
	ObjectAddress myself,
				referenced;

	/* Open pg_event_trigger. */
	tgrel = table_open(EventTriggerRelationId, RowExclusiveLock);

	/* Build the new pg_trigger tuple. */
	trigoid = GetNewOidWithIndex(tgrel, EventTriggerOidIndexId,
								 Anum_pg_event_trigger_oid);
	values[Anum_pg_event_trigger_oid - 1] = ObjectIdGetDatum(trigoid);
	memset(nulls, false, sizeof(nulls));
	namestrcpy(&evtnamedata, trigname);
	values[Anum_pg_event_trigger_evtname - 1] = NameGetDatum(&evtnamedata);
	namestrcpy(&evteventdata, eventname);
	values[Anum_pg_event_trigger_evtevent - 1] = NameGetDatum(&evteventdata);
	values[Anum_pg_event_trigger_evtowner - 1] = ObjectIdGetDatum(evtOwner);
	values[Anum_pg_event_trigger_evtfoid - 1] = ObjectIdGetDatum(funcoid);
	values[Anum_pg_event_trigger_evtenabled - 1] =
		CharGetDatum(TRIGGER_FIRES_ON_ORIGIN);
	if (taglist == NIL)
		nulls[Anum_pg_event_trigger_evttags - 1] = true;
	else
		values[Anum_pg_event_trigger_evttags - 1] =
			filter_list_to_array(taglist);

	/* Insert heap tuple. */
	tuple = heap_form_tuple(tgrel->rd_att, values, nulls);
	CatalogTupleInsert(tgrel, tuple);
	heap_freetuple(tuple);

	/*
	 * Login event triggers have an additional flag in pg_database to enable
	 * faster lookups in hot codepaths. Set the flag unless already True.
	 */
	if (strcmp(eventname, "login") == 0)
		SetDatabaseHasLoginEventTriggers();

	/* Depend on owner. */
	recordDependencyOnOwner(EventTriggerRelationId, trigoid, evtOwner);

	/* Depend on event trigger function. */
	myself.classId = EventTriggerRelationId;
	myself.objectId = trigoid;
	myself.objectSubId = 0;
	referenced.classId = ProcedureRelationId;
	referenced.objectId = funcoid;
	referenced.objectSubId = 0;
	recordDependencyOn(&myself, &referenced, DEPENDENCY_NORMAL);

	/* Depend on extension, if any. */
	recordDependencyOnCurrentExtension(&myself, false);

	/* Post creation hook for new event trigger */
	InvokeObjectPostCreateHook(EventTriggerRelationId, trigoid, 0);

	/* Close pg_event_trigger. */
	table_close(tgrel, RowExclusiveLock);

	return trigoid;
}

/*
 * In the parser, a clause like WHEN tag IN ('cmd1', 'cmd2') is represented
 * by a DefElem whose value is a List of String nodes; in the catalog, we
 * store the list of strings as a text array.  This function transforms the
 * former representation into the latter one.
 *
 * For cleanliness, we store command tags in the catalog as text.  It's
 * possible (although not currently anticipated) that we might have
 * a case-sensitive filter variable in the future, in which case this would
 * need some further adjustment.
 */
static Datum
filter_list_to_array(List *filterlist)
{
	ListCell   *lc;
	Datum	   *data;
	int			i = 0,
				l = list_length(filterlist);

	data = (Datum *) palloc(l * sizeof(Datum));

	foreach(lc, filterlist)
	{
		const char *value = strVal(lfirst(lc));
		char	   *result,
				   *p;

		result = pstrdup(value);
		for (p = result; *p; p++)
			*p = pg_ascii_toupper((unsigned char) *p);
		data[i++] = PointerGetDatum(cstring_to_text(result));
		pfree(result);
	}

	return PointerGetDatum(construct_array_builtin(data, l, TEXTOID));
}

/*
 * Set pg_database.dathasloginevt flag for current database indicating that
 * current database has on login event triggers.
 */
void
SetDatabaseHasLoginEventTriggers(void)
{
	/* Set dathasloginevt flag in pg_database */
	Form_pg_database db;
	Relation	pg_db = table_open(DatabaseRelationId, RowExclusiveLock);
	ItemPointerData otid;
	HeapTuple	tuple;

	/*
	 * Use shared lock to prevent a conflict with EventTriggerOnLogin() trying
	 * to reset pg_database.dathasloginevt flag.  Note, this lock doesn't
	 * effectively blocks database or other objection.  It's just custom lock
	 * tag used to prevent multiple backends changing
	 * pg_database.dathasloginevt flag.
	 */
	LockSharedObject(DatabaseRelationId, MyDatabaseId, 0, AccessExclusiveLock);

	tuple = SearchSysCacheLockedCopy1(DATABASEOID, ObjectIdGetDatum(MyDatabaseId));
	if (!HeapTupleIsValid(tuple))
		elog(ERROR, "cache lookup failed for database %u", MyDatabaseId);
	otid = tuple->t_self;
	db = (Form_pg_database) GETSTRUCT(tuple);
	if (!db->dathasloginevt)
	{
		db->dathasloginevt = true;
		CatalogTupleUpdate(pg_db, &otid, tuple);
		CommandCounterIncrement();
	}
	UnlockTuple(pg_db, &otid, InplaceUpdateTupleLock);
	table_close(pg_db, RowExclusiveLock);
	heap_freetuple(tuple);
}

/*
 * ALTER EVENT TRIGGER foo ENABLE|DISABLE|ENABLE ALWAYS|REPLICA
 */
Oid
AlterEventTrigger(AlterEventTrigStmt *stmt)
{
	Relation	tgrel;
	HeapTuple	tup;
	Oid			trigoid;
	Form_pg_event_trigger evtForm;
	char		tgenabled = stmt->tgenabled;

	tgrel = table_open(EventTriggerRelationId, RowExclusiveLock);

	tup = SearchSysCacheCopy1(EVENTTRIGGERNAME,
							  CStringGetDatum(stmt->trigname));
	if (!HeapTupleIsValid(tup))
		ereport(ERROR,
				(errcode(ERRCODE_UNDEFINED_OBJECT),
				 errmsg("event trigger \"%s\" does not exist",
						stmt->trigname)));

	evtForm = (Form_pg_event_trigger) GETSTRUCT(tup);
	trigoid = evtForm->oid;

	if (!object_ownercheck(EventTriggerRelationId, trigoid, GetUserId()))
		aclcheck_error(ACLCHECK_NOT_OWNER, OBJECT_EVENT_TRIGGER,
					   stmt->trigname);

	/* tuple is a copy, so we can modify it below */
	evtForm->evtenabled = tgenabled;

	CatalogTupleUpdate(tgrel, &tup->t_self, tup);

	/*
	 * Login event triggers have an additional flag in pg_database to enable
	 * faster lookups in hot codepaths. Set the flag unless already True.
	 */
	if (namestrcmp(&evtForm->evtevent, "login") == 0 &&
		tgenabled != TRIGGER_DISABLED)
		SetDatabaseHasLoginEventTriggers();

	InvokeObjectPostAlterHook(EventTriggerRelationId,
							  trigoid, 0);

	/* clean up */
	heap_freetuple(tup);
	table_close(tgrel, RowExclusiveLock);

	return trigoid;
}

/*
 * Change event trigger's owner -- by name
 */
ObjectAddress
AlterEventTriggerOwner(const char *name, Oid newOwnerId)
{
	Oid			evtOid;
	HeapTuple	tup;
	Form_pg_event_trigger evtForm;
	Relation	rel;
	ObjectAddress address;

	rel = table_open(EventTriggerRelationId, RowExclusiveLock);

	tup = SearchSysCacheCopy1(EVENTTRIGGERNAME, CStringGetDatum(name));

	if (!HeapTupleIsValid(tup))
		ereport(ERROR,
				(errcode(ERRCODE_UNDEFINED_OBJECT),
				 errmsg("event trigger \"%s\" does not exist", name)));

	evtForm = (Form_pg_event_trigger) GETSTRUCT(tup);
	evtOid = evtForm->oid;

	AlterEventTriggerOwner_internal(rel, tup, newOwnerId);

	ObjectAddressSet(address, EventTriggerRelationId, evtOid);

	heap_freetuple(tup);

	table_close(rel, RowExclusiveLock);

	return address;
}

/*
 * Change event trigger owner, by OID
 */
void
AlterEventTriggerOwner_oid(Oid trigOid, Oid newOwnerId)
{
	HeapTuple	tup;
	Relation	rel;

	rel = table_open(EventTriggerRelationId, RowExclusiveLock);

	tup = SearchSysCacheCopy1(EVENTTRIGGEROID, ObjectIdGetDatum(trigOid));

	if (!HeapTupleIsValid(tup))
		ereport(ERROR,
				(errcode(ERRCODE_UNDEFINED_OBJECT),
				 errmsg("event trigger with OID %u does not exist", trigOid)));

	AlterEventTriggerOwner_internal(rel, tup, newOwnerId);

	heap_freetuple(tup);

	table_close(rel, RowExclusiveLock);
}

/*
 * Internal workhorse for changing an event trigger's owner
 */
static void
AlterEventTriggerOwner_internal(Relation rel, HeapTuple tup, Oid newOwnerId)
{
	Form_pg_event_trigger form;

	form = (Form_pg_event_trigger) GETSTRUCT(tup);

	if (form->evtowner == newOwnerId)
		return;

	if (!object_ownercheck(EventTriggerRelationId, form->oid, GetUserId()))
		aclcheck_error(ACLCHECK_NOT_OWNER, OBJECT_EVENT_TRIGGER,
					   NameStr(form->evtname));

	/* New owner must be a superuser */
	if (!superuser_arg(newOwnerId))
		ereport(ERROR,
				(errcode(ERRCODE_INSUFFICIENT_PRIVILEGE),
				 errmsg("permission denied to change owner of event trigger \"%s\"",
						NameStr(form->evtname)),
				 errhint("The owner of an event trigger must be a superuser.")));

	form->evtowner = newOwnerId;
	CatalogTupleUpdate(rel, &tup->t_self, tup);

	/* Update owner dependency reference */
	changeDependencyOnOwner(EventTriggerRelationId,
							form->oid,
							newOwnerId);

	InvokeObjectPostAlterHook(EventTriggerRelationId,
							  form->oid, 0);
}

/*
 * get_event_trigger_oid - Look up an event trigger by name to find its OID.
 *
 * If missing_ok is false, throw an error if trigger not found.  If
 * true, just return InvalidOid.
 */
Oid
get_event_trigger_oid(const char *trigname, bool missing_ok)
{
	Oid			oid;

	oid = GetSysCacheOid1(EVENTTRIGGERNAME, Anum_pg_event_trigger_oid,
						  CStringGetDatum(trigname));
	if (!OidIsValid(oid) && !missing_ok)
		ereport(ERROR,
				(errcode(ERRCODE_UNDEFINED_OBJECT),
				 errmsg("event trigger \"%s\" does not exist", trigname)));
	return oid;
}

/*
 * Return true when we want to fire given Event Trigger and false otherwise,
 * filtering on the session replication role and the event trigger registered
 * tags matching.
 */
static bool
filter_event_trigger(CommandTag tag, EventTriggerCacheItem *item)
{
	/*
	 * Filter by session replication role, knowing that we never see disabled
	 * items down here.
	 */
	if (SessionReplicationRole == SESSION_REPLICATION_ROLE_REPLICA)
	{
		if (item->enabled == TRIGGER_FIRES_ON_ORIGIN)
			return false;
	}
	else
	{
		if (item->enabled == TRIGGER_FIRES_ON_REPLICA)
			return false;
	}

	/* Filter by tags, if any were specified. */
	if (!bms_is_empty(item->tagset) && !bms_is_member(tag, item->tagset))
		return false;

	/* if we reach that point, we're not filtering out this item */
	return true;
}

static CommandTag
EventTriggerGetTag(Node *parsetree, EventTriggerEvent event)
{
	if (event == EVT_Login)
		return CMDTAG_LOGIN;
	else
		return CreateCommandTag(parsetree);
}

/*
 * Setup for running triggers for the given event.  Return value is an OID list
 * of functions to run; if there are any, trigdata is filled with an
 * appropriate EventTriggerData for them to receive.
 */
static List *
EventTriggerCommonSetup(Node *parsetree,
						EventTriggerEvent event, const char *eventstr,
						EventTriggerData *trigdata, bool unfiltered)
{
	CommandTag	tag;
	List	   *cachelist;
	ListCell   *lc;
	List	   *runlist = NIL;

	/*
	 * We want the list of command tags for which this procedure is actually
	 * invoked to match up exactly with the list that CREATE EVENT TRIGGER
	 * accepts.  This debugging cross-check will throw an error if this
	 * function is invoked for a command tag that CREATE EVENT TRIGGER won't
	 * accept.  (Unfortunately, there doesn't seem to be any simple, automated
	 * way to verify that CREATE EVENT TRIGGER doesn't accept extra stuff that
	 * never reaches this control point.)
	 *
	 * If this cross-check fails for you, you probably need to either adjust
	 * standard_ProcessUtility() not to invoke event triggers for the command
	 * type in question, or you need to adjust event_trigger_ok to accept the
	 * relevant command tag.
	 */
#ifdef USE_ASSERT_CHECKING
	{
		CommandTag	dbgtag;

		dbgtag = EventTriggerGetTag(parsetree, event);

		if (event == EVT_DDLCommandStart ||
			event == EVT_DDLCommandEnd ||
			event == EVT_SQLDrop ||
			event == EVT_Login)
		{
			if (!command_tag_event_trigger_ok(dbgtag))
				elog(ERROR, "unexpected command tag \"%s\"", GetCommandTagName(dbgtag));
		}
		else if (event == EVT_TableRewrite)
		{
			if (!command_tag_table_rewrite_ok(dbgtag))
				elog(ERROR, "unexpected command tag \"%s\"", GetCommandTagName(dbgtag));
		}
	}
#endif

	/* Use cache to find triggers for this event; fast exit if none. */
	cachelist = EventCacheLookup(event);
	if (cachelist == NIL)
		return NIL;

	/* Get the command tag. */
	tag = EventTriggerGetTag(parsetree, event);

	/*
	 * Filter list of event triggers by command tag, and copy them into our
	 * memory context.  Once we start running the command triggers, or indeed
	 * once we do anything at all that touches the catalogs, an invalidation
	 * might leave cachelist pointing at garbage, so we must do this before we
	 * can do much else.
	 */
	foreach(lc, cachelist)
	{
		EventTriggerCacheItem *item = lfirst(lc);

		if (unfiltered || filter_event_trigger(tag, item))
		{
			/* We must plan to fire this trigger. */
			runlist = lappend_oid(runlist, item->fnoid);
		}
	}

	/* Don't spend any more time on this if no functions to run */
	if (runlist == NIL)
		return NIL;

	trigdata->type = T_EventTriggerData;
	trigdata->event = eventstr;
	trigdata->parsetree = parsetree;
	trigdata->tag = tag;

	return runlist;
}

/*
 * Fire ddl_command_start triggers.
 */
void
EventTriggerDDLCommandStart(Node *parsetree)
{
	List	   *runlist;
	EventTriggerData trigdata;

	/*
	 * Event Triggers are completely disabled in standalone mode.  There are
	 * (at least) two reasons for this:
	 *
	 * 1. A sufficiently broken event trigger might not only render the
	 * database unusable, but prevent disabling itself to fix the situation.
	 * In this scenario, restarting in standalone mode provides an escape
	 * hatch.
	 *
	 * 2. BuildEventTriggerCache relies on systable_beginscan_ordered, and
	 * therefore will malfunction if pg_event_trigger's indexes are damaged.
	 * To allow recovery from a damaged index, we need some operating mode
	 * wherein event triggers are disabled.  (Or we could implement
	 * heapscan-and-sort logic for that case, but having disaster recovery
	 * scenarios depend on code that's otherwise untested isn't appetizing.)
	 *
	 * Additionally, event triggers can be disabled with a superuser-only GUC
	 * to make fixing database easier as per 1 above.
	 */
	if (!IsUnderPostmaster || !event_triggers)
		return;

	runlist = EventTriggerCommonSetup(parsetree,
									  EVT_DDLCommandStart,
									  "ddl_command_start",
									  &trigdata, false);
	if (runlist == NIL)
		return;

	/* Run the triggers. */
	EventTriggerInvoke(runlist, &trigdata);

	/* Cleanup. */
	list_free(runlist);

	/*
	 * Make sure anything the event triggers did will be visible to the main
	 * command.
	 */
	CommandCounterIncrement();
}

/*
 * Fire ddl_command_end triggers.
 */
void
EventTriggerDDLCommandEnd(Node *parsetree)
{
	List	   *runlist;
	EventTriggerData trigdata;

	/*
	 * See EventTriggerDDLCommandStart for a discussion about why event
	 * triggers are disabled in single user mode or via GUC.
	 */
	if (!IsUnderPostmaster || !event_triggers)
		return;

	/*
	 * Also do nothing if our state isn't set up, which it won't be if there
	 * weren't any relevant event triggers at the start of the current DDL
	 * command.  This test might therefore seem optional, but it's important
	 * because EventTriggerCommonSetup might find triggers that didn't exist
	 * at the time the command started.  Although this function itself
	 * wouldn't crash, the event trigger functions would presumably call
	 * pg_event_trigger_ddl_commands which would fail.  Better to do nothing
	 * until the next command.
	 */
	if (!currentEventTriggerState)
		return;

	runlist = EventTriggerCommonSetup(parsetree,
									  EVT_DDLCommandEnd, "ddl_command_end",
									  &trigdata, false);
	if (runlist == NIL)
		return;

	/*
	 * Make sure anything the main command did will be visible to the event
	 * triggers.
	 */
	CommandCounterIncrement();

	/* Run the triggers. */
	EventTriggerInvoke(runlist, &trigdata);

	/* Cleanup. */
	list_free(runlist);
}

/*
 * Fire sql_drop triggers.
 */
void
EventTriggerSQLDrop(Node *parsetree)
{
	List	   *runlist;
	EventTriggerData trigdata;

	/*
	 * See EventTriggerDDLCommandStart for a discussion about why event
	 * triggers are disabled in single user mode or via a GUC.
	 */
	if (!IsUnderPostmaster || !event_triggers)
		return;

	/*
	 * Use current state to determine whether this event fires at all.  If
	 * there are no triggers for the sql_drop event, then we don't have
	 * anything to do here.  Note that dropped object collection is disabled
	 * if this is the case, so even if we were to try to run, the list would
	 * be empty.
	 */
	if (!currentEventTriggerState ||
		slist_is_empty(&currentEventTriggerState->SQLDropList))
		return;

	runlist = EventTriggerCommonSetup(parsetree,
									  EVT_SQLDrop, "sql_drop",
									  &trigdata, false);

	/*
	 * Nothing to do if run list is empty.  Note this typically can't happen,
	 * because if there are no sql_drop events, then objects-to-drop wouldn't
	 * have been collected in the first place and we would have quit above.
	 * But it could occur if event triggers were dropped partway through.
	 */
	if (runlist == NIL)
		return;

	/*
	 * Make sure anything the main command did will be visible to the event
	 * triggers.
	 */
	CommandCounterIncrement();

	/*
	 * Make sure pg_event_trigger_dropped_objects only works when running
	 * these triggers.  Use PG_TRY to ensure in_sql_drop is reset even when
	 * one trigger fails.  (This is perhaps not necessary, as the currentState
	 * variable will be removed shortly by our caller, but it seems better to
	 * play safe.)
	 */
	currentEventTriggerState->in_sql_drop = true;

	/* Run the triggers. */
	PG_TRY();
	{
		EventTriggerInvoke(runlist, &trigdata);
	}
	PG_FINALLY();
	{
		currentEventTriggerState->in_sql_drop = false;
	}
	PG_END_TRY();

	/* Cleanup. */
	list_free(runlist);
}

/*
 * Fire login event triggers if any are present.  The dathasloginevt
 * pg_database flag is left unchanged when an event trigger is dropped to avoid
 * complicating the codepath in the case of multiple event triggers.  This
 * function will instead unset the flag if no trigger is defined.
 */
void
EventTriggerOnLogin(void)
{
	List	   *runlist;
	EventTriggerData trigdata;

	/*
	 * See EventTriggerDDLCommandStart for a discussion about why event
	 * triggers are disabled in single user mode or via a GUC.  We also need a
	 * database connection (some background workers don't have it).
	 */
	if (!IsUnderPostmaster || !event_triggers ||
		!OidIsValid(MyDatabaseId) || !MyDatabaseHasLoginEventTriggers)
		return;

	StartTransactionCommand();
	runlist = EventTriggerCommonSetup(NULL,
									  EVT_Login, "login",
									  &trigdata, false);

	if (runlist != NIL)
	{
		/*
		 * Event trigger execution may require an active snapshot.
		 */
		PushActiveSnapshot(GetTransactionSnapshot());

		/* Run the triggers. */
		EventTriggerInvoke(runlist, &trigdata);

		/* Cleanup. */
		list_free(runlist);

		PopActiveSnapshot();
	}

	/*
	 * There is no active login event trigger, but our
	 * pg_database.dathasloginevt is set. Try to unset this flag.  We use the
	 * lock to prevent concurrent SetDatabaseHasLoginEventTriggers(), but we
	 * don't want to hang the connection waiting on the lock.  Thus, we are
	 * just trying to acquire the lock conditionally.
	 */
	else if (ConditionalLockSharedObject(DatabaseRelationId, MyDatabaseId,
										 0, AccessExclusiveLock))
	{
		/*
		 * The lock is held.  Now we need to recheck that login event triggers
		 * list is still empty.  Once the list is empty, we know that even if
		 * there is a backend which concurrently inserts/enables a login event
		 * trigger, it will update pg_database.dathasloginevt *afterwards*.
		 */
		runlist = EventTriggerCommonSetup(NULL,
										  EVT_Login, "login",
										  &trigdata, true);

		if (runlist == NIL)
		{
			Relation	pg_db = table_open(DatabaseRelationId, RowExclusiveLock);
			HeapTuple	tuple;
			void	   *state;
			Form_pg_database db;
			ScanKeyData key[1];

			/* Fetch a copy of the tuple to scribble on */
			ScanKeyInit(&key[0],
						Anum_pg_database_oid,
						BTEqualStrategyNumber, F_OIDEQ,
						ObjectIdGetDatum(MyDatabaseId));

			systable_inplace_update_begin(pg_db, DatabaseOidIndexId, true,
										  NULL, 1, key, &tuple, &state);

			if (!HeapTupleIsValid(tuple))
				elog(ERROR, "could not find tuple for database %u", MyDatabaseId);

			db = (Form_pg_database) GETSTRUCT(tuple);
			if (db->dathasloginevt)
			{
				db->dathasloginevt = false;

				/*
				 * Do an "in place" update of the pg_database tuple.  Doing
				 * this instead of regular updates serves two purposes. First,
				 * that avoids possible waiting on the row-level lock. Second,
				 * that avoids dealing with TOAST.
<<<<<<< HEAD
				 *
				 * Changes made by inplace update may be lost due to
				 * concurrent normal updates; see inplace-inval.spec. However,
				 * we are OK with that.  The subsequent connections will still
				 * have a chance to set "dathasloginevt" to false.
=======
>>>>>>> 3d6a8289
				 */
				systable_inplace_update_finish(state, tuple);
			}
			else
				systable_inplace_update_cancel(state);
			table_close(pg_db, RowExclusiveLock);
			heap_freetuple(tuple);
		}
		else
		{
			list_free(runlist);
		}
	}
	CommitTransactionCommand();
}


/*
 * Fire table_rewrite triggers.
 */
void
EventTriggerTableRewrite(Node *parsetree, Oid tableOid, int reason)
{
	List	   *runlist;
	EventTriggerData trigdata;

	/*
	 * See EventTriggerDDLCommandStart for a discussion about why event
	 * triggers are disabled in single user mode or via a GUC.
	 */
	if (!IsUnderPostmaster || !event_triggers)
		return;

	/*
	 * Also do nothing if our state isn't set up, which it won't be if there
	 * weren't any relevant event triggers at the start of the current DDL
	 * command.  This test might therefore seem optional, but it's
	 * *necessary*, because EventTriggerCommonSetup might find triggers that
	 * didn't exist at the time the command started.
	 */
	if (!currentEventTriggerState)
		return;

	runlist = EventTriggerCommonSetup(parsetree,
									  EVT_TableRewrite,
									  "table_rewrite",
									  &trigdata, false);
	if (runlist == NIL)
		return;

	/*
	 * Make sure pg_event_trigger_table_rewrite_oid only works when running
	 * these triggers. Use PG_TRY to ensure table_rewrite_oid is reset even
	 * when one trigger fails. (This is perhaps not necessary, as the
	 * currentState variable will be removed shortly by our caller, but it
	 * seems better to play safe.)
	 */
	currentEventTriggerState->table_rewrite_oid = tableOid;
	currentEventTriggerState->table_rewrite_reason = reason;

	/* Run the triggers. */
	PG_TRY();
	{
		EventTriggerInvoke(runlist, &trigdata);
	}
	PG_FINALLY();
	{
		currentEventTriggerState->table_rewrite_oid = InvalidOid;
		currentEventTriggerState->table_rewrite_reason = 0;
	}
	PG_END_TRY();

	/* Cleanup. */
	list_free(runlist);

	/*
	 * Make sure anything the event triggers did will be visible to the main
	 * command.
	 */
	CommandCounterIncrement();
}

/*
 * Invoke each event trigger in a list of event triggers.
 */
static void
EventTriggerInvoke(List *fn_oid_list, EventTriggerData *trigdata)
{
	MemoryContext context;
	MemoryContext oldcontext;
	ListCell   *lc;
	bool		first = true;

	/* Guard against stack overflow due to recursive event trigger */
	check_stack_depth();

	/*
	 * Let's evaluate event triggers in their own memory context, so that any
	 * leaks get cleaned up promptly.
	 */
	context = AllocSetContextCreate(CurrentMemoryContext,
									"event trigger context",
									ALLOCSET_DEFAULT_SIZES);
	oldcontext = MemoryContextSwitchTo(context);

	/* Call each event trigger. */
	foreach(lc, fn_oid_list)
	{
		LOCAL_FCINFO(fcinfo, 0);
		Oid			fnoid = lfirst_oid(lc);
		FmgrInfo	flinfo;
		PgStat_FunctionCallUsage fcusage;

		elog(DEBUG1, "EventTriggerInvoke %u", fnoid);

		/*
		 * We want each event trigger to be able to see the results of the
		 * previous event trigger's action.  Caller is responsible for any
		 * command-counter increment that is needed between the event trigger
		 * and anything else in the transaction.
		 */
		if (first)
			first = false;
		else
			CommandCounterIncrement();

		/* Look up the function */
		fmgr_info(fnoid, &flinfo);

		/* Call the function, passing no arguments but setting a context. */
		InitFunctionCallInfoData(*fcinfo, &flinfo, 0,
								 InvalidOid, (Node *) trigdata, NULL);
		pgstat_init_function_usage(fcinfo, &fcusage);
		FunctionCallInvoke(fcinfo);
		pgstat_end_function_usage(&fcusage, true);

		/* Reclaim memory. */
		MemoryContextReset(context);
	}

	/* Restore old memory context and delete the temporary one. */
	MemoryContextSwitchTo(oldcontext);
	MemoryContextDelete(context);
}

/*
 * Do event triggers support this object type?
 *
 * See also event trigger documentation in event-trigger.sgml.
 */
bool
EventTriggerSupportsObjectType(ObjectType obtype)
{
	switch (obtype)
	{
		case OBJECT_DATABASE:
		case OBJECT_TABLESPACE:
		case OBJECT_ROLE:
		case OBJECT_PARAMETER_ACL:
			/* no support for global objects (except subscriptions) */
			return false;
		case OBJECT_EVENT_TRIGGER:
			/* no support for event triggers on event triggers */
			return false;
		default:
			return true;
	}
}

/*
 * Do event triggers support this object class?
 *
 * See also event trigger documentation in event-trigger.sgml.
 */
bool
EventTriggerSupportsObject(const ObjectAddress *object)
{
	switch (object->classId)
	{
		case DatabaseRelationId:
		case TableSpaceRelationId:
		case AuthIdRelationId:
		case AuthMemRelationId:
		case ParameterAclRelationId:
			/* no support for global objects (except subscriptions) */
			return false;
		case EventTriggerRelationId:
			/* no support for event triggers on event triggers */
			return false;
		default:
			return true;
	}
}

/*
 * Prepare event trigger state for a new complete query to run, if necessary;
 * returns whether this was done.  If it was, EventTriggerEndCompleteQuery must
 * be called when the query is done, regardless of whether it succeeds or fails
 * -- so use of a PG_TRY block is mandatory.
 */
bool
EventTriggerBeginCompleteQuery(void)
{
	EventTriggerQueryState *state;
	MemoryContext cxt;

	/*
	 * Currently, sql_drop, table_rewrite, ddl_command_end events are the only
	 * reason to have event trigger state at all; so if there are none, don't
	 * install one.
	 */
	if (!trackDroppedObjectsNeeded())
		return false;

	cxt = AllocSetContextCreate(TopMemoryContext,
								"event trigger state",
								ALLOCSET_DEFAULT_SIZES);
	state = MemoryContextAlloc(cxt, sizeof(EventTriggerQueryState));
	state->cxt = cxt;
	slist_init(&(state->SQLDropList));
	state->in_sql_drop = false;
	state->table_rewrite_oid = InvalidOid;

	state->commandCollectionInhibited = currentEventTriggerState ?
		currentEventTriggerState->commandCollectionInhibited : false;
	state->currentCommand = NULL;
	state->commandList = NIL;
	state->previous = currentEventTriggerState;
	currentEventTriggerState = state;

	return true;
}

/*
 * Query completed (or errored out) -- clean up local state, return to previous
 * one.
 *
 * Note: it's an error to call this routine if EventTriggerBeginCompleteQuery
 * returned false previously.
 *
 * Note: this might be called in the PG_CATCH block of a failing transaction,
 * so be wary of running anything unnecessary.  (In particular, it's probably
 * unwise to try to allocate memory.)
 */
void
EventTriggerEndCompleteQuery(void)
{
	EventTriggerQueryState *prevstate;

	prevstate = currentEventTriggerState->previous;

	/* this avoids the need for retail pfree of SQLDropList items: */
	MemoryContextDelete(currentEventTriggerState->cxt);

	currentEventTriggerState = prevstate;
}

/*
 * Do we need to keep close track of objects being dropped?
 *
 * This is useful because there is a cost to running with them enabled.
 */
bool
trackDroppedObjectsNeeded(void)
{
	/*
	 * true if any sql_drop, table_rewrite, ddl_command_end event trigger
	 * exists
	 */
	return (EventCacheLookup(EVT_SQLDrop) != NIL) ||
		(EventCacheLookup(EVT_TableRewrite) != NIL) ||
		(EventCacheLookup(EVT_DDLCommandEnd) != NIL);
}

/*
 * Support for dropped objects information on event trigger functions.
 *
 * We keep the list of objects dropped by the current command in current
 * state's SQLDropList (comprising SQLDropObject items).  Each time a new
 * command is to start, a clean EventTriggerQueryState is created; commands
 * that drop objects do the dependency.c dance to drop objects, which
 * populates the current state's SQLDropList; when the event triggers are
 * invoked they can consume the list via pg_event_trigger_dropped_objects().
 * When the command finishes, the EventTriggerQueryState is cleared, and
 * the one from the previous command is restored (when no command is in
 * execution, the current state is NULL).
 *
 * All this lets us support the case that an event trigger function drops
 * objects "reentrantly".
 */

/*
 * Register one object as being dropped by the current command.
 */
void
EventTriggerSQLDropAddObject(const ObjectAddress *object, bool original, bool normal)
{
	SQLDropObject *obj;
	MemoryContext oldcxt;

	if (!currentEventTriggerState)
		return;

	Assert(EventTriggerSupportsObject(object));

	oldcxt = MemoryContextSwitchTo(currentEventTriggerState->cxt);

	obj = palloc0(sizeof(SQLDropObject));
	obj->address = *object;
	obj->original = original;
	obj->normal = normal;

	if (object->classId == NamespaceRelationId)
	{
		/* Special handling is needed for temp namespaces */
		if (isTempNamespace(object->objectId))
			obj->istemp = true;
		else if (isAnyTempNamespace(object->objectId))
		{
			/* don't report temp schemas except my own */
			pfree(obj);
			MemoryContextSwitchTo(oldcxt);
			return;
		}
		obj->objname = get_namespace_name(object->objectId);
	}
	else if (object->classId == AttrDefaultRelationId)
	{
		/* We treat a column default as temp if its table is temp */
		ObjectAddress colobject;

		colobject = GetAttrDefaultColumnAddress(object->objectId);
		if (OidIsValid(colobject.objectId))
		{
			if (!obtain_object_name_namespace(&colobject, obj))
			{
				pfree(obj);
				MemoryContextSwitchTo(oldcxt);
				return;
			}
		}
	}
	else if (object->classId == TriggerRelationId)
	{
		/* Similarly, a trigger is temp if its table is temp */
		/* Sadly, there's no lsyscache.c support for trigger objects */
		Relation	pg_trigger_rel;
		ScanKeyData skey[1];
		SysScanDesc sscan;
		HeapTuple	tuple;
		Oid			relid;

		/* Fetch the trigger's table OID the hard way */
		pg_trigger_rel = table_open(TriggerRelationId, AccessShareLock);
		ScanKeyInit(&skey[0],
					Anum_pg_trigger_oid,
					BTEqualStrategyNumber, F_OIDEQ,
					ObjectIdGetDatum(object->objectId));
		sscan = systable_beginscan(pg_trigger_rel, TriggerOidIndexId, true,
								   NULL, 1, skey);
		tuple = systable_getnext(sscan);
		if (HeapTupleIsValid(tuple))
			relid = ((Form_pg_trigger) GETSTRUCT(tuple))->tgrelid;
		else
			relid = InvalidOid; /* shouldn't happen */
		systable_endscan(sscan);
		table_close(pg_trigger_rel, AccessShareLock);
		/* Do nothing if we didn't find the trigger */
		if (OidIsValid(relid))
		{
			ObjectAddress relobject;

			relobject.classId = RelationRelationId;
			relobject.objectId = relid;
			/* Arbitrarily set objectSubId nonzero so as not to fill objname */
			relobject.objectSubId = 1;
			if (!obtain_object_name_namespace(&relobject, obj))
			{
				pfree(obj);
				MemoryContextSwitchTo(oldcxt);
				return;
			}
		}
	}
	else if (object->classId == PolicyRelationId)
	{
		/* Similarly, a policy is temp if its table is temp */
		/* Sadly, there's no lsyscache.c support for policy objects */
		Relation	pg_policy_rel;
		ScanKeyData skey[1];
		SysScanDesc sscan;
		HeapTuple	tuple;
		Oid			relid;

		/* Fetch the policy's table OID the hard way */
		pg_policy_rel = table_open(PolicyRelationId, AccessShareLock);
		ScanKeyInit(&skey[0],
					Anum_pg_policy_oid,
					BTEqualStrategyNumber, F_OIDEQ,
					ObjectIdGetDatum(object->objectId));
		sscan = systable_beginscan(pg_policy_rel, PolicyOidIndexId, true,
								   NULL, 1, skey);
		tuple = systable_getnext(sscan);
		if (HeapTupleIsValid(tuple))
			relid = ((Form_pg_policy) GETSTRUCT(tuple))->polrelid;
		else
			relid = InvalidOid; /* shouldn't happen */
		systable_endscan(sscan);
		table_close(pg_policy_rel, AccessShareLock);
		/* Do nothing if we didn't find the policy */
		if (OidIsValid(relid))
		{
			ObjectAddress relobject;

			relobject.classId = RelationRelationId;
			relobject.objectId = relid;
			/* Arbitrarily set objectSubId nonzero so as not to fill objname */
			relobject.objectSubId = 1;
			if (!obtain_object_name_namespace(&relobject, obj))
			{
				pfree(obj);
				MemoryContextSwitchTo(oldcxt);
				return;
			}
		}
	}
	else
	{
		/* Generic handling for all other object classes */
		if (!obtain_object_name_namespace(object, obj))
		{
			/* don't report temp objects except my own */
			pfree(obj);
			MemoryContextSwitchTo(oldcxt);
			return;
		}
	}

	/* object identity, objname and objargs */
	obj->objidentity =
		getObjectIdentityParts(&obj->address, &obj->addrnames, &obj->addrargs,
							   false);

	/* object type */
	obj->objecttype = getObjectTypeDescription(&obj->address, false);

	slist_push_head(&(currentEventTriggerState->SQLDropList), &obj->next);

	MemoryContextSwitchTo(oldcxt);
}

/*
 * Fill obj->objname, obj->schemaname, and obj->istemp based on object.
 *
 * Returns true if this object should be reported, false if it should
 * be ignored because it is a temporary object of another session.
 */
static bool
obtain_object_name_namespace(const ObjectAddress *object, SQLDropObject *obj)
{
	/*
	 * Obtain schema names from the object's catalog tuple, if one exists;
	 * this lets us skip objects in temp schemas.  We trust that
	 * ObjectProperty contains all object classes that can be
	 * schema-qualified.
	 *
	 * Currently, this function does nothing for object classes that are not
	 * in ObjectProperty, but we might sometime add special cases for that.
	 */
	if (is_objectclass_supported(object->classId))
	{
		Relation	catalog;
		HeapTuple	tuple;

		catalog = table_open(object->classId, AccessShareLock);
		tuple = get_catalog_object_by_oid(catalog,
										  get_object_attnum_oid(object->classId),
										  object->objectId);

		if (tuple)
		{
			AttrNumber	attnum;
			Datum		datum;
			bool		isnull;

			attnum = get_object_attnum_namespace(object->classId);
			if (attnum != InvalidAttrNumber)
			{
				datum = heap_getattr(tuple, attnum,
									 RelationGetDescr(catalog), &isnull);
				if (!isnull)
				{
					Oid			namespaceId;

					namespaceId = DatumGetObjectId(datum);
					/* temp objects are only reported if they are my own */
					if (isTempNamespace(namespaceId))
					{
						obj->schemaname = "pg_temp";
						obj->istemp = true;
					}
					else if (isAnyTempNamespace(namespaceId))
					{
						/* no need to fill any fields of *obj */
						table_close(catalog, AccessShareLock);
						return false;
					}
					else
					{
						obj->schemaname = get_namespace_name(namespaceId);
						obj->istemp = false;
					}
				}
			}

			if (get_object_namensp_unique(object->classId) &&
				object->objectSubId == 0)
			{
				attnum = get_object_attnum_name(object->classId);
				if (attnum != InvalidAttrNumber)
				{
					datum = heap_getattr(tuple, attnum,
										 RelationGetDescr(catalog), &isnull);
					if (!isnull)
						obj->objname = pstrdup(NameStr(*DatumGetName(datum)));
				}
			}
		}

		table_close(catalog, AccessShareLock);
	}

	return true;
}

/*
 * pg_event_trigger_dropped_objects
 *
 * Make the list of dropped objects available to the user function run by the
 * Event Trigger.
 */
Datum
pg_event_trigger_dropped_objects(PG_FUNCTION_ARGS)
{
	ReturnSetInfo *rsinfo = (ReturnSetInfo *) fcinfo->resultinfo;
	slist_iter	iter;

	/*
	 * Protect this function from being called out of context
	 */
	if (!currentEventTriggerState ||
		!currentEventTriggerState->in_sql_drop)
		ereport(ERROR,
				(errcode(ERRCODE_E_R_I_E_EVENT_TRIGGER_PROTOCOL_VIOLATED),
				 errmsg("%s can only be called in a sql_drop event trigger function",
						"pg_event_trigger_dropped_objects()")));

	/* Build tuplestore to hold the result rows */
	InitMaterializedSRF(fcinfo, 0);

	slist_foreach(iter, &(currentEventTriggerState->SQLDropList))
	{
		SQLDropObject *obj;
		int			i = 0;
		Datum		values[12] = {0};
		bool		nulls[12] = {0};

		obj = slist_container(SQLDropObject, next, iter.cur);

		/* classid */
		values[i++] = ObjectIdGetDatum(obj->address.classId);

		/* objid */
		values[i++] = ObjectIdGetDatum(obj->address.objectId);

		/* objsubid */
		values[i++] = Int32GetDatum(obj->address.objectSubId);

		/* original */
		values[i++] = BoolGetDatum(obj->original);

		/* normal */
		values[i++] = BoolGetDatum(obj->normal);

		/* is_temporary */
		values[i++] = BoolGetDatum(obj->istemp);

		/* object_type */
		values[i++] = CStringGetTextDatum(obj->objecttype);

		/* schema_name */
		if (obj->schemaname)
			values[i++] = CStringGetTextDatum(obj->schemaname);
		else
			nulls[i++] = true;

		/* object_name */
		if (obj->objname)
			values[i++] = CStringGetTextDatum(obj->objname);
		else
			nulls[i++] = true;

		/* object_identity */
		if (obj->objidentity)
			values[i++] = CStringGetTextDatum(obj->objidentity);
		else
			nulls[i++] = true;

		/* address_names and address_args */
		if (obj->addrnames)
		{
			values[i++] = PointerGetDatum(strlist_to_textarray(obj->addrnames));

			if (obj->addrargs)
				values[i++] = PointerGetDatum(strlist_to_textarray(obj->addrargs));
			else
				values[i++] = PointerGetDatum(construct_empty_array(TEXTOID));
		}
		else
		{
			nulls[i++] = true;
			nulls[i++] = true;
		}

		tuplestore_putvalues(rsinfo->setResult, rsinfo->setDesc,
							 values, nulls);
	}

	return (Datum) 0;
}

/*
 * pg_event_trigger_table_rewrite_oid
 *
 * Make the Oid of the table going to be rewritten available to the user
 * function run by the Event Trigger.
 */
Datum
pg_event_trigger_table_rewrite_oid(PG_FUNCTION_ARGS)
{
	/*
	 * Protect this function from being called out of context
	 */
	if (!currentEventTriggerState ||
		currentEventTriggerState->table_rewrite_oid == InvalidOid)
		ereport(ERROR,
				(errcode(ERRCODE_E_R_I_E_EVENT_TRIGGER_PROTOCOL_VIOLATED),
				 errmsg("%s can only be called in a table_rewrite event trigger function",
						"pg_event_trigger_table_rewrite_oid()")));

	PG_RETURN_OID(currentEventTriggerState->table_rewrite_oid);
}

/*
 * pg_event_trigger_table_rewrite_reason
 *
 * Make the rewrite reason available to the user.
 */
Datum
pg_event_trigger_table_rewrite_reason(PG_FUNCTION_ARGS)
{
	/*
	 * Protect this function from being called out of context
	 */
	if (!currentEventTriggerState ||
		currentEventTriggerState->table_rewrite_reason == 0)
		ereport(ERROR,
				(errcode(ERRCODE_E_R_I_E_EVENT_TRIGGER_PROTOCOL_VIOLATED),
				 errmsg("%s can only be called in a table_rewrite event trigger function",
						"pg_event_trigger_table_rewrite_reason()")));

	PG_RETURN_INT32(currentEventTriggerState->table_rewrite_reason);
}

/*-------------------------------------------------------------------------
 * Support for DDL command deparsing
 *
 * The routines below enable an event trigger function to obtain a list of
 * DDL commands as they are executed.  There are three main pieces to this
 * feature:
 *
 * 1) Within ProcessUtilitySlow, or some sub-routine thereof, each DDL command
 * adds a struct CollectedCommand representation of itself to the command list,
 * using the routines below.
 *
 * 2) Some time after that, ddl_command_end fires and the command list is made
 * available to the event trigger function via pg_event_trigger_ddl_commands();
 * the complete command details are exposed as a column of type pg_ddl_command.
 *
 * 3) An extension can install a function capable of taking a value of type
 * pg_ddl_command and transform it into some external, user-visible and/or
 * -modifiable representation.
 *-------------------------------------------------------------------------
 */

/*
 * Inhibit DDL command collection.
 */
void
EventTriggerInhibitCommandCollection(void)
{
	if (!currentEventTriggerState)
		return;

	currentEventTriggerState->commandCollectionInhibited = true;
}

/*
 * Re-establish DDL command collection.
 */
void
EventTriggerUndoInhibitCommandCollection(void)
{
	if (!currentEventTriggerState)
		return;

	currentEventTriggerState->commandCollectionInhibited = false;
}

/*
 * EventTriggerCollectSimpleCommand
 *		Save data about a simple DDL command that was just executed
 *
 * address identifies the object being operated on.  secondaryObject is an
 * object address that was related in some way to the executed command; its
 * meaning is command-specific.
 *
 * For instance, for an ALTER obj SET SCHEMA command, objtype is the type of
 * object being moved, objectId is its OID, and secondaryOid is the OID of the
 * old schema.  (The destination schema OID can be obtained by catalog lookup
 * of the object.)
 */
void
EventTriggerCollectSimpleCommand(ObjectAddress address,
								 ObjectAddress secondaryObject,
								 Node *parsetree)
{
	MemoryContext oldcxt;
	CollectedCommand *command;

	/* ignore if event trigger context not set, or collection disabled */
	if (!currentEventTriggerState ||
		currentEventTriggerState->commandCollectionInhibited)
		return;

	oldcxt = MemoryContextSwitchTo(currentEventTriggerState->cxt);

	command = palloc(sizeof(CollectedCommand));

	command->type = SCT_Simple;
	command->in_extension = creating_extension;

	command->d.simple.address = address;
	command->d.simple.secondaryObject = secondaryObject;
	command->parsetree = copyObject(parsetree);

	currentEventTriggerState->commandList = lappend(currentEventTriggerState->commandList,
													command);

	MemoryContextSwitchTo(oldcxt);
}

/*
 * EventTriggerAlterTableStart
 *		Prepare to receive data on an ALTER TABLE command about to be executed
 *
 * Note we don't collect the command immediately; instead we keep it in
 * currentCommand, and only when we're done processing the subcommands we will
 * add it to the command list.
 */
void
EventTriggerAlterTableStart(Node *parsetree)
{
	MemoryContext oldcxt;
	CollectedCommand *command;

	/* ignore if event trigger context not set, or collection disabled */
	if (!currentEventTriggerState ||
		currentEventTriggerState->commandCollectionInhibited)
		return;

	oldcxt = MemoryContextSwitchTo(currentEventTriggerState->cxt);

	command = palloc(sizeof(CollectedCommand));

	command->type = SCT_AlterTable;
	command->in_extension = creating_extension;

	command->d.alterTable.classId = RelationRelationId;
	command->d.alterTable.objectId = InvalidOid;
	command->d.alterTable.subcmds = NIL;
	command->parsetree = copyObject(parsetree);

	command->parent = currentEventTriggerState->currentCommand;
	currentEventTriggerState->currentCommand = command;

	MemoryContextSwitchTo(oldcxt);
}

/*
 * Remember the OID of the object being affected by an ALTER TABLE.
 *
 * This is needed because in some cases we don't know the OID until later.
 */
void
EventTriggerAlterTableRelid(Oid objectId)
{
	if (!currentEventTriggerState ||
		currentEventTriggerState->commandCollectionInhibited)
		return;

	currentEventTriggerState->currentCommand->d.alterTable.objectId = objectId;
}

/*
 * EventTriggerCollectAlterTableSubcmd
 *		Save data about a single part of an ALTER TABLE.
 *
 * Several different commands go through this path, but apart from ALTER TABLE
 * itself, they are all concerned with AlterTableCmd nodes that are generated
 * internally, so that's all that this code needs to handle at the moment.
 */
void
EventTriggerCollectAlterTableSubcmd(Node *subcmd, ObjectAddress address)
{
	MemoryContext oldcxt;
	CollectedATSubcmd *newsub;

	/* ignore if event trigger context not set, or collection disabled */
	if (!currentEventTriggerState ||
		currentEventTriggerState->commandCollectionInhibited)
		return;

	Assert(IsA(subcmd, AlterTableCmd));
	Assert(currentEventTriggerState->currentCommand != NULL);
	Assert(OidIsValid(currentEventTriggerState->currentCommand->d.alterTable.objectId));

	oldcxt = MemoryContextSwitchTo(currentEventTriggerState->cxt);

	newsub = palloc(sizeof(CollectedATSubcmd));
	newsub->address = address;
	newsub->parsetree = copyObject(subcmd);

	currentEventTriggerState->currentCommand->d.alterTable.subcmds =
		lappend(currentEventTriggerState->currentCommand->d.alterTable.subcmds, newsub);

	MemoryContextSwitchTo(oldcxt);
}

/*
 * EventTriggerAlterTableEnd
 *		Finish up saving an ALTER TABLE command, and add it to command list.
 *
 * FIXME this API isn't considering the possibility that an xact/subxact is
 * aborted partway through.  Probably it's best to add an
 * AtEOSubXact_EventTriggers() to fix this.
 */
void
EventTriggerAlterTableEnd(void)
{
	CollectedCommand *parent;

	/* ignore if event trigger context not set, or collection disabled */
	if (!currentEventTriggerState ||
		currentEventTriggerState->commandCollectionInhibited)
		return;

	parent = currentEventTriggerState->currentCommand->parent;

	/* If no subcommands, don't collect */
	if (currentEventTriggerState->currentCommand->d.alterTable.subcmds != NIL)
	{
		MemoryContext oldcxt;

		oldcxt = MemoryContextSwitchTo(currentEventTriggerState->cxt);

		currentEventTriggerState->commandList =
			lappend(currentEventTriggerState->commandList,
					currentEventTriggerState->currentCommand);

		MemoryContextSwitchTo(oldcxt);
	}
	else
		pfree(currentEventTriggerState->currentCommand);

	currentEventTriggerState->currentCommand = parent;
}

/*
 * EventTriggerCollectGrant
 *		Save data about a GRANT/REVOKE command being executed
 *
 * This function creates a copy of the InternalGrant, as the original might
 * not have the right lifetime.
 */
void
EventTriggerCollectGrant(InternalGrant *istmt)
{
	MemoryContext oldcxt;
	CollectedCommand *command;
	InternalGrant *icopy;
	ListCell   *cell;

	/* ignore if event trigger context not set, or collection disabled */
	if (!currentEventTriggerState ||
		currentEventTriggerState->commandCollectionInhibited)
		return;

	oldcxt = MemoryContextSwitchTo(currentEventTriggerState->cxt);

	/*
	 * This is tedious, but necessary.
	 */
	icopy = palloc(sizeof(InternalGrant));
	memcpy(icopy, istmt, sizeof(InternalGrant));
	icopy->objects = list_copy(istmt->objects);
	icopy->grantees = list_copy(istmt->grantees);
	icopy->col_privs = NIL;
	foreach(cell, istmt->col_privs)
		icopy->col_privs = lappend(icopy->col_privs, copyObject(lfirst(cell)));

	/* Now collect it, using the copied InternalGrant */
	command = palloc(sizeof(CollectedCommand));
	command->type = SCT_Grant;
	command->in_extension = creating_extension;
	command->d.grant.istmt = icopy;
	command->parsetree = NULL;

	currentEventTriggerState->commandList =
		lappend(currentEventTriggerState->commandList, command);

	MemoryContextSwitchTo(oldcxt);
}

/*
 * EventTriggerCollectAlterOpFam
 *		Save data about an ALTER OPERATOR FAMILY ADD/DROP command being
 *		executed
 */
void
EventTriggerCollectAlterOpFam(AlterOpFamilyStmt *stmt, Oid opfamoid,
							  List *operators, List *procedures)
{
	MemoryContext oldcxt;
	CollectedCommand *command;

	/* ignore if event trigger context not set, or collection disabled */
	if (!currentEventTriggerState ||
		currentEventTriggerState->commandCollectionInhibited)
		return;

	oldcxt = MemoryContextSwitchTo(currentEventTriggerState->cxt);

	command = palloc(sizeof(CollectedCommand));
	command->type = SCT_AlterOpFamily;
	command->in_extension = creating_extension;
	ObjectAddressSet(command->d.opfam.address,
					 OperatorFamilyRelationId, opfamoid);
	command->d.opfam.operators = operators;
	command->d.opfam.procedures = procedures;
	command->parsetree = (Node *) copyObject(stmt);

	currentEventTriggerState->commandList =
		lappend(currentEventTriggerState->commandList, command);

	MemoryContextSwitchTo(oldcxt);
}

/*
 * EventTriggerCollectCreateOpClass
 *		Save data about a CREATE OPERATOR CLASS command being executed
 */
void
EventTriggerCollectCreateOpClass(CreateOpClassStmt *stmt, Oid opcoid,
								 List *operators, List *procedures)
{
	MemoryContext oldcxt;
	CollectedCommand *command;

	/* ignore if event trigger context not set, or collection disabled */
	if (!currentEventTriggerState ||
		currentEventTriggerState->commandCollectionInhibited)
		return;

	oldcxt = MemoryContextSwitchTo(currentEventTriggerState->cxt);

	command = palloc0(sizeof(CollectedCommand));
	command->type = SCT_CreateOpClass;
	command->in_extension = creating_extension;
	ObjectAddressSet(command->d.createopc.address,
					 OperatorClassRelationId, opcoid);
	command->d.createopc.operators = operators;
	command->d.createopc.procedures = procedures;
	command->parsetree = (Node *) copyObject(stmt);

	currentEventTriggerState->commandList =
		lappend(currentEventTriggerState->commandList, command);

	MemoryContextSwitchTo(oldcxt);
}

/*
 * EventTriggerCollectAlterTSConfig
 *		Save data about an ALTER TEXT SEARCH CONFIGURATION command being
 *		executed
 */
void
EventTriggerCollectAlterTSConfig(AlterTSConfigurationStmt *stmt, Oid cfgId,
								 Oid *dictIds, int ndicts)
{
	MemoryContext oldcxt;
	CollectedCommand *command;

	/* ignore if event trigger context not set, or collection disabled */
	if (!currentEventTriggerState ||
		currentEventTriggerState->commandCollectionInhibited)
		return;

	oldcxt = MemoryContextSwitchTo(currentEventTriggerState->cxt);

	command = palloc0(sizeof(CollectedCommand));
	command->type = SCT_AlterTSConfig;
	command->in_extension = creating_extension;
	ObjectAddressSet(command->d.atscfg.address,
					 TSConfigRelationId, cfgId);
	command->d.atscfg.dictIds = palloc(sizeof(Oid) * ndicts);
	memcpy(command->d.atscfg.dictIds, dictIds, sizeof(Oid) * ndicts);
	command->d.atscfg.ndicts = ndicts;
	command->parsetree = (Node *) copyObject(stmt);

	currentEventTriggerState->commandList =
		lappend(currentEventTriggerState->commandList, command);

	MemoryContextSwitchTo(oldcxt);
}

/*
 * EventTriggerCollectAlterDefPrivs
 *		Save data about an ALTER DEFAULT PRIVILEGES command being
 *		executed
 */
void
EventTriggerCollectAlterDefPrivs(AlterDefaultPrivilegesStmt *stmt)
{
	MemoryContext oldcxt;
	CollectedCommand *command;

	/* ignore if event trigger context not set, or collection disabled */
	if (!currentEventTriggerState ||
		currentEventTriggerState->commandCollectionInhibited)
		return;

	oldcxt = MemoryContextSwitchTo(currentEventTriggerState->cxt);

	command = palloc0(sizeof(CollectedCommand));
	command->type = SCT_AlterDefaultPrivileges;
	command->d.defprivs.objtype = stmt->action->objtype;
	command->in_extension = creating_extension;
	command->parsetree = (Node *) copyObject(stmt);

	currentEventTriggerState->commandList =
		lappend(currentEventTriggerState->commandList, command);
	MemoryContextSwitchTo(oldcxt);
}

/*
 * In a ddl_command_end event trigger, this function reports the DDL commands
 * being run.
 */
Datum
pg_event_trigger_ddl_commands(PG_FUNCTION_ARGS)
{
	ReturnSetInfo *rsinfo = (ReturnSetInfo *) fcinfo->resultinfo;
	ListCell   *lc;

	/*
	 * Protect this function from being called out of context
	 */
	if (!currentEventTriggerState)
		ereport(ERROR,
				(errcode(ERRCODE_E_R_I_E_EVENT_TRIGGER_PROTOCOL_VIOLATED),
				 errmsg("%s can only be called in an event trigger function",
						"pg_event_trigger_ddl_commands()")));

	/* Build tuplestore to hold the result rows */
	InitMaterializedSRF(fcinfo, 0);

	foreach(lc, currentEventTriggerState->commandList)
	{
		CollectedCommand *cmd = lfirst(lc);
		Datum		values[9];
		bool		nulls[9] = {0};
		ObjectAddress addr;
		int			i = 0;

		/*
		 * For IF NOT EXISTS commands that attempt to create an existing
		 * object, the returned OID is Invalid.  Don't return anything.
		 *
		 * One might think that a viable alternative would be to look up the
		 * Oid of the existing object and run the deparse with that.  But
		 * since the parse tree might be different from the one that created
		 * the object in the first place, we might not end up in a consistent
		 * state anyway.
		 */
		if (cmd->type == SCT_Simple &&
			!OidIsValid(cmd->d.simple.address.objectId))
			continue;

		switch (cmd->type)
		{
			case SCT_Simple:
			case SCT_AlterTable:
			case SCT_AlterOpFamily:
			case SCT_CreateOpClass:
			case SCT_AlterTSConfig:
				{
					char	   *identity;
					char	   *type;
					char	   *schema = NULL;

					if (cmd->type == SCT_Simple)
						addr = cmd->d.simple.address;
					else if (cmd->type == SCT_AlterTable)
						ObjectAddressSet(addr,
										 cmd->d.alterTable.classId,
										 cmd->d.alterTable.objectId);
					else if (cmd->type == SCT_AlterOpFamily)
						addr = cmd->d.opfam.address;
					else if (cmd->type == SCT_CreateOpClass)
						addr = cmd->d.createopc.address;
					else if (cmd->type == SCT_AlterTSConfig)
						addr = cmd->d.atscfg.address;

					/*
					 * If an object was dropped in the same command we may end
					 * up in a situation where we generated a message but can
					 * no longer look for the object information, so skip it
					 * rather than failing.  This can happen for example with
					 * some subcommand combinations of ALTER TABLE.
					 */
					identity = getObjectIdentity(&addr, true);
					if (identity == NULL)
						continue;

					/* The type can never be NULL. */
					type = getObjectTypeDescription(&addr, true);

					/*
					 * Obtain schema name, if any ("pg_temp" if a temp
					 * object). If the object class is not in the supported
					 * list here, we assume it's a schema-less object type,
					 * and thus "schema" remains set to NULL.
					 */
					if (is_objectclass_supported(addr.classId))
					{
						AttrNumber	nspAttnum;

						nspAttnum = get_object_attnum_namespace(addr.classId);
						if (nspAttnum != InvalidAttrNumber)
						{
							Relation	catalog;
							HeapTuple	objtup;
							Oid			schema_oid;
							bool		isnull;

							catalog = table_open(addr.classId, AccessShareLock);
							objtup = get_catalog_object_by_oid(catalog,
															   get_object_attnum_oid(addr.classId),
															   addr.objectId);
							if (!HeapTupleIsValid(objtup))
								elog(ERROR, "cache lookup failed for object %u/%u",
									 addr.classId, addr.objectId);
							schema_oid =
								heap_getattr(objtup, nspAttnum,
											 RelationGetDescr(catalog), &isnull);
							if (isnull)
								elog(ERROR,
									 "invalid null namespace in object %u/%u/%d",
									 addr.classId, addr.objectId, addr.objectSubId);
							schema = get_namespace_name_or_temp(schema_oid);

							table_close(catalog, AccessShareLock);
						}
					}

					/* classid */
					values[i++] = ObjectIdGetDatum(addr.classId);
					/* objid */
					values[i++] = ObjectIdGetDatum(addr.objectId);
					/* objsubid */
					values[i++] = Int32GetDatum(addr.objectSubId);
					/* command tag */
					values[i++] = CStringGetTextDatum(CreateCommandName(cmd->parsetree));
					/* object_type */
					values[i++] = CStringGetTextDatum(type);
					/* schema */
					if (schema == NULL)
						nulls[i++] = true;
					else
						values[i++] = CStringGetTextDatum(schema);
					/* identity */
					values[i++] = CStringGetTextDatum(identity);
					/* in_extension */
					values[i++] = BoolGetDatum(cmd->in_extension);
					/* command */
					values[i++] = PointerGetDatum(cmd);
				}
				break;

			case SCT_AlterDefaultPrivileges:
				/* classid */
				nulls[i++] = true;
				/* objid */
				nulls[i++] = true;
				/* objsubid */
				nulls[i++] = true;
				/* command tag */
				values[i++] = CStringGetTextDatum(CreateCommandName(cmd->parsetree));
				/* object_type */
				values[i++] = CStringGetTextDatum(stringify_adefprivs_objtype(cmd->d.defprivs.objtype));
				/* schema */
				nulls[i++] = true;
				/* identity */
				nulls[i++] = true;
				/* in_extension */
				values[i++] = BoolGetDatum(cmd->in_extension);
				/* command */
				values[i++] = PointerGetDatum(cmd);
				break;

			case SCT_Grant:
				/* classid */
				nulls[i++] = true;
				/* objid */
				nulls[i++] = true;
				/* objsubid */
				nulls[i++] = true;
				/* command tag */
				values[i++] = CStringGetTextDatum(cmd->d.grant.istmt->is_grant ?
												  "GRANT" : "REVOKE");
				/* object_type */
				values[i++] = CStringGetTextDatum(stringify_grant_objtype(cmd->d.grant.istmt->objtype));
				/* schema */
				nulls[i++] = true;
				/* identity */
				nulls[i++] = true;
				/* in_extension */
				values[i++] = BoolGetDatum(cmd->in_extension);
				/* command */
				values[i++] = PointerGetDatum(cmd);
				break;
		}

		tuplestore_putvalues(rsinfo->setResult, rsinfo->setDesc,
							 values, nulls);
	}

	PG_RETURN_VOID();
}

/*
 * Return the ObjectType as a string, as it would appear in GRANT and
 * REVOKE commands.
 */
static const char *
stringify_grant_objtype(ObjectType objtype)
{
	switch (objtype)
	{
		case OBJECT_COLUMN:
			return "COLUMN";
		case OBJECT_TABLE:
			return "TABLE";
		case OBJECT_SEQUENCE:
			return "SEQUENCE";
		case OBJECT_DATABASE:
			return "DATABASE";
		case OBJECT_DOMAIN:
			return "DOMAIN";
		case OBJECT_FDW:
			return "FOREIGN DATA WRAPPER";
		case OBJECT_FOREIGN_SERVER:
			return "FOREIGN SERVER";
		case OBJECT_FUNCTION:
			return "FUNCTION";
		case OBJECT_LANGUAGE:
			return "LANGUAGE";
		case OBJECT_LARGEOBJECT:
			return "LARGE OBJECT";
		case OBJECT_SCHEMA:
			return "SCHEMA";
		case OBJECT_PARAMETER_ACL:
			return "PARAMETER";
		case OBJECT_PROCEDURE:
			return "PROCEDURE";
		case OBJECT_ROUTINE:
			return "ROUTINE";
		case OBJECT_TABLESPACE:
			return "TABLESPACE";
		case OBJECT_TYPE:
			return "TYPE";
			/* these currently aren't used */
		case OBJECT_ACCESS_METHOD:
		case OBJECT_AGGREGATE:
		case OBJECT_AMOP:
		case OBJECT_AMPROC:
		case OBJECT_ATTRIBUTE:
		case OBJECT_CAST:
		case OBJECT_COLLATION:
		case OBJECT_CONVERSION:
		case OBJECT_DEFAULT:
		case OBJECT_DEFACL:
		case OBJECT_DOMCONSTRAINT:
		case OBJECT_EVENT_TRIGGER:
		case OBJECT_EXTENSION:
		case OBJECT_FOREIGN_TABLE:
		case OBJECT_INDEX:
		case OBJECT_MATVIEW:
		case OBJECT_OPCLASS:
		case OBJECT_OPERATOR:
		case OBJECT_OPFAMILY:
		case OBJECT_POLICY:
		case OBJECT_PUBLICATION:
		case OBJECT_PUBLICATION_NAMESPACE:
		case OBJECT_PUBLICATION_REL:
		case OBJECT_ROLE:
		case OBJECT_RULE:
		case OBJECT_STATISTIC_EXT:
		case OBJECT_SUBSCRIPTION:
		case OBJECT_TABCONSTRAINT:
		case OBJECT_TRANSFORM:
		case OBJECT_TRIGGER:
		case OBJECT_TSCONFIGURATION:
		case OBJECT_TSDICTIONARY:
		case OBJECT_TSPARSER:
		case OBJECT_TSTEMPLATE:
		case OBJECT_USER_MAPPING:
		case OBJECT_VIEW:
			elog(ERROR, "unsupported object type: %d", (int) objtype);
	}

	return "???";				/* keep compiler quiet */
}

/*
 * Return the ObjectType as a string; as above, but use the spelling
 * in ALTER DEFAULT PRIVILEGES commands instead.  Generally this is just
 * the plural.
 */
static const char *
stringify_adefprivs_objtype(ObjectType objtype)
{
	switch (objtype)
	{
		case OBJECT_COLUMN:
			return "COLUMNS";
		case OBJECT_TABLE:
			return "TABLES";
		case OBJECT_SEQUENCE:
			return "SEQUENCES";
		case OBJECT_DATABASE:
			return "DATABASES";
		case OBJECT_DOMAIN:
			return "DOMAINS";
		case OBJECT_FDW:
			return "FOREIGN DATA WRAPPERS";
		case OBJECT_FOREIGN_SERVER:
			return "FOREIGN SERVERS";
		case OBJECT_FUNCTION:
			return "FUNCTIONS";
		case OBJECT_LANGUAGE:
			return "LANGUAGES";
		case OBJECT_LARGEOBJECT:
			return "LARGE OBJECTS";
		case OBJECT_SCHEMA:
			return "SCHEMAS";
		case OBJECT_PROCEDURE:
			return "PROCEDURES";
		case OBJECT_ROUTINE:
			return "ROUTINES";
		case OBJECT_TABLESPACE:
			return "TABLESPACES";
		case OBJECT_TYPE:
			return "TYPES";
			/* these currently aren't used */
		case OBJECT_ACCESS_METHOD:
		case OBJECT_AGGREGATE:
		case OBJECT_AMOP:
		case OBJECT_AMPROC:
		case OBJECT_ATTRIBUTE:
		case OBJECT_CAST:
		case OBJECT_COLLATION:
		case OBJECT_CONVERSION:
		case OBJECT_DEFAULT:
		case OBJECT_DEFACL:
		case OBJECT_DOMCONSTRAINT:
		case OBJECT_EVENT_TRIGGER:
		case OBJECT_EXTENSION:
		case OBJECT_FOREIGN_TABLE:
		case OBJECT_INDEX:
		case OBJECT_MATVIEW:
		case OBJECT_OPCLASS:
		case OBJECT_OPERATOR:
		case OBJECT_OPFAMILY:
		case OBJECT_PARAMETER_ACL:
		case OBJECT_POLICY:
		case OBJECT_PUBLICATION:
		case OBJECT_PUBLICATION_NAMESPACE:
		case OBJECT_PUBLICATION_REL:
		case OBJECT_ROLE:
		case OBJECT_RULE:
		case OBJECT_STATISTIC_EXT:
		case OBJECT_SUBSCRIPTION:
		case OBJECT_TABCONSTRAINT:
		case OBJECT_TRANSFORM:
		case OBJECT_TRIGGER:
		case OBJECT_TSCONFIGURATION:
		case OBJECT_TSDICTIONARY:
		case OBJECT_TSPARSER:
		case OBJECT_TSTEMPLATE:
		case OBJECT_USER_MAPPING:
		case OBJECT_VIEW:
			elog(ERROR, "unsupported object type: %d", (int) objtype);
	}

	return "???";				/* keep compiler quiet */
}<|MERGE_RESOLUTION|>--- conflicted
+++ resolved
@@ -979,14 +979,6 @@
 				 * this instead of regular updates serves two purposes. First,
 				 * that avoids possible waiting on the row-level lock. Second,
 				 * that avoids dealing with TOAST.
-<<<<<<< HEAD
-				 *
-				 * Changes made by inplace update may be lost due to
-				 * concurrent normal updates; see inplace-inval.spec. However,
-				 * we are OK with that.  The subsequent connections will still
-				 * have a chance to set "dathasloginevt" to false.
-=======
->>>>>>> 3d6a8289
 				 */
 				systable_inplace_update_finish(state, tuple);
 			}

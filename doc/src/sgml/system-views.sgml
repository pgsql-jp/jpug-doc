<!-- doc/src/sgml/system-views.sgml -->
<!--
 Documentation of the system views, directed toward PostgreSQL developers
 -->

<chapter id="views">
<!--
 <title>System Views</title>
-->
 <title>システムビュー</title>

  <para>
<!--
   In addition to the system catalogs, <productname>PostgreSQL</productname>
   provides a number of built-in views.  Some system views provide convenient
   access to some commonly used queries on the system catalogs.  Other views
   provide access to internal server state.
-->
システムカタログに加え<productname>PostgreSQL</productname>は数多くの組み込みビューを提供しています。
システムビューはいくつかの一般的に使用されるシステムカタログに対する問い合わせに手近にアクセスできるようにします。
他のビューはサーバ状態内部へのアクセスを提供します。
  </para>

  <para>
<!--
   The information schema (<xref linkend="information-schema"/>) provides
   an alternative set of views which overlap the functionality of the system
   views.  Since the information schema is SQL-standard whereas the views
   described here are <productname>PostgreSQL</productname>-specific,
   it's usually better to use the information schema if it provides all
   the information you need.
-->
情報スキーマ（<xref linkend="information-schema"/>）はシステムビューと重複する、もう一方のビューの集合を提供しています。
ここで説明しているビューは<productname>PostgreSQL</productname>特有のものであるのに対し、情報スキーマはSQL標準であることから、もし情報スキーマが必要とする情報をすべて提供してくれるのであれば情報スキーマを使用する方が良いでしょう。
  </para>

  <para>
<!--
   <xref linkend="view-table"/> lists the system views described here.
   More detailed documentation of each view follows below.
   There are some additional views that provide access to accumulated
   statistics; they are described in
   <xref linkend="monitoring-stats-views-table"/>.
-->
<xref linkend="view-table"/>は、ここで説明しているシステムビューの一覧です。
それぞれのビューのさらに詳細な説明は、これより後に述べられています。
蓄積された統計情報の結果にアクセスするためのいくつかの追加のビューがあります。
それらは<xref linkend="monitoring-stats-views-table"/>で説明されています。
  </para>

 <sect1 id="views-overview">
<!--
  <title>Overview</title>
-->
  <title>概要</title>

  <para>
<!--
   <xref linkend="view-table"/> lists the system views.
   More detailed documentation of each catalog follows below.
   Except where noted, all the views described here are read-only.
-->
<xref linkend="view-table"/>はシステムビューの一覧です。
それぞれのカタログのさらに詳細な説明は、これより後に述べられています。
注意書きがない限り、ここでのすべてのビューは読み取り専用です
  </para>

  <table id="view-table">
<!--
   <title>System Views</title>
-->
  <title>システムビュー</title>

   <tgroup cols="2">
    <thead>
     <row>
<!--
      <entry>View Name</entry>
      <entry>Purpose</entry>
-->
      <entry>ビュー名</entry>
      <entry>目的</entry>
     </row>
    </thead>

    <tbody>
     <row>
      <entry><link linkend="view-pg-available-extensions"><structname>pg_available_extensions</structname></link></entry>
<!--
      <entry>available extensions</entry>
-->
      <entry>利用可能な拡張</entry>
     </row>

     <row>
      <entry><link linkend="view-pg-available-extension-versions"><structname>pg_available_extension_versions</structname></link></entry>
<!--
      <entry>available versions of extensions</entry>
-->
      <entry>利用可能な拡張のバージョン</entry>
     </row>

     <row>
      <entry><link linkend="view-pg-backend-memory-contexts"><structname>pg_backend_memory_contexts</structname></link></entry>
<!--
      <entry>backend memory contexts</entry>
-->
      <entry>バックエンドメモリコンテキスト</entry>
     </row>

     <row>
      <entry><link linkend="view-pg-config"><structname>pg_config</structname></link></entry>
<!--
      <entry>compile-time configuration parameters</entry>
-->
      <entry>コンパイル時の設定パラメータ</entry>
     </row>

     <row>
      <entry><link linkend="view-pg-cursors"><structname>pg_cursors</structname></link></entry>
<!--
      <entry>open cursors</entry>
-->
      <entry>開いているカーソル</entry>
     </row>

     <row>
      <entry><link linkend="view-pg-file-settings"><structname>pg_file_settings</structname></link></entry>
<!--
      <entry>summary of configuration file contents</entry>
-->
      <entry>設定ファイルの内容の要約</entry>
     </row>

     <row>
      <entry><link linkend="view-pg-group"><structname>pg_group</structname></link></entry>
<!--
      <entry>groups of database users</entry>
-->
      <entry>データベースのユーザのグループ</entry>
     </row>

     <row>
      <entry><link linkend="view-pg-hba-file-rules"><structname>pg_hba_file_rules</structname></link></entry>
<!--
      <entry>summary of client authentication configuration file contents</entry>
-->
      <entry>クライアント認証の設定ファイルの内容の要約</entry>
     </row>

     <row>
      <entry><link linkend="view-pg-ident-file-mappings"><structname>pg_ident_file_mappings</structname></link></entry>
<!--
      <entry>summary of client user name mapping configuration file contents</entry>
-->
      <entry>クライアントユーザ名マッピング設定ファイルの内容の要約</entry>
     </row>

     <row>
      <entry><link linkend="view-pg-indexes"><structname>pg_indexes</structname></link></entry>
<!--
      <entry>indexes</entry>
-->
      <entry>インデックス</entry>
     </row>

     <row>
      <entry><link linkend="view-pg-locks"><structname>pg_locks</structname></link></entry>
<!--
      <entry>locks currently held or awaited</entry>
-->
      <entry>現在保持されている、または待っているロック</entry>
     </row>

     <row>
      <entry><link linkend="view-pg-matviews"><structname>pg_matviews</structname></link></entry>
<!--
      <entry>materialized views</entry>
-->
      <entry>マテリアライズドビュー</entry>
     </row>

     <row>
      <entry><link linkend="view-pg-policies"><structname>pg_policies</structname></link></entry>
<!--
      <entry>policies</entry>
-->
      <entry>ポリシー</entry>
     </row>

     <row>
      <entry><link linkend="view-pg-prepared-statements"><structname>pg_prepared_statements</structname></link></entry>
<!--
      <entry>prepared statements</entry>
-->
      <entry>準備済みの文</entry>
     </row>

     <row>
      <entry><link linkend="view-pg-prepared-xacts"><structname>pg_prepared_xacts</structname></link></entry>
<!--
      <entry>prepared transactions</entry>
-->
      <entry>準備済みのトランザクション</entry>
     </row>

     <row>
      <entry><link linkend="view-pg-publication-tables"><structname>pg_publication_tables</structname></link></entry>
<!--
      <entry>publications and information of their associated tables</entry>
-->
      <entry>パブリケーションとその関連テーブルの情報</entry>
     </row>

     <row>
      <entry><link linkend="view-pg-replication-origin-status"><structname>pg_replication_origin_status</structname></link></entry>
<!--
      <entry>information about replication origins, including replication progress</entry>
-->
      <entry>レプリケーションの進捗を含めたレプリケーション起点に関する情報</entry>
     </row>

     <row>
      <entry><link linkend="view-pg-replication-slots"><structname>pg_replication_slots</structname></link></entry>
<!--
      <entry>replication slot information</entry>
-->
      <entry>レプリケーションスロットの情報</entry>
     </row>

     <row>
      <entry><link linkend="view-pg-roles"><structname>pg_roles</structname></link></entry>
<!--
      <entry>database roles</entry>
-->
      <entry>データベースロール</entry>
     </row>

     <row>
      <entry><link linkend="view-pg-rules"><structname>pg_rules</structname></link></entry>
<!--
      <entry>rules</entry>
-->
      <entry>ルール</entry>
     </row>

     <row>
      <entry><link linkend="view-pg-seclabels"><structname>pg_seclabels</structname></link></entry>
<!--
      <entry>security labels</entry>
-->
      <entry>セキュリティラベル</entry>
     </row>

     <row>
      <entry><link linkend="view-pg-sequences"><structname>pg_sequences</structname></link></entry>
<!--
      <entry>sequences</entry>
-->
      <entry>シーケンス</entry>
     </row>

     <row>
      <entry><link linkend="view-pg-settings"><structname>pg_settings</structname></link></entry>
<!--
      <entry>parameter settings</entry>
-->
      <entry>パラメータ設定</entry>
     </row>

     <row>
      <entry><link linkend="view-pg-shadow"><structname>pg_shadow</structname></link></entry>
<!--
      <entry>database users</entry>
-->
      <entry>データベースのユーザ</entry>
     </row>

     <row>
      <entry><link linkend="view-pg-shmem-allocations"><structname>pg_shmem_allocations</structname></link></entry>
<!--
      <entry>shared memory allocations</entry>
-->
      <entry>獲得共有メモリ</entry>
     </row>

     <row>
      <entry><link linkend="view-pg-stats"><structname>pg_stats</structname></link></entry>
<!--
      <entry>planner statistics</entry>
-->
      <entry>プランナ統計情報</entry>
     </row>

     <row>
      <entry><link linkend="view-pg-stats-ext"><structname>pg_stats_ext</structname></link></entry>
<!--
      <entry>extended planner statistics</entry>
-->
      <entry>プランナの拡張統計情報</entry>
     </row>

     <row>
      <entry><link linkend="view-pg-stats-ext-exprs"><structname>pg_stats_ext_exprs</structname></link></entry>
<!--
      <entry>extended planner statistics for expressions</entry>
-->
      <entry>演算式のプランナの拡張統計情報</entry>
     </row>

     <row>
      <entry><link linkend="view-pg-tables"><structname>pg_tables</structname></link></entry>
<!--
      <entry>tables</entry>
-->
      <entry>テーブル</entry>
     </row>

     <row>
      <entry><link linkend="view-pg-timezone-abbrevs"><structname>pg_timezone_abbrevs</structname></link></entry>
<!--
      <entry>time zone abbreviations</entry>
-->
      <entry>時間帯省略形</entry>
     </row>

     <row>
      <entry><link linkend="view-pg-timezone-names"><structname>pg_timezone_names</structname></link></entry>
<!--
      <entry>time zone names</entry>
-->
      <entry>時間帯名</entry>
     </row>

     <row>
      <entry><link linkend="view-pg-user"><structname>pg_user</structname></link></entry>
<!--
      <entry>database users</entry>
-->
      <entry>データベースのユーザ</entry>
     </row>

     <row>
      <entry><link linkend="view-pg-user-mappings"><structname>pg_user_mappings</structname></link></entry>
<!--
      <entry>user mappings</entry>
-->
      <entry>ユーザマッピング</entry>
     </row>

     <row>
      <entry><link linkend="view-pg-views"><structname>pg_views</structname></link></entry>
<!--
      <entry>views</entry>
-->
      <entry>ビュー</entry>
     </row>

     <row>
      <entry><link linkend="view-pg-wait-events"><structname>pg_wait_events</structname></link></entry>
      <entry>wait events</entry>
     </row>

    </tbody>
   </tgroup>
  </table>
 </sect1>

 <sect1 id="view-pg-available-extensions">
  <title><structname>pg_available_extensions</structname></title>

  <indexterm zone="view-pg-available-extensions">
   <primary>pg_available_extensions</primary>
  </indexterm>

  <para>
<!--
   The <structname>pg_available_extensions</structname> view lists the
   extensions that are available for installation.
   See also the
   <link linkend="catalog-pg-extension"><structname>pg_extension</structname></link>
   catalog, which shows the extensions currently installed.
-->
<structname>pg_available_extensions</structname>ビューはインストレーションで利用可能な拡張を列挙します。
現在インストールされている拡張を表す<link linkend="catalog-pg-extension"><structname>pg_extension</structname></link>カタログも参照してください。
  </para>

  <table>
<!--
   <title><structname>pg_available_extensions</structname> Columns</title>
-->
   <title><structname>pg_available_extensions</structname>の列</title>
   <tgroup cols="1">
    <thead>
     <row>
      <entry role="catalog_table_entry"><para role="column_definition">
<!--
       Column Type
-->
列 型
      </para>
      <para>
<!--
       Description
-->
説明
      </para></entry>
     </row>
    </thead>

    <tbody>
     <row>
      <entry role="catalog_table_entry"><para role="column_definition">
       <structfield>name</structfield> <type>name</type>
      </para>
      <para>
<!--
       Extension name
-->
拡張名
      </para></entry>
     </row>

     <row>
      <entry role="catalog_table_entry"><para role="column_definition">
       <structfield>default_version</structfield> <type>text</type>
      </para>
      <para>
<!--
       Name of default version, or <literal>NULL</literal> if none is
       specified
-->
デフォルトのバージョン名称。何も指定がなければ<literal>NULL</literal>
      </para></entry>
     </row>

     <row>
      <entry role="catalog_table_entry"><para role="column_definition">
       <structfield>installed_version</structfield> <type>text</type>
      </para>
      <para>
<!--
       Currently installed version of the extension,
       or <literal>NULL</literal> if not installed
-->
現在インストールされている拡張のバージョン。インストールされていない場合は<literal>NULL</literal>
      </para></entry>
     </row>

     <row>
      <entry role="catalog_table_entry"><para role="column_definition">
       <structfield>comment</structfield> <type>text</type>
      </para>
      <para>
<!--
       Comment string from the extension's control file
-->
拡張の制御ファイルからのコメント文字列
      </para></entry>
     </row>
    </tbody>
   </tgroup>
  </table>

  <para>
<!--
   The <structname>pg_available_extensions</structname> view is read-only.
-->
<structname>pg_available_extensions</structname>ビューは読み取り専用です。
  </para>
 </sect1>

 <sect1 id="view-pg-available-extension-versions">
  <title><structname>pg_available_extension_versions</structname></title>

  <indexterm zone="view-pg-available-extension-versions">
   <primary>pg_available_extension_versions</primary>
  </indexterm>

  <para>
<!--
   The <structname>pg_available_extension_versions</structname> view lists the
   specific extension versions that are available for installation.
   See also the <link
   linkend="catalog-pg-extension"><structname>pg_extension</structname></link>
   catalog, which shows the extensions currently installed.
-->
<structname>pg_available_extension_versions</structname>ビューはインストレーションで利用可能な特定の拡張のバージョンを列挙します。
現在インストールされている拡張を表す<link linkend="catalog-pg-extension"><structname>pg_extension</structname></link>カタログも参照してください。
  </para>

  <table>
<!--
   <title><structname>pg_available_extension_versions</structname> Columns</title>
-->
   <title><structname>pg_available_extension_versions</structname>の列</title>
   <tgroup cols="1">
    <thead>
     <row>
      <entry role="catalog_table_entry"><para role="column_definition">
<!--
       Column Type
-->
列 型
      </para>
      <para>
<!--
       Description
-->
説明
      </para></entry>
     </row>
    </thead>

    <tbody>
     <row>
      <entry role="catalog_table_entry"><para role="column_definition">
       <structfield>name</structfield> <type>name</type>
      </para>
      <para>
<!--
       Extension name
-->
拡張名
      </para></entry>
     </row>

     <row>
      <entry role="catalog_table_entry"><para role="column_definition">
       <structfield>version</structfield> <type>text</type>
      </para>
      <para>
<!--
       Version name
-->
バージョン名称
      </para></entry>
     </row>

     <row>
      <entry role="catalog_table_entry"><para role="column_definition">
       <structfield>installed</structfield> <type>bool</type>
      </para>
      <para>
<!--
       True if this version of this extension is currently
       installed
-->
trueの場合は、現在このバージョンの拡張がインストールされている
      </para></entry>
     </row>

     <row>
      <entry role="catalog_table_entry"><para role="column_definition">
       <structfield>superuser</structfield> <type>bool</type>
      </para>
      <para>
<!--
       True if only superusers are allowed to install this extension
       (but see <structfield>trusted</structfield>)
-->
trueの場合は、スーパーユーザがこの拡張をインストールできる（ただし、<structfield>trusted</structfield>を見てください）
      </para></entry>
     </row>

     <row>
      <entry role="catalog_table_entry"><para role="column_definition">
       <structfield>trusted</structfield> <type>bool</type>
      </para>
      <para>
<!--
       True if the extension can be installed by non-superusers
       with appropriate privileges
-->
trueの場合は、適切な権限を持つ非スーパーユーザがこの拡張をインストールできる
      </para></entry>
     </row>

     <row>
      <entry role="catalog_table_entry"><para role="column_definition">
       <structfield>relocatable</structfield> <type>bool</type>
      </para>
      <para>
<!--
       True if extension can be relocated to another schema
-->
trueの場合は、拡張が他のスキーマに再配置可能である
      </para></entry>
     </row>

     <row>
      <entry role="catalog_table_entry"><para role="column_definition">
       <structfield>schema</structfield> <type>name</type>
      </para>
      <para>
<!--
       Name of the schema that the extension must be installed into,
       or <literal>NULL</literal> if partially or fully relocatable
-->
拡張がインストールされなければならないスキーマの名前。
一部の再配置またはすべての再配置を行うことができる場合は<literal>NULL</literal>
      </para></entry>
     </row>

     <row>
      <entry role="catalog_table_entry"><para role="column_definition">
       <structfield>requires</structfield> <type>name[]</type>
      </para>
      <para>
<!--
       Names of prerequisite extensions,
       or <literal>NULL</literal> if none
-->
前もって必要な拡張の名前。なければ<literal>NULL</literal>
      </para></entry>
     </row>

     <row>
      <entry role="catalog_table_entry"><para role="column_definition">
       <structfield>comment</structfield> <type>text</type>
      </para>
      <para>
<!--
       Comment string from the extension's control file
-->
拡張の制御ファイルからのコメント文字列
      </para></entry>
     </row>
    </tbody>
   </tgroup>
  </table>

  <para>
<!--
   The <structname>pg_available_extension_versions</structname> view is
   read-only.
-->
<structname>pg_available_extension_versions</structname>ビューは読み取り専用です。
  </para>
 </sect1>

 <sect1 id="view-pg-backend-memory-contexts">
  <title><structname>pg_backend_memory_contexts</structname></title>

  <indexterm zone="view-pg-backend-memory-contexts">
   <primary>pg_backend_memory_contexts</primary>
  </indexterm>

  <para>
<!--
   The view <structname>pg_backend_memory_contexts</structname> displays all
   the memory contexts of the server process attached to the current session.
-->
<structname>pg_backend_memory_contexts</structname>ビューは、現在のセッションにアタッチされているサーバプロセスのすべてのメモリコンテキストを表示します。
  </para>
  <para>
<!--
   <structname>pg_backend_memory_contexts</structname> contains one row
   for each memory context.
-->
<structname>pg_backend_memory_contexts</structname>の各1行が各々のメモリコンテキストを格納します。
  </para>

  <table>
   <title><structname>pg_backend_memory_contexts</structname> Columns</title>
   <tgroup cols="1">
    <thead>
     <row>
      <entry role="catalog_table_entry"><para role="column_definition">
<!--
       Column Type
-->
列 型
      </para>
      <para>
<!--
       Description
-->
説明
      </para></entry>
     </row>
    </thead>

    <tbody>
     <row>
      <entry role="catalog_table_entry"><para role="column_definition">
       <structfield>name</structfield> <type>text</type>
      </para>
      <para>
<!--
       Name of the memory context
-->
メモリコンテキストの名前
      </para></entry>
     </row>

     <row>
      <entry role="catalog_table_entry"><para role="column_definition">
       <structfield>ident</structfield> <type>text</type>
      </para>
      <para>
<!--
       Identification information of the memory context. This field is truncated at 1024 bytes
-->
メモリコンテキストの識別情報。このフィールドは1024バイトで切り捨てられる
      </para></entry>
     </row>

     <row>
      <entry role="catalog_table_entry"><para role="column_definition">
       <structfield>parent</structfield> <type>text</type>
      </para>
      <para>
<!--
       Name of the parent of this memory context
-->
このメモリコンテキストの親の名前
      </para></entry>
     </row>

     <row>
      <entry role="catalog_table_entry"><para role="column_definition">
       <structfield>level</structfield> <type>int4</type>
      </para>
      <para>
<!--
       Distance from TopMemoryContext in context tree
-->
コンテキストツリーにおけるTopMemoryContextからの距離
      </para></entry>
     </row>

     <row>
      <entry role="catalog_table_entry"><para role="column_definition">
       <structfield>total_bytes</structfield> <type>int8</type>
      </para>
      <para>
<!--
       Total bytes allocated for this memory context
-->
このメモリコンテキストで確保した合計バイト数
      </para></entry>
     </row>

     <row>
      <entry role="catalog_table_entry"><para role="column_definition">
       <structfield>total_nblocks</structfield> <type>int8</type>
      </para>
      <para>
<!--
       Total number of blocks allocated for this memory context
-->
このメモリコンテキストで確保した合計ブロック数
      </para></entry>
     </row>

     <row>
      <entry role="catalog_table_entry"><para role="column_definition">
       <structfield>free_bytes</structfield> <type>int8</type>
      </para>
      <para>
<!--
       Free space in bytes
-->
バイト単位の空き領域
      </para></entry>
     </row>

     <row>
      <entry role="catalog_table_entry"><para role="column_definition">
       <structfield>free_chunks</structfield> <type>int8</type>
      </para>
      <para>
<!--
       Total number of free chunks
-->
空きチャンクの数
      </para></entry>
     </row>

     <row>
      <entry role="catalog_table_entry"><para role="column_definition">
       <structfield>used_bytes</structfield> <type>int8</type>
      </para>
      <para>
<!--
       Used space in bytes
-->
バイト単位の使用領域
      </para></entry>
     </row>
    </tbody>
   </tgroup>
  </table>

  <para>
<!--
   By default, the <structname>pg_backend_memory_contexts</structname> view can be
   read only by superusers or roles with the privileges of the
   <literal>pg_read_all_stats</literal> role.
-->
デフォルトでは<structname>pg_backend_memory_contexts</structname>ビューはスーパーユーザか、<literal>pg_read_all_stats</literal>ロールの権限を持つユーザのみが読み取り専用でアクセスできます。
  </para>
 </sect1>

 <sect1 id="view-pg-config">
  <title><structname>pg_config</structname></title>

  <indexterm zone="view-pg-config">
   <primary>pg_config</primary>
  </indexterm>

  <para>
<!--
   The view <structname>pg_config</structname> describes the
   compile-time configuration parameters of the currently installed
   version of <productname>PostgreSQL</productname>. It is intended, for example, to
   be used by software packages that want to interface to
   <productname>PostgreSQL</productname> to facilitate finding the required header
   files and libraries. It provides the same basic information as the
   <xref linkend="app-pgconfig"/> <productname>PostgreSQL</productname> client
   application.
-->
<structname>pg_config</structname>ビューは、現在インストールされている<productname>PostgreSQL</productname>のバージョンのコンパイル時設定パラメータを表示します。
例えば、<productname>PostgreSQL</productname>とインタフェースしたいソフトウェアパッケージによって、要求されるヘッダファイルとライブラリを探す手助けとなるために使用されることが意図されます。
<productname>PostgreSQL</productname>クライアントアプリケーションである<xref linkend="app-pgconfig"/>と同様な基本的な情報を提供します。
  </para>

  <para>
<!--
   By default, the <structname>pg_config</structname> view can be read
   only by superusers.
-->
デフォルトでは<structname>pg_config</structname>ビューはスーパーユーザだけが読み取りできます。
  </para>

  <table>
<!--
   <title><structname>pg_config</structname> Columns</title>
-->
   <title><structname>pg_config</structname>の列</title>
   <tgroup cols="1">
    <thead>
     <row>
      <entry role="catalog_table_entry"><para role="column_definition">
<!--
       Column Type
-->
列 型
      </para>
      <para>
<!--
       Description
-->
説明
      </para></entry>
     </row>
    </thead>

    <tbody>
     <row>
      <entry role="catalog_table_entry"><para role="column_definition">
       <structfield>name</structfield> <type>text</type>
      </para>
      <para>
<!--
       The parameter name
-->
パラメータ名
      </para></entry>
     </row>

     <row>
      <entry role="catalog_table_entry"><para role="column_definition">
       <structfield>setting</structfield> <type>text</type>
      </para>
      <para>
<!--
       The parameter value
-->
パラメータ値
      </para></entry>
     </row>
    </tbody>
   </tgroup>
  </table>

 </sect1>

 <sect1 id="view-pg-cursors">
  <title><structname>pg_cursors</structname></title>

  <indexterm zone="view-pg-cursors">
   <primary>pg_cursors</primary>
  </indexterm>

  <para>
<!--
   The <structname>pg_cursors</structname> view lists the cursors that
   are currently available. Cursors can be defined in several ways:
-->
<structname>pg_cursors</structname>ビューは現在利用可能なカーソルを列挙します。
以下のようにカーソルは複数の方法で定義可能です。
   <itemizedlist>
    <listitem>
     <para>
<!--
      via the <link linkend="sql-declare"><command>DECLARE</command></link>
      statement in SQL
-->
SQLから<link linkend="sql-declare"><command>DECLARE</command></link>文経由。
     </para>
    </listitem>

    <listitem>
     <para>
<!--
      via the Bind message in the frontend/backend protocol, as
      described in <xref linkend="protocol-flow-ext-query"/>
-->
<xref linkend="protocol-flow-ext-query"/>で説明する、フロントエンド/バックエンドプロトコルからBindメッセージ経由。
     </para>
    </listitem>

    <listitem>
     <para>
<!--
      via the Server Programming Interface (SPI), as described in
      <xref linkend="spi-interface"/>
-->
<xref linkend="spi-interface"/>で説明する、サーバプログラミングインタフェース（SPI）経由。
     </para>
    </listitem>
   </itemizedlist>

<!--
   The <structname>pg_cursors</structname> view displays cursors
   created by any of these means. Cursors only exist for the duration
   of the transaction that defines them, unless they have been
   declared <literal>WITH HOLD</literal>. Therefore non-holdable
   cursors are only present in the view until the end of their
   creating transaction.
-->
<structname>pg_cursors</structname>ビューは、上のいずれかの方法で作成されたカーソルを表示します。
カーソルは、<literal>WITH HOLD</literal>と宣言されていない限り、それを定義したトランザクション期間しか存在しません。
したがって、保持不可能なカーソルは、作成元トランザクションが終わるまでの間のみ、このビューに現れます。

   <note>
    <para>
<!--
     Cursors are used internally to implement some of the components
     of <productname>PostgreSQL</productname>, such as procedural languages.
     Therefore, the <structname>pg_cursors</structname> view might include cursors
     that have not been explicitly created by the user.
-->
手続き言語など、一部の<productname>PostgreSQL</productname>の要素を実装するために内部的にカーソルが使用されています。
したがって、<structname>pg_cursors</structname>にはユーザが明示的に作成していないカーソルも含まれる可能性があります。
    </para>
   </note>
  </para>

  <table>
<!--
   <title><structname>pg_cursors</structname> Columns</title>
-->
   <title><structname>pg_cursors</structname>の列</title>
   <tgroup cols="1">
    <thead>
     <row>
      <entry role="catalog_table_entry"><para role="column_definition">
<!--
       Column Type
-->
列 型
      </para>
      <para>
<!--
       Description
-->
説明
      </para></entry>
     </row>
    </thead>

    <tbody>
     <row>
      <entry role="catalog_table_entry"><para role="column_definition">
       <structfield>name</structfield> <type>text</type>
      </para>
      <para>
<!--
       The name of the cursor
-->
カーソルの名前
      </para></entry>
     </row>

     <row>
      <entry role="catalog_table_entry"><para role="column_definition">
       <structfield>statement</structfield> <type>text</type>
      </para>
      <para>
<!--
       The verbatim query string submitted to declare this cursor
-->
カーソル宣言の際に投稿された逐語的問い合わせ文字列
      </para></entry>
     </row>

     <row>
      <entry role="catalog_table_entry"><para role="column_definition">
       <structfield>is_holdable</structfield> <type>bool</type>
      </para>
      <para>
<!--
       <literal>true</literal> if the cursor is holdable (that is, it
       can be accessed after the transaction that declared the cursor
       has committed); <literal>false</literal> otherwise
-->
<literal>true</literal>の場合は、保持可能カーソル（つまりカーソルを宣言したトランザクションがコミットされた後でもアクセス可能なカーソル）。
それ以外は<literal>false</literal>
      </para></entry>
     </row>

     <row>
      <entry role="catalog_table_entry"><para role="column_definition">
       <structfield>is_binary</structfield> <type>bool</type>
      </para>
      <para>
<!--
       <literal>true</literal> if the cursor was declared
       <literal>BINARY</literal>; <literal>false</literal>
       otherwise
-->
<literal>true</literal>の場合は、カーソルが<literal>BINARY</literal>で宣言されている。
それ以外は<literal>false</literal>
      </para></entry>
     </row>

     <row>
      <entry role="catalog_table_entry"><para role="column_definition">
       <structfield>is_scrollable</structfield> <type>bool</type>
      </para>
      <para>
<!--
       <literal>true</literal> if the cursor is scrollable (that is, it
       allows rows to be retrieved in a nonsequential manner);
       <literal>false</literal> otherwise
-->
<literal>true</literal>の場合は、カーソルがスクロール可能（順序通り以外の方法に行を取り出すことが可能）。
それ以外は<literal>false</literal>
      </para></entry>
     </row>

     <row>
      <entry role="catalog_table_entry"><para role="column_definition">
       <structfield>creation_time</structfield> <type>timestamptz</type>
      </para>
      <para>
<!--
       The time at which the cursor was declared
-->
カーソルが宣言された時間。
      </para></entry>
     </row>
    </tbody>
   </tgroup>
  </table>

  <para>
<!--
   The <structname>pg_cursors</structname> view is read-only.
-->
<structname>pg_cursors</structname>ビューは読み取り専用です。
  </para>

 </sect1>

 <sect1 id="view-pg-file-settings">
  <title><structname>pg_file_settings</structname></title>

  <indexterm zone="view-pg-file-settings">
   <primary>pg_file_settings</primary>
  </indexterm>

  <para>
<!--
   The view <structname>pg_file_settings</structname> provides a summary of
   the contents of the server's configuration file(s).  A row appears in
   this view for each <quote>name = value</quote> entry appearing in the files,
   with annotations indicating whether the value could be applied
   successfully.  Additional row(s) may appear for problems not linked to
   a <quote>name = value</quote> entry, such as syntax errors in the files.
-->
<structname>pg_file_settings</structname>ビューはサーバの設定ファイルの内容の要約を提供します。
ファイル内にある各<quote>name = value</quote>のエントリについて、このビューの1行が存在し、その値が正しく適用可能かどうかの注釈が含まれます。
ファイル内の構文エラーなど<quote>name = value</quote>のエントリと関係のない問題についての行がさらに存在することもあります。
  </para>

  <para>
<!--
   This view is helpful for checking whether planned changes in the
   configuration files will work, or for diagnosing a previous failure.
   Note that this view reports on the <emphasis>current</emphasis> contents of the
   files, not on what was last applied by the server.  (The
   <link linkend="view-pg-settings"><structname>pg_settings</structname></link>
   view is usually sufficient to determine that.)
-->
設定ファイルについて予定している変更が動作するかどうかの確認や、以前のエラーの調査分析をする際にこのビューは役立ちます。
このビューはファイルの<emphasis>現在の</emphasis>内容についてレポートするのであって、サーバが最後に適用した内容ではないことに注意してください。
（後者を知るには、通常は<link linkend="view-pg-settings"><structname>pg_settings</structname></link>ビューで十分でしょう。）
  </para>

  <para>
<!--
   By default, the <structname>pg_file_settings</structname> view can be read
   only by superusers.
-->
デフォルトで、<structname>pg_file_settings</structname>ビューはスーパーユーザのみが参照可能です。
  </para>

  <table>
<!--
   <title><structname>pg_file_settings</structname> Columns</title>
-->
   <title><structname>pg_file_settings</structname>の列</title>
   <tgroup cols="1">
    <thead>
     <row>
      <entry role="catalog_table_entry"><para role="column_definition">
<!--
       Column Type
-->
列 型
      </para>
      <para>
<!--
       Description
-->
説明
      </para></entry>
     </row>
    </thead>

    <tbody>
     <row>
      <entry role="catalog_table_entry"><para role="column_definition">
       <structfield>sourcefile</structfield> <type>text</type>
      </para>
      <para>
<!--
       Full path name of the configuration file
-->
設定ファイルの完全なパス名
      </para></entry>
     </row>

     <row>
      <entry role="catalog_table_entry"><para role="column_definition">
       <structfield>sourceline</structfield> <type>int4</type>
      </para>
      <para>
<!--
       Line number within the configuration file where the entry appears
-->
設定ファイル内のエントリの行番号
      </para></entry>
     </row>

     <row>
      <entry role="catalog_table_entry"><para role="column_definition">
       <structfield>seqno</structfield> <type>int4</type>
      </para>
      <para>
<!--
       Order in which the entries are processed (1..<replaceable>n</replaceable>)
-->
エントリが処理される順序（1..<replaceable>n</replaceable>）
      </para></entry>
     </row>

     <row>
      <entry role="catalog_table_entry"><para role="column_definition">
       <structfield>name</structfield> <type>text</type>
      </para>
      <para>
<!--
       Configuration parameter name
-->
設定パラメータ名
      </para></entry>
     </row>

     <row>
      <entry role="catalog_table_entry"><para role="column_definition">
       <structfield>setting</structfield> <type>text</type>
      </para>
      <para>
<!--
       Value to be assigned to the parameter
-->
パラメータに代入される値
      </para></entry>
     </row>

     <row>
      <entry role="catalog_table_entry"><para role="column_definition">
       <structfield>applied</structfield> <type>bool</type>
      </para>
      <para>
<!--
       True if the value can be applied successfully
-->
trueの場合は、値が正しく適用可能
      </para></entry>
     </row>

     <row>
      <entry role="catalog_table_entry"><para role="column_definition">
       <structfield>error</structfield> <type>text</type>
      </para>
      <para>
<!--
       If not null, an error message indicating why this entry could
       not be applied
-->
NULLでないときは、このエントリが適用できない理由についてのエラーメッセージ
      </para></entry>
     </row>
    </tbody>
   </tgroup>
  </table>

  <para>
<!--
   If the configuration file contains syntax errors or invalid parameter
   names, the server will not attempt to apply any settings from it, and
   therefore all the <structfield>applied</structfield> fields will read as false.
   In such a case there will be one or more rows with
   non-null <structfield>error</structfield> fields indicating the
   problem(s).  Otherwise, individual settings will be applied if possible.
   If an individual setting cannot be applied (e.g., invalid value, or the
   setting cannot be changed after server start) it will have an appropriate
   message in the <structfield>error</structfield> field.  Another way that
   an entry might have <structfield>applied</structfield> = false is that it is
   overridden by a later entry for the same parameter name; this case is not
   considered an error so nothing appears in
   the <structfield>error</structfield> field.
-->
設定ファイルに構文エラーや不正なパラメータ名がある場合、サーバはファイル内の設定をまったく適用せず、すべての<structfield>applied</structfield>フィールドはfalseになります。
このような場合は、<structfield>error</structfield>フィールドが非NULLで問題を示唆する行が1行以上あるでしょう。
それ以外の場合は、個々の設定は可能であれば適用されます。
個々の設定が適用できない場合（例えば、不正な値、サーバの起動後は設定が変更できないなど）は<structfield>error</structfield>フィールドに適切なメッセージがあります。
エントリの<structfield>applied</structfield> = falseになる別の理由は、同じパラメータがそれより後のエントリで上書きされている場合です。
この場合はエラーとはみなされませんので、<structfield>error</structfield>フィールドには何も表示されません。
  </para>

  <para>
<!--
   See <xref linkend="config-setting"/> for more information about the various
   ways to change run-time parameters.
-->
実行時パラメータを変更する様々な方法について、詳しくは<xref linkend="config-setting"/>を参照してください。
  </para>

</sect1>

 <sect1 id="view-pg-group">
  <title><structname>pg_group</structname></title>

  <indexterm zone="view-pg-group">
   <primary>pg_group</primary>
  </indexterm>

  <!-- Unlike information_schema.applicable_roles, this shows no members for
       pg_database_owner.  The v8.1 catalog would have shown no members if
       that role had existed at the time. -->
  <para>
<!--
   The view <structname>pg_group</structname> exists for backwards
   compatibility: it emulates a catalog that existed in
   <productname>PostgreSQL</productname> before version 8.1.
   It shows the names and members of all roles that are marked as not
   <structfield>rolcanlogin</structfield>, which is an approximation to the set
   of roles that are being used as groups.
-->
<structname>pg_group</structname>ビューは下位互換のために存在しています。
バージョン8.1以前の<productname>PostgreSQL</productname>のカタログを模擬しています。
このビューは、<structfield>rolcanlogin</structfield>としてマークされていない、すべてのロールの名前とメンバを保持しています。
これはグループとして使用されているロールの集合と似ています。
  </para>

  <table>
<!--
   <title><structname>pg_group</structname> Columns</title>
-->
   <title><structname>pg_group</structname>の列</title>
   <tgroup cols="1">
    <thead>
     <row>
      <entry role="catalog_table_entry"><para role="column_definition">
<!--
       Column Type
-->
列 型
      </para>
      <para>
<!--
       Description
-->
説明
      </para></entry>
     </row>
    </thead>

    <tbody>
     <row>
      <entry role="catalog_table_entry"><para role="column_definition">
       <structfield>groname</structfield> <type>name</type>
<!--
       (references <link linkend="catalog-pg-authid"><structname>pg_authid</structname></link>.<structfield>rolname</structfield>)
-->
（参照先 <link linkend="catalog-pg-authid"><structname>pg_authid</structname></link>.<structfield>rolname</structfield>）
      </para>
      <para>
<!--
       Name of the group
-->
グループの名前
      </para></entry>
     </row>

     <row>
      <entry role="catalog_table_entry"><para role="column_definition">
       <structfield>grosysid</structfield> <type>oid</type>
<!--
       (references <link linkend="catalog-pg-authid"><structname>pg_authid</structname></link>.<structfield>oid</structfield>)
-->
（参照先 <link linkend="catalog-pg-authid"><structname>pg_authid</structname></link>.<structfield>oid</structfield>）
      </para>
      <para>
<!--
       ID of this group
-->
グループのID
      </para></entry>
     </row>

     <row>
      <entry role="catalog_table_entry"><para role="column_definition">
       <structfield>grolist</structfield> <type>oid[]</type>
<!--
       (references <link linkend="catalog-pg-authid"><structname>pg_authid</structname></link>.<structfield>oid</structfield>)
-->
（参照先 <link linkend="catalog-pg-authid"><structname>pg_authid</structname></link>.<structfield>oid</structfield>）
      </para>
      <para>
<!--
       An array containing the IDs of the roles in this group
-->
このグループのロールIDを含む配列
      </para></entry>
     </row>
    </tbody>
   </tgroup>
  </table>

 </sect1>

 <sect1 id="view-pg-hba-file-rules">
  <title><structname>pg_hba_file_rules</structname></title>

  <indexterm zone="view-pg-hba-file-rules">
   <primary>pg_hba_file_rules</primary>
  </indexterm>

  <para>
<!--
   The view <structname>pg_hba_file_rules</structname> provides a summary of
   the contents of the client authentication configuration file,
   <link linkend="auth-pg-hba-conf"><filename>pg_hba.conf</filename></link>.
   A row appears in this view for each
   non-empty, non-comment line in the file, with annotations indicating
   whether the rule could be applied successfully.
-->
<structname>pg_hba_file_rules</structname>ビューはクライアント認証の設定ファイル<link linkend="auth-pg-hba-conf"><filename>pg_hba.conf</filename></link>の内容の要約を提供します。
設定ファイル内の空でない、コメントでもない各行について、このビュー内に行が1つあり、ルールが正しく適用できたかどうかを示す注記が入ります。
  </para>

  <para>
<!--
   This view can be helpful for checking whether planned changes in the
   authentication configuration file will work, or for diagnosing a previous
   failure.  Note that this view reports on the <emphasis>current</emphasis> contents
   of the file, not on what was last loaded by the server.
-->
このビューは、認証の設定ファイルについて計画している変更が動作するかどうかを確認する、あるいは以前の失敗について分析するのに役立つでしょう。
このビューはサーバが最後に読み込んだものではなく、ファイルの<emphasis>現在の</emphasis>内容について報告することに注意してください。
  </para>

  <para>
<!--
   By default, the <structname>pg_hba_file_rules</structname> view can be read
   only by superusers.
-->
デフォルトでは、スーパーユーザのみが<structname>pg_hba_file_rules</structname>ビューを読み取ることができます。
  </para>

  <table>
<!--
   <title><structname>pg_hba_file_rules</structname> Columns</title>
-->
   <title><structname>pg_hba_file_rules</structname>の列</title>
   <tgroup cols="1">
    <thead>
     <row>
      <entry role="catalog_table_entry"><para role="column_definition">
<!--
       Column Type
-->
列 型
      </para>
      <para>
<!--
       Description
-->
説明
      </para></entry>
     </row>
    </thead>

    <tbody>
     <row>
      <entry role="catalog_table_entry"><para role="column_definition">
       <structfield>rule_number</structfield> <type>int4</type>
      </para>
      <para>
<!--
       Number of this rule, if valid, otherwise <literal>NULL</literal>.
       This indicates the order in which each rule is considered
       until a match is found during authentication.
-->
有効な場合はこのルールの番号。そうでない場合は<literal>NULL</literal>。
これは、認証中に一致が見つかるまで各ルールが検討される順序を示します。
      </para></entry>
     </row>

     <row>
      <entry role="catalog_table_entry"><para role="column_definition">
       <structfield>file_name</structfield> <type>text</type>
      </para>
      <para>
<!--
       Name of the file containing this rule
-->
このルールを含むファイルの名前
      </para></entry>
     </row>

     <row>
      <entry role="catalog_table_entry"><para role="column_definition">
       <structfield>line_number</structfield> <type>int4</type>
      </para>
      <para>
<!--
       Line number of this rule in <literal>file_name</literal>
-->
<literal>file_name</literal>内のこのルールの行番号
      </para></entry>
     </row>

     <row>
      <entry role="catalog_table_entry"><para role="column_definition">
       <structfield>type</structfield> <type>text</type>
      </para>
      <para>
<!--
       Type of connection
-->
接続の種別
      </para></entry>
     </row>

     <row>
      <entry role="catalog_table_entry"><para role="column_definition">
       <structfield>database</structfield> <type>text[]</type>
      </para>
      <para>
<!--
       List of database name(s) to which this rule applies
-->
このルールが適用されるデータベース名のリスト
      </para></entry>
     </row>

     <row>
      <entry role="catalog_table_entry"><para role="column_definition">
       <structfield>user_name</structfield> <type>text[]</type>
      </para>
      <para>
<!--
       List of user and group name(s) to which this rule applies
-->
このルールが適用されるユーザ名とグループ名のリスト
      </para></entry>
     </row>

     <row>
      <entry role="catalog_table_entry"><para role="column_definition">
       <structfield>address</structfield> <type>text</type>
      </para>
      <para>
<!--
       Host name or IP address, or one
       of <literal>all</literal>, <literal>samehost</literal>,
       or <literal>samenet</literal>, or null for local connections
-->
ホスト名、IPアドレス、あるいは<literal>all</literal>、<literal>samehost</literal>、<literal>samenet</literal>のいずれか。ローカル接続の場合はNULL。
      </para></entry>
     </row>

     <row>
      <entry role="catalog_table_entry"><para role="column_definition">
       <structfield>netmask</structfield> <type>text</type>
      </para>
      <para>
<!--
       IP address mask, or null if not applicable
-->
IPアドレスマスク。当てはまらない場合はNULL
      </para></entry>
     </row>

     <row>
      <entry role="catalog_table_entry"><para role="column_definition">
       <structfield>auth_method</structfield> <type>text</type>
      </para>
      <para>
<!--
       Authentication method
-->
認証方法
      </para></entry>
     </row>

     <row>
      <entry role="catalog_table_entry"><para role="column_definition">
       <structfield>options</structfield> <type>text[]</type>
      </para>
      <para>
<!--
       Options specified for authentication method, if any
-->
認証方法について指定されたオプション（あれば）
      </para></entry>
     </row>

     <row>
      <entry role="catalog_table_entry"><para role="column_definition">
       <structfield>error</structfield> <type>text</type>
      </para>
      <para>
<!--
       If not null, an error message indicating why this
       line could not be processed
-->
NULLでないなら、この行がなぜ処理できなかったかを示すエラーメッセージ
      </para></entry>
     </row>
    </tbody>
   </tgroup>
  </table>

  <para>
<!--
   Usually, a row reflecting an incorrect entry will have values for only
   the <structfield>line_number</structfield> and <structfield>error</structfield> fields.
-->
不正なエントリに対応する行は、通常は<structfield>line_number</structfield>フィールドと<structfield>error</structfield>フィールドにのみ値が入ります。
  </para>

  <para>
<!--
   See <xref linkend="client-authentication"/> for more information about
   client authentication configuration.
-->
クライアント認証設定の詳細については<xref linkend="client-authentication"/>を参照してください。
  </para>
 </sect1>

 <sect1 id="view-pg-ident-file-mappings">
  <title><structname>pg_ident_file_mappings</structname></title>

  <indexterm zone="view-pg-ident-file-mappings">
   <primary>pg_ident_file_mappings</primary>
  </indexterm>

  <para>
<!--
   The view <structname>pg_ident_file_mappings</structname> provides a summary
   of the contents of the client user name mapping configuration file,
   <link linkend="auth-username-maps"><filename>pg_ident.conf</filename></link>.
   A row appears in this view for each non-empty, non-comment line in the file,
   with annotations indicating whether the map could be applied successfully.
-->
<structname>pg_ident_file_mappings</structname>ビューはクライアントユーザ名マッピング設定ファイル<link linkend="auth-username-maps"><filename>pg_ident.conf</filename></link>の内容の要約を提供します。
ファイル内の空でない、コメントでもない各行について、このビュー内に行が1つあり、マップが正しく適用できたかどうかを示す注記が入ります。
  </para>

  <para>
<!--
   This view can be helpful for checking whether planned changes in the
   authentication configuration file will work, or for diagnosing a previous
   failure.  Note that this view reports on the <emphasis>current</emphasis>
   contents of the file, not on what was last loaded by the server.
-->
このビューは、認証の設定ファイルについて計画している変更が動作するかどうかを確認する、あるいは以前の失敗について分析するのに役立つでしょう。
このビューはサーバが最後に読み込んだものではなく、ファイルの<emphasis>現在の</emphasis>内容について報告することに注意してください。
  </para>

  <para>
<!--
   By default, the <structname>pg_ident_file_mappings</structname> view can be
   read only by superusers.
-->
デフォルトで、<structname>pg_ident_file_mappings</structname>ビューはスーパーユーザのみが参照可能です。
  </para>

  <table>
   <title><structname>pg_ident_file_mappings</structname> Columns</title> <tgroup
   cols="1">
    <thead>
     <row>
      <entry role="catalog_table_entry"><para role="column_definition">
<!--
       Column Type
-->
列 型
      </para>
      <para>
<!--
       Description
-->
説明
      </para></entry>
     </row>
    </thead>

    <tbody>
     <row>
      <entry role="catalog_table_entry"><para role="column_definition">
       <structfield>map_number</structfield> <type>int4</type>
      </para>
      <para>
<!--
       Number of this map, in priority order, if valid, otherwise
       <literal>NULL</literal>
-->
有効な場合は、優先順位の中でこのマップの番号。そうでない場合は<literal>NULL</literal>
      </para></entry>
     </row>

     <row>
      <entry role="catalog_table_entry"><para role="column_definition">
       <structfield>file_name</structfield> <type>text</type>
      </para>
      <para>
<!--
       Name of the file containing this map
-->
このマップを含むファイルの名前
      </para></entry>
     </row>

     <row>
      <entry role="catalog_table_entry"><para role="column_definition">
       <structfield>line_number</structfield> <type>int4</type>
      </para>
      <para>
<!--
       Line number of this map in <literal>file_name</literal>
-->
<literal>file_name</literal>内のこのマップの行番号
      </para></entry>
     </row>

     <row>
      <entry role="catalog_table_entry"><para role="column_definition">
       <structfield>map_name</structfield> <type>text</type>
      </para>
      <para>
<!--
       Name of the map
-->
マップの名前
      </para></entry>
     </row>

     <row>
      <entry role="catalog_table_entry"><para role="column_definition">
       <structfield>sys_name</structfield> <type>text</type>
      </para>
      <para>
<!--
       Detected user name of the client
-->
検出されたクライアントのユーザー名
      </para></entry>
     </row>

     <row>
      <entry role="catalog_table_entry"><para role="column_definition">
       <structfield>pg_username</structfield> <type>text</type>
      </para>
      <para>
<!--
       Requested PostgreSQL user name
-->
要求されたPostgreSQLユーザ名
      </para></entry>
     </row>

     <row>
      <entry role="catalog_table_entry"><para role="column_definition">
       <structfield>error</structfield> <type>text</type>
      </para>
      <para>
<!--
       If not <literal>NULL</literal>, an error message indicating why this
       line could not be processed
-->
<literal>NULL</literal>でないなら、この行がなぜ処理できなかったかを示すエラーメッセージ
      </para></entry>
     </row>
    </tbody>
   </tgroup>
  </table>

  <para>
<!--
   Usually, a row reflecting an incorrect entry will have values for only
   the <structfield>line_number</structfield> and <structfield>error</structfield> fields.
-->
不正なエントリに対応する行は、通常は<structfield>line_number</structfield>フィールドと<structfield>error</structfield>フィールドにのみ値が入ります。
  </para>

  <para>
<!--
   See <xref linkend="client-authentication"/> for more information about
   client authentication configuration.
-->
クライアント認証設定の詳細については<xref linkend="client-authentication"/>を参照してください。
  </para>
 </sect1>

 <sect1 id="view-pg-indexes">
  <title><structname>pg_indexes</structname></title>

  <indexterm zone="view-pg-indexes">
   <primary>pg_indexes</primary>
  </indexterm>

  <para>
<!--
   The view <structname>pg_indexes</structname> provides access to
   useful information about each index in the database.
-->
<structname>pg_indexes</structname>ビューはデータベース内のそれぞれのインデックスについて有用な情報を提供します。
  </para>

  <table>
<!--
   <title><structname>pg_indexes</structname> Columns</title>
-->
   <title><structname>pg_indexes</structname>の列</title>
   <tgroup cols="1">
    <thead>
     <row>
      <entry role="catalog_table_entry"><para role="column_definition">
<!--
       Column Type
-->
列 型
      </para>
      <para>
<!--
       Description
-->
説明
      </para></entry>
     </row>
    </thead>

    <tbody>
     <row>
      <entry role="catalog_table_entry"><para role="column_definition">
       <structfield>schemaname</structfield> <type>name</type>
<!--
       (references <link linkend="catalog-pg-namespace"><structname>pg_namespace</structname></link>.<structfield>nspname</structfield>)
-->
（参照先 <link linkend="catalog-pg-namespace"><structname>pg_namespace</structname></link>.<structfield>nspname</structfield>）
      </para>
      <para>
<!--
       Name of schema containing table and index
-->
テーブルとインデックスを含むスキーマの名前
      </para></entry>
     </row>

     <row>
      <entry role="catalog_table_entry"><para role="column_definition">
       <structfield>tablename</structfield> <type>name</type>
<!--
       (references <link linkend="catalog-pg-class"><structname>pg_class</structname></link>.<structfield>relname</structfield>)
-->
（参照先 <link linkend="catalog-pg-class"><structname>pg_class</structname></link>.<structfield>relname</structfield>）
      </para>
      <para>
<!--
       Name of table the index is for
-->
インデックスのついているテーブルの名前
      </para></entry>
     </row>

     <row>
      <entry role="catalog_table_entry"><para role="column_definition">
       <structfield>indexname</structfield> <type>name</type>
<!--
       (references <link linkend="catalog-pg-class"><structname>pg_class</structname></link>.<structfield>relname</structfield>)
-->
（参照先 <link linkend="catalog-pg-class"><structname>pg_class</structname></link>.<structfield>relname</structfield>）
      </para>
      <para>
<!--
       Name of index
-->
インデックスの名前
      </para></entry>
     </row>

     <row>
      <entry role="catalog_table_entry"><para role="column_definition">
       <structfield>tablespace</structfield> <type>name</type>
<!--
       (references <link linkend="catalog-pg-tablespace"><structname>pg_tablespace</structname></link>.<structfield>spcname</structfield>)
-->
（参照先 <link linkend="catalog-pg-tablespace"><structname>pg_tablespace</structname></link>.<structfield>spcname</structfield>）
      </para>
      <para>
<!--
       Name of tablespace containing index (null if default for database)
-->
インデックスを含むテーブル空間の名前（データベースのデフォルトはNULL）
      </para></entry>
     </row>

     <row>
      <entry role="catalog_table_entry"><para role="column_definition">
       <structfield>indexdef</structfield> <type>text</type>
      </para>
      <para>
<!--
       Index definition (a reconstructed <xref linkend="sql-createindex"/>
       command)
-->
インデックス定義（再作成用<xref linkend="sql-createindex"/>コマンド）
      </para></entry>
     </row>
    </tbody>
   </tgroup>
  </table>

 </sect1>

 <sect1 id="view-pg-locks">
  <title><structname>pg_locks</structname></title>

  <indexterm zone="view-pg-locks">
   <primary>pg_locks</primary>
  </indexterm>

  <para>
<!--
   The view <structname>pg_locks</structname> provides access to
   information about the locks held by active processes within the
   database server.  See <xref linkend="mvcc"/> for more discussion
   of locking.
-->
<structname>pg_locks</structname>ビューはデータベースサーバ内でアクティブなプロセスによって保持されたロックに関する情報へのアクセスを提供します。
ロックに関するより詳細な説明は<xref linkend="mvcc"/>を参照してください。
  </para>

  <para>
<!--
   <structname>pg_locks</structname> contains one row per active lockable
   object, requested lock mode, and relevant process.  Thus, the same
   lockable object might
   appear many times, if multiple processes are holding or waiting
   for locks on it.  However, an object that currently has no locks on it
   will not appear at all.
-->
<structname>pg_locks</structname>にはロック対象となる進行中のオブジェクト、要求されたロックモード、および関連するプロセス毎に1つの行を持ちます。
ですから、もし複数のプロセスが同じロック対象オブジェクトに対してロックを保持していたりロックを待機している場合には、同じロック対象オブジェクトが何度も出現することがあります。
しかし現在ロックされていないオブジェクトはまったく現れません。
  </para>

  <para>
<!--
   There are several distinct types of lockable objects:
   whole relations (e.g., tables), individual pages of relations,
   individual tuples of relations,
   transaction IDs (both virtual and permanent IDs),
   and general database objects (identified by class OID and object OID,
   in the same way as in <link linkend="catalog-pg-description"><structname>pg_description</structname></link> or
   <link linkend="catalog-pg-depend"><structname>pg_depend</structname></link>).  Also, the right to extend a
   relation is represented as a separate lockable object, as is the right to
   update <structname>pg_database</structname>.<structfield>datfrozenxid</structfield>.
   Also, <quote>advisory</quote> locks can be taken on numbers that have
   user-defined meanings.
-->
ロック対象オブジェクトには異なる型がいくつか存在します。
リレーション全体（例：テーブル）、リレーションの個別のページ、リレーションの個別のタプル、トランザクションID（仮想と永続の両方のID）、一般的なデータベースオブジェクト（これは<link linkend="catalog-pg-description"><structname>pg_description</structname></link>や<link linkend="catalog-pg-depend"><structname>pg_depend</structname></link>と同様にクラスOIDとオブジェクトOIDで識別されます）。
さらに、リレーションを拡張する権利は、<structname>pg_database</structname>.<structfield>datfrozenxid</structfield>を更新する権利と同様に、別のロック対象オブジェクトとして表現されます。
また<quote>勧告的</quote>ロックはユーザ定義の意味を持つ複数から形成されるかもしれません。
  </para>

  <table>
<!--
   <title><structname>pg_locks</structname> Columns</title>
-->
   <title><structname>pg_locks</structname>の列</title>
   <tgroup cols="1">
    <thead>
     <row>
      <entry role="catalog_table_entry"><para role="column_definition">
<!--
       Column Type
-->
列 型
      </para>
      <para>
<!--
       Description
-->
説明
      </para></entry>
     </row>
    </thead>

    <tbody>
     <row>
      <entry role="catalog_table_entry"><para role="column_definition">
       <structfield>locktype</structfield> <type>text</type>
      </para>
      <para>
<!--
       Type of the lockable object:
       <literal>relation</literal>,
       <literal>extend</literal>,
       <literal>frozenid</literal>,
       <literal>page</literal>,
       <literal>tuple</literal>,
       <literal>transactionid</literal>,
       <literal>virtualxid</literal>,
       <literal>spectoken</literal>,
       <literal>object</literal>,
       <literal>userlock</literal>,
       <literal>advisory</literal>, or
       <literal>applytransaction</literal>.
       (See also <xref linkend="wait-event-lock-table"/>.)
-->
ロックオブジェクトのタイプ：
<literal>relation</literal>、
<literal>extend</literal>、
<literal>frozenid</literal>、
<literal>page</literal>、
<literal>tuple</literal>、
<literal>transactionid</literal>、
<literal>virtualxid</literal>、
<literal>spectoken</literal>、
<literal>object</literal>、
<literal>userlock</literal>、
<literal>advisory</literal>、
<literal>applytransaction</literal>のどれかです。
（<xref linkend="wait-event-lock-table"/>も参照してください。）
      </para></entry>
     </row>

     <row>
      <entry role="catalog_table_entry"><para role="column_definition">
       <structfield>database</structfield> <type>oid</type>
<!--
       (references <link linkend="catalog-pg-database"><structname>pg_database</structname></link>.<structfield>oid</structfield>)
-->
（参照先 <link linkend="catalog-pg-database"><structname>pg_database</structname></link>.<structfield>oid</structfield>）
      </para>
      <para>
<!--
       OID of the database in which the lock target exists, or
       zero if the target is a shared object, or
       null if the target is a transaction ID
-->
ロック対象が存在しているデータベースのOID。対象が共有オブジェクトの場合はゼロ。対象がトランザクションIDである場合はNULL
      </para></entry>
     </row>

     <row>
      <entry role="catalog_table_entry"><para role="column_definition">
       <structfield>relation</structfield> <type>oid</type>
<!--
       (references <link linkend="catalog-pg-class"><structname>pg_class</structname></link>.<structfield>oid</structfield>)
-->
（参照先 <link linkend="catalog-pg-class"><structname>pg_class</structname></link>.<structfield>oid</structfield>）
      </para>
      <para>
<!--
       OID of the relation targeted by the lock, or null if the target is not
       a relation or part of a relation
-->
ロックの対象となるリレーションのOID。対象がリレーションではない場合かリレーションの一部である場合はNULL
      </para></entry>
     </row>

     <row>
      <entry role="catalog_table_entry"><para role="column_definition">
       <structfield>page</structfield> <type>int4</type>
      </para>
      <para>
<!--
       Page number targeted by the lock within the relation,
       or null if the target is not a relation page or tuple
-->
ロックの対象となるリレーション内のページ番号。対象がタプルもしくはリレーションページではない場合はNULL
      </para></entry>
     </row>

     <row>
      <entry role="catalog_table_entry"><para role="column_definition">
       <structfield>tuple</structfield> <type>int2</type>
      </para>
      <para>
<!--
       Tuple number targeted by the lock within the page,
       or null if the target is not a tuple
-->
ページ内のロックの対象となっているタプル番号。対象がタプルではない場合はNULL
      </para></entry>
     </row>

     <row>
      <entry role="catalog_table_entry"><para role="column_definition">
       <structfield>virtualxid</structfield> <type>text</type>
      </para>
      <para>
<!--
       Virtual ID of the transaction targeted by the lock,
       or null if the target is not a virtual transaction ID;  see
       <xref linkend="transactions"/>
-->
ロックの対象となるトランザクションの仮想ID。対象が仮想トランザクションIDではない場合はNULL。
<xref linkend="transactions"/>を参照してください。
      </para></entry>
     </row>

     <row>
      <entry role="catalog_table_entry"><para role="column_definition">
       <structfield>transactionid</structfield> <type>xid</type>
      </para>
      <para>
<!--
       ID of the transaction targeted by the lock, or null if the target
       is not a transaction ID;  <xref linkend="transactions"/>
-->
ロックの対象となるトランザクションのID。対象がトランザクションIDではない場合はNULL。
<xref linkend="transactions"/>を参照してください。
      </para></entry>
     </row>

     <row>
      <entry role="catalog_table_entry"><para role="column_definition">
       <structfield>classid</structfield> <type>oid</type>
<!--
       (references <link linkend="catalog-pg-class"><structname>pg_class</structname></link>.<structfield>oid</structfield>)
-->
（参照先 <link linkend="catalog-pg-class"><structname>pg_class</structname></link>.<structfield>oid</structfield>）
      </para>
      <para>
<!--
       OID of the system catalog containing the lock target, or null if the
       target is not a general database object
-->
ロックの対象を含むシステムカタログのOID。対象が一般的なデータベースオブジェクトではない場合はNULL
      </para></entry>
     </row>

     <row>
      <entry role="catalog_table_entry"><para role="column_definition">
       <structfield>objid</structfield> <type>oid</type>
<!--
       (references any OID column)
-->
（いずれかのOID列）
      </para>
      <para>
<!--
       OID of the lock target within its system catalog, or null if the
       target is not a general database object
-->
システムカタログ内のロックの対象のOID。
対象が一般的なデータベースオブジェクトでない場合はNULL
      </para></entry>
     </row>

     <row>
      <entry role="catalog_table_entry"><para role="column_definition">
       <structfield>objsubid</structfield> <type>int2</type>
      </para>
      <para>
<!--
       Column number targeted by the lock (the
       <structfield>classid</structfield> and <structfield>objid</structfield> refer to the
       table itself),
       or zero if the target is some other general database object,
       or null if the target is not a general database object
-->
ロック対象の列番号（<structfield>classid</structfield>と<structfield>objid</structfield>はテーブル自身を参照します）、その他の一般的なデータベースオブジェクトではゼロ、一般的ではないデータベースオブジェクトではNULL
      </para></entry>
     </row>

     <row>
      <entry role="catalog_table_entry"><para role="column_definition">
       <structfield>virtualtransaction</structfield> <type>text</type>
      </para>
      <para>
<!--
       Virtual ID of the transaction that is holding or awaiting this lock
-->
ロックを保持、もしくは待っている仮想トランザクションID
      </para></entry>
     </row>

     <row>
      <entry role="catalog_table_entry"><para role="column_definition">
       <structfield>pid</structfield> <type>int4</type>
      </para>
      <para>
<!--
       Process ID of the server process holding or awaiting this
       lock, or null if the lock is held by a prepared transaction
-->
ロックを保持、もしくは待っているサーバプロセスのプロセスID。
ただしプリペアドトランザクションによりロックが保持されている場合はNULL
      </para></entry>
     </row>

     <row>
      <entry role="catalog_table_entry"><para role="column_definition">
       <structfield>mode</structfield> <type>text</type>
      </para>
      <para>
<!--
       Name of the lock mode held or desired by this process (see <xref linkend="locking-tables"/> and <xref linkend="xact-serializable"/>)
-->
このプロセスで保持または要求するロックモードの名称。
（<xref linkend="locking-tables"/> and <xref linkend="xact-serializable"/>参照）
      </para></entry>
     </row>

     <row>
      <entry role="catalog_table_entry"><para role="column_definition">
       <structfield>granted</structfield> <type>bool</type>
      </para>
      <para>
<!--
       True if lock is held, false if lock is awaited
-->
trueの場合は、ロックが保持されている。
falseの場合は、ロックが待ち状態
      </para></entry>
     </row>

     <row>
      <entry role="catalog_table_entry"><para role="column_definition">
       <structfield>fastpath</structfield> <type>bool</type>
      </para>
      <para>
<!--
       True if lock was taken via fast path, false if taken via main
       lock table
-->
trueの場合は、ファストパス経由でロックが獲得されている。
falseの場合は、メインロックテーブル経由で獲得されている
      </para></entry>
     </row>

     <row>
      <entry role="catalog_table_entry"><para role="column_definition">
       <structfield>waitstart</structfield> <type>timestamptz</type>
      </para>
      <para>
<!--
       Time when the server process started waiting for this lock,
       or null if the lock is held.
       Note that this can be null for a very short period of time after
       the wait started even though <structfield>granted</structfield>
       is <literal>false</literal>.
-->
サーバプロセスがこのロックを待ち始めた時刻。ロックを獲得していればNULL。
<structfield>granted</structfield>が<literal>false</literal>であっても、待ちを開始してから非常に短い時間の間、これはNULLになることがあることに注意してください。
      </para></entry>
     </row>
    </tbody>
   </tgroup>
  </table>

  <para>
<!--
   <structfield>granted</structfield> is true in a row representing a lock
   held by the indicated process.  False indicates that this process is
   currently waiting to acquire this lock, which implies that at least one
   other process is holding or waiting for a conflicting lock mode on the same
   lockable object.  The waiting process will sleep until the other lock is
   released (or a deadlock situation is detected).  A single process can be
   waiting to acquire at most one lock at a time.
-->
指定されたプロセスにより保持されているロックを表す行内では<structfield>granted</structfield>はtrueです。
falseの場合は、このロックを獲得するため現在プロセスが待機中であることを示しています。
つまり、同じロック対象のオブジェクトに対して何らかの他のプロセスが競合するロックを保持、もしくは待機していることを意味します。
待機中のプロセスはその別のプロセスがロックを解放するまで活動を控えます。
（もしくはデッドロック状態が検出されることになります）。
単一プロセスでは一度に多くても1つのロックを獲得するために待機します。
  </para>

  <para>
<!--
   Throughout running a transaction, a server process holds an exclusive lock
   on the transaction's virtual transaction ID.  If a permanent ID is assigned
   to the transaction (which normally happens only if the transaction changes
   the state of the database), it also holds an exclusive lock on the
   transaction's permanent transaction ID until it ends.  When a process finds
   it necessary to wait specifically for another transaction to end, it does
   so by attempting to acquire share lock on the other transaction's ID
   (either virtual or permanent ID depending on the situation). That will
   succeed only when the other transaction terminates and releases its locks.
-->
トランザクションの実行中は常に、サーバプロセスはその仮想トランザクションID上に排他的ロックをかけます。
もしある永続IDがトランザクションに割り当てられる（普通はトランザクションがデータベースの状態を変化させるときのみに発生します）と、トランザクションは終了するまで永続トランザクションIDに対して排他ロックを保持します。
あるトランザクションが他のトランザクションを特定して終了まで待機しなければならないと判断した場合、他とみなしたトランザクションのIDに対し共有ロックを獲得するように試み、目的を達します。
（仮想IDであるか永続IDであるかは、その状況によります）。
これは、他とみなしたトランザクションが完了し、そしてロックを解放した場合のみ成功します。
  </para>

  <para>
<!--
   Although tuples are a lockable type of object,
   information about row-level locks is stored on disk, not in memory,
   and therefore row-level locks normally do not appear in this view.
   If a process is waiting for a
   row-level lock, it will usually appear in the view as waiting for the
   permanent transaction ID of the current holder of that row lock.
-->
タプルはロック対象のオブジェクト種類ですが、行レベルロックについての情報はメモリではなく、ディスクに保存されます。
よって行レベルロックは通常、このビューには現れません。
もしプロセスが行レベルロックの待ち状態である場合は、その行ロックを保持している永続トランザクションIDを待つ状態で、そのトランザクションはビューに現れます。
  </para>

  <para>
<!--
   A speculative insertion lock consists of a transaction ID and a speculative
   insertion token. The speculative insertion token is displayed in the
   <structfield>objid</structfield> column.
-->
投機的挿入ロックは、トランザクションIDと投機的な挿入トークンから構成されます。
投機的な挿入トークンは<structfield>objid</structfield>列に表示されます。
  </para>

  <para>
<!--
   Advisory locks can be acquired on keys consisting of either a single
   <type>bigint</type> value or two integer values.
   A <type>bigint</type> key is displayed with its
   high-order half in the <structfield>classid</structfield> column, its low-order half
   in the <structfield>objid</structfield> column, and <structfield>objsubid</structfield> equal
   to 1. The original <type>bigint</type> value can be reassembled with the
   expression <literal>(classid::bigint &lt;&lt; 32) |
   objid::bigint</literal>. Integer keys are displayed with the
   first key in the
   <structfield>classid</structfield> column, the second key in the <structfield>objid</structfield>
   column, and <structfield>objsubid</structfield> equal to 2.  The actual meaning of
   the keys is up to the user.  Advisory locks are local to each database,
   so the <structfield>database</structfield> column is meaningful for an advisory lock.
-->
勧告的ロックは、単一の<type>bigint</type>値、または、2つの整数値をキーとして獲得できます。
<type>bigint</type>の場合は、その上位半分が<structfield>classid</structfield>列内に表示され、残りの下位半分は<structfield>objid</structfield>列内に表示されます。
また、<structfield>objsubid</structfield>は1です。
元の<type>bigint</type>値を<literal>(classid::bigint &lt;&lt; 32) | objid::bigint</literal>という式で再構成できます。
整数値キーでは、最初のキーが<structfield>classid</structfield>列に、2番目のキーが<structfield>objid</structfield>列に表示され、<structfield>objsubid</structfield>は2です。
キーの実際の意味はユーザに任されています。
勧告的ロックはデータベースに対して局所的ですので、勧告的ロックでは<structfield>database</structfield>列が意味を持ちます。
  </para>

  <para>
<!--
   Apply transaction locks are used in parallel mode to apply the transaction
   in logical replication. The remote transaction ID is displayed in the
   <structfield>transactionid</structfield> column. The <structfield>objsubid</structfield>
   displays the lock subtype which is 0 for the lock used to synchronize the
   set of changes, and 1 for the lock used to wait for the transaction to
   finish to ensure commit order.
-->
適用トランザクションロックは、論理レプリケーションでトランザクションを適用するために並列モードで使用されます。
リモートトランザクションIDは<structfield>transactionid</structfield>列に表示されます。
<structfield>objsubid</structfield>は、ロックのサブタイプを表示します。
これは、変更のセットを同期するために使用されるロックの場合は0で、トランザクションを終了してコミット順序を保証するために使用されるロックの場合は1です。
  </para>

  <para>
<!--
   <structname>pg_locks</structname> provides a global view of all locks
   in the database cluster, not only those relevant to the current database.
   Although its <structfield>relation</structfield> column can be joined
   against <link linkend="catalog-pg-class"><structname>pg_class</structname></link>.<structfield>oid</structfield> to identify locked
   relations, this will only work correctly for relations in the current
   database (those for which the <structfield>database</structfield> column
   is either the current database's OID or zero).
-->
<structname>pg_locks</structname>は現行のデータベースに関連するロックのみならず、データベースクラスタ内のすべてのロックに関する全体的なビューを提供します。
<structfield>relation</structfield>列はロックされたリレーションを識別するために<link linkend="catalog-pg-class"><structname>pg_class</structname></link>.<structfield>oid</structfield>と結合できますが、これは現行のデータベース内のリレーション（<structfield>database</structfield>列が現行のデータベースのOIDまたはゼロとなっているもの）に対してのみ正常に動作します。
  </para>

  <para>
<!--
   The <structfield>pid</structfield> column can be joined to the
   <structfield>pid</structfield> column of the
   <link linkend="monitoring-pg-stat-activity-view">
   <structname>pg_stat_activity</structname></link>
   view to get more
   information on the session holding or awaiting each lock,
   for example
-->
それぞれのロックを保持もしくは待機しているセッションのさらなる情報を入手するため<link linkend="monitoring-pg-stat-activity-view"><structname>pg_stat_activity</structname></link>ビューの<structfield>pid</structfield>列と<structfield>pid</structfield>列を結合できます。
例えば、このような感じです。
<programlisting>
SELECT * FROM pg_locks pl LEFT JOIN pg_stat_activity psa
    ON pl.pid = psa.pid;
</programlisting>
<!--
   Also, if you are using prepared transactions, the
   <structfield>virtualtransaction</structfield> column can be joined to the
   <structfield>transaction</structfield> column of the <link
   linkend="view-pg-prepared-xacts"><structname>pg_prepared_xacts</structname></link>
   view to get more information on prepared transactions that hold locks.
   (A prepared transaction can never be waiting for a lock,
   but it continues to hold the locks it acquired while running.)
   For example:
-->
また、プリペアドトランザクションを使用している場合には、ロックを保持しているプリペアドトランザクションに関してより多くの情報を得るため、<structfield>virtualtransaction</structfield>列は、<link linkend="view-pg-prepared-xacts"><structname>pg_prepared_xacts</structname></link>ビューの<structfield>transaction</structfield>列と結合できます。
（プリペアドトランザクションはロックを待つことはありませんが、実行時に獲得したロックを保持し続けます。）
例えば、このような感じです。
<programlisting>
SELECT * FROM pg_locks pl LEFT JOIN pg_prepared_xacts ppx
    ON pl.virtualtransaction = '-1/' || ppx.transaction;
</programlisting>
  </para>

  <para>
<!--
   While it is possible to obtain information about which processes block
   which other processes by joining <structname>pg_locks</structname> against
   itself, this is very difficult to get right in detail.  Such a query would
   have to encode knowledge about which lock modes conflict with which
   others.  Worse, the <structname>pg_locks</structname> view does not expose
   information about which processes are ahead of which others in lock wait
   queues, nor information about which processes are parallel workers running
   on behalf of which other client sessions.  It is better to use
   the <function>pg_blocking_pids()</function> function
   (see <xref linkend="functions-info-session-table"/>) to identify which
   process(es) a waiting process is blocked behind.
-->
<structname>pg_locks</structname>ビューとそれ自身の結合によって、どのプロセスが他のどのプロセスをブロックしているかの情報を入手することが可能ですが、同時に詳細な正しい情報を得ることは非常に困難です。
このようなクエリはどのロックモードが他のものと衝突しているかについての知見を書き出すべきです。
さらに悪いことに、<structname>pg_locks</structname>ビューは、ロック待ちキューにてどのプロセスが他のどのプロセスに先行しているかの情報を提供しない、またはどのプロセスが他のクライアントセッションのために動作している並列ワーカープロセスかの情報を提供しません。
待機しているプロセスが、どのプロセスにブロックされているかを識別するためにより良い方法は、<function>pg_blocking_pids()</function>関数（<xref linkend="functions-info-session-table"/>を参照してください）を使用することです。
  </para>

  <para>
<!--
   The <structname>pg_locks</structname> view displays data from both the
   regular lock manager and the predicate lock manager, which are
   separate systems; in addition, the regular lock manager subdivides its
   locks into regular and <firstterm>fast-path</firstterm> locks.
   This data is not guaranteed to be entirely consistent.
   When the view is queried,
   data on fast-path locks (with <structfield>fastpath</structfield> = <literal>true</literal>)
   is gathered from each backend one at a time, without freezing the state of
   the entire lock manager, so it is possible for locks to be taken or
   released while information is gathered.  Note, however, that these locks are
   known not to conflict with any other lock currently in place.  After
   all backends have been queried for fast-path locks, the remainder of the
   regular lock manager is locked as a unit, and a consistent snapshot of all
   remaining locks is collected as an atomic action.  After unlocking the
   regular lock manager, the predicate lock manager is similarly locked and all
   predicate locks are collected as an atomic action.  Thus, with the exception
   of fast-path locks, each lock manager will deliver a consistent set of
   results, but as we do not lock both lock managers simultaneously, it is
   possible for locks to be taken or released after we interrogate the regular
   lock manager and before we interrogate the predicate lock manager.
-->
<structname>pg_locks</structname>ビューは、異なるシステムにおける、通常のロックマネージャと述語ロックマネージャの両方からのデータを表示します。
さらに通常のロックマネージャではロックを通常ロックと<firstterm>近道</firstterm>ロックに細分化します。
このデータが完全に一貫性があることは保証されません。
ビューが問い合わせられると、近道ロック（<structfield>fastpath</structfield> = <literal>true</literal>が真）は、ロックマネージャ全体の状態を凍結することなく、各バックエンドからひとつひとつ収集されます。
このため情報収集期間中にロックが獲得されたり解放されたりされる可能性があります。
しかし、これらのロックはその時点で存在する他のロックと競合することがないことが分かっていることに注意してください。
近道ロックについてすべてのバックエンドを問い合わせた後、通常のロックマネージャの残りは１つの単位としてロックされ、残りすべてのロックの一貫性があるスナップショットを原子的な処理で収集します。
ロックマネージャのロックを解除した後、述語ロックマネージャは同様にロックされ、すべての述語ロックを原子的な処理で収集します。
このように、近道ロックという例外がありますが、各ロックマネージャは一貫性をもった結果セットを生成します。
しかし、両方のロックマネージャを同時にロックしませんので、通常のロックマネージャを問い合わせた後と述語ロックマネージャを問い合わせる前の間にロックが獲得されたり解放されたりされる可能性があります。
  </para>

  <para>
<!--
   Locking the regular and/or predicate lock manager could have some
   impact on database performance if this view is very frequently accessed.
   The locks are held only for the minimum amount of time necessary to
   obtain data from the lock managers, but this does not completely eliminate
   the possibility of a performance impact.
-->
このビューが頻繁にアクセスされている場合は、通常もしくは述語ロックマネージャをロックするとデータベースのパフォーマンスに影響があります。
ロックマネージャからデータを取得するために、ロックは必要最低限の時間だけ保持されますが、パフォーマンスに影響がある可能性が全くないわけではありません。
  </para>

 </sect1>

 <sect1 id="view-pg-matviews">
  <title><structname>pg_matviews</structname></title>

  <indexterm zone="view-pg-matviews">
   <primary>pg_matviews</primary>
  </indexterm>

  <indexterm zone="view-pg-matviews">
   <primary>materialized views</primary>
  </indexterm>
  <indexterm zone="view-pg-matviews">
   <primary>マテリアライズドビュー</primary>
  </indexterm>

  <para>
<!--
   The view <structname>pg_matviews</structname> provides access to
   useful information about each materialized view in the database.
-->
<structname>pg_matviews</structname>ビューは、データベース内のマテリアライズドビューそれぞれに関する有用な情報へのアクセスを提供します。
  </para>

  <table>
<!--
   <title><structname>pg_matviews</structname> Columns</title>
-->
   <title><structname>pg_matviews</structname>の列</title>
   <tgroup cols="1">
    <thead>
     <row>
      <entry role="catalog_table_entry"><para role="column_definition">
<!--
       Column Type
-->
列 型
      </para>
      <para>
<!--
       Description
-->
説明
      </para></entry>
     </row>
    </thead>

    <tbody>
     <row>
      <entry role="catalog_table_entry"><para role="column_definition">
       <structfield>schemaname</structfield> <type>name</type>
<!--
       (references <link linkend="catalog-pg-namespace"><structname>pg_namespace</structname></link>.<structfield>nspname</structfield>)
-->
（参照先 <link linkend="catalog-pg-namespace"><structname>pg_namespace</structname></link>.<structfield>nspname</structfield>）
      </para>
      <para>
<!--
       Name of schema containing materialized view
-->
マテリアライズドビューを含むスキーマの名前
      </para></entry>
     </row>

     <row>
      <entry role="catalog_table_entry"><para role="column_definition">
       <structfield>matviewname</structfield> <type>name</type>
<!--
       (references <link linkend="catalog-pg-class"><structname>pg_class</structname></link>.<structfield>relname</structfield>)
-->
（参照先 <link linkend="catalog-pg-class"><structname>pg_class</structname></link>.<structfield>relname</structfield>）
      </para>
      <para>
<!--
       Name of materialized view
-->
マテリアライズドビューの名前
      </para></entry>
     </row>

     <row>
      <entry role="catalog_table_entry"><para role="column_definition">
       <structfield>matviewowner</structfield> <type>name</type>
<!--
       (references <link linkend="catalog-pg-authid"><structname>pg_authid</structname></link>.<structfield>rolname</structfield>)
-->
（参照先 <link linkend="catalog-pg-authid"><structname>pg_authid</structname></link>.<structfield>rolname</structfield>）
      </para>
      <para>
<!--
       Name of materialized view's owner
-->
マテリアライズドビューの所有者の名前
      </para></entry>
     </row>

     <row>
      <entry role="catalog_table_entry"><para role="column_definition">
       <structfield>tablespace</structfield> <type>name</type>
<!--
       (references <link linkend="catalog-pg-tablespace"><structname>pg_tablespace</structname></link>.<structfield>spcname</structfield>)
-->
（参照先 <link linkend="catalog-pg-tablespace"><structname>pg_tablespace</structname></link>.<structfield>spcname</structfield>）
      </para>
      <para>
<!--
       Name of tablespace containing materialized view (null if default for database)
-->
マテリアライズドビューを含むテーブル空間の名前（データベースのデフォルトであればNULL）
      </para></entry>
     </row>

     <row>
      <entry role="catalog_table_entry"><para role="column_definition">
       <structfield>hasindexes</structfield> <type>bool</type>
      </para>
      <para>
<!--
       True if materialized view has (or recently had) any indexes
-->
trueの場合は、マテリアライズドビューがインデックスを持つ（または最近まで持っていた）
      </para></entry>
     </row>

     <row>
      <entry role="catalog_table_entry"><para role="column_definition">
       <structfield>ispopulated</structfield> <type>bool</type>
      </para>
      <para>
<!--
       True if materialized view is currently populated
-->
trueの場合は、マテリアライズドビューが現在データ投入されている
      </para></entry>
     </row>

     <row>
      <entry role="catalog_table_entry"><para role="column_definition">
       <structfield>definition</structfield> <type>text</type>
      </para>
      <para>
<!--
       Materialized view definition (a reconstructed <xref linkend="sql-select"/> query)
-->
マテリアライズドビューの定義（再構成された<xref linkend="sql-select"/>問い合わせ）
      </para></entry>
     </row>
    </tbody>
   </tgroup>
  </table>

 </sect1>

 <sect1 id="view-pg-policies">
  <title><structname>pg_policies</structname></title>

  <indexterm zone="view-pg-policies">
   <primary>pg_policies</primary>
  </indexterm>

  <para>
<!--
   The view <structname>pg_policies</structname> provides access to
   useful information about each row-level security policy in the database.
-->
<structname>pg_policies</structname>ビューはデータベース内の行単位セキュリティのポリシーについて便利な情報へのアクセスを提供します。
  </para>

  <table>
<!--
   <title><structname>pg_policies</structname> Columns</title>
-->
   <title><structname>pg_policies</structname>の列</title>
   <tgroup cols="1">
    <thead>
     <row>
      <entry role="catalog_table_entry"><para role="column_definition">
<!--
       Column Type
-->
列 型
      </para>
      <para>
<!--
       Description
-->
説明
      </para></entry>
     </row>
    </thead>

    <tbody>
     <row>
      <entry role="catalog_table_entry"><para role="column_definition">
       <structfield>schemaname</structfield> <type>name</type>
<!--
       (references <link linkend="catalog-pg-namespace"><structname>pg_namespace</structname></link>.<structfield>nspname</structfield>)
-->
（参照先 <link linkend="catalog-pg-namespace"><structname>pg_namespace</structname></link>.<structfield>nspname</structfield>）
      </para>
      <para>
<!--
       Name of schema containing table policy is on
-->
ポリシーが適用されているテーブルがあるスキーマの名前
      </para></entry>
     </row>

     <row>
      <entry role="catalog_table_entry"><para role="column_definition">
       <structfield>tablename</structfield> <type>name</type>
<!--
       (references <link linkend="catalog-pg-class"><structname>pg_class</structname></link>.<structfield>relname</structfield>)
-->
（参照先 <link linkend="catalog-pg-class"><structname>pg_class</structname></link>.<structfield>relname</structfield>）
      </para>
      <para>
<!--
       Name of table policy is on
-->
ポリシーが適用されているテーブルの名前
      </para></entry>
     </row>

     <row>
      <entry role="catalog_table_entry"><para role="column_definition">
       <structfield>policyname</structfield> <type>name</type>
<!--
       (references <link linkend="catalog-pg-policy"><structname>pg_policy</structname></link>.<structfield>polname</structfield>)
-->
（参照先 <link linkend="catalog-pg-policy"><structname>pg_policy</structname></link>.<structfield>polname</structfield>）
      </para>
      <para>
<!--
       Name of policy
-->
ポリシーの名前
      </para></entry>
     </row>

     <row>
      <entry role="catalog_table_entry"><para role="column_definition">
       <structfield>permissive</structfield> <type>text</type>
      </para>
      <para>
<!--
       Is the policy permissive or restrictive?
-->
許容(permissive)ポリシーか、制限(restrictive)ポリシーか
      </para></entry>
     </row>

     <row>
      <entry role="catalog_table_entry"><para role="column_definition">
       <structfield>roles</structfield> <type>name[]</type>
      </para>
      <para>
<!--
       The roles to which this policy applies
-->
このポリシーが適用されるロール
      </para></entry>
     </row>

     <row>
      <entry role="catalog_table_entry"><para role="column_definition">
       <structfield>cmd</structfield> <type>text</type>
      </para>
      <para>
<!--
       The command type to which the policy is applied
-->
ポリシーが適用されるコマンドの種類
      </para></entry>
     </row>

     <row>
      <entry role="catalog_table_entry"><para role="column_definition">
       <structfield>qual</structfield> <type>text</type>
      </para>
      <para>
<!--
       The expression added to the security barrier qualifications for
       queries that this policy applies to
-->
このポリシーが適用される問い合わせにセキュリティバリアの制約として追加される式
      </para></entry>
     </row>

     <row>
      <entry role="catalog_table_entry"><para role="column_definition">
       <structfield>with_check</structfield> <type>text</type>
      </para>
      <para>
<!--
       The expression added to the WITH CHECK qualifications for
       queries that attempt to add rows to this table
-->
このテーブルに行を追加する問い合わせにWITH CHECKの制約として追加される式
      </para></entry>
     </row>
    </tbody>
   </tgroup>
  </table>

 </sect1>

 <sect1 id="view-pg-prepared-statements">
  <title><structname>pg_prepared_statements</structname></title>

  <indexterm zone="view-pg-prepared-statements">
   <primary>pg_prepared_statements</primary>
  </indexterm>

  <para>
<!--
   The <structname>pg_prepared_statements</structname> view displays
   all the prepared statements that are available in the current
   session. See <xref linkend="sql-prepare"/> for more information about prepared
   statements.
-->
<structname>pg_prepared_statements</structname>ビューは現在のセッションで利用可能な準備済み文をすべて表示します。
準備済み文についての詳細は<xref linkend="sql-prepare"/>を参照してください。
  </para>

  <para>
<!--
   <structname>pg_prepared_statements</structname> contains one row
   for each prepared statement. Rows are added to the view when a new
   prepared statement is created and removed when a prepared statement
   is released (for example, via the <link linkend="sql-deallocate"><command>DEALLOCATE</command></link> command).
-->
<structname>pg_prepared_statements</structname>には、1つの準備済み文に対して一行が存在します。
新しい準備済み文が作成されると行が追加され、準備済み文が解放される（例えば<link linkend="sql-deallocate"><command>DEALLOCATE</command></link>を使用）と行が削除されます。
  </para>

  <table>
<!--
   <title><structname>pg_prepared_statements</structname> Columns</title>
-->
   <title><structname>pg_prepared_statements</structname>の列</title>
   <tgroup cols="1">
    <thead>
     <row>
      <entry role="catalog_table_entry"><para role="column_definition">
<!--
       Column Type
-->
列 型
      </para>
      <para>
<!--
       Description
-->
説明
      </para></entry>
     </row>
    </thead>

    <tbody>
     <row>
      <entry role="catalog_table_entry"><para role="column_definition">
       <structfield>name</structfield> <type>text</type>
      </para>
      <para>
<!--
       The identifier of the prepared statement
-->
準備済み文の識別子
      </para></entry>
     </row>

     <row>
      <entry role="catalog_table_entry"><para role="column_definition">
       <structfield>statement</structfield> <type>text</type>
      </para>
      <para>
<!--
       The query string submitted by the client to create this
       prepared statement. For prepared statements created via SQL,
       this is the <command>PREPARE</command> statement submitted by
       the client. For prepared statements created via the
       frontend/backend protocol, this is the text of the prepared
       statement itself.
-->
この準備済み文を作成するためにクライアントが送付した問い合わせ文字列。
SQL経由で作成された準備済み文では、これはクライアントが送信した<command>PREPARE</command>文です。
フロントエンド/バックエンドプロトコル経由で作成された準備済み文では、これは準備済み文自身のテキストです。
      </para></entry>
     </row>

     <row>
      <entry role="catalog_table_entry"><para role="column_definition">
       <structfield>prepare_time</structfield> <type>timestamptz</type>
      </para>
      <para>
<!--
       The time at which the prepared statement was created
-->
準備済み文が作成された時間
      </para></entry>
     </row>

     <row>
      <entry role="catalog_table_entry"><para role="column_definition">
       <structfield>parameter_types</structfield> <type>regtype[]</type>
      </para>
      <para>
<!--
       The expected parameter types for the prepared statement in the
       form of an array of <type>regtype</type>. The OID corresponding
       to an element of this array can be obtained by casting the
       <type>regtype</type> value to <type>oid</type>.
-->
<type>regtype</type>配列形式の準備済み文が想定しているパラメータ型。
配列要素に対応するOIDは、<type>regtype</type>から<type>oid</type>へのキャストを行うことで取り出すことができます。
      </para></entry>
     </row>

     <row>
      <entry role="catalog_table_entry"><para role="column_definition">
       <structfield>result_types</structfield> <type>regtype[]</type>
      </para>
      <para>
<!--
       The types of the columns returned by the prepared statement in the
       form of an array of <type>regtype</type>. The OID corresponding
       to an element of this array can be obtained by casting the
       <type>regtype</type> value to <type>oid</type>.
       If the prepared statement does not provide a result (e.g., a DML
       statement), then this field will be null.
-->
<type>regtype</type>配列形式の準備済み文が返す列の型。
配列要素に対応するOIDは、<type>regtype</type>から<type>oid</type>へのキャストを行うことで取り出すことができます。
準備済み文が結果を提供しない場合（例えばDML文）は、このフィールドはNULLになります。
      </para></entry>
     </row>

     <row>
      <entry role="catalog_table_entry"><para role="column_definition">
       <structfield>from_sql</structfield> <type>bool</type>
      </para>
      <para>
<!--
       <literal>true</literal> if the prepared statement was created
       via the <command>PREPARE</command> SQL command;
       <literal>false</literal> if the statement was prepared via the
       frontend/backend protocol
-->
<literal>true</literal>の場合は、準備済み文が<command>PREPARE</command> SQLコマンド経由で作成された。
<literal>false</literal>の場合は、フロントエンド/バックエンドプロトコル経由で文が準備された
      </para></entry>
     </row>

     <row>
      <entry role="catalog_table_entry"><para role="column_definition">
       <structfield>generic_plans</structfield> <type>int8</type>
      </para>
      <para>
<!--
       Number of times generic plan was chosen
-->
汎用計画が選択された回数
      </para></entry>
     </row>

     <row>
      <entry role="catalog_table_entry"><para role="column_definition">
       <structfield>custom_plans</structfield> <type>int8</type>
      </para>
      <para>
<!--
       Number of times custom plan was chosen
-->
カスタム計画が選択された回数
      </para></entry>
     </row>
    </tbody>
   </tgroup>
  </table>

  <para>
<!--
   The <structname>pg_prepared_statements</structname> view is read-only.
-->
<structname>pg_prepared_statements</structname>ビューは読み取り専用です。
  </para>
 </sect1>

 <sect1 id="view-pg-prepared-xacts">
  <title><structname>pg_prepared_xacts</structname></title>

  <indexterm zone="view-pg-prepared-xacts">
   <primary>pg_prepared_xacts</primary>
  </indexterm>

  <para>
<!--
   The view <structname>pg_prepared_xacts</structname> displays
   information about transactions that are currently prepared for two-phase
   commit (see <xref linkend="sql-prepare-transaction"/> for details).
-->
<structname>pg_prepared_xacts</structname>ビューは、現状で2相コミットのためにプリペアドトランザクションについての情報を表示します（詳細は<xref linkend="sql-prepare-transaction"/>を参照してください）。
  </para>

  <para>
<!--
   <structname>pg_prepared_xacts</structname> contains one row per prepared
   transaction.  An entry is removed when the transaction is committed or
   rolled back.
-->
<structname>pg_prepared_xacts</structname>は、プリペアドトランザクション毎に1つの行を含みます。
この項目はトランザクションがコミットもしくはロールバックされたときに削除されます。
  </para>

  <table>
<!--
   <title><structname>pg_prepared_xacts</structname> Columns</title>
-->
   <title><structname>pg_prepared_xacts</structname>の列</title>
   <tgroup cols="1">
    <thead>
     <row>
      <entry role="catalog_table_entry"><para role="column_definition">
<!--
       Column Type
-->
列 型
      </para>
      <para>
<!--
       Description
-->
説明
      </para></entry>
     </row>
    </thead>

    <tbody>
     <row>
      <entry role="catalog_table_entry"><para role="column_definition">
       <structfield>transaction</structfield> <type>xid</type>
      </para>
      <para>
<!--
       Numeric transaction identifier of the prepared transaction
-->
プリペアドトランザクションに対する数値のトランザクション識別子
      </para></entry>
     </row>

     <row>
      <entry role="catalog_table_entry"><para role="column_definition">
       <structfield>gid</structfield> <type>text</type>
      </para>
      <para>
<!--
       Global transaction identifier that was assigned to the transaction
-->
トランザクションに割り当てられたグローバルのトランザクション識別子
      </para></entry>
     </row>

     <row>
      <entry role="catalog_table_entry"><para role="column_definition">
       <structfield>prepared</structfield> <type>timestamptz</type>
      </para>
      <para>
<!--
       Time at which the transaction was prepared for commit
-->
トランザクションがコミットのために準備された時間
      </para></entry>
     </row>

     <row>
      <entry role="catalog_table_entry"><para role="column_definition">
       <structfield>owner</structfield> <type>name</type>
<!--
       (references <link linkend="catalog-pg-authid"><structname>pg_authid</structname></link>.<structfield>rolname</structfield>)
-->
（参照先 <link linkend="catalog-pg-authid"><structname>pg_authid</structname></link>.<structfield>rolname</structfield>）
      </para>
      <para>
<!--
       Name of the user that executed the transaction
-->
トランザクションを実行したユーザ名
      </para></entry>
     </row>

     <row>
      <entry role="catalog_table_entry"><para role="column_definition">
       <structfield>database</structfield> <type>name</type>
<!--
       (references <link linkend="catalog-pg-database"><structname>pg_database</structname></link>.<structfield>datname</structfield>)
-->
（参照先 <link linkend="catalog-pg-database"><structname>pg_database</structname></link>.<structfield>datname</structfield>）
      </para>
      <para>
<!--
       Name of the database in which the transaction was executed
-->
トランザクションを実行したデータベース名
      </para></entry>
     </row>
    </tbody>
   </tgroup>
  </table>

  <para>
<!--
   When the <structname>pg_prepared_xacts</structname> view is accessed, the
   internal transaction manager data structures are momentarily locked, and
   a copy is made for the view to display.  This ensures that the
   view produces a consistent set of results, while not blocking
   normal operations longer than necessary.  Nonetheless
   there could be some impact on database performance if this view is
   frequently accessed.
-->
<structname>pg_prepared_xacts</structname>ビューにアクセスすると、内部のトランザクション管理データ構造が一時的にロックされます。
そして表示用にコピーが作成されます。
これは、必要以上に長く通常の操作をブロックさせずに、ビューが一貫性のある結果を生成することを保証します。
このビューが頻繁にアクセスされると、データベースの性能になんらかの影響を及ぼします。
  </para>

 </sect1>

 <sect1 id="view-pg-publication-tables">
  <title><structname>pg_publication_tables</structname></title>

  <indexterm zone="view-pg-publication-tables">
   <primary>pg_publication_tables</primary>
  </indexterm>

  <para>
<!--
   The view <structname>pg_publication_tables</structname> provides
   information about the mapping between publications and information of
   tables they contain.  Unlike the underlying catalog
   <link linkend="catalog-pg-publication-rel"><structname>pg_publication_rel</structname></link>,
   this view expands publications defined as
   <link linkend="sql-createpublication-params-for-all-tables"><literal>FOR ALL TABLES</literal></link>
   and <link linkend="sql-createpublication-params-for-tables-in-schema"><literal>FOR TABLES IN SCHEMA</literal></link>,
   so for such publications there will be a row for each eligible table.
-->
<structname>pg_publication_tables</structname>ビューはパブリケーションとそれに含まれるテーブルの間のマッピングに関する情報を提供します。
その元となるカタログ<link linkend="catalog-pg-publication-rel"><structname>pg_publication_rel</structname></link>とは異なり、このビューは<link linkend="sql-createpublication-for-all-tables"><literal>FOR ALL TABLES</literal></link>と<link linkend="sql-createpublication-for-tables-in-schema"><literal>FOR TABLES IN SCHEMA</literal></link>で定義されたパブリケーションを展開するため、そのようなパブリケーションについては対象となる各テーブルについて1行があります。
  </para>

  <table>
<!--
   <title><structname>pg_publication_tables</structname> Columns</title>
-->
   <title><structname>pg_publication_tables</structname>の列</title>
   <tgroup cols="1">
    <thead>
     <row>
      <entry role="catalog_table_entry"><para role="column_definition">
<!--
       Column Type
-->
列 型
      </para>
      <para>
<!--
       Description
-->
説明
      </para></entry>
     </row>
    </thead>

    <tbody>
     <row>
      <entry role="catalog_table_entry"><para role="column_definition">
       <structfield>pubname</structfield> <type>name</type>
<!--
       (references <link linkend="catalog-pg-publication"><structname>pg_publication</structname></link>.<structfield>pubname</structfield>)
-->
（参照先 <link linkend="catalog-pg-publication"><structname>pg_publication</structname></link>.<structfield>pubname</structfield>）
      </para>
      <para>
<!--
       Name of publication
-->
パブリケーションの名前
      </para></entry>
     </row>

     <row>
      <entry role="catalog_table_entry"><para role="column_definition">
       <structfield>schemaname</structfield> <type>name</type>
<!--
       (references <link linkend="catalog-pg-namespace"><structname>pg_namespace</structname></link>.<structfield>nspname</structfield>)
-->
（参照先 <link linkend="catalog-pg-namespace"><structname>pg_namespace</structname></link>.<structfield>nspname</structfield>）
      </para>
      <para>
<!--
       Name of schema containing table
-->
テーブルがあるスキーマの名前
      </para></entry>
     </row>

     <row>
      <entry role="catalog_table_entry"><para role="column_definition">
       <structfield>tablename</structfield> <type>name</type>
<!--
       (references <link linkend="catalog-pg-class"><structname>pg_class</structname></link>.<structfield>relname</structfield>)
-->
（参照先 <link linkend="catalog-pg-class"><structname>pg_class</structname></link>.<structfield>relname</structfield>）
      </para>
      <para>
<!--
       Name of table
-->
テーブルの名前
      </para></entry>
     </row>

     <row>
      <entry role="catalog_table_entry"><para role="column_definition">
       <structfield>attnames</structfield> <type>name[]</type>
<!--
       (references <link linkend="catalog-pg-attribute"><structname>pg_attribute</structname></link>.<structfield>attname</structfield>)
-->
（参照先 <link linkend="catalog-pg-attribute"><structname>pg_attribute</structname></link>.<structfield>attname</structfield>）
      </para>
      <para>
<!--
       Names of table columns included in the publication. This contains all
       the columns of the table when the user didn't specify the column list
       for the table.
-->
パブリケーションに含まれるテーブル列の名前。
ユーザーがテーブルの列リストを指定しなかった場合に、テーブルのすべての列が含まれます。
      </para></entry>
     </row>

     <row>
      <entry role="catalog_table_entry"><para role="column_definition">
       <structfield>rowfilter</structfield> <type>text</type>
      </para>
      <para>
<!--
       Expression for the table's publication qualifying condition
-->
テーブルのパブリケーション必要条件の式
      </para></entry>
     </row>
    </tbody>
   </tgroup>
  </table>
 </sect1>

  <sect1 id="view-pg-replication-origin-status">
  <title><structname>pg_replication_origin_status</structname></title>

  <indexterm zone="view-pg-replication-origin-status">
   <primary>pg_replication_origin_status</primary>
  </indexterm>

  <para>
<!--
   The <structname>pg_replication_origin_status</structname> view
   contains information about how far replay for a certain origin has
   progressed.  For more on replication origins
   see <xref linkend="replication-origins"/>.
-->
<structname>pg_replication_origin_status</structname>ビューには、ある起点の再生の進捗についての情報が含まれます。
レプリケーション起点についての詳細は<xref linkend="replication-origins"/>を参照してください。
  </para>

  <table>
<!--
   <title><structname>pg_replication_origin_status</structname> Columns</title>
-->
   <title><structname>pg_replication_origin_status</structname>の列</title>
   <tgroup cols="1">
    <thead>
     <row>
      <entry role="catalog_table_entry"><para role="column_definition">
<!--
       Column Type
-->
列 型
      </para>
      <para>
<!--
       Description
-->
説明
      </para></entry>
     </row>
    </thead>

    <tbody>
     <row>
      <entry role="catalog_table_entry"><para role="column_definition">
       <structfield>local_id</structfield> <type>oid</type>
<!--
       (references <link linkend="catalog-pg-replication-origin"><structname>pg_replication_origin</structname></link>.<structfield>roident</structfield>)
-->
（参照先 <link linkend="catalog-pg-replication-origin"><structname>pg_replication_origin</structname></link>.<structfield>roident</structfield>）
      </para>
      <para>
<!--
       internal node identifier
-->
内部ノード識別子
      </para></entry>
     </row>

     <row>
      <entry role="catalog_table_entry"><para role="column_definition">
       <structfield>external_id</structfield> <type>text</type>
<!--
       (references <link linkend="catalog-pg-replication-origin"><structname>pg_replication_origin</structname></link>.<structfield>roname</structfield>)
-->
（参照先 <link linkend="catalog-pg-replication-origin"><structname>pg_replication_origin</structname></link>.<structfield>roname</structfield>）
      </para>
      <para>
<!--
       external node identifier
-->
外部ノード識別子
      </para></entry>
     </row>

     <row>
      <entry role="catalog_table_entry"><para role="column_definition">
       <structfield>remote_lsn</structfield> <type>pg_lsn</type>
      </para>
      <para>
<!--
       The origin node's LSN up to which data has been replicated.
-->
そのデータまで複製されたことを示す起点ノードのLSN
      </para></entry>
     </row>

     <row>
      <entry role="catalog_table_entry"><para role="column_definition">
       <structfield>local_lsn</structfield> <type>pg_lsn</type>
      </para>
      <para>
<!--
       This node's LSN at which <literal>remote_lsn</literal> has
       been replicated. Used to flush commit records before persisting
       data to disk when using asynchronous commits.
-->
その<literal>remote_lsn</literal>が複製されたことを示す、このノードのLSN。
非同期コミットを使用している場合に、データをディスクに書き出す前にコミットレコードをフラッシュするために使用されます。
      </para></entry>
     </row>
    </tbody>
   </tgroup>
  </table>
 </sect1>

 <sect1 id="view-pg-replication-slots">
  <title><structname>pg_replication_slots</structname></title>

  <indexterm zone="view-pg-replication-slots">
   <primary>pg_replication_slots</primary>
  </indexterm>

  <para>
<!--
   The <structname>pg_replication_slots</structname> view provides a listing
   of all replication slots that currently exist on the database cluster,
   along with their current state.
-->
<structname>pg_replication_slots</structname>は、現在存在するデータベースクラスタとその状態、全てのレプリケーションスロットの一覧を提供します。
  </para>

  <para>
<!--
   For more on replication slots,
   see <xref linkend="streaming-replication-slots"/> and <xref linkend="logicaldecoding"/>.
-->
レプリケーションスロットに関する詳細は、<xref linkend="streaming-replication-slots"/>と<xref linkend="logicaldecoding"/>を参照してください。
  </para>

  <table>
<!--
   <title><structname>pg_replication_slots</structname> Columns</title>
-->
   <title><structname>pg_replication_slots</structname>の列</title>
   <tgroup cols="1">
    <thead>
     <row>
      <entry role="catalog_table_entry"><para role="column_definition">
<!--
       Column Type
-->
列 型
      </para>
      <para>
<!--
       Description
-->
説明
      </para></entry>
     </row>
    </thead>

    <tbody>
     <row>
      <entry role="catalog_table_entry"><para role="column_definition">
       <structfield>slot_name</structfield> <type>name</type>
      </para>
      <para>
<!--
       A unique, cluster-wide identifier for the replication slot
-->
クラスタ間で一意なレプリケーションスロットの識別子
      </para></entry>
     </row>

     <row>
      <entry role="catalog_table_entry"><para role="column_definition">
       <structfield>plugin</structfield> <type>name</type>
      </para>
      <para>
<!--
       The base name of the shared object containing the output plugin this logical slot is using, or null for physical slots.
-->
出力プラグインに使用されている論理スロットまたは物理スロットの場合はNULL、を含む共有オブジェクトの基底名。
      </para></entry>
     </row>

     <row>
      <entry role="catalog_table_entry"><para role="column_definition">
       <structfield>slot_type</structfield> <type>text</type>
      </para>
      <para>
<!--
       The slot type: <literal>physical</literal> or <literal>logical</literal>
-->
スロットのタイプ：<literal>physical</literal>または<literal>logical</literal>
      </para></entry>
     </row>

     <row>
      <entry role="catalog_table_entry"><para role="column_definition">
       <structfield>datoid</structfield> <type>oid</type>
<!--
       (references <link linkend="catalog-pg-database"><structname>pg_database</structname></link>.<structfield>oid</structfield>)
-->
（参照先 <link linkend="catalog-pg-database"><structname>pg_database</structname></link>.<structfield>oid</structfield>）
      </para>
      <para>
<!--
       The OID of the database this slot is associated with, or
       null. Only logical slots have an associated database.
-->
このスロットと関連しているデータベースのOID、またはNULL。論理スロットだけがデータベースと関連を持つことができます。
      </para></entry>
     </row>

     <row>
      <entry role="catalog_table_entry"><para role="column_definition">
       <structfield>database</structfield> <type>name</type>
<!--
       (references <link linkend="catalog-pg-database"><structname>pg_database</structname></link>.<structfield>datname</structfield>)
-->
（参照先 <link linkend="catalog-pg-database"><structname>pg_database</structname></link>.<structfield>datname</structfield>）
      </para>
      <para>
<!--
       The name of the database this slot is associated with, or
       null. Only logical slots have an associated database.
-->
このスロットと関連しているデータベース名、またはNULL。論理スロットだけがデータベースと関連を持つことができます。
      </para></entry>
     </row>

     <row>
      <entry role="catalog_table_entry"><para role="column_definition">
       <structfield>temporary</structfield> <type>bool</type>
      </para>
      <para>
<!--
       True if this is a temporary replication slot. Temporary slots are
       not saved to disk and are automatically dropped on error or when
       the session has finished.
-->
trueの場合は、これが一時レプリケーションスロットである。
一時スロットはディスクに保存されず、エラーのとき、またはセッションが終了したときには自動的に削除されます。
      </para></entry>
     </row>

     <row>
      <entry role="catalog_table_entry"><para role="column_definition">
       <structfield>active</structfield> <type>bool</type>
      </para>
      <para>
<!--
       True if this slot is currently actively being used
-->
trueの場合は、このスロットが現在アクティブで使用されている
      </para></entry>
     </row>

     <row>
      <entry role="catalog_table_entry"><para role="column_definition">
       <structfield>active_pid</structfield> <type>int4</type>
      </para>
      <para>
<!--
       The process ID of the session using this slot if the slot
       is currently actively being used. <literal>NULL</literal> if
       inactive.
-->
このスロットが現在アクティブで使用されている場合は、スロットを使用しているセッションのプロセスID。アクティブでなければ<literal>NULL</literal>。
      </para></entry>
     </row>

     <row>
      <entry role="catalog_table_entry"><para role="column_definition">
       <structfield>xmin</structfield> <type>xid</type>
      </para>
      <para>
<!--
       The oldest transaction that this slot needs the database to
       retain.  <literal>VACUUM</literal> cannot remove tuples deleted
       by any later transaction.
-->
このスロットがデータベースとの接続を必要としている最も古いトランザクション。
<literal>VACUUM</literal> は後でトランザクションによって削除されたタプルを除去できません。
      </para></entry>
     </row>

     <row>
      <entry role="catalog_table_entry"><para role="column_definition">
       <structfield>catalog_xmin</structfield> <type>xid</type>
      </para>
      <para>
<!--
       The oldest transaction affecting the system catalogs that this
       slot needs the database to retain.  <literal>VACUUM</literal> cannot
       remove catalog tuples deleted by any later transaction.
-->
このスロットがデータベースとの接続を必要としている、システムカタログに影響する最も古いトランザクション。
<literal>VACUUM</literal>は後でトランザクションによって削除されたカタログのタプルを除去できません。
      </para></entry>
     </row>

     <row>
      <entry role="catalog_table_entry"><para role="column_definition">
       <structfield>restart_lsn</structfield> <type>pg_lsn</type>
      </para>
      <para>
<!--
       The address (<literal>LSN</literal>) of oldest WAL which still
       might be required by the consumer of this slot and thus won't be
       automatically removed during checkpoints unless this LSN
       gets behind more than <xref linkend="guc-max-slot-wal-keep-size"/>
       from the current LSN.  <literal>NULL</literal>
       if the <literal>LSN</literal> of this slot has never been reserved.
-->
消費者のスロットによって必要とされており、LSNが現在のLSNから<xref linkend="guc-max-slot-wal-keep-size"/>以上遅れていない限り、チェックポイント中に自動的に削除されない最古のアドレス（<literal>LSN</literal>）です。
このスロットの<literal>LSN</literal>が保存されていなければ<literal>NULL</literal>です。
      </para></entry>
     </row>

     <row>
      <entry role="catalog_table_entry"><para role="column_definition">
       <structfield>confirmed_flush_lsn</structfield> <type>pg_lsn</type>
      </para>
      <para>
<!--
       The address (<literal>LSN</literal>) up to which the logical
       slot's consumer has confirmed receiving data. Data corresponding to the
       transactions committed before this <literal>LSN</literal> is not
       available anymore. <literal>NULL</literal> for physical slots.
-->
利用者がデータの受信を確認できている論理スロットのアドレス（<literal>LSN</literal>）。
この<literal>LSN</literal>より前にコミットされたトランザクションに対応するデータは、もはや有効ではありません。
物理スロットの場合は<literal>NULL</literal>。
      </para></entry>
     </row>

     <row>
      <entry role="catalog_table_entry"><para role="column_definition">
       <structfield>wal_status</structfield> <type>text</type>
      </para>
      <para>
<!--
       Availability of WAL files claimed by this slot.
       Possible values are:
-->
このスロットが報告するWALファイルの入手可能性。
可能な値は以下です。
       <itemizedlist>
        <listitem>
<!--
         <para><literal>reserved</literal> means that the claimed files
          are within <varname>max_wal_size</varname>.</para>
-->
<para><literal>reserved</literal>。報告されたファイルは<varname>max_wal_size</varname>内であることを意味します。</para>
        </listitem>
        <listitem>
<!--
         <para><literal>extended</literal> means
          that <varname>max_wal_size</varname> is exceeded but the files are
          still retained, either by the replication slot or
          by <varname>wal_keep_size</varname>.
-->
<para><literal>extended</literal>。<varname>max_wal_size</varname>は超えているものの、ファイルはレプリケーションスロットあるいは<varname>wal_keep_size</varname>によって保存されていることを意味します。
         </para>
        </listitem>
        <listitem>
         <para>
<!--
          <literal>unreserved</literal> means that the slot no longer
          retains the required WAL files and some of them are to be removed at
          the next checkpoint.  This state can return
          to <literal>reserved</literal> or <literal>extended</literal>.
-->
<literal>unreserved</literal>。そのスロットはもはや要求されたWALファイルが保存されず、次のチェックポイントでそのうちいくつかは削除される予定であることを意味します。
この状態は<literal>reserved</literal>または<literal>extended</literal>に戻すことができます。
         </para>
        </listitem>
        <listitem>
         <para>
<!--
          <literal>lost</literal> means that some required WAL files have
          been removed and this slot is no longer usable.
-->
<literal>lost</literal>。必要なWALファイルの一部が削除されており、このスロットはもはや利用可能ではないことを意味します。
         </para>
        </listitem>
       </itemizedlist>
<!--
       The last two states are seen only when
       <xref linkend="guc-max-slot-wal-keep-size"/> is
       non-negative. If <structfield>restart_lsn</structfield> is NULL, this
       field is null.
-->
最後の2つの状態は、<xref linkend="guc-max-slot-wal-keep-size"/>が非負の場合にのみ起こります。
<structfield>restart_lsn</structfield>がNULLなら、このフィールドはNULLです。
      </para></entry>
     </row>

     <row>
      <entry role="catalog_table_entry"><para role="column_definition">
       <structfield>safe_wal_size</structfield> <type>int8</type>
      </para>
      <para>
<!--
       The number of bytes that can be written to WAL such that this slot
       is not in danger of getting in state "lost".  It is NULL for lost
       slots, as well as if <varname>max_slot_wal_keep_size</varname>
       is <literal>-1</literal>.
-->
「ロスト」状態に陥る危険性のないスロットにおいて、WALに書き込むことのできるバイト数です。
失われたスロットに対して、あるいは<varname>max_slot_wal_keep_size</varname>が<literal>-1</literal>ならNULLです。
      </para></entry>
     </row>

     <row>
      <entry role="catalog_table_entry"><para role="column_definition">
       <structfield>two_phase</structfield> <type>bool</type>
      </para>
      <para>
<!--
       True if the slot is enabled for decoding prepared transactions.  Always
       false for physical slots.
-->
trueの場合は、準備されたトランザクションのデコーディングのためにスロットが有効。
物理スロットでは常にfalse。
      </para></entry>
     </row>

     <row>
      <entry role="catalog_table_entry"><para role="column_definition">
       <structfield>inactive_since</structfield> <type>timestamptz</type>
      </para>
      <para>
        The time since the slot has become inactive.
        <literal>NULL</literal> if the slot is currently being used.
        Note that for slots on the standby that are being synced from a
        primary server (whose <structfield>synced</structfield> field is
        <literal>true</literal>), the
        <structfield>inactive_since</structfield> indicates the last
        synchronization (see
        <xref linkend="logicaldecoding-replication-slots-synchronization"/>)
        time.
      </para></entry>
     </row>

     <row>
      <entry role="catalog_table_entry"><para role="column_definition">
       <structfield>conflicting</structfield> <type>bool</type>
      </para>
      <para>
<!--
       True if this logical slot conflicted with recovery (and so is now
<<<<<<< HEAD
       invalidated). When this column is true, check
       <structfield>invalidation_reason</structfield> column for the conflict
       reason. Always NULL for physical slots.
=======
       invalidated). Always NULL for physical slots.
-->
trueの場合は、この論理スロットがリカバリと競合している（したため、無効になっている）。
物理スロットでは常にNULL。
>>>>>>> 32de6336
      </para></entry>
     </row>

     <row>
      <entry role="catalog_table_entry"><para role="column_definition">
       <structfield>invalidation_reason</structfield> <type>text</type>
      </para>
      <para>
       The reason for the slot's invalidation. It is set for both logical and
       physical slots. <literal>NULL</literal> if the slot is not invalidated.
       Possible values are:
       <itemizedlist spacing="compact">
        <listitem>
         <para>
          <literal>wal_removed</literal> means that the required WAL has been
          removed.
         </para>
        </listitem>
        <listitem>
         <para>
          <literal>rows_removed</literal> means that the required rows have
          been removed. It is set only for logical slots.
         </para>
        </listitem>
        <listitem>
         <para>
          <literal>wal_level_insufficient</literal> means that the
          primary doesn't have a <xref linkend="guc-wal-level"/> sufficient to
          perform logical decoding.  It is set only for logical slots.
         </para>
        </listitem>
       </itemizedlist>
      </para></entry>
     </row>

     <row>
      <entry role="catalog_table_entry"><para role="column_definition">
       <structfield>failover</structfield> <type>bool</type>
      </para>
      <para>
       True if this is a logical slot enabled to be synced to the standbys
       so that logical replication can be resumed from the new primary
       after failover. Always false for physical slots.
      </para></entry>
     </row>

     <row>
      <entry role="catalog_table_entry"><para role="column_definition">
       <structfield>synced</structfield> <type>bool</type>
      </para>
      <para>
       True if this is a logical slot that was synced from a primary server.
       On a hot standby, the slots with the synced column marked as true can
       neither be used for logical decoding nor dropped manually. The value
       of this column has no meaning on the primary server; the column value on
       the primary is default false for all slots but may (if leftover from a
       promoted standby) also be true.
      </para></entry>
     </row>

    </tbody>
   </tgroup>
  </table>
 </sect1>

 <sect1 id="view-pg-roles">
  <title><structname>pg_roles</structname></title>

  <indexterm zone="view-pg-roles">
   <primary>pg_roles</primary>
  </indexterm>

  <para>
<!--
   The view <structname>pg_roles</structname> provides access to
   information about database roles.  This is simply a publicly
   readable view of
   <link linkend="catalog-pg-authid"><structname>pg_authid</structname></link>
   that blanks out the password field.
-->
<structname>pg_roles</structname>ビューはデータベースのロールに関する情報を提供します。
これは単に一般に公開されている<link linkend="catalog-pg-authid"><structname>pg_authid</structname></link>のビューですが、パスワード列が空白になっています。
  </para>

  <table>
<!--
   <title><structname>pg_roles</structname> Columns</title>
-->
   <title><structname>pg_roles</structname>の列</title>
   <tgroup cols="1">
    <thead>
     <row>
      <entry role="catalog_table_entry"><para role="column_definition">
<!--
       Column Type
-->
列 型
      </para>
      <para>
<!--
       Description
-->
説明
      </para></entry>
     </row>
    </thead>

    <tbody>
     <row>
      <entry role="catalog_table_entry"><para role="column_definition">
       <structfield>rolname</structfield> <type>name</type>
      </para>
      <para>
<!--
       Role name
-->
ロール名
      </para></entry>
     </row>

     <row>
      <entry role="catalog_table_entry"><para role="column_definition">
       <structfield>rolsuper</structfield> <type>bool</type>
      </para>
      <para>
<!--
       Role has superuser privileges
-->
ロールはスーパーユーザの権限を持っている
      </para></entry>
     </row>

     <row>
      <entry role="catalog_table_entry"><para role="column_definition">
       <structfield>rolinherit</structfield> <type>bool</type>
      </para>
      <para>
<!--
       Role automatically inherits privileges of roles it is a
       member of
-->
ロールは自動的にメンバとして属するロールの権限を継承する
      </para></entry>
     </row>

     <row>
      <entry role="catalog_table_entry"><para role="column_definition">
       <structfield>rolcreaterole</structfield> <type>bool</type>
      </para>
      <para>
<!--
       Role can create more roles
-->
ロールはロールを作成できる
      </para></entry>
     </row>

     <row>
      <entry role="catalog_table_entry"><para role="column_definition">
       <structfield>rolcreatedb</structfield> <type>bool</type>
      </para>
      <para>
<!--
       Role can create databases
-->
ロールはデータベースを作成できる
      </para></entry>
     </row>

     <row>
      <entry role="catalog_table_entry"><para role="column_definition">
       <structfield>rolcanlogin</structfield> <type>bool</type>
      </para>
      <para>
<!--
       Role can log in. That is, this role can be given as the initial
       session authorization identifier
-->
ロールはログインできる。つまりロールはセッションを始める認証の識別子となることができます
      </para></entry>
     </row>

     <row>
      <entry role="catalog_table_entry"><para role="column_definition">
       <structfield>rolreplication</structfield> <type>bool</type>
      </para>
      <para>
<!--
       Role is a replication role. A replication role can initiate replication
       connections and create and drop replication slots.
-->
ロールはレプリケーション用のロール。
レプリケーションロールは、レプリケーション接続を開始すること、およびレプリケーションスロットを作成および削除できます。
      </para></entry>
     </row>

     <row>
      <entry role="catalog_table_entry"><para role="column_definition">
       <structfield>rolconnlimit</structfield> <type>int4</type>
      </para>
      <para>
<!--
       For roles that can log in, this sets maximum number of concurrent
       connections this role can make.  -1 means no limit.
-->
ログイン可能なロールでは、これはロールが確立できる同時実行接続数を設定します。
-1は制限無しを意味します。
      </para></entry>
     </row>

     <row>
      <entry role="catalog_table_entry"><para role="column_definition">
       <structfield>rolpassword</structfield> <type>text</type>
      </para>
      <para>
<!--
       Not the password (always reads as <literal>********</literal>)
-->
パスワードでありません（常に<literal>********</literal>のように読まれます）
      </para></entry>
     </row>

     <row>
      <entry role="catalog_table_entry"><para role="column_definition">
       <structfield>rolvaliduntil</structfield> <type>timestamptz</type>
      </para>
      <para>
<!--
       Password expiry time (only used for password authentication);
       null if no expiration
-->
パスワード有効期限（パスワード認証でのみ使用）。
NULLの場合には満了時間はありません。
      </para></entry>
     </row>

     <row>
      <entry role="catalog_table_entry"><para role="column_definition">
       <structfield>rolbypassrls</structfield> <type>bool</type>
      </para>
      <para>
<!--
       Role bypasses every row-level security policy, see
       <xref linkend="ddl-rowsecurity"/> for more information.
-->
すべての行単位セキュリティポリシーを無視するロール。詳しくは<xref linkend="ddl-rowsecurity"/>を参照してください。
      </para></entry>
     </row>

     <row>
      <entry role="catalog_table_entry"><para role="column_definition">
       <structfield>rolconfig</structfield> <type>text[]</type>
      </para>
      <para>
<!--
       Role-specific defaults for run-time configuration variables
-->
実行時設定変数に関するロール固有のデフォルト
      </para></entry>
     </row>

     <row>
      <entry role="catalog_table_entry"><para role="column_definition">
       <structfield>oid</structfield> <type>oid</type>
<!--
       (references <link linkend="catalog-pg-authid"><structname>pg_authid</structname></link>.<structfield>oid</structfield>)
-->
（参照先 <link linkend="catalog-pg-authid"><structname>pg_authid</structname></link>.<structfield>oid</structfield>）
      </para>
      <para>
<!--
       ID of role
-->
ロールのID
      </para></entry>
     </row>
    </tbody>
   </tgroup>
  </table>

 </sect1>

 <sect1 id="view-pg-rules">
  <title><structname>pg_rules</structname></title>

  <indexterm zone="view-pg-rules">
   <primary>pg_rules</primary>
  </indexterm>

  <para>
<!--
   The view <structname>pg_rules</structname> provides access to
   useful information about query rewrite rules.
-->
   <structname>pg_rules</structname>ビューは問い合わせ書き換えルールについての有用な情報へのアクセスを提供します。
  </para>

  <table>
<!--
   <title><structname>pg_rules</structname> Columns</title>
-->
   <title><structname>pg_rules</structname>の列</title>
   <tgroup cols="1">
    <thead>
     <row>
      <entry role="catalog_table_entry"><para role="column_definition">
<!--
       Column Type
-->
列 型
      </para>
      <para>
<!--
       Description
-->
説明
      </para></entry>
     </row>
    </thead>

    <tbody>
     <row>
      <entry role="catalog_table_entry"><para role="column_definition">
       <structfield>schemaname</structfield> <type>name</type>
<!--
       (references <link linkend="catalog-pg-namespace"><structname>pg_namespace</structname></link>.<structfield>nspname</structfield>)
-->
（参照先 <link linkend="catalog-pg-namespace"><structname>pg_namespace</structname></link>.<structfield>nspname</structfield>）
      </para>
      <para>
<!--
       Name of schema containing table
-->
テーブルがあるスキーマの名前
      </para></entry>
     </row>

     <row>
      <entry role="catalog_table_entry"><para role="column_definition">
       <structfield>tablename</structfield> <type>name</type>
<!--
       (references <link linkend="catalog-pg-class"><structname>pg_class</structname></link>.<structfield>relname</structfield>)
-->
（参照先 <link linkend="catalog-pg-class"><structname>pg_class</structname></link>.<structfield>relname</structfield>）
      </para>
      <para>
<!--
       Name of table the rule is for
-->
ルールの対象のテーブル名
      </para></entry>
     </row>

     <row>
      <entry role="catalog_table_entry"><para role="column_definition">
       <structfield>rulename</structfield> <type>name</type>
<!--
       (references <link linkend="catalog-pg-rewrite"><structname>pg_rewrite</structname></link>.<structfield>rulename</structfield>)
-->
（参照先 <link linkend="catalog-pg-rewrite"><structname>pg_rewrite</structname></link>.<structfield>rulename</structfield>）
      </para>
      <para>
<!--
       Name of rule
-->
ルール名
      </para></entry>
     </row>

     <row>
      <entry role="catalog_table_entry"><para role="column_definition">
       <structfield>definition</structfield> <type>text</type>
      </para>
      <para>
<!--
       Rule definition (a reconstructed creation command)
-->
ルール定義（再構築された生成コマンド）
      </para></entry>
     </row>
    </tbody>
   </tgroup>
  </table>

  <para>
<!--
   The <structname>pg_rules</structname> view excludes the <literal>ON SELECT</literal> rules
   of views and materialized views; those can be seen in
   <link linkend="view-pg-views"><structname>pg_views</structname></link> and <link linkend="view-pg-matviews"><structname>pg_matviews</structname></link>.
-->
<structname>pg_rules</structname>ビューは、ビューおよびマテリアライズドビューに対する<literal>ON SELECT</literal>ルールを除外します。
これらは<link linkend="view-pg-views"><structname>pg_views</structname></link>および<link linkend="view-pg-matviews"><structname>pg_matviews</structname></link>にあります。
  </para>

 </sect1>

 <sect1 id="view-pg-seclabels">
  <title><structname>pg_seclabels</structname></title>

  <indexterm zone="view-pg-seclabels">
   <primary>pg_seclabels</primary>
  </indexterm>

  <para>
<!--
   The view <structname>pg_seclabels</structname> provides information about
   security labels.  It as an easier-to-query version of the
   <link linkend="catalog-pg-seclabel"><structname>pg_seclabel</structname></link> catalog.
-->
<structname>pg_seclabels</structname>ビューはセキュリティラベルに関する情報を提供します。
これは<link linkend="catalog-pg-seclabel"><structname>pg_seclabel</structname></link>カタログをより問い合わせし易くしたものです。
  </para>

  <table>
<!--
   <title><structname>pg_seclabels</structname> Columns</title>
-->
   <title><structname>pg_seclabels</structname>の列</title>
   <tgroup cols="1">
    <thead>
     <row>
      <entry role="catalog_table_entry"><para role="column_definition">
<!--
       Column Type
-->
列 型
      </para>
      <para>
<!--
       Description
-->
説明
      </para></entry>
     </row>
    </thead>

    <tbody>
     <row>
      <entry role="catalog_table_entry"><para role="column_definition">
       <structfield>objoid</structfield> <type>oid</type>
<!--
       (references any OID column)
-->
（いずれかのOID列）
      </para>
      <para>
<!--
       The OID of the object this security label pertains to
-->
このセキュリティラベルが関係するオブジェクトのOID
      </para></entry>
     </row>

     <row>
      <entry role="catalog_table_entry"><para role="column_definition">
       <structfield>classoid</structfield> <type>oid</type>
<!--
       (references <link linkend="catalog-pg-class"><structname>pg_class</structname></link>.<structfield>oid</structfield>)
-->
（参照先 <link linkend="catalog-pg-class"><structname>pg_class</structname></link>.<structfield>oid</structfield>）
      </para>
      <para>
<!--
       The OID of the system catalog this object appears in
-->
このオブジェクトが現れるシステムカタログのOID
      </para></entry>
     </row>

     <row>
      <entry role="catalog_table_entry"><para role="column_definition">
       <structfield>objsubid</structfield> <type>int4</type>
      </para>
      <para>
<!--
       For a security label on a table column, this is the column number (the
       <structfield>objoid</structfield> and <structfield>classoid</structfield> refer to
       the table itself).  For all other object types, this column is
       zero.
-->
テーブル列上のセキュリティラベルでは、これは列番号です（<structfield>objoid</structfield>および<structfield>classoid</structfield>はテーブル自身を参照します）。
他のすべての種類のオブジェクトでは、この列はゼロです。
      </para></entry>
     </row>

     <row>
      <entry role="catalog_table_entry"><para role="column_definition">
       <structfield>objtype</structfield> <type>text</type>
      </para>
      <para>
<!--
       The type of object to which this label applies, as text.
-->
このラベルが適用されるオブジェクトの種類のテキスト表現
      </para></entry>
     </row>

     <row>
      <entry role="catalog_table_entry"><para role="column_definition">
       <structfield>objnamespace</structfield> <type>oid</type>
<!--
       (references <link linkend="catalog-pg-namespace"><structname>pg_namespace</structname></link>.<structfield>oid</structfield>)
-->
（参照先 <link linkend="catalog-pg-namespace"><structname>pg_namespace</structname></link>.<structfield>oid</structfield>）
      </para>
      <para>
<!--
       The OID of the namespace for this object, if applicable;
       otherwise NULL.
-->
もし適用可能であればこのオブジェクト用の名前空間のOID。そうでない場合はNULL
      </para></entry>
     </row>

     <row>
      <entry role="catalog_table_entry"><para role="column_definition">
       <structfield>objname</structfield> <type>text</type>
      </para>
      <para>
<!--
       The name of the object to which this label applies, as text.
-->
このラベルが適用されるオブジェクト名称のテキスト表現
      </para></entry>
     </row>

     <row>
      <entry role="catalog_table_entry"><para role="column_definition">
       <structfield>provider</structfield> <type>text</type>
<!--
       (references <link linkend="catalog-pg-seclabel"><structname>pg_seclabel</structname></link>.<structfield>provider</structfield>)
-->
（参照先 <link linkend="catalog-pg-seclabel"><structname>pg_seclabel</structname></link>.<structfield>provider</structfield>）
      </para>
      <para>
<!--
       The label provider associated with this label.
-->
このラベルに関連付いたラベルプロバイダです。
      </para></entry>
     </row>

     <row>
      <entry role="catalog_table_entry"><para role="column_definition">
       <structfield>label</structfield> <type>text</type>
<!--
       (references <link linkend="catalog-pg-seclabel"><structname>pg_seclabel</structname></link>.<structfield>label</structfield>)
-->
（参照先 <link linkend="catalog-pg-seclabel"><structname>pg_seclabel</structname></link>.<structfield>label</structfield>）
      </para>
      <para>
<!--
       The security label applied to this object.
-->
このオブジェクトに適用されるセキュリティラベルです。
      </para></entry>
     </row>
    </tbody>
   </tgroup>
  </table>
 </sect1>

 <sect1 id="view-pg-sequences">
  <title><structname>pg_sequences</structname></title>

  <indexterm zone="view-pg-sequences">
   <primary>pg_sequences</primary>
  </indexterm>

  <para>
<!--
   The view <structname>pg_sequences</structname> provides access to
   useful information about each sequence in the database.
-->
<structname>pg_sequences</structname>ビューはデータベース内の各シーケンスについての有用な情報へのアクセスを提供します。
  </para>

  <table>
<!--
   <title><structname>pg_sequences</structname> Columns</title>
-->
   <title><structname>pg_sequences</structname>の列</title>
   <tgroup cols="1">
    <thead>
     <row>
      <entry role="catalog_table_entry"><para role="column_definition">
<!--
       Column Type
-->
列 型
      </para>
      <para>
<!--
       Description
-->
説明
      </para></entry>
     </row>
    </thead>

    <tbody>
     <row>
      <entry role="catalog_table_entry"><para role="column_definition">
       <structfield>schemaname</structfield> <type>name</type>
<!--
       (references <link linkend="catalog-pg-namespace"><structname>pg_namespace</structname></link>.<structfield>nspname</structfield>)
-->
（参照先 <link linkend="catalog-pg-namespace"><structname>pg_namespace</structname></link>.<structfield>nspname</structfield>）
      </para>
      <para>
<!--
       Name of schema containing sequence
-->
シーケンスがあるスキーマの名前
      </para></entry>
     </row>

     <row>
      <entry role="catalog_table_entry"><para role="column_definition">
       <structfield>sequencename</structfield> <type>name</type>
<!--
       (references <link linkend="catalog-pg-class"><structname>pg_class</structname></link>.<structfield>relname</structfield>)
-->
（参照先 <link linkend="catalog-pg-class"><structname>pg_class</structname></link>.<structfield>relname</structfield>）
      </para>
      <para>
<!--
       Name of sequence
-->
シーケンスの名前
      </para></entry>
     </row>

     <row>
      <entry role="catalog_table_entry"><para role="column_definition">
       <structfield>sequenceowner</structfield> <type>name</type>
<!--
       (references <link linkend="catalog-pg-authid"><structname>pg_authid</structname></link>.<structfield>rolname</structfield>)
-->
（参照先 <link linkend="catalog-pg-authid"><structname>pg_authid</structname></link>.<structfield>rolname</structfield>）
      </para>
      <para>
<!--
       Name of sequence's owner
-->
シーケンスの所有者の名前
      </para></entry>
     </row>

     <row>
      <entry role="catalog_table_entry"><para role="column_definition">
       <structfield>data_type</structfield> <type>regtype</type>
<!--
       (references <link linkend="catalog-pg-type"><structname>pg_type</structname></link>.<structfield>oid</structfield>)
-->
（参照先 <link linkend="catalog-pg-type"><structname>pg_type</structname></link>.<structfield>oid</structfield>）
      </para>
      <para>
<!--
       Data type of the sequence
-->
シーケンスのデータ型
      </para></entry>
     </row>

     <row>
      <entry role="catalog_table_entry"><para role="column_definition">
       <structfield>start_value</structfield> <type>int8</type>
      </para>
      <para>
<!--
       Start value of the sequence
-->
シーケンスの開始値
      </para></entry>
     </row>

     <row>
      <entry role="catalog_table_entry"><para role="column_definition">
       <structfield>min_value</structfield> <type>int8</type>
      </para>
      <para>
<!--
       Minimum value of the sequence
-->
シーケンスの最小値
      </para></entry>
     </row>

     <row>
      <entry role="catalog_table_entry"><para role="column_definition">
       <structfield>max_value</structfield> <type>int8</type>
      </para>
      <para>
<!--
       Maximum value of the sequence
-->
シーケンスの最大値
      </para></entry>
     </row>

     <row>
      <entry role="catalog_table_entry"><para role="column_definition">
       <structfield>increment_by</structfield> <type>int8</type>
      </para>
      <para>
<!--
       Increment value of the sequence
-->
シーケンスの増分値
      </para></entry>
     </row>

     <row>
      <entry role="catalog_table_entry"><para role="column_definition">
       <structfield>cycle</structfield> <type>bool</type>
      </para>
      <para>
<!--
       Whether the sequence cycles
-->
シーケンスが周回するかどうか
      </para></entry>
     </row>

     <row>
      <entry role="catalog_table_entry"><para role="column_definition">
       <structfield>cache_size</structfield> <type>int8</type>
      </para>
      <para>
<!--
       Cache size of the sequence
-->
シーケンスのキャッシュサイズ
      </para></entry>
     </row>

     <row>
      <entry role="catalog_table_entry"><para role="column_definition">
       <structfield>last_value</structfield> <type>int8</type>
      </para>
      <para>
<!--
       The last sequence value written to disk.  If caching is used,
       this value can be greater than the last value handed out from the
       sequence.
<<<<<<< HEAD
=======
-->
ディスクに書き込まれた最後のシーケンス値。
キャッシュが使用されている場合、この値はシーケンスから最後に取り出された値より大きくなることがあります。
>>>>>>> 32de6336
      </para></entry>
     </row>
    </tbody>
   </tgroup>
  </table>

  <para>
<<<<<<< HEAD
   The <structfield>last_value</structfield> column will read as null if any of
   the following are true:
   <itemizedlist>
    <listitem>
     <para>
      The sequence has not been read from yet.
=======
<!--
   The <structfield>last_value</structfield> column will read as null if any of
   the following are true:
-->
<structfield>last_value</structfield>列は以下のいずれかがtrueである場合、NULLとして読み込みます。
   <itemizedlist>
    <listitem>
     <para>
<!--
      The sequence has not been read from yet.
-->
シーケンスからまだ読み取られていない。
>>>>>>> 32de6336
     </para>
    </listitem>
    <listitem>
     <para>
<<<<<<< HEAD
      The current user does not have <literal>USAGE</literal> or
      <literal>SELECT</literal> privilege on the sequence.
=======
<!--
      The current user does not have <literal>USAGE</literal> or
      <literal>SELECT</literal> privilege on the sequence.
-->
現在のユーザがシーケンスについて<literal>USAGE</literal>あるいは<literal>SELECT</literal>権限を持っていない。
>>>>>>> 32de6336
     </para>
    </listitem>
    <listitem>
     <para>
<<<<<<< HEAD
      The sequence is unlogged and the server is a standby.
=======
<!--
      The sequence is unlogged and the server is a standby.
-->
ログを取らないシーケンスで、サーバはスタンバイ。
>>>>>>> 32de6336
     </para>
    </listitem>
   </itemizedlist>
  </para>

 </sect1>

 <sect1 id="view-pg-settings">
  <title><structname>pg_settings</structname></title>

  <indexterm zone="view-pg-settings">
   <primary>pg_settings</primary>
  </indexterm>

  <para>
<!--
   The view <structname>pg_settings</structname> provides access to
   run-time parameters of the server.  It is essentially an alternative
   interface to the <link linkend="sql-show"><command>SHOW</command></link>
   and <link linkend="sql-set"><command>SET</command></link> commands.
   It also provides access to some facts about each parameter that are
   not directly available from <link linkend="sql-show"><command>SHOW</command></link>, such as minimum and
   maximum values.
-->
<structname>pg_settings</structname>ビューはサーバの実行時パラメータへのアクセスを提供します。
基本的に<link linkend="sql-show"><command>SHOW</command></link>と<link linkend="sql-set"><command>SET</command></link>コマンドの代わりとなるインタフェースです。
同時に最大・最小値などのように<link linkend="sql-show"><command>SHOW</command></link>コマンドでは直接入手できないそれぞれのパラメータのいくつかの実状にアクセスする機能を提供します。
  </para>

  <table>
<!--
   <title><structname>pg_settings</structname> Columns</title>
-->
   <title><structname>pg_settings</structname>の列</title>
   <tgroup cols="1">
    <thead>
     <row>
      <entry role="catalog_table_entry"><para role="column_definition">
<!--
       Column Type
-->
列 型
      </para>
      <para>
<!--
       Description
-->
説明
      </para></entry>
     </row>
    </thead>

    <tbody>
     <row>
      <entry role="catalog_table_entry"><para role="column_definition">
       <structfield>name</structfield> <type>text</type>
      </para>
      <para>
<!--
       Run-time configuration parameter name
-->
実行時設定パラメータ名
      </para></entry>
     </row>

     <row>
      <entry role="catalog_table_entry"><para role="column_definition">
       <structfield>setting</structfield> <type>text</type>
      </para>
      <para>
<!--
       Current value of the parameter
-->
パラメータの現在値
      </para></entry>
     </row>

     <row>
      <entry role="catalog_table_entry"><para role="column_definition">
       <structfield>unit</structfield> <type>text</type>
      </para>
      <para>
<!--
       Implicit unit of the parameter
-->
暗黙的なパラメータの単位
      </para></entry>
     </row>

     <row>
      <entry role="catalog_table_entry"><para role="column_definition">
       <structfield>category</structfield> <type>text</type>
      </para>
      <para>
<!--
       Logical group of the parameter
-->
パラメータの論理グループ
      </para></entry>
     </row>

     <row>
      <entry role="catalog_table_entry"><para role="column_definition">
       <structfield>short_desc</structfield> <type>text</type>
      </para>
      <para>
<!--
       A brief description of the parameter
-->
パラメータの簡潔な説明
      </para></entry>
     </row>

     <row>
      <entry role="catalog_table_entry"><para role="column_definition">
       <structfield>extra_desc</structfield> <type>text</type>
      </para>
      <para>
<!--
       Additional, more detailed, description of the parameter
-->
追加で、より詳細なパラメータについての説明
      </para></entry>
     </row>

     <row>
      <entry role="catalog_table_entry"><para role="column_definition">
       <structfield>context</structfield> <type>text</type>
      </para>
      <para>
<!--
       Context required to set the parameter's value (see below)
-->
パラメータ値を設定するために必要な文脈（後述）
      </para></entry>
     </row>

     <row>
      <entry role="catalog_table_entry"><para role="column_definition">
       <structfield>vartype</structfield> <type>text</type>
      </para>
      <para>
<!--
       Parameter type (<literal>bool</literal>, <literal>enum</literal>,
       <literal>integer</literal>, <literal>real</literal>, or <literal>string</literal>)
-->
パラメータの型（<literal>bool</literal>、<literal>enum</literal>、<literal>integer</literal>、<literal>real</literal>もしくは<literal>string</literal>）
      </para></entry>
     </row>

     <row>
      <entry role="catalog_table_entry"><para role="column_definition">
       <structfield>source</structfield> <type>text</type>
      </para>
      <para>
<!--
       Source of the current parameter value
-->
現在のパラメータ値のソース
      </para></entry>
     </row>

     <row>
      <entry role="catalog_table_entry"><para role="column_definition">
       <structfield>min_val</structfield> <type>text</type>
      </para>
      <para>
<!--
       Minimum allowed value of the parameter (null for non-numeric
       values)
-->
容認されている最小のパラメータ値（数値でない場合はNULL）
      </para></entry>
     </row>

     <row>
      <entry role="catalog_table_entry"><para role="column_definition">
       <structfield>max_val</structfield> <type>text</type>
      </para>
      <para>
<!--
       Maximum allowed value of the parameter (null for non-numeric
       values)
-->
容認されている最大のパラメータ値（数値でない場合はNULL）
      </para></entry>
     </row>

     <row>
      <entry role="catalog_table_entry"><para role="column_definition">
       <structfield>enumvals</structfield> <type>text[]</type>
      </para>
      <para>
<!--
       Allowed values of an enum parameter (null for non-enum
       values)
-->
許可された列挙パラメータの値（列挙型ではない場合はNULL）
      </para></entry>
     </row>

     <row>
      <entry role="catalog_table_entry"><para role="column_definition">
       <structfield>boot_val</structfield> <type>text</type>
      </para>
      <para>
<!--
       Parameter value assumed at server startup if the parameter is
       not otherwise set
-->
パラメータが設定されていなかったとした場合に仮定されるサーバ起動時のパラメータ値
      </para></entry>
     </row>

     <row>
      <entry role="catalog_table_entry"><para role="column_definition">
       <structfield>reset_val</structfield> <type>text</type>
      </para>
      <para>
<!--
       Value that <link linkend="sql-reset"><command>RESET</command></link> would reset the parameter to
       in the current session
-->
現状のセッションにおいて<link linkend="sql-reset"><command>RESET</command></link>によって戻されるパラメータの値
      </para></entry>
     </row>

     <row>
      <entry role="catalog_table_entry"><para role="column_definition">
       <structfield>sourcefile</structfield> <type>text</type>
      </para>
      <para>
<!--
       Configuration file the current value was set in (null for
       values set from sources other than configuration files, or when
       examined by a user who neither is a superuser nor has privileges of
       <literal>pg_read_all_settings</literal>); helpful when using
       <literal>include</literal> directives in configuration files
-->
現状の値が設定されている設定ファイル（設定ファイル以外のソースから設定された値の場合、スーパーユーザでも<literal>pg_read_all_settings</literal>の権限を持たないユーザから検査された時はNULLです）。
設定ファイル内で<literal>include</literal>指示子を使用する時に役に立ちます。
      </para></entry>
     </row>

     <row>
      <entry role="catalog_table_entry"><para role="column_definition">
       <structfield>sourceline</structfield> <type>int4</type>
      </para>
      <para>
<!--
       Line number within the configuration file the current value was
       set at (null for values set from sources other than configuration files,
       or when examined by a user who neither is a superuser nor has privileges of
       <literal>pg_read_all_settings</literal>).
-->
現状の値が設定されている設定ファイル内の行番号（設定ファイル以外のソースから設定された値の場合、スーパーユーザでも<literal>pg_read_all_settings</literal>の権限を持たないユーザから検査された時はNULLです）。
      </para></entry>
     </row>

     <row>
      <entry role="catalog_table_entry"><para role="column_definition">
       <structfield>pending_restart</structfield> <type>bool</type>
      </para>
      <para>
<!--
       <literal>true</literal> if the value has been changed in the
       configuration file but needs a restart; or <literal>false</literal>
       otherwise.
-->
<literal>true</literal>の場合は、値が設定ファイル内で変更されたが再起動が必要。
それ以外は<literal>false</literal>
      </para></entry>
     </row>
    </tbody>
   </tgroup>
  </table>

  <para>
<!--
   There are several possible values of <structfield>context</structfield>.
   In order of decreasing difficulty of changing the setting, they are:
-->
<structfield>context</structfield>が取り得る値は複数あります。
この設定の変更の困難さを軽くするために、以下に示します。
  </para>

  <variablelist>
   <varlistentry>
    <!-- PGC_INTERNAL -->
    <term><literal>internal</literal></term>
    <listitem>
     <para>
<!--
      These settings cannot be changed directly; they reflect internally
      determined values.  Some of them may be adjustable by rebuilding the
      server with different configuration options, or by changing options
      supplied to <application>initdb</application>.
-->
これらの設定は直接変更できません。
これらは内部で決定された値を反映するものです。
一部は異なる設定オプションでサーバを再構築する、または、<application>initdb</application>に与えるオプションを変更することで調整できます。
     </para>
    </listitem>
   </varlistentry>
   <varlistentry>
    <!-- PGC_POSTMASTER -->
    <term><literal>postmaster</literal></term>
    <listitem>
     <para>
<!--
      These settings can only be applied when the server starts, so any change
      requires restarting the server.  Values for these settings are typically
      stored in the <filename>postgresql.conf</filename> file, or passed on
      the command line when starting the server.  Of course, settings with any
      of the lower <structfield>context</structfield> types can also be
      set at server start time.
-->
これらの設定はサーバ起動時にのみ適用できます。
このため何かを変更するためにはサーバを再起動しなければなりません。
これらの設定用の値は通常<filename>postgresql.conf</filename>ファイル内に格納されている、あるいは、サーバを起動する際のコマンドラインから渡されます。
当然ながら、より低い種類の<structfield>context</structfield>を持つ設定もサーバ起動時に設定できます。
     </para>
    </listitem>
   </varlistentry>
   <varlistentry>
    <!-- PGC_SIGHUP -->
    <term><literal>sighup</literal></term>
    <listitem>
     <para>
<!--
      Changes to these settings can be made in
      <filename>postgresql.conf</filename> without restarting the server.
      Send a <systemitem>SIGHUP</systemitem> signal to the postmaster to
      cause it to re-read <filename>postgresql.conf</filename> and apply
      the changes.  The postmaster will also forward the
      <systemitem>SIGHUP</systemitem> signal to its child processes so that
      they all pick up the new value.
-->
これらの設定は、サーバを再起動することなく<filename>postgresql.conf</filename>内を変更することで行うことができます。
<filename>postgresql.conf</filename>を再度読み込み、変更を適用させるためには、postmasterに<systemitem>SIGHUP</systemitem>シグナルを送信してください。
すべての子プロセスが新しい値を選択するように、postmasterは同時に子プロセスに<systemitem>SIGHUP</systemitem>シグナルを転送します。
     </para>
    </listitem>
   </varlistentry>
   <varlistentry>
    <!-- PGC_SU_BACKEND -->
    <term><literal>superuser-backend</literal></term>
    <listitem>
     <para>
<!--
      Changes to these settings can be made in
      <filename>postgresql.conf</filename> without restarting the server.
      They can also be set for a particular session in the connection request
      packet (for example, via <application>libpq</application>'s <literal>PGOPTIONS</literal>
      environment variable), but only if the connecting user is a superuser
      or has been granted the appropriate <literal>SET</literal> privilege.
      However, these settings never change in a session after it is started.
      If you change them in <filename>postgresql.conf</filename>, send a
      <systemitem>SIGHUP</systemitem> signal to the postmaster to cause it to
      re-read <filename>postgresql.conf</filename>.  The new values will only
      affect subsequently-launched sessions.
-->
これらの設定は、サーバを再起動することなく<filename>postgresql.conf</filename>内を変更することで行うことができます。
また、接続要求パケットの中で特定のセッション向けに設定することもできます（例えば<application>libpq</application>の<literal>PGOPTIONS</literal>環境変数）が、これは接続ユーザがスーパーユーザか、適切な<literal>SET</literal>権限を与えられたユーザの場合に限られます。
しかし、これらの設定はセッションが開始してから、そのセッションの中で変更することはできません。
<filename>postgresql.conf</filename>内でそれらを変更した場合は、<filename>postgresql.conf</filename>を再度読み込ませるために、postmasterに<systemitem>SIGHUP</systemitem>シグナルを送信してください。
新しい値はその後で始まったセッションにのみ影響を与えます。
     </para>
    </listitem>
   </varlistentry>
   <varlistentry>
    <!-- PGC_BACKEND -->
    <term><literal>backend</literal></term>
    <listitem>
     <para>
<!--
      Changes to these settings can be made in
      <filename>postgresql.conf</filename> without restarting the server.
      They can also be set for a particular session in the connection request
      packet (for example, via <application>libpq</application>'s <literal>PGOPTIONS</literal>
      environment variable); any user can make such a change for their session.
      However, these settings never change in a session after it is started.
      If you change them in <filename>postgresql.conf</filename>, send a
      <systemitem>SIGHUP</systemitem> signal to the postmaster to cause it to
      re-read <filename>postgresql.conf</filename>.  The new values will only
      affect subsequently-launched sessions.
-->
これらの設定は、サーバを再起動することなく<filename>postgresql.conf</filename>内を変更することで行うことができます。
また、接続要求パケットの中で特定のセッション向けに設定することもできます（例えば<application>libpq</application>の<literal>PGOPTIONS</literal>環境変数）。
どのユーザでも、自分のセッション向けにそのような変更ができます。
しかし、これらの設定はセッションが開始してから、そのセッションの中で変更することはできません。
<filename>postgresql.conf</filename>内でそれらを変更した場合は、<filename>postgresql.conf</filename>を再度読み込ませるために、postmasterに<systemitem>SIGHUP</systemitem>シグナルを送信してください。
新しい値はその後で始まったセッションにのみ影響を与えます。
     </para>
    </listitem>
   </varlistentry>
   <varlistentry>
    <!-- PGC_SUSET -->
    <term><literal>superuser</literal></term>
    <listitem>
     <para>
<!--
      These settings can be set from <filename>postgresql.conf</filename>,
      or within a session via the <command>SET</command> command; but only superusers
      and users with the appropriate <literal>SET</literal> privilege
      can change them via <command>SET</command>.  Changes in
      <filename>postgresql.conf</filename> will affect existing sessions
      only if no session-local value has been established with <command>SET</command>.
-->
これらの設定は<filename>postgresql.conf</filename>、または、セッションの中で<command>SET</command>コマンドを使用することで設定ができます。
しかし<command>SET</command>経由で変更できるのは、接続するユーザがスーパーユーザか、適切な<literal>SET</literal>権限を与えられたユーザに限られます。
<filename>postgresql.conf</filename>内の変更は、セッション独自の値が<command>SET</command>で設定されていない場合にのみ、既存のセッションに影響を与えます。
     </para>
    </listitem>
   </varlistentry>
   <varlistentry>
    <!-- PGC_USERSET -->
    <term><literal>user</literal></term>
    <listitem>
     <para>
<!--
      These settings can be set from <filename>postgresql.conf</filename>,
      or within a session via the <command>SET</command> command.  Any user is
      allowed to change their session-local value.  Changes in
      <filename>postgresql.conf</filename> will affect existing sessions
      only if no session-local value has been established with <command>SET</command>.
-->
これらの設定は<filename>postgresql.conf</filename>、または、セッションの中で<command>SET</command>コマンドを使用することで設定ができます。
任意のユーザが自身のセッション独自の値を変更することが許されています。
<filename>postgresql.conf</filename>内の変更は、セッション独自の値が<command>SET</command>で設定されていない場合にのみ、既存のセッションに影響を与えます。
     </para>
    </listitem>
   </varlistentry>
  </variablelist>

  <para>
<!--
   See <xref linkend="config-setting"/> for more information about the various
   ways to change these parameters.
-->
これらのパラメータを変更する各種方法に関する情報については<xref linkend="config-setting"/>を参照してください。
  </para>

  <para>
<!--
   This view cannot be inserted into or deleted from, but it can be updated.  An
   <command>UPDATE</command> applied to a row of <structname>pg_settings</structname>
   is equivalent to executing the <command>SET</command> command on that named
   parameter. The change only affects the value used by the current
   session. If an <command>UPDATE</command> is issued within a transaction
   that is later aborted, the effects of the <command>UPDATE</command> command
   disappear when the transaction is rolled back. Once the surrounding
   transaction is committed, the effects will persist until the end of the
   session, unless overridden by another <command>UPDATE</command> or
   <command>SET</command>.
-->
このビューには挿入も削除もできませんが、更新することは可能です。
<structname>pg_settings</structname>の行へ適用された<command>UPDATE</command>は、<command>SET</command>コマンドを名前付きの引数に対して実行するのと同等です。
<structname>pg_settings</structname>行に適用される<command>UPDATE</command>は名前付きのパラメータに対して<command>SET</command>コマンドを実行することと同値です。
変更は現在のセッションで使用されている値にのみ有効です。
もしも後に中止されるトランザクション内で<command>UPDATE</command>が発行されると、トランザクションがロールバックされた時点で<command>UPDATE</command>コマンドは効力を失います。
排他制御中のトランザクションがひとたびコミットされると、その効果は他の<command>UPDATE</command>もしくは<command>SET</command>コマンドで上書きされない限りセッションの完了まで保たれます。
  </para>

  <para>
<!--
   This view does not
   display <link linkend="runtime-config-custom">customized options</link>
   unless the extension module that defines them has been loaded by the
   backend process executing the query (e.g., via a mention in
   <xref linkend="guc-shared-preload-libraries"/>,
   a call to a C function in the extension, or the
   <link linkend="sql-load"><command>LOAD</command></link> command).
   For example, since <link linkend="archive-modules">archive modules</link>
   are normally loaded only by the archiver process not regular sessions,
   this view will not display any customized options defined by such modules
   unless special action is taken to load them into the backend process
   executing the query.
-->
<link linkend="runtime-config-custom">カスタマイズオプション</link>を定義する拡張モジュールが、クエリを実行するバックエンドプロセスによって（たとえば<xref linkend="guc-shared-preload-libraries"/>で記述された方法、拡張モジュール内のC関数の呼び出し、<link linkend="sql-load"><command>LOAD</command></link>コマンドなどによって）ロードされていない限り、このビューには表示されません。
たとえば、<link linkend="archive-modules">アーカイブモジュール</link>は通常、通常のセッションではなくアーカイバプロセスによってのみロードされるため、クエリを実行するバックエンドプロセスにロードするための特別なアクションがとられていない限り、このビューにはこれらのモジュールによって定義されたカスタマイズされたオプションは表示されません。
  </para>

 </sect1>

 <sect1 id="view-pg-shadow">
  <title><structname>pg_shadow</structname></title>

  <indexterm zone="view-pg-shadow">
   <primary>pg_shadow</primary>
  </indexterm>

  <para>
<!--
   The view <structname>pg_shadow</structname> exists for backwards
   compatibility: it emulates a catalog that existed in
   <productname>PostgreSQL</productname> before version 8.1.
   It shows properties of all roles that are marked as
   <structfield>rolcanlogin</structfield> in
   <link linkend="catalog-pg-authid"><structname>pg_authid</structname></link>.
-->
<structname>pg_shadow</structname>ビューは下位互換のために存在しています。
バージョン8.1以前の<productname>PostgreSQL</productname>に存在していたカタログを模擬します。
<link linkend="catalog-pg-authid"><structname>pg_authid</structname></link>内で<structfield>rolcanlogin</structfield>のマークがついた全てのロールの属性を保持します。
  </para>

  <para>
<!--
   The name stems from the fact that this table
   should not be readable by the public since it contains passwords.
   <link linkend="view-pg-user"><structname>pg_user</structname></link>
   is a publicly readable view on
   <structname>pg_shadow</structname> that blanks out the password field.
-->
名前の由来は、このテーブルがパスワードを含むため、一般的には読めないことから来ています。
<link linkend="view-pg-user"><structname>pg_user</structname></link>は、<structname>pg_shadow</structname>のビューですが、パスワードの列が空白となっているため一般に読むことが可能です。
  </para>

  <table>
<!--
   <title><structname>pg_shadow</structname> Columns</title>
-->
   <title><structname>pg_shadow</structname>の列</title>
   <tgroup cols="1">
    <thead>
     <row>
      <entry role="catalog_table_entry"><para role="column_definition">
<!--
       Column Type
-->
列 型
      </para>
      <para>
<!--
       Description
-->
説明
      </para></entry>
     </row>
    </thead>

    <tbody>
     <row>
      <entry role="catalog_table_entry"><para role="column_definition">
       <structfield>usename</structfield> <type>name</type>
<!--
       (references <link linkend="catalog-pg-authid"><structname>pg_authid</structname></link>.<structfield>rolname</structfield>)
-->
（参照先 <link linkend="catalog-pg-authid"><structname>pg_authid</structname></link>.<structfield>rolname</structfield>）
      </para>
      <para>
<!--
       User name
-->
ユーザ名
      </para></entry>
     </row>

     <row>
      <entry role="catalog_table_entry"><para role="column_definition">
       <structfield>usesysid</structfield> <type>oid</type>
<!--
       (references <link linkend="catalog-pg-authid"><structname>pg_authid</structname></link>.<structfield>oid</structfield>)
-->
（参照先 <link linkend="catalog-pg-authid"><structname>pg_authid</structname></link>.<structfield>oid</structfield>）
      </para>
      <para>
<!--
       ID of this user
-->
ユーザID
      </para></entry>
     </row>

     <row>
      <entry role="catalog_table_entry"><para role="column_definition">
       <structfield>usecreatedb</structfield> <type>bool</type>
      </para>
      <para>
<!--
       User can create databases
-->
ユーザはデータベースを作成可能です。
      </para></entry>
     </row>

     <row>
      <entry role="catalog_table_entry"><para role="column_definition">
       <structfield>usesuper</structfield> <type>bool</type>
      </para>
      <para>
<!--
       User is a superuser
-->
ユーザはスーパーユーザです。
      </para></entry>
     </row>

     <row>
      <entry role="catalog_table_entry"><para role="column_definition">
       <structfield>userepl</structfield> <type>bool</type>
      </para>
      <para>
<!--
       User can initiate streaming replication and put the system in and
       out of backup mode.
-->
ユーザはストリーミングレプリケーションを開始することができ、システムをバックアップモードにしたり、戻したりできます。
      </para></entry>
     </row>

     <row>
      <entry role="catalog_table_entry"><para role="column_definition">
       <structfield>usebypassrls</structfield> <type>bool</type>
      </para>
      <para>
<!--
       User bypasses every row-level security policy, see
       <xref linkend="ddl-rowsecurity"/> for more information.
-->
ユーザはすべての行単位セキュリティポリシーを無視します。
詳しくは<xref linkend="ddl-rowsecurity"/>を参照してください。
      </para></entry>
     </row>

     <row>
      <entry role="catalog_table_entry"><para role="column_definition">
       <structfield>passwd</structfield> <type>text</type>
      </para>
      <para>
<!--
       Password (possibly encrypted); null if none.  See
       <link linkend="catalog-pg-authid"><structname>pg_authid</structname></link>
       for details of how encrypted passwords are stored.
-->
（おそらく暗号化された）パスワード。
存在しない場合はNULLです。
暗号化されたパスワードの格納方法については<link linkend="catalog-pg-authid"><structname>pg_authid</structname></link>を参照してください。
      </para></entry>
     </row>

     <row>
      <entry role="catalog_table_entry"><para role="column_definition">
       <structfield>valuntil</structfield> <type>timestamptz</type>
      </para>
      <para>
<!--
       Password expiry time (only used for password authentication)
-->
パスワード有効期限（パスワード認証でのみ使用）
      </para></entry>
     </row>

     <row>
      <entry role="catalog_table_entry"><para role="column_definition">
       <structfield>useconfig</structfield> <type>text[]</type>
      </para>
      <para>
<!--
       Session defaults for run-time configuration variables
-->
実行時設定変数のセッションデフォルト
      </para></entry>
     </row>
    </tbody>
   </tgroup>
  </table>

 </sect1>

 <sect1 id="view-pg-shmem-allocations">
  <title><structname>pg_shmem_allocations</structname></title>

  <indexterm zone="view-pg-shmem-allocations">
   <primary>pg_shmem_allocations</primary>
  </indexterm>

  <para>
<!--
   The <structname>pg_shmem_allocations</structname> view shows allocations
   made from the server's main shared memory segment.  This includes both
   memory allocated by <productname>PostgreSQL</productname> itself and memory
   allocated by extensions using the mechanisms detailed in
   <xref linkend="xfunc-shared-addin" />.
-->
<structname>pg_shmem_allocations</structname>ビューは、サーバの主共有メモリセグメントによるメモリの獲得状況を表示します。
これは<productname>PostgreSQL</productname>自身が獲得したメモリと、<xref linkend="xfunc-shared-addin" />で詳細を説明している機構を使って拡張が獲得したメモリの両方が含まれます。
  </para>

  <para>
<!--
   Note that this view does not include memory allocated using the dynamic
   shared memory infrastructure.
-->
このビューは動的共有メモリ基盤を使って獲得したメモリは含まれないことに注意してください。
  </para>

  <table>
<!--
   <title><structname>pg_shmem_allocations</structname> Columns</title>
-->
   <title><structname>pg_shmem_allocations</structname>の列</title>
   <tgroup cols="1">
    <thead>
     <row>
      <entry role="catalog_table_entry"><para role="column_definition">
<!--
       Column Type
-->
列 型
      </para>
      <para>
<!--
       Description
-->
説明
      </para></entry>
     </row>
    </thead>

    <tbody>
     <row>
      <entry role="catalog_table_entry"><para role="column_definition">
       <structfield>name</structfield> <type>text</type>
      </para>
      <para>
<!--
       The name of the shared memory allocation. NULL for unused memory
       and <literal>&lt;anonymous&gt;</literal> for anonymous
       allocations.
-->
共有メモリ獲得の名前です。
NULLなら未使用のメモリで、無名の獲得なら<literal>&lt;anonymous&gt;</literal>です。
      </para></entry>
     </row>

     <row>
      <entry role="catalog_table_entry"><para role="column_definition">
       <structfield>off</structfield> <type>int8</type>
      </para>
      <para>
<!--
       The offset at which the allocation starts. NULL for anonymous
       allocations, since details related to them are not known.
-->
この獲得が開始する位置です。
無名の獲得は詳細が不明なので、NULLとなります。
      </para></entry>
     </row>

     <row>
      <entry role="catalog_table_entry"><para role="column_definition">
       <structfield>size</structfield> <type>int8</type>
      </para>
      <para>
<!--
       Size of the allocation in bytes
-->
バイト単位の獲得サイズ
      </para></entry>
     </row>

     <row>
      <entry role="catalog_table_entry"><para role="column_definition">
       <structfield>allocated_size</structfield> <type>int8</type>
      </para>
      <para>
<!--
       Size of the allocation in bytes including padding. For anonymous
       allocations, no information about padding is available, so the
       <literal>size</literal> and <literal>allocated_size</literal> columns
       will always be equal. Padding is not meaningful for free memory, so
       the columns will be equal in that case also.
-->
パディングを含むバイト単位の獲得サイズです。
無名の獲得では、パディングに関する情報はありません。ですから<literal>size</literal>と<literal>allocated_size</literal>列は常に同じです。
パディングは未使用メモリでは意味がありません。ですからそのような列でも同じになります。
      </para></entry>
     </row>
    </tbody>
   </tgroup>
  </table>

  <para>
<!--
   Anonymous allocations are allocations that have been made
   with <literal>ShmemAlloc()</literal> directly, rather than via
   <literal>ShmemInitStruct()</literal> or
   <literal>ShmemInitHash()</literal>.
-->
無名の獲得は、<literal>ShmemInitStruct()</literal>あるいは<literal>ShmemInitHash()</literal>ではなく、<literal>ShmemAlloc()</literal>で直接行われたものです。
  </para>

  <para>
<!--
   By default, the <structname>pg_shmem_allocations</structname> view can be
   read only by superusers or roles with privileges of the
   <literal>pg_read_all_stats</literal> role.
-->
デフォルトでは<structname>pg_shmem_allocations</structname>はスーパーユーザか、<literal>pg_read_all_stats</literal>ロールの権限を持つロールだけが読み取りできます。
  </para>
 </sect1>

 <sect1 id="view-pg-stats">
  <title><structname>pg_stats</structname></title>

  <indexterm zone="view-pg-stats">
   <primary>pg_stats</primary>
  </indexterm>

  <para>
<!--
   The view <structname>pg_stats</structname> provides access to
   the information stored in the <link
   linkend="catalog-pg-statistic"><structname>pg_statistic</structname></link>
   catalog.  This view allows access only to rows of
   <link linkend="catalog-pg-statistic"><structname>pg_statistic</structname></link> that correspond to tables the
   user has permission to read, and therefore it is safe to allow public
   read access to this view.
-->
<structname>pg_stats</structname>ビューは<link linkend="catalog-pg-statistic"><structname>pg_statistic</structname></link>カタログの情報にアクセスするためのビューです。
このビューは、ユーザが読み込み権限を持つテーブルに一致する<link linkend="catalog-pg-statistic"><structname>pg_statistic</structname></link>の行に対してのみアクセスを許可しています。
よって、このビューに対して一般に読み込みを許可しても安全です。
  </para>

  <para>
<!--
   <structname>pg_stats</structname> is also designed to present the
   information in a more readable format than the underlying catalog
   &mdash; at the cost that its schema must be extended whenever new slot types
   are defined for <link linkend="catalog-pg-statistic"><structname>pg_statistic</structname></link>.
-->
<structname>pg_stats</structname>も、その基礎となっているカタログよりも、より読みやすい書式で情報を提供するように設計されています。
しかし、これは、もし<link linkend="catalog-pg-statistic"><structname>pg_statistic</structname></link>に対して新しいスロット型が定義されるたびに、スキーマが拡張されなくてはならない、という犠牲を払っています。
  </para>

  <table>
<!--
   <title><structname>pg_stats</structname> Columns</title>
-->
   <title><structname>pg_stats</structname>の列</title>
   <tgroup cols="1">
    <thead>
     <row>
      <entry role="catalog_table_entry"><para role="column_definition">
<!--
       Column Type
-->
列 型
      </para>
      <para>
<!--
       Description
-->
説明
      </para></entry>
     </row>
    </thead>

    <tbody>
     <row>
      <entry role="catalog_table_entry"><para role="column_definition">
       <structfield>schemaname</structfield> <type>name</type>
<!--
       (references <link linkend="catalog-pg-namespace"><structname>pg_namespace</structname></link>.<structfield>nspname</structfield>)
-->
（参照先 <link linkend="catalog-pg-namespace"><structname>pg_namespace</structname></link>.<structfield>nspname</structfield>）
      </para>
      <para>
<!--
       Name of schema containing table
-->
テーブルがあるスキーマの名前
      </para></entry>
     </row>

     <row>
      <entry role="catalog_table_entry"><para role="column_definition">
       <structfield>tablename</structfield> <type>name</type>
<!--
       (references <link linkend="catalog-pg-class"><structname>pg_class</structname></link>.<structfield>relname</structfield>)
-->
（参照先 <link linkend="catalog-pg-class"><structname>pg_class</structname></link>.<structfield>relname</structfield>）
      </para>
      <para>
<!--
       Name of table
-->
テーブルの名前
      </para></entry>
     </row>

     <row>
      <entry role="catalog_table_entry"><para role="column_definition">
       <structfield>attname</structfield> <type>name</type>
<!--
       (references <link linkend="catalog-pg-attribute"><structname>pg_attribute</structname></link>.<structfield>attname</structfield>)
-->
（参照先 <link linkend="catalog-pg-attribute"><structname>pg_attribute</structname></link>.<structfield>attname</structfield>）
      </para>
      <para>
<!--
       Name of column described by this row
-->
この行が記述する列名
      </para></entry>
     </row>

     <row>
      <entry role="catalog_table_entry"><para role="column_definition">
       <structfield>inherited</structfield> <type>bool</type>
      </para>
      <para>
<!--
       If true, this row includes values from child tables, not just the
       values in the specified table
-->
trueの場合は、この行には指定されたテーブルの値だけではなく、子テーブルの値が含まれます
      </para></entry>
     </row>

     <row>
      <entry role="catalog_table_entry"><para role="column_definition">
       <structfield>null_frac</structfield> <type>float4</type>
      </para>
      <para>
<!--
       Fraction of column entries that are null
-->
NULLとなっている列項目の割合
      </para></entry>
     </row>

     <row>
      <entry role="catalog_table_entry"><para role="column_definition">
       <structfield>avg_width</structfield> <type>int4</type>
      </para>
      <para>
<!--
       Average width in bytes of column's entries
-->
列項目のバイト単位による平均幅
      </para></entry>
     </row>

     <row>
      <entry role="catalog_table_entry"><para role="column_definition">
       <structfield>n_distinct</structfield> <type>float4</type>
      </para>
      <para>
<!--
       If greater than zero, the estimated number of distinct values in the
       column.  If less than zero, the negative of the number of distinct
       values divided by the number of rows.  (The negated form is used when
       <command>ANALYZE</command> believes that the number of distinct values is
       likely to increase as the table grows; the positive form is used when
       the column seems to have a fixed number of possible values.)  For
       example, -1 indicates a unique column in which the number of distinct
       values is the same as the number of rows.
-->
ゼロより大きい値は列内の個別値の推定数です。
ゼロより小さければ行数で個別値を割算した数字の負数です。
（テーブルが肥大するにつれ個別値の増大があり得ると<command>ANALYZE</command>が判断した場合に負変換形式が使われます。
正変換形式は列の取り得る値が固定数を持つと思われる場合に使用されます）。
例えば-1は個別値の数が行数と等しいような、一意な列を表します。
      </para></entry>
     </row>

     <row>
      <entry role="catalog_table_entry"><para role="column_definition">
       <structfield>most_common_vals</structfield> <type>anyarray</type>
      </para>
      <para>
<!--
       A list of the most common values in the column. (Null if
       no values seem to be more common than any others.)
-->
列の中の最も共通した値のリストです（他の値よりもより共通している値がない場合はNULLです）。
      </para></entry>
     </row>

     <row>
      <entry role="catalog_table_entry"><para role="column_definition">
       <structfield>most_common_freqs</structfield> <type>float4[]</type>
      </para>
      <para>
<!--
       A list of the frequencies of the most common values,
       i.e., number of occurrences of each divided by total number of rows.
       (Null when <structfield>most_common_vals</structfield> is.)
-->
最も一般的な値の出現頻度のリストで、つまり行の総数で出現数を割算した数字です（<structfield>most_common_vals</structfield>がNULLの時はNULLです）。
      </para></entry>
     </row>

     <row>
      <entry role="catalog_table_entry"><para role="column_definition">
       <structfield>histogram_bounds</structfield> <type>anyarray</type>
      </para>
      <para>
<!--
       A list of values that divide the column's values into groups of
       approximately equal population.  The values in
       <structfield>most_common_vals</structfield>, if present, are omitted from this
       histogram calculation.  (This column is null if the column data type
       does not have a <literal>&lt;</literal> operator or if the
       <structfield>most_common_vals</structfield> list accounts for the entire
       population.)
-->
列の値を満遍なく似たような数でグループに分配した値のリストです。
<structfield>most_common_vals</structfield>の値がもし存在すればこのヒストグラム計算は行われません。
（列データ型が<literal>&lt;</literal>演算子を所有しない場合、もしくは<structfield>most_common_vals</structfield>が全体の構成要素アカウントをリストしている場合、この列はNULLです）。
      </para></entry>
     </row>

     <row>
      <entry role="catalog_table_entry"><para role="column_definition">
       <structfield>correlation</structfield> <type>float4</type>
      </para>
      <para>
<!--
       Statistical correlation between physical row ordering and
       logical ordering of the column values.  This ranges from -1 to +1.
       When the value is near -1 or +1, an index scan on the column will
       be estimated to be cheaper than when it is near zero, due to reduction
       of random access to the disk.  (This column is null if the column data
       type does not have a <literal>&lt;</literal> operator.)
-->
物理的な[訳注：ディスク上の]行の並び順と論理的な列の値の並び順に関する統計的相関です。
この値は-1から+1の範囲です。
値が-1もしくは+1の近辺にある時、ディスクにランダムアクセスする必要が少なくなるためこの列に対してのインデックススキャンはゼロ近辺にある場合に比較して安価であると推定されます。
（列データ型に<literal>&lt;</literal>演算子がない場合、この列はNULLです）。
      </para></entry>
     </row>

     <row>
      <entry role="catalog_table_entry"><para role="column_definition">
       <structfield>most_common_elems</structfield> <type>anyarray</type>
      </para>
      <para>
<!--
       A list of non-null element values most often appearing within values of
       the column. (Null for scalar types.)
-->
列の値の中で最もよく出現する非NULLの要素値のリストです。（スカラ型の場合はNULLです。）
      </para></entry>
     </row>

     <row>
      <entry role="catalog_table_entry"><para role="column_definition">
       <structfield>most_common_elem_freqs</structfield> <type>float4[]</type>
      </para>
      <para>
<!--
       A list of the frequencies of the most common element values, i.e., the
       fraction of rows containing at least one instance of the given value.
       Two or three additional values follow the per-element frequencies;
       these are the minimum and maximum of the preceding per-element
       frequencies, and optionally the frequency of null elements.
       (Null when <structfield>most_common_elems</structfield> is.)
-->
最も一般的な要素値の出現頻度のリストで、与えられた値の少なくとも1つのインスタンスを含む行の断片です。
2つもしくは3つの追加の値が1つの要素ごとの出現頻度に続きます。
最小で最大の要素ごとの出現頻度があります。さらにオプションとしてNULL要素の出現頻度もあります。
（<structfield>most_common_elems</structfield>がNULLの時はNULLです。）
      </para></entry>
     </row>

     <row>
      <entry role="catalog_table_entry"><para role="column_definition">
       <structfield>elem_count_histogram</structfield> <type>float4[]</type>
      </para>
      <para>
<!--
       A histogram of the counts of distinct non-null element values within the
       values of the column, followed by the average number of distinct
       non-null elements.  (Null for scalar types.)
-->
列の値でNULLではない要素値の個別数のヒストグラム。これは個別のNULLではない平均値が後に続きます。（スカラ型の場合はNULLです。）
      </para></entry>
     </row>

     <row>
      <entry role="catalog_table_entry"><para role="column_definition">
       <structfield>range_length_histogram</structfield> <type>anyarray</type>
      </para>
      <para>
       A histogram of the lengths of non-empty and non-null range values of a
       range type column. (Null for non-range types.)
      </para>
      <para>
       This histogram is calculated using the <literal>subtype_diff</literal>
       range function regardless of whether range bounds are inclusive.
      </para></entry>
     </row>

     <row>
      <entry role="catalog_table_entry"><para role="column_definition">
       <structfield>range_empty_frac</structfield> <type>float4</type>
      </para>
      <para>
       Fraction of column entries whose values are empty ranges.
       (Null for non-range types.)
      </para></entry>
     </row>

     <row>
      <entry role="catalog_table_entry"><para role="column_definition">
       <structfield>range_bounds_histogram</structfield> <type>anyarray</type>
      </para>
      <para>
       A histogram of lower and upper bounds of non-empty and non-null range
       values. (Null for non-range types.)
      </para>
      <para>
       These two histograms are represented as a single array of ranges, whose
       lower bounds represent the histogram of lower bounds, and upper bounds
       represent the histogram of upper bounds.
      </para></entry>
     </row>
    </tbody>
   </tgroup>
  </table>

  <para>
<!--
   The maximum number of entries in the array fields can be controlled on a
   column-by-column basis using the <link linkend="sql-altertable"><command>ALTER
   TABLE SET STATISTICS</command></link>
   command, or globally by setting the
   <xref linkend="guc-default-statistics-target"/> run-time parameter.
-->
配列の最大項目数は<link linkend="sql-altertable"><command>ALTER TABLE SET STATISTICS</command></link>コマンドで列ごとに設定されるか、もしくは<xref linkend="guc-default-statistics-target"/>実行時パラメータで包括的に設定されるかのいずれかです。
  </para>

 </sect1>

 <sect1 id="view-pg-stats-ext">
  <title><structname>pg_stats_ext</structname></title>

  <indexterm zone="view-pg-stats-ext">
   <primary>pg_stats_ext</primary>
  </indexterm>

  <para>
<!--
   The view <structname>pg_stats_ext</structname> provides access to
   information about each extended statistics object in the database,
   combining information stored in the <link
   linkend="catalog-pg-statistic-ext"><structname>pg_statistic_ext</structname></link>
   and <link linkend="catalog-pg-statistic-ext-data"><structname>pg_statistic_ext_data</structname></link>
   catalogs.  This view allows access only to rows of
   <link linkend="catalog-pg-statistic-ext"><structname>pg_statistic_ext</structname></link> and <link linkend="catalog-pg-statistic-ext-data"><structname>pg_statistic_ext_data</structname></link>
   that correspond to tables the user owns, and therefore
   it is safe to allow public read access to this view.
-->
<structname>pg_stats_ext</structname>ビューは<link linkend="catalog-pg-statistic-ext"><structname>pg_statistic_ext</structname></link>と<link linkend="catalog-pg-statistic-ext-data"><structname>pg_statistic_ext_data</structname></link>カタログに格納されている情報へのアクセスを提供します。
このビューは、ユーザが所有するテーブルに対応する<link linkend="catalog-pg-statistic-ext"><structname>pg_statistic_ext</structname></link>と<link linkend="catalog-pg-statistic-ext-data"><structname>pg_statistic_ext_data</structname></link>の行に対してのみアクセスを許可しています。
よって、このビューに対して一般に読み込みを許可しても安全です。
  </para>

  <para>
<!--
   <structname>pg_stats_ext</structname> is also designed to present the
   information in a more readable format than the underlying catalogs
   &mdash; at the cost that its schema must be extended whenever new types
   of extended statistics are added to <link linkend="catalog-pg-statistic-ext"><structname>pg_statistic_ext</structname></link>.
-->
<structname>pg_stats_ext</structname>も、その基礎となっているカタログよりも、より読みやすい書式で情報を提供するように設計されています。
しかし、これは<link linkend="catalog-pg-statistic-ext"><structname>pg_statistic_ext</structname></link>に対して新しいスロット型が定義されるたびに、スキーマが拡張されなくてはならない、という犠牲を払っています。
  </para>

  <table>
<!--
   <title><structname>pg_stats_ext</structname> Columns</title>
-->
   <title><structname>pg_stats_ext</structname>の列</title>
   <tgroup cols="1">
    <thead>
     <row>
      <entry role="catalog_table_entry"><para role="column_definition">
<!--
       Column Type
-->
列 型
      </para>
      <para>
<!--
       Description
-->
説明
      </para></entry>
     </row>
    </thead>

    <tbody>
     <row>
      <entry role="catalog_table_entry"><para role="column_definition">
       <structfield>schemaname</structfield> <type>name</type>
<!--
       (references <link linkend="catalog-pg-namespace"><structname>pg_namespace</structname></link>.<structfield>nspname</structfield>)
-->
（参照先 <link linkend="catalog-pg-namespace"><structname>pg_namespace</structname></link>.<structfield>nspname</structfield>）
      </para>
      <para>
<!--
       Name of schema containing table
-->
テーブルがあるスキーマの名前
      </para></entry>
     </row>

     <row>
      <entry role="catalog_table_entry"><para role="column_definition">
       <structfield>tablename</structfield> <type>name</type>
<!--
       (references <link linkend="catalog-pg-class"><structname>pg_class</structname></link>.<structfield>relname</structfield>)
-->
（参照先 <link linkend="catalog-pg-class"><structname>pg_class</structname></link>.<structfield>relname</structfield>）
      </para>
      <para>
<!--
       Name of table
-->
テーブルの名前
      </para></entry>
     </row>

     <row>
      <entry role="catalog_table_entry"><para role="column_definition">
       <structfield>statistics_schemaname</structfield> <type>name</type>
<!--
       (references <link linkend="catalog-pg-namespace"><structname>pg_namespace</structname></link>.<structfield>nspname</structfield>)
-->
（参照先 <link linkend="catalog-pg-namespace"><structname>pg_namespace</structname></link>.<structfield>nspname</structfield>）
      </para>
      <para>
<!--
       Name of schema containing extended statistics object
-->
拡張統計情報オブジェクトを含むスキーマの名前
      </para></entry>
     </row>

     <row>
      <entry role="catalog_table_entry"><para role="column_definition">
       <structfield>statistics_name</structfield> <type>name</type>
<!--
       (references <link linkend="catalog-pg-statistic-ext"><structname>pg_statistic_ext</structname></link>.<structfield>stxname</structfield>)
-->
（参照先 <link linkend="catalog-pg-statistic-ext"><structname>pg_statistic_ext</structname></link>.<structfield>stxname</structfield>）
      </para>
      <para>
<!--
       Name of extended statistics object
-->
拡張統計情報オブジェクトの名前
      </para></entry>
     </row>

     <row>
      <entry role="catalog_table_entry"><para role="column_definition">
       <structfield>statistics_owner</structfield> <type>name</type>
<!--
       (references <link linkend="catalog-pg-authid"><structname>pg_authid</structname></link>.<structfield>rolname</structfield>)
-->
（参照先 <link linkend="catalog-pg-authid"><structname>pg_authid</structname></link>.<structfield>rolname</structfield>）
      </para>
      <para>
<!--
       Owner of the extended statistics object
-->
拡張統計情報オブジェクト所有者
      </para></entry>
     </row>

     <row>
      <entry role="catalog_table_entry"><para role="column_definition">
       <structfield>attnames</structfield> <type>name[]</type>
<!--
       (references <link linkend="catalog-pg-attribute"><structname>pg_attribute</structname></link>.<structfield>attname</structfield>)
-->
（参照先 <link linkend="catalog-pg-attribute"><structname>pg_attribute</structname></link>.<structfield>attname</structfield>）
      </para>
      <para>
<!--
       Names of the columns included in the extended statistics object
-->
拡張統計情報オブジェクトが定義された列名
      </para></entry>
     </row>

     <row>
      <entry role="catalog_table_entry"><para role="column_definition">
       <structfield>exprs</structfield> <type>text[]</type>
      </para>
      <para>
<!--
       Expressions included in the extended statistics object
-->
拡張統計情報オブジェクトが含む式
      </para></entry>
      </row>

     <row>
      <entry role="catalog_table_entry"><para role="column_definition">
       <structfield>kinds</structfield> <type>char[]</type>
      </para>
      <para>
<!--
       Types of extended statistics object enabled for this record
-->
このレコードに対して有効になった拡張統計情報の型
      </para></entry>
     </row>

     <row>
      <entry role="catalog_table_entry"><para role="column_definition">
       <structfield>inherited</structfield> <type>bool</type>
<!--
       (references <link linkend="catalog-pg-statistic-ext-data"><structname>pg_statistic_ext_data</structname></link>.<structfield>stxdinherit</structfield>)
-->
（参照先 <link linkend="catalog-pg-statistic-ext-data"><structname>pg_statistic_ext_data</structname></link>.<structfield>stxdinherit</structfield>）
      </para>
      <para>
<!--
       If true, the stats include values from child tables, not just the
       values in the specified relation
-->
trueの場合は、統計情報には指定されたリレーションの値だけではなく、子テーブルの値も含まれます。
      </para></entry>
     </row>

     <row>
      <entry role="catalog_table_entry"><para role="column_definition">
       <structfield>n_distinct</structfield> <type>pg_ndistinct</type>
      </para>
      <para>
<!--
       N-distinct counts for combinations of column values. If greater
       than zero, the estimated number of distinct values in the combination.
       If less than zero, the negative of the number of distinct values divided
       by the number of rows.
       (The negated form is used when <command>ANALYZE</command> believes that
       the number of distinct values is likely to increase as the table grows;
       the positive form is used when the column seems to have a fixed number
       of possible values.)  For example, -1 indicates a unique combination of
       columns in which the number of distinct combinations is the same as the
       number of rows.
-->
列値の組み合わせに対するN個別統計カウント。
ゼロよりも大きければ、その組み合わせに対する個別の値の数の見積で、ゼロよりも小さければ、個別の値の数の見積を符号反転し行数で割ったものです。
（負の値の形式は、<command>ANALYZE</command>がテーブルが大きくなるにつれ個別の値の数も大きくなると判断した場合に使用されます。
正の値の形式は、可能な値の数が定まった数になると思われる時に使用されます。）
たとえば-1は、列のユニークな組み合わせに対し異なる組み合わせの数が行数と同じであることを示しています。
      </para></entry>
     </row>

     <row>
      <entry role="catalog_table_entry"><para role="column_definition">
       <structfield>dependencies</structfield> <type>pg_dependencies</type>
      </para>
      <para>
<!--
       Functional dependency statistics
-->
関数従属性統計情報
      </para></entry>
     </row>

     <row>
      <entry role="catalog_table_entry"><para role="column_definition">
       <structfield>most_common_vals</structfield> <type>text[]</type>
      </para>
      <para>
<!--
       A list of the most common combinations of values in the columns.
       (Null if no combinations seem to be more common than any others.)
-->
列における最も共通した値の組み合わせのリスト。
（他の組み合わせよりも共通した組み合わせが見つからない場合はNULL。）
      </para></entry>
     </row>

     <row>
      <entry role="catalog_table_entry"><para role="column_definition">
       <structfield>most_common_val_nulls</structfield> <type>bool[]</type>
      </para>
      <para>
<!--
       A list of NULL flags for the most common combinations of values.
       (Null when <structfield>most_common_vals</structfield> is.)
-->
最も共通した値の組み合わせに対するNULLフラグのリスト。
（<structfield>most_common_vals</structfield>がNULLならNULL。）
      </para></entry>
     </row>

     <row>
      <entry role="catalog_table_entry"><para role="column_definition">
       <structfield>most_common_freqs</structfield> <type>float8[]</type>
      </para>
      <para>
<!--
       A list of the frequencies of the most common combinations,
       i.e., number of occurrences of each divided by total number of rows.
       (Null when <structfield>most_common_vals</structfield> is.)
-->
最も共通した組み合わせの発生頻度のリスト。つまり、発生数を合計行数で割ったもの。
（<structfield>most_common_vals</structfield>がNULLならNULL。）
      </para></entry>
     </row>

     <row>
      <entry role="catalog_table_entry"><para role="column_definition">
       <structfield>most_common_base_freqs</structfield> <type>float8[]</type>
      </para>
      <para>
<!--
       A list of the base frequencies of the most common combinations,
       i.e., product of per-value frequencies.
       (Null when <structfield>most_common_vals</structfield> is.)
-->
最も共通した組み合わせの発生頻度の基底のリスト。つまり値ごとの頻度の積。
（<structfield>most_common_vals</structfield>がNULLの時はNULLです。）
      </para></entry>
     </row>
    </tbody>
   </tgroup>
  </table>

  <para>
<!--
   The maximum number of entries in the array fields can be controlled on a
   column-by-column basis using the <link linkend="sql-altertable"><command>ALTER
   TABLE SET STATISTICS</command></link> command, or globally by setting the
   <xref linkend="guc-default-statistics-target"/> run-time parameter.
-->
配列フィールド中の最大項目数は<link linkend="sql-altertable"><command>ALTER TABLE SET STATISTICS</command></link>コマンドを使って列ごとに管理することも、あるいは<xref linkend="guc-default-statistics-target"/>実行時パラメータで広域的に設定することもできます。
  </para>

 </sect1>

 <sect1 id="view-pg-stats-ext-exprs">
  <title><structname>pg_stats_ext_exprs</structname></title>

  <indexterm zone="view-pg-stats-ext-exprs">
   <primary>pg_stats_ext_exprs</primary>
  </indexterm>

  <para>
<!--
   The view <structname>pg_stats_ext_exprs</structname> provides access to
   information about all expressions included in extended statistics objects,
   combining information stored in the <link
   linkend="catalog-pg-statistic-ext"><structname>pg_statistic_ext</structname></link>
   and <link linkend="catalog-pg-statistic-ext-data"><structname>pg_statistic_ext_data</structname></link>
   catalogs.  This view allows access only to rows of
   <link linkend="catalog-pg-statistic-ext"><structname>pg_statistic_ext</structname></link> and <link linkend="catalog-pg-statistic-ext-data"><structname>pg_statistic_ext_data</structname></link>
   that correspond to tables the user owns, and therefore
   it is safe to allow public read access to this view.
-->
<structname>pg_stats_ext_exprs</structname>ビューは、<link linkend="catalog-pg-statistic-ext"><structname>pg_statistic_ext</structname></link>と<link linkend="catalog-pg-statistic-ext-data"><structname>pg_statistic_ext_data</structname></link>カタログと組み合わせて拡張統計オブジェクトに含まれるすべての式に関する情報へのアクセスを提供します。
このビューは、ユーザが所有するテーブルに対応する<link linkend="catalog-pg-statistic-ext"><structname>pg_statistic_ext</structname></link>と<link linkend="catalog-pg-statistic-ext-data"><structname>pg_statistic_ext_data</structname></link>の行に対してのみアクセスを許可しています。
よって、このビューに対して一般に読み込みを許可しても安全です。
  </para>

  <para>
<!--
   <structname>pg_stats_ext_exprs</structname> is also designed to present
   the information in a more readable format than the underlying catalogs
   &mdash; at the cost that its schema must be extended whenever the structure
   of statistics in <structname>pg_statistic_ext</structname> changes.
-->
また<structname>pg_stats_ext_exprs</structname>は背後にあるカタログよりも可読性の高い情報を提供するように設計されています。
ただしそのために<structname>pg_statistic_ext</structname>の統計情報の構造が変更されるたびに、そのスキーマを拡張しなければならないというコストがかかります。
  </para>

  <table>
   <title><structname>pg_stats_ext_exprs</structname> Columns</title>
   <tgroup cols="1">
    <thead>
     <row>
      <entry role="catalog_table_entry"><para role="column_definition">
<!--
       Column Type
-->
列 型
      </para>
      <para>
<!--
       Description
-->
説明
      </para></entry>
     </row>
    </thead>

    <tbody>
     <row>
      <entry role="catalog_table_entry"><para role="column_definition">
       <structfield>schemaname</structfield> <type>name</type>
<!--
       (references <link linkend="catalog-pg-namespace"><structname>pg_namespace</structname></link>.<structfield>nspname</structfield>)
-->
（参照先 <link linkend="catalog-pg-namespace"><structname>pg_namespace</structname></link>.<structfield>nspname</structfield>）
      </para>
      <para>
<!--
       Name of schema containing table
-->
テーブルを含むスキーマ名
      </para></entry>
     </row>

     <row>
      <entry role="catalog_table_entry"><para role="column_definition">
       <structfield>tablename</structfield> <type>name</type>
<!--
       (references <link linkend="catalog-pg-class"><structname>pg_class</structname></link>.<structfield>relname</structfield>)
-->
（参照先 <link linkend="catalog-pg-class"><structname>pg_class</structname></link>.<structfield>relname</structfield>）
      </para>
      <para>
<!--
       Name of table the statistics object is defined on
-->
統計情報オブジェクトが定義されているテーブル名
      </para></entry>
     </row>

     <row>
      <entry role="catalog_table_entry"><para role="column_definition">
       <structfield>statistics_schemaname</structfield> <type>name</type>
<!--
       (references <link linkend="catalog-pg-namespace"><structname>pg_namespace</structname></link>.<structfield>nspname</structfield>)
-->
（参照先 <link linkend="catalog-pg-namespace"><structname>pg_namespace</structname></link>.<structfield>nspname</structfield>）
      </para>
      <para>
<!--
       Name of schema containing extended statistics object
-->
拡張統計情報オブジェクトを含むスキーマ名
      </para></entry>
     </row>

     <row>
      <entry role="catalog_table_entry"><para role="column_definition">
       <structfield>statistics_name</structfield> <type>name</type>
<!--
       (references <link linkend="catalog-pg-statistic-ext"><structname>pg_statistic_ext</structname></link>.<structfield>stxname</structfield>)
-->
（参照先 <link linkend="catalog-pg-statistic-ext"><structname>pg_statistic_ext</structname></link>.<structfield>stxname</structfield>）
      </para>
      <para>
<!--
       Name of extended statistics object
-->
拡張統計オブジェクトの名前
      </para></entry>
     </row>

     <row>
      <entry role="catalog_table_entry"><para role="column_definition">
       <structfield>statistics_owner</structfield> <type>name</type>
<!--
       (references <link linkend="catalog-pg-authid"><structname>pg_authid</structname></link>.<structfield>rolname</structfield>)
-->
（参照先 <link linkend="catalog-pg-authid"><structname>pg_authid</structname></link>.<structfield>rolname</structfield>）
      </para>
      <para>
<!--
       Owner of the extended statistics object
-->
拡張統計オブジェクトの所有者
      </para></entry>
     </row>

     <row>
      <entry role="catalog_table_entry"><para role="column_definition">
       <structfield>expr</structfield> <type>text</type>
      </para>
      <para>
<!--
       Expression included in the extended statistics object
-->
拡張統計オブジェクトに含まれる式
      </para></entry>
     </row>

     <row>
      <entry role="catalog_table_entry"><para role="column_definition">
       <structfield>inherited</structfield> <type>bool</type>
<!--
       (references <link linkend="catalog-pg-statistic-ext-data"><structname>pg_statistic_ext_data</structname></link>.<structfield>stxdinherit</structfield>)
-->
（参照先 <link linkend="catalog-pg-statistic-ext-data"><structname>pg_statistic_ext_data</structname></link>.<structfield>stxdinherit</structfield>）
      </para>
      <para>
<!--
       If true, the stats include values from child tables, not just the
       values in the specified relation
-->
trueの場合は、統計情報には指定されたリレーションの値だけではなく、子テーブルの値も含まれます。
      </para></entry>
     </row>

     <row>
      <entry role="catalog_table_entry"><para role="column_definition">
       <structfield>null_frac</structfield> <type>float4</type>
      </para>
      <para>
<!--
       Fraction of expression entries that are null
-->
NULLである式項目の割合
      </para></entry>
     </row>

     <row>
      <entry role="catalog_table_entry"><para role="column_definition">
       <structfield>avg_width</structfield> <type>int4</type>
      </para>
      <para>
<!--
       Average width in bytes of expression's entries
-->
式項目の幅の平均バイト数
      </para></entry>
     </row>

     <row>
      <entry role="catalog_table_entry"><para role="column_definition">
       <structfield>n_distinct</structfield> <type>float4</type>
      </para>
      <para>
<!--
       If greater than zero, the estimated number of distinct values in the
       expression.  If less than zero, the negative of the number of distinct
       values divided by the number of rows.  (The negated form is used when
       <command>ANALYZE</command> believes that the number of distinct values is
       likely to increase as the table grows; the positive form is used when
       the expression seems to have a fixed number of possible values.)  For
       example, -1 indicates a unique expression in which the number of distinct
       values is the same as the number of rows.
-->
ゼロよりも大きければ、式中の個別の値の数の見積で、ゼロよりも小さければ、個別の値の数を符号反転し行数で割ったものです。
（負の値の形式は、<command>ANALYZE</command>がテーブルが大きくなるにつれ個別の値の数も大きくなると判断した場合に使用されます。
正の値の形式は、可能な値の数が定まった数になると思われる時に使用されます。）
たとえば-1は、列のユニークな組み合わせに対し異なる組み合わせの数が行数と同じであることを示しています。
      </para></entry>
     </row>

     <row>
      <entry role="catalog_table_entry"><para role="column_definition">
       <structfield>most_common_vals</structfield> <type>anyarray</type>
      </para>
      <para>
<!--
       A list of the most common values in the expression. (Null if
       no values seem to be more common than any others.)
-->
列における最も共通した値の組み合わせのリスト。
（他の組み合わせよりも共通した組み合わせが見つからない場合はNULL。）
      </para></entry>
     </row>

     <row>
      <entry role="catalog_table_entry"><para role="column_definition">
       <structfield>most_common_freqs</structfield> <type>float4[]</type>
      </para>
      <para>
<!--
       A list of the frequencies of the most common values,
       i.e., number of occurrences of each divided by total number of rows.
       (Null when <structfield>most_common_vals</structfield> is.)
-->
最も共通した値の発生頻度のリスト。つまり、発生数を合計行数で割ったもの。
（<structfield>most_common_vals</structfield>がNULLならNULL。）
      </para></entry>
     </row>

     <row>
      <entry role="catalog_table_entry"><para role="column_definition">
       <structfield>histogram_bounds</structfield> <type>anyarray</type>
      </para>
      <para>
<!--
       A list of values that divide the expression's values into groups of
       approximately equal population.  The values in
       <structfield>most_common_vals</structfield>, if present, are omitted from this
       histogram calculation.  (This expression is null if the expression data type
       does not have a <literal>&lt;</literal> operator or if the
       <structfield>most_common_vals</structfield> list accounts for the entire
       population.)
-->
式の値を大体同じ母集団のグループ分けになるようにする値のリスト。
<structfield>most_common_vals</structfield>があれば、この中の値はこのヒストグラムの計算では無視されます。
（この式は式のデータ型が<literal>&lt;</literal>演算子を持たないか、<structfield>most_common_vals</structfield>リストが全体の人口を取り扱う時にはNULLとなります。）
      </para></entry>
     </row>

     <row>
      <entry role="catalog_table_entry"><para role="column_definition">
       <structfield>correlation</structfield> <type>float4</type>
      </para>
      <para>
<!--
       Statistical correlation between physical row ordering and
       logical ordering of the expression values.  This ranges from -1 to +1.
       When the value is near -1 or +1, an index scan on the expression will
       be estimated to be cheaper than when it is near zero, due to reduction
       of random access to the disk.  (This expression is null if the expression's
       data type does not have a <literal>&lt;</literal> operator.)
-->
物理的な行の順序と式の値の論理的な順序の間の統計的な相関。
範囲は-1から+1です。
値が-1あるいは+1に近ければ、ディスクへの乱アクセス減るので、式に対するインデックス走査はその値がゼロに近いときよりも安価であると見積もられます。
（式のデータ型が<literal>&lt;</literal>演算子を持たなければ、式はNULLとなります。）
      </para></entry>
     </row>

     <row>
      <entry role="catalog_table_entry"><para role="column_definition">
       <structfield>most_common_elems</structfield> <type>anyarray</type>
      </para>
      <para>
<!--
       A list of non-null element values most often appearing within values of
       the expression. (Null for scalar types.)
-->
列の値の中で最もよく出現する非NULLの要素値のリストです。（スカラ型の場合はNULLです。）
      </para></entry>
     </row>

     <row>
      <entry role="catalog_table_entry"><para role="column_definition">
       <structfield>most_common_elem_freqs</structfield> <type>float4[]</type>
      </para>
      <para>
<!--
       A list of the frequencies of the most common element values, i.e., the
       fraction of rows containing at least one instance of the given value.
       Two or three additional values follow the per-element frequencies;
       these are the minimum and maximum of the preceding per-element
       frequencies, and optionally the frequency of null elements.
       (Null when <structfield>most_common_elems</structfield> is.)
-->
最も一般的な要素値の出現頻度のリストで、与えられた値の少なくとも1つのインスタンスを含む行の断片です。
2つもしくは3つの追加の値が1つの要素ごとの出現頻度に続きます。
最小で最大の要素ごとの出現頻度があります。さらにオプションとしてNULL要素の出現頻度もあります。
（<structfield>most_common_elems</structfield>がNULLの時はNULLです。）
      </para></entry>
     </row>

     <row>
      <entry role="catalog_table_entry"><para role="column_definition">
       <structfield>elem_count_histogram</structfield> <type>float4[]</type>
      </para>
      <para>
<!--
       A histogram of the counts of distinct non-null element values within the
       values of the expression, followed by the average number of distinct
       non-null elements.  (Null for scalar types.)
-->
列の値でNULLではない要素値の個別数のヒストグラム。これは個別のNULLではない平均値が後に続きます。（スカラ型の場合はNULLです。）
      </para></entry>
     </row>
    </tbody>
   </tgroup>
  </table>

  <para>
<!--
   The maximum number of entries in the array fields can be controlled on a
   column-by-column basis using the <link linkend="sql-altertable"><command>ALTER
   TABLE SET STATISTICS</command></link> command, or globally by setting the
   <xref linkend="guc-default-statistics-target"/> run-time parameter.
-->
<link linkend="sql-altertable"><command>ALTER TABLE SET STATISTICS</command></link>コマンドを使って配列フィールドの最大のエントリ数を列単位に制御できます。
あるいは<xref linkend="guc-default-statistics-target"/>実行時パラメータを設定して一括で制御できます。
  </para>

 </sect1>

 <sect1 id="view-pg-tables">
  <title><structname>pg_tables</structname></title>

  <indexterm zone="view-pg-tables">
   <primary>pg_tables</primary>
  </indexterm>

  <para>
<!--
   The view <structname>pg_tables</structname> provides access to
   useful information about each table in the database.
-->
   <structname>pg_tables</structname>ビューはデータベース内のそれぞれのテーブルに関する有用な情報へのアクセスを提供します。
  </para>

  <table>
<!--
   <title><structname>pg_tables</structname> Columns</title>
-->
   <title><structname>pg_tables</structname>の列</title>
   <tgroup cols="1">
    <thead>
     <row>
      <entry role="catalog_table_entry"><para role="column_definition">
<!--
       Column Type
-->
列 型
      </para>
      <para>
<!--
       Description
-->
説明
      </para></entry>
     </row>
    </thead>

    <tbody>
     <row>
      <entry role="catalog_table_entry"><para role="column_definition">
       <structfield>schemaname</structfield> <type>name</type>
<!--
       (references <link linkend="catalog-pg-namespace"><structname>pg_namespace</structname></link>.<structfield>nspname</structfield>)
-->
（参照先 <link linkend="catalog-pg-namespace"><structname>pg_namespace</structname></link>.<structfield>nspname</structfield>）
      </para>
      <para>
<!--
       Name of schema containing table
-->
テーブルがあるスキーマの名前
      </para></entry>
     </row>

     <row>
      <entry role="catalog_table_entry"><para role="column_definition">
       <structfield>tablename</structfield> <type>name</type>
<!--
       (references <link linkend="catalog-pg-class"><structname>pg_class</structname></link>.<structfield>relname</structfield>)
-->
（参照先 <link linkend="catalog-pg-class"><structname>pg_class</structname></link>.<structfield>relname</structfield>）
      </para>
      <para>
<!--
       Name of table
-->
テーブルの名前
      </para></entry>
     </row>

     <row>
      <entry role="catalog_table_entry"><para role="column_definition">
       <structfield>tableowner</structfield> <type>name</type>
<!--
       (references <link linkend="catalog-pg-authid"><structname>pg_authid</structname></link>.<structfield>rolname</structfield>)
-->
（参照先 <link linkend="catalog-pg-authid"><structname>pg_authid</structname></link>.<structfield>rolname</structfield>）
      </para>
      <para>
<!--
       Name of table's owner
-->
テーブルの所有者
      </para></entry>
     </row>

     <row>
      <entry role="catalog_table_entry"><para role="column_definition">
       <structfield>tablespace</structfield> <type>name</type>
<!--
       (references <link linkend="catalog-pg-tablespace"><structname>pg_tablespace</structname></link>.<structfield>spcname</structfield>)
-->
（参照先 <link linkend="catalog-pg-tablespace"><structname>pg_tablespace</structname></link>.<structfield>spcname</structfield>）
      </para>
      <para>
<!--
       Name of tablespace containing table (null if default for database)
-->
テーブルを含むテーブル空間の名前（データベースのデフォルトの場合はNULL）
      </para></entry>
     </row>

     <row>
      <entry role="catalog_table_entry"><para role="column_definition">
       <structfield>hasindexes</structfield> <type>bool</type>
<!--
       (references <link linkend="catalog-pg-class"><structname>pg_class</structname></link>.<structfield>relhasindex</structfield>)
-->
（参照先 <link linkend="catalog-pg-class"><structname>pg_class</structname></link>.<structfield>relhasindex</structfield>）
      </para>
      <para>
<!--
       True if table has (or recently had) any indexes
-->
trueの場合は、テーブルがインデックスを持っている（もしくは最近まで持っていた）
      </para></entry>
     </row>

     <row>
      <entry role="catalog_table_entry"><para role="column_definition">
       <structfield>hasrules</structfield> <type>bool</type>
<!--
       (references <link linkend="catalog-pg-class"><structname>pg_class</structname></link>.<structfield>relhasrules</structfield>)
-->
（参照先 <link linkend="catalog-pg-class"><structname>pg_class</structname></link>.<structfield>relhasrules</structfield>）
      </para>
      <para>
<!--
       True if table has (or once had) rules
-->
trueの場合は、テーブルにルールがある（もしくは以前あった）
      </para></entry>
     </row>

     <row>
      <entry role="catalog_table_entry"><para role="column_definition">
       <structfield>hastriggers</structfield> <type>bool</type>
<!--
       (references <link linkend="catalog-pg-class"><structname>pg_class</structname></link>.<structfield>relhastriggers</structfield>)
-->
（参照先 <link linkend="catalog-pg-class"><structname>pg_class</structname></link>.<structfield>relhastriggers</structfield>）
      </para>
      <para>
<!--
       True if table has (or once had) triggers
-->
trueの場合は、テーブルにトリガがある（もしくは以前あった）
      </para></entry>
     </row>

     <row>
      <entry role="catalog_table_entry"><para role="column_definition">
       <structfield>rowsecurity</structfield> <type>bool</type>
<!--
       (references <link linkend="catalog-pg-class"><structname>pg_class</structname></link>.<structfield>relrowsecurity</structfield>)
-->
（参照先 <link linkend="catalog-pg-class"><structname>pg_class</structname></link>.<structfield>relrowsecurity</structfield>）
      </para>
      <para>
<!--
       True if row security is enabled on the table
-->
trueの場合は、テーブルの行セキュリティが有効
      </para></entry>
     </row>
    </tbody>
   </tgroup>
  </table>

 </sect1>

 <sect1 id="view-pg-timezone-abbrevs">
  <title><structname>pg_timezone_abbrevs</structname></title>

  <indexterm zone="view-pg-timezone-abbrevs">
   <primary>pg_timezone_abbrevs</primary>
  </indexterm>

  <para>
<!--
   The view <structname>pg_timezone_abbrevs</structname> provides a list
   of time zone abbreviations that are currently recognized by the datetime
   input routines.  The contents of this view change when the
   <xref linkend="guc-timezone-abbreviations"/> run-time parameter is modified.
-->
<structname>pg_timezone_abbrevs</structname>ビューは、現在日付時間の入力処理で認識されている、時間帯省略形のリストを提供します。
このビューの内容は、<xref linkend="guc-timezone-abbreviations"/>実行時パラメータが変更された時に変わります。
  </para>

  <table>
<!--
   <title><structname>pg_timezone_abbrevs</structname> Columns</title>
-->
   <title><structname>pg_timezone_abbrevs</structname>の列</title>
   <tgroup cols="1">
    <thead>
     <row>
      <entry role="catalog_table_entry"><para role="column_definition">
<!--
       Column Type
-->
列 型
      </para>
      <para>
<!--
       Description
-->
説明
      </para></entry>
     </row>
    </thead>

    <tbody>
     <row>
      <entry role="catalog_table_entry"><para role="column_definition">
       <structfield>abbrev</structfield> <type>text</type>
      </para>
      <para>
<!--
       Time zone abbreviation
-->
時間帯省略形
      </para></entry>
     </row>

     <row>
      <entry role="catalog_table_entry"><para role="column_definition">
       <structfield>utc_offset</structfield> <type>interval</type>
      </para>
      <para>
<!--
       Offset from UTC (positive means east of Greenwich)
-->
UTCからのオフセット（正はグリニッジより東側を意味する）
      </para></entry>
     </row>

     <row>
      <entry role="catalog_table_entry"><para role="column_definition">
       <structfield>is_dst</structfield> <type>bool</type>
      </para>
      <para>
<!--
       True if this is a daylight-savings abbreviation
-->
trueの場合は、夏時間省略形
      </para></entry>
     </row>
    </tbody>
   </tgroup>
  </table>

  <para>
<!--
   While most timezone abbreviations represent fixed offsets from UTC,
   there are some that have historically varied in value
   (see <xref linkend="datetime-config-files"/> for more information).
   In such cases this view presents their current meaning.
-->
多くのタイムゾーンの省略形は、UTCからの固定されたオフセットで表現されている一方で、いくつかのものは歴史的にオフセット値が変化しています（詳細は<xref linkend="datetime-config-files"/>を参照してください）。
このような場合には、それらの現在の意味を表示します。
  </para>

 </sect1>

 <sect1 id="view-pg-timezone-names">
  <title><structname>pg_timezone_names</structname></title>

  <indexterm zone="view-pg-timezone-names">
   <primary>pg_timezone_names</primary>
  </indexterm>

  <para>
<!--
   The view <structname>pg_timezone_names</structname> provides a list
   of time zone names that are recognized by <command>SET TIMEZONE</command>,
   along with their associated abbreviations, UTC offsets,
   and daylight-savings status.  (Technically,
   <productname>PostgreSQL</productname> does not use UTC because leap
   seconds are not handled.)
   Unlike the abbreviations shown in <link
   linkend="view-pg-timezone-abbrevs"><structname>pg_timezone_abbrevs</structname></link>, many of these names imply a set of daylight-savings transition
   date rules.  Therefore, the associated information changes across local DST
   boundaries.  The displayed information is computed based on the current
   value of <function>CURRENT_TIMESTAMP</function>.
-->
<structname>pg_timezone_names</structname>ビューは、<command>SET TIMEZONE</command>で認識される時間帯名称の一覧を提供します。
ここには、その関連付けされた省略形、UTCオフセット、夏時間状況などが含まれます。
（<productname>PostgreSQL</productname>は技術的には、うるう秒を扱いませんので、UTCを使用しません。）
<link linkend="view-pg-timezone-abbrevs"><structname>pg_timezone_abbrevs</structname></link>で示した省略形とは異なり、名前の多くが夏時間変換規則を意味しています。
したがって、関連する情報はローカルなDST境界によって異なります。
表示される情報は、現在の<function>CURRENT_TIMESTAMP</function>に基づいて計算されたものです。
  </para>

  <table>
<!--
   <title><structname>pg_timezone_names</structname> Columns</title>
-->
   <title><structname>pg_timezone_names</structname>の列</title>
   <tgroup cols="1">
    <thead>
     <row>
      <entry role="catalog_table_entry"><para role="column_definition">
<!--
       Column Type
-->
列 型
      </para>
      <para>
<!--
       Description
-->
説明
      </para></entry>
     </row>
    </thead>

    <tbody>
     <row>
      <entry role="catalog_table_entry"><para role="column_definition">
       <structfield>name</structfield> <type>text</type>
      </para>
      <para>
<!--
       Time zone name
-->
時間帯名
      </para></entry>
     </row>

     <row>
      <entry role="catalog_table_entry"><para role="column_definition">
       <structfield>abbrev</structfield> <type>text</type>
      </para>
      <para>
<!--
       Time zone abbreviation
-->
時間帯省略形
      </para></entry>
     </row>

     <row>
      <entry role="catalog_table_entry"><para role="column_definition">
       <structfield>utc_offset</structfield> <type>interval</type>
      </para>
      <para>
<!--
       Offset from UTC (positive means east of Greenwich)
-->
UTCからのオフセット（正はグリニッジより東側を意味する）
      </para></entry>
     </row>

     <row>
      <entry role="catalog_table_entry"><para role="column_definition">
       <structfield>is_dst</structfield> <type>bool</type>
      </para>
      <para>
<!--
       True if currently observing daylight savings
-->
trueの場合は、現在夏時間である
      </para></entry>
     </row>
    </tbody>
   </tgroup>
  </table>

 </sect1>

 <sect1 id="view-pg-user">
  <title><structname>pg_user</structname></title>

  <indexterm zone="view-pg-user">
   <primary>pg_user</primary>
  </indexterm>

  <para>
<!--
   The view <structname>pg_user</structname> provides access to
   information about database users.  This is simply a publicly
   readable view of
   <link linkend="view-pg-shadow"><structname>pg_shadow</structname></link>
   that blanks out the password field.
-->
<structname>pg_user</structname>ビューはデータベースユーザに関する情報へのアクセスを提供します。
これはパスワードフィールドを隠蔽した<link linkend="view-pg-shadow"><structname>pg_shadow</structname></link>を公に読めるようにしたビューです。
  </para>

  <table>
<!--
   <title><structname>pg_user</structname> Columns</title>
-->
   <title><structname>pg_user</structname>の列</title>
   <tgroup cols="1">
    <thead>
     <row>
      <entry role="catalog_table_entry"><para role="column_definition">
<!--
       Column Type
-->
列 型
      </para>
      <para>
<!--
       Description
-->
説明
      </para></entry>
     </row>
    </thead>

    <tbody>
     <row>
      <entry role="catalog_table_entry"><para role="column_definition">
       <structfield>usename</structfield> <type>name</type>
      </para>
      <para>
<!--
       User name
-->
ユーザ名
      </para></entry>
     </row>

     <row>
      <entry role="catalog_table_entry"><para role="column_definition">
       <structfield>usesysid</structfield> <type>oid</type>
      </para>
      <para>
<!--
       ID of this user
-->
ユーザID
      </para></entry>
     </row>

     <row>
      <entry role="catalog_table_entry"><para role="column_definition">
       <structfield>usecreatedb</structfield> <type>bool</type>
      </para>
      <para>
<!--
       User can create databases
-->
ユーザはデータベースを作成可能です。
      </para></entry>
     </row>

     <row>
      <entry role="catalog_table_entry"><para role="column_definition">
       <structfield>usesuper</structfield> <type>bool</type>
      </para>
      <para>
<!--
       User is a superuser
-->
ユーザはスーパーユーザです。
      </para></entry>
     </row>

     <row>
      <entry role="catalog_table_entry"><para role="column_definition">
       <structfield>userepl</structfield> <type>bool</type>
      </para>
      <para>
<!--
       User can initiate streaming replication and put the system in and
       out of backup mode.
-->
ユーザはストリーミングレプリケーションを開始することができ、システムをバックアップモードにしたり、戻したりできます。
      </para></entry>
     </row>

     <row>
      <entry role="catalog_table_entry"><para role="column_definition">
       <structfield>usebypassrls</structfield> <type>bool</type>
      </para>
      <para>
<!--
       User bypasses every row-level security policy, see
       <xref linkend="ddl-rowsecurity"/> for more information.
-->
ユーザはすべての行単位セキュリティポリシーを無視します。
詳しくは<xref linkend="ddl-rowsecurity"/>を参照してください。
      </para></entry>
     </row>

     <row>
      <entry role="catalog_table_entry"><para role="column_definition">
       <structfield>passwd</structfield> <type>text</type>
      </para>
      <para>
<!--
       Not the password (always reads as <literal>********</literal>)
-->
パスワードでありません（常に<literal>********</literal>のように読まれます）
      </para></entry>
     </row>

     <row>
      <entry role="catalog_table_entry"><para role="column_definition">
       <structfield>valuntil</structfield> <type>timestamptz</type>
      </para>
      <para>
<!--
       Password expiry time (only used for password authentication)
-->
パスワード有効期限（パスワード認証でのみ使用）
      </para></entry>
     </row>

     <row>
      <entry role="catalog_table_entry"><para role="column_definition">
       <structfield>useconfig</structfield> <type>text[]</type>
      </para>
      <para>
<!--
       Session defaults for run-time configuration variables
-->
実行時設定変数のセッションデフォルト
      </para></entry>
     </row>
    </tbody>
   </tgroup>
  </table>

 </sect1>

 <sect1 id="view-pg-user-mappings">
  <title><structname>pg_user_mappings</structname></title>

  <indexterm zone="view-pg-user-mappings">
   <primary>pg_user_mappings</primary>
  </indexterm>

  <para>
<!--
   The view <structname>pg_user_mappings</structname> provides access
   to information about user mappings.  This is essentially a publicly
   readable view of
   <link linkend="catalog-pg-user-mapping"><structname>pg_user_mapping</structname></link>
   that leaves out the options field if the user has no rights to use
   it.
-->
<structname>pg_user_mappings</structname>ビューはユーザマッピングについての情報へのアクセスを提供します。
これはユーザが使用する権利を持っていないオプションフィールドを取り除いた、基本的には公開されていて読み取り可能な<link linkend="catalog-pg-user-mapping"><structname>pg_user_mapping</structname></link>のビューです。
  </para>

  <table>
<!--
   <title><structname>pg_user_mappings</structname> Columns</title>
-->
   <title><structname>pg_user_mappings</structname>の列</title>
   <tgroup cols="1">
    <thead>
     <row>
      <entry role="catalog_table_entry"><para role="column_definition">
<!--
       Column Type
-->
列 型
      </para>
      <para>
<!--
       Description
-->
説明
      </para></entry>
     </row>
    </thead>

    <tbody>
     <row>
      <entry role="catalog_table_entry"><para role="column_definition">
       <structfield>umid</structfield> <type>oid</type>
<!--
       (references <link linkend="catalog-pg-user-mapping"><structname>pg_user_mapping</structname></link>.<structfield>oid</structfield>)
-->
（参照先 <link linkend="catalog-pg-user-mapping"><structname>pg_user_mapping</structname></link>.<structfield>oid</structfield>）
      </para>
      <para>
<!--
       OID of the user mapping
-->
ユーザマッピングのOID
      </para></entry>
     </row>

     <row>
      <entry role="catalog_table_entry"><para role="column_definition">
       <structfield>srvid</structfield> <type>oid</type>
<!--
       (references <link linkend="catalog-pg-foreign-server"><structname>pg_foreign_server</structname></link>.<structfield>oid</structfield>)
-->
（参照先 <link linkend="catalog-pg-foreign-server"><structname>pg_foreign_server</structname></link>.<structfield>oid</structfield>）
      </para>
      <para>
<!--
       The OID of the foreign server that contains this mapping
-->
マッピングを保持する外部サーバのOID
      </para></entry>
     </row>

     <row>
      <entry role="catalog_table_entry"><para role="column_definition">
       <structfield>srvname</structfield> <type>name</type>
<!--
       (references <link linkend="catalog-pg-foreign-server"><structname>pg_foreign_server</structname></link>.<structfield>srvname</structfield>)
-->
（参照先 <link linkend="catalog-pg-foreign-server"><structname>pg_foreign_server</structname></link>.<structfield>srvname</structfield>）
      </para>
      <para>
<!--
       Name of the foreign server
-->
外部サーバの名前
      </para></entry>
     </row>

     <row>
      <entry role="catalog_table_entry"><para role="column_definition">
       <structfield>umuser</structfield> <type>oid</type>
<!--
       (references <link linkend="catalog-pg-authid"><structname>pg_authid</structname></link>.<structfield>oid</structfield>)
-->
（参照先 <link linkend="catalog-pg-authid"><structname>pg_authid</structname></link>.<structfield>oid</structfield>）
      </para>
      <para>
<!--
       OID of the local role being mapped, or zero if the user mapping is public
-->
マッピングされているローカルのロールのOID。
ユーザマッピングが公開されている場合はゼロになります。
      </para></entry>
     </row>

     <row>
      <entry role="catalog_table_entry"><para role="column_definition">
       <structfield>usename</structfield> <type>name</type>
      </para>
      <para>
<!--
       Name of the local user to be mapped
-->
マッピングされているローカルユーザの名前
      </para></entry>
     </row>

     <row>
      <entry role="catalog_table_entry"><para role="column_definition">
       <structfield>umoptions</structfield> <type>text[]</type>
      </para>
      <para>
<!--
       User mapping specific options, as <quote>keyword=value</quote> strings
-->
<quote>keyword=value</quote>文字列のようなユーザマッピングの特定のオプション
      </para></entry>
     </row>
    </tbody>
   </tgroup>
  </table>

  <para>
<!--
   To protect password information stored as a user mapping option,
   the <structfield>umoptions</structfield> column will read as null
   unless one of the following applies:
-->
ユーザマッピングオプションとして格納されたパスワード情報を保護するために、<structfield>umoptions</structfield>列は以下に該当しない限りはNULLとして読み込みます。
   <itemizedlist>
    <listitem>
     <para>
<!--
      current user is the user being mapped, and owns the server or
      holds <literal>USAGE</literal> privilege on it
-->
現在のユーザはマッピングされているユーザであり、サーバを所有しているか、サーバ上に<literal>USAGE</literal>権限を持っている
     </para>
    </listitem>
    <listitem>
     <para>
<!--
      current user is the server owner and mapping is for <literal>PUBLIC</literal>
-->
現在のユーザはサーバ所有者であり、<literal>PUBLIC</literal>としてマッピングされている
     </para>
    </listitem>
    <listitem>
     <para>
<!--
      current user is a superuser
-->
現在のユーザはスーパーユーザである
     </para>
    </listitem>
   </itemizedlist>
  </para>

 </sect1>


 <sect1 id="view-pg-views">
  <title><structname>pg_views</structname></title>

  <indexterm zone="view-pg-views">
   <primary>pg_views</primary>
  </indexterm>

  <para>
<!--
   The view <structname>pg_views</structname> provides access to
   useful information about each view in the database.
-->
   <structname>pg_views</structname>ビューはデータベース内のそれぞれのビューに関する有用な情報へのアクセスを提供します。
  </para>

  <table>
<!--
   <title><structname>pg_views</structname> Columns</title>
-->
   <title><structname>pg_views</structname>の列</title>
   <tgroup cols="1">
    <thead>
     <row>
      <entry role="catalog_table_entry"><para role="column_definition">
<!--
       Column Type
-->
列 型
      </para>
      <para>
<!--
       Description
-->
説明
      </para></entry>
     </row>
    </thead>

    <tbody>
     <row>
      <entry role="catalog_table_entry"><para role="column_definition">
       <structfield>schemaname</structfield> <type>name</type>
<!--
       (references <link linkend="catalog-pg-namespace"><structname>pg_namespace</structname></link>.<structfield>nspname</structfield>)
-->
（参照先 <link linkend="catalog-pg-namespace"><structname>pg_namespace</structname></link>.<structfield>nspname</structfield>）
      </para>
      <para>
<!--
       Name of schema containing view
-->
ビューを持つスキーマ名
      </para></entry>
     </row>

     <row>
      <entry role="catalog_table_entry"><para role="column_definition">
       <structfield>viewname</structfield> <type>name</type>
<!--
       (references <link linkend="catalog-pg-class"><structname>pg_class</structname></link>.<structfield>relname</structfield>)
-->
（参照先 <link linkend="catalog-pg-class"><structname>pg_class</structname></link>.<structfield>relname</structfield>）
      </para>
      <para>
<!--
       Name of view
-->
ビュー名
      </para></entry>
     </row>

     <row>
      <entry role="catalog_table_entry"><para role="column_definition">
       <structfield>viewowner</structfield> <type>name</type>
<!--
       (references <link linkend="catalog-pg-authid"><structname>pg_authid</structname></link>.<structfield>rolname</structfield>)
-->
（参照先 <link linkend="catalog-pg-authid"><structname>pg_authid</structname></link>.<structfield>rolname</structfield>）
      </para>
      <para>
<!--
       Name of view's owner
-->
ビューの所有者
      </para></entry>
     </row>

     <row>
      <entry role="catalog_table_entry"><para role="column_definition">
       <structfield>definition</structfield> <type>text</type>
      </para>
      <para>
<!--
       View definition (a reconstructed <xref linkend="sql-select"/> query)
-->
ビュー定義（再構築された<xref linkend="sql-select"/>問い合わせ）
      </para></entry>
     </row>
    </tbody>
   </tgroup>
  </table>
 </sect1>


 <sect1 id="view-pg-wait-events">
  <title><structname>pg_wait_events</structname></title>

  <indexterm zone="view-pg-wait-events">
   <primary>pg_wait_events</primary>
  </indexterm>

  <para>
   The view <structname>pg_wait_events</structname> provides description about the
   wait events.
  </para>

  <table>
   <title><structname>pg_wait_events</structname> Columns</title>
   <tgroup cols="1">
    <thead>
     <row>
      <entry role="catalog_table_entry"><para role="column_definition">
       Column Type
      </para>
      <para>
       Description
      </para></entry>
     </row>
    </thead>

    <tbody>
     <row>
      <entry role="catalog_table_entry"><para role="column_definition">
       <structfield>type</structfield> <type>text</type>
      </para>
      <para>
       Wait event type
      </para></entry>
     </row>

     <row>
      <entry role="catalog_table_entry"><para role="column_definition">
       <structfield>name</structfield> <type>text</type>
      </para>
      <para>
       Wait event name
      </para></entry>
     </row>

     <row>
      <entry role="catalog_table_entry"><para role="column_definition">
       <structfield>description</structfield> <type>text</type>
      </para>
      <para>
       Wait event description
      </para></entry>
     </row>
    </tbody>
   </tgroup>
  </table>
 </sect1>

</chapter><|MERGE_RESOLUTION|>--- conflicted
+++ resolved
@@ -3068,7 +3068,6 @@
   </indexterm>
 
   <para>
-<!--
    The view <structname>pg_publication_tables</structname> provides
    information about the mapping between publications and information of
    tables they contain.  Unlike the underlying catalog
@@ -3077,9 +3076,6 @@
    <link linkend="sql-createpublication-params-for-all-tables"><literal>FOR ALL TABLES</literal></link>
    and <link linkend="sql-createpublication-params-for-tables-in-schema"><literal>FOR TABLES IN SCHEMA</literal></link>,
    so for such publications there will be a row for each eligible table.
--->
-<structname>pg_publication_tables</structname>ビューはパブリケーションとそれに含まれるテーブルの間のマッピングに関する情報を提供します。
-その元となるカタログ<link linkend="catalog-pg-publication-rel"><structname>pg_publication_rel</structname></link>とは異なり、このビューは<link linkend="sql-createpublication-for-all-tables"><literal>FOR ALL TABLES</literal></link>と<link linkend="sql-createpublication-for-tables-in-schema"><literal>FOR TABLES IN SCHEMA</literal></link>で定義されたパブリケーションを展開するため、そのようなパブリケーションについては対象となる各テーブルについて1行があります。
   </para>
 
   <table>
@@ -3632,18 +3628,10 @@
        <structfield>conflicting</structfield> <type>bool</type>
       </para>
       <para>
-<!--
        True if this logical slot conflicted with recovery (and so is now
-<<<<<<< HEAD
        invalidated). When this column is true, check
        <structfield>invalidation_reason</structfield> column for the conflict
        reason. Always NULL for physical slots.
-=======
-       invalidated). Always NULL for physical slots.
--->
-trueの場合は、この論理スロットがリカバリと競合している（したため、無効になっている）。
-物理スロットでは常にNULL。
->>>>>>> 32de6336
       </para></entry>
      </row>
 
@@ -4390,12 +4378,9 @@
        The last sequence value written to disk.  If caching is used,
        this value can be greater than the last value handed out from the
        sequence.
-<<<<<<< HEAD
-=======
 -->
 ディスクに書き込まれた最後のシーケンス値。
 キャッシュが使用されている場合、この値はシーケンスから最後に取り出された値より大きくなることがあります。
->>>>>>> 32de6336
       </para></entry>
      </row>
     </tbody>
@@ -4403,14 +4388,6 @@
   </table>
 
   <para>
-<<<<<<< HEAD
-   The <structfield>last_value</structfield> column will read as null if any of
-   the following are true:
-   <itemizedlist>
-    <listitem>
-     <para>
-      The sequence has not been read from yet.
-=======
 <!--
    The <structfield>last_value</structfield> column will read as null if any of
    the following are true:
@@ -4423,33 +4400,23 @@
       The sequence has not been read from yet.
 -->
 シーケンスからまだ読み取られていない。
->>>>>>> 32de6336
      </para>
     </listitem>
     <listitem>
      <para>
-<<<<<<< HEAD
+<!--
       The current user does not have <literal>USAGE</literal> or
       <literal>SELECT</literal> privilege on the sequence.
-=======
-<!--
-      The current user does not have <literal>USAGE</literal> or
-      <literal>SELECT</literal> privilege on the sequence.
 -->
 現在のユーザがシーケンスについて<literal>USAGE</literal>あるいは<literal>SELECT</literal>権限を持っていない。
->>>>>>> 32de6336
      </para>
     </listitem>
     <listitem>
      <para>
-<<<<<<< HEAD
+<!--
       The sequence is unlogged and the server is a standby.
-=======
-<!--
-      The sequence is unlogged and the server is a standby.
 -->
 ログを取らないシーケンスで、サーバはスタンバイ。
->>>>>>> 32de6336
      </para>
     </listitem>
    </itemizedlist>

<!-- doc/src/sgml/jit.sgml -->

<chapter id="jit">
<!--
 <title>Just-in-Time Compilation (<acronym>JIT</acronym>)</title>
-->
 <title>実行時コンパイル(<acronym>JIT</acronym>)</title>

 <indexterm zone="jit">
  <primary><acronym>JIT</acronym></primary>
 </indexterm>

 <indexterm>
  <primary>Just-In-Time compilation</primary>
  <see><acronym>JIT</acronym></see>
 </indexterm>
 <indexterm>
  <primary>実行時コンパイル</primary>
  <see><acronym>JIT</acronym></see>
 </indexterm>

 <para>
<!--
  This chapter explains what just-in-time compilation is, and how it can be
  configured in <productname>PostgreSQL</productname>.
-->
本章では、実行時コンパイル(just-in-time compilation)とは何か、そして<productname>PostgreSQL</productname>でそれをどのように設定できるかを説明します。
 </para>

 <sect1 id="jit-reason">
<!--
  <title>What Is <acronym>JIT</acronym> compilation?</title>
-->
  <title><acronym>JIT</acronym>コンパイルとは何か？</title>

  <para>
<!--
   Just-in-Time (<acronym>JIT</acronym>) compilation is the process of turning
   some form of interpreted program evaluation into a native program, and
   doing so at run time.
   For example, instead of using general-purpose code that can evaluate
   arbitrary SQL expressions to evaluate a particular SQL predicate
   like <literal>WHERE a.col = 3</literal>, it is possible to generate a
   function that is specific to that expression and can be natively executed
   by the CPU, yielding a speedup.
-->
実行時(<acronym>JIT</acronym>)コンパイルとは、ある形式のインタプリタプログラムの評価をネイティブプログラムに変換する過程であり、かつそれを実行時に行うことを指します。
たとえば、<literal>WHERE a.col = 3</literal>のような特定のSQL述語を評価するために、任意のSQL式を評価できる汎用目的のコードを使う代わりに、その式専用の関数を生成し、CPUによってネイティブに実行して速度向上をもたらすことができます。
  </para>

  <para>
<!--
   <productname>PostgreSQL</productname> has builtin support to perform
   <acronym>JIT</acronym> compilation using <ulink
   url="https://llvm.org/"><productname>LLVM</productname></ulink> when
   <productname>PostgreSQL</productname> is built with
   <link linkend="configure-with-llvm"><literal>&#45;-with-llvm</literal></link>.
-->
<productname>PostgreSQL</productname>が<link linkend="configure-with-llvm"><literal>--with-llvm</literal></link>でビルドされている場合、<productname>PostgreSQL</productname>には<ulink url="https://llvm.org/"><productname>LLVM</productname></ulink>を使って<acronym>JIT</acronym>コンパイルを実行するためのサポートが組み込まれます。
  </para>

  <para>
<!--
   See <filename>src/backend/jit/README</filename> for further details.
-->
さらなる詳細は<filename>src/backend/jit/README</filename>をご覧ください。
  </para>

  <sect2 id="jit-accelerated-operations">
<!--
   <title><acronym>JIT</acronym> Accelerated Operations</title>
-->
   <title><acronym>JIT</acronym>により高速化される処理</title>
   <para>
<!--
    Currently <productname>PostgreSQL</productname>'s <acronym>JIT</acronym>
    implementation has support for accelerating expression evaluation and
    tuple deforming.  Several other operations could be accelerated in the
    future.
-->
今の所、<productname>PostgreSQL</productname>の<acronym>JIT</acronym>実装は、式評価とタプルデフォーミング(tuple deforming)の高速化をサポートしています。
将来は他の操作も高速化されるかも知れません。
   </para>
   <para>
<!--
    Expression evaluation is used to evaluate <literal>WHERE</literal>
    clauses, target lists, aggregates and projections. It can be accelerated
    by generating code specific to each case.
-->
式評価は、<literal>WHERE</literal>句、ターゲットリスト、集約、射影を評価するために使用されます。
それぞれのケースに応じたコードを生成することによって高速化することができます。
   </para>
   <para>
<!--
    Tuple deforming is the process of transforming an on-disk tuple (see <xref
    linkend="storage-tuple-layout"/>) into its in-memory representation.
    It can be accelerated by creating a function specific to the table layout
    and the number of columns to be extracted.
-->
タプルデフォーミングは、ディスク上のタプル(<xref linkend="storage-tuple-layout"/>参照)をメモリ上の表現に変換する処理です。
これはテーブルレイアウトと抽出するカラム数に特化した関数を作ることによって高速化可能です。
   </para>
  </sect2>

  <sect2 id="jit-inlining">
<!--
   <title>Inlining</title>
-->
   <title>インライン展開(Inlining)</title>
   <para>
<!--
    <productname>PostgreSQL</productname> is very extensible and allows new
    data types, functions, operators and other database objects to be defined;
    see <xref linkend="extend"/>. In fact the built-in objects are implemented
    using nearly the same mechanisms.  This extensibility implies some
    overhead, for example due to function calls (see <xref linkend="xfunc"/>).
    To reduce that overhead, <acronym>JIT</acronym> compilation can inline the
    bodies of small functions into the expressions using them. That allows a
    significant percentage of the overhead to be optimized away.
-->
<productname>PostgreSQL</productname>は拡張性が高く、新しいデータ型、関数、演算子、その他のデータベースオブジェクトを定義することが可能です。
<xref linkend="extend"/>を参照してください。
実際、組み込みオブジェクトは似た機構を使って実装されています。
この拡張性は、たとえば関数呼び出し(<xref linkend="xfunc"/>参照)により、幾分のオーバーヘッドをもたらします。
このオーバーヘッドを軽減するために、<acronym>JIT</acronym>コンパイルは、小さな関数の本体をそれを使っている式にインライン展開することができます。
これにより、オーバーヘッドのかなりの部分を最適化によって解消することができます。
   </para>
  </sect2>

  <sect2 id="jit-optimization">
<!--
   <title>Optimization</title>
-->
   <title>最適化</title>
   <para>
<!--
    <productname>LLVM</productname> has support for optimizing generated
    code. Some of the optimizations are cheap enough to be performed whenever
    <acronym>JIT</acronym> is used, while others are only beneficial for
    longer-running queries.
    See <ulink url="https://llvm.org/docs/Passes.html#transform-passes"/> for
    more details about optimizations.
-->
<productname>LLVM</productname>は、生成したコードの最適化をサポートしています。
ある最適化は<acronym>JIT</acronym>が使用される際に常に適用できるほど安価ですが、長時間実行する問い合わせのときだけ有利になるようなものもあります。
最適化についてのさらなる詳細は、<ulink url="https://llvm.org/docs/Passes.html#transform-passes"/>をご覧ください。
   </para>
  </sect2>

 </sect1>

 <sect1 id="jit-decision">
<!--
  <title>When to <acronym>JIT</acronym>?</title>
-->
  <title>どんなときに<acronym>JIT</acronym>を使うべきか？</title>

  <para>
<!--
   <acronym>JIT</acronym> compilation is beneficial primarily for long-running
   CPU-bound queries. Frequently these will be analytical queries.  For short
   queries the added overhead of performing <acronym>JIT</acronym> compilation
   will often be higher than the time it can save.
-->
<acronym>JIT</acronym>コンパイルは、主に長時間実行するCPUバウンドの問い合わせに有益です。
短い問い合わせでは、<acronym>JIT</acronym>コンパイルを行うことにより加わるオーバーヘッドはしばしばそれによって短縮できる時間よりも大きくなるでしょう。
  </para>

  <para>
<!--
   To determine whether <acronym>JIT</acronym> compilation should be used,
   the total estimated cost of a query (see
   <xref linkend="planner-stats-details"/> and
   <xref linkend="runtime-config-query-constants"/>) is used.
   The estimated cost of the query will be compared with the setting of <xref
   linkend="guc-jit-above-cost"/>. If the cost is higher,
   <acronym>JIT</acronym> compilation will be performed.
   Two further decisions are then needed.
   Firstly, if the estimated cost is more
   than the setting of <xref linkend="guc-jit-inline-above-cost"/>, short
   functions and operators used in the query will be inlined.
   Secondly, if the estimated cost is more than the setting of <xref
   linkend="guc-jit-optimize-above-cost"/>, expensive optimizations are
   applied to improve the generated code.
   Each of these options increases the <acronym>JIT</acronym> compilation
   overhead, but can reduce query execution time considerably.
-->
<acronym>JIT</acronym>コンパイルを使うべきかどうかを決めるために、問い合わせの合計推定コスト(<xref linkend="planner-stats-details"/>と<xref linkend="runtime-config-query-constants"/>を参照)が使用されます。
問い合わせの推定コストは<xref linkend="guc-jit-above-cost"/>の設定と比較されます。
もしもそのコストが大きければ、<acronym>JIT</acronym>コンパイルが実行されます。
さらなる二つの決定が必要になります。
まず、推定コストが<xref linkend="guc-jit-inline-above-cost"/>の設定よりも大きければ、問い合わせ中で使用される短い関数と演算子がインライン展開されます。
次に、推定コストが<xref linkend="guc-jit-optimize-above-cost"/>の設定よりも大きければ、生成コードを改善するために、高価な最適化が適用されます。
これらのオプションは<acronym>JIT</acronym>コンパイルのオーバーヘッドを大きくしますが、かなりクエリの実行時間を短縮します。
  </para>

  <para>
<!--
   These cost-based decisions will be made at plan time, not execution
   time. This means that when prepared statements are in use, and a generic
   plan is used (see <xref linkend="sql-prepare"/>), the values of the
   configuration parameters in effect at prepare time control the decisions,
   not the settings at execution time.
-->
これらのコストに基づく決定は実行時ではなく、プラン時に行われます。
このことは、準備された文が使われ、汎用プラン(<xref linkend="sql-prepare"/>参照)が用いられるときには、実行時ではなく、準備時に参照される設定パラメータの値が決定を左右することを意味します。
  </para>

  <note>
   <para>
<!--
    If <xref linkend="guc-jit"/> is set to <literal>off</literal>, or if no
    <acronym>JIT</acronym> implementation is available (for example because
    the server was compiled without <literal>&#45;-with-llvm</literal>),
    <acronym>JIT</acronym> will not be performed, even if it would be
    beneficial based on the above criteria.  Setting <xref linkend="guc-jit"/>
    to <literal>off</literal> has effects at both plan and execution time.
-->
<xref linkend="guc-jit"/>が<literal>off</literal>か、<acronym>JIT</acronym>実装が適用外（たとえばサーバが<literal>--with-llvm</literal>付きでコンパイルされていない）場合は、たとえ上記の基準からは有益であったとしても<acronym>JIT</acronym>は実行されません。
<xref linkend="guc-jit"/>を<literal>off</literal>にすると、プラン時と実行時の両方に影響を与えます。
   </para>
  </note>

  <para>
<!--
   <xref linkend="sql-explain"/> can be used to see whether
   <acronym>JIT</acronym> is used or not.  As an example, here is a query that
   is not using <acronym>JIT</acronym>:
-->
<xref linkend="sql-explain"/>を使って<acronym>JIT</acronym>が使われているかどうかを確認できます。
<acronym>JIT</acronym>を使っていない例を示します。
<screen>
=# EXPLAIN ANALYZE SELECT SUM(relpages) FROM pg_class;
                                                 QUERY PLAN
-------------------------------------------------------------------&zwsp;------------------------------------------
 Aggregate  (cost=16.27..16.29 rows=1 width=8) (actual time=0.303..0.303 rows=1 loops=1)
   ->  Seq Scan on pg_class  (cost=0.00..15.42 rows=342 width=4) (actual time=0.017..0.111 rows=356 loops=1)
 Planning Time: 0.116 ms
 Execution Time: 0.365 ms
(4 rows)
</screen>
<!--
   Given the cost of the plan, it is entirely reasonable that no
   <acronym>JIT</acronym> was used; the cost of <acronym>JIT</acronym> would
   have been bigger than the potential savings. Adjusting the cost limits
   will lead to <acronym>JIT</acronym> use:
-->
プランに与えられたコストによれば、<acronym>JIT</acronym>が使われないのは完全に合理的です。
<acronym>JIT</acronym>のコストは潜在的な節約よりも大きいのです。
コスト上限を調整すると、<acronym>JIT</acronym>が使われるようになります。
<screen>
=# SET jit_above_cost = 10;
SET
=# EXPLAIN ANALYZE SELECT SUM(relpages) FROM pg_class;
                                                 QUERY PLAN
-------------------------------------------------------------------&zwsp;------------------------------------------
 Aggregate  (cost=16.27..16.29 rows=1 width=8) (actual time=6.049..6.049 rows=1 loops=1)
   ->  Seq Scan on pg_class  (cost=0.00..15.42 rows=342 width=4) (actual time=0.019..0.052 rows=356 loops=1)
 Planning Time: 0.133 ms
 JIT:
   Functions: 3
   Options: Inlining false, Optimization false, Expressions true, Deforming true
   Timing: Generation 1.259 ms, Inlining 0.000 ms, Optimization 0.797 ms, Emission 5.048 ms, Total 7.104 ms
 Execution Time: 7.416 ms
</screen>
<!--
   As visible here, <acronym>JIT</acronym> was used, but inlining and
   expensive optimization were not. If <xref
   linkend="guc-jit-inline-above-cost"/> or <xref
   linkend="guc-jit-optimize-above-cost"/> were also lowered,
   that would change.
-->
これを見るとわかるように、<acronym>JIT</acronym>は使われていますが、インライン展開と高価な最適化は行われていません。
加えて<xref linkend="guc-jit-inline-above-cost"/>あるいは<xref linkend="guc-jit-optimize-above-cost"/>を小さくすれば、これは変わることでしょう。
  </para>
 </sect1>

<!--
 <sect1 id="jit-configuration" xreflabel="JIT Configuration">
  <title>Configuration</title>
-->
 <sect1 id="jit-configuration" xreflabel="JIT設定">
  <title>設定</title>

  <para>
<!--
   The configuration variable
   <xref linkend="guc-jit"/> determines whether <acronym>JIT</acronym>
   compilation is enabled or disabled.
   If it is enabled, the configuration variables
   <xref linkend="guc-jit-above-cost"/>, <xref
   linkend="guc-jit-inline-above-cost"/>, and <xref
   linkend="guc-jit-optimize-above-cost"/> determine
   whether <acronym>JIT</acronym> compilation is performed for a query,
   and how much effort is spent doing so.
-->
設定パラメータの<xref linkend="guc-jit"/>は、<acronym>JIT</acronym>が有効か無効化を決定します。
有効ならば、設定値<xref linkend="guc-jit-above-cost"/>、<xref linkend="guc-jit-inline-above-cost"/>、<xref linkend="guc-jit-optimize-above-cost"/>は問い合わせで<acronym>JIT</acronym>コンパイルが実行されるかどうか、どの程度の努力が<acronym>JIT</acronym>コンパイルに払われるのかを決定します。
  </para>

  <para>
<!--
   <xref linkend="guc-jit-provider"/> determines which <acronym>JIT</acronym>
   implementation is used. It is rarely required to be changed. See <xref
   linkend="jit-pluggable"/>.
-->
<xref linkend="guc-jit-provider"/>はどの<acronym>JIT</acronym>実装が使われるのかを決定します。
めったに変更する必要はありません。
<xref linkend="jit-pluggable"/>を参照してください。
  </para>

  <para>
<!--
   For development and debugging purposes a few additional configuration
   parameters exist, as described in
   <xref linkend="runtime-config-developer"/>.
-->
<xref linkend="runtime-config-developer"/>にあるように、開発とデバッグ目的のために少数の追加設定パラメータがあります。
  </para>
 </sect1>

 <sect1 id="jit-extensibility">
<!--
  <title>Extensibility</title>
-->
  <title>拡張性</title>

  <sect2 id="jit-extensibility-bitcode">
<!--
   <title>Inlining Support for Extensions</title>
-->
   <title>拡張のためのインライン展開サポート</title>
   <para>
<!--
    <productname>PostgreSQL</productname>'s <acronym>JIT</acronym>
    implementation can inline the bodies of functions
    of types <literal>C</literal> and <literal>internal</literal>, as well as
    operators based on such functions.  To do so for functions in extensions,
    the definitions of those functions need to be made available.
    When using <link linkend="extend-pgxs">PGXS</link> to build an extension
    against a server that has been compiled with LLVM JIT support, the
    relevant files will be built and installed automatically.
-->
<productname>PostgreSQL</productname>の<acronym>JIT</acronym>実装は、<literal>C</literal>と<literal>internal</literal>型の関数の本体をインライン展開できます。そうした関数に基づく演算子も同様です。
拡張の関数に同じことを行うには、関数の定義が入手可能である必要があります。
LLVM JITサポートがコンパイルされているサーバに対して<link linkend="extend-pgxs">PGXS</link>を使って拡張をビルドする際に、関連するファイルは自動的にビルドされ、インストールされます。
   </para>

   <para>
<!--
    The relevant files have to be installed into
    <filename>$pkglibdir/bitcode/$extension/</filename> and a summary of them
    into <filename>$pkglibdir/bitcode/$extension.index.bc</filename>, where
    <literal>$pkglibdir</literal> is the directory returned by
    <literal>pg_config &#45;-pkglibdir</literal> and <literal>$extension</literal>
    is the base name of the extension's shared library.
-->
関連するファイルは<filename>$pkglibdir/bitcode/$extension/</filename>に、そのサマリは<filename>$pkglibdir/bitcode/$extension.index.bc</filename>にインストールされなければなりません。
ここで、<literal>$pkglibdir</literal>は、<literal>pg_config --pkglibdir</literal>が返すディレクトリで、<literal>$extension</literal>は拡張の共有ライブラリのベース名です。

    <note>
     <para>
<!--
      For functions built into <productname>PostgreSQL</productname> itself,
      the bitcode is installed into
      <literal>$pkglibdir/bitcode/postgres</literal>.
-->
<productname>PostgreSQL</productname>自身に組み込まれた関数については、ビットコードが<literal>$pkglibdir/bitcode/postgres</literal>にインストールされます。
     </para>
    </note>
   </para>
  </sect2>

  <sect2 id="jit-pluggable">
<!--
   <title>Pluggable <acronym>JIT</acronym> Providers</title>
-->
   <title>プラグ可能<acronym>JIT</acronym>プロバイダ</title>

   <para>
<!--
    <productname>PostgreSQL</productname> provides a <acronym>JIT</acronym>
    implementation based on <productname>LLVM</productname>.  The interface to
    the <acronym>JIT</acronym> provider is pluggable and the provider can be
    changed without recompiling (although currently, the build process only
    provides inlining support data for <productname>LLVM</productname>).
    The active provider is chosen via the setting
    <xref linkend="guc-jit-provider"/>.
-->
<productname>PostgreSQL</productname>は<productname>LLVM</productname>に基づいた<acronym>JIT</acronym>実装を提供します。
<acronym>JIT</acronym>プロバイダのインタフェースはプラグ可能で、プロバイダは再コンパイルすることなく変更できます。（ただし今のところ、ビルドプロセスは<productname>LLVM</productname>用のインライン展開サポートデータのみを提供しています。)
有効なプロバイダは<xref linkend="guc-jit-provider"/>の設定で選択できます。
   </para>

<<<<<<< HEAD
   <sect3 id="jit-pluggable-provider-interface">
=======
   <sect3>
<!--
>>>>>>> 94ef7168
    <title><acronym>JIT</acronym> Provider Interface</title>
-->
    <title><acronym>JIT</acronym>プロバイダインタフェース</title>
    <para>
<!--
     A <acronym>JIT</acronym> provider is loaded by dynamically loading the
     named shared library. The normal library search path is used to locate
     the library. To provide the required <acronym>JIT</acronym> provider
     callbacks and to indicate that the library is actually a
     <acronym>JIT</acronym> provider, it needs to provide a C function named
     <function>_PG_jit_provider_init</function>. This function is passed a
     struct that needs to be filled with the callback function pointers for
     individual actions:
-->
名前付きの共有ライブラリをロードすることにより、<acronym>JIT</acronym>は動的にロードされます。
ライブラリを特定するために通常のライブラリサーチパスが使用されます。
必要な<acronym>JIT</acronym>プロバイダコールバックを提供し、かつそのライブラリが実際に<acronym>JIT</acronym>プロバイダであることを示すために、<function>_PG_jit_provider_init</function>という名前のC関数を提供する必要があります。
この関数には構造体が渡され、その構造体には各々の動作用のコールバック関数へのポインタが設定される必要があります。
<programlisting>
struct JitProviderCallbacks
{
    JitProviderResetAfterErrorCB reset_after_error;
    JitProviderReleaseContextCB release_context;
    JitProviderCompileExprCB compile_expr;
};

extern void _PG_jit_provider_init(JitProviderCallbacks *cb);
</programlisting>
    </para>
   </sect3>
  </sect2>
 </sect1>

</chapter><|MERGE_RESOLUTION|>--- conflicted
+++ resolved
@@ -392,12 +392,8 @@
 有効なプロバイダは<xref linkend="guc-jit-provider"/>の設定で選択できます。
    </para>
 
-<<<<<<< HEAD
    <sect3 id="jit-pluggable-provider-interface">
-=======
-   <sect3>
-<!--
->>>>>>> 94ef7168
+<!--
     <title><acronym>JIT</acronym> Provider Interface</title>
 -->
     <title><acronym>JIT</acronym>プロバイダインタフェース</title>

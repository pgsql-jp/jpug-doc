--- conflicted
+++ resolved
@@ -783,14 +783,11 @@
 列制約とテーブル制約は区別されません。
      </para>
      <para>
-<<<<<<< HEAD
-<!--
-=======
       Extended statistics are copied to the new table if
       <literal>INCLUDING STATISTICS</literal> is specified.
      </para>
      <para>
->>>>>>> ab5e9caa
+<!--
       Indexes, <literal>PRIMARY KEY</>, <literal>UNIQUE</>,
       and <literal>EXCLUDE</> constraints on the original table will be
       created on the new table only if <literal>INCLUDING INDEXES</literal>
@@ -828,14 +825,9 @@
      </para>
      <para>
 <!--
-      <literal>INCLUDING ALL</literal> is an abbreviated form of
-<<<<<<< HEAD
-      <literal>INCLUDING DEFAULTS INCLUDING IDENTITY INCLUDING CONSTRAINTS INCLUDING INDEXES INCLUDING STORAGE INCLUDING COMMENTS</literal>.
+      <literal>INCLUDING COMMENTS INCLUDING CONSTRAINTS INCLUDING DEFAULTS INCLUDING IDENTITY INCLUDING INDEXES INCLUDING STATISTICS INCLUDING STORAGE</literal>.
 -->
 <literal>INCLUDING ALL</literal>は<literal>INCLUDING DEFAULTS INCLUDING IDENTITY INCLUDING CONSTRAINTS INCLUDING INDEXES INCLUDING STORAGE INCLUDING COMMENTS</literal>の省略形です。
-=======
-      <literal>INCLUDING COMMENTS INCLUDING CONSTRAINTS INCLUDING DEFAULTS INCLUDING IDENTITY INCLUDING INDEXES INCLUDING STATISTICS INCLUDING STORAGE</literal>.
->>>>>>> ab5e9caa
      </para>
      <para>
 <!--

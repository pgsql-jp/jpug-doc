# LANGUAGE message translation file for pg_ctl
# Copyright (C) 2003-2022 PostgreSQL Global Development Group
# This file is distributed under the same license as the pg_ctl (PostgreSQL) package.
#
# Use these quotes: « %s »
#
# Guillaume Lelarge <guillaume@lelarge.info>, 2003-2009.
# Stéphane Schildknecht <stephane.schildknecht@dalibo.com>, 2009.
# Guillaume Lelarge <guillaume@lelarge.info>, 2010-2022.
#
msgid ""
msgstr ""
"Project-Id-Version: PostgreSQL 17\n"
"Report-Msgid-Bugs-To: pgsql-bugs@lists.postgresql.org\n"
<<<<<<< HEAD
"POT-Creation-Date: 2024-08-22 10:19+0000\n"
"PO-Revision-Date: 2024-09-16 16:28+0200\n"
=======
"POT-Creation-Date: 2025-07-08 05:19+0000\n"
"PO-Revision-Date: 2025-07-08 10:42+0200\n"
>>>>>>> 3d6a8289
"Last-Translator: Guillaume Lelarge <guillaume@lelarge.info>\n"
"Language-Team: French <guillaume@lelarge.info>\n"
"Language: fr\n"
"MIME-Version: 1.0\n"
"Content-Type: text/plain; charset=UTF-8\n"
"Content-Transfer-Encoding: 8bit\n"
"Plural-Forms: nplurals=2; plural=(n > 1);\n"
<<<<<<< HEAD
"X-Generator: Poedit 3.5\n"
=======
"X-Generator: Poedit 3.6\n"
>>>>>>> 3d6a8289

#: ../../common/controldata_utils.c:168
msgid "byte ordering mismatch"
msgstr "différence de l'ordre des octets"

#: ../../common/exec.c:174
#, c-format
msgid "invalid binary \"%s\": %m"
msgstr "binaire « %s » invalide : %m"

#: ../../common/exec.c:217
#, c-format
msgid "could not read binary \"%s\": %m"
msgstr "n'a pas pu lire le binaire « %s » : %m"

#: ../../common/exec.c:225
#, c-format
msgid "could not find a \"%s\" to execute"
msgstr "n'a pas pu trouver un « %s » à exécuter"

#: ../../common/exec.c:252
#, c-format
msgid "could not resolve path \"%s\" to absolute form: %m"
msgstr "n'a pas pu résoudre le chemin « %s » en sa forme absolue : %m"

<<<<<<< HEAD
#: ../../common/exec.c:382
=======
#: ../../common/exec.c:363
>>>>>>> 3d6a8289
#, c-format
msgid "could not execute command \"%s\": %m"
msgstr "n'a pas pu exécuter la commande « %s » : %m"

<<<<<<< HEAD
#: ../../common/exec.c:394
=======
#: ../../common/exec.c:375
>>>>>>> 3d6a8289
#, c-format
msgid "could not read from command \"%s\": %m"
msgstr "n'a pas pu lire à partir de la commande « %s » : %m"

<<<<<<< HEAD
#: ../../common/exec.c:397
=======
#: ../../common/exec.c:378
>>>>>>> 3d6a8289
#, c-format
msgid "no data was returned by command \"%s\""
msgstr "aucune donnée n'a été renvoyée par la commande « %s »"

<<<<<<< HEAD
#: ../../common/exec.c:424
=======
#: ../../common/exec.c:405
>>>>>>> 3d6a8289
#, c-format
msgid "%s() failed: %m"
msgstr "échec de %s() : %m"

<<<<<<< HEAD
#: ../../common/exec.c:562 ../../common/exec.c:607 ../../common/exec.c:699
=======
#: ../../common/exec.c:543 ../../common/exec.c:588 ../../common/exec.c:680
>>>>>>> 3d6a8289
msgid "out of memory"
msgstr "mémoire épuisée"

#: ../../common/fe_memutils.c:35 ../../common/fe_memutils.c:75
#: ../../common/fe_memutils.c:98 ../../common/fe_memutils.c:161
<<<<<<< HEAD
#: ../../port/path.c:753 ../../port/path.c:790 ../../port/path.c:807
=======
#: ../../port/path.c:831 ../../port/path.c:868 ../../port/path.c:885
>>>>>>> 3d6a8289
#, c-format
msgid "out of memory\n"
msgstr "mémoire épuisée\n"

#: ../../common/fe_memutils.c:92 ../../common/fe_memutils.c:153
#, c-format
msgid "cannot duplicate null pointer (internal error)\n"
msgstr "ne peut pas dupliquer un pointeur nul (erreur interne)\n"

#: ../../common/wait_error.c:55
#, c-format
msgid "command not executable"
msgstr "commande non exécutable"

#: ../../common/wait_error.c:59
#, c-format
msgid "command not found"
msgstr "commande introuvable"

#: ../../common/wait_error.c:64
#, c-format
msgid "child process exited with exit code %d"
msgstr "le processus fils a quitté avec le code de sortie %d"

#: ../../common/wait_error.c:72
#, c-format
msgid "child process was terminated by exception 0x%X"
msgstr "le processus fils a été terminé par l'exception 0x%X"

#: ../../common/wait_error.c:76
#, c-format
msgid "child process was terminated by signal %d: %s"
msgstr "le processus fils a été terminé par le signal %d : %s"

#: ../../common/wait_error.c:82
#, c-format
msgid "child process exited with unrecognized status %d"
msgstr "le processus fils a quitté avec un statut %d non reconnu"

#: ../../port/path.c:853
#, c-format
msgid "could not get current working directory: %m\n"
msgstr "n'a pas pu obtenir le répertoire de travail : %m\n"

#: pg_ctl.c:254
#, c-format
msgid "%s: directory \"%s\" does not exist\n"
msgstr "%s : le répertoire « %s » n'existe pas\n"

#: pg_ctl.c:257
#, c-format
msgid "%s: could not access directory \"%s\": %m\n"
msgstr "%s : n'a pas pu accéder au répertoire « %s » : %m\n"

#: pg_ctl.c:270
#, c-format
msgid "%s: directory \"%s\" is not a database cluster directory\n"
msgstr "%s : le répertoire « %s » n'est pas un répertoire d'instance\n"

#: pg_ctl.c:283
#, c-format
msgid "%s: could not open PID file \"%s\": %m\n"
msgstr "%s : n'a pas pu ouvrir le fichier de PID « %s » : %m\n"

#: pg_ctl.c:292
#, c-format
msgid "%s: the PID file \"%s\" is empty\n"
msgstr "%s : le fichier PID « %s » est vide\n"

#: pg_ctl.c:295
#, c-format
msgid "%s: invalid data in PID file \"%s\"\n"
msgstr "%s : données invalides dans le fichier de PID « %s »\n"

#: pg_ctl.c:457 pg_ctl.c:499
#, c-format
msgid "%s: could not start server: %m\n"
msgstr "%s : n'a pas pu démarrer le serveur : %m\n"

#: pg_ctl.c:477
#, c-format
msgid "%s: could not start server due to setsid() failure: %m\n"
msgstr "%s : n'a pas pu démarrer le serveur à cause d'un échec de setsid() : %m\n"

#: pg_ctl.c:547
#, c-format
msgid "%s: could not open log file \"%s\": %m\n"
msgstr "%s : n'a pas pu ouvrir le journal applicatif « %s » : %m\n"

#: pg_ctl.c:564
#, c-format
msgid "%s: could not start server: error code %lu\n"
msgstr "%s : n'a pas pu démarrer le serveur : code d'erreur %lu\n"

<<<<<<< HEAD
#: pg_ctl.c:781
=======
#: pg_ctl.c:789
>>>>>>> 3d6a8289
#, c-format
msgid "%s: cannot set core file size limit; disallowed by hard limit\n"
msgstr ""
"%s : n'a pas pu initialiser la taille des fichiers core, ceci est interdit\n"
"par une limite dure\n"

<<<<<<< HEAD
#: pg_ctl.c:807
=======
#: pg_ctl.c:815
>>>>>>> 3d6a8289
#, c-format
msgid "%s: could not read file \"%s\"\n"
msgstr "%s : n'a pas pu lire le fichier « %s »\n"

<<<<<<< HEAD
#: pg_ctl.c:812
=======
#: pg_ctl.c:820
>>>>>>> 3d6a8289
#, c-format
msgid "%s: option file \"%s\" must have exactly one line\n"
msgstr "%s : le fichier d'options « %s » ne doit comporter qu'une seule ligne\n"

<<<<<<< HEAD
#: pg_ctl.c:854 pg_ctl.c:1038 pg_ctl.c:1105
=======
#: pg_ctl.c:862 pg_ctl.c:1050 pg_ctl.c:1117
>>>>>>> 3d6a8289
#, c-format
msgid "%s: could not send stop signal (PID: %d): %m\n"
msgstr "%s : n'a pas pu envoyer le signal d'arrêt (PID : %d) : %m\n"

<<<<<<< HEAD
#: pg_ctl.c:882
=======
#: pg_ctl.c:890
>>>>>>> 3d6a8289
#, c-format
msgid "program \"%s\" is needed by %s but was not found in the same directory as \"%s\"\n"
msgstr "le programme « %s » est nécessaire pour %s, mais n'a pas été trouvé dans le même répertoire que « %s »\n"

<<<<<<< HEAD
#: pg_ctl.c:885
=======
#: pg_ctl.c:893
>>>>>>> 3d6a8289
#, c-format
msgid "program \"%s\" was found by \"%s\" but was not the same version as %s\n"
msgstr "le programme « %s » a été trouvé par « %s » mais n'est pas de la même version que %s\n"

<<<<<<< HEAD
#: pg_ctl.c:917
=======
#: pg_ctl.c:925
>>>>>>> 3d6a8289
#, c-format
msgid "%s: database system initialization failed\n"
msgstr "%s : l'initialisation du système a échoué\n"

<<<<<<< HEAD
#: pg_ctl.c:932
=======
#: pg_ctl.c:940
>>>>>>> 3d6a8289
#, c-format
msgid "%s: another server might be running; trying to start server anyway\n"
msgstr ""
"%s : un autre serveur semble en cours d'exécution ; le démarrage du serveur\n"
"va toutefois être tenté\n"

<<<<<<< HEAD
#: pg_ctl.c:980
msgid "waiting for server to start..."
msgstr "en attente du démarrage du serveur..."

#: pg_ctl.c:985 pg_ctl.c:1061 pg_ctl.c:1123 pg_ctl.c:1235
msgid " done\n"
msgstr " effectué\n"

#: pg_ctl.c:986
msgid "server started\n"
msgstr "serveur démarré\n"

#: pg_ctl.c:989 pg_ctl.c:995 pg_ctl.c:1240
msgid " stopped waiting\n"
msgstr " attente arrêtée\n"

#: pg_ctl.c:990
=======
#: pg_ctl.c:988
msgid "waiting for server to start..."
msgstr "en attente du démarrage du serveur..."

#: pg_ctl.c:993 pg_ctl.c:1003 pg_ctl.c:1073 pg_ctl.c:1135 pg_ctl.c:1247
msgid " done\n"
msgstr " effectué\n"

#: pg_ctl.c:994
msgid "server started\n"
msgstr "serveur démarré\n"

#: pg_ctl.c:997 pg_ctl.c:1007 pg_ctl.c:1252
msgid " stopped waiting\n"
msgstr " attente arrêtée\n"

#: pg_ctl.c:998
>>>>>>> 3d6a8289
#, c-format
msgid "%s: server did not start in time\n"
msgstr "%s : le serveur ne s'est pas lancé à temps\n"

<<<<<<< HEAD
#: pg_ctl.c:996
=======
#: pg_ctl.c:1004
msgid "server shut down because of recovery target settings\n"
msgstr "le serveur s'est arrêté parce qu'il a atteint la cible de restauration configurée\n"

#: pg_ctl.c:1008
>>>>>>> 3d6a8289
#, c-format
msgid ""
"%s: could not start server\n"
"Examine the log output.\n"
msgstr ""
"%s : n'a pas pu démarrer le serveur\n"
"Examinez le journal applicatif.\n"

<<<<<<< HEAD
#: pg_ctl.c:1004
msgid "server starting\n"
msgstr "serveur en cours de démarrage\n"

#: pg_ctl.c:1023 pg_ctl.c:1081 pg_ctl.c:1144 pg_ctl.c:1183 pg_ctl.c:1264
=======
#: pg_ctl.c:1016
msgid "server starting\n"
msgstr "serveur en cours de démarrage\n"

#: pg_ctl.c:1035 pg_ctl.c:1093 pg_ctl.c:1156 pg_ctl.c:1195 pg_ctl.c:1276
>>>>>>> 3d6a8289
#, c-format
msgid "%s: PID file \"%s\" does not exist\n"
msgstr "%s : le fichier de PID « %s » n'existe pas\n"

<<<<<<< HEAD
#: pg_ctl.c:1024 pg_ctl.c:1083 pg_ctl.c:1145 pg_ctl.c:1184 pg_ctl.c:1265
msgid "Is server running?\n"
msgstr "Le serveur est-il en cours d'exécution ?\n"

#: pg_ctl.c:1030
=======
#: pg_ctl.c:1036 pg_ctl.c:1095 pg_ctl.c:1157 pg_ctl.c:1196 pg_ctl.c:1277
msgid "Is server running?\n"
msgstr "Le serveur est-il en cours d'exécution ?\n"

#: pg_ctl.c:1042
>>>>>>> 3d6a8289
#, c-format
msgid "%s: cannot stop server; single-user server is running (PID: %d)\n"
msgstr ""
"%s : ne peut pas arrêter le serveur ; le serveur mono-utilisateur est en\n"
"cours d'exécution (PID : %d)\n"

<<<<<<< HEAD
#: pg_ctl.c:1044
msgid "server shutting down\n"
msgstr "serveur en cours d'arrêt\n"

#: pg_ctl.c:1049 pg_ctl.c:1109
msgid "waiting for server to shut down..."
msgstr "en attente de l'arrêt du serveur..."

#: pg_ctl.c:1053 pg_ctl.c:1114
msgid " failed\n"
msgstr " a échoué\n"

#: pg_ctl.c:1055 pg_ctl.c:1116
=======
#: pg_ctl.c:1056
msgid "server shutting down\n"
msgstr "serveur en cours d'arrêt\n"

#: pg_ctl.c:1061 pg_ctl.c:1121
msgid "waiting for server to shut down..."
msgstr "en attente de l'arrêt du serveur..."

#: pg_ctl.c:1065 pg_ctl.c:1126
msgid " failed\n"
msgstr " a échoué\n"

#: pg_ctl.c:1067 pg_ctl.c:1128
>>>>>>> 3d6a8289
#, c-format
msgid "%s: server does not shut down\n"
msgstr "%s : le serveur ne s'est pas arrêté\n"

<<<<<<< HEAD
#: pg_ctl.c:1057 pg_ctl.c:1118
=======
#: pg_ctl.c:1069 pg_ctl.c:1130
>>>>>>> 3d6a8289
msgid ""
"HINT: The \"-m fast\" option immediately disconnects sessions rather than\n"
"waiting for session-initiated disconnection.\n"
msgstr ""
"ASTUCE : l'option « -m fast » déconnecte immédiatement les sessions plutôt que\n"
"d'attendre la déconnexion des sessions déjà présentes.\n"

<<<<<<< HEAD
#: pg_ctl.c:1063 pg_ctl.c:1124
msgid "server stopped\n"
msgstr "serveur arrêté\n"

#: pg_ctl.c:1084
msgid "trying to start server anyway\n"
msgstr "tentative de lancement du serveur malgré tout\n"

#: pg_ctl.c:1093
=======
#: pg_ctl.c:1075 pg_ctl.c:1136
msgid "server stopped\n"
msgstr "serveur arrêté\n"

#: pg_ctl.c:1096
msgid "trying to start server anyway\n"
msgstr "tentative de lancement du serveur malgré tout\n"

#: pg_ctl.c:1105
>>>>>>> 3d6a8289
#, c-format
msgid "%s: cannot restart server; single-user server is running (PID: %d)\n"
msgstr ""
"%s : ne peut pas relancer le serveur ; le serveur mono-utilisateur est en\n"
"cours d'exécution (PID : %d)\n"

<<<<<<< HEAD
#: pg_ctl.c:1096 pg_ctl.c:1154
msgid "Please terminate the single-user server and try again.\n"
msgstr "Merci d'arrêter le serveur mono-utilisateur et de réessayer.\n"

#: pg_ctl.c:1128
=======
#: pg_ctl.c:1108 pg_ctl.c:1166
msgid "Please terminate the single-user server and try again.\n"
msgstr "Merci d'arrêter le serveur mono-utilisateur et de réessayer.\n"

#: pg_ctl.c:1140
>>>>>>> 3d6a8289
#, c-format
msgid "%s: old server process (PID: %d) seems to be gone\n"
msgstr "%s : l'ancien processus serveur (PID : %d) semble être parti\n"

<<<<<<< HEAD
#: pg_ctl.c:1130
msgid "starting server anyway\n"
msgstr "lancement du serveur malgré tout\n"

#: pg_ctl.c:1151
=======
#: pg_ctl.c:1142
msgid "starting server anyway\n"
msgstr "lancement du serveur malgré tout\n"

#: pg_ctl.c:1163
>>>>>>> 3d6a8289
#, c-format
msgid "%s: cannot reload server; single-user server is running (PID: %d)\n"
msgstr ""
"%s : ne peut pas recharger le serveur ; le serveur mono-utilisateur est en\n"
"cours d'exécution (PID : %d)\n"

<<<<<<< HEAD
#: pg_ctl.c:1160
=======
#: pg_ctl.c:1172
>>>>>>> 3d6a8289
#, c-format
msgid "%s: could not send reload signal (PID: %d): %m\n"
msgstr "%s : n'a pas pu envoyer le signal de rechargement (PID : %d) : %m\n"

<<<<<<< HEAD
#: pg_ctl.c:1165
msgid "server signaled\n"
msgstr "envoi d'un signal au serveur\n"

#: pg_ctl.c:1190
=======
#: pg_ctl.c:1177
msgid "server signaled\n"
msgstr "envoi d'un signal au serveur\n"

#: pg_ctl.c:1202
>>>>>>> 3d6a8289
#, c-format
msgid "%s: cannot promote server; single-user server is running (PID: %d)\n"
msgstr ""
"%s : ne peut pas promouvoir le serveur ; le serveur mono-utilisateur est en\n"
"cours d'exécution (PID : %d)\n"

<<<<<<< HEAD
#: pg_ctl.c:1198
=======
#: pg_ctl.c:1210
>>>>>>> 3d6a8289
#, c-format
msgid "%s: cannot promote server; server is not in standby mode\n"
msgstr "%s : ne peut pas promouvoir le serveur ; le serveur n'est pas en standby\n"

<<<<<<< HEAD
#: pg_ctl.c:1208
=======
#: pg_ctl.c:1220
>>>>>>> 3d6a8289
#, c-format
msgid "%s: could not create promote signal file \"%s\": %m\n"
msgstr "%s : n'a pas pu créer le fichier « %s » signalant la promotion : %m\n"

<<<<<<< HEAD
#: pg_ctl.c:1214
=======
#: pg_ctl.c:1226
>>>>>>> 3d6a8289
#, c-format
msgid "%s: could not write promote signal file \"%s\": %m\n"
msgstr "%s : n'a pas pu écrire le fichier « %s » signalant la promotion : %m\n"

<<<<<<< HEAD
#: pg_ctl.c:1222
=======
#: pg_ctl.c:1234
>>>>>>> 3d6a8289
#, c-format
msgid "%s: could not send promote signal (PID: %d): %m\n"
msgstr "%s : n'a pas pu envoyer le signal de promotion (PID : %d) : %m\n"

<<<<<<< HEAD
#: pg_ctl.c:1225
=======
#: pg_ctl.c:1237
>>>>>>> 3d6a8289
#, c-format
msgid "%s: could not remove promote signal file \"%s\": %m\n"
msgstr "%s : n'a pas pu supprimer le fichier « %s » signalant la promotion : %m\n"

<<<<<<< HEAD
#: pg_ctl.c:1232
msgid "waiting for server to promote..."
msgstr "en attente du serveur à promouvoir..."

#: pg_ctl.c:1236
msgid "server promoted\n"
msgstr "serveur promu\n"

#: pg_ctl.c:1241
=======
#: pg_ctl.c:1244
msgid "waiting for server to promote..."
msgstr "en attente du serveur à promouvoir..."

#: pg_ctl.c:1248
msgid "server promoted\n"
msgstr "serveur promu\n"

#: pg_ctl.c:1253
>>>>>>> 3d6a8289
#, c-format
msgid "%s: server did not promote in time\n"
msgstr "%s : le serveur ne s'est pas promu à temps\n"

<<<<<<< HEAD
#: pg_ctl.c:1247
msgid "server promoting\n"
msgstr "serveur en cours de promotion\n"

#: pg_ctl.c:1271
=======
#: pg_ctl.c:1259
msgid "server promoting\n"
msgstr "serveur en cours de promotion\n"

#: pg_ctl.c:1283
>>>>>>> 3d6a8289
#, c-format
msgid "%s: cannot rotate log file; single-user server is running (PID: %d)\n"
msgstr ""
"%s : ne peut pas faire une rotation de fichier de traces ; le serveur mono-utilisateur est en\n"
"cours d'exécution (PID : %d)\n"

<<<<<<< HEAD
#: pg_ctl.c:1281
=======
#: pg_ctl.c:1293
>>>>>>> 3d6a8289
#, c-format
msgid "%s: could not create log rotation signal file \"%s\": %m\n"
msgstr "%s : n'a pas pu créer le fichier « %s » de demande de rotation des fichiers de trace : %m\n"

<<<<<<< HEAD
#: pg_ctl.c:1287
=======
#: pg_ctl.c:1299
>>>>>>> 3d6a8289
#, c-format
msgid "%s: could not write log rotation signal file \"%s\": %m\n"
msgstr "%s : n'a pas pu écrire le fichier « %s » de demande de rotation des fichiers de trace : %m\n"

<<<<<<< HEAD
#: pg_ctl.c:1295
=======
#: pg_ctl.c:1307
>>>>>>> 3d6a8289
#, c-format
msgid "%s: could not send log rotation signal (PID: %d): %m\n"
msgstr "%s : n'a pas pu envoyer le signal de rotation des fichiers de trace (PID : %d) : %m\n"

<<<<<<< HEAD
#: pg_ctl.c:1298
=======
#: pg_ctl.c:1310
>>>>>>> 3d6a8289
#, c-format
msgid "%s: could not remove log rotation signal file \"%s\": %m\n"
msgstr "%s : n'a pas pu supprimer le fichier « %s » signalant la demande de rotation des fichiers de trace : %m\n"

<<<<<<< HEAD
#: pg_ctl.c:1303
msgid "server signaled to rotate log file\n"
msgstr "envoi d'un signal au serveur pour faire une rotation des traces\n"

#: pg_ctl.c:1350
=======
#: pg_ctl.c:1315
msgid "server signaled to rotate log file\n"
msgstr "envoi d'un signal au serveur pour faire une rotation des traces\n"

#: pg_ctl.c:1362
>>>>>>> 3d6a8289
#, c-format
msgid "%s: single-user server is running (PID: %d)\n"
msgstr "%s : le serveur mono-utilisateur est en cours d'exécution (PID : %d)\n"

<<<<<<< HEAD
#: pg_ctl.c:1364
=======
#: pg_ctl.c:1376
>>>>>>> 3d6a8289
#, c-format
msgid "%s: server is running (PID: %d)\n"
msgstr "%s : le serveur est en cours d'exécution (PID : %d)\n"

<<<<<<< HEAD
#: pg_ctl.c:1380
=======
#: pg_ctl.c:1392
>>>>>>> 3d6a8289
#, c-format
msgid "%s: no server running\n"
msgstr "%s : aucun serveur en cours d'exécution\n"

<<<<<<< HEAD
#: pg_ctl.c:1397
=======
#: pg_ctl.c:1409
>>>>>>> 3d6a8289
#, c-format
msgid "%s: could not send signal %d (PID: %d): %m\n"
msgstr "%s : n'a pas pu envoyer le signal %d (PID : %d) : %m\n"

<<<<<<< HEAD
#: pg_ctl.c:1428
=======
#: pg_ctl.c:1440
>>>>>>> 3d6a8289
#, c-format
msgid "%s: could not find own program executable\n"
msgstr "%s : n'a pas pu trouver l'exécutable du programme\n"

<<<<<<< HEAD
#: pg_ctl.c:1438
=======
#: pg_ctl.c:1450
>>>>>>> 3d6a8289
#, c-format
msgid "%s: could not find postgres program executable\n"
msgstr "%s : n'a pas pu trouver l'exécutable postgres\n"

<<<<<<< HEAD
#: pg_ctl.c:1508 pg_ctl.c:1542
=======
#: pg_ctl.c:1520 pg_ctl.c:1554
>>>>>>> 3d6a8289
#, c-format
msgid "%s: could not open service manager\n"
msgstr "%s : n'a pas pu ouvrir le gestionnaire de services\n"

<<<<<<< HEAD
#: pg_ctl.c:1514
=======
#: pg_ctl.c:1526
>>>>>>> 3d6a8289
#, c-format
msgid "%s: service \"%s\" already registered\n"
msgstr "%s : le service « %s » est déjà enregistré\n"

<<<<<<< HEAD
#: pg_ctl.c:1525
=======
#: pg_ctl.c:1537
>>>>>>> 3d6a8289
#, c-format
msgid "%s: could not register service \"%s\": error code %lu\n"
msgstr "%s : n'a pas pu enregistrer le service « %s » : code d'erreur %lu\n"

<<<<<<< HEAD
#: pg_ctl.c:1548
=======
#: pg_ctl.c:1560
>>>>>>> 3d6a8289
#, c-format
msgid "%s: service \"%s\" not registered\n"
msgstr "%s : le service « %s » n'est pas enregistré\n"

<<<<<<< HEAD
#: pg_ctl.c:1555
=======
#: pg_ctl.c:1567
>>>>>>> 3d6a8289
#, c-format
msgid "%s: could not open service \"%s\": error code %lu\n"
msgstr "%s :  n'a pas pu ouvrir le service « %s » : code d'erreur %lu\n"

<<<<<<< HEAD
#: pg_ctl.c:1564
=======
#: pg_ctl.c:1576
>>>>>>> 3d6a8289
#, c-format
msgid "%s: could not unregister service \"%s\": error code %lu\n"
msgstr "%s : n'a pas pu supprimer le service « %s » : code d'erreur %lu\n"

<<<<<<< HEAD
#: pg_ctl.c:1651
msgid "Waiting for server startup...\n"
msgstr "En attente du démarrage du serveur...\n"

#: pg_ctl.c:1654
msgid "Timed out waiting for server startup\n"
msgstr "Dépassement du délai pour le démarrage du serveur\n"

#: pg_ctl.c:1658
msgid "Server started and accepting connections\n"
msgstr "Serveur lancé et acceptant les connexions\n"

#: pg_ctl.c:1713
=======
#: pg_ctl.c:1663
msgid "Waiting for server startup...\n"
msgstr "En attente du démarrage du serveur...\n"

#: pg_ctl.c:1666
msgid "Timed out waiting for server startup\n"
msgstr "Dépassement du délai pour le démarrage du serveur\n"

#: pg_ctl.c:1670
msgid "Server started and accepting connections\n"
msgstr "Serveur lancé et acceptant les connexions\n"

#: pg_ctl.c:1725
>>>>>>> 3d6a8289
#, c-format
msgid "%s: could not start service \"%s\": error code %lu\n"
msgstr "%s : n'a pas pu démarrer le service « %s » : code d'erreur %lu\n"

<<<<<<< HEAD
#: pg_ctl.c:1786
=======
#: pg_ctl.c:1798
>>>>>>> 3d6a8289
#, c-format
msgid "%s: could not open process token: error code %lu\n"
msgstr "%s : n'a pas pu ouvrir le jeton du processus : code d'erreur %lu\n"

<<<<<<< HEAD
#: pg_ctl.c:1800
=======
#: pg_ctl.c:1812
>>>>>>> 3d6a8289
#, c-format
msgid "%s: could not allocate SIDs: error code %lu\n"
msgstr "%s : n'a pas pu allouer les SID : code d'erreur %lu\n"

<<<<<<< HEAD
#: pg_ctl.c:1826
=======
#: pg_ctl.c:1838
>>>>>>> 3d6a8289
#, c-format
msgid "%s: could not create restricted token: error code %lu\n"
msgstr "%s : n'a pas pu créer le jeton restreint : code d'erreur %lu\n"

<<<<<<< HEAD
#: pg_ctl.c:1908
=======
#: pg_ctl.c:1920
>>>>>>> 3d6a8289
#, c-format
msgid "%s: could not get LUIDs for privileges: error code %lu\n"
msgstr "%s :  n'a pas pu obtenir les LUID pour les droits : code d'erreur %lu\n"

<<<<<<< HEAD
#: pg_ctl.c:1916 pg_ctl.c:1931
=======
#: pg_ctl.c:1928 pg_ctl.c:1943
>>>>>>> 3d6a8289
#, c-format
msgid "%s: could not get token information: error code %lu\n"
msgstr "%s : n'a pas pu obtenir l'information sur le jeton : code d'erreur %lu\n"

<<<<<<< HEAD
#: pg_ctl.c:1925
=======
#: pg_ctl.c:1937
>>>>>>> 3d6a8289
#, c-format
msgid "%s: out of memory\n"
msgstr "%s : mémoire épuisée\n"

<<<<<<< HEAD
#: pg_ctl.c:1955
=======
#: pg_ctl.c:1967
>>>>>>> 3d6a8289
#, c-format
msgid "Try \"%s --help\" for more information.\n"
msgstr "Essayer « %s --help » pour plus d'informations.\n"

<<<<<<< HEAD
#: pg_ctl.c:1963
=======
#: pg_ctl.c:1975
>>>>>>> 3d6a8289
#, c-format
msgid ""
"%s is a utility to initialize, start, stop, or control a PostgreSQL server.\n"
"\n"
msgstr ""
"%s est un outil pour initialiser, démarrer, arrêter et contrôler un serveur\n"
"PostgreSQL.\n"
"\n"

<<<<<<< HEAD
#: pg_ctl.c:1964
=======
#: pg_ctl.c:1976
>>>>>>> 3d6a8289
#, c-format
msgid "Usage:\n"
msgstr "Usage :\n"

<<<<<<< HEAD
#: pg_ctl.c:1965
=======
#: pg_ctl.c:1977
>>>>>>> 3d6a8289
#, c-format
msgid "  %s init[db]   [-D DATADIR] [-s] [-o OPTIONS]\n"
msgstr "  %s init[db]   [-D RÉP_DONNÉES] [-s] [-o OPTIONS]\n"

<<<<<<< HEAD
#: pg_ctl.c:1966
=======
#: pg_ctl.c:1978
>>>>>>> 3d6a8289
#, c-format
msgid ""
"  %s start      [-D DATADIR] [-l FILENAME] [-W] [-t SECS] [-s]\n"
"                    [-o OPTIONS] [-p PATH] [-c]\n"
msgstr ""
"  %s start      [-D RÉP_DONNÉES] [-l FICHIER] [-W] [-t SECS] [-s]\n"
"                    [-o OPTIONS] [-p CHEMIN] [-c]\n"

<<<<<<< HEAD
#: pg_ctl.c:1968
=======
#: pg_ctl.c:1980
>>>>>>> 3d6a8289
#, c-format
msgid "  %s stop       [-D DATADIR] [-m SHUTDOWN-MODE] [-W] [-t SECS] [-s]\n"
msgstr "  %s stop       [-D RÉP_DONNÉES] [-m MODE_ARRÊT] [-W] [-t SECS] [-s]\n"

<<<<<<< HEAD
#: pg_ctl.c:1969
=======
#: pg_ctl.c:1981
>>>>>>> 3d6a8289
#, c-format
msgid ""
"  %s restart    [-D DATADIR] [-m SHUTDOWN-MODE] [-W] [-t SECS] [-s]\n"
"                    [-o OPTIONS] [-c]\n"
msgstr ""
"  %s restart    [-D RÉP_DONNÉES] [-m MODE_ARRÊT] [-W] [-t SECS] [-s]\n"
"                    [-o OPTIONS] [-c]\n"

<<<<<<< HEAD
#: pg_ctl.c:1971
=======
#: pg_ctl.c:1983
>>>>>>> 3d6a8289
#, c-format
msgid "  %s reload     [-D DATADIR] [-s]\n"
msgstr "  %s reload     [-D RÉP_DONNÉES] [-s]\n"

<<<<<<< HEAD
#: pg_ctl.c:1972
=======
#: pg_ctl.c:1984
>>>>>>> 3d6a8289
#, c-format
msgid "  %s status     [-D DATADIR]\n"
msgstr "  %s status     [-D RÉP_DONNÉES]\n"

<<<<<<< HEAD
#: pg_ctl.c:1973
=======
#: pg_ctl.c:1985
>>>>>>> 3d6a8289
#, c-format
msgid "  %s promote    [-D DATADIR] [-W] [-t SECS] [-s]\n"
msgstr "  %s promote    [-D RÉP_DONNÉES] [-W] [-t SECS] [-s]\n"

<<<<<<< HEAD
#: pg_ctl.c:1974
=======
#: pg_ctl.c:1986
>>>>>>> 3d6a8289
#, c-format
msgid "  %s logrotate  [-D DATADIR] [-s]\n"
msgstr "  %s logrotate  [-D RÉP_DONNÉES] [-s]\n"

<<<<<<< HEAD
#: pg_ctl.c:1975
=======
#: pg_ctl.c:1987
>>>>>>> 3d6a8289
#, c-format
msgid "  %s kill       SIGNALNAME PID\n"
msgstr "  %s kill       NOM_SIGNAL PID\n"

<<<<<<< HEAD
#: pg_ctl.c:1977
=======
#: pg_ctl.c:1989
>>>>>>> 3d6a8289
#, c-format
msgid ""
"  %s register   [-D DATADIR] [-N SERVICENAME] [-U USERNAME] [-P PASSWORD]\n"
"                    [-S START-TYPE] [-e SOURCE] [-W] [-t SECS] [-s] [-o OPTIONS]\n"
msgstr ""
"  %s register [-D RÉP_DONNÉES] [-N NOM_SERVICE] [-U NOM_UTILISATEUR] [-P MOT_DE_PASSE]\n"
"                  [-S TYPE_DÉMARRAGE] [-e SOURCE] [-W] [-t SECS] [-s] [-o OPTIONS]\n"

<<<<<<< HEAD
#: pg_ctl.c:1979
=======
#: pg_ctl.c:1991
>>>>>>> 3d6a8289
#, c-format
msgid "  %s unregister [-N SERVICENAME]\n"
msgstr "  %s unregister [-N NOM_SERVICE]\n"

<<<<<<< HEAD
#: pg_ctl.c:1982
=======
#: pg_ctl.c:1994
>>>>>>> 3d6a8289
#, c-format
msgid ""
"\n"
"Common options:\n"
msgstr ""
"\n"
"Options générales :\n"

<<<<<<< HEAD
#: pg_ctl.c:1983
=======
#: pg_ctl.c:1995
>>>>>>> 3d6a8289
#, c-format
msgid "  -D, --pgdata=DATADIR   location of the database storage area\n"
msgstr "  -D, --pgdata=RÉP_DONNÉES emplacement du répertoire des données de l'instance\n"

<<<<<<< HEAD
#: pg_ctl.c:1985
=======
#: pg_ctl.c:1997
>>>>>>> 3d6a8289
#, c-format
msgid "  -e SOURCE              event source for logging when running as a service\n"
msgstr ""
"  -e SOURCE                source de l'événement pour la trace lors de\n"
"                           l'exécution en tant que service\n"

<<<<<<< HEAD
#: pg_ctl.c:1987
=======
#: pg_ctl.c:1999
>>>>>>> 3d6a8289
#, c-format
msgid "  -s, --silent           only print errors, no informational messages\n"
msgstr ""
"  -s, --silent             affiche uniquement les erreurs, aucun message\n"
"                           d'informations\n"

<<<<<<< HEAD
#: pg_ctl.c:1988
=======
#: pg_ctl.c:2000
>>>>>>> 3d6a8289
#, c-format
msgid "  -t, --timeout=SECS     seconds to wait when using -w option\n"
msgstr ""
"  -t, --timeout=SECS       durée en secondes à attendre lors de l'utilisation\n"
"                           de l'option -w\n"

<<<<<<< HEAD
#: pg_ctl.c:1989
=======
#: pg_ctl.c:2001
>>>>>>> 3d6a8289
#, c-format
msgid "  -V, --version          output version information, then exit\n"
msgstr "  -V, --version            affiche la version puis quitte\n"

<<<<<<< HEAD
#: pg_ctl.c:1990
=======
#: pg_ctl.c:2002
>>>>>>> 3d6a8289
#, c-format
msgid "  -w, --wait             wait until operation completes (default)\n"
msgstr "  -w, --wait               attend la fin de l'opération (par défaut)\n"

<<<<<<< HEAD
#: pg_ctl.c:1991
=======
#: pg_ctl.c:2003
>>>>>>> 3d6a8289
#, c-format
msgid "  -W, --no-wait          do not wait until operation completes\n"
msgstr "  -W, --no-wait            n'attend pas la fin de l'opération\n"

<<<<<<< HEAD
#: pg_ctl.c:1992
=======
#: pg_ctl.c:2004
>>>>>>> 3d6a8289
#, c-format
msgid "  -?, --help             show this help, then exit\n"
msgstr "  -?, --help               affiche cette aide puis quitte\n"

<<<<<<< HEAD
#: pg_ctl.c:1993
=======
#: pg_ctl.c:2005
>>>>>>> 3d6a8289
#, c-format
msgid "If the -D option is omitted, the environment variable PGDATA is used.\n"
msgstr "Si l'option -D est omise, la variable d'environnement PGDATA est utilisée.\n"

<<<<<<< HEAD
#: pg_ctl.c:1995
=======
#: pg_ctl.c:2007
>>>>>>> 3d6a8289
#, c-format
msgid ""
"\n"
"Options for start or restart:\n"
msgstr ""
"\n"
"Options pour le démarrage ou le redémarrage :\n"

<<<<<<< HEAD
#: pg_ctl.c:1997
=======
#: pg_ctl.c:2009
>>>>>>> 3d6a8289
#, c-format
msgid "  -c, --core-files       allow postgres to produce core files\n"
msgstr "  -c, --core-files         autorise postgres à produire des fichiers core\n"

<<<<<<< HEAD
#: pg_ctl.c:1999
=======
#: pg_ctl.c:2011
>>>>>>> 3d6a8289
#, c-format
msgid "  -c, --core-files       not applicable on this platform\n"
msgstr "  -c, --core-files         non applicable à cette plateforme\n"

<<<<<<< HEAD
#: pg_ctl.c:2001
=======
#: pg_ctl.c:2013
>>>>>>> 3d6a8289
#, c-format
msgid "  -l, --log=FILENAME     write (or append) server log to FILENAME\n"
msgstr "  -l, --log=FICHIER        écrit (ou ajoute) le journal du serveur dans FICHIER\n"

<<<<<<< HEAD
#: pg_ctl.c:2002
=======
#: pg_ctl.c:2014
>>>>>>> 3d6a8289
#, c-format
msgid ""
"  -o, --options=OPTIONS  command line options to pass to postgres\n"
"                         (PostgreSQL server executable) or initdb\n"
msgstr ""
"  -o, --options=OPTIONS    options de la ligne de commande à passer à\n"
"                           postgres (exécutable du serveur PostgreSQL)\n"
"                           ou à initdb\n"

<<<<<<< HEAD
#: pg_ctl.c:2004
=======
#: pg_ctl.c:2016
>>>>>>> 3d6a8289
#, c-format
msgid "  -p PATH-TO-POSTGRES    normally not necessary\n"
msgstr "  -p CHEMIN_POSTGRES       normalement pas nécessaire\n"

<<<<<<< HEAD
#: pg_ctl.c:2005
=======
#: pg_ctl.c:2017
>>>>>>> 3d6a8289
#, c-format
msgid ""
"\n"
"Options for stop or restart:\n"
msgstr ""
"\n"
"Options pour l'arrêt ou le redémarrage :\n"

<<<<<<< HEAD
#: pg_ctl.c:2006
=======
#: pg_ctl.c:2018
>>>>>>> 3d6a8289
#, c-format
msgid "  -m, --mode=MODE        MODE can be \"smart\", \"fast\", or \"immediate\"\n"
msgstr ""
"  -m, --mode=MODE          MODE peut valoir « smart », « fast » ou\n"
"                           « immediate »\n"

<<<<<<< HEAD
#: pg_ctl.c:2008
=======
#: pg_ctl.c:2020
>>>>>>> 3d6a8289
#, c-format
msgid ""
"\n"
"Shutdown modes are:\n"
msgstr ""
"\n"
"Les modes d'arrêt sont :\n"

<<<<<<< HEAD
#: pg_ctl.c:2009
=======
#: pg_ctl.c:2021
>>>>>>> 3d6a8289
#, c-format
msgid "  smart       quit after all clients have disconnected\n"
msgstr "  smart      quitte après déconnexion de tous les clients\n"

<<<<<<< HEAD
#: pg_ctl.c:2010
=======
#: pg_ctl.c:2022
>>>>>>> 3d6a8289
#, c-format
msgid "  fast        quit directly, with proper shutdown (default)\n"
msgstr "  fast       quitte directement, et arrête correctement (par défaut)\n"

<<<<<<< HEAD
#: pg_ctl.c:2011
=======
#: pg_ctl.c:2023
>>>>>>> 3d6a8289
#, c-format
msgid "  immediate   quit without complete shutdown; will lead to recovery on restart\n"
msgstr ""
"  immediate  quitte sans arrêt complet ; entraîne une restauration au démarrage\n"
"             suivant\n"

<<<<<<< HEAD
#: pg_ctl.c:2013
=======
#: pg_ctl.c:2025
>>>>>>> 3d6a8289
#, c-format
msgid ""
"\n"
"Allowed signal names for kill:\n"
msgstr ""
"\n"
"Signaux autorisés pour kill :\n"

<<<<<<< HEAD
#: pg_ctl.c:2017
=======
#: pg_ctl.c:2029
>>>>>>> 3d6a8289
#, c-format
msgid ""
"\n"
"Options for register and unregister:\n"
msgstr ""
"\n"
"Options d'enregistrement ou de dés-enregistrement :\n"

<<<<<<< HEAD
#: pg_ctl.c:2018
=======
#: pg_ctl.c:2030
>>>>>>> 3d6a8289
#, c-format
msgid "  -N SERVICENAME  service name with which to register PostgreSQL server\n"
msgstr ""
"  -N NOM_SERVICE           nom du service utilisé pour l'enregistrement du\n"
"                           serveur PostgreSQL\n"

<<<<<<< HEAD
#: pg_ctl.c:2019
=======
#: pg_ctl.c:2031
>>>>>>> 3d6a8289
#, c-format
msgid "  -P PASSWORD     password of account to register PostgreSQL server\n"
msgstr ""
"  -P MOT_DE_PASSE          mot de passe du compte utilisé pour\n"
"                           l'enregistrement du serveur PostgreSQL\n"

<<<<<<< HEAD
#: pg_ctl.c:2020
=======
#: pg_ctl.c:2032
>>>>>>> 3d6a8289
#, c-format
msgid "  -U USERNAME     user name of account to register PostgreSQL server\n"
msgstr ""
"  -U NOM_UTILISATEUR       nom de l'utilisateur du compte utilisé pour\n"
"                           l'enregistrement du serveur PostgreSQL\n"

<<<<<<< HEAD
#: pg_ctl.c:2021
=======
#: pg_ctl.c:2033
>>>>>>> 3d6a8289
#, c-format
msgid "  -S START-TYPE   service start type to register PostgreSQL server\n"
msgstr ""
"  -S TYPE_DÉMARRAGE        type de démarrage du service pour enregistrer le\n"
"                           serveur PostgreSQL\n"

<<<<<<< HEAD
#: pg_ctl.c:2023
=======
#: pg_ctl.c:2035
>>>>>>> 3d6a8289
#, c-format
msgid ""
"\n"
"Start types are:\n"
msgstr ""
"\n"
"Les types de démarrage sont :\n"

<<<<<<< HEAD
#: pg_ctl.c:2024
=======
#: pg_ctl.c:2036
>>>>>>> 3d6a8289
#, c-format
msgid "  auto       start service automatically during system startup (default)\n"
msgstr ""
"  auto       démarre le service automatiquement lors du démarrage du système\n"
"             (par défaut)\n"

<<<<<<< HEAD
#: pg_ctl.c:2025
=======
#: pg_ctl.c:2037
>>>>>>> 3d6a8289
#, c-format
msgid "  demand     start service on demand\n"
msgstr "  demand     démarre le service à la demande\n"

<<<<<<< HEAD
#: pg_ctl.c:2028
=======
#: pg_ctl.c:2040
>>>>>>> 3d6a8289
#, c-format
msgid ""
"\n"
"Report bugs to <%s>.\n"
msgstr ""
"\n"
"Rapporter les bogues à <%s>.\n"

<<<<<<< HEAD
#: pg_ctl.c:2029
=======
#: pg_ctl.c:2041
>>>>>>> 3d6a8289
#, c-format
msgid "%s home page: <%s>\n"
msgstr "Page d'accueil de %s : <%s>\n"

<<<<<<< HEAD
#: pg_ctl.c:2054
=======
#: pg_ctl.c:2066
>>>>>>> 3d6a8289
#, c-format
msgid "%s: unrecognized shutdown mode \"%s\"\n"
msgstr "%s : mode d'arrêt non reconnu « %s »\n"

<<<<<<< HEAD
#: pg_ctl.c:2083
=======
#: pg_ctl.c:2095
>>>>>>> 3d6a8289
#, c-format
msgid "%s: unrecognized signal name \"%s\"\n"
msgstr "%s : signal non reconnu « %s »\n"

<<<<<<< HEAD
#: pg_ctl.c:2100
=======
#: pg_ctl.c:2112
>>>>>>> 3d6a8289
#, c-format
msgid "%s: unrecognized start type \"%s\"\n"
msgstr "%s : type de redémarrage « %s » non reconnu\n"

<<<<<<< HEAD
#: pg_ctl.c:2156
=======
#: pg_ctl.c:2168
>>>>>>> 3d6a8289
#, c-format
msgid "%s: could not determine the data directory using command \"%s\"\n"
msgstr "%s : n'a pas déterminer le répertoire des données en utilisant la commande « %s »\n"

<<<<<<< HEAD
#: pg_ctl.c:2179
=======
#: pg_ctl.c:2191
>>>>>>> 3d6a8289
#, c-format
msgid "%s: control file appears to be corrupt\n"
msgstr "%s : le fichier de contrôle semble corrompu\n"

<<<<<<< HEAD
#: pg_ctl.c:2247
=======
#: pg_ctl.c:2259
>>>>>>> 3d6a8289
#, c-format
msgid ""
"%s: cannot be run as root\n"
"Please log in (using, e.g., \"su\") as the (unprivileged) user that will\n"
"own the server process.\n"
msgstr ""
"%s : ne peut pas être exécuté en tant qu'utilisateur root\n"
"Connectez-vous (par exemple en utilisant « su ») sous l'utilisateur (non\n"
" privilégié) qui sera propriétaire du processus serveur.\n"

<<<<<<< HEAD
#: pg_ctl.c:2319
=======
#: pg_ctl.c:2331
>>>>>>> 3d6a8289
#, c-format
msgid "%s: -S option not supported on this platform\n"
msgstr "%s : option -S non supportée sur cette plateforme\n"

<<<<<<< HEAD
#: pg_ctl.c:2375
=======
#: pg_ctl.c:2387
>>>>>>> 3d6a8289
#, c-format
msgid "%s: missing arguments for kill mode\n"
msgstr "%s : arguments manquant pour le mode kill\n"

<<<<<<< HEAD
#: pg_ctl.c:2393
=======
#: pg_ctl.c:2405
>>>>>>> 3d6a8289
#, c-format
msgid "%s: unrecognized operation mode \"%s\"\n"
msgstr "%s : mode d'opération « %s » non reconnu\n"

<<<<<<< HEAD
#: pg_ctl.c:2402
=======
#: pg_ctl.c:2414
>>>>>>> 3d6a8289
#, c-format
msgid "%s: too many command-line arguments (first is \"%s\")\n"
msgstr "%s : trop d'arguments en ligne de commande (le premier étant « %s »)\n"

<<<<<<< HEAD
#: pg_ctl.c:2409
=======
#: pg_ctl.c:2421
>>>>>>> 3d6a8289
#, c-format
msgid "%s: no operation specified\n"
msgstr "%s : aucune opération indiquée\n"

<<<<<<< HEAD
#: pg_ctl.c:2430
=======
#: pg_ctl.c:2442
>>>>>>> 3d6a8289
#, c-format
msgid "%s: no database directory specified and environment variable PGDATA unset\n"
msgstr ""
"%s : aucun répertoire de bases de données indiqué et variable\n"
"d'environnement PGDATA non initialisée\n"<|MERGE_RESOLUTION|>--- conflicted
+++ resolved
@@ -12,13 +12,8 @@
 msgstr ""
 "Project-Id-Version: PostgreSQL 17\n"
 "Report-Msgid-Bugs-To: pgsql-bugs@lists.postgresql.org\n"
-<<<<<<< HEAD
-"POT-Creation-Date: 2024-08-22 10:19+0000\n"
-"PO-Revision-Date: 2024-09-16 16:28+0200\n"
-=======
 "POT-Creation-Date: 2025-07-08 05:19+0000\n"
 "PO-Revision-Date: 2025-07-08 10:42+0200\n"
->>>>>>> 3d6a8289
 "Last-Translator: Guillaume Lelarge <guillaume@lelarge.info>\n"
 "Language-Team: French <guillaume@lelarge.info>\n"
 "Language: fr\n"
@@ -26,11 +21,7 @@
 "Content-Type: text/plain; charset=UTF-8\n"
 "Content-Transfer-Encoding: 8bit\n"
 "Plural-Forms: nplurals=2; plural=(n > 1);\n"
-<<<<<<< HEAD
-"X-Generator: Poedit 3.5\n"
-=======
 "X-Generator: Poedit 3.6\n"
->>>>>>> 3d6a8289
 
 #: ../../common/controldata_utils.c:168
 msgid "byte ordering mismatch"
@@ -56,57 +47,33 @@
 msgid "could not resolve path \"%s\" to absolute form: %m"
 msgstr "n'a pas pu résoudre le chemin « %s » en sa forme absolue : %m"
 
-<<<<<<< HEAD
-#: ../../common/exec.c:382
-=======
 #: ../../common/exec.c:363
->>>>>>> 3d6a8289
 #, c-format
 msgid "could not execute command \"%s\": %m"
 msgstr "n'a pas pu exécuter la commande « %s » : %m"
 
-<<<<<<< HEAD
-#: ../../common/exec.c:394
-=======
 #: ../../common/exec.c:375
->>>>>>> 3d6a8289
 #, c-format
 msgid "could not read from command \"%s\": %m"
 msgstr "n'a pas pu lire à partir de la commande « %s » : %m"
 
-<<<<<<< HEAD
-#: ../../common/exec.c:397
-=======
 #: ../../common/exec.c:378
->>>>>>> 3d6a8289
 #, c-format
 msgid "no data was returned by command \"%s\""
 msgstr "aucune donnée n'a été renvoyée par la commande « %s »"
 
-<<<<<<< HEAD
-#: ../../common/exec.c:424
-=======
 #: ../../common/exec.c:405
->>>>>>> 3d6a8289
 #, c-format
 msgid "%s() failed: %m"
 msgstr "échec de %s() : %m"
 
-<<<<<<< HEAD
-#: ../../common/exec.c:562 ../../common/exec.c:607 ../../common/exec.c:699
-=======
 #: ../../common/exec.c:543 ../../common/exec.c:588 ../../common/exec.c:680
->>>>>>> 3d6a8289
 msgid "out of memory"
 msgstr "mémoire épuisée"
 
 #: ../../common/fe_memutils.c:35 ../../common/fe_memutils.c:75
 #: ../../common/fe_memutils.c:98 ../../common/fe_memutils.c:161
-<<<<<<< HEAD
-#: ../../port/path.c:753 ../../port/path.c:790 ../../port/path.c:807
-=======
 #: ../../port/path.c:831 ../../port/path.c:868 ../../port/path.c:885
->>>>>>> 3d6a8289
 #, c-format
 msgid "out of memory\n"
 msgstr "mémoire épuisée\n"
@@ -151,151 +118,100 @@
 msgid "could not get current working directory: %m\n"
 msgstr "n'a pas pu obtenir le répertoire de travail : %m\n"
 
-#: pg_ctl.c:254
+#: pg_ctl.c:255
 #, c-format
 msgid "%s: directory \"%s\" does not exist\n"
 msgstr "%s : le répertoire « %s » n'existe pas\n"
 
-#: pg_ctl.c:257
+#: pg_ctl.c:258
 #, c-format
 msgid "%s: could not access directory \"%s\": %m\n"
 msgstr "%s : n'a pas pu accéder au répertoire « %s » : %m\n"
 
-#: pg_ctl.c:270
+#: pg_ctl.c:271
 #, c-format
 msgid "%s: directory \"%s\" is not a database cluster directory\n"
 msgstr "%s : le répertoire « %s » n'est pas un répertoire d'instance\n"
 
-#: pg_ctl.c:283
+#: pg_ctl.c:284
 #, c-format
 msgid "%s: could not open PID file \"%s\": %m\n"
 msgstr "%s : n'a pas pu ouvrir le fichier de PID « %s » : %m\n"
 
-#: pg_ctl.c:292
+#: pg_ctl.c:293
 #, c-format
 msgid "%s: the PID file \"%s\" is empty\n"
 msgstr "%s : le fichier PID « %s » est vide\n"
 
-#: pg_ctl.c:295
+#: pg_ctl.c:296
 #, c-format
 msgid "%s: invalid data in PID file \"%s\"\n"
 msgstr "%s : données invalides dans le fichier de PID « %s »\n"
 
-#: pg_ctl.c:457 pg_ctl.c:499
+#: pg_ctl.c:458 pg_ctl.c:500
 #, c-format
 msgid "%s: could not start server: %m\n"
 msgstr "%s : n'a pas pu démarrer le serveur : %m\n"
 
-#: pg_ctl.c:477
+#: pg_ctl.c:478
 #, c-format
 msgid "%s: could not start server due to setsid() failure: %m\n"
 msgstr "%s : n'a pas pu démarrer le serveur à cause d'un échec de setsid() : %m\n"
 
-#: pg_ctl.c:547
+#: pg_ctl.c:548
 #, c-format
 msgid "%s: could not open log file \"%s\": %m\n"
 msgstr "%s : n'a pas pu ouvrir le journal applicatif « %s » : %m\n"
 
-#: pg_ctl.c:564
+#: pg_ctl.c:565
 #, c-format
 msgid "%s: could not start server: error code %lu\n"
 msgstr "%s : n'a pas pu démarrer le serveur : code d'erreur %lu\n"
 
-<<<<<<< HEAD
-#: pg_ctl.c:781
-=======
 #: pg_ctl.c:789
->>>>>>> 3d6a8289
 #, c-format
 msgid "%s: cannot set core file size limit; disallowed by hard limit\n"
 msgstr ""
 "%s : n'a pas pu initialiser la taille des fichiers core, ceci est interdit\n"
 "par une limite dure\n"
 
-<<<<<<< HEAD
-#: pg_ctl.c:807
-=======
 #: pg_ctl.c:815
->>>>>>> 3d6a8289
 #, c-format
 msgid "%s: could not read file \"%s\"\n"
 msgstr "%s : n'a pas pu lire le fichier « %s »\n"
 
-<<<<<<< HEAD
-#: pg_ctl.c:812
-=======
 #: pg_ctl.c:820
->>>>>>> 3d6a8289
 #, c-format
 msgid "%s: option file \"%s\" must have exactly one line\n"
 msgstr "%s : le fichier d'options « %s » ne doit comporter qu'une seule ligne\n"
 
-<<<<<<< HEAD
-#: pg_ctl.c:854 pg_ctl.c:1038 pg_ctl.c:1105
-=======
 #: pg_ctl.c:862 pg_ctl.c:1050 pg_ctl.c:1117
->>>>>>> 3d6a8289
 #, c-format
 msgid "%s: could not send stop signal (PID: %d): %m\n"
 msgstr "%s : n'a pas pu envoyer le signal d'arrêt (PID : %d) : %m\n"
 
-<<<<<<< HEAD
-#: pg_ctl.c:882
-=======
 #: pg_ctl.c:890
->>>>>>> 3d6a8289
 #, c-format
 msgid "program \"%s\" is needed by %s but was not found in the same directory as \"%s\"\n"
 msgstr "le programme « %s » est nécessaire pour %s, mais n'a pas été trouvé dans le même répertoire que « %s »\n"
 
-<<<<<<< HEAD
-#: pg_ctl.c:885
-=======
 #: pg_ctl.c:893
->>>>>>> 3d6a8289
 #, c-format
 msgid "program \"%s\" was found by \"%s\" but was not the same version as %s\n"
 msgstr "le programme « %s » a été trouvé par « %s » mais n'est pas de la même version que %s\n"
 
-<<<<<<< HEAD
-#: pg_ctl.c:917
-=======
 #: pg_ctl.c:925
->>>>>>> 3d6a8289
 #, c-format
 msgid "%s: database system initialization failed\n"
 msgstr "%s : l'initialisation du système a échoué\n"
 
-<<<<<<< HEAD
-#: pg_ctl.c:932
-=======
 #: pg_ctl.c:940
->>>>>>> 3d6a8289
 #, c-format
 msgid "%s: another server might be running; trying to start server anyway\n"
 msgstr ""
 "%s : un autre serveur semble en cours d'exécution ; le démarrage du serveur\n"
 "va toutefois être tenté\n"
 
-<<<<<<< HEAD
-#: pg_ctl.c:980
-msgid "waiting for server to start..."
-msgstr "en attente du démarrage du serveur..."
-
-#: pg_ctl.c:985 pg_ctl.c:1061 pg_ctl.c:1123 pg_ctl.c:1235
-msgid " done\n"
-msgstr " effectué\n"
-
-#: pg_ctl.c:986
-msgid "server started\n"
-msgstr "serveur démarré\n"
-
-#: pg_ctl.c:989 pg_ctl.c:995 pg_ctl.c:1240
-msgid " stopped waiting\n"
-msgstr " attente arrêtée\n"
-
-#: pg_ctl.c:990
-=======
 #: pg_ctl.c:988
 msgid "waiting for server to start..."
 msgstr "en attente du démarrage du serveur..."
@@ -313,20 +229,15 @@
 msgstr " attente arrêtée\n"
 
 #: pg_ctl.c:998
->>>>>>> 3d6a8289
 #, c-format
 msgid "%s: server did not start in time\n"
 msgstr "%s : le serveur ne s'est pas lancé à temps\n"
 
-<<<<<<< HEAD
-#: pg_ctl.c:996
-=======
 #: pg_ctl.c:1004
 msgid "server shut down because of recovery target settings\n"
 msgstr "le serveur s'est arrêté parce qu'il a atteint la cible de restauration configurée\n"
 
 #: pg_ctl.c:1008
->>>>>>> 3d6a8289
 #, c-format
 msgid ""
 "%s: could not start server\n"
@@ -335,57 +246,26 @@
 "%s : n'a pas pu démarrer le serveur\n"
 "Examinez le journal applicatif.\n"
 
-<<<<<<< HEAD
-#: pg_ctl.c:1004
-msgid "server starting\n"
-msgstr "serveur en cours de démarrage\n"
-
-#: pg_ctl.c:1023 pg_ctl.c:1081 pg_ctl.c:1144 pg_ctl.c:1183 pg_ctl.c:1264
-=======
 #: pg_ctl.c:1016
 msgid "server starting\n"
 msgstr "serveur en cours de démarrage\n"
 
 #: pg_ctl.c:1035 pg_ctl.c:1093 pg_ctl.c:1156 pg_ctl.c:1195 pg_ctl.c:1276
->>>>>>> 3d6a8289
 #, c-format
 msgid "%s: PID file \"%s\" does not exist\n"
 msgstr "%s : le fichier de PID « %s » n'existe pas\n"
 
-<<<<<<< HEAD
-#: pg_ctl.c:1024 pg_ctl.c:1083 pg_ctl.c:1145 pg_ctl.c:1184 pg_ctl.c:1265
-msgid "Is server running?\n"
-msgstr "Le serveur est-il en cours d'exécution ?\n"
-
-#: pg_ctl.c:1030
-=======
 #: pg_ctl.c:1036 pg_ctl.c:1095 pg_ctl.c:1157 pg_ctl.c:1196 pg_ctl.c:1277
 msgid "Is server running?\n"
 msgstr "Le serveur est-il en cours d'exécution ?\n"
 
 #: pg_ctl.c:1042
->>>>>>> 3d6a8289
 #, c-format
 msgid "%s: cannot stop server; single-user server is running (PID: %d)\n"
 msgstr ""
 "%s : ne peut pas arrêter le serveur ; le serveur mono-utilisateur est en\n"
 "cours d'exécution (PID : %d)\n"
 
-<<<<<<< HEAD
-#: pg_ctl.c:1044
-msgid "server shutting down\n"
-msgstr "serveur en cours d'arrêt\n"
-
-#: pg_ctl.c:1049 pg_ctl.c:1109
-msgid "waiting for server to shut down..."
-msgstr "en attente de l'arrêt du serveur..."
-
-#: pg_ctl.c:1053 pg_ctl.c:1114
-msgid " failed\n"
-msgstr " a échoué\n"
-
-#: pg_ctl.c:1055 pg_ctl.c:1116
-=======
 #: pg_ctl.c:1056
 msgid "server shutting down\n"
 msgstr "serveur en cours d'arrêt\n"
@@ -399,16 +279,11 @@
 msgstr " a échoué\n"
 
 #: pg_ctl.c:1067 pg_ctl.c:1128
->>>>>>> 3d6a8289
 #, c-format
 msgid "%s: server does not shut down\n"
 msgstr "%s : le serveur ne s'est pas arrêté\n"
 
-<<<<<<< HEAD
-#: pg_ctl.c:1057 pg_ctl.c:1118
-=======
 #: pg_ctl.c:1069 pg_ctl.c:1130
->>>>>>> 3d6a8289
 msgid ""
 "HINT: The \"-m fast\" option immediately disconnects sessions rather than\n"
 "waiting for session-initiated disconnection.\n"
@@ -416,17 +291,6 @@
 "ASTUCE : l'option « -m fast » déconnecte immédiatement les sessions plutôt que\n"
 "d'attendre la déconnexion des sessions déjà présentes.\n"
 
-<<<<<<< HEAD
-#: pg_ctl.c:1063 pg_ctl.c:1124
-msgid "server stopped\n"
-msgstr "serveur arrêté\n"
-
-#: pg_ctl.c:1084
-msgid "trying to start server anyway\n"
-msgstr "tentative de lancement du serveur malgré tout\n"
-
-#: pg_ctl.c:1093
-=======
 #: pg_ctl.c:1075 pg_ctl.c:1136
 msgid "server stopped\n"
 msgstr "serveur arrêté\n"
@@ -436,133 +300,73 @@
 msgstr "tentative de lancement du serveur malgré tout\n"
 
 #: pg_ctl.c:1105
->>>>>>> 3d6a8289
 #, c-format
 msgid "%s: cannot restart server; single-user server is running (PID: %d)\n"
 msgstr ""
 "%s : ne peut pas relancer le serveur ; le serveur mono-utilisateur est en\n"
 "cours d'exécution (PID : %d)\n"
 
-<<<<<<< HEAD
-#: pg_ctl.c:1096 pg_ctl.c:1154
-msgid "Please terminate the single-user server and try again.\n"
-msgstr "Merci d'arrêter le serveur mono-utilisateur et de réessayer.\n"
-
-#: pg_ctl.c:1128
-=======
 #: pg_ctl.c:1108 pg_ctl.c:1166
 msgid "Please terminate the single-user server and try again.\n"
 msgstr "Merci d'arrêter le serveur mono-utilisateur et de réessayer.\n"
 
 #: pg_ctl.c:1140
->>>>>>> 3d6a8289
 #, c-format
 msgid "%s: old server process (PID: %d) seems to be gone\n"
 msgstr "%s : l'ancien processus serveur (PID : %d) semble être parti\n"
 
-<<<<<<< HEAD
-#: pg_ctl.c:1130
-msgid "starting server anyway\n"
-msgstr "lancement du serveur malgré tout\n"
-
-#: pg_ctl.c:1151
-=======
 #: pg_ctl.c:1142
 msgid "starting server anyway\n"
 msgstr "lancement du serveur malgré tout\n"
 
 #: pg_ctl.c:1163
->>>>>>> 3d6a8289
 #, c-format
 msgid "%s: cannot reload server; single-user server is running (PID: %d)\n"
 msgstr ""
 "%s : ne peut pas recharger le serveur ; le serveur mono-utilisateur est en\n"
 "cours d'exécution (PID : %d)\n"
 
-<<<<<<< HEAD
-#: pg_ctl.c:1160
-=======
 #: pg_ctl.c:1172
->>>>>>> 3d6a8289
 #, c-format
 msgid "%s: could not send reload signal (PID: %d): %m\n"
 msgstr "%s : n'a pas pu envoyer le signal de rechargement (PID : %d) : %m\n"
 
-<<<<<<< HEAD
-#: pg_ctl.c:1165
-msgid "server signaled\n"
-msgstr "envoi d'un signal au serveur\n"
-
-#: pg_ctl.c:1190
-=======
 #: pg_ctl.c:1177
 msgid "server signaled\n"
 msgstr "envoi d'un signal au serveur\n"
 
 #: pg_ctl.c:1202
->>>>>>> 3d6a8289
 #, c-format
 msgid "%s: cannot promote server; single-user server is running (PID: %d)\n"
 msgstr ""
 "%s : ne peut pas promouvoir le serveur ; le serveur mono-utilisateur est en\n"
 "cours d'exécution (PID : %d)\n"
 
-<<<<<<< HEAD
-#: pg_ctl.c:1198
-=======
 #: pg_ctl.c:1210
->>>>>>> 3d6a8289
 #, c-format
 msgid "%s: cannot promote server; server is not in standby mode\n"
 msgstr "%s : ne peut pas promouvoir le serveur ; le serveur n'est pas en standby\n"
 
-<<<<<<< HEAD
-#: pg_ctl.c:1208
-=======
 #: pg_ctl.c:1220
->>>>>>> 3d6a8289
 #, c-format
 msgid "%s: could not create promote signal file \"%s\": %m\n"
 msgstr "%s : n'a pas pu créer le fichier « %s » signalant la promotion : %m\n"
 
-<<<<<<< HEAD
-#: pg_ctl.c:1214
-=======
 #: pg_ctl.c:1226
->>>>>>> 3d6a8289
 #, c-format
 msgid "%s: could not write promote signal file \"%s\": %m\n"
 msgstr "%s : n'a pas pu écrire le fichier « %s » signalant la promotion : %m\n"
 
-<<<<<<< HEAD
-#: pg_ctl.c:1222
-=======
 #: pg_ctl.c:1234
->>>>>>> 3d6a8289
 #, c-format
 msgid "%s: could not send promote signal (PID: %d): %m\n"
 msgstr "%s : n'a pas pu envoyer le signal de promotion (PID : %d) : %m\n"
 
-<<<<<<< HEAD
-#: pg_ctl.c:1225
-=======
 #: pg_ctl.c:1237
->>>>>>> 3d6a8289
 #, c-format
 msgid "%s: could not remove promote signal file \"%s\": %m\n"
 msgstr "%s : n'a pas pu supprimer le fichier « %s » signalant la promotion : %m\n"
 
-<<<<<<< HEAD
-#: pg_ctl.c:1232
-msgid "waiting for server to promote..."
-msgstr "en attente du serveur à promouvoir..."
-
-#: pg_ctl.c:1236
-msgid "server promoted\n"
-msgstr "serveur promu\n"
-
-#: pg_ctl.c:1241
-=======
 #: pg_ctl.c:1244
 msgid "waiting for server to promote..."
 msgstr "en attente du serveur à promouvoir..."
@@ -572,197 +376,105 @@
 msgstr "serveur promu\n"
 
 #: pg_ctl.c:1253
->>>>>>> 3d6a8289
 #, c-format
 msgid "%s: server did not promote in time\n"
 msgstr "%s : le serveur ne s'est pas promu à temps\n"
 
-<<<<<<< HEAD
-#: pg_ctl.c:1247
-msgid "server promoting\n"
-msgstr "serveur en cours de promotion\n"
-
-#: pg_ctl.c:1271
-=======
 #: pg_ctl.c:1259
 msgid "server promoting\n"
 msgstr "serveur en cours de promotion\n"
 
 #: pg_ctl.c:1283
->>>>>>> 3d6a8289
 #, c-format
 msgid "%s: cannot rotate log file; single-user server is running (PID: %d)\n"
 msgstr ""
 "%s : ne peut pas faire une rotation de fichier de traces ; le serveur mono-utilisateur est en\n"
 "cours d'exécution (PID : %d)\n"
 
-<<<<<<< HEAD
-#: pg_ctl.c:1281
-=======
 #: pg_ctl.c:1293
->>>>>>> 3d6a8289
 #, c-format
 msgid "%s: could not create log rotation signal file \"%s\": %m\n"
 msgstr "%s : n'a pas pu créer le fichier « %s » de demande de rotation des fichiers de trace : %m\n"
 
-<<<<<<< HEAD
-#: pg_ctl.c:1287
-=======
 #: pg_ctl.c:1299
->>>>>>> 3d6a8289
 #, c-format
 msgid "%s: could not write log rotation signal file \"%s\": %m\n"
 msgstr "%s : n'a pas pu écrire le fichier « %s » de demande de rotation des fichiers de trace : %m\n"
 
-<<<<<<< HEAD
-#: pg_ctl.c:1295
-=======
 #: pg_ctl.c:1307
->>>>>>> 3d6a8289
 #, c-format
 msgid "%s: could not send log rotation signal (PID: %d): %m\n"
 msgstr "%s : n'a pas pu envoyer le signal de rotation des fichiers de trace (PID : %d) : %m\n"
 
-<<<<<<< HEAD
-#: pg_ctl.c:1298
-=======
 #: pg_ctl.c:1310
->>>>>>> 3d6a8289
 #, c-format
 msgid "%s: could not remove log rotation signal file \"%s\": %m\n"
 msgstr "%s : n'a pas pu supprimer le fichier « %s » signalant la demande de rotation des fichiers de trace : %m\n"
 
-<<<<<<< HEAD
-#: pg_ctl.c:1303
-msgid "server signaled to rotate log file\n"
-msgstr "envoi d'un signal au serveur pour faire une rotation des traces\n"
-
-#: pg_ctl.c:1350
-=======
 #: pg_ctl.c:1315
 msgid "server signaled to rotate log file\n"
 msgstr "envoi d'un signal au serveur pour faire une rotation des traces\n"
 
 #: pg_ctl.c:1362
->>>>>>> 3d6a8289
 #, c-format
 msgid "%s: single-user server is running (PID: %d)\n"
 msgstr "%s : le serveur mono-utilisateur est en cours d'exécution (PID : %d)\n"
 
-<<<<<<< HEAD
-#: pg_ctl.c:1364
-=======
 #: pg_ctl.c:1376
->>>>>>> 3d6a8289
 #, c-format
 msgid "%s: server is running (PID: %d)\n"
 msgstr "%s : le serveur est en cours d'exécution (PID : %d)\n"
 
-<<<<<<< HEAD
-#: pg_ctl.c:1380
-=======
 #: pg_ctl.c:1392
->>>>>>> 3d6a8289
 #, c-format
 msgid "%s: no server running\n"
 msgstr "%s : aucun serveur en cours d'exécution\n"
 
-<<<<<<< HEAD
-#: pg_ctl.c:1397
-=======
 #: pg_ctl.c:1409
->>>>>>> 3d6a8289
 #, c-format
 msgid "%s: could not send signal %d (PID: %d): %m\n"
 msgstr "%s : n'a pas pu envoyer le signal %d (PID : %d) : %m\n"
 
-<<<<<<< HEAD
-#: pg_ctl.c:1428
-=======
 #: pg_ctl.c:1440
->>>>>>> 3d6a8289
 #, c-format
 msgid "%s: could not find own program executable\n"
 msgstr "%s : n'a pas pu trouver l'exécutable du programme\n"
 
-<<<<<<< HEAD
-#: pg_ctl.c:1438
-=======
 #: pg_ctl.c:1450
->>>>>>> 3d6a8289
 #, c-format
 msgid "%s: could not find postgres program executable\n"
 msgstr "%s : n'a pas pu trouver l'exécutable postgres\n"
 
-<<<<<<< HEAD
-#: pg_ctl.c:1508 pg_ctl.c:1542
-=======
 #: pg_ctl.c:1520 pg_ctl.c:1554
->>>>>>> 3d6a8289
 #, c-format
 msgid "%s: could not open service manager\n"
 msgstr "%s : n'a pas pu ouvrir le gestionnaire de services\n"
 
-<<<<<<< HEAD
-#: pg_ctl.c:1514
-=======
 #: pg_ctl.c:1526
->>>>>>> 3d6a8289
 #, c-format
 msgid "%s: service \"%s\" already registered\n"
 msgstr "%s : le service « %s » est déjà enregistré\n"
 
-<<<<<<< HEAD
-#: pg_ctl.c:1525
-=======
 #: pg_ctl.c:1537
->>>>>>> 3d6a8289
 #, c-format
 msgid "%s: could not register service \"%s\": error code %lu\n"
 msgstr "%s : n'a pas pu enregistrer le service « %s » : code d'erreur %lu\n"
 
-<<<<<<< HEAD
-#: pg_ctl.c:1548
-=======
 #: pg_ctl.c:1560
->>>>>>> 3d6a8289
 #, c-format
 msgid "%s: service \"%s\" not registered\n"
 msgstr "%s : le service « %s » n'est pas enregistré\n"
 
-<<<<<<< HEAD
-#: pg_ctl.c:1555
-=======
 #: pg_ctl.c:1567
->>>>>>> 3d6a8289
 #, c-format
 msgid "%s: could not open service \"%s\": error code %lu\n"
 msgstr "%s :  n'a pas pu ouvrir le service « %s » : code d'erreur %lu\n"
 
-<<<<<<< HEAD
-#: pg_ctl.c:1564
-=======
 #: pg_ctl.c:1576
->>>>>>> 3d6a8289
 #, c-format
 msgid "%s: could not unregister service \"%s\": error code %lu\n"
 msgstr "%s : n'a pas pu supprimer le service « %s » : code d'erreur %lu\n"
 
-<<<<<<< HEAD
-#: pg_ctl.c:1651
-msgid "Waiting for server startup...\n"
-msgstr "En attente du démarrage du serveur...\n"
-
-#: pg_ctl.c:1654
-msgid "Timed out waiting for server startup\n"
-msgstr "Dépassement du délai pour le démarrage du serveur\n"
-
-#: pg_ctl.c:1658
-msgid "Server started and accepting connections\n"
-msgstr "Serveur lancé et acceptant les connexions\n"
-
-#: pg_ctl.c:1713
-=======
 #: pg_ctl.c:1663
 msgid "Waiting for server startup...\n"
 msgstr "En attente du démarrage du serveur...\n"
@@ -776,79 +488,46 @@
 msgstr "Serveur lancé et acceptant les connexions\n"
 
 #: pg_ctl.c:1725
->>>>>>> 3d6a8289
 #, c-format
 msgid "%s: could not start service \"%s\": error code %lu\n"
 msgstr "%s : n'a pas pu démarrer le service « %s » : code d'erreur %lu\n"
 
-<<<<<<< HEAD
-#: pg_ctl.c:1786
-=======
 #: pg_ctl.c:1798
->>>>>>> 3d6a8289
 #, c-format
 msgid "%s: could not open process token: error code %lu\n"
 msgstr "%s : n'a pas pu ouvrir le jeton du processus : code d'erreur %lu\n"
 
-<<<<<<< HEAD
-#: pg_ctl.c:1800
-=======
 #: pg_ctl.c:1812
->>>>>>> 3d6a8289
 #, c-format
 msgid "%s: could not allocate SIDs: error code %lu\n"
 msgstr "%s : n'a pas pu allouer les SID : code d'erreur %lu\n"
 
-<<<<<<< HEAD
-#: pg_ctl.c:1826
-=======
 #: pg_ctl.c:1838
->>>>>>> 3d6a8289
 #, c-format
 msgid "%s: could not create restricted token: error code %lu\n"
 msgstr "%s : n'a pas pu créer le jeton restreint : code d'erreur %lu\n"
 
-<<<<<<< HEAD
-#: pg_ctl.c:1908
-=======
 #: pg_ctl.c:1920
->>>>>>> 3d6a8289
 #, c-format
 msgid "%s: could not get LUIDs for privileges: error code %lu\n"
 msgstr "%s :  n'a pas pu obtenir les LUID pour les droits : code d'erreur %lu\n"
 
-<<<<<<< HEAD
-#: pg_ctl.c:1916 pg_ctl.c:1931
-=======
 #: pg_ctl.c:1928 pg_ctl.c:1943
->>>>>>> 3d6a8289
 #, c-format
 msgid "%s: could not get token information: error code %lu\n"
 msgstr "%s : n'a pas pu obtenir l'information sur le jeton : code d'erreur %lu\n"
 
-<<<<<<< HEAD
-#: pg_ctl.c:1925
-=======
 #: pg_ctl.c:1937
->>>>>>> 3d6a8289
 #, c-format
 msgid "%s: out of memory\n"
 msgstr "%s : mémoire épuisée\n"
 
-<<<<<<< HEAD
-#: pg_ctl.c:1955
-=======
 #: pg_ctl.c:1967
->>>>>>> 3d6a8289
 #, c-format
 msgid "Try \"%s --help\" for more information.\n"
 msgstr "Essayer « %s --help » pour plus d'informations.\n"
 
-<<<<<<< HEAD
-#: pg_ctl.c:1963
-=======
 #: pg_ctl.c:1975
->>>>>>> 3d6a8289
 #, c-format
 msgid ""
 "%s is a utility to initialize, start, stop, or control a PostgreSQL server.\n"
@@ -858,29 +537,17 @@
 "PostgreSQL.\n"
 "\n"
 
-<<<<<<< HEAD
-#: pg_ctl.c:1964
-=======
 #: pg_ctl.c:1976
->>>>>>> 3d6a8289
 #, c-format
 msgid "Usage:\n"
 msgstr "Usage :\n"
 
-<<<<<<< HEAD
-#: pg_ctl.c:1965
-=======
 #: pg_ctl.c:1977
->>>>>>> 3d6a8289
 #, c-format
 msgid "  %s init[db]   [-D DATADIR] [-s] [-o OPTIONS]\n"
 msgstr "  %s init[db]   [-D RÉP_DONNÉES] [-s] [-o OPTIONS]\n"
 
-<<<<<<< HEAD
-#: pg_ctl.c:1966
-=======
 #: pg_ctl.c:1978
->>>>>>> 3d6a8289
 #, c-format
 msgid ""
 "  %s start      [-D DATADIR] [-l FILENAME] [-W] [-t SECS] [-s]\n"
@@ -889,20 +556,12 @@
 "  %s start      [-D RÉP_DONNÉES] [-l FICHIER] [-W] [-t SECS] [-s]\n"
 "                    [-o OPTIONS] [-p CHEMIN] [-c]\n"
 
-<<<<<<< HEAD
-#: pg_ctl.c:1968
-=======
 #: pg_ctl.c:1980
->>>>>>> 3d6a8289
 #, c-format
 msgid "  %s stop       [-D DATADIR] [-m SHUTDOWN-MODE] [-W] [-t SECS] [-s]\n"
 msgstr "  %s stop       [-D RÉP_DONNÉES] [-m MODE_ARRÊT] [-W] [-t SECS] [-s]\n"
 
-<<<<<<< HEAD
-#: pg_ctl.c:1969
-=======
 #: pg_ctl.c:1981
->>>>>>> 3d6a8289
 #, c-format
 msgid ""
 "  %s restart    [-D DATADIR] [-m SHUTDOWN-MODE] [-W] [-t SECS] [-s]\n"
@@ -911,56 +570,32 @@
 "  %s restart    [-D RÉP_DONNÉES] [-m MODE_ARRÊT] [-W] [-t SECS] [-s]\n"
 "                    [-o OPTIONS] [-c]\n"
 
-<<<<<<< HEAD
-#: pg_ctl.c:1971
-=======
 #: pg_ctl.c:1983
->>>>>>> 3d6a8289
 #, c-format
 msgid "  %s reload     [-D DATADIR] [-s]\n"
 msgstr "  %s reload     [-D RÉP_DONNÉES] [-s]\n"
 
-<<<<<<< HEAD
-#: pg_ctl.c:1972
-=======
 #: pg_ctl.c:1984
->>>>>>> 3d6a8289
 #, c-format
 msgid "  %s status     [-D DATADIR]\n"
 msgstr "  %s status     [-D RÉP_DONNÉES]\n"
 
-<<<<<<< HEAD
-#: pg_ctl.c:1973
-=======
 #: pg_ctl.c:1985
->>>>>>> 3d6a8289
 #, c-format
 msgid "  %s promote    [-D DATADIR] [-W] [-t SECS] [-s]\n"
 msgstr "  %s promote    [-D RÉP_DONNÉES] [-W] [-t SECS] [-s]\n"
 
-<<<<<<< HEAD
-#: pg_ctl.c:1974
-=======
 #: pg_ctl.c:1986
->>>>>>> 3d6a8289
 #, c-format
 msgid "  %s logrotate  [-D DATADIR] [-s]\n"
 msgstr "  %s logrotate  [-D RÉP_DONNÉES] [-s]\n"
 
-<<<<<<< HEAD
-#: pg_ctl.c:1975
-=======
 #: pg_ctl.c:1987
->>>>>>> 3d6a8289
 #, c-format
 msgid "  %s kill       SIGNALNAME PID\n"
 msgstr "  %s kill       NOM_SIGNAL PID\n"
 
-<<<<<<< HEAD
-#: pg_ctl.c:1977
-=======
 #: pg_ctl.c:1989
->>>>>>> 3d6a8289
 #, c-format
 msgid ""
 "  %s register   [-D DATADIR] [-N SERVICENAME] [-U USERNAME] [-P PASSWORD]\n"
@@ -969,20 +604,12 @@
 "  %s register [-D RÉP_DONNÉES] [-N NOM_SERVICE] [-U NOM_UTILISATEUR] [-P MOT_DE_PASSE]\n"
 "                  [-S TYPE_DÉMARRAGE] [-e SOURCE] [-W] [-t SECS] [-s] [-o OPTIONS]\n"
 
-<<<<<<< HEAD
-#: pg_ctl.c:1979
-=======
 #: pg_ctl.c:1991
->>>>>>> 3d6a8289
 #, c-format
 msgid "  %s unregister [-N SERVICENAME]\n"
 msgstr "  %s unregister [-N NOM_SERVICE]\n"
 
-<<<<<<< HEAD
-#: pg_ctl.c:1982
-=======
 #: pg_ctl.c:1994
->>>>>>> 3d6a8289
 #, c-format
 msgid ""
 "\n"
@@ -991,98 +618,58 @@
 "\n"
 "Options générales :\n"
 
-<<<<<<< HEAD
-#: pg_ctl.c:1983
-=======
 #: pg_ctl.c:1995
->>>>>>> 3d6a8289
 #, c-format
 msgid "  -D, --pgdata=DATADIR   location of the database storage area\n"
 msgstr "  -D, --pgdata=RÉP_DONNÉES emplacement du répertoire des données de l'instance\n"
 
-<<<<<<< HEAD
-#: pg_ctl.c:1985
-=======
 #: pg_ctl.c:1997
->>>>>>> 3d6a8289
 #, c-format
 msgid "  -e SOURCE              event source for logging when running as a service\n"
 msgstr ""
 "  -e SOURCE                source de l'événement pour la trace lors de\n"
 "                           l'exécution en tant que service\n"
 
-<<<<<<< HEAD
-#: pg_ctl.c:1987
-=======
 #: pg_ctl.c:1999
->>>>>>> 3d6a8289
 #, c-format
 msgid "  -s, --silent           only print errors, no informational messages\n"
 msgstr ""
 "  -s, --silent             affiche uniquement les erreurs, aucun message\n"
 "                           d'informations\n"
 
-<<<<<<< HEAD
-#: pg_ctl.c:1988
-=======
 #: pg_ctl.c:2000
->>>>>>> 3d6a8289
 #, c-format
 msgid "  -t, --timeout=SECS     seconds to wait when using -w option\n"
 msgstr ""
 "  -t, --timeout=SECS       durée en secondes à attendre lors de l'utilisation\n"
 "                           de l'option -w\n"
 
-<<<<<<< HEAD
-#: pg_ctl.c:1989
-=======
 #: pg_ctl.c:2001
->>>>>>> 3d6a8289
 #, c-format
 msgid "  -V, --version          output version information, then exit\n"
 msgstr "  -V, --version            affiche la version puis quitte\n"
 
-<<<<<<< HEAD
-#: pg_ctl.c:1990
-=======
 #: pg_ctl.c:2002
->>>>>>> 3d6a8289
 #, c-format
 msgid "  -w, --wait             wait until operation completes (default)\n"
 msgstr "  -w, --wait               attend la fin de l'opération (par défaut)\n"
 
-<<<<<<< HEAD
-#: pg_ctl.c:1991
-=======
 #: pg_ctl.c:2003
->>>>>>> 3d6a8289
 #, c-format
 msgid "  -W, --no-wait          do not wait until operation completes\n"
 msgstr "  -W, --no-wait            n'attend pas la fin de l'opération\n"
 
-<<<<<<< HEAD
-#: pg_ctl.c:1992
-=======
 #: pg_ctl.c:2004
->>>>>>> 3d6a8289
 #, c-format
 msgid "  -?, --help             show this help, then exit\n"
 msgstr "  -?, --help               affiche cette aide puis quitte\n"
 
-<<<<<<< HEAD
-#: pg_ctl.c:1993
-=======
 #: pg_ctl.c:2005
->>>>>>> 3d6a8289
 #, c-format
 msgid "If the -D option is omitted, the environment variable PGDATA is used.\n"
 msgstr "Si l'option -D est omise, la variable d'environnement PGDATA est utilisée.\n"
 
-<<<<<<< HEAD
-#: pg_ctl.c:1995
-=======
 #: pg_ctl.c:2007
->>>>>>> 3d6a8289
 #, c-format
 msgid ""
 "\n"
@@ -1091,38 +678,22 @@
 "\n"
 "Options pour le démarrage ou le redémarrage :\n"
 
-<<<<<<< HEAD
-#: pg_ctl.c:1997
-=======
 #: pg_ctl.c:2009
->>>>>>> 3d6a8289
 #, c-format
 msgid "  -c, --core-files       allow postgres to produce core files\n"
 msgstr "  -c, --core-files         autorise postgres à produire des fichiers core\n"
 
-<<<<<<< HEAD
-#: pg_ctl.c:1999
-=======
 #: pg_ctl.c:2011
->>>>>>> 3d6a8289
 #, c-format
 msgid "  -c, --core-files       not applicable on this platform\n"
 msgstr "  -c, --core-files         non applicable à cette plateforme\n"
 
-<<<<<<< HEAD
-#: pg_ctl.c:2001
-=======
 #: pg_ctl.c:2013
->>>>>>> 3d6a8289
 #, c-format
 msgid "  -l, --log=FILENAME     write (or append) server log to FILENAME\n"
 msgstr "  -l, --log=FICHIER        écrit (ou ajoute) le journal du serveur dans FICHIER\n"
 
-<<<<<<< HEAD
-#: pg_ctl.c:2002
-=======
 #: pg_ctl.c:2014
->>>>>>> 3d6a8289
 #, c-format
 msgid ""
 "  -o, --options=OPTIONS  command line options to pass to postgres\n"
@@ -1132,20 +703,12 @@
 "                           postgres (exécutable du serveur PostgreSQL)\n"
 "                           ou à initdb\n"
 
-<<<<<<< HEAD
-#: pg_ctl.c:2004
-=======
 #: pg_ctl.c:2016
->>>>>>> 3d6a8289
 #, c-format
 msgid "  -p PATH-TO-POSTGRES    normally not necessary\n"
 msgstr "  -p CHEMIN_POSTGRES       normalement pas nécessaire\n"
 
-<<<<<<< HEAD
-#: pg_ctl.c:2005
-=======
 #: pg_ctl.c:2017
->>>>>>> 3d6a8289
 #, c-format
 msgid ""
 "\n"
@@ -1154,22 +717,14 @@
 "\n"
 "Options pour l'arrêt ou le redémarrage :\n"
 
-<<<<<<< HEAD
-#: pg_ctl.c:2006
-=======
 #: pg_ctl.c:2018
->>>>>>> 3d6a8289
 #, c-format
 msgid "  -m, --mode=MODE        MODE can be \"smart\", \"fast\", or \"immediate\"\n"
 msgstr ""
 "  -m, --mode=MODE          MODE peut valoir « smart », « fast » ou\n"
 "                           « immediate »\n"
 
-<<<<<<< HEAD
-#: pg_ctl.c:2008
-=======
 #: pg_ctl.c:2020
->>>>>>> 3d6a8289
 #, c-format
 msgid ""
 "\n"
@@ -1178,40 +733,24 @@
 "\n"
 "Les modes d'arrêt sont :\n"
 
-<<<<<<< HEAD
-#: pg_ctl.c:2009
-=======
 #: pg_ctl.c:2021
->>>>>>> 3d6a8289
 #, c-format
 msgid "  smart       quit after all clients have disconnected\n"
 msgstr "  smart      quitte après déconnexion de tous les clients\n"
 
-<<<<<<< HEAD
-#: pg_ctl.c:2010
-=======
 #: pg_ctl.c:2022
->>>>>>> 3d6a8289
 #, c-format
 msgid "  fast        quit directly, with proper shutdown (default)\n"
 msgstr "  fast       quitte directement, et arrête correctement (par défaut)\n"
 
-<<<<<<< HEAD
-#: pg_ctl.c:2011
-=======
 #: pg_ctl.c:2023
->>>>>>> 3d6a8289
 #, c-format
 msgid "  immediate   quit without complete shutdown; will lead to recovery on restart\n"
 msgstr ""
 "  immediate  quitte sans arrêt complet ; entraîne une restauration au démarrage\n"
 "             suivant\n"
 
-<<<<<<< HEAD
-#: pg_ctl.c:2013
-=======
 #: pg_ctl.c:2025
->>>>>>> 3d6a8289
 #, c-format
 msgid ""
 "\n"
@@ -1220,11 +759,7 @@
 "\n"
 "Signaux autorisés pour kill :\n"
 
-<<<<<<< HEAD
-#: pg_ctl.c:2017
-=======
 #: pg_ctl.c:2029
->>>>>>> 3d6a8289
 #, c-format
 msgid ""
 "\n"
@@ -1233,55 +768,35 @@
 "\n"
 "Options d'enregistrement ou de dés-enregistrement :\n"
 
-<<<<<<< HEAD
-#: pg_ctl.c:2018
-=======
 #: pg_ctl.c:2030
->>>>>>> 3d6a8289
 #, c-format
 msgid "  -N SERVICENAME  service name with which to register PostgreSQL server\n"
 msgstr ""
 "  -N NOM_SERVICE           nom du service utilisé pour l'enregistrement du\n"
 "                           serveur PostgreSQL\n"
 
-<<<<<<< HEAD
-#: pg_ctl.c:2019
-=======
 #: pg_ctl.c:2031
->>>>>>> 3d6a8289
 #, c-format
 msgid "  -P PASSWORD     password of account to register PostgreSQL server\n"
 msgstr ""
 "  -P MOT_DE_PASSE          mot de passe du compte utilisé pour\n"
 "                           l'enregistrement du serveur PostgreSQL\n"
 
-<<<<<<< HEAD
-#: pg_ctl.c:2020
-=======
 #: pg_ctl.c:2032
->>>>>>> 3d6a8289
 #, c-format
 msgid "  -U USERNAME     user name of account to register PostgreSQL server\n"
 msgstr ""
 "  -U NOM_UTILISATEUR       nom de l'utilisateur du compte utilisé pour\n"
 "                           l'enregistrement du serveur PostgreSQL\n"
 
-<<<<<<< HEAD
-#: pg_ctl.c:2021
-=======
 #: pg_ctl.c:2033
->>>>>>> 3d6a8289
 #, c-format
 msgid "  -S START-TYPE   service start type to register PostgreSQL server\n"
 msgstr ""
 "  -S TYPE_DÉMARRAGE        type de démarrage du service pour enregistrer le\n"
 "                           serveur PostgreSQL\n"
 
-<<<<<<< HEAD
-#: pg_ctl.c:2023
-=======
 #: pg_ctl.c:2035
->>>>>>> 3d6a8289
 #, c-format
 msgid ""
 "\n"
@@ -1290,31 +805,19 @@
 "\n"
 "Les types de démarrage sont :\n"
 
-<<<<<<< HEAD
-#: pg_ctl.c:2024
-=======
 #: pg_ctl.c:2036
->>>>>>> 3d6a8289
 #, c-format
 msgid "  auto       start service automatically during system startup (default)\n"
 msgstr ""
 "  auto       démarre le service automatiquement lors du démarrage du système\n"
 "             (par défaut)\n"
 
-<<<<<<< HEAD
-#: pg_ctl.c:2025
-=======
 #: pg_ctl.c:2037
->>>>>>> 3d6a8289
 #, c-format
 msgid "  demand     start service on demand\n"
 msgstr "  demand     démarre le service à la demande\n"
 
-<<<<<<< HEAD
-#: pg_ctl.c:2028
-=======
 #: pg_ctl.c:2040
->>>>>>> 3d6a8289
 #, c-format
 msgid ""
 "\n"
@@ -1323,65 +826,37 @@
 "\n"
 "Rapporter les bogues à <%s>.\n"
 
-<<<<<<< HEAD
-#: pg_ctl.c:2029
-=======
 #: pg_ctl.c:2041
->>>>>>> 3d6a8289
 #, c-format
 msgid "%s home page: <%s>\n"
 msgstr "Page d'accueil de %s : <%s>\n"
 
-<<<<<<< HEAD
-#: pg_ctl.c:2054
-=======
 #: pg_ctl.c:2066
->>>>>>> 3d6a8289
 #, c-format
 msgid "%s: unrecognized shutdown mode \"%s\"\n"
 msgstr "%s : mode d'arrêt non reconnu « %s »\n"
 
-<<<<<<< HEAD
-#: pg_ctl.c:2083
-=======
 #: pg_ctl.c:2095
->>>>>>> 3d6a8289
 #, c-format
 msgid "%s: unrecognized signal name \"%s\"\n"
 msgstr "%s : signal non reconnu « %s »\n"
 
-<<<<<<< HEAD
-#: pg_ctl.c:2100
-=======
 #: pg_ctl.c:2112
->>>>>>> 3d6a8289
 #, c-format
 msgid "%s: unrecognized start type \"%s\"\n"
 msgstr "%s : type de redémarrage « %s » non reconnu\n"
 
-<<<<<<< HEAD
-#: pg_ctl.c:2156
-=======
 #: pg_ctl.c:2168
->>>>>>> 3d6a8289
 #, c-format
 msgid "%s: could not determine the data directory using command \"%s\"\n"
 msgstr "%s : n'a pas déterminer le répertoire des données en utilisant la commande « %s »\n"
 
-<<<<<<< HEAD
-#: pg_ctl.c:2179
-=======
 #: pg_ctl.c:2191
->>>>>>> 3d6a8289
 #, c-format
 msgid "%s: control file appears to be corrupt\n"
 msgstr "%s : le fichier de contrôle semble corrompu\n"
 
-<<<<<<< HEAD
-#: pg_ctl.c:2247
-=======
 #: pg_ctl.c:2259
->>>>>>> 3d6a8289
 #, c-format
 msgid ""
 "%s: cannot be run as root\n"
@@ -1392,56 +867,32 @@
 "Connectez-vous (par exemple en utilisant « su ») sous l'utilisateur (non\n"
 " privilégié) qui sera propriétaire du processus serveur.\n"
 
-<<<<<<< HEAD
-#: pg_ctl.c:2319
-=======
 #: pg_ctl.c:2331
->>>>>>> 3d6a8289
 #, c-format
 msgid "%s: -S option not supported on this platform\n"
 msgstr "%s : option -S non supportée sur cette plateforme\n"
 
-<<<<<<< HEAD
-#: pg_ctl.c:2375
-=======
 #: pg_ctl.c:2387
->>>>>>> 3d6a8289
 #, c-format
 msgid "%s: missing arguments for kill mode\n"
 msgstr "%s : arguments manquant pour le mode kill\n"
 
-<<<<<<< HEAD
-#: pg_ctl.c:2393
-=======
 #: pg_ctl.c:2405
->>>>>>> 3d6a8289
 #, c-format
 msgid "%s: unrecognized operation mode \"%s\"\n"
 msgstr "%s : mode d'opération « %s » non reconnu\n"
 
-<<<<<<< HEAD
-#: pg_ctl.c:2402
-=======
 #: pg_ctl.c:2414
->>>>>>> 3d6a8289
 #, c-format
 msgid "%s: too many command-line arguments (first is \"%s\")\n"
 msgstr "%s : trop d'arguments en ligne de commande (le premier étant « %s »)\n"
 
-<<<<<<< HEAD
-#: pg_ctl.c:2409
-=======
 #: pg_ctl.c:2421
->>>>>>> 3d6a8289
 #, c-format
 msgid "%s: no operation specified\n"
 msgstr "%s : aucune opération indiquée\n"
 
-<<<<<<< HEAD
-#: pg_ctl.c:2430
-=======
 #: pg_ctl.c:2442
->>>>>>> 3d6a8289
 #, c-format
 msgid "%s: no database directory specified and environment variable PGDATA unset\n"
 msgstr ""

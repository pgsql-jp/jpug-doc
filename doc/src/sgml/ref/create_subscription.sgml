--- conflicted
+++ resolved
@@ -277,10 +277,11 @@
           option is disabled or could be disabled for sync even when the
           subscription's <literal>failover</literal> option is enabled.
 -->
-<literal>slot_name</literal>に有効な名前を設定し、かつ<literal>create_slot</literal>をfalseに設定した場合、指定されたスロットに設定された<literal>failover</literal>の値はサブスクリプションで指定した<literal>failover</literal>パラメータの値と異なる場合があります。
+《マッチ度[82.926829]》<literal>slot_name</literal>に有効な名前を設定し、かつ<literal>create_slot</literal>をfalseに設定した場合、指定されたスロットに設定された<literal>failover</literal>の値はサブスクリプションで指定した<literal>failover</literal>パラメータの値と異なる場合があります。
 スロットの<literal>failover</literal>がサブスクリプションのパラメータと一致すること、およびその逆も常に確認してください。
 そうしないと、パブリッシャー上のスロットがこれらサブスクリプションオプションので指定されている内容とは異なる動作をする場合があります。
 例えば、サブスクリプションオプションの<literal>failover</literal>が無効になっていても、パブリッシャー上のスロットがスタンバイと同期されたり、逆にサブスクリプションオプションの<literal>failover</literal>が有効になっている場合でも、同期が行われなかったりする可能性があります。
+《機械翻訳》«When setting <literal>slot_name</literal> to a valid name and <literal>create_slot</literal> to <literal>false</literal>, the <literal>failover</literal> property value of the named slot may differ from the counterpart <literal>failover</literal> parameter specified in the subscription. Always ensure the slot property <literal>failover</literal> matches the counterpart parameter of the subscription and vice versa. Otherwise, the slot on the publisher may behave differently from what these subscription options say: for example, the slot on the publisher could either be synced to the standbys even when the subscription's <literal>failover</literal> option is disabled or could be disabled for sync even when the subscription's <literal>failover</literal> option is enabled.»
          </para>
         </listitem>
        </varlistentry>
@@ -388,14 +389,6 @@
          <para>
 <!--
           Specifies whether to enable streaming of in-progress transactions
-<<<<<<< HEAD
-          for this subscription.  The default value is <literal>off</literal>,
-          meaning all transactions are fully decoded on the publisher and only
-          then sent to the subscriber as a whole.
--->
-進行中のトランザクションのストリーミングをこのサブスクリプションで有効にするかどうかを指定します。
-デフォルト値は<literal>off</literal>で、すべてのトランザクションはパブリッシャーで完全にデコードされ、その後でのみ全体としてサブスクライバーに送られることを意味します。
-=======
           for this subscription.  The default value is <literal>parallel</literal>,
           meaning incoming changes are directly applied via one of the parallel
           apply workers, if available. If no parallel apply worker is free to
@@ -403,14 +396,21 @@
           temporary files and applied after the transaction is committed. Note
           that if an error happens in a parallel apply worker, the finish LSN
           of the remote transaction might not be reported in the server log.
->>>>>>> 3d6a8289
+-->
+《マッチ度[69.926199]》<literal>parallel</literal>に設定すると、受信した変更は、可能であれば、パラレル適用ワーカーの1つを介して直接適用されます。
+ストリーミングトランザクションを扱えるパラレル適用ワーカーがない場合、変更は一時ファイルに書き込まれ、トランザクションがコミットされた後に適用されます。
+パラレル適用ワーカーでエラーが発生した場合、リモートトランザクションの終了LSNがサーバログで報告されない場合があることに注意してください。
+《機械翻訳》«Specifies whether to enable streaming of in-progress transactions for this subscription. The default value is <literal>parallel</literal>, meaning incoming changes are directly applied via one of the parallel apply workers, if available. If no parallel apply worker is free to handle streaming transactions then the changes are written to temporary files and applied after the transaction is committed. Note that if an error happens in a parallel apply worker, the finish LSN of the remote transaction might not be reported in the server log.»
          </para>
 
          <caution>
           <para>
+<!--
            There is a risk of deadlock when the schemas of the publisher and
            subscriber differ, although such cases are rare. The apply worker
            is equipped to retry these transactions automatically.
+-->
+《機械翻訳》«There is a risk of deadlock when the schemas of the publisher and subscriber differ, although such cases are rare. The apply worker is equipped to retry these transactions automatically.»
           </para>
          </caution>
 
@@ -424,23 +424,11 @@
          </para>
 
          <para>
-<<<<<<< HEAD
-<!--
-          If set to <literal>parallel</literal>, incoming changes are directly
-          applied via one of the parallel apply workers, if available. If no
-          parallel apply worker is free to handle streaming transactions then
-          the changes are written to temporary files and applied after the
-          transaction is committed. Note that if an error happens in a
-          parallel apply worker, the finish LSN of the remote transaction
-          might not be reported in the server log.
--->
-<literal>parallel</literal>に設定すると、受信した変更は、可能であれば、パラレル適用ワーカーの1つを介して直接適用されます。
-ストリーミングトランザクションを扱えるパラレル適用ワーカーがない場合、変更は一時ファイルに書き込まれ、トランザクションがコミットされた後に適用されます。
-パラレル適用ワーカーでエラーが発生した場合、リモートトランザクションの終了LSNがサーバログで報告されない場合があることに注意してください。
-=======
+<!--
           If set to <literal>off</literal>, all transactions are fully decoded
           on the publisher and only then sent to the subscriber as a whole.
->>>>>>> 3d6a8289
+-->
+《機械翻訳》«If set to <literal>off</literal>, all transactions are fully decoded on the publisher and only then sent to the subscriber as a whole.»
          </para>
         </listitem>
        </varlistentry>
@@ -726,7 +714,7 @@
    would not be replicated using DML. See
    <xref linkend="logical-replication-subscription-examples"/> for examples.
 -->
-パブリケーション内のテーブルに<literal>WHERE</literal>句がある場合、<replaceable class="parameter">expression</replaceable>が偽またはNULLと評価される行はパブリッシュされません。
+《マッチ度[93.472906]》パブリケーション内のテーブルに<literal>WHERE</literal>句がある場合、<replaceable class="parameter">expression</replaceable>が偽またはNULLと評価される行はパブリッシュされません。
 サブスクリプションに、同じテーブルが異なる<literal>WHERE</literal>句でパブリッシュされた複数のパブリケーションがある場合、(パブリッシュ操作を参照する)式のいずれかが満たされると行がパブリッシュされます。
 <literal>WHERE</literal>句が異なる場合、パブリケーションのいずれかに<literal>WHERE</literal>句がないか(パブリッシュ操作を参照する)パブリケーションが<link linkend="sql-createpublication-params-for-all-tables"><literal>FOR ALL TABLES</literal></link>または<link linkend="sql-createpublication-params-for-tables-in-schema"><literal>FOR TABLES IN SCHEMA</literal></link>として宣言されている場合、行は他の式の定義に関係なく常にパブリッシュされます。
 サブスクライバーのバージョンが<productname>PostgreSQL</productname> 15より前の場合、最初のデータ同期フェーズでは行のフィルタリングは無視されます。

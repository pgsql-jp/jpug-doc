--- conflicted
+++ resolved
@@ -1920,10 +1920,7 @@
     ( )
 )
 </programlisting>
-<<<<<<< HEAD
-=======
-<!--
->>>>>>> 9a9c638e
+<!--
     This is commonly used for analysis over hierarchical data; e.g., total
     salary by department, division, and company-wide total.
 -->
@@ -1937,10 +1934,7 @@
 <programlisting>
 CUBE ( <replaceable>e1</replaceable>, <replaceable>e2</replaceable>, ... )
 </programlisting>
-<<<<<<< HEAD
-=======
-<!--
->>>>>>> 9a9c638e
+<!--
     represents the given list and all of its possible subsets (i.e., the power
     set).  Thus
 -->
@@ -2334,7 +2328,7 @@
    </para>
 
    <para>
-<<<<<<< HEAD
+<!--
     The <literal>AS</literal> key word is usually optional, but in some
     cases where the desired column name matches a
     <productname>PostgreSQL</productname> key word, you must write
@@ -2344,42 +2338,24 @@
     require <literal>AS</literal> to be used as a column label.)
     For example, <literal>FROM</literal> is one such key word, so this
     does not work:
-=======
-<!--
-    The <literal>AS</literal> keyword is optional, but only if the new column
-    name does not match any
-    <productname>PostgreSQL</productname> keyword (see <xref
-    linkend="sql-keywords-appendix"/>).  To avoid an accidental match to
-    a keyword, you can double-quote the column name.  For example,
-    <literal>VALUE</literal> is a keyword, so this does not work:
 -->
 <literal>AS</literal>キーワードは省略することができますが、新規列名が<productname>PostgreSQL</productname>キーワード（<xref linkend="sql-keywords-appendix"/>を参照）のいかなるものとも一致しない場合のみです。
 あるキーワードと予測外の一致を防ぐために、列名を二重引用符で囲むことができます。
 例えば、<literal>VALUE</literal>はキーワードですのでうまく動作しません。
->>>>>>> 9a9c638e
 <programlisting>
 SELECT a from, b + c AS sum FROM ...
 </programlisting>
-<<<<<<< HEAD
+<!--
     but either of these do:
-=======
-<!--
-    but this does:
 -->
 しかしこれは動きます。
->>>>>>> 9a9c638e
 <programlisting>
 SELECT a AS from, b + c AS sum FROM ...
 SELECT a "from", b + c AS sum FROM ...
 </programlisting>
-<<<<<<< HEAD
+<!--
     For greatest safety against possible
     future key word additions, it is recommended that you always either
-=======
-<!--
-    For protection against possible
-    future keyword additions, it is recommended that you always either
->>>>>>> 9a9c638e
     write <literal>AS</literal> or double-quote the output column name.
 -->
 将来のキーワードの追加に対する保護のため、<literal>AS</literal>を記述するか、出力列名を二重引用符で囲むかのどちらかを推奨します。
@@ -2501,14 +2477,10 @@
 
 
  <sect1 id="queries-union">
-<<<<<<< HEAD
+<!--
   <title>Combining Queries (<literal>UNION</literal>, <literal>INTERSECT</literal>, <literal>EXCEPT</literal>)</title>
-=======
-<!--
-  <title>Combining Queries</title>
 -->
   <title>問い合わせの結合</title>
->>>>>>> 9a9c638e
 
   <indexterm zone="queries-union">
    <primary>UNION</primary>
@@ -2629,14 +2601,10 @@
 
 
  <sect1 id="queries-order">
-<<<<<<< HEAD
+<!--
   <title>Sorting Rows (<literal>ORDER BY</literal>)</title>
-=======
-<!--
-  <title>Sorting Rows</title>
 -->
   <title>行の並べ替え</title>
->>>>>>> 9a9c638e
 
   <indexterm zone="queries-order">
 <!--
@@ -3433,16 +3401,12 @@
    <literal>UNION ALL</literal> to <literal>UNION</literal> would not eliminate the looping.
    Instead we need to recognize whether we have reached the same row again
    while following a particular path of links.  We add two columns
-<<<<<<< HEAD
    <structfield>is_cycle</structfield> and <structfield>path</structfield> to the loop-prone query:
-=======
-   <structfield>path</structfield> and <structfield>cycle</structfield> to the loop-prone query:
 -->
 この問い合わせは<structfield>link</structfield>関係が循環を含んでいればループします。
 <quote>depth</quote>出力を要求しているので、<literal>UNION ALL</literal>を<literal>UNION</literal>に変えるだけでは、ループを取り除くことができません。
 その代わり、linkの特定の経路をたどっている間に、同じ行に到達したかどうかを認識する必要があります。
 このループしやすい問い合わせに、<structfield>path</structfield>と<structfield>cycle</structfield>の２列を加えます。
->>>>>>> 9a9c638e
 
 <programlisting>
 WITH RECURSIVE search_graph(id, link, data, depth, <emphasis>is_cycle, path</emphasis>) AS (
@@ -3529,7 +3493,7 @@
 
   <tip>
    <para>
-<<<<<<< HEAD
+<!--
     The cycle path column is computed in the same way as the depth-first
     ordering column show in the previous section.  A query can have both a
     <literal>SEARCH</literal> and a <literal>CYCLE</literal> clause, but a
@@ -3538,16 +3502,9 @@
     <literal>CYCLE</literal> clause and order by the path column.  If
     breadth-first ordering is wanted, then specifying both
     <literal>SEARCH</literal> and <literal>CYCLE</literal> can be useful.
-=======
-<!--
-    The recursive query evaluation algorithm produces its output in
-    breadth-first search order.  You can display the results in depth-first
-    search order by making the outer query <literal>ORDER BY</literal> a
-    <quote>path</quote> column constructed in this way.
 -->
 再帰的問い合わせ評価アルゴリズムは、幅優先探索順でその出力を作成します。
 このようにして作られた<quote>path</quote>列を外側問い合わせで<literal>ORDER BY</literal>すれば、深さ優先探索順の結果の表示が可能です。
->>>>>>> 9a9c638e
    </para>
   </tip>
 

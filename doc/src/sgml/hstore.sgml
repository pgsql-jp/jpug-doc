<!-- doc/src/sgml/hstore.sgml -->

<sect1 id="hstore" xreflabel="hstore">
 <title>hstore</title>

 <indexterm zone="hstore">
  <primary>hstore</primary>
 </indexterm>

 <para>
<!--
  This module implements the <type>hstore</type> data type for storing sets of
  key/value pairs within a single <productname>PostgreSQL</productname> value.
  This can be useful in various scenarios, such as rows with many attributes
  that are rarely examined, or semi-structured data.  Keys and values are
  simply text strings.
-->
本モジュールはキー、値の組み合わせの集合を単一の<productname>PostgreSQL</productname>値に格納するための<type>hstore</type>データ型を実装します。
あまり厳密に検査されない属性を多く持つ行や半構造化データなど、多くの状況で有用になる可能性があります。
キーと値は単純なテキスト文字列です。
 </para>

 <para>
<!--
  This module is considered <quote>trusted</quote>, that is, it can be
  installed by non-superusers who have <literal>CREATE</literal> privilege
  on the current database.
-->
このモジュールは<quote>trusted</quote>と見なされます。つまり、現在のデータベースに対して<literal>CREATE</literal>権限を持つ非スーパーユーザがインストールできます。
 </para>

 <sect2>
<!--
  <title><type>hstore</type> External Representation</title>
-->
  <title><type>hstore</type>の外部表現</title>

  <para>

<!--
   The text representation of an <type>hstore</type>, used for input and output,
   includes zero or more <replaceable>key</replaceable> <literal>=&gt;</literal>
   <replaceable>value</replaceable> pairs separated by commas. Some examples:
-->
入力および出力で使用される<type>hstore</type>値のテキスト表現はカンマで区切られた、ゼロ以上の<replaceable>key</replaceable> <literal>=&gt;</literal> <replaceable>value</replaceable>という組み合わせを含みます。
以下に例を示します。

<synopsis>
k =&gt; v
foo =&gt; bar, baz =&gt; whatever
"1-a" =&gt; "anything at all"
</synopsis>

<!--
   The order of the pairs is not significant (and may not be reproduced on
   output). Whitespace between pairs or around the <literal>=&gt;</literal> sign is
   ignored. Double-quote keys and values that include whitespace, commas,
   <literal>=</literal>s or <literal>&gt;</literal>s. To include a double quote or a
   backslash in a key or value, escape it with a backslash.
-->
組み合わせの順序は重要ではありません（出力時に再現されないこともあります）。
組み合わせ間や<literal>=&gt;</literal>記号の前後の空白文字は無視されます。
キーや値が空白文字、カンマ、<literal>=</literal>、<literal>&gt;</literal>を含む場合は二重引用符でくくります。
キーや値に二重引用符やバックスラッシュを含めるには、バックスラッシュでエスケープしてください。
  </para>

  <para>
<!--
   Each key in an <type>hstore</type> is unique. If you declare an <type>hstore</type>
   with duplicate keys, only one will be stored in the <type>hstore</type> and
   there is no guarantee as to which will be kept:
-->
<type>hstore</type>内の各キーは一意です。
重複するキーを持つ<type>hstore</type>を宣言すると、<type>hstore</type>には1つしか保存されません。
またどちらが残るかは保証されません。

<programlisting>
SELECT 'a=&gt;1,a=&gt;2'::hstore;
  hstore
----------
 "a"=&gt;"1"
</programlisting>
  </para>

  <para>
<!--
   A value (but not a key) can be an SQL <literal>NULL</literal>. For example:
-->
値はSQLの<literal>NULL</literal>を取ることができます（キーは不可）。
以下に例を示します。

<programlisting>
key =&gt; NULL
</programlisting>

<!--
   The <literal>NULL</literal> keyword is case-insensitive. Double-quote the
   <literal>NULL</literal> to treat it as the ordinary string <quote>NULL</quote>.
-->
<literal>NULL</literal>キーワードは大文字小文字の区別をしません。
<literal>null</literal>を普通の文字列<quote>NULL</quote>として扱うためには二重引用符でくくってください。
  </para>

  <note>
  <para>
<!--
   Keep in mind that the <type>hstore</type> text format, when used for input,
   applies <emphasis>before</emphasis> any required quoting or escaping. If you are
   passing an <type>hstore</type> literal via a parameter, then no additional
   processing is needed. But if you're passing it as a quoted literal
   constant, then any single-quote characters and (depending on the setting of
   the <varname>standard_conforming_strings</varname> configuration parameter)
   backslash characters need to be escaped correctly. See
   <xref linkend="sql-syntax-strings"/> for more on the handling of string
   constants.
-->
入力として使用される場合<type>hstore</type>テキスト書式は、<emphasis>前もって</emphasis>必要な引用符付けやエスケープ処理を適用することに注意してください。
パラメータとして<type>hstore</type>リテラルを渡す場合、追加処理は必要ありません。
しかし、引用符付けしたリテラル定数として渡す場合には、単一引用符および(<varname>standard_conforming_strings</varname>設定パラメータに依存しますが)バックスラッシュ文字をすべて正しくエスケープしなければなりません。
文字列定数の取り扱いについては<xref linkend="sql-syntax-strings"/>を参照してください。
  </para>
  </note>

  <para>
<!--
   On output, double quotes always surround keys and values, even when it's
   not strictly necessary.
-->
出力の場合、厳密に必要がない場合であっても、常にキーと値は二重引用符でくくられます。
  </para>

 </sect2>

 <sect2>
<!--
  <title><type>hstore</type> Operators and Functions</title>
-->
  <title><type>hstore</type>の演算子と関数</title>

  <para>
<!--
   The operators provided by the <literal>hstore</literal> module are
   shown in <xref linkend="hstore-op-table"/>, the functions
   in <xref linkend="hstore-func-table"/>.
-->
<literal>hstore</literal>モジュールで提供される演算子を<xref linkend="hstore-op-table"/>に、関数を<xref linkend="hstore-func-table"/>に示します。
  </para>

  <table id="hstore-op-table">
<!--
   <title><type>hstore</type> Operators</title>
-->
   <title><type>hstore</type>の演算子</title>
    <tgroup cols="1">
     <thead>
      <row>
       <entry role="func_table_entry"><para role="func_signature">
<!--
        Operator
-->
        演算子
       </para>
       <para>
<!--
        Description
-->
        説明
       </para>
       <para>
<!--
        Example(s)
-->
        例
       </para></entry>
      </row>
     </thead>

     <tbody>
      <row>
       <entry role="func_table_entry"><para role="func_signature">
        <type>hstore</type> <literal>-&gt;</literal> <type>text</type>
        <returnvalue>text</returnvalue>
       </para>
       <para>
<!--
        Returns value associated with given key, or <literal>NULL</literal> if
        not present.
-->
与えられたキーに対応する値を、存在しなければ<literal>NULL</literal>を返します。
       </para>
       <para>
        <literal>'a=&gt;x, b=&gt;y'::hstore -&gt; 'a'</literal>
        <returnvalue>x</returnvalue>
       </para></entry>
      </row>

      <row>
       <entry role="func_table_entry"><para role="func_signature">
        <type>hstore</type> <literal>-&gt;</literal> <type>text[]</type>
        <returnvalue>text[]</returnvalue>
       </para>
       <para>
<!--
        Returns values associated with given keys, or <literal>NULL</literal>
        if not present.
-->
与えられたキーに対応する値を、存在しなければ<literal>NULL</literal>を返します。
       </para>
       <para>
        <literal>'a=&gt;x, b=&gt;y, c=&gt;z'::hstore -&gt; ARRAY['c','a']</literal>
        <returnvalue>{"z","x"}</returnvalue>
       </para></entry>
      </row>

      <row>
       <entry role="func_table_entry"><para role="func_signature">
        <type>hstore</type> <literal>||</literal> <type>hstore</type>
        <returnvalue>hstore</returnvalue>
       </para>
       <para>
<!--
        Concatenates two <type>hstore</type>s.
-->
2つの<type>hstore</type>を連結します。
       </para>
       <para>
        <literal>'a=&gt;b, c=&gt;d'::hstore || 'c=&gt;x, d=&gt;q'::hstore</literal>
        <returnvalue>"a"=&gt;"b", "c"=&gt;"x", "d"=&gt;"q"</returnvalue>
       </para></entry>
      </row>

      <row>
       <entry role="func_table_entry"><para role="func_signature">
        <type>hstore</type> <literal>?</literal> <type>text</type>
        <returnvalue>boolean</returnvalue>
       </para>
       <para>
<!--
        Does <type>hstore</type> contain key?
-->
<type>hstore</type>がキーを含むか。
       </para>
       <para>
        <literal>'a=&gt;1'::hstore ? 'a'</literal>
        <returnvalue>t</returnvalue>
       </para></entry>
      </row>

      <row>
       <entry role="func_table_entry"><para role="func_signature">
        <type>hstore</type> <literal>?&amp;</literal> <type>text[]</type>
        <returnvalue>boolean</returnvalue>
       </para>
       <para>
<!--
        Does <type>hstore</type> contain all the specified keys?
-->
<type>hstore</type>が指定したキーをすべて含むか。
       </para>
       <para>
        <literal>'a=&gt;1,b=&gt;2'::hstore ?&amp; ARRAY['a','b']</literal>
        <returnvalue>t</returnvalue>
       </para></entry>
      </row>

      <row>
       <entry role="func_table_entry"><para role="func_signature">
        <type>hstore</type> <literal>?|</literal> <type>text[]</type>
        <returnvalue>boolean</returnvalue>
       </para>
       <para>
<!--
        Does <type>hstore</type> contain any of the specified keys?
-->
<type>hstore</type>が指定したキーのいずれかを含むか。
       </para>
       <para>
        <literal>'a=&gt;1,b=&gt;2'::hstore ?| ARRAY['b','c']</literal>
        <returnvalue>t</returnvalue>
       </para></entry>
      </row>

      <row>
       <entry role="func_table_entry"><para role="func_signature">
        <type>hstore</type> <literal>@&gt;</literal> <type>hstore</type>
        <returnvalue>boolean</returnvalue>
       </para>
       <para>
<!--
        Does left operand contain right?
-->
左辺は右辺を含むか。
       </para>
       <para>
        <literal>'a=&gt;b, b=&gt;1, c=&gt;NULL'::hstore @&gt; 'b=&gt;1'</literal>
        <returnvalue>t</returnvalue>
       </para></entry>
      </row>

      <row>
       <entry role="func_table_entry"><para role="func_signature">
        <type>hstore</type> <literal>&lt;@</literal> <type>hstore</type>
        <returnvalue>boolean</returnvalue>
       </para>
       <para>
<!--
        Is left operand contained in right?
-->
左辺は右辺に含まれるか。
       </para>
       <para>
        <literal>'a=&gt;c'::hstore &lt;@ 'a=&gt;b, b=&gt;1, c=&gt;NULL'</literal>
        <returnvalue>f</returnvalue>
       </para></entry>
      </row>

      <row>
       <entry role="func_table_entry"><para role="func_signature">
        <type>hstore</type> <literal>-</literal> <type>text</type>
        <returnvalue>hstore</returnvalue>
       </para>
       <para>
<!--
        Deletes key from left operand.
-->
左辺からキーを削除します。
       </para>
       <para>
        <literal>'a=&gt;1, b=&gt;2, c=&gt;3'::hstore - 'b'::text</literal>
        <returnvalue>"a"=&gt;"1", "c"=&gt;"3"</returnvalue>
       </para></entry>
      </row>

      <row>
       <entry role="func_table_entry"><para role="func_signature">
        <type>hstore</type> <literal>-</literal> <type>text[]</type>
        <returnvalue>hstore</returnvalue>
       </para>
       <para>
<!--
        Deletes keys from left operand.
-->
左辺からキー(複数)を削除します。
       </para>
       <para>
        <literal>'a=&gt;1, b=&gt;2, c=&gt;3'::hstore - ARRAY['a','b']</literal>
        <returnvalue>"c"=&gt;"3"</returnvalue>
       </para></entry>
      </row>

      <row>
       <entry role="func_table_entry"><para role="func_signature">
        <type>hstore</type> <literal>-</literal> <type>hstore</type>
        <returnvalue>hstore</returnvalue>
       </para>
       <para>
<!--
        Deletes pairs from left operand that match pairs in the right operand.
-->
右辺の組み合わせに一致する組み合わせを左辺から削除します。
       </para>
       <para>
        <literal>'a=&gt;1, b=&gt;2, c=&gt;3'::hstore - 'a=&gt;4, b=&gt;2'::hstore</literal>
        <returnvalue>"a"=&gt;"1", "c"=&gt;"3"</returnvalue>
       </para></entry>
      </row>

      <row>
       <entry role="func_table_entry"><para role="func_signature">
        <type>anyelement</type> <literal>#=</literal> <type>hstore</type>
        <returnvalue>anyelement</returnvalue>
       </para>
       <para>
<!--
        Replaces fields in the left operand (which must be a composite type)
        with matching values from <type>hstore</type>.
-->
左辺(複合型でなければなりません)のフィールドを<type>hstore</type>の対応する値で置換します。
       </para>
       <para>
        <literal>ROW(1,3) #= 'f1=>11'::hstore</literal>
        <returnvalue>(11,3)</returnvalue>
       </para></entry>
      </row>

      <row>
       <entry role="func_table_entry"><para role="func_signature">
        <literal>%%</literal> <type>hstore</type>
        <returnvalue>text[]</returnvalue>
       </para>
       <para>
<!--
        Converts <type>hstore</type> to an array of alternating keys and
        values.
-->
<type>hstore</type>をキーと値が交互に並んだ配列に変換します。
       </para>
       <para>
        <literal>%% 'a=&gt;foo, b=&gt;bar'::hstore</literal>
        <returnvalue>{a,foo,b,bar}</returnvalue>
       </para></entry>
      </row>

      <row>
       <entry role="func_table_entry"><para role="func_signature">
        <literal>%#</literal> <type>hstore</type>
        <returnvalue>text[]</returnvalue>
       </para>
       <para>
<!--
        Converts <type>hstore</type> to a two-dimensional key/value array.
-->
<type>hstore</type>をキーと値の2次元配列に変換します。
       </para>
       <para>
        <literal>%# 'a=&gt;foo, b=&gt;bar'::hstore</literal>
        <returnvalue>{{a,foo},{b,bar}}</returnvalue>
       </para></entry>
      </row>
     </tbody>
    </tgroup>
  </table>

<<<<<<< HEAD
=======
  <note>
  <para>
<!--
   Prior to PostgreSQL 8.2, the containment operators <literal>@&gt;</literal>
   and <literal>&lt;@</literal> were called <literal>@</literal> and <literal>~</literal>,
   respectively. These names are still available, but are deprecated and will
   eventually be removed. Notice that the old names are reversed from the
   convention formerly followed by the core geometric data types!
-->
PostgreSQL 8.2より前では、包含演算子<literal>@&gt;</literal>と<literal>&lt;@</literal>はそれぞれ<literal>@</literal>と<literal>~</literal>と呼ばれていました。
これらの名前はまだ利用できますが、廃止予定であり、最終的にはなくなります。
古い名前がコアの幾何データ型が従う規約と反対であることに注意してください。
   </para>
  </note>

>>>>>>> 9a9c638e
  <table id="hstore-func-table">
<!--
   <title><type>hstore</type> Functions</title>
-->
   <title><type>hstore</type>の関数</title>
    <tgroup cols="1">
     <thead>
      <row>
       <entry role="func_table_entry"><para role="func_signature">
<!--
        Function
-->
        関数
       </para>
       <para>
<!--
        Description
-->
        説明
       </para>
       <para>
<!--
        Example(s)
-->
        例
       </para></entry>
      </row>
     </thead>

     <tbody>
      <row>
       <entry role="func_table_entry"><para role="func_signature">
        <indexterm><primary>hstore</primary></indexterm>
        <function>hstore</function> ( <type>record</type> )
        <returnvalue>hstore</returnvalue>
       </para>
       <para>
<!--
        Constructs an <type>hstore</type> from a record or row.
-->
レコードまたは行から<type>hstore</type>を生成します。
       </para>
       <para>
        <literal>hstore(ROW(1,2))</literal>
        <returnvalue>"f1"=&gt;"1", "f2"=&gt;"2"</returnvalue>
       </para></entry>
      </row>

      <row>
       <entry role="func_table_entry"><para role="func_signature">
        <function>hstore</function> ( <type>text[]</type> )
        <returnvalue>hstore</returnvalue>
       </para>
       <para>
<!--
        Constructs an <type>hstore</type> from an array, which may be either
        a key/value array, or a two-dimensional array.
-->
配列から<type>hstore</type>を生成します。配列はキー、値の配列でも2次元の配列でも構いません。
       </para>
       <para>
        <literal>hstore(ARRAY['a','1','b','2'])</literal>
        <returnvalue>"a"=&gt;"1", "b"=&gt;"2"</returnvalue>
       </para>
       <para>
        <literal>hstore(ARRAY[['c','3'],['d','4']])</literal>
        <returnvalue>"c"=&gt;"3", "d"=&gt;"4"</returnvalue>
       </para></entry>
      </row>

      <row>
       <entry role="func_table_entry"><para role="func_signature">
        <function>hstore</function> ( <type>text[]</type>, <type>text[]</type> )
        <returnvalue>hstore</returnvalue>
       </para>
       <para>
<!--
        Constructs an <type>hstore</type> from separate key and value arrays.
-->
キー、値で分けた配列から<type>hstore</type>を作成します。
       </para>
       <para>
        <literal>hstore(ARRAY['a','b'], ARRAY['1','2'])</literal>
        <returnvalue>"a"=&gt;"1", "b"=&gt;"2"</returnvalue>
       </para></entry>
      </row>

      <row>
       <entry role="func_table_entry"><para role="func_signature">
        <function>hstore</function> ( <type>text</type>, <type>text</type> )
        <returnvalue>hstore</returnvalue>
       </para>
       <para>
<!--
        Makes a single-item <type>hstore</type>.
-->
<type>hstore</type>型の単一項目を作成します。
       </para>
       <para>
        <literal>hstore('a', 'b')</literal>
        <returnvalue>"a"=&gt;"b"</returnvalue>
       </para></entry>
      </row>

      <row>
       <entry role="func_table_entry"><para role="func_signature">
        <indexterm><primary>akeys</primary></indexterm>
        <function>akeys</function> ( <type>hstore</type> )
        <returnvalue>text[]</returnvalue>
       </para>
       <para>
<!--
        Extracts an <type>hstore</type>'s keys as an array.
-->
<type>hstore</type>のキーを配列として取り出します。
       </para>
       <para>
        <literal>akeys('a=&gt;1,b=&gt;2')</literal>
        <returnvalue>{a,b}</returnvalue>
       </para></entry>
      </row>

      <row>
       <entry role="func_table_entry"><para role="func_signature">
        <indexterm><primary>skeys</primary></indexterm>
        <function>skeys</function> ( <type>hstore</type> )
        <returnvalue>setof text</returnvalue>
       </para>
       <para>
<!--
        Extracts an <type>hstore</type>'s keys as a set.
-->
<type>hstore</type>のキーを集合として取り出します。
       </para>
       <para>
        <literal>skeys('a=&gt;1,b=&gt;2')</literal>
        <returnvalue></returnvalue>
<programlisting>
a
b
</programlisting>
       </para></entry>
      </row>

      <row>
       <entry role="func_table_entry"><para role="func_signature">
        <indexterm><primary>avals</primary></indexterm>
        <function>avals</function> ( <type>hstore</type> )
        <returnvalue>text[]</returnvalue>
       </para>
       <para>
<!--
        Extracts an <type>hstore</type>'s values as an array.
-->
<type>hstore</type>の値を配列として取り出します。
       </para>
       <para>
        <literal>avals('a=&gt;1,b=&gt;2')</literal>
        <returnvalue>{1,2}</returnvalue>
       </para></entry>
      </row>

      <row>
       <entry role="func_table_entry"><para role="func_signature">
        <indexterm><primary>svals</primary></indexterm>
        <function>svals</function> ( <type>hstore</type> )
        <returnvalue>setof text</returnvalue>
       </para>
       <para>
<!--
        Extracts an <type>hstore</type>'s values as a set.
-->
<type>hstore</type>の値を集合として取り出します。
       </para>
       <para>
        <literal>svals('a=&gt;1,b=&gt;2')</literal>
        <returnvalue></returnvalue>
<programlisting>
1
2
</programlisting>
       </para></entry>
      </row>

      <row>
       <entry role="func_table_entry"><para role="func_signature">
        <indexterm><primary>hstore_to_array</primary></indexterm>
        <function>hstore_to_array</function> ( <type>hstore</type> )
        <returnvalue>text[]</returnvalue>
       </para>
       <para>
<!--
        Extracts an <type>hstore</type>'s keys and values as an array of
        alternating keys and values.
-->
<type>hstore</type>のキーと値を、キーと値が交互に並んだ配列として取り出します。
       </para>
       <para>
        <literal>hstore_to_array('a=&gt;1,b=&gt;2')</literal>
        <returnvalue>{a,1,b,2}</returnvalue>
       </para></entry>
      </row>

      <row>
       <entry role="func_table_entry"><para role="func_signature">
        <indexterm><primary>hstore_to_matrix</primary></indexterm>
        <function>hstore_to_matrix</function> ( <type>hstore</type> )
        <returnvalue>text[]</returnvalue>
       </para>
       <para>
<!--
        Extracts an <type>hstore</type>'s keys and values as a two-dimensional
        array.
-->
<type>hstore</type>のキーと値を、2次元の配列として取り出します。
       </para>
       <para>
        <literal>hstore_to_matrix('a=&gt;1,b=&gt;2')</literal>
        <returnvalue>{{a,1},{b,2}}</returnvalue>
       </para></entry>
      </row>

      <row>
       <entry role="func_table_entry"><para role="func_signature">
        <indexterm><primary>hstore_to_json</primary></indexterm>
        <function>hstore_to_json</function> ( <type>hstore</type> )
        <returnvalue>json</returnvalue>
       </para>
       <para>
<!--
        Converts an <type>hstore</type> to a <type>json</type> value,
        converting all non-null values to JSON strings.
-->
非nullの値をすべてJSON文字列に変換しながら、<type>hstore</type>を<type>json</type>値に変換します。
       </para>
       <para>
<!--
        This function is used implicitly when an <type>hstore</type> value is
        cast to <type>json</type>.
-->
この関数は<type>hstore</type>値が<type>json</type>にキャストされるときに暗黙的に使用されます。
       </para>
       <para>
        <literal>hstore_to_json('"a key"=&gt;1, b=&gt;t, c=&gt;null, d=&gt;12345, e=&gt;012345, f=&gt;1.234, g=&gt;2.345e+4')</literal>
        <returnvalue>{"a key": "1", "b": "t", "c": null, "d": "12345", "e": "012345", "f": "1.234", "g": "2.345e+4"}</returnvalue>
       </para></entry>
      </row>

      <row>
       <entry role="func_table_entry"><para role="func_signature">
        <indexterm><primary>hstore_to_jsonb</primary></indexterm>
        <function>hstore_to_jsonb</function> ( <type>hstore</type> )
        <returnvalue>jsonb</returnvalue>
       </para>
       <para>
<!--
        Converts an <type>hstore</type> to a <type>jsonb</type> value,
        converting all non-null values to JSON strings.
-->
非nullの値をすべてJSON文字列に変換しながら、<type>hstore</type>を<type>jsonb</type>値に変換します。
       </para>
       <para>
<!--
        This function is used implicitly when an <type>hstore</type> value is
        cast to <type>jsonb</type>.
-->
この関数は<type>hstore</type>値が<type>jsonb</type>にキャストされるときに暗黙的に使用されます。
       </para>
       <para>
        <literal>hstore_to_jsonb('"a key"=&gt;1, b=&gt;t, c=&gt;null, d=&gt;12345, e=&gt;012345, f=&gt;1.234, g=&gt;2.345e+4')</literal>
        <returnvalue>{"a key": "1", "b": "t", "c": null, "d": "12345", "e": "012345", "f": "1.234", "g": "2.345e+4"}</returnvalue>
       </para></entry>
      </row>

      <row>
       <entry role="func_table_entry"><para role="func_signature">
        <indexterm><primary>hstore_to_json_loose</primary></indexterm>
        <function>hstore_to_json_loose</function> ( <type>hstore</type> )
        <returnvalue>json</returnvalue>
       </para>
       <para>
<!--
        Converts an <type>hstore</type> to a <type>json</type> value, but
        attempts to distinguish numerical and Boolean values so they are
        unquoted in the JSON.
-->
<type>hstore</type>を<type>json</type>値に変換します。ですが、数値およびブール値を識別しようとするため、その2つはJSON中では引用符が付きません。
       </para>
       <para>
        <literal>hstore_to_json_loose('"a key"=&gt;1, b=&gt;t, c=&gt;null, d=&gt;12345, e=&gt;012345, f=&gt;1.234, g=&gt;2.345e+4')</literal>
        <returnvalue>{"a key": 1, "b": true, "c": null, "d": 12345, "e": "012345", "f": 1.234, "g": 2.345e+4}</returnvalue>
       </para></entry>
      </row>

      <row>
       <entry role="func_table_entry"><para role="func_signature">
        <indexterm><primary>hstore_to_jsonb_loose</primary></indexterm>
        <function>hstore_to_jsonb_loose</function> ( <type>hstore</type> )
        <returnvalue>jsonb</returnvalue>
       </para>
       <para>
<!--
        Converts an <type>hstore</type> to a <type>jsonb</type> value, but
        attempts to distinguish numerical and Boolean values so they are
        unquoted in the JSON.
-->
<type>hstore</type>を<type>jsonb</type>値に変換します。ですが、数値およびブール値を識別しようとするため、その2つはJSON中では引用符が付きません。
       </para>
       <para>
        <literal>hstore_to_jsonb_loose('"a key"=&gt;1, b=&gt;t, c=&gt;null, d=&gt;12345, e=&gt;012345, f=&gt;1.234, g=&gt;2.345e+4')</literal>
        <returnvalue>{"a key": 1, "b": true, "c": null, "d": 12345, "e": "012345", "f": 1.234, "g": 2.345e+4}</returnvalue>
       </para></entry>
      </row>

      <row>
       <entry role="func_table_entry"><para role="func_signature">
        <indexterm><primary>slice</primary></indexterm>
        <function>slice</function> ( <type>hstore</type>, <type>text[]</type> )
        <returnvalue>hstore</returnvalue>
       </para>
       <para>
<!--
        Extracts a subset of an <type>hstore</type> containing only the
        specified keys.
-->
指定されたキーだけを含む<type>hstore</type>の部分集合を取り出します。
       </para>
       <para>
        <literal>slice('a=&gt;1,b=&gt;2,c=&gt;3'::hstore, ARRAY['b','c','x'])</literal>
        <returnvalue>"b"=&gt;"2", "c"=&gt;"3"</returnvalue>
       </para></entry>
      </row>

      <row>
       <entry role="func_table_entry"><para role="func_signature">
        <indexterm><primary>each</primary></indexterm>
        <function>each</function> ( <type>hstore</type> )
        <returnvalue>setof record</returnvalue>
        ( <parameter>key</parameter> <type>text</type>,
        <parameter>value</parameter> <type>text</type> )
       </para>
       <para>
<!--
        Extracts an <type>hstore</type>'s keys and values as a set of records.
-->
<type>hstore</type>のキーと値をレコードの集合として取り出します。
       </para>
       <para>
        <literal>select * from each('a=&gt;1,b=&gt;2')</literal>
        <returnvalue></returnvalue>
<programlisting>
 key | value
-----+-------
 a   | 1
 b   | 2
</programlisting>
       </para></entry>
      </row>

      <row>
       <entry role="func_table_entry"><para role="func_signature">
        <indexterm><primary>exist</primary></indexterm>
        <function>exist</function> ( <type>hstore</type>, <type>text</type> )
        <returnvalue>boolean</returnvalue>
       </para>
       <para>
<!--
        Does <type>hstore</type> contain key?
-->
<type>hstore</type>がキーを含むか。
       </para>
       <para>
        <literal>exist('a=&gt;1', 'a')</literal>
        <returnvalue>t</returnvalue>
       </para></entry>
      </row>

      <row>
       <entry role="func_table_entry"><para role="func_signature">
        <indexterm><primary>defined</primary></indexterm>
        <function>defined</function> ( <type>hstore</type>, <type>text</type> )
        <returnvalue>boolean</returnvalue>
       </para>
       <para>
<!--
        Does <type>hstore</type> contain a non-<literal>NULL</literal> value
        for key?
-->
<type>hstore</type>がキーに対して非<literal>NULL</literal>の値を含むか。
       </para>
       <para>
        <literal>defined('a=&gt;NULL', 'a')</literal>
        <returnvalue>f</returnvalue>
       </para></entry>
      </row>

      <row>
       <entry role="func_table_entry"><para role="func_signature">
        <indexterm><primary>delete</primary></indexterm>
        <function>delete</function> ( <type>hstore</type>, <type>text</type> )
        <returnvalue>hstore</returnvalue>
       </para>
       <para>
<!--
        Deletes pair with matching key.
-->
キーに一致する組み合わせを削除します。
       </para>
       <para>
        <literal>delete('a=&gt;1,b=&gt;2', 'b')</literal>
        <returnvalue>"a"=&gt;"1"</returnvalue>
       </para></entry>
      </row>

      <row>
       <entry role="func_table_entry"><para role="func_signature">
        <function>delete</function> ( <type>hstore</type>, <type>text[]</type> )
        <returnvalue>hstore</returnvalue>
       </para>
       <para>
<!--
        Deletes pairs with matching keys.
-->
キー(複数)に一致する組み合わせを削除します。
       </para>
       <para>
        <literal>delete('a=&gt;1,b=&gt;2,c=&gt;3', ARRAY['a','b'])</literal>
        <returnvalue>"c"=&gt;"3"</returnvalue>
       </para></entry>
      </row>

      <row>
       <entry role="func_table_entry"><para role="func_signature">
        <function>delete</function> ( <type>hstore</type>, <type>hstore</type> )
        <returnvalue>hstore</returnvalue>
       </para>
       <para>
<!--
        Deletes pairs matching those in the second argument.
-->
第2引数内の組み合わせと一致する組み合わせを削除します。
       </para>
       <para>
        <literal>delete('a=&gt;1,b=&gt;2', 'a=&gt;4,b=&gt;2'::hstore)</literal>
        <returnvalue>"a"=&gt;"1"</returnvalue>
       </para></entry>
      </row>

      <row>
       <entry role="func_table_entry"><para role="func_signature">
        <indexterm><primary>populate_record</primary></indexterm>
        <function>populate_record</function> ( <type>anyelement</type>, <type>hstore</type> )
        <returnvalue>anyelement</returnvalue>
       </para>
       <para>
<!--
        Replaces fields in the left operand (which must be a composite type)
        with matching values from <type>hstore</type>.
-->
左辺(複合型でなければなりません)のフィールドを<type>hstore</type>の対応する値で置換します。
       </para>
       <para>
        <literal>populate_record(ROW(1,2), 'f1=>42'::hstore)</literal>
        <returnvalue>(42,2)</returnvalue>
       </para></entry>
      </row>
    </tbody>
   </tgroup>
  </table>

  <para>
   In addition to these operators and functions, values of
   the <type>hstore</type> type can be subscripted, allowing them to act
   like associative arrays.  Only a single subscript of type <type>text</type>
   can be specified; it is interpreted as a key and the corresponding
   value is fetched or stored.  For example,

<programlisting>
CREATE TABLE mytable (h hstore);
INSERT INTO mytable VALUES ('a=>b, c=>d');
SELECT h['a'] FROM mytable;
 h
---
 b
(1 row)

UPDATE mytable SET h['c'] = 'new';
SELECT h FROM mytable;
          h
----------------------
 "a"=>"b", "c"=>"new"
(1 row)
</programlisting>

   A subscripted fetch returns <literal>NULL</literal> if the subscript
   is <literal>NULL</literal> or that key does not exist in
   the <type>hstore</type>.  (Thus, a subscripted fetch is not greatly
   different from the <literal>-&gt;</literal> operator.)
   A subscripted update fails if the subscript is <literal>NULL</literal>;
   otherwise, it replaces the value for that key, adding an entry to
   the <type>hstore</type> if the key does not already exist.
  </para>
 </sect2>

 <sect2>
<!--
  <title>Indexes</title>
-->
  <title>インデックス</title>

  <para>
<!--
   <type>hstore</type> has GiST and GIN index support for the <literal>@&gt;</literal>,
   <literal>?</literal>, <literal>?&amp;</literal> and <literal>?|</literal> operators. For example:
-->
<type>hstore</type>は<literal>@&gt;</literal>、<literal>?</literal>、<literal>?&amp;</literal>および<literal>?|</literal>演算子向けのGiSTおよびGINインデックスをサポートします。
以下に例を示します。
  </para>
<programlisting>
CREATE INDEX hidx ON testhstore USING GIST (h);

CREATE INDEX hidx ON testhstore USING GIN (h);
</programlisting>

  <para>
<!--
   <literal>gist_hstore_ops</literal> GiST opclass approximates a set of
   key/value pairs as a bitmap signature.  Its optional integer parameter
   <literal>siglen</literal> determines the
   signature length in bytes.  The default length is 16 bytes.
   Valid values of signature length are between 1 and 2024 bytes.  Longer
   signatures lead to a more precise search (scanning a smaller fraction of the index and
   fewer heap pages), at the cost of a larger index.
-->
<literal>gist_hstore_ops</literal> GiST演算子クラスはキー/値の集合をビットマップ署名として近似します。
オプションの整数パラメータ<literal>siglen</literal>は、署名の長さをバイト単位で決定します。
デフォルトの署名の長さは16バイトです。
署名の長さの有効な値は1から2024バイトまでです。
長い署名では、インデックスはより大きくなってしまいますが、(インデックスのより小さな部分とより少ないヒープページを走査することで)検索がより正確になります。
  </para>

  <para>
<!--
   Example of creating such an index with a signature length of 32 bytes:
-->
署名の長さが32バイトのインデックスを作成する例
<programlisting>
CREATE INDEX hidx ON testhstore USING GIST (h gist_hstore_ops(siglen=32));
</programlisting>
  </para>

  <para>
<!--
   <type>hstore</type> also supports <type>btree</type> or <type>hash</type> indexes for
   the <literal>=</literal> operator. This allows <type>hstore</type> columns to be
   declared <literal>UNIQUE</literal>, or to be used in <literal>GROUP BY</literal>,
   <literal>ORDER BY</literal> or <literal>DISTINCT</literal> expressions. The sort ordering
   for <type>hstore</type> values is not particularly useful, but these indexes
   may be useful for equivalence lookups. Create indexes for <literal>=</literal>
   comparisons as follows:
-->
<type>hstore</type>はまた、<literal>=</literal>演算子向けに<type>btree</type>または<type>hash</type>インデックスをサポートします。
これにより<type>hstore</type>の列を<literal>UNIQUE</literal>と宣言すること、また、<literal>GROUP BY</literal>、<literal>ORDER BY</literal>、<literal>DISTINCT</literal>の式で使用することができます。
<type>hstore</type>値のソート順序付けはあまり有用ではありません。
しかしこれらのインデックスは同値検索の際に有用になるかもしれません。
<literal>=</literal>比較用のインデックスを以下のように作成します。
  </para>
<programlisting>
CREATE INDEX hidx ON testhstore USING BTREE (h);

CREATE INDEX hidx ON testhstore USING HASH (h);
</programlisting>
 </sect2>

 <sect2>
<!--
  <title>Examples</title>
-->
  <title>例</title>

  <para>
<!--
   Add a key, or update an existing key with a new value:
-->
キーを追加、または、既存のキーを新しい値で更新します。
<programlisting>
UPDATE tab SET h['c'] = '3';
</programlisting>
   Another way to do the same thing is:
<programlisting>
UPDATE tab SET h = h || hstore('c', '3');
</programlisting>
   If multiple keys are to be added or changed in one operation,
   the concatenation approach is more efficient than subscripting:
<programlisting>
UPDATE tab SET h = h || hstore(array['q', 'w'], array['11', '12']);
</programlisting>
  </para>

  <para>
<!--
   Delete a key:
-->
キーを削除します。
<programlisting>
UPDATE tab SET h = delete(h, 'k1');
</programlisting>
  </para>

  <para>
<!--
   Convert a <type>record</type> to an <type>hstore</type>:
-->
<type>record</type>を<type>hstore</type>に変換します。
<programlisting>
CREATE TABLE test (col1 integer, col2 text, col3 text);
INSERT INTO test VALUES (123, 'foo', 'bar');

SELECT hstore(t) FROM test AS t;
                   hstore                    
---------------------------------------------
 "col1"=&gt;"123", "col2"=&gt;"foo", "col3"=&gt;"bar"
(1 row)
</programlisting>
  </para>

  <para>
<!--
   Convert an <type>hstore</type> to a predefined <type>record</type> type:
-->
<type>hstore</type>を事前に定義された<type>record</type>型に変換します。
<programlisting>
CREATE TABLE test (col1 integer, col2 text, col3 text);

SELECT * FROM populate_record(null::test,
                              '"col1"=&gt;"456", "col2"=&gt;"zzz"');
 col1 | col2 | col3 
------+------+------
  456 | zzz  | 
(1 row)
</programlisting>
  </para>

  <para>
<!--
   Modify an existing record using the values from an <type>hstore</type>:
-->
<type>hstore</type>の値を使用して既存のレコードを変更します。
<programlisting>
CREATE TABLE test (col1 integer, col2 text, col3 text);
INSERT INTO test VALUES (123, 'foo', 'bar');

SELECT (r).* FROM (SELECT t #= '"col3"=&gt;"baz"' AS r FROM test t) s;
 col1 | col2 | col3 
------+------+------
  123 | foo  | baz
(1 row)
</programlisting>
  </para>
 </sect2>

 <sect2>
<!--
  <title>Statistics</title>
-->
  <title>統計情報</title>

  <para>
<!--
   The <type>hstore</type> type, because of its intrinsic liberality, could
   contain a lot of different keys. Checking for valid keys is the task of the
   application. The following examples demonstrate several techniques for
   checking keys and obtaining statistics.
-->
内在する自由度のため、<type>hstore</type>型は異なるキーを多く含むことができます。
有効なキーを検査することはアプリケーション側の作業です。
以下の例では、キー検査および統計情報の入手に関する複数の技法を示します。
  </para>

  <para>
<!--
   Simple example:
-->
簡単な例を示します。
<programlisting>
SELECT * FROM each('aaa=&gt;bq, b=&gt;NULL, ""=&gt;1');
</programlisting>
  </para>

  <para>
<!--
   Using a table:
-->
テーブルを使用する例です。
<programlisting>
CREATE TABLE stat AS SELECT (each(h)).key, (each(h)).value FROM testhstore;
</programlisting>
  </para>

  <para>
<!--
   Online statistics:
-->
オンライン統計値です。
<programlisting>
SELECT key, count(*) FROM
  (SELECT (each(h)).key FROM testhstore) AS stat
  GROUP BY key
  ORDER BY count DESC, key;
    key    | count
-----------+-------
 line      |   883
 query     |   207
 pos       |   203
 node      |   202
 space     |   197
 status    |   195
 public    |   194
 title     |   190
 org       |   189
...................
</programlisting>
  </para>
 </sect2>

 <sect2>
<!--
  <title>Compatibility</title>
-->
  <title>互換性</title>

  <para>
<!--
   As of PostgreSQL 9.0, <type>hstore</type> uses a different internal
   representation than previous versions. This presents no obstacle for
   dump/restore upgrades since the text representation (used in the dump) is
   unchanged.
-->
PostgreSQL 9.0から<type>hstore</type>の内部表現はこれまでから変更されました。
(ダンプ内で使用される)テキスト表現には変更がありませんので、ダンプ/リストアによる更新の妨げにはなりません。
  </para>

  <para>
<!--
   In the event of a binary upgrade, upward compatibility is maintained by
   having the new code recognize old-format data. This will entail a slight
   performance penalty when processing data that has not yet been modified by
   the new code. It is possible to force an upgrade of all values in a table
   column by doing an <literal>UPDATE</literal> statement as follows:
-->
バイナリによる更新の際、新しいコードで古い書式のデータを認識させることにより、上位互換が保持されます。
これには、新しいコードによりまだ変更されていないデータを処理する際に、性能の劣化を多少伴います。
以下のように<literal>UPDATE</literal>文を実行することによりテーブル列内のすべての値を強制的に更新することができます。
<programlisting>
UPDATE tablename SET hstorecol = hstorecol || '';
</programlisting>
  </para>

  <para>
<!--
   Another way to do it is:
-->
上を行う他の方法を以下に示します。
<programlisting>
ALTER TABLE tablename ALTER hstorecol TYPE hstore USING hstorecol || '';
</programlisting>
<<<<<<< HEAD
   The <command>ALTER TABLE</command> method requires an
   <literal>ACCESS EXCLUSIVE</literal> lock on the table,
=======
<!--
   The <command>ALTER TABLE</command> method requires an exclusive lock on the table,
>>>>>>> 9a9c638e
   but does not result in bloating the table with old row versions.
-->
<command>ALTER TABLE</command>による方法はテーブルに対して排他ロックを必要とします。
しかし、古いバージョンの行でテーブルが膨張することはありません。
  </para>

 </sect2>

 <sect2>
<!--
  <title>Transforms</title>
-->
  <title>変換</title>

  <para>
<!--
   Additional extensions are available that implement transforms for
   the <type>hstore</type> type for the languages PL/Perl and PL/Python.  The
   extensions for PL/Perl are called <literal>hstore_plperl</literal>
   and <literal>hstore_plperlu</literal>, for trusted and untrusted PL/Perl.
   If you install these transforms and specify them when creating a
   function, <type>hstore</type> values are mapped to Perl hashes.  The
   extensions for PL/Python are
   called <literal>hstore_plpythonu</literal>, <literal>hstore_plpython2u</literal>,
   and <literal>hstore_plpython3u</literal>
   (see <xref linkend="plpython-python23"/> for the PL/Python naming
   convention).  If you use them, <type>hstore</type> values are mapped to
   Python dictionaries.
-->
PL/Perl言語やPL/Python言語向けに<type>hstore</type>型の変換を実装した追加の拡張が入手可能です。
PL/Perl向けの拡張は、信頼されたPL/Perlに対しては<literal>hstore_plperl</literal>という名前で、信頼されないものに対しては<literal>hstore_plperlu</literal>という名前です。
関数を作成するときにこの変換をインストールして指定していれば、<type>hstore</type>の値はPerlのハッシュにマップされます。
PL/Python向けの拡張は<literal>hstore_plpythonu</literal>、<literal>hstore_plpython2u</literal>、<literal>hstore_plpython3u</literal>という名前です(PL/Pythonの命名規約については<xref linkend="plpython-python23"/>を参照してください)。
この拡張を使うと<type>hstore</type>の値はPythonの辞書型にマップされます。
  </para>

  <caution>
   <para>
<<<<<<< HEAD
=======
<!--
>>>>>>> 9a9c638e
    It is strongly recommended that the transform extensions be installed in
    the same schema as <filename>hstore</filename>.  Otherwise there are
    installation-time security hazards if a transform extension's schema
    contains objects defined by a hostile user.
<<<<<<< HEAD
=======
-->
変換の拡張は<filename>hstore</filename>と同じスキーマにインストールすることを強く勧めます。
さもないと、変換の拡張のスキーマが悪意のあるユーザにより定義されたオブジェクトを含んでいた場合に、インストール時のセキュリティ問題になります。
>>>>>>> 9a9c638e
   </para>
  </caution>
 </sect2>

 <sect2>
<!--
  <title>Authors</title>
-->
  <title>作者</title>

  <para>
   Oleg Bartunov <email>oleg@sai.msu.su</email>, Moscow, Moscow University, Russia
  </para>

  <para>
   Teodor Sigaev <email>teodor@sigaev.ru</email>, Moscow, Delta-Soft Ltd., Russia
  </para>

  <para>
<!--
   Additional enhancements by Andrew Gierth <email>andrew@tao11.riddles.org.uk</email>,
   United Kingdom
-->
追加の改良はAndrew Gierth <email>andrew@tao11.riddles.org.uk</email>,United Kingdomによりなされました。
  </para>
 </sect2>

</sect1><|MERGE_RESOLUTION|>--- conflicted
+++ resolved
@@ -421,24 +421,6 @@
     </tgroup>
   </table>
 
-<<<<<<< HEAD
-=======
-  <note>
-  <para>
-<!--
-   Prior to PostgreSQL 8.2, the containment operators <literal>@&gt;</literal>
-   and <literal>&lt;@</literal> were called <literal>@</literal> and <literal>~</literal>,
-   respectively. These names are still available, but are deprecated and will
-   eventually be removed. Notice that the old names are reversed from the
-   convention formerly followed by the core geometric data types!
--->
-PostgreSQL 8.2より前では、包含演算子<literal>@&gt;</literal>と<literal>&lt;@</literal>はそれぞれ<literal>@</literal>と<literal>~</literal>と呼ばれていました。
-これらの名前はまだ利用できますが、廃止予定であり、最終的にはなくなります。
-古い名前がコアの幾何データ型が従う規約と反対であることに注意してください。
-   </para>
-  </note>
-
->>>>>>> 9a9c638e
   <table id="hstore-func-table">
 <!--
    <title><type>hstore</type> Functions</title>
@@ -1205,13 +1187,9 @@
 <programlisting>
 ALTER TABLE tablename ALTER hstorecol TYPE hstore USING hstorecol || '';
 </programlisting>
-<<<<<<< HEAD
+<!--
    The <command>ALTER TABLE</command> method requires an
    <literal>ACCESS EXCLUSIVE</literal> lock on the table,
-=======
-<!--
-   The <command>ALTER TABLE</command> method requires an exclusive lock on the table,
->>>>>>> 9a9c638e
    but does not result in bloating the table with old row versions.
 -->
 <command>ALTER TABLE</command>による方法はテーブルに対して排他ロックを必要とします。
@@ -1250,20 +1228,14 @@
 
   <caution>
    <para>
-<<<<<<< HEAD
-=======
-<!--
->>>>>>> 9a9c638e
+<!--
     It is strongly recommended that the transform extensions be installed in
     the same schema as <filename>hstore</filename>.  Otherwise there are
     installation-time security hazards if a transform extension's schema
     contains objects defined by a hostile user.
-<<<<<<< HEAD
-=======
 -->
 変換の拡張は<filename>hstore</filename>と同じスキーマにインストールすることを強く勧めます。
 さもないと、変換の拡張のスキーマが悪意のあるユーザにより定義されたオブジェクトを含んでいた場合に、インストール時のセキュリティ問題になります。
->>>>>>> 9a9c638e
    </para>
   </caution>
  </sect2>

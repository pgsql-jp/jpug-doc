<!--
doc/src/sgml/ref/copy.sgml
PostgreSQL documentation
-->

<refentry id="sql-copy">
 <indexterm zone="sql-copy">
  <primary>COPY</primary>
 </indexterm>

 <refmeta>
  <refentrytitle>COPY</refentrytitle>
  <manvolnum>7</manvolnum>
<!--
  <refmiscinfo>SQL - Language Statements</refmiscinfo>
-->
  <refmiscinfo>SQL - 言語</refmiscinfo>
 </refmeta>

 <refnamediv>
  <refname>COPY</refname>
<!--
  <refpurpose>copy data between a file and a table</refpurpose>
-->
  <refpurpose>ファイルとテーブルの間でデータをコピーする</refpurpose>
 </refnamediv>

 <refsynopsisdiv>
<synopsis>
COPY <replaceable class="parameter">table_name</replaceable> [ ( <replaceable class="parameter">column_name</replaceable> [, ...] ) ]
    FROM { '<replaceable class="parameter">filename</replaceable>' | PROGRAM '<replaceable class="parameter">command</replaceable>' | STDIN }
    [ [ WITH ] ( <replaceable class="parameter">option</replaceable> [, ...] ) ]
    [ WHERE <replaceable class="parameter">condition</replaceable> ]

COPY { <replaceable class="parameter">table_name</replaceable> [ ( <replaceable class="parameter">column_name</replaceable> [, ...] ) ] | ( <replaceable class="parameter">query</replaceable> ) }
    TO { '<replaceable class="parameter">filename</replaceable>' | PROGRAM '<replaceable class="parameter">command</replaceable>' | STDOUT }
    [ [ WITH ] ( <replaceable class="parameter">option</replaceable> [, ...] ) ]

<!--
<phrase>where <replaceable class="parameter">option</replaceable> can be one of:</phrase>
-->
<phrase>ここで<replaceable class="parameter">option</replaceable>は以下の一つです。</phrase>

    FORMAT <replaceable class="parameter">format_name</replaceable>
    FREEZE [ <replaceable class="parameter">boolean</replaceable> ]
    DELIMITER '<replaceable class="parameter">delimiter_character</replaceable>'
    NULL '<replaceable class="parameter">null_string</replaceable>'
    DEFAULT '<replaceable class="parameter">default_string</replaceable>'
    HEADER [ <replaceable class="parameter">boolean</replaceable> | MATCH ]
    QUOTE '<replaceable class="parameter">quote_character</replaceable>'
    ESCAPE '<replaceable class="parameter">escape_character</replaceable>'
    FORCE_QUOTE { ( <replaceable class="parameter">column_name</replaceable> [, ...] ) | * }
    FORCE_NOT_NULL { ( <replaceable class="parameter">column_name</replaceable> [, ...] ) | * }
    FORCE_NULL { ( <replaceable class="parameter">column_name</replaceable> [, ...] ) | * }
    ON_ERROR <replaceable class="parameter">error_action</replaceable>
    REJECT_LIMIT <replaceable class="parameter">maxerror</replaceable>
    ENCODING '<replaceable class="parameter">encoding_name</replaceable>'
    LOG_VERBOSITY <replaceable class="parameter">verbosity</replaceable>
</synopsis>
 </refsynopsisdiv>

 <refsect1>
<!--
  <title>Description</title>
-->
  <title>説明</title>

  <para>
<!--
   <command>COPY</command> moves data between
   <productname>PostgreSQL</productname> tables and standard file-system
   files. <command>COPY TO</command> copies the contents of a table
   <emphasis>to</emphasis> a file, while <command>COPY FROM</command> copies
   data <emphasis>from</emphasis> a file to a table (appending the data to
   whatever is in the table already).  <command>COPY TO</command>
   can also copy the results of a <command>SELECT</command> query.
-->
<command>COPY</command>コマンドは、<productname>PostgreSQL</productname>のテーブルと標準のファイルシステムのファイル間でデータを移動します。
<command>COPY TO</command>コマンドはテーブルの内容をファイル<emphasis>に</emphasis>コピーします。
また、<command>COPY FROM</command>コマンドは、ファイル<emphasis>から</emphasis>テーブルへとデータをコピーします（この時、既にテーブルにあるデータにコピーした内容を追加します）。
また、<command>COPY TO</command>により<command>SELECT</command>問い合わせの結果をコピーすることができます。
  </para>

  <para>
<!--
   If a column list is specified, <command>COPY TO</command> copies only
   the data in the specified columns to the file.  For <command>COPY
   FROM</command>, each field in the file is inserted, in order, into the
   specified column.  Table columns not specified in the <command>COPY
   FROM</command> column list will receive their default values.
-->
列リストが指定されている場合、<command>COPY TO</command>は指定された列のデータのみをファイルへコピーします。
<command>COPY FROM</command>では、ファイルの各フィールドが順に指定された列に挿入されます。
<command>COPY FROM</command>の列リストに含まれていないテーブル列には、デフォルト値が挿入されます。
  </para>

  <para>
<!--
   <command>COPY</command> with a file name instructs the
   <productname>PostgreSQL</productname> server to directly read from
   or write to a file. The file must be accessible by the
   <productname>PostgreSQL</productname> user (the user ID the server
   runs as) and the name must be specified from the viewpoint of the
   server. When <literal>PROGRAM</literal> is specified, the server
   executes the given command and reads from the standard output of the
   program, or writes to the standard input of the program. The command
   must be specified from the viewpoint of the server, and be executable
   by the <productname>PostgreSQL</productname> user.  When
   <literal>STDIN</literal> or <literal>STDOUT</literal> is
   specified, data is transmitted via the connection between the
   client and the server.
-->
ファイル名付きの<command>COPY</command>コマンドは、<productname>PostgreSQL</productname>サーバに対して直接ファイルへの読み書きをするように命じます。
指定したファイルは必ず<productname>PostgreSQL</productname>ユーザ(サーバを実行しているユーザID)からアクセスできる必要があります。
また、ファイル名はサーバから見たように指定されなければなりません。
<literal>PROGRAM</literal>が指定された場合、サーバは指定したコマンドを実行しその標準出力を読み取る、または、プログラムの標準入力に書き出します。
コマンドはサーバからの視点で指定しなければならず、また、<productname>PostgreSQL</productname>ユーザによって実行できなければなりません。
<literal>STDIN</literal>や<literal>STDOUT</literal>が指定された場合、データはクライアントとサーバ間を流れます。
  </para>

  <para>
<!--
    Each backend running <command>COPY</command> will report its progress
    in the <structname>pg_stat_progress_copy</structname> view. See
    <xref linkend="copy-progress-reporting"/> for details.
-->
<command>COPY</command>を実行している各バックエンドはその進捗を<structname>pg_stat_progress_copy</structname>ビューで報告します。
詳細は<xref linkend="copy-progress-reporting"/>を参照してください。
  </para>

  <para>
<!--
    By default, <command>COPY</command> will fail if it encounters an error
    during processing. For use cases where a best-effort attempt at loading
    the entire file is desired, the <literal>ON_ERROR</literal> clause can
    be used to specify some other behavior.
-->
デフォルトでは、<command>COPY</command>は処理中にエラーが発生した場合に失敗します。
ファイル全体のロードを可能な限り試みるのが望ましい場合、<literal>ON_ERROR</literal>句を使用して別の動作を指定できます。
  </para>
 </refsect1>

 <refsect1>
<!--
  <title>Parameters</title>
-->
  <title>パラメータ</title>

  <variablelist>
   <varlistentry>
    <term><replaceable class="parameter">table_name</replaceable></term>
    <listitem>
     <para>
<!--
      The name (optionally schema-qualified) of an existing table.
-->
既存のテーブルの名前です（スキーマ修飾名も可）。
     </para>
    </listitem>
   </varlistentry>

   <varlistentry>
    <term><replaceable class="parameter">column_name</replaceable></term>
     <listitem>
     <para>
<!--
      An optional list of columns to be copied.  If no column list is
      specified, all columns of the table except generated columns will be
      copied.
-->
コピー対象の列リストで、省略可能です。
列リストが指定されていない場合は、生成列を除いてテーブルの全ての列がコピーされます。
     </para>
    </listitem>
   </varlistentry>

   <varlistentry>
    <term><replaceable class="parameter">query</replaceable></term>
    <listitem>
     <para>
<!--
      A <link linkend="sql-select"><command>SELECT</command></link>,
      <link linkend="sql-values"><command>VALUES</command></link>,
      <link linkend="sql-insert"><command>INSERT</command></link>,
      <link linkend="sql-update"><command>UPDATE</command></link>,
      <link linkend="sql-delete"><command>DELETE</command></link>, or
      <link linkend="sql-merge"><command>MERGE</command></link> command
      whose results are to be copied.  Note that parentheses are required
      around the query.
-->
<link linkend="sql-select"><command>SELECT</command></link>、<link linkend="sql-values"><command>VALUES</command></link>、<link linkend="sql-insert"><command>INSERT</command></link>、<link linkend="sql-update"><command>UPDATE</command></link>、<link linkend="sql-delete"><command>DELETE</command></link>あるいは<link linkend="sql-merge"><command>MERGE</command></link>コマンドで、その結果がコピーされます。
問い合わせを括弧でくくる必要があることに注意してください。
     </para>
     <para>
<!--
      For <command>INSERT</command>, <command>UPDATE</command>,
      <command>DELETE</command>, and <command>MERGE</command> queries a
      <literal>RETURNING</literal> clause must be provided, and the target
      relation must not have a conditional rule, nor an
      <literal>ALSO</literal> rule, nor an <literal>INSTEAD</literal> rule
      that expands to multiple statements.
-->
<command>INSERT</command>、<command>UPDATE</command>、<command>DELETE</command>および<command>MERGE</command>の問い合わせについては<literal>RETURNING</literal>句を付けなければならず、また、対象のリレーションには、複数の文に展開される条件付きルール、<literal>ALSO</literal>ルール、<literal>INSTEAD</literal>ルールがあってはなりません。
     </para>
    </listitem>
   </varlistentry>

   <varlistentry>
    <term><replaceable class="parameter">filename</replaceable></term>
    <listitem>
     <para>
<!--
      The path name of the input or output file.  An input file name can be
      an absolute or relative path, but an output file name must be an absolute
      path.  Windows users might need to use an <literal>E''</literal> string and
      double any backslashes used in the path name.
-->
入出力ファイルのパス名です。
入力ファイル名は絶対パスでも相対パスでも記述することができますが、出力ファイル名は絶対パスでなければなりません。
Windowsユーザの場合、<literal>E''</literal>文字列を使用し、パス名内のバックスラッシュを二重にする必要があるかもしれません。
     </para>
    </listitem>
   </varlistentry>

   <varlistentry>
    <term><literal>PROGRAM</literal></term>
    <listitem>
     <para>
<!--
      A command to execute. In <command>COPY FROM</command>, the input is
      read from standard output of the command, and in <command>COPY TO</command>,
      the output is written to the standard input of the command.
-->
実行するコマンドです。
<command>COPY FROM</command>では、入力はコマンドの標準出力から読み取られ、<command>COPY TO</command>では、出力はコマンドの標準入力に書き出されます。
     </para>
     <para>
<!--
      Note that the command is invoked by the shell, so if you need to pass
      any arguments that come from an untrusted source, you
      must be careful to strip or escape any special characters that might
      have a special meaning for the shell. For security reasons, it is best
      to use a fixed command string, or at least avoid including any user input
      in it.
-->
コマンドはシェルから呼び出されることに注意してください。このため信頼できない入力元からの任意の引数を渡す必要がある場合、シェルにとって特殊な意味を持つかもしれない特殊文字の除去やエスケープを注意深く実施してください。
セキュリティ上の理由のため、固定のコマンド文字列を使用することが最善です。または少なくともユーザからの入力を含めることを避けてください。
     </para>
    </listitem>
   </varlistentry>

   <varlistentry>
    <term><literal>STDIN</literal></term>
    <listitem>
     <para>
<!--
      Specifies that input comes from the client application.
-->
入力がクライアントアプリケーションからであることを指定します。
     </para>
    </listitem>
   </varlistentry>

   <varlistentry>
    <term><literal>STDOUT</literal></term>
    <listitem>
     <para>
<!--
      Specifies that output goes to the client application.
-->
出力がクライアントアプリケーションへであることを指定します。
     </para>
    </listitem>
   </varlistentry>

   <varlistentry>
    <term><replaceable class="parameter">boolean</replaceable></term>
    <listitem>
     <para>
<!--
      Specifies whether the selected option should be turned on or off.
      You can write <literal>TRUE</literal>, <literal>ON</literal>, or
      <literal>1</literal> to enable the option, and <literal>FALSE</literal>,
      <literal>OFF</literal>, or <literal>0</literal> to disable it.  The
      <replaceable class="parameter">boolean</replaceable> value can also
      be omitted, in which case <literal>TRUE</literal> is assumed.
-->
選択したオプションを有効にするか無効にするか指定します。
オプションを有効にする場合には<literal>TRUE</literal>、<literal>ON</literal>または<literal>1</literal>と書くことができ、無効にする場合には<literal>FALSE</literal>、<literal>OFF</literal>または<literal>0</literal>と書くことができます。
<replaceable class="parameter">boolean</replaceable>の値は省略することもでき、その場合には<literal>TRUE</literal>とみなされます。
     </para>
    </listitem>
   </varlistentry>

   <varlistentry>
    <term><literal>FORMAT</literal></term>
    <listitem>
     <para>
<!--
      Selects the data format to be read or written:
      <literal>text</literal>,
      <literal>csv</literal> (Comma Separated Values),
      or <literal>binary</literal>.
      The default is <literal>text</literal>.
<<<<<<< HEAD
-->
読み取りまたは書き込みに使用するデータ形式を選択します。
<literal>text</literal>、<literal>csv</literal>（カンマ区切り値）、または<literal>binary</literal>です。
デフォルトは<literal>text</literal>です。
=======
      See <xref linkend="sql-copy-file-formats"/> below for details.
>>>>>>> 3d6a8289
     </para>
    </listitem>
   </varlistentry>

   <varlistentry>
    <term><literal>FREEZE</literal></term>
    <listitem>
     <para>
<!--
      Requests copying the data with rows already frozen, just as they
      would be after running the <command>VACUUM FREEZE</command> command.
      This is intended as a performance option for initial data loading.
      Rows will be frozen only if the table being loaded has been created
      or truncated in the current subtransaction, there are no cursors
      open and there are no older snapshots held by this transaction.  It is
      currently not possible to perform a <command>COPY FREEZE</command> on
      a partitioned table or foreign table.
      This option is only allowed in <command>COPY FROM</command>.
-->
あたかも<command>VACUUM FREEZE</command>コマンドを実行した後のように、行を凍結した状態のデータコピー処理を要求します。
これは、初期データロード処理用の性能オプションとしての利用を意図しています。
ロード元のテーブルが現在の副トランザクションで作成または切り詰めされ、開いているカーソルは存在せず、またこのトランザクションで保持される古めのスナップショットが存在しない場合のみ、行は凍結されます。
今のところ、パーティションテーブルでは<command>COPY FREEZE</command>を実行できません。
このオプションは<command>COPY FROM</command>でのみ使用できます。
     </para>
     <para>
<!--
      Note that all other sessions will immediately be able to see the data
      once it has been successfully loaded. This violates the normal rules
      of MVCC visibility and users should be aware of the
      potential problems this might cause.
-->
データのロードに成功すると、他のすべてのセッションから即座にデータが参照可能になることに注意してください。
これはMVCC可視性に関する一般的な規則に違反しますので、ユーザはこれが引き起こすかもしれない潜在的な問題に注意しなければなりません。
     </para>
    </listitem>
   </varlistentry>

   <varlistentry>
    <term><literal>DELIMITER</literal></term>
    <listitem>
     <para>
<!--
      Specifies the character that separates columns within each row
      (line) of the file.  The default is a tab character in text format,
      a comma in <literal>CSV</literal> format.
      This must be a single one-byte character.
      This option is not allowed when using <literal>binary</literal> format.
-->
ファイルの各行内の列を区切る文字を指定します。
テキスト形式でのデフォルトはタブ文字、<literal>CSV</literal>形式ではカンマです。
これは単一の1バイト文字でなければなりません。
このオプションは<literal>binary</literal>形式を使用する場合は許されません。
     </para>
    </listitem>
   </varlistentry>

   <varlistentry>
    <term><literal>NULL</literal></term>
    <listitem>
     <para>
<!--
      Specifies the string that represents a null value. The default is
      <literal>\N</literal> (backslash-N) in text format, and an unquoted empty
      string in <literal>CSV</literal> format. You might prefer an
      empty string even in text format for cases where you don't want to
      distinguish nulls from empty strings.
      This option is not allowed when using <literal>binary</literal> format.
-->
NULL値を表す文字列を指定します。
デフォルトは、テキスト形式では<literal>\N</literal>（バックスラッシュN）、<literal>CSV</literal>形式では引用符のない空文字です。
NULL値と空文字列を区別する必要がない場合は、テキスト形式であっても空文字列を使用した方が良いかもしれません。
このオプションは<literal>binary</literal>形式を使用する場合は許されません。
     </para>

     <note>
      <para>
<!--
       When using <command>COPY FROM</command>, any data item that matches
       this string will be stored as a null value, so you should make
       sure that you use the same string as you used with
       <command>COPY TO</command>.
-->
<command>COPY FROM</command>の場合、この文字列と一致するデータ要素はNULL値として格納されます。
<command>COPY TO</command>実行時に使用した同じ文字列を使用するようにしてください。
      </para>
     </note>

    </listitem>
   </varlistentry>

   <varlistentry>
    <term><literal>DEFAULT</literal></term>
    <listitem>
     <para>
<!--
      Specifies the string that represents a default value. Each time the string
      is found in the input file, the default value of the corresponding column
      will be used.
      This option is allowed only in <command>COPY FROM</command>, and only when
      not using <literal>binary</literal> format.
-->
デフォルト値を表す文字列を指定します。
文字列が入力ファイルで見つかるたびに、対応する列のデフォルト値が使用されます。
このオプションは、<command>COPY FROM</command>でのみ使用でき、<literal>binary</literal>形式を使用しない場合にのみ使用できます。
     </para>
    </listitem>
   </varlistentry>

   <varlistentry>
    <term><literal>HEADER</literal></term>
    <listitem>
     <para>
<!--
      Specifies that the file contains a header line with the names of each
      column in the file.  On output, the first line contains the column
      names from the table.  On input, the first line is discarded when this
      option is set to <literal>true</literal> (or equivalent Boolean value).
      If this option is set to <literal>MATCH</literal>, the number and names
      of the columns in the header line must match the actual column names of
      the table, in order;  otherwise an error is raised.
      This option is not allowed when using <literal>binary</literal> format.
      The <literal>MATCH</literal> option is only valid for <command>COPY
      FROM</command> commands.
-->
ファイルがファイル内の各列の名前を持つヘッダ行を含むことを指定します。
出力時には、最初の行にテーブルの列名が含まれます。
入力時には、このオプションが<literal>true</literal>(または同等の論理値)に設定されている場合、最初の行は破棄されます。
このオプションが<literal>MATCH</literal>に設定されている場合、ヘッダ行の列の番号と名前が、テーブルの実際の列名と順番に一致しなければなりません。一致しない場合は、エラーが発生します。
<literal>binary</literal>形式を使用している場合、このオプションは使用できません。
<literal>MATCH</literal>オプションは<command>COPY FROM</command>コマンドでのみ有効です。
     </para>
    </listitem>
   </varlistentry>

   <varlistentry>
    <term><literal>QUOTE</literal></term>
    <listitem>
     <para>
<!--
      Specifies the quoting character to be used when a data value is quoted.
      The default is double-quote.
      This must be a single one-byte character.
      This option is allowed only when using <literal>CSV</literal> format.
-->
データ値を引用符付けする際に使用される引用符文字を指定します。
デフォルトは二重引用符です。
これは単一の1バイト文字でなければなりません。
このオプションは<literal>CSV</literal>形式を使用する場合にのみ許されます。
     </para>
    </listitem>
   </varlistentry>

   <varlistentry>
    <term><literal>ESCAPE</literal></term>
    <listitem>
     <para>
<!--
      Specifies the character that should appear before a
      data character that matches the <literal>QUOTE</literal> value.
      The default is the same as the <literal>QUOTE</literal> value (so that
      the quoting character is doubled if it appears in the data).
      This must be a single one-byte character.
      This option is allowed only when using <literal>CSV</literal> format.
-->
データ内の文字が<literal>QUOTE</literal>の値と一致する場合に、その前に現れなければならない文字を指定します。
デフォルトは<literal>QUOTE</literal>の値と同じです（このためデータ内に引用符用文字があるときは二つ続けます）。
これは単一の1バイト文字でなければなりません。
このオプションは<literal>CSV</literal>形式を使用する場合のみ許されます。
     </para>
    </listitem>
   </varlistentry>

   <varlistentry>
    <term><literal>FORCE_QUOTE</literal></term>
    <listitem>
     <para>
<!--
      Forces quoting to be
      used for all non-<literal>NULL</literal> values in each specified column.
      <literal>NULL</literal> output is never quoted. If <literal>*</literal> is specified,
      non-<literal>NULL</literal> values will be quoted in all columns.
      This option is allowed only in <command>COPY TO</command>, and only when
      using <literal>CSV</literal> format.
-->
指定された各列内にある全ての非<literal>NULL</literal>値を強制的に引用符で囲みます。
<literal>NULL</literal>出力は引用符で囲まれません。
<literal>*</literal>が指定された場合、非<literal>NULL</literal>値はすべての列で引用符付けされます。
このオプションは<command>COPY TO</command>において、かつ、<literal>CSV</literal>形式を使用する場合のみ許されます。
     </para>
    </listitem>
   </varlistentry>

   <varlistentry>
    <term><literal>FORCE_NOT_NULL</literal></term>
    <listitem>
     <para>
<!--
      Do not match the specified columns' values against the null string.
      In the default case where the null string is empty, this means that
      empty values will be read as zero-length strings rather than nulls,
      even when they are not quoted.
      If <literal>*</literal> is specified, the option will be applied to all columns.
      This option is allowed only in <command>COPY FROM</command>, and only when
      using <literal>CSV</literal> format.
-->
指定された列の値をNULL文字列に対して比較しません。
NULL文字列が空であるデフォルトでは、空の値は引用符付けされていなくてもNULLではなく長さが0の文字列として読み取られることを意味します。
<literal>*</literal>が指定されている場合、このオプションはすべての列に適用されます。
このオプションは<command>COPY FROM</command>で、かつ、<literal>CSV</literal>形式を使用する場合のみで許されます。
     </para>
    </listitem>
   </varlistentry>

   <varlistentry>
    <term><literal>FORCE_NULL</literal></term>
    <listitem>
     <para>
<!--
      Match the specified columns' values against the null string, even
      if it has been quoted, and if a match is found set the value to
      <literal>NULL</literal>. In the default case where the null string is empty,
      this converts a quoted empty string into NULL.
      If <literal>*</literal> is specified, the option will be applied to all columns.
      This option is allowed only in <command>COPY FROM</command>, and only when
      using <literal>CSV</literal> format.
-->
指定された列の値を、それが引用符付きであったとしても、NULL文字列と比較し、一致した場合は値を<literal>NULL</literal>にセットします。
NULL文字列が空であるデフォルトでは、引用符付きの空文字列をNULLに変換します。
<literal>*</literal>が指定されている場合、このオプションはすべての列に適用されます。
このオプションは<command>COPY FROM</command>で、かつ<literal>CSV</literal>形式を使用する場合のみ許されます。
     </para>
    </listitem>
   </varlistentry>

   <varlistentry>
    <term><literal>ON_ERROR</literal></term>
    <listitem>
     <para>
<!--
      Specifies how to behave when encountering an error converting a column's
      input value into its data type.
      An <replaceable class="parameter">error_action</replaceable> value of
      <literal>stop</literal> means fail the command, while
      <literal>ignore</literal> means discard the input row and continue with the next one.
      The default is <literal>stop</literal>.
-->
列の入力値をデータ型に変換する際にエラーが発生した場合の動作を指定します。
<replaceable class="parameter">error_action</replaceable>の値が<literal>stop</literal>の場合、コマンドは失敗します。<literal>ignore</literal>の場合、入力行は破棄され、次の行に移ります。
デフォルトは<literal>stop</literal>です。
     </para>
     <para>
<!--
      The <literal>ignore</literal> option is applicable only for <command>COPY FROM</command>
      when the <literal>FORMAT</literal> is <literal>text</literal> or <literal>csv</literal>.
-->
<literal>ignore</literal>オプションは、<literal>FORMAT</literal>が<literal>text</literal>または<literal>csv</literal>の場合の<command>COPY FROM</command>にのみ適用できます。
     </para>
     <para>
<!--
      A <literal>NOTICE</literal> message containing the ignored row count is
      emitted at the end of the <command>COPY FROM</command> if at least one
      row was discarded. When <literal>LOG_VERBOSITY</literal> option is set to
      <literal>verbose</literal>, a <literal>NOTICE</literal> message
      containing the line of the input file and the column name whose input
      conversion has failed is emitted for each discarded row.
<<<<<<< HEAD
-->
少なくとも1行が破棄された場合、<command>COPY FROM</command>の最後に、無視された行数を含む<literal>NOTICE</literal>メッセージが出力されます。
<literal>LOG_VERBOSITY</literal>オプションが<literal>verbose</literal>に設定されている場合、破棄された各行に対して、入力ファイルの行と入力変換に失敗した列名を含む<literal>NOTICE</literal>メッセージが出力されます。
=======
      When it is set to <literal>silent</literal>, no message is emitted
      regarding ignored rows.
     </para>
    </listitem>
   </varlistentry>

   <varlistentry>
    <term><literal>REJECT_LIMIT</literal></term>
    <listitem>
     <para>
      Specifies the maximum number of errors tolerated while converting a
      column's input value to its data type, when <literal>ON_ERROR</literal> is
      set to <literal>ignore</literal>.
      If the input causes more errors than the specified value, the <command>COPY</command>
      command fails, even with <literal>ON_ERROR</literal> set to <literal>ignore</literal>.
      This clause must be used with <literal>ON_ERROR</literal>=<literal>ignore</literal>
      and <replaceable class="parameter">maxerror</replaceable> must be positive <type>bigint</type>.
      If not specified, <literal>ON_ERROR</literal>=<literal>ignore</literal>
      allows an unlimited number of errors, meaning <command>COPY</command> will
      skip all erroneous data.
>>>>>>> 3d6a8289
     </para>
    </listitem>
   </varlistentry>

   <varlistentry>
    <term><literal>ENCODING</literal></term>
    <listitem>
     <para>
<!--
      Specifies that the file is encoded in the <replaceable
      class="parameter">encoding_name</replaceable>.  If this option is
      omitted, the current client encoding is used. See the Notes below
      for more details.
-->
ファイルが<replaceable class="parameter">encoding_name</replaceable>で符号化されていることを指定します。
このオプションが省略された場合、現在のクライアント符号化方式が使用されます。
後述の注釈を参照してください。
     </para>
    </listitem>
   </varlistentry>

   <varlistentry>
    <term><literal>LOG_VERBOSITY</literal></term>
    <listitem>
     <para>
<<<<<<< HEAD
<!--
      Specify the amount of messages emitted by a <command>COPY</command>
      command: <literal>default</literal> or <literal>verbose</literal>. If
      <literal>verbose</literal> is specified, additional messages are emitted
      during processing.
-->
<command>COPY</command>コマンドが出力するメッセージの量を指定します。
<literal>default</literal>または<literal>verbose</literal>です。
<literal>verbose</literal>が指定された場合、処理中に追加のメッセージが出力されます。
=======
      Specifies the amount of messages emitted by a <command>COPY</command>
      command: <literal>default</literal>, <literal>verbose</literal>, or
      <literal>silent</literal>.
      If <literal>verbose</literal> is specified, additional messages are
      emitted during processing.
      <literal>silent</literal> suppresses both verbose and default messages.
>>>>>>> 3d6a8289
     </para>
     <para>
<!--
      This is currently used in <command>COPY FROM</command> command when
      <literal>ON_ERROR</literal> option is set to <literal>ignore</literal>.
-->
これは現在、<literal>ON_ERROR</literal>オプションが<literal>ignore</literal>に設定されている場合に<command>COPY FROM</command>コマンドで使用されます。
      </para>
    </listitem>
   </varlistentry>

   <varlistentry>
    <term><literal>WHERE</literal></term>
    <listitem>
   <para>
<!--
    The optional <literal>WHERE</literal> clause has the general form
-->
省略可能な<literal>WHERE</literal>句の一般的な形は以下の通りです。
<synopsis>
WHERE <replaceable class="parameter">condition</replaceable>
</synopsis>
<!--
    where <replaceable class="parameter">condition</replaceable> is
    any expression that evaluates to a result of type
    <type>boolean</type>.  Any row that does not satisfy this
    condition will not be inserted to the table.  A row satisfies the
    condition if it returns true when the actual row values are
    substituted for any variable references.
-->
ここで<replaceable class="parameter">condition</replaceable>は、評価の結果が<type>boolean</type>型になる任意の式です。
この条件を満たさない行はテーブルに挿入されません。
変数参照を実際の行の値で置き換えた時に真を返す場合に、行は条件を満たします。
   </para>

   <para>
<!--
    Currently, subqueries are not allowed in <literal>WHERE</literal>
    expressions, and the evaluation does not see any changes made by the
    <command>COPY</command> itself (this matters when the expression
    contains calls to <literal>VOLATILE</literal> functions).
-->
今のところ、<literal>WHERE</literal>式の中での副問い合わせは認められていませんし、評価は<command>COPY</command>自身により行われた変更を見ることはありません(これは、式が<literal>VOLATILE</literal>関数の呼び出しを含む場合に問題になります)。
   </para>

    </listitem>
   </varlistentry>

  </variablelist>
 </refsect1>

 <refsect1>
<!--
  <title>Outputs</title>
-->
  <title>出力</title>

  <para>
<!--
   On successful completion, a <command>COPY</command> command returns a command
   tag of the form
-->
正常に完了した場合、<command>COPY</command>コマンドは以下の形式のコマンドタグを返します。
<screen>
COPY <replaceable class="parameter">count</replaceable>
</screen>
<!--
   The <replaceable class="parameter">count</replaceable> is the number
   of rows copied.
-->
<replaceable class="parameter">count</replaceable>はコピーされた行数です。
  </para>

  <note>
   <para>
<!--
    <application>psql</application> will print this command tag only if the command
    was not <literal>COPY ... TO STDOUT</literal>, or the
    equivalent <application>psql</application> meta-command
    <literal>\copy ... to stdout</literal>.  This is to prevent confusing the
    command tag with the data that was just printed.
-->
<application>psql</application>はコマンドが<literal>COPY ... TO STDOUT</literal>であった場合、および、それと同等な<application>psql</application>のメタコマンド<literal>\copy ... to stdout</literal>であった場合は、このコマンドタグを表示しません。
これは、コマンドタグが表示されたデータと混同されないようにするためです。
   </para>
  </note>
 </refsect1>

 <refsect1>
<!--
  <title>Notes</title>
-->
  <title>注釈</title>

   <para>
<<<<<<< HEAD
<!--
    <command>COPY TO</command> can be used only with plain
    tables, not views, and does not copy rows from child tables
    or child partitions.  For example, <literal>COPY <replaceable
    class="parameter">table</replaceable> TO</literal> copies
    the same rows as <literal>SELECT * FROM ONLY <replaceable
    class="parameter">table</replaceable></literal>.
    The syntax <literal>COPY (SELECT * FROM <replaceable
    class="parameter">table</replaceable>) TO ...</literal> can be used to
    dump all of the rows in an inheritance hierarchy, partitioned table,
    or view.
-->
<command>COPY TO</command>は通常のテーブルに対してのみ使用できます。ビューに対して使用することはできません。そして子テーブルもしくは子パーティションから行をコピーしません。
例えば、<literal>COPY <replaceable class="parameter">table</replaceable> TO</literal>は<literal>SELECT * FROM ONLY <replaceable class="parameter">table</replaceable></literal>と同じ行をコピーします。
継承階層やパーティションテーブル、ビューの行をすべてダンプするために、<literal>COPY (SELECT * FROM <replaceable class="parameter">table</replaceable>) TO ...</literal>構文が使えます。
=======
    <command>COPY TO</command> can be used with plain
    tables and populated materialized views.
    For example,
    <literal>COPY <replaceable class="parameter">table</replaceable>
    TO</literal> copies the same rows as
    <literal>SELECT * FROM ONLY <replaceable class="parameter">table</replaceable></literal>.
    However it doesn't directly support other relation types,
    such as partitioned tables, inheritance child tables, or views.
    To copy all rows from such relations, use <literal>COPY (SELECT * FROM
    <replaceable class="parameter">table</replaceable>) TO</literal>.
>>>>>>> 3d6a8289
   </para>

   <para>
<!--
    <command>COPY FROM</command> can be used with plain, foreign, or
    partitioned tables or with views that have
    <literal>INSTEAD OF INSERT</literal> triggers.
-->
<command>COPY FROM</command>は通常のテーブル、外部テーブル、パーティションテーブルおよび<literal>INSTEAD OF INSERT</literal>トリガを持つビューに対して使用することができます。
   </para>

   <para>
<!--
    You must have select privilege on the table
    whose values are read by <command>COPY TO</command>, and
    insert privilege on the table into which values
    are inserted by <command>COPY FROM</command>.  It is sufficient
    to have column privileges on the column(s) listed in the command.
-->
<command>COPY TO</command>の場合は値を読み込むテーブルに対するSELECT権限が、<command>COPY FROM</command>の場合は値を挿入するテーブルに対するINSERT権限が必要です。
コマンド内で列挙された列に対する列権限があれば十分です。
   </para>

   <para>
<!--
    If row-level security is enabled for the table, the relevant
    <command>SELECT</command> policies will apply to <literal>COPY
    <replaceable class="parameter">table</replaceable> TO</literal> statements.
    Currently, <command>COPY FROM</command> is not supported for tables
    with row-level security. Use equivalent <command>INSERT</command>
    statements instead.
-->
テーブルの行単位セキュリティが有効な場合、適切な<command>SELECT</command>ポリシーが<literal>COPY <replaceable class="parameter">table</replaceable> TO</literal>文に適用されます。
現在のところ、<command>COPY FROM</command>は行単位セキュリティが有効なテーブルに対してはサポートされません。
代わりにそれと等価な<command>INSERT</command>を使ってください。
   </para>

   <para>
<!--
    Files named in a <command>COPY</command> command are read or written
    directly by the server, not by the client application. Therefore,
    they must reside on or be accessible to the database server machine,
    not the client. They must be accessible to and readable or writable
    by the <productname>PostgreSQL</productname> user (the user ID the
    server runs as), not the client. Similarly,
    the command specified with <literal>PROGRAM</literal> is executed directly
    by the server, not by the client application, must be executable by the
    <productname>PostgreSQL</productname> user.
    <command>COPY</command> naming a file or command is only allowed to
    database superusers or users who are granted one of the roles
    <literal>pg_read_server_files</literal>,
    <literal>pg_write_server_files</literal>,
    or <literal>pg_execute_server_program</literal>, since it allows reading
    or writing any file or running a program that the server has privileges to
    access.
-->
<command>COPY</command>コマンドで指定するファイルは、クライアントアプリケーションではなく、サーバが直接読み込み/書き込みを行います。
したがって、それらのファイルは、クライアントではなく、データベースサーバマシン上に存在するか、または、データベースサーバマシンからアクセス可能である必要があります。
さらに、クライアントではなく、<productname>PostgreSQL</productname>ユーザ（サーバを実行しているユーザID）が、アクセス権限と読み書き権限を持っている必要があります。
同様に、<literal>PROGRAM</literal>で指定されたコマンドは、クライアントアプリケーションではなくサーバにより直接実行されるため、<productname>PostgreSQL</productname>ユーザによって実行可能でなければなりません。
ファイル名またはコマンドを指定した<command>COPY</command>の実行は、データベースのスーパーユーザとロール<literal>pg_read_server_files</literal>、<literal>pg_write_server_files</literal>、<literal>pg_execute_server_program</literal>の内の1つの権限を許可されたユーザのみに許可されています。このコマンドによって、サーバがアクセス権限を持つ全てのファイルの読み込み、書き込みやプログラムの実行が可能になってしまうためです。
   </para>

   <para>
<!--
    Do not confuse <command>COPY</command> with the
    <application>psql</application> instruction
    <command><link linkend="app-psql-meta-commands-copy">\copy</link></command>. <command>\copy</command> invokes
    <command>COPY FROM STDIN</command> or <command>COPY TO
    STDOUT</command>, and then fetches/stores the data in a file
    accessible to the <application>psql</application> client. Thus,
    file accessibility and access rights depend on the client rather
    than the server when <command>\copy</command> is used.
-->
<command>COPY</command>を<application>psql</application>の<command><link linkend="app-psql-meta-commands-copy">\copy</link></command>と混同しないでください。
<command>\copy</command>は<command>COPY FROM STDIN</command>や<command>COPY TO STDOUT</command>を呼び出し、<application>psql</application>クライアントからアクセスできるファイルにデータの書き込み/読み込みを行います。
したがって、<command>\copy</command>コマンドでは、ファイルへのアクセスが可能かどうかと、ファイルに対するアクセス権限の有無は、サーバではなくクライアント側に依存します。
   </para>

   <para>
<!--
    It is recommended that the file name used in <command>COPY</command>
    always be specified as an absolute path. This is enforced by the
    server in the case of <command>COPY TO</command>, but for
    <command>COPY FROM</command> you do have the option of reading from
    a file specified by a relative path. The path will be interpreted
    relative to the working directory of the server process (normally
    the cluster's data directory), not the client's working directory.
-->
<command>COPY</command>でファイル名を指定する時は、常に絶対パスで記述することをお勧めします。
<command>COPY TO</command>コマンドの場合はサーバによって絶対パス指定に変更させられますが、<command>COPY FROM</command>コマンドでは相対パスで指定されたファイルを読み込むことも可能となっています。
後者では、クライアントの作業ディレクトリではなく、サーバプロセスの作業ディレクトリ（通常はクラスタのデータディレクトリ）からの相対的なディレクトリとして解釈されます。
   </para>

   <para>
<!--
    Executing a command with <literal>PROGRAM</literal> might be restricted
    by the operating system's access control mechanisms, such as SELinux.
-->
<literal>PROGRAM</literal>を用いたコマンド実行は、SELinuxなどのオペレーティングシステムのアクセス制御機構によって制限されるかもしれません。
   </para>

   <para>
<!--
    <command>COPY FROM</command> will invoke any triggers and check
    constraints on the destination table. However, it will not invoke rules.
-->
<command>COPY FROM</command>は、宛先テーブル上で任意のトリガと検査制約を呼び出します。
ただし、ルールは呼び出しません。
   </para>

   <para>
<!--
    For identity columns, the <command>COPY FROM</command> command will always
    write the column values provided in the input data, like
    the <command>INSERT</command> option <literal>OVERRIDING SYSTEM
    VALUE</literal>.
-->
識別列については、<command>COPY FROM</command>コマンドは<command>INSERT</command>のオプション<literal>OVERRIDING SYSTEM VALUE</literal>と同じように、必ず入力データが提供した列の値を書き込みます。
   </para>

   <para>
<!--
    <command>COPY</command> input and output is affected by
    <varname>DateStyle</varname>. To ensure portability to other
    <productname>PostgreSQL</productname> installations that might use
    non-default <varname>DateStyle</varname> settings,
    <varname>DateStyle</varname> should be set to <literal>ISO</literal> before
    using <command>COPY TO</command>.  It is also a good idea to avoid dumping
    data with <varname>IntervalStyle</varname> set to
    <literal>sql_standard</literal>, because negative interval values might be
    misinterpreted by a server that has a different setting for
    <varname>IntervalStyle</varname>.
-->
<command>COPY</command>の入出力は<varname>DateStyle</varname>の影響を受けます。
デフォルト以外の<varname>DateStyle</varname>が設定された可能性がある<productname>PostgreSQL</productname>インストレーションとの移植を確実に行いたい場合は、<command>COPY</command>を使う前に<varname>DateStyle</varname>を<literal>ISO</literal>に設定しなければなりません。
また、<varname>IntervalStyle</varname>を<literal>sql_standard</literal>としてデータをダンプすることは避けることを勧めます。
負の時間間隔値が別の<varname>IntervalStyle</varname>設定を持つサーバで誤解釈される可能性があるためです。
   </para>

   <para>
<!--
    Input data is interpreted according to <literal>ENCODING</literal>
    option or the current client encoding, and output data is encoded
    in <literal>ENCODING</literal> or the current client encoding, even
    if the data does not pass through the client but is read from or
    written to a file directly by the server.
-->
たとえデータがクライアント経由ではなくサーバにより直接ファイルから読み書きされるとしても、入力データは<literal>ENCODING</literal>オプションまたは現在のクライアント符号化方式にしたがって解釈され、出力データは<literal>ENCODING</literal>オプションまたは現在のクライアント符号化方式で符号化されます。
   </para>

   <para>
<!--
    The <command>COPY FROM</command> command physically inserts input rows
    into the table as it progresses.  If the command fails, these rows are
    left in a deleted state; these rows will not be visible, but still
    occupy disk space. This might amount to considerable
    wasted disk space if the failure happened well into a large copy
    operation. <command>VACUUM</command> should be used to recover the
    wasted space.
-->
<command>COPY FROM</command>コマンドは、処理の進行中に入力行を物理的にテーブルに挿入します。
コマンドが失敗した場合、これらの行は削除された状態のままになります。
これらの行は表示されませんが、ディスク領域を占有します。
これは、大規模なコピー操作の途中で失敗した場合、かなりのディスク領域を浪費することになるかもしれません。
浪費された領域を回復するには<command>VACUUM</command>を使用してください。
   </para>

   <para>
<!--
    <literal>FORCE_NULL</literal> and <literal>FORCE_NOT_NULL</literal> can be used
    simultaneously on the same column. This results in converting quoted
    null strings to null values and unquoted null strings to empty strings.
-->
<literal>FORCE_NULL</literal>と<literal>FORCE_NOT_NULL</literal>は同じ列について同時に使うことができます。
その場合の結果は、引用符付きのNULL文字列をNULL値に変換し、引用符なしのNULL文字列を空文字列に変換します。
   </para>

 </refsect1>

<<<<<<< HEAD
 <refsect1>
<!--
=======
 <refsect1 id="sql-copy-file-formats" xreflabel="File Formats">
>>>>>>> 3d6a8289
  <title>File Formats</title>
-->
  <title>ファイルの形式</title>

<<<<<<< HEAD
  <refsect2>
<!--
=======
  <refsect2 id="sql-copy-text-format" xreflabel="Text Format">
>>>>>>> 3d6a8289
   <title>Text Format</title>
-->
   <title>テキスト形式</title>

   <para>
<!--
    When the <literal>text</literal> format is used,
    the data read or written is a text file with one line per table row.
    Columns in a row are separated by the delimiter character.
    The column values themselves are strings generated by the
    output function, or acceptable to the input function, of each
    attribute's data type.  The specified null string is used in
    place of columns that are null.
    <command>COPY FROM</command> will raise an error if any line of the
    input file contains more or fewer columns than are expected.
-->
<literal>text</literal>形式を使用する場合、読み書きされるデータはテーブルの1つの行を1行で表したテキストファイルとなります。
行内の列は区切り文字で区切られます。
列の値自体は、その属性のデータ型の出力関数で生成された、または、その入力関数で受け付け可能な文字列です。
値がNULLの列では、代わりに指定されたNULL値を表す文字列が使用されます。
入力ファイルのいずれかの行にある列数が予期された数と違う場合、<command>COPY FROM</command>はエラーを発生します。
   </para>

   <para>
<<<<<<< HEAD
<!--
    End of data can be represented by a single line containing just
    backslash-period (<literal>\.</literal>).  An end-of-data marker is
    not necessary when reading from a file, since the end of file
    serves perfectly well; it is needed only when copying data to or from
    client applications using pre-3.0 client protocol.
-->
データの終了は、バックスラッシュとピリオド（<literal>\.</literal>）のみから構成される1行で表されます。
ファイルの終了により同じ動作になるので、ファイルからの読み込みの場合はデータ終了マークは不要です。
しかし、3.0以前のクライアントプロトコルを使用したクライアントアプリケーションとデータのコピーを行う場合だけは、読み込み、書き込みを問わず、終了マークが必要です。
=======
    End of data can be represented by a line containing just
    backslash-period (<literal>\.</literal>).  An end-of-data marker is
    not necessary when reading from a file, since the end of file
    serves perfectly well; in that context this provision exists only for
    backward compatibility.  However, <application>psql</application>
    uses <literal>\.</literal> to terminate a <literal>COPY FROM
    STDIN</literal> operation (that is, reading
    in-line <command>COPY</command> data in an SQL script).  In that
    context the rule is needed to be able to end the operation before the
    end of the script.
>>>>>>> 3d6a8289
   </para>

   <para>
<!--
    Backslash characters (<literal>\</literal>) can be used in the
    <command>COPY</command> data to quote data characters that might
    otherwise be taken as row or column delimiters. In particular, the
    following characters <emphasis>must</emphasis> be preceded by a backslash if
    they appear as part of a column value: backslash itself,
    newline, carriage return, and the current delimiter character.
-->
バックスラッシュ文字（<literal>\</literal>）は、<command>COPY</command>対象データ内で、行や列の区切り文字と判定される可能性があるデータ文字列の引用符付けに使用します。
特に、バックスラッシュ自体、改行、復帰、使用中の区切り文字などの文字が列の値に含まれている場合は、<emphasis>必ず</emphasis>前にバックスラッシュを付けなければなりません。
   </para>

   <para>
<!--
    The specified null string is sent by <command>COPY TO</command> without
    adding any backslashes; conversely, <command>COPY FROM</command> matches
    the input against the null string before removing backslashes.  Therefore,
    a null string such as <literal>\N</literal> cannot be confused with
    the actual data value <literal>\N</literal> (which would be represented
    as <literal>\\N</literal>).
-->
指定されたNULL文字列はバックスラッシュを付けずに<command>COPY TO</command>に送られます。
一方、<command>COPY FROM</command>では、バックスラッシュを削除する前にNULL文字列と入力を比較します。
したがって、<literal>\N</literal>といったNULL文字列が実際の<literal>\N</literal>というデータ値と混乱することはあり得ません。
（これは<literal>\\N</literal>として表現されます。）
   </para>

   <para>
<!--
    The following special backslash sequences are recognized by
    <command>COPY FROM</command>:
-->
<command>COPY FROM</command>は、バックスラッシュで始まる次のような文字の並びを識別します。

   <informaltable>
    <tgroup cols="2">
     <thead>
      <row>
<!--
       <entry>Sequence</entry>
-->
       <entry>文字の並び</entry>
<!--
       <entry>Represents</entry>
-->
       <entry>表現</entry>
      </row>
     </thead>

     <tbody>
      <row>
       <entry><literal>\b</literal></entry>
<!--
       <entry>Backspace (ASCII 8)</entry>
-->
<entry>バックスペース（ASCII 8）</entry>
      </row>
      <row>
       <entry><literal>\f</literal></entry>
<!--
       <entry>Form feed (ASCII 12)</entry>
-->
<entry>改ページ（ASCII 12）</entry>
      </row>
      <row>
       <entry><literal>\n</literal></entry>
<!--
       <entry>Newline (ASCII 10)</entry>
-->
<entry>改行（ASCII 10）</entry>
      </row>
      <row>
       <entry><literal>\r</literal></entry>
<!--
       <entry>Carriage return (ASCII 13)</entry>
-->
<entry>復帰（ASCII 13）</entry>
      </row>
      <row>
       <entry><literal>\t</literal></entry>
<!--
       <entry>Tab (ASCII 9)</entry>
-->
<entry>タブ（ASCII 9）</entry>
      </row>
      <row>
       <entry><literal>\v</literal></entry>
<!--
       <entry>Vertical tab (ASCII 11)</entry>
-->
<entry>垂直タブ（ASCII 11）</entry>
      </row>
      <row>
<!--
       <entry><literal>\</literal><replaceable>digits</replaceable></entry>
       <entry>Backslash followed by one to three octal digits specifies
       the byte with that numeric code</entry>
-->
<entry><literal>\</literal><replaceable>数字</replaceable></entry>
<entry>バックスラッシュに続き1から3個の8進数の数字をコード番号として指定すると、そのコード番号が表すバイトを指定できます。</entry>
      </row>
      <row>
<!--
       <entry><literal>\x</literal><replaceable>digits</replaceable></entry>
       <entry>Backslash <literal>x</literal> followed by one or two hex digits specifies
       the byte with that numeric code</entry>
-->
<entry><literal>\x</literal><replaceable>数字</replaceable></entry>
<entry>バックスラッシュ、<literal>x</literal>という並びに続き1から2個の16進数の数字を指定すると、そのコード番号が表すバイトを指定できます。</entry>
      </row>
     </tbody>
    </tgroup>
   </informaltable>

<!--
    Presently, <command>COPY TO</command> will never emit an octal or
    hex-digits backslash sequence, but it does use the other sequences
    listed above for those control characters.
-->
現在、<command>COPY TO</command>は、バックスラッシュの後ろに8進数や16進数を付けた形式で文字を出力することはありませんが、上記一覧にある制御文字については、バックスラッシュの文字並びを使用します。
   </para>

   <para>
<!--
    Any other backslashed character that is not mentioned in the above table
    will be taken to represent itself.  However, beware of adding backslashes
    unnecessarily, since that might accidentally produce a string matching the
    end-of-data marker (<literal>\.</literal>) or the null string (<literal>\N</literal> by
    default).  These strings will be recognized before any other backslash
    processing is done.
-->
上表で記載されていないバックスラッシュ付きの文字はすべて、その文字自体として解釈されます。
しかし、不要なバックスラッシュの追加には注意してください。
偶然にデータの終わりを示す印（<literal>\.</literal>）やヌル文字列（デフォルトでは<literal>\N</literal>）と合致する文字列を生成してしまうかもしれないためです。
これらの文字列は他のバックスラッシュの処理を行う前に解釈されます。
   </para>

   <para>
<!--
    It is strongly recommended that applications generating <command>COPY</command> data convert
    data newlines and carriage returns to the <literal>\n</literal> and
    <literal>\r</literal> sequences respectively.  At present it is
    possible to represent a data carriage return by a backslash and carriage
    return, and to represent a data newline by a backslash and newline.
    However, these representations might not be accepted in future releases.
    They are also highly vulnerable to corruption if the <command>COPY</command> file is
    transferred across different machines (for example, from Unix to Windows
    or vice versa).
-->
<command>COPY</command>データを生成するアプリケーションは、データ内の改行と復帰をそれぞれ、<literal>\n</literal>と<literal>\r</literal>に変換することを強く推奨されています。
現在のところ、バックスラッシュと復帰文字でデータ内の復帰を表したり、バックスラッシュと改行文字でデータ内の改行を表すことが可能です。
しかし、こういった表現は今後のリリースでは、受け付けられなくなる可能性があります。
また、<command>COPY</command>ファイルが異なるマシンをまたがって転送される場合、破損するおそれがかなりあります
（例えば、UnixからWindowsあるいはその逆）。
   </para>

   <para>
<!--
     All backslash sequences are interpreted after encoding conversion.
     The bytes specified with the octal and hex-digit backslash sequences must
     form valid characters in the database encoding.
-->
バックスラッシュで始まる文字の並びはすべて符号化方式変換の後で解釈されます。
バックスラッシュの後ろに8進数や16進数を付けた形式で指定されたバイトはデータベース符号化方式において有効な文字でなければなりません。
   </para>

   <para>
<!--
    <command>COPY TO</command> will terminate each row with a Unix-style
    newline (<quote><literal>\n</literal></quote>).  Servers running on Microsoft Windows instead
    output carriage return/newline (<quote><literal>\r\n</literal></quote>), but only for
    <command>COPY</command> to a server file; for consistency across platforms,
    <command>COPY TO STDOUT</command> always sends <quote><literal>\n</literal></quote>
    regardless of server platform.
    <command>COPY FROM</command> can handle lines ending with newlines,
    carriage returns, or carriage return/newlines.  To reduce the risk of
    error due to un-backslashed newlines or carriage returns that were
    meant as data, <command>COPY FROM</command> will complain if the line
    endings in the input are not all alike.
-->
<command>COPY TO</command>は各行の行末にUnix形式の改行（<quote><literal>\n</literal></quote>）を出力します。
なお、Microsoft Windowsで稼働するサーバの場合は、サーバ上のファイルへの<command>COPY</command>の場合にのみ復帰/改行（<quote><literal>\r\n</literal></quote>）を出力します。
プラットフォームをまたがる一貫性のために、サーバのプラットフォームにかかわらず、<command>COPY TO STDOUT</command>は常に<quote><literal>\n</literal></quote>を送信します。
<command>COPY FROM</command>は、改行、復帰、復帰/改行を行末として扱うことができます。
データを意図したバックスラッシュのない改行や復帰によるエラーの危険性を減らすために、<command>COPY FROM</command>は、入力行の行末が全て共通でない場合に警告を発します。
   </para>
  </refsect2>

<<<<<<< HEAD
  <refsect2>
<!--
=======
  <refsect2 id="sql-copy-csv-format" xreflabel="CSV Format">
>>>>>>> 3d6a8289
   <title>CSV Format</title>
-->
   <title>CSV形式</title>

   <para>
<<<<<<< HEAD
<!--
    This format option is used for importing and exporting the Comma
=======
    This format option is used for importing and exporting the Comma-
>>>>>>> 3d6a8289
    Separated Value (<literal>CSV</literal>) file format used by many other
    programs, such as spreadsheets. Instead of the escaping rules used by
    <productname>PostgreSQL</productname>'s standard text format, it
    produces and recognizes the common <literal>CSV</literal> escaping mechanism.
-->
この形式オプションは、スプレッドシートなど他の多くのプログラムで使用されるカンマ区切り値（<literal>CSV</literal>）ファイル形式をインポート、エクスポートするために使用されます。
<productname>PostgreSQL</productname>の標準テキスト形式で使用されるエスケープ規則の代わりに、一般的な<literal>CSV</literal>のエスケープ機構を生成、認識します。
   </para>

   <para>
<!--
    The values in each record are separated by the <literal>DELIMITER</literal>
    character. If the value contains the delimiter character, the
    <literal>QUOTE</literal> character, the <literal>NULL</literal> string, a carriage
    return, or line feed character, then the whole value is prefixed and
    suffixed by the <literal>QUOTE</literal> character, and any occurrence
    within the value of a <literal>QUOTE</literal> character or the
    <literal>ESCAPE</literal> character is preceded by the escape character.
    You can also use <literal>FORCE_QUOTE</literal> to force quotes when outputting
    non-<literal>NULL</literal> values in specific columns.
-->
各レコードの値は<literal>DELIMITER</literal>文字で区切られます。
区切り文字、<literal>QUOTE</literal>文字、<literal>NULL</literal>文字列、復帰、改行文字を含む値の場合、全体の値の前後に<literal>QUOTE</literal>文字が付与されます。値の中で<literal>QUOTE</literal>文字や<literal>ESCAPE</literal>文字が現れる場合、その前にエスケープ用の文字が付与されます。
また、<literal>FORCE_QUOTE</literal>を使用して、特定列内の非<literal>NULL</literal>値を出力する時に強制的に引用符を付与することもできます。
   </para>

   <para>
<!--
    The <literal>CSV</literal> format has no standard way to distinguish a
    <literal>NULL</literal> value from an empty string.
    <productname>PostgreSQL</productname>'s <command>COPY</command> handles this by quoting.
    A <literal>NULL</literal> is output as the <literal>NULL</literal> parameter string
    and is not quoted, while a non-<literal>NULL</literal> value matching the
    <literal>NULL</literal> parameter string is quoted.  For example, with the
    default settings, a <literal>NULL</literal> is written as an unquoted empty
    string, while an empty string data value is written with double quotes
    (<literal>""</literal>). Reading values follows similar rules. You can
    use <literal>FORCE_NOT_NULL</literal> to prevent <literal>NULL</literal> input
    comparisons for specific columns. You can also use
    <literal>FORCE_NULL</literal> to convert quoted null string data values to
    <literal>NULL</literal>.
-->
<literal>CSV</literal>形式には<literal>NULL</literal>値と空文字列とを区別する標準的な方法はありません。
<productname>PostgreSQL</productname>の<command>COPY</command>では引用符によってこれを区別しています。
<literal>NULL</literal>は<literal>NULL</literal>パラメータの文字列として出力され、引用符で囲まれません。
一方、<literal>NULL</literal>パラメータの文字列に一致する非<literal>NULL</literal>値は引用符で囲まれます。
たとえばデフォルトの設定では、<literal>NULL</literal>は引用符付けのない空文字列として出力され、空文字列のデータ値は2つの引用符（<literal>""</literal>）で出力されます。
データの読み込みの際も同様の規則に従います。
<literal>FORCE_NOT_NULL</literal>を使用して、特定列に対し<literal>NULL</literal>入力の比較を行わないようにすることもできます。
また<literal>FORCE_NULL</literal>を使うことで、引用符付きのNULL文字列のデータの値を<literal>NULL</literal>に変換することもできます。
   </para>

   <para>
<!--
    Because backslash is not a special character in the <literal>CSV</literal>
<<<<<<< HEAD
    format, <literal>\.</literal>, the end-of-data marker, could also appear
    as a data value.  To avoid any misinterpretation, a <literal>\.</literal>
    data value appearing as a lone entry on a line is automatically
    quoted on output, and on input, if quoted, is not interpreted as the
    end-of-data marker.  If you are loading a file created by another
    application that has a single unquoted column and might have a
    value of <literal>\.</literal>, you might need to quote that value in the
    input file.
-->
<literal>CSV</literal>形式ではバックスラッシュは特別な文字ではありませんので、データ終端記号<literal>\.</literal>がデータ値として現れることがあります。
誤った解釈を防ぐために、行内の唯一の項目として<literal>\.</literal>というデータ値が現れる場合、出力に自動的に引用符が付けられます。
また、入力では引用符で括られた場合データ終端記号として解釈されません。
他のアプリケーションで作成されたファイルをロードしようとする場合、引用符で括られない列が1つあるだけで、それが<literal>\.</literal>という値を持つ可能性があるなら、入力ファイル内のこうした値を引用符で括る必要があります。
=======
    format, the end-of-data marker used in text mode (<literal>\.</literal>)
    is not normally treated as special when reading <literal>CSV</literal>
    data.  An exception is that <application>psql</application> will terminate
    a <literal>COPY FROM STDIN</literal> operation (that is, reading
    in-line <command>COPY</command> data in an SQL script) at a line containing
    only <literal>\.</literal>, whether it is text or <literal>CSV</literal>
    mode.
>>>>>>> 3d6a8289
   </para>

   <note>
    <para>
<<<<<<< HEAD
<!--
=======
     <productname>PostgreSQL</productname> versions before v18 always
     recognized unquoted <literal>\.</literal> as an end-of-data marker,
     even when reading from a separate file.  For compatibility with older
     versions, <command>COPY TO</command> will quote <literal>\.</literal>
     when it's alone on a line, even though this is no longer necessary.
    </para>
   </note>

   <note>
    <para>
>>>>>>> 3d6a8289
     In <literal>CSV</literal> format, all characters are significant. A quoted value
     surrounded by white space, or any characters other than
     <literal>DELIMITER</literal>, will include those characters. This can cause
     errors if you import data from a system that pads <literal>CSV</literal>
     lines with white space out to some fixed width. If such a situation
     arises you might need to preprocess the <literal>CSV</literal> file to remove
     the trailing white space, before importing the data into
     <productname>PostgreSQL</productname>.
-->
<literal>CSV</literal>形式では文字はすべて意味を持ちます。
空白文字で括られた引用符付きの値など<literal>DELIMITER</literal>以外のすべての文字がこうした文字に含まれます。
これにより、固定長にするために<literal>CSV</literal>の行に空白文字を埋めるシステムから取り出したデータをインポートする時にエラーが発生する可能性があります。
このような状況になった場合、<productname>PostgreSQL</productname>にデータをインポートする前に、その<literal>CSV</literal>ファイルから余分な空白を除去する前処理が必要になります。
    </para>
   </note>

   <note>
    <para>
<!--
     <literal>CSV</literal> format will both recognize and produce <literal>CSV</literal> files with quoted
     values containing embedded carriage returns and line feeds. Thus
     the files are not strictly one line per table row like text-format
     files.
-->
<literal>CSV</literal>形式は、復帰文字や改行文字が埋め込まれ引用符で囲まれた値を含む<literal>CSV</literal>ファイルを認識し、生成します。
したがって、このファイルでは、テキスト形式とは異なり、1つのテーブル行が1行で表されているとは限りません。
    </para>
   </note>

   <note>
    <para>
<!--
     Many programs produce strange and occasionally perverse <literal>CSV</literal> files,
     so the file format is more a convention than a standard. Thus you
     might encounter some files that cannot be imported using this
     mechanism, and <command>COPY</command> might produce files that other
     programs cannot process.
-->
奇妙な（時には間違った）<literal>CSV</literal>ファイルを生成するプログラムは多く存在するので、このファイル形式は標準というよりも慣習と言えるものです。
したがって、この機能でインポートできないファイルが存在するかもしれませんし、<command>COPY</command>が他のプログラムで処理できないファイルを生成するかもしれません。
    </para>
   </note>

  </refsect2>

<<<<<<< HEAD
  <refsect2>
<!--
=======
  <refsect2 id="sql-copy-binary-format" xreflabel="Binary Format">
>>>>>>> 3d6a8289
   <title>Binary Format</title>
-->
   <title>バイナリ形式</title>

   <para>
<!--
    The <literal>binary</literal> format option causes all data to be
    stored/read as binary format rather than as text.  It is
    somewhat faster than the text and <literal>CSV</literal> formats,
    but a binary-format file is less portable across machine architectures and
    <productname>PostgreSQL</productname> versions.
    Also, the binary format is very data type specific; for example
    it will not work to output binary data from a <type>smallint</type> column
    and read it into an <type>integer</type> column, even though that would work
    fine in text format.
-->
<literal>binary</literal>形式オプションにより、すべてのデータはテキストではなくバイナリ形式で書き込み/読み取りされるようになります。
テキストや<literal>CSV</literal>形式よりも多少高速になりますが、バイナリ形式のファイルはマシンアーキテクチャや<productname>PostgreSQL</productname>のバージョンをまたがる移植性が落ちます。
またバイナリ形式はデータ型に非常に依存します。
たとえば、<type>smallint</type>列からバイナリデータを出力し、それを<type>integer</type>列として読み込むことはできません。同じことをテキスト形式で実行すれば動作するのですが。
   </para>

   <para>
<!--
    The <literal>binary</literal> file format consists
    of a file header, zero or more tuples containing the row data, and
    a file trailer.  Headers and data are in network byte order.
-->
<literal>binary</literal>ファイルの形式は、ファイルヘッダ、行データを含む0以上のタプル、ファイルトレーラから構成されます。
ヘッダとデータはネットワークバイトオーダーです。
   </para>

   <note>
    <para>
<!--
     <productname>PostgreSQL</productname> releases before 7.4 used a
     different binary file format.
-->
7.4以前のリリースの<productname>PostgreSQL</productname>では異なるバイナリファイル形式を使用していました。
    </para>
   </note>

   <refsect3>
<!--
    <title>File Header</title>
-->
    <title>ファイルヘッダ</title>

    <para>
<!--
     The file header consists of 15 bytes of fixed fields, followed
     by a variable-length header extension area.  The fixed fields are:
-->
ファイルヘッダは15バイトの固定フィールドとその後に続く可変長ヘッダ拡張領域から構成されます。
固定フィールドは以下の通りです。

    <variablelist>
     <varlistentry>
<!--
      <term>Signature</term>
-->
      <term>署名</term>
      <listitem>
       <para>
<!--
11-byte sequence <literal>PGCOPY\n\377\r\n\0</literal> &mdash; note that the zero byte
is a required part of the signature.  (The signature is designed to allow
easy identification of files that have been munged by a non-8-bit-clean
transfer.  This signature will be changed by end-of-line-translation
filters, dropped zero bytes, dropped high bits, or parity changes.)
-->
<literal>PGCOPY\n\377\r\n\0</literal>という11バイトの並びです。
この署名の必須部分にNULLバイトが含まれていることに注意してください
（この署名は、8ビットを通過させない転送方式によってファイルが破損した場合、これを容易に識別できるように設計されています。
署名は、改行コード変換やNULLバイトの削除、上位ビット落ち、パリティの変更などによって変化します）。
       </para>
      </listitem>
     </varlistentry>

     <varlistentry>
<!--
      <term>Flags field</term>
-->
      <term>フラグフィールド</term>
      <listitem>
       <para>
<!--
32-bit integer bit mask to denote important aspects of the file format. Bits
are numbered from 0 (<acronym>LSB</acronym>) to 31 (<acronym>MSB</acronym>).  Note that
this field is stored in network byte order (most significant byte first),
as are all the integer fields used in the file format.  Bits
16&ndash;31 are reserved to denote critical file format issues; a reader
should abort if it finds an unexpected bit set in this range. Bits 0&ndash;15
are reserved to signal backwards-compatible format issues; a reader
should simply ignore any unexpected bits set in this range. Currently
only one flag bit is defined, and the rest must be zero:
-->
このファイル形式の重要な部分となる32ビット整数のビットマスクです。
ビットには0（<acronym>LSB</acronym>） から31（<acronym>MSB</acronym>）までの番号が付いています。
このフィールドは、このファイル形式で使用される他の全ての整数フィールドも同様、ネットワークバイトオーダー（最上位バイトが最初に現れる）で保存されていることに注意してください。
ファイル形式上の致命的な問題を表すために、16&ndash;31ビットは予約されています。
この範囲に想定外のビットが設定されていることが判明した場合、読み込み先は処理を中断しなければなりません。
後方互換における形式の問題を通知するために、0&ndash;15ビットは予約されています。
この範囲に想定外のビットが設定されていても、読み込み先は無視すべきです。
現在、1つのビットだけがフラグビットとして定義されており、残りは0でなければなりません。
        <variablelist>
         <varlistentry>
<!--
          <term>Bit 16</term>
-->
          <term>ビット16</term>
          <listitem>
           <para>
<!--
            If 1, OIDs are included in the data; if 0, not. Oid system columns
            are not supported in <productname>PostgreSQL</productname>
            anymore, but the format still contains the indicator.
-->
1ならば、OIDがデータに含まれています。0ならば、含まれていません。
OIDシステム列は今はもう<productname>PostgreSQL</productname>でサポートされていませんが、フォーマットには指標が含まれています。
           </para>
          </listitem>
         </varlistentry>
        </variablelist></para>
      </listitem>
     </varlistentry>

     <varlistentry>
<!--
      <term>Header extension area length</term>
-->
      <term>ヘッダ拡張領域長</term>
      <listitem>
       <para>
<!--
32-bit integer, length in bytes of remainder of header, not including self.
Currently, this is zero, and the first tuple follows
immediately.  Future changes to the format might allow additional data
to be present in the header.  A reader should silently skip over any header
extension data it does not know what to do with.
-->
自分自身を除いた、ヘッダの残り部分のバイト長を示す32ビットの整数です。
現在、これは0となっており、すぐ後に最初のタプルが続きます。
今後、ヘッダ内に追加データを格納するような形式の変更があるかもしれません。
読み込み側では、ヘッダ拡張データの扱いがわからない場合、そのデータをスキップしなければなりません。
       </para>
      </listitem>
     </varlistentry>
    </variablelist>
    </para>

    <para>
<!--
The header extension area is envisioned to contain a sequence of
self-identifying chunks.  The flags field is not intended to tell readers
what is in the extension area.  Specific design of header extension contents
is left for a later release.
-->
ヘッダ拡張領域は、それ自身で認識することができる塊の並びを保持するために用意されています。
フラグフィールドは読み込み先に拡張領域の内容を知らせるものではありません。
ヘッダ拡張内容の個々の設計は今後のリリースのために残してあります。
    </para>

    <para>
<!--
     This design allows for both backwards-compatible header additions (add
     header extension chunks, or set low-order flag bits) and
     non-backwards-compatible changes (set high-order flag bits to signal such
     changes, and add supporting data to the extension area if needed).
-->
この設計によって、後方互換性を維持するヘッダの追加（ヘッダ拡張チャンクの追加や下位フラグビットの設定）と後方互換性のない変更（変更を通知するための高位フラグビットの設定や必要に応じた拡張領域へのサポート情報追加）の両方に対応できます。
    </para>
   </refsect3>

   <refsect3>
<!--
    <title>Tuples</title>
-->
    <title>タプル</title>
    <para>
<!--
Each tuple begins with a 16-bit integer count of the number of fields in the
tuple.  (Presently, all tuples in a table will have the same count, but that
might not always be true.)  Then, repeated for each field in the tuple, there
is a 32-bit length word followed by that many bytes of field data.  (The
length word does not include itself, and can be zero.)  As a special case,
-1 indicates a NULL field value.  No value bytes follow in the NULL case.
-->
全てのタプルはタプル内のフィールド数を表す16ビットの整数から始まります（現時点では、テーブル内の全てのタプルは同一のフィールド数を持つことになっていますが、今後、これは変更される可能性があります）。
その後に、タプル中のそれぞれのフィールドが続きます。これらのフィールドには、先頭にフィールドデータが何バイトあるかを表す32ビット長のワードが付けられています。
（このワードが表す長さには自分自身は含まれません。したがって、0になることもあります。）
特殊な値としてNULLフィールドを表す-1が用意されています。
このNULLが指定された場合、値用のバイトはありません。
    </para>

    <para>
<!--
There is no alignment padding or any other extra data between fields.
-->
フィールド間には整列用のパッドやその他の余計なデータはありません。
    </para>

    <para>
<!--
Presently, all data values in a binary-format file are
assumed to be in binary format (format code one).  It is anticipated that a
future extension might add a header field that allows per-column format codes
to be specified.
-->
現在、バイナリ形式のファイル内の全てのデータ値は、バイナリ形式（形式コード1）であると想定されています。
将来の拡張によって、列単位に形式コードを指定するヘッダフィールドが追加される可能性があります。
    </para>

    <para>
<!--
To determine the appropriate binary format for the actual tuple data you
should consult the <productname>PostgreSQL</productname> source, in
particular the <function>*send</function> and <function>*recv</function> functions for
each column's data type (typically these functions are found in the
<filename>src/backend/utils/adt/</filename> directory of the source
distribution).
-->
実際のタプルデータとして適切なバイナリ形式を決定するためには、<productname>PostgreSQL</productname>のソース、特に各列のデータ型用の<function>*send</function> 関数と<function>*recv</function>関数（通常はソースの配布物内の<filename>src/backend/utils/adt</filename>ディレクトリにあります）を調べなければなりません。
    </para>

    <para>
<!--
If OIDs are included in the file, the OID field immediately follows the
field-count word.  It is a normal field except that it's not included in the
field-count.  Note that oid system columns are not supported in current
versions of <productname>PostgreSQL</productname>.
-->
このファイルにOIDが含まれる場合、OIDフィールドがフィールド数ワードの直後に続きます。
これは、フィールド数に含まれない点を除いて、通常のフィールドです。
OIDシステム列は<productname>PostgreSQL</productname>の現在のバージョンではサポートされていないことに注意してください。
    </para>
   </refsect3>

   <refsect3>
<!--
    <title>File Trailer</title>
-->
    <title>ファイルトレーラ</title>

    <para>
<!--
     The file trailer consists of a 16-bit integer word containing -1.  This
     is easily distinguished from a tuple's field-count word.
-->
ファイルトレーラは、16ビットの整数ワードで構成され、-1が入っています。
タプルのフィールド数ワードとは、容易に区別できます。
    </para>

    <para>
<!--
     A reader should report an error if a field-count word is neither -1
     nor the expected number of columns.  This provides an extra
     check against somehow getting out of sync with the data.
-->
読み込み側は、フィールドカウントワードが-1でも、想定した列数でもなかった場合はエラーを報告しなければなりません。
これにより、何らかの理由でデータと一致しなかったことを判定する特別な検査を行うことが可能になります。
    </para>
   </refsect3>
  </refsect2>
 </refsect1>

 <refsect1>
<!--
  <title>Examples</title>
-->
  <title>例</title>

  <para>
<!--
   The following example copies a table to the client
   using the vertical bar (<literal>|</literal>) as the field delimiter:
-->
次の例では、フィールド区切り文字として縦棒（<literal>|</literal>）を使用してテーブルをクライアントにコピーします。
<programlisting>
COPY country TO STDOUT (DELIMITER '|');
</programlisting>
  </para>

  <para>
<!--
   To copy data from a file into the <literal>country</literal> table:
-->
ファイルから<literal>country</literal>テーブルにデータをコピーします。
<programlisting>
COPY country FROM '/usr1/proj/bray/sql/country_data';
</programlisting>
  </para>

  <para>
<!--
   To copy into a file just the countries whose names start with 'A':
-->
名前が'A'から始まる国のみをファイルにコピーします。
<programlisting>
COPY (SELECT * FROM country WHERE country_name LIKE 'A%') TO '/usr1/proj/bray/sql/a_list_countries.copy';
</programlisting>
  </para>

  <para>
<!--
   To copy into a compressed file, you can pipe the output through an external
   compression program:
-->
圧縮したファイルにコピーするためには、以下のように出力を外部の圧縮プログラムにパイプで渡すことができます。
<programlisting>
COPY country TO PROGRAM 'gzip > /usr1/proj/bray/sql/country_data.gz';
</programlisting>
  </para>

  <para>
<!--
   Here is a sample of data suitable for copying into a table from
   <literal>STDIN</literal>:
-->
これは<literal>STDIN</literal>からテーブルにコピーするのに適したデータの例です。
<programlisting>
AF      AFGHANISTAN
AL      ALBANIA
DZ      ALGERIA
ZM      ZAMBIA
ZW      ZIMBABWE
</programlisting>
<!--
   Note that the white space on each line is actually a tab character.
-->
各行の空白文字は実際にはタブ文字であることに注意してください。
  </para>

  <para>
<!--
   The following is the same data, output in binary format.
   The data is shown after filtering through the
   Unix utility <command>od -c</command>. The table has three columns;
   the first has type <type>char(2)</type>, the second has type <type>text</type>,
   and the third has type <type>integer</type>. All the rows have a null value
   in the third column.
-->
以下は同一のデータをバイナリ形式で出力したものです。
データをUnixユーティリティ<command>od -c</command>を使ってフィルタしたものを示します。
テーブルには3列あり、最初のデータ型は<type>char(2)</type>、2番目は<type>text</type>、3番目は<type>integer</type>です。
全ての行の3列目はNULL値です。
<programlisting>
0000000   P   G   C   O   P   Y  \n 377  \r  \n  \0  \0  \0  \0  \0  \0
0000020  \0  \0  \0  \0 003  \0  \0  \0 002   A   F  \0  \0  \0 013   A
0000040   F   G   H   A   N   I   S   T   A   N 377 377 377 377  \0 003
0000060  \0  \0  \0 002   A   L  \0  \0  \0 007   A   L   B   A   N   I
0000100   A 377 377 377 377  \0 003  \0  \0  \0 002   D   Z  \0  \0  \0
0000120 007   A   L   G   E   R   I   A 377 377 377 377  \0 003  \0  \0
0000140  \0 002   Z   M  \0  \0  \0 006   Z   A   M   B   I   A 377 377
0000160 377 377  \0 003  \0  \0  \0 002   Z   W  \0  \0  \0  \b   Z   I
0000200   M   B   A   B   W   E 377 377 377 377 377 377
</programlisting></para>
 </refsect1>

 <refsect1>
<!--
  <title>Compatibility</title>
-->
  <title>互換性</title>

  <para>
<!--
   There is no <command>COPY</command> statement in the SQL standard.
-->
標準SQLには<command>COPY</command>文はありません。
  </para>

  <para>
<!--
   The following syntax was used before <productname>PostgreSQL</productname>
   version 9.0 and is still supported:
-->
以下の構文は、<productname>PostgreSQL</productname>バージョン9.0より前に使用されていたもので、まだサポートされています。

<synopsis>
COPY <replaceable class="parameter">table_name</replaceable> [ ( <replaceable class="parameter">column_name</replaceable> [, ...] ) ]
    FROM { '<replaceable class="parameter">filename</replaceable>' | STDIN }
    [ [ WITH ]
          [ BINARY ]
          [ DELIMITER [ AS ] '<replaceable class="parameter">delimiter_character</replaceable>' ]
          [ NULL [ AS ] '<replaceable class="parameter">null_string</replaceable>' ]
          [ CSV [ HEADER ]
                [ QUOTE [ AS ] '<replaceable class="parameter">quote_character</replaceable>' ]
                [ ESCAPE [ AS ] '<replaceable class="parameter">escape_character</replaceable>' ]
                [ FORCE NOT NULL <replaceable class="parameter">column_name</replaceable> [, ...] ] ] ]

COPY { <replaceable class="parameter">table_name</replaceable> [ ( <replaceable class="parameter">column_name</replaceable> [, ...] ) ] | ( <replaceable class="parameter">query</replaceable> ) }
    TO { '<replaceable class="parameter">filename</replaceable>' | STDOUT }
    [ [ WITH ]
          [ BINARY ]
          [ DELIMITER [ AS ] '<replaceable class="parameter">delimiter_character</replaceable>' ]
          [ NULL [ AS ] '<replaceable class="parameter">null_string</replaceable>' ]
          [ CSV [ HEADER ]
                [ QUOTE [ AS ] '<replaceable class="parameter">quote_character</replaceable>' ]
                [ ESCAPE [ AS ] '<replaceable class="parameter">escape_character</replaceable>' ]
                [ FORCE QUOTE { <replaceable class="parameter">column_name</replaceable> [, ...] | * } ] ] ]
</synopsis>

<!--
   Note that in this syntax, <literal>BINARY</literal> and <literal>CSV</literal> are
   treated as independent keywords, not as arguments of a <literal>FORMAT</literal>
   option.
-->
この構文では、<literal>BINARY</literal>と<literal>CSV</literal>が<literal>FORMAT</literal>オプションの引数ではなく、独立したキーワードとして扱われることに注意してください。
  </para>

  <para>
<!--
   The following syntax was used before <productname>PostgreSQL</productname>
   version 7.3 and is still supported:
-->
以下の構文は、<productname>PostgreSQL</productname>バージョン7.3より前に使用されていたもので、まだサポートされています。

<synopsis>
COPY [ BINARY ] <replaceable class="parameter">table_name</replaceable>
    FROM { '<replaceable class="parameter">filename</replaceable>' | STDIN }
    [ [USING] DELIMITERS '<replaceable class="parameter">delimiter_character</replaceable>' ]
    [ WITH NULL AS '<replaceable class="parameter">null_string</replaceable>' ]

COPY [ BINARY ] <replaceable class="parameter">table_name</replaceable>
    TO { '<replaceable class="parameter">filename</replaceable>' | STDOUT }
    [ [USING] DELIMITERS '<replaceable class="parameter">delimiter_character</replaceable>' ]
    [ WITH NULL AS '<replaceable class="parameter">null_string</replaceable>' ]
</synopsis></para>
 </refsect1>

 <refsect1>
<!--
  <title>See Also</title>
-->
  <title>関連項目</title>

  <simplelist type="inline">
   <member><xref linkend="copy-progress-reporting"/></member>
  </simplelist>
 </refsect1>
</refentry><|MERGE_RESOLUTION|>--- conflicted
+++ resolved
@@ -302,14 +302,12 @@
       <literal>csv</literal> (Comma Separated Values),
       or <literal>binary</literal>.
       The default is <literal>text</literal>.
-<<<<<<< HEAD
--->
-読み取りまたは書き込みに使用するデータ形式を選択します。
+      See <xref linkend="sql-copy-file-formats"/> below for details.
+-->
+《マッチ度[63.241107]》読み取りまたは書き込みに使用するデータ形式を選択します。
 <literal>text</literal>、<literal>csv</literal>（カンマ区切り値）、または<literal>binary</literal>です。
 デフォルトは<literal>text</literal>です。
-=======
-      See <xref linkend="sql-copy-file-formats"/> below for details.
->>>>>>> 3d6a8289
+《機械翻訳》«Selects the data format to be read or written: <literal>text</literal>, <literal>csv</literal> (Comma Separated Values), or <literal>binary</literal>. The default is <literal>text</literal>. See <xref linkend="sql-copy-file-formats"/> below for details.»
      </para>
     </listitem>
    </varlistentry>
@@ -329,11 +327,12 @@
       a partitioned table or foreign table.
       This option is only allowed in <command>COPY FROM</command>.
 -->
-あたかも<command>VACUUM FREEZE</command>コマンドを実行した後のように、行を凍結した状態のデータコピー処理を要求します。
+《マッチ度[88.636364]》あたかも<command>VACUUM FREEZE</command>コマンドを実行した後のように、行を凍結した状態のデータコピー処理を要求します。
 これは、初期データロード処理用の性能オプションとしての利用を意図しています。
 ロード元のテーブルが現在の副トランザクションで作成または切り詰めされ、開いているカーソルは存在せず、またこのトランザクションで保持される古めのスナップショットが存在しない場合のみ、行は凍結されます。
 今のところ、パーティションテーブルでは<command>COPY FREEZE</command>を実行できません。
 このオプションは<command>COPY FROM</command>でのみ使用できます。
+《機械翻訳》«Requests copying the data with rows already frozen, just as they would be after running the <command>VACUUM FREEZE</command> command. This is intended as a performance option for initial data loading. Rows will be frozen only if the table being loaded has been created or truncated in the current subtransaction, there are no cursors open and there are no older snapshots held by this transaction. It is currently not possible to perform a <command>COPY FREEZE</command> on a partitioned table or foreign table. This option is only allowed in <command>COPY FROM</command>.»
      </para>
      <para>
 <!--
@@ -576,13 +575,12 @@
       <literal>verbose</literal>, a <literal>NOTICE</literal> message
       containing the line of the input file and the column name whose input
       conversion has failed is emitted for each discarded row.
-<<<<<<< HEAD
--->
-少なくとも1行が破棄された場合、<command>COPY FROM</command>の最後に、無視された行数を含む<literal>NOTICE</literal>メッセージが出力されます。
-<literal>LOG_VERBOSITY</literal>オプションが<literal>verbose</literal>に設定されている場合、破棄された各行に対して、入力ファイルの行と入力変換に失敗した列名を含む<literal>NOTICE</literal>メッセージが出力されます。
-=======
       When it is set to <literal>silent</literal>, no message is emitted
       regarding ignored rows.
+-->
+《マッチ度[74.497992]》少なくとも1行が破棄された場合、<command>COPY FROM</command>の最後に、無視された行数を含む<literal>NOTICE</literal>メッセージが出力されます。
+<literal>LOG_VERBOSITY</literal>オプションが<literal>verbose</literal>に設定されている場合、破棄された各行に対して、入力ファイルの行と入力変換に失敗した列名を含む<literal>NOTICE</literal>メッセージが出力されます。
+《機械翻訳》«A <literal>NOTICE</literal> message containing the ignored row count is emitted at the end of the <command>COPY FROM</command> if at least one row was discarded. When <literal>LOG_VERBOSITY</literal> option is set to <literal>verbose</literal>, a <literal>NOTICE</literal> message containing the line of the input file and the column name whose input conversion has failed is emitted for each discarded row. When it is set to <literal>silent</literal>, no message is emitted regarding ignored rows.»
      </para>
     </listitem>
    </varlistentry>
@@ -591,6 +589,7 @@
     <term><literal>REJECT_LIMIT</literal></term>
     <listitem>
      <para>
+<!--
       Specifies the maximum number of errors tolerated while converting a
       column's input value to its data type, when <literal>ON_ERROR</literal> is
       set to <literal>ignore</literal>.
@@ -601,7 +600,8 @@
       If not specified, <literal>ON_ERROR</literal>=<literal>ignore</literal>
       allows an unlimited number of errors, meaning <command>COPY</command> will
       skip all erroneous data.
->>>>>>> 3d6a8289
+-->
+《機械翻訳》«Specifies the maximum number of errors tolerated while converting a column's input value to its data type, when <literal>ON_ERROR</literal> is set to <literal>ignore</literal>. If the input causes more errors than the specified value, the <command>COPY</command> command fails, even with <literal>ON_ERROR</literal> set to <literal>ignore</literal>. This clause must be used with <literal>ON_ERROR</literal>=<literal>ignore</literal> and <replaceable class="parameter">maxerror</replaceable> must be positive <type>bigint</type>. If not specified, <literal>ON_ERROR</literal>=<literal>ignore</literal> allows an unlimited number of errors, meaning <command>COPY</command> will skip all erroneous data.»
      </para>
     </listitem>
    </varlistentry>
@@ -627,24 +627,18 @@
     <term><literal>LOG_VERBOSITY</literal></term>
     <listitem>
      <para>
-<<<<<<< HEAD
-<!--
-      Specify the amount of messages emitted by a <command>COPY</command>
-      command: <literal>default</literal> or <literal>verbose</literal>. If
-      <literal>verbose</literal> is specified, additional messages are emitted
-      during processing.
--->
-<command>COPY</command>コマンドが出力するメッセージの量を指定します。
-<literal>default</literal>または<literal>verbose</literal>です。
-<literal>verbose</literal>が指定された場合、処理中に追加のメッセージが出力されます。
-=======
+<!--
       Specifies the amount of messages emitted by a <command>COPY</command>
       command: <literal>default</literal>, <literal>verbose</literal>, or
       <literal>silent</literal>.
       If <literal>verbose</literal> is specified, additional messages are
       emitted during processing.
       <literal>silent</literal> suppresses both verbose and default messages.
->>>>>>> 3d6a8289
+-->
+《マッチ度[61.631420]》<command>COPY</command>コマンドが出力するメッセージの量を指定します。
+<literal>default</literal>または<literal>verbose</literal>です。
+<literal>verbose</literal>が指定された場合、処理中に追加のメッセージが出力されます。
+《機械翻訳》«Specifies the amount of messages emitted by a <command>COPY</command> command: <literal>default</literal>, <literal>verbose</literal>, or <literal>silent</literal>. If <literal>verbose</literal> is specified, additional messages are emitted during processing. <literal>silent</literal> suppresses both verbose and default messages.»
      </para>
      <para>
 <!--
@@ -740,23 +734,7 @@
   <title>注釈</title>
 
    <para>
-<<<<<<< HEAD
-<!--
-    <command>COPY TO</command> can be used only with plain
-    tables, not views, and does not copy rows from child tables
-    or child partitions.  For example, <literal>COPY <replaceable
-    class="parameter">table</replaceable> TO</literal> copies
-    the same rows as <literal>SELECT * FROM ONLY <replaceable
-    class="parameter">table</replaceable></literal>.
-    The syntax <literal>COPY (SELECT * FROM <replaceable
-    class="parameter">table</replaceable>) TO ...</literal> can be used to
-    dump all of the rows in an inheritance hierarchy, partitioned table,
-    or view.
--->
-<command>COPY TO</command>は通常のテーブルに対してのみ使用できます。ビューに対して使用することはできません。そして子テーブルもしくは子パーティションから行をコピーしません。
-例えば、<literal>COPY <replaceable class="parameter">table</replaceable> TO</literal>は<literal>SELECT * FROM ONLY <replaceable class="parameter">table</replaceable></literal>と同じ行をコピーします。
-継承階層やパーティションテーブル、ビューの行をすべてダンプするために、<literal>COPY (SELECT * FROM <replaceable class="parameter">table</replaceable>) TO ...</literal>構文が使えます。
-=======
+<!--
     <command>COPY TO</command> can be used with plain
     tables and populated materialized views.
     For example,
@@ -767,7 +745,8 @@
     such as partitioned tables, inheritance child tables, or views.
     To copy all rows from such relations, use <literal>COPY (SELECT * FROM
     <replaceable class="parameter">table</replaceable>) TO</literal>.
->>>>>>> 3d6a8289
+-->
+《機械翻訳》«<command>COPY TO</command> can be used with plain tables and populated materialized views. For example, <literal>COPY <replaceable class="parameter">table</replaceable> TO</literal> copies the same rows as <literal>SELECT * FROM ONLY <replaceable class="parameter">table</replaceable></literal>. However it doesn't directly support other relation types, such as partitioned tables, inheritance child tables, or views. To copy all rows from such relations, use <literal>COPY (SELECT * FROM <replaceable class="parameter">table</replaceable>) TO</literal>.»
    </para>
 
    <para>
@@ -948,22 +927,14 @@
 
  </refsect1>
 
-<<<<<<< HEAD
- <refsect1>
-<!--
-=======
  <refsect1 id="sql-copy-file-formats" xreflabel="File Formats">
->>>>>>> 3d6a8289
+<!--
   <title>File Formats</title>
 -->
   <title>ファイルの形式</title>
 
-<<<<<<< HEAD
-  <refsect2>
-<!--
-=======
   <refsect2 id="sql-copy-text-format" xreflabel="Text Format">
->>>>>>> 3d6a8289
+<!--
    <title>Text Format</title>
 -->
    <title>テキスト形式</title>
@@ -988,18 +959,7 @@
    </para>
 
    <para>
-<<<<<<< HEAD
-<!--
-    End of data can be represented by a single line containing just
-    backslash-period (<literal>\.</literal>).  An end-of-data marker is
-    not necessary when reading from a file, since the end of file
-    serves perfectly well; it is needed only when copying data to or from
-    client applications using pre-3.0 client protocol.
--->
-データの終了は、バックスラッシュとピリオド（<literal>\.</literal>）のみから構成される1行で表されます。
-ファイルの終了により同じ動作になるので、ファイルからの読み込みの場合はデータ終了マークは不要です。
-しかし、3.0以前のクライアントプロトコルを使用したクライアントアプリケーションとデータのコピーを行う場合だけは、読み込み、書き込みを問わず、終了マークが必要です。
-=======
+<!--
     End of data can be represented by a line containing just
     backslash-period (<literal>\.</literal>).  An end-of-data marker is
     not necessary when reading from a file, since the end of file
@@ -1010,7 +970,8 @@
     in-line <command>COPY</command> data in an SQL script).  In that
     context the rule is needed to be able to end the operation before the
     end of the script.
->>>>>>> 3d6a8289
+-->
+《機械翻訳》«End of data can be represented by a line containing just backslash-period (<literal>\.</literal>). An end-of-data marker is not necessary when reading from a file, since the end of file serves perfectly well; in that context this provision exists only for backward compatibility. However, <application>psql</application> uses <literal>\.</literal> to terminate a <literal>COPY FROM STDIN</literal> operation (that is, reading in-line <command>COPY</command> data in an SQL script). In that context the rule is needed to be able to end the operation before the end of the script.»
    </para>
 
    <para>
@@ -1202,29 +1163,21 @@
    </para>
   </refsect2>
 
-<<<<<<< HEAD
-  <refsect2>
-<!--
-=======
   <refsect2 id="sql-copy-csv-format" xreflabel="CSV Format">
->>>>>>> 3d6a8289
+<!--
    <title>CSV Format</title>
 -->
    <title>CSV形式</title>
 
    <para>
-<<<<<<< HEAD
-<!--
-    This format option is used for importing and exporting the Comma
-=======
+<!--
     This format option is used for importing and exporting the Comma-
->>>>>>> 3d6a8289
     Separated Value (<literal>CSV</literal>) file format used by many other
     programs, such as spreadsheets. Instead of the escaping rules used by
     <productname>PostgreSQL</productname>'s standard text format, it
     produces and recognizes the common <literal>CSV</literal> escaping mechanism.
 -->
-この形式オプションは、スプレッドシートなど他の多くのプログラムで使用されるカンマ区切り値（<literal>CSV</literal>）ファイル形式をインポート、エクスポートするために使用されます。
+《マッチ度[94.285714]》この形式オプションは、スプレッドシートなど他の多くのプログラムで使用されるカンマ区切り値（<literal>CSV</literal>）ファイル形式をインポート、エクスポートするために使用されます。
 <productname>PostgreSQL</productname>の標準テキスト形式で使用されるエスケープ規則の代わりに、一般的な<literal>CSV</literal>のエスケープ機構を生成、認識します。
    </para>
 
@@ -1274,21 +1227,6 @@
    <para>
 <!--
     Because backslash is not a special character in the <literal>CSV</literal>
-<<<<<<< HEAD
-    format, <literal>\.</literal>, the end-of-data marker, could also appear
-    as a data value.  To avoid any misinterpretation, a <literal>\.</literal>
-    data value appearing as a lone entry on a line is automatically
-    quoted on output, and on input, if quoted, is not interpreted as the
-    end-of-data marker.  If you are loading a file created by another
-    application that has a single unquoted column and might have a
-    value of <literal>\.</literal>, you might need to quote that value in the
-    input file.
--->
-<literal>CSV</literal>形式ではバックスラッシュは特別な文字ではありませんので、データ終端記号<literal>\.</literal>がデータ値として現れることがあります。
-誤った解釈を防ぐために、行内の唯一の項目として<literal>\.</literal>というデータ値が現れる場合、出力に自動的に引用符が付けられます。
-また、入力では引用符で括られた場合データ終端記号として解釈されません。
-他のアプリケーションで作成されたファイルをロードしようとする場合、引用符で括られない列が1つあるだけで、それが<literal>\.</literal>という値を持つ可能性があるなら、入力ファイル内のこうした値を引用符で括る必要があります。
-=======
     format, the end-of-data marker used in text mode (<literal>\.</literal>)
     is not normally treated as special when reading <literal>CSV</literal>
     data.  An exception is that <application>psql</application> will terminate
@@ -1296,25 +1234,26 @@
     in-line <command>COPY</command> data in an SQL script) at a line containing
     only <literal>\.</literal>, whether it is text or <literal>CSV</literal>
     mode.
->>>>>>> 3d6a8289
+-->
+《機械翻訳》«Because backslash is not a special character in the <literal>CSV</literal> format, the end-of-data marker used in text mode (<literal>\.</literal>) is not normally treated as special when reading <literal>CSV</literal> data. An exception is that <application>psql</application> will terminate a <literal>COPY FROM STDIN</literal> operation (that is, reading in-line <command>COPY</command> data in an SQL script) at a line containing only <literal>\.</literal>, whether it is text or <literal>CSV</literal> mode.»
    </para>
 
    <note>
     <para>
-<<<<<<< HEAD
-<!--
-=======
+<!--
      <productname>PostgreSQL</productname> versions before v18 always
      recognized unquoted <literal>\.</literal> as an end-of-data marker,
      even when reading from a separate file.  For compatibility with older
      versions, <command>COPY TO</command> will quote <literal>\.</literal>
      when it's alone on a line, even though this is no longer necessary.
+-->
+《機械翻訳》«<productname>PostgreSQL</productname> versions before v18 always recognized unquoted <literal>\.</literal> as an end-of-data marker, even when reading from a separate file. For compatibility with older versions, <command>COPY TO</command> will quote <literal>\.</literal> when it's alone on a line, even though this is no longer necessary.»
     </para>
    </note>
 
    <note>
     <para>
->>>>>>> 3d6a8289
+<!--
      In <literal>CSV</literal> format, all characters are significant. A quoted value
      surrounded by white space, or any characters other than
      <literal>DELIMITER</literal>, will include those characters. This can cause
@@ -1360,12 +1299,8 @@
 
   </refsect2>
 
-<<<<<<< HEAD
-  <refsect2>
-<!--
-=======
   <refsect2 id="sql-copy-binary-format" xreflabel="Binary Format">
->>>>>>> 3d6a8289
+<!--
    <title>Binary Format</title>
 -->
    <title>バイナリ形式</title>

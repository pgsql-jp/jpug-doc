Locking tuples
--------------

Locking tuples is not as easy as locking tables or other database objects.
The problem is that transactions might want to lock large numbers of tuples at
any one time, so it's not possible to keep the locks objects in shared memory.
To work around this limitation, we use a two-level mechanism.  The first level
is implemented by storing locking information in the tuple header: a tuple is
marked as locked by setting the current transaction's XID as its XMAX, and
setting additional infomask bits to distinguish this case from the more normal
case of having deleted the tuple.  When multiple transactions concurrently
lock a tuple, a MultiXact is used; see below.  This mechanism can accommodate
arbitrarily large numbers of tuples being locked simultaneously.

When it is necessary to wait for a tuple-level lock to be released, the basic
delay is provided by XactLockTableWait or MultiXactIdWait on the contents of
the tuple's XMAX.  However, that mechanism will release all waiters
concurrently, so there would be a race condition as to which waiter gets the
tuple, potentially leading to indefinite starvation of some waiters.  The
possibility of share-locking makes the problem much worse --- a steady stream
of share-lockers can easily block an exclusive locker forever.  To provide
more reliable semantics about who gets a tuple-level lock first, we use the
standard lock manager, which implements the second level mentioned above.  The
protocol for waiting for a tuple-level lock is really

     LockTuple()
     XactLockTableWait()
     mark tuple as locked by me
     UnlockTuple()

When there are multiple waiters, arbitration of who is to get the lock next
is provided by LockTuple().  However, at most one tuple-level lock will
be held or awaited per backend at any time, so we don't risk overflow
of the lock table.  Note that incoming share-lockers are required to
do LockTuple as well, if there is any conflict, to ensure that they don't
starve out waiting exclusive-lockers.  However, if there is not any active
conflict for a tuple, we don't incur any extra overhead.

We make an exception to the above rule for those lockers that already hold
some lock on a tuple and attempt to acquire a stronger one on it.  In that
case, we skip the LockTuple() call even when there are conflicts, provided
that the target tuple is being locked, updated or deleted by multiple sessions
concurrently.  Failing to skip the lock would risk a deadlock, e.g., between a
session that was first to record its weaker lock in the tuple header and would
be waiting on the LockTuple() call to upgrade to the stronger lock level, and
another session that has already done LockTuple() and is waiting for the first
session transaction to release its tuple header-level lock.

We provide four levels of tuple locking strength: SELECT FOR UPDATE obtains an
exclusive lock which prevents any kind of modification of the tuple. This is
the lock level that is implicitly taken by DELETE operations, and also by
UPDATE operations if they modify any of the tuple's key fields. SELECT FOR NO
KEY UPDATE likewise obtains an exclusive lock, but only prevents tuple removal
and modifications which might alter the tuple's key. This is the lock that is
implicitly taken by UPDATE operations which leave all key fields unchanged.
SELECT FOR SHARE obtains a shared lock which prevents any kind of tuple
modification. Finally, SELECT FOR KEY SHARE obtains a shared lock which only
prevents tuple removal and modifications of key fields. This lock level is
just strong enough to implement RI checks, i.e. it ensures that tuples do not
go away from under a check, without blocking transactions that want to update
the tuple without changing its key.

The conflict table is:

                  UPDATE       NO KEY UPDATE    SHARE        KEY SHARE
UPDATE           conflict        conflict      conflict      conflict
NO KEY UPDATE    conflict        conflict      conflict
SHARE            conflict        conflict
KEY SHARE        conflict

When there is a single locker in a tuple, we can just store the locking info
in the tuple itself.  We do this by storing the locker's Xid in XMAX, and
setting infomask bits specifying the locking strength.  See "Infomask Bits"
below for details on the bit patterns we use.

MultiXacts
----------

A tuple header provides very limited space for storing information about tuple
locking and updates: there is room only for a single Xid and a small number of
infomask bits.  Whenever we need to store more than one lock, we replace the
first locker's Xid with a new MultiXactId.  Each MultiXact provides extended
locking data; it comprises an array of Xids plus some flags bits for each one.
The flags are currently used to store the locking strength of each member
transaction.  (The flags also distinguish a pure locker from an updater.)

In earlier PostgreSQL releases, a MultiXact always meant that the tuple was
locked in shared mode by multiple transactions.  This is no longer the case; a
MultiXact may contain an update or delete Xid.  (Keep in mind that tuple locks
in a transaction do not conflict with other tuple locks in the same
transaction, so it's possible to have otherwise conflicting locks in a
MultiXact if they belong to the same transaction).

Note that each lock is attributed to the subtransaction that acquires it.
This means that a subtransaction that aborts is seen as though it releases the
locks it acquired; concurrent transactions can then proceed without having to
wait for the main transaction to finish.  It also means that a subtransaction
can upgrade to a stronger lock level than an earlier transaction had, and if
the subxact aborts, the earlier, weaker lock is kept.

The possibility of having an update within a MultiXact means that they must
persist across crashes and restarts: a future reader of the tuple needs to
figure out whether the update committed or aborted.  So we have a requirement
that pg_multixact needs to retain pages of its data until we're certain that
the MultiXacts in them are no longer of interest.

VACUUM is in charge of removing old MultiXacts at the time of tuple freezing.
The lower bound used by vacuum (that is, the value below which all multixacts
are removed) is stored as pg_class.relminmxid for each table; the minimum of
all such values is stored in pg_database.datminmxid.  The minimum across
all databases, in turn, is recorded in checkpoint records, and CHECKPOINT
removes pg_multixact/ segments older than that value once the checkpoint
record has been flushed.

Infomask Bits
-------------

The following infomask bits are applicable:

- HEAP_XMAX_INVALID
  Any tuple with this bit set does not have a valid value stored in XMAX.

- HEAP_XMAX_IS_MULTI
  This bit is set if the tuple's Xmax is a MultiXactId (as opposed to a
  regular TransactionId).

- HEAP_XMAX_LOCK_ONLY
  This bit is set when the XMAX is a locker only; that is, if it's a
  multixact, it does not contain an update among its members.  It's set when
  the XMAX is a plain Xid that locked the tuple, as well.

- HEAP_XMAX_KEYSHR_LOCK
- HEAP_XMAX_SHR_LOCK
- HEAP_XMAX_EXCL_LOCK
  These bits indicate the strength of the lock acquired; they are useful when
  the XMAX is not a MultiXactId.  If it's a multi, the info is to be found in
  the member flags.  If HEAP_XMAX_IS_MULTI is not set and HEAP_XMAX_LOCK_ONLY
  is set, then one of these *must* be set as well.

  Note that HEAP_XMAX_EXCL_LOCK does not distinguish FOR NO KEY UPDATE from
  FOR UPDATE; this is implemented by the HEAP_KEYS_UPDATED bit.

- HEAP_KEYS_UPDATED
  This bit lives in t_infomask2.  If set, indicates that the operation(s) done
  by the XMAX compromise the tuple key, such as a SELECT FOR UPDATE, an UPDATE
  that modifies the columns of the key, or a DELETE.  It's set regardless of
  whether the XMAX is a TransactionId or a MultiXactId.

We currently never set the HEAP_XMAX_COMMITTED when the HEAP_XMAX_IS_MULTI bit
is set.

Locking to write inplace-updated tables
---------------------------------------

If IsInplaceUpdateRelation() returns true for a table, the table is a system
catalog that receives systable_inplace_update_begin() calls.  Preparing a
heap_update() of these tables follows additional locking rules, to ensure we
don't lose the effects of an inplace update.  In particular, consider a moment
when a backend has fetched the old tuple to modify, not yet having called
heap_update().  Another backend's inplace update starting then can't conclude
until the heap_update() places its new tuple in a buffer.  We enforce that
using locktags as follows.  While DDL code is the main audience, the executor
follows these rules to make e.g. "MERGE INTO pg_class" safer.  Locking rules
are per-catalog:

  pg_class systable_inplace_update_begin() callers: before the call, acquire a
  lock on the relation in mode ShareUpdateExclusiveLock or stricter.  If the
  update targets a row of RELKIND_INDEX (but not RELKIND_PARTITIONED_INDEX),
  that lock must be on the table.  Locking the index rel is not necessary.
  (This allows VACUUM to overwrite per-index pg_class while holding a lock on
  the table alone.) systable_inplace_update_begin() acquires and releases
  LOCKTAG_TUPLE in InplaceUpdateTupleLock, an alias for ExclusiveLock, on each
  tuple it overwrites.

  pg_class heap_update() callers: before copying the tuple to modify, take a
  lock on the tuple, a ShareUpdateExclusiveLock on the relation, or a
  ShareRowExclusiveLock or stricter on the relation.

  SearchSysCacheLocked1() is one convenient way to acquire the tuple lock.
  Most heap_update() callers already hold a suitable lock on the relation for
  other reasons and can skip the tuple lock.  If you do acquire the tuple
  lock, release it immediately after the update.


  pg_database: before copying the tuple to modify, all updaters of pg_database
  rows acquire LOCKTAG_TUPLE.  (Few updaters acquire LOCKTAG_OBJECT on the
  database OID, so it wasn't worth extending that as a second option.)

Ideally, DDL might want to perform permissions checks before LockTuple(), as
we do with RangeVarGetRelidExtended() callbacks.  We typically don't bother.
LOCKTAG_TUPLE acquirers release it after each row, so the potential
inconvenience is lower.

Reading inplace-updated columns
-------------------------------

Inplace updates create an exception to the rule that tuple data won't change
under a reader holding a pin.  A reader of a heap_fetch() result tuple may
witness a torn read.  Current inplace-updated fields are aligned and are no
wider than four bytes, and current readers don't need consistency across
<<<<<<< HEAD
fields.  Hence, they get by with just fetching each field once.  XXX such a
caller may also read a value that has not reached WAL; see
systable_inplace_update_finish().
=======
fields.  Hence, they get by with just fetching each field once.
>>>>>>> 3d6a8289
<|MERGE_RESOLUTION|>--- conflicted
+++ resolved
@@ -198,10 +198,4 @@
 under a reader holding a pin.  A reader of a heap_fetch() result tuple may
 witness a torn read.  Current inplace-updated fields are aligned and are no
 wider than four bytes, and current readers don't need consistency across
-<<<<<<< HEAD
-fields.  Hence, they get by with just fetching each field once.  XXX such a
-caller may also read a value that has not reached WAL; see
-systable_inplace_update_finish().
-=======
-fields.  Hence, they get by with just fetching each field once.
->>>>>>> 3d6a8289
+fields.  Hence, they get by with just fetching each field once.
<!-- doc/src/sgml/extend.sgml -->

 <chapter id="extend">
<!--
  <title>Extending <acronym>SQL</acronym></title>
-->
  <title><acronym>SQL</acronym>の拡張</title>

  <indexterm zone="extend">
<!--
   <primary>extending SQL</primary>
-->
   <primary>SQLの拡張</primary>
  </indexterm>

  <para>
<!--
   In  the  sections  that follow, we will discuss how you
   can extend the <productname>PostgreSQL</productname>
   <acronym>SQL</acronym> query language by adding:
-->
本節では以下を追加することで<productname>PostgreSQL</productname>の<acronym>SQL</acronym>問い合わせ言語をどのように拡張できるかを説明します。

   <itemizedlist spacing="compact" mark="bullet">
    <listitem>
     <para>
<!--
      functions (starting in <xref linkend="xfunc"/>)
-->
関数（<xref linkend="xfunc"/>から）。
     </para>
    </listitem>
    <listitem>
     <para>
<!--
      aggregates (starting in <xref linkend="xaggr"/>)
-->
集約（<xref linkend="xaggr"/>から）。
     </para>
    </listitem>
    <listitem>
     <para>
<!--
      data types (starting in <xref linkend="xtypes"/>)
-->
データ型（<xref linkend="xtypes"/>から）。
     </para>
    </listitem>
    <listitem>
     <para>
<!--
      operators (starting in <xref linkend="xoper"/>)
-->
演算子（<xref linkend="xoper"/>から）。
     </para>
    </listitem>
    <listitem>
     <para>
<!--
      operator classes for indexes (starting in <xref linkend="xindex"/>)
-->
インデックス用演算子クラス（<xref linkend="xindex"/>から）。
     </para>
    </listitem>
    <listitem>
     <para>
<!--
      packages of related objects (starting in <xref linkend="extend-extensions"/>)
-->
      関連オブジェクトのパッケージ（<xref linkend="extend-extensions"/>から）。
     </para>
    </listitem>
   </itemizedlist>
  </para>

  <sect1 id="extend-how">
<!--
   <title>How Extensibility Works</title>
-->
   <title>拡張の作用法</title>

   <para>
<!--
    <productname>PostgreSQL</productname> is extensible because its operation  is
    catalog-driven.   If  you  are familiar with standard
    relational database systems, you know that  they  store  information
    about  databases,  tables,  columns,  etc., in what are
    commonly known as system catalogs.  (Some systems  call
    this  the data dictionary.)  The catalogs appear to the
    user as tables like any other, but  the  <acronym>DBMS</acronym>  stores
    its  internal  bookkeeping in them.  One key difference
    between <productname>PostgreSQL</productname> and  standard  relational database systems  is
    that <productname>PostgreSQL</productname> stores much more information in its
    catalogs: not only information about tables and  columns,
    but also information about data types, functions, access
    methods, and so on.  These tables can be  modified  by
    the  user, and since <productname>PostgreSQL</productname> bases its operation
    on these tables, this means that <productname>PostgreSQL</productname> can  be
    extended   by   users.    By  comparison,  conventional
    database systems can only be extended by changing hardcoded
    procedures in the source code or by loading modules
    specially written by the <acronym>DBMS</acronym> vendor.
-->
<productname>PostgreSQL</productname>の動作は、カタログに定義された方法で駆動されているため拡張が可能です。
もし標準のリレーショナルデータベースシステムに慣れ親しんでいるのであれば、システムカタログとして一般に知られている中に、データベース、テーブル、列などの情報が格納されていることは知っていると思います。
（システムによってはデータディクショナリと呼ぶものもあります。）
このカタログはユーザの目には他のテーブルと同じように見えますが、<acronym>DBMS</acronym>は内部情報をそこに格納しているのです。
<productname>PostgreSQL</productname>と標準的なリレーショナルデータベースシステムの重要な違いは、<productname>PostgreSQL</productname>はカタログにより多くの情報を格納するということです。
テーブルと列に関する情報だけではなく、データ型、関数、アクセスメソッドなどの情報も格納されています。
これらのテーブルはユーザが変更できます。
そして、<productname>PostgreSQL</productname>は操作をこれらのテーブルに基づいて行うので、<productname>PostgreSQL</productname>はユーザによって拡張することができるのです。
これに対して、一般のデータベースシステムでは、ソースコード内にハードコーディングされたプロシージャを変えるか、<acronym>DBMS</acronym>ベンダによって特別に書かれたモジュールをロードしなければ拡張することができません。
   </para>

   <para>
<!--
    The <productname>PostgreSQL</productname> server can moreover
    incorporate user-written code into itself through dynamic loading.
    That is, the user can specify an object code file (e.g., a shared
    library) that implements a new type or function, and
    <productname>PostgreSQL</productname> will load it as required.
    Code written in <acronym>SQL</acronym> is even more trivial to add
    to the server.  This ability to modify its operation <quote>on the
    fly</quote> makes <productname>PostgreSQL</productname> uniquely
    suited for rapid prototyping of new applications and storage
    structures.
-->
さらに<productname>PostgreSQL</productname>サーバは動的ローディングによってユーザの作成したコードを取り入れることができます。
つまり、ユーザが新しい型か関数を実装するオブジェクトコードファイル（例えば共有ライブラリ）を指定することができ、<productname>PostgreSQL</productname>は要求された時にロードします。
<acronym>SQL</acronym>で作成されたコードをサーバに追加するのはさらに簡単です。
このように演算を<quote>その場で</quote>変えることができるため、<productname>PostgreSQL</productname>は新しいアプリケーションや格納構造をラピッドプロトタイプする場合に適しています。
   </para>
  </sect1>

  <sect1 id="extend-type-system">
<!--
   <title>The <productname>PostgreSQL</productname> Type System</title>
-->
   <title><productname>PostgreSQL</productname>の型システム</title>

   <indexterm zone="extend-type-system">
<!--
    <primary>base type</primary>
-->
    <primary>基本型</primary>
   </indexterm>

   <indexterm zone="extend-type-system">
<!--
    <primary>data type</primary>
    <secondary>base</secondary>
-->
    <primary>データ型</primary>
    <secondary>基本</secondary>
   </indexterm>

   <indexterm zone="extend-type-system">
<!--
    <primary>composite type</primary>
-->
    <primary>複合型</primary>
   </indexterm>

   <indexterm zone="extend-type-system">
<!--
    <primary>data type</primary>
    <secondary>composite</secondary>
-->
    <primary>データ型</primary>
    <secondary>複合</secondary>
   </indexterm>

   <indexterm zone="extend-type-system">
<!--
    <primary>container type</primary>
-->
    <primary>コンテナ型</primary>
   </indexterm>

   <indexterm zone="extend-type-system">
<!--
    <primary>data type</primary>
    <secondary>container</secondary>
-->
    <primary>データ型</primary>
    <secondary>コンテナ</secondary>
   </indexterm>

   <para>
<!--
    <productname>PostgreSQL</productname> data types can be divided into base
    types, container types, domains, and pseudo-types.
-->
<productname>PostgreSQL</productname>のデータ型は、基本型、コンテナ型、ドメイン、疑似型に分類されます。
   </para>

   <sect2>
<!--
    <title>Base Types</title>
-->
    <title>基本型</title>

    <para>
<!--
     Base types are those, like <type>integer</type>, that are
     implemented below the level of the <acronym>SQL</acronym> language
     (typically in a low-level language such as C).  They generally
     correspond to what are often known as abstract data types.
     <productname>PostgreSQL</productname> can only operate on such
     types through functions provided by the user and only understands
     the behavior of such types to the extent that the user describes
     them.
     The built-in base types are described in <xref linkend="datatype"/>.
-->
基本型は<type>integer</type>のように、<acronym>SQL</acronym>言語レベル以下で実装されたものです
（通常はCのような低レベル言語で作成されます）。
一般的にこれらは抽象データ型とも呼ばれるものに対応します。
<productname>PostgreSQL</productname>は、ユーザによって提供された関数を通してのみ、こうした型に対する操作が可能で、また、こうした型の動作をユーザが記述する限りにおいてのみ理解します。
組み込みの基本型は、<xref linkend="datatype"/>に記載されています。
    </para>

    <para>
<!--
     Enumerated (enum) types can be considered as a subcategory of base
     types.  The main difference is that they can be created using
     just <acronym>SQL</acronym> commands, without any low-level programming.
     Refer to <xref linkend="datatype-enum"/> for more information.
-->
列挙(enum)型は基本型の一種とみなすことができます。
主な違いは、列挙型は低レベルプログラミング無しに、<acronym>SQL</acronym>コマンドだけで作ることができることです。
より詳細については、<xref linkend="datatype-enum"/>を参照してください。
    </para>
   </sect2>

   <sect2>
<!--
    <title>Container Types</title>
-->
    <title>コンテナ型</title>

    <para>
<!--
     <productname>PostgreSQL</productname> has three kinds
     of <quote>container</quote> types, which are types that contain multiple
     values of other types.  These are arrays, composites, and ranges.
-->
<productname>PostgreSQL</productname>には三種類の<quote>コンテナ</quote>型があります。これは他の型の複数の値を含む型です。
配列、複合型、範囲型があります。
    </para>

    <para>
<!--
     Arrays can hold multiple values that are all of the same type.  An array
     type is automatically created for each base type, composite type, range
     type, and domain type.  But there are no arrays of arrays.  So far as
     the type system is concerned, multi-dimensional arrays are the same as
     one-dimensional arrays.  Refer to <xref linkend="arrays"/> for more
     information.
-->
配列は、全て同じ型の複数の値を保持することができます。
配列型は各基本型、複合型、範囲型およびドメイン型に対して自動的に作られます。
しかし、配列の配列はありません。
この型システムにおいては多次元配列は一次元配列と同じです。
より詳細については、<xref linkend="arrays"/>を参照してください。
    </para>

    <para>
<!--
     Composite types, or row types, are created whenever the user
     creates a table. It is also possible to use <xref
     linkend="sql-createtype"/> to
     define a <quote>stand-alone</quote> composite type with no associated
     table.  A composite type is simply a list of types with
     associated field names.  A value of a composite type is a row or
     record of field values.  Refer to <xref linkend="rowtypes"/>
     for more information.
-->
ユーザがテーブルを作成すると、複合型、もしくは行型が作成されます。
関連するテーブルを持たない<quote>スタンドアローン</quote>の複合型を<xref linkend="sql-createtype"/>を使用して定義することもできます。
複合型は関連したフィールド名を持つ基本型の単なるリストです。
複合型の値は行もしくはフィールド値のレコードです。
より詳細については、<xref linkend="rowtypes"/>を参照してください。
    </para>

    <para>
<!--
     A range type can hold two values of the same type, which are the lower
     and upper bounds of the range.  Range types are user-created, although
     a few built-in ones exist.  Refer to <xref linkend="rangetypes"/>
     for more information.
-->
範囲型は同じ型の二つの値を保持することができます。これらは範囲の下限と上限です。
範囲型はユーザによって作られますが、少数の組み込みの型もあります。
より詳細については、<xref linkend="rangetypes"/>を参照してください。
    </para>
   </sect2>

   <sect2 id="extend-type-system-domains">
<!--
    <title>Domains</title>
-->
    <title>ドメイン</title>

    <para>
<!--
     A domain is based on a particular underlying type and for many purposes
     is interchangeable with its underlying type.  However, a domain can have
     constraints that restrict its valid values to a subset of what the
     underlying type would allow.  Domains are created using
     the <acronym>SQL</acronym> command <xref linkend="sql-createdomain"/>.
     Refer to <xref linkend="domains"/> for more information.
-->
ドメインは、特定の元となる型に基づいたもので、多くの目的では、その元となる型と交換可能です。
しかし、ドメインは元となる基本型で許可される範囲内で値の有効範囲を制限する制約を持つことができます。
ドメインは<acronym>SQL</acronym>コマンドの<xref linkend="sql-createdomain"/>を使って作られます。
より詳細については、<xref linkend="domains"/>を参照してください。
    </para>
   </sect2>

   <sect2>
<!--
    <title>Pseudo-Types</title>
-->
    <title>疑似型</title>

    <para>
<!--
     There are a few <quote>pseudo-types</quote> for special purposes.
     Pseudo-types cannot appear as columns of tables or components of
     container types, but they can be used to declare the argument and
     result types of functions.  This provides a mechanism within the
     type system to identify special classes of functions.  <xref
     linkend="datatype-pseudotypes-table"/> lists the existing
     pseudo-types.
-->
特殊な目的用に数個の<quote>疑似型</quote>があります。
疑似型はテーブルの列やコンテナ型の構成要素として現れることはありません。
しかし、関数の引数や結果型を宣言する際に使用することができます。
これは、型システム内で特殊な関数クラスを識別するための機構を提供します。
<xref linkend="datatype-pseudotypes-table"/>に既存の疑似型を列挙します。
    </para>
   </sect2>

   <sect2 id="extend-types-polymorphic">
<!--
    <title>Polymorphic Types</title>
-->
    <title>多様型</title>

   <indexterm zone="extend-types-polymorphic">
<!--
    <primary>polymorphic type</primary>
-->
    <primary>多様型</primary>
   </indexterm>

   <indexterm zone="extend-types-polymorphic">
<!--
    <primary>polymorphic function</primary>
-->
    <primary>多様関数</primary>
   </indexterm>

   <indexterm zone="extend-types-polymorphic">
<!--
    <primary>data type</primary>
    <secondary>polymorphic</secondary>
-->
    <primary>データ型</primary>
    <secondary>多様</secondary>
   </indexterm>

   <indexterm zone="extend-types-polymorphic">
<!--
    <primary>function</primary>
    <secondary>polymorphic</secondary>
-->
    <primary>関数</primary>
    <secondary>多様</secondary>
   </indexterm>

    <para>
<!--
     Five pseudo-types of special interest are <type>anyelement</type>,
     <type>anyarray</type>, <type>anynonarray</type>, <type>anyenum</type>,
     and <type>anyrange</type>,
     which are collectively called <firstterm>polymorphic types</firstterm>.
     Any function declared using these types is said to be
     a <firstterm>polymorphic function</firstterm>.  A polymorphic function can
     operate on many different data types, with the specific data type(s)
     being determined by the data types actually passed to it in a particular
     call.
-->
特殊な用途を持つ疑似型には、<type>anyelement</type>と<type>anyarray</type>、<type>anynonarray</type>、<type>anyenum</type>および<type>anyrange</type>の５つがあります。
これらはまとめて<firstterm>多様型</firstterm>と呼ばれます。
これらの型を使用すると宣言された関数は全て、<firstterm>多様関数</firstterm>と呼ばれます。
多様関数は多くの異なるデータ型を操作することができます。
データ型の指定は、特定の呼び出しに実際に渡されるデータ型によって決定されます。
    </para>

    <para>
<!--
     Polymorphic arguments and results are tied to each other and are resolved
     to a specific data type when a query calling a polymorphic function is
     parsed.  Each position (either argument or return value) declared as
     <type>anyelement</type> is allowed to have any specific actual
     data type, but in any given call they must all be the
     <emphasis>same</emphasis> actual type. Each
     position declared as <type>anyarray</type> can have any array data type,
     but similarly they must all be the same type.  And similarly,
     positions declared as <type>anyrange</type> must all be the same range
     type.  Furthermore, if there are
     positions declared <type>anyarray</type> and others declared
     <type>anyelement</type>, the actual array type in the
     <type>anyarray</type> positions must be an array whose elements are
     the same type appearing in the <type>anyelement</type> positions.
     Similarly, if there are positions declared <type>anyrange</type>
     and others declared <type>anyelement</type> or <type>anyarray</type>,
     the actual range type in the <type>anyrange</type> positions must be a
     range whose subtype is the same type appearing in
     the <type>anyelement</type> positions and the same as the element type
     of the <type>anyarray</type> positions.
     <type>anynonarray</type> is treated exactly the same as <type>anyelement</type>,
     but adds the additional constraint that the actual type must not be
     an array type.
     <type>anyenum</type> is treated exactly the same as <type>anyelement</type>,
     but adds the additional constraint that the actual type must
     be an enum type.
-->
多様引数と結果は互いに結び付いており、多様関数を呼び出す問い合わせが解析される時に特定のデータ型が決定されます。
<type>anyelement</type>として宣言された位置（引数もしくは戻り値）にはそれぞれ、任意の実データ型を指定することができますが、1つの呼び出しでは、これらはすべて<emphasis>同一の</emphasis>実データ型でなければなりません。
<type>anyarray</type>として宣言された位置には、任意の配列データ型を持つことができます。
しかし、同様にこれらはすべて同じデータ型でなければなりません。
また同様に<type>anyrange</type>として宣言された位置はすべて同じ範囲型でなければなりません。
さらに<type>anyarray</type>と宣言された位置と<type>anyelement</type>と宣言された位置の両方がある場合、<type>anyarray</type>の位置の実際の配列型は、その要素の型が<type>anyelement</type>位置に現れる型と同じでなければなりません。
同様に<type>anyrange</type>と宣言された位置と<type>anyelement</type>もしくは<type>anyarray</type>と宣言された位置の両方がある場合、<type>anyrange</type>の位置の実際の範囲型は、その範囲の派生元型が<type>anyelement</type>位置に現れる型と同じであり、<type>anyarray</type>位置の要素の型と同じでなければなりません。
<type>anynonarray</type>は、実際の型が配列型であってはならないという制限が加わっている点を除き、<type>anyelement</type>とまったく同様に扱われます。
<type>anyenum</type>は、実際の型が列挙型でなければならないという制約が加わっている点を除き、<type>anyelement</type>とまったく同様に扱われます。
    </para>

    <para>
<!--
     Thus, when more than one argument position is declared with a polymorphic
     type, the net effect is that only certain combinations of actual argument
     types are allowed.  For example, a function declared as
     <literal>equal(anyelement, anyelement)</literal> will take any two input values,
     so long as they are of the same data type.
-->
このように、2つ以上の引数位置が多様型と宣言されると、全体の効果として、実引数型の特定の組み合わせのみが許されるようになります。
例えば、<literal>equal(anyelement, anyelement)</literal>と宣言された関数は、2つの引数が同じデータ型である限り、任意の入力値を2つ取ることになります。
    </para>

    <para>
<!--
     When the return value of a function is declared as a polymorphic type,
     there must be at least one argument position that is also polymorphic,
     and the actual data type supplied as the argument determines the actual
     result type for that call.  For example, if there were not already
     an array subscripting mechanism, one could define a function that
     implements subscripting as <literal>subscript(anyarray, integer)
     returns anyelement</literal>.  This declaration constrains the actual first
     argument to be an array type, and allows the parser to infer the correct
     result type from the actual first argument's type.  Another example
     is that a function declared as <literal>f(anyarray) returns anyenum</literal>
     will only accept arrays of enum types.
-->
関数の戻り値を多様型として宣言する時、少なくとも1つの引数位置も多様でなければなりません。
そして引数として与えられる実データ型がその呼び出しの実結果型を決定します。
例えば、配列添字機構がなかったとすると、<literal>subscript(anyarray, integer) returns anyelement</literal>として添字機構を実装する関数を定義できます。
この宣言には、最初の実引数は配列型になり、パーサはこの最初の実引数の型より正しい結果型を推論することができます。
他にも例えば、<literal>f(anyarray) returns anyenum</literal>と宣言された関数は列挙型の配列のみを受け付けます。
    </para>

    <para>
<!--
     In most cases, the parser can infer the actual data type for a
     polymorphic result type from arguments that are of a different
     polymorphic type; for example <type>anyarray</type> can be deduced
     from <type>anyelement</type> or vice versa.  The exception is that a
     polymorphic result of type <type>anyrange</type> requires an argument
     of type <type>anyrange</type>; it cannot be deduced
     from <type>anyarray</type> or <type>anyelement</type> arguments.  This
     is because there could be multiple range types with the same subtype.
-->
ほとんどの場合、パーサは異なる多様型の引数から多様結果型の実データ型を推論できます。
例えば、<type>anyarray</type>を<type>anyelement</type>から、もしくはその逆から推定できます。
例外は<type>anyrange</type>型の多様結果は<type>anyrange</type>型の引数を必要とします。
<type>anyarray</type>もしくは<type>anyelement</type>の引数からは推定できません。
これは、同じ派生元型の複数の範囲型が存在する可能性があるためです。
    </para>

    <para>
<!--
     Note that <type>anynonarray</type> and <type>anyenum</type> do not represent
     separate type variables; they are the same type as
     <type>anyelement</type>, just with an additional constraint.  For
     example, declaring a function as <literal>f(anyelement, anyenum)</literal>
     is equivalent to declaring it as <literal>f(anyenum, anyenum)</literal>:
     both actual arguments have to be the same enum type.
-->
<type>anynonarray</type>型と<type>anyenum</type>型が、別個の型変数を表していないことに注意してください。
これは<type>anyelement</type>と同じ型で、追加の制約が付いているだけです。
例えば、<literal>f(anyelement, anyenum)</literal>として関数を宣言することは、<literal>f(anyenum, anyenum)</literal>と宣言することと同一です。
両方の実引数は同じ列挙型でなければなりません。
    </para>

    <para>
<!--
     A variadic function (one taking a variable number of arguments, as in
     <xref linkend="xfunc-sql-variadic-functions"/>) can be
     polymorphic: this is accomplished by declaring its last parameter as
     <literal>VARIADIC</literal> <type>anyarray</type>.  For purposes of argument
     matching and determining the actual result type, such a function behaves
     the same as if you had written the appropriate number of
     <type>anynonarray</type> parameters.
-->
可変長引数の関数（<xref linkend="xfunc-sql-variadic-functions"/>で説明する可変個の引数を取る関数）を多様とすることができます。
最後のパラメータを<literal>VARIADIC</literal> <type>anyarray</type>と宣言することで実現されます。
引数を一致させ、実際の結果型を決めるために、こうした関数は<type>anynonarray</type>パラメータを適切な個数記述した場合と同様に動作します
    </para>
   </sect2>
  </sect1>

  &xfunc;
  &xaggr;
  &xtypes;
  &xoper;
  &xindex;


  <sect1 id="extend-extensions">
<!--
   <title>Packaging Related Objects into an Extension</title>
-->
   <title>関連するオブジェクトを拡張としてパッケージ化</title>

   <indexterm zone="extend-extensions">
<!--
    <primary>extension</primary>
-->
    <primary>拡張</primary>
   </indexterm>

   <para>
<!--
    A useful extension to <productname>PostgreSQL</productname> typically includes
    multiple SQL objects; for example, a new data type will require new
    functions, new operators, and probably new index operator classes.
    It is helpful to collect all these objects into a single package
    to simplify database management.  <productname>PostgreSQL</productname> calls
    such a package an <firstterm>extension</firstterm>.  To define an extension,
    you need at least a <firstterm>script file</firstterm> that contains the
    <acronym>SQL</acronym> commands to create the extension's objects, and a
    <firstterm>control file</firstterm> that specifies a few basic properties
    of the extension itself.  If the extension includes C code, there
    will typically also be a shared library file into which the C code
    has been built.  Once you have these files, a simple
    <xref linkend="sql-createextension"/> command loads the objects into
    your database.
-->
<productname>PostgreSQL</productname>への有用な拡張は通常、複数のSQLオブジェクトを含んでいます。
例えば、新しいデータ型は新しい関数、新しい演算子、おそらく新しいインデックス演算子クラスを必要とします。
これらのオブジェクトをすべて単一のパッケージとしてまとめることは、データベース管理を単純化するために役に立ちます。
<productname>PostgreSQL</productname>ではこうしたパッケージを<firstterm>拡張</firstterm>とよびます。
拡張を定義するためには、少なくとも、拡張のオブジェクトを作成するための<acronym>SQL</acronym>コマンドを含む<firstterm>スクリプトファイル</firstterm>、拡張自身の数個の基本属性を指定する<firstterm>制御ファイル</firstterm>が必要です。
また拡張がCコードを含む場合、通常Cコードで構築された共有ライブラリが存在します。
これらのファイルがあれば、単純な<xref linkend="sql-createextension"/>コマンドがそのオブジェクトをデータベース内に読み込みます。
   </para>

   <para>
<!--
    The main advantage of using an extension, rather than just running the
    <acronym>SQL</acronym> script to load a bunch of <quote>loose</quote> objects
    into your database, is that <productname>PostgreSQL</productname> will then
    understand that the objects of the extension go together.  You can
    drop all the objects with a single <xref linkend="sql-dropextension"/>
    command (no need to maintain a separate <quote>uninstall</quote> script).
    Even more useful, <application>pg_dump</application> knows that it should not
    dump the individual member objects of the extension &mdash; it will
    just include a <command>CREATE EXTENSION</command> command in dumps, instead.
    This vastly simplifies migration to a new version of the extension
    that might contain more or different objects than the old version.
    Note however that you must have the extension's control, script, and
    other files available when loading such a dump into a new database.
-->
拡張を使用する主な利点は、<acronym>SQL</acronym>スクリプトを実行するだけでデータベースに<quote>粗な</quote>なオブジェクトの群をロードできることではなく、<productname>PostgreSQL</productname>が拡張のオブジェクトをまとまったものと理解できることです。
単一の<xref linkend="sql-dropextension"/>コマンドでオブジェクトすべてを削除することができます（個々の<quote>アンインストール</quote>スクリプトを保守する必要はありません）。
もっと有用なことは、<application>pg_dump</application>が拡張の個々のメンバオブジェクトを削除してはならないことを把握していることです。
代わりにダンプ内には<command>CREATE EXTENSION</command>コマンドだけが含まれます。
これは、古いバージョンよりも多くのまたは異なるオブジェクトを含む可能性がある、拡張の新しいバージョンへの移行を大きく単純化します。
しかし、こうしたダンプを新しいデータベースにロードする際には、拡張の制御ファイル、スクリプトファイル、その他のファイルが利用できるようにしておく必要があります。
   </para>

   <para>
<!--
    <productname>PostgreSQL</productname> will not let you drop an individual object
    contained in an extension, except by dropping the whole extension.
    Also, while you can change the definition of an extension member object
    (for example, via <command>CREATE OR REPLACE FUNCTION</command> for a
    function), bear in mind that the modified definition will not be dumped
    by <application>pg_dump</application>.  Such a change is usually only sensible if
    you concurrently make the same change in the extension's script file.
    (But there are special provisions for tables containing configuration
    data; see <xref linkend="extend-extensions-config-tables"/>.)
    In production situations, it's generally better to create an extension
    update script to perform changes to extension member objects.
-->
<productname>PostgreSQL</productname>はユーザに、拡張全体を削除させる以外に、拡張内に含まれる個々のオブジェクトを削除させません。
また、拡張のメンバオブジェクトの定義を変更する（例えば関数では<command>CREATE OR REPLACE FUNCTION</command>を介して変更する）ことはできますが、変更した定義は<application>pg_dump</application>によりダンプされないことに留意してください。
こうした変更は通常、同時に拡張のスクリプトファイルにも同じ変更を行った場合のみ認識することができます。
（しかし設定データを持つテーブルに対しては特殊な準備があります。<xref linkend="extend-extensions-config-tables"/>を参照してください。）
本番環境では、拡張メンバオブジェクトへの変更を処理するために拡張更新スクリプトを作成するのが一般により良い方法です。
   </para>

   <para>
<!--
    The extension script may set privileges on objects that are part of the
    extension, using <command>GRANT</command> and <command>REVOKE</command>
    statements.  The final set of privileges for each object (if any are set)
    will be stored in the
    <link linkend="catalog-pg-init-privs"><structname>pg_init_privs</structname></link>
    system catalog.  When <application>pg_dump</application> is used, the
    <command>CREATE EXTENSION</command> command will be included in the dump, followed
    by the set of <command>GRANT</command> and <command>REVOKE</command>
    statements necessary to set the privileges on the objects to what they were
    at the time the dump was taken.
-->
拡張スクリプトは、<command>GRANT</command>文と<command>REVOKE</command>文を使って拡張の一部のオブジェクトに権限を設定するかもしれません。
それぞれのオブジェクト（どれかが設定される場合）の最終的な権限のセットは、<link linkend="catalog-pg-init-privs"><structname>pg_init_privs</structname></link>システムカタログに格納されます。
<application>pg_dump</application>が使用されると、<command>CREATE EXTENSION</command>コマンドがダンプ内に含まれ、オブジェクトの権限をダンプが取られた時点のものに設定するために必要となる<command>GRANT</command>文と<command>REVOKE</command>文が後に続きます。
   </para>

   <para>
<!--
    <productname>PostgreSQL</productname> does not currently support extension scripts
    issuing <command>CREATE POLICY</command> or <command>SECURITY LABEL</command>
    statements.  These are expected to be set after the extension has been
    created.  All RLS policies and security labels on extension objects will be
    included in dumps created by <application>pg_dump</application>.
-->
<productname>PostgreSQL</productname>は、現在拡張スクリプトにて<command>CREATE POLICY</command>文や<command>SECURITY LABEL</command>文の発行をサポートしていません。
これらは拡張が作成された後に設定されるべきです。
拡張オブジェクトのすべての行セキュリティポリシーとセキュリティラベルは<application>pg_dump</application>によって作成されたダンプに含まれます。
   </para>

   <para>
<!--
    The extension mechanism also has provisions for packaging modification
    scripts that adjust the definitions of the SQL objects contained in an
    extension.  For example, if version 1.1 of an extension adds one function
    and changes the body of another function compared to 1.0, the extension
    author can provide an <firstterm>update script</firstterm> that makes just those
    two changes.  The <command>ALTER EXTENSION UPDATE</command> command can then
    be used to apply these changes and track which version of the extension
    is actually installed in a given database.
-->
また拡張機構は、拡張に含まれるSQLオブジェクトの定義を調整するパッケージ調整スクリプトを準備しています。
例えば、拡張のバージョン1.1でバージョン1.0と比べて１つの関数を追加し、他の関数本体を変更する場合、拡張の作成者はこれらの２つの変更のみを行う<firstterm>更新スクリプト</firstterm>を提供することができます。
そして<command>ALTER EXTENSION UPDATE</command>コマンドを使用して、これらの変更を適用し、指定されたデータベース内に実際にインストールされた拡張のバージョンが何かを記録します。
   </para>

   <para>
<!--
    The kinds of SQL objects that can be members of an extension are shown in
    the description of <xref linkend="sql-alterextension"/>.  Notably, objects
    that are database-cluster-wide, such as databases, roles, and tablespaces,
    cannot be extension members since an extension is only known within one
    database.  (Although an extension script is not prohibited from creating
    such objects, if it does so they will not be tracked as part of the
    extension.)  Also notice that while a table can be a member of an
    extension, its subsidiary objects such as indexes are not directly
    considered members of the extension.
    Another important point is that schemas can belong to extensions, but not
    vice versa: an extension as such has an unqualified name and does not
    exist <quote>within</quote> any schema.  The extension's member objects,
    however, will belong to schemas whenever appropriate for their object
    types.  It may or may not be appropriate for an extension to own the
    schema(s) its member objects are within.
-->
拡張のメンバとなり得るSQLオブジェクトの種類を<xref linkend="sql-alterextension"/>で説明します。
拡張は１つのデータベースの中でのみ認識されますので、データベース、ロール、テーブル空間などデータベースクラスタ全体のオブジェクトは拡張のメンバにすることができないことに注意してください。
（拡張のスクリプトでこうしたオブジェクトを生成することは禁止されていませんが、作成したとしても、拡張の一部として記録されません。）
また、テーブルは拡張のメンバになることができますが、インデックスなどそれに付随するオブジェクトは拡張の直接的なメンバとはみなされません。
もう一つの重要な点は、スキーマは拡張に属すことがありますがその逆はないということです。
拡張は非修飾名でいかなるスキーマ<quote>の中に</quote>も存在しません。
しかし、拡張のメンバオブジェクトはオブジェクトの型が適切であればスキーマに属します。
拡張が自身のメンバオブジェクトが属するスキーマを所有することは適切かも知れませんし、そうでないかも知れません。
   </para>

   <para>
<!--
    If an extension's script creates any temporary objects (such as temp
    tables), those objects are treated as extension members for the
    remainder of the current session, but are automatically dropped at
    session end, as any temporary object would be.  This is an exception
    to the rule that extension member objects cannot be dropped without
    dropping the whole extension.
-->
ある拡張のスクリプトが（一時テーブルのような）一時オブジェクトを作成する場合、現在のセッションで、以降そのオブジェクトは拡張のメンバーとして扱われます。
しかしすべての一時オブジェクト同様、セッションの終わりに削除されます。
これは、拡張全体を削除することなしに、拡張のメンバーオブジェクトは削除できない、という規則の例外です。
   </para>

<<<<<<< HEAD
   <sect2 id="extend-extensions-style">
<!--
    <title>Defining Extension Objects</title>
-->
     <title>拡張オブジェクトの定義</title>

    <!-- XXX It's not enough to use qualified names, because one might write a
         qualified name to an object that itself uses unqualified names.  Many
         information_schema functions have that defect, for example.  However,
         that's a defect in the referenced object, and relatively few queries
         will be affected.  Also, we direct applications to secure search_path
         when connecting to an untrusted database; if applications do that,
         they are immune to known attacks even if some extension refers to a
         defective object.  Therefore, guide extension authors as though core
         PostgreSQL contained no such defect. -->
    <para>
<!--
     Widely-distributed extensions should assume little about the database
     they occupy.  In particular, unless you issued <literal>SET search_path =
     pg_temp</literal>, assume each unqualified name could resolve to an
     object that a malicious user has defined.  Beware of constructs that
     depend on <varname>search_path</varname> implicitly: <token>IN</token>
     and <literal>CASE <replaceable>expression</replaceable> WHEN</literal>
     always select an operator using the search path.  In their place, use
     <literal>OPERATOR(<replaceable>schema</replaceable>.=) ANY</literal>
     and <literal>CASE WHEN <replaceable>expression</replaceable></literal>.
-->
広く配布される拡張では、インストールされるデータベースについて前提とすることは最小限にすべきです。
とりわけ、<literal>SET search_path = pg_temp</literal>を実行しない限り、修飾されない名前は、悪意のあるユーザが定義したオブジェクトになる可能性があることを前提としてください。
暗黙的に<varname>search_path</varname>に依存するような構文要素に注意してください。
<token>IN</token>と<literal>CASE <replaceable>式</replaceable> WHEN</literal>は、サーチパスを使って演算子を選択します。
代わりに、<literal>OPERATOR(<replaceable>schema</replaceable>.=) ANY</literal>と<literal>CASE WHEN <replaceable>式</replaceable></literal>を使ってください。
    </para>

   </sect2>

=======
>>>>>>> 0ad348f3
   <sect2>
<!--
    <title>Extension Files</title>
-->
    <title>拡張のファイル</title>

   <indexterm>
<!--
    <primary>control file</primary>
-->
    <primary>制御ファイル</primary>
   </indexterm>

    <para>
<!--
     The <xref linkend="sql-createextension"/> command relies on a control
     file for each extension, which must be named the same as the extension
     with a suffix of <literal>.control</literal>, and must be placed in the
     installation's <literal>SHAREDIR/extension</literal> directory.  There
     must also be at least one <acronym>SQL</acronym> script file, which follows the
     naming pattern
     <literal><replaceable>extension</replaceable>&#045;&#045;<replaceable>old_version</replaceable>&#045;&#045;<replaceable>target_version</replaceable>.sql</literal>
     (for example, <literal>foo&#045;&#045;1.0.sql</literal> for version <literal>1.0</literal> of
     extension <literal>foo</literal>).  By default, the script file(s) are also
     placed in the <literal>SHAREDIR/extension</literal> directory; but the
     control file can specify a different directory for the script file(s).
-->
<xref linkend="sql-createextension"/>コマンドは各拡張に関して、拡張と同じ名前に<literal>.control</literal>という拡張子を持つファイル名である必要がある、制御ファイルに依存します。
また、このファイルはインストレーションの<literal>SHAREDIR/extension</literal>ディレクトリ内に存在しなければなりません。
また少なくとも１つの、<literal><replaceable>extension</replaceable>--<replaceable>old_version</replaceable>--<replaceable>target_version</replaceable>.sql</literal>という命名規約（例えば<literal>foo</literal>拡張のバージョン<literal>1.0</literal>では<literal>foo--1.0.sql</literal>）に従った<acronym>SQL</acronym>スクリプトファイルが存在しなければなりません。
デフォルトでは、このスクリプトファイルも<literal>SHAREDIR/extension</literal>ディレクトリに格納されますが、制御ファイルでスクリプトファイルを別のディレクトリに指定することができます。
    </para>

    <para>
<!--
     The file format for an extension control file is the same as for the
     <filename>postgresql.conf</filename> file, namely a list of
     <replaceable>parameter_name</replaceable> <literal>=</literal> <replaceable>value</replaceable>
     assignments, one per line.  Blank lines and comments introduced by
     <literal>#</literal> are allowed.  Be sure to quote any value that is not
     a single word or number.
-->
拡張の制御ファイルのファイル書式は<filename>postgresql.conf</filename>ファイルと同じです。
すなわち、<replaceable>parameter_name</replaceable> <literal>=</literal> <replaceable>value</replaceable>という代入を１行当たり１つ記述します。
空行および<literal>#</literal>から始まるコメントが許されます。
単一の単語または数字ではない値にはすべて引用符で確実にくくってください。
    </para>

    <para>
<!--
     A control file can set the following parameters:
-->
制御ファイルは以下のパラメータを設定することができます。
    </para>

    <variablelist>
     <varlistentry>
      <term><varname>directory</varname> (<type>string</type>)</term>
      <listitem>
       <para>
<!--
        The directory containing the extension's <acronym>SQL</acronym> script
        file(s).  Unless an absolute path is given, the name is relative to
        the installation's <literal>SHAREDIR</literal> directory.  The
        default behavior is equivalent to specifying
        <literal>directory = 'extension'</literal>.
-->
拡張の<acronym>SQL</acronym>スクリプトファイルを含むディレクトリです。
絶対パスで指定されていない限り、この名前はインストレーションの<literal>SHAREDIR</literal>ディレクトリからの相対パスになります。
デフォルトの動作は<literal>directory = 'extension'</literal>と指定した場合と同じです。
       </para>
      </listitem>
     </varlistentry>

     <varlistentry>
      <term><varname>default_version</varname> (<type>string</type>)</term>
      <listitem>
       <para>
<!--
        The default version of the extension (the one that will be installed
        if no version is specified in <command>CREATE EXTENSION</command>).  Although
        this can be omitted, that will result in <command>CREATE EXTENSION</command>
        failing if no <literal>VERSION</literal> option appears, so you generally
        don't want to do that.
-->
拡張のデフォルトのバージョン（<command>CREATE EXTENSION</command>でバージョン指定がない場合にインストールされるバージョン）です。
これは省略することができますが、その場合<literal>VERSION</literal>オプションがない<command>CREATE EXTENSION</command>は失敗します。
ですので通常省略しようとは思わないでしょう。
       </para>
      </listitem>
     </varlistentry>

     <varlistentry>
      <term><varname>comment</varname> (<type>string</type>)</term>
      <listitem>
       <para>
<!--
        A comment (any string) about the extension.  The comment is applied
        when initially creating an extension, but not during extension updates
        (since that might override user-added comments).  Alternatively,
        the extension's comment can be set by writing
        a <xref linkend="sql-comment"/> command in the script file.
-->
拡張に関するコメント（任意の文字列）です。
最初に拡張が作成されるときにコメントは適用されますが、拡張が更新される間はされません（ユーザが追加したコメントを上書いてしまうため）。
この他の方法として、スクリプトファイル内で<xref linkend="sql-comment"/>コマンドを使用してコメントを設定することができます。
       </para>
      </listitem>
     </varlistentry>

     <varlistentry>
      <term><varname>encoding</varname> (<type>string</type>)</term>
      <listitem>
       <para>
<!--
        The character set encoding used by the script file(s).  This should
        be specified if the script files contain any non-ASCII characters.
        Otherwise the files will be assumed to be in the database encoding.
-->
スクリプトファイルで使用される文字セット符号化方式です。
スクリプトファイルに何らかの非ASCII文字が含まれる場合に指定しなければなりません。
指定がなければ、ファイルはデータベース符号化方式であると仮定されます。
       </para>
      </listitem>
     </varlistentry>

     <varlistentry>
      <term><varname>module_pathname</varname> (<type>string</type>)</term>
      <listitem>
       <para>
<!--
        The value of this parameter will be substituted for each occurrence
        of <literal>MODULE_PATHNAME</literal> in the script file(s).  If it is not
        set, no substitution is made.  Typically, this is set to
        <literal>$libdir/<replaceable>shared_library_name</replaceable></literal> and
        then <literal>MODULE_PATHNAME</literal> is used in <command>CREATE
        FUNCTION</command> commands for C-language functions, so that the script
        files do not need to hard-wire the name of the shared library.
-->
このパラメータの値でスクリプトファイル内の<literal>MODULE_PATHNAME</literal>の出現箇所が置換されます。
設定されていない場合は置換は行われません。
通常これは、スクリプトファイル内で共有ライブラリの名前を直接書き込む必要がなくなるように<literal>$libdir/<replaceable>shared_library_name</replaceable></literal>に設定され、C言語関数では<command>CREATE FUNCTION</command>コマンド中で<literal>MODULE_PATHNAME</literal>を使用します。
       </para>
      </listitem>
     </varlistentry>

     <varlistentry>
      <term><varname>requires</varname> (<type>string</type>)</term>
      <listitem>
       <para>
<!--
        A list of names of extensions that this extension depends on,
        for example <literal>requires = 'foo, bar'</literal>.  Those
        extensions must be installed before this one can be installed.
-->
拡張が依存する拡張の名前のリストです。
例えば<literal>requires = 'foo, bar'</literal>です。
対象の拡張がインストールできるようになる前に、これらの拡張がインストールされていなければなりません。
       </para>
      </listitem>
     </varlistentry>

     <varlistentry>
      <term><varname>superuser</varname> (<type>boolean</type>)</term>
      <listitem>
       <para>
<!--
        If this parameter is <literal>true</literal> (which is the default),
        only superusers can create the extension or update it to a new
        version.  If it is set to <literal>false</literal>, just the privileges
        required to execute the commands in the installation or update script
        are required.
-->
このパラメータが<literal>true</literal>（デフォルト）の場合、スーパーユーザのみが拡張を作成または新しいバージョンに更新することができます。
<literal>false</literal>に設定されている場合は、インストレーション内でコマンドを実行するまたはスクリプトを更新するために必要な権限のみが必要とされます。
       </para>
      </listitem>
     </varlistentry>

     <varlistentry>
      <term><varname>relocatable</varname> (<type>boolean</type>)</term>
      <listitem>
       <para>
<!--
        An extension is <firstterm>relocatable</firstterm> if it is possible to move
        its contained objects into a different schema after initial creation
        of the extension.  The default is <literal>false</literal>, i.e. the
        extension is not relocatable.
        See <xref linkend="extend-extensions-relocation"/> for more information.
-->
拡張を最初に作成した後に拡張により含まれるオブジェクトを別のスキーマに移動することができる場合、拡張は<firstterm>再配置可能</firstterm>です。
デフォルトは<literal>false</literal>、つまり、拡張は再配置可能ではありません。
詳しくは<xref linkend="extend-extensions-relocation"/>を参照してください。
       </para>
      </listitem>
     </varlistentry>

     <varlistentry>
      <term><varname>schema</varname> (<type>string</type>)</term>
      <listitem>
       <para>
<!--
        This parameter can only be set for non-relocatable extensions.
        It forces the extension to be loaded into exactly the named schema
        and not any other.
        The <varname>schema</varname> parameter is consulted only when
        initially creating an extension, not during extension updates.
        See <xref linkend="extend-extensions-relocation"/> for more information.
-->
このパラメータは再配置可能ではない拡張に対してのみ設定することができます。
拡張が指名したスキーマのみにロードされ、他にはロードされないことを強制します。
<varname>schema</varname>パラメータは、拡張を最初に作成するときにのみ参照され、拡張が更新される間はされません。
詳しくは<xref linkend="extend-extensions-relocation"/>を参照してください。
       </para>
      </listitem>
     </varlistentry>
    </variablelist>

    <para>
<!--
     In addition to the primary control file
     <literal><replaceable>extension</replaceable>.control</literal>,
     an extension can have secondary control files named in the style
     <literal><replaceable>extension</replaceable>&#045;-<replaceable>version</replaceable>.control</literal>.
     If supplied, these must be located in the script file directory.
     Secondary control files follow the same format as the primary control
     file.  Any parameters set in a secondary control file override the
     primary control file when installing or updating to that version of
     the extension.  However, the parameters <varname>directory</varname> and
     <varname>default_version</varname> cannot be set in a secondary control file.
-->
主制御ファイル<literal><replaceable>extension</replaceable>.control</literal>に加え、拡張は<literal><replaceable>extension</replaceable>--<replaceable>version</replaceable>.control</literal>という形の名前の副制御ファイルを持つことができます。
これらを提供する場合は、スクリプトファイルディレクトリに格納しなければなりません。
副制御ファイルは主制御ファイルと同じ書式に従います。
拡張の対応するバージョンをインストールまたは更新する時、副制御ファイル内で設定されるパラメータはいずれも、主制御ファイルを上書きします。
しかし<varname>directory</varname>および<varname>default_version</varname>パラメータは副制御ファイルで設定することはできません。
    </para>

    <para>
<!--
     An extension's <acronym>SQL</acronym> script files can contain any SQL commands,
     except for transaction control commands (<command>BEGIN</command>,
     <command>COMMIT</command>, etc) and commands that cannot be executed inside a
     transaction block (such as <command>VACUUM</command>).  This is because the
     script files are implicitly executed within a transaction block.
-->
拡張の<acronym>SQL</acronym>スクリプトファイルにはトランザクション制御コマンド（<command>BEGIN</command>、<command>COMMIT</command>など）およびトランザクションブロックの内側で実行することができないコマンド（<command>VACUUM</command>など）を除く任意のSQLコマンドを含めることができます。
スクリプトファイルが暗黙的にトランザクションブロック内で実行されるためです。
    </para>

    <para>
<!--
     An extension's <acronym>SQL</acronym> script files can also contain lines
     beginning with <literal>\echo</literal>, which will be ignored (treated as
     comments) by the extension mechanism.  This provision is commonly used
     to throw an error if the script file is fed to <application>psql</application>
     rather than being loaded via <command>CREATE EXTENSION</command> (see example
     script in <xref linkend="extend-extensions-example"/>).
     Without that, users might accidentally load the
     extension's contents as <quote>loose</quote> objects rather than as an
     extension, a state of affairs that's a bit tedious to recover from.
-->
拡張の<acronym>SQL</acronym>スクリプトファイルには、<literal>\echo</literal>から始まる行を含めることができます。
この行は拡張の機構では無視されます（コメントとして扱われます）。
これは、このスクリプトが<command>CREATE EXTENSION</command>（<xref linkend="extend-extensions-example"/>のスクリプト例を参照）ではなく<application>psql</application>に渡された場合にエラーを発生するために一般的に使用するために用意されたものです。
これがないと、ユーザは間違って拡張としてではなく、<quote>まとまっていない</quote>オブジェクトとして拡張の内容をロードしてしまい、復旧が多少困難な状態になる可能性があります。
    </para>

    <para>
<!--
     While the script files can contain any characters allowed by the specified
     encoding, control files should contain only plain ASCII, because there
     is no way for <productname>PostgreSQL</productname> to know what encoding a
     control file is in.  In practice this is only an issue if you want to
     use non-ASCII characters in the extension's comment.  Recommended
     practice in that case is to not use the control file <varname>comment</varname>
     parameter, but instead use <command>COMMENT ON EXTENSION</command>
     within a script file to set the comment.
-->
スクリプトファイルは指定した符号化方式で認められる任意の文字を含めることができますが、<productname>PostgreSQL</productname>が制御ファイルの符号化方式が何かを把握する方法がありませんので、制御ファイルにはASCII文字のみを含めなければなりません。
実際には、拡張のコメントに非ASCII文字を含めたい場合にのみ、これが問題になります。
このような場合には、制御ファイルの<varname>comment</varname>を使用せず、代わりにコメントを設定するためにスクリプトファイル内で<command>COMMENT ON EXTENSION</command>を使用することを勧めます。
    </para>

   </sect2>

   <sect2 id="extend-extensions-relocation">
<!--
    <title>Extension Relocatability</title>
-->
    <title>拡張の再配置性</title>

    <para>
<!--
     Users often wish to load the objects contained in an extension into a
     different schema than the extension's author had in mind.  There are
     three supported levels of relocatability:
-->
ユーザは拡張に含まれるオブジェクトを拡張の作成者が考えていたスキーマとは別のスキーマにロードしたいとよく考えます。
再配置性に関して３つのレベルがサポートされます。
    </para>

    <itemizedlist>
     <listitem>
      <para>
<!--
       A fully relocatable extension can be moved into another schema
       at any time, even after it's been loaded into a database.
       This is done with the <command>ALTER EXTENSION SET SCHEMA</command>
       command, which automatically renames all the member objects into
       the new schema.  Normally, this is only possible if the extension
       contains no internal assumptions about what schema any of its
       objects are in.  Also, the extension's objects must all be in one
       schema to begin with (ignoring objects that do not belong to any
       schema, such as procedural languages).  Mark a fully relocatable
       extension by setting <literal>relocatable = true</literal> in its control
       file.
-->
完全な再配置可能な拡張は、いつでも、データベースにロードされた後であっても、他のスキーマに移動させることができます。
これは、自動的にすべてのメンバオブジェクトを新しいスキーマに名前を変更する、<command>ALTER EXTENSION SET SCHEMA</command>を用いて行います。
通常これは、拡張がオブジェクトが含まれるスキーマが何かに関して内部的な仮定を持たない場合のみ可能です。
また、拡張のオブジェクト（手続き言語など何らかのスキーマに属さないオブジェクトは無視して）はすべて最初に１つのスキーマ内に存在しなければなりません。
制御ファイル内で<literal>relocatable = true</literal>と設定することで、完全な再配置可能と印付けます。
      </para>
     </listitem>

     <listitem>
      <para>
<!--
       An extension might be relocatable during installation but not
       afterwards.  This is typically the case if the extension's script
       file needs to reference the target schema explicitly, for example
       in setting <literal>search_path</literal> properties for SQL functions.
       For such an extension, set <literal>relocatable = false</literal> in its
       control file, and use <literal>@extschema@</literal> to refer to the target
       schema in the script file.  All occurrences of this string will be
       replaced by the actual target schema's name before the script is
       executed.  The user can set the target schema using the
       <literal>SCHEMA</literal> option of <command>CREATE EXTENSION</command>.
-->
拡張はインストール処理の間再配置可能ですが、その後再配置することはできません。
通常これは、拡張のスクリプトファイルが、SQL関数用の<literal>search_path</literal>属性の設定など、対象のスキーマを明示的に参照する必要がある場合です。
こうした拡張では、制御ファイルで<literal>relocatable = false</literal>と設定し、スクリプトファイル内で対象のスキーマを参照するために<literal>@extschema@</literal>を設定してください。
この文字列の出現箇所はすべて、スクリプトが実行される前に、実際の対象のスキーマ名に置換されます。
ユーザは<command>CREATE EXTENSION</command>の<literal>SCHEMA</literal>オプションを使用して対象のスキーマを設定することができます。
      </para>
     </listitem>

     <listitem>
      <para>
<!--
       If the extension does not support relocation at all, set
       <literal>relocatable = false</literal> in its control file, and also set
       <literal>schema</literal> to the name of the intended target schema.  This
       will prevent use of the <literal>SCHEMA</literal> option of <command>CREATE
       EXTENSION</command>, unless it specifies the same schema named in the control
       file.  This choice is typically necessary if the extension contains
       internal assumptions about schema names that can't be replaced by
       uses of <literal>@extschema@</literal>.  The <literal>@extschema@</literal>
       substitution mechanism is available in this case too, although it is
       of limited use since the schema name is determined by the control file.
-->
拡張が再配置をまったくサポートしない場合、制御ファイルで<literal>relocatable = false</literal>を設定し、かつ、<literal>schema</literal>を意図している対象スキーマの名前に設定してください。
これは、制御ファイル内で指定されたスキーマと同じ名前が指定されていない限り、<command>CREATE EXTENSION</command>の<literal>SCHEMA</literal>オプションの指定を阻止します。
この選択は通常、拡張が<literal>@extschema@</literal>を使用して置き換えることができないスキーマ名について内部的な仮定を持つ場合に必要です。
<literal>@extschema@</literal>置換機構はこの場合でも使用することができますが、スキーマ名が制御ファイルによって決定されますので、用途は限定されます。
      </para>
     </listitem>
    </itemizedlist>

    <para>
<!--
     In all cases, the script file will be executed with
     <xref linkend="guc-search-path"/> initially set to point to the target
     schema; that is, <command>CREATE EXTENSION</command> does the equivalent of
     this:
-->
すべての場合において、スクリプトファイルは対象のスキーマを指し示すようにあらかじめ設定した<xref linkend="guc-search-path"/>を用いて実行されます。
つまり<command>CREATE EXTENSION</command>は以下と同じことを行います。
<programlisting>
SET LOCAL search_path TO @extschema@, pg_temp;
</programlisting>
<!--
     This allows the objects created by the script file to go into the target
     schema.  The script file can change <varname>search_path</varname> if it wishes,
     but that is generally undesirable.  <varname>search_path</varname> is restored
     to its previous setting upon completion of <command>CREATE EXTENSION</command>.
-->
これによりスクリプトファイルで作成されるオブジェクトを対象のスキーマ内に格納することができます。
スクリプトファイルは要望に応じて<varname>search_path</varname>を変更することができますが、一般的には望まれません。
<command>CREATE EXTENSION</command>の実行後、<varname>search_path</varname>は以前の設定に戻されます。
    </para>

    <para>
<!--
     The target schema is determined by the <varname>schema</varname> parameter in
     the control file if that is given, otherwise by the <literal>SCHEMA</literal>
     option of <command>CREATE EXTENSION</command> if that is given, otherwise the
     current default object creation schema (the first one in the caller's
     <varname>search_path</varname>).  When the control file <varname>schema</varname>
     parameter is used, the target schema will be created if it doesn't
     already exist, but in the other two cases it must already exist.
-->
対象のスキーマは制御ファイル内の<varname>schema</varname>パラメータがあればこのパラメータにより決定されます。
このパラメータがなければ、<command>CREATE EXTENSION</command>の<literal>SCHEMA</literal>があればこの値で決まり、これ以外の場合は現在のデフォルトのオブジェクト生成用スキーマ（呼び出し元の<varname>search_path</varname>の最初のもの）になります。
制御ファイルの<varname>schema</varname>パラメータが使用される時、対象のスキーマが存在しない場合は作成されますが、これ以外の２つの場合ではすでに存在しなければなりません。
    </para>

    <para>
<!--
     If any prerequisite extensions are listed in <varname>requires</varname>
<<<<<<< HEAD
     in the control file, their target schemas are appended to the initial
     setting of <varname>search_path</varname>.  This allows their objects to be
     visible to the new extension's script file.
-->
何らかの事前に必要な拡張が制御ファイル内の<varname>requires</varname>に列挙されていた場合、それらの対象スキーマが<varname>search_path</varname>の初期設定に追加されます。
これにより新しい拡張のスクリプトファイルからそれらのオブジェクトが可視になります。
=======
     in the control file, their target schemas are added to the initial
     setting of <varname>search_path</varname>, following the new
     extension's target schema.  This allows their objects to be visible to
     the new extension's script file.
    </para>

    <para>
     For security, <literal>pg_temp</literal> is automatically appended to
     the end of <varname>search_path</varname> in all cases.
>>>>>>> 0ad348f3
    </para>

    <para>
<!--
     Although a non-relocatable extension can contain objects spread across
     multiple schemas, it is usually desirable to place all the objects meant
     for external use into a single schema, which is considered the extension's
     target schema.  Such an arrangement works conveniently with the default
     setting of <varname>search_path</varname> during creation of dependent
     extensions.
-->
再配置不可能な拡張は複数スキーマにまたがるオブジェクトを含めることができますが、通常、外部使用を意図したオブジェクトはすべて単一スキーマに格納することが望まれます。
この単一スキーマが拡張の対象のスキーマとみなされます。
こうした調整は依存する拡張を作成する間、デフォルトの<varname>search_path</varname>設定を都合に合わせて扱います。
    </para>
   </sect2>

   <sect2 id="extend-extensions-config-tables">
<!--
    <title>Extension Configuration Tables</title>
-->
    <title>拡張設定テーブル</title>

    <para>
<!--
     Some extensions include configuration tables, which contain data that
     might be added or changed by the user after installation of the
     extension.  Ordinarily, if a table is part of an extension, neither
     the table's definition nor its content will be dumped by
     <application>pg_dump</application>.  But that behavior is undesirable for a
     configuration table; any data changes made by the user need to be
     included in dumps, or the extension will behave differently after a dump
     and reload.
-->
一部の拡張は、拡張をインストールした後でユーザにより追加または変更される可能性があるデータを持つ設定テーブルを含みます。
通常、テーブルが拡張の一部である場合、テーブル定義もその内容も<application>pg_dump</application>によりダンプされません。
しかしこの振舞いは設定テーブルの場合望まれません。
ユーザによってなされたデータ変更はダンプ内に含まれなければなりません。
さもないとダンプしリストアした後で拡張の動作が変わってしまいます。
    </para>

   <indexterm>
    <primary>pg_extension_config_dump</primary>
   </indexterm>

    <para>
<!--
     To solve this problem, an extension's script file can mark a table
     or a sequence it has created as a configuration relation, which will
     cause <application>pg_dump</application> to include the table's or the sequence's
     contents (not its definition) in dumps.  To do that, call the function
     <function>pg_extension_config_dump(regclass, text)</function> after creating the
     table or the sequence, for example
-->
この問題を解消するために、拡張のスクリプトファイルでは設定リレーションとして作成されるテーブル、またはシーケンスに印を付け、<application>pg_dump</application>にテーブルの、またはシーケンスの内容をダンプに含める（定義は含まれません）ようにさせることができます。
このためには、以下の例のようにテーブル、またはシーケンスを作成した後に<function>pg_extension_config_dump(regclass, text)</function>関数を呼び出してください。
<programlisting>
CREATE TABLE my_config (key text, value text);
CREATE SEQUENCE my_config_seq;

SELECT pg_catalog.pg_extension_config_dump('my_config', '');
SELECT pg_catalog.pg_extension_config_dump('my_config_seq', '');
</programlisting>
<!--
     Any number of tables or sequences can be marked this way. Sequences
     associated with <type>serial</type> or <type>bigserial</type> columns can
     be marked as well.
-->
任意数のテーブル、またはシーケンスをこの方法で印付けることができます。
<type>serial</type>列または<type>bigserial</type>列に関連したシーケンスが、同様に印付けることができます。
    </para>

    <para>
<!--
     When the second argument of <function>pg_extension_config_dump</function> is
     an empty string, the entire contents of the table are dumped by
     <application>pg_dump</application>.  This is usually only correct if the table
     is initially empty as created by the extension script.  If there is
     a mixture of initial data and user-provided data in the table,
     the second argument of <function>pg_extension_config_dump</function> provides
     a <literal>WHERE</literal> condition that selects the data to be dumped.
     For example, you might do
-->
<function>pg_extension_config_dump</function>の第２引数が空文字列である場合、テーブルのすべての内容が<application>pg_dump</application>によりダンプされます。
これは、拡張のスクリプトによって作成された初期段階においてテーブルが空である場合のみ正しいものです。
テーブルの中で初期データとユーザが提供したデータが混在する場合、<function>pg_extension_config_dump</function>の第２引数においてダンプすべきデータを選択する<literal>WHERE</literal>条件を提供します。
以下に例を示します。
<programlisting>
CREATE TABLE my_config (key text, value text, standard_entry boolean);

SELECT pg_catalog.pg_extension_config_dump('my_config', 'WHERE NOT standard_entry');
</programlisting>
<!--
     and then make sure that <structfield>standard_entry</structfield> is true only
     in the rows created by the extension's script.
-->
このようにした後、拡張のスクリプトで作成される行のみで<structfield>standard_entry</structfield>が確実に真になるようにします。
    </para>

    <para>
<!--
     For sequences, the second argument of <function>pg_extension_config_dump</function>
     has no effect.
-->
シーケンスにおいて、<function>pg_extension_config_dump</function>の第２引数は何も影響を及ぼしません。
    </para>

    <para>
<!--
     More complicated situations, such as initially-provided rows that might
     be modified by users, can be handled by creating triggers on the
     configuration table to ensure that modified rows are marked correctly.
-->
初期状態で提供される行がユーザによって変更されるようなもっと複雑な状況では、設定テーブルに対するトリガを作成して、変更された行が正しく印付けられることを確実にするように取り扱うことができます。
    </para>

    <para>
<!--
     You can alter the filter condition associated with a configuration table
     by calling <function>pg_extension_config_dump</function> again.  (This would
     typically be useful in an extension update script.)  The only way to mark
     a table as no longer a configuration table is to dissociate it from the
     extension with <command>ALTER EXTENSION ... DROP TABLE</command>.
-->
<function>pg_extension_config_dump</function>を再度呼び出すことにより、設定テーブルに関連付いたフィルタ条件を変更することができます。
（通常これは拡張の更新スクリプト内で役に立つでしょう。）
設定ファイルからテーブルを取り除くように印付ける方法は、<command>ALTER EXTENSION ... DROP TABLE</command>を用いてテーブルを拡張から分離するしかありません。
    </para>

    <para>
<!--
     Note that foreign key relationships between these tables will dictate the
     order in which the tables are dumped out by pg_dump.  Specifically, pg_dump
     will attempt to dump the referenced-by table before the referencing table.
     As the foreign key relationships are set up at CREATE EXTENSION time (prior
     to data being loaded into the tables) circular dependencies are not
     supported.  When circular dependencies exist, the data will still be dumped
     out but the dump will not be able to be restored directly and user
     intervention will be required.
-->
このテーブルとの外部キーの関係は、テーブルがpg_dumpによってダンプされる順序に影響します。
特に、pg_dumpは参照しているテーブルの前に参照されているテーブルをダンプしようとします。
外部キーの関係はCREATE EXTENSION時(データがテーブルにロードされる前)に設定されますので、循環依存はサポートされません。
循環依存が存在すれば、データはダンプされますが、そのダンプを直接はリストアできず、ユーザの介入が必要になります。
    </para>

    <para>
<!--
     Sequences associated with <type>serial</type> or <type>bigserial</type> columns
     need to be directly marked to dump their state. Marking their parent
     relation is not enough for this purpose.
-->
<type>serial</type>列または<type>bigserial</type>列に関連したシーケンスは、それらの状態をダンプするために直接印付けする必要があります。
親リレーションを印付けすることは、この目的に十分ではありません。
    </para>
   </sect2>

   <sect2>
<!--
    <title>Extension Updates</title>
-->
    <title>拡張の更新</title>

    <para>
<!--
     One advantage of the extension mechanism is that it provides convenient
     ways to manage updates to the SQL commands that define an extension's
     objects.  This is done by associating a version name or number with
     each released version of the extension's installation script.
     In addition, if you want users to be able to update their databases
     dynamically from one version to the next, you should provide
     <firstterm>update scripts</firstterm> that make the necessary changes to go from
     one version to the next.  Update scripts have names following the pattern
     <literal><replaceable>extension</replaceable>&#045;-<replaceable>old_version</replaceable>&#045;-<replaceable>target_version</replaceable>.sql</literal>
     (for example, <literal>foo&#045;-1.0&#045;-1.1.sql</literal> contains the commands to modify
     version <literal>1.0</literal> of extension <literal>foo</literal> into version
     <literal>1.1</literal>).
-->
拡張機構の１つの利点は、拡張のオブジェクトを定義するSQLコマンドの更新を簡便に管理する方法を提供していることです。
これは、拡張のインストール用スクリプトのリリース版それぞれにバージョン名称またはバージョン番号を関連付けることで行われます。
さらに、ユーザにあるバージョンから次のバージョンへ動的にデータベースを更新させることができるようにしたい場合、あるバージョンから次のバージョンまでの間に行われる必要な変更を行う<firstterm>更新スクリプト</firstterm>を提供しなければなりません。
更新スクリプトは<literal><replaceable>extension</replaceable>--<replaceable>old_version</replaceable>--<replaceable>target_version</replaceable>.sql</literal>というパターンに従った名前（例えば、<literal>foo--1.0--1.1.sql</literal>は<literal>foo</literal>拡張のバージョン<literal>1.0</literal>からバージョン<literal>1.1</literal>に変更するコマンドを含みます。）を持たなければなりません。
    </para>

    <para>
<!--
     Given that a suitable update script is available, the command
     <command>ALTER EXTENSION UPDATE</command> will update an installed extension
     to the specified new version.  The update script is run in the same
     environment that <command>CREATE EXTENSION</command> provides for installation
     scripts: in particular, <varname>search_path</varname> is set up in the same
     way, and any new objects created by the script are automatically added
     to the extension.  Also, if the script chooses to drop extension member
     objects, they are automatically dissociated from the extension.
-->
適切な更新スクリプトが利用可能である場合、<command>ALTER EXTENSION UPDATE</command>コマンドはインストール済みの拡張を指定した新しいバージョンへ更新します。
更新スクリプトは、<command>CREATE EXTENSION</command>がインストール用スクリプト向けに提供する環境と同じ環境で実行されます。
具体的には<varname>search_path</varname>は同じ方法で設定され、スクリプトにより作成される新しいオブジェクトはすべて自動的に拡張に追加されます。
また、スクリプトが拡張のメンバーオブジェクトを削除する場合には、それらのメンバーオブジェクトは拡張から自動的に分離されます。
    </para>

    <para>
<!--
     If an extension has secondary control files, the control parameters
     that are used for an update script are those associated with the script's
     target (new) version.
-->
拡張が副制御ファイルを持つ場合、更新スクリプトで使用される制御パラメータは、スクリプトの対象の（新しい）バージョンに関連付けされたものになります。
    </para>

    <para>
<!--
     The update mechanism can be used to solve an important special case:
     converting a <quote>loose</quote> collection of objects into an extension.
     Before the extension mechanism was added to
     <productname>PostgreSQL</productname> (in 9.1), many people wrote
     extension modules that simply created assorted unpackaged objects.
     Given an existing database containing such objects, how can we convert
     the objects into a properly packaged extension?  Dropping them and then
     doing a plain <command>CREATE EXTENSION</command> is one way, but it's not
     desirable if the objects have dependencies (for example, if there are
     table columns of a data type created by the extension).  The way to fix
     this situation is to create an empty extension, then use <command>ALTER
     EXTENSION ADD</command> to attach each pre-existing object to the extension,
     then finally create any new objects that are in the current extension
     version but were not in the unpackaged release.  <command>CREATE
     EXTENSION</command> supports this case with its <literal>FROM</literal> <replaceable
     class="parameter">old_version</replaceable> option, which causes it to not run the
     normal installation script for the target version, but instead the update
     script named
     <literal><replaceable>extension</replaceable>&#045;-<replaceable>old_version</replaceable>&#045;-<replaceable>target_version</replaceable>.sql</literal>.
     The choice of the dummy version name to use as <replaceable
     class="parameter">old_version</replaceable> is up to the extension author, though
     <literal>unpackaged</literal> is a common convention.  If you have multiple
     prior versions you need to be able to update into extension style, use
     multiple dummy version names to identify them.
-->
更新機構を使用して、オブジェクトの<quote>粗</quote>集合から拡張に変換するという、特別かつ重大な状況を解消することができます。
拡張機構が<productname>PostgreSQL</productname>に（9.1で）追加されるようになる前では、パッケージ化されずに単に詰めあわされたオブジェクトを作成する拡張モジュールを多くのユーザが作成していました。
こうしたオブジェクトを持つデータベースが存在する場合、どのようにすればこれらのオブジェクトを適切にパッケージ化された拡張に変換できるでしょうか？
削除した後で普通に<command>CREATE EXTENSION</command>を行うことも１つの方法ですが、オブジェクトに依存関係がある（例えば拡張により作成されたデータ型のテーブル列が存在する場合など）場合は好まれません。
こうした状況を解消する方法は、空の拡張を作成し、<command>ALTER EXTENSION ADD</command>を使用して、既存のオブジェクトそれぞれを拡張に関連づけ、最後にパッケージ化されていないリリースに存在しないが現在のバージョンの拡張には存在する新しいオブジェクトを作成するという方法です。
<command>CREATE EXTENSION</command>は<literal>FROM</literal> <replaceable class="parameter">old_version</replaceable>オプションでこの状況をサポートします。
この場合、通常のインストール用スクリプトは実行されず、代わりに<literal><replaceable>extension</replaceable>--<replaceable>old_version</replaceable>--<replaceable>target_version</replaceable>.sql</literal>という名前の更新スクリプトが実行されるようになります。
<replaceable>old_version</replaceable>として使用するダミーのバージョン名の選択は拡張の作成者に任せられていますが、<literal>unpackaged</literal>がよく使われる規約です。
拡張形式に更新できるようにしたい過去のバージョンが複数存在する場合、それらを識別できるように複数のダミーバージョン番号を使用していください。
    </para>

    <para>
<!--
     <command>ALTER EXTENSION</command> is able to execute sequences of update
     script files to achieve a requested update.  For example, if only
     <literal>foo&#045;-1.0&#045;-1.1.sql</literal> and <literal>foo&#045;-1.1&#045;-2.0.sql</literal> are
     available, <command>ALTER EXTENSION</command> will apply them in sequence if an
     update to version <literal>2.0</literal> is requested when <literal>1.0</literal> is
     currently installed.
-->
<command>ALTER EXTENSION</command>は、要求される更新を実現するために更新スクリプトを連続して実行することができます。
例えば<literal>foo--1.0--1.1.sql</literal>と<literal>foo--1.1--2.0.sql</literal>のみが利用可能であるとすると、現在<literal>1.0</literal>がインストールされている時にバージョン<literal>2.0</literal>への更新が要求された場合、<command>ALTER EXTENSION</command>はこれらを順番に適用します。
    </para>

    <para>
<!--
     <productname>PostgreSQL</productname> doesn't assume anything about the properties
     of version names: for example, it does not know whether <literal>1.1</literal>
     follows <literal>1.0</literal>.  It just matches up the available version names
     and follows the path that requires applying the fewest update scripts.
     (A version name can actually be any string that doesn't contain
     <literal>&#045;-</literal> or leading or trailing <literal>-</literal>.)
-->
<productname>PostgreSQL</productname>はバージョン名称の特性についてまったく仮定を行いません。
例えば<literal>1.0</literal>の次が<literal>1.1</literal>であるかどうかを把握しません。
これは利用可能なバージョン名をかみ合わせ、もっとも少ない数の更新スクリプトを適用するために必要な経路を続けるだけです。
（バージョン名には、<literal>--</literal>を含まず先頭または最後に<literal>-</literal>が付かなければ、任意の文字を取ることができます。）
    </para>

    <para>
<!--
     Sometimes it is useful to provide <quote>downgrade</quote> scripts, for
     example <literal>foo&#045;-1.1&#045;-1.0.sql</literal> to allow reverting the changes
     associated with version <literal>1.1</literal>.  If you do that, be careful
     of the possibility that a downgrade script might unexpectedly
     get applied because it yields a shorter path.  The risky case is where
     there is a <quote>fast path</quote> update script that jumps ahead several
     versions as well as a downgrade script to the fast path's start point.
     It might take fewer steps to apply the downgrade and then the fast
     path than to move ahead one version at a time.  If the downgrade script
     drops any irreplaceable objects, this will yield undesirable results.
-->
<quote>ダウングレード</quote>スクリプトを提供することが便利な場合があります。
例えば<literal>foo--1.1--1.0.sql</literal>は、バージョン<literal>1.1</literal>に関連した変更を元に戻すことができます。
この場合、ダウングレードスクリプトがより短いパスを生成するために、予期せず適用されてしまう可能性に注意してください。
複数のバージョンをまたがって更新する<quote>近道</quote>更新スクリプトと近道の開始バージョンへのダウングレードスクリプトが存在する場合に危険性があります。
ダウングレードしてから近道となる更新スクリプトを実行する方が、バージョンを１つずつ進めるよりも少ない処理で済んでしまうかもしれません。
ダウングレードスクリプトが取り返しがつかないオブジェクトを何か削除してしまう場合、望まない結果になってしまいます。
    </para>

    <para>
<!--
     To check for unexpected update paths, use this command:
-->
想定外の更新経路かどうかを検査するためには、以下のコマンドを使用してください。
<programlisting>
SELECT * FROM pg_extension_update_paths('<replaceable>extension_name</replaceable>');
</programlisting>
<!--
     This shows each pair of distinct known version names for the specified
     extension, together with the update path sequence that would be taken to
     get from the source version to the target version, or <literal>NULL</literal> if
     there is no available update path.  The path is shown in textual form
     with <literal>&#045;-</literal> separators.  You can use
     <literal>regexp_split_to_array(path,'&#045;-')</literal> if you prefer an array
     format.
-->
これは指定した拡張の個々の既知のバージョン名の組み合わせをそれぞれ、元のバージョンから対象のバージョンへ進む時に取られる更新経路順、またはもし利用できる更新経路がなければ<literal>NULL</literal>を付けて、表示します。
経路は<literal>--</literal>を区切り文字として使用したテキスト形式で表示されます。
配列形式の方が良ければ<literal>regexp_split_to_array(path,'--')</literal>を使用することができます。
    </para>
   </sect2>

   <sect2>
<!--
    <title>Installing Extensions Using Update Scripts</title>
-->
    <title>更新スクリプトを利用した拡張のインストール</title>

    <para>
<!--
     An extension that has been around for awhile will probably exist in
     several versions, for which the author will need to write update scripts.
     For example, if you have released a <literal>foo</literal> extension in
     versions <literal>1.0</literal>, <literal>1.1</literal>, and <literal>1.2</literal>, there
     should be update scripts <filename>foo&#045;&#045;1.0&#045;&#045;1.1.sql</filename>
     and <filename>foo&#045;&#045;1.1&#045;&#045;1.2.sql</filename>.
     Before <productname>PostgreSQL</productname> 10, it was necessary to also create
     new script files <filename>foo&#045;&#045;1.1.sql</filename> and <filename>foo&#045;&#045;1.2.sql</filename>
     that directly build the newer extension versions, or else the newer
     versions could not be installed directly, only by
     installing <literal>1.0</literal> and then updating.  That was tedious and
     duplicative, but now it's unnecessary, because <command>CREATE
     EXTENSION</command> can follow update chains automatically.
     For example, if only the script
     files <filename>foo&#045;&#045;1.0.sql</filename>, <filename>foo&#045;&#045;1.0&#045;&#045;1.1.sql</filename>,
     and <filename>foo&#045;&#045;1.1&#045;&#045;1.2.sql</filename> are available then a request to
     install version <literal>1.2</literal> is honored by running those three
     scripts in sequence.  The processing is the same as if you'd first
     installed <literal>1.0</literal> and then updated to <literal>1.2</literal>.
     (As with <command>ALTER EXTENSION UPDATE</command>, if multiple pathways are
     available then the shortest is preferred.)  Arranging an extension's
     script files in this style can reduce the amount of maintenance effort
     needed to produce small updates.
-->
以前から存在している拡張は、おそらく複数のバージョンに渡って存在しているので、拡張の作者は更新スクリプトを開発する必要性が出てきます。
たとえば、拡張<literal>foo</literal>がバージョン<literal>1.0</literal>、<literal>1.1</literal>、<literal>1.2</literal>をリリースしていたとすると、更新スクリプト<filename>foo--1.0--1.1.sql</filename>と<filename>foo--1.1--1.2.sql</filename>が存在しなければなりません。
<productname>PostgreSQL</productname> 10より前では、新しい拡張のバージョンを直接作成するスクリプトファイル<filename>foo--1.1.sql</filename>と<filename>foo--1.2.sql</filename>も新規に作る必要がありました。
これらがないと、新しいバージョンの拡張を直接インストールすることはできず、<literal>1.0</literal>をインストールしてから更新するしかありませんでした。
それにはうんざりしますし、また冗長です。
しかし、今では<command>CREATE EXTENSION</command>が自動的に更新連鎖を追跡してくるので、それは不要になりました。
たとえば、<filename>foo--1.0.sql</filename>、<filename>foo--1.0--1.1.sql</filename>、<filename>foo--1.1--1.2.sql</filename>だけしかない場合、バージョン<literal>1.2</literal>のインストールのリクエストは、これらのスクリプトを順に実行することによって達成されます。
この手順は、最初に<literal>1.0</literal>をインストールして、<literal>1.2</literal>にアップデートする場合でも同じです。
（<command>ALTER EXTENSION UPDATE</command>は、複数の手順がある場合には、最短の手順を選びます。）
この方法で拡張のスクリプトを調整することにより、小さな更新を複数作成するための保守の手間を減らすことができます。
    </para>

    <para>
<!--
     If you use secondary (version-specific) control files with an extension
     maintained in this style, keep in mind that each version needs a control
     file even if it has no stand-alone installation script, as that control
     file will determine how the implicit update to that version is performed.
     For example, if <filename>foo&#045;&#045;1.0.control</filename> specifies <literal>requires
     = 'bar'</literal> but <literal>foo</literal>'s other control files do not, the
     extension's dependency on <literal>bar</literal> will be dropped when updating
     from <literal>1.0</literal> to another version.
-->
この方法で保守している拡張に二次的な（バージョン固有の）制御ファイルがある場合は、スタンドアローンのインストールスクリプトがない場合でも、各バージョンで制御ファイルが必要になることに注意してください。
そのバージョンへと更新する暗黙的な方法を、制御ファイルが決定するからです。
たとえば、<filename>foo--1.0.control</filename>が<literal>requires = 'bar'</literal>を指定しているのに、<literal>foo</literal>の他の制御ファイルが指定していないとすると、<literal>1.0</literal>から他のバージョンに更新した際に<literal>bar</literal>への依存性が削除されてしまうでしょう。
    </para>
   </sect2>

   <sect2 id="extend-extensions-security">
    <title>Security Considerations for Extensions</title>

    <para>
     Widely-distributed extensions should assume little about the database
     they occupy.  Therefore, it's appropriate to write functions provided
     by an extension in a secure style that cannot be compromised by
     search-path-based attacks.
    </para>

    <para>
     An extension that has the <varname>superuser</varname> property set to
     true must also consider security hazards for the actions taken within
     its installation and update scripts.  It is not terribly difficult for
     a malicious user to create trojan-horse objects that will compromise
     later execution of a carelessly-written extension script, allowing that
     user to acquire superuser privileges.
    </para>

    <para>
     Advice about writing functions securely is provided in
     <xref linkend="extend-extensions-security-funcs"/> below, and advice
     about writing installation scripts securely is provided in
     <xref linkend="extend-extensions-security-scripts"/>.
    </para>

    <sect3 id="extend-extensions-security-funcs">
     <title>Security Considerations for Extension Functions</title>

     <para>
      SQL-language and PL-language functions provided by extensions are at
      risk of search-path-based attacks when they are executed, since
      parsing of these functions occurs at execution time not creation time.
     </para>

     <para>
      The <link linkend="sql-createfunction-security"><command>CREATE
      FUNCTION</command></link> reference page contains advice about
      writing <literal>SECURITY DEFINER</literal> functions safely.  It's
      good practice to apply those techniques for any function provided by
      an extension, since the function might be called by a high-privilege
      user.
     </para>

     <!-- XXX It's not enough to use qualified names, because one might write a
          qualified name to an object that itself uses unqualified names.  Many
          information_schema functions have that defect, for example.  However,
          that's a defect in the referenced object, and relatively few queries
          will be affected.  Also, we direct applications to secure search_path
          when connecting to an untrusted database; if applications do that,
          they are immune to known attacks even if some extension refers to a
          defective object.  Therefore, guide extension authors as though core
          PostgreSQL contained no such defect. -->
     <para>
      If you cannot set the <varname>search_path</varname> to contain only
      secure schemas, assume that each unqualified name could resolve to an
      object that a malicious user has defined.  Beware of constructs that
      depend on <varname>search_path</varname> implicitly; for
      example, <token>IN</token>
      and <literal>CASE <replaceable>expression</replaceable> WHEN</literal>
      always select an operator using the search path.  In their place, use
      <literal>OPERATOR(<replaceable>schema</replaceable>.=) ANY</literal>
      and <literal>CASE WHEN <replaceable>expression</replaceable></literal>.
     </para>

     <para>
      A general-purpose extension usually should not assume that it's been
      installed into a secure schema, which means that even schema-qualified
      references to its own objects are not entirely risk-free.  For
      example, if the extension has defined a
      function <literal>myschema.myfunc(bigint)</literal> then a call such
      as <literal>myschema.myfunc(42)</literal> could be captured by a
      hostile function <literal>myschema.myfunc(integer)</literal>.  Be
      careful that the data types of function and operator parameters exactly
      match the declared argument types, using explicit casts where necessary.
     </para>
    </sect3>

    <sect3 id="extend-extensions-security-scripts">
     <title>Security Considerations for Extension Scripts</title>

     <para>
      An extension installation or update script should be written to guard
      against search-path-based attacks occurring when the script executes.
      If an object reference in the script can be made to resolve to some
      other object than the script author intended, then a compromise might
      occur immediately, or later when the mis-defined extension object is
      used.
     </para>

     <para>
      DDL commands such as <command>CREATE FUNCTION</command>
      and <command>CREATE OPERATOR CLASS</command> are generally secure,
      but beware of any command having a general-purpose expression as a
      component.  For example, <command>CREATE VIEW</command> needs to be
      vetted, as does a <literal>DEFAULT</literal> expression
      in <command>CREATE FUNCTION</command>.
     </para>

     <para>
      Sometimes an extension script might need to execute general-purpose
      SQL, for example to make catalog adjustments that aren't possible via
      DDL.  Be careful to execute such commands with a
      secure <varname>search_path</varname>; do <emphasis>not</emphasis>
      trust the path provided by <command>CREATE/ALTER EXTENSION</command>
      to be secure.  Best practice is to temporarily
      set <varname>search_path</varname> to <literal>'pg_catalog,
      pg_temp'</literal> and insert references to the extension's
      installation schema explicitly where needed.  (This practice might
      also be helpful for creating views.)  Examples can be found in
      the <filename>contrib</filename> modules in
      the <productname>PostgreSQL</productname> source code distribution.
     </para>

     <para>
      Cross-extension references are extremely difficult to make fully
      secure, partially because of uncertainty about which schema the other
      extension is in.  The hazards are reduced if both extensions are
      installed in the same schema, because then a hostile object cannot be
      placed ahead of the referenced extension in the installation-time
      <varname>search_path</varname>.  However, no mechanism currently exists
      to require that.
     </para>

     <para>
      Do <emphasis>not</emphasis> use <command>CREATE OR REPLACE
      FUNCTION</command>, except in an update script that must change the
      definition of a function that is known to be an extension member
      already.  (Likewise for other <literal>OR REPLACE</literal> options.)
      Using <literal>OR REPLACE</literal> unnecessarily not only has a risk
      of accidentally overwriting someone else's function, but it creates a
      security hazard since the overwritten function would still be owned by
      its original owner, who could modify it.
     </para>
    </sect3>
   </sect2>

   <sect2 id="extend-extensions-example">
<!--
    <title>Extension Example</title>
-->
    <title>拡張の例</title>

    <para>
<!--
     Here is a complete example of an <acronym>SQL</acronym>-only
     extension, a two-element composite type that can store any type of value
     in its slots, which are named <quote>k</quote> and <quote>v</quote>.  Non-text
     values are automatically coerced to text for storage.
-->
ここでは、<acronym>SQL</acronym>のみの拡張の完全な例を示します。
<quote>k</quote>と<quote>v</quote>という名称の２つの要素からなる複合型であり、そのスロットには任意の型の値を格納することができるものです。
格納の際テキスト以外の値は自動的にテキストに変換されます。
    </para>

    <para>
<!--
     The script file <filename>pair&#045;-1.0.sql</filename> looks like this:
-->
<filename>pair--1.0.sql</filename>スクリプトファイルは以下のようになります。

<programlisting><![CDATA[
]]><!--
&#045;- complain if script is sourced in psql, rather than via CREATE EXTENSION
--><![CDATA[
-- スクリプトが、CREATE EXTENSION経由ではなく、psqlのソースとして使われた場合には文句を言う
\echo Use "CREATE EXTENSION pair" to load this file. \quit

CREATE TYPE pair AS ( k text, v text );

CREATE FUNCTION pair(text, text)
RETURNS pair LANGUAGE SQL AS 'SELECT ROW($1, $2)::@extschema@.pair;';

CREATE OPERATOR ~> (LEFTARG = text, RIGHTARG = text, FUNCTION = pair);

-- "SET search_path" is easy to get right, but qualified names perform better.
CREATE FUNCTION lower(pair)
RETURNS pair LANGUAGE SQL
AS 'SELECT ROW(lower($1.k), lower($1.v))::@extschema@.pair;'
SET search_path = pg_temp;

CREATE FUNCTION pair_concat(pair, pair)
RETURNS pair LANGUAGE SQL
AS 'SELECT ROW($1.k OPERATOR(pg_catalog.||) $2.k,
               $1.v OPERATOR(pg_catalog.||) $2.v)::@extschema@.pair;';
]]>
</programlisting>
    </para>

    <para>
<!--
     The control file <filename>pair.control</filename> looks like this:
-->
<filename>pair.control</filename>制御ファイルは以下のようになります。

<programlisting>
# pair extension
comment = 'A key/value pair data type'
default_version = '1.0'
# cannot be relocatable because of use of @extschema@
relocatable = false
</programlisting>
    </para>

    <para>
<!--
     While you hardly need a makefile to install these two files into the
     correct directory, you could use a <filename>Makefile</filename> containing this:
-->
これらの２つのファイルを正しいディレクトリにインストールするためにメークファイルを作成する必要はほとんどありませんが、以下を含む<filename>Makefile</filename>を使用することができます。

<programlisting>
EXTENSION = pair
DATA = pair--1.0.sql

PG_CONFIG = pg_config
PGXS := $(shell $(PG_CONFIG) --pgxs)
include $(PGXS)
</programlisting>

<!--
     This makefile relies on <acronym>PGXS</acronym>, which is described
     in <xref linkend="extend-pgxs"/>.  The command <literal>make install</literal>
     will install the control and script files into the correct
     directory as reported by <application>pg_config</application>.
-->
このメークファイルは<xref linkend="extend-pgxs"/>で説明する<acronym>PGXS</acronym>に依存します。
<literal>make install</literal>コマンドは制御ファイルとスクリプトファイルを<application>pg_config</application>で報告される正しいディレクトリにインストールします。
    </para>

    <para>
<!--
     Once the files are installed, use the
     <xref linkend="sql-createextension"/> command to load the objects into
     any particular database.
-->
ファイルがインストールされた後、<xref linkend="sql-createextension"/>コマンドを使用してオブジェクトを任意の特定のデータベースにロードしてください。
    </para>
   </sect2>
  </sect1>

  <sect1 id="extend-pgxs">
<!--
   <title>Extension Building Infrastructure</title>
-->
   <title>拡張構築基盤</title>

   <indexterm zone="extend-pgxs">
    <primary>pgxs</primary>
   </indexterm>

   <para>
<!--
    If you are thinking about distributing your
    <productname>PostgreSQL</productname> extension modules, setting up a
    portable build system for them can be fairly difficult.  Therefore
    the <productname>PostgreSQL</productname> installation provides a build
    infrastructure for extensions, called <acronym>PGXS</acronym>, so
    that simple extension modules can be built simply against an
    already installed server.  <acronym>PGXS</acronym> is mainly intended
    for extensions that include C code, although it can be used for
    pure-SQL extensions too.  Note that <acronym>PGXS</acronym> is not
    intended to be a universal build system framework that can be used
    to build any software interfacing to <productname>PostgreSQL</productname>;
    it simply automates common build rules for simple server extension
    modules.  For more complicated packages, you might need to write your
    own build system.
-->
<productname>PostgreSQL</productname>拡張モジュールの配布を考えているのであれば、移植可能な構築システムを準備することはかなり難しいものになるかもしれません。
このため<productname>PostgreSQL</productname>インストレーションは単純な拡張モジュールをすでにインストールされているサーバに対して簡単に構築することができるように、<acronym>PGXS</acronym>と呼ばれる拡張向けの構築基盤を提供します。
<acronym>PGXS</acronym>は主にCコードを含む拡張を意図していますが、SQLのみからなる拡張でも使用することができます。
<acronym>PGXS</acronym>が<productname>PostgreSQL</productname>と相互に作用する任意のソフトウェアを構築するために使用できるような万能な構築システムを意図したものではないことに注意してください。
これは単に、単純なサーバ拡張用の一般的な構築規則を自動化するものです。
より複雑なパッケージでは、独自の構築システムを作成する必要があるかもしれません。
   </para>

   <para>
<!--
    To use the <acronym>PGXS</acronym> infrastructure for your extension,
    you must write a simple makefile.
    In the makefile, you need to set some variables
    and include the global <acronym>PGXS</acronym> makefile.
    Here is an example that builds an extension module named
    <literal>isbn_issn</literal>, consisting of a shared library containing
    some C code, an extension control file, a SQL script, an include file
    (only needed if other modules might need to access the extension functions
    without going via SQL), and a documentation text file:
-->
独自の拡張で<acronym>PGXS</acronym>基盤を使用するためには、簡単なメークファイルを作成する必要があります。
このメークファイルの中で、いくつか変数を設定し、大域的な<acronym>PGXS</acronym>メークファイルをインクルードする必要があります。
以下に<literal>isbn_issn</literal>という名称の拡張モジュールを構築する例を示します。
このモジュールはいくつかのCコードを含む共有ライブラリ、拡張の制御ファイル、SQLスクリプト、インクルードファイル（他のモジュールが拡張の関数にSQLを経由せずにアクセスする必要があるかもしれない場合にのみ必要です）、ドキュメントテキストファイルから構成されます。
<programlisting>
MODULES = isbn_issn
EXTENSION = isbn_issn
DATA = isbn_issn--1.0.sql
DOCS = README.isbn_issn
HEADERS_isbn_issn = isbn_issn.h

PG_CONFIG = pg_config
PGXS := $(shell $(PG_CONFIG) --pgxs)
include $(PGXS)
</programlisting>
<!--
    The last three lines should always be the same.  Earlier in the
    file, you assign variables or add custom
    <application>make</application> rules.
-->
最後の３行は常に同じです。
ファイルのこの前に変数の設定と独自の<application>make</application>ルールを記載してください。
   </para>

   <para>
<!--
    Set one of these three variables to specify what is built:
-->
以下の３個の変数の１つを構築対象に指定してください。

    <variablelist>
     <varlistentry>
      <term><varname>MODULES</varname></term>
      <listitem>
       <para>
<!--
        list of shared-library objects to be built from source files with same
        stem (do not include library suffixes in this list)
-->
同じ家系のソースファイルから構築される共有ライブラリのリストです。
（このリストにはライブラリ接頭辞を含めないでください。）
       </para>
      </listitem>
     </varlistentry>

     <varlistentry>
      <term><varname>MODULE_big</varname></term>
      <listitem>
       <para>
<!--
        a shared library to build from multiple source files
        (list object files in <varname>OBJS</varname>)
-->
複数のソースファイルから構築される共有ライブラリです。
（<varname>OBJS</varname>にオブジェクトファイルを列挙します。）
       </para>
      </listitem>
     </varlistentry>

     <varlistentry>
      <term><varname>PROGRAM</varname></term>
      <listitem>
       <para>
<!--
        an executable program to build
        (list object files in <varname>OBJS</varname>)
-->
構築する実行プログラムです。
（<varname>OBJS</varname>にオブジェクトファイルを列挙します。）
       </para>
      </listitem>
     </varlistentry>
    </variablelist>

<!--
    The following variables can also be set:
-->
以下の変数も設定することができます。

    <variablelist>
     <varlistentry>
      <term><varname>EXTENSION</varname></term>
      <listitem>
       <para>
<!--
        extension name(s); for each name you must provide an
        <literal><replaceable>extension</replaceable>.control</literal> file,
        which will be installed into
        <literal><replaceable>prefix</replaceable>/share/extension</literal>
-->
拡張の名前です。
各名前に対して、<literal><replaceable>prefix</replaceable>/share/extension</literal>にインストールされる<literal><replaceable>extension</replaceable>.control</literal>を提供しなければなりません。
       </para>
      </listitem>
     </varlistentry>

     <varlistentry>
      <term><varname>MODULEDIR</varname></term>
      <listitem>
       <para>
<!--
        subdirectory of <literal><replaceable>prefix</replaceable>/share</literal>
        into which DATA and DOCS files should be installed
        (if not set, default is <literal>extension</literal> if
        <varname>EXTENSION</varname> is set,
        or <literal>contrib</literal> if not)
-->
DATAおよびDOCSファイルのインストール先となるはずの<literal><replaceable>prefix</replaceable>/share</literal>サブディレクトリです。
（設定がない場合、デフォルトは<varname>EXTENSION</varname>が設定されている場合は<literal>extension</literal>に、設定されていない場合は<literal>contrib</literal>になります。）
       </para>
      </listitem>
     </varlistentry>

     <varlistentry>
      <term><varname>DATA</varname></term>
      <listitem>
       <para>
<!--
        random files to install into <literal><replaceable>prefix</replaceable>/share/$MODULEDIR</literal>
-->
<literal><replaceable>prefix</replaceable>/share/$MODULEDIR</literal>にインストールされる様々なファイルです。
       </para>
      </listitem>
     </varlistentry>

     <varlistentry>
      <term><varname>DATA_built</varname></term>
      <listitem>
       <para>
<!--
        random files to install into
        <literal><replaceable>prefix</replaceable>/share/$MODULEDIR</literal>,
        which need to be built first
-->
<literal><replaceable>prefix</replaceable>/share/$MODULEDIR</literal>にインストールされる、最初に構築しなければならない様々なファイルです。
       </para>
      </listitem>
     </varlistentry>

     <varlistentry>
      <term><varname>DATA_TSEARCH</varname></term>
      <listitem>
       <para>
<!--
        random files to install under
        <literal><replaceable>prefix</replaceable>/share/tsearch_data</literal>
-->
<literal><replaceable>prefix</replaceable>/share/tsearch_data</literal>以下にインストールされる様々なファイルです。
       </para>
      </listitem>
     </varlistentry>

     <varlistentry>
      <term><varname>DOCS</varname></term>
      <listitem>
       <para>
<!--
        random files to install under
        <literal><replaceable>prefix</replaceable>/doc/$MODULEDIR</literal>
-->
<literal><replaceable>prefix</replaceable>/doc/$MODULEDIR</literal>以下にインストールされる様々なファイルです。
       </para>
      </listitem>
     </varlistentry>

     <varlistentry>
      <term><varname>HEADERS</varname></term>
      <term><varname>HEADERS_built</varname></term>
      <listitem>
       <para>
<!--
        Files to (optionally build and) install under
        <literal><replaceable>prefix</replaceable>/include/server/$MODULEDIR/$MODULE_big</literal>.
-->
（必要に応じてビルドして）<literal><replaceable>prefix</replaceable>/include/server/$MODULEDIR/$MODULE_big</literal>以下にインストールをするファイル。
       </para>
       <para>
<!--
        Unlike <literal>DATA_built</literal>, files in <literal>HEADERS_built</literal>
        are not removed by the <literal>clean</literal> target; if you want them removed,
        also add them to <literal>EXTRA_CLEAN</literal> or add your own rules to do it.
-->
<literal>DATA_built</literal>と違って、<literal>HEADERS_built</literal>のファイルは<literal>clean</literal>ターゲットによって削除されません。削除したい場合には、それらを<literal>EXTRA_CLEAN</literal>にも加えるか、削除を行う独自のルールを追加してください。
       </para>
      </listitem>
     </varlistentry>

     <varlistentry>
      <term><varname>HEADERS_$MODULE</varname></term>
      <term><varname>HEADERS_built_$MODULE</varname></term>
      <listitem>
       <para>
<!--
        Files to install (after building if specified) under
        <literal><replaceable>prefix</replaceable>/include/server/$MODULEDIR/$MODULE</literal>,
        where <literal>$MODULE</literal> must be a module name used
        in <literal>MODULES</literal> or <literal>MODULE_big</literal>.
-->
（指定されていたならビルド後に）<literal><replaceable>prefix</replaceable>/include/server/$MODULEDIR/$MODULE</literal>の下にインストールするファイル。ここでの<literal>$MODULE</literal>は<literal>MODULES</literal>か<literal>MODULE_big</literal>で使われているモジュール名でなければなりません。
       </para>
       <para>
<!--
        Unlike <literal>DATA_built</literal>, files in <literal>HEADERS_built_$MODULE</literal>
        are not removed by the <literal>clean</literal> target; if you want them removed,
        also add them to <literal>EXTRA_CLEAN</literal> or add your own rules to do it.
-->
<literal>DATA_built</literal>と違って、<literal>HEADERS_built_$MODULE</literal>のファイルは<literal>clean</literal>ターゲットによって削除されません。削除したい場合には、これらを<literal>EXTRA_CLEAN</literal>にも加えるか、削除を行う独自のルールを追加してください。
       </para>
       <para>
<!--
        It is legal to use both variables for the same module, or any
        combination, unless you have two module names in the
        <literal>MODULES</literal> list that differ only by the presence of a
        prefix <literal>built_</literal>, which would cause ambiguity. In
        that (hopefully unlikely) case, you should use only the
        <literal>HEADERS_built_$MODULE</literal> variables.
-->
同じモジュールあるいは任意の組み合わせに対して両方の変数を使うことは正当ですが、<literal>MODULES</literal>リストにプレフィックス<literal>built_</literal>の有無しか異ならない二つのモジュール名を書く場合を除きます。これは両義解釈をひき起こすでしょう。
このような（おそらくありそうにない）場合、<literal>HEADERS_built_$MODULE</literal>変数だけを使うべきです。
       </para>
      </listitem>
     </varlistentry>

     <varlistentry>
      <term><varname>SCRIPTS</varname></term>
      <listitem>
       <para>
<!--
        script files (not binaries) to install into
        <literal><replaceable>prefix</replaceable>/bin</literal>
-->
<literal><replaceable>prefix</replaceable>/bin</literal>にインストールされるスクリプトファイルです（バイナリファイルではありません）。
       </para>
      </listitem>
     </varlistentry>

     <varlistentry>
      <term><varname>SCRIPTS_built</varname></term>
      <listitem>
       <para>
<!--
        script files (not binaries) to install into
        <literal><replaceable>prefix</replaceable>/bin</literal>,
        which need to be built first
-->
<literal><replaceable>prefix</replaceable>/bin</literal>にインストールされる、最初に構築しなければならないスクリプトファイルです（バイナリファイルではありません）。
       </para>
      </listitem>
     </varlistentry>

     <varlistentry>
      <term><varname>REGRESS</varname></term>
      <listitem>
       <para>
<!--
        list of regression test cases (without suffix), see below
-->
リグレッションテストケース（接尾辞がない）のリストです。
後述します。
       </para>
      </listitem>
     </varlistentry>

     <varlistentry>
      <term><varname>REGRESS_OPTS</varname></term>
      <listitem>
       <para>
<!--
        additional switches to pass to <application>pg_regress</application>
-->
<application>pg_regress</application>に渡す追加オプションです。
       </para>
      </listitem>
     </varlistentry>

     <varlistentry>
      <term><varname>ISOLATION</varname></term>
      <listitem>
       <para>
<!--
        list of isolation test cases, see below for more details
-->
隔離性試験のリストです。
詳細は後述します。
       </para>
      </listitem>
     </varlistentry>

     <varlistentry>
      <term><varname>ISOLATION_OPTS</varname></term>
      <listitem>
       <para>
<!--
        additional switches to pass to
        <application>pg_isolation_regress</application>
-->
<application>pg_isolation_regress</application>に渡す追加オプションです。
       </para>
      </listitem>
     </varlistentry>

     <varlistentry>
      <term><varname>TAP_TESTS</varname></term>
      <listitem>
       <para>
<!--
        switch defining if TAP tests need to be run, see below
-->
TAPテストを実行する必要があるかどうかを定義するオプションです。
後述します。
       </para>
      </listitem>
     </varlistentry>

     <varlistentry>
      <term><varname>NO_INSTALLCHECK</varname></term>
      <listitem>
       <para>
<!--
        don't define an <literal>installcheck</literal> target, useful e.g. if tests require special configuration, or don't use <application>pg_regress</application>
-->
<literal>installcheck</literal>ターゲットを定義しません。
テストの際に特殊な設定が必要、あるいは<application>pg_regress</application>を使用しない場合などに有用です。
       </para>
      </listitem>
     </varlistentry>

     <varlistentry>
      <term><varname>EXTRA_CLEAN</varname></term>
      <listitem>
       <para>
<!--
        extra files to remove in <literal>make clean</literal>
-->
<literal>make clean</literal>で削除される追加ファイルです。
       </para>
      </listitem>
     </varlistentry>

     <varlistentry>
      <term><varname>PG_CPPFLAGS</varname></term>
      <listitem>
       <para>
<!--
        will be prepended to <varname>CPPFLAGS</varname>
-->
<varname>CPPFLAGS</varname>の先頭に加えられます。
       </para>
      </listitem>
     </varlistentry>

     <varlistentry>
      <term><varname>PG_CFLAGS</varname></term>
      <listitem>
       <para>
<!--
        will be appended to <varname>CFLAGS</varname>
-->
<varname>CFLAGS</varname>に加えられます。
       </para>
      </listitem>
     </varlistentry>

     <varlistentry>
      <term><varname>PG_CXXFLAGS</varname></term>
      <listitem>
       <para>
<!--
        will be appended to <varname>CXXFLAGS</varname>
-->
<varname>CXXFLAGS</varname>に加えられます。
       </para>
      </listitem>
     </varlistentry>

     <varlistentry>
      <term><varname>PG_LDFLAGS</varname></term>
      <listitem>
       <para>
<!--
        will be prepended to <varname>LDFLAGS</varname>
-->
<varname>LDFLAGS</varname>の先頭に加えられます。
       </para>
      </listitem>
     </varlistentry>

     <varlistentry>
      <term><varname>PG_LIBS</varname></term>
      <listitem>
       <para>
<!--
        will be added to <varname>PROGRAM</varname> link line
-->
<varname>PROGRAM</varname>のリンク行に追加されます。
       </para>
      </listitem>
     </varlistentry>

     <varlistentry>
      <term><varname>SHLIB_LINK</varname></term>
      <listitem>
       <para>
<!--
        will be added to <varname>MODULE_big</varname> link line
-->
<varname>MODULE_big</varname>リンク行に追加されます。
       </para>
      </listitem>
     </varlistentry>

     <varlistentry>
      <term><varname>PG_CONFIG</varname></term>
      <listitem>
       <para>
<!--
        path to <application>pg_config</application> program for the
        <productname>PostgreSQL</productname> installation to build against
        (typically just <literal>pg_config</literal> to use the first one in your
        <varname>PATH</varname>)
-->
構築対象の<productname>PostgreSQL</productname>インストレーション用の<application>pg_config</application>プログラムへのパスです。
（通常は<varname>PATH</varname>内の最初に見つかる<literal>pg_config</literal>が単純に使用されます）
       </para>
      </listitem>
     </varlistentry>
    </variablelist>
   </para>

   <para>
<!--
    Put this makefile as <literal>Makefile</literal> in the directory
    which holds your extension. Then you can do
    <literal>make</literal> to compile, and then <literal>make
    install</literal> to install your module.  By default, the extension is
    compiled and installed for the
    <productname>PostgreSQL</productname> installation that
    corresponds to the first <command>pg_config</command> program
    found in your <varname>PATH</varname>.  You can use a different installation by
    setting <varname>PG_CONFIG</varname> to point to its
    <command>pg_config</command> program, either within the makefile
    or on the <literal>make</literal> command line.
-->
このメークファイルを<literal>Makefile</literal>として拡張を保管するディレクトリ内に保管してください。
その後コンパイルするために<literal>make</literal>を、モジュールをインストールするために<literal>make install</literal>を行うことができます。
デフォルトでは、<varname>PATH</varname>の中で最初に見つかる<command>pg_config</command>プログラムが対応する<productname>PostgreSQL</productname>インストレーション用に拡張はコンパイルされ、インストールされます。
メークファイルまたは<literal>make</literal>のコマンドラインのいずれかで<varname>PG_CONFIG</varname>を別の<command>pg_config</command>プログラムを指し示すように設定することで、別のインストレーションを使用することができます。
   </para>

   <para>
<!--
    You can also run <literal>make</literal> in a directory outside the source
    tree of your extension, if you want to keep the build directory separate.
    This procedure is also called a
    <indexterm><primary>VPATH</primary></indexterm><firstterm>VPATH</firstterm>
    build.  Here's how:
-->
構築ディレクトリを別にしておきたいのであれば、拡張のソースツリーの外のディレクトリで<literal>make</literal>を実行することもできます。
この方法は<indexterm><primary>VPATH</primary></indexterm><firstterm>VPATH</firstterm>構築とも呼ばれます。
以下にやり方を示します。
<programlisting>
mkdir build_dir
cd build_dir
make -f /path/to/extension/source/tree/Makefile
make -f /path/to/extension/source/tree/Makefile install
</programlisting>
   </para>

   <para>
<!--
    Alternatively, you can set up a directory for a VPATH build in a similar
    way to how it is done for the core code. One way to do this is using the
    core script <filename>config/prep_buildtree</filename>. Once this has been done
    you can build by setting the <literal>make</literal> variable
    <varname>VPATH</varname> like this:
-->
あるいは、コアコードと同様な方法でVPATH構築用のディレクトリを設定できます。
そのようにする1つの方法は、コアスクリプト<filename>config/prep_buildtree</filename>を使うことです。
一度そうすれば、<literal>make</literal>変数<varname>VPATH</varname>を以下のように設定することで、構築できます。
<programlisting>
make VPATH=/path/to/extension/source/tree
make VPATH=/path/to/extension/source/tree install
</programlisting>
<!--
    This procedure can work with a greater variety of directory layouts.
-->
この方法はより様々なディレクトリのレイアウトで機能します。
   </para>

   <para>
<!--
    The scripts listed in the <varname>REGRESS</varname> variable are used for
    regression testing of your module, which can be invoked by <literal>make
    installcheck</literal> after doing <literal>make install</literal>.  For this to
    work you must have a running <productname>PostgreSQL</productname> server.
    The script files listed in <varname>REGRESS</varname> must appear in a
    subdirectory named <literal>sql/</literal> in your extension's directory.
    These files must have extension <literal>.sql</literal>, which must not be
    included in the <varname>REGRESS</varname> list in the makefile.  For each
    test there should also be a file containing the expected output in a
    subdirectory named <literal>expected/</literal>, with the same stem and
    extension <literal>.out</literal>.  <literal>make installcheck</literal>
    executes each test script with <application>psql</application>, and compares the
    resulting output to the matching expected file.  Any differences will be
    written to the file <literal>regression.diffs</literal> in <command>diff
    -c</command> format.  Note that trying to run a test that is missing its
    expected file will be reported as <quote>trouble</quote>, so make sure you
    have all expected files.
-->
<varname>REGRESS</varname>変数に列挙されたスクリプトは、<literal>make install</literal>を実行した後で<literal>make installcheck</literal>によって呼び出すことができる、作成したモジュールのリグレッションテストで使用されます。
これが動作するためには、<productname>PostgreSQL</productname>サーバが実行していなければなりません。
<varname>REGRESS</varname>変数に列挙されたスクリプトは、拡張のディレクトリ内の<literal>sql/</literal>という名前のサブディレクトリ内に存在しなければなりません。
これらのファイルは<literal>.sql</literal>という拡張子を持たなければなりません。
この拡張子はメークファイル内の<varname>REGRESS</varname>リストには含まれません。
また試験ごとに<literal>expected/</literal>という名前のサブディレクトリ内に想定出力を内容として含む、同じステムに<literal>.out</literal>拡張子を付けた名前のファイルがなければなりません。
<literal>make installcheck</literal>は<application>psql</application>を用いて各試験スクリプトを実行し、結果出力が想定ファイルに一致するかどうか比較します。
何らかの差異は<command>diff -c</command>書式で<literal>regression.diffs</literal>に書き出されます。
想定ファイルがない試験を実行しようとすると<quote>問題</quote>として報告されます。
このためすべての想定ファイルがあることを確認してください。
   </para>

   <para>
<!--
    The scripts listed in the <varname>ISOLATION</varname> variable are used
    for tests stressing behavior of concurrent session with your module, which
    can be invoked by <literal>make installcheck</literal> after doing
    <literal>make install</literal>.  For this to work you must have a
    running <productname>PostgreSQL</productname> server.  The script files
    listed in <varname>ISOLATION</varname> must appear in a subdirectory
    named <literal>specs/</literal> in your extension's directory.  These files
    must have extension <literal>.spec</literal>, which must not be included
    in the <varname>ISOLATION</varname> list in the makefile.  For each test
    there should also be a file containing the expected output in a
    subdirectory named <literal>expected/</literal>, with the same stem and
    extension <literal>.out</literal>.  <literal>make installcheck</literal>
    executes each test script, and compares the resulting output to the
    matching expected file.  Any differences will be written to the file
    <literal>output_iso/regression.diffs</literal> in
    <command>diff -c</command> format.  Note that trying to run a test that is
    missing its expected file will be reported as <quote>trouble</quote>, so
    make sure you have all expected files.
-->
<varname>ISOLATION</varname>変数に列挙されたスクリプトは、<literal>make install</literal>を実行した後で<literal>make installcheck</literal>によって呼び出すことができるモジュールでの同時実行中のセッションの振舞いの負荷テストで使用されます。
これが動作するためには、<productname>PostgreSQL</productname>サーバが実行していなければなりません。
<varname>ISOLATION</varname>変数に列挙されたスクリプトは、拡張のディレクトリ内の<literal>specs/</literal>という名前のサブディレクトリ内に存在しなければなりません。
これらのファイルは<literal>.spec</literal>という拡張子を持たなければなりません。
この拡張子はmakefile内の<varname>ISOLATION</varname>リストには含まれません。
また試験ごとに<literal>expected/</literal>という名前のサブディレクトリ内に想定出力を内容として含む、同じステムに<literal>.out</literal>拡張子を付けた名前のファイルがなければなりません。
<literal>make installcheck</literal>は各試験スクリプトを実行し、結果出力が想定ファイルに一致するかどうか比較します。
何らかの差異は<command>diff -c</command>書式で<literal>output_iso/regression.diffs</literal>に書き出されます。
想定ファイルがない試験を実行しようとすると<quote>問題</quote>として報告されます。
このためすべての想定ファイルがあることを確認してください。
   </para>

   <para>
<!--
    <literal>TAP_TESTS</literal> enables the use of TAP tests.  Data from each
    run is present in a subdirectory named <literal>tmp_check/</literal>.
    See also <xref linkend="regress-tap"/> for more details.
-->
 <literal>TAP_TESTS</literal>はTAPテストの指定を有効にします。
各試験の実行によるデータは<literal>tmp_check/</literal>という名前のサブディレクトリに含まれます。
詳細は<xref linkend="regress-tap"/>を参照してください。
   </para>

   <tip>
    <para>
<!--
     The easiest way to create the expected files is to create empty files,
     then do a test run (which will of course report differences).  Inspect
     the actual result files found in the <literal>results/</literal>
     directory (for tests in <literal>REGRESS</literal>), or
     <literal>output_iso/results/</literal> directory (for tests in
     <literal>ISOLATION</literal>), then copy them to
     <literal>expected/</literal> if they match what you expect from the test.
-->
想定ファイルを作成する最も簡単な方法は、空のファイルを作成し、試験を実行する（当然差異が報告されます）ことです。
（<literal>REGRESS</literal>の試験による）<literal>results/</literal>ディレクトリまたは（<literal>ISOLATION</literal>の試験による）<literal>output_iso/results/</literal>ディレクトリ内で見つかる実際の結果ファイルを確認し、テストの想定結果と合致するのであれば、<literal>expected/</literal>にコピーしてください。
    </para>

   </tip>
  </sect1>

 </chapter><|MERGE_RESOLUTION|>--- conflicted
+++ resolved
@@ -701,45 +701,6 @@
 これは、拡張全体を削除することなしに、拡張のメンバーオブジェクトは削除できない、という規則の例外です。
    </para>
 
-<<<<<<< HEAD
-   <sect2 id="extend-extensions-style">
-<!--
-    <title>Defining Extension Objects</title>
--->
-     <title>拡張オブジェクトの定義</title>
-
-    <!-- XXX It's not enough to use qualified names, because one might write a
-         qualified name to an object that itself uses unqualified names.  Many
-         information_schema functions have that defect, for example.  However,
-         that's a defect in the referenced object, and relatively few queries
-         will be affected.  Also, we direct applications to secure search_path
-         when connecting to an untrusted database; if applications do that,
-         they are immune to known attacks even if some extension refers to a
-         defective object.  Therefore, guide extension authors as though core
-         PostgreSQL contained no such defect. -->
-    <para>
-<!--
-     Widely-distributed extensions should assume little about the database
-     they occupy.  In particular, unless you issued <literal>SET search_path =
-     pg_temp</literal>, assume each unqualified name could resolve to an
-     object that a malicious user has defined.  Beware of constructs that
-     depend on <varname>search_path</varname> implicitly: <token>IN</token>
-     and <literal>CASE <replaceable>expression</replaceable> WHEN</literal>
-     always select an operator using the search path.  In their place, use
-     <literal>OPERATOR(<replaceable>schema</replaceable>.=) ANY</literal>
-     and <literal>CASE WHEN <replaceable>expression</replaceable></literal>.
--->
-広く配布される拡張では、インストールされるデータベースについて前提とすることは最小限にすべきです。
-とりわけ、<literal>SET search_path = pg_temp</literal>を実行しない限り、修飾されない名前は、悪意のあるユーザが定義したオブジェクトになる可能性があることを前提としてください。
-暗黙的に<varname>search_path</varname>に依存するような構文要素に注意してください。
-<token>IN</token>と<literal>CASE <replaceable>式</replaceable> WHEN</literal>は、サーチパスを使って演算子を選択します。
-代わりに、<literal>OPERATOR(<replaceable>schema</replaceable>.=) ANY</literal>と<literal>CASE WHEN <replaceable>式</replaceable></literal>を使ってください。
-    </para>
-
-   </sect2>
-
-=======
->>>>>>> 0ad348f3
    <sect2>
 <!--
     <title>Extension Files</title>
@@ -1151,24 +1112,18 @@
     <para>
 <!--
      If any prerequisite extensions are listed in <varname>requires</varname>
-<<<<<<< HEAD
-     in the control file, their target schemas are appended to the initial
-     setting of <varname>search_path</varname>.  This allows their objects to be
-     visible to the new extension's script file.
--->
-何らかの事前に必要な拡張が制御ファイル内の<varname>requires</varname>に列挙されていた場合、それらの対象スキーマが<varname>search_path</varname>の初期設定に追加されます。
-これにより新しい拡張のスクリプトファイルからそれらのオブジェクトが可視になります。
-=======
      in the control file, their target schemas are added to the initial
      setting of <varname>search_path</varname>, following the new
      extension's target schema.  This allows their objects to be visible to
      the new extension's script file.
+-->
+何らかの事前に必要な拡張が制御ファイル内の<varname>requires</varname>に列挙されていた場合、それらの対象スキーマが<varname>search_path</varname>の初期設定に追加されます。
+これにより新しい拡張のスクリプトファイルからそれらのオブジェクトが可視になります。
     </para>
 
     <para>
      For security, <literal>pg_temp</literal> is automatically appended to
      the end of <varname>search_path</varname> in all cases.
->>>>>>> 0ad348f3
     </para>
 
     <para>

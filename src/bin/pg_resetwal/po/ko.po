--- conflicted
+++ resolved
@@ -3,17 +3,10 @@
 #
 msgid ""
 msgstr ""
-<<<<<<< HEAD
-"Project-Id-Version: pg_resetwal (PostgreSQL) 17\n"
-"Report-Msgid-Bugs-To: pgsql-bugs@lists.postgresql.org\n"
-"POT-Creation-Date: 2025-01-17 04:50+0000\n"
-"PO-Revision-Date: 2025-01-16 16:15+0900\n"
-=======
 "Project-Id-Version: pg_resetwal (PostgreSQL) 18\n"
 "Report-Msgid-Bugs-To: pgsql-bugs@lists.postgresql.org\n"
 "POT-Creation-Date: 2025-09-11 21:50+0000\n"
 "PO-Revision-Date: 2025-09-10 13:41+0900\n"
->>>>>>> 3d6a8289
 "Last-Translator: Ioseph Kim <ioseph@uri.sarang.net>\n"
 "Language-Team: Korean Team <pgsql-kr@postgresql.kr>\n"
 "Language: ko\n"
@@ -42,22 +35,13 @@
 msgid "hint: "
 msgstr "힌트: "
 
-<<<<<<< HEAD
-#: ../../common/controldata_utils.c:97 pg_resetwal.c:370 pg_resetwal.c:525
-#: pg_resetwal.c:573
-=======
 #: ../../common/controldata_utils.c:97 pg_resetwal.c:389 pg_resetwal.c:547
 #: pg_resetwal.c:595
->>>>>>> 3d6a8289
 #, c-format
 msgid "could not open file \"%s\" for reading: %m"
 msgstr "\"%s\" 파일 일기 모드로 열기 실패: %m"
 
-<<<<<<< HEAD
-#: ../../common/controldata_utils.c:110 pg_resetwal.c:534 pg_resetwal.c:588
-=======
 #: ../../common/controldata_utils.c:110 pg_resetwal.c:556 pg_resetwal.c:610
->>>>>>> 3d6a8289
 #, c-format
 msgid "could not read file \"%s\": %m"
 msgstr "\"%s\" 파일을 읽을 수 없음: %m"
@@ -91,35 +75,20 @@
 "이럴 경우, 출력 결과가 바르지 않을 수 있고,\n"
 "설치된 PostgreSQL 프로그램과 데이터 디렉터리가 호환되지 않을 수 있습니다."
 
-<<<<<<< HEAD
-#: ../../common/controldata_utils.c:230 ../../common/file_utils.c:70
-#: ../../common/file_utils.c:347 ../../common/file_utils.c:406
-#: ../../common/file_utils.c:480 pg_resetwal.c:1134
-=======
 #: ../../common/controldata_utils.c:230 ../../common/file_utils.c:69
 #: ../../common/file_utils.c:370 ../../common/file_utils.c:428
 #: ../../common/file_utils.c:502 pg_resetwal.c:1158
->>>>>>> 3d6a8289
 #, c-format
 msgid "could not open file \"%s\": %m"
 msgstr "\"%s\" 파일을 열 수 없음: %m"
 
-<<<<<<< HEAD
-#: ../../common/controldata_utils.c:249 pg_resetwal.c:1142 pg_resetwal.c:1154
-=======
 #: ../../common/controldata_utils.c:249 pg_resetwal.c:1166 pg_resetwal.c:1178
->>>>>>> 3d6a8289
 #, c-format
 msgid "could not write file \"%s\": %m"
 msgstr "\"%s\" 파일 쓰기 실패: %m"
 
-<<<<<<< HEAD
-#: ../../common/controldata_utils.c:268 ../../common/file_utils.c:418
-#: ../../common/file_utils.c:488
-=======
 #: ../../common/controldata_utils.c:268 ../../common/file_utils.c:440
 #: ../../common/file_utils.c:510
->>>>>>> 3d6a8289
 #, c-format
 msgid "could not fsync file \"%s\": %m"
 msgstr "\"%s\" 파일을 fsync 할 수 없음: %m"
@@ -135,61 +104,35 @@
 msgid "cannot duplicate null pointer (internal error)\n"
 msgstr "널 포인터를 중복할 수 없음 (내부 오류)\n"
 
-<<<<<<< HEAD
-#: ../../common/file_utils.c:76
-=======
 #: ../../common/file_utils.c:75
->>>>>>> 3d6a8289
 #, c-format
 msgid "could not synchronize file system for file \"%s\": %m"
 msgstr "\"%s\" 파일을 파일 시스템 동기화를 할 수 없음: %m"
 
-<<<<<<< HEAD
-#: ../../common/file_utils.c:120 ../../common/file_utils.c:566
-=======
 #: ../../common/file_utils.c:123 ../../common/file_utils.c:588
->>>>>>> 3d6a8289
 #, c-format
 msgid "could not stat file \"%s\": %m"
 msgstr "\"%s\" 파일 상태 정보를 구할 수 없음: %m"
 
-<<<<<<< HEAD
-#: ../../common/file_utils.c:130 ../../common/file_utils.c:227
-=======
 #: ../../common/file_utils.c:133 ../../common/file_utils.c:243
->>>>>>> 3d6a8289
 #: ../../fe_utils/option_utils.c:99
 #, c-format
 msgid "this build does not support sync method \"%s\""
 msgstr "이 빌드는 \"%s\" 동기화 방법을 지원하지 않음"
 
-<<<<<<< HEAD
-#: ../../common/file_utils.c:151 ../../common/file_utils.c:281
-#: pg_resetwal.c:928 pg_resetwal.c:981 pg_resetwal.c:1016 pg_resetwal.c:1054
-=======
 #: ../../common/file_utils.c:156 ../../common/file_utils.c:304
 #: pg_resetwal.c:952 pg_resetwal.c:1005 pg_resetwal.c:1040 pg_resetwal.c:1078
->>>>>>> 3d6a8289
 #, c-format
 msgid "could not open directory \"%s\": %m"
 msgstr "\"%s\" 디렉터리 열 수 없음: %m"
 
-<<<<<<< HEAD
-#: ../../common/file_utils.c:169 ../../common/file_utils.c:315
-#: pg_resetwal.c:954 pg_resetwal.c:995 pg_resetwal.c:1033 pg_resetwal.c:1068
-=======
 #: ../../common/file_utils.c:174 ../../common/file_utils.c:338
 #: pg_resetwal.c:978 pg_resetwal.c:1019 pg_resetwal.c:1057 pg_resetwal.c:1092
->>>>>>> 3d6a8289
 #, c-format
 msgid "could not read directory \"%s\": %m"
 msgstr "\"%s\" 디렉터리를 읽을 수 없음: %m"
 
-<<<<<<< HEAD
-#: ../../common/file_utils.c:498
-=======
 #: ../../common/file_utils.c:520
->>>>>>> 3d6a8289
 #, c-format
 msgid "could not rename file \"%s\" to \"%s\": %m"
 msgstr "\"%s\" 파일을 \"%s\" 파일로 이름을 바꿀 수 없음: %m"
@@ -240,277 +183,156 @@
 msgstr "알 수 없는 동기화 방법: %s"
 
 #. translator: the second %s is a command line argument (-e, etc)
-<<<<<<< HEAD
-#: pg_resetwal.c:164 pg_resetwal.c:177 pg_resetwal.c:190 pg_resetwal.c:203
-#: pg_resetwal.c:210 pg_resetwal.c:229 pg_resetwal.c:242 pg_resetwal.c:250
-#: pg_resetwal.c:270 pg_resetwal.c:281
-=======
 #: pg_resetwal.c:166 pg_resetwal.c:179 pg_resetwal.c:192 pg_resetwal.c:205
 #: pg_resetwal.c:212 pg_resetwal.c:231 pg_resetwal.c:244 pg_resetwal.c:252
 #: pg_resetwal.c:272 pg_resetwal.c:283 pg_resetwal.c:317
->>>>>>> 3d6a8289
 #, c-format
 msgid "invalid argument for option %s"
 msgstr "%s 옵션의 잘못된 인자"
 
-<<<<<<< HEAD
-#: pg_resetwal.c:165 pg_resetwal.c:178 pg_resetwal.c:191 pg_resetwal.c:204
-#: pg_resetwal.c:211 pg_resetwal.c:230 pg_resetwal.c:243 pg_resetwal.c:251
-#: pg_resetwal.c:271 pg_resetwal.c:282 pg_resetwal.c:307 pg_resetwal.c:320
-#: pg_resetwal.c:327
-=======
 #: pg_resetwal.c:167 pg_resetwal.c:180 pg_resetwal.c:193 pg_resetwal.c:206
 #: pg_resetwal.c:213 pg_resetwal.c:232 pg_resetwal.c:245 pg_resetwal.c:253
 #: pg_resetwal.c:273 pg_resetwal.c:284 pg_resetwal.c:318 pg_resetwal.c:326
 #: pg_resetwal.c:339 pg_resetwal.c:346
->>>>>>> 3d6a8289
 #, c-format
 msgid "Try \"%s --help\" for more information."
 msgstr "자세한 사항은 \"%s --help\" 명령으로 살펴보세요."
 
-<<<<<<< HEAD
-#: pg_resetwal.c:169
-=======
 #: pg_resetwal.c:171
->>>>>>> 3d6a8289
 #, c-format
 msgid "transaction ID epoch (-e) must not be -1"
 msgstr "트랜잭션 ID epoch (-e) 값은 -1이 아니여야함"
 
-<<<<<<< HEAD
-#: pg_resetwal.c:182
-=======
 #: pg_resetwal.c:184
->>>>>>> 3d6a8289
 #, c-format
 msgid "oldest transaction ID (-u) must be greater than or equal to %u"
 msgstr "제일 오래된 트랜잭션 ID (-u)는 %u 보다 크거나 같아야 함"
 
-<<<<<<< HEAD
-#: pg_resetwal.c:195
-=======
 #: pg_resetwal.c:197
->>>>>>> 3d6a8289
 #, c-format
 msgid "transaction ID (-x) must be greater than or equal to %u"
 msgstr "트랜잭션 ID (-x)는 %u 보다 크거나 같아야 함"
 
-<<<<<<< HEAD
-#: pg_resetwal.c:217 pg_resetwal.c:221
-=======
 #: pg_resetwal.c:219 pg_resetwal.c:223
->>>>>>> 3d6a8289
 #, c-format
 msgid "transaction ID (-c) must be either %u or greater than or equal to %u"
 msgstr "-c 옵션으로 지정한 트랜잭션 ID는 %u이거나 %u이상이어야 함"
 
-<<<<<<< HEAD
-#: pg_resetwal.c:234
-=======
 #: pg_resetwal.c:236
->>>>>>> 3d6a8289
 #, c-format
 msgid "OID (-o) must not be 0"
 msgstr "OID (-o) 값은 0이 아니여야함"
 
-<<<<<<< HEAD
-#: pg_resetwal.c:255
-=======
 #: pg_resetwal.c:257
->>>>>>> 3d6a8289
 #, c-format
 msgid "multitransaction ID (-m) must not be 0"
 msgstr "멀티트랜잭션 ID (-m) 값은 0이 아니여야함"
 
-<<<<<<< HEAD
-#: pg_resetwal.c:262
-=======
 #: pg_resetwal.c:264
->>>>>>> 3d6a8289
 #, c-format
 msgid "oldest multitransaction ID (-m) must not be 0"
 msgstr "제일 오래된 멀티트랜잭션 ID (-m) 값은 0이 아니여야함"
 
-<<<<<<< HEAD
-#: pg_resetwal.c:275
-=======
 #: pg_resetwal.c:277
->>>>>>> 3d6a8289
 #, c-format
 msgid "multitransaction offset (-O) must not be -1"
 msgstr "멀티트랜잭션 옵셋 (-O) 값은 -1이 아니여야함"
 
-<<<<<<< HEAD
-#: pg_resetwal.c:301
-=======
 #: pg_resetwal.c:303
->>>>>>> 3d6a8289
 #, c-format
 msgid "argument of %s must be a power of two between 1 and 1024"
 msgstr "%s 값은 1부터 1024사이 2^n 값이어야 합니다"
 
-<<<<<<< HEAD
-#: pg_resetwal.c:318
-=======
 #: pg_resetwal.c:337
->>>>>>> 3d6a8289
 #, c-format
 msgid "too many command-line arguments (first is \"%s\")"
 msgstr "너무 많은 명령행 인수를 지정했습니다. (처음 \"%s\")"
 
-<<<<<<< HEAD
-#: pg_resetwal.c:326
-=======
 #: pg_resetwal.c:345
->>>>>>> 3d6a8289
 #, c-format
 msgid "no data directory specified"
 msgstr "데이터 디렉터리를 지정하지 않았음"
 
-<<<<<<< HEAD
-#: pg_resetwal.c:340
-=======
 #: pg_resetwal.c:359
->>>>>>> 3d6a8289
 #, c-format
 msgid "cannot be executed by \"root\""
 msgstr "\"root\" 계정으로는 실행 할 수 없음"
 
-<<<<<<< HEAD
-#: pg_resetwal.c:341
-=======
 #: pg_resetwal.c:360
->>>>>>> 3d6a8289
 #, c-format
 msgid "You must run %s as the PostgreSQL superuser."
 msgstr "PostgreSQL superuser로 %s 프로그램을 실행하십시오."
 
-<<<<<<< HEAD
-#: pg_resetwal.c:351
-=======
 #: pg_resetwal.c:370
->>>>>>> 3d6a8289
 #, c-format
 msgid "could not read permissions of directory \"%s\": %m"
 msgstr "\"%s\" 디렉터리 읽기 권한 없음: %m"
 
-<<<<<<< HEAD
-#: pg_resetwal.c:357
-=======
 #: pg_resetwal.c:376
->>>>>>> 3d6a8289
 #, c-format
 msgid "could not change directory to \"%s\": %m"
 msgstr "\"%s\" 이름의 디렉터리로 이동할 수 없습니다: %m"
 
-<<<<<<< HEAD
-#: pg_resetwal.c:375
-=======
 #: pg_resetwal.c:394
->>>>>>> 3d6a8289
 #, c-format
 msgid "lock file \"%s\" exists"
 msgstr "\"%s\" 잠금 파일이 있음"
 
-<<<<<<< HEAD
-#: pg_resetwal.c:376
-=======
 #: pg_resetwal.c:395
->>>>>>> 3d6a8289
 #, c-format
 msgid "Is a server running?  If not, delete the lock file and try again."
 msgstr ""
 "서버가 가동중인가요? 그렇지 않다면, 이 파일을 지우고 다시 시도하십시오."
 
-<<<<<<< HEAD
-#: pg_resetwal.c:475
-=======
 #: pg_resetwal.c:497
->>>>>>> 3d6a8289
 #, c-format
 msgid "not proceeding because control file values were guessed"
 msgstr "컨트롤 파일 값들이 추정되었기에 더 이상 진행하지 않습니다."
 
-<<<<<<< HEAD
-#: pg_resetwal.c:476
-=======
 #: pg_resetwal.c:498
->>>>>>> 3d6a8289
 #, c-format
 msgid "If these values seem acceptable, use -f to force reset."
 msgstr ""
 "이 설정값들이 타당하다고 판단되면, 강제로 갱신하려면, -f 옵션을 쓰세요."
 
-<<<<<<< HEAD
-#: pg_resetwal.c:485
-=======
 #: pg_resetwal.c:507
->>>>>>> 3d6a8289
 #, c-format
 msgid "database server was not shut down cleanly"
 msgstr "데이터베이스 서버가 깔끔하게 중지 되지 못했습니다."
 
-<<<<<<< HEAD
-#: pg_resetwal.c:486
-=======
 #: pg_resetwal.c:508
->>>>>>> 3d6a8289
 #, c-format
 msgid "Resetting the write-ahead log might cause data to be lost."
 msgstr "미리 쓰기 로그를 리셋하면 자료를 잃어버릴 수 있습니다."
 
-<<<<<<< HEAD
-#: pg_resetwal.c:487
-=======
 #: pg_resetwal.c:509
->>>>>>> 3d6a8289
 #, c-format
 msgid "If you want to proceed anyway, use -f to force reset."
 msgstr "이 설정값들로 강제로 갱신하려면, -f 옵션을 쓰세요."
 
-<<<<<<< HEAD
-#: pg_resetwal.c:500
-=======
 #: pg_resetwal.c:522
->>>>>>> 3d6a8289
 #, c-format
 msgid "Write-ahead log reset\n"
 msgstr "트랜잭션 로그 재설정\n"
 
-<<<<<<< HEAD
-#: pg_resetwal.c:532
-=======
 #: pg_resetwal.c:554
->>>>>>> 3d6a8289
 #, c-format
 msgid "unexpected empty file \"%s\""
 msgstr "\"%s\" 파일은 예상치 않게 비었음"
 
-<<<<<<< HEAD
-#: pg_resetwal.c:542
-=======
 #: pg_resetwal.c:564
->>>>>>> 3d6a8289
 #, c-format
 msgid "data directory is of wrong version"
 msgstr "잘못된 버전의 데이터 디렉터리입니다."
 
-<<<<<<< HEAD
-#: pg_resetwal.c:543
-=======
 #: pg_resetwal.c:565
->>>>>>> 3d6a8289
 #, c-format
 msgid ""
 "File \"%s\" contains \"%s\", which is not compatible with this program's "
 "version \"%s\"."
 msgstr "\"%s\" 파일 버전은 \"%s\", 이 프로그램 버전은 \"%s\"."
 
-<<<<<<< HEAD
-#: pg_resetwal.c:576
-=======
 #: pg_resetwal.c:598
->>>>>>> 3d6a8289
 #, c-format
 msgid ""
 "If you are sure the data directory path is correct, execute\n"
@@ -521,20 +343,12 @@
 "보십시오.\n"
 "  touch %s"
 
-<<<<<<< HEAD
-#: pg_resetwal.c:604
-=======
 #: pg_resetwal.c:626
->>>>>>> 3d6a8289
 #, c-format
 msgid "pg_control exists but has invalid CRC; proceed with caution"
 msgstr "pg_control 파일이 있지만, CRC값이 잘못되었습니다; 경고와 함께 진행함"
 
-<<<<<<< HEAD
-#: pg_resetwal.c:613
-=======
 #: pg_resetwal.c:635
->>>>>>> 3d6a8289
 #, c-format
 msgid ""
 "pg_control specifies invalid WAL segment size (%d byte); proceed with caution"
@@ -545,20 +359,12 @@
 "pg_control 파일에 잘못된 WAL 조각 파일 크기(%d 바이트)가 지정됨; 경고와 함께 "
 "진행함"
 
-<<<<<<< HEAD
-#: pg_resetwal.c:624
-=======
 #: pg_resetwal.c:646
->>>>>>> 3d6a8289
 #, c-format
 msgid "pg_control exists but is broken or wrong version; ignoring it"
 msgstr "pg_control 파일이 있지만, 손상되었거나 버전을 알 수 없음; 무시함"
 
-<<<<<<< HEAD
-#: pg_resetwal.c:719
-=======
 #: pg_resetwal.c:741
->>>>>>> 3d6a8289
 #, c-format
 msgid ""
 "Guessed pg_control values:\n"
@@ -567,11 +373,7 @@
 "추측된 pg_control 설정값들:\n"
 "\n"
 
-<<<<<<< HEAD
-#: pg_resetwal.c:721
-=======
 #: pg_resetwal.c:743
->>>>>>> 3d6a8289
 #, c-format
 msgid ""
 "Current pg_control values:\n"
@@ -580,62 +382,31 @@
 "현재 pg_control 설정값들:\n"
 "\n"
 
-<<<<<<< HEAD
-#: pg_resetwal.c:723
-=======
 #: pg_resetwal.c:745
->>>>>>> 3d6a8289
 #, c-format
 msgid "pg_control version number:            %u\n"
 msgstr "pg_control 버전 번호:                 %u\n"
 
-<<<<<<< HEAD
-#: pg_resetwal.c:725
-=======
 #: pg_resetwal.c:747
->>>>>>> 3d6a8289
 #, c-format
 msgid "Catalog version number:               %u\n"
 msgstr "카탈로그 버전 번호:                   %u\n"
 
-<<<<<<< HEAD
-#: pg_resetwal.c:727
-=======
 #: pg_resetwal.c:749
->>>>>>> 3d6a8289
 #, c-format
 msgid "Database system identifier:           %<PRIu64>\n"
 msgstr "데이터베이스 시스템 식별자:           %<PRIu64>\n"
 
-<<<<<<< HEAD
-#: pg_resetwal.c:729
-=======
 #: pg_resetwal.c:751
->>>>>>> 3d6a8289
 #, c-format
 msgid "Latest checkpoint's TimeLineID:       %u\n"
 msgstr "마지막 체크포인트 TimeLineID:         %u\n"
 
-<<<<<<< HEAD
-#: pg_resetwal.c:731
-=======
 #: pg_resetwal.c:753
->>>>>>> 3d6a8289
 #, c-format
 msgid "Latest checkpoint's full_page_writes: %s\n"
 msgstr "마지막 체크포인트 full_page_writes:   %s\n"
 
-<<<<<<< HEAD
-#: pg_resetwal.c:732
-msgid "off"
-msgstr "off"
-
-#: pg_resetwal.c:732
-msgid "on"
-msgstr "on"
-
-#: pg_resetwal.c:733
-=======
 #: pg_resetwal.c:754
 msgid "off"
 msgstr "off"
@@ -645,219 +416,119 @@
 msgstr "on"
 
 #: pg_resetwal.c:755
->>>>>>> 3d6a8289
 #, c-format
 msgid "Latest checkpoint's NextXID:          %u:%u\n"
 msgstr "마지막 체크포인트 NextXID:            %u:%u\n"
 
-<<<<<<< HEAD
-#: pg_resetwal.c:736
-=======
 #: pg_resetwal.c:758
->>>>>>> 3d6a8289
 #, c-format
 msgid "Latest checkpoint's NextOID:          %u\n"
 msgstr "마지막 체크포인트 NextOID:            %u\n"
 
-<<<<<<< HEAD
-#: pg_resetwal.c:738
-=======
 #: pg_resetwal.c:760
->>>>>>> 3d6a8289
 #, c-format
 msgid "Latest checkpoint's NextMultiXactId:  %u\n"
 msgstr "마지막 체크포인트 NextMultiXactId:    %u\n"
 
-<<<<<<< HEAD
-#: pg_resetwal.c:740
-=======
 #: pg_resetwal.c:762
->>>>>>> 3d6a8289
 #, c-format
 msgid "Latest checkpoint's NextMultiOffset:  %u\n"
 msgstr "마지막 체크포인트 NextMultiOffset:    %u\n"
 
-<<<<<<< HEAD
-#: pg_resetwal.c:742
-=======
 #: pg_resetwal.c:764
->>>>>>> 3d6a8289
 #, c-format
 msgid "Latest checkpoint's oldestXID:        %u\n"
 msgstr "마지막 체크포인트 제일 오래된 XID:    %u\n"
 
-<<<<<<< HEAD
-#: pg_resetwal.c:744
-=======
 #: pg_resetwal.c:766
->>>>>>> 3d6a8289
 #, c-format
 msgid "Latest checkpoint's oldestXID's DB:   %u\n"
 msgstr "마지막 체크포인트 제일 오래된 XID의 DB:%u\n"
 
-<<<<<<< HEAD
-#: pg_resetwal.c:746
-=======
 #: pg_resetwal.c:768
->>>>>>> 3d6a8289
 #, c-format
 msgid "Latest checkpoint's oldestActiveXID:  %u\n"
 msgstr "마지막 체크포인트 제일 오래된 ActiveXID:%u\n"
 
-<<<<<<< HEAD
-#: pg_resetwal.c:748
-=======
 #: pg_resetwal.c:770
->>>>>>> 3d6a8289
 #, c-format
 msgid "Latest checkpoint's oldestMultiXid:   %u\n"
 msgstr "마지막 체크포인트 제일 오래된 MultiXid:%u\n"
 
-<<<<<<< HEAD
-#: pg_resetwal.c:750
-=======
 #: pg_resetwal.c:772
->>>>>>> 3d6a8289
 #, c-format
 msgid "Latest checkpoint's oldestMulti's DB: %u\n"
 msgstr "마지막 체크포인트 제일 오래된 MultiXid의 DB:%u\n"
 
-<<<<<<< HEAD
-#: pg_resetwal.c:752
-=======
 #: pg_resetwal.c:774
->>>>>>> 3d6a8289
 #, c-format
 msgid "Latest checkpoint's oldestCommitTsXid:%u\n"
 msgstr "마지막 체크포인트 제일 오래된 CommitTsXid:%u\n"
 
-<<<<<<< HEAD
-#: pg_resetwal.c:754
-=======
 #: pg_resetwal.c:776
->>>>>>> 3d6a8289
 #, c-format
 msgid "Latest checkpoint's newestCommitTsXid:%u\n"
 msgstr "마지막 체크포인트 최신 CommitTsXid:   %u\n"
 
-<<<<<<< HEAD
-#: pg_resetwal.c:756
-=======
 #: pg_resetwal.c:778
->>>>>>> 3d6a8289
 #, c-format
 msgid "Maximum data alignment:               %u\n"
 msgstr "최대 자료 정렬:                       %u\n"
 
-<<<<<<< HEAD
-#: pg_resetwal.c:759
-=======
 #: pg_resetwal.c:781
->>>>>>> 3d6a8289
 #, c-format
 msgid "Database block size:                  %u\n"
 msgstr "데이터베이스 블록 크기:               %u\n"
 
-<<<<<<< HEAD
-#: pg_resetwal.c:761
-=======
 #: pg_resetwal.c:783
->>>>>>> 3d6a8289
 #, c-format
 msgid "Blocks per segment of large relation: %u\n"
 msgstr "대형 릴레이션의 세그먼트당 블럭 갯수: %u\n"
 
-<<<<<<< HEAD
-#: pg_resetwal.c:763
-=======
 #: pg_resetwal.c:785
->>>>>>> 3d6a8289
 #, c-format
 msgid "WAL block size:                       %u\n"
 msgstr "WAL 블록 크기:                        %u\n"
 
-<<<<<<< HEAD
-#: pg_resetwal.c:765 pg_resetwal.c:851
-=======
 #: pg_resetwal.c:787 pg_resetwal.c:875
->>>>>>> 3d6a8289
 #, c-format
 msgid "Bytes per WAL segment:                %u\n"
 msgstr "WAL 세그먼트의 크기(byte):            %u\n"
 
-<<<<<<< HEAD
-#: pg_resetwal.c:767
-=======
 #: pg_resetwal.c:789
->>>>>>> 3d6a8289
 #, c-format
 msgid "Maximum length of identifiers:        %u\n"
 msgstr "식별자 최대 길이:                     %u\n"
 
-<<<<<<< HEAD
-#: pg_resetwal.c:769
-=======
 #: pg_resetwal.c:791
->>>>>>> 3d6a8289
 #, c-format
 msgid "Maximum columns in an index:          %u\n"
 msgstr "인덱스에서 사용하는 최대 열 수:      %u\n"
 
-<<<<<<< HEAD
-#: pg_resetwal.c:771
-=======
 #: pg_resetwal.c:793
->>>>>>> 3d6a8289
 #, c-format
 msgid "Maximum size of a TOAST chunk:        %u\n"
 msgstr "TOAST 청크의 최대 크기:        %u\n"
 
-<<<<<<< HEAD
-#: pg_resetwal.c:773
-=======
 #: pg_resetwal.c:795
->>>>>>> 3d6a8289
 #, c-format
 msgid "Size of a large-object chunk:         %u\n"
 msgstr "대형객체 청크의 최대 크기:            %u\n"
 
-<<<<<<< HEAD
-#: pg_resetwal.c:776
-=======
 #: pg_resetwal.c:798
->>>>>>> 3d6a8289
 #, c-format
 msgid "Date/time type storage:               %s\n"
 msgstr "날짜/시간형 자료의 저장방식:          %s\n"
 
-<<<<<<< HEAD
-#: pg_resetwal.c:777
-msgid "64-bit integers"
-msgstr "64-비트 정수"
-
-#: pg_resetwal.c:778
-=======
 #: pg_resetwal.c:799
 msgid "64-bit integers"
 msgstr "64-비트 정수"
 
 #: pg_resetwal.c:800
->>>>>>> 3d6a8289
 #, c-format
 msgid "Float8 argument passing:              %s\n"
 msgstr "Float8 인수 전달:                     %s\n"
 
-<<<<<<< HEAD
-#: pg_resetwal.c:779
-msgid "by reference"
-msgstr "참조별"
-
-#: pg_resetwal.c:779
-msgid "by value"
-msgstr "값별"
-
-#: pg_resetwal.c:780
-=======
 #: pg_resetwal.c:801
 msgid "by reference"
 msgstr "참조별"
@@ -867,14 +538,10 @@
 msgstr "값별"
 
 #: pg_resetwal.c:802
->>>>>>> 3d6a8289
 #, c-format
 msgid "Data page checksum version:           %u\n"
 msgstr "데이터 페이지 체크섬 버전:            %u\n"
 
-<<<<<<< HEAD
-#: pg_resetwal.c:794
-=======
 #: pg_resetwal.c:804
 #, c-format
 msgid "Default char data signedness:         %s\n"
@@ -889,7 +556,6 @@
 msgstr "부호없음"
 
 #: pg_resetwal.c:818
->>>>>>> 3d6a8289
 #, c-format
 msgid ""
 "\n"
@@ -902,146 +568,82 @@
 "변경될 값:\n"
 "\n"
 
-<<<<<<< HEAD
-#: pg_resetwal.c:798
-=======
 #: pg_resetwal.c:822
->>>>>>> 3d6a8289
 #, c-format
 msgid "First log segment after reset:        %s\n"
 msgstr "리셋 뒤 첫 로그 세그먼트:             %s\n"
 
-<<<<<<< HEAD
-#: pg_resetwal.c:802
-=======
 #: pg_resetwal.c:826
->>>>>>> 3d6a8289
 #, c-format
 msgid "NextMultiXactId:                      %u\n"
 msgstr "NextMultiXactId:                      %u\n"
 
-<<<<<<< HEAD
-#: pg_resetwal.c:804
-=======
 #: pg_resetwal.c:828
->>>>>>> 3d6a8289
 #, c-format
 msgid "OldestMultiXid:                       %u\n"
 msgstr "OldestMultiXid:                       %u\n"
 
-<<<<<<< HEAD
-#: pg_resetwal.c:806
-=======
 #: pg_resetwal.c:830
->>>>>>> 3d6a8289
 #, c-format
 msgid "OldestMulti's DB:                     %u\n"
 msgstr "OldestMultiXid의 DB:                  %u\n"
 
-<<<<<<< HEAD
-#: pg_resetwal.c:812
-=======
 #: pg_resetwal.c:836
->>>>>>> 3d6a8289
 #, c-format
 msgid "NextMultiOffset:                      %u\n"
 msgstr "NextMultiOffset:                      %u\n"
 
-<<<<<<< HEAD
-#: pg_resetwal.c:818
-=======
 #: pg_resetwal.c:842
->>>>>>> 3d6a8289
 #, c-format
 msgid "NextOID:                              %u\n"
 msgstr "NextOID:                              %u\n"
 
-<<<<<<< HEAD
-#: pg_resetwal.c:824
-=======
 #: pg_resetwal.c:848
->>>>>>> 3d6a8289
 #, c-format
 msgid "NextXID:                              %u\n"
 msgstr "NextXID:                              %u\n"
 
-<<<<<<< HEAD
-#: pg_resetwal.c:826
-=======
 #: pg_resetwal.c:850
->>>>>>> 3d6a8289
 #, c-format
 msgid "OldestXID:                            %u\n"
 msgstr "OldestXID:                            %u\n"
 
-<<<<<<< HEAD
-#: pg_resetwal.c:828
-=======
 #: pg_resetwal.c:852
->>>>>>> 3d6a8289
 #, c-format
 msgid "OldestXID's DB:                       %u\n"
 msgstr "OldestXID의 DB:                       %u\n"
 
-<<<<<<< HEAD
-#: pg_resetwal.c:834
-=======
 #: pg_resetwal.c:858
->>>>>>> 3d6a8289
 #, c-format
 msgid "NextXID epoch:                        %u\n"
 msgstr "NextXID epoch:                        %u\n"
 
-<<<<<<< HEAD
-#: pg_resetwal.c:840
-=======
 #: pg_resetwal.c:864
->>>>>>> 3d6a8289
 #, c-format
 msgid "oldestCommitTsXid:                    %u\n"
 msgstr "제일 오래된 CommitTsXid:              %u\n"
 
-<<<<<<< HEAD
-#: pg_resetwal.c:845
-=======
 #: pg_resetwal.c:869
->>>>>>> 3d6a8289
 #, c-format
 msgid "newestCommitTsXid:                    %u\n"
 msgstr "최근 CommitTsXid:                     %u\n"
 
-<<<<<<< HEAD
-#: pg_resetwal.c:957 pg_resetwal.c:998 pg_resetwal.c:1036 pg_resetwal.c:1071
-=======
 #: pg_resetwal.c:981 pg_resetwal.c:1022 pg_resetwal.c:1060 pg_resetwal.c:1095
->>>>>>> 3d6a8289
 #, c-format
 msgid "could not close directory \"%s\": %m"
 msgstr "\"%s\" 디렉터리를 닫을 수 없음: %m"
 
-<<<<<<< HEAD
-#: pg_resetwal.c:990 pg_resetwal.c:1028 pg_resetwal.c:1063
-=======
 #: pg_resetwal.c:1014 pg_resetwal.c:1052 pg_resetwal.c:1087
->>>>>>> 3d6a8289
 #, c-format
 msgid "could not delete file \"%s\": %m"
 msgstr "\"%s\" 파일을 지울 수 없음: %m"
 
-<<<<<<< HEAD
-#: pg_resetwal.c:1159
-=======
 #: pg_resetwal.c:1183
->>>>>>> 3d6a8289
 #, c-format
 msgid "fsync error: %m"
 msgstr "fsync 오류: %m"
 
-<<<<<<< HEAD
-#: pg_resetwal.c:1168
-=======
 #: pg_resetwal.c:1192
->>>>>>> 3d6a8289
 #, c-format
 msgid ""
 "%s resets the PostgreSQL write-ahead log.\n"
@@ -1050,29 +652,17 @@
 "%s 프로그램은 PostgreSQL 트랜잭션 로그를 다시 설정합니다.\n"
 "\n"
 
-<<<<<<< HEAD
-#: pg_resetwal.c:1169
-=======
 #: pg_resetwal.c:1193
->>>>>>> 3d6a8289
 #, c-format
 msgid "Usage:\n"
 msgstr "사용법:\n"
 
-<<<<<<< HEAD
-#: pg_resetwal.c:1170
-=======
 #: pg_resetwal.c:1194
->>>>>>> 3d6a8289
 #, c-format
 msgid "  %s [OPTION]... DATADIR\n"
 msgstr "  %s [옵션]... DATADIR\n"
 
-<<<<<<< HEAD
-#: pg_resetwal.c:1172
-=======
 #: pg_resetwal.c:1196
->>>>>>> 3d6a8289
 #, c-format
 msgid ""
 "\n"
@@ -1081,13 +671,12 @@
 "\n"
 "옵션들:\n"
 
-<<<<<<< HEAD
-#: pg_resetwal.c:1173
+#: pg_resetwal.c:1197
 #, c-format
 msgid " [-D, --pgdata=]DATADIR  data directory\n"
 msgstr " [-D, --pgdata=]DATADIR  데이터 디렉터리\n"
 
-#: pg_resetwal.c:1174
+#: pg_resetwal.c:1198
 #, c-format
 msgid ""
 "  -f, --force            force update to be done even after unclean shutdown "
@@ -1097,70 +686,31 @@
 "  -f, --force            비정상적으로 종료되었거나 pg_control 값을 추측해야\n"
 "                         하는 경우에도 강제로 갱신함\n"
 
-#: pg_resetwal.c:1176
+#: pg_resetwal.c:1200
 #, c-format
 msgid "  -n, --dry-run          no update, just show what would be done\n"
 msgstr "  -n, --dry-run          갱신하지 않음, 컨트롤 값들을 보여주기만함\n"
 
-#: pg_resetwal.c:1177
+#: pg_resetwal.c:1201
 #, c-format
 msgid "  -V, --version          output version information, then exit\n"
 msgstr "  -V, --version          버전 정보를 보여주고 마침\n"
 
-#: pg_resetwal.c:1178
+#: pg_resetwal.c:1202
 #, c-format
 msgid "  -?, --help             show this help, then exit\n"
 msgstr "  -?, --help             이 도움말을 표시하고 종료\n"
 
-#: pg_resetwal.c:1180
-#, c-format
-msgid ""
-=======
-#: pg_resetwal.c:1197
-#, c-format
-msgid " [-D, --pgdata=]DATADIR  data directory\n"
-msgstr " [-D, --pgdata=]DATADIR  데이터 디렉터리\n"
-
-#: pg_resetwal.c:1198
-#, c-format
-msgid ""
-"  -f, --force            force update to be done even after unclean shutdown "
-"or\n"
-"                         if pg_control values had to be guessed\n"
-msgstr ""
-"  -f, --force            비정상적으로 종료되었거나 pg_control 값을 추측해야\n"
-"                         하는 경우에도 강제로 갱신함\n"
-
-#: pg_resetwal.c:1200
-#, c-format
-msgid "  -n, --dry-run          no update, just show what would be done\n"
-msgstr "  -n, --dry-run          갱신하지 않음, 컨트롤 값들을 보여주기만함\n"
-
-#: pg_resetwal.c:1201
-#, c-format
-msgid "  -V, --version          output version information, then exit\n"
-msgstr "  -V, --version          버전 정보를 보여주고 마침\n"
-
-#: pg_resetwal.c:1202
-#, c-format
-msgid "  -?, --help             show this help, then exit\n"
-msgstr "  -?, --help             이 도움말을 표시하고 종료\n"
-
 #: pg_resetwal.c:1204
 #, c-format
 msgid ""
->>>>>>> 3d6a8289
 "\n"
 "Options to override control file values:\n"
 msgstr ""
 "\n"
 "컨트롤 파일 값을 바꿀 옵션들:\n"
 
-<<<<<<< HEAD
-#: pg_resetwal.c:1181
-=======
 #: pg_resetwal.c:1205
->>>>>>> 3d6a8289
 #, c-format
 msgid ""
 "  -c, --commit-timestamp-ids=XID,XID\n"
@@ -1173,20 +723,12 @@
 "션\n"
 "                                   ID 값 (0이면 바꾸지 않음)\n"
 
-<<<<<<< HEAD
-#: pg_resetwal.c:1184
-=======
 #: pg_resetwal.c:1208
->>>>>>> 3d6a8289
 #, c-format
 msgid "  -e, --epoch=XIDEPOCH             set next transaction ID epoch\n"
 msgstr "  -e, --epoch=XIDEPOCH             다음 트랙잭션 ID epoch 지정\n"
 
-<<<<<<< HEAD
-#: pg_resetwal.c:1185
-=======
 #: pg_resetwal.c:1209
->>>>>>> 3d6a8289
 #, c-format
 msgid ""
 "  -l, --next-wal-file=WALFILE      set minimum starting location for new "
@@ -1195,58 +737,34 @@
 "  -l, --next-wal-file=WALFILE      새 트랜잭션 로그를 위한 WAL 최소 시작 위치"
 "를 강제로 지정\n"
 
-<<<<<<< HEAD
-#: pg_resetwal.c:1186
-=======
 #: pg_resetwal.c:1210
->>>>>>> 3d6a8289
 #, c-format
 msgid ""
 "  -m, --multixact-ids=MXID,MXID    set next and oldest multitransaction ID\n"
 msgstr ""
 "  -m, --multixact-ids=MXID,MXID    다음 제일 오래된 멀티트랜잭션 ID 지정\n"
 
-<<<<<<< HEAD
-#: pg_resetwal.c:1187
-=======
 #: pg_resetwal.c:1211
->>>>>>> 3d6a8289
 #, c-format
 msgid "  -o, --next-oid=OID               set next OID\n"
 msgstr "  -o, --next-oid=OID               다음 OID 지정\n"
 
-<<<<<<< HEAD
-#: pg_resetwal.c:1188
-=======
 #: pg_resetwal.c:1212
->>>>>>> 3d6a8289
 #, c-format
 msgid "  -O, --multixact-offset=OFFSET    set next multitransaction offset\n"
 msgstr "  -O, --multixact-offset=OFFSET    다음 멀티트랜잭션 옵셋 지정\n"
 
-<<<<<<< HEAD
-#: pg_resetwal.c:1189
-=======
 #: pg_resetwal.c:1213
->>>>>>> 3d6a8289
 #, c-format
 msgid "  -u, --oldest-transaction-id=XID  set oldest transaction ID\n"
 msgstr "  -u, --oldest-transaction-id=XID  제일 오래된 트랜잭션 ID 지정\n"
 
-<<<<<<< HEAD
-#: pg_resetwal.c:1190
-=======
 #: pg_resetwal.c:1214
->>>>>>> 3d6a8289
 #, c-format
 msgid "  -x, --next-transaction-id=XID    set next transaction ID\n"
 msgstr "  -x, --next-transaction-id=XID    다음 트랜잭션 ID 지정\n"
 
-<<<<<<< HEAD
-#: pg_resetwal.c:1191
-=======
 #: pg_resetwal.c:1215
->>>>>>> 3d6a8289
 #, c-format
 msgid ""
 "      --char-signedness=OPTION     set char signedness to \"signed\" or "
@@ -1255,16 +773,12 @@
 "      --char-signedness=OPTION     문자 부호를 \"signed\" 또는 \"unsigned"
 "\"로 지정\n"
 
-<<<<<<< HEAD
-#: pg_resetwal.c:1193
-=======
 #: pg_resetwal.c:1216
 #, c-format
 msgid "      --wal-segsize=SIZE           size of WAL segments, in megabytes\n"
 msgstr "      --wal-segsize=SIZE           WAL 조각 파일 크기, MB 단위\n"
 
 #: pg_resetwal.c:1218
->>>>>>> 3d6a8289
 #, c-format
 msgid ""
 "\n"
@@ -1273,26 +787,14 @@
 "\n"
 "문제점 보고 주소: <%s>\n"
 
-<<<<<<< HEAD
-#: pg_resetwal.c:1194
-=======
 #: pg_resetwal.c:1219
->>>>>>> 3d6a8289
 #, c-format
 msgid "%s home page: <%s>\n"
 msgstr "%s 홈페이지: <%s>\n"
 
-<<<<<<< HEAD
-#, c-format
-#~ msgid "argument of --wal-segsize must be a number"
-#~ msgstr "--wal-segsize 값은 숫자여야 합니다"
-
-#, c-format
-=======
 #~ msgid "  -f, --force                      force update to be done\n"
 #~ msgstr "  -f, --force                      강제로 갱신함\n"
 
->>>>>>> 3d6a8289
 #~ msgid ""
 #~ "The database server was not shut down cleanly.\n"
 #~ "Resetting the write-ahead log might cause data to be lost.\n"
@@ -1302,11 +804,5 @@
 #~ "트랜잭션 로그를 다시 설정하는 것은 자료 손실을 야기할 수 있습니다.\n"
 #~ "그럼에도 불구하고 진행하려면, -f 옵션을 사용해서 강제 설정을 하십시오.\n"
 
-<<<<<<< HEAD
-#, c-format
-#~ msgid "  -f, --force                      force update to be done\n"
-#~ msgstr "  -f, --force                      강제로 갱신함\n"
-=======
 #~ msgid "argument of --wal-segsize must be a number"
-#~ msgstr "--wal-segsize 값은 숫자여야 합니다"
->>>>>>> 3d6a8289
+#~ msgstr "--wal-segsize 값은 숫자여야 합니다"
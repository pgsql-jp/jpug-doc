--- conflicted
+++ resolved
@@ -1,14 +1,8 @@
 /*----------------------------------------------------------------------
  * test_ddl_deparse.c
-<<<<<<< HEAD
- * 		Support functions for the test_ddl_deparse module
- *
- * Copyright (C) 2014-2015, PostgreSQL Global Development Group
-=======
  *		Support functions for the test_ddl_deparse module
  *
  * Copyright (c) 2014-2016, PostgreSQL Global Development Group
->>>>>>> 7961c31a
  *
  * IDENTIFICATION
  *	  src/test/modules/test_ddl_deparse/test_ddl_deparse.c

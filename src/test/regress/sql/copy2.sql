--- conflicted
+++ resolved
@@ -88,11 +88,8 @@
 COPY x to stdout (format CSV, force_null *);
 COPY x to stdout (format BINARY, on_error unsupported);
 COPY x from stdin (log_verbosity unsupported);
-<<<<<<< HEAD
-=======
 COPY x from stdin with (reject_limit 1);
 COPY x from stdin with (on_error ignore, reject_limit 0);
->>>>>>> 3d6a8289
 
 -- too many columns in column list: should fail
 COPY x (a, b, c, d, e, d, c) from stdin;

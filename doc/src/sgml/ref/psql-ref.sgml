--- conflicted
+++ resolved
@@ -6211,14 +6211,9 @@
     <term><envar>PG_COLOR</envar></term>
     <listitem>
      <para>
-<<<<<<< HEAD
-<!--
-      Specifies whether to use color in diagnostics messages.  Possible values
-      are <literal>always</literal>, <literal>auto</literal>,
-=======
+<!--
       Specifies whether to use color in diagnostic messages. Possible values
       are <literal>always</literal>, <literal>auto</literal> and
->>>>>>> 5060275a
       <literal>never</literal>.
 -->
 診断メッセージで色を使うかどうかを指定します。

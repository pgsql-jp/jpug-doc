/*-------------------------------------------------------------------------
 *
 * parsenodes.h
 *	  definitions for parse tree nodes
 *
 * Many of the node types used in parsetrees include a "location" field.
 * This is a byte (not character) offset in the original source text, to be
 * used for positioning an error cursor when there is an error related to
 * the node.  Access to the original source text is needed to make use of
 * the location.  At the topmost (statement) level, we also provide a
 * statement length, likewise measured in bytes, for convenience in
 * identifying statement boundaries in multi-statement source strings.
 *
 *
 * Portions Copyright (c) 1996-2025, PostgreSQL Global Development Group
 * Portions Copyright (c) 1994, Regents of the University of California
 *
 * src/include/nodes/parsenodes.h
 *
 *-------------------------------------------------------------------------
 */
#ifndef PARSENODES_H
#define PARSENODES_H

#include "common/relpath.h"
#include "nodes/bitmapset.h"
#include "nodes/lockoptions.h"
#include "nodes/primnodes.h"
#include "nodes/value.h"
#include "partitioning/partdefs.h"


/* Possible sources of a Query */
typedef enum QuerySource
{
	QSRC_ORIGINAL,				/* original parsetree (explicit query) */
	QSRC_PARSER,				/* added by parse analysis (now unused) */
	QSRC_INSTEAD_RULE,			/* added by unconditional INSTEAD rule */
	QSRC_QUAL_INSTEAD_RULE,		/* added by conditional INSTEAD rule */
	QSRC_NON_INSTEAD_RULE,		/* added by non-INSTEAD rule */
} QuerySource;

/* Sort ordering options for ORDER BY and CREATE INDEX */
typedef enum SortByDir
{
	SORTBY_DEFAULT,
	SORTBY_ASC,
	SORTBY_DESC,
	SORTBY_USING,				/* not allowed in CREATE INDEX ... */
} SortByDir;

typedef enum SortByNulls
{
	SORTBY_NULLS_DEFAULT,
	SORTBY_NULLS_FIRST,
	SORTBY_NULLS_LAST,
} SortByNulls;

/* Options for [ ALL | DISTINCT ] */
typedef enum SetQuantifier
{
	SET_QUANTIFIER_DEFAULT,
	SET_QUANTIFIER_ALL,
	SET_QUANTIFIER_DISTINCT,
} SetQuantifier;

/*
 * Grantable rights are encoded so that we can OR them together in a bitmask.
 * The present representation of AclItem limits us to 32 distinct rights,
 * even though AclMode is defined as uint64.  See utils/acl.h.
 *
 * Caution: changing these codes breaks stored ACLs, hence forces initdb.
 */
typedef uint64 AclMode;			/* a bitmask of privilege bits */

#define ACL_INSERT		(1<<0)	/* for relations */
#define ACL_SELECT		(1<<1)
#define ACL_UPDATE		(1<<2)
#define ACL_DELETE		(1<<3)
#define ACL_TRUNCATE	(1<<4)
#define ACL_REFERENCES	(1<<5)
#define ACL_TRIGGER		(1<<6)
#define ACL_EXECUTE		(1<<7)	/* for functions */
#define ACL_USAGE		(1<<8)	/* for various object types */
#define ACL_CREATE		(1<<9)	/* for namespaces and databases */
#define ACL_CREATE_TEMP (1<<10) /* for databases */
#define ACL_CONNECT		(1<<11) /* for databases */
#define ACL_SET			(1<<12) /* for configuration parameters */
#define ACL_ALTER_SYSTEM (1<<13)	/* for configuration parameters */
#define ACL_MAINTAIN	(1<<14) /* for relations */
#define N_ACL_RIGHTS	15		/* 1 plus the last 1<<x */
#define ACL_NO_RIGHTS	0
/* Currently, SELECT ... FOR [KEY] UPDATE/SHARE requires UPDATE privileges */
#define ACL_SELECT_FOR_UPDATE	ACL_UPDATE


/*****************************************************************************
 *	Query Tree
 *****************************************************************************/

/*
 * Query -
 *	  Parse analysis turns all statements into a Query tree
 *	  for further processing by the rewriter and planner.
 *
 *	  Utility statements (i.e. non-optimizable statements) have the
 *	  utilityStmt field set, and the rest of the Query is mostly dummy.
 *
 *	  Planning converts a Query tree into a Plan tree headed by a PlannedStmt
 *	  node --- the Query structure is not used by the executor.
 *
 *	  All the fields ignored for the query jumbling are not semantically
 *	  significant (such as alias names), as is ignored anything that can
 *	  be deduced from child nodes (else we'd just be double-hashing that
 *	  piece of information).
 */
typedef struct Query
{
	NodeTag		type;

	CmdType		commandType;	/* select|insert|update|delete|merge|utility */

	/* where did I come from? */
	QuerySource querySource pg_node_attr(query_jumble_ignore);

	/*
	 * query identifier (can be set by plugins); ignored for equal, as it
	 * might not be set; also not stored.  This is the result of the query
	 * jumble, hence ignored.
	 *
	 * We store this as a signed value as this is the form it's displayed to
	 * users in places such as EXPLAIN and pg_stat_statements.  Primarily this
	 * is done due to lack of an SQL type to represent the full range of
	 * uint64.
	 */
	int64		queryId pg_node_attr(equal_ignore, query_jumble_ignore, read_write_ignore, read_as(0));

	/* do I set the command result tag? */
	bool		canSetTag pg_node_attr(query_jumble_ignore);

	Node	   *utilityStmt;	/* non-null if commandType == CMD_UTILITY */

	/*
	 * rtable index of target relation for INSERT/UPDATE/DELETE/MERGE; 0 for
	 * SELECT.  This is ignored in the query jumble as unrelated to the
	 * compilation of the query ID.
	 */
	int			resultRelation pg_node_attr(query_jumble_ignore);

	/* has aggregates in tlist or havingQual */
	bool		hasAggs pg_node_attr(query_jumble_ignore);
	/* has window functions in tlist */
	bool		hasWindowFuncs pg_node_attr(query_jumble_ignore);
	/* has set-returning functions in tlist */
	bool		hasTargetSRFs pg_node_attr(query_jumble_ignore);
	/* has subquery SubLink */
	bool		hasSubLinks pg_node_attr(query_jumble_ignore);
	/* distinctClause is from DISTINCT ON */
	bool		hasDistinctOn pg_node_attr(query_jumble_ignore);
	/* WITH RECURSIVE was specified */
	bool		hasRecursive pg_node_attr(query_jumble_ignore);
	/* has INSERT/UPDATE/DELETE/MERGE in WITH */
	bool		hasModifyingCTE pg_node_attr(query_jumble_ignore);
	/* FOR [KEY] UPDATE/SHARE was specified */
	bool		hasForUpdate pg_node_attr(query_jumble_ignore);
	/* rewriter has applied some RLS policy */
	bool		hasRowSecurity pg_node_attr(query_jumble_ignore);
	/* parser has added an RTE_GROUP RTE */
	bool		hasGroupRTE pg_node_attr(query_jumble_ignore);
	/* is a RETURN statement */
	bool		isReturn pg_node_attr(query_jumble_ignore);

	List	   *cteList;		/* WITH list (of CommonTableExpr's) */

	List	   *rtable;			/* list of range table entries */

	/*
	 * list of RTEPermissionInfo nodes for the rtable entries having
	 * perminfoindex > 0
	 */
	List	   *rteperminfos pg_node_attr(query_jumble_ignore);
	FromExpr   *jointree;		/* table join tree (FROM and WHERE clauses);
								 * also USING clause for MERGE */

	List	   *mergeActionList;	/* list of actions for MERGE (only) */

	/*
	 * rtable index of target relation for MERGE to pull data. Initially, this
	 * is the same as resultRelation, but after query rewriting, if the target
	 * relation is a trigger-updatable view, this is the index of the expanded
	 * view subquery, whereas resultRelation is the index of the target view.
	 */
	int			mergeTargetRelation pg_node_attr(query_jumble_ignore);

	/* join condition between source and target for MERGE */
	Node	   *mergeJoinCondition;

	List	   *targetList;		/* target list (of TargetEntry) */

	/* OVERRIDING clause */
	OverridingKind override pg_node_attr(query_jumble_ignore);

	OnConflictExpr *onConflict; /* ON CONFLICT DO [NOTHING | UPDATE] */

	/*
	 * The following three fields describe the contents of the RETURNING list
	 * for INSERT/UPDATE/DELETE/MERGE. returningOldAlias and returningNewAlias
	 * are the alias names for OLD and NEW, which may be user-supplied values,
	 * the defaults "old" and "new", or NULL (if the default "old"/"new" is
	 * already in use as the alias for some other relation).
	 */
	char	   *returningOldAlias pg_node_attr(query_jumble_ignore);
	char	   *returningNewAlias pg_node_attr(query_jumble_ignore);
	List	   *returningList;	/* return-values list (of TargetEntry) */

	List	   *groupClause;	/* a list of SortGroupClause's */
	bool		groupDistinct;	/* is the group by clause distinct? */

	List	   *groupingSets;	/* a list of GroupingSet's if present */

	Node	   *havingQual;		/* qualifications applied to groups */

	List	   *windowClause;	/* a list of WindowClause's */

	List	   *distinctClause; /* a list of SortGroupClause's */

	List	   *sortClause;		/* a list of SortGroupClause's */

	Node	   *limitOffset;	/* # of result tuples to skip (int8 expr) */
	Node	   *limitCount;		/* # of result tuples to return (int8 expr) */
	LimitOption limitOption;	/* limit type */

	List	   *rowMarks;		/* a list of RowMarkClause's */

	Node	   *setOperations;	/* set-operation tree if this is top level of
								 * a UNION/INTERSECT/EXCEPT query */

	/*
	 * A list of pg_constraint OIDs that the query depends on to be
	 * semantically valid
	 */
	List	   *constraintDeps pg_node_attr(query_jumble_ignore);

	/* a list of WithCheckOption's (added during rewrite) */
	List	   *withCheckOptions pg_node_attr(query_jumble_ignore);

	/*
	 * The following two fields identify the portion of the source text string
	 * containing this query.  They are typically only populated in top-level
	 * Queries, not in sub-queries.  When not set, they might both be zero, or
	 * both be -1 meaning "unknown".
	 */
	/* start location, or -1 if unknown */
	ParseLoc	stmt_location;
	/* length in bytes; 0 means "rest of string" */
	ParseLoc	stmt_len pg_node_attr(query_jumble_ignore);
} Query;


/****************************************************************************
 *	Supporting data structures for Parse Trees
 *
 *	Most of these node types appear in raw parsetrees output by the grammar,
 *	and get transformed to something else by the analyzer.  A few of them
 *	are used as-is in transformed querytrees.
 ****************************************************************************/

/*
 * TypeName - specifies a type in definitions
 *
 * For TypeName structures generated internally, it is often easier to
 * specify the type by OID than by name.  If "names" is NIL then the
 * actual type OID is given by typeOid, otherwise typeOid is unused.
 * Similarly, if "typmods" is NIL then the actual typmod is expected to
 * be prespecified in typemod, otherwise typemod is unused.
 *
 * If pct_type is true, then names is actually a field name and we look up
 * the type of that field.  Otherwise (the normal case), names is a type
 * name possibly qualified with schema and database name.
 */
typedef struct TypeName
{
	NodeTag		type;
	List	   *names;			/* qualified name (list of String nodes) */
	Oid			typeOid;		/* type identified by OID */
	bool		setof;			/* is a set? */
	bool		pct_type;		/* %TYPE specified? */
	List	   *typmods;		/* type modifier expression(s) */
	int32		typemod;		/* prespecified type modifier */
	List	   *arrayBounds;	/* array bounds */
	ParseLoc	location;		/* token location, or -1 if unknown */
} TypeName;

/*
 * ColumnRef - specifies a reference to a column, or possibly a whole tuple
 *
 * The "fields" list must be nonempty.  It can contain String nodes
 * (representing names) and A_Star nodes (representing occurrence of a '*').
 * Currently, A_Star must appear only as the last list element --- the grammar
 * is responsible for enforcing this!
 *
 * Note: any container subscripting or selection of fields from composite columns
 * is represented by an A_Indirection node above the ColumnRef.  However,
 * for simplicity in the normal case, initial field selection from a table
 * name is represented within ColumnRef and not by adding A_Indirection.
 */
typedef struct ColumnRef
{
	NodeTag		type;
	List	   *fields;			/* field names (String nodes) or A_Star */
	ParseLoc	location;		/* token location, or -1 if unknown */
} ColumnRef;

/*
 * ParamRef - specifies a $n parameter reference
 */
typedef struct ParamRef
{
	NodeTag		type;
	int			number;			/* the number of the parameter */
	ParseLoc	location;		/* token location, or -1 if unknown */
} ParamRef;

/*
 * A_Expr - infix, prefix, and postfix expressions
 */
typedef enum A_Expr_Kind
{
	AEXPR_OP,					/* normal operator */
	AEXPR_OP_ANY,				/* scalar op ANY (array) */
	AEXPR_OP_ALL,				/* scalar op ALL (array) */
	AEXPR_DISTINCT,				/* IS DISTINCT FROM - name must be "=" */
	AEXPR_NOT_DISTINCT,			/* IS NOT DISTINCT FROM - name must be "=" */
	AEXPR_NULLIF,				/* NULLIF - name must be "=" */
	AEXPR_IN,					/* [NOT] IN - name must be "=" or "<>" */
	AEXPR_LIKE,					/* [NOT] LIKE - name must be "~~" or "!~~" */
	AEXPR_ILIKE,				/* [NOT] ILIKE - name must be "~~*" or "!~~*" */
	AEXPR_SIMILAR,				/* [NOT] SIMILAR - name must be "~" or "!~" */
	AEXPR_BETWEEN,				/* name must be "BETWEEN" */
	AEXPR_NOT_BETWEEN,			/* name must be "NOT BETWEEN" */
	AEXPR_BETWEEN_SYM,			/* name must be "BETWEEN SYMMETRIC" */
	AEXPR_NOT_BETWEEN_SYM,		/* name must be "NOT BETWEEN SYMMETRIC" */
} A_Expr_Kind;

typedef struct A_Expr
{
	pg_node_attr(custom_read_write)

	NodeTag		type;
	A_Expr_Kind kind;			/* see above */
	List	   *name;			/* possibly-qualified name of operator */
	Node	   *lexpr;			/* left argument, or NULL if none */
	Node	   *rexpr;			/* right argument, or NULL if none */

	/*
	 * If rexpr is a list of some kind, we separately track its starting and
	 * ending location; it's not the same as the starting and ending location
	 * of the token itself.
	 */
	ParseLoc	rexpr_list_start;
	ParseLoc	rexpr_list_end;
	ParseLoc	location;		/* token location, or -1 if unknown */
} A_Expr;

/*
 * A_Const - a literal constant
 *
 * Value nodes are inline for performance.  You can treat 'val' as a node,
 * as in IsA(&val, Integer).  'val' is not valid if isnull is true.
 */
union ValUnion
{
	Node		node;
	Integer		ival;
	Float		fval;
	Boolean		boolval;
	String		sval;
	BitString	bsval;
};

typedef struct A_Const
{
	pg_node_attr(custom_copy_equal, custom_read_write, custom_query_jumble)

	NodeTag		type;
	union ValUnion val;
	bool		isnull;			/* SQL NULL constant */
	ParseLoc	location;		/* token location, or -1 if unknown */
} A_Const;

/*
 * TypeCast - a CAST expression
 */
typedef struct TypeCast
{
	NodeTag		type;
	Node	   *arg;			/* the expression being casted */
	TypeName   *typeName;		/* the target type */
	ParseLoc	location;		/* token location, or -1 if unknown */
} TypeCast;

/*
 * CollateClause - a COLLATE expression
 */
typedef struct CollateClause
{
	NodeTag		type;
	Node	   *arg;			/* input expression */
	List	   *collname;		/* possibly-qualified collation name */
	ParseLoc	location;		/* token location, or -1 if unknown */
} CollateClause;

/*
 * RoleSpec - a role name or one of a few special values.
 */
typedef enum RoleSpecType
{
	ROLESPEC_CSTRING,			/* role name is stored as a C string */
	ROLESPEC_CURRENT_ROLE,		/* role spec is CURRENT_ROLE */
	ROLESPEC_CURRENT_USER,		/* role spec is CURRENT_USER */
	ROLESPEC_SESSION_USER,		/* role spec is SESSION_USER */
	ROLESPEC_PUBLIC,			/* role name is "public" */
} RoleSpecType;

typedef struct RoleSpec
{
	NodeTag		type;
	RoleSpecType roletype;		/* Type of this rolespec */
	char	   *rolename;		/* filled only for ROLESPEC_CSTRING */
	ParseLoc	location;		/* token location, or -1 if unknown */
} RoleSpec;

/*
 * FuncCall - a function or aggregate invocation
 *
 * agg_order (if not NIL) indicates we saw 'foo(... ORDER BY ...)', or if
 * agg_within_group is true, it was 'foo(...) WITHIN GROUP (ORDER BY ...)'.
 * agg_star indicates we saw a 'foo(*)' construct, while agg_distinct
 * indicates we saw 'foo(DISTINCT ...)'.  In any of these cases, the
 * construct *must* be an aggregate call.  Otherwise, it might be either an
 * aggregate or some other kind of function.  However, if FILTER or OVER is
 * present it had better be an aggregate or window function.
 *
 * Normally, you'd initialize this via makeFuncCall() and then only change the
 * parts of the struct its defaults don't match afterwards, as needed.
 */
typedef struct FuncCall
{
	NodeTag		type;
	List	   *funcname;		/* qualified name of function */
	List	   *args;			/* the arguments (list of exprs) */
	List	   *agg_order;		/* ORDER BY (list of SortBy) */
	Node	   *agg_filter;		/* FILTER clause, if any */
	struct WindowDef *over;		/* OVER clause, if any */
	bool		agg_within_group;	/* ORDER BY appeared in WITHIN GROUP */
	bool		agg_star;		/* argument was really '*' */
	bool		agg_distinct;	/* arguments were labeled DISTINCT */
	bool		func_variadic;	/* last argument was labeled VARIADIC */
	CoercionForm funcformat;	/* how to display this node */
	ParseLoc	location;		/* token location, or -1 if unknown */
} FuncCall;

/*
 * A_Star - '*' representing all columns of a table or compound field
 *
 * This can appear within ColumnRef.fields, A_Indirection.indirection, and
 * ResTarget.indirection lists.
 */
typedef struct A_Star
{
	NodeTag		type;
} A_Star;

/*
 * A_Indices - array subscript or slice bounds ([idx] or [lidx:uidx])
 *
 * In slice case, either or both of lidx and uidx can be NULL (omitted).
 * In non-slice case, uidx holds the single subscript and lidx is always NULL.
 */
typedef struct A_Indices
{
	NodeTag		type;
	bool		is_slice;		/* true if slice (i.e., colon present) */
	Node	   *lidx;			/* slice lower bound, if any */
	Node	   *uidx;			/* subscript, or slice upper bound if any */
} A_Indices;

/*
 * A_Indirection - select a field and/or array element from an expression
 *
 * The indirection list can contain A_Indices nodes (representing
 * subscripting), String nodes (representing field selection --- the
 * string value is the name of the field to select), and A_Star nodes
 * (representing selection of all fields of a composite type).
 * For example, a complex selection operation like
 *				(foo).field1[42][7].field2
 * would be represented with a single A_Indirection node having a 4-element
 * indirection list.
 *
 * Currently, A_Star must appear only as the last list element --- the grammar
 * is responsible for enforcing this!
 */
typedef struct A_Indirection
{
	NodeTag		type;
	Node	   *arg;			/* the thing being selected from */
	List	   *indirection;	/* subscripts and/or field names and/or * */
} A_Indirection;

/*
 * A_ArrayExpr - an ARRAY[] construct
 */
typedef struct A_ArrayExpr
{
	NodeTag		type;
	List	   *elements;		/* array element expressions */
	ParseLoc	list_start;		/* start of the element list */
	ParseLoc	list_end;		/* end of the elements list */
	ParseLoc	location;		/* token location, or -1 if unknown */
} A_ArrayExpr;

/*
 * ResTarget -
 *	  result target (used in target list of pre-transformed parse trees)
 *
 * In a SELECT target list, 'name' is the column label from an
 * 'AS ColumnLabel' clause, or NULL if there was none, and 'val' is the
 * value expression itself.  The 'indirection' field is not used.
 *
 * INSERT uses ResTarget in its target-column-names list.  Here, 'name' is
 * the name of the destination column, 'indirection' stores any subscripts
 * attached to the destination, and 'val' is not used.
 *
 * In an UPDATE target list, 'name' is the name of the destination column,
 * 'indirection' stores any subscripts attached to the destination, and
 * 'val' is the expression to assign.
 *
 * See A_Indirection for more info about what can appear in 'indirection'.
 */
typedef struct ResTarget
{
	NodeTag		type;
	char	   *name;			/* column name or NULL */
	List	   *indirection;	/* subscripts, field names, and '*', or NIL */
	Node	   *val;			/* the value expression to compute or assign */
	ParseLoc	location;		/* token location, or -1 if unknown */
} ResTarget;

/*
 * MultiAssignRef - element of a row source expression for UPDATE
 *
 * In an UPDATE target list, when we have SET (a,b,c) = row-valued-expression,
 * we generate separate ResTarget items for each of a,b,c.  Their "val" trees
 * are MultiAssignRef nodes numbered 1..n, linking to a common copy of the
 * row-valued-expression (which parse analysis will process only once, when
 * handling the MultiAssignRef with colno=1).
 */
typedef struct MultiAssignRef
{
	NodeTag		type;
	Node	   *source;			/* the row-valued expression */
	int			colno;			/* column number for this target (1..n) */
	int			ncolumns;		/* number of targets in the construct */
} MultiAssignRef;

/*
 * SortBy - for ORDER BY clause
 */
typedef struct SortBy
{
	NodeTag		type;
	Node	   *node;			/* expression to sort on */
	SortByDir	sortby_dir;		/* ASC/DESC/USING/default */
	SortByNulls sortby_nulls;	/* NULLS FIRST/LAST */
	List	   *useOp;			/* name of op to use, if SORTBY_USING */
	ParseLoc	location;		/* operator location, or -1 if none/unknown */
} SortBy;

/*
 * WindowDef - raw representation of WINDOW and OVER clauses
 *
 * For entries in a WINDOW list, "name" is the window name being defined.
 * For OVER clauses, we use "name" for the "OVER window" syntax, or "refname"
 * for the "OVER (window)" syntax, which is subtly different --- the latter
 * implies overriding the window frame clause.
 */
typedef struct WindowDef
{
	NodeTag		type;
	char	   *name;			/* window's own name */
	char	   *refname;		/* referenced window name, if any */
	List	   *partitionClause;	/* PARTITION BY expression list */
	List	   *orderClause;	/* ORDER BY (list of SortBy) */
	int			frameOptions;	/* frame_clause options, see below */
	Node	   *startOffset;	/* expression for starting bound, if any */
	Node	   *endOffset;		/* expression for ending bound, if any */
	ParseLoc	location;		/* parse location, or -1 if none/unknown */
} WindowDef;

/*
 * frameOptions is an OR of these bits.  The NONDEFAULT and BETWEEN bits are
 * used so that ruleutils.c can tell which properties were specified and
 * which were defaulted; the correct behavioral bits must be set either way.
 * The START_foo and END_foo options must come in pairs of adjacent bits for
 * the convenience of gram.y, even though some of them are useless/invalid.
 */
#define FRAMEOPTION_NONDEFAULT					0x00001 /* any specified? */
#define FRAMEOPTION_RANGE						0x00002 /* RANGE behavior */
#define FRAMEOPTION_ROWS						0x00004 /* ROWS behavior */
#define FRAMEOPTION_GROUPS						0x00008 /* GROUPS behavior */
#define FRAMEOPTION_BETWEEN						0x00010 /* BETWEEN given? */
#define FRAMEOPTION_START_UNBOUNDED_PRECEDING	0x00020 /* start is U. P. */
#define FRAMEOPTION_END_UNBOUNDED_PRECEDING		0x00040 /* (disallowed) */
#define FRAMEOPTION_START_UNBOUNDED_FOLLOWING	0x00080 /* (disallowed) */
#define FRAMEOPTION_END_UNBOUNDED_FOLLOWING		0x00100 /* end is U. F. */
#define FRAMEOPTION_START_CURRENT_ROW			0x00200 /* start is C. R. */
#define FRAMEOPTION_END_CURRENT_ROW				0x00400 /* end is C. R. */
#define FRAMEOPTION_START_OFFSET_PRECEDING		0x00800 /* start is O. P. */
#define FRAMEOPTION_END_OFFSET_PRECEDING		0x01000 /* end is O. P. */
#define FRAMEOPTION_START_OFFSET_FOLLOWING		0x02000 /* start is O. F. */
#define FRAMEOPTION_END_OFFSET_FOLLOWING		0x04000 /* end is O. F. */
#define FRAMEOPTION_EXCLUDE_CURRENT_ROW			0x08000 /* omit C.R. */
#define FRAMEOPTION_EXCLUDE_GROUP				0x10000 /* omit C.R. & peers */
#define FRAMEOPTION_EXCLUDE_TIES				0x20000 /* omit C.R.'s peers */

#define FRAMEOPTION_START_OFFSET \
	(FRAMEOPTION_START_OFFSET_PRECEDING | FRAMEOPTION_START_OFFSET_FOLLOWING)
#define FRAMEOPTION_END_OFFSET \
	(FRAMEOPTION_END_OFFSET_PRECEDING | FRAMEOPTION_END_OFFSET_FOLLOWING)
#define FRAMEOPTION_EXCLUSION \
	(FRAMEOPTION_EXCLUDE_CURRENT_ROW | FRAMEOPTION_EXCLUDE_GROUP | \
	 FRAMEOPTION_EXCLUDE_TIES)

#define FRAMEOPTION_DEFAULTS \
	(FRAMEOPTION_RANGE | FRAMEOPTION_START_UNBOUNDED_PRECEDING | \
	 FRAMEOPTION_END_CURRENT_ROW)

/*
 * RangeSubselect - subquery appearing in a FROM clause
 */
typedef struct RangeSubselect
{
	NodeTag		type;
	bool		lateral;		/* does it have LATERAL prefix? */
	Node	   *subquery;		/* the untransformed sub-select clause */
	Alias	   *alias;			/* table alias & optional column aliases */
} RangeSubselect;

/*
 * RangeFunction - function call appearing in a FROM clause
 *
 * functions is a List because we use this to represent the construct
 * ROWS FROM(func1(...), func2(...), ...).  Each element of this list is a
 * two-element sublist, the first element being the untransformed function
 * call tree, and the second element being a possibly-empty list of ColumnDef
 * nodes representing any columndef list attached to that function within the
 * ROWS FROM() syntax.
 *
 * alias and coldeflist represent any alias and/or columndef list attached
 * at the top level.  (We disallow coldeflist appearing both here and
 * per-function, but that's checked in parse analysis, not by the grammar.)
 */
typedef struct RangeFunction
{
	NodeTag		type;
	bool		lateral;		/* does it have LATERAL prefix? */
	bool		ordinality;		/* does it have WITH ORDINALITY suffix? */
	bool		is_rowsfrom;	/* is result of ROWS FROM() syntax? */
	List	   *functions;		/* per-function information, see above */
	Alias	   *alias;			/* table alias & optional column aliases */
	List	   *coldeflist;		/* list of ColumnDef nodes to describe result
								 * of function returning RECORD */
} RangeFunction;

/*
 * RangeTableFunc - raw form of "table functions" such as XMLTABLE
 *
 * Note: JSON_TABLE is also a "table function", but it uses JsonTable node,
 * not RangeTableFunc.
 */
typedef struct RangeTableFunc
{
	NodeTag		type;
	bool		lateral;		/* does it have LATERAL prefix? */
	Node	   *docexpr;		/* document expression */
	Node	   *rowexpr;		/* row generator expression */
	List	   *namespaces;		/* list of namespaces as ResTarget */
	List	   *columns;		/* list of RangeTableFuncCol */
	Alias	   *alias;			/* table alias & optional column aliases */
	ParseLoc	location;		/* token location, or -1 if unknown */
} RangeTableFunc;

/*
 * RangeTableFuncCol - one column in a RangeTableFunc->columns
 *
 * If for_ordinality is true (FOR ORDINALITY), then the column is an int4
 * column and the rest of the fields are ignored.
 */
typedef struct RangeTableFuncCol
{
	NodeTag		type;
	char	   *colname;		/* name of generated column */
	TypeName   *typeName;		/* type of generated column */
	bool		for_ordinality; /* does it have FOR ORDINALITY? */
	bool		is_not_null;	/* does it have NOT NULL? */
	Node	   *colexpr;		/* column filter expression */
	Node	   *coldefexpr;		/* column default value expression */
	ParseLoc	location;		/* token location, or -1 if unknown */
} RangeTableFuncCol;

/*
 * RangeTableSample - TABLESAMPLE appearing in a raw FROM clause
 *
 * This node, appearing only in raw parse trees, represents
 *		<relation> TABLESAMPLE <method> (<params>) REPEATABLE (<num>)
 * Currently, the <relation> can only be a RangeVar, but we might in future
 * allow RangeSubselect and other options.  Note that the RangeTableSample
 * is wrapped around the node representing the <relation>, rather than being
 * a subfield of it.
 */
typedef struct RangeTableSample
{
	NodeTag		type;
	Node	   *relation;		/* relation to be sampled */
	List	   *method;			/* sampling method name (possibly qualified) */
	List	   *args;			/* argument(s) for sampling method */
	Node	   *repeatable;		/* REPEATABLE expression, or NULL if none */
	ParseLoc	location;		/* method name location, or -1 if unknown */
} RangeTableSample;

/*
 * ColumnDef - column definition (used in various creates)
 *
 * If the column has a default value, we may have the value expression
 * in either "raw" form (an untransformed parse tree) or "cooked" form
 * (a post-parse-analysis, executable expression tree), depending on
 * how this ColumnDef node was created (by parsing, or by inheritance
 * from an existing relation).  We should never have both in the same node!
 *
 * Similarly, we may have a COLLATE specification in either raw form
 * (represented as a CollateClause with arg==NULL) or cooked form
 * (the collation's OID).
 *
 * The constraints list may contain a CONSTR_DEFAULT item in a raw
 * parsetree produced by gram.y, but transformCreateStmt will remove
 * the item and set raw_default instead.  CONSTR_DEFAULT items
 * should not appear in any subsequent processing.
 */
typedef struct ColumnDef
{
	NodeTag		type;
	char	   *colname;		/* name of column */
	TypeName   *typeName;		/* type of column */
	char	   *compression;	/* compression method for column */
	int16		inhcount;		/* number of times column is inherited */
	bool		is_local;		/* column has local (non-inherited) def'n */
	bool		is_not_null;	/* NOT NULL constraint specified? */
	bool		is_from_type;	/* column definition came from table type */
	char		storage;		/* attstorage setting, or 0 for default */
	char	   *storage_name;	/* attstorage setting name or NULL for default */
	Node	   *raw_default;	/* default value (untransformed parse tree) */
	Node	   *cooked_default; /* default value (transformed expr tree) */
	char		identity;		/* attidentity setting */
	RangeVar   *identitySequence;	/* to store identity sequence name for
									 * ALTER TABLE ... ADD COLUMN */
	char		generated;		/* attgenerated setting */
	CollateClause *collClause;	/* untransformed COLLATE spec, if any */
	Oid			collOid;		/* collation OID (InvalidOid if not set) */
	List	   *constraints;	/* other constraints on column */
	List	   *fdwoptions;		/* per-column FDW options */
	ParseLoc	location;		/* parse location, or -1 if none/unknown */
} ColumnDef;

/*
 * TableLikeClause - CREATE TABLE ( ... LIKE ... ) clause
 */
typedef struct TableLikeClause
{
	NodeTag		type;
	RangeVar   *relation;
	bits32		options;		/* OR of TableLikeOption flags */
	Oid			relationOid;	/* If table has been looked up, its OID */
} TableLikeClause;

typedef enum TableLikeOption
{
	CREATE_TABLE_LIKE_COMMENTS = 1 << 0,
	CREATE_TABLE_LIKE_COMPRESSION = 1 << 1,
	CREATE_TABLE_LIKE_CONSTRAINTS = 1 << 2,
	CREATE_TABLE_LIKE_DEFAULTS = 1 << 3,
	CREATE_TABLE_LIKE_GENERATED = 1 << 4,
	CREATE_TABLE_LIKE_IDENTITY = 1 << 5,
	CREATE_TABLE_LIKE_INDEXES = 1 << 6,
	CREATE_TABLE_LIKE_STATISTICS = 1 << 7,
	CREATE_TABLE_LIKE_STORAGE = 1 << 8,
	CREATE_TABLE_LIKE_ALL = PG_INT32_MAX
} TableLikeOption;

/*
 * IndexElem - index parameters (used in CREATE INDEX, and in ON CONFLICT)
 *
 * For a plain index attribute, 'name' is the name of the table column to
 * index, and 'expr' is NULL.  For an index expression, 'name' is NULL and
 * 'expr' is the expression tree.
 */
typedef struct IndexElem
{
	NodeTag		type;
	char	   *name;			/* name of attribute to index, or NULL */
	Node	   *expr;			/* expression to index, or NULL */
	char	   *indexcolname;	/* name for index column; NULL = default */
	List	   *collation;		/* name of collation; NIL = default */
	List	   *opclass;		/* name of desired opclass; NIL = default */
	List	   *opclassopts;	/* opclass-specific options, or NIL */
	SortByDir	ordering;		/* ASC/DESC/default */
	SortByNulls nulls_ordering; /* FIRST/LAST/default */
} IndexElem;

/*
 * DefElem - a generic "name = value" option definition
 *
 * In some contexts the name can be qualified.  Also, certain SQL commands
 * allow a SET/ADD/DROP action to be attached to option settings, so it's
 * convenient to carry a field for that too.  (Note: currently, it is our
 * practice that the grammar allows namespace and action only in statements
 * where they are relevant; C code can just ignore those fields in other
 * statements.)
 */
typedef enum DefElemAction
{
	DEFELEM_UNSPEC,				/* no action given */
	DEFELEM_SET,
	DEFELEM_ADD,
	DEFELEM_DROP,
} DefElemAction;

typedef struct DefElem
{
	NodeTag		type;
	char	   *defnamespace;	/* NULL if unqualified name */
	char	   *defname;
	Node	   *arg;			/* typically Integer, Float, String, or
								 * TypeName */
	DefElemAction defaction;	/* unspecified action, or SET/ADD/DROP */
	ParseLoc	location;		/* token location, or -1 if unknown */
} DefElem;

/*
 * LockingClause - raw representation of FOR [NO KEY] UPDATE/[KEY] SHARE
 *		options
 *
 * Note: lockedRels == NIL means "all relations in query".  Otherwise it
 * is a list of RangeVar nodes.  (We use RangeVar mainly because it carries
 * a location field --- currently, parse analysis insists on unqualified
 * names in LockingClause.)
 */
typedef struct LockingClause
{
	NodeTag		type;
	List	   *lockedRels;		/* FOR [KEY] UPDATE/SHARE relations */
	LockClauseStrength strength;
	LockWaitPolicy waitPolicy;	/* NOWAIT and SKIP LOCKED */
} LockingClause;

/*
 * XMLSERIALIZE (in raw parse tree only)
 */
typedef struct XmlSerialize
{
	NodeTag		type;
	XmlOptionType xmloption;	/* DOCUMENT or CONTENT */
	Node	   *expr;
	TypeName   *typeName;
	bool		indent;			/* [NO] INDENT */
	ParseLoc	location;		/* token location, or -1 if unknown */
} XmlSerialize;

/* Partitioning related definitions */

/*
 * PartitionElem - parse-time representation of a single partition key
 *
 * expr can be either a raw expression tree or a parse-analyzed expression.
 * We don't store these on-disk, though.
 */
typedef struct PartitionElem
{
	NodeTag		type;
	char	   *name;			/* name of column to partition on, or NULL */
	Node	   *expr;			/* expression to partition on, or NULL */
	List	   *collation;		/* name of collation; NIL = default */
	List	   *opclass;		/* name of desired opclass; NIL = default */
	ParseLoc	location;		/* token location, or -1 if unknown */
} PartitionElem;

typedef enum PartitionStrategy
{
	PARTITION_STRATEGY_LIST = 'l',
	PARTITION_STRATEGY_RANGE = 'r',
	PARTITION_STRATEGY_HASH = 'h',
} PartitionStrategy;

/*
 * PartitionSpec - parse-time representation of a partition key specification
 *
 * This represents the key space we will be partitioning on.
 */
typedef struct PartitionSpec
{
	NodeTag		type;
	PartitionStrategy strategy;
	List	   *partParams;		/* List of PartitionElems */
	ParseLoc	location;		/* token location, or -1 if unknown */
} PartitionSpec;

/*
 * PartitionBoundSpec - a partition bound specification
 *
 * This represents the portion of the partition key space assigned to a
 * particular partition.  These are stored on disk in pg_class.relpartbound.
 */
struct PartitionBoundSpec
{
	NodeTag		type;

	char		strategy;		/* see PARTITION_STRATEGY codes above */
	bool		is_default;		/* is it a default partition bound? */

	/* Partitioning info for HASH strategy: */
	int			modulus;
	int			remainder;

	/* Partitioning info for LIST strategy: */
	List	   *listdatums;		/* List of Consts (or A_Consts in raw tree) */

	/* Partitioning info for RANGE strategy: */
	List	   *lowerdatums;	/* List of PartitionRangeDatums */
	List	   *upperdatums;	/* List of PartitionRangeDatums */

	ParseLoc	location;		/* token location, or -1 if unknown */
};

/*
 * PartitionRangeDatum - one of the values in a range partition bound
 *
 * This can be MINVALUE, MAXVALUE or a specific bounded value.
 */
typedef enum PartitionRangeDatumKind
{
	PARTITION_RANGE_DATUM_MINVALUE = -1,	/* less than any other value */
	PARTITION_RANGE_DATUM_VALUE = 0,	/* a specific (bounded) value */
	PARTITION_RANGE_DATUM_MAXVALUE = 1, /* greater than any other value */
} PartitionRangeDatumKind;

typedef struct PartitionRangeDatum
{
	NodeTag		type;

	PartitionRangeDatumKind kind;
	Node	   *value;			/* Const (or A_Const in raw tree), if kind is
								 * PARTITION_RANGE_DATUM_VALUE, else NULL */

	ParseLoc	location;		/* token location, or -1 if unknown */
} PartitionRangeDatum;

/*
<<<<<<< HEAD
 * PartitionDesc - used in reverted ALTER TABLE SPLIT PARTITION command
 *
 * Kept as a stub for nodetag ABI compatibility.
 */
typedef struct SinglePartitionSpec
{
	NodeTag		type;
}			SinglePartitionSpec;

/*
=======
>>>>>>> 3d6a8289
 * PartitionCmd - info for ALTER TABLE/INDEX ATTACH/DETACH PARTITION commands
 */
typedef struct PartitionCmd
{
	NodeTag		type;
	RangeVar   *name;			/* name of partition to attach/detach */
	PartitionBoundSpec *bound;	/* FOR VALUES, if attaching */
	bool		concurrent;
} PartitionCmd;

/****************************************************************************
 *	Nodes for a Query tree
 ****************************************************************************/

/*--------------------
 * RangeTblEntry -
 *	  A range table is a List of RangeTblEntry nodes.
 *
 *	  A range table entry may represent a plain relation, a sub-select in
 *	  FROM, or the result of a JOIN clause.  (Only explicit JOIN syntax
 *	  produces an RTE, not the implicit join resulting from multiple FROM
 *	  items.  This is because we only need the RTE to deal with SQL features
 *	  like outer joins and join-output-column aliasing.)  Other special
 *	  RTE types also exist, as indicated by RTEKind.
 *
 *	  Note that we consider RTE_RELATION to cover anything that has a pg_class
 *	  entry.  relkind distinguishes the sub-cases.
 *
 *	  alias is an Alias node representing the AS alias-clause attached to the
 *	  FROM expression, or NULL if no clause.
 *
 *	  eref is the table reference name and column reference names (either
 *	  real or aliases).  Note that system columns (OID etc) are not included
 *	  in the column list.
 *	  eref->aliasname is required to be present, and should generally be used
 *	  to identify the RTE for error messages etc.
 *
 *	  In RELATION RTEs, the colnames in both alias and eref are indexed by
 *	  physical attribute number; this means there must be colname entries for
 *	  dropped columns.  When building an RTE we insert empty strings ("") for
 *	  dropped columns.  Note however that a stored rule may have nonempty
 *	  colnames for columns dropped since the rule was created (and for that
 *	  matter the colnames might be out of date due to column renamings).
 *	  The same comments apply to FUNCTION RTEs when a function's return type
 *	  is a named composite type.
 *
 *	  In JOIN RTEs, the colnames in both alias and eref are one-to-one with
 *	  joinaliasvars entries.  A JOIN RTE will omit columns of its inputs when
 *	  those columns are known to be dropped at parse time.  Again, however,
 *	  a stored rule might contain entries for columns dropped since the rule
 *	  was created.  (This is only possible for columns not actually referenced
 *	  in the rule.)  When loading a stored rule, we replace the joinaliasvars
 *	  items for any such columns with null pointers.  (We can't simply delete
 *	  them from the joinaliasvars list, because that would affect the attnums
 *	  of Vars referencing the rest of the list.)
 *
 *	  inFromCl marks those range variables that are listed in the FROM clause.
 *	  It's false for RTEs that are added to a query behind the scenes, such
 *	  as the NEW and OLD variables for a rule, or the subqueries of a UNION.
 *	  This flag is not used during parsing (except in transformLockingClause,
 *	  q.v.); the parser now uses a separate "namespace" data structure to
 *	  control visibility.  But it is needed by ruleutils.c to determine
 *	  whether RTEs should be shown in decompiled queries.
 *
 *	  securityQuals is a list of security barrier quals (boolean expressions),
 *	  to be tested in the listed order before returning a row from the
 *	  relation.  It is always NIL in parser output.  Entries are added by the
 *	  rewriter to implement security-barrier views and/or row-level security.
 *	  Note that the planner turns each boolean expression into an implicitly
 *	  AND'ed sublist, as is its usual habit with qualification expressions.
 *--------------------
 */
typedef enum RTEKind
{
	RTE_RELATION,				/* ordinary relation reference */
	RTE_SUBQUERY,				/* subquery in FROM */
	RTE_JOIN,					/* join */
	RTE_FUNCTION,				/* function in FROM */
	RTE_TABLEFUNC,				/* TableFunc(.., column list) */
	RTE_VALUES,					/* VALUES (<exprlist>), (<exprlist>), ... */
	RTE_CTE,					/* common table expr (WITH list element) */
	RTE_NAMEDTUPLESTORE,		/* tuplestore, e.g. for AFTER triggers */
	RTE_RESULT,					/* RTE represents an empty FROM clause; such
								 * RTEs are added by the planner, they're not
								 * present during parsing or rewriting */
	RTE_GROUP,					/* the grouping step */
} RTEKind;

typedef struct RangeTblEntry
{
	pg_node_attr(custom_read_write)

	NodeTag		type;

	/*
	 * Fields valid in all RTEs:
	 *
	 * put alias + eref first to make dump more legible
	 */
	/* user-written alias clause, if any */
	Alias	   *alias pg_node_attr(query_jumble_ignore);

	/*
	 * Expanded reference names.  This uses a custom query jumble function so
	 * that the table name is included in the computation, but not its list of
	 * columns.
	 */
	Alias	   *eref pg_node_attr(custom_query_jumble);

	RTEKind		rtekind;		/* see above */

	/*
	 * Fields valid for a plain relation RTE (else zero):
	 *
	 * inh is true for relation references that should be expanded to include
	 * inheritance children, if the rel has any.  In the parser, this will
	 * only be true for RTE_RELATION entries.  The planner also uses this
	 * field to mark RTE_SUBQUERY entries that contain UNION ALL queries that
	 * it has flattened into pulled-up subqueries (creating a structure much
	 * like the effects of inheritance).
	 *
	 * rellockmode is really LOCKMODE, but it's declared int to avoid having
	 * to include lock-related headers here.  It must be RowExclusiveLock if
	 * the RTE is an INSERT/UPDATE/DELETE/MERGE target, else RowShareLock if
	 * the RTE is a SELECT FOR UPDATE/FOR SHARE target, else AccessShareLock.
	 *
	 * Note: in some cases, rule expansion may result in RTEs that are marked
	 * with RowExclusiveLock even though they are not the target of the
	 * current query; this happens if a DO ALSO rule simply scans the original
	 * target table.  We leave such RTEs with their original lockmode so as to
	 * avoid getting an additional, lesser lock.
	 *
	 * perminfoindex is 1-based index of the RTEPermissionInfo belonging to
	 * this RTE in the containing struct's list of same; 0 if permissions need
	 * not be checked for this RTE.
	 *
	 * As a special case, relid, relkind, rellockmode, and perminfoindex can
	 * also be set (nonzero) in an RTE_SUBQUERY RTE.  This occurs when we
	 * convert an RTE_RELATION RTE naming a view into an RTE_SUBQUERY
	 * containing the view's query.  We still need to perform run-time locking
	 * and permission checks on the view, even though it's not directly used
	 * in the query anymore, and the most expedient way to do that is to
	 * retain these fields from the old state of the RTE.
	 *
	 * As a special case, RTE_NAMEDTUPLESTORE can also set relid to indicate
	 * that the tuple format of the tuplestore is the same as the referenced
	 * relation.  This allows plans referencing AFTER trigger transition
	 * tables to be invalidated if the underlying table is altered.
	 */
	/* OID of the relation */
	Oid			relid pg_node_attr(query_jumble_ignore);
	/* inheritance requested? */
	bool		inh;
	/* relation kind (see pg_class.relkind) */
	char		relkind pg_node_attr(query_jumble_ignore);
	/* lock level that query requires on the rel */
	int			rellockmode pg_node_attr(query_jumble_ignore);
	/* index of RTEPermissionInfo entry, or 0 */
	Index		perminfoindex pg_node_attr(query_jumble_ignore);
	/* sampling info, or NULL */
	struct TableSampleClause *tablesample;

	/*
	 * Fields valid for a subquery RTE (else NULL):
	 */
	/* the sub-query */
	Query	   *subquery;
	/* is from security_barrier view? */
	bool		security_barrier pg_node_attr(query_jumble_ignore);

	/*
	 * Fields valid for a join RTE (else NULL/zero):
	 *
	 * joinaliasvars is a list of (usually) Vars corresponding to the columns
	 * of the join result.  An alias Var referencing column K of the join
	 * result can be replaced by the K'th element of joinaliasvars --- but to
	 * simplify the task of reverse-listing aliases correctly, we do not do
	 * that until planning time.  In detail: an element of joinaliasvars can
	 * be a Var of one of the join's input relations, or such a Var with an
	 * implicit coercion to the join's output column type, or a COALESCE
	 * expression containing the two input column Vars (possibly coerced).
	 * Elements beyond the first joinmergedcols entries are always just Vars,
	 * and are never referenced from elsewhere in the query (that is, join
	 * alias Vars are generated only for merged columns).  We keep these
	 * entries only because they're needed in expandRTE() and similar code.
	 *
	 * Vars appearing within joinaliasvars are marked with varnullingrels sets
	 * that describe the nulling effects of this join and lower ones.  This is
	 * essential for FULL JOIN cases, because the COALESCE expression only
	 * describes the semantics correctly if its inputs have been nulled by the
	 * join.  For other cases, it allows expandRTE() to generate a valid
	 * representation of the join's output without consulting additional
	 * parser state.
	 *
	 * Within a Query loaded from a stored rule, it is possible for non-merged
	 * joinaliasvars items to be null pointers, which are placeholders for
	 * (necessarily unreferenced) columns dropped since the rule was made.
	 * Also, once planning begins, joinaliasvars items can be almost anything,
	 * as a result of subquery-flattening substitutions.
	 *
	 * joinleftcols is an integer list of physical column numbers of the left
	 * join input rel that are included in the join; likewise joinrighttcols
	 * for the right join input rel.  (Which rels those are can be determined
	 * from the associated JoinExpr.)  If the join is USING/NATURAL, then the
	 * first joinmergedcols entries in each list identify the merged columns.
	 * The merged columns come first in the join output, then remaining
	 * columns of the left input, then remaining columns of the right.
	 *
	 * Note that input columns could have been dropped after creation of a
	 * stored rule, if they are not referenced in the query (in particular,
	 * merged columns could not be dropped); this is not accounted for in
	 * joinleftcols/joinrighttcols.
	 */
	JoinType	jointype;
	/* number of merged (JOIN USING) columns */
	int			joinmergedcols pg_node_attr(query_jumble_ignore);
	/* list of alias-var expansions */
	List	   *joinaliasvars pg_node_attr(query_jumble_ignore);
	/* left-side input column numbers */
	List	   *joinleftcols pg_node_attr(query_jumble_ignore);
	/* right-side input column numbers */
	List	   *joinrightcols pg_node_attr(query_jumble_ignore);

	/*
	 * join_using_alias is an alias clause attached directly to JOIN/USING. It
	 * is different from the alias field (below) in that it does not hide the
	 * range variables of the tables being joined.
	 */
	Alias	   *join_using_alias pg_node_attr(query_jumble_ignore);

	/*
	 * Fields valid for a function RTE (else NIL/zero):
	 *
	 * When funcordinality is true, the eref->colnames list includes an alias
	 * for the ordinality column.  The ordinality column is otherwise
	 * implicit, and must be accounted for "by hand" in places such as
	 * expandRTE().
	 */
	/* list of RangeTblFunction nodes */
	List	   *functions;
	/* is this called WITH ORDINALITY? */
	bool		funcordinality;

	/*
	 * Fields valid for a TableFunc RTE (else NULL):
	 */
	TableFunc  *tablefunc;

	/*
	 * Fields valid for a values RTE (else NIL):
	 */
	/* list of expression lists */
	List	   *values_lists;

	/*
	 * Fields valid for a CTE RTE (else NULL/zero):
	 */
	/* name of the WITH list item */
	char	   *ctename;
	/* number of query levels up */
	Index		ctelevelsup;
	/* is this a recursive self-reference? */
	bool		self_reference pg_node_attr(query_jumble_ignore);

	/*
	 * Fields valid for CTE, VALUES, ENR, and TableFunc RTEs (else NIL):
	 *
	 * We need these for CTE RTEs so that the types of self-referential
	 * columns are well-defined.  For VALUES RTEs, storing these explicitly
	 * saves having to re-determine the info by scanning the values_lists. For
	 * ENRs, we store the types explicitly here (we could get the information
	 * from the catalogs if 'relid' was supplied, but we'd still need these
	 * for TupleDesc-based ENRs, so we might as well always store the type
	 * info here).  For TableFuncs, these fields are redundant with data in
	 * the TableFunc node, but keeping them here allows some code sharing with
	 * the other cases.
	 *
	 * For ENRs only, we have to consider the possibility of dropped columns.
	 * A dropped column is included in these lists, but it will have zeroes in
	 * all three lists (as well as an empty-string entry in eref).  Testing
	 * for zero coltype is the standard way to detect a dropped column.
	 */
	/* OID list of column type OIDs */
	List	   *coltypes pg_node_attr(query_jumble_ignore);
	/* integer list of column typmods */
	List	   *coltypmods pg_node_attr(query_jumble_ignore);
	/* OID list of column collation OIDs */
	List	   *colcollations pg_node_attr(query_jumble_ignore);

	/*
	 * Fields valid for ENR RTEs (else NULL/zero):
	 */
	/* name of ephemeral named relation */
	char	   *enrname;
	/* estimated or actual from caller */
	Cardinality enrtuples pg_node_attr(query_jumble_ignore);

	/*
	 * Fields valid for a GROUP RTE (else NIL):
	 */
	/* list of grouping expressions */
	List	   *groupexprs pg_node_attr(query_jumble_ignore);

	/*
	 * Fields valid in all RTEs:
	 */
	/* was LATERAL specified? */
	bool		lateral pg_node_attr(query_jumble_ignore);
	/* present in FROM clause? */
	bool		inFromCl pg_node_attr(query_jumble_ignore);
	/* security barrier quals to apply, if any */
	List	   *securityQuals pg_node_attr(query_jumble_ignore);
} RangeTblEntry;

/*
 * RTEPermissionInfo
 * 		Per-relation information for permission checking. Added to the Query
 * 		node by the parser when adding the corresponding RTE to the query
 * 		range table and subsequently editorialized on by the rewriter if
 * 		needed after rule expansion.
 *
 * Only the relations directly mentioned in the query are checked for
 * access permissions by the core executor, so only their RTEPermissionInfos
 * are present in the Query.  However, extensions may want to check inheritance
 * children too, depending on the value of rte->inh, so it's copied in 'inh'
 * for their perusal.
 *
 * requiredPerms and checkAsUser specify run-time access permissions checks
 * to be performed at query startup.  The user must have *all* of the
 * permissions that are OR'd together in requiredPerms (never 0!).  If
 * checkAsUser is not zero, then do the permissions checks using the access
 * rights of that user, not the current effective user ID.  (This allows rules
 * to act as setuid gateways.)
 *
 * For SELECT/INSERT/UPDATE permissions, if the user doesn't have table-wide
 * permissions then it is sufficient to have the permissions on all columns
 * identified in selectedCols (for SELECT) and/or insertedCols and/or
 * updatedCols (INSERT with ON CONFLICT DO UPDATE may have all 3).
 * selectedCols, insertedCols and updatedCols are bitmapsets, which cannot have
 * negative integer members, so we subtract FirstLowInvalidHeapAttributeNumber
 * from column numbers before storing them in these fields.  A whole-row Var
 * reference is represented by setting the bit for InvalidAttrNumber.
 *
 * updatedCols is also used in some other places, for example, to determine
 * which triggers to fire and in FDWs to know which changed columns they need
 * to ship off.
 */
typedef struct RTEPermissionInfo
{
	NodeTag		type;

	Oid			relid;			/* relation OID */
	bool		inh;			/* separately check inheritance children? */
	AclMode		requiredPerms;	/* bitmask of required access permissions */
	Oid			checkAsUser;	/* if valid, check access as this role */
	Bitmapset  *selectedCols;	/* columns needing SELECT permission */
	Bitmapset  *insertedCols;	/* columns needing INSERT permission */
	Bitmapset  *updatedCols;	/* columns needing UPDATE permission */
} RTEPermissionInfo;

/*
 * RangeTblFunction -
 *	  RangeTblEntry subsidiary data for one function in a FUNCTION RTE.
 *
 * If the function had a column definition list (required for an
 * otherwise-unspecified RECORD result), funccolnames lists the names given
 * in the definition list, funccoltypes lists their declared column types,
 * funccoltypmods lists their typmods, funccolcollations their collations.
 * Otherwise, those fields are NIL.
 *
 * Notice we don't attempt to store info about the results of functions
 * returning named composite types, because those can change from time to
 * time.  We do however remember how many columns we thought the type had
 * (including dropped columns!), so that we can successfully ignore any
 * columns added after the query was parsed.
 *
 * The query jumbling only needs to track the function expression.
 */
typedef struct RangeTblFunction
{
	NodeTag		type;

	Node	   *funcexpr;		/* expression tree for func call */
	/* number of columns it contributes to RTE */
	int			funccolcount pg_node_attr(query_jumble_ignore);
	/* These fields record the contents of a column definition list, if any: */
	/* column names (list of String) */
	List	   *funccolnames pg_node_attr(query_jumble_ignore);
	/* OID list of column type OIDs */
	List	   *funccoltypes pg_node_attr(query_jumble_ignore);
	/* integer list of column typmods */
	List	   *funccoltypmods pg_node_attr(query_jumble_ignore);
	/* OID list of column collation OIDs */
	List	   *funccolcollations pg_node_attr(query_jumble_ignore);

	/* This is set during planning for use by the executor: */
	/* PARAM_EXEC Param IDs affecting this func */
	Bitmapset  *funcparams pg_node_attr(query_jumble_ignore);
} RangeTblFunction;

/*
 * TableSampleClause - TABLESAMPLE appearing in a transformed FROM clause
 *
 * Unlike RangeTableSample, this is a subnode of the relevant RangeTblEntry.
 */
typedef struct TableSampleClause
{
	NodeTag		type;
	Oid			tsmhandler;		/* OID of the tablesample handler function */
	List	   *args;			/* tablesample argument expression(s) */
	Expr	   *repeatable;		/* REPEATABLE expression, or NULL if none */
} TableSampleClause;

/*
 * WithCheckOption -
 *		representation of WITH CHECK OPTION checks to be applied to new tuples
 *		when inserting/updating an auto-updatable view, or RLS WITH CHECK
 *		policies to be applied when inserting/updating a relation with RLS.
 */
typedef enum WCOKind
{
	WCO_VIEW_CHECK,				/* WCO on an auto-updatable view */
	WCO_RLS_INSERT_CHECK,		/* RLS INSERT WITH CHECK policy */
	WCO_RLS_UPDATE_CHECK,		/* RLS UPDATE WITH CHECK policy */
	WCO_RLS_CONFLICT_CHECK,		/* RLS ON CONFLICT DO UPDATE USING policy */
	WCO_RLS_MERGE_UPDATE_CHECK, /* RLS MERGE UPDATE USING policy */
	WCO_RLS_MERGE_DELETE_CHECK, /* RLS MERGE DELETE USING policy */
} WCOKind;

typedef struct WithCheckOption
{
	NodeTag		type;
	WCOKind		kind;			/* kind of WCO */
	char	   *relname;		/* name of relation that specified the WCO */
	char	   *polname;		/* name of RLS policy being checked */
	Node	   *qual;			/* constraint qual to check */
	bool		cascaded;		/* true for a cascaded WCO on a view */
} WithCheckOption;

/*
 * SortGroupClause -
 *		representation of ORDER BY, GROUP BY, PARTITION BY,
 *		DISTINCT, DISTINCT ON items
 *
 * You might think that ORDER BY is only interested in defining ordering,
 * and GROUP/DISTINCT are only interested in defining equality.  However,
 * one way to implement grouping is to sort and then apply a "uniq"-like
 * filter.  So it's also interesting to keep track of possible sort operators
 * for GROUP/DISTINCT, and in particular to try to sort for the grouping
 * in a way that will also yield a requested ORDER BY ordering.  So we need
 * to be able to compare ORDER BY and GROUP/DISTINCT lists, which motivates
 * the decision to give them the same representation.
 *
 * tleSortGroupRef must match ressortgroupref of exactly one entry of the
 *		query's targetlist; that is the expression to be sorted or grouped by.
 * eqop is the OID of the equality operator.
 * sortop is the OID of the ordering operator (a "<" or ">" operator),
 *		or InvalidOid if not available.
 * nulls_first means about what you'd expect.  If sortop is InvalidOid
 *		then nulls_first is meaningless and should be set to false.
 * hashable is true if eqop is hashable (note this condition also depends
 *		on the datatype of the input expression).
 *
 * In an ORDER BY item, all fields must be valid.  (The eqop isn't essential
 * here, but it's cheap to get it along with the sortop, and requiring it
 * to be valid eases comparisons to grouping items.)  Note that this isn't
 * actually enough information to determine an ordering: if the sortop is
 * collation-sensitive, a collation OID is needed too.  We don't store the
 * collation in SortGroupClause because it's not available at the time the
 * parser builds the SortGroupClause; instead, consult the exposed collation
 * of the referenced targetlist expression to find out what it is.
 *
 * In a grouping item, eqop must be valid.  If the eqop is a btree equality
 * operator, then sortop should be set to a compatible ordering operator.
 * We prefer to set eqop/sortop/nulls_first to match any ORDER BY item that
 * the query presents for the same tlist item.  If there is none, we just
 * use the default ordering op for the datatype.
 *
 * If the tlist item's type has a hash opclass but no btree opclass, then
 * we will set eqop to the hash equality operator, sortop to InvalidOid,
 * and nulls_first to false.  A grouping item of this kind can only be
 * implemented by hashing, and of course it'll never match an ORDER BY item.
 *
 * The hashable flag is provided since we generally have the requisite
 * information readily available when the SortGroupClause is constructed,
 * and it's relatively expensive to get it again later.  Note there is no
 * need for a "sortable" flag since OidIsValid(sortop) serves the purpose.
 *
 * A query might have both ORDER BY and DISTINCT (or DISTINCT ON) clauses.
 * In SELECT DISTINCT, the distinctClause list is as long or longer than the
 * sortClause list, while in SELECT DISTINCT ON it's typically shorter.
 * The two lists must match up to the end of the shorter one --- the parser
 * rearranges the distinctClause if necessary to make this true.  (This
 * restriction ensures that only one sort step is needed to both satisfy the
 * ORDER BY and set up for the Unique step.  This is semantically necessary
 * for DISTINCT ON, and presents no real drawback for DISTINCT.)
 */
typedef struct SortGroupClause
{
	NodeTag		type;
	Index		tleSortGroupRef;	/* reference into targetlist */
	Oid			eqop;			/* the equality operator ('=' op) */
	Oid			sortop;			/* the ordering operator ('<' op), or 0 */
	bool		reverse_sort;	/* is sortop a "greater than" operator? */
	bool		nulls_first;	/* do NULLs come before normal values? */
	/* can eqop be implemented by hashing? */
	bool		hashable pg_node_attr(query_jumble_ignore);
} SortGroupClause;

/*
 * GroupingSet -
 *		representation of CUBE, ROLLUP and GROUPING SETS clauses
 *
 * In a Query with grouping sets, the groupClause contains a flat list of
 * SortGroupClause nodes for each distinct expression used.  The actual
 * structure of the GROUP BY clause is given by the groupingSets tree.
 *
 * In the raw parser output, GroupingSet nodes (of all types except SIMPLE
 * which is not used) are potentially mixed in with the expressions in the
 * groupClause of the SelectStmt.  (An expression can't contain a GroupingSet,
 * but a list may mix GroupingSet and expression nodes.)  At this stage, the
 * content of each node is a list of expressions, some of which may be RowExprs
 * which represent sublists rather than actual row constructors, and nested
 * GroupingSet nodes where legal in the grammar.  The structure directly
 * reflects the query syntax.
 *
 * In parse analysis, the transformed expressions are used to build the tlist
 * and groupClause list (of SortGroupClause nodes), and the groupingSets tree
 * is eventually reduced to a fixed format:
 *
 * EMPTY nodes represent (), and obviously have no content
 *
 * SIMPLE nodes represent a list of one or more expressions to be treated as an
 * atom by the enclosing structure; the content is an integer list of
 * ressortgroupref values (see SortGroupClause)
 *
 * CUBE and ROLLUP nodes contain a list of one or more SIMPLE nodes.
 *
 * SETS nodes contain a list of EMPTY, SIMPLE, CUBE or ROLLUP nodes, but after
 * parse analysis they cannot contain more SETS nodes; enough of the syntactic
 * transforms of the spec have been applied that we no longer have arbitrarily
 * deep nesting (though we still preserve the use of cube/rollup).
 *
 * Note that if the groupingSets tree contains no SIMPLE nodes (only EMPTY
 * nodes at the leaves), then the groupClause will be empty, but this is still
 * an aggregation query (similar to using aggs or HAVING without GROUP BY).
 *
 * As an example, the following clause:
 *
 * GROUP BY GROUPING SETS ((a,b), CUBE(c,(d,e)))
 *
 * looks like this after raw parsing:
 *
 * SETS( RowExpr(a,b) , CUBE( c, RowExpr(d,e) ) )
 *
 * and parse analysis converts it to:
 *
 * SETS( SIMPLE(1,2), CUBE( SIMPLE(3), SIMPLE(4,5) ) )
 */
typedef enum GroupingSetKind
{
	GROUPING_SET_EMPTY,
	GROUPING_SET_SIMPLE,
	GROUPING_SET_ROLLUP,
	GROUPING_SET_CUBE,
	GROUPING_SET_SETS,
} GroupingSetKind;

typedef struct GroupingSet
{
	NodeTag		type;
	GroupingSetKind kind pg_node_attr(query_jumble_ignore);
	List	   *content;
	ParseLoc	location;
} GroupingSet;

/*
 * WindowClause -
 *		transformed representation of WINDOW and OVER clauses
 *
 * A parsed Query's windowClause list contains these structs.  "name" is set
 * if the clause originally came from WINDOW, and is NULL if it originally
 * was an OVER clause (but note that we collapse out duplicate OVERs).
 * partitionClause and orderClause are lists of SortGroupClause structs.
 * partitionClause is sanitized by the query planner to remove any columns or
 * expressions belonging to redundant PathKeys.
 * If we have RANGE with offset PRECEDING/FOLLOWING, the semantics of that are
 * specified by startInRangeFunc/inRangeColl/inRangeAsc/inRangeNullsFirst
 * for the start offset, or endInRangeFunc/inRange* for the end offset.
 * winref is an ID number referenced by WindowFunc nodes; it must be unique
 * among the members of a Query's windowClause list.
 * When refname isn't null, the partitionClause is always copied from there;
 * the orderClause might or might not be copied (see copiedOrder); the framing
 * options are never copied, per spec.
 *
 * The information relevant for the query jumbling is the partition clause
 * type and its bounds.
 */
typedef struct WindowClause
{
	NodeTag		type;
	/* window name (NULL in an OVER clause) */
	char	   *name pg_node_attr(query_jumble_ignore);
	/* referenced window name, if any */
	char	   *refname pg_node_attr(query_jumble_ignore);
	List	   *partitionClause;	/* PARTITION BY list */
	/* ORDER BY list */
	List	   *orderClause;
	int			frameOptions;	/* frame_clause options, see WindowDef */
	Node	   *startOffset;	/* expression for starting bound, if any */
	Node	   *endOffset;		/* expression for ending bound, if any */
	/* in_range function for startOffset */
	Oid			startInRangeFunc pg_node_attr(query_jumble_ignore);
	/* in_range function for endOffset */
	Oid			endInRangeFunc pg_node_attr(query_jumble_ignore);
	/* collation for in_range tests */
	Oid			inRangeColl pg_node_attr(query_jumble_ignore);
	/* use ASC sort order for in_range tests? */
	bool		inRangeAsc pg_node_attr(query_jumble_ignore);
	/* nulls sort first for in_range tests? */
	bool		inRangeNullsFirst pg_node_attr(query_jumble_ignore);
	Index		winref;			/* ID referenced by window functions */
	/* did we copy orderClause from refname? */
	bool		copiedOrder pg_node_attr(query_jumble_ignore);
} WindowClause;

/*
 * RowMarkClause -
 *	   parser output representation of FOR [KEY] UPDATE/SHARE clauses
 *
 * Query.rowMarks contains a separate RowMarkClause node for each relation
 * identified as a FOR [KEY] UPDATE/SHARE target.  If one of these clauses
 * is applied to a subquery, we generate RowMarkClauses for all normal and
 * subquery rels in the subquery, but they are marked pushedDown = true to
 * distinguish them from clauses that were explicitly written at this query
 * level.  Also, Query.hasForUpdate tells whether there were explicit FOR
 * UPDATE/SHARE/KEY SHARE clauses in the current query level.
 */
typedef struct RowMarkClause
{
	NodeTag		type;
	Index		rti;			/* range table index of target relation */
	LockClauseStrength strength;
	LockWaitPolicy waitPolicy;	/* NOWAIT and SKIP LOCKED */
	bool		pushedDown;		/* pushed down from higher query level? */
} RowMarkClause;

/*
 * WithClause -
 *	   representation of WITH clause
 *
 * Note: WithClause does not propagate into the Query representation;
 * but CommonTableExpr does.
 */
typedef struct WithClause
{
	NodeTag		type;
	List	   *ctes;			/* list of CommonTableExprs */
	bool		recursive;		/* true = WITH RECURSIVE */
	ParseLoc	location;		/* token location, or -1 if unknown */
} WithClause;

/*
 * InferClause -
 *		ON CONFLICT unique index inference clause
 *
 * Note: InferClause does not propagate into the Query representation.
 */
typedef struct InferClause
{
	NodeTag		type;
	List	   *indexElems;		/* IndexElems to infer unique index */
	Node	   *whereClause;	/* qualification (partial-index predicate) */
	char	   *conname;		/* Constraint name, or NULL if unnamed */
	ParseLoc	location;		/* token location, or -1 if unknown */
} InferClause;

/*
 * OnConflictClause -
 *		representation of ON CONFLICT clause
 *
 * Note: OnConflictClause does not propagate into the Query representation.
 */
typedef struct OnConflictClause
{
	NodeTag		type;
	OnConflictAction action;	/* DO NOTHING or UPDATE? */
	InferClause *infer;			/* Optional index inference clause */
	List	   *targetList;		/* the target list (of ResTarget) */
	Node	   *whereClause;	/* qualifications */
	ParseLoc	location;		/* token location, or -1 if unknown */
} OnConflictClause;

/*
 * CommonTableExpr -
 *	   representation of WITH list element
 */

typedef enum CTEMaterialize
{
	CTEMaterializeDefault,		/* no option specified */
	CTEMaterializeAlways,		/* MATERIALIZED */
	CTEMaterializeNever,		/* NOT MATERIALIZED */
} CTEMaterialize;

typedef struct CTESearchClause
{
	NodeTag		type;
	List	   *search_col_list;
	bool		search_breadth_first;
	char	   *search_seq_column;
	ParseLoc	location;
} CTESearchClause;

typedef struct CTECycleClause
{
	NodeTag		type;
	List	   *cycle_col_list;
	char	   *cycle_mark_column;
	Node	   *cycle_mark_value;
	Node	   *cycle_mark_default;
	char	   *cycle_path_column;
	ParseLoc	location;
	/* These fields are set during parse analysis: */
	Oid			cycle_mark_type;	/* common type of _value and _default */
	int			cycle_mark_typmod;
	Oid			cycle_mark_collation;
	Oid			cycle_mark_neop;	/* <> operator for type */
} CTECycleClause;

typedef struct CommonTableExpr
{
	NodeTag		type;

	/*
	 * Query name (never qualified).  The string name is included in the query
	 * jumbling because RTE_CTE RTEs need it.
	 */
	char	   *ctename;
	/* optional list of column names */
	List	   *aliascolnames pg_node_attr(query_jumble_ignore);
	CTEMaterialize ctematerialized; /* is this an optimization fence? */
	/* SelectStmt/InsertStmt/etc before parse analysis, Query afterwards: */
	Node	   *ctequery;		/* the CTE's subquery */
	CTESearchClause *search_clause pg_node_attr(query_jumble_ignore);
	CTECycleClause *cycle_clause pg_node_attr(query_jumble_ignore);
	ParseLoc	location;		/* token location, or -1 if unknown */
	/* These fields are set during parse analysis: */
	/* is this CTE actually recursive? */
	bool		cterecursive pg_node_attr(query_jumble_ignore);

	/*
	 * Number of RTEs referencing this CTE (excluding internal
	 * self-references), irrelevant for query jumbling.
	 */
	int			cterefcount pg_node_attr(query_jumble_ignore);
	/* list of output column names */
	List	   *ctecolnames pg_node_attr(query_jumble_ignore);
	/* OID list of output column type OIDs */
	List	   *ctecoltypes pg_node_attr(query_jumble_ignore);
	/* integer list of output column typmods */
	List	   *ctecoltypmods pg_node_attr(query_jumble_ignore);
	/* OID list of column collation OIDs */
	List	   *ctecolcollations pg_node_attr(query_jumble_ignore);
} CommonTableExpr;

/* Convenience macro to get the output tlist of a CTE's query */
#define GetCTETargetList(cte) \
	(AssertMacro(IsA((cte)->ctequery, Query)), \
	 ((Query *) (cte)->ctequery)->commandType == CMD_SELECT ? \
	 ((Query *) (cte)->ctequery)->targetList : \
	 ((Query *) (cte)->ctequery)->returningList)

/*
 * MergeWhenClause -
 *		raw parser representation of a WHEN clause in a MERGE statement
 *
 * This is transformed into MergeAction by parse analysis
 */
typedef struct MergeWhenClause
{
	NodeTag		type;
	MergeMatchKind matchKind;	/* MATCHED/NOT MATCHED BY SOURCE/TARGET */
	CmdType		commandType;	/* INSERT/UPDATE/DELETE/DO NOTHING */
	OverridingKind override;	/* OVERRIDING clause */
	Node	   *condition;		/* WHEN conditions (raw parser) */
	List	   *targetList;		/* INSERT/UPDATE targetlist */
	/* the following members are only used in INSERT actions */
	List	   *values;			/* VALUES to INSERT, or NULL */
} MergeWhenClause;

/*
 * ReturningOptionKind -
 *		Possible kinds of option in RETURNING WITH(...) list
 *
 * Currently, this is used only for specifying OLD/NEW aliases.
 */
typedef enum ReturningOptionKind
{
	RETURNING_OPTION_OLD,		/* specify alias for OLD in RETURNING */
	RETURNING_OPTION_NEW,		/* specify alias for NEW in RETURNING */
} ReturningOptionKind;

/*
 * ReturningOption -
 *		An individual option in the RETURNING WITH(...) list
 */
typedef struct ReturningOption
{
	NodeTag		type;
	ReturningOptionKind option; /* specified option */
	char	   *value;			/* option's value */
	ParseLoc	location;		/* token location, or -1 if unknown */
} ReturningOption;

/*
 * ReturningClause -
 *		List of RETURNING expressions, together with any WITH(...) options
 */
typedef struct ReturningClause
{
	NodeTag		type;
	List	   *options;		/* list of ReturningOption elements */
	List	   *exprs;			/* list of expressions to return */
} ReturningClause;

/*
 * TriggerTransition -
 *	   representation of transition row or table naming clause
 *
 * Only transition tables are initially supported in the syntax, and only for
 * AFTER triggers, but other permutations are accepted by the parser so we can
 * give a meaningful message from C code.
 */
typedef struct TriggerTransition
{
	NodeTag		type;
	char	   *name;
	bool		isNew;
	bool		isTable;
} TriggerTransition;

/* Nodes for SQL/JSON support */

/*
 * JsonOutput -
 *		representation of JSON output clause (RETURNING type [FORMAT format])
 */
typedef struct JsonOutput
{
	NodeTag		type;
	TypeName   *typeName;		/* RETURNING type name, if specified */
	JsonReturning *returning;	/* RETURNING FORMAT clause and type Oids */
} JsonOutput;

/*
 * JsonArgument -
 *		representation of argument from JSON PASSING clause
 */
typedef struct JsonArgument
{
	NodeTag		type;
	JsonValueExpr *val;			/* argument value expression */
	char	   *name;			/* argument name */
} JsonArgument;

/*
 * JsonQuotes -
 *		representation of [KEEP|OMIT] QUOTES clause for JSON_QUERY()
 */
typedef enum JsonQuotes
{
	JS_QUOTES_UNSPEC,			/* unspecified */
	JS_QUOTES_KEEP,				/* KEEP QUOTES */
	JS_QUOTES_OMIT,				/* OMIT QUOTES */
} JsonQuotes;

/*
 * JsonFuncExpr -
 *		untransformed representation of function expressions for
 *		SQL/JSON query functions
 */
typedef struct JsonFuncExpr
{
	NodeTag		type;
	JsonExprOp	op;				/* expression type */
	char	   *column_name;	/* JSON_TABLE() column name or NULL if this is
								 * not for a JSON_TABLE() */
	JsonValueExpr *context_item;	/* context item expression */
	Node	   *pathspec;		/* JSON path specification expression */
	List	   *passing;		/* list of PASSING clause arguments, if any */
	JsonOutput *output;			/* output clause, if specified */
	JsonBehavior *on_empty;		/* ON EMPTY behavior */
	JsonBehavior *on_error;		/* ON ERROR behavior */
	JsonWrapper wrapper;		/* array wrapper behavior (JSON_QUERY only) */
	JsonQuotes	quotes;			/* omit or keep quotes? (JSON_QUERY only) */
	ParseLoc	location;		/* token location, or -1 if unknown */
} JsonFuncExpr;

/*
 * JsonTablePathSpec
 *		untransformed specification of JSON path expression with an optional
 *		name
 */
typedef struct JsonTablePathSpec
{
	NodeTag		type;

	Node	   *string;
	char	   *name;
	ParseLoc	name_location;
	ParseLoc	location;		/* location of 'string' */
} JsonTablePathSpec;

/*
 * JsonTable -
 *		untransformed representation of JSON_TABLE
 */
typedef struct JsonTable
{
	NodeTag		type;
	JsonValueExpr *context_item;	/* context item expression */
	JsonTablePathSpec *pathspec;	/* JSON path specification */
	List	   *passing;		/* list of PASSING clause arguments, if any */
	List	   *columns;		/* list of JsonTableColumn */
	JsonBehavior *on_error;		/* ON ERROR behavior */
	Alias	   *alias;			/* table alias in FROM clause */
	bool		lateral;		/* does it have LATERAL prefix? */
	ParseLoc	location;		/* token location, or -1 if unknown */
} JsonTable;

/*
 * JsonTableColumnType -
 *		enumeration of JSON_TABLE column types
 */
typedef enum JsonTableColumnType
{
	JTC_FOR_ORDINALITY,
	JTC_REGULAR,
	JTC_EXISTS,
	JTC_FORMATTED,
	JTC_NESTED,
} JsonTableColumnType;

/*
 * JsonTableColumn -
 *		untransformed representation of JSON_TABLE column
 */
typedef struct JsonTableColumn
{
	NodeTag		type;
	JsonTableColumnType coltype;	/* column type */
	char	   *name;			/* column name */
	TypeName   *typeName;		/* column type name */
	JsonTablePathSpec *pathspec;	/* JSON path specification */
	JsonFormat *format;			/* JSON format clause, if specified */
	JsonWrapper wrapper;		/* WRAPPER behavior for formatted columns */
	JsonQuotes	quotes;			/* omit or keep quotes on scalar strings? */
	List	   *columns;		/* nested columns */
	JsonBehavior *on_empty;		/* ON EMPTY behavior */
	JsonBehavior *on_error;		/* ON ERROR behavior */
	ParseLoc	location;		/* token location, or -1 if unknown */
} JsonTableColumn;

/*
 * JsonKeyValue -
 *		untransformed representation of JSON object key-value pair for
 *		JSON_OBJECT() and JSON_OBJECTAGG()
 */
typedef struct JsonKeyValue
{
	NodeTag		type;
	Expr	   *key;			/* key expression */
	JsonValueExpr *value;		/* JSON value expression */
} JsonKeyValue;

/*
 * JsonParseExpr -
 *		untransformed representation of JSON()
 */
typedef struct JsonParseExpr
{
	NodeTag		type;
	JsonValueExpr *expr;		/* string expression */
	JsonOutput *output;			/* RETURNING clause, if specified */
	bool		unique_keys;	/* WITH UNIQUE KEYS? */
	ParseLoc	location;		/* token location, or -1 if unknown */
} JsonParseExpr;

/*
 * JsonScalarExpr -
 *		untransformed representation of JSON_SCALAR()
 */
typedef struct JsonScalarExpr
{
	NodeTag		type;
	Expr	   *expr;			/* scalar expression */
	JsonOutput *output;			/* RETURNING clause, if specified */
	ParseLoc	location;		/* token location, or -1 if unknown */
} JsonScalarExpr;

/*
 * JsonSerializeExpr -
 *		untransformed representation of JSON_SERIALIZE() function
 */
typedef struct JsonSerializeExpr
{
	NodeTag		type;
	JsonValueExpr *expr;		/* json value expression */
	JsonOutput *output;			/* RETURNING clause, if specified  */
	ParseLoc	location;		/* token location, or -1 if unknown */
} JsonSerializeExpr;

/*
 * JsonObjectConstructor -
 *		untransformed representation of JSON_OBJECT() constructor
 */
typedef struct JsonObjectConstructor
{
	NodeTag		type;
	List	   *exprs;			/* list of JsonKeyValue pairs */
	JsonOutput *output;			/* RETURNING clause, if specified  */
	bool		absent_on_null; /* skip NULL values? */
	bool		unique;			/* check key uniqueness? */
	ParseLoc	location;		/* token location, or -1 if unknown */
} JsonObjectConstructor;

/*
 * JsonArrayConstructor -
 *		untransformed representation of JSON_ARRAY(element,...) constructor
 */
typedef struct JsonArrayConstructor
{
	NodeTag		type;
	List	   *exprs;			/* list of JsonValueExpr elements */
	JsonOutput *output;			/* RETURNING clause, if specified  */
	bool		absent_on_null; /* skip NULL elements? */
	ParseLoc	location;		/* token location, or -1 if unknown */
} JsonArrayConstructor;

/*
 * JsonArrayQueryConstructor -
 *		untransformed representation of JSON_ARRAY(subquery) constructor
 */
typedef struct JsonArrayQueryConstructor
{
	NodeTag		type;
	Node	   *query;			/* subquery */
	JsonOutput *output;			/* RETURNING clause, if specified  */
	JsonFormat *format;			/* FORMAT clause for subquery, if specified */
	bool		absent_on_null; /* skip NULL elements? */
	ParseLoc	location;		/* token location, or -1 if unknown */
} JsonArrayQueryConstructor;

/*
 * JsonAggConstructor -
 *		common fields of untransformed representation of
 *		JSON_ARRAYAGG() and JSON_OBJECTAGG()
 */
typedef struct JsonAggConstructor
{
	NodeTag		type;
	JsonOutput *output;			/* RETURNING clause, if any */
	Node	   *agg_filter;		/* FILTER clause, if any */
	List	   *agg_order;		/* ORDER BY clause, if any */
	struct WindowDef *over;		/* OVER clause, if any */
	ParseLoc	location;		/* token location, or -1 if unknown */
} JsonAggConstructor;

/*
 * JsonObjectAgg -
 *		untransformed representation of JSON_OBJECTAGG()
 */
typedef struct JsonObjectAgg
{
	NodeTag		type;
	JsonAggConstructor *constructor;	/* common fields */
	JsonKeyValue *arg;			/* object key-value pair */
	bool		absent_on_null; /* skip NULL values? */
	bool		unique;			/* check key uniqueness? */
} JsonObjectAgg;

/*
 * JsonArrayAgg -
 *		untransformed representation of JSON_ARRAYAGG()
 */
typedef struct JsonArrayAgg
{
	NodeTag		type;
	JsonAggConstructor *constructor;	/* common fields */
	JsonValueExpr *arg;			/* array element expression */
	bool		absent_on_null; /* skip NULL elements? */
} JsonArrayAgg;


/*****************************************************************************
 *		Raw Grammar Output Statements
 *****************************************************************************/

/*
 *		RawStmt --- container for any one statement's raw parse tree
 *
 * Parse analysis converts a raw parse tree headed by a RawStmt node into
 * an analyzed statement headed by a Query node.  For optimizable statements,
 * the conversion is complex.  For utility statements, the parser usually just
 * transfers the raw parse tree (sans RawStmt) into the utilityStmt field of
 * the Query node, and all the useful work happens at execution time.
 *
 * stmt_location/stmt_len identify the portion of the source text string
 * containing this raw statement (useful for multi-statement strings).
 *
 * This is irrelevant for query jumbling, as this is not used in parsed
 * queries.
 */
typedef struct RawStmt
{
	pg_node_attr(no_query_jumble)

	NodeTag		type;
	Node	   *stmt;			/* raw parse tree */
	ParseLoc	stmt_location;	/* start location, or -1 if unknown */
	ParseLoc	stmt_len;		/* length in bytes; 0 means "rest of string" */
} RawStmt;

/*****************************************************************************
 *		Optimizable Statements
 *****************************************************************************/

/* ----------------------
 *		Insert Statement
 *
 * The source expression is represented by SelectStmt for both the
 * SELECT and VALUES cases.  If selectStmt is NULL, then the query
 * is INSERT ... DEFAULT VALUES.
 * ----------------------
 */
typedef struct InsertStmt
{
	NodeTag		type;
	RangeVar   *relation;		/* relation to insert into */
	List	   *cols;			/* optional: names of the target columns */
	Node	   *selectStmt;		/* the source SELECT/VALUES, or NULL */
	OnConflictClause *onConflictClause; /* ON CONFLICT clause */
	ReturningClause *returningClause;	/* RETURNING clause */
	WithClause *withClause;		/* WITH clause */
	OverridingKind override;	/* OVERRIDING clause */
} InsertStmt;

/* ----------------------
 *		Delete Statement
 * ----------------------
 */
typedef struct DeleteStmt
{
	NodeTag		type;
	RangeVar   *relation;		/* relation to delete from */
	List	   *usingClause;	/* optional using clause for more tables */
	Node	   *whereClause;	/* qualifications */
	ReturningClause *returningClause;	/* RETURNING clause */
	WithClause *withClause;		/* WITH clause */
} DeleteStmt;

/* ----------------------
 *		Update Statement
 * ----------------------
 */
typedef struct UpdateStmt
{
	NodeTag		type;
	RangeVar   *relation;		/* relation to update */
	List	   *targetList;		/* the target list (of ResTarget) */
	Node	   *whereClause;	/* qualifications */
	List	   *fromClause;		/* optional from clause for more tables */
	ReturningClause *returningClause;	/* RETURNING clause */
	WithClause *withClause;		/* WITH clause */
} UpdateStmt;

/* ----------------------
 *		Merge Statement
 * ----------------------
 */
typedef struct MergeStmt
{
	NodeTag		type;
	RangeVar   *relation;		/* target relation to merge into */
	Node	   *sourceRelation; /* source relation */
	Node	   *joinCondition;	/* join condition between source and target */
	List	   *mergeWhenClauses;	/* list of MergeWhenClause(es) */
	ReturningClause *returningClause;	/* RETURNING clause */
	WithClause *withClause;		/* WITH clause */
} MergeStmt;

/* ----------------------
 *		Select Statement
 *
 * A "simple" SELECT is represented in the output of gram.y by a single
 * SelectStmt node; so is a VALUES construct.  A query containing set
 * operators (UNION, INTERSECT, EXCEPT) is represented by a tree of SelectStmt
 * nodes, in which the leaf nodes are component SELECTs and the internal nodes
 * represent UNION, INTERSECT, or EXCEPT operators.  Using the same node
 * type for both leaf and internal nodes allows gram.y to stick ORDER BY,
 * LIMIT, etc, clause values into a SELECT statement without worrying
 * whether it is a simple or compound SELECT.
 * ----------------------
 */
typedef enum SetOperation
{
	SETOP_NONE = 0,
	SETOP_UNION,
	SETOP_INTERSECT,
	SETOP_EXCEPT,
} SetOperation;

typedef struct SelectStmt
{
	NodeTag		type;

	/*
	 * These fields are used only in "leaf" SelectStmts.
	 */
	List	   *distinctClause; /* NULL, list of DISTINCT ON exprs, or
								 * lcons(NIL,NIL) for all (SELECT DISTINCT) */
	IntoClause *intoClause;		/* target for SELECT INTO */
	List	   *targetList;		/* the target list (of ResTarget) */
	List	   *fromClause;		/* the FROM clause */
	Node	   *whereClause;	/* WHERE qualification */
	List	   *groupClause;	/* GROUP BY clauses */
	bool		groupDistinct;	/* Is this GROUP BY DISTINCT? */
	Node	   *havingClause;	/* HAVING conditional-expression */
	List	   *windowClause;	/* WINDOW window_name AS (...), ... */

	/*
	 * In a "leaf" node representing a VALUES list, the above fields are all
	 * null, and instead this field is set.  Note that the elements of the
	 * sublists are just expressions, without ResTarget decoration. Also note
	 * that a list element can be DEFAULT (represented as a SetToDefault
	 * node), regardless of the context of the VALUES list. It's up to parse
	 * analysis to reject that where not valid.
	 */
	List	   *valuesLists;	/* untransformed list of expression lists */

	/*
	 * These fields are used in both "leaf" SelectStmts and upper-level
	 * SelectStmts.
	 */
	List	   *sortClause;		/* sort clause (a list of SortBy's) */
	Node	   *limitOffset;	/* # of result tuples to skip */
	Node	   *limitCount;		/* # of result tuples to return */
	LimitOption limitOption;	/* limit type */
	List	   *lockingClause;	/* FOR UPDATE (list of LockingClause's) */
	WithClause *withClause;		/* WITH clause */

	/*
	 * These fields are used only in upper-level SelectStmts.
	 */
	SetOperation op;			/* type of set op */
	bool		all;			/* ALL specified? */
	struct SelectStmt *larg;	/* left child */
	struct SelectStmt *rarg;	/* right child */
	/* Eventually add fields for CORRESPONDING spec here */
} SelectStmt;


/* ----------------------
 *		Set Operation node for post-analysis query trees
 *
 * After parse analysis, a SELECT with set operations is represented by a
 * top-level Query node containing the leaf SELECTs as subqueries in its
 * range table.  Its setOperations field shows the tree of set operations,
 * with leaf SelectStmt nodes replaced by RangeTblRef nodes, and internal
 * nodes replaced by SetOperationStmt nodes.  Information about the output
 * column types is added, too.  (Note that the child nodes do not necessarily
 * produce these types directly, but we've checked that their output types
 * can be coerced to the output column type.)  Also, if it's not UNION ALL,
 * information about the types' sort/group semantics is provided in the form
 * of a SortGroupClause list (same representation as, eg, DISTINCT).
 * The resolved common column collations are provided too; but note that if
 * it's not UNION ALL, it's okay for a column to not have a common collation,
 * so a member of the colCollations list could be InvalidOid even though the
 * column has a collatable type.
 * ----------------------
 */
typedef struct SetOperationStmt
{
	NodeTag		type;
	SetOperation op;			/* type of set op */
	bool		all;			/* ALL specified? */
	Node	   *larg;			/* left child */
	Node	   *rarg;			/* right child */
	/* Eventually add fields for CORRESPONDING spec here */

	/* Fields derived during parse analysis (irrelevant for query jumbling): */
	/* OID list of output column type OIDs */
	List	   *colTypes pg_node_attr(query_jumble_ignore);
	/* integer list of output column typmods */
	List	   *colTypmods pg_node_attr(query_jumble_ignore);
	/* OID list of output column collation OIDs */
	List	   *colCollations pg_node_attr(query_jumble_ignore);
	/* a list of SortGroupClause's */
	List	   *groupClauses pg_node_attr(query_jumble_ignore);
	/* groupClauses is NIL if UNION ALL, but must be set otherwise */
} SetOperationStmt;


/*
 * RETURN statement (inside SQL function body)
 */
typedef struct ReturnStmt
{
	NodeTag		type;
	Node	   *returnval;
} ReturnStmt;


/* ----------------------
 *		PL/pgSQL Assignment Statement
 *
 * Like SelectStmt, this is transformed into a SELECT Query.
 * However, the targetlist of the result looks more like an UPDATE.
 * ----------------------
 */
typedef struct PLAssignStmt
{
	NodeTag		type;

	char	   *name;			/* initial column name */
	List	   *indirection;	/* subscripts and field names, if any */
	int			nnames;			/* number of names to use in ColumnRef */
	SelectStmt *val;			/* the PL/pgSQL expression to assign */
	ParseLoc	location;		/* name's token location, or -1 if unknown */
} PLAssignStmt;


/*****************************************************************************
 *		Other Statements (no optimizations required)
 *
 *		These are not touched by parser/analyze.c except to put them into
 *		the utilityStmt field of a Query.  This is eventually passed to
 *		ProcessUtility (by-passing rewriting and planning).  Some of the
 *		statements do need attention from parse analysis, and this is
 *		done by routines in parser/parse_utilcmd.c after ProcessUtility
 *		receives the command for execution.
 *		DECLARE CURSOR, EXPLAIN, and CREATE TABLE AS are special cases:
 *		they contain optimizable statements, which get processed normally
 *		by parser/analyze.c.
 *****************************************************************************/

/*
 * When a command can act on several kinds of objects with only one
 * parse structure required, use these constants to designate the
 * object type.  Note that commands typically don't support all the types.
 */

typedef enum ObjectType
{
	OBJECT_ACCESS_METHOD,
	OBJECT_AGGREGATE,
	OBJECT_AMOP,
	OBJECT_AMPROC,
	OBJECT_ATTRIBUTE,			/* type's attribute, when distinct from column */
	OBJECT_CAST,
	OBJECT_COLUMN,
	OBJECT_COLLATION,
	OBJECT_CONVERSION,
	OBJECT_DATABASE,
	OBJECT_DEFAULT,
	OBJECT_DEFACL,
	OBJECT_DOMAIN,
	OBJECT_DOMCONSTRAINT,
	OBJECT_EVENT_TRIGGER,
	OBJECT_EXTENSION,
	OBJECT_FDW,
	OBJECT_FOREIGN_SERVER,
	OBJECT_FOREIGN_TABLE,
	OBJECT_FUNCTION,
	OBJECT_INDEX,
	OBJECT_LANGUAGE,
	OBJECT_LARGEOBJECT,
	OBJECT_MATVIEW,
	OBJECT_OPCLASS,
	OBJECT_OPERATOR,
	OBJECT_OPFAMILY,
	OBJECT_PARAMETER_ACL,
	OBJECT_POLICY,
	OBJECT_PROCEDURE,
	OBJECT_PUBLICATION,
	OBJECT_PUBLICATION_NAMESPACE,
	OBJECT_PUBLICATION_REL,
	OBJECT_ROLE,
	OBJECT_ROUTINE,
	OBJECT_RULE,
	OBJECT_SCHEMA,
	OBJECT_SEQUENCE,
	OBJECT_SUBSCRIPTION,
	OBJECT_STATISTIC_EXT,
	OBJECT_TABCONSTRAINT,
	OBJECT_TABLE,
	OBJECT_TABLESPACE,
	OBJECT_TRANSFORM,
	OBJECT_TRIGGER,
	OBJECT_TSCONFIGURATION,
	OBJECT_TSDICTIONARY,
	OBJECT_TSPARSER,
	OBJECT_TSTEMPLATE,
	OBJECT_TYPE,
	OBJECT_USER_MAPPING,
	OBJECT_VIEW,
} ObjectType;

/* ----------------------
 *		Create Schema Statement
 *
 * NOTE: the schemaElts list contains raw parsetrees for component statements
 * of the schema, such as CREATE TABLE, GRANT, etc.  These are analyzed and
 * executed after the schema itself is created.
 * ----------------------
 */
typedef struct CreateSchemaStmt
{
	NodeTag		type;
	char	   *schemaname;		/* the name of the schema to create */
	RoleSpec   *authrole;		/* the owner of the created schema */
	List	   *schemaElts;		/* schema components (list of parsenodes) */
	bool		if_not_exists;	/* just do nothing if schema already exists? */
} CreateSchemaStmt;

typedef enum DropBehavior
{
	DROP_RESTRICT,				/* drop fails if any dependent objects */
	DROP_CASCADE,				/* remove dependent objects too */
} DropBehavior;

/* ----------------------
 *	Alter Table
 * ----------------------
 */
typedef struct AlterTableStmt
{
	NodeTag		type;
	RangeVar   *relation;		/* table to work on */
	List	   *cmds;			/* list of subcommands */
	ObjectType	objtype;		/* type of object */
	bool		missing_ok;		/* skip error if table missing */
} AlterTableStmt;

typedef enum AlterTableType
{
	AT_AddColumn,				/* add column */
	AT_AddColumnToView,			/* implicitly via CREATE OR REPLACE VIEW */
	AT_ColumnDefault,			/* alter column default */
	AT_CookedColumnDefault,		/* add a pre-cooked column default */
	AT_DropNotNull,				/* alter column drop not null */
	AT_SetNotNull,				/* alter column set not null */
	AT_SetExpression,			/* alter column set expression */
	AT_DropExpression,			/* alter column drop expression */
	AT_SetStatistics,			/* alter column set statistics */
	AT_SetOptions,				/* alter column set ( options ) */
	AT_ResetOptions,			/* alter column reset ( options ) */
	AT_SetStorage,				/* alter column set storage */
	AT_SetCompression,			/* alter column set compression */
	AT_DropColumn,				/* drop column */
	AT_AddIndex,				/* add index */
	AT_ReAddIndex,				/* internal to commands/tablecmds.c */
	AT_AddConstraint,			/* add constraint */
	AT_ReAddConstraint,			/* internal to commands/tablecmds.c */
	AT_ReAddDomainConstraint,	/* internal to commands/tablecmds.c */
	AT_AlterConstraint,			/* alter constraint */
	AT_ValidateConstraint,		/* validate constraint */
	AT_AddIndexConstraint,		/* add constraint using existing index */
	AT_DropConstraint,			/* drop constraint */
	AT_ReAddComment,			/* internal to commands/tablecmds.c */
	AT_AlterColumnType,			/* alter column type */
	AT_AlterColumnGenericOptions,	/* alter column OPTIONS (...) */
	AT_ChangeOwner,				/* change owner */
	AT_ClusterOn,				/* CLUSTER ON */
	AT_DropCluster,				/* SET WITHOUT CLUSTER */
	AT_SetLogged,				/* SET LOGGED */
	AT_SetUnLogged,				/* SET UNLOGGED */
	AT_DropOids,				/* SET WITHOUT OIDS */
	AT_SetAccessMethod,			/* SET ACCESS METHOD */
	AT_SetTableSpace,			/* SET TABLESPACE */
	AT_SetRelOptions,			/* SET (...) -- AM specific parameters */
	AT_ResetRelOptions,			/* RESET (...) -- AM specific parameters */
	AT_ReplaceRelOptions,		/* replace reloption list in its entirety */
	AT_EnableTrig,				/* ENABLE TRIGGER name */
	AT_EnableAlwaysTrig,		/* ENABLE ALWAYS TRIGGER name */
	AT_EnableReplicaTrig,		/* ENABLE REPLICA TRIGGER name */
	AT_DisableTrig,				/* DISABLE TRIGGER name */
	AT_EnableTrigAll,			/* ENABLE TRIGGER ALL */
	AT_DisableTrigAll,			/* DISABLE TRIGGER ALL */
	AT_EnableTrigUser,			/* ENABLE TRIGGER USER */
	AT_DisableTrigUser,			/* DISABLE TRIGGER USER */
	AT_EnableRule,				/* ENABLE RULE name */
	AT_EnableAlwaysRule,		/* ENABLE ALWAYS RULE name */
	AT_EnableReplicaRule,		/* ENABLE REPLICA RULE name */
	AT_DisableRule,				/* DISABLE RULE name */
	AT_AddInherit,				/* INHERIT parent */
	AT_DropInherit,				/* NO INHERIT parent */
	AT_AddOf,					/* OF <type_name> */
	AT_DropOf,					/* NOT OF */
	AT_ReplicaIdentity,			/* REPLICA IDENTITY */
	AT_EnableRowSecurity,		/* ENABLE ROW SECURITY */
	AT_DisableRowSecurity,		/* DISABLE ROW SECURITY */
	AT_ForceRowSecurity,		/* FORCE ROW SECURITY */
	AT_NoForceRowSecurity,		/* NO FORCE ROW SECURITY */
	AT_GenericOptions,			/* OPTIONS (...) */
	AT_AttachPartition,			/* ATTACH PARTITION */
	AT_DetachPartition,			/* DETACH PARTITION */
	AT_DetachPartitionFinalize, /* DETACH PARTITION FINALIZE */
	AT_AddIdentity,				/* ADD IDENTITY */
	AT_SetIdentity,				/* SET identity column options */
	AT_DropIdentity,			/* DROP IDENTITY */
	AT_ReAddStatistics,			/* internal to commands/tablecmds.c */
} AlterTableType;

typedef struct AlterTableCmd	/* one subcommand of an ALTER TABLE */
{
	NodeTag		type;
	AlterTableType subtype;		/* Type of table alteration to apply */
	char	   *name;			/* column, constraint, or trigger to act on,
								 * or tablespace, access method */
	int16		num;			/* attribute number for columns referenced by
								 * number */
	RoleSpec   *newowner;
	Node	   *def;			/* definition of new column, index,
								 * constraint, or parent table */
	DropBehavior behavior;		/* RESTRICT or CASCADE for DROP cases */
	bool		missing_ok;		/* skip error if missing? */
	bool		recurse;		/* exec-time recursion */
} AlterTableCmd;

/* Ad-hoc node for AT_AlterConstraint */
typedef struct ATAlterConstraint
{
	NodeTag		type;
	char	   *conname;		/* Constraint name */
	bool		alterEnforceability;	/* changing enforceability properties? */
	bool		is_enforced;	/* ENFORCED? */
	bool		alterDeferrability; /* changing deferrability properties? */
	bool		deferrable;		/* DEFERRABLE? */
	bool		initdeferred;	/* INITIALLY DEFERRED? */
	bool		alterInheritability;	/* changing inheritability properties */
	bool		noinherit;
} ATAlterConstraint;

/* Ad-hoc node for AT_ReplicaIdentity */
typedef struct ReplicaIdentityStmt
{
	NodeTag		type;
	char		identity_type;
	char	   *name;
} ReplicaIdentityStmt;


/* ----------------------
 * Alter Collation
 * ----------------------
 */
typedef struct AlterCollationStmt
{
	NodeTag		type;
	List	   *collname;
} AlterCollationStmt;


/* ----------------------
 *	Alter Domain
 *
 * The fields are used in different ways by the different variants of
 * this command.
 * ----------------------
 */
typedef struct AlterDomainStmt
{
	NodeTag		type;
	char		subtype;		/*------------
								 *	T = alter column default
								 *	N = alter column drop not null
								 *	O = alter column set not null
								 *	C = add constraint
								 *	X = drop constraint
								 *------------
								 */
	List	   *typeName;		/* domain to work on */
	char	   *name;			/* column or constraint name to act on */
	Node	   *def;			/* definition of default or constraint */
	DropBehavior behavior;		/* RESTRICT or CASCADE for DROP cases */
	bool		missing_ok;		/* skip error if missing? */
} AlterDomainStmt;


/* ----------------------
 *		Grant|Revoke Statement
 * ----------------------
 */
typedef enum GrantTargetType
{
	ACL_TARGET_OBJECT,			/* grant on specific named object(s) */
	ACL_TARGET_ALL_IN_SCHEMA,	/* grant on all objects in given schema(s) */
	ACL_TARGET_DEFAULTS,		/* ALTER DEFAULT PRIVILEGES */
} GrantTargetType;

typedef struct GrantStmt
{
	NodeTag		type;
	bool		is_grant;		/* true = GRANT, false = REVOKE */
	GrantTargetType targtype;	/* type of the grant target */
	ObjectType	objtype;		/* kind of object being operated on */
	List	   *objects;		/* list of RangeVar nodes, ObjectWithArgs
								 * nodes, or plain names (as String values) */
	List	   *privileges;		/* list of AccessPriv nodes */
	/* privileges == NIL denotes ALL PRIVILEGES */
	List	   *grantees;		/* list of RoleSpec nodes */
	bool		grant_option;	/* grant or revoke grant option */
	RoleSpec   *grantor;
	DropBehavior behavior;		/* drop behavior (for REVOKE) */
} GrantStmt;

/*
 * ObjectWithArgs represents a function/procedure/operator name plus parameter
 * identification.
 *
 * objargs includes only the types of the input parameters of the object.
 * In some contexts, that will be all we have, and it's enough to look up
 * objects according to the traditional Postgres rules (i.e., when only input
 * arguments matter).
 *
 * objfuncargs, if not NIL, carries the full specification of the parameter
 * list, including parameter mode annotations.
 *
 * Some grammar productions can set args_unspecified = true instead of
 * providing parameter info.  In this case, lookup will succeed only if
 * the object name is unique.  Note that otherwise, NIL parameter lists
 * mean zero arguments.
 */
typedef struct ObjectWithArgs
{
	NodeTag		type;
	List	   *objname;		/* qualified name of function/operator */
	List	   *objargs;		/* list of Typename nodes (input args only) */
	List	   *objfuncargs;	/* list of FunctionParameter nodes */
	bool		args_unspecified;	/* argument list was omitted? */
} ObjectWithArgs;

/*
 * An access privilege, with optional list of column names
 * priv_name == NULL denotes ALL PRIVILEGES (only used with a column list)
 * cols == NIL denotes "all columns"
 * Note that simple "ALL PRIVILEGES" is represented as a NIL list, not
 * an AccessPriv with both fields null.
 */
typedef struct AccessPriv
{
	NodeTag		type;
	char	   *priv_name;		/* string name of privilege */
	List	   *cols;			/* list of String */
} AccessPriv;

/* ----------------------
 *		Grant/Revoke Role Statement
 *
 * Note: because of the parsing ambiguity with the GRANT <privileges>
 * statement, granted_roles is a list of AccessPriv; the execution code
 * should complain if any column lists appear.  grantee_roles is a list
 * of role names, as String values.
 * ----------------------
 */
typedef struct GrantRoleStmt
{
	NodeTag		type;
	List	   *granted_roles;	/* list of roles to be granted/revoked */
	List	   *grantee_roles;	/* list of member roles to add/delete */
	bool		is_grant;		/* true = GRANT, false = REVOKE */
	List	   *opt;			/* options e.g. WITH GRANT OPTION */
	RoleSpec   *grantor;		/* set grantor to other than current role */
	DropBehavior behavior;		/* drop behavior (for REVOKE) */
} GrantRoleStmt;

/* ----------------------
 *	Alter Default Privileges Statement
 * ----------------------
 */
typedef struct AlterDefaultPrivilegesStmt
{
	NodeTag		type;
	List	   *options;		/* list of DefElem */
	GrantStmt  *action;			/* GRANT/REVOKE action (with objects=NIL) */
} AlterDefaultPrivilegesStmt;

/* ----------------------
 *		Copy Statement
 *
 * We support "COPY relation FROM file", "COPY relation TO file", and
 * "COPY (query) TO file".  In any given CopyStmt, exactly one of "relation"
 * and "query" must be non-NULL.
 * ----------------------
 */
typedef struct CopyStmt
{
	NodeTag		type;
	RangeVar   *relation;		/* the relation to copy */
	Node	   *query;			/* the query (SELECT or DML statement with
								 * RETURNING) to copy, as a raw parse tree */
	List	   *attlist;		/* List of column names (as Strings), or NIL
								 * for all columns */
	bool		is_from;		/* TO or FROM */
	bool		is_program;		/* is 'filename' a program to popen? */
	char	   *filename;		/* filename, or NULL for STDIN/STDOUT */
	List	   *options;		/* List of DefElem nodes */
	Node	   *whereClause;	/* WHERE condition (or NULL) */
} CopyStmt;

/* ----------------------
 * SET Statement (includes RESET)
 *
 * "SET var TO DEFAULT" and "RESET var" are semantically equivalent, but we
 * preserve the distinction in VariableSetKind for CreateCommandTag().
 * ----------------------
 */
typedef enum VariableSetKind
{
	VAR_SET_VALUE,				/* SET var = value */
	VAR_SET_DEFAULT,			/* SET var TO DEFAULT */
	VAR_SET_CURRENT,			/* SET var FROM CURRENT */
	VAR_SET_MULTI,				/* special case for SET TRANSACTION ... */
	VAR_RESET,					/* RESET var */
	VAR_RESET_ALL,				/* RESET ALL */
} VariableSetKind;

typedef struct VariableSetStmt
{
	pg_node_attr(custom_query_jumble)

	NodeTag		type;
	VariableSetKind kind;
	/* variable to be set */
	char	   *name;
	/* List of A_Const nodes */
	List	   *args;

	/*
	 * True if arguments should be accounted for in query jumbling.  We use a
	 * separate flag rather than query_jumble_ignore on "args" as several
	 * grammar flavors of SET rely on a list of values that are parsed
	 * directly from the grammar's keywords.
	 */
	bool		jumble_args;
	/* SET LOCAL? */
	bool		is_local;
	/* token location, or -1 if unknown */
	ParseLoc	location pg_node_attr(query_jumble_location);
} VariableSetStmt;

/* ----------------------
 * Show Statement
 * ----------------------
 */
typedef struct VariableShowStmt
{
	NodeTag		type;
	char	   *name;
} VariableShowStmt;

/* ----------------------
 *		Create Table Statement
 *
 * NOTE: in the raw gram.y output, ColumnDef and Constraint nodes are
 * intermixed in tableElts, and constraints and nnconstraints are NIL.  After
 * parse analysis, tableElts contains just ColumnDefs, nnconstraints contains
 * Constraint nodes of CONSTR_NOTNULL type from various sources, and
 * constraints contains just CONSTR_CHECK Constraint nodes.
 * ----------------------
 */

typedef struct CreateStmt
{
	NodeTag		type;
	RangeVar   *relation;		/* relation to create */
	List	   *tableElts;		/* column definitions (list of ColumnDef) */
	List	   *inhRelations;	/* relations to inherit from (list of
								 * RangeVar) */
	PartitionBoundSpec *partbound;	/* FOR VALUES clause */
	PartitionSpec *partspec;	/* PARTITION BY clause */
	TypeName   *ofTypename;		/* OF typename */
	List	   *constraints;	/* constraints (list of Constraint nodes) */
	List	   *nnconstraints;	/* NOT NULL constraints (ditto) */
	List	   *options;		/* options from WITH clause */
	OnCommitAction oncommit;	/* what do we do at COMMIT? */
	char	   *tablespacename; /* table space to use, or NULL */
	char	   *accessMethod;	/* table access method */
	bool		if_not_exists;	/* just do nothing if it already exists? */
} CreateStmt;

/* ----------
 * Definitions for constraints in CreateStmt
 *
 * Note that column defaults are treated as a type of constraint,
 * even though that's a bit odd semantically.
 *
 * For constraints that use expressions (CONSTR_CHECK, CONSTR_DEFAULT)
 * we may have the expression in either "raw" form (an untransformed
 * parse tree) or "cooked" form (the nodeToString representation of
 * an executable expression tree), depending on how this Constraint
 * node was created (by parsing, or by inheritance from an existing
 * relation).  We should never have both in the same node!
 *
 * FKCONSTR_ACTION_xxx values are stored into pg_constraint.confupdtype
 * and pg_constraint.confdeltype columns; FKCONSTR_MATCH_xxx values are
 * stored into pg_constraint.confmatchtype.  Changing the code values may
 * require an initdb!
 *
 * If skip_validation is true then we skip checking that the existing rows
 * in the table satisfy the constraint, and just install the catalog entries
 * for the constraint.  A new FK constraint is marked as valid iff
 * initially_valid is true.  (Usually skip_validation and initially_valid
 * are inverses, but we can set both true if the table is known empty.)
 *
 * Constraint attributes (DEFERRABLE etc) are initially represented as
 * separate Constraint nodes for simplicity of parsing.  parse_utilcmd.c makes
 * a pass through the constraints list to insert the info into the appropriate
 * Constraint node.
 * ----------
 */

typedef enum ConstrType			/* types of constraints */
{
	CONSTR_NULL,				/* not standard SQL, but a lot of people
								 * expect it */
	CONSTR_NOTNULL,
	CONSTR_DEFAULT,
	CONSTR_IDENTITY,
	CONSTR_GENERATED,
	CONSTR_CHECK,
	CONSTR_PRIMARY,
	CONSTR_UNIQUE,
	CONSTR_EXCLUSION,
	CONSTR_FOREIGN,
	CONSTR_ATTR_DEFERRABLE,		/* attributes for previous constraint node */
	CONSTR_ATTR_NOT_DEFERRABLE,
	CONSTR_ATTR_DEFERRED,
	CONSTR_ATTR_IMMEDIATE,
	CONSTR_ATTR_ENFORCED,
	CONSTR_ATTR_NOT_ENFORCED,
} ConstrType;

/* Foreign key action codes */
#define FKCONSTR_ACTION_NOACTION	'a'
#define FKCONSTR_ACTION_RESTRICT	'r'
#define FKCONSTR_ACTION_CASCADE		'c'
#define FKCONSTR_ACTION_SETNULL		'n'
#define FKCONSTR_ACTION_SETDEFAULT	'd'

/* Foreign key matchtype codes */
#define FKCONSTR_MATCH_FULL			'f'
#define FKCONSTR_MATCH_PARTIAL		'p'
#define FKCONSTR_MATCH_SIMPLE		's'

typedef struct Constraint
{
	NodeTag		type;
	ConstrType	contype;		/* see above */
	char	   *conname;		/* Constraint name, or NULL if unnamed */
	bool		deferrable;		/* DEFERRABLE? */
	bool		initdeferred;	/* INITIALLY DEFERRED? */
	bool		is_enforced;	/* enforced constraint? */
	bool		skip_validation;	/* skip validation of existing rows? */
	bool		initially_valid;	/* mark the new constraint as valid? */
	bool		is_no_inherit;	/* is constraint non-inheritable? */
	Node	   *raw_expr;		/* CHECK or DEFAULT expression, as
								 * untransformed parse tree */
	char	   *cooked_expr;	/* CHECK or DEFAULT expression, as
								 * nodeToString representation */
	char		generated_when; /* ALWAYS or BY DEFAULT */
	char		generated_kind; /* STORED or VIRTUAL */
	bool		nulls_not_distinct; /* null treatment for UNIQUE constraints */
	List	   *keys;			/* String nodes naming referenced key
								 * column(s); for UNIQUE/PK/NOT NULL */
	bool		without_overlaps;	/* WITHOUT OVERLAPS specified */
	List	   *including;		/* String nodes naming referenced nonkey
								 * column(s); for UNIQUE/PK */
	List	   *exclusions;		/* list of (IndexElem, operator name) pairs;
								 * for exclusion constraints */
	List	   *options;		/* options from WITH clause */
	char	   *indexname;		/* existing index to use; otherwise NULL */
	char	   *indexspace;		/* index tablespace; NULL for default */
	bool		reset_default_tblspc;	/* reset default_tablespace prior to
										 * creating the index */
	char	   *access_method;	/* index access method; NULL for default */
	Node	   *where_clause;	/* partial index predicate */

	/* Fields used for FOREIGN KEY constraints: */
	RangeVar   *pktable;		/* Primary key table */
	List	   *fk_attrs;		/* Attributes of foreign key */
	List	   *pk_attrs;		/* Corresponding attrs in PK table */
	bool		fk_with_period; /* Last attribute of FK uses PERIOD */
	bool		pk_with_period; /* Last attribute of PK uses PERIOD */
	char		fk_matchtype;	/* FULL, PARTIAL, SIMPLE */
	char		fk_upd_action;	/* ON UPDATE action */
	char		fk_del_action;	/* ON DELETE action */
	List	   *fk_del_set_cols;	/* ON DELETE SET NULL/DEFAULT (col1, col2) */
	List	   *old_conpfeqop;	/* pg_constraint.conpfeqop of my former self */
	Oid			old_pktable_oid;	/* pg_constraint.confrelid of my former
									 * self */

	ParseLoc	location;		/* token location, or -1 if unknown */
} Constraint;

/* ----------------------
 *		Create/Drop Table Space Statements
 * ----------------------
 */

typedef struct CreateTableSpaceStmt
{
	NodeTag		type;
	char	   *tablespacename;
	RoleSpec   *owner;
	char	   *location;
	List	   *options;
} CreateTableSpaceStmt;

typedef struct DropTableSpaceStmt
{
	NodeTag		type;
	char	   *tablespacename;
	bool		missing_ok;		/* skip error if missing? */
} DropTableSpaceStmt;

typedef struct AlterTableSpaceOptionsStmt
{
	NodeTag		type;
	char	   *tablespacename;
	List	   *options;
	bool		isReset;
} AlterTableSpaceOptionsStmt;

typedef struct AlterTableMoveAllStmt
{
	NodeTag		type;
	char	   *orig_tablespacename;
	ObjectType	objtype;		/* Object type to move */
	List	   *roles;			/* List of roles to move objects of */
	char	   *new_tablespacename;
	bool		nowait;
} AlterTableMoveAllStmt;

/* ----------------------
 *		Create/Alter Extension Statements
 * ----------------------
 */

typedef struct CreateExtensionStmt
{
	NodeTag		type;
	char	   *extname;
	bool		if_not_exists;	/* just do nothing if it already exists? */
	List	   *options;		/* List of DefElem nodes */
} CreateExtensionStmt;

/* Only used for ALTER EXTENSION UPDATE; later might need an action field */
typedef struct AlterExtensionStmt
{
	NodeTag		type;
	char	   *extname;
	List	   *options;		/* List of DefElem nodes */
} AlterExtensionStmt;

typedef struct AlterExtensionContentsStmt
{
	NodeTag		type;
	char	   *extname;		/* Extension's name */
	int			action;			/* +1 = add object, -1 = drop object */
	ObjectType	objtype;		/* Object's type */
	Node	   *object;			/* Qualified name of the object */
} AlterExtensionContentsStmt;

/* ----------------------
 *		Create/Alter FOREIGN DATA WRAPPER Statements
 * ----------------------
 */

typedef struct CreateFdwStmt
{
	NodeTag		type;
	char	   *fdwname;		/* foreign-data wrapper name */
	List	   *func_options;	/* HANDLER/VALIDATOR options */
	List	   *options;		/* generic options to FDW */
} CreateFdwStmt;

typedef struct AlterFdwStmt
{
	NodeTag		type;
	char	   *fdwname;		/* foreign-data wrapper name */
	List	   *func_options;	/* HANDLER/VALIDATOR options */
	List	   *options;		/* generic options to FDW */
} AlterFdwStmt;

/* ----------------------
 *		Create/Alter FOREIGN SERVER Statements
 * ----------------------
 */

typedef struct CreateForeignServerStmt
{
	NodeTag		type;
	char	   *servername;		/* server name */
	char	   *servertype;		/* optional server type */
	char	   *version;		/* optional server version */
	char	   *fdwname;		/* FDW name */
	bool		if_not_exists;	/* just do nothing if it already exists? */
	List	   *options;		/* generic options to server */
} CreateForeignServerStmt;

typedef struct AlterForeignServerStmt
{
	NodeTag		type;
	char	   *servername;		/* server name */
	char	   *version;		/* optional server version */
	List	   *options;		/* generic options to server */
	bool		has_version;	/* version specified */
} AlterForeignServerStmt;

/* ----------------------
 *		Create FOREIGN TABLE Statement
 * ----------------------
 */

typedef struct CreateForeignTableStmt
{
	CreateStmt	base;
	char	   *servername;
	List	   *options;
} CreateForeignTableStmt;

/* ----------------------
 *		Create/Drop USER MAPPING Statements
 * ----------------------
 */

typedef struct CreateUserMappingStmt
{
	NodeTag		type;
	RoleSpec   *user;			/* user role */
	char	   *servername;		/* server name */
	bool		if_not_exists;	/* just do nothing if it already exists? */
	List	   *options;		/* generic options to server */
} CreateUserMappingStmt;

typedef struct AlterUserMappingStmt
{
	NodeTag		type;
	RoleSpec   *user;			/* user role */
	char	   *servername;		/* server name */
	List	   *options;		/* generic options to server */
} AlterUserMappingStmt;

typedef struct DropUserMappingStmt
{
	NodeTag		type;
	RoleSpec   *user;			/* user role */
	char	   *servername;		/* server name */
	bool		missing_ok;		/* ignore missing mappings */
} DropUserMappingStmt;

/* ----------------------
 *		Import Foreign Schema Statement
 * ----------------------
 */

typedef enum ImportForeignSchemaType
{
	FDW_IMPORT_SCHEMA_ALL,		/* all relations wanted */
	FDW_IMPORT_SCHEMA_LIMIT_TO, /* include only listed tables in import */
	FDW_IMPORT_SCHEMA_EXCEPT,	/* exclude listed tables from import */
} ImportForeignSchemaType;

typedef struct ImportForeignSchemaStmt
{
	NodeTag		type;
	char	   *server_name;	/* FDW server name */
	char	   *remote_schema;	/* remote schema name to query */
	char	   *local_schema;	/* local schema to create objects in */
	ImportForeignSchemaType list_type;	/* type of table list */
	List	   *table_list;		/* List of RangeVar */
	List	   *options;		/* list of options to pass to FDW */
} ImportForeignSchemaStmt;

/*----------------------
 *		Create POLICY Statement
 *----------------------
 */
typedef struct CreatePolicyStmt
{
	NodeTag		type;
	char	   *policy_name;	/* Policy's name */
	RangeVar   *table;			/* the table name the policy applies to */
	char	   *cmd_name;		/* the command name the policy applies to */
	bool		permissive;		/* restrictive or permissive policy */
	List	   *roles;			/* the roles associated with the policy */
	Node	   *qual;			/* the policy's condition */
	Node	   *with_check;		/* the policy's WITH CHECK condition. */
} CreatePolicyStmt;

/*----------------------
 *		Alter POLICY Statement
 *----------------------
 */
typedef struct AlterPolicyStmt
{
	NodeTag		type;
	char	   *policy_name;	/* Policy's name */
	RangeVar   *table;			/* the table name the policy applies to */
	List	   *roles;			/* the roles associated with the policy */
	Node	   *qual;			/* the policy's condition */
	Node	   *with_check;		/* the policy's WITH CHECK condition. */
} AlterPolicyStmt;

/*----------------------
 *		Create ACCESS METHOD Statement
 *----------------------
 */
typedef struct CreateAmStmt
{
	NodeTag		type;
	char	   *amname;			/* access method name */
	List	   *handler_name;	/* handler function name */
	char		amtype;			/* type of access method */
} CreateAmStmt;

/* ----------------------
 *		Create TRIGGER Statement
 * ----------------------
 */
typedef struct CreateTrigStmt
{
	NodeTag		type;
	bool		replace;		/* replace trigger if already exists */
	bool		isconstraint;	/* This is a constraint trigger */
	char	   *trigname;		/* TRIGGER's name */
	RangeVar   *relation;		/* relation trigger is on */
	List	   *funcname;		/* qual. name of function to call */
	List	   *args;			/* list of String or NIL */
	bool		row;			/* ROW/STATEMENT */
	/* timing uses the TRIGGER_TYPE bits defined in catalog/pg_trigger.h */
	int16		timing;			/* BEFORE, AFTER, or INSTEAD */
	/* events uses the TRIGGER_TYPE bits defined in catalog/pg_trigger.h */
	int16		events;			/* "OR" of INSERT/UPDATE/DELETE/TRUNCATE */
	List	   *columns;		/* column names, or NIL for all columns */
	Node	   *whenClause;		/* qual expression, or NULL if none */
	/* explicitly named transition data */
	List	   *transitionRels; /* TriggerTransition nodes, or NIL if none */
	/* The remaining fields are only used for constraint triggers */
	bool		deferrable;		/* [NOT] DEFERRABLE */
	bool		initdeferred;	/* INITIALLY {DEFERRED|IMMEDIATE} */
	RangeVar   *constrrel;		/* opposite relation, if RI trigger */
} CreateTrigStmt;

/* ----------------------
 *		Create EVENT TRIGGER Statement
 * ----------------------
 */
typedef struct CreateEventTrigStmt
{
	NodeTag		type;
	char	   *trigname;		/* TRIGGER's name */
	char	   *eventname;		/* event's identifier */
	List	   *whenclause;		/* list of DefElems indicating filtering */
	List	   *funcname;		/* qual. name of function to call */
} CreateEventTrigStmt;

/* ----------------------
 *		Alter EVENT TRIGGER Statement
 * ----------------------
 */
typedef struct AlterEventTrigStmt
{
	NodeTag		type;
	char	   *trigname;		/* TRIGGER's name */
	char		tgenabled;		/* trigger's firing configuration WRT
								 * session_replication_role */
} AlterEventTrigStmt;

/* ----------------------
 *		Create LANGUAGE Statements
 * ----------------------
 */
typedef struct CreatePLangStmt
{
	NodeTag		type;
	bool		replace;		/* T => replace if already exists */
	char	   *plname;			/* PL name */
	List	   *plhandler;		/* PL call handler function (qual. name) */
	List	   *plinline;		/* optional inline function (qual. name) */
	List	   *plvalidator;	/* optional validator function (qual. name) */
	bool		pltrusted;		/* PL is trusted */
} CreatePLangStmt;

/* ----------------------
 *	Create/Alter/Drop Role Statements
 *
 * Note: these node types are also used for the backwards-compatible
 * Create/Alter/Drop User/Group statements.  In the ALTER and DROP cases
 * there's really no need to distinguish what the original spelling was,
 * but for CREATE we mark the type because the defaults vary.
 * ----------------------
 */
typedef enum RoleStmtType
{
	ROLESTMT_ROLE,
	ROLESTMT_USER,
	ROLESTMT_GROUP,
} RoleStmtType;

typedef struct CreateRoleStmt
{
	NodeTag		type;
	RoleStmtType stmt_type;		/* ROLE/USER/GROUP */
	char	   *role;			/* role name */
	List	   *options;		/* List of DefElem nodes */
} CreateRoleStmt;

typedef struct AlterRoleStmt
{
	NodeTag		type;
	RoleSpec   *role;			/* role */
	List	   *options;		/* List of DefElem nodes */
	int			action;			/* +1 = add members, -1 = drop members */
} AlterRoleStmt;

typedef struct AlterRoleSetStmt
{
	NodeTag		type;
	RoleSpec   *role;			/* role */
	char	   *database;		/* database name, or NULL */
	VariableSetStmt *setstmt;	/* SET or RESET subcommand */
} AlterRoleSetStmt;

typedef struct DropRoleStmt
{
	NodeTag		type;
	List	   *roles;			/* List of roles to remove */
	bool		missing_ok;		/* skip error if a role is missing? */
} DropRoleStmt;

/* ----------------------
 *		{Create|Alter} SEQUENCE Statement
 * ----------------------
 */

typedef struct CreateSeqStmt
{
	NodeTag		type;
	RangeVar   *sequence;		/* the sequence to create */
	List	   *options;
	Oid			ownerId;		/* ID of owner, or InvalidOid for default */
	bool		for_identity;
	bool		if_not_exists;	/* just do nothing if it already exists? */
} CreateSeqStmt;

typedef struct AlterSeqStmt
{
	NodeTag		type;
	RangeVar   *sequence;		/* the sequence to alter */
	List	   *options;
	bool		for_identity;
	bool		missing_ok;		/* skip error if a role is missing? */
} AlterSeqStmt;

/* ----------------------
 *		Create {Aggregate|Operator|Type} Statement
 * ----------------------
 */
typedef struct DefineStmt
{
	NodeTag		type;
	ObjectType	kind;			/* aggregate, operator, type */
	bool		oldstyle;		/* hack to signal old CREATE AGG syntax */
	List	   *defnames;		/* qualified name (list of String) */
	List	   *args;			/* a list of TypeName (if needed) */
	List	   *definition;		/* a list of DefElem */
	bool		if_not_exists;	/* just do nothing if it already exists? */
	bool		replace;		/* replace if already exists? */
} DefineStmt;

/* ----------------------
 *		Create Domain Statement
 * ----------------------
 */
typedef struct CreateDomainStmt
{
	NodeTag		type;
	List	   *domainname;		/* qualified name (list of String) */
	TypeName   *typeName;		/* the base type */
	CollateClause *collClause;	/* untransformed COLLATE spec, if any */
	List	   *constraints;	/* constraints (list of Constraint nodes) */
} CreateDomainStmt;

/* ----------------------
 *		Create Operator Class Statement
 * ----------------------
 */
typedef struct CreateOpClassStmt
{
	NodeTag		type;
	List	   *opclassname;	/* qualified name (list of String) */
	List	   *opfamilyname;	/* qualified name (ditto); NIL if omitted */
	char	   *amname;			/* name of index AM opclass is for */
	TypeName   *datatype;		/* datatype of indexed column */
	List	   *items;			/* List of CreateOpClassItem nodes */
	bool		isDefault;		/* Should be marked as default for type? */
} CreateOpClassStmt;

#define OPCLASS_ITEM_OPERATOR		1
#define OPCLASS_ITEM_FUNCTION		2
#define OPCLASS_ITEM_STORAGETYPE	3

typedef struct CreateOpClassItem
{
	NodeTag		type;
	int			itemtype;		/* see codes above */
	ObjectWithArgs *name;		/* operator or function name and args */
	int			number;			/* strategy num or support proc num */
	List	   *order_family;	/* only used for ordering operators */
	List	   *class_args;		/* amproclefttype/amprocrighttype or
								 * amoplefttype/amoprighttype */
	/* fields used for a storagetype item: */
	TypeName   *storedtype;		/* datatype stored in index */
} CreateOpClassItem;

/* ----------------------
 *		Create Operator Family Statement
 * ----------------------
 */
typedef struct CreateOpFamilyStmt
{
	NodeTag		type;
	List	   *opfamilyname;	/* qualified name (list of String) */
	char	   *amname;			/* name of index AM opfamily is for */
} CreateOpFamilyStmt;

/* ----------------------
 *		Alter Operator Family Statement
 * ----------------------
 */
typedef struct AlterOpFamilyStmt
{
	NodeTag		type;
	List	   *opfamilyname;	/* qualified name (list of String) */
	char	   *amname;			/* name of index AM opfamily is for */
	bool		isDrop;			/* ADD or DROP the items? */
	List	   *items;			/* List of CreateOpClassItem nodes */
} AlterOpFamilyStmt;

/* ----------------------
 *		Drop Table|Sequence|View|Index|Type|Domain|Conversion|Schema Statement
 * ----------------------
 */

typedef struct DropStmt
{
	NodeTag		type;
	List	   *objects;		/* list of names */
	ObjectType	removeType;		/* object type */
	DropBehavior behavior;		/* RESTRICT or CASCADE behavior */
	bool		missing_ok;		/* skip error if object is missing? */
	bool		concurrent;		/* drop index concurrently? */
} DropStmt;

/* ----------------------
 *				Truncate Table Statement
 * ----------------------
 */
typedef struct TruncateStmt
{
	NodeTag		type;
	List	   *relations;		/* relations (RangeVars) to be truncated */
	bool		restart_seqs;	/* restart owned sequences? */
	DropBehavior behavior;		/* RESTRICT or CASCADE behavior */
} TruncateStmt;

/* ----------------------
 *				Comment On Statement
 * ----------------------
 */
typedef struct CommentStmt
{
	NodeTag		type;
	ObjectType	objtype;		/* Object's type */
	Node	   *object;			/* Qualified name of the object */
	char	   *comment;		/* Comment to insert, or NULL to remove */
} CommentStmt;

/* ----------------------
 *				SECURITY LABEL Statement
 * ----------------------
 */
typedef struct SecLabelStmt
{
	NodeTag		type;
	ObjectType	objtype;		/* Object's type */
	Node	   *object;			/* Qualified name of the object */
	char	   *provider;		/* Label provider (or NULL) */
	char	   *label;			/* New security label to be assigned */
} SecLabelStmt;

/* ----------------------
 *		Declare Cursor Statement
 *
 * The "query" field is initially a raw parse tree, and is converted to a
 * Query node during parse analysis.  Note that rewriting and planning
 * of the query are always postponed until execution.
 * ----------------------
 */
#define CURSOR_OPT_BINARY		0x0001	/* BINARY */
#define CURSOR_OPT_SCROLL		0x0002	/* SCROLL explicitly given */
#define CURSOR_OPT_NO_SCROLL	0x0004	/* NO SCROLL explicitly given */
#define CURSOR_OPT_INSENSITIVE	0x0008	/* INSENSITIVE */
#define CURSOR_OPT_ASENSITIVE	0x0010	/* ASENSITIVE */
#define CURSOR_OPT_HOLD			0x0020	/* WITH HOLD */
/* these planner-control flags do not correspond to any SQL grammar: */
#define CURSOR_OPT_FAST_PLAN	0x0100	/* prefer fast-start plan */
#define CURSOR_OPT_GENERIC_PLAN 0x0200	/* force use of generic plan */
#define CURSOR_OPT_CUSTOM_PLAN	0x0400	/* force use of custom plan */
#define CURSOR_OPT_PARALLEL_OK	0x0800	/* parallel mode OK */

typedef struct DeclareCursorStmt
{
	NodeTag		type;
	char	   *portalname;		/* name of the portal (cursor) */
	int			options;		/* bitmask of options (see above) */
	Node	   *query;			/* the query (see comments above) */
} DeclareCursorStmt;

/* ----------------------
 *		Close Portal Statement
 * ----------------------
 */
typedef struct ClosePortalStmt
{
	NodeTag		type;
	char	   *portalname;		/* name of the portal (cursor) */
	/* NULL means CLOSE ALL */
} ClosePortalStmt;

/* ----------------------
 *		Fetch Statement (also Move)
 * ----------------------
 */
typedef enum FetchDirection
{
	/* for these, howMany is how many rows to fetch; FETCH_ALL means ALL */
	FETCH_FORWARD,
	FETCH_BACKWARD,
	/* for these, howMany indicates a position; only one row is fetched */
	FETCH_ABSOLUTE,
	FETCH_RELATIVE,
} FetchDirection;

#define FETCH_ALL	LONG_MAX

typedef struct FetchStmt
{
	NodeTag		type;
	FetchDirection direction;	/* see above */
	long		howMany;		/* number of rows, or position argument */
	char	   *portalname;		/* name of portal (cursor) */
	bool		ismove;			/* true if MOVE */
} FetchStmt;

/* ----------------------
 *		Create Index Statement
 *
 * This represents creation of an index and/or an associated constraint.
 * If isconstraint is true, we should create a pg_constraint entry along
 * with the index.  But if indexOid isn't InvalidOid, we are not creating an
 * index, just a UNIQUE/PKEY constraint using an existing index.  isconstraint
 * must always be true in this case, and the fields describing the index
 * properties are empty.
 * ----------------------
 */
typedef struct IndexStmt
{
	NodeTag		type;
	char	   *idxname;		/* name of new index, or NULL for default */
	RangeVar   *relation;		/* relation to build index on */
	char	   *accessMethod;	/* name of access method (eg. btree) */
	char	   *tableSpace;		/* tablespace, or NULL for default */
	List	   *indexParams;	/* columns to index: a list of IndexElem */
	List	   *indexIncludingParams;	/* additional columns to index: a list
										 * of IndexElem */
	List	   *options;		/* WITH clause options: a list of DefElem */
	Node	   *whereClause;	/* qualification (partial-index predicate) */
	List	   *excludeOpNames; /* exclusion operator names, or NIL if none */
	char	   *idxcomment;		/* comment to apply to index, or NULL */
	Oid			indexOid;		/* OID of an existing index, if any */
	RelFileNumber oldNumber;	/* relfilenumber of existing storage, if any */
	SubTransactionId oldCreateSubid;	/* rd_createSubid of oldNumber */
	SubTransactionId oldFirstRelfilelocatorSubid;	/* rd_firstRelfilelocatorSubid
													 * of oldNumber */
	bool		unique;			/* is index unique? */
	bool		nulls_not_distinct; /* null treatment for UNIQUE constraints */
	bool		primary;		/* is index a primary key? */
	bool		isconstraint;	/* is it for a pkey/unique constraint? */
	bool		iswithoutoverlaps;	/* is the constraint WITHOUT OVERLAPS? */
	bool		deferrable;		/* is the constraint DEFERRABLE? */
	bool		initdeferred;	/* is the constraint INITIALLY DEFERRED? */
	bool		transformed;	/* true when transformIndexStmt is finished */
	bool		concurrent;		/* should this be a concurrent index build? */
	bool		if_not_exists;	/* just do nothing if index already exists? */
	bool		reset_default_tblspc;	/* reset default_tablespace prior to
										 * executing */
} IndexStmt;

/* ----------------------
 *		Create Statistics Statement
 * ----------------------
 */
typedef struct CreateStatsStmt
{
	NodeTag		type;
	List	   *defnames;		/* qualified name (list of String) */
	List	   *stat_types;		/* stat types (list of String) */
	List	   *exprs;			/* expressions to build statistics on */
	List	   *relations;		/* rels to build stats on (list of RangeVar) */
	char	   *stxcomment;		/* comment to apply to stats, or NULL */
	bool		transformed;	/* true when transformStatsStmt is finished */
	bool		if_not_exists;	/* do nothing if stats name already exists */
} CreateStatsStmt;

/*
 * StatsElem - statistics parameters (used in CREATE STATISTICS)
 *
 * For a plain attribute, 'name' is the name of the referenced table column
 * and 'expr' is NULL.  For an expression, 'name' is NULL and 'expr' is the
 * expression tree.
 */
typedef struct StatsElem
{
	NodeTag		type;
	char	   *name;			/* name of attribute to index, or NULL */
	Node	   *expr;			/* expression to index, or NULL */
} StatsElem;


/* ----------------------
 *		Alter Statistics Statement
 * ----------------------
 */
typedef struct AlterStatsStmt
{
	NodeTag		type;
	List	   *defnames;		/* qualified name (list of String) */
	Node	   *stxstattarget;	/* statistics target */
	bool		missing_ok;		/* skip error if statistics object is missing */
} AlterStatsStmt;

/* ----------------------
 *		Create Function Statement
 * ----------------------
 */
typedef struct CreateFunctionStmt
{
	NodeTag		type;
	bool		is_procedure;	/* it's really CREATE PROCEDURE */
	bool		replace;		/* T => replace if already exists */
	List	   *funcname;		/* qualified name of function to create */
	List	   *parameters;		/* a list of FunctionParameter */
	TypeName   *returnType;		/* the return type */
	List	   *options;		/* a list of DefElem */
	Node	   *sql_body;
} CreateFunctionStmt;

typedef enum FunctionParameterMode
{
	/* the assigned enum values appear in pg_proc, don't change 'em! */
	FUNC_PARAM_IN = 'i',		/* input only */
	FUNC_PARAM_OUT = 'o',		/* output only */
	FUNC_PARAM_INOUT = 'b',		/* both */
	FUNC_PARAM_VARIADIC = 'v',	/* variadic (always input) */
	FUNC_PARAM_TABLE = 't',		/* table function output column */
	/* this is not used in pg_proc: */
	FUNC_PARAM_DEFAULT = 'd',	/* default; effectively same as IN */
} FunctionParameterMode;

typedef struct FunctionParameter
{
	NodeTag		type;
	char	   *name;			/* parameter name, or NULL if not given */
	TypeName   *argType;		/* TypeName for parameter type */
	FunctionParameterMode mode; /* IN/OUT/etc */
	Node	   *defexpr;		/* raw default expr, or NULL if not given */
	ParseLoc	location;		/* token location, or -1 if unknown */
} FunctionParameter;

typedef struct AlterFunctionStmt
{
	NodeTag		type;
	ObjectType	objtype;
	ObjectWithArgs *func;		/* name and args of function */
	List	   *actions;		/* list of DefElem */
} AlterFunctionStmt;

/* ----------------------
 *		DO Statement
 *
 * DoStmt is the raw parser output, InlineCodeBlock is the execution-time API
 * ----------------------
 */
typedef struct DoStmt
{
	NodeTag		type;
	List	   *args;			/* List of DefElem nodes */
} DoStmt;

typedef struct InlineCodeBlock
{
	pg_node_attr(nodetag_only)	/* this is not a member of parse trees */

	NodeTag		type;
	char	   *source_text;	/* source text of anonymous code block */
	Oid			langOid;		/* OID of selected language */
	bool		langIsTrusted;	/* trusted property of the language */
	bool		atomic;			/* atomic execution context */
} InlineCodeBlock;

/* ----------------------
 *		CALL statement
 *
 * OUT-mode arguments are removed from the transformed funcexpr.  The outargs
 * list contains copies of the expressions for all output arguments, in the
 * order of the procedure's declared arguments.  (outargs is never evaluated,
 * but is useful to the caller as a reference for what to assign to.)
 * The transformed call state is not relevant in the query jumbling, only the
 * function call is.
 * ----------------------
 */
typedef struct CallStmt
{
	NodeTag		type;
	/* from the parser */
	FuncCall   *funccall pg_node_attr(query_jumble_ignore);
	/* transformed call, with only input args */
	FuncExpr   *funcexpr;
	/* transformed output-argument expressions */
	List	   *outargs;
} CallStmt;

typedef struct CallContext
{
	pg_node_attr(nodetag_only)	/* this is not a member of parse trees */

	NodeTag		type;
	bool		atomic;
} CallContext;

/* ----------------------
 *		Alter Object Rename Statement
 * ----------------------
 */
typedef struct RenameStmt
{
	NodeTag		type;
	ObjectType	renameType;		/* OBJECT_TABLE, OBJECT_COLUMN, etc */
	ObjectType	relationType;	/* if column name, associated relation type */
	RangeVar   *relation;		/* in case it's a table */
	Node	   *object;			/* in case it's some other object */
	char	   *subname;		/* name of contained object (column, rule,
								 * trigger, etc) */
	char	   *newname;		/* the new name */
	DropBehavior behavior;		/* RESTRICT or CASCADE behavior */
	bool		missing_ok;		/* skip error if missing? */
} RenameStmt;

/* ----------------------
 * ALTER object DEPENDS ON EXTENSION extname
 * ----------------------
 */
typedef struct AlterObjectDependsStmt
{
	NodeTag		type;
	ObjectType	objectType;		/* OBJECT_FUNCTION, OBJECT_TRIGGER, etc */
	RangeVar   *relation;		/* in case a table is involved */
	Node	   *object;			/* name of the object */
	String	   *extname;		/* extension name */
	bool		remove;			/* set true to remove dep rather than add */
} AlterObjectDependsStmt;

/* ----------------------
 *		ALTER object SET SCHEMA Statement
 * ----------------------
 */
typedef struct AlterObjectSchemaStmt
{
	NodeTag		type;
	ObjectType	objectType;		/* OBJECT_TABLE, OBJECT_TYPE, etc */
	RangeVar   *relation;		/* in case it's a table */
	Node	   *object;			/* in case it's some other object */
	char	   *newschema;		/* the new schema */
	bool		missing_ok;		/* skip error if missing? */
} AlterObjectSchemaStmt;

/* ----------------------
 *		Alter Object Owner Statement
 * ----------------------
 */
typedef struct AlterOwnerStmt
{
	NodeTag		type;
	ObjectType	objectType;		/* OBJECT_TABLE, OBJECT_TYPE, etc */
	RangeVar   *relation;		/* in case it's a table */
	Node	   *object;			/* in case it's some other object */
	RoleSpec   *newowner;		/* the new owner */
} AlterOwnerStmt;

/* ----------------------
 *		Alter Operator Set ( this-n-that )
 * ----------------------
 */
typedef struct AlterOperatorStmt
{
	NodeTag		type;
	ObjectWithArgs *opername;	/* operator name and argument types */
	List	   *options;		/* List of DefElem nodes */
} AlterOperatorStmt;

/* ------------------------
 *		Alter Type Set ( this-n-that )
 * ------------------------
 */
typedef struct AlterTypeStmt
{
	NodeTag		type;
	List	   *typeName;		/* type name (possibly qualified) */
	List	   *options;		/* List of DefElem nodes */
} AlterTypeStmt;

/* ----------------------
 *		Create Rule Statement
 * ----------------------
 */
typedef struct RuleStmt
{
	NodeTag		type;
	RangeVar   *relation;		/* relation the rule is for */
	char	   *rulename;		/* name of the rule */
	Node	   *whereClause;	/* qualifications */
	CmdType		event;			/* SELECT, INSERT, etc */
	bool		instead;		/* is a 'do instead'? */
	List	   *actions;		/* the action statements */
	bool		replace;		/* OR REPLACE */
} RuleStmt;

/* ----------------------
 *		Notify Statement
 * ----------------------
 */
typedef struct NotifyStmt
{
	NodeTag		type;
	char	   *conditionname;	/* condition name to notify */
	char	   *payload;		/* the payload string, or NULL if none */
} NotifyStmt;

/* ----------------------
 *		Listen Statement
 * ----------------------
 */
typedef struct ListenStmt
{
	NodeTag		type;
	char	   *conditionname;	/* condition name to listen on */
} ListenStmt;

/* ----------------------
 *		Unlisten Statement
 * ----------------------
 */
typedef struct UnlistenStmt
{
	NodeTag		type;
	char	   *conditionname;	/* name to unlisten on, or NULL for all */
} UnlistenStmt;

/* ----------------------
 *		{Begin|Commit|Rollback} Transaction Statement
 * ----------------------
 */
typedef enum TransactionStmtKind
{
	TRANS_STMT_BEGIN,
	TRANS_STMT_START,			/* semantically identical to BEGIN */
	TRANS_STMT_COMMIT,
	TRANS_STMT_ROLLBACK,
	TRANS_STMT_SAVEPOINT,
	TRANS_STMT_RELEASE,
	TRANS_STMT_ROLLBACK_TO,
	TRANS_STMT_PREPARE,
	TRANS_STMT_COMMIT_PREPARED,
	TRANS_STMT_ROLLBACK_PREPARED,
} TransactionStmtKind;

typedef struct TransactionStmt
{
	NodeTag		type;
	TransactionStmtKind kind;	/* see above */
	List	   *options;		/* for BEGIN/START commands */
	/* for savepoint commands */
	char	   *savepoint_name pg_node_attr(query_jumble_ignore);
	/* for two-phase-commit related commands */
	char	   *gid pg_node_attr(query_jumble_ignore);
	bool		chain;			/* AND CHAIN option */
	/* token location, or -1 if unknown */
	ParseLoc	location pg_node_attr(query_jumble_location);
} TransactionStmt;

/* ----------------------
 *		Create Type Statement, composite types
 * ----------------------
 */
typedef struct CompositeTypeStmt
{
	NodeTag		type;
	RangeVar   *typevar;		/* the composite type to be created */
	List	   *coldeflist;		/* list of ColumnDef nodes */
} CompositeTypeStmt;

/* ----------------------
 *		Create Type Statement, enum types
 * ----------------------
 */
typedef struct CreateEnumStmt
{
	NodeTag		type;
	List	   *typeName;		/* qualified name (list of String) */
	List	   *vals;			/* enum values (list of String) */
} CreateEnumStmt;

/* ----------------------
 *		Create Type Statement, range types
 * ----------------------
 */
typedef struct CreateRangeStmt
{
	NodeTag		type;
	List	   *typeName;		/* qualified name (list of String) */
	List	   *params;			/* range parameters (list of DefElem) */
} CreateRangeStmt;

/* ----------------------
 *		Alter Type Statement, enum types
 * ----------------------
 */
typedef struct AlterEnumStmt
{
	NodeTag		type;
	List	   *typeName;		/* qualified name (list of String) */
	char	   *oldVal;			/* old enum value's name, if renaming */
	char	   *newVal;			/* new enum value's name */
	char	   *newValNeighbor; /* neighboring enum value, if specified */
	bool		newValIsAfter;	/* place new enum value after neighbor? */
	bool		skipIfNewValExists; /* no error if new already exists? */
} AlterEnumStmt;

/* ----------------------
 *		Create View Statement
 * ----------------------
 */
typedef enum ViewCheckOption
{
	NO_CHECK_OPTION,
	LOCAL_CHECK_OPTION,
	CASCADED_CHECK_OPTION,
} ViewCheckOption;

typedef struct ViewStmt
{
	NodeTag		type;
	RangeVar   *view;			/* the view to be created */
	List	   *aliases;		/* target column names */
	Node	   *query;			/* the SELECT query (as a raw parse tree) */
	bool		replace;		/* replace an existing view? */
	List	   *options;		/* options from WITH clause */
	ViewCheckOption withCheckOption;	/* WITH CHECK OPTION */
} ViewStmt;

/* ----------------------
 *		Load Statement
 * ----------------------
 */
typedef struct LoadStmt
{
	NodeTag		type;
	char	   *filename;		/* file to load */
} LoadStmt;

/* ----------------------
 *		Createdb Statement
 * ----------------------
 */
typedef struct CreatedbStmt
{
	NodeTag		type;
	char	   *dbname;			/* name of database to create */
	List	   *options;		/* List of DefElem nodes */
} CreatedbStmt;

/* ----------------------
 *	Alter Database
 * ----------------------
 */
typedef struct AlterDatabaseStmt
{
	NodeTag		type;
	char	   *dbname;			/* name of database to alter */
	List	   *options;		/* List of DefElem nodes */
} AlterDatabaseStmt;

typedef struct AlterDatabaseRefreshCollStmt
{
	NodeTag		type;
	char	   *dbname;
} AlterDatabaseRefreshCollStmt;

typedef struct AlterDatabaseSetStmt
{
	NodeTag		type;
	char	   *dbname;			/* database name */
	VariableSetStmt *setstmt;	/* SET or RESET subcommand */
} AlterDatabaseSetStmt;

/* ----------------------
 *		Dropdb Statement
 * ----------------------
 */
typedef struct DropdbStmt
{
	NodeTag		type;
	char	   *dbname;			/* database to drop */
	bool		missing_ok;		/* skip error if db is missing? */
	List	   *options;		/* currently only FORCE is supported */
} DropdbStmt;

/* ----------------------
 *		Alter System Statement
 * ----------------------
 */
typedef struct AlterSystemStmt
{
	NodeTag		type;
	VariableSetStmt *setstmt;	/* SET subcommand */
} AlterSystemStmt;

/* ----------------------
 *		Cluster Statement (support pbrown's cluster index implementation)
 * ----------------------
 */
typedef struct ClusterStmt
{
	NodeTag		type;
	RangeVar   *relation;		/* relation being indexed, or NULL if all */
	char	   *indexname;		/* original index defined */
	List	   *params;			/* list of DefElem nodes */
} ClusterStmt;

/* ----------------------
 *		Vacuum and Analyze Statements
 *
 * Even though these are nominally two statements, it's convenient to use
 * just one node type for both.
 * ----------------------
 */
typedef struct VacuumStmt
{
	NodeTag		type;
	List	   *options;		/* list of DefElem nodes */
	List	   *rels;			/* list of VacuumRelation, or NIL for all */
	bool		is_vacuumcmd;	/* true for VACUUM, false for ANALYZE */
} VacuumStmt;

/*
 * Info about a single target table of VACUUM/ANALYZE.
 *
 * If the OID field is set, it always identifies the table to process.
 * Then the relation field can be NULL; if it isn't, it's used only to report
 * failure to open/lock the relation.
 */
typedef struct VacuumRelation
{
	NodeTag		type;
	RangeVar   *relation;		/* table name to process, or NULL */
	Oid			oid;			/* table's OID; InvalidOid if not looked up */
	List	   *va_cols;		/* list of column names, or NIL for all */
} VacuumRelation;

/* ----------------------
 *		Explain Statement
 *
 * The "query" field is initially a raw parse tree, and is converted to a
 * Query node during parse analysis.  Note that rewriting and planning
 * of the query are always postponed until execution.
 * ----------------------
 */
typedef struct ExplainStmt
{
	NodeTag		type;
	Node	   *query;			/* the query (see comments above) */
	List	   *options;		/* list of DefElem nodes */
} ExplainStmt;

/* ----------------------
 *		CREATE TABLE AS Statement (a/k/a SELECT INTO)
 *
 * A query written as CREATE TABLE AS will produce this node type natively.
 * A query written as SELECT ... INTO will be transformed to this form during
 * parse analysis.
 * A query written as CREATE MATERIALIZED view will produce this node type,
 * during parse analysis, since it needs all the same data.
 *
 * The "query" field is handled similarly to EXPLAIN, though note that it
 * can be a SELECT or an EXECUTE, but not other DML statements.
 * ----------------------
 */
typedef struct CreateTableAsStmt
{
	NodeTag		type;
	Node	   *query;			/* the query (see comments above) */
	IntoClause *into;			/* destination table */
	ObjectType	objtype;		/* OBJECT_TABLE or OBJECT_MATVIEW */
	bool		is_select_into; /* it was written as SELECT INTO */
	bool		if_not_exists;	/* just do nothing if it already exists? */
} CreateTableAsStmt;

/* ----------------------
 *		REFRESH MATERIALIZED VIEW Statement
 * ----------------------
 */
typedef struct RefreshMatViewStmt
{
	NodeTag		type;
	bool		concurrent;		/* allow concurrent access? */
	bool		skipData;		/* true for WITH NO DATA */
	RangeVar   *relation;		/* relation to insert into */
} RefreshMatViewStmt;

/* ----------------------
 * Checkpoint Statement
 * ----------------------
 */
typedef struct CheckPointStmt
{
	NodeTag		type;
} CheckPointStmt;

/* ----------------------
 * Discard Statement
 * ----------------------
 */

typedef enum DiscardMode
{
	DISCARD_ALL,
	DISCARD_PLANS,
	DISCARD_SEQUENCES,
	DISCARD_TEMP,
} DiscardMode;

typedef struct DiscardStmt
{
	NodeTag		type;
	DiscardMode target;
} DiscardStmt;

/* ----------------------
 *		LOCK Statement
 * ----------------------
 */
typedef struct LockStmt
{
	NodeTag		type;
	List	   *relations;		/* relations to lock */
	int			mode;			/* lock mode */
	bool		nowait;			/* no wait mode */
} LockStmt;

/* ----------------------
 *		SET CONSTRAINTS Statement
 * ----------------------
 */
typedef struct ConstraintsSetStmt
{
	NodeTag		type;
	List	   *constraints;	/* List of names as RangeVars */
	bool		deferred;
} ConstraintsSetStmt;

/* ----------------------
 *		REINDEX Statement
 * ----------------------
 */
typedef enum ReindexObjectType
{
	REINDEX_OBJECT_INDEX,		/* index */
	REINDEX_OBJECT_TABLE,		/* table or materialized view */
	REINDEX_OBJECT_SCHEMA,		/* schema */
	REINDEX_OBJECT_SYSTEM,		/* system catalogs */
	REINDEX_OBJECT_DATABASE,	/* database */
} ReindexObjectType;

typedef struct ReindexStmt
{
	NodeTag		type;
	ReindexObjectType kind;		/* REINDEX_OBJECT_INDEX, REINDEX_OBJECT_TABLE,
								 * etc. */
	RangeVar   *relation;		/* Table or index to reindex */
	const char *name;			/* name of database to reindex */
	List	   *params;			/* list of DefElem nodes */
} ReindexStmt;

/* ----------------------
 *		CREATE CONVERSION Statement
 * ----------------------
 */
typedef struct CreateConversionStmt
{
	NodeTag		type;
	List	   *conversion_name;	/* Name of the conversion */
	char	   *for_encoding_name;	/* source encoding name */
	char	   *to_encoding_name;	/* destination encoding name */
	List	   *func_name;		/* qualified conversion function name */
	bool		def;			/* is this a default conversion? */
} CreateConversionStmt;

/* ----------------------
 *	CREATE CAST Statement
 * ----------------------
 */
typedef struct CreateCastStmt
{
	NodeTag		type;
	TypeName   *sourcetype;
	TypeName   *targettype;
	ObjectWithArgs *func;
	CoercionContext context;
	bool		inout;
} CreateCastStmt;

/* ----------------------
 *	CREATE TRANSFORM Statement
 * ----------------------
 */
typedef struct CreateTransformStmt
{
	NodeTag		type;
	bool		replace;
	TypeName   *type_name;
	char	   *lang;
	ObjectWithArgs *fromsql;
	ObjectWithArgs *tosql;
} CreateTransformStmt;

/* ----------------------
 *		PREPARE Statement
 * ----------------------
 */
typedef struct PrepareStmt
{
	NodeTag		type;
	char	   *name;			/* Name of plan, arbitrary */
	List	   *argtypes;		/* Types of parameters (List of TypeName) */
	Node	   *query;			/* The query itself (as a raw parsetree) */
} PrepareStmt;


/* ----------------------
 *		EXECUTE Statement
 * ----------------------
 */

typedef struct ExecuteStmt
{
	NodeTag		type;
	char	   *name;			/* The name of the plan to execute */
	List	   *params;			/* Values to assign to parameters */
} ExecuteStmt;


/* ----------------------
 *		DEALLOCATE Statement
 * ----------------------
 */
typedef struct DeallocateStmt
{
	NodeTag		type;
	/* The name of the plan to remove, NULL if DEALLOCATE ALL */
	char	   *name pg_node_attr(query_jumble_ignore);

	/*
	 * True if DEALLOCATE ALL.  This is redundant with "name == NULL", but we
	 * make it a separate field so that exactly this condition (and not the
	 * precise name) will be accounted for in query jumbling.
	 */
	bool		isall;
	/* token location, or -1 if unknown */
	ParseLoc	location pg_node_attr(query_jumble_location);
} DeallocateStmt;

/*
 *		DROP OWNED statement
 */
typedef struct DropOwnedStmt
{
	NodeTag		type;
	List	   *roles;
	DropBehavior behavior;
} DropOwnedStmt;

/*
 *		REASSIGN OWNED statement
 */
typedef struct ReassignOwnedStmt
{
	NodeTag		type;
	List	   *roles;
	RoleSpec   *newrole;
} ReassignOwnedStmt;

/*
 * TS Dictionary stmts: DefineStmt, RenameStmt and DropStmt are default
 */
typedef struct AlterTSDictionaryStmt
{
	NodeTag		type;
	List	   *dictname;		/* qualified name (list of String) */
	List	   *options;		/* List of DefElem nodes */
} AlterTSDictionaryStmt;

/*
 * TS Configuration stmts: DefineStmt, RenameStmt and DropStmt are default
 */
typedef enum AlterTSConfigType
{
	ALTER_TSCONFIG_ADD_MAPPING,
	ALTER_TSCONFIG_ALTER_MAPPING_FOR_TOKEN,
	ALTER_TSCONFIG_REPLACE_DICT,
	ALTER_TSCONFIG_REPLACE_DICT_FOR_TOKEN,
	ALTER_TSCONFIG_DROP_MAPPING,
} AlterTSConfigType;

typedef struct AlterTSConfigurationStmt
{
	NodeTag		type;
	AlterTSConfigType kind;		/* ALTER_TSCONFIG_ADD_MAPPING, etc */
	List	   *cfgname;		/* qualified name (list of String) */

	/*
	 * dicts will be non-NIL if ADD/ALTER MAPPING was specified. If dicts is
	 * NIL, but tokentype isn't, DROP MAPPING was specified.
	 */
	List	   *tokentype;		/* list of String */
	List	   *dicts;			/* list of list of String */
	bool		override;		/* if true - remove old variant */
	bool		replace;		/* if true - replace dictionary by another */
	bool		missing_ok;		/* for DROP - skip error if missing? */
} AlterTSConfigurationStmt;

typedef struct PublicationTable
{
	NodeTag		type;
	RangeVar   *relation;		/* relation to be published */
	Node	   *whereClause;	/* qualifications */
	List	   *columns;		/* List of columns in a publication table */
} PublicationTable;

/*
 * Publication object type
 */
typedef enum PublicationObjSpecType
{
	PUBLICATIONOBJ_TABLE,		/* A table */
	PUBLICATIONOBJ_TABLES_IN_SCHEMA,	/* All tables in schema */
	PUBLICATIONOBJ_TABLES_IN_CUR_SCHEMA,	/* All tables in first element of
											 * search_path */
	PUBLICATIONOBJ_CONTINUATION,	/* Continuation of previous type */
} PublicationObjSpecType;

typedef struct PublicationObjSpec
{
	NodeTag		type;
	PublicationObjSpecType pubobjtype;	/* type of this publication object */
	char	   *name;
	PublicationTable *pubtable;
	ParseLoc	location;		/* token location, or -1 if unknown */
} PublicationObjSpec;

typedef struct CreatePublicationStmt
{
	NodeTag		type;
	char	   *pubname;		/* Name of the publication */
	List	   *options;		/* List of DefElem nodes */
	List	   *pubobjects;		/* Optional list of publication objects */
	bool		for_all_tables; /* Special publication for all tables in db */
} CreatePublicationStmt;

typedef enum AlterPublicationAction
{
	AP_AddObjects,				/* add objects to publication */
	AP_DropObjects,				/* remove objects from publication */
	AP_SetObjects,				/* set list of objects */
} AlterPublicationAction;

typedef struct AlterPublicationStmt
{
	NodeTag		type;
	char	   *pubname;		/* Name of the publication */

	/* parameters used for ALTER PUBLICATION ... WITH */
	List	   *options;		/* List of DefElem nodes */

	/*
	 * Parameters used for ALTER PUBLICATION ... ADD/DROP/SET publication
	 * objects.
	 */
	List	   *pubobjects;		/* Optional list of publication objects */
	bool		for_all_tables; /* Special publication for all tables in db */
	AlterPublicationAction action;	/* What action to perform with the given
									 * objects */
} AlterPublicationStmt;

typedef struct CreateSubscriptionStmt
{
	NodeTag		type;
	char	   *subname;		/* Name of the subscription */
	char	   *conninfo;		/* Connection string to publisher */
	List	   *publication;	/* One or more publication to subscribe to */
	List	   *options;		/* List of DefElem nodes */
} CreateSubscriptionStmt;

typedef enum AlterSubscriptionType
{
	ALTER_SUBSCRIPTION_OPTIONS,
	ALTER_SUBSCRIPTION_CONNECTION,
	ALTER_SUBSCRIPTION_SET_PUBLICATION,
	ALTER_SUBSCRIPTION_ADD_PUBLICATION,
	ALTER_SUBSCRIPTION_DROP_PUBLICATION,
	ALTER_SUBSCRIPTION_REFRESH,
	ALTER_SUBSCRIPTION_ENABLED,
	ALTER_SUBSCRIPTION_SKIP,
} AlterSubscriptionType;

typedef struct AlterSubscriptionStmt
{
	NodeTag		type;
	AlterSubscriptionType kind; /* ALTER_SUBSCRIPTION_OPTIONS, etc */
	char	   *subname;		/* Name of the subscription */
	char	   *conninfo;		/* Connection string to publisher */
	List	   *publication;	/* One or more publication to subscribe to */
	List	   *options;		/* List of DefElem nodes */
} AlterSubscriptionStmt;

typedef struct DropSubscriptionStmt
{
	NodeTag		type;
	char	   *subname;		/* Name of the subscription */
	bool		missing_ok;		/* Skip error if missing? */
	DropBehavior behavior;		/* RESTRICT or CASCADE behavior */
} DropSubscriptionStmt;

#endif							/* PARSENODES_H */<|MERGE_RESOLUTION|>--- conflicted
+++ resolved
@@ -964,19 +964,6 @@
 } PartitionRangeDatum;
 
 /*
-<<<<<<< HEAD
- * PartitionDesc - used in reverted ALTER TABLE SPLIT PARTITION command
- *
- * Kept as a stub for nodetag ABI compatibility.
- */
-typedef struct SinglePartitionSpec
-{
-	NodeTag		type;
-}			SinglePartitionSpec;
-
-/*
-=======
->>>>>>> 3d6a8289
  * PartitionCmd - info for ALTER TABLE/INDEX ATTACH/DETACH PARTITION commands
  */
 typedef struct PartitionCmd

<!--
doc/src/sgml/ref/select.sgml
PostgreSQL documentation
-->

<refentry id="SQL-SELECT">
 <indexterm zone="sql-select">
  <primary>SELECT</primary>
 </indexterm>

 <indexterm zone="sql-select">
<!--
  <primary>TABLE command</primary>
-->
  <primary>TABLEコマンド</primary>
 </indexterm>

 <indexterm zone="sql-select">
  <primary>WITH</primary>
<!--
  <secondary>in SELECT</secondary>
-->
  <secondary>SELECTにおける</secondary>
 </indexterm>

 <refmeta>
  <refentrytitle>SELECT</refentrytitle>
  <manvolnum>7</manvolnum>
<!--
  <refmiscinfo>SQL - Language Statements</refmiscinfo>
-->
  <refmiscinfo>SQL - 言語</refmiscinfo>
 </refmeta>

 <refnamediv>
  <refname>SELECT</refname>
  <refname>TABLE</refname>
  <refname>WITH</refname>
<!--
  <refpurpose>retrieve rows from a table or view</refpurpose>
-->
  <refpurpose>テーブルもしくはビューから行を検索する</refpurpose>
 </refnamediv>

 <refsynopsisdiv>
<synopsis>
[ WITH [ RECURSIVE ] <replaceable class="parameter">with_query</replaceable> [, ...] ]
SELECT [ ALL | DISTINCT [ ON ( <replaceable class="parameter">expression</replaceable> [, ...] ) ] ]
    [ * | <replaceable class="parameter">expression</replaceable> [ [ AS ] <replaceable class="parameter">output_name</replaceable> ] [, ...] ]
    [ FROM <replaceable class="parameter">from_item</replaceable> [, ...] ]
    [ WHERE <replaceable class="parameter">condition</replaceable> ]
    [ GROUP BY <replaceable class="parameter">grouping_element</replaceable> [, ...] ]
    [ HAVING <replaceable class="parameter">condition</replaceable> [, ...] ]
    [ WINDOW <replaceable class="parameter">window_name</replaceable> AS ( <replaceable class="parameter">window_definition</replaceable> ) [, ...] ]
    [ { UNION | INTERSECT | EXCEPT } [ ALL | DISTINCT ] <replaceable class="parameter">select</replaceable> ]
    [ ORDER BY <replaceable class="parameter">expression</replaceable> [ ASC | DESC | USING <replaceable class="parameter">operator</replaceable> ] [ NULLS { FIRST | LAST } ] [, ...] ]
    [ LIMIT { <replaceable class="parameter">count</replaceable> | ALL } ]
    [ OFFSET <replaceable class="parameter">start</replaceable> [ ROW | ROWS ] ]
    [ FETCH { FIRST | NEXT } [ <replaceable class="parameter">count</replaceable> ] { ROW | ROWS } ONLY ]
    [ FOR { UPDATE | NO KEY UPDATE | SHARE | KEY SHARE } [ OF <replaceable class="parameter">table_name</replaceable> [, ...] ] [ NOWAIT | SKIP LOCKED ] [...] ]

<!--
<phrase>where <replaceable class="parameter">from_item</replaceable> can be one of:</phrase>
-->
<phrase>ここで<replaceable class="parameter">from_item</replaceable>は以下のいずれかです。</phrase>

    [ ONLY ] <replaceable class="parameter">table_name</replaceable> [ * ] [ [ AS ] <replaceable class="parameter">alias</replaceable> [ ( <replaceable class="parameter">column_alias</replaceable> [, ...] ) ] ]
                [ TABLESAMPLE <replaceable class="parameter">sampling_method</replaceable> ( <replaceable class="parameter">argument</replaceable> [, ...] ) [ REPEATABLE ( <replaceable class="parameter">seed</replaceable> ) ] ]
    [ LATERAL ] ( <replaceable class="parameter">select</replaceable> ) [ AS ] <replaceable class="parameter">alias</replaceable> [ ( <replaceable class="parameter">column_alias</replaceable> [, ...] ) ]
    <replaceable class="parameter">with_query_name</replaceable> [ [ AS ] <replaceable class="parameter">alias</replaceable> [ ( <replaceable class="parameter">column_alias</replaceable> [, ...] ) ] ]
    [ LATERAL ] <replaceable class="parameter">function_name</replaceable> ( [ <replaceable class="parameter">argument</replaceable> [, ...] ] )
                [ WITH ORDINALITY ] [ [ AS ] <replaceable class="parameter">alias</replaceable> [ ( <replaceable class="parameter">column_alias</replaceable> [, ...] ) ] ]
    [ LATERAL ] <replaceable class="parameter">function_name</replaceable> ( [ <replaceable class="parameter">argument</replaceable> [, ...] ] ) [ AS ] <replaceable class="parameter">alias</replaceable> ( <replaceable class="parameter">column_definition</replaceable> [, ...] )
    [ LATERAL ] <replaceable class="parameter">function_name</replaceable> ( [ <replaceable class="parameter">argument</replaceable> [, ...] ] ) AS ( <replaceable class="parameter">column_definition</replaceable> [, ...] )
    [ LATERAL ] ROWS FROM( <replaceable class="parameter">function_name</replaceable> ( [ <replaceable class="parameter">argument</replaceable> [, ...] ] ) [ AS ( <replaceable class="parameter">column_definition</replaceable> [, ...] ) ] [, ...] )
                [ WITH ORDINALITY ] [ [ AS ] <replaceable class="parameter">alias</replaceable> [ ( <replaceable class="parameter">column_alias</replaceable> [, ...] ) ] ]
    <replaceable class="parameter">from_item</replaceable> [ NATURAL ] <replaceable class="parameter">join_type</replaceable> <replaceable class="parameter">from_item</replaceable> [ ON <replaceable class="parameter">join_condition</replaceable> | USING ( <replaceable class="parameter">join_column</replaceable> [, ...] ) ]

<!--
<phrase>and <replaceable class="parameter">grouping_element</replaceable> can be one of:</phrase>
-->
<phrase>また<replaceable class="parameter">grouping_element</replaceable>は以下のいずれかです。</phrase>

    ( )
    <replaceable class="parameter">expression</replaceable>
    ( <replaceable class="parameter">expression</replaceable> [, ...] )
    ROLLUP ( { <replaceable class="parameter">expression</replaceable> | ( <replaceable class="parameter">expression</replaceable> [, ...] ) } [, ...] )
    CUBE ( { <replaceable class="parameter">expression</replaceable> | ( <replaceable class="parameter">expression</replaceable> [, ...] ) } [, ...] )
    GROUPING SETS ( <replaceable class="parameter">grouping_element</replaceable> [, ...] )

<!--
<phrase>and <replaceable class="parameter">with_query</replaceable> is:</phrase>
-->
<phrase>また<replaceable class="parameter">with_query</replaceable>は以下の通りです。</phrase>

    <replaceable class="parameter">with_query_name</replaceable> [ ( <replaceable class="parameter">column_name</replaceable> [, ...] ) ] AS ( <replaceable class="parameter">select</replaceable> | <replaceable class="parameter">values</replaceable> | <replaceable class="parameter">insert</replaceable> | <replaceable class="parameter">update</replaceable> | <replaceable class="parameter">delete</replaceable> )

TABLE [ ONLY ] <replaceable class="parameter">table_name</replaceable> [ * ]
</synopsis>

 </refsynopsisdiv>

 <refsect1>
<!--
  <title>Description</title>
-->
  <title>説明</title>

  <para>
<!--
   <command>SELECT</command> retrieves rows from zero or more tables.
   The general processing of <command>SELECT</command> is as follows:
-->
<command>SELECT</command>は0個以上のテーブルから行を返します。
<command>SELECT</command>の一般的な処理は以下の通りです。

   <orderedlist>
    <listitem>
     <para>
<!--
      All queries in the <literal>WITH</literal> list are computed.
      These effectively serve as temporary tables that can be referenced
      in the <literal>FROM</literal> list.  A <literal>WITH</literal> query
      that is referenced more than once in <literal>FROM</literal> is
      computed only once.
      (See <xref linkend="sql-with" endterm="sql-with-title"> below.)
-->
<literal>WITH</literal>リスト内のすべての問い合わせが計算されます。
これらは実質的には、<literal>FROM</literal>リスト内から参照可能な一時テーブルとして提供されます。
<literal>FROM</literal>内で2回以上参照される<literal>WITH</literal>問い合わせは一度のみ計算されます。
（後述の<xref linkend="sql-with" endterm="sql-with-title">を参照してください。）
     </para>
    </listitem>

    <listitem>
     <para>
<!--
      All elements in the <literal>FROM</literal> list are computed.
      (Each element in the <literal>FROM</literal> list is a real or
      virtual table.)  If more than one element is specified in the
      <literal>FROM</literal> list, they are cross-joined together.
      (See <xref linkend="sql-from" endterm="sql-from-title"> below.)
-->
<literal>FROM</literal>リストにある全要素が計算されます
（<literal>FROM</literal>リストの要素は実テーブルか仮想テーブルのいずれかです）。
<literal>FROM</literal>リストに複数の要素が指定された場合、それらはクロス結合されます
（後述の<xref linkend="sql-from" endterm="sql-from-title">を参照してください）。
     </para>
    </listitem>

    <listitem>
     <para>
<!--
      If the <literal>WHERE</literal> clause is specified, all rows
      that do not satisfy the condition are eliminated from the
      output.  (See <xref linkend="sql-where"
      endterm="sql-where-title"> below.)
-->
<literal>WHERE</literal>句が指定された場合、条件を満たさない行は全て出力から取り除かれます
（後述の<xref linkend="sql-where" endterm="sql-where-title">を参照してください）。
     </para>
    </listitem>

    <listitem>
     <para>
<!--
      If the <literal>GROUP BY</literal> clause is specified,
      or if there are aggregate function calls, the
      output is combined into groups of rows that match on one or more
      values, and the results of aggregate functions are computed.
      If the <literal>HAVING</literal> clause is present, it
      eliminates groups that do not satisfy the given condition.  (See
      <xref linkend="sql-groupby" endterm="sql-groupby-title"> and
      <xref linkend="sql-having" endterm="sql-having-title"> below.)
-->
<literal>GROUP BY</literal>句が指定された場合、および集約関数の呼び出しがある場合は、1つまたは複数の値が条件に合う行ごとにグループに組み合わせて出力され、また集約関数の結果が計算されます。
<literal>HAVING</literal>句が指定された場合、指定した条件を満たさないグループは取り除かれます
（後述の<xref linkend="sql-groupby" endterm="sql-groupby-title">と<xref linkend="sql-having" endterm="sql-having-title">を参照してください）。
     </para>
    </listitem>

    <listitem>
     <para>
<!--
      The actual output rows are computed using the
      <command>SELECT</command> output expressions for each selected
      row or row group.  (See
      <xref linkend="sql-select-list" endterm="sql-select-list-title">
      below.)
-->
実際には、選択された各行または行グループに対して、<command>SELECT</command>の出力式を使用して計算した結果の行が出力されます
（後述の<xref linkend="sql-select-list" endterm="sql-select-list-title">を参照してください）。
     </para>
    </listitem>

    <listitem>
<!--
     <para><literal>SELECT DISTINCT</literal> eliminates duplicate rows from the
      result.  <literal>SELECT DISTINCT ON</literal> eliminates rows that
      match on all the specified expressions.  <literal>SELECT ALL</literal>
      (the default) will return all candidate rows, including
      duplicates.  (See <xref linkend="sql-distinct"
      endterm="sql-distinct-title"> below.)
-->
<para><literal>SELECT DISTINCT</literal>は結果から重複行を取り除きます。
<literal>SELECT DISTINCT ON</literal>は指定した全ての式に一致する行を取り除きます。
<literal>SELECT ALL</literal>では、重複行も含め、全ての候補行を返します（これがデフォルトです。
詳しくは、後述の<xref linkend="sql-distinct" endterm="sql-distinct-title">を参照してください）。
     </para>
    </listitem>

    <listitem>
     <para>
<!--
      Using the operators <literal>UNION</literal>,
      <literal>INTERSECT</literal>, and <literal>EXCEPT</literal>, the
      output of more than one <command>SELECT</command> statement can
      be combined to form a single result set.  The
      <literal>UNION</literal> operator returns all rows that are in
      one or both of the result sets.  The
      <literal>INTERSECT</literal> operator returns all rows that are
      strictly in both result sets.  The <literal>EXCEPT</literal>
      operator returns the rows that are in the first result set but
      not in the second.  In all three cases, duplicate rows are
      eliminated unless <literal>ALL</literal> is specified.  The noise
      word <literal>DISTINCT</> can be added to explicitly specify
      eliminating duplicate rows.  Notice that <literal>DISTINCT</> is
      the default behavior here, even though <literal>ALL</literal> is
      the default for <command>SELECT</> itself.  (See
      <xref linkend="sql-union" endterm="sql-union-title">, <xref
      linkend="sql-intersect" endterm="sql-intersect-title">, and
      <xref linkend="sql-except" endterm="sql-except-title"> below.)
-->
<literal>UNION</literal>、<literal>INTERSECT</literal>、<literal>EXCEPT</literal>演算子を使用すると、複数の<command>SELECT</command>文の出力を1つの結果集合にまとめることができます。
<literal>UNION</literal>演算子は、両方の結果集合に存在する行と、片方の結果集合に存在する行を全て返します。
<literal>INTERSECT</literal>演算子は、両方の結果集合に存在する行を返します。
<literal>EXCEPT</literal>演算子は、最初の結果集合にあり、2番目の結果集合にない行を返します。
<literal>ALL</literal>が指定されない限り、いずれの場合も、重複する行は取り除かれます。
無意味な<literal>DISTINCT</>という単語を付けて、明示的に重複行を除去することを指定することができます。
<command>SELECT</>自体は<literal>ALL</literal>がデフォルトですが、この場合は<literal>DISTINCT</>がデフォルトの動作であることに注意してください。
（後述の<xref linkend="sql-union" endterm="sql-union-title">、<xref linkend="sql-intersect" endterm="sql-intersect-title">、<xref linkend="sql-except" endterm="sql-except-title">を参照してください。）
     </para>
    </listitem>

    <listitem>
     <para>
<!--
      If the <literal>ORDER BY</literal> clause is specified, the
      returned rows are sorted in the specified order.  If
      <literal>ORDER BY</literal> is not given, the rows are returned
      in whatever order the system finds fastest to produce.  (See
      <xref linkend="sql-orderby" endterm="sql-orderby-title"> below.)
-->
<literal>ORDER BY</literal>句が指定された場合、返される行は指定した順番でソートされます。
<literal>ORDER BY</literal>が指定されない場合は、システムが計算過程で見つけた順番で行が返されます
（後述の<xref linkend="sql-orderby" endterm="sql-orderby-title">を参照してください）。
     </para>
    </listitem>

    <listitem>
     <para>
<!--
      If the <literal>LIMIT</literal> (or <literal>FETCH FIRST</literal>) or <literal>OFFSET</literal>
      clause is specified, the <command>SELECT</command> statement
      only returns a subset of the result rows. (See <xref
      linkend="sql-limit" endterm="sql-limit-title"> below.)
-->
<literal>LIMIT</literal>（または<literal>FETCH FIRST</literal>）あるいは<literal>OFFSET</literal>句が指定された場合、<command>SELECT</command>文は結果行の一部分のみを返します
（詳しくは、後述の<xref linkend="sql-limit" endterm="sql-limit-title">を参照してください）。
     </para>
    </listitem>

    <listitem>
     <para>
<!--
      If <literal>FOR UPDATE</>, <literal>FOR NO KEY UPDATE</literal>, <literal>FOR SHARE</literal>
      or <literal>FOR KEY SHARE</literal>
      is specified, the
      <command>SELECT</command> statement locks the selected rows
      against concurrent updates.  (See <xref linkend="sql-for-update-share"
      endterm="sql-for-update-share-title"> below.)
-->
<literal>FOR UPDATE</literal>、<literal>FOR NO KEY UPDATE</literal>、<literal>FOR SHARE</literal>または<literal>FOR KEY SHARE</literal>句を指定すると、<command>SELECT</command>文は引き続き行われる更新に備えて選択行をロックします
（詳しくは、後述の<xref linkend="sql-for-update-share" endterm="sql-for-update-share-title">を参照してください）。
     </para>
    </listitem>
   </orderedlist>
  </para>

  <para>
<!--
   You must have <literal>SELECT</literal> privilege on each column used
   in a <command>SELECT</> command.  The use of <literal>FOR NO KEY UPDATE</>,
   <literal>FOR UPDATE</literal>,
   <literal>FOR SHARE</literal> or <literal>FOR KEY SHARE</literal> requires
   <literal>UPDATE</literal> privilege as well (for at least one column
   of each table so selected).
-->
<command>SELECT</>コマンド内で使われる列それぞれに対する<literal>SELECT</literal>権限が必要です。
<literal>FOR NO KEY UPDATE</>、<literal>FOR UPDATE</literal>、<literal>FOR SHARE</literal>または<literal>FOR KEY SHARE</literal>を使用するためには、さらに、（選択された各テーブルで少なくとも1列に対する）<literal>UPDATE</literal>権限が必要です。

  </para>
 </refsect1>

 <refsect1>
<!--
  <title>Parameters</title>
-->
  <title>パラメータ</title>

  <refsect2 id="SQL-WITH">
<!--
   <title id="sql-with-title"><literal>WITH</literal> Clause</title>
-->
   <title id="sql-with-title"><literal>WITH</literal>句</title>

   <para>
<!--
    The <literal>WITH</literal> clause allows you to specify one or more
    subqueries that can be referenced by name in the primary query.
    The subqueries effectively act as temporary tables or views
    for the duration of the primary query.
    Each subquery can be a <command>SELECT</command>, <command>TABLE</>, <command>VALUES</command>,
    <command>INSERT</command>, <command>UPDATE</command> or
    <command>DELETE</command> statement.
    When writing a data-modifying statement (<command>INSERT</command>,
    <command>UPDATE</command> or <command>DELETE</command>) in
    <literal>WITH</>, it is usual to include a <literal>RETURNING</> clause.
    It is the output of <literal>RETURNING</>, <emphasis>not</> the underlying
    table that the statement modifies, that forms the temporary table that is
    read by the primary query.  If <literal>RETURNING</> is omitted, the
    statement is still executed, but it produces no output so it cannot be
    referenced as a table by the primary query.
-->
<literal>WITH</literal>句により主問い合わせ内で名前により参照可能な、1つ以上の副問い合わせを指定することができます。
副問い合わせは実質的に主問い合わせの間の一時的なテーブルかビューのように動作します。
各副問い合わせは<command>SELECT</command>、<command>TABLE</>、<command>VALUES</command>、<command>INSERT</command>、<command>UPDATE</command>、<command>DELETE</command>にすることができます。
<literal>WITH</>内でデータ変更文（<command>INSERT</command>、<command>UPDATE</command>、<command>DELETE</command>）を記述する場合は、<literal>RETURNING</>句を含めるのが普通です。
主問い合わせで読み取られる一時テーブルを形成するのは、<literal>RETURNING</>の出力であり、文が変更する背後のテーブルでは<emphasis>ありません</>。
<literal>RETURNING</>を省いても文は実行されますが、出力を生成しませんので、主問い合わせでテーブルとして参照することができません。
   </para>

   <para>
<!--
    A name (without schema qualification) must be specified for each
    <literal>WITH</literal> query.  Optionally, a list of column names
    can be specified; if this is omitted,
    the column names are inferred from the subquery.
-->
（スキーマ修飾がない）名前を各<literal>WITH</literal>問い合わせで指定しなければなりません。
列名のリストをオプションで指定することもできます。
これを省略すると、列名は副問い合わせから推定されます。
   </para>

   <para>
<!--
    If <literal>RECURSIVE</literal> is specified, it allows a
    <command>SELECT</command> subquery to reference itself by name.  Such a
    subquery must have the form
-->
<literal>RECURSIVE</literal>が指定されると、<command>SELECT</command>副問い合わせは自身で名前により参照することができます。
こうした副問い合わせは以下のような形式でなければなりません。
<synopsis>
<replaceable class="parameter">non_recursive_term</replaceable> UNION [ ALL | DISTINCT ] <replaceable class="parameter">recursive_term</replaceable>
</synopsis>
<!--
    where the recursive self-reference must appear on the right-hand
    side of the <literal>UNION</>.  Only one recursive self-reference
    is permitted per query.  Recursive data-modifying statements are not
    supported, but you can use the results of a recursive
    <command>SELECT</command> query in
    a data-modifying statement.  See <xref linkend="queries-with"> for
    an example.
-->
ここで再帰的な自己参照は<literal>UNION</>の右辺に現れなければなりません。
問い合わせ当たり1つの再帰的な自己参照のみが許されます。
再帰的なデータ変更文はサポートされていませんが、データ変更文で再帰的な<command>SELECT</command>の結果を使用することができます。
例は<xref linkend="queries-with">を参照してください。
   </para>

   <para>
<!--
    Another effect of <literal>RECURSIVE</literal> is that
    <literal>WITH</literal> queries need not be ordered: a query
    can reference another one that is later in the list.  (However,
    circular references, or mutual recursion, are not implemented.)
    Without <literal>RECURSIVE</literal>, <literal>WITH</literal> queries
    can only reference sibling <literal>WITH</literal> queries
    that are earlier in the <literal>WITH</literal> list.
-->
<literal>RECURSIVE</literal>には他にも、<literal>WITH</literal>問い合わせが順序通りでなくても構わないという効果があります。
つまり、問い合わせはリストの後にある別のものを参照することができます。
（しかし巡回する参照や相互的な参照は実装されていません。）
<literal>RECURSIVE</literal>がないと、<literal>WITH</literal>問い合わせは主問い合わせが共通する<literal>WITH</literal>問い合わせのうち、<literal>WITH</literal>リストの前方にあるもののみを参照することができます。
   </para>

   <para>
<!--
    A key property of <literal>WITH</literal> queries is that they
    are evaluated only once per execution of the primary query,
    even if the primary query refers to them more than once.
    In particular, data-modifying statements are guaranteed to be
    executed once and only once, regardless of whether the primary query
    reads all or any of their output.
-->
<literal>WITH</literal>問い合わせの重要な特性は、これらを主問い合わせが複数回参照していたとしても、主問い合わせの実行当たり一度のみ評価される点です。
特にデータ変更文は、主問い合わせがその出力のすべてまたは一部を読み取るかに関係なく、本当に一度のみ実行されることが保証されています。
   </para>

   <para>
<!--
    The primary query and the <literal>WITH</literal> queries are all
    (notionally) executed at the same time.  This implies that the effects of
    a data-modifying statement in <literal>WITH</literal> cannot be seen from
    other parts of the query, other than by reading its <literal>RETURNING</>
    output.  If two such data-modifying statements attempt to modify the same
    row, the results are unspecified.
-->
主問い合わせと<literal>WITH</literal>問い合わせは（理論上）同時にすべて実行されます。
<literal>WITH</literal>内のデータ変更文によりなされた影響は、<literal>RETURNING</>出力を読み取る以外、問い合わせの他の部分では参照できないことを意味します。
こうしたデータ変更文が２つあり、同じ行を変更しようとした場合、その結果は不定です。
   </para>

   <para>
<!--
    See <xref linkend="queries-with"> for additional information.
-->
追加情報については<xref linkend="queries-with">を参照してください。
   </para>
  </refsect2>

  <refsect2 id="SQL-FROM">
<!--
   <title id="sql-from-title"><literal>FROM</literal> Clause</title>
-->
   <title id="sql-from-title"><literal>FROM</literal>句</title>

   <para>
<!--
    The <literal>FROM</literal> clause specifies one or more source
    tables for the <command>SELECT</command>.  If multiple sources are
    specified, the result is the Cartesian product (cross join) of all
    the sources.  But usually qualification conditions are added (via
    <literal>WHERE</>) to restrict the returned rows to a small subset of the
    Cartesian product.
-->
<literal>FROM</literal>句には<command>SELECT</command>の対象となるソーステーブルを1つ以上指定します。
複数のソースが指定された場合、結果は全てのソースの直積（クロス結合）となります。
しかし、通常は（<literal>WHERE</>を介して）制約条件を付けて、直積のごく一部を返すように結果行を限定します。
   </para>

   <para>
<!--
    The <literal>FROM</literal> clause can contain the following
    elements:
-->
<literal>FROM</literal>句には以下の要素を指定できます。

    <variablelist>
     <varlistentry>
      <term><replaceable class="parameter">table_name</replaceable></term>
      <listitem>
       <para>
<!--
        The name (optionally schema-qualified) of an existing table or view.
        If <literal>ONLY</> is specified before the table name, only that
        table is scanned.  If <literal>ONLY</> is not specified, the table
        and all its descendant tables (if any) are scanned.  Optionally,
        <literal>*</> can be specified after the table name to explicitly
        indicate that descendant tables are included.
-->
既存のテーブルもしくはビューの名前です（スキーマ修飾名も可）。
テーブル名の前に<literal>ONLY</>が指定された場合、そのテーブルのみがスキャンされます。
<literal>ONLY</>が指定されない場合、テーブルと（もしあれば）それを継承する全てのテーブルがスキャンされます。
省略することもできますが、テーブル名の後に<literal>*</>を指定することで、明示的に継承するテーブルも含まれることを示すことができます。
       </para>
      </listitem>
     </varlistentry>

     <varlistentry>
      <term><replaceable class="parameter">alias</replaceable></term>
      <listitem>
       <para>
<!--
        A substitute name for the <literal>FROM</> item containing the
        alias.  An alias is used for brevity or to eliminate ambiguity
        for self-joins (where the same table is scanned multiple
        times).  When an alias is provided, it completely hides the
        actual name of the table or function; for example given
        <literal>FROM foo AS f</>, the remainder of the
        <command>SELECT</command> must refer to this <literal>FROM</>
        item as <literal>f</> not <literal>foo</>.  If an alias is
        written, a column alias list can also be written to provide
        substitute names for one or more columns of the table.
-->
別名を含む<literal>FROM</>項目の代替名です。
別名は、指定を簡潔にするため、もしくは、自己結合（同じテーブルを複数回スキャンする結合）の曖昧さをなくすために使われます。
別名が指定されている場合は、その別名によって実際のテーブル名または関数名が完全に隠されます。
例えば、<literal>FROM foo AS f</>と指定されている場合、<command>SELECT</command>文の以降の部分ではこの<literal>FROM</>項目を<literal>foo</>ではなく<literal>f</>として参照する必要があります。
テーブルの別名があれば、そのテーブルの複数の列の名前を置き換える列の別名リストを記述することができます。
       </para>
      </listitem>
     </varlistentry>

     <varlistentry>
      <term><literal>TABLESAMPLE <replaceable class="parameter">sampling_method</replaceable> ( <replaceable class="parameter">argument</replaceable> [, ...] ) [ REPEATABLE ( <replaceable class="parameter">seed</replaceable> ) ]</literal></term>
      <listitem>
       <para>
<!--
        A <literal>TABLESAMPLE</> clause after
        a <replaceable class="parameter">table_name</> indicates that the
        specified <replaceable class="parameter">sampling_method</replaceable>
        should be used to retrieve a subset of the rows in that table.
        This sampling precedes the application of any other filters such
        as <literal>WHERE</> clauses.
        The standard <productname>PostgreSQL</productname> distribution
        includes two sampling methods, <literal>BERNOULLI</literal>
        and <literal>SYSTEM</literal>, and other sampling methods can be
        installed in the database via extensions.
-->
<replaceable class="parameter">table_name</>の後の<literal>TABLESAMPLE</>句は、そのテーブルの行の部分集合を取り出すときに、指定した<replaceable class="parameter">sampling_method</replaceable>を使うべきであることを示唆します。
このサンプリングは<literal>WHERE</>など他のすべてのフィルタの適用に先立って行われます。
<productname>PostgreSQL</productname>の標準ディストリビューションには、<literal>BERNOULLI</literal>と<literal>SYSTEM</literal>の2つのサンプリングメソッドが含まれています。
他のサンプリングメソッドも拡張(extension)によりデータベースにインストールすることができます。
       </para>

       <para>
<!--
        The <literal>BERNOULLI</> and <literal>SYSTEM</> sampling methods
        each accept a single <replaceable class="parameter">argument</>
        which is the fraction of the table to sample, expressed as a
        percentage between 0 and 100.  This argument can be
        any <type>real</>-valued expression.  (Other sampling methods might
        accept more or different arguments.)  These two methods each return
        a randomly-chosen sample of the table that will contain
        approximately the specified percentage of the table's rows.
        The <literal>BERNOULLI</literal> method scans the whole table and
        selects or ignores individual rows independently with the specified
        probability.
        The <literal>SYSTEM</literal> method does block-level sampling with
        each block having the specified chance of being selected; all rows
        in each selected block are returned.
        The <literal>SYSTEM</literal> method is significantly faster than
        the <literal>BERNOULLI</literal> method when small sampling
        percentages are specified, but it may return a less-random sample of
        the table as a result of clustering effects.
-->
サンプリングメソッド<literal>BERNOULLI</>と<literal>SYSTEM</>はいずれも1つだけ<replaceable class="parameter">argument</>を取り、これはテーブルからサンプリングする割合で0から100までのパーセントで表現されます。
この引数は<type>real</>型の値を取る任意の式にできます。
（他のサンプリングメソッドは、複数の、あるいは異なる引数を受け取るかもしれません。）
これら2つの方法はいずれも、テーブルのうち指定された割合に近い行数を含む、ランダムに選択されたサンプルテーブルを返します。
<literal>BERNOULLI</literal>では、テーブル全体を走査し、個々の行を別々に、指定された確率に従って、選択あるいは無視します。
<literal>SYSTEM</literal>ではブロックレベルのサンプリングを行います。
各ブロックは指定された確率で選択され、選択されたブロック内のすべての行が返されます。
サンプリングに小さな割合が指定された場合、<literal>SYSTEM</literal>は<literal>BERNOULLI</literal>よりもかなり高速ですが、クラスタリング効果により、<literal>BERNOULLI</literal>に比べてランダムでないサンプルを返すかもしれません。
       </para>

       <para>
<!--
        The optional <literal>REPEATABLE</literal> clause specifies
        a <replaceable class="parameter">seed</> number or expression to use
        for generating random numbers within the sampling method.  The seed
        value can be any non-null floating-point value.  Two queries that
        specify the same seed and <replaceable class="parameter">argument</>
        values will select the same sample of the table, if the table has
        not been changed meanwhile.  But different seed values will usually
        produce different samples.
        If <literal>REPEATABLE</literal> is not given then a new random
        sample is selected for each query, based upon a system-generated seed.
        Note that some add-on sampling methods do not
        accept <literal>REPEATABLE</literal>, and will always produce new
        samples on each use.
-->
オプションの<literal>REPEATABLE</literal>句では、サンプリングメソッドで乱数を生成するための<replaceable class="parameter">seed</>の数あるいは式を指定します。
シード値はNULL以外の任意の浮動点小数値とすることができます。
シードと<replaceable class="parameter">argument</>の値が同じ2つの問い合わせは、その間にテーブルに変更がなければ、同じサンプルテーブルを返します。
しかし、シードの値が異なれば、通常は異なるサンプルが生成されます。
<literal>REPEATABLE</literal>が指定されていなければ、システムが生成したシードに基づいて、問い合わせ毎に新しくランダムなサンプルが生成されます。
一部のアドオンのサンプリングメソッドでは<literal>REPEATABLE</literal>が利用できず、使用の度に常に新しいサンプルを生成することに注意してください。
       </para>
      </listitem>
     </varlistentry>

     <varlistentry>
      <term><replaceable class="parameter">select</replaceable></term>
      <listitem>
       <para>
<!--
        A sub-<command>SELECT</command> can appear in the
        <literal>FROM</literal> clause.  This acts as though its
        output were created as a temporary table for the duration of
        this single <command>SELECT</command> command.  Note that the
        sub-<command>SELECT</command> must be surrounded by
        parentheses, and an alias <emphasis>must</emphasis> be
        provided for it.  A
        <xref linkend="sql-values"> command
        can also be used here.
-->
<literal>FROM</literal>句では、副<command>SELECT</command>を使うことができます。
<command>SELECT</command>コマンドの実行中、副<command>SELECT</command>の出力は一時テーブルであるかのように動作します。
副<command>SELECT</command>は括弧で囲まれなければなりません。また、<emphasis>必ず</emphasis>別名を与えなければなりません。
<xref linkend="sql-values">コマンドをここで使用することもできます。
       </para>
      </listitem>
     </varlistentry>

     <varlistentry>
      <term><replaceable class="parameter">with_query_name</replaceable></term>
      <listitem>
       <para>
<!--
        A <literal>WITH</> query is referenced by writing its name,
        just as though the query's name were a table name.  (In fact,
        the <literal>WITH</> query hides any real table of the same name
        for the purposes of the primary query.  If necessary, you can
        refer to a real table of the same name by schema-qualifying
        the table's name.)
        An alias can be provided in the same way as for a table.
-->
<literal>WITH</>問い合わせは、問い合わせの名前があたかもテーブル名であるかのように、名前を記述することで参照されます。
（実際には<literal>WITH</>問い合わせは主問い合わせの対象とするテーブルと同じ名前の実テーブルを隠蔽します。
必要ならばテーブル名をスキーマ修飾することで同じ名前の実テーブルを参照することができます。）
テーブルと同様の方法で別名を提供することができます。
       </para>
      </listitem>
     </varlistentry>

     <varlistentry>
      <term><replaceable class="parameter">function_name</replaceable></term>
      <listitem>
       <para>
<!--
        Function calls can appear in the <literal>FROM</literal>
        clause.  (This is especially useful for functions that return
        result sets, but any function can be used.)  This acts as
        though the function's output were created as a temporary table for the
        duration of this single <command>SELECT</command> command.
        When the optional <command>WITH ORDINALITY</command> clause is
        added to the function call, a new column is appended after
        all the function's output columns with numbering for each row.
-->
<literal>FROM</literal>句では、関数呼び出しを使用することができます
（これは特に関数が結果セットを返す場合に有用ですが、任意の関数を使用することもできます）。
<command>SELECT</command>コマンドの実行中は、この関数の結果は一時テーブルであるかのように動作します。
関数呼び出しに<command>WITH ORDINALITY</command>句を追加した時は、すべての関数の出力列の後に各行の番号の列が追加されます。
       </para>

       <para>
<!--
        An alias can be provided in the same way as for a table.
        If an alias is written, a column
        alias list can also be written to provide substitute names for
        one or more attributes of the function's composite return
        type, including the column added by <literal>ORDINALITY</literal>
        if present.
-->
テーブルに対するのと同じように、別名を使用することができます。
別名が記述されていれば、列の別名リストを記述して、関数の複合型の戻り値の１つ以上の、<literal>ORDINALITY</literal>がある場合はそれが追加する列を含め、属性に対する代替名を提供することもできます。
       </para>

       <para>
<!--
        Multiple function calls can be combined into a
        single <literal>FROM</>-clause item by surrounding them
        with <literal>ROWS FROM( ... )</>.  The output of such an item is the
        concatenation of the first row from each function, then the second
        row from each function, etc.  If some of the functions produce fewer
        rows than others, null values are substituted for the missing data, so
        that the total number of rows returned is always the same as for the
        function that produced the most rows.
-->
複数の関数呼び出しを<literal>ROWS FROM( ... )</>で括ることにより、1つの<literal>FROM</>句の項目にまとめることができます。
このような項目の出力は各関数の最初の行を結合した項目、次いで各関数の2番目の行、といった具合になります。
一部の関数が他の関数より少ない行数を出力した場合は、存在しないデータについてNULL値が代用され、戻される行数はいつでも最大の行数を返した関数と同じになります。
       </para>

      <para>
<!--
        If the function has been defined as returning the
        <type>record</> data type, then an alias or the key word
        <literal>AS</> must be present, followed by a column
        definition list in the form <literal>( <replaceable
        class="parameter">column_name</replaceable> <replaceable
        class="parameter">data_type</replaceable> <optional>, ...
        </>)</literal>.  The column definition list must match the
        actual number and types of columns returned by the function.
-->
関数が<type>record</>データ型を返すと定義されている場合は、別名すなわち<literal>AS</>キーワードと、それに続く<literal>（<replaceable class="parameter">column_name</replaceable> <replaceable class="parameter">data_type</replaceable> <optional>, ... </>）</literal>という形式の列定義リストが必要です。
列定義リストは、関数によって返される実際の列の数およびデータ型に一致していなければなりません。
       </para>

       <para>
<!--
        When using the <literal>ROWS FROM( ... )</> syntax, if one of the
        functions requires a column definition list, it's preferred to put
        the column definition list after the function call inside
        <literal>ROWS FROM( ... )</>.  A column definition list can be placed
        after the <literal>ROWS FROM( ... )</> construct only if there's just
        a single function and no <literal>WITH ORDINALITY</> clause.
-->
<literal>ROWS FROM( ... )</>の構文を使う時、関数の1つが列定義のリストを必要としている場合は、<literal>ROWS FROM( ... )</>内の関数呼び出しの後に列定義のリストを置くのが望ましいです。
関数が1つだけで、<literal>WITH ORDINALITY</>句がない場合に限り、列定義のリストを<literal>ROWS FROM( ... )</>の後に置くことができます。
       </para>

       <para>
<!--
        To use <literal>ORDINALITY</literal> together with a column definition
        list, you must use the <literal>ROWS FROM( ... )</> syntax and put the
        column definition list inside <literal>ROWS FROM( ... )</>.
-->
<literal>ORDINALITY</literal>を列定義のリストと一緒に使うには、<literal>ROWS FROM( ... )</>構文を使い、列定義のリストを<literal>ROWS FROM( ... )</>の内側に置かなければなりません。
       </para>
      </listitem>
     </varlistentry>

     <varlistentry>
      <term><replaceable class="parameter">join_type</replaceable></term>
      <listitem>
       <para>
<!--
        One of
-->
        以下のいずれかです。
        <itemizedlist>
         <listitem>
          <para><literal>[ INNER ] JOIN</literal></para>
         </listitem>
         <listitem>
          <para><literal>LEFT [ OUTER ] JOIN</literal></para>
         </listitem>
         <listitem>
          <para><literal>RIGHT [ OUTER ] JOIN</literal></para>
         </listitem>
         <listitem>
          <para><literal>FULL [ OUTER ] JOIN</literal></para>
         </listitem>
         <listitem>
          <para><literal>CROSS JOIN</literal></para>
         </listitem>
        </itemizedlist>

<!--
        For the <literal>INNER</> and <literal>OUTER</> join types, a
        join condition must be specified, namely exactly one of
        <literal>NATURAL</>, <literal>ON <replaceable
        class="parameter">join_condition</replaceable></literal>, or
        <literal>USING (<replaceable
        class="parameter">join_column</replaceable> [, ...])</literal>.
        See below for the meaning.  For <literal>CROSS JOIN</literal>,
        none of these clauses can appear.
-->
<literal>INNER</>および<literal>OUTER</>結合型では、結合条件、すなわち、<literal>NATURAL</>, <literal>ON <replaceable class="parameter">join_condition</replaceable></literal>、<literal>USING (<replaceable class="parameter">join_column</replaceable> [, ...])</literal>のいずれか1つのみを指定する必要があります。
それぞれの意味は後述します。
<literal>CROSS JOIN</literal>では、これらの句を記述しなくても構いません。
       </para>

       <para>
<!--
        A <literal>JOIN</literal> clause combines two <literal>FROM</>
        items, which for convenience we will refer to as <quote>tables</>,
        though in reality they can be any type of <literal>FROM</> item.
        Use parentheses if necessary to determine the order of nesting.
        In the absence of parentheses, <literal>JOIN</literal>s nest
        left-to-right.  In any case <literal>JOIN</literal> binds more
        tightly than the commas separating <literal>FROM</>-list items.
-->
<literal>JOIN</literal>句は、2つの<literal>FROM</>項目を結び付けます。
便宜上<quote>テーブル</>と呼びますが、実際には任意の種類の<literal>FROM</>項目とすることができます。
入れ子の順番を決めるために、必要ならば括弧を使用してください。
括弧がないと、<literal>JOIN</literal>は左から右へ入れ子にします。
どのような場合でも<literal>JOIN</literal>は、カンマで分けられた<literal>FROM</>項目よりも強い結び付きを持ちます。
       </para>

<!--
       <para><literal>CROSS JOIN</> and <literal>INNER JOIN</literal>
        produce a simple Cartesian product, the same result as you get from
        listing the two tables at the top level of <literal>FROM</>,
        but restricted by the join condition (if any).
        <literal>CROSS JOIN</> is equivalent to <literal>INNER JOIN ON
        (TRUE)</>, that is, no rows are removed by qualification.
        These join types are just a notational convenience, since they
        do nothing you couldn't do with plain <literal>FROM</> and
        <literal>WHERE</>.
-->
<para><literal>CROSS JOIN</>と<literal>INNER JOIN</literal>は直積を1つ生成します。これは、<literal>FROM</>の最上位で2つのテーブルを結合した結果と同一です。
しかし、（指定すれば）結合条件によって制限をかけることができます。
<literal>CROSS JOIN</>は<literal>INNER JOIN ON (TRUE)</>と等価であり、条件によって削除される行はありません。
これらの結合型は記述上の便宜のためだけに用意されています。
なぜなら、通常の<literal>FROM</>と<literal>WHERE</>でできないことは何もしないからです。
       </para>

<!--
       <para><literal>LEFT OUTER JOIN</> returns all rows in the qualified
        Cartesian product (i.e., all combined rows that pass its join
        condition), plus one copy of each row in the left-hand table
        for which there was no right-hand row that passed the join
        condition.  This left-hand row is extended to the full width
        of the joined table by inserting null values for the
        right-hand columns.  Note that only the <literal>JOIN</>
        clause's own condition is considered while deciding which rows
        have matches.  Outer conditions are applied afterwards.
-->
<para><literal>LEFT OUTER JOIN</>は、条件に合う直積の全ての行（つまり、その結合条件を満たす全ての組み合わせ）に加え、左側テーブルの中で、右側テーブルには結合条件を満たす行が存在しなかった行のコピーも返します。
この左側テーブルの行を結合結果のテーブルの幅に拡張するために、右側テーブルが入る列にはNULL値が挿入されます。
マッチする行を決める時は、<literal>JOIN</>句自身の条件のみが考慮されることに注意してください。
外部結合条件は後で適用されます。
       </para>

       <para>
<!--
        Conversely, <literal>RIGHT OUTER JOIN</> returns all the
        joined rows, plus one row for each unmatched right-hand row
        (extended with nulls on the left).  This is just a notational
        convenience, since you could convert it to a <literal>LEFT
        OUTER JOIN</> by switching the left and right tables.
-->
逆に、<literal>RIGHT OUTER JOIN</>は、全ての結合行と、左側テーブルに当てはまるものがなかった右側の行（左側はNULLで拡張されています）の1行ずつを返します。
左右のテーブルを入れ替えれば<literal>LEFT OUTER JOIN</>に変換できるので、<literal>RIGHT OUTER JOIN</>は記述上の便宜を図るため用意されているに過ぎません。
       </para>

<!--
       <para><literal>FULL OUTER JOIN</> returns all the joined rows, plus
        one row for each unmatched left-hand row (extended with nulls
        on the right), plus one row for each unmatched right-hand row
        (extended with nulls on the left).
-->
<para><literal>FULL OUTER JOIN</>は、全ての結合行に加え、一致しなかった左側の行（右側はNULLで拡張）、一致しなかった右側の行（左側はNULLで拡張）を全て返します。
       </para>
      </listitem>
     </varlistentry>

     <varlistentry>
      <term><literal>ON <replaceable class="parameter">join_condition</replaceable></literal></term>
      <listitem>
<!--
       <para><replaceable class="parameter">join_condition</replaceable> is
        an expression resulting in a value of type
        <type>boolean</type> (similar to a <literal>WHERE</literal>
        clause) that specifies which rows in a join are considered to
        match.
-->
<para><replaceable class="parameter">join_condition</replaceable>は、結合においてどの行が一致するかを指定する、<type>boolean</type>型の値を返す式です（<literal>WHERE</literal>句に類似しています）。
       </para>
      </listitem>
     </varlistentry>

     <varlistentry>
      <term><literal>USING ( <replaceable class="parameter">join_column</replaceable> [, ...] )</literal></term>
      <listitem>
       <para>
<!--
        A clause of the form <literal>USING ( a, b, ... )</literal> is
        shorthand for <literal>ON left_table.a = right_table.a AND
        left_table.b = right_table.b ...</literal>.  Also,
        <literal>USING</> implies that only one of each pair of
        equivalent columns will be included in the join output, not
        both.
-->
<literal>USING ( a, b, ... )</literal>という形式の句は<literal>ON left_table.a = right_table.a AND left_table.b = right_table.b ...</literal>の省略形です。
また<literal>USING</>は等価な列の両方ではなく片方のみが結合の出力に含まれることを意味します。
       </para>
      </listitem>
     </varlistentry>

     <varlistentry>
      <term><literal>NATURAL</literal></term>
      <listitem>
       <para>
<!--
        <literal>NATURAL</literal> is shorthand for a
        <literal>USING</> list that mentions all columns in the two
        tables that have matching names.  If there are no common
        column names, <literal>NATURAL</literal> is equivalent
        to <literal>ON TRUE</>.
-->
<literal>NATURAL</literal>は、2つのテーブル内の同じ名前を持つ列を全て指定した<literal>USING</>リストの省略形です。
共通の列名がない場合、<literal>NATURAL</literal>は<literal>ON TRUE</>と同等になります。
       </para>
      </listitem>
     </varlistentry>

     <varlistentry>
      <term><literal>LATERAL</literal></term>
      <listitem>
       <para>
<!--
        The <literal>LATERAL</literal> key word can precede a
        sub-<command>SELECT</command> <literal>FROM</> item.  This allows the
        sub-<command>SELECT</command> to refer to columns of <literal>FROM</>
        items that appear before it in the <literal>FROM</> list.  (Without
        <literal>LATERAL</literal>, each sub-<command>SELECT</command> is
        evaluated independently and so cannot cross-reference any other
        <literal>FROM</> item.)
-->
<literal>LATERAL</literal>キーワードを副<command>SELECT</command>の<literal>FROM</>項目の前に付けることができます。
これにより、副<command>SELECT</command>が<literal>FROM</>リストの中で前に現れる<literal>FROM</>項目の列を参照することができます。
（<literal>LATERAL</literal>がないと、副<command>SELECT</command>それぞれが個別に評価され、他の<literal>FROM</>項目とのクロス参照を行うことができません。）
       </para>

<!--
       <para><literal>LATERAL</literal> can also precede a function-call
        <literal>FROM</> item, but in this case it is a noise word, because
        the function expression can refer to earlier <literal>FROM</> items
        in any case.
-->
       <para>
<literal>LATERAL</literal>を関数を呼び出す<literal>FROM</>の前に付けることもできます。
しかしこの場合、無意味な単語になります。
関数式はどのような場合でもより前の<literal>FROM</>項目を参照することができるからです。
       </para>

       <para>
<!--
        A <literal>LATERAL</literal> item can appear at top level in the
        <literal>FROM</> list, or within a <literal>JOIN</> tree.  In the
        latter case it can also refer to any items that are on the left-hand
        side of a <literal>JOIN</> that it is on the right-hand side of.
-->
<literal>LATERAL</literal>項目は<literal>FROM</>の最上位レベルや<literal>JOIN</>ツリー内に記述することができます。
後者の場合、<literal>JOIN</>の右辺にあれば、左辺にある任意の項目を参照することができます。
       </para>

       <para>
<!--
        When a <literal>FROM</> item contains <literal>LATERAL</literal>
        cross-references, evaluation proceeds as follows: for each row of the
        <literal>FROM</> item providing the cross-referenced column(s), or
        set of rows of multiple <literal>FROM</> items providing the
        columns, the <literal>LATERAL</literal> item is evaluated using that
        row or row set's values of the columns.  The resulting row(s) are
        joined as usual with the rows they were computed from.  This is
        repeated for each row or set of rows from the column source table(s).
-->
<literal>FROM</>項目が<literal>LATERAL</literal>クロス参照を含む場合、評価は次のように行われます。
クロス参照される列を提供する<literal>FROM</>項目の各行、または、その列を提供する複数の<literal>FROM</>項目の行集合に対して、
<literal>LATERAL</literal>項目は列の行または行集合を使用して評価されます。
結果となる行は、計算された行と通常通り結合されます。
これが各行または列ソーステーブルからの行集合に対して繰り返されます。
       </para>

       <para>
<!--
        The column source table(s) must be <literal>INNER</> or
        <literal>LEFT</> joined to the <literal>LATERAL</literal> item, else
        there would not be a well-defined set of rows from which to compute
        each set of rows for the <literal>LATERAL</literal> item.  Thus,
        although a construct such as <literal><replaceable>X</> RIGHT JOIN
        LATERAL <replaceable>Y</></literal> is syntactically valid, it is
        not actually allowed for <replaceable>Y</> to reference
        <replaceable>X</>.
-->
列ソーステーブルは<literal>LATERAL</literal>項目と<literal>INNER</>または<literal>LEFT</>結合されていなければなりません。
さもないと、
<literal>LATERAL</literal>項目において各行集合を計算するための行集合が完全に定義することができません。
したがって<literal><replaceable>X</> RIGHT JOIN LATERAL <replaceable>Y</></literal>という式は構文としては有効ですが、実際には<replaceable>Y</>では<replaceable>X</>を参照することができません。
       </para>
      </listitem>
     </varlistentry>
    </variablelist>
   </para>
  </refsect2>

  <refsect2 id="SQL-WHERE">
<!--
   <title id="sql-where-title"><literal>WHERE</literal> Clause</title>
-->
   <title id="sql-where-title"><literal>WHERE</literal>句</title>

   <para>
<!--
    The optional <literal>WHERE</literal> clause has the general form
-->
<literal>WHERE</literal>句の一般的な構文は以下の通りです（この句は省略可能です）。
<synopsis>
WHERE <replaceable class="parameter">condition</replaceable>
</synopsis>
<!--
    where <replaceable class="parameter">condition</replaceable> is
    any expression that evaluates to a result of type
    <type>boolean</type>.  Any row that does not satisfy this
    condition will be eliminated from the output.  A row satisfies the
    condition if it returns true when the actual row values are
    substituted for any variable references.
-->
<replaceable class="parameter">condition</replaceable>は、評価の結果として<type>boolean</type>型を返す任意の式です。
この条件を満たさない行は全て出力から取り除かれます。
全ての変数に実際の行の値を代入して、式が真を返す場合、その行は条件を満たすとみなされます。
   </para>
  </refsect2>

  <refsect2 id="SQL-GROUPBY">
<!--
   <title id="sql-groupby-title"><literal>GROUP BY</literal> Clause</title>
-->
   <title id="sql-groupby-title"><literal>GROUP BY</literal>句</title>

   <para>
<!--
    The optional <literal>GROUP BY</literal> clause has the general form
-->
<literal>GROUP BY</literal>句の一般的な構文は以下の通りです（この句は省略可能です）。
<synopsis>
GROUP BY <replaceable class="parameter">grouping_element</replaceable> [, ...]
</synopsis>
   </para>

   <para>
<!--
    <literal>GROUP BY</literal> will condense into a single row all
    selected rows that share the same values for the grouped
    expressions.  An <replaceable
    class="parameter">expression</replaceable> used inside a
    <replaceable class="parameter">grouping_element</replaceable>
    can be an input column name, or the name or ordinal number of an
    output column (<command>SELECT</command> list item), or an arbitrary
    expression formed from input-column values.  In case of ambiguity,
    a <literal>GROUP BY</literal> name will be interpreted as an
    input-column name rather than an output column name.
-->
<literal>GROUP BY</literal>は、グループ化のために与えられた式を評価し、結果が同じ値になった行を1つの行にまとめる機能を持ちます。
<replaceable class="parameter">grouping_element</replaceable>の内側で使われる<replaceable class="parameter">expression</replaceable>には、入力列の名前、出力列（<command>SELECT</command>リスト項目）の名前/序数、あるいは入力列の値から計算される任意の式を取ることができます。
判断がつかない時は、<literal>GROUP BY</literal>の名前は出力列名ではなく入力列名として解釈されます。
   </para>

   <para>
<!--
    If any of <literal>GROUPING SETS</>, <literal>ROLLUP</> or
    <literal>CUBE</> are present as grouping elements, then the
    <literal>GROUP BY</> clause as a whole defines some number of
    independent <replaceable>grouping sets</>.  The effect of this is
    equivalent to constructing a <literal>UNION ALL</> between
    subqueries with the individual grouping sets as their
    <literal>GROUP BY</> clauses.  For further details on the handling
    of grouping sets see <xref linkend="queries-grouping-sets">.
-->
グループ化の要素として<literal>GROUPING SETS</>、<literal>ROLLUP</>、<literal>CUBE</>のいずれかが指定されている場合、<literal>GROUP BY</>句は全体でいくつかの独立した<firstterm>グループ化セット</>を定義します。
この効果は、個々のグループ化セットを<literal>GROUP BY</>句で定義する副問い合わせを<literal>UNION ALL</>するのと同等です。
グループ化セットの処理の詳細については、<xref linkend="queries-grouping-sets">を参照してください。
   </para>

   <para>
<!--
    Aggregate functions, if any are used, are computed across all rows
    making up each group, producing a separate value for each group.
    (If there are aggregate functions but no <literal>GROUP BY</literal>
    clause, the query is treated as having a single group comprising all
    the selected rows.)
    The set of rows fed to each aggregate function can be further filtered by
    attaching a <literal>FILTER</literal> clause to the aggregate function
    call; see <xref linkend="syntax-aggregates"> for more information.  When
    a <literal>FILTER</literal> clause is present, only those rows matching it
    are included in the input to that aggregate function.
-->
集約関数が使用された場合、各グループ内の全ての行を対象に計算が行われ、グループごとに別々の値が生成されます
（集約関数が使われていて<literal>GROUP BY</literal>がない場合、その問い合わせは選択された全ての行からなる1つのグループを持つものとして扱われます）。
集約関数の入力となる行の集合は、集約関数の呼び出しに<literal>FILTER</literal>句を付けることで、さらに絞り込むことができます。
詳しくは<xref linkend="syntax-aggregates">を参照してください。
<literal>FILTER</literal>句があると、その条件に適合する行だけが集約関数の入力行に取り込まれます。
   </para>

   <para>
<!--
    When <literal>GROUP BY</literal> is present,
    or any aggregate functions are present, it is not valid for
    the <command>SELECT</command> list expressions to refer to
    ungrouped columns except within aggregate functions or when the
    ungrouped column is functionally dependent on the grouped columns,
    since there would otherwise be more than one possible value to
    return for an ungrouped column.  A functional dependency exists if
    the grouped columns (or a subset thereof) are the primary key of
    the table containing the ungrouped column.
-->
<literal>GROUP BY</literal>が存在する場合、あるいは集約関数が存在する場合、集約関数内部以外で、グループ化されていない列を参照する、あるいはグループ化されていない列がグループ化された列に関数依存する<command>SELECT</command>リストの式は無効になります。
こうしないとグループ化されていない列について返される値は複数の値になってしまう可能性があるからです。
グループ化された列(またはその部分集合)がグループ化されていない列を含むテーブルの主キーである場合、関数従属性が存在します。
   </para>

   <para>
<!--
    Keep in mind that all aggregate functions are evaluated before
    evaluating any <quote>scalar</> expressions in the <literal>HAVING</>
    clause or <literal>SELECT</> list.  This means that, for example,
    a <literal>CASE</> expression cannot be used to skip evaluation of
    an aggregate function; see <xref linkend="syntax-express-eval">.
-->
すべての集約関数は、<literal>HAVING</>句や<literal>SELECT</>リストのどの<quote>スカラー</>式よりも先に評価されることに注意してください。
これは例えば、<literal>CASE</>式を集約関数の評価をスキップするために使うことはできない、ということを意味します。
<xref linkend="syntax-express-eval">を参照してください。
   </para>

   <para>
<!--
    Currently, <literal>FOR NO KEY UPDATE</>, <literal>FOR UPDATE</>,
    <literal>FOR SHARE</> and <literal>FOR KEY SHARE</> cannot be
    specified with <literal>GROUP BY</literal>.
-->
現在は、<literal>FOR NO KEY UPDATE</>、<literal>FOR UPDATE</>、<literal>FOR SHARE</>、<literal>FOR KEY SHARE</>を<literal>GROUP BY</literal>と合わせて使うことはできません。
   </para>
  </refsect2>

  <refsect2 id="SQL-HAVING">
<!--
   <title id="sql-having-title"><literal>HAVING</literal> Clause</title>
-->
   <title id="sql-having-title"><literal>HAVING</literal>句</title>

   <para>
<!--
    The optional <literal>HAVING</literal> clause has the general form
-->
<literal>HAVING</literal>句の一般的な構文は以下の通りです（この句は省略可能です）。
<synopsis>
HAVING <replaceable class="parameter">condition</replaceable>
</synopsis>
<!--
    where <replaceable class="parameter">condition</replaceable> is
    the same as specified for the <literal>WHERE</literal> clause.
-->
<replaceable class="parameter">condition</replaceable>は<literal>WHERE</literal>句で指定するものと同じです。
   </para>

   <para>
<!--
    <literal>HAVING</literal> eliminates group rows that do not
    satisfy the condition.  <literal>HAVING</literal> is different
    from <literal>WHERE</literal>: <literal>WHERE</literal> filters
    individual rows before the application of <literal>GROUP
    BY</literal>, while <literal>HAVING</literal> filters group rows
    created by <literal>GROUP BY</literal>.  Each column referenced in
    <replaceable class="parameter">condition</replaceable> must
    unambiguously reference a grouping column, unless the reference
    appears within an aggregate function or the ungrouped column is
    functionally dependent on the grouping columns.
-->
<literal>HAVING</literal>は、グループ化された行の中で、条件を満たさない行を取り除く機能を持ちます。
<literal>HAVING</literal>と<literal>WHERE</literal>は次の点が異なります。
<literal>WHERE</literal>が、<literal>GROUP BY</literal>の適用前に個々の行に対してフィルタを掛けるのに対し、<literal>HAVING</literal>は、<literal>GROUP BY</literal>の適用後に生成されたグループ化された行に対してフィルタをかけます。
<replaceable class="parameter">condition</replaceable>内で使用する列は、集約関数内で使用される場合とグループ化されない列がグループ化される列に関数依存する場合を除き、グループ化された列を一意に参照するものでなければなりません。
   </para>

   <para>
<!--
    The presence of <literal>HAVING</literal> turns a query into a grouped
    query even if there is no <literal>GROUP BY</> clause.  This is the
    same as what happens when the query contains aggregate functions but
    no <literal>GROUP BY</> clause.  All the selected rows are considered to
    form a single group, and the <command>SELECT</command> list and
    <literal>HAVING</literal> clause can only reference table columns from
    within aggregate functions.  Such a query will emit a single row if the
    <literal>HAVING</literal> condition is true, zero rows if it is not true.
-->
<literal>HAVING</literal>句があると、<literal>GROUP BY</>句がなかったとしても問い合わせはグループ化された問い合わせになります。
<literal>GROUP BY</>句を持たない問い合わせが集約関数を含む場合と同様です。
選択された行はすべて、1つのグループを形成するものとみなされます。また、<command>SELECT</command>リストと<literal>HAVING</literal>句では、集約関数が出力するテーブル列しか参照することができません。
こうした問い合わせでは、<literal>HAVING</literal>が真の場合には単一の行を、真以外の場合は0行を出力します。
   </para>

   <para>
<!--
    Currently, <literal>FOR NO KEY UPDATE</>, <literal>FOR UPDATE</>,
    <literal>FOR SHARE</> and <literal>FOR KEY SHARE</> cannot be
    specified with <literal>HAVING</literal>.
-->
現在は、<literal>FOR NO KEY UPDATE</>、<literal>FOR UPDATE</>、<literal>FOR SHARE</>、<literal>FOR KEY SHARE</>を<literal>HAVING</literal>と合わせて使うことはできません。
   </para>
  </refsect2>

  <refsect2 id="SQL-WINDOW">
<!--
   <title id="sql-window-title"><literal>WINDOW</literal> Clause</title>
-->
   <title id="sql-window-title"><literal>WINDOW</literal>句</title>

   <para>
<!--
    The optional <literal>WINDOW</literal> clause has the general form
-->
<literal>WINDOW</literal>句(省略可能)の一般的な構文は以下の通りです。
<synopsis>
WINDOW <replaceable class="parameter">window_name</replaceable> AS ( <replaceable class="parameter">window_definition</replaceable> ) [, ...]
</synopsis>
<!--
    where <replaceable class="parameter">window_name</replaceable> is
    a name that can be referenced from <literal>OVER</> clauses or
    subsequent window definitions, and
    <replaceable class="parameter">window_definition</replaceable> is
-->
ここで<replaceable class="parameter">window_name</replaceable>は、<literal>OVER</>句やこの後のウィンドウ定義で参照することができる名前です。
また、<replaceable class="parameter">window_definition</replaceable>は以下の通りです。
<synopsis>
[ <replaceable class="parameter">existing_window_name</replaceable> ]
[ PARTITION BY <replaceable class="parameter">expression</replaceable> [, ...] ]
[ ORDER BY <replaceable class="parameter">expression</replaceable> [ ASC | DESC | USING <replaceable class="parameter">operator</replaceable> ] [ NULLS { FIRST | LAST } ] [, ...] ]
[ <replaceable class="parameter">frame_clause</replaceable> ]
</synopsis>
   </para>

   <para>
<!--
    If an <replaceable class="parameter">existing_window_name</replaceable>
    is specified it must refer to an earlier entry in the <literal>WINDOW</>
    list; the new window copies its partitioning clause from that entry,
    as well as its ordering clause if any.  In this case the new window cannot
    specify its own <literal>PARTITION BY</> clause, and it can specify
    <literal>ORDER BY</> only if the copied window does not have one.
    The new window always uses its own frame clause; the copied window
    must not specify a frame clause.
-->
<replaceable class="parameter">existing_window_name</replaceable>を指定する場合、それは<literal>WINDOW</>リスト内のそれより前にある項目を参照しなければなりません。
新しいウィンドウはその<literal>PARTITION BY</>句をその項目からコピーします。
<literal>ORDER BY</>句があった場合も同様です。
この場合、新しいウィンドウでは独自の<literal>PARTITION BY</>句を指定することはできません。
また、コピーされたウィンドウが<literal>ORDER BY</>を持たない場合のみ<literal>ORDER BY</>を指定することができます。
新しいウィンドウは常に独自のフレーム句を使用します。
コピーされたウィンドウはフレーム句を指定してはなりません。
   </para>

   <para>
<!--
    The elements of the <literal>PARTITION BY</> list are interpreted in
    much the same fashion as elements of a
    <xref linkend="sql-groupby" endterm="sql-groupby-title">, except that
    they are always simple expressions and never the name or number of an
    output column.
    Another difference is that these expressions can contain aggregate
    function calls, which are not allowed in a regular <literal>GROUP BY</>
    clause.  They are allowed here because windowing occurs after grouping
    and aggregation.
-->
<literal>PARTITION BY</>リストの要素は<xref linkend="sql-groupby" endterm="sql-groupby-title">の要素とほとんど同じように解釈されます。
ただし、こちらは常に単純な式であり、出力列の名前や番号ではないことが異なります。
他にも違いがあり、これらの式は、通常の<literal>GROUP BY</>句では許されない、集約関数を含めることができるという点です。
グループ化および集約処理の後にウィンドウ処理が動作するため、これらでは許されています。
   </para>

   <para>
<!--
    Similarly, the elements of the <literal>ORDER BY</> list are interpreted
    in much the same fashion as elements of an
    <xref linkend="sql-orderby" endterm="sql-orderby-title">, except that
    the expressions are always taken as simple expressions and never the name
    or number of an output column.
-->
同様に、<literal>ORDER BY</>リストの要素は<xref linkend="sql-orderby" endterm="sql-orderby-title">の要素とほとんど同じように解釈されます。
ただし、この式は常に単純な式であり、出力列の名前や番号ではないことが異なります。
   </para>

   <para>
<!--
    The optional <replaceable class="parameter">frame_clause</> defines
    the <firstterm>window frame</> for window functions that depend on the
    frame (not all do).  The window frame is a set of related rows for
    each row of the query (called the <firstterm>current row</>).
    The <replaceable class="parameter">frame_clause</> can be one of
-->
<replaceable class="parameter">frame_clause</>を指定すると、（すべてではありませんが）フレームに依存するウィンドウ関数用の<firstterm>ウィンドウフレーム</>を定義できます。
ウィンドウフレームは、問い合わせの各行(<firstterm>現在の行</>と呼ばれます)に関連する行の集合です。
<replaceable class="parameter">frame_clause</>は以下のいずれかを取ることができます。

<synopsis>
{ RANGE | ROWS } <replaceable>frame_start</>
{ RANGE | ROWS } BETWEEN <replaceable>frame_start</> AND <replaceable>frame_end</>
</synopsis>

<!--
    where <replaceable>frame_start</> and <replaceable>frame_end</> can be
    one of
-->
ここで<replaceable>frame_start</>と<replaceable>frame_end</>は以下のいずれかを取ることができます。

<synopsis>
UNBOUNDED PRECEDING
<replaceable>value</replaceable> PRECEDING
CURRENT ROW
<replaceable>value</replaceable> FOLLOWING
UNBOUNDED FOLLOWING
</synopsis>

<!--
    If <replaceable>frame_end</> is omitted it defaults to <literal>CURRENT
    ROW</>.  Restrictions are that
    <replaceable>frame_start</> cannot be <literal>UNBOUNDED FOLLOWING</>,
    <replaceable>frame_end</> cannot be <literal>UNBOUNDED PRECEDING</>,
    and the <replaceable>frame_end</> choice cannot appear earlier in the
    above list than the <replaceable>frame_start</> choice &mdash; for example
    <literal>RANGE BETWEEN CURRENT ROW AND <replaceable>value</>
    PRECEDING</literal> is not allowed.
-->
<replaceable>frame_end</>が省略された場合デフォルトで<literal>CURRENT ROW</>となります。
<replaceable>frame_start</>は<literal>UNBOUNDED FOLLOWING</>とすることができない、<replaceable>frame_end</>は<literal>UNBOUNDED PRECEDING</>とすることができない、および、上のリストで<replaceable>frame_end</>の選択を<replaceable>frame_start</>の選択より前に置くことができないという制限があります。
例えば<literal>RANGE BETWEEN CURRENT ROW AND <replaceable>value</> PRECEDING</literal>は許されません。
   </para>

   <para>
<!--
    The default framing option is <literal>RANGE UNBOUNDED PRECEDING</>,
    which is the same as <literal>RANGE BETWEEN UNBOUNDED PRECEDING AND
    CURRENT ROW</>; it sets the frame to be all rows from the partition start
    up through the current row's last peer (a row that <literal>ORDER
    BY</> considers equivalent to the current row, or all rows if there
    is no <literal>ORDER BY</>).
    In general, <literal>UNBOUNDED PRECEDING</> means that the frame
    starts with the first row of the partition, and similarly
    <literal>UNBOUNDED FOLLOWING</> means that the frame ends with the last
    row of the partition (regardless of <literal>RANGE</> or <literal>ROWS</>
    mode).  In <literal>ROWS</> mode, <literal>CURRENT ROW</>
    means that the frame starts or ends with the current row; but in
    <literal>RANGE</> mode it means that the frame starts or ends with
    the current row's first or last peer in the <literal>ORDER BY</> ordering.
    The <replaceable>value</> <literal>PRECEDING</> and
    <replaceable>value</> <literal>FOLLOWING</> cases are currently only
    allowed in <literal>ROWS</> mode.  They indicate that the frame starts
    or ends with the row that many rows before or after the current row.
    <replaceable>value</replaceable> must be an integer expression not
    containing any variables, aggregate functions, or window functions.
    The value must not be null or negative; but it can be zero, which
    selects the current row itself.
-->
デフォルトのフレーム化オプションは<literal>RANGE UNBOUNDED PRECEDING</>です。
これは<literal>RANGE BETWEEN UNBOUNDED PRECEDING AND CURRENT ROW</>と同じで、
パーティションの先頭から<literal>ORDER BY</>順序における現在の行の最後のピア(<literal>ORDER BY</>が現在の行の同等であるとみなす行、あるいは<literal>ORDER BY</>がなければすべての行)までのすべての行をフレームとします。
一般的に<literal>UNBOUNDED PRECEDING</>はフレームがパーティションの先頭から始まることを意味し、同様に<literal>UNBOUNDED FOLLOWING</>はフレームがパーティションの最終行で終わることを意味します(<literal>RANGE</>モードか<literal>ROWS</>かは関係ありません)。
<literal>ROWS</>モードでは、<literal>CURRENT ROW</>はフレームが現在の行で始まる、または終わることを意味しますが、<literal>RANGE</>モードでは、フレームが現在の行の<literal>ORDER BY</>順序における最初のピアまたは最後のピアで始まる、または終わることを意味します。
現時点では<replaceable>value</> <literal>PRECEDING</>および<replaceable>value</> <literal>FOLLOWING</>という場合わけは<literal>ROWS</>モードだけで許されます。
これらは、現在の行の何行前または何行後にフレームが始まるまたは終わることを示します。
<replaceable>value</replaceable>は整数式でなければならず、変数、集約関数、ウィンドウ関数を含めることはできません。
この値はNULLまたは負を取ることはできません。
しかし、現在の行自身を選択するゼロを取ることができます。
   </para>

   <para>
<!--
    Beware that the <literal>ROWS</> options can produce unpredictable
    results if the <literal>ORDER BY</> ordering does not order the rows
    uniquely.  The <literal>RANGE</> options are designed to ensure that
    rows that are peers in the <literal>ORDER BY</> ordering are treated
    alike; all peer rows will be in the same frame.
-->
<literal>ORDER BY</>順序によりその行を一意に順序付けできない場合、<literal>ROWS</>が予期できない結果をもたらす可能性があることに注意して下さい。
<literal>RANGE</>は、<literal>ORDER BY</>順序におけるピアとなる行が同等に扱われる、つまりすべてのピアは同じフレーム内に両方とも存在することが確実になるように設計されています。
   </para>

   <para>
<!--
    The purpose of a <literal>WINDOW</literal> clause is to specify the
    behavior of <firstterm>window functions</> appearing in the query's
    <xref linkend="sql-select-list" endterm="sql-select-list-title"> or
    <xref linkend="sql-orderby" endterm="sql-orderby-title">.  These functions
    can reference the <literal>WINDOW</literal> clause entries by name
    in their <literal>OVER</> clauses.  A <literal>WINDOW</literal> clause
    entry does not have to be referenced anywhere, however; if it is not
    used in the query it is simply ignored.  It is possible to use window
    functions without any <literal>WINDOW</literal> clause at all, since
    a window function call can specify its window definition directly in
    its <literal>OVER</> clause.  However, the <literal>WINDOW</literal>
    clause saves typing when the same window definition is needed for more
    than one window function.
-->
<literal>WINDOW</literal>句の目的は、問い合わせの<xref linkend="sql-select-list" endterm="sql-select-list-title">または<xref linkend="sql-orderby" endterm="sql-orderby-title">に記載される<firstterm>ウィンドウ関数</>の動作を規定することです。
これらの関数はその<literal>OVER</>句において名前で<literal>WINDOW</literal>句の項目を参照することができます。
しかし<literal>WINDOW</literal>句の項目は他で参照される必要はありません。
問い合わせ内で使用されなかったものは、単に無視されます。
ウィンドウ関数呼び出しは<literal>OVER</>句でウィンドウ定義を直接規定することができますので、<literal>WINDOW</literal>句を全く使わずにウィンドウ関数を使用することができます。
しかし<literal>WINDOW</literal>句は、同じウィンドウ定義が複数のウィンドウ関数で必要とされる場合に入力量を省くことができます。
   </para>

   <para>
<!--
    Currently, <literal>FOR NO KEY UPDATE</>, <literal>FOR UPDATE</>,
    <literal>FOR SHARE</> and <literal>FOR KEY SHARE</> cannot be
    specified with <literal>WINDOW</literal>.
-->
現在は、<literal>FOR NO KEY UPDATE</>、<literal>FOR UPDATE</>、<literal>FOR SHARE</>、<literal>FOR KEY SHARE</>を<literal>WINDOW</literal>と合わせて使うことはできません。
   </para>

   <para>
<!--
    Window functions are described in detail in
    <xref linkend="tutorial-window">,
    <xref linkend="syntax-window-functions">, and
    <xref linkend="queries-window">.
-->
ウィンドウ関数に関する詳細については<xref linkend="tutorial-window">、<xref linkend="syntax-window-functions">、<xref linkend="queries-window">を参照してください。
   </para>
  </refsect2>

  <refsect2 id="sql-select-list">
<!--
   <title id="sql-select-list-title"><command>SELECT</command> List</title>
-->
   <title id="sql-select-list-title"><command>SELECT</command>リスト</title>

   <para>
<!--
    The <command>SELECT</command> list (between the key words
    <literal>SELECT</> and <literal>FROM</>) specifies expressions
    that form the output rows of the <command>SELECT</command>
    statement.  The expressions can (and usually do) refer to columns
    computed in the <literal>FROM</> clause.
-->
<command>SELECT</command>リスト（<literal>SELECT</>キーワードと<literal>FROM</>キーワードの間にあるもの）は、<command>SELECT</command>文の出力行を形成する式を指定するものです。
この式では、<literal>FROM</>句で処理後の列を参照することができます（通常は実際に参照します）。
   </para>

   <para>
<!--
    Just as in a table, every output column of a <command>SELECT</command>
    has a name.  In a simple <command>SELECT</command> this name is just
    used to label the column for display, but when the <command>SELECT</>
    is a sub-query of a larger query, the name is seen by the larger query
    as the column name of the virtual table produced by the sub-query.
    To specify the name to use for an output column, write
    <literal>AS</> <replaceable class="parameter">output_name</replaceable>
    after the column's expression.  (You can omit <literal>AS</literal>,
    but only if the desired output name does not match any
    <productname>PostgreSQL</productname> keyword (see <xref
    linkend="sql-keywords-appendix">).  For protection against possible
    future keyword additions, it is recommended that you always either
    write <literal>AS</literal> or double-quote the output name.)
    If you do not specify a column name, a name is chosen automatically
    by <productname>PostgreSQL</productname>.  If the column's expression
    is a simple column reference then the chosen name is the same as that
    column's name.  In more complex cases a function or type name may be
    used, or the system may fall back on a generated name such as
    <literal>?column?</literal>.
-->
テーブルの場合と同様に、<command>SELECT</command>の出力列はすべて名前を持ちます。
簡単な<command>SELECT</command>では、この名前は列に表示用のラベルを付けるために使用されるだけです。
しかし<command>SELECT</command>が大規模な問い合わせの副問い合わせである場合、大規模な問い合わせ側で副問い合わせで生成された仮想のテーブルの列名としてこの名前が参照されます。
出力列として使用するための名前を指定するためには、列式の後に<literal>AS</> <replaceable class="parameter">output_name</replaceable>と記述してください。
（希望する列名が<productname>PostgreSQL</productname>のキーワード（<xref linkend="sql-keywords-appendix">を参照）に一致しない場合にのみ<literal>AS</literal>を省略することができます。
将来あり得るキーワードの追加に備えるために、常に<literal>AS</literal>を記述する、あるいは、出力名を二重引用符で括ることを推奨します。）
列名を指定しない場合、名前は<productname>PostgreSQL</productname>により自動的に付けられます。
列式が単純な列参照であれば、つけられる名前はその列の名前と同じものです。
より複雑な場合では、関数名または型名が使用されるかもしれません。さもなければ<literal>?column?</literal>のように生成される名前になるかもしれません。
   </para>

   <para>
<!--
    An output column's name can be used to refer to the column's value in
    <literal>ORDER BY</> and <literal>GROUP BY</> clauses, but not in the
    <literal>WHERE</> or <literal>HAVING</> clauses; there you must write
    out the expression instead.
-->
<literal>ORDER BY</>句と<literal>GROUP BY</>句内で列の値を参照する時も、出力列名を使用できます。
しかし、<literal>WHERE</>や<literal>HAVING</>句では使用できません。これらでは式を書かなければなりません。
   </para>

   <para>
<!--
    Instead of an expression, <literal>*</literal> can be written in
    the output list as a shorthand for all the columns of the selected
    rows.  Also, you can write <literal><replaceable
    class="parameter">table_name</replaceable>.*</literal> as a
    shorthand for the columns coming from just that table.  In these
    cases it is not possible to specify new names with <literal>AS</>;
    the output column names will be the same as the table columns' names.
-->
リストには、選択された行の全ての列を表す省略形として、式ではなく<literal>*</literal>と書くことができます。
また、そのテーブルに由来する列のみを表す省略形として、<literal><replaceable class="parameter">table_name</replaceable>.*</literal>と書くこともできます。
このような場合、<literal>AS</>により新しい名前を指定することはできません。
出力列名はテーブルの列名と同一になります。
   </para>

   <para>
<!--
    According to the SQL standard, the expressions in the output list should
    be computed before applying <literal>DISTINCT</literal>, <literal>ORDER
    BY</literal>, or <literal>LIMIT</literal>.  This is obviously necessary
    when using <literal>DISTINCT</literal>, since otherwise it's not clear
    what values are being made distinct.  However, in many cases it is
    convenient if output expressions are computed after <literal>ORDER
    BY</literal> and <literal>LIMIT</literal>; particularly if the output list
    contains any volatile or expensive functions.  With that behavior, the
    order of function evaluations is more intuitive and there will not be
    evaluations corresponding to rows that never appear in the output.
    <productname>PostgreSQL</> will effectively evaluate output expressions
    after sorting and limiting, so long as those expressions are not
    referenced in <literal>DISTINCT</literal>, <literal>ORDER BY</literal>
    or <literal>GROUP BY</literal>.  (As a counterexample, <literal>SELECT
    f(x) FROM tab ORDER BY 1</> clearly must evaluate <function>f(x)</>
    before sorting.)  Output expressions that contain set-returning functions
    are effectively evaluated after sorting and before limiting, so
    that <literal>LIMIT</literal> will act to cut off the output from a
    set-returning function.
-->
標準SQLによれば、出力リスト内の式は、<literal>DISTINCT</literal>、<literal>ORDER BY</literal>、<literal>LIMIT</literal>を適用する前に計算することになっています。
<literal>DISTINCT</literal>を使う場合は、これは明らかに必要です。
なぜなら、そうしなければどの値がDISTINCTであるかわからないからです。
しかし、多くの場合、<literal>ORDER BY</literal>や<literal>LIMIT</literal>の後で出力式を計算する方が便利です。
特に出力式が揮発性(volatile)あるいは高価な式を含んでいる場合はそうです。
この動作により、関数の評価順序はより直感的になり、出力に現れない行については評価されなくなります。
<productname>PostgreSQL</>では、式が<literal>DISTINCT</literal>、<literal>ORDER BY</literal>、<literal>GROUP BY</literal>の中で参照されていない限り、ソートと制限(limit)の後にそれらの式を実際に評価します。
（この反例として、<literal>SELECT f(x) FROM tab ORDER BY 1</> では明らかに<function>f(x)</>をソートの前に評価しなければなりません。）
集合を返す関数を含む出力式は、ソートの後、制限の前に実際の評価が行われ、これにより<literal>LIMIT</literal>が集合を返す関数の出力を制限することになります。
   </para>

   <note>
    <para>
<!--
     <productname>PostgreSQL</> versions before 9.6 did not provide any
     guarantees about the timing of evaluation of output expressions versus
     sorting and limiting; it depended on the form of the chosen query plan.
-->
<productname>PostgreSQL</>のバージョン9.6より前では、出力式がソートや制限に対して評価されるタイミングについて何の保証もしていませんでした。
それは選択された問い合わせの計画の形式に依存します。
    </para>
   </note>
  </refsect2>

  <refsect2 id="sql-distinct">
<!--
   <title id="sql-distinct-title"><literal>DISTINCT</literal> Clause</title>
-->
   <title id="sql-distinct-title"><literal>DISTINCT</literal>句</title>

   <para>
<!--
    If <literal>SELECT DISTINCT</> is specified, all duplicate rows are
    removed from the result set (one row is kept from each group of
    duplicates).  <literal>SELECT ALL</> specifies the opposite: all rows are
    kept; that is the default.
-->
<literal>SELECT DISTINCT</>が指定されると、重複する行は全て結果セットから削除されます
（重複するグループの中で1行が保持されます）。
<literal>SELECT ALL</>はこの反対で、全ての行が保持されます。
デフォルトはこちらです。
   </para>

   <para>
<!--
    <literal>SELECT DISTINCT ON ( <replaceable
    class="parameter">expression</replaceable> [, ...] )</literal>
    keeps only the first row of each set of rows where the given
    expressions evaluate to equal.  The <literal>DISTINCT ON</literal>
    expressions are interpreted using the same rules as for
    <literal>ORDER BY</> (see above).  Note that the <quote>first
    row</quote> of each set is unpredictable unless <literal>ORDER
    BY</> is used to ensure that the desired row appears first.  For
    example:
-->
<literal>SELECT DISTINCT ON ( <replaceable class="parameter">expression</replaceable> [, ...] )</literal>は指定した式が等しいと評価した各行集合の中で、最初の行のみを保持します。
<literal>DISTINCT ON</literal>式は、<literal>ORDER BY</>（上述）と同じ規則で扱われます。
各集合の<quote>最初の行</quote>は、<literal>ORDER BY</>を使用して目的の行が確実に最初に現れるようにしない限り予測することはできないことに注意してください。
例えば、次の例は各地点の最新の気象情報を取り出します。
<programlisting>
SELECT DISTINCT ON (location) location, time, report
    FROM weather_reports
    ORDER BY location, time DESC;
</programlisting>
<!--
    retrieves the most recent weather report for each location.  But
    if we had not used <literal>ORDER BY</> to force descending order
    of time values for each location, we'd have gotten a report from
    an unpredictable time for each location.
-->
しかし<literal>ORDER BY</>を使用して各地点を時間によって降順にソートしなければ、各地点について得られる情報がいつのものかはわかりません。
   </para>

   <para>
<!--
    The <literal>DISTINCT ON</> expression(s) must match the leftmost
    <literal>ORDER BY</> expression(s).  The <literal>ORDER BY</> clause
    will normally contain additional expression(s) that determine the
    desired precedence of rows within each <literal>DISTINCT ON</> group.
-->
<literal>DISTINCT ON</>に指定する式は<literal>ORDER BY</>の最も左側の式と一致しなければなりません。
<literal>ORDER BY</>句は、通常、各<literal>DISTINCT ON</>グループの中での行の優先順位を決定する追加的な式を含みます。
   </para>

   <para>
<!--
    Currently, <literal>FOR NO KEY UPDATE</>, <literal>FOR UPDATE</>,
    <literal>FOR SHARE</> and <literal>FOR KEY SHARE</> cannot be
    specified with <literal>DISTINCT</literal>.
-->
現在は、<literal>FOR NO KEY UPDATE</>、<literal>FOR UPDATE</>、<literal>FOR SHARE</>、<literal>FOR KEY SHARE</>を<literal>DISTINCT</literal>と合わせて使うことはできません。
   </para>
  </refsect2>

  <refsect2 id="SQL-UNION">
<!--
   <title id="sql-union-title"><literal>UNION</literal> Clause</title>
-->
   <title id="sql-union-title"><literal>UNION</literal>句</title>

   <para>
<!--
    The <literal>UNION</literal> clause has this general form:
-->
<literal>UNION</literal>句の一般的な構文は以下の通りです。
<synopsis>
<replaceable class="parameter">select_statement</replaceable> UNION [ ALL | DISTINCT ] <replaceable class="parameter">select_statement</replaceable>
<!--
</synopsis><replaceable class="parameter">select_statement</replaceable> is
    any <command>SELECT</command> statement without an <literal>ORDER
    BY</>, <literal>LIMIT</>, <literal>FOR NO KEY UPDATE</>, <literal>FOR UPDATE</literal>,
    <literal>FOR SHARE</literal>, or <literal>FOR KEY SHARE</literal> clause.
    (<literal>ORDER BY</> and <literal>LIMIT</> can be attached to a
    subexpression if it is enclosed in parentheses.  Without
    parentheses, these clauses will be taken to apply to the result of
    the <literal>UNION</literal>, not to its right-hand input
    expression.)
-->
</synopsis><replaceable class="parameter">select_statement</replaceable>には、<literal>ORDER BY</>、<literal>LIMIT</>、<literal>FOR NO KEY UPDATE</>、<literal>FOR UPDATE</literal>、<literal>FOR SHARE</literal>、<literal>FOR KEY SHARE</literal>句を持たない任意の<command>SELECT</command>文が入ります
（<literal>ORDER BY</>と<literal>LIMIT</>は、括弧で囲めば副式として付与することができます。
括弧がない場合、これらの句は右側に置かれた入力式ではなく、<literal>UNION</literal>の結果に対して適用されてしまいます）。
   </para>

   <para>
<!--
    The <literal>UNION</literal> operator computes the set union of
    the rows returned by the involved <command>SELECT</command>
    statements.  A row is in the set union of two result sets if it
    appears in at least one of the result sets.  The two
    <command>SELECT</command> statements that represent the direct
    operands of the <literal>UNION</literal> must produce the same
    number of columns, and corresponding columns must be of compatible
    data types.
-->
<literal>UNION</literal>演算子は、2つの<command>SELECT</command>文が返す行の和集合を作成します。
この和集合には、2つの<command>SELECT</command>文の結果集合のいずれか（または両方）に存在する行が全て含まれています。
<literal>UNION</literal>の直接のオペランドとなる2つの<command>SELECT</command>文が返す列数は、同じでなければなりません。また、対応する列のデータ型には互換性が存在する必要があります。
   </para>

   <para>
<!--
    The result of <literal>UNION</> does not contain any duplicate
    rows unless the <literal>ALL</> option is specified.
    <literal>ALL</> prevents elimination of duplicates.  (Therefore,
    <literal>UNION ALL</> is usually significantly quicker than
    <literal>UNION</>; use <literal>ALL</> when you can.)
    <literal>DISTINCT</> can be written to explicitly specify the
    default behavior of eliminating duplicate rows.
-->
<literal>ALL</>オプションが指定されていない限り、<literal>UNION</literal>の結果には重複行は含まれません。
<literal>ALL</>を指定するとこのような重複除去が行われません
（したがって、通常<literal>UNION ALL</>は<literal>UNION</>よりかなり高速です。
できれば<literal>ALL</>を使用してください）。
重複行を除去するデフォルトの動作を明示的に指定するために<literal>DISTINCT</>を記述することができます。
   </para>

   <para>
<!--
    Multiple <literal>UNION</> operators in the same
    <command>SELECT</command> statement are evaluated left to right,
    unless otherwise indicated by parentheses.
-->
1つの<command>SELECT</command>文に複数の<literal>UNION</literal>演算子がある場合、括弧がない限り、それらは左から右に評価されます。
   </para>

   <para>
<!--
    Currently, <literal>FOR NO KEY UPDATE</>, <literal>FOR UPDATE</>, <literal>FOR SHARE</> and
    <literal>FOR KEY SHARE</> cannot be
    specified either for a <literal>UNION</> result or for any input of a
    <literal>UNION</>.
-->
現時点では、<literal>UNION</>の結果や<literal>UNION</>に対する入力に、<literal>FOR NO KEY UPDATE</>、<literal>FOR UPDATE</>、<literal>FOR SHARE</>、<literal>FOR KEY SHARE</>を指定することはできません。
   </para>
  </refsect2>

  <refsect2 id="SQL-INTERSECT">
<!--
   <title id="sql-intersect-title"><literal>INTERSECT</literal> Clause</title>
-->
   <title id="sql-intersect-title"><literal>INTERSECT</literal>句</title>

   <para>
<!--
    The <literal>INTERSECT</literal> clause has this general form:
-->
<literal>INTERSECT</literal>句の一般的な構文は以下の通りです。
<synopsis>
<replaceable class="parameter">select_statement</replaceable> INTERSECT [ ALL | DISTINCT ] <replaceable class="parameter">select_statement</replaceable>
<!--
</synopsis><replaceable class="parameter">select_statement</replaceable> is
    any <command>SELECT</command> statement without an <literal>ORDER
    BY</>, <literal>LIMIT</>, <literal>FOR NO KEY UPDATE</>, <literal>FOR UPDATE</literal>,
    <literal>FOR SHARE</literal>, or <literal>FOR KEY SHARE</> clause.
-->
</synopsis><replaceable class="parameter">select_statement</replaceable>には、<literal>ORDER BY</>、<literal>LIMIT</>、<literal>FOR NO KEY UPDATE</>、<literal>FOR UPDATE</literal>、<literal>FOR SHARE</literal>、<literal>FOR KEY SHARE</>句を持たない、任意の<command>SELECT</command>文が入ります。
   </para>

   <para>
<!--
    The <literal>INTERSECT</literal> operator computes the set
    intersection of the rows returned by the involved
    <command>SELECT</command> statements.  A row is in the
    intersection of two result sets if it appears in both result sets.
-->
<literal>INTERSECT</literal>は、2つの<command>SELECT</command>文が返す行の積集合を計算します。
この積集合に含まれるのは、2つの<command>SELECT</command>文の結果集合の両方に存在する行です。
   </para>

   <para>
<!--
    The result of <literal>INTERSECT</literal> does not contain any
    duplicate rows unless the <literal>ALL</> option is specified.
    With <literal>ALL</>, a row that has <replaceable>m</> duplicates in the
    left table and <replaceable>n</> duplicates in the right table will appear
    min(<replaceable>m</>,<replaceable>n</>) times in the result set.
    <literal>DISTINCT</> can be written to explicitly specify the
    default behavior of eliminating duplicate rows.
-->
<literal>ALL</>オプションを指定しない限り、<literal>INTERSECT</literal>の結果に重複行は含まれません。
<literal>ALL</>が指定された場合、左側テーブルに<replaceable>m</>個、右側テーブルに<replaceable>n</>個の重複がある行は、結果集合ではmin(<replaceable>m</>,<replaceable>n</>)個出現します。
重複行を除去するデフォルトの動作を明示的に指定するために<literal>DISTINCT</>を記述することができます。
   </para>

   <para>
<!--
    Multiple <literal>INTERSECT</literal> operators in the same
    <command>SELECT</command> statement are evaluated left to right,
    unless parentheses dictate otherwise.
    <literal>INTERSECT</literal> binds more tightly than
    <literal>UNION</literal>.  That is, <literal>A UNION B INTERSECT
    C</literal> will be read as <literal>A UNION (B INTERSECT
    C)</literal>.
-->
1つの<command>SELECT</command>文に複数の<literal>INTERSECT</literal>演算子がある場合、括弧がない限り、それらは左から右に評価されます。
<literal>INTERSECT</literal>は<literal>UNION</literal>よりも強い結び付きを持ちます。
つまり、<literal>A UNION B INTERSECT C</literal> は<literal>A UNION (B INTERSECT C)</literal>と解釈されます。
   </para>

   <para>
<!--
    Currently, <literal>FOR NO KEY UPDATE</>, <literal>FOR UPDATE</>, <literal>FOR SHARE</> and
    <literal>FOR KEY SHARE</> cannot be
    specified either for an <literal>INTERSECT</> result or for any input of
    an <literal>INTERSECT</>.
-->
現時点では、<literal>INTERSECT</>の結果や<literal>INTERSECT</>に対する入力に、<literal>FOR NO KEY UPDATE</>、<literal>FOR UPDATE</>、<literal>FOR SHARE</>または<literal>FOR KEY SHARE</>を指定することはできません。
   </para>
  </refsect2>

  <refsect2 id="SQL-EXCEPT">
<!--
   <title id="sql-except-title"><literal>EXCEPT</literal> Clause</title>
-->
   <title id="sql-except-title"><literal>EXCEPT</literal>句</title>

   <para>
<!--
    The <literal>EXCEPT</literal> clause has this general form:
-->
<literal>EXCEPT</literal>句の一般的な構文は以下の通りです。
<synopsis>
<replaceable class="parameter">select_statement</replaceable> EXCEPT [ ALL | DISTINCT ] <replaceable class="parameter">select_statement</replaceable>
<!--
</synopsis><replaceable class="parameter">select_statement</replaceable> is
    any <command>SELECT</command> statement without an <literal>ORDER
    BY</>, <literal>LIMIT</>, <literal>FOR NO KEY UPDATE</>, <literal>FOR UPDATE</literal>,
    <literal>FOR SHARE</literal>, or <literal>FOR KEY SHARE</> clause.
-->
</synopsis><replaceable class="parameter">select_statement</replaceable>には、<literal>ORDER BY</>、<literal>LIMIT</>、<literal>FOR NO KEY UPDATE</>、<literal>FOR UPDATE</literal>、<literal>FOR SHARE</literal>、<literal>FOR KEY SHARE</>句を持たない、任意の<command>SELECT</command>文が入ります。
   </para>

   <para>
<!--
    The <literal>EXCEPT</literal> operator computes the set of rows
    that are in the result of the left <command>SELECT</command>
    statement but not in the result of the right one.
-->
<literal>EXCEPT</literal>は、左側の<command>SELECT</command>文の結果には存在し、右側の<command>SELECT</command>文の結果には存在しない行の集合を生成します。
   </para>

   <para>
<!--
    The result of <literal>EXCEPT</literal> does not contain any
    duplicate rows unless the <literal>ALL</> option is specified.
    With <literal>ALL</>, a row that has <replaceable>m</> duplicates in the
    left table and <replaceable>n</> duplicates in the right table will appear
    max(<replaceable>m</>-<replaceable>n</>,0) times in the result set.
    <literal>DISTINCT</> can be written to explicitly specify the
    default behavior of eliminating duplicate rows.
-->
<literal>ALL</>オプションが指定されていない限り、<literal>EXCEPT</literal>の結果には重複行は含まれません。
<literal>ALL</>がある場合、左側テーブルに<replaceable>m</>個、右側テーブルに<replaceable>n</>個の重複がある行は、結果集合ではmax(<replaceable>m</>-<replaceable>n</>,0)個出現します。
重複行を除去するデフォルトの動作を明示的に指定するために<literal>DISTINCT</>を記述することができます。
   </para>

   <para>
<!--
    Multiple <literal>EXCEPT</literal> operators in the same
    <command>SELECT</command> statement are evaluated left to right,
    unless parentheses dictate otherwise.  <literal>EXCEPT</> binds at
    the same level as <literal>UNION</>.
-->
1つの<command>SELECT</command>文に複数の<literal>EXCEPT</literal>演算子がある場合、括弧がない限り、それらは左から右に評価されます。
<literal>EXCEPT</literal>の結び付きの強さは<literal>UNION</>と同じです。
   </para>

   <para>
<!--
    Currently, <literal>FOR NO KEY UPDATE</>, <literal>FOR UPDATE</>, <literal>FOR SHARE</> and
    <literal>FOR KEY SHARE</> cannot be
    specified either for an <literal>EXCEPT</> result or for any input of
    an <literal>EXCEPT</>.
-->
現時点では、<literal>EXCEPT</>の結果や<literal>EXCEPT</>に対する入力に、<literal>FOR NO KEY UPDATE</>、<literal>FOR UPDATE</>、<literal>FOR SHARE</>または<literal>FOR KEY SHARE</>を指定することはできません。
   </para>
  </refsect2>

  <refsect2 id="SQL-ORDERBY">
<!--
   <title id="sql-orderby-title"><literal>ORDER BY</literal> Clause</title>
-->
   <title id="sql-orderby-title"><literal>ORDER BY</literal>句</title>

   <para>
<!--
    The optional <literal>ORDER BY</literal> clause has this general form:
-->
<literal>ORDER BY</literal>句の一般的な構文は以下の通りです（この句は省略可能です）。

<synopsis>
ORDER BY <replaceable class="parameter">expression</replaceable> [ ASC | DESC | USING <replaceable class="parameter">operator</replaceable> ] [ NULLS { FIRST | LAST } ] [, ...]
</synopsis>
<!--
    The <literal>ORDER BY</literal> clause causes the result rows to
    be sorted according to the specified expression(s).  If two rows are
    equal according to the leftmost expression, they are compared
    according to the next expression and so on.  If they are equal
    according to all specified expressions, they are returned in
    an implementation-dependent order.
-->
<literal>ORDER BY</literal>句を使うと、結果行を指定した式（複数可）に従ってソートすることができます。
最も左側の式を使って比較した結果、2つの行が等しいと判断された場合は、1つ右側の式を使って比較します。その結果も等しければ、さらに次の式に進みます。
指定した全ての式で等しいと判断された場合は、実装に依存した順番で返されます。
   </para>

   <para>
<!--
    Each <replaceable class="parameter">expression</replaceable> can be the
    name or ordinal number of an output column
    (<command>SELECT</command> list item), or it can be an arbitrary
    expression formed from input-column values.
-->
<replaceable class="parameter">expression</replaceable>には、出力列（<command>SELECT</command>リスト項目）の名前または序数、あるいは入力列値から形成される任意の式を取ることができます。
   </para>

   <para>
<!--
    The ordinal number refers to the ordinal (left-to-right) position
    of the output column. This feature makes it possible to define an
    ordering on the basis of a column that does not have a unique
    name.  This is never absolutely necessary because it is always
    possible to assign a name to an output column using the
    <literal>AS</> clause.
-->
序数は、出力列の位置（左から右に割り当てられます）を示します。
これを使うと、一意な名前を持たない列の順序を定義することができます。
<literal>AS</>句を使用すれば出力列に名前を割り当てることができるので、これはどうしても必要な機能というわけではありません。
   </para>

   <para>
<!--
    It is also possible to use arbitrary expressions in the
    <literal>ORDER BY</literal> clause, including columns that do not
    appear in the <command>SELECT</command> output list.  Thus the
    following statement is valid:
-->
また、<literal>ORDER BY</literal>句には、<command>SELECT</command>出力リストに出現しない列を含む、任意の式を使用できます。
したがって、以下の文は有効です。
<programlisting>
SELECT name FROM distributors ORDER BY code;
</programlisting>
<!--
    A limitation of this feature is that an <literal>ORDER BY</>
    clause applying to the result of a <literal>UNION</>,
    <literal>INTERSECT</>, or <literal>EXCEPT</> clause can only
    specify an output column name or number, not an expression.
-->
ただし、<literal>UNION</>、<literal>INTERSECT</>、<literal>EXCEPT</>の結果に<literal>ORDER BY</>を適用する場合は、式は使用できず、出力列の名前か序数のみを指定できるという制限があります。
   </para>

   <para>
<!--
    If an <literal>ORDER BY</> expression is a simple name that
    matches both an output column name and an input column name,
    <literal>ORDER BY</> will interpret it as the output column name.
    This is the opposite of the choice that <literal>GROUP BY</> will
    make in the same situation.  This inconsistency is made to be
    compatible with the SQL standard.
-->
<literal>ORDER BY</>の式として出力列名と入力列名の両方に一致する単なる名前が与えられた場合、<literal>ORDER BY</>はそれを出力列名として扱います。
これは、同じ状況における<literal>GROUP BY</>の選択とは反対です。
この不整合は、標準SQLとの互換性を保持するために発生しています。
   </para>

   <para>
<!--
    Optionally one can add the key word <literal>ASC</> (ascending) or
    <literal>DESC</> (descending) after any expression in the
    <literal>ORDER BY</> clause.  If not specified, <literal>ASC</> is
    assumed by default.  Alternatively, a specific ordering operator
    name can be specified in the <literal>USING</> clause.
    An ordering operator must be a less-than or greater-than
    member of some B-tree operator family.
    <literal>ASC</> is usually equivalent to <literal>USING &lt;</> and
    <literal>DESC</> is usually equivalent to <literal>USING &gt;</>.
    (But the creator of a user-defined data type can define exactly what the
    default sort ordering is, and it might correspond to operators with other
    names.)
-->
<literal>ORDER BY</>中の任意の式の後に、キーワード<literal>ASC</>（昇順）、<literal>DESC</>（降順）を付加することができます(省略可能)。
指定がなければ、デフォルトで<literal>ASC</>があるものとして扱われます。
その他、順序を指定する演算子名を<literal>USING</>句に指定する方法もあります。
順序指定演算子は何らかのB-Tree演算子族の小なりまたは大なり演算子でなければなりません。
通常、<literal>ASC</>は<literal>USING &lt;</>と、<literal>DESC</>は<literal>USING &gt;</>と同じです
（ただし、ユーザ定義データ型の作成時には、デフォルトのソート順を定義することができます。また、異なる名前の演算子と対応付けすることもできます）。
   </para>

   <para>
<!--
    If <literal>NULLS LAST</> is specified, null values sort after all
    non-null values; if <literal>NULLS FIRST</> is specified, null values
    sort before all non-null values.  If neither is specified, the default
    behavior is <literal>NULLS LAST</> when <literal>ASC</> is specified
    or implied, and <literal>NULLS FIRST</> when <literal>DESC</> is specified
    (thus, the default is to act as though nulls are larger than non-nulls).
    When <literal>USING</> is specified, the default nulls ordering depends
    on whether the operator is a less-than or greater-than operator.
-->
<literal>NULLS LAST</>が指定されると、NULL値はすべての非NULL値の後にソートされます。
<literal>NULLS FIRST</>が指定されると、NULL値はすべての非NULL値の前にソートされます。
どちらも指定されない場合のデフォルト動作は、明示的あるいは暗黙的な<literal>ASC</>の場合は<literal>NULLS LAST</>、<literal>DESC</>が指定された場合は<literal>NULLS FIRST</>です。
（したがって、デフォルトでは、NULLが非NULLよりも大きい値であるかのように動作します。）
<literal>USING</>が指定されると、デフォルトのNULLの順序は、演算子が小なり演算子か大なり演算子によって変わります。
   </para>

   <para>
<!--
    Note that ordering options apply only to the expression they follow;
    for example <literal>ORDER BY x, y DESC</> does not mean
    the same thing as <literal>ORDER BY x DESC, y DESC</>.
-->
順序付けオプションは直前の演算子にのみ適用されます。
たとえば、<literal>ORDER BY x, y DESC</>は<literal>ORDER BY x DESC, y DESC</>と同一の意味ではありません。
   </para>

   <para>
<!--
    Character-string data is sorted according to the collation that applies
    to the column being sorted.  That can be overridden at need by including
    a <literal>COLLATE</> clause in the
    <replaceable class="parameter">expression</replaceable>, for example
    <literal>ORDER BY mycolumn COLLATE "en_US"</>.
    For more information see <xref linkend="sql-syntax-collate-exprs"> and
    <xref linkend="collation">.
-->
文字型データでは、格納する列に適用された照合順序に従ってソートされます。
これは必要に応じて<replaceable class="parameter">expression</replaceable>内に<literal>COLLATE</>句を含めることで上書きできます。
例えば<literal>ORDER BY mycolumn COLLATE "en_US"</>です。
より詳細については<xref linkend="sql-syntax-collate-exprs">および<xref linkend="collation">を参照してください。
   </para>
  </refsect2>

  <refsect2 id="SQL-LIMIT">
<!--
   <title id="sql-limit-title"><literal>LIMIT</literal> Clause</title>
-->
   <title id="sql-limit-title"><literal>LIMIT</literal>句</title>

   <para>
<!--
    The <literal>LIMIT</literal> clause consists of two independent
    sub-clauses:
-->
<literal>LIMIT</literal>句は2つの独立した副句から構成されます。
<synopsis>
LIMIT { <replaceable class="parameter">count</replaceable> | ALL }
OFFSET <replaceable class="parameter">start</replaceable>
</synopsis>
<!--
    <replaceable class="parameter">count</replaceable> specifies the
    maximum number of rows to return, while <replaceable
    class="parameter">start</replaceable> specifies the number of rows
    to skip before starting to return rows.  When both are specified,
    <replaceable class="parameter">start</replaceable> rows are skipped
    before starting to count the <replaceable
    class="parameter">count</replaceable> rows to be returned.
-->
<replaceable class="parameter">count</replaceable>には返される行の最大数を、一方、<replaceable class="parameter">start</replaceable>には行を返し始める前に飛ばす行数を指定します。
両方とも指定された場合、<replaceable class="parameter">start</replaceable>行分が飛ばされ、そこから数えて<replaceable class="parameter">count</replaceable>行が返されます。
   </para>

   <para>
<!--
    If the <replaceable class="parameter">count</replaceable> expression
    evaluates to NULL, it is treated as <literal>LIMIT ALL</>, i.e., no
    limit.  If <replaceable class="parameter">start</replaceable> evaluates
    to NULL, it is treated the same as <literal>OFFSET 0</>.
-->
<replaceable class="parameter">count</replaceable>式がNULLと評価された場合、<literal>LIMIT ALL</>として、つまり制限無しとして扱われます。
<replaceable class="parameter">start</replaceable>がNULLと評価された場合、<literal>OFFSET 0</>と同様に扱われます。
   </para>

   <para>
<!--
    SQL:2008 introduced a different syntax to achieve the same result,
    which <productname>PostgreSQL</> also supports.  It is:
-->
SQL:2008では同じ結果を実現する異なる構文が導入されました。
<productname>PostgreSQL</>でもサポートしています。
以下の構文です。
<synopsis>
OFFSET <replaceable class="parameter">start</replaceable> { ROW | ROWS }
FETCH { FIRST | NEXT } [ <replaceable class="parameter">count</replaceable> ] { ROW | ROWS } ONLY
</synopsis>
<<<<<<< HEAD
<!--
    In this syntax, to write anything except a simple integer constant for
    <replaceable class="parameter">start</> or <replaceable
    class="parameter">count</replaceable>, you must write parentheses
    around it.
    If <replaceable class="parameter">count</> is
    omitted in a <literal>FETCH</> clause, it defaults to 1.
=======
    In this syntax, the <replaceable class="parameter">start</replaceable>
    or <replaceable class="parameter">count</replaceable> value is required by
    the standard to be a literal constant, a parameter, or a variable name;
    as a <productname>PostgreSQL</productname> extension, other expressions
    are allowed, but will generally need to be enclosed in parentheses to avoid
    ambiguity.
    If <replaceable class="parameter">count</replaceable> is
    omitted in a <literal>FETCH</literal> clause, it defaults to 1.
>>>>>>> 4191e37a
    <literal>ROW</literal>
    and <literal>ROWS</literal> as well as <literal>FIRST</literal>
    and <literal>NEXT</literal> are noise words that don't influence
    the effects of these clauses.
    According to the standard, the <literal>OFFSET</literal> clause must come
    before the <literal>FETCH</literal> clause if both are present; but
    <productname>PostgreSQL</> is laxer and allows either order.
-->
この構文において、<replaceable class="parameter">start</>または<replaceable class="parameter">count</replaceable>に単一整数定数以外を記述するためには、括弧でくくって記述しなければなりません。
<replaceable class="parameter">count</>を<literal>FETCH</>句で省略した場合、そのデフォルトは１です。
<literal>ROW</literal>および<literal>ROWS</literal>、そして<literal>FIRST</literal>および<literal>NEXT</literal>は意味がない単語で、この句に影響を与えることはありません。
標準に従うと<literal>OFFSET</literal>句は、<literal>FETCH</literal>句と同時に使用する場合、これより前に存在しなければなりません。
しかし<productname>PostgreSQL</>は厳密ではなく、どちらが先でも許されます。
   </para>

   <para>
<!--
    When using <literal>LIMIT</>, it is a good idea to use an
    <literal>ORDER BY</> clause that constrains the result rows into a
    unique order.  Otherwise you will get an unpredictable subset of
    the query's rows &mdash; you might be asking for the tenth through
    twentieth rows, but tenth through twentieth in what ordering?  You
    don't know what ordering unless you specify <literal>ORDER BY</>.
-->
<literal>LIMIT</>を使う時は、結果行を一意な順番に強制する<literal>ORDER BY</>句を使うとよいでしょう。
そうしないと、問い合わせ結果のどの部分が返されるのかがわかりません。
10〜20行目までを出力するとしても、どの順番で並べた時の10〜20行目なのでしょうか。
<literal>ORDER BY</>を指定しない限り、行が返される順番は不明です。
   </para>

   <para>
<!--
    The query planner takes <literal>LIMIT</> into account when
    generating a query plan, so you are very likely to get different
    plans (yielding different row orders) depending on what you use
    for <literal>LIMIT</> and <literal>OFFSET</>.  Thus, using
    different <literal>LIMIT</>/<literal>OFFSET</> values to select
    different subsets of a query result <emphasis>will give
    inconsistent results</emphasis> unless you enforce a predictable
    result ordering with <literal>ORDER BY</>.  This is not a bug; it
    is an inherent consequence of the fact that SQL does not promise
    to deliver the results of a query in any particular order unless
    <literal>ORDER BY</> is used to constrain the order.
-->
問い合わせプランナは問い合わせ計画を作成する時に<literal>LIMIT</>を考慮するので、<literal>LIMIT</>と<literal>OFFSET</>の指定によって異なった計画を得ることになるでしょう。計画が異なれば、異なる順番で行が返ります。
したがって、<literal>LIMIT</>/<literal>OFFSET</>値の変更によって異なる結果行を選択しようとすると、<literal>ORDER BY</>で順序を並び替えない限り、<emphasis>矛盾した結果を返すことになります</emphasis>。
これはバグではありません。
「SQLは、<literal>ORDER BY</>で順序を制御されない限り、問い合わせ結果が返す順序を約束しない」という事実の当然の帰結なのです。
   </para>

   <para>
<!--
    It is even possible for repeated executions of the same <literal>LIMIT</>
    query to return different subsets of the rows of a table, if there
    is not an <literal>ORDER BY</> to enforce selection of a deterministic
    subset.  Again, this is not a bug; determinism of the results is
    simply not guaranteed in such a case.
-->
厳密的に部分集合の選択を強制する<literal>ORDER BY</>がなければ、同じ<literal>LIMIT</>問い合わせを繰り返し実行してもテーブル行から異なる部分集合が取り出される可能性すらあります。
繰り返しますが、これは不具合ではありません。
こうした場合に確定した結果は単に保証されていないのです。
   </para>
  </refsect2>

  <refsect2 id="SQL-FOR-UPDATE-SHARE">
<!--
   <title id="sql-for-update-share-title">The Locking Clause</title>
-->
   <title id="sql-for-update-share-title">ロック処理句</title>

   <para>
<!--
    <literal>FOR UPDATE</>, <literal>FOR NO KEY UPDATE</>, <literal>FOR SHARE</>
    and <literal>FOR KEY SHARE</>
    are <firstterm>locking clauses</>; they affect how <literal>SELECT</>
    locks rows as they are obtained from the table.
-->
<literal>FOR UPDATE</>、<literal>FOR NO KEY UPDATE</>、<literal>FOR SHARE</>および<literal>FOR KEY SHARE</>は<firstterm>ロック処理句</>です。
これらはテーブルから行を入手する時にどのように<literal>SELECT</>がその行をロックするかに影響します。
   </para>

   <para>
<!--
    The locking clause has the general form
-->
ロック処理句の一般的な構文は以下の通りです。

<synopsis>
FOR <replaceable>lock_strength</> [ OF <replaceable class="parameter">table_name</replaceable> [, ...] ] [ NOWAIT | SKIP LOCKED ]
</synopsis>

<!--
    where <replaceable>lock_strength</> can be one of
-->
ここで<replaceable>lock_strength</>は以下のいずれかを取ることができます。

<synopsis>
UPDATE
NO KEY UPDATE
SHARE
KEY SHARE
</synopsis>
   </para>

   <para>
<!--
    For more information on each row-level lock mode, refer to
    <xref linkend="locking-rows">.
-->
それぞれの行レベルロックモードについての詳しい説明は<xref linkend="locking-rows">を参照してください。
   </para>

   <para>
<!--
    To prevent the operation from waiting for other transactions to commit,
    use either the <literal>NOWAIT</> or <literal>SKIP LOCKED</literal>
    option.  With <literal>NOWAIT</>, the statement reports an error, rather
    than waiting, if a selected row cannot be locked immediately.
    With <literal>SKIP LOCKED</literal>, any selected rows that cannot be
    immediately locked are skipped.  Skipping locked rows provides an
    inconsistent view of the data, so this is not suitable for general purpose
    work, but can be used to avoid lock contention with multiple consumers
    accessing a queue-like table.
    Note that <literal>NOWAIT</> and <literal>SKIP LOCKED</literal> apply only
    to the row-level lock(s) &mdash; the required <literal>ROW SHARE</literal>
    table-level lock is still taken in the ordinary way (see
    <xref linkend="mvcc">).  You can use
    <xref linkend="sql-lock">
    with the <literal>NOWAIT</> option first,
    if you need to acquire the table-level lock without waiting.
-->
他のトランザクションのコミットを待機することなく操作を進めるには、<literal>NOWAIT</>あるいは<literal>SKIP LOCKED</literal>オプションを使用してください。
<literal>NOWAIT</>では、選択行のロックを即座に獲得できない時、文は待機せずに、エラーを報告します。
<literal>SKIP LOCKED</literal>では、即座にロックできない行はすべてスキップされます。
行のロックをスキップすると、一貫性のないデータが見えることになるので、一般的な目的の作業のためには適しませんが、複数の消費者がキューのようなテーブルにアクセスするときのロック競合の回避などに利用できます。
<literal>NOWAIT</>および<literal>SKIP LOCKED</literal>は行レベルロックにのみに適用される点に注意してください。
つまり、必要な<literal>ROW SHARE</literal>テーブルレベルロックは通常通りの方法（ <xref linkend="mvcc">を参照）で獲得されます。
もし、テーブルレベルのロックを待機せずに獲得しなければならないのであれば、最初に<xref linkend="sql-lock">の<literal>NOWAIT</>オプションを使用してください。
   </para>

   <para>
<!--
    If specific tables are named in a locking clause,
    then only rows coming from those tables are locked; any other
    tables used in the <command>SELECT</command> are simply read as
    usual.  A locking
    clause without a table list affects all tables used in the statement.
    If a locking clause is
    applied to a view or sub-query, it affects all tables used in
    the view or sub-query.
    However, these clauses
    do not apply to <literal>WITH</> queries referenced by the primary query.
    If you want row locking to occur within a <literal>WITH</> query, specify
    a locking clause within the <literal>WITH</> query.
-->
ロック処理句内に特定のテーブルが指定されている場合は、そのテーブルの行のみがロックされます。
<command>SELECT</command>内の他のテーブルは通常通りに読み込まれます。
テーブルリストを持たないロック処理句は、その文で使用されるすべてのテーブルに影響を与えます。
ロック処理句がビューまたは副問い合わせで使用された場合、そのビューや副問い合わせで使用されるすべてのテーブルに影響を与えます。
しかしこれらの句は主問い合わせで参照される<literal>WITH</>問い合わせには適用されません。
<literal>WITH</>問い合わせ内での行ロックを行いたい場合は、<literal>WITH</>問い合わせ内でロック処理句を指定してください。
   </para>

   <para>
<!--
    Multiple locking
    clauses can be written if it is necessary to specify different locking
    behavior for different tables.  If the same table is mentioned (or
    implicitly affected) by more than one locking clause,
    then it is processed as if it was only specified by the strongest one.
    Similarly, a table is processed
    as <literal>NOWAIT</> if that is specified in any of the clauses
    affecting it.  Otherwise, it is processed
    as <literal>SKIP LOCKED</literal> if that is specified in any of the
    clauses affecting it.
-->
異なるロック方式を異なるテーブルに指定する必要があれば、複数のロック処理句を記述することができます。
複数のロック処理句で同一のテーブルを記述した（または暗黙的に影響が与えられた）場合、最も強いものだけが指定されたかのように処理されます。
同様に、あるテーブルに影響を与える句のいずれかで<literal>NOWAIT</>が指定された場合、そのテーブルは<literal>NOWAIT</>として処理されます。
それ以外の場合、あるテーブルに影響を与える句のいずれかで<literal>SKIP LOCKED</literal>が指定されていれば、そのテーブルは<literal>SKIP LOCKED</literal>として処理されます。
   </para>

   <para>
<!--
    The locking clauses cannot be
    used in contexts where returned rows cannot be clearly identified with
    individual table rows; for example they cannot be used with aggregation.
-->
ロック処理句は、返される行がテーブルのどの行に対応するのかが明確に識別できない場合には使用することができません。
例えば、集約には使用できません。
   </para>

   <para>
<!--
    When a locking clause
    appears at the top level of a <command>SELECT</> query, the rows that
    are locked are exactly those that are returned by the query; in the
    case of a join query, the rows locked are those that contribute to
    returned join rows.  In addition, rows that satisfied the query
    conditions as of the query snapshot will be locked, although they
    will not be returned if they were updated after the snapshot
    and no longer satisfy the query conditions.  If a
    <literal>LIMIT</> is used, locking stops
    once enough rows have been returned to satisfy the limit (but note that
    rows skipped over by <literal>OFFSET</> will get locked).  Similarly,
    if a locking clause
    is used in a cursor's query, only rows actually fetched or stepped past
    by the cursor will be locked.
-->
ロック処理句が<command>SELECT</>問い合わせの最上位レベルに存在する場合、ロック対象行は問い合わせが返す行に正確に一致します。
結合問い合わせ内の場合、ロック対象行は返される結合行に関連する行となります。
さらに、スナップショットを更新した後に問い合わせ条件を満たさなくなった場合は返されなくなりますが、問い合わせのスナップショット時点で問い合わせ条件を満たす行もロックされます。
<literal>LIMIT</>が使用された場合、制限を満たす行が返されるとロック処理は止まります。
（しかし、<literal>OFFSET</>により飛ばされた行はロックされることに注意してください。）
同様に、ロック処理句がカーソル問い合わせで使用された場合、カーソルにより実際に取り込んだ行または通り過ぎた行のみがロックされます。
   </para>

   <para>
<!--
    When a locking clause
    appears in a sub-<command>SELECT</>, the rows locked are those
    returned to the outer query by the sub-query.  This might involve
    fewer rows than inspection of the sub-query alone would suggest,
    since conditions from the outer query might be used to optimize
    execution of the sub-query.  For example,
-->
ロック処理句が副<command>SELECT</>に存在する場合、ロック対象行は副問い合わせの外側の問い合わせに返される行となります。
外側の問い合わせからの条件が副問い合わせ実行の最適化に使用される可能性がありますので、これには副問い合わせ自体の検査が提示する行より少なくなるかもしれません。
例えば、
<programlisting>
SELECT * FROM (SELECT * FROM mytable FOR UPDATE) ss WHERE col1 = 5;
</programlisting>
<!--
    will lock only rows having <literal>col1 = 5</>, even though that
    condition is not textually within the sub-query.
-->
は、副問い合わせ内では文字として条件が記載されていなくても、<literal>col1 = 5</>を持つ行のみがロックされます。
   </para>

  <para>
<!--
   Previous releases failed to preserve a lock which is upgraded by a later
   savepoint.  For example, this code:
-->
以前のリリースでは、セーブポイント以降に更新されるロックの保持は失敗しました。
例えば以下のコードです。
<programlisting>
BEGIN;
SELECT * FROM mytable WHERE key = 1 FOR UPDATE;
SAVEPOINT s;
UPDATE mytable SET ... WHERE key = 1;
ROLLBACK TO s;
</programlisting>
<!--
   would fail to preserve the <literal>FOR UPDATE</> lock after the
   <command>ROLLBACK TO</>.  This has been fixed in release 9.3.
-->
<command>ROLLBACK TO</>後の<literal>FOR UPDATE</>ロックの保持に失敗します。
これはリリース9.3で修正されました。
  </para>

  <caution>
   <para>
<!--
    It is possible for a <command>SELECT</> command running at the <literal>READ
    COMMITTED</literal> transaction isolation level and using <literal>ORDER
    BY</literal> and a locking clause to return rows out of
    order.  This is because <literal>ORDER BY</> is applied first.
    The command sorts the result, but might then block trying to obtain a lock
    on one or more of the rows.  Once the <literal>SELECT</> unblocks, some
    of the ordering column values might have been modified, leading to those
    rows appearing to be out of order (though they are in order in terms
    of the original column values).  This can be worked around at need by
    placing the <literal>FOR UPDATE/SHARE</literal> clause in a sub-query,
    for example
-->
<literal>ORDER BY</literal>句とロック処理句を使用した、<literal>READ COMMITTED</literal>トランザクション隔離レベルで実行する<command>SELECT</>コマンドでは、順序通りにならない行を返す可能性があります。
<literal>ORDER BY</>が最初に適用されるためです。
このコマンドは結果をソートしますが、その後、1行または複数の行のロック獲得がブロックされる可能性があります。
この<literal>SELECT</>のブロックが解除された時点で、順序付け対象の列値の一部が変更されているかもしれません。
これによりこうした行が（元の列値という観点では順序通りではありますが、）順序通りに現れません。
必要に応じて、これは以下のように副問い合わせ内に<literal>FOR UPDATE/SHARE</literal>句を記述することで、回避することができます。
<programlisting>
SELECT * FROM (SELECT * FROM mytable FOR UPDATE) ss ORDER BY column1;
</programlisting>
<!--
    Note that this will result in locking all rows of <structname>mytable</>,
    whereas <literal>FOR UPDATE</> at the top level would lock only the
    actually returned rows.  This can make for a significant performance
    difference, particularly if the <literal>ORDER BY</> is combined with
    <literal>LIMIT</> or other restrictions.  So this technique is recommended
    only if concurrent updates of the ordering columns are expected and a
    strictly sorted result is required.
-->
最上位レベルにおける<literal>FOR UPDATE</>は実際に返される行のみをロックするのに対して、これは結果として<structname>mytable</>のすべての行をロックすることに注意してください。
これは、特に<literal>ORDER BY</>が<literal>LIMIT</>やその他の制限と組み合わせている場合、性能上大きな違いを生み出す可能性があります。
このため、この技法は、順序付け対象の列に対する同時実行の更新が想定され、かつ、厳密にソートされた結果が要求される場合にのみ推奨されます。
   </para>

   <para>
<!--
    At the <literal>REPEATABLE READ</literal> or <literal>SERIALIZABLE</literal>
    transaction isolation level this would cause a serialization failure (with
    a <literal>SQLSTATE</literal> of <literal>'40001'</literal>), so there is
    no possibility of receiving rows out of order under these isolation levels.
-->
<literal>REPEATABLE READ</literal>または<literal>SERIALIZABLE</literal>トランザクション隔離レベルでは、（<literal>'40001'</literal>という<literal>SQLSTATE</literal>を持つ）シリアライゼーション失敗が発生します。
このためこれらの隔離レベルでは順序通りでない行を受け取る可能性はありません。
   </para>
  </caution>
  </refsect2>

  <refsect2 id="SQL-TABLE">
<!--
   <title><literal>TABLE</literal> Command</title>
-->
   <title><literal>TABLE</literal>コマンド</title>

   <para>
<!--
    The command
-->
<programlisting>
TABLE <replaceable class="parameter">name</replaceable>
</programlisting>
<!--
    is equivalent to
-->
というコマンドは以下と同じです。
<programlisting>
SELECT * FROM <replaceable class="parameter">name</replaceable>
</programlisting>
<!--
    It can be used as a top-level command or as a space-saving syntax
    variant in parts of complex queries. Only the <literal>WITH</>,
    <literal>UNION</>, <literal>INTERSECT</>, <literal>EXCEPT</>,
    <literal>ORDER BY</>, <literal>LIMIT</>, <literal>OFFSET</>,
    <literal>FETCH</> and <literal>FOR</> locking clauses can be used
    with <command>TABLE</>; the <literal>WHERE</> clause and any form of
    aggregation cannot
    be used.
-->
これは、最上位のコマンドとして、あるいは複雑な問い合わせの一部として、入力を省略する構文の一種としても使用することができます。
<literal>WITH</>、<literal>UNION</>、<literal>INTERSECT</>、<literal>EXCEPT</>、<literal>ORDER BY</>、<literal>LIMIT</>、<literal>OFFSET</>、<literal>FETCH</>、<literal>FOR</>のロック句だけを<command>TABLE</>と一緒に使うことができます。
<literal>WHERE</>句およびいかなる形式の集約も使うことはできません。
   </para>
  </refsect2>
 </refsect1>

 <refsect1>
<!--
  <title>Examples</title>
-->
  <title>例</title>

  <para>
<!--
   To join the table <literal>films</literal> with the table
   <literal>distributors</literal>:
-->
<literal>films</literal>テーブルを<literal>distributors</literal>テーブルと結合します。

<programlisting>
SELECT f.title, f.did, d.name, f.date_prod, f.kind
    FROM distributors d, films f
    WHERE f.did = d.did

       title       | did |     name     | date_prod  |   kind
-------------------+-----+--------------+------------+----------
 The Third Man     | 101 | British Lion | 1949-12-23 | Drama
 The African Queen | 101 | British Lion | 1951-08-11 | Romantic
 ...
</programlisting>
  </para>

  <para>
<!--
   To sum the column <literal>len</literal> of all films and group
   the results by <literal>kind</literal>:
-->
全ての映画の<literal>len</literal>列を合計し<literal>kind</literal>列によって結果をグループ化します。

<programlisting>
SELECT kind, sum(len) AS total FROM films GROUP BY kind;

   kind   | total
----------+-------
 Action   | 07:34
 Comedy   | 02:58
 Drama    | 14:28
 Musical  | 06:42
 Romantic | 04:38
</programlisting>
  </para>

  <para>
<!--
   To sum the column <literal>len</literal> of all films, group
   the results by <literal>kind</literal> and show those group totals
   that are less than 5 hours:
-->
全ての映画の<literal>len</literal>列を合計し<literal>kind</literal>列によって結果をグループ化し、合計が5時間より少ないグループの合計を表示します。

<programlisting>
SELECT kind, sum(len) AS total
    FROM films
    GROUP BY kind
    HAVING sum(len) &lt; interval '5 hours';

   kind   | total
----------+-------
 Comedy   | 02:58
 Romantic | 04:38
</programlisting>
  </para>

  <para>
<!--
   The following two examples are identical ways of sorting the individual
   results according to the contents of the second column
   (<literal>name</literal>):
-->
次に、結果を2番目の列（<literal>name</literal>）の内容に基づいてソートする方法を2つ例示します。

<programlisting>
SELECT * FROM distributors ORDER BY name;
SELECT * FROM distributors ORDER BY 2;

 did |       name
-----+------------------
 109 | 20th Century Fox
 110 | Bavaria Atelier
 101 | British Lion
 107 | Columbia
 102 | Jean Luc Godard
 113 | Luso films
 104 | Mosfilm
 103 | Paramount
 106 | Toho
 105 | United Artists
 111 | Walt Disney
 112 | Warner Bros.
 108 | Westward
</programlisting>
  </para>

  <para>
<!--
   The next example shows how to obtain the union of the tables
   <literal>distributors</literal> and
   <literal>actors</literal>, restricting the results to those that begin
   with the letter W in each table.  Only distinct rows are wanted, so the
   key word <literal>ALL</literal> is omitted.
-->
次の例は、<literal>distributors</literal>テーブルと<literal>actors</literal>テーブルの和集合を取得する方法を示しています。さらに、両方のテーブルで結果をWという文字で始まる行のみに限定しています。
重複しない行のみが必要なので、<literal>ALL</literal>キーワードは省略されています。

<programlisting>
distributors:               actors:
 did |     name              id |     name
-----+--------------        ----+----------------
 108 | Westward               1 | Woody Allen
 111 | Walt Disney            2 | Warren Beatty
 112 | Warner Bros.           3 | Walter Matthau
 ...                         ...

SELECT distributors.name
    FROM distributors
    WHERE distributors.name LIKE 'W%'
UNION
SELECT actors.name
    FROM actors
    WHERE actors.name LIKE 'W%';

      name
----------------
 Walt Disney
 Walter Matthau
 Warner Bros.
 Warren Beatty
 Westward
 Woody Allen
</programlisting>
  </para>

  <para>
<!--
   This example shows how to use a function in the <literal>FROM</>
   clause, both with and without a column definition list:
-->
次に、<literal>FROM</>句内での関数の使用方法について、列定義リストがある場合とない場合の両方の例を示します。

<programlisting>
CREATE FUNCTION distributors(int) RETURNS SETOF distributors AS $$
    SELECT * FROM distributors WHERE did = $1;
$$ LANGUAGE SQL;

SELECT * FROM distributors(111);
 did |    name
-----+-------------
 111 | Walt Disney

CREATE FUNCTION distributors_2(int) RETURNS SETOF record AS $$
    SELECT * FROM distributors WHERE did = $1;
$$ LANGUAGE SQL;

SELECT * FROM distributors_2(111) AS (f1 int, f2 text);
 f1  |     f2
-----+-------------
 111 | Walt Disney
</programlisting>
  </para>

  <para>
<!--
   Here is an example of a function with an ordinality column added:
-->
以下は序数列が追加された関数の例です。

<programlisting>
SELECT * FROM unnest(ARRAY['a','b','c','d','e','f']) WITH ORDINALITY;
 unnest | ordinality
--------+----------
 a      |        1
 b      |        2
 c      |        3
 d      |        4
 e      |        5
 f      |        6
(6 rows)
</programlisting>
  </para>

  <para>
<!--
   This example shows how to use a simple <literal>WITH</> clause:
-->
以下の例では簡単な<literal>WITH</>句の使用方法を示します。

<programlisting>
WITH t AS (
    SELECT random() as x FROM generate_series(1, 3)
  )
SELECT * FROM t
UNION ALL
SELECT * FROM t

         x          
--------------------
  0.534150459803641
  0.520092216785997
 0.0735620250925422
  0.534150459803641
  0.520092216785997
 0.0735620250925422
</programlisting>

<!--
   Notice that the <literal>WITH</> query was evaluated only once,
   so that we got two sets of the same three random values.
-->
<literal>WITH</>問い合わせが一度だけ評価されることに注意してください。
このため3つのランダムな値の同じ集合2組を得ることになります。
  </para>

  <para>
<!--
   This example uses <literal>WITH RECURSIVE</literal> to find all
   subordinates (direct or indirect) of the employee Mary, and their
   level of indirectness, from a table that shows only direct
   subordinates:
-->
以下の例では<literal>WITH RECURSIVE</literal>を使用して、直接の部下しか表示しないテーブルから、従業員Maryの（直接または間接的な）部下とその間接度を見つけ出します。

<programlisting>
WITH RECURSIVE employee_recursive(distance, employee_name, manager_name) AS (
    SELECT 1, employee_name, manager_name
    FROM employee
    WHERE manager_name = 'Mary'
  UNION ALL
    SELECT er.distance + 1, e.employee_name, e.manager_name
    FROM employee_recursive er, employee e
    WHERE er.employee_name = e.manager_name
  )
SELECT distance, employee_name FROM employee_recursive;
</programlisting>

<!--
   Notice the typical form of recursive queries:
   an initial condition, followed by <literal>UNION</literal>,
   followed by the recursive part of the query. Be sure that the
   recursive part of the query will eventually return no tuples, or
   else the query will loop indefinitely.  (See <xref linkend="queries-with">
   for more examples.)
-->
初期条件、続いて<literal>UNION</literal>、さらに問い合わせの再帰部分という再帰問い合わせの典型的な構文に注意してください。
問い合わせの再帰部分は最終的にはタプルを返さないことを確実にしてください。
さもないと問い合わせは無限にループします。
（より多くの例については<xref linkend="queries-with">を参照してください。）
  </para>

  <para>
<!--
   This example uses <literal>LATERAL</> to apply a set-returning function
   <function>get_product_names()</> for each row of the
   <structname>manufacturers</> table:
-->
以下の例では、<structname>manufacturers</>テーブルの各行に対して集合を返す<function>get_product_names()</>関数を適用するために<literal>LATERAL</>を使用します。

<programlisting>
SELECT m.name AS mname, pname
FROM manufacturers m, LATERAL get_product_names(m.id) pname;
</programlisting>

<!--
    Manufacturers not currently having any products would not appear in the
    result, since it is an inner join.  If we wished to include the names of
    such manufacturers in the result, we could do:
-->
これは内部結合ですので、現時点で製品をまったく持たないメーカは結果に現れません。
こうしたメーカの名前も結果に含めたければ以下のようにします。

<programlisting>
SELECT m.name AS mname, pname
FROM manufacturers m LEFT JOIN LATERAL get_product_names(m.id) pname ON true;
</programlisting></para>
 </refsect1>

 <refsect1>
<!--
  <title>Compatibility</title>
-->
  <title>互換性</title>


  <para>
<!--
   Of course, the <command>SELECT</command> statement is compatible
   with the SQL standard.  But there are some extensions and some
   missing features.
-->
当然ながら、<command>SELECT</command>文は標準SQLと互換性があります。
しかし、拡張機能や実現されていない機能もいくつかあります。
  </para>

  <refsect2>
<!--
   <title>Omitted <literal>FROM</literal> Clauses</title>
-->
   <title><literal>FROM</literal>句の省略</title>

   <para>
<!--
    <productname>PostgreSQL</productname> allows one to omit the
    <literal>FROM</literal> clause.  It has a straightforward use to
    compute the results of simple expressions:
-->
<productname>PostgreSQL</productname>では、<literal>FROM</literal>句を省略することができます。
これによって、以下のように単純な式を計算させることができます。
<programlisting>
SELECT 2+2;

 ?column?
----------
        4
</programlisting>
<!--
    Some other <acronym>SQL</acronym> databases cannot do this except
    by introducing a dummy one-row table from which to do the
    <command>SELECT</command>.
-->
他の<acronym>SQL</acronym>データベースでは、このような<command>SELECT</command>を行うためにはダミーの1行テーブルを使わなければならないものもあります。
   </para>

   <para>
<!--
    Note that if a <literal>FROM</literal> clause is not specified,
    the query cannot reference any database tables. For example, the
    following query is invalid:
-->
<literal>FROM</literal>句の指定がない場合、問い合わせではデータベーステーブルを参照することができません。
例えば、以下の問い合わせは無効です。
<programlisting>
SELECT distributors.* WHERE distributors.name = 'Westward';
</programlisting>
<!--
    <productname>PostgreSQL</productname> releases prior to
    8.1 would accept queries of this form, and add an implicit entry
    to the query's <literal>FROM</literal> clause for each table
    referenced by the query. This is no longer allowed.
-->
<productname>PostgreSQL</productname>リリース8.1より前まででは、こうした形の問い合わせを受け付け、問い合わせで参照する各テーブルに対する暗黙的な項目を問い合わせの<literal>FROM</literal>句に追加していました。
これは許されなくなりました。
   </para>
  </refsect2>

  <refsect2>
<!--
   <title>Empty <literal>SELECT</literal> Lists</title>
-->
   <title>空の<literal>SELECT</literal>リスト</title>

   <para>
<!--
    The list of output expressions after <literal>SELECT</literal> can be
    empty, producing a zero-column result table.
    This is not valid syntax according to the SQL standard.
    <productname>PostgreSQL</productname> allows it to be consistent with
    allowing zero-column tables.
    However, an empty list is not allowed when <literal>DISTINCT</> is used.
-->
<literal>SELECT</literal>の後の出力式のリストは空でも良く、このとき列数がゼロの結果テーブルが生成されます。
これは標準SQLでは有効な構文ではありませんが、<productname>PostgreSQL</productname>は列数がゼロのテーブルを許すので、それと整合性を保つために許しています。
しかし、<literal>DISTINCT</>を使う時は、空のリストを使うことはできません。
   </para>
  </refsect2>

  <refsect2>
<!--
   <title>Omitting the <literal>AS</literal> Key Word</title>
-->
   <title><literal>AS</literal>キーワードの省略</title>

   <para>
<!--
    In the SQL standard, the optional key word <literal>AS</> can be
    omitted before an output column name whenever the new column name
    is a valid column name (that is, not the same as any reserved
    keyword).  <productname>PostgreSQL</productname> is slightly more
    restrictive: <literal>AS</> is required if the new column name
    matches any keyword at all, reserved or not.  Recommended practice is
    to use <literal>AS</> or double-quote output column names, to prevent
    any possible conflict against future keyword additions.
-->
標準SQLでは、キーワード<literal>AS</>(省略可能)は、新しい列名が有効な列名（つまり予約済みのどのキーワードとも異なるもの）である場合は常に、出力列名の前から省くことができます。
<productname>PostgreSQL</productname>には多少より強い制限があります。
新しい列名が予約済みか否かに関わらず何らかのキーワードに一致する場合は<literal>AS</>が必要です。
推奨する実践方法は、今後のキーワードの追加と競合する可能性に備え、<literal>AS</>を使用する、または出力列名を二重引用符で括ることです。
   </para>

   <para>
<!--
    In <literal>FROM</literal> items, both the standard and
    <productname>PostgreSQL</productname> allow <literal>AS</> to
    be omitted before an alias that is an unreserved keyword.  But
    this is impractical for output column names, because of syntactic
    ambiguities.
-->
<literal>FROM</literal>項目において標準および<productname>PostgreSQL</productname>では、未予約のキーワードである別名の前の<literal>AS</>を省略することができます。
しかし、構文があいまいになるため、出力名では実践的ではありません。
   </para>
  </refsect2>

  <refsect2>
<!--
   <title><literal>ONLY</literal> and Inheritance</title>
-->
   <title><literal>ONLY</literal>と継承関係</title>

   <para>
<!--
    The SQL standard requires parentheses around the table name when
    writing <literal>ONLY</literal>, for example <literal>SELECT * FROM ONLY
    (tab1), ONLY (tab2) WHERE ...</literal>.  <productname>PostgreSQL</>
    considers these parentheses to be optional.
-->
標準SQLでは、<literal>SELECT * FROM ONLY (tab1), ONLY (tab2) WHERE ...</literal>のように、<literal>ONLY</literal>を記述する時にテーブル名の前後を括弧でくくることを要求します。
<productname>PostgreSQL</>ではこの括弧を省略可能であるとみなしています。
   </para>

   <para>
<!--
    <productname>PostgreSQL</> allows a trailing <literal>*</> to be written to
    explicitly specify the non-<literal>ONLY</literal> behavior of including
    child tables.  The standard does not allow this.
-->
<productname>PostgreSQL</>では最後に<literal>*</>を付けることで
明示的に子テーブルを含めるという<literal>ONLY</literal>ではない動作を指定することができます。
標準ではこれを許していません。
   </para>

   <para>
<!--
    (These points apply equally to all SQL commands supporting the
    <literal>ONLY</literal> option.)
-->
（これらの点は<literal>ONLY</literal>オプションをサポートするすべてのSQLコマンドで同様に適用されます。）
   </para>
  </refsect2>

  <refsect2>
<!--
   <title><literal>TABLESAMPLE</literal> Clause Restrictions</title>
-->
   <title><literal>TABLESAMPLE</literal>句の制限</title>

   <para>
<!--
    The <literal>TABLESAMPLE</> clause is currently accepted only on
    regular tables and materialized views.  According to the SQL standard
    it should be possible to apply it to any <literal>FROM</> item.
-->
現在のところ、<literal>TABLESAMPLE</>句は通常のテーブルとマテリアライズドビューでのみ受け付けられます。
SQL標準では、<literal>FROM</>句の任意の要素について適用可能であるべきとされています。
   </para>
  </refsect2>

  <refsect2>
<!--
   <title>Function Calls in <literal>FROM</literal></title>
-->
   <title><literal>FROM</literal>内の関数呼び出し</title>

   <para>
<!--
    <productname>PostgreSQL</productname> allows a function call to be
    written directly as a member of the <literal>FROM</> list.  In the SQL
    standard it would be necessary to wrap such a function call in a
    sub-<command>SELECT</command>; that is, the syntax
    <literal>FROM <replaceable>func</>(...) <replaceable>alias</></literal>
    is approximately equivalent to
    <literal>FROM LATERAL (SELECT <replaceable>func</>(...)) <replaceable>alias</></literal>.
    Note that <literal>LATERAL</> is considered to be implicit; this is
    because the standard requires <literal>LATERAL</> semantics for an
    <literal>UNNEST()</> item in <literal>FROM</>.
    <productname>PostgreSQL</productname> treats <literal>UNNEST()</> the
    same as other set-returning functions.
-->
<productname>PostgreSQL</productname>では、<literal>FROM</>リストのメンバとして直接関数呼び出しを記述することができます。
標準SQLではこうした関数呼び出しを副<command>SELECT</command>内に囲む必要があります。
つまり<literal>FROM <replaceable>func</>(...) <replaceable>alias</></literal>はおおよそ<literal>FROM LATERAL (SELECT <replaceable>func</>(...)) <replaceable>alias</></literal>と同じです。
暗黙的に<literal>LATERAL</>であるとみなされることに注意してください。
標準では<literal>FROM</>内の<literal>UNNEST()</>項目には<literal>LATERAL</>構文を必要とするためです。
<productname>PostgreSQL</productname>では<literal>UNNEST()</>を他の集合を返す関数と同じものとして扱います。
   </para>
  </refsect2>

  <refsect2>
<!--
   <title>Namespace Available to <literal>GROUP BY</literal> and <literal>ORDER BY</literal></title>
-->
   <title><literal>GROUP BY</literal>と<literal>ORDER BY</literal>における利用可能な名前空間</title>

   <para>
<!--
    In the SQL-92 standard, an <literal>ORDER BY</literal> clause can
    only use output column names or numbers, while a <literal>GROUP
    BY</literal> clause can only use expressions based on input column
    names.  <productname>PostgreSQL</productname> extends each of
    these clauses to allow the other choice as well (but it uses the
    standard's interpretation if there is ambiguity).
    <productname>PostgreSQL</productname> also allows both clauses to
    specify arbitrary expressions.  Note that names appearing in an
    expression will always be taken as input-column names, not as
    output-column names.
-->
標準SQL-92では、<literal>ORDER BY</literal>句で使用できるのは、出力列名か序数のみであり、<literal>GROUP BY</literal>句で使用できるのは、入力列名からなる式のみです。
<productname>PostgreSQL</productname>は、これらの句で両方が指定できるように拡張されています
（ただし、不明瞭さがある場合は標準の解釈が使用されます）。
さらに、<productname>PostgreSQL</productname>ではどちらの句にも任意の式を指定できます。
式で使われる名前は、常に出力列名ではなく入力列の名前とみなされることに注意してください。
   </para>

   <para>
<!--
    SQL:1999 and later use a slightly different definition which is not
    entirely upward compatible with SQL-92.
    In most cases, however, <productname>PostgreSQL</productname>
    will interpret an <literal>ORDER BY</literal> or <literal>GROUP
    BY</literal> expression the same way SQL:1999 does.
-->
SQL:1999以降では、SQL-92と完全には上位互換でない、多少異なる定義が採用されています。
しかし、ほとんどの場合、<productname>PostgreSQL</productname>はSQL:1999と同じ方法で<literal>ORDER BY</literal>や<literal>GROUP BY</literal>を解釈します。
   </para>
  </refsect2>

  <refsect2>
<!--
   <title>Functional Dependencies</title>
-->
   <title>関数従属性</title>

   <para>
<!--
    <productname>PostgreSQL</productname> recognizes functional dependency
    (allowing columns to be omitted from <literal>GROUP BY</>) only when
    a table's primary key is included in the <literal>GROUP BY</> list.
    The SQL standard specifies additional conditions that should be
    recognized.
-->
テーブルの主キーが<literal>GROUP BY</>リストに含まれる場合に限り、<productname>PostgreSQL</productname>は（<literal>GROUP BY</>で列を省くことができる）関数従属性を認識します。
標準SQLでは、認識しなければならない追加の条件を規定しています。
   </para>
  </refsect2>

  <refsect2>
<!--
   <title><literal>WINDOW</literal> Clause Restrictions</title>
-->
   <title><literal>WINDOW</literal>句の制限</title>

   <para>
<!--
    The SQL standard provides additional options for the window
    <replaceable class="parameter">frame_clause</>.
    <productname>PostgreSQL</productname> currently supports only the
    options listed above.
-->
標準SQLではウィンドウ用の<replaceable class="parameter">frame_clause</>に追加のオプションを提供します。
現在の<productname>PostgreSQL</productname>では上述のオプションのみをサポートします。
   </para>
  </refsect2>

  <refsect2>
<!--
   <title><literal>LIMIT</literal> and <literal>OFFSET</literal></title>
-->
   <title><literal>LIMIT</literal>および<literal>OFFSET</literal></title>

   <para>
<!--
    The clauses <literal>LIMIT</literal> and <literal>OFFSET</literal>
    are <productname>PostgreSQL</productname>-specific syntax, also
    used by <productname>MySQL</productname>.  The SQL:2008 standard
    has introduced the clauses <literal>OFFSET ... FETCH {FIRST|NEXT}
    ...</literal> for the same functionality, as shown above
    in <xref linkend="sql-limit" endterm="sql-limit-title">.  This
    syntax is also used by <productname>IBM DB2</productname>.
    (Applications written for <productname>Oracle</productname>
    frequently use a workaround involving the automatically
    generated <literal>rownum</literal> column, which is not available in
    PostgreSQL, to implement the effects of these clauses.)
-->
<literal>LIMIT</literal>および<literal>OFFSET</literal>句は<productname>PostgreSQL</productname>独自の構文ですが、<productname>MySQL</productname>でも使用されています。
<xref linkend="sql-limit" endterm="sql-limit-title">で説明したように、標準SQL:2008にて同じ機能の<literal>OFFSET ... FETCH {FIRST|NEXT} ...</literal>が導入されました。
この構文は<productname>IBM DB2</productname>でも使用されています。
（<productname>Oracle</productname>用に開発されたアプリケーションでは、これらの句の機能を実装するために自動生成される<literal>rownum</literal>列を含めるという回避策を使用することが多いですが、PostgreSQLでは利用できません。）
   </para>
  </refsect2>

  <refsect2>
<!--
   <title><literal>FOR NO KEY UPDATE</>, <literal>FOR UPDATE</>, <literal>FOR SHARE</>, <literal>FOR KEY SHARE</></title>
-->
   <title><literal>FOR NO KEY UPDATE</>、<literal>FOR UPDATE</>、<literal>FOR SHARE</>、<literal>FOR KEY SHARE</></title>

   <para>
<!--
    Although <literal>FOR UPDATE</> appears in the SQL standard, the
    standard allows it only as an option of <command>DECLARE CURSOR</>.
    <productname>PostgreSQL</productname> allows it in any <command>SELECT</>
    query as well as in sub-<command>SELECT</>s, but this is an extension.
    The <literal>FOR NO KEY UPDATE</>, <literal>FOR SHARE</> and
    <literal>FOR KEY SHARE</> variants, as well as the <literal>NOWAIT</>
    and <literal>SKIP LOCKED</literal> options, do not appear in the
    standard.
-->
<literal>FOR UPDATE</>は標準SQLに存在しますが、標準では、<command>DECLARE CURSOR</>のオプションとしてしか許されていません。
<productname>PostgreSQL</productname>では、副<command>SELECT</>など任意の<command>SELECT</>で許されます。
これは拡張です。
<literal>FOR NO KEY UPDATE</>、<literal>FOR SHARE</>、<literal>FOR KEY SHARE</>の亜種、および<literal>NOWAIT</>と<literal>SKIP LOCKED</literal>オプションは標準にはありません。
   </para>
  </refsect2>

  <refsect2>
<!--
   <title>Data-Modifying Statements in <literal>WITH</></title>
-->
   <title><literal>WITH</>内のデータ変更文</title>

   <para>
<!--
    <productname>PostgreSQL</productname> allows <command>INSERT</>,
    <command>UPDATE</>, and <command>DELETE</> to be used as <literal>WITH</>
    queries.  This is not found in the SQL standard.
-->
<productname>PostgreSQL</productname>では<literal>WITH</>問い合わせとして<command>INSERT</>、<command>UPDATE</>および<command>DELETE</>を使用することができます。
これは標準SQLにはありません。
   </para>
  </refsect2>

  <refsect2>
<!--
   <title>Nonstandard Clauses</title>
-->
   <title>非標準句</title>

   <para>
<!--
    <literal>DISTINCT ON ( ... )</literal> is an extension of the
    SQL standard.
-->
<literal>DISTINCT ON ( ... )</literal>は標準SQLの拡張です。
   </para>

   <para>
<!--
    <literal>ROWS FROM( ... )</> is an extension of the SQL standard.
-->
<literal>ROWS FROM( ... )</>は標準SQLの拡張です。
   </para>
  </refsect2>

 </refsect1>
</refentry><|MERGE_RESOLUTION|>--- conflicted
+++ resolved
@@ -2009,15 +2009,7 @@
 OFFSET <replaceable class="parameter">start</replaceable> { ROW | ROWS }
 FETCH { FIRST | NEXT } [ <replaceable class="parameter">count</replaceable> ] { ROW | ROWS } ONLY
 </synopsis>
-<<<<<<< HEAD
-<!--
-    In this syntax, to write anything except a simple integer constant for
-    <replaceable class="parameter">start</> or <replaceable
-    class="parameter">count</replaceable>, you must write parentheses
-    around it.
-    If <replaceable class="parameter">count</> is
-    omitted in a <literal>FETCH</> clause, it defaults to 1.
-=======
+<!--
     In this syntax, the <replaceable class="parameter">start</replaceable>
     or <replaceable class="parameter">count</replaceable> value is required by
     the standard to be a literal constant, a parameter, or a variable name;
@@ -2026,7 +2018,6 @@
     ambiguity.
     If <replaceable class="parameter">count</replaceable> is
     omitted in a <literal>FETCH</literal> clause, it defaults to 1.
->>>>>>> 4191e37a
     <literal>ROW</literal>
     and <literal>ROWS</literal> as well as <literal>FIRST</literal>
     and <literal>NEXT</literal> are noise words that don't influence

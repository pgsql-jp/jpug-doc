<!-- doc/src/sgml/xindex.sgml -->

<sect1 id="xindex">
<!--
 <title>Interfacing Extensions To Indexes</title>
-->
<title>インデックス拡張機能へのインタフェース</title>

 <indexterm zone="xindex">
<!--
  <primary>index</primary>
  <secondary>for user-defined data type</secondary>
-->
  <primary>インデックス</primary>
  <secondary>ユーザ定義データ型用の</secondary>
 </indexterm>

  <para>
<!--
   The procedures described thus far let you define new types, new
   functions, and new operators. However, we cannot yet define an
   index on a column of a new data type.  To do this, we must define an
   <firstterm>operator class</> for the new data type.  Later in this
   section, we will illustrate this concept in an example: a new
   operator class for the B-tree index method that stores and sorts
   complex numbers in ascending absolute value order.
-->
これまでのところでは、新しい型や新しい関数、および新しい演算子をどの様に定義するかについて説明してきました。
しかしながら、新しい型の列に対するインデックスをまだ作成することができません。
このためには、新しいデータ型に対する<firstterm>演算子クラス</>を定義する必要があります。
本節では、複素数を値の絶対値の昇順にソートし格納するB-treeインデックスメソッドを使った新しい演算子クラスについての実行例を用いて、演算子クラスの概念を説明します。
  </para>

  <para>
<!--
   Operator classes can be grouped into <firstterm>operator families</>
   to show the relationships between semantically compatible classes.
   When only a single data type is involved, an operator class is sufficient,
   so we'll focus on that case first and then return to operator families.
-->
演算子クラスを<firstterm>演算子族</>にまとめ、意味的に互換性を持つクラス間の関係を表すことができます。
1つのデータ型のみが含まれる場合、演算子クラスで十分です。
そこでまずこうした状況に注目し、その後で演算子族に戻ります。
  </para>

 <sect2 id="xindex-opclass">
<!--
  <title>Index Methods and Operator Classes</title>
-->
  <title>インデックスメソッドと演算子クラス</title>

  <para>
<!--
   The <classname>pg_am</classname> table contains one row for every
   index method (internally known as access method).  Support for
   regular access to tables is built into
   <productname>PostgreSQL</productname>, but all index methods are
   described in <classname>pg_am</classname>.  It is possible to add a
   new index method by defining the required interface routines and
   then creating a row in <classname>pg_am</classname> &mdash; but that is
   beyond the scope of this chapter (see <xref linkend="indexam">).
-->
<classname>pg_am</classname>テーブルには各インデックスメソッド（内部ではアクセスメソッドとして知られています）に対して1つの行が含まれています。
テーブルへの通常のアクセスのサポートは<productname>PostgreSQL</productname>に組み込まれていますが、すべてのインデックスメソッドは、<classname>pg_am</classname>で記述されています。
必要とされるインタフェースルーチンを定義した後、<classname>pg_am</classname>に行を作成することによって、新しいインデックスメソッドを追加することができます。
しかし、この方法についての説明は本章での範囲を超えています（<xref linkend="indexam">を参照してください）。
  </para>

  <para>
<!--
   The routines for an index method do not directly know anything
   about the data types that the index method will operate on.
   Instead, an <firstterm>operator
   class</><indexterm><primary>operator class</></indexterm>
   identifies the set of operations that the index method needs to use
   to work with a particular data type.  Operator classes are so
   called because one thing they specify is the set of
   <literal>WHERE</>-clause operators that can be used with an index
   (i.e., can be converted into an index-scan qualification).  An
   operator class can also specify some <firstterm>support
   procedures</> that are needed by the internal operations of the
   index method, but do not directly correspond to any
   <literal>WHERE</>-clause operator that can be used with the index.
-->
インデックスメソッドのルーチンには、直接的にインデックスメソッドが演算するデータ型の情報は何も与えられていません。
代わりに、<firstterm>演算子クラス</>が、特定のデータ型の操作においてインデックスメソッドを使用する必要がある演算の集合を識別します。
<indexterm><primary>演算子クラス</></indexterm>
演算子クラスという名前の由来は、それらが指定するものの1つにインデックスで使用できる（つまり、インデックススキャン条件に変換できる）<literal>WHERE</>句演算子の集合があるからです。
また、演算子クラスは、インデックスメソッドの内部演算で必要な、しかしインデックスで使用できる<literal>WHERE</>句演算子には直接的には対応しない、<firstterm>サポートプロシージャ</>をいくつか指定することができます。
  </para>

  <para>
<!--
   It is possible to define multiple operator classes for the same
   data type and index method.  By doing this, multiple
   sets of indexing semantics can be defined for a single data type.
   For example, a B-tree index requires a sort ordering to be defined
   for each data type it works on.
   It might be useful for a complex-number data type
   to have one B-tree operator class that sorts the data by complex
   absolute value, another that sorts by real part, and so on.
   Typically, one of the operator classes will be deemed most commonly
   useful and will be marked as the default operator class for that
   data type and index method.
-->
同じ入力データ型およびインデックスメソッドに対して複数の演算子クラスを定義することが可能です。
これにより、1つのデータ型に対して、複数のインデックス付けセマンティックの集合を定義することができます。
例えば、B-treeインデックスでは、処理するデータ型ごとにソート順を定義する必要があります。
複素数データ型では、複素数の絶対値によりデータをソートするB-tree演算子クラスと、実部の数値によりソートするB-tree演算子クラスを持つといった方法は、有用かもしれません。
通常は演算子クラスの1つが一般的に最も有用であると判断され、そのデータ型およびインデックスメソッドに対するデフォルトの演算子クラスとして設定されます。
  </para>

  <para>
<!--
   The same operator class name
   can be used for several different index methods (for example, both B-tree
   and hash index methods have operator classes named
   <literal>int4_ops</literal>), but each such class is an independent
   entity and must be defined separately.
-->
複数の異なるインデックスメソッドに、同一の演算子クラス名を使用することができます（例えば、B-treeとハッシュインデックスメソッドは、両方とも<literal>int4_ops</literal>という名前の演算子クラスを持つことができます）。
ただし、そのような各クラスは独立した実体であり、別々に定義される必要があります。
  </para>
 </sect2>

 <sect2 id="xindex-strategies">
<!--
  <title>Index Method Strategies</title>
-->
<title>インデックスメソッドのストラテジ</title>

  <para>
<!--
   The operators associated with an operator class are identified by
   <quote>strategy numbers</>, which serve to identify the semantics of
   each operator within the context of its operator class.
   For example, B-trees impose a strict ordering on keys, lesser to greater,
   and so operators like <quote>less than</> and <quote>greater than or equal
   to</> are interesting with respect to a B-tree.
   Because
   <productname>PostgreSQL</productname> allows the user to define operators,
   <productname>PostgreSQL</productname> cannot look at the name of an operator
   (e.g., <literal>&lt;</> or <literal>&gt;=</>) and tell what kind of
   comparison it is.  Instead, the index method defines a set of
   <quote>strategies</>, which can be thought of as generalized operators.
   Each operator class specifies which actual operator corresponds to each
   strategy for a particular data type and interpretation of the index
   semantics.
-->
演算子クラスに関連付けられている演算子は、<quote>ストラテジ番号</>により識別されます。
<quote>ストラテジ番号</>は、演算子クラスのコンテキスト内における各演算子のセマンティクスを識別するためのものです。
例えば、B-treeの場合、キーが小さい方から大きい方へ厳密に並んでいなければなりません。
したがって、B-treeに関しては、<quote>より小さい</>および<quote>以上</>のような演算子は興味深いと言えます。
<productname>PostgreSQL</productname>ではユーザが演算子を定義できるため、<productname>PostgreSQL</productname>は演算子の名前（例えば<literal>&lt;</>や<literal>&gt;=</>）を見つけても、その演算子がどのような比較を行うかを判断することはできません。
その代わり、インデックスメソッドは<quote>ストラテジ</>の集合を定義します。
<quote>ストラテジ</>は汎用演算子と考えることができます。
各演算子クラスは、特定のデータ型およびインデックスセマンティックスの解釈において、実際のどの演算子が各ストラテジに対応しているかを指定します。
  </para>

  <para>
<!--
   The B-tree index method defines five strategies, shown in <xref
   linkend="xindex-btree-strat-table">.
-->
<xref linkend="xindex-btree-strat-table">に示すように、B-treeインデックスメソッドではストラテジを5つ定義します。
  </para>

   <table tocentry="1" id="xindex-btree-strat-table">
<!--
    <title>B-tree Strategies</title>
-->
<title>B-treeストラテジ</title>
    <tgroup cols="2">
     <thead>
      <row>
<!--
       <entry>Operation</entry>
       <entry>Strategy Number</entry>
-->
<entry>演算</entry>
       <entry>ストラテジ番号</entry>
      </row>
     </thead>
     <tbody>
      <row>
<!--
       <entry>less than</entry>
-->
       <entry>小なり</entry>
       <entry>1</entry>
      </row>
      <row>
<!--
       <entry>less than or equal</entry>
-->
<entry>以下</entry>
       <entry>2</entry>
      </row>
      <row>
<!--
       <entry>equal</entry>
-->
<entry>等しい</entry>
       <entry>3</entry>
      </row>
      <row>
<!--
       <entry>greater than or equal</entry>
-->
<entry>以上</entry>
       <entry>4</entry>
      </row>
      <row>
<!--
       <entry>greater than</entry>
-->
<entry>大なり</entry>
       <entry>5</entry>
      </row>
     </tbody>
    </tgroup>
   </table>

  <para>
<!--
   Hash indexes support only equality comparisons, and so they use only one
   strategy, shown in <xref linkend="xindex-hash-strat-table">.
-->
ハッシュインデックスは等価性のみをサポートします。
したがって、<xref linkend="xindex-hash-strat-table">に示すように、ストラテジを1つのみ定義します。

  </para>

   <table tocentry="1" id="xindex-hash-strat-table">
<!--
    <title>Hash Strategies</title>
-->
    <title>ハッシュストラテジ</title>
    <tgroup cols="2">
     <thead>
      <row>
<!--
       <entry>Operation</entry>
       <entry>Strategy Number</entry>
-->
<entry>演算</entry>
       <entry>ストラテジ番号</entry>
      </row>
     </thead>
     <tbody>
      <row>
<!--
       <entry>equal</entry>
-->
<entry>等しい</entry>
       <entry>1</entry>
      </row>
     </tbody>
    </tgroup>
   </table>

  <para>
<!--
   GiST indexes are more flexible: they do not have a fixed set of
   strategies at all.  Instead, the <quote>consistency</> support routine
   of each particular GiST operator class interprets the strategy numbers
   however it likes.  As an example, several of the built-in GiST index
   operator classes index two-dimensional geometric objects, providing
   the <quote>R-tree</> strategies shown in
   <xref linkend="xindex-rtree-strat-table">.  Four of these are true
   two-dimensional tests (overlaps, same, contains, contained by);
   four of them consider only the X direction; and the other four
   provide the same tests in the Y direction.
-->
GiSTインデックスはより柔軟です。
固定のストラテジの集合をまったく持ちません。
代わりに、特定のGiST演算子クラスの<quote>consistent</>サポートルーチンが、ストラテジ番号が何を意味するかを解釈します。
<!-- 訳注:consistencyは意図的に関数名consistentに変更 -->
例えば、複数の組み込みのGiSTインデックス演算子クラスは、2次元幾何オブジェクトをインデックス付けし、<xref linkend="xindex-rtree-strat-table">で示される<quote>R-tree</>ストラテジを提供します。
この内4個は2次元に対する（重複、合同、包含、被包含）試験です。
残りの内4個はX方向のみに対する、残り4個はY方向のみに対する同一の試験を提供します。
  </para>

   <table tocentry="1" id="xindex-rtree-strat-table">
<!--
    <title>GiST Two-Dimensional <quote>R-tree</> Strategies</title>
-->
    <title>GiSTによる2次元の<quote>R-tree</>ストラテジ</title>
    <tgroup cols="2">
     <thead>
      <row>
<!--
       <entry>Operation</entry>
       <entry>Strategy Number</entry>
-->
<entry>演算</entry>
       <entry>ストラテジ番号</entry>
      </row>
     </thead>
     <tbody>
      <row>
<!--
       <entry>strictly left of</entry>
-->
       <entry>完全に左側</entry>
       <entry>1</entry>
      </row>
      <row>
<!--
       <entry>does not extend to right of</entry>
-->
       <entry>右側にはみ出さない</entry>
       <entry>2</entry>
      </row>
      <row>
<!--
       <entry>overlaps</entry>
-->
       <entry>重なる</entry>
       <entry>3</entry>
      </row>
      <row>
<!--
       <entry>does not extend to left of</entry>
-->
       <entry>左側にはみ出さない</entry>
       <entry>4</entry>
      </row>
      <row>
<!--
       <entry>strictly right of</entry>
-->
       <entry>完全に右側</entry>
       <entry>5</entry>
      </row>
      <row>
<!--
       <entry>same</entry>
-->
       <entry>同じ</entry>
       <entry>6</entry>
      </row>
      <row>
<!--
       <entry>contains</entry>
-->
       <entry>含む</entry>
       <entry>7</entry>
      </row>
      <row>
<!--
       <entry>contained by</entry>
-->
       <entry>含まれる</entry>
       <entry>8</entry>
      </row>
      <row>
<!--
       <entry>does not extend above</entry>
-->
       <entry>上側にはみ出さない</entry>
       <entry>9</entry>
      </row>
      <row>
<!--
       <entry>strictly below</entry>
-->
       <entry>完全に下側</entry>
       <entry>10</entry>
      </row>
      <row>
<!--
       <entry>strictly above</entry>
-->
       <entry>完全に上側</entry>
       <entry>11</entry>
      </row>
      <row>
<!--
       <entry>does not extend below</entry>
-->
       <entry>下側にはみ出さない</entry>
       <entry>12</entry>
      </row>
     </tbody>
    </tgroup>
   </table>

  <para>
<!--
   SP-GiST indexes are similar to GiST indexes in flexibility: they don't have
   a fixed set of strategies. Instead the support routines of each operator
   class interpret the strategy numbers according to the operator class's
   definition. As an example, the strategy numbers used by the built-in
   operator classes for points are shown in <xref
   linkend="xindex-spgist-point-strat-table">.
-->
SP-GiSTインデックスは柔軟性という点でGiSTと似ており、固定のストラテジ群を持ちません。
その代わりに、各演算子クラスのサポートルーチンが演算子クラスの定義に従ってストラテジ番号を解釈します。
例えば、組み込みの点に対する演算子クラスで使用されるストラテジ番号を<xref linkend="xindex-spgist-point-strat-table">に示します。
  </para>

   <table tocentry="1" id="xindex-spgist-point-strat-table">
<!--
    <title>SP-GiST Point Strategies</title>
-->
    <title>SP-GiSTの点に関するストラテジ</title>
    <tgroup cols="2">
     <thead>
      <row>
<!--
       <entry>Operation</entry>
       <entry>Strategy Number</entry>
-->
       <entry>演算</entry>
       <entry>ストラテジ番号</entry>
      </row>
     </thead>
     <tbody>
      <row>
<!--
       <entry>strictly left of</entry>
-->
       <entry>厳密に左側</entry>
       <entry>1</entry>
      </row>
      <row>
<!--
       <entry>strictly right of</entry>
-->
       <entry>厳密に右側</entry>
       <entry>5</entry>
      </row>
      <row>
<!--
       <entry>same</entry>
-->
       <entry>同一</entry>
       <entry>6</entry>
      </row>
      <row>
<!--
       <entry>contained by</entry>
-->
       <entry>包含される</entry>
       <entry>8</entry>
      </row>
      <row>
<!--
       <entry>strictly below</entry>
-->
       <entry>厳密に下</entry>
       <entry>10</entry>
      </row>
      <row>
<!--
       <entry>strictly above</entry>
-->
       <entry>厳密に上</entry>
       <entry>11</entry>
      </row>
     </tbody>
    </tgroup>
   </table>

  <para>
<!--
   GIN indexes are similar to GiST and SP-GiST indexes, in that they don't
   have a fixed set of strategies either. Instead the support routines of
   each operator class interpret the strategy numbers according to the
   operator class's definition. As an example, the strategy numbers used by
   the built-in operator classes for arrays are shown in
   <xref linkend="xindex-gin-array-strat-table">.
-->
GINインデックスは、いずれも固定のストラテジ群を持たないという点で、GiSTおよびSP-GiSTインデックスと似ています。
その代わりに、各演算子クラスのサポートルーチンが演算子クラスの定義に従ってストラテジ番号を解釈します。
例えば、組み込みの配列に対する演算子クラスで使用されるストラテジ番号を<xref linkend="xindex-gin-array-strat-table">に示します。

  </para>

   <table tocentry="1" id="xindex-gin-array-strat-table">
<!--
    <title>GIN Array Strategies</title>
-->
    <title>GIN 配列のストラテジ</title>
    <tgroup cols="2">
     <thead>
      <row>
<!--
       <entry>Operation</entry>
       <entry>Strategy Number</entry>
-->
       <entry>演算</entry>
       <entry>ストラテジ番号</entry>
      </row>
     </thead>
     <tbody>
      <row>
<!--
       <entry>overlap</entry>
-->
       <entry>重複</entry>
       <entry>1</entry>
      </row>
      <row>
<!--
       <entry>contains</entry>
-->
       <entry>包含</entry>
       <entry>2</entry>
      </row>
      <row>
<!--
       <entry>is contained by</entry>
-->
       <entry>包含される</entry>
       <entry>3</entry>
      </row>
      <row>
<!--
       <entry>equal</entry>
-->
       <entry>等しい</entry>
       <entry>4</entry>
      </row>
     </tbody>
    </tgroup>
   </table>

  <para>
<!--
   Notice that all the operators listed above return Boolean values.  In
   practice, all operators defined as index method search operators must
   return type <type>boolean</type>, since they must appear at the top
   level of a <literal>WHERE</> clause to be used with an index.
   (Some index access methods also support <firstterm>ordering operators</>,
   which typically don't return Boolean values; that feature is discussed
   in <xref linkend="xindex-ordering-ops">.)
-->
上記の演算子はすべて論理値を返すことに注意してください。
実際、インデックスで使用されるために<literal>WHERE</>の最上位レベルで現れなければなりませんので、インデックスメソッド検索演算子として定義された、すべての演算子の戻り値の型は<type>boolean</type>でなければなりません。
（一部のインデックスアクセスメソッドは、通常論理型の値を返さない<firstterm>順序付け演算子</>もサポートします。
この機能については<xref linkend="xindex-ordering-ops">で説明します。）
  </para>

 </sect2>

 <sect2 id="xindex-support">
<!--
  <title>Index Method Support Routines</title>
-->
  <title>インデックスメソッドのサポートルーチン</title>

  <para>
<!--
   Strategies aren't usually enough information for the system to figure
   out how to use an index.  In practice, the index methods require
   additional support routines in order to work. For example, the B-tree
   index method must be able to compare two keys and determine whether one
   is greater than, equal to, or less than the other.  Similarly, the
   hash index method must be able to compute hash codes for key values.
   These operations do not correspond to operators used in qualifications in
   SQL commands;  they are administrative routines used by
   the index methods, internally.
-->
ストラテジは通常、システムがインデックスを使う方法を判断するために十分な情報ではありません。
実際には、インデックスメソッドが動作するためには、さらにサポートルーチンを必要とします。
例えばB-treeインデックスメソッドは、2つのキーを比較し、より大きいのか、等しいのか、より小さいのかを決定できなければなりません。
同様に、ハッシュインデックスは、キー値のハッシュコードを計算できなければなりません。
これらの操作はSQLコマンドの条件内で使用される演算子とは対応しません。
これらはインデックスメソッドで内部的に使用される管理用ルーチンです。
  </para>

  <para>
<!--
   Just as with strategies, the operator class identifies which specific
   functions should play each of these roles for a given data type and
   semantic interpretation.  The index method defines the set
   of functions it needs, and the operator class identifies the correct
   functions to use by assigning them to the <quote>support function numbers</>
   specified by the index method.
-->
ストラテジと同じように、演算子クラスにより、与えられたデータ型およびセマンティックス解釈に対して、どの特定の関数がこれらの各役割を果たすべきであるかが識別されます。
インデックスメソッドは必要な関数の集合を定義し、演算子クラスは、これらをインデックスメソッドで指定された<quote>サポート関数番号</>に代入することによって、使用すべき正しい関数を識別します。
  </para>

  <para>
<!--
   B-trees require a single support function, and allow a second one to be
   supplied at the operator class author's option, as shown in <xref
   linkend="xindex-btree-support-table">.
-->
<xref linkend="xindex-btree-support-table">に示すように、B-treeでは１つのサポート関数が必須ですが、演算子クラス作成者のオプションとして提供されるもう１つのサポート関数を持つことができます。
  </para>

   <table tocentry="1" id="xindex-btree-support-table">
<!--
    <title>B-tree Support Functions</title>
-->
    <title>B-treeサポート関数</title>
    <tgroup cols="2">
     <thead>
      <row>
<!--
       <entry>Function</entry>
       <entry>Support Number</entry>
-->
       <entry>関数</entry>
       <entry>サポート番号</entry>
      </row>
     </thead>
     <tbody>
      <row>
       <entry>
<!--
        Compare two keys and return an integer less than zero, zero, or
        greater than zero, indicating whether the first key is less than,
        equal to, or greater than the second
-->
2つのキーを比較し、最初のキーが2番目のキーより小さいか、等しいか、大きいかを示す、0未満、0、もしくは0より大きい整数を返します。
       </entry>
       <entry>1</entry>
      </row>
      <row>
       <entry>
<!--
        Return the addresses of C-callable sort support function(s),
        as documented in <filename>utils/sortsupport.h</> (optional)
-->
<filename>utils/sortsupport.h</>に記載した、C言語から呼び出し可能なソートサポート関数のアドレスを返します(省略可能)。
       </entry>
       <entry>2</entry>
      </row>
     </tbody>
    </tgroup>
   </table>

  <para>
<!--
   Hash indexes require one support function, shown in <xref
   linkend="xindex-hash-support-table">.
-->
<xref linkend="xindex-hash-support-table">に示すように、ハッシュインデックスでは単一のサポート関数が必要です。
  </para>

   <table tocentry="1" id="xindex-hash-support-table">
<!--
    <title>Hash Support Functions</title>
-->
    <title>ハッシュサポート関数</title>
    <tgroup cols="2">
     <thead>
      <row>
<!--
       <entry>Function</entry>
       <entry>Support Number</entry>
-->
       <entry>関数</entry>
       <entry>サポート番号</entry>
      </row>
     </thead>
     <tbody>
      <row>
<!--
       <entry>Compute the hash value for a key</entry>
-->
       <entry>キーのハッシュ値を計算</entry>
       <entry>1</entry>
      </row>
     </tbody>
    </tgroup>
   </table>

  <para>
<!--
   GiST indexes require seven support functions, with an optional eighth, as
   shown in <xref linkend="xindex-gist-support-table">.
   (For more information see <xref linkend="GiST">.)
-->
<xref linkend="xindex-gist-support-table">に示すように、GiSTインデックスは7つのサポート関数を必要とし、また、8番目は省略可能です。
(詳細については<xref linkend="GiST">を参照してください。)
  </para>

   <table tocentry="1" id="xindex-gist-support-table">
<!--
    <title>GiST Support Functions</title>
-->
    <title>GiSTサポート関数</title>
    <tgroup cols="3">
     <thead>
      <row>
<!--
       <entry>Function</entry>
       <entry>Description</entry>
       <entry>Support Number</entry>
-->
       <entry>関数</entry>
       <entry>説明</entry>
       <entry>サポート番号</entry>
      </row>
     </thead>
     <tbody>
      <row>
<!--
       <entry><function>consistent</></entry>
       <entry>determine whether key satisfies the
        query qualifier</entry>
-->
       <entry><function>consistent</></entry>
       <entry>キーが問い合わせ条件を満たすかどうかを決定します。</entry>
       <entry>1</entry>
      </row>
      <row>
<!--
       <entry><function>union</></entry>
       <entry>compute union of a set of keys</entry>
-->
       <entry><function>union</></entry>
       <entry>キー集合の和集合を計算します。</entry>
       <entry>2</entry>
      </row>
      <row>
<!--
       <entry><function>compress</></entry>
       <entry>compute a compressed representation of a key or value
        to be indexed</entry>
-->
       <entry><function>compress</></entry>
       <entry>キーまたはインデックス付けされる値の圧縮表現を計算します。</entry>
       <entry>3</entry>
      </row>
      <row>
<!--
       <entry><function>decompress</></entry>
       <entry>compute a decompressed representation of a
        compressed key</entry>
-->
       <entry><function>decompress</></entry>
       <entry>圧縮されたキーを伸張した表現を計算します。</entry>
       <entry>4</entry>
      </row>
      <row>
<!--
       <entry><function>penalty</></entry>
       <entry>compute penalty for inserting new key into subtree
       with given subtree's key</entry>
-->
       <entry><function>penalty</></entry>
       <entry>指定された副ツリーキーを持つ副ツリーに新しいキーを挿入する時のペナルティを計算します。</entry>
       <entry>5</entry>
      </row>
      <row>
<!--
       <entry><function>picksplit</></entry>
       <entry>determine which entries of a page are to be moved
       to the new page and compute the union keys for resulting pages</entry>
-->
       <entry><function>picksplit</></entry>
       <entry>ページのどのエントリを新しいページに移動させるかを決定し、結果ページ用の統合キーを計算します。</entry>
       <entry>6</entry>
      </row>
      <row>
<!--
       <entry><function>equal</></entry>
       <entry>compare two keys and return true if they are equal</entry>
-->
       <entry><function>equal</></entry>
       <entry>2つのキーを比較し、等しければ真を返します。</entry>
       <entry>7</entry>
      </row>
      <row>
       <entry><function>distance</></entry>
<!--
       <entry>determine distance from key to query value (optional)</entry>
-->
       <entry>
キーと問い合わせ値との間の距離を決定します（省略可能）。
       </entry>
       <entry>8</entry>
      </row>
     </tbody>
    </tgroup>
   </table>

  <para>
<!--
   SP-GiST indexes require five support functions, as
   shown in <xref linkend="xindex-spgist-support-table">.
   (For more information see <xref linkend="SPGiST">.)
-->
<xref linkend="xindex-spgist-support-table">に示すように、SP-GiSTインデックスでは５つのサポート関数が必要です。
(詳細については<xref linkend="SPGiST">を参照してください。)
  </para>

   <table tocentry="1" id="xindex-spgist-support-table">
<!--
    <title>SP-GiST Support Functions</title>
-->
    <title>SP-GiSTサポート関数</title>
    <tgroup cols="3">
     <thead>
      <row>
<!--
       <entry>Function</entry>
       <entry>Description</entry>
       <entry>Support Number</entry>
-->
       <entry>関数</entry>
       <entry>説明</entry>
       <entry>サポート番号</entry>
      </row>
     </thead>
     <tbody>
      <row>
       <entry><function>config</></entry>
<!--
       <entry>provide basic information about the operator class</entry>
-->
       <entry>演算子クラスに関する基本情報を提供します。</entry>
       <entry>1</entry>
      </row>
      <row>
       <entry><function>choose</></entry>
<!--
       <entry>determine how to insert a new value into an inner tuple</entry>
-->
       <entry>新しい値を内部タプルに挿入する方法を決定します。</entry>
       <entry>2</entry>
      </row>
      <row>
       <entry><function>picksplit</></entry>
<!--
       <entry>determine how to partition a set of values</entry>
-->
       <entry>値集合を分割する方法を決定します。</entry>
       <entry>3</entry>
      </row>
      <row>
       <entry><function>inner_consistent</></entry>
<!--
       <entry>determine which sub-partitions need to be searched for a
        query</entry>
-->
       <entry>ある問い合わせでサブパーティションの検索が必要かどうか決定します。</entry>
       <entry>4</entry>
      </row>
      <row>
       <entry><function>leaf_consistent</></entry>
<!--
       <entry>determine whether key satisfies the
        query qualifier</entry>
-->
       <entry>キーが問い合わせ修飾子を満たすかどうか決定します。</entry>
       <entry>5</entry>
      </row>
     </tbody>
    </tgroup>
   </table>

  <para>
<!--
   GIN indexes require four support functions, with an optional fifth, as
   shown in <xref linkend="xindex-gin-support-table">.
   (For more information see <xref linkend="GIN">.)
-->
<xref linkend="xindex-gin-support-table">に示すように、GINインデックスは、4つのサポート関数を必要とし、また、5番目は省略可能です。
(詳細については<xref linkend="GIN">を参照してください。)
  </para>

   <table tocentry="1" id="xindex-gin-support-table">
<!--
    <title>GIN Support Functions</title>
-->
    <title>GINサポート関数</title>
    <tgroup cols="3">
     <thead>
      <row>
<!--
       <entry>Function</entry>
       <entry>Description</entry>
       <entry>Support Number</entry>
-->
       <entry>関数</entry>
       <entry>説明</entry>
       <entry>サポート番号</entry>
      </row>
     </thead>
     <tbody>
      <row>
       <entry><function>compare</></entry>
       <entry>
<!--
        compare two keys and return an integer less than zero, zero,
        or greater than zero, indicating whether the first key is less than,
        equal to, or greater than the second
-->
2つのキーを比較し、0未満、0、0より大きな整数を返します。
それぞれ最初のキーの方が大きい、等しい、小さいを示します。
       </entry>
       <entry>1</entry>
      </row>
      <row>
       <entry><function>extractValue</></entry>
<!--
       <entry>extract keys from a value to be indexed</entry>
-->
       <entry>インデックス付けされる値からキーを抽出します。</entry>
       <entry>2</entry>
      </row>
      <row>
       <entry><function>extractQuery</></entry>
<!--
       <entry>extract keys from a query condition</entry>
-->
       <entry>問い合わせ条件からキーを抽出します。</entry>
       <entry>3</entry>
      </row>
      <row>
       <entry><function>consistent</></entry>
       <entry>
<<<<<<< HEAD
=======
<!--
>>>>>>> de74b4ab
        determine whether value matches query condition (Boolean variant)
        (optional if support function 6 is present)
-->
問い合わせ条件に一致する値かどうかを決定します(2値の亜種)。
(サポート関数6があれば、省略可能)
       </entry>
       <entry>4</entry>
      </row>
      <row>
       <entry><function>comparePartial</></entry>
       <entry>
<!--
        compare partial key from
        query and key from index, and return an integer less than zero, zero,
        or greater than zero, indicating whether GIN should ignore this index
        entry, treat the entry as a match, or stop the index scan (optional)
-->
問い合わせからの部分キーとインデックスからのキーを比較し、それぞれ、GINがこのインデックス項目を無視しなければならないか、一致する項目として扱わなければならないか、インデックススキャンを中止しなければならないかを示す、ゼロより小さい、ゼロ、ゼロより大きい整数値のいずれかを返します(省略可能)。
       </entry>
       <entry>5</entry>
      </row>
      <row>
       <entry><function>triConsistent</></entry>
       <entry>
<!--
        determine whether value matches query condition (ternary variant)
        (optional if support function 4 is present)
-->
問い合わせ条件に一致する値かどうかを決定します(3値の亜種)。
(サポート関数4があれば、省略可能)
       </entry>
       <entry>6</entry>
      </row>
     </tbody>
    </tgroup>
   </table>

  <para>
<!--
   Unlike search operators, support functions return whichever data
   type the particular index method expects; for example in the case
   of the comparison function for B-trees, a signed integer.  The number
   and types of the arguments to each support function are likewise
   dependent on the index method.  For B-tree and hash the comparison and
   hashing support functions take the same input data types as do the
   operators included in the operator class, but this is not the case for
   most GiST, SP-GiST, and GIN support functions.
-->
検索演算子と異なり、サポート関数は特定のインデックスメソッドが想定するデータ型、例えばB-tree用の比較関数の場合、符号付き整数を返します。
同様に各サポート関数に渡す引数の数と型はインデックスメソッドに依存します。
B-treeとハッシュでは、比較関数とハッシュ処理サポート関数はその演算子クラスに含まれる演算子と同じ入力データ型を取りますが、GIN、SP-GiST、およびGiSTサポート関数のほとんどはそうではありません。
  </para>
 </sect2>

 <sect2 id="xindex-example">
<!--
  <title>An Example</title>
-->
  <title>例</title>

  <para>
<!--
   Now that we have seen the ideas, here is the promised example of
   creating a new operator class.
   (You can find a working copy of this example in
   <filename>src/tutorial/complex.c</filename> and
   <filename>src/tutorial/complex.sql</filename> in the source
   distribution.)
   The operator class encapsulates
   operators that sort complex numbers in absolute value order, so we
   choose the name <literal>complex_abs_ops</literal>.  First, we need
   a set of operators.  The procedure for defining operators was
   discussed in <xref linkend="xoper">.  For an operator class on
   B-trees, the operators we require are:
-->
ここまでで概念について説明してきました。
ここで、新しい演算子クラスを作成する有用な例を紹介します。
（この例を作業できるように、ソース配布物内の<filename>src/tutorial/complex.c</filename>と<filename>src/tutorial/complex.sql</filename>にコピーがあります。）
この演算子クラスは、複素数をその絶対値による順番でソートする演算子をカプセル化します。
ですので、その名前に<literal>complex_abs_ops</literal>を選びました。
最初に演算子の集合が必要になります。
演算子を定義する処理は<xref linkend="xoper">で説明しました。
B-tree上の演算子クラスでは、以下の演算子が必要です。

   <itemizedlist spacing="compact">
<!--
    <listitem><simpara>absolute-value less-than (strategy 1)</></>
    <listitem><simpara>absolute-value less-than-or-equal (strategy 2)</></>
    <listitem><simpara>absolute-value equal (strategy 3)</></>
    <listitem><simpara>absolute-value greater-than-or-equal (strategy 4)</></>
    <listitem><simpara>absolute-value greater-than (strategy 5)</></>
-->
    <listitem><simpara>絶対値による、小なり（ストラテジ1）</></>
    <listitem><simpara>絶対値による、以下（ストラテジ2）</></>
    <listitem><simpara>絶対値による、等しい（ストラテジ3）</></>
    <listitem><simpara>絶対値による、以上（ストラテジ4）</></>
    <listitem><simpara>絶対値による、大なり（ストラテジ5）</></>
   </itemizedlist>
  </para>

  <para>
<!--
   The least error-prone way to define a related set of comparison operators
   is to write the B-tree comparison support function first, and then write the
   other functions as one-line wrappers around the support function.  This
   reduces the odds of getting inconsistent results for corner cases.
   Following this approach, we first write:
-->
比較演算子の関連する集合を定義する時にエラーの発生を最小にする方法は、まず、B-tree比較サポート関数を作成し、その後に、他の関数をサポート関数に対する1行のラッパとして作成することです。
これにより、境界となる条件で一貫性のない結果を得る確率が減少します。
この手法に従って、まず以下を作成します。

<programlisting><![CDATA[
#define Mag(c)  ((c)->x*(c)->x + (c)->y*(c)->y)

static int
complex_abs_cmp_internal(Complex *a, Complex *b)
{
    double      amag = Mag(a),
                bmag = Mag(b);

    if (amag < bmag)
        return -1;
    if (amag > bmag)
        return 1;
    return 0;
}
]]>
</programlisting>

<!--
   Now the less-than function looks like:
-->
これで、小なり関数は以下のようになります。

<programlisting><![CDATA[
PG_FUNCTION_INFO_V1(complex_abs_lt);

Datum
complex_abs_lt(PG_FUNCTION_ARGS)
{
    Complex    *a = (Complex *) PG_GETARG_POINTER(0);
    Complex    *b = (Complex *) PG_GETARG_POINTER(1);

    PG_RETURN_BOOL(complex_abs_cmp_internal(a, b) < 0);
}
]]>
</programlisting>

<!--
   The other four functions differ only in how they compare the internal
   function's result to zero.
-->
他の4関数での違いは、内部関数の結果とゼロとをどのように比べるかだけです。
  </para>

  <para>
<!--
   Next we declare the functions and the operators based on the functions
   to SQL:
-->
次に、関数と、この関数に基づく演算子をSQLで宣言します。

<programlisting>
CREATE FUNCTION complex_abs_lt(complex, complex) RETURNS bool
    AS '<replaceable>filename</replaceable>', 'complex_abs_lt'
    LANGUAGE C IMMUTABLE STRICT;

CREATE OPERATOR &lt; (
   leftarg = complex, rightarg = complex, procedure = complex_abs_lt,
   commutator = &gt; , negator = &gt;= ,
   restrict = scalarltsel, join = scalarltjoinsel
);
</programlisting>
<!--
   It is important to specify the correct commutator and negator operators,
   as well as suitable restriction and join selectivity
   functions, otherwise the optimizer will be unable to make effective
   use of the index.  Note that the less-than, equal, and
   greater-than cases should use different selectivity functions.
-->
正しく交代演算子と否定演算子を指定する他、適切な制限選択性関数と結合関数を指定することが重要です。
さもないと、オプティマイザはインデックスを効率的に使用することができません。
小なり、等価、大なりの場合に異なる選択性関数を使用しなければならないことに注意してください。
  </para>

  <para>
<!--
   Other things worth noting are happening here:
-->
他にも注意すべきことがここで発生します。

  <itemizedlist>
   <listitem>
    <para>
<!--
     There can only be one operator named, say, <literal>=</literal>
     and taking type <type>complex</type> for both operands.  In this
     case we don't have any other operator <literal>=</literal> for
     <type>complex</type>, but if we were building a practical data
     type we'd probably want <literal>=</literal> to be the ordinary
     equality operation for complex numbers (and not the equality of
     the absolute values).  In that case, we'd need to use some other
     operator name for <function>complex_abs_eq</>.
-->
例えば、<type>complex</type>型を両オペランドに取る<literal>=</literal>という名前の演算子を1つしか作成できません。
この場合、<type>complex</type>用の他の<literal>=</literal>演算子を持てません。
しかし、実際にデータ型を作成しているとしたら、おそらく、複素数の（絶対値の等価性ではない）通常の等価性演算を行う<literal>=</literal>を欲するでしょう。
この場合、<function>complex_abs_eq</>用の演算子名に別の名前を使用しなければなりません。
    </para>
   </listitem>

   <listitem>
    <para>
<!--
     Although <productname>PostgreSQL</productname> can cope with
     functions having the same SQL name as long as they have different
     argument data types, C can only cope with one global function
     having a given name.  So we shouldn't name the C function
     something simple like <filename>abs_eq</filename>.  Usually it's
     a good practice to include the data type name in the C function
     name, so as not to conflict with functions for other data types.
-->
<productname>PostgreSQL</productname>では異なる引数のデータ型であれば同じSQL名の演算子を使うことができますが、Cでは1つの名前で1つのグローバル関数が使えるだけです。
ですから、C関数は<filename>abs_eq</filename>のような単純な名前にするべきではありません。
通常は、他のデータ型の関数と衝突しないように、C関数名にデータ型名を入れておくことを勧めます。
    </para>
   </listitem>

   <listitem>
    <para>
<!-- 
     We could have made the SQL name
     of the function <filename>abs_eq</filename>, relying on
     <productname>PostgreSQL</productname> to distinguish it by
     argument data types from any other SQL function of the same name.
     To keep the example simple, we make the function have the same
     names at the C level and SQL level.
-->
<filename>abs_eq</filename>関数のSQL名は、<productname>PostgreSQL</productname>が引数のデータ型によって同じ名前を持つ他のSQL関数から区別してくれることを期待して作ることができます。
ここでは例を簡単にするために、関数にCレベルとSQLレベルで同じ名前を与えています。
    </para>
   </listitem>
  </itemizedlist>
  </para>

  <para>
<!--
   The next step is the registration of the support routine required
   by B-trees.  The example C code that implements this is in the same
   file that contains the operator functions.  This is how we declare
   the function:
-->
次のステップは、B-treeに必要なサポートルーチンの登録です。
これを実装するCコードは、演算子関数と同じファイルに入っています。
以下は、関数をどのように宣言するかを示します。

<programlisting>
CREATE FUNCTION complex_abs_cmp(complex, complex)
    RETURNS integer
    AS '<replaceable>filename</replaceable>'
    LANGUAGE C IMMUTABLE STRICT;
</programlisting>
  </para>

  <para>
<!--
   Now that we have the required operators and support routine,
   we can finally create the operator class:
-->
これまでで、必要な演算子およびサポートルーチンを持つようになりました。
最後に演算子クラスを作成することができます。

<programlisting><![CDATA[
CREATE OPERATOR CLASS complex_abs_ops
    DEFAULT FOR TYPE complex USING btree AS
        OPERATOR        1       < ,
        OPERATOR        2       <= ,
        OPERATOR        3       = ,
        OPERATOR        4       >= ,
        OPERATOR        5       > ,
        FUNCTION        1       complex_abs_cmp(complex, complex);
]]>
</programlisting>
  </para>

  <para>
<!--
   And we're done!  It should now be possible to create
   and use B-tree indexes on <type>complex</type> columns.
-->
これで終わりです！
これで<type>complex</type>列にB-treeインデックスを作って使用することが可能になったはずです。
  </para>

  <para>
<!--
   We could have written the operator entries more verbosely, as in:
-->
以下のように、演算子エントリをより冗長に記述することができます。
<programlisting>
        OPERATOR        1       &lt; (complex, complex) ,
</programlisting>
<!--
   but there is no need to do so when the operators take the same data type
   we are defining the operator class for.
-->
しかし、演算子が、演算子クラスの定義と同一のデータ型を取る場合、このような記述をする必要はありません。
  </para>

  <para>
<!--
   The above example assumes that you want to make this new operator class the
   default B-tree operator class for the <type>complex</type> data type.
   If you don't, just leave out the word <literal>DEFAULT</>.
-->
上記の例は、ユーザがこの新しい演算子クラスを<type>complex</type>データ型のデフォルトのB-tree演算子クラスにしようとしていると仮定しています。 
このようにしない場合、<literal>DEFAULT</>という単語を取り除いてください。
  </para>
 </sect2>

 <sect2 id="xindex-opfamily">
<!--
  <title>Operator Classes and Operator Families</title>
-->
  <title>演算子クラスと演算子族</title>

  <para>
<!--
   So far we have implicitly assumed that an operator class deals with
   only one data type.  While there certainly can be only one data type in
   a particular index column, it is often useful to index operations that
   compare an indexed column to a value of a different data type.  Also,
   if there is use for a cross-data-type operator in connection with an
   operator class, it is often the case that the other data type has a
   related operator class of its own.  It is helpful to make the connections
   between related classes explicit, because this can aid the planner in
   optimizing SQL queries (particularly for B-tree operator classes, since
   the planner contains a great deal of knowledge about how to work with them).
-->
これまでは暗黙的に、演算子クラスは1つのデータ型のみを扱うものと仮定してきました。
確かに特定のインデックス列にはたった1つのデータ型しかあり得ませんが、異なるデータ型の値とインデックス列の比較を行うインデックス操作はよく役に立ちます。
また、演算子クラスと関連したデータ型を跨る演算子を使用できる場合、他のデータ型は独自の関連した演算子クラスを持つことがよくあります。
SQL問い合わせを最適化する際にプランナを補助することができますので、関連したクラスを明示的に関連付けることは（どのように動作するかに関する知識をプランナは多く持ちますので、特にB-tree演算子クラスで）有用です。

  </para>

  <para>
<!--
   To handle these needs, <productname>PostgreSQL</productname>
   uses the concept of an <firstterm>operator
   family</><indexterm><primary>operator family</></indexterm>.
   An operator family contains one or more operator classes, and can also
   contain indexable operators and corresponding support functions that
   belong to the family as a whole but not to any single class within the
   family.  We say that such operators and functions are <quote>loose</>
   within the family, as opposed to being bound into a specific class.
   Typically each operator class contains single-data-type operators
   while cross-data-type operators are loose in the family.
-->
こうした要望に応えるために<productname>PostgreSQL</productname>は<firstterm>演算子族</>という概念を使用します。<indexterm><primary>演算子族</></indexterm>
演算子族は1つ以上の演算子クラスから構成されます。
また、演算子族全体に属するが、演算子族内の個々のクラスには属さないインデックス可能演算子や対応するサポート関数を含めることもできます。
こうした演算子や関数を、特定のクラスに束縛されていないことから、演算子族内で<quote>自由</>であると呼びます。
通常、各演算子クラスは1つのデータ型演算子を持ちますが、データ型を跨る演算子は演算子族内で自由になります。
  </para>

  <para>
<!--
   All the operators and functions in an operator family must have compatible
   semantics, where the compatibility requirements are set by the index
   method.  You might therefore wonder why bother to single out particular
   subsets of the family as operator classes; and indeed for many purposes
   the class divisions are irrelevant and the family is the only interesting
   grouping.  The reason for defining operator classes is that they specify
   how much of the family is needed to support any particular index.
   If there is an index using an operator class, then that operator class
   cannot be dropped without dropping the index &mdash; but other parts of
   the operator family, namely other operator classes and loose operators,
   could be dropped.  Thus, an operator class should be specified to contain
   the minimum set of operators and functions that are reasonably needed
   to work with an index on a specific data type, and then related but
   non-essential operators can be added as loose members of the operator
   family.
-->
演算子族内の演算子と関数はすべて、意味的な互換性を持たなければなりません。
この互換性についての必要条件はインデックスメソッドによって設定されます。
このため、演算子族の特定の部分集合を演算子クラスとして選び出す方法に疑問を持つかもしれません。
実際多くの目的では、クラスの分類は不適切で、演算子族が唯一の興味深いグループ化です。
演算子クラスを定義する理由は、どれだけ多くの演算子族が何らかのインデックスをサポートするために必要かを指定することです。
ある演算子クラスを使用するインデックスが存在する場合、演算子クラスはそのインデックスを削除しない限り削除することができません。
しかし、演算子族の他の部分、すなわち、他の演算子クラスや自由な演算子を削除することができます。
したがって、演算子クラスは、特定のデータ型に対するインデックスを操作する上で理論上必要となる最少の演算子と関数の集合を含むように指定すべきです。
そして、関連するが基本的なものではない演算子を演算子族の自由なメンバとして追加することができます。
  </para>

  <para>
<!--
   As an example, <productname>PostgreSQL</productname> has a built-in
   B-tree operator family <literal>integer_ops</>, which includes operator
   classes <literal>int8_ops</>, <literal>int4_ops</>, and
   <literal>int2_ops</> for indexes on <type>bigint</> (<type>int8</>),
   <type>integer</> (<type>int4</>), and <type>smallint</> (<type>int2</>)
   columns respectively.  The family also contains cross-data-type comparison
   operators allowing any two of these types to be compared, so that an index
   on one of these types can be searched using a comparison value of another
   type.  The family could be duplicated by these definitions:
-->
例えば<productname>PostgreSQL</productname>には<literal>integer_ops</>という組み込みのB-tree演算子族があります。
ここには<type>bigint</> (<type>int8</>)、<type>integer</> (<type>int4</>)、<type>smallint</> (<type>int2</>)型の列上へのインデックスにそれぞれ対応した<literal>int8_ops</>、<literal>int4_ops</>、<literal>int2_ops</>という演算子クラスが含まれています。
また、上記の型の内任意の2つの型を比較できるように、この演算子族にはデータ型を跨る比較演算子も含まれます。
このため、上記の型のいずれかに対するインデックスを他の型の値との比較の際に使用することができます。
この演算子族は以下の定義により多重化されています。

<programlisting><![CDATA[
CREATE OPERATOR FAMILY integer_ops USING btree;

CREATE OPERATOR CLASS int8_ops
DEFAULT FOR TYPE int8 USING btree FAMILY integer_ops AS
]]><!--
  &#045;- standard int8 comparisons
--><![CDATA[
  -- 標準int8比較
  OPERATOR 1 < ,
  OPERATOR 2 <= ,
  OPERATOR 3 = ,
  OPERATOR 4 >= ,
  OPERATOR 5 > ,
  FUNCTION 1 btint8cmp(int8, int8) ,
  FUNCTION 2 btint8sortsupport(internal) ;

CREATE OPERATOR CLASS int4_ops
DEFAULT FOR TYPE int4 USING btree FAMILY integer_ops AS
]]><!--
  &#045;- standard int4 comparisons
--><![CDATA[
  -- 標準int4比較
  OPERATOR 1 < ,
  OPERATOR 2 <= ,
  OPERATOR 3 = ,
  OPERATOR 4 >= ,
  OPERATOR 5 > ,
  FUNCTION 1 btint4cmp(int4, int4) ,
  FUNCTION 2 btint4sortsupport(internal) ;

CREATE OPERATOR CLASS int2_ops
DEFAULT FOR TYPE int2 USING btree FAMILY integer_ops AS
]]><!--
  &#045;- standard int2 comparisons
--><![CDATA[
  -- 標準int2比較
  OPERATOR 1 < ,
  OPERATOR 2 <= ,
  OPERATOR 3 = ,
  OPERATOR 4 >= ,
  OPERATOR 5 > ,
  FUNCTION 1 btint2cmp(int2, int2) ,
  FUNCTION 2 btint2sortsupport(internal) ;

ALTER OPERATOR FAMILY integer_ops USING btree ADD
]]><!--
  &#045;- cross-type comparisons int8 vs int2
--><![CDATA[
  -- 型を跨ぐ比較 int8対int2
  OPERATOR 1 < (int8, int2) ,
  OPERATOR 2 <= (int8, int2) ,
  OPERATOR 3 = (int8, int2) ,
  OPERATOR 4 >= (int8, int2) ,
  OPERATOR 5 > (int8, int2) ,
  FUNCTION 1 btint82cmp(int8, int2) ,

]]><!--
  &#045;- cross-type comparisons int8 vs int4
--><![CDATA[
  -- 型を跨ぐ比較 int8対int4
  OPERATOR 1 < (int8, int4) ,
  OPERATOR 2 <= (int8, int4) ,
  OPERATOR 3 = (int8, int4) ,
  OPERATOR 4 >= (int8, int4) ,
  OPERATOR 5 > (int8, int4) ,
  FUNCTION 1 btint84cmp(int8, int4) ,

]]><!--
  &#045;- cross-type comparisons int4 vs int2
--><![CDATA[
  -- 型を跨ぐ比較 int4対int2
  OPERATOR 1 < (int4, int2) ,
  OPERATOR 2 <= (int4, int2) ,
  OPERATOR 3 = (int4, int2) ,
  OPERATOR 4 >= (int4, int2) ,
  OPERATOR 5 > (int4, int2) ,
  FUNCTION 1 btint42cmp(int4, int2) ,

]]><!--
  &#045;- cross-type comparisons int4 vs int8
--><![CDATA[
  -- 型を跨ぐ比較 int4対int8
  OPERATOR 1 < (int4, int8) ,
  OPERATOR 2 <= (int4, int8) ,
  OPERATOR 3 = (int4, int8) ,
  OPERATOR 4 >= (int4, int8) ,
  OPERATOR 5 > (int4, int8) ,
  FUNCTION 1 btint48cmp(int4, int8) ,

]]><!--
  &#045;- cross-type comparisons int2 vs int8
--><![CDATA[
  -- 型を跨ぐ比較 int2対int8
  OPERATOR 1 < (int2, int8) ,
  OPERATOR 2 <= (int2, int8) ,
  OPERATOR 3 = (int2, int8) ,
  OPERATOR 4 >= (int2, int8) ,
  OPERATOR 5 > (int2, int8) ,
  FUNCTION 1 btint28cmp(int2, int8) ,

]]><!--
  &#045;- cross-type comparisons int2 vs int4
--><![CDATA[
  -- 型を跨ぐ比較 int2対int4
  OPERATOR 1 < (int2, int4) ,
  OPERATOR 2 <= (int2, int4) ,
  OPERATOR 3 = (int2, int4) ,
  OPERATOR 4 >= (int2, int4) ,
  OPERATOR 5 > (int2, int4) ,
  FUNCTION 1 btint24cmp(int2, int4) ;
]]>
</programlisting>

<!--
   Notice that this definition <quote>overloads</> the operator strategy and
   support function numbers: each number occurs multiple times within the
   family.  This is allowed so long as each instance of a
   particular number has distinct input data types.  The instances that have
   both input types equal to an operator class's input type are the
   primary operators and support functions for that operator class,
   and in most cases should be declared as part of the operator class rather
   than as loose members of the family.
-->
 この定義は演算子ストラテジ関数番号とサポート関数番号を<quote>上書き</>していることに注意してください。
各番号は演算子族内で複数回現れます。
特定番号のインスタンスがそれぞれ異なる入力データ型を持つ限り、これは許されます。
入力型の両方が演算子クラスの入力型と同じインスタンスは、演算子クラスの主演算子および主サポート関数であり、ほとんどの場合、演算子族の自由メンバではなく演算子クラスの一部として宣言しなければなりません。
  </para>

  <para>
<!--
   In a B-tree operator family, all the operators in the family must sort
   compatibly, meaning that the transitive laws hold across all the data types
   supported by the family: <quote>if A = B and B = C, then A = C</>,
   and <quote>if A &lt; B and B &lt; C, then A &lt; C</>.  Moreover, implicit
   or binary coercion casts between types represented in the operator family
   must not change the associated sort ordering.  For each
   operator in the family there must be a support function having the same
   two input data types as the operator.  It is recommended that a family be
   complete, i.e., for each combination of data types, all operators are
   included.  Each operator class should include just the non-cross-type
   operators and support function for its data type.
-->
B-tree演算子族では、演算子族内のすべての演算子はソート互換、つまり、演算子族でサポートされるデータ型すべてに渡って推移規則、<quote>A = BかつB = CならばA = C</>および<quote>A &lt; BかつB &lt; CならばA &lt; C</>を維持しなければなりません。
さらに、演算子族内で表現される型の間の暗黙的キャストとバイナリキャストは、関連するソート順序を変更してはいけません。
演算子族内の各演算子では、演算子と同じデータ型の2つのデータ型を取るサポート関数が存在しなければなりません。
演算子族を完結させること、つまり、データ型の組み合わせそれぞれに対する演算子をすべて含めることを推奨します。
各演算子クラスは、自身のデータ型に対してデータ型を跨らない演算子とサポート関数だけを含めなければなりません。
  </para>

  <para>
<!--
   To build a multiple-data-type hash operator family, compatible hash
   support functions must be created for each data type supported by the
   family.  Here compatibility means that the functions are guaranteed to
   return the same hash code for any two values that are considered equal
   by the family's equality operators, even when the values are of different
   types.  This is usually difficult to accomplish when the types have
   different physical representations, but it can be done in some cases.
   Furthermore, casting a value from one data type represented in the operator
   family to another data type also represented in the operator family via
   an implicit or binary coercion cast must not change the computed hash value.
   Notice that there is only one support function per data type, not one
   per equality operator.  It is recommended that a family be complete, i.e.,
   provide an equality operator for each combination of data types.
   Each operator class should include just the non-cross-type equality
   operator and the support function for its data type.
-->
複数データ型のハッシュ演算子族を構築するには、演算子族でサポートされるデータ型それぞれに対する互換性を持つハッシュサポート関数を作成しなければなりません。
ここで、互換性とは、関数がその演算子族の等価性演算子で等価であるとみなされる任意の2つの値では同一のハッシュコードが生成されることを保証することを意味します。
通常、型が異なる物理表現を持つ場合、これを実現することは困難ですが、実現可能な場合もあります。
さらに、暗黙的またはバイナリ変換により、ある演算子族で表現されるデータ型から同じ演算子族で表現されるデータ型に値をキャストしても、計算されたハッシュ値を変更してはいけません。
データ型1つに対してサポート関数が1つしか存在しないことに注意してください。
等価性演算子ごとに１つではありません。
演算子族を完結させること、つまり、データ型の組み合わせそれぞれに対する等価性演算子をすべて含めることを推奨します。
各演算子クラスは、自身のデータ型に対してデータ型を跨らない演算子とサポート関数だけを含めなければなりません。
  </para>

  <para>
<!--
   GiST, SP-GiST, and GIN indexes do not have any explicit notion of
   cross-data-type operations.  The set of operators supported is just
   whatever the primary support functions for a given operator class can
   handle.
-->
GiST、SP-GiST、GINインデックスではデータ型を跨る操作についての明示的な記法はありません。
サポートされる演算子群は単に指定演算子クラスの主サポート関数が扱うことができるものです。
  </para>

  <note>
   <para>
<!--
    Prior to <productname>PostgreSQL</productname> 8.3, there was no concept
    of operator families, and so any cross-data-type operators intended to be
    used with an index had to be bound directly into the index's operator
    class.  While this approach still works, it is deprecated because it
    makes an index's dependencies too broad, and because the planner can
    handle cross-data-type comparisons more effectively when both data types
    have operators in the same operator family.
-->
<productname>PostgreSQL</productname>8.3より前のバージョンでは演算子族という概念はありませんでした。
そのため、インデックスで使用する予定のデータ型を跨る演算子はすべて、インデックスの演算子クラスに結びつけなければなりませんでした。
この手法もまだ使用できますが、インデックスの依存性を広げる点、および、両データ型が同一演算子族内で演算子を持つ場合、プランナがデータ型を跨った比較をより効率的に扱うことができる点より、廃止予定です。
   </para>
  </note>
 </sect2>

 <sect2 id="xindex-opclass-dependencies">
<!--
  <title>System Dependencies on Operator Classes</title>
-->
  <title>システムの演算子クラスに対する依存性</title>

   <indexterm>
<!--
    <primary>ordering operator</primary>
-->
    <primary>順序付け演算子</primary>
   </indexterm>

  <para>
<!--
   <productname>PostgreSQL</productname> uses operator classes to infer the
   properties of operators in more ways than just whether they can be used
   with indexes.  Therefore, you might want to create operator classes
   even if you have no intention of indexing any columns of your data type.
-->
<productname>PostgreSQL</productname>は演算子クラスを、単にインデックスで使用できるかどうかだけではなく、多くの方式で演算子の性質を推定するために使用します。
したがって、データ型の列をインデックス付けするつもりがなくても、演算子クラスを作成した方が良い可能性があります。
  </para>

  <para>
<!--
   In particular, there are SQL features such as <literal>ORDER BY</> and
   <literal>DISTINCT</> that require comparison and sorting of values.
   To implement these features on a user-defined data type,
   <productname>PostgreSQL</productname> looks for the default B-tree operator
   class for the data type.  The <quote>equals</> member of this operator
   class defines the system's notion of equality of values for
   <literal>GROUP BY</> and <literal>DISTINCT</>, and the sort ordering
   imposed by the operator class defines the default <literal>ORDER BY</>
   ordering.
-->
具体的には、<literal>ORDER BY</>や<literal>DISTINCT</>など、値の比較とソートを必要とするSQL機能があります。
ユーザ定義のデータ型に対してこの機能を実装するために、<productname>PostgreSQL</productname>はそのデータ型用のデフォルトのB-tree演算子クラスを検索します。
この演算子クラスの<quote>等価判定</>メンバが、<literal>GROUP BY</>や<literal>DISTINCT</>用の値の等価性についてのシステムの意向を定義し、この演算子クラスによって強制されるソート順序が、デフォルトの<literal>ORDER BY</>順序を定義します。
  </para>

  <para>
<!--
   Comparison of arrays of user-defined types also relies on the semantics
   defined by the default B-tree operator class.
-->
また、ユーザ定義型の配列の比較は、デフォルトのB-tree演算子クラスによって定義されるセマンティックに依存します。
  </para>

  <para>
<!--
   If there is no default B-tree operator class for a data type, the system
   will look for a default hash operator class.  But since that kind of
   operator class only provides equality, in practice it is only enough
   to support array equality.
-->
データ型用のデフォルトのB-tree演算子クラスが存在しないと、システムはデフォルトのハッシュ演算子クラスを検索します。
しかし、この種類の演算子クラスは等価性のみを提供しますので、実際にこれは、配列等価性のサポートだけに対して十分です。
  </para>

  <para>
<!--
   When there is no default operator class for a data type, you will get
   errors like <quote>could not identify an ordering operator</> if you
   try to use these SQL features with the data type.
-->
データ型用のデフォルトの演算子クラスが存在しない場合に、こうしたSQL機能をデータ型に使用しようとすると、<quote>順序付け演算子を識別できなかった</>といったエラーとなります。
  </para>

   <note>
    <para>
<!--
     In <productname>PostgreSQL</productname> versions before 7.4,
     sorting and grouping operations would implicitly use operators named
     <literal>=</>, <literal>&lt;</>, and <literal>&gt;</>.  The new
     behavior of relying on default operator classes avoids having to make
     any assumption about the behavior of operators with particular names.
-->
<productname>PostgreSQL</productname>バージョン7.4より前まででは、ソートやグループ化操作は暗黙的に<literal>=</>、<literal>&lt;</>、<literal>&gt;</>という名前の演算子を使用していました。
この新しい、デフォルトの演算子クラスに依存する振舞いによって、特定の名前を持つ演算子の振舞いについて何らかの仮定を立てることを防止しています。

    </para>
   </note>

  <para>
<!--
   Another important point is that an operator that
   appears in a hash operator family is a candidate for hash joins,
   hash aggregation, and related optimizations.  The hash operator family
   is essential here since it identifies the hash function(s) to use.
-->
他の重要な点として、ハッシュ演算子族内に現れる演算子がハッシュ結合、ハッシュ集約、関連する最適化の候補となることがあります。
使用するハッシュ関数を識別するため、ここでのハッシュ演算子族は基本的なものです。

  </para>
 </sect2>

 <sect2 id="xindex-ordering-ops">
<!--
  <title>Ordering Operators</title>
-->
  <title>順序付け演算子</title>

  <para>
<!--
   Some index access methods (currently, only GiST) support the concept of
   <firstterm>ordering operators</>.  What we have been discussing so far
   are <firstterm>search operators</>.  A search operator is one for which
   the index can be searched to find all rows satisfying
   <literal>WHERE</>
   <replaceable>indexed_column</>
   <replaceable>operator</>
   <replaceable>constant</>.
   Note that nothing is promised about the order in which the matching rows
   will be returned.  In contrast, an ordering operator does not restrict the
   set of rows that can be returned, but instead determines their order.
   An ordering operator is one for which the index can be scanned to return
   rows in the order represented by
   <literal>ORDER BY</>
   <replaceable>indexed_column</>
   <replaceable>operator</>
   <replaceable>constant</>.
   The reason for defining ordering operators that way is that it supports
   nearest-neighbor searches, if the operator is one that measures distance.
   For example, a query like
-->
一部のインデックスアクセスメソッド（現時点ではGiSTのみ）は<firstterm>順序付け演算子</>という概念をサポートします。
これまで説明してきたものは<firstterm>検索演算子</>でした。
検索演算子は、<literal>WHERE</> <replaceable>indexed_column</> <replaceable>operator</> <replaceable>constant</>を満たすすべての行を見つけるために、インデックスを検索可能にするためのものです。
一致した行がどの順序で返されるかについては保証がないことに注意してください。
反対に、順序付け演算子は返すことができる行集合を限定しませんが、その順序を決定します。
順序付け演算子は、<literal>ORDER BY</> <replaceable>indexed_column</> <replaceable>operator</> <replaceable>constant</>で表される順序で行を返すために、インデックスをスキャン可能にするためのものです。
このように順序付け演算子を定義する理由は、その演算子が距離を測るものであれば最近傍検索をサポートすることです。
例えば以下のような問い合わせを考えます。
<programlisting><![CDATA[
SELECT * FROM places ORDER BY location <-> point '(101,456)' LIMIT 10;
]]>
</programlisting>
<!--
   finds the ten places closest to a given target point.  A GiST index
   on the location column can do this efficiently because
   <literal>&lt;-&gt;</> is an ordering operator.
-->
これは指定した対象地点に最も近い10地点を見つけ出します。
<literal>&lt;-&gt;</>は順序付け演算子ですので、location列上のGiSTインデックスは、これを効率的に行うことができます。
  </para>

  <para>
<!--
   While search operators have to return Boolean results, ordering operators
   usually return some other type, such as float or numeric for distances.
   This type is normally not the same as the data type being indexed.
   To avoid hard-wiring assumptions about the behavior of different data
   types, the definition of an ordering operator is required to name
   a B-tree operator family that specifies the sort ordering of the result
   data type.  As was stated in the previous section, B-tree operator families
   define <productname>PostgreSQL</productname>'s notion of ordering, so
   this is a natural representation.  Since the point <literal>&lt;-&gt;</>
   operator returns <type>float8</>, it could be specified in an operator
   class creation command like this:
-->
検索演算子が論理値結果を返さなければなりませんが、順序付け演算子は普通、距離を表す浮動小数点や数値型など、何らかの他の型を返します。
この型は通常、インデックス対象のデータ型と同じにはなりません。
異なるデータ型の動作についての固定化された前提を防ぐために、順序付け演算子の定義では、結果データ型のソート順序を指定するB-tree演算子族の名前を必要とします。
前節で述べたように、B-tree演算子族は<productname>PostgreSQL</productname>の順序付け記法を定義します。
ですのでこれは自然な表現です。
pointに対する<literal>&lt;-&gt;</>演算子は<type>float8</>を返しますので、演算子クラスを作成するコマンド内で以下のように指定します。

<programlisting><![CDATA[
OPERATOR 15    <-> (point, point) FOR ORDER BY float_ops
]]>
</programlisting>
<!--
   where <literal>float_ops</> is the built-in operator family that includes
   operations on <type>float8</>.  This declaration states that the index
   is able to return rows in order of increasing values of the
   <literal>&lt;-&gt;</> operator.
-->
ここで<literal>float_ops</>は、<type>float8</>に対する操作を含んだ組込みの演算子族です。
この宣言は、インデックスが<literal>&lt;-&gt;</>演算子の値が増加する方向で行を返すことができることを表しています。
  </para>
 </sect2>

 <sect2 id="xindex-opclass-features">
<!--
  <title>Special Features of Operator Classes</title>
-->
  <title>演算子クラスの特殊な機能</title>

  <para>
<!--
   There are two special features of operator classes that we have
   not discussed yet, mainly because they are not useful
   with the most commonly used index methods.
-->
演算子クラスには、まだ説明していない2つの特殊な機能があります。
説明していない主な理由は、最もよく使用するインデックスメソッドでは、これらがあまり有用ではないためです。
  </para>

  <para>
<!--
   Normally, declaring an operator as a member of an operator class
   (or family) means that the index method can retrieve exactly the set of rows
   that satisfy a <literal>WHERE</> condition using the operator.  For example:
-->
通常、演算子を演算子クラス（または演算子族）のメンバとして宣言すると、インデックスメソッドでその演算子を使用して、<literal>WHERE</>条件を満たす行の集合を正確に抽出することができます。
以下に例を示します。
<programlisting>
SELECT * FROM table WHERE integer_column &lt; 4;
</programlisting>
<!--
   can be satisfied exactly by a B-tree index on the integer column.
   But there are cases where an index is useful as an inexact guide to
   the matching rows.  For example, if a GiST index stores only bounding boxes
   for geometric objects, then it cannot exactly satisfy a <literal>WHERE</>
   condition that tests overlap between nonrectangular objects such as
   polygons.  Yet we could use the index to find objects whose bounding
   box overlaps the bounding box of the target object, and then do the
   exact overlap test only on the objects found by the index.  If this
   scenario applies, the index is said to be <quote>lossy</> for the
   operator.  Lossy index searches are implemented by having the index
   method return a <firstterm>recheck</> flag when a row might or might
   not really satisfy the query condition.  The core system will then
   test the original query condition on the retrieved row to see whether
   it should be returned as a valid match.  This approach works if
   the index is guaranteed to return all the required rows, plus perhaps
   some additional rows, which can be eliminated by performing the original
   operator invocation.  The index methods that support lossy searches
   (currently, GiST, SP-GiST and GIN) allow the support functions of individual
   operator classes to set the recheck flag, and so this is essentially an
   operator-class feature.
-->
この式は、整数列にB-treeインデックスを使用することにより、正確に満たすことができます。
しかし、一致する行へ厳密ではなくとも導く手段としてインデックスが有用である場合があります。
例えば、GiSTインデックスで、幾何オブジェクトの境界ボックスのみを格納したとします。
その結果、多角形のような長方形でないオブジェクトとの重なりをテストするWHERE条件は正確に満たすことができません。
もっとも、このインデックスを使用して、対象オブジェクトの境界ボックスに重なる境界ボックスを持つオブジェクトを検索し、さらに、検索されたオブジェクトのみに対して正確に重なるかどうかをテストすることはできます。
この筋書きを適用する場合、インデックスは演算子に対して<quote>非可逆</>と言われます。
非可逆インデックス検索は、ある行が問い合わせ条件を実際に満足するかしないかの時に<firstterm>recheck</>フラグを返すインデックスメソッドを持つことで実装されます。
コアシステムは、そこで有効なマッチとして行が返されるか否かを確認するために、抽出された行に対して元の問い合わせ条件を検査します。
この手法はインデックスがすべての必要な行を返すことが保証された上で、元の演算子呼び出しを実行することによって除外することができる、いくつか余分な行を返す可能性がある場合に動作します。
非可逆検索を提供するインデックス方式（現時点ではGiST、SP-GiSTおよびGIN）は個々の演算子クラスのサポート関数がrecheckフラグを設定することを許可します。
このためこれは原則的に演算子クラスの機能です。
  </para>

  <para>
<!--
   Consider again the situation where we are storing in the index only
   the bounding box of a complex object such as a polygon.  In this
   case there's not much value in storing the whole polygon in the index
   entry &mdash; we might as well store just a simpler object of type
   <type>box</>.  This situation is expressed by the <literal>STORAGE</>
   option in <command>CREATE OPERATOR CLASS</>: we'd write something like:
-->
再度、多角形のような複雑なオブジェクトの境界ボックスのみをインデックスに格納している状況を考えてみてください。
この場合、インデックスエントリに多角形全体を格納するのは、それほど有用なことではありません。
単に、より単純な<literal>box</>型のオブジェクトを格納した方が良いかもしれません。
このような状況は、<command>CREATE OPERATOR CLASS</>の<literal>STORAGE</>オプションによって表現することができます。
例えば、以下のように記述します。

<programlisting>
CREATE OPERATOR CLASS polygon_ops
    DEFAULT FOR TYPE polygon USING gist AS
        ...
        STORAGE box;
</programlisting>

<!--
   At present, only the GiST and GIN index methods support a
   <literal>STORAGE</> type that's different from the column data type.
   The GiST <function>compress</> and <function>decompress</> support
   routines must deal with data-type conversion when <literal>STORAGE</>
   is used.  In GIN, the <literal>STORAGE</> type identifies the type of
   the <quote>key</> values, which normally is different from the type
   of the indexed column &mdash; for example, an operator class for
   integer-array columns might have keys that are just integers.  The
   GIN <function>extractValue</> and <function>extractQuery</> support
   routines are responsible for extracting keys from indexed values.
-->
現時点では、GiSTインデックスメソッドとGINインデックスメソッドが、列のデータ型と異なる<literal>STORAGE</>型をサポートしています。
<literal>STORAGE</>が使用された場合、GiSTの<function>compress</>および<function>decompress</>サポートルーチンは、データ型を変換する必要があります。
GINでは、<literal>STORAGE</>型は<quote>キー</>の値の型を識別します。
通常これはインデックス付けされる列の型とは異なります。
例えば、整数配列の列用の演算子クラスは単なる整数をキーとして持つかもしれません。
GINの<literal>extractValue</>および<literal>extractQuery</>サポートルーチンが、インデックス付けされた値からキーを取り出す責任を負います。
  </para>
 </sect2>

</sect1><|MERGE_RESOLUTION|>--- conflicted
+++ resolved
@@ -918,10 +918,7 @@
       <row>
        <entry><function>consistent</></entry>
        <entry>
-<<<<<<< HEAD
-=======
-<!--
->>>>>>> de74b4ab
+<!--
         determine whether value matches query condition (Boolean variant)
         (optional if support function 6 is present)
 -->

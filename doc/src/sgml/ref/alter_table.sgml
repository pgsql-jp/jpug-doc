--- conflicted
+++ resolved
@@ -1584,7 +1584,6 @@
     </listitem>
    </varlistentry>
 
-<<<<<<< HEAD
    <varlistentry id="sql-altertable-split-partition">
     <term><literal>SPLIT PARTITION <replaceable class="parameter">partition_name</replaceable> INTO (PARTITION <replaceable class="parameter">partition_name1</replaceable> { FOR VALUES <replaceable class="parameter">partition_bound_spec</replaceable> | DEFAULT }, PARTITION <replaceable class="parameter">partition_name2</replaceable> { FOR VALUES <replaceable class="parameter">partition_bound_spec</replaceable> | DEFAULT } [, ...])</literal></term>
 
@@ -1776,8 +1775,6 @@
     </listitem>
    </varlistentry>
 
-=======
->>>>>>> 94f1474e
   </variablelist>
   </para>
 
@@ -2119,15 +2116,11 @@
       <term><replaceable class="parameter">partition_name</replaceable></term>
       <listitem>
        <para>
-<<<<<<< HEAD
 <!--
         The name of the table to attach as a new partition or to detach from this table,
         or the name of split partition, or the name of the new merged partition.
 -->
 《機械翻訳》新しいパーティションとしてアタッチするか、このテーブルからアタッチ解除するテーブルの名前、または分割されたパーティションの名前、または新しいマージされたパーティションの名前。
-=======
-        The name of the table to attach as a new partition or to detach from this table.
->>>>>>> 94f1474e
        </para>
       </listitem>
      </varlistentry>
@@ -2750,7 +2743,6 @@
     DETACH PARTITION measurement_y2015m12;
 </programlisting></para>
 
-<<<<<<< HEAD
   <para>
 <!--
    To split a single partition of the range-partitioned table:
@@ -2787,8 +2779,6 @@
     INTO sales_all;
 </programlisting></para>
 
-=======
->>>>>>> 94f1474e
  </refsect1>
 
  <refsect1>

--- conflicted
+++ resolved
@@ -1281,14 +1281,10 @@
    </para>
 
    <sect3 id="backup-lowlevel-base-backup-nonexclusive">
-<<<<<<< HEAD
+<!--
     <title>Making a Non-Exclusive Low-Level Backup</title>
-=======
-<!--
-    <title>Making a Non-Exclusive Low-Level Backup</title>
 -->
     <title>非排他的な低レベルバックアップの作成</title>
->>>>>>> 184958ef
     <para>
 <!--
      A non-exclusive low level backup is one that allows other
@@ -1468,14 +1464,10 @@
     </para>
    </sect3>
    <sect3 id="backup-lowlevel-base-backup-exclusive">
-<<<<<<< HEAD
+<!--
     <title>Making an Exclusive Low-Level Backup</title>
-=======
-<!--
-    <title>Making an Exclusive Low-Level Backup</title>
 -->
     <title>排他的低レベルバックアップの作成</title>
->>>>>>> 184958ef
 
     <note>
      <para>
@@ -1665,26 +1657,19 @@
      will leave the server in backup mode indefinitely, causing future backups
      to fail and increasing the risk of a restart failure during the time that
      <filename>backup_label</filename> exists.
-<<<<<<< HEAD
-=======
 -->
 排他的バックアップモードを使ったときは、バックアップ終了時に確実に<function>pg_stop_backup</function>を正常に完了することが絶対的に必要です。
 バックアップ自体が、例えばディスク領域不足で、失敗した場合であっても、<function>pg_stop_backup</function>を実行しそこなうと、サーバが無期限にバックアップモードのままになってしまい、将来のバックアップ失敗と<filename>backup_label</filename>がある間の再起動失敗のリスクの増大を引き起こします。
->>>>>>> 184958ef
     </para>
    </listitem>
   </orderedlist>
     </para>
    </sect3>
    <sect3 id="backup-lowlevel-base-backup-data">
-<<<<<<< HEAD
+<!--
    <title>Backing Up the Data Directory</title>
-=======
-<!--
-   <title>Backing Up the Data Directory</title>
 -->
    <title>データディレクトリのバックアップ</title>
->>>>>>> 184958ef
    <para>
 
 <!--

--- conflicted
+++ resolved
@@ -1246,13 +1246,9 @@
      <para>
 <!--
       This dodges a portability problem on FreeBSD-derived platforms
-<<<<<<< HEAD
-      (including OS X).
+      (including macOS).
 -->
 これにより（OS Xを含む）FreeBSD派生のプラットフォームにおける移植性の問題を回避します。
-=======
-      (including macOS).
->>>>>>> 16e7c02c
      </para>
     </listitem>
 
@@ -5208,15 +5204,11 @@
 
     <listitem>
      <para>
-<<<<<<< HEAD
-<!--
-      Warn if OS X's <function>setlocale()</> starts an unwanted extra
-=======
+<!--
       Warn if macOS's <function>setlocale()</> starts an unwanted extra
->>>>>>> 16e7c02c
       thread inside the postmaster (Noah Misch)
 -->
-OS Xの<function>setlocale()</>が不必要な余計なスレッドをpostmasterの中に作成した際に警告するようにしました。
+macOSの<function>setlocale()</>が不必要な余計なスレッドをpostmasterの中に作成した際に警告するようにしました。
 (Noah Misch)
      </para>
     </listitem>
@@ -6288,14 +6280,10 @@
 
     <listitem>
      <para>
-<<<<<<< HEAD
-<!--
-      Fix linking of <application>libpython</> on OS X (Tom Lane)
--->
-OS Xで<application>libpython</>のリンクを修正しました。(Tom Lane)
-=======
+<!--
       Fix linking of <application>libpython</> on macOS (Tom Lane)
->>>>>>> 16e7c02c
+-->
+macOSで<application>libpython</>のリンクを修正しました。(Tom Lane)
      </para>
 
      <para>

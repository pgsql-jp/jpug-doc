--
-- CASE
-- Test the case statement
--
CREATE TABLE CASE_TBL (
  i integer,
  f double precision
);
CREATE TABLE CASE2_TBL (
  i integer,
  j integer
);
INSERT INTO CASE_TBL VALUES (1, 10.1);
INSERT INTO CASE_TBL VALUES (2, 20.2);
INSERT INTO CASE_TBL VALUES (3, -30.3);
INSERT INTO CASE_TBL VALUES (4, NULL);
INSERT INTO CASE2_TBL VALUES (1, -1);
INSERT INTO CASE2_TBL VALUES (2, -2);
INSERT INTO CASE2_TBL VALUES (3, -3);
INSERT INTO CASE2_TBL VALUES (2, -4);
INSERT INTO CASE2_TBL VALUES (1, NULL);
INSERT INTO CASE2_TBL VALUES (NULL, -6);
--
-- Simplest examples without tables
--
SELECT '3' AS "One",
  CASE
    WHEN 1 < 2 THEN 3
  END AS "Simple WHEN";
 One | Simple WHEN 
-----+-------------
 3   |           3
(1 row)

SELECT '<NULL>' AS "One",
  CASE
    WHEN 1 > 2 THEN 3
  END AS "Simple default";
  One   | Simple default 
--------+----------------
 <NULL> |               
(1 row)

SELECT '3' AS "One",
  CASE
    WHEN 1 < 2 THEN 3
    ELSE 4
  END AS "Simple ELSE";
 One | Simple ELSE 
-----+-------------
 3   |           3
(1 row)

SELECT '4' AS "One",
  CASE
    WHEN 1 > 2 THEN 3
    ELSE 4
  END AS "ELSE default";
 One | ELSE default 
-----+--------------
 4   |            4
(1 row)

SELECT '6' AS "One",
  CASE
    WHEN 1 > 2 THEN 3
    WHEN 4 < 5 THEN 6
    ELSE 7
  END AS "Two WHEN with default";
 One | Two WHEN with default 
-----+-----------------------
 6   |                     6
(1 row)

-- Constant-expression folding shouldn't evaluate unreachable subexpressions
SELECT CASE WHEN 1=0 THEN 1/0 WHEN 1=1 THEN 1 ELSE 2/0 END;
 case 
------
    1
(1 row)

SELECT CASE 1 WHEN 0 THEN 1/0 WHEN 1 THEN 1 ELSE 2/0 END;
 case 
------
    1
(1 row)

-- However we do not currently suppress folding of potentially
-- reachable subexpressions
SELECT CASE WHEN i > 100 THEN 1/0 ELSE 0 END FROM case_tbl;
ERROR:  division by zero
-- Test for cases involving untyped literals in test expression
SELECT CASE 'a' WHEN 'a' THEN 1 ELSE 2 END;
 case 
------
    1
(1 row)

--
-- Examples of targets involving tables
--
SELECT '' AS "Five",
  CASE
    WHEN i >= 3 THEN i
  END AS ">= 3 or Null"
  FROM CASE_TBL;
 Five | >= 3 or Null 
------+--------------
      |             
      |             
      |            3
      |            4
(4 rows)

SELECT '' AS "Five",
  CASE WHEN i >= 3 THEN (i + i)
       ELSE i
  END AS "Simplest Math"
  FROM CASE_TBL;
 Five | Simplest Math 
------+---------------
      |             1
      |             2
      |             6
      |             8
(4 rows)

SELECT '' AS "Five", i AS "Value",
  CASE WHEN (i < 0) THEN 'small'
       WHEN (i = 0) THEN 'zero'
       WHEN (i = 1) THEN 'one'
       WHEN (i = 2) THEN 'two'
       ELSE 'big'
  END AS "Category"
  FROM CASE_TBL;
 Five | Value | Category 
------+-------+----------
      |     1 | one
      |     2 | two
      |     3 | big
      |     4 | big
(4 rows)

SELECT '' AS "Five",
  CASE WHEN ((i < 0) or (i < 0)) THEN 'small'
       WHEN ((i = 0) or (i = 0)) THEN 'zero'
       WHEN ((i = 1) or (i = 1)) THEN 'one'
       WHEN ((i = 2) or (i = 2)) THEN 'two'
       ELSE 'big'
  END AS "Category"
  FROM CASE_TBL;
 Five | Category 
------+----------
      | one
      | two
      | big
      | big
(4 rows)

--
-- Examples of qualifications involving tables
--
--
-- NULLIF() and COALESCE()
-- Shorthand forms for typical CASE constructs
--  defined in the SQL standard.
--
SELECT * FROM CASE_TBL WHERE COALESCE(f,i) = 4;
 i | f 
---+---
 4 |  
(1 row)

SELECT * FROM CASE_TBL WHERE NULLIF(f,i) = 2;
 i | f 
---+---
(0 rows)

SELECT COALESCE(a.f, b.i, b.j)
  FROM CASE_TBL a, CASE2_TBL b;
 coalesce 
----------
     10.1
     20.2
    -30.3
        1
     10.1
     20.2
    -30.3
        2
     10.1
     20.2
    -30.3
        3
     10.1
     20.2
    -30.3
        2
     10.1
     20.2
    -30.3
        1
     10.1
     20.2
    -30.3
       -6
(24 rows)

SELECT *
  FROM CASE_TBL a, CASE2_TBL b
  WHERE COALESCE(a.f, b.i, b.j) = 2;
 i | f | i | j  
---+---+---+----
 4 |   | 2 | -2
 4 |   | 2 | -4
(2 rows)

SELECT '' AS Five, NULLIF(a.i,b.i) AS "NULLIF(a.i,b.i)",
  NULLIF(b.i, 4) AS "NULLIF(b.i,4)"
  FROM CASE_TBL a, CASE2_TBL b;
 five | NULLIF(a.i,b.i) | NULLIF(b.i,4) 
------+-----------------+---------------
      |                 |             1
      |               2 |             1
      |               3 |             1
      |               4 |             1
      |               1 |             2
      |                 |             2
      |               3 |             2
      |               4 |             2
      |               1 |             3
      |               2 |             3
      |                 |             3
      |               4 |             3
      |               1 |             2
      |                 |             2
      |               3 |             2
      |               4 |             2
      |                 |             1
      |               2 |             1
      |               3 |             1
      |               4 |             1
      |               1 |              
      |               2 |              
      |               3 |              
      |               4 |              
(24 rows)

SELECT '' AS "Two", *
  FROM CASE_TBL a, CASE2_TBL b
  WHERE COALESCE(f,b.i) = 2;
 Two | i | f | i | j  
-----+---+---+---+----
     | 4 |   | 2 | -2
     | 4 |   | 2 | -4
(2 rows)

--
-- Examples of updates involving tables
--
UPDATE CASE_TBL
  SET i = CASE WHEN i >= 3 THEN (- i)
                ELSE (2 * i) END;
SELECT * FROM CASE_TBL;
 i  |   f   
----+-------
  2 |  10.1
  4 |  20.2
 -3 | -30.3
 -4 |      
(4 rows)

UPDATE CASE_TBL
  SET i = CASE WHEN i >= 2 THEN (2 * i)
                ELSE (3 * i) END;
SELECT * FROM CASE_TBL;
  i  |   f   
-----+-------
   4 |  10.1
   8 |  20.2
  -9 | -30.3
 -12 |      
(4 rows)

UPDATE CASE_TBL
  SET i = CASE WHEN b.i >= 2 THEN (2 * j)
                ELSE (3 * j) END
  FROM CASE2_TBL b
  WHERE j = -CASE_TBL.i;
SELECT * FROM CASE_TBL;
  i  |   f   
-----+-------
   8 |  20.2
  -9 | -30.3
 -12 |      
  -8 |  10.1
(4 rows)

--
-- Nested CASE expressions
--
-- This test exercises a bug caused by aliasing econtext->caseValue_isNull
-- with the isNull argument of the inner CASE's ExecEvalCase() call.  After
-- evaluating the vol(null) expression in the inner CASE's second WHEN-clause,
-- the isNull flag for the case test value incorrectly became true, causing
-- the third WHEN-clause not to match.  The volatile function calls are needed
-- to prevent constant-folding in the planner, which would hide the bug.
<<<<<<< HEAD
=======
-- Wrap this in a single transaction so the transient '=' operator doesn't
-- cause problems in concurrent sessions
BEGIN;
>>>>>>> 7961c31a
CREATE FUNCTION vol(text) returns text as
  'begin return $1; end' language plpgsql volatile;
SELECT CASE
  (CASE vol('bar')
    WHEN 'foo' THEN 'it was foo!'
    WHEN vol(null) THEN 'null input'
    WHEN 'bar' THEN 'it was bar!' END
  )
  WHEN 'it was foo!' THEN 'foo recognized'
  WHEN 'it was bar!' THEN 'bar recognized'
  ELSE 'unrecognized' END;
      case      
----------------
 bar recognized
(1 row)

-- In this case, we can't inline the SQL function without confusing things.
CREATE DOMAIN foodomain AS text;
CREATE FUNCTION volfoo(text) returns foodomain as
  'begin return $1::foodomain; end' language plpgsql volatile;
CREATE FUNCTION inline_eq(foodomain, foodomain) returns boolean as
  'SELECT CASE $2::text WHEN $1::text THEN true ELSE false END' language sql;
CREATE OPERATOR = (procedure = inline_eq,
                   leftarg = foodomain, rightarg = foodomain);
SELECT CASE volfoo('bar') WHEN 'foo'::foodomain THEN 'is foo' ELSE 'is not foo' END;
    case    
------------
 is not foo
(1 row)

<<<<<<< HEAD
=======
ROLLBACK;
>>>>>>> 7961c31a
--
-- Clean up
--
DROP TABLE CASE_TBL;
DROP TABLE CASE2_TBL;
DROP OPERATOR = (foodomain, foodomain);
DROP FUNCTION inline_eq(foodomain, foodomain);
DROP FUNCTION volfoo(text);
DROP DOMAIN foodomain;
DROP FUNCTION vol(text);<|MERGE_RESOLUTION|>--- conflicted
+++ resolved
@@ -305,12 +305,9 @@
 -- the isNull flag for the case test value incorrectly became true, causing
 -- the third WHEN-clause not to match.  The volatile function calls are needed
 -- to prevent constant-folding in the planner, which would hide the bug.
-<<<<<<< HEAD
-=======
 -- Wrap this in a single transaction so the transient '=' operator doesn't
 -- cause problems in concurrent sessions
 BEGIN;
->>>>>>> 7961c31a
 CREATE FUNCTION vol(text) returns text as
   'begin return $1; end' language plpgsql volatile;
 SELECT CASE
@@ -341,17 +338,9 @@
  is not foo
 (1 row)
 
-<<<<<<< HEAD
-=======
 ROLLBACK;
->>>>>>> 7961c31a
 --
 -- Clean up
 --
 DROP TABLE CASE_TBL;
-DROP TABLE CASE2_TBL;
-DROP OPERATOR = (foodomain, foodomain);
-DROP FUNCTION inline_eq(foodomain, foodomain);
-DROP FUNCTION volfoo(text);
-DROP DOMAIN foodomain;
-DROP FUNCTION vol(text);+DROP TABLE CASE2_TBL;
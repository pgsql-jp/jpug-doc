--- conflicted
+++ resolved
@@ -810,13 +810,9 @@
 <!--
     Now we want to write a query that finds out for which shoes currently in the store
     we have the matching shoelaces (color and length) and where the
-<<<<<<< HEAD
     total number of exactly matching pairs is greater than or equal to two.
-=======
-    total number of exactly matching pairs is greater or equal to two.
 -->
 さて、店に置いてある靴紐（の色とサイズ）に一致する靴が店にあるか、完全に一致する靴紐の在庫数が2以上あるかどうかを把握する問い合わせを書いてみましょう。
->>>>>>> 9a9c638e
 
 <programlisting>
 SELECT * FROM shoe_ready WHERE total_avail &gt;= 2;
@@ -1123,10 +1119,7 @@
 </para>
 
 <para>
-<<<<<<< HEAD
-=======
-<!--
->>>>>>> 9a9c638e
+<!--
     The benefit of implementing views with the rule system is
     that the planner has all
     the information about which tables have to be scanned plus the
@@ -1165,16 +1158,13 @@
     relation points at a subquery range-table entry, which will not
     work.  There are several ways in which <productname>PostgreSQL</productname>
     can support the appearance of updating a view, however.
-<<<<<<< HEAD
     In order of user-experienced complexity those are: automatically substitute
     in the underlying table for the view, execute a user-defined trigger,
     or rewrite the query per a user-defined rule.
     These options are discussed below.
-=======
 -->
 ビューが<command>INSERT</command>、<command>UPDATE</command>、<command>DELETE</command>などの目的リレーションとして名付けられた場合はどうなるのでしょうか？
 上で説明したような置換をすると、結果リレーションが副問い合わせの範囲テーブル項目を指す問い合わせツリーができてしまい、それは上手く機能しません。しかし、いくつかのケースでは<productname>PostgreSQL</productname>はビューの更新をサポートする事ができます。
->>>>>>> 9a9c638e
 </para>
 
 <para>
@@ -2752,14 +2742,10 @@
              WHERE sl_name = shoelace.sl_name);
 </programlisting>
 
-<<<<<<< HEAD
+<!--
     The results are:
-=======
-<!--
-    <foreignphrase>Voil&agrave;</foreignphrase>:
 -->
 さあできました。
->>>>>>> 9a9c638e
 
 <programlisting>
 SELECT * FROM shoelace;
@@ -3017,12 +3003,8 @@
 </para>
 
 <para>
-<<<<<<< HEAD
+<!--
     When it is necessary for a view to provide row-level security, the
-=======
-<!--
-    When it is necessary for a view to provide row level security, the
->>>>>>> 9a9c638e
     <literal>security_barrier</literal> attribute should be applied to
     the view.  This prevents maliciously-chosen functions and operators from
     being passed values from rows until after the view has done its work.  For

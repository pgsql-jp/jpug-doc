--- conflicted
+++ resolved
@@ -1384,8 +1384,6 @@
  foo |    | quux
 (1 row)
 
-<<<<<<< HEAD
-=======
 -- check display of whole-row variables in some corner cases
 create type nestedcomposite as (x int8_tbl);
 create view tt15v as select row(i)::nestedcomposite from int8_tbl i;
@@ -1504,7 +1502,6 @@
    ->  Seq Scan on int8_tbl xxxxxxxxxxxxxxxxxxxxxxxxxxxxxxxxxxxxxxxxxxxxxxxxxxxxxxxxxxxxx_1
 (3 rows)
 
->>>>>>> 8abb52fa
 -- clean up all the random objects we made above
 set client_min_messages = warning;
 DROP SCHEMA temp_view_test CASCADE;

/*-------------------------------------------------------------------------
 *
 * relnode.c
 *	  Relation-node lookup/construction routines
 *
 * Portions Copyright (c) 1996-2025, PostgreSQL Global Development Group
 * Portions Copyright (c) 1994, Regents of the University of California
 *
 *
 * IDENTIFICATION
 *	  src/backend/optimizer/util/relnode.c
 *
 *-------------------------------------------------------------------------
 */
#include "postgres.h"

#include <limits.h>

#include "miscadmin.h"
#include "nodes/nodeFuncs.h"
#include "optimizer/appendinfo.h"
#include "optimizer/clauses.h"
#include "optimizer/cost.h"
#include "optimizer/inherit.h"
#include "optimizer/optimizer.h"
#include "optimizer/pathnode.h"
#include "optimizer/paths.h"
#include "optimizer/placeholder.h"
#include "optimizer/plancat.h"
#include "optimizer/restrictinfo.h"
#include "optimizer/tlist.h"
#include "parser/parse_relation.h"
#include "rewrite/rewriteManip.h"
#include "utils/hsearch.h"
#include "utils/lsyscache.h"


typedef struct JoinHashEntry
{
	Relids		join_relids;	/* hash key --- MUST BE FIRST */
	RelOptInfo *join_rel;
} JoinHashEntry;

static void build_joinrel_tlist(PlannerInfo *root, RelOptInfo *joinrel,
								RelOptInfo *input_rel,
								SpecialJoinInfo *sjinfo,
								List *pushed_down_joins,
								bool can_null);
static List *build_joinrel_restrictlist(PlannerInfo *root,
										RelOptInfo *joinrel,
										RelOptInfo *outer_rel,
										RelOptInfo *inner_rel,
										SpecialJoinInfo *sjinfo);
static void build_joinrel_joinlist(RelOptInfo *joinrel,
								   RelOptInfo *outer_rel,
								   RelOptInfo *inner_rel);
static List *subbuild_joinrel_restrictlist(PlannerInfo *root,
										   RelOptInfo *joinrel,
										   RelOptInfo *input_rel,
										   Relids both_input_relids,
										   List *new_restrictlist);
static List *subbuild_joinrel_joinlist(RelOptInfo *joinrel,
									   List *joininfo_list,
									   List *new_joininfo);
static void set_foreign_rel_properties(RelOptInfo *joinrel,
									   RelOptInfo *outer_rel, RelOptInfo *inner_rel);
static void add_join_rel(PlannerInfo *root, RelOptInfo *joinrel);
static void build_joinrel_partition_info(PlannerInfo *root,
										 RelOptInfo *joinrel,
										 RelOptInfo *outer_rel, RelOptInfo *inner_rel,
										 SpecialJoinInfo *sjinfo,
										 List *restrictlist);
static bool have_partkey_equi_join(PlannerInfo *root, RelOptInfo *joinrel,
								   RelOptInfo *rel1, RelOptInfo *rel2,
								   JoinType jointype, List *restrictlist);
static int	match_expr_to_partition_keys(Expr *expr, RelOptInfo *rel,
										 bool strict_op);
static void set_joinrel_partition_key_exprs(RelOptInfo *joinrel,
											RelOptInfo *outer_rel, RelOptInfo *inner_rel,
											JoinType jointype);
static void build_child_join_reltarget(PlannerInfo *root,
									   RelOptInfo *parentrel,
									   RelOptInfo *childrel,
									   int nappinfos,
									   AppendRelInfo **appinfos);


/*
 * setup_simple_rel_arrays
 *	  Prepare the arrays we use for quickly accessing base relations
 *	  and AppendRelInfos.
 */
void
setup_simple_rel_arrays(PlannerInfo *root)
{
	int			size;
	Index		rti;
	ListCell   *lc;

	/* Arrays are accessed using RT indexes (1..N) */
	size = list_length(root->parse->rtable) + 1;
	root->simple_rel_array_size = size;

	/*
	 * simple_rel_array is initialized to all NULLs, since no RelOptInfos
	 * exist yet.  It'll be filled by later calls to build_simple_rel().
	 */
	root->simple_rel_array = (RelOptInfo **)
		palloc0(size * sizeof(RelOptInfo *));

	/* simple_rte_array is an array equivalent of the rtable list */
	root->simple_rte_array = (RangeTblEntry **)
		palloc0(size * sizeof(RangeTblEntry *));
	rti = 1;
	foreach(lc, root->parse->rtable)
	{
		RangeTblEntry *rte = (RangeTblEntry *) lfirst(lc);

		root->simple_rte_array[rti++] = rte;
	}

	/* append_rel_array is not needed if there are no AppendRelInfos */
	if (root->append_rel_list == NIL)
	{
		root->append_rel_array = NULL;
		return;
	}

	root->append_rel_array = (AppendRelInfo **)
		palloc0(size * sizeof(AppendRelInfo *));

	/*
	 * append_rel_array is filled with any already-existing AppendRelInfos,
	 * which currently could only come from UNION ALL flattening.  We might
	 * add more later during inheritance expansion, but it's the
	 * responsibility of the expansion code to update the array properly.
	 */
	foreach(lc, root->append_rel_list)
	{
		AppendRelInfo *appinfo = lfirst_node(AppendRelInfo, lc);
		int			child_relid = appinfo->child_relid;

		/* Sanity check */
		Assert(child_relid < size);

		if (root->append_rel_array[child_relid])
			elog(ERROR, "child relation already exists");

		root->append_rel_array[child_relid] = appinfo;
	}
}

/*
 * expand_planner_arrays
 *		Expand the PlannerInfo's per-RTE arrays by add_size members
 *		and initialize the newly added entries to NULLs
 *
 * Note: this causes the append_rel_array to become allocated even if
 * it was not before.  This is okay for current uses, because we only call
 * this when adding child relations, which always have AppendRelInfos.
 */
void
expand_planner_arrays(PlannerInfo *root, int add_size)
{
	int			new_size;

	Assert(add_size > 0);

	new_size = root->simple_rel_array_size + add_size;

	root->simple_rel_array =
		repalloc0_array(root->simple_rel_array, RelOptInfo *, root->simple_rel_array_size, new_size);

	root->simple_rte_array =
		repalloc0_array(root->simple_rte_array, RangeTblEntry *, root->simple_rel_array_size, new_size);

	if (root->append_rel_array)
		root->append_rel_array =
			repalloc0_array(root->append_rel_array, AppendRelInfo *, root->simple_rel_array_size, new_size);
	else
		root->append_rel_array =
			palloc0_array(AppendRelInfo *, new_size);

	root->simple_rel_array_size = new_size;
}

/*
 * build_simple_rel
 *	  Construct a new RelOptInfo for a base relation or 'other' relation.
 */
RelOptInfo *
build_simple_rel(PlannerInfo *root, int relid, RelOptInfo *parent)
{
	RelOptInfo *rel;
	RangeTblEntry *rte;

	/* Rel should not exist already */
	Assert(relid > 0 && relid < root->simple_rel_array_size);
	if (root->simple_rel_array[relid] != NULL)
		elog(ERROR, "rel %d already exists", relid);

	/* Fetch RTE for relation */
	rte = root->simple_rte_array[relid];
	Assert(rte != NULL);

	rel = makeNode(RelOptInfo);
	rel->reloptkind = parent ? RELOPT_OTHER_MEMBER_REL : RELOPT_BASEREL;
	rel->relids = bms_make_singleton(relid);
	rel->rows = 0;
	/* cheap startup cost is interesting iff not all tuples to be retrieved */
	rel->consider_startup = (root->tuple_fraction > 0);
	rel->consider_param_startup = false;	/* might get changed later */
	rel->consider_parallel = false; /* might get changed later */
	rel->reltarget = create_empty_pathtarget();
	rel->pathlist = NIL;
	rel->ppilist = NIL;
	rel->partial_pathlist = NIL;
	rel->cheapest_startup_path = NULL;
	rel->cheapest_total_path = NULL;
	rel->cheapest_unique_path = NULL;
	rel->cheapest_parameterized_paths = NIL;
	rel->relid = relid;
	rel->rtekind = rte->rtekind;
	/* min_attr, max_attr, attr_needed, attr_widths are set below */
	rel->notnullattnums = NULL;
	rel->lateral_vars = NIL;
	rel->indexlist = NIL;
	rel->statlist = NIL;
	rel->pages = 0;
	rel->tuples = 0;
	rel->allvisfrac = 0;
	rel->eclass_indexes = NULL;
	rel->subroot = NULL;
	rel->subplan_params = NIL;
	rel->rel_parallel_workers = -1; /* set up in get_relation_info */
	rel->amflags = 0;
	rel->serverid = InvalidOid;
	if (rte->rtekind == RTE_RELATION)
	{
		Assert(parent == NULL ||
			   parent->rtekind == RTE_RELATION ||
			   parent->rtekind == RTE_SUBQUERY);

		/*
		 * For any RELATION rte, we need a userid with which to check
		 * permission access. Baserels simply use their own
		 * RTEPermissionInfo's checkAsUser.
		 *
		 * For otherrels normally there's no RTEPermissionInfo, so we use the
		 * parent's, which normally has one. The exceptional case is that the
		 * parent is a subquery, in which case the otherrel will have its own.
		 */
		if (rel->reloptkind == RELOPT_BASEREL ||
			(rel->reloptkind == RELOPT_OTHER_MEMBER_REL &&
			 parent->rtekind == RTE_SUBQUERY))
		{
			RTEPermissionInfo *perminfo;

			perminfo = getRTEPermissionInfo(root->parse->rteperminfos, rte);
			rel->userid = perminfo->checkAsUser;
		}
		else
			rel->userid = parent->userid;
	}
	else
		rel->userid = InvalidOid;
	rel->useridiscurrent = false;
	rel->fdwroutine = NULL;
	rel->fdw_private = NULL;
	rel->unique_for_rels = NIL;
	rel->non_unique_for_rels = NIL;
	rel->baserestrictinfo = NIL;
	rel->baserestrictcost.startup = 0;
	rel->baserestrictcost.per_tuple = 0;
	rel->baserestrict_min_security = UINT_MAX;
	rel->joininfo = NIL;
	rel->has_eclass_joins = false;
	rel->consider_partitionwise_join = false;	/* might get changed later */
	rel->part_scheme = NULL;
	rel->nparts = -1;
	rel->boundinfo = NULL;
	rel->partbounds_merged = false;
	rel->partition_qual = NIL;
	rel->part_rels = NULL;
	rel->live_parts = NULL;
	rel->all_partrels = NULL;
	rel->partexprs = NULL;
	rel->nullable_partexprs = NULL;

	/*
	 * Pass assorted information down the inheritance hierarchy.
	 */
	if (parent)
	{
		/* We keep back-links to immediate parent and topmost parent. */
		rel->parent = parent;
		rel->top_parent = parent->top_parent ? parent->top_parent : parent;
		rel->top_parent_relids = rel->top_parent->relids;

		/*
		 * A child rel is below the same outer joins as its parent.  (We
		 * presume this info was already calculated for the parent.)
		 */
		rel->nulling_relids = parent->nulling_relids;

		/*
		 * Also propagate lateral-reference information from appendrel parent
		 * rels to their child rels.  We intentionally give each child rel the
		 * same minimum parameterization, even though it's quite possible that
		 * some don't reference all the lateral rels.  This is because any
		 * append path for the parent will have to have the same
		 * parameterization for every child anyway, and there's no value in
		 * forcing extra reparameterize_path() calls.  Similarly, a lateral
		 * reference to the parent prevents use of otherwise-movable join rels
		 * for each child.
		 *
		 * It's possible for child rels to have their own children, in which
		 * case the topmost parent's lateral info propagates all the way down.
		 */
		rel->direct_lateral_relids = parent->direct_lateral_relids;
		rel->lateral_relids = parent->lateral_relids;
		rel->lateral_referencers = parent->lateral_referencers;
	}
	else
	{
		rel->parent = NULL;
		rel->top_parent = NULL;
		rel->top_parent_relids = NULL;
		rel->nulling_relids = NULL;
		rel->direct_lateral_relids = NULL;
		rel->lateral_relids = NULL;
		rel->lateral_referencers = NULL;
	}

	/* Check type of rtable entry */
	switch (rte->rtekind)
	{
		case RTE_RELATION:
			/* Table --- retrieve statistics from the system catalogs */
			get_relation_info(root, rte->relid, rte->inh, rel);
			break;
		case RTE_SUBQUERY:
		case RTE_FUNCTION:
		case RTE_TABLEFUNC:
		case RTE_VALUES:
		case RTE_CTE:
		case RTE_NAMEDTUPLESTORE:

			/*
			 * Subquery, function, tablefunc, values list, CTE, or ENR --- set
			 * up attr range and arrays
			 *
			 * Note: 0 is included in range to support whole-row Vars
			 */
			rel->min_attr = 0;
			rel->max_attr = list_length(rte->eref->colnames);
			rel->attr_needed = (Relids *)
				palloc0((rel->max_attr - rel->min_attr + 1) * sizeof(Relids));
			rel->attr_widths = (int32 *)
				palloc0((rel->max_attr - rel->min_attr + 1) * sizeof(int32));
			break;
		case RTE_RESULT:
			/* RTE_RESULT has no columns, nor could it have whole-row Var */
			rel->min_attr = 0;
			rel->max_attr = -1;
			rel->attr_needed = NULL;
			rel->attr_widths = NULL;
			break;
		default:
			elog(ERROR, "unrecognized RTE kind: %d",
				 (int) rte->rtekind);
			break;
	}

	/*
	 * We must apply the partially filled in RelOptInfo before calling
	 * apply_child_basequals due to some transformations within that function
	 * which require the RelOptInfo to be available in the simple_rel_array.
	 */
	root->simple_rel_array[relid] = rel;

	/*
	 * Apply the parent's quals to the child, with appropriate substitution of
	 * variables.  If the resulting clause is constant-FALSE or NULL after
	 * applying transformations, apply_child_basequals returns false to
	 * indicate that scanning this relation won't yield any rows.  In this
	 * case, we mark the child as dummy right away.  (We must do this
	 * immediately so that pruning works correctly when recursing in
	 * expand_partitioned_rtentry.)
	 */
	if (parent)
	{
		AppendRelInfo *appinfo = root->append_rel_array[relid];

		Assert(appinfo != NULL);
		if (!apply_child_basequals(root, parent, rel, rte, appinfo))
		{
			/*
			 * Restriction clause reduced to constant FALSE or NULL.  Mark as
			 * dummy so we won't scan this relation.
			 */
			mark_dummy_rel(rel);
		}
	}

	return rel;
}

/*
 * find_base_rel
 *	  Find a base or otherrel relation entry, which must already exist.
 */
RelOptInfo *
find_base_rel(PlannerInfo *root, int relid)
{
	RelOptInfo *rel;

	/* use an unsigned comparison to prevent negative array element access */
	if ((uint32) relid < (uint32) root->simple_rel_array_size)
	{
		rel = root->simple_rel_array[relid];
		if (rel)
			return rel;
	}

	elog(ERROR, "no relation entry for relid %d", relid);

	return NULL;				/* keep compiler quiet */
}

/*
 * find_base_rel_noerr
 *	  Find a base or otherrel relation entry, returning NULL if there's none
 */
RelOptInfo *
find_base_rel_noerr(PlannerInfo *root, int relid)
{
	/* use an unsigned comparison to prevent negative array element access */
	if ((uint32) relid < (uint32) root->simple_rel_array_size)
		return root->simple_rel_array[relid];
	return NULL;
}

/*
 * find_base_rel_ignore_join
 *	  Find a base or otherrel relation entry, which must already exist.
 *
 * Unlike find_base_rel, if relid references an outer join then this
 * will return NULL rather than raising an error.  This is convenient
 * for callers that must deal with relid sets including both base and
 * outer joins.
 */
RelOptInfo *
find_base_rel_ignore_join(PlannerInfo *root, int relid)
{
	/* use an unsigned comparison to prevent negative array element access */
	if ((uint32) relid < (uint32) root->simple_rel_array_size)
	{
		RelOptInfo *rel;
		RangeTblEntry *rte;

		rel = root->simple_rel_array[relid];
		if (rel)
			return rel;

		/*
		 * We could just return NULL here, but for debugging purposes it seems
		 * best to actually verify that the relid is an outer join and not
		 * something weird.
		 */
		rte = root->simple_rte_array[relid];
		if (rte && rte->rtekind == RTE_JOIN && rte->jointype != JOIN_INNER)
			return NULL;
	}

	elog(ERROR, "no relation entry for relid %d", relid);

	return NULL;				/* keep compiler quiet */
}

/*
 * build_join_rel_hash
 *	  Construct the auxiliary hash table for join relations.
 */
static void
build_join_rel_hash(PlannerInfo *root)
{
	HTAB	   *hashtab;
	HASHCTL		hash_ctl;
	ListCell   *l;

	/* Create the hash table */
	hash_ctl.keysize = sizeof(Relids);
	hash_ctl.entrysize = sizeof(JoinHashEntry);
	hash_ctl.hash = bitmap_hash;
	hash_ctl.match = bitmap_match;
	hash_ctl.hcxt = CurrentMemoryContext;
	hashtab = hash_create("JoinRelHashTable",
						  256L,
						  &hash_ctl,
						  HASH_ELEM | HASH_FUNCTION | HASH_COMPARE | HASH_CONTEXT);

	/* Insert all the already-existing joinrels */
	foreach(l, root->join_rel_list)
	{
		RelOptInfo *rel = (RelOptInfo *) lfirst(l);
		JoinHashEntry *hentry;
		bool		found;

		hentry = (JoinHashEntry *) hash_search(hashtab,
											   &(rel->relids),
											   HASH_ENTER,
											   &found);
		Assert(!found);
		hentry->join_rel = rel;
	}

	root->join_rel_hash = hashtab;
}

/*
 * find_join_rel
 *	  Returns relation entry corresponding to 'relids' (a set of RT indexes),
 *	  or NULL if none exists.  This is for join relations.
 */
RelOptInfo *
find_join_rel(PlannerInfo *root, Relids relids)
{
	/*
	 * Switch to using hash lookup when list grows "too long".  The threshold
	 * is arbitrary and is known only here.
	 */
	if (!root->join_rel_hash && list_length(root->join_rel_list) > 32)
		build_join_rel_hash(root);

	/*
	 * Use either hashtable lookup or linear search, as appropriate.
	 *
	 * Note: the seemingly redundant hashkey variable is used to avoid taking
	 * the address of relids; unless the compiler is exceedingly smart, doing
	 * so would force relids out of a register and thus probably slow down the
	 * list-search case.
	 */
	if (root->join_rel_hash)
	{
		Relids		hashkey = relids;
		JoinHashEntry *hentry;

		hentry = (JoinHashEntry *) hash_search(root->join_rel_hash,
											   &hashkey,
											   HASH_FIND,
											   NULL);
		if (hentry)
			return hentry->join_rel;
	}
	else
	{
		ListCell   *l;

		foreach(l, root->join_rel_list)
		{
			RelOptInfo *rel = (RelOptInfo *) lfirst(l);

			if (bms_equal(rel->relids, relids))
				return rel;
		}
	}

	return NULL;
}

/*
 * set_foreign_rel_properties
 *		Set up foreign-join fields if outer and inner relation are foreign
 *		tables (or joins) belonging to the same server and assigned to the same
 *		user to check access permissions as.
 *
 * In addition to an exact match of userid, we allow the case where one side
 * has zero userid (implying current user) and the other side has explicit
 * userid that happens to equal the current user; but in that case, pushdown of
 * the join is only valid for the current user.  The useridiscurrent field
 * records whether we had to make such an assumption for this join or any
 * sub-join.
 *
 * Otherwise these fields are left invalid, so GetForeignJoinPaths will not be
 * called for the join relation.
 */
static void
set_foreign_rel_properties(RelOptInfo *joinrel, RelOptInfo *outer_rel,
						   RelOptInfo *inner_rel)
{
	if (OidIsValid(outer_rel->serverid) &&
		inner_rel->serverid == outer_rel->serverid)
	{
		if (inner_rel->userid == outer_rel->userid)
		{
			joinrel->serverid = outer_rel->serverid;
			joinrel->userid = outer_rel->userid;
			joinrel->useridiscurrent = outer_rel->useridiscurrent || inner_rel->useridiscurrent;
			joinrel->fdwroutine = outer_rel->fdwroutine;
		}
		else if (!OidIsValid(inner_rel->userid) &&
				 outer_rel->userid == GetUserId())
		{
			joinrel->serverid = outer_rel->serverid;
			joinrel->userid = outer_rel->userid;
			joinrel->useridiscurrent = true;
			joinrel->fdwroutine = outer_rel->fdwroutine;
		}
		else if (!OidIsValid(outer_rel->userid) &&
				 inner_rel->userid == GetUserId())
		{
			joinrel->serverid = outer_rel->serverid;
			joinrel->userid = inner_rel->userid;
			joinrel->useridiscurrent = true;
			joinrel->fdwroutine = outer_rel->fdwroutine;
		}
	}
}

/*
 * add_join_rel
 *		Add given join relation to the list of join relations in the given
 *		PlannerInfo. Also add it to the auxiliary hashtable if there is one.
 */
static void
add_join_rel(PlannerInfo *root, RelOptInfo *joinrel)
{
	/* GEQO requires us to append the new joinrel to the end of the list! */
	root->join_rel_list = lappend(root->join_rel_list, joinrel);

	/* store it into the auxiliary hashtable if there is one. */
	if (root->join_rel_hash)
	{
		JoinHashEntry *hentry;
		bool		found;

		hentry = (JoinHashEntry *) hash_search(root->join_rel_hash,
											   &(joinrel->relids),
											   HASH_ENTER,
											   &found);
		Assert(!found);
		hentry->join_rel = joinrel;
	}
}

/*
 * build_join_rel
 *	  Returns relation entry corresponding to the union of two given rels,
 *	  creating a new relation entry if none already exists.
 *
 * 'joinrelids' is the Relids set that uniquely identifies the join
 * 'outer_rel' and 'inner_rel' are relation nodes for the relations to be
 *		joined
 * 'sjinfo': join context info
 * 'pushed_down_joins': any pushed-down outer joins that are now completed
 * 'restrictlist_ptr': result variable.  If not NULL, *restrictlist_ptr
 *		receives the list of RestrictInfo nodes that apply to this
 *		particular pair of joinable relations.
 *
 * restrictlist_ptr makes the routine's API a little grotty, but it saves
 * duplicated calculation of the restrictlist...
 */
RelOptInfo *
build_join_rel(PlannerInfo *root,
			   Relids joinrelids,
			   RelOptInfo *outer_rel,
			   RelOptInfo *inner_rel,
			   SpecialJoinInfo *sjinfo,
			   List *pushed_down_joins,
			   List **restrictlist_ptr)
{
	RelOptInfo *joinrel;
	List	   *restrictlist;

	/* This function should be used only for join between parents. */
	Assert(!IS_OTHER_REL(outer_rel) && !IS_OTHER_REL(inner_rel));

	/*
	 * See if we already have a joinrel for this set of base rels.
	 */
	joinrel = find_join_rel(root, joinrelids);

	if (joinrel)
	{
		/*
		 * Yes, so we only need to figure the restrictlist for this particular
		 * pair of component relations.
		 */
		if (restrictlist_ptr)
			*restrictlist_ptr = build_joinrel_restrictlist(root,
														   joinrel,
														   outer_rel,
														   inner_rel,
														   sjinfo);
		return joinrel;
	}

	/*
	 * Nope, so make one.
	 */
	joinrel = makeNode(RelOptInfo);
	joinrel->reloptkind = RELOPT_JOINREL;
	joinrel->relids = bms_copy(joinrelids);
	joinrel->rows = 0;
	/* cheap startup cost is interesting iff not all tuples to be retrieved */
	joinrel->consider_startup = (root->tuple_fraction > 0);
	joinrel->consider_param_startup = false;
	joinrel->consider_parallel = false;
	joinrel->reltarget = create_empty_pathtarget();
	joinrel->pathlist = NIL;
	joinrel->ppilist = NIL;
	joinrel->partial_pathlist = NIL;
	joinrel->cheapest_startup_path = NULL;
	joinrel->cheapest_total_path = NULL;
	joinrel->cheapest_unique_path = NULL;
	joinrel->cheapest_parameterized_paths = NIL;
	/* init direct_lateral_relids from children; we'll finish it up below */
	joinrel->direct_lateral_relids =
		bms_union(outer_rel->direct_lateral_relids,
				  inner_rel->direct_lateral_relids);
	joinrel->lateral_relids = min_join_parameterization(root, joinrel->relids,
														outer_rel, inner_rel);
	joinrel->relid = 0;			/* indicates not a baserel */
	joinrel->rtekind = RTE_JOIN;
	joinrel->min_attr = 0;
	joinrel->max_attr = 0;
	joinrel->attr_needed = NULL;
	joinrel->attr_widths = NULL;
	joinrel->notnullattnums = NULL;
	joinrel->nulling_relids = NULL;
	joinrel->lateral_vars = NIL;
	joinrel->lateral_referencers = NULL;
	joinrel->indexlist = NIL;
	joinrel->statlist = NIL;
	joinrel->pages = 0;
	joinrel->tuples = 0;
	joinrel->allvisfrac = 0;
	joinrel->eclass_indexes = NULL;
	joinrel->subroot = NULL;
	joinrel->subplan_params = NIL;
	joinrel->rel_parallel_workers = -1;
	joinrel->amflags = 0;
	joinrel->serverid = InvalidOid;
	joinrel->userid = InvalidOid;
	joinrel->useridiscurrent = false;
	joinrel->fdwroutine = NULL;
	joinrel->fdw_private = NULL;
	joinrel->unique_for_rels = NIL;
	joinrel->non_unique_for_rels = NIL;
	joinrel->baserestrictinfo = NIL;
	joinrel->baserestrictcost.startup = 0;
	joinrel->baserestrictcost.per_tuple = 0;
	joinrel->baserestrict_min_security = UINT_MAX;
	joinrel->joininfo = NIL;
	joinrel->has_eclass_joins = false;
	joinrel->consider_partitionwise_join = false;	/* might get changed later */
	joinrel->parent = NULL;
	joinrel->top_parent = NULL;
	joinrel->top_parent_relids = NULL;
	joinrel->part_scheme = NULL;
	joinrel->nparts = -1;
	joinrel->boundinfo = NULL;
	joinrel->partbounds_merged = false;
	joinrel->partition_qual = NIL;
	joinrel->part_rels = NULL;
	joinrel->live_parts = NULL;
	joinrel->all_partrels = NULL;
	joinrel->partexprs = NULL;
	joinrel->nullable_partexprs = NULL;

	/* Compute information relevant to the foreign relations. */
	set_foreign_rel_properties(joinrel, outer_rel, inner_rel);

	/*
	 * Fill the joinrel's tlist with just the Vars and PHVs that need to be
	 * output from this join (ie, are needed for higher joinclauses or final
	 * output).
	 *
	 * NOTE: the tlist order for a join rel will depend on which pair of outer
	 * and inner rels we first try to build it from.  But the contents should
	 * be the same regardless.
	 */
	build_joinrel_tlist(root, joinrel, outer_rel, sjinfo, pushed_down_joins,
						(sjinfo->jointype == JOIN_FULL));
	build_joinrel_tlist(root, joinrel, inner_rel, sjinfo, pushed_down_joins,
						(sjinfo->jointype != JOIN_INNER));
	add_placeholders_to_joinrel(root, joinrel, outer_rel, inner_rel, sjinfo);

	/*
	 * add_placeholders_to_joinrel also took care of adding the ph_lateral
	 * sets of any PlaceHolderVars computed here to direct_lateral_relids, so
	 * now we can finish computing that.  This is much like the computation of
	 * the transitively-closed lateral_relids in min_join_parameterization,
	 * except that here we *do* have to consider the added PHVs.
	 */
	joinrel->direct_lateral_relids =
		bms_del_members(joinrel->direct_lateral_relids, joinrel->relids);

	/*
	 * Construct restrict and join clause lists for the new joinrel. (The
	 * caller might or might not need the restrictlist, but I need it anyway
	 * for set_joinrel_size_estimates().)
	 */
	restrictlist = build_joinrel_restrictlist(root, joinrel,
											  outer_rel, inner_rel,
											  sjinfo);
	if (restrictlist_ptr)
		*restrictlist_ptr = restrictlist;
	build_joinrel_joinlist(joinrel, outer_rel, inner_rel);

	/*
	 * This is also the right place to check whether the joinrel has any
	 * pending EquivalenceClass joins.
	 */
	joinrel->has_eclass_joins = has_relevant_eclass_joinclause(root, joinrel);

	/* Store the partition information. */
	build_joinrel_partition_info(root, joinrel, outer_rel, inner_rel, sjinfo,
								 restrictlist);

	/*
	 * Set estimates of the joinrel's size.
	 */
	set_joinrel_size_estimates(root, joinrel, outer_rel, inner_rel,
							   sjinfo, restrictlist);

	/*
	 * Set the consider_parallel flag if this joinrel could potentially be
	 * scanned within a parallel worker.  If this flag is false for either
	 * inner_rel or outer_rel, then it must be false for the joinrel also.
	 * Even if both are true, there might be parallel-restricted expressions
	 * in the targetlist or quals.
	 *
	 * Note that if there are more than two rels in this relation, they could
	 * be divided between inner_rel and outer_rel in any arbitrary way.  We
	 * assume this doesn't matter, because we should hit all the same baserels
	 * and joinclauses while building up to this joinrel no matter which we
	 * take; therefore, we should make the same decision here however we get
	 * here.
	 */
	if (inner_rel->consider_parallel && outer_rel->consider_parallel &&
		is_parallel_safe(root, (Node *) restrictlist) &&
		is_parallel_safe(root, (Node *) joinrel->reltarget->exprs))
		joinrel->consider_parallel = true;

	/* Add the joinrel to the PlannerInfo. */
	add_join_rel(root, joinrel);

	/*
	 * Also, if dynamic-programming join search is active, add the new joinrel
	 * to the appropriate sublist.  Note: you might think the Assert on number
	 * of members should be for equality, but some of the level 1 rels might
	 * have been joinrels already, so we can only assert <=.
	 */
	if (root->join_rel_level)
	{
		Assert(root->join_cur_level > 0);
		Assert(root->join_cur_level <= bms_num_members(joinrel->relids));
		root->join_rel_level[root->join_cur_level] =
			lappend(root->join_rel_level[root->join_cur_level], joinrel);
	}

	return joinrel;
}

/*
 * build_child_join_rel
 *	  Builds RelOptInfo representing join between given two child relations.
 *
 * 'outer_rel' and 'inner_rel' are the RelOptInfos of child relations being
 *		joined
 * 'parent_joinrel' is the RelOptInfo representing the join between parent
 *		relations. Some of the members of new RelOptInfo are produced by
 *		translating corresponding members of this RelOptInfo
 * 'restrictlist': list of RestrictInfo nodes that apply to this particular
 *		pair of joinable relations
 * 'sjinfo': child join's join-type details
 * 'nappinfos' and 'appinfos': AppendRelInfo array for child relids
 */
RelOptInfo *
build_child_join_rel(PlannerInfo *root, RelOptInfo *outer_rel,
					 RelOptInfo *inner_rel, RelOptInfo *parent_joinrel,
					 List *restrictlist, SpecialJoinInfo *sjinfo,
					 int nappinfos, AppendRelInfo **appinfos)
{
	RelOptInfo *joinrel = makeNode(RelOptInfo);

	/* Only joins between "other" relations land here. */
	Assert(IS_OTHER_REL(outer_rel) && IS_OTHER_REL(inner_rel));

	/* The parent joinrel should have consider_partitionwise_join set. */
	Assert(parent_joinrel->consider_partitionwise_join);

	joinrel->reloptkind = RELOPT_OTHER_JOINREL;
	joinrel->relids = adjust_child_relids(parent_joinrel->relids,
										  nappinfos, appinfos);
	joinrel->rows = 0;
	/* cheap startup cost is interesting iff not all tuples to be retrieved */
	joinrel->consider_startup = (root->tuple_fraction > 0);
	joinrel->consider_param_startup = false;
	joinrel->consider_parallel = false;
	joinrel->reltarget = create_empty_pathtarget();
	joinrel->pathlist = NIL;
	joinrel->ppilist = NIL;
	joinrel->partial_pathlist = NIL;
	joinrel->cheapest_startup_path = NULL;
	joinrel->cheapest_total_path = NULL;
	joinrel->cheapest_unique_path = NULL;
	joinrel->cheapest_parameterized_paths = NIL;
	joinrel->direct_lateral_relids = NULL;
	joinrel->lateral_relids = NULL;
	joinrel->relid = 0;			/* indicates not a baserel */
	joinrel->rtekind = RTE_JOIN;
	joinrel->min_attr = 0;
	joinrel->max_attr = 0;
	joinrel->attr_needed = NULL;
	joinrel->attr_widths = NULL;
	joinrel->notnullattnums = NULL;
	joinrel->nulling_relids = NULL;
	joinrel->lateral_vars = NIL;
	joinrel->lateral_referencers = NULL;
	joinrel->indexlist = NIL;
	joinrel->pages = 0;
	joinrel->tuples = 0;
	joinrel->allvisfrac = 0;
	joinrel->eclass_indexes = NULL;
	joinrel->subroot = NULL;
	joinrel->subplan_params = NIL;
	joinrel->amflags = 0;
	joinrel->serverid = InvalidOid;
	joinrel->userid = InvalidOid;
	joinrel->useridiscurrent = false;
	joinrel->fdwroutine = NULL;
	joinrel->fdw_private = NULL;
	joinrel->baserestrictinfo = NIL;
	joinrel->baserestrictcost.startup = 0;
	joinrel->baserestrictcost.per_tuple = 0;
	joinrel->joininfo = NIL;
	joinrel->has_eclass_joins = false;
	joinrel->consider_partitionwise_join = false;	/* might get changed later */
	joinrel->parent = parent_joinrel;
	joinrel->top_parent = parent_joinrel->top_parent ? parent_joinrel->top_parent : parent_joinrel;
	joinrel->top_parent_relids = joinrel->top_parent->relids;
	joinrel->part_scheme = NULL;
	joinrel->nparts = -1;
	joinrel->boundinfo = NULL;
	joinrel->partbounds_merged = false;
	joinrel->partition_qual = NIL;
	joinrel->part_rels = NULL;
	joinrel->live_parts = NULL;
	joinrel->all_partrels = NULL;
	joinrel->partexprs = NULL;
	joinrel->nullable_partexprs = NULL;

	/* Compute information relevant to foreign relations. */
	set_foreign_rel_properties(joinrel, outer_rel, inner_rel);

	/* Set up reltarget struct */
	build_child_join_reltarget(root, parent_joinrel, joinrel,
							   nappinfos, appinfos);

	/* Construct joininfo list. */
	joinrel->joininfo = (List *) adjust_appendrel_attrs(root,
														(Node *) parent_joinrel->joininfo,
														nappinfos,
														appinfos);

	/*
	 * Lateral relids referred in child join will be same as that referred in
	 * the parent relation.
	 */
	joinrel->direct_lateral_relids = (Relids) bms_copy(parent_joinrel->direct_lateral_relids);
	joinrel->lateral_relids = (Relids) bms_copy(parent_joinrel->lateral_relids);

	/*
	 * If the parent joinrel has pending equivalence classes, so does the
	 * child.
	 */
	joinrel->has_eclass_joins = parent_joinrel->has_eclass_joins;

	/* Is the join between partitions itself partitioned? */
	build_joinrel_partition_info(root, joinrel, outer_rel, inner_rel, sjinfo,
								 restrictlist);

	/* Child joinrel is parallel safe if parent is parallel safe. */
	joinrel->consider_parallel = parent_joinrel->consider_parallel;

	/* Set estimates of the child-joinrel's size. */
	set_joinrel_size_estimates(root, joinrel, outer_rel, inner_rel,
							   sjinfo, restrictlist);

	/* We build the join only once. */
	Assert(!find_join_rel(root, joinrel->relids));

	/* Add the relation to the PlannerInfo. */
	add_join_rel(root, joinrel);

	/*
	 * We might need EquivalenceClass members corresponding to the child join,
	 * so that we can represent sort pathkeys for it.  As with children of
	 * baserels, we shouldn't need this unless there are relevant eclass joins
	 * (implying that a merge join might be possible) or pathkeys to sort by.
	 */
	if (joinrel->has_eclass_joins || has_useful_pathkeys(root, parent_joinrel))
		add_child_join_rel_equivalences(root,
										nappinfos, appinfos,
										parent_joinrel, joinrel);

	return joinrel;
}

/*
 * min_join_parameterization
 *
 * Determine the minimum possible parameterization of a joinrel, that is, the
 * set of other rels it contains LATERAL references to.  We save this value in
 * the join's RelOptInfo.  This function is split out of build_join_rel()
 * because join_is_legal() needs the value to check a prospective join.
 */
Relids
min_join_parameterization(PlannerInfo *root,
						  Relids joinrelids,
						  RelOptInfo *outer_rel,
						  RelOptInfo *inner_rel)
{
	Relids		result;

	/*
	 * Basically we just need the union of the inputs' lateral_relids, less
	 * whatever is already in the join.
	 *
	 * It's not immediately obvious that this is a valid way to compute the
	 * result, because it might seem that we're ignoring possible lateral refs
	 * of PlaceHolderVars that are due to be computed at the join but not in
	 * either input.  However, because create_lateral_join_info() already
	 * charged all such PHV refs to each member baserel of the join, they'll
	 * be accounted for already in the inputs' lateral_relids.  Likewise, we
	 * do not need to worry about doing transitive closure here, because that
	 * was already accounted for in the original baserel lateral_relids.
	 */
	result = bms_union(outer_rel->lateral_relids, inner_rel->lateral_relids);
	result = bms_del_members(result, joinrelids);
	return result;
}

/*
 * build_joinrel_tlist
 *	  Builds a join relation's target list from an input relation.
 *	  (This is invoked twice to handle the two input relations.)
 *
 * The join's targetlist includes all Vars of its member relations that
 * will still be needed above the join.  This subroutine adds all such
 * Vars from the specified input rel's tlist to the join rel's tlist.
 * Likewise for any PlaceHolderVars emitted by the input rel.
 *
 * We also compute the expected width of the join's output, making use
 * of data that was cached at the baserel level by set_rel_width().
 *
 * Pass can_null as true if the join is an outer join that can null Vars
 * from this input relation.  If so, we will (normally) add the join's relid
 * to the nulling bitmaps of Vars and PHVs bubbled up from the input.
 *
 * When forming an outer join's target list, special handling is needed in
 * case the outer join was commuted with another one per outer join identity 3
 * (see optimizer/README).  We must take steps to ensure that the output Vars
 * have the same nulling bitmaps that they would if the two joins had been
 * done in syntactic order; else they won't match Vars appearing higher in
 * the query tree.  An exception to the match-the-syntactic-order rule is
 * that when an outer join is pushed down into another one's RHS per identity
 * 3, we can't mark its Vars as nulled until the now-upper outer join is also
 * completed.  So we need to do three things:
 *
 * First, we add the outer join's relid to the nulling bitmap only if the
 * outer join has been completely performed and the Var or PHV actually
 * comes from within the syntactically nullable side(s) of the outer join.
 * This takes care of the possibility that we have transformed
 *		(A leftjoin B on (Pab)) leftjoin C on (Pbc)
 * to
 *		A leftjoin (B leftjoin C on (Pbc)) on (Pab)
 * Here the pushed-down B/C join cannot mark C columns as nulled yet,
 * while the now-upper A/B join must not mark C columns as nulled by itself.
 *
 * Second, perform the same operation for each SpecialJoinInfo listed in
 * pushed_down_joins (which, in this example, would be the B/C join when
 * we are at the now-upper A/B join).  This allows the now-upper join to
 * complete the marking of "C" Vars that now have fully valid values.
 *
 * Third, any relid in sjinfo->commute_above_r that is already part of
 * the joinrel is added to the nulling bitmaps of nullable Vars and PHVs.
 * This takes care of the reverse case where we implement
 *		A leftjoin (B leftjoin C on (Pbc)) on (Pab)
 * as
 *		(A leftjoin B on (Pab)) leftjoin C on (Pbc)
 * The C columns emitted by the B/C join need to be shown as nulled by both
 * the B/C and A/B joins, even though they've not physically traversed the
 * A/B join.
 */
static void
build_joinrel_tlist(PlannerInfo *root, RelOptInfo *joinrel,
					RelOptInfo *input_rel,
					SpecialJoinInfo *sjinfo,
					List *pushed_down_joins,
					bool can_null)
{
	Relids		relids = joinrel->relids;
	int64		tuple_width = joinrel->reltarget->width;
	ListCell   *vars;
	ListCell   *lc;

	foreach(vars, input_rel->reltarget->exprs)
	{
		Var		   *var = (Var *) lfirst(vars);

		/*
		 * For a PlaceHolderVar, we have to look up the PlaceHolderInfo.
		 */
		if (IsA(var, PlaceHolderVar))
		{
			PlaceHolderVar *phv = (PlaceHolderVar *) var;
			PlaceHolderInfo *phinfo = find_placeholder_info(root, phv);

			/* Is it still needed above this joinrel? */
			if (bms_nonempty_difference(phinfo->ph_needed, relids))
			{
				/*
				 * Yup, add it to the output.  If this join potentially nulls
				 * this input, we have to update the PHV's phnullingrels,
				 * which means making a copy.
				 */
				if (can_null)
				{
					phv = copyObject(phv);
					/* See comments above to understand this logic */
					if (sjinfo->ojrelid != 0 &&
						bms_is_member(sjinfo->ojrelid, relids) &&
						(bms_is_subset(phv->phrels, sjinfo->syn_righthand) ||
						 (sjinfo->jointype == JOIN_FULL &&
						  bms_is_subset(phv->phrels, sjinfo->syn_lefthand))))
						phv->phnullingrels = bms_add_member(phv->phnullingrels,
															sjinfo->ojrelid);
					foreach(lc, pushed_down_joins)
					{
						SpecialJoinInfo *othersj = (SpecialJoinInfo *) lfirst(lc);

						Assert(bms_is_member(othersj->ojrelid, relids));
						if (bms_is_subset(phv->phrels, othersj->syn_righthand))
							phv->phnullingrels = bms_add_member(phv->phnullingrels,
																othersj->ojrelid);
					}
					phv->phnullingrels =
						bms_join(phv->phnullingrels,
								 bms_intersect(sjinfo->commute_above_r,
											   relids));
				}

				joinrel->reltarget->exprs = lappend(joinrel->reltarget->exprs,
													phv);
				/* Bubbling up the precomputed result has cost zero */
				tuple_width += phinfo->ph_width;
			}
			continue;
		}

		/*
		 * Otherwise, anything in a baserel or joinrel targetlist ought to be
		 * a Var.  (More general cases can only appear in appendrel child
		 * rels, which will never be seen here.)
		 */
		if (!IsA(var, Var))
			elog(ERROR, "unexpected node type in rel targetlist: %d",
				 (int) nodeTag(var));

		if (var->varno == ROWID_VAR)
		{
			/* UPDATE/DELETE/MERGE row identity vars are always needed */
			RowIdentityVarInfo *ridinfo = (RowIdentityVarInfo *)
				list_nth(root->row_identity_vars, var->varattno - 1);

			/* Update reltarget width estimate from RowIdentityVarInfo */
			tuple_width += ridinfo->rowidwidth;
		}
		else
		{
			RelOptInfo *baserel;
			int			ndx;

			/* Get the Var's original base rel */
			baserel = find_base_rel(root, var->varno);

			/* Is it still needed above this joinrel? */
			ndx = var->varattno - baserel->min_attr;
			if (!bms_nonempty_difference(baserel->attr_needed[ndx], relids))
				continue;		/* nope, skip it */

			/* Update reltarget width estimate from baserel's attr_widths */
			tuple_width += baserel->attr_widths[ndx];
		}

		/*
		 * Add the Var to the output.  If this join potentially nulls this
		 * input, we have to update the Var's varnullingrels, which means
		 * making a copy.  But note that we don't ever add nullingrel bits to
		 * row identity Vars (cf. comments in setrefs.c).
		 */
		if (can_null && var->varno != ROWID_VAR)
		{
			var = copyObject(var);
			/* See comments above to understand this logic */
			if (sjinfo->ojrelid != 0 &&
				bms_is_member(sjinfo->ojrelid, relids) &&
				(bms_is_member(var->varno, sjinfo->syn_righthand) ||
				 (sjinfo->jointype == JOIN_FULL &&
				  bms_is_member(var->varno, sjinfo->syn_lefthand))))
				var->varnullingrels = bms_add_member(var->varnullingrels,
													 sjinfo->ojrelid);
			foreach(lc, pushed_down_joins)
			{
				SpecialJoinInfo *othersj = (SpecialJoinInfo *) lfirst(lc);

				Assert(bms_is_member(othersj->ojrelid, relids));
				if (bms_is_member(var->varno, othersj->syn_righthand))
					var->varnullingrels = bms_add_member(var->varnullingrels,
														 othersj->ojrelid);
			}
			var->varnullingrels =
				bms_join(var->varnullingrels,
						 bms_intersect(sjinfo->commute_above_r,
									   relids));
		}

		joinrel->reltarget->exprs = lappend(joinrel->reltarget->exprs,
											var);

		/* Vars have cost zero, so no need to adjust reltarget->cost */
	}

	joinrel->reltarget->width = clamp_width_est(tuple_width);
}

/*
 * build_joinrel_restrictlist
 * build_joinrel_joinlist
 *	  These routines build lists of restriction and join clauses for a
 *	  join relation from the joininfo lists of the relations it joins.
 *
 *	  These routines are separate because the restriction list must be
 *	  built afresh for each pair of input sub-relations we consider, whereas
 *	  the join list need only be computed once for any join RelOptInfo.
 *	  The join list is fully determined by the set of rels making up the
 *	  joinrel, so we should get the same results (up to ordering) from any
 *	  candidate pair of sub-relations.  But the restriction list is whatever
 *	  is not handled in the sub-relations, so it depends on which
 *	  sub-relations are considered.
 *
 *	  If a join clause from an input relation refers to base+OJ rels still not
 *	  present in the joinrel, then it is still a join clause for the joinrel;
 *	  we put it into the joininfo list for the joinrel.  Otherwise,
 *	  the clause is now a restrict clause for the joined relation, and we
 *	  return it to the caller of build_joinrel_restrictlist() to be stored in
 *	  join paths made from this pair of sub-relations.  (It will not need to
 *	  be considered further up the join tree.)
 *
 *	  In many cases we will find the same RestrictInfos in both input
 *	  relations' joinlists, so be careful to eliminate duplicates.
 *	  Pointer equality should be a sufficient test for dups, since all
 *	  the various joinlist entries ultimately refer to RestrictInfos
 *	  pushed into them by distribute_restrictinfo_to_rels().
 *
 * 'joinrel' is a join relation node
 * 'outer_rel' and 'inner_rel' are a pair of relations that can be joined
 *		to form joinrel.
 * 'sjinfo': join context info
 *
 * build_joinrel_restrictlist() returns a list of relevant restrictinfos,
 * whereas build_joinrel_joinlist() stores its results in the joinrel's
 * joininfo list.  One or the other must accept each given clause!
 *
 * NB: Formerly, we made deep(!) copies of each input RestrictInfo to pass
 * up to the join relation.  I believe this is no longer necessary, because
 * RestrictInfo nodes are no longer context-dependent.  Instead, just include
 * the original nodes in the lists made for the join relation.
 */
static List *
build_joinrel_restrictlist(PlannerInfo *root,
						   RelOptInfo *joinrel,
						   RelOptInfo *outer_rel,
						   RelOptInfo *inner_rel,
						   SpecialJoinInfo *sjinfo)
{
	List	   *result;
	Relids		both_input_relids;

	both_input_relids = bms_union(outer_rel->relids, inner_rel->relids);

	/*
	 * Collect all the clauses that syntactically belong at this level,
	 * eliminating any duplicates (important since we will see many of the
	 * same clauses arriving from both input relations).
	 */
	result = subbuild_joinrel_restrictlist(root, joinrel, outer_rel,
										   both_input_relids, NIL);
	result = subbuild_joinrel_restrictlist(root, joinrel, inner_rel,
										   both_input_relids, result);

	/*
	 * Add on any clauses derived from EquivalenceClasses.  These cannot be
	 * redundant with the clauses in the joininfo lists, so don't bother
	 * checking.
	 */
	result = list_concat(result,
						 generate_join_implied_equalities(root,
														  joinrel->relids,
														  outer_rel->relids,
														  inner_rel,
														  sjinfo));

	return result;
}

static void
build_joinrel_joinlist(RelOptInfo *joinrel,
					   RelOptInfo *outer_rel,
					   RelOptInfo *inner_rel)
{
	List	   *result;

	/*
	 * Collect all the clauses that syntactically belong above this level,
	 * eliminating any duplicates (important since we will see many of the
	 * same clauses arriving from both input relations).
	 */
	result = subbuild_joinrel_joinlist(joinrel, outer_rel->joininfo, NIL);
	result = subbuild_joinrel_joinlist(joinrel, inner_rel->joininfo, result);

	joinrel->joininfo = result;
}

static List *
subbuild_joinrel_restrictlist(PlannerInfo *root,
							  RelOptInfo *joinrel,
							  RelOptInfo *input_rel,
							  Relids both_input_relids,
							  List *new_restrictlist)
{
	ListCell   *l;

	foreach(l, input_rel->joininfo)
	{
		RestrictInfo *rinfo = (RestrictInfo *) lfirst(l);

		if (bms_is_subset(rinfo->required_relids, joinrel->relids))
		{
			/*
			 * This clause should become a restriction clause for the joinrel,
			 * since it refers to no outside rels.  However, if it's a clone
			 * clause then it might be too late to evaluate it, so we have to
			 * check.  (If it is too late, just ignore the clause, taking it
			 * on faith that another clone was or will be selected.)  Clone
			 * clauses should always be outer-join clauses, so we compare
			 * against both_input_relids.
			 */
			if (rinfo->has_clone || rinfo->is_clone)
			{
				Assert(!RINFO_IS_PUSHED_DOWN(rinfo, joinrel->relids));
				if (!bms_is_subset(rinfo->required_relids, both_input_relids))
					continue;
				if (bms_overlap(rinfo->incompatible_relids, both_input_relids))
					continue;
			}
			else
			{
				/*
				 * For non-clone clauses, we just Assert it's OK.  These might
				 * be either join or filter clauses; if it's a join clause
				 * then it should not refer to the current join's output.
				 * (There is little point in checking incompatible_relids,
				 * because it'll be NULL.)
				 */
				Assert(RINFO_IS_PUSHED_DOWN(rinfo, joinrel->relids) ||
					   bms_is_subset(rinfo->required_relids,
									 both_input_relids));
			}

			/*
			 * OK, so add it to the list, being careful to eliminate
			 * duplicates.  (Since RestrictInfo nodes in different joinlists
			 * will have been multiply-linked rather than copied, pointer
			 * equality should be a sufficient test.)
			 */
			new_restrictlist = list_append_unique_ptr(new_restrictlist, rinfo);
		}
		else
		{
			/*
			 * This clause is still a join clause at this level, so we ignore
			 * it in this routine.
			 */
		}
	}

	return new_restrictlist;
}

static List *
subbuild_joinrel_joinlist(RelOptInfo *joinrel,
						  List *joininfo_list,
						  List *new_joininfo)
{
	ListCell   *l;

	/* Expected to be called only for join between parent relations. */
	Assert(joinrel->reloptkind == RELOPT_JOINREL);

	foreach(l, joininfo_list)
	{
		RestrictInfo *rinfo = (RestrictInfo *) lfirst(l);

		if (bms_is_subset(rinfo->required_relids, joinrel->relids))
		{
			/*
			 * This clause becomes a restriction clause for the joinrel, since
			 * it refers to no outside rels.  So we can ignore it in this
			 * routine.
			 */
		}
		else
		{
			/*
			 * This clause is still a join clause at this level, so add it to
			 * the new joininfo list, being careful to eliminate duplicates.
			 * (Since RestrictInfo nodes in different joinlists will have been
			 * multiply-linked rather than copied, pointer equality should be
			 * a sufficient test.)
			 */
			new_joininfo = list_append_unique_ptr(new_joininfo, rinfo);
		}
	}

	return new_joininfo;
}


/*
 * fetch_upper_rel
 *		Build a RelOptInfo describing some post-scan/join query processing,
 *		or return a pre-existing one if somebody already built it.
 *
 * An "upper" relation is identified by an UpperRelationKind and a Relids set.
 * The meaning of the Relids set is not specified here, and very likely will
 * vary for different relation kinds.
 *
 * Most of the fields in an upper-level RelOptInfo are not used and are not
 * set here (though makeNode should ensure they're zeroes).  We basically only
 * care about fields that are of interest to add_path() and set_cheapest().
 */
RelOptInfo *
fetch_upper_rel(PlannerInfo *root, UpperRelationKind kind, Relids relids)
{
	RelOptInfo *upperrel;
	ListCell   *lc;

	/*
	 * For the moment, our indexing data structure is just a List for each
	 * relation kind.  If we ever get so many of one kind that this stops
	 * working well, we can improve it.  No code outside this function should
	 * assume anything about how to find a particular upperrel.
	 */

	/* If we already made this upperrel for the query, return it */
	foreach(lc, root->upper_rels[kind])
	{
		upperrel = (RelOptInfo *) lfirst(lc);

		if (bms_equal(upperrel->relids, relids))
			return upperrel;
	}

	upperrel = makeNode(RelOptInfo);
	upperrel->reloptkind = RELOPT_UPPER_REL;
	upperrel->relids = bms_copy(relids);

	/* cheap startup cost is interesting iff not all tuples to be retrieved */
	upperrel->consider_startup = (root->tuple_fraction > 0);
	upperrel->consider_param_startup = false;
	upperrel->consider_parallel = false;	/* might get changed later */
	upperrel->reltarget = create_empty_pathtarget();
	upperrel->pathlist = NIL;
	upperrel->cheapest_startup_path = NULL;
	upperrel->cheapest_total_path = NULL;
	upperrel->cheapest_unique_path = NULL;
	upperrel->cheapest_parameterized_paths = NIL;

	root->upper_rels[kind] = lappend(root->upper_rels[kind], upperrel);

	return upperrel;
}


/*
 * find_childrel_parents
 *		Compute the set of parent relids of an appendrel child rel.
 *
 * Since appendrels can be nested, a child could have multiple levels of
 * appendrel ancestors.  This function computes a Relids set of all the
 * parent relation IDs.
 */
Relids
find_childrel_parents(PlannerInfo *root, RelOptInfo *rel)
{
	Relids		result = NULL;

	Assert(rel->reloptkind == RELOPT_OTHER_MEMBER_REL);
	Assert(rel->relid > 0 && rel->relid < root->simple_rel_array_size);

	do
	{
		AppendRelInfo *appinfo = root->append_rel_array[rel->relid];
		Index		prelid = appinfo->parent_relid;

		result = bms_add_member(result, prelid);

		/* traverse up to the parent rel, loop if it's also a child rel */
		rel = find_base_rel(root, prelid);
	} while (rel->reloptkind == RELOPT_OTHER_MEMBER_REL);

	Assert(rel->reloptkind == RELOPT_BASEREL);

	return result;
}


/*
 * get_baserel_parampathinfo
 *		Get the ParamPathInfo for a parameterized path for a base relation,
 *		constructing one if we don't have one already.
 *
 * This centralizes estimating the rowcounts for parameterized paths.
 * We need to cache those to be sure we use the same rowcount for all paths
 * of the same parameterization for a given rel.  This is also a convenient
 * place to determine which movable join clauses the parameterized path will
 * be responsible for evaluating.
 */
ParamPathInfo *
get_baserel_parampathinfo(PlannerInfo *root, RelOptInfo *baserel,
						  Relids required_outer)
{
	ParamPathInfo *ppi;
	Relids		joinrelids;
	List	   *pclauses;
	List	   *eqclauses;
	Bitmapset  *pserials;
	double		rows;
	ListCell   *lc;

	/* If rel has LATERAL refs, every path for it should account for them */
	Assert(bms_is_subset(baserel->lateral_relids, required_outer));

	/* Unparameterized paths have no ParamPathInfo */
	if (bms_is_empty(required_outer))
		return NULL;

	Assert(!bms_overlap(baserel->relids, required_outer));

	/* If we already have a PPI for this parameterization, just return it */
	if ((ppi = find_param_path_info(baserel, required_outer)))
		return ppi;

	/*
	 * Identify all joinclauses that are movable to this base rel given this
	 * parameterization.
	 */
	joinrelids = bms_union(baserel->relids, required_outer);
	pclauses = NIL;
	foreach(lc, baserel->joininfo)
	{
		RestrictInfo *rinfo = (RestrictInfo *) lfirst(lc);

		if (join_clause_is_movable_into(rinfo,
										baserel->relids,
										joinrelids))
			pclauses = lappend(pclauses, rinfo);
	}

	/*
	 * Add in joinclauses generated by EquivalenceClasses, too.  (These
	 * necessarily satisfy join_clause_is_movable_into; but in assert-enabled
	 * builds, let's verify that.)
	 */
	eqclauses = generate_join_implied_equalities(root,
												 joinrelids,
												 required_outer,
												 baserel,
												 NULL);
#ifdef USE_ASSERT_CHECKING
	foreach(lc, eqclauses)
	{
		RestrictInfo *rinfo = (RestrictInfo *) lfirst(lc);

		Assert(join_clause_is_movable_into(rinfo,
										   baserel->relids,
										   joinrelids));
	}
#endif
	pclauses = list_concat(pclauses, eqclauses);

	/* Compute set of serial numbers of the enforced clauses */
	pserials = NULL;
	foreach(lc, pclauses)
	{
		RestrictInfo *rinfo = (RestrictInfo *) lfirst(lc);

		pserials = bms_add_member(pserials, rinfo->rinfo_serial);
	}

	/* Estimate the number of rows returned by the parameterized scan */
	rows = get_parameterized_baserel_size(root, baserel, pclauses);

	/* And now we can build the ParamPathInfo */
	ppi = makeNode(ParamPathInfo);
	ppi->ppi_req_outer = required_outer;
	ppi->ppi_rows = rows;
	ppi->ppi_clauses = pclauses;
	ppi->ppi_serials = pserials;
	baserel->ppilist = lappend(baserel->ppilist, ppi);

	return ppi;
}

/*
 * get_joinrel_parampathinfo
 *		Get the ParamPathInfo for a parameterized path for a join relation,
 *		constructing one if we don't have one already.
 *
 * This centralizes estimating the rowcounts for parameterized paths.
 * We need to cache those to be sure we use the same rowcount for all paths
 * of the same parameterization for a given rel.  This is also a convenient
 * place to determine which movable join clauses the parameterized path will
 * be responsible for evaluating.
 *
 * outer_path and inner_path are a pair of input paths that can be used to
 * construct the join, and restrict_clauses is the list of regular join
 * clauses (including clauses derived from EquivalenceClasses) that must be
 * applied at the join node when using these inputs.
 *
 * Unlike the situation for base rels, the set of movable join clauses to be
 * enforced at a join varies with the selected pair of input paths, so we
 * must calculate that and pass it back, even if we already have a matching
 * ParamPathInfo.  We handle this by adding any clauses moved down to this
 * join to *restrict_clauses, which is an in/out parameter.  (The addition
 * is done in such a way as to not modify the passed-in List structure.)
 *
 * Note: when considering a nestloop join, the caller must have removed from
 * restrict_clauses any movable clauses that are themselves scheduled to be
 * pushed into the right-hand path.  We do not do that here since it's
 * unnecessary for other join types.
 */
ParamPathInfo *
get_joinrel_parampathinfo(PlannerInfo *root, RelOptInfo *joinrel,
						  Path *outer_path,
						  Path *inner_path,
						  SpecialJoinInfo *sjinfo,
						  Relids required_outer,
						  List **restrict_clauses)
{
	ParamPathInfo *ppi;
	Relids		join_and_req;
	Relids		outer_and_req;
	Relids		inner_and_req;
	List	   *pclauses;
	List	   *eclauses;
	List	   *dropped_ecs;
	double		rows;
	ListCell   *lc;

	/* If rel has LATERAL refs, every path for it should account for them */
	Assert(bms_is_subset(joinrel->lateral_relids, required_outer));

	/* Unparameterized paths have no ParamPathInfo or extra join clauses */
	if (bms_is_empty(required_outer))
		return NULL;

	Assert(!bms_overlap(joinrel->relids, required_outer));

	/*
	 * Identify all joinclauses that are movable to this join rel given this
	 * parameterization.  These are the clauses that are movable into this
	 * join, but not movable into either input path.  Treat an unparameterized
	 * input path as not accepting parameterized clauses (because it won't,
	 * per the shortcut exit above), even though the joinclause movement rules
	 * might allow the same clauses to be moved into a parameterized path for
	 * that rel.
	 */
	join_and_req = bms_union(joinrel->relids, required_outer);
	if (outer_path->param_info)
		outer_and_req = bms_union(outer_path->parent->relids,
								  PATH_REQ_OUTER(outer_path));
	else
		outer_and_req = NULL;	/* outer path does not accept parameters */
	if (inner_path->param_info)
		inner_and_req = bms_union(inner_path->parent->relids,
								  PATH_REQ_OUTER(inner_path));
	else
		inner_and_req = NULL;	/* inner path does not accept parameters */

	pclauses = NIL;
	foreach(lc, joinrel->joininfo)
	{
		RestrictInfo *rinfo = (RestrictInfo *) lfirst(lc);

		if (join_clause_is_movable_into(rinfo,
										joinrel->relids,
										join_and_req) &&
			!join_clause_is_movable_into(rinfo,
										 outer_path->parent->relids,
										 outer_and_req) &&
			!join_clause_is_movable_into(rinfo,
										 inner_path->parent->relids,
										 inner_and_req))
			pclauses = lappend(pclauses, rinfo);
	}

	/* Consider joinclauses generated by EquivalenceClasses, too */
	eclauses = generate_join_implied_equalities(root,
												join_and_req,
												required_outer,
												joinrel,
												NULL);
	/* We only want ones that aren't movable to lower levels */
	dropped_ecs = NIL;
	foreach(lc, eclauses)
	{
		RestrictInfo *rinfo = (RestrictInfo *) lfirst(lc);

		Assert(join_clause_is_movable_into(rinfo,
										   joinrel->relids,
										   join_and_req));
		if (join_clause_is_movable_into(rinfo,
										outer_path->parent->relids,
										outer_and_req))
			continue;			/* drop if movable into LHS */
		if (join_clause_is_movable_into(rinfo,
										inner_path->parent->relids,
										inner_and_req))
		{
			/* drop if movable into RHS, but remember EC for use below */
			Assert(rinfo->left_ec == rinfo->right_ec);
			dropped_ecs = lappend(dropped_ecs, rinfo->left_ec);
			continue;
		}
		pclauses = lappend(pclauses, rinfo);
	}

	/*
	 * EquivalenceClasses are harder to deal with than we could wish, because
	 * of the fact that a given EC can generate different clauses depending on
	 * context.  Suppose we have an EC {X.X, Y.Y, Z.Z} where X and Y are the
	 * LHS and RHS of the current join and Z is in required_outer, and further
	 * suppose that the inner_path is parameterized by both X and Z.  The code
	 * above will have produced either Z.Z = X.X or Z.Z = Y.Y from that EC,
	 * and in the latter case will have discarded it as being movable into the
	 * RHS.  However, the EC machinery might have produced either Y.Y = X.X or
	 * Y.Y = Z.Z as the EC enforcement clause within the inner_path; it will
	 * not have produced both, and we can't readily tell from here which one
	 * it did pick.  If we add no clause to this join, we'll end up with
	 * insufficient enforcement of the EC; either Z.Z or X.X will fail to be
	 * constrained to be equal to the other members of the EC.  (When we come
	 * to join Z to this X/Y path, we will certainly drop whichever EC clause
	 * is generated at that join, so this omission won't get fixed later.)
	 *
	 * To handle this, for each EC we discarded such a clause from, try to
	 * generate a clause connecting the required_outer rels to the join's LHS
	 * ("Z.Z = X.X" in the terms of the above example).  If successful, and if
	 * the clause can't be moved to the LHS, add it to the current join's
	 * restriction clauses.  (If an EC cannot generate such a clause then it
	 * has nothing that needs to be enforced here, while if the clause can be
	 * moved into the LHS then it should have been enforced within that path.)
	 *
	 * Note that we don't need similar processing for ECs whose clause was
	 * considered to be movable into the LHS, because the LHS can't refer to
	 * the RHS so there is no comparable ambiguity about what it might
	 * actually be enforcing internally.
	 */
	if (dropped_ecs)
	{
		Relids		real_outer_and_req;

		real_outer_and_req = bms_union(outer_path->parent->relids,
									   required_outer);
		eclauses =
			generate_join_implied_equalities_for_ecs(root,
													 dropped_ecs,
													 real_outer_and_req,
													 required_outer,
													 outer_path->parent);
		foreach(lc, eclauses)
		{
			RestrictInfo *rinfo = (RestrictInfo *) lfirst(lc);

			Assert(join_clause_is_movable_into(rinfo,
											   outer_path->parent->relids,
											   real_outer_and_req));
			if (!join_clause_is_movable_into(rinfo,
											 outer_path->parent->relids,
											 outer_and_req))
				pclauses = lappend(pclauses, rinfo);
		}
	}

	/*
	 * Now, attach the identified moved-down clauses to the caller's
	 * restrict_clauses list.  By using list_concat in this order, we leave
	 * the original list structure of restrict_clauses undamaged.
	 */
	*restrict_clauses = list_concat(pclauses, *restrict_clauses);

	/* If we already have a PPI for this parameterization, just return it */
	if ((ppi = find_param_path_info(joinrel, required_outer)))
		return ppi;

	/* Estimate the number of rows returned by the parameterized join */
	rows = get_parameterized_joinrel_size(root, joinrel,
										  outer_path,
										  inner_path,
										  sjinfo,
										  *restrict_clauses);

	/*
	 * And now we can build the ParamPathInfo.  No point in saving the
	 * input-pair-dependent clause list, though.
	 *
	 * Note: in GEQO mode, we'll be called in a temporary memory context, but
	 * the joinrel structure is there too, so no problem.
	 */
	ppi = makeNode(ParamPathInfo);
	ppi->ppi_req_outer = required_outer;
	ppi->ppi_rows = rows;
	ppi->ppi_clauses = NIL;
	ppi->ppi_serials = NULL;
	joinrel->ppilist = lappend(joinrel->ppilist, ppi);

	return ppi;
}

/*
 * get_appendrel_parampathinfo
 *		Get the ParamPathInfo for a parameterized path for an append relation.
 *
 * For an append relation, the rowcount estimate will just be the sum of
 * the estimates for its children.  However, we still need a ParamPathInfo
 * to flag the fact that the path requires parameters.  So this just creates
 * a suitable struct with zero ppi_rows (and no ppi_clauses either, since
 * the Append node isn't responsible for checking quals).
 */
ParamPathInfo *
get_appendrel_parampathinfo(RelOptInfo *appendrel, Relids required_outer)
{
	ParamPathInfo *ppi;

	/* If rel has LATERAL refs, every path for it should account for them */
	Assert(bms_is_subset(appendrel->lateral_relids, required_outer));

	/* Unparameterized paths have no ParamPathInfo */
	if (bms_is_empty(required_outer))
		return NULL;

	Assert(!bms_overlap(appendrel->relids, required_outer));

	/* If we already have a PPI for this parameterization, just return it */
	if ((ppi = find_param_path_info(appendrel, required_outer)))
		return ppi;

	/* Else build the ParamPathInfo */
	ppi = makeNode(ParamPathInfo);
	ppi->ppi_req_outer = required_outer;
	ppi->ppi_rows = 0;
	ppi->ppi_clauses = NIL;
	ppi->ppi_serials = NULL;
	appendrel->ppilist = lappend(appendrel->ppilist, ppi);

	return ppi;
}

/*
 * Returns a ParamPathInfo for the parameterization given by required_outer, if
 * already available in the given rel. Returns NULL otherwise.
 */
ParamPathInfo *
find_param_path_info(RelOptInfo *rel, Relids required_outer)
{
	ListCell   *lc;

	foreach(lc, rel->ppilist)
	{
		ParamPathInfo *ppi = (ParamPathInfo *) lfirst(lc);

		if (bms_equal(ppi->ppi_req_outer, required_outer))
			return ppi;
	}

	return NULL;
}

/*
 * get_param_path_clause_serials
 *		Given a parameterized Path, return the set of pushed-down clauses
 *		(identified by rinfo_serial numbers) enforced within the Path.
 */
Bitmapset *
get_param_path_clause_serials(Path *path)
{
	if (path->param_info == NULL)
		return NULL;			/* not parameterized */

	/*
	 * We don't currently support parameterized MergeAppend paths, as
	 * explained in the comments for generate_orderedappend_paths.
	 */
	Assert(!IsA(path, MergeAppendPath));

	if (IsA(path, NestPath) ||
		IsA(path, MergePath) ||
		IsA(path, HashPath))
	{
		/*
		 * For a join path, combine clauses enforced within either input path
		 * with those enforced as joinrestrictinfo in this path.  Note that
		 * joinrestrictinfo may include some non-pushed-down clauses, but for
		 * current purposes it's okay if we include those in the result. (To
		 * be more careful, we could check for clause_relids overlapping the
		 * path parameterization, but it's not worth the cycles for now.)
		 */
		JoinPath   *jpath = (JoinPath *) path;
		Bitmapset  *pserials;
		ListCell   *lc;

		pserials = NULL;
		pserials = bms_add_members(pserials,
								   get_param_path_clause_serials(jpath->outerjoinpath));
		pserials = bms_add_members(pserials,
								   get_param_path_clause_serials(jpath->innerjoinpath));
		foreach(lc, jpath->joinrestrictinfo)
		{
			RestrictInfo *rinfo = (RestrictInfo *) lfirst(lc);

			pserials = bms_add_member(pserials, rinfo->rinfo_serial);
		}
		return pserials;
	}
	else if (IsA(path, AppendPath))
	{
		/*
		 * For an appendrel, take the intersection of the sets of clauses
		 * enforced in each input path.
		 */
		AppendPath *apath = (AppendPath *) path;
		Bitmapset  *pserials;
		ListCell   *lc;

		pserials = NULL;
		foreach(lc, apath->subpaths)
		{
			Path	   *subpath = (Path *) lfirst(lc);
			Bitmapset  *subserials;

			subserials = get_param_path_clause_serials(subpath);
			if (lc == list_head(apath->subpaths))
				pserials = bms_copy(subserials);
			else
				pserials = bms_int_members(pserials, subserials);
		}
		return pserials;
	}
	else
	{
		/*
		 * Otherwise, it's a baserel path and we can use the
		 * previously-computed set of serial numbers.
		 */
		return path->param_info->ppi_serials;
	}
}

/*
 * build_joinrel_partition_info
 *		Checks if the two relations being joined can use partitionwise join
 *		and if yes, initialize partitioning information of the resulting
 *		partitioned join relation.
 */
static void
build_joinrel_partition_info(PlannerInfo *root,
							 RelOptInfo *joinrel, RelOptInfo *outer_rel,
							 RelOptInfo *inner_rel, SpecialJoinInfo *sjinfo,
							 List *restrictlist)
{
	PartitionScheme part_scheme;

	/* Nothing to do if partitionwise join technique is disabled. */
	if (!enable_partitionwise_join)
	{
		Assert(!IS_PARTITIONED_REL(joinrel));
		return;
	}

	/*
	 * We can only consider this join as an input to further partitionwise
	 * joins if (a) the input relations are partitioned and have
	 * consider_partitionwise_join=true, (b) the partition schemes match, and
	 * (c) we can identify an equi-join between the partition keys.  Note that
	 * if it were possible for have_partkey_equi_join to return different
	 * answers for the same joinrel depending on which join ordering we try
	 * first, this logic would break.  That shouldn't happen, though, because
	 * of the way the query planner deduces implied equalities and reorders
	 * the joins.  Please see optimizer/README for details.
	 */
	if (outer_rel->part_scheme == NULL || inner_rel->part_scheme == NULL ||
		!outer_rel->consider_partitionwise_join ||
		!inner_rel->consider_partitionwise_join ||
		outer_rel->part_scheme != inner_rel->part_scheme ||
		!have_partkey_equi_join(root, joinrel, outer_rel, inner_rel,
								sjinfo->jointype, restrictlist))
	{
		Assert(!IS_PARTITIONED_REL(joinrel));
		return;
	}

	part_scheme = outer_rel->part_scheme;

	/*
	 * This function will be called only once for each joinrel, hence it
	 * should not have partitioning fields filled yet.
	 */
	Assert(!joinrel->part_scheme && !joinrel->partexprs &&
		   !joinrel->nullable_partexprs && !joinrel->part_rels &&
		   !joinrel->boundinfo);

	/*
	 * If the join relation is partitioned, it uses the same partitioning
	 * scheme as the joining relations.
	 *
	 * Note: we calculate the partition bounds, number of partitions, and
	 * child-join relations of the join relation in try_partitionwise_join().
	 */
	joinrel->part_scheme = part_scheme;
	set_joinrel_partition_key_exprs(joinrel, outer_rel, inner_rel,
									sjinfo->jointype);

	/*
	 * Set the consider_partitionwise_join flag.
	 */
	Assert(outer_rel->consider_partitionwise_join);
	Assert(inner_rel->consider_partitionwise_join);
	joinrel->consider_partitionwise_join = true;
}

/*
 * have_partkey_equi_join
 *
 * Returns true if there exist equi-join conditions involving pairs
 * of matching partition keys of the relations being joined for all
 * partition keys.
 */
static bool
have_partkey_equi_join(PlannerInfo *root, RelOptInfo *joinrel,
					   RelOptInfo *rel1, RelOptInfo *rel2,
					   JoinType jointype, List *restrictlist)
{
	PartitionScheme part_scheme = rel1->part_scheme;
	bool		pk_known_equal[PARTITION_MAX_KEYS];
	int			num_equal_pks;
	ListCell   *lc;

	/*
	 * This function must only be called when the joined relations have same
	 * partitioning scheme.
	 */
	Assert(rel1->part_scheme == rel2->part_scheme);
	Assert(part_scheme);

	/* We use a bool array to track which partkey columns are known equal */
	memset(pk_known_equal, 0, sizeof(pk_known_equal));
	/* ... as well as a count of how many are known equal */
	num_equal_pks = 0;

	/* First, look through the join's restriction clauses */
	foreach(lc, restrictlist)
	{
		RestrictInfo *rinfo = lfirst_node(RestrictInfo, lc);
		OpExpr	   *opexpr;
		Expr	   *expr1;
		Expr	   *expr2;
		bool		strict_op;
		int			ipk1;
		int			ipk2;

		/* If processing an outer join, only use its own join clauses. */
		if (IS_OUTER_JOIN(jointype) &&
			RINFO_IS_PUSHED_DOWN(rinfo, joinrel->relids))
			continue;

		/* Skip clauses which can not be used for a join. */
		if (!rinfo->can_join)
			continue;

		/* Skip clauses which are not equality conditions. */
		if (!rinfo->mergeopfamilies && !OidIsValid(rinfo->hashjoinoperator))
			continue;

		/* Should be OK to assume it's an OpExpr. */
		opexpr = castNode(OpExpr, rinfo->clause);

		/* Match the operands to the relation. */
		if (bms_is_subset(rinfo->left_relids, rel1->relids) &&
			bms_is_subset(rinfo->right_relids, rel2->relids))
		{
			expr1 = linitial(opexpr->args);
			expr2 = lsecond(opexpr->args);
		}
		else if (bms_is_subset(rinfo->left_relids, rel2->relids) &&
				 bms_is_subset(rinfo->right_relids, rel1->relids))
		{
			expr1 = lsecond(opexpr->args);
			expr2 = linitial(opexpr->args);
		}
		else
			continue;

		/*
		 * Now we need to know whether the join operator is strict; see
		 * comments in pathnodes.h.
		 */
		strict_op = op_strict(opexpr->opno);

		/*
		 * Vars appearing in the relation's partition keys will not have any
		 * varnullingrels, but those in expr1 and expr2 will if we're above
		 * outer joins that could null the respective rels.  It's okay to
		 * match anyway, if the join operator is strict.
		 */
		if (strict_op)
		{
			if (bms_overlap(rel1->relids, root->outer_join_rels))
				expr1 = (Expr *) remove_nulling_relids((Node *) expr1,
													   root->outer_join_rels,
													   NULL);
			if (bms_overlap(rel2->relids, root->outer_join_rels))
				expr2 = (Expr *) remove_nulling_relids((Node *) expr2,
													   root->outer_join_rels,
													   NULL);
		}

		/*
		 * Only clauses referencing the partition keys are useful for
		 * partitionwise join.
		 */
		ipk1 = match_expr_to_partition_keys(expr1, rel1, strict_op);
		if (ipk1 < 0)
			continue;
		ipk2 = match_expr_to_partition_keys(expr2, rel2, strict_op);
		if (ipk2 < 0)
			continue;

		/*
		 * If the clause refers to keys at different ordinal positions, it can
		 * not be used for partitionwise join.
		 */
		if (ipk1 != ipk2)
			continue;

<<<<<<< HEAD
=======
		/* Ignore clause if we already proved these keys equal. */
		if (pk_known_equal[ipk1])
			continue;

>>>>>>> 3d6a8289
		/* Reject if the partition key collation differs from the clause's. */
		if (rel1->part_scheme->partcollation[ipk1] != opexpr->inputcollid)
			return false;

		/*
		 * The clause allows partitionwise join only if it uses the same
		 * operator family as that specified by the partition key.
		 */
		if (part_scheme->strategy == PARTITION_STRATEGY_HASH)
		{
			if (!OidIsValid(rinfo->hashjoinoperator) ||
				!op_in_opfamily(rinfo->hashjoinoperator,
								part_scheme->partopfamily[ipk1]))
				continue;
		}
		else if (!list_member_oid(rinfo->mergeopfamilies,
								  part_scheme->partopfamily[ipk1]))
			continue;

		/* Mark the partition key as having an equi-join clause. */
		pk_known_equal[ipk1] = true;

		/* We can stop examining clauses once we prove all keys equal. */
		if (++num_equal_pks == part_scheme->partnatts)
			return true;
	}

	/*
	 * Also check to see if any keys are known equal by equivclass.c.  In most
	 * cases there would have been a join restriction clause generated from
	 * any EC that had such knowledge, but there might be no such clause, or
	 * it might happen to constrain other members of the ECs than the ones we
	 * are looking for.
	 */
	for (int ipk = 0; ipk < part_scheme->partnatts; ipk++)
	{
		Oid			btree_opfamily;

		/* Ignore if we already proved these keys equal. */
		if (pk_known_equal[ipk])
			continue;

		/*
		 * We need a btree opfamily to ask equivclass.c about.  If the
		 * partopfamily is a hash opfamily, look up its equality operator, and
		 * select some btree opfamily that that operator is part of.  (Any
		 * such opfamily should be good enough, since equivclass.c will track
		 * multiple opfamilies as appropriate.)
		 */
		if (part_scheme->strategy == PARTITION_STRATEGY_HASH)
		{
			Oid			eq_op;
			List	   *eq_opfamilies;

			eq_op = get_opfamily_member(part_scheme->partopfamily[ipk],
										part_scheme->partopcintype[ipk],
										part_scheme->partopcintype[ipk],
										HTEqualStrategyNumber);
			if (!OidIsValid(eq_op))
				break;			/* we're not going to succeed */
			eq_opfamilies = get_mergejoin_opfamilies(eq_op);
			if (eq_opfamilies == NIL)
				break;			/* we're not going to succeed */
			btree_opfamily = linitial_oid(eq_opfamilies);
		}
		else
			btree_opfamily = part_scheme->partopfamily[ipk];

		/*
		 * We consider only non-nullable partition keys here; nullable ones
		 * would not be treated as part of the same equivalence classes as
		 * non-nullable ones.
		 */
		foreach(lc, rel1->partexprs[ipk])
		{
			Node	   *expr1 = (Node *) lfirst(lc);
			ListCell   *lc2;
			Oid			partcoll1 = rel1->part_scheme->partcollation[ipk];
			Oid			exprcoll1 = exprCollation(expr1);

			foreach(lc2, rel2->partexprs[ipk])
			{
				Node	   *expr2 = (Node *) lfirst(lc2);

				if (exprs_known_equal(root, expr1, expr2, btree_opfamily))
				{
					/*
					 * Ensure that the collation of the expression matches
					 * that of the partition key. Checking just one collation
					 * (partcoll1 and exprcoll1) suffices because partcoll1
					 * and partcoll2, as well as exprcoll1 and exprcoll2,
					 * should be identical. This holds because both rel1 and
					 * rel2 use the same PartitionScheme and expr1 and expr2
					 * are equal.
					 */
					if (partcoll1 == exprcoll1)
					{
						Oid			partcoll2 PG_USED_FOR_ASSERTS_ONLY =
							rel2->part_scheme->partcollation[ipk];
						Oid			exprcoll2 PG_USED_FOR_ASSERTS_ONLY =
							exprCollation(expr2);

						Assert(partcoll2 == exprcoll2);
						pk_known_equal[ipk] = true;
						break;
					}
				}
			}
			if (pk_known_equal[ipk])
				break;
		}

		if (pk_known_equal[ipk])
		{
			/* We can stop examining keys once we prove all keys equal. */
			if (++num_equal_pks == part_scheme->partnatts)
				return true;
		}
		else
			break;				/* no chance to succeed, give up */
	}

	return false;
}

/*
 * match_expr_to_partition_keys
 *
 * Tries to match an expression to one of the nullable or non-nullable
 * partition keys of "rel".  Returns the matched key's ordinal position,
 * or -1 if the expression could not be matched to any of the keys.
 *
 * strict_op must be true if the expression will be compared with the
 * partition key using a strict operator.  This allows us to consider
 * nullable as well as nonnullable partition keys.
 */
static int
match_expr_to_partition_keys(Expr *expr, RelOptInfo *rel, bool strict_op)
{
	int			cnt;

	/* This function should be called only for partitioned relations. */
	Assert(rel->part_scheme);
	Assert(rel->partexprs);
	Assert(rel->nullable_partexprs);

	/* Remove any relabel decorations. */
	while (IsA(expr, RelabelType))
		expr = (Expr *) (castNode(RelabelType, expr))->arg;

	for (cnt = 0; cnt < rel->part_scheme->partnatts; cnt++)
	{
		ListCell   *lc;

		/* We can always match to the non-nullable partition keys. */
		foreach(lc, rel->partexprs[cnt])
		{
			if (equal(lfirst(lc), expr))
				return cnt;
		}

		if (!strict_op)
			continue;

		/*
		 * If it's a strict join operator then a NULL partition key on one
		 * side will not join to any partition key on the other side, and in
		 * particular such a row can't join to a row from a different
		 * partition on the other side.  So, it's okay to search the nullable
		 * partition keys as well.
		 */
		foreach(lc, rel->nullable_partexprs[cnt])
		{
			if (equal(lfirst(lc), expr))
				return cnt;
		}
	}

	return -1;
}

/*
 * set_joinrel_partition_key_exprs
 *		Initialize partition key expressions for a partitioned joinrel.
 */
static void
set_joinrel_partition_key_exprs(RelOptInfo *joinrel,
								RelOptInfo *outer_rel, RelOptInfo *inner_rel,
								JoinType jointype)
{
	PartitionScheme part_scheme = joinrel->part_scheme;
	int			partnatts = part_scheme->partnatts;

	joinrel->partexprs = (List **) palloc0(sizeof(List *) * partnatts);
	joinrel->nullable_partexprs =
		(List **) palloc0(sizeof(List *) * partnatts);

	/*
	 * The joinrel's partition expressions are the same as those of the input
	 * rels, but we must properly classify them as nullable or not in the
	 * joinrel's output.  (Also, we add some more partition expressions if
	 * it's a FULL JOIN.)
	 */
	for (int cnt = 0; cnt < partnatts; cnt++)
	{
		/* mark these const to enforce that we copy them properly */
		const List *outer_expr = outer_rel->partexprs[cnt];
		const List *outer_null_expr = outer_rel->nullable_partexprs[cnt];
		const List *inner_expr = inner_rel->partexprs[cnt];
		const List *inner_null_expr = inner_rel->nullable_partexprs[cnt];
		List	   *partexpr = NIL;
		List	   *nullable_partexpr = NIL;
		ListCell   *lc;

		switch (jointype)
		{
				/*
				 * A join relation resulting from an INNER join may be
				 * regarded as partitioned by either of the inner and outer
				 * relation keys.  For example, A INNER JOIN B ON A.a = B.b
				 * can be regarded as partitioned on either A.a or B.b.  So we
				 * add both keys to the joinrel's partexpr lists.  However,
				 * anything that was already nullable still has to be treated
				 * as nullable.
				 */
			case JOIN_INNER:
				partexpr = list_concat_copy(outer_expr, inner_expr);
				nullable_partexpr = list_concat_copy(outer_null_expr,
													 inner_null_expr);
				break;

				/*
				 * A join relation resulting from a SEMI or ANTI join may be
				 * regarded as partitioned by the outer relation keys.  The
				 * inner relation's keys are no longer interesting; since they
				 * aren't visible in the join output, nothing could join to
				 * them.
				 */
			case JOIN_SEMI:
			case JOIN_ANTI:
				partexpr = list_copy(outer_expr);
				nullable_partexpr = list_copy(outer_null_expr);
				break;

				/*
				 * A join relation resulting from a LEFT OUTER JOIN likewise
				 * may be regarded as partitioned on the (non-nullable) outer
				 * relation keys.  The inner (nullable) relation keys are okay
				 * as partition keys for further joins as long as they involve
				 * strict join operators.
				 */
			case JOIN_LEFT:
				partexpr = list_copy(outer_expr);
				nullable_partexpr = list_concat_copy(inner_expr,
													 outer_null_expr);
				nullable_partexpr = list_concat(nullable_partexpr,
												inner_null_expr);
				break;

				/*
				 * For FULL OUTER JOINs, both relations are nullable, so the
				 * resulting join relation may be regarded as partitioned on
				 * either of inner and outer relation keys, but only for joins
				 * that involve strict join operators.
				 */
			case JOIN_FULL:
				nullable_partexpr = list_concat_copy(outer_expr,
													 inner_expr);
				nullable_partexpr = list_concat(nullable_partexpr,
												outer_null_expr);
				nullable_partexpr = list_concat(nullable_partexpr,
												inner_null_expr);

				/*
				 * Also add CoalesceExprs corresponding to each possible
				 * full-join output variable (that is, left side coalesced to
				 * right side), so that we can match equijoin expressions
				 * using those variables.  We really only need these for
				 * columns merged by JOIN USING, and only with the pairs of
				 * input items that correspond to the data structures that
				 * parse analysis would build for such variables.  But it's
				 * hard to tell which those are, so just make all the pairs.
				 * Extra items in the nullable_partexprs list won't cause big
				 * problems.  (It's possible that such items will get matched
				 * to user-written COALESCEs, but it should still be valid to
				 * partition on those, since they're going to be either the
				 * partition column or NULL; it's the same argument as for
				 * partitionwise nesting of any outer join.)  We assume no
				 * type coercions are needed to make the coalesce expressions,
				 * since columns of different types won't have gotten
				 * classified as the same PartitionScheme.  Note that we
				 * intentionally leave out the varnullingrels decoration that
				 * would ordinarily appear on the Vars inside these
				 * CoalesceExprs, because have_partkey_equi_join will strip
				 * varnullingrels from the expressions it will compare to the
				 * partexprs.
				 */
				foreach(lc, list_concat_copy(outer_expr, outer_null_expr))
				{
					Node	   *larg = (Node *) lfirst(lc);
					ListCell   *lc2;

					foreach(lc2, list_concat_copy(inner_expr, inner_null_expr))
					{
						Node	   *rarg = (Node *) lfirst(lc2);
						CoalesceExpr *c = makeNode(CoalesceExpr);

						c->coalescetype = exprType(larg);
						c->coalescecollid = exprCollation(larg);
						c->args = list_make2(larg, rarg);
						c->location = -1;
						nullable_partexpr = lappend(nullable_partexpr, c);
					}
				}
				break;

			default:
				elog(ERROR, "unrecognized join type: %d", (int) jointype);
		}

		joinrel->partexprs[cnt] = partexpr;
		joinrel->nullable_partexprs[cnt] = nullable_partexpr;
	}
}

/*
 * build_child_join_reltarget
 *	  Set up a child-join relation's reltarget from a parent-join relation.
 */
static void
build_child_join_reltarget(PlannerInfo *root,
						   RelOptInfo *parentrel,
						   RelOptInfo *childrel,
						   int nappinfos,
						   AppendRelInfo **appinfos)
{
	/* Build the targetlist */
	childrel->reltarget->exprs = (List *)
		adjust_appendrel_attrs(root,
							   (Node *) parentrel->reltarget->exprs,
							   nappinfos, appinfos);

	/* Set the cost and width fields */
	childrel->reltarget->cost.startup = parentrel->reltarget->cost.startup;
	childrel->reltarget->cost.per_tuple = parentrel->reltarget->cost.per_tuple;
	childrel->reltarget->width = parentrel->reltarget->width;
}<|MERGE_RESOLUTION|>--- conflicted
+++ resolved
@@ -2167,13 +2167,10 @@
 		if (ipk1 != ipk2)
 			continue;
 
-<<<<<<< HEAD
-=======
 		/* Ignore clause if we already proved these keys equal. */
 		if (pk_known_equal[ipk1])
 			continue;
 
->>>>>>> 3d6a8289
 		/* Reject if the partition key collation differs from the clause's. */
 		if (rel1->part_scheme->partcollation[ipk1] != opexpr->inputcollid)
 			return false;

--- conflicted
+++ resolved
@@ -234,29 +234,13 @@
        Specifies the name of the database to connect to. This is
        equivalent to specifying <replaceable
        class="parameter">dbname</replaceable> as the first non-option
-<<<<<<< HEAD
        argument on the command line.  The <replaceable>dbname</replaceable>
        can be a <link linkend="libpq-connstring">connection string</link>.
        If so, connection string parameters will override any conflicting
        command line options.
-=======
-       argument on the command line.
 -->
 接続するデータベースの名前を指定します。
 コマンドラインでオプション以外の最初の引数として<replaceable class="parameter">dbname</replaceable>を指定するのと同じ効力を持ちます。
-      </para>
-      <para>
-<!--
-       If this parameter contains an <symbol>=</symbol> sign or starts
-       with a valid <acronym>URI</acronym> prefix
-       (<literal>postgresql://</literal>
-       or <literal>postgres://</literal>), it is treated as a
-       <parameter>conninfo</parameter> string. See <xref
-       linkend="libpq-connstring"/> for more information.
--->
-このパラメータに<symbol>=</symbol>記号が含まれる場合、または有効な<acronym>URI</acronym>接頭辞(<literal>postgresql://</literal>または<literal>postgres://</literal>)から始まる場合<parameter>conninfo</parameter>文字列として扱われます。
-詳しくは<xref linkend="libpq-connect"/>を参照してください。
->>>>>>> 184958ef
       </para>
       </listitem>
     </varlistentry>
@@ -720,30 +704,17 @@
       <term><option>--password</option></term>
       <listitem>
       <para>
-<!--
        Force <application>psql</application> to prompt for a
-<<<<<<< HEAD
        password before connecting to a database, even if the password will
        not be used.
       </para>
 
       <para>
+<!--
        If the server requires password authentication and a password is not
        available from other sources such as a <filename>.pgpass</filename>
        file, <application>psql</application> will prompt for a
        password in any case.  However, <application>psql</application>
-=======
-       password before connecting to a database.
--->
-データベースに接続する前に、<application>psql</application>は強制的にパスワード入力を促します。
-      </para>
-
-      <para>
-<!--
-       This option is never essential, since <application>psql</application>
-       will automatically prompt for a password if the server demands
-       password authentication.  However, <application>psql</application>
->>>>>>> 184958ef
        will waste a connection attempt finding out that the server wants a
        password.  In some cases it is worth typing <option>-W</option> to avoid
        the extra connection attempt.
@@ -1170,7 +1141,7 @@
     TRUE or FALSE.
     Escaping the colon with a backslash protects it from substitution.
 -->
-<xref linkend="app-psql-interpolation" endterm="app-psql-interpolation-title"/>で説明されているとおり、引数の中に引用符で囲まれていないコロン（ <literal>:</literal>）とそれに続く<application>psql</application>変数がある場合、その部分は変数の値で置換されます。
+<xref linkend="app-psql-interpolation"/>で説明されているとおり、引数の中に引用符で囲まれていないコロン（ <literal>:</literal>）とそれに続く<application>psql</application>変数がある場合、その部分は変数の値で置換されます。
 そこで説明されている<literal>:'<replaceable>variable_name</replaceable>'</literal>および<literal>:"<replaceable>variable_name</replaceable>"</literal>という形式も同様に機能します。
 <literal>:{?<replaceable>variable_name</replaceable>}</literal>構文は、変数が定義済みかどうかをテストできます。
 これはTRUEかFALSEに置き換えられます。
@@ -1291,19 +1262,11 @@
 <!--
         Establishes a new connection to a <productname>PostgreSQL</productname>
         server.  The connection parameters to use can be specified either
-<<<<<<< HEAD
         using a positional syntax (one or more of database name, user,
         host, and port), or using a <replaceable>conninfo</replaceable>
         connection string as detailed in
         <xref linkend="libpq-connstring"/>.  If no arguments are given, a
         new connection is made using the same parameters as before.
-        </para>
-
-        <para>
-        Specifying any
-=======
-        using a positional syntax, or using <replaceable>conninfo</replaceable> connection
-        strings as detailed in <xref linkend="libpq-connstring"/>.
 -->
 <productname>PostgreSQL</productname>サーバへの新規の接続を確立します。
 接続のパラメータは、位置の構文、あるいは<replaceable>conninfo</replaceable>接続文字列で指定することができます。
@@ -1312,21 +1275,19 @@
 
         <para>
 <!--
-        Where the command omits database name, user, host, or port, the new
-        connection can reuse values from the previous connection.  By default,
-        values from the previous connection are reused except when processing
-        a <replaceable>conninfo</replaceable> string.  Passing a first argument
-        of <literal>-reuse-previous=on</literal>
-        or <literal>-reuse-previous=off</literal> overrides that default.
-        When the command neither specifies nor reuses a particular parameter,
-        the <application>libpq</application> default is used.  Specifying any
->>>>>>> 184958ef
+        Specifying any
         of <replaceable class="parameter">dbname</replaceable>,
         <replaceable class="parameter">username</replaceable>,
         <replaceable class="parameter">host</replaceable> or
         <replaceable class="parameter">port</replaceable>
         as <literal>-</literal> is equivalent to omitting that parameter.
-<<<<<<< HEAD
+-->
+コマンドでデータベース名、ユーザ、ホストあるいはポートを省略した場合、新しい接続では以前の接続での値を再利用することができます。
+デフォルトでは、<replaceable>conninfo</replaceable>文字列を処理する場合を除き、以前の接続での値が再利用されます。
+第一引数で<literal>-reuse-previous=on</literal>あるいは<literal>-reuse-previous=off</literal>を渡すことで、このデフォルトと異なる動作をさせることができます。
+コマンドで特定のパラメータを指定せず、かつ再利用もしない場合は、<application>libpq</application>のデフォルトが使用されます。
+<replaceable class="parameter">dbname</replaceable>、<replaceable class="parameter">username</replaceable>、<replaceable class="parameter">host</replaceable>、<replaceable class="parameter">port</replaceable>のいずれについても<literal>-</literal>を指定するのは、パラメータを省略するのと同じになります。
+元の接続の<structname>conninfo</structname>で<literal>hostaddr</literal>が指定されていた場合、新しい接続では(他のホストの指定は無視して)そのアドレスが再利用されます。
         </para>
 
         <para>
@@ -1346,18 +1307,6 @@
         existing connection's parameters is dropped.
         When the command neither specifies nor reuses a particular parameter,
         the <application>libpq</application> default is used.
-=======
-        If <literal>hostaddr</literal> was specified in the original
-        connection's <structname>conninfo</structname>, that address is reused
-        for the new connection (disregarding any other host specification).
--->
-コマンドでデータベース名、ユーザ、ホストあるいはポートを省略した場合、新しい接続では以前の接続での値を再利用することができます。
-デフォルトでは、<replaceable>conninfo</replaceable>文字列を処理する場合を除き、以前の接続での値が再利用されます。
-第一引数で<literal>-reuse-previous=on</literal>あるいは<literal>-reuse-previous=off</literal>を渡すことで、このデフォルトと異なる動作をさせることができます。
-コマンドで特定のパラメータを指定せず、かつ再利用もしない場合は、<application>libpq</application>のデフォルトが使用されます。
-<replaceable class="parameter">dbname</replaceable>、<replaceable class="parameter">username</replaceable>、<replaceable class="parameter">host</replaceable>、<replaceable class="parameter">port</replaceable>のいずれについても<literal>-</literal>を指定するのは、パラメータを省略するのと同じになります。
-元の接続の<structname>conninfo</structname>で<literal>hostaddr</literal>が指定されていた場合、新しい接続では(他のホストの指定は無視して)そのアドレスが再利用されます。
->>>>>>> 184958ef
         </para>
 
         <para>
@@ -1699,17 +1648,12 @@
         also shown.  For foreign tables, the associated foreign
         server is shown as well.
         (<quote>Matching the pattern</quote> is defined in
-<<<<<<< HEAD
         <xref linkend="app-psql-patterns"/> below.)
-=======
-        <xref linkend="app-psql-patterns" endterm="app-psql-patterns-title"/>
-        below.)
 -->
 <replaceable class="parameter">pattern</replaceable>にマッチする各リレーション（テーブル、ビュー、マテリアライズドビュー、インデックス、シーケンス、外部テーブル）または複合型について、全ての列、列の型、テーブル空間（デフォルト以外を使用している場合）、<literal>NOT NULL</literal>やデフォルトなどの特別な属性を表示します。
 関連付けられているインデックス、制約、ルールおよびトリガも表示されます。
 外部テーブルでは関連する外部サーバも表示されます。
-（<quote>パターンのマッチング</quote>については後述の<xref linkend="app-psql-patterns" endterm="app-psql-patterns-title"/>で定義されています。）
->>>>>>> 184958ef
+（<quote>パターンのマッチング</quote>については後述の<xref linkend="app-psql-patterns"/>で定義されています。）
         </para>
 
         <para>
@@ -2764,17 +2708,11 @@
 
         <tip>
         <para>
-<<<<<<< HEAD
+<!--
         See <xref linkend="app-psql-environment"/>, below, for how to
         configure and customize your editor.
-=======
-<!--
-        See under <xref linkend="app-psql-environment"
-        endterm="app-psql-environment-title"/> for how to configure and
-        customize your editor.
--->
-使用するエディタを設定、カスタマイズする方法については<xref linkend="app-psql-environment" endterm="app-psql-environment-title"/>を参照してください。
->>>>>>> 184958ef
+-->
+使用するエディタを設定、カスタマイズする方法については<xref linkend="app-psql-environment"/>を参照してください。
         </para>
         </tip>
         </listitem>
@@ -2784,14 +2722,9 @@
         <term><literal>\echo <replaceable class="parameter">text</replaceable> [ ... ]</literal></term>
         <listitem>
         <para>
-<<<<<<< HEAD
+<!--
         Prints the evaluated arguments to standard output, separated by
         spaces and followed by a newline. This can be useful to
-=======
-<!--
-        Prints the arguments to the standard output, separated by one
-        space and followed by a newline. This can be useful to
->>>>>>> 184958ef
         intersperse information in the output of scripts. For example:
 -->
 引数を空白で区切り、標準出力に出力し、改行します。
@@ -2803,13 +2736,9 @@
 </programlisting>
 <!--
         If the first argument is an unquoted <literal>-n</literal> the trailing
-<<<<<<< HEAD
         newline is not written (nor is the first argument).
-=======
-        newline is not written.
 -->
 最初の引数が引用符で囲まれていない<literal>-n</literal>である場合、最後の改行は出力されません。
->>>>>>> 184958ef
         </para>
 
         <tip>
@@ -2817,13 +2746,9 @@
 <!--
         If you use the <command>\o</command> command to redirect your
         query output you might wish to use <command>\qecho</command>
-<<<<<<< HEAD
         instead of this command.  See also <command>\warn</command>.
-=======
-        instead of this command.
 -->
 <command>\o</command>コマンドを使用して問い合わせの出力先を変更した場合、このコマンドではなく、<command>\qecho</command>を使用した方が良いかもしれません。
->>>>>>> 184958ef
         </para>
         </tip>
         </listitem>
@@ -2892,17 +2817,11 @@
 
         <tip>
         <para>
-<<<<<<< HEAD
+<!--
         See <xref linkend="app-psql-environment"/>, below, for how to
         configure and customize your editor.
-=======
-<!--
-        See under <xref linkend="app-psql-environment"
-        endterm="app-psql-environment-title"/> for how to configure and
-        customize your editor.
--->
-使用するエディタを設定、カスタマイズする方法については<xref linkend="app-psql-environment" endterm="app-psql-environment-title"/>を参照してください。
->>>>>>> 184958ef
+-->
+使用するエディタを設定、カスタマイズする方法については<xref linkend="app-psql-environment"/>を参照してください。
         </para>
         </tip>
         </listitem>
@@ -3053,7 +2972,6 @@
 <!--
         If the current query buffer is empty, the most recently sent query is
         re-executed instead.  Except for that behavior, <literal>\g</literal>
-<<<<<<< HEAD
         without any arguments is essentially equivalent to a semicolon.
         With arguments, <literal>\g</literal> provides
         a <quote>one-shot</quote> alternative to the <command>\o</command>
@@ -3063,10 +2981,6 @@
         <para>
         When the last argument begins with <literal>|</literal>, the entire
         remainder of the line is taken to be
-=======
-        without an argument is essentially equivalent to a semicolon.
-        A <literal>\g</literal> with argument is a <quote>one-shot</quote>
-        alternative to the <command>\o</command> command.
 -->
 現在の問い合わせバッファが空の場合、最も最近に送信された問い合わせが再実行されます。
 その点を除けば、<literal>\g</literal>だけを指定した場合は、セミコロンと実質的に同じです。
@@ -3076,7 +2990,6 @@
 <!--
         If the argument begins with <literal>|</literal>, then the entire remainder
         of the line is taken to be
->>>>>>> 184958ef
         the <replaceable class="parameter">command</replaceable> to execute,
         and neither variable interpolation nor backquote expansion are
         performed in it.  The rest of the line is simply passed literally to
@@ -3190,7 +3103,7 @@
          the row is stored into a separate variable, named the same as the
          column.  For example:
 -->
-現在の問い合わせバッファをサーバに送信し、問い合わせの出力を<application>psql</application>変数（<xref linkend="app-psql-variables" endterm="app-psql-variables-title"/>参照）に格納します。
+現在の問い合わせバッファをサーバに送信し、問い合わせの出力を<application>psql</application>変数（<xref linkend="app-psql-variables"/>参照）に格納します。
 実行される問い合わせは正確に１行を返さなければなりません。
 行の各列は、列と同じ名前を持つ別々の変数に格納されます。
 例えば、以下のようになります。
@@ -3245,19 +3158,14 @@
         <term><literal>\gx [ (<replaceable class="parameter">option</replaceable>=<replaceable class="parameter">value</replaceable> [...]) ] [ |<replaceable class="parameter">command</replaceable> ]</literal></term>
         <listitem>
         <para>
-<<<<<<< HEAD
+<!--
         <literal>\gx</literal> is equivalent to <literal>\g</literal>, except
         that it forces expanded output mode for this query, as
         if <literal>expanded=on</literal> were included in the list of
         <literal>\pset</literal> options.  See also <literal>\x</literal>.
-=======
-<!--
-        <literal>\gx</literal> is equivalent to <literal>\g</literal>, but
-        forces expanded output mode for this query.  See <literal>\x</literal>.
 -->
 <literal>\gx</literal>は<literal>\g</literal>と同じですが、この問い合わせに対して拡張出力モードを使用します。
 <literal>\x</literal>を参照してください。
->>>>>>> 184958ef
         </para>
         </listitem>
       </varlistentry>
@@ -4421,14 +4329,9 @@
         <para>
 <!--
         Illustrations of how these different formats look can be seen in
-<<<<<<< HEAD
         <xref linkend="app-psql-examples"/>, below.
-=======
-        the <xref linkend="app-psql-examples"
-        endterm="app-psql-examples-title"/> section.
--->
-<xref linkend="app-psql-examples" endterm="app-psql-examples-title"/>節に、これらの書式がどのように見えるかを示した図があります。
->>>>>>> 184958ef
+-->
+<xref linkend="app-psql-examples"/>節に、これらの書式がどのように見えるかを示した図があります。
         </para>
 
         <tip>
@@ -4552,7 +4455,7 @@
         Variable names are case-sensitive.
 -->
 変数名には、文字、数字、アンダースコアを使用することができます。
-詳細は、後述の<xref linkend="app-psql-variables" endterm="app-psql-variables-title"/>を参照してください。
+詳細は、後述の<xref linkend="app-psql-variables"/>を参照してください。
 変数名は大文字小文字を区別します。
         </para>
 
@@ -4561,15 +4464,10 @@
         Certain variables are special, in that they
         control <application>psql</application>'s behavior or are
         automatically set to reflect connection state.  These variables are
-<<<<<<< HEAD
         documented in <xref linkend="app-psql-variables"/>, below.
-=======
-        documented in <xref linkend="app-psql-variables"
-        endterm="app-psql-variables-title"/>, below.
 -->
 <application>psql</application>の動作を制御する、あるいは接続状態を表す値に自動的に設定される、という点で特別な変数がいくつかあります。
-これらの変数については、以下の<xref linkend="app-psql-variables" endterm="app-psql-variables-title"/>に記載されています。
->>>>>>> 184958ef
+これらの変数については、以下の<xref linkend="app-psql-variables"/>に記載されています。
         </para>
 
         <note>
@@ -4764,15 +4662,10 @@
         Most variables that control <application>psql</application>'s behavior
         cannot be unset; instead, an <literal>\unset</literal> command is interpreted
         as setting them to their default values.
-<<<<<<< HEAD
         See <xref linkend="app-psql-variables"/> below.
-=======
-        See <xref linkend="app-psql-variables"
-        endterm="app-psql-variables-title"/>, below.
 -->
 <application>psql</application>の動作を制御するほとんどの変数は未設定にすることができず、<literal>\unset</literal>はそれをデフォルト値に設定するものとして解釈されます。
-以下の<xref linkend="app-psql-variables" endterm="app-psql-variables-title"/>を参照してください。
->>>>>>> 184958ef
+以下の<xref linkend="app-psql-variables"/>を参照してください。
         </para>
         </listitem>
       </varlistentry>
@@ -5005,16 +4898,11 @@
     </variablelist>
   </para>
 
-<<<<<<< HEAD
   <refsect3 id="app-psql-patterns" xreflabel="Patterns">
+<!--
    <title>Patterns</title>
-=======
-  <refsect3 id="app-psql-patterns">
-<!--
-   <title id="app-psql-patterns-title">Patterns</title>
--->
-   <title id="app-psql-patterns-title">パターン</title>
->>>>>>> 184958ef
+-->
+   <title>パターン</title>
 
    <indexterm>
 <!--
@@ -5154,16 +5042,11 @@
 -->
 <title>高度な機能</title>
 
-<<<<<<< HEAD
    <refsect3 id="app-psql-variables" xreflabel="Variables">
+<!--
     <title>Variables</title>
-=======
-   <refsect3 id="app-psql-variables">
-<!--
-    <title id="app-psql-variables-title">Variables</title>
--->
-    <title id="app-psql-variables-title">変数</title>
->>>>>>> 184958ef
+-->
+    <title>変数</title>
 
     <para>
 <!--
@@ -5201,15 +5084,10 @@
 </programlisting>
 <!--
     This works in both regular SQL commands and meta-commands; there is
-<<<<<<< HEAD
     more detail in <xref linkend="app-psql-interpolation"/>, below.
-=======
-    more detail in <xref linkend="app-psql-interpolation"
-    endterm="app-psql-interpolation-title"/>, below.
 -->
 これは通常のSQLコマンド内とメタコマンド内の両方で動作します。
-後述の<xref linkend="app-psql-interpolation" endterm="app-psql-interpolation-title"/>で詳しく説明します。
->>>>>>> 184958ef
+後述の<xref linkend="app-psql-interpolation"/>で詳しく説明します。
     </para>
 
     <para>
@@ -5779,15 +5657,10 @@
 <!--
         These specify what the prompts <application>psql</application>
         issues should look like. See <xref
-<<<<<<< HEAD
         linkend="app-psql-prompting"/> below.
-=======
-        linkend="app-psql-prompting"
-        endterm="app-psql-prompting-title"/> below.
 -->
 これらの変数は、<application>psql</application>が発行するプロンプトの見た目を指定します。
-後述の<xref linkend="app-psql-prompting" endterm="app-psql-prompting-title"/>を参照してください。
->>>>>>> 184958ef
+後述の<xref linkend="app-psql-prompting"/>を参照してください。
         </para>
         </listitem>
       </varlistentry>
@@ -5959,16 +5832,11 @@
 
    </refsect3>
 
-<<<<<<< HEAD
    <refsect3 id="app-psql-interpolation" xreflabel="SQL Interpolation">
+<!--
     <title><acronym>SQL</acronym> Interpolation</title>
-=======
-   <refsect3 id="app-psql-interpolation">
-<!--
-    <title id="app-psql-interpolation-title"><acronym>SQL</acronym> Interpolation</title>
--->
-    <title id="app-psql-interpolation-title"><acronym>SQL</acronym>差し替え</title>
->>>>>>> 184958ef
+-->
+    <title><acronym>SQL</acronym>差し替え</title>
 
     <para>
 <!--
@@ -6098,16 +5966,11 @@
 
    </refsect3>
 
-<<<<<<< HEAD
    <refsect3 id="app-psql-prompting" xreflabel="Prompting">
+<!--
     <title>Prompting</title>
-=======
-   <refsect3 id="app-psql-prompting">
-<!--
-    <title id="app-psql-prompting-title">Prompting</title>
--->
-<title id="app-psql-prompting-title">プロンプト</title>
->>>>>>> 184958ef
+-->
+<title>プロンプト</title>
 
     <para>
 <!--
@@ -6320,17 +6183,11 @@
         <para>
 <!--
         The value of the <application>psql</application> variable
-<<<<<<< HEAD
         <replaceable class="parameter">name</replaceable>. See
         <xref linkend="app-psql-variables"/>, above, for details.
-=======
-        <replaceable class="parameter">name</replaceable>. See the
-        section <xref linkend="app-psql-variables"
-        endterm="app-psql-variables-title"/> for details.
 -->
 <application>psql</application>の変数<replaceable class="parameter">name</replaceable>の値です。
-詳細は<xref linkend="app-psql-variables" endterm="app-psql-variables-title"/>を参照してください。
->>>>>>> 184958ef
+詳細は<xref linkend="app-psql-variables"/>を参照してください。
         </para>
         </listitem>
       </varlistentry>
@@ -6461,16 +6318,11 @@
  </refsect1>
 
 
-<<<<<<< HEAD
  <refsect1 id="app-psql-environment" xreflabel="Environment">
+<!--
   <title>Environment</title>
-=======
- <refsect1 id="app-psql-environment">
-<!--
-  <title id="app-psql-environment-title">Environment</title>
--->
-  <title id="app-psql-environment-title">環境</title>
->>>>>>> 184958ef
+-->
+  <title>環境</title>
 
   <variablelist>
 
@@ -6511,10 +6363,7 @@
     <term><envar>PG_COLOR</envar></term>
     <listitem>
      <para>
-<<<<<<< HEAD
-=======
-<!--
->>>>>>> 184958ef
+<!--
       Specifies whether to use color in diagnostic messages. Possible values
       are <literal>always</literal>, <literal>auto</literal> and
       <literal>never</literal>.
@@ -6900,16 +6749,11 @@
  </refsect1>
 
 
-<<<<<<< HEAD
  <refsect1 id="app-psql-examples" xreflabel="Examples">
+<!--
   <title>Examples</title>
-=======
- <refsect1 id="app-psql-examples">
-<!--
-  <title id="app-psql-examples-title">Examples</title>
--->
-<title id="app-psql-examples-title">例</title>
->>>>>>> 184958ef
+-->
+<title>例</title>
 
   <para>
 <!--
@@ -7057,12 +6901,8 @@
 </programlisting>
   </para>
 
-<<<<<<< HEAD
   <para>
-=======
-<para>
-<!--
->>>>>>> 184958ef
+<!--
   When suitable, query results can be shown in a crosstab representation
   with the <command>\crosstabview</command> command:
 -->

<!-- doc/src/sgml/dml.sgml -->

<chapter id="dml">
<!--
 <title>Data Manipulation</title>
-->
 <title>データ操作</title>

 <para>
<!--
  The previous chapter discussed how to create tables and other
  structures to hold your data.  Now it is time to fill the tables
  with data.  This chapter covers how to insert, update, and delete
  table data.  The chapter
  after this will finally explain how to extract your long-lost data
  from the database.
-->
前章では、データを保持するためのテーブルやその他の構造の作成方法について説明しました。
今度は、テーブルにデータを挿入してみましょう。
本章では、テーブルのデータの挿入、更新、削除の方法について説明します。
次章ではいよいよ、ずっと見つけられなかったデータをデータベースから抽出する方法について説明します。
 </para>

 <sect1 id="dml-insert">
<!--
  <title>Inserting Data</title>
-->
  <title>データの挿入</title>

  <indexterm zone="dml-insert">
   <primary>inserting</primary>
  </indexterm>
  <indexterm zone="dml-insert">
   <primary>挿入</primary>
  </indexterm>

  <indexterm zone="dml-insert">
   <primary>INSERT</primary>
  </indexterm>

  <para>
<!--
   When a table is created, it contains no data.  The first thing to
   do before a database can be of much use is to insert data.  Data is
   inserted one row at a time.  You can also insert more than one row
   in a single command, but it is not possible to insert something that
   is not a complete row.  Even if you know only some column values, a
   complete row must be created.
-->
テーブルは、作成時にはデータを含んでいません。
データベースを利用価値のあるものにするには、まずデータを挿入する必要があります。
データは一度に1行ずつ挿入されます。
ユーザは1つのコマンドで複数行を挿入することもできますが、完全な行でないものを挿入することはできません。
列の値が一部しかわかっていない場合でも、1行全体を作成しなければなりません。
  </para>

  <para>
<!--
   To create a new row, use the <xref linkend="sql-insert"/>
   command.  The command requires the
   table name and column values.  For
   example, consider the products table from <xref linkend="ddl"/>:
-->
新規の行を作成するには、<xref linkend="sql-insert"/>コマンドを使用します。このコマンドは、テーブル名と列の値を必要とします。
例えば、<xref linkend="ddl"/>のproductsテーブルの例で考えてみましょう。
<programlisting>
CREATE TABLE products (
    product_no integer,
    name text,
    price numeric
);
</programlisting>
<!--
   An example command to insert a row would be:
-->
行を挿入するためのコマンド例は以下のようになります。
<programlisting>
INSERT INTO products VALUES (1, 'Cheese', 9.99);
</programlisting>
<!--
   The data values are listed in the order in which the columns appear
   in the table, separated by commas.  Usually, the data values will
   be literals (constants), but scalar expressions are also allowed.
-->
データ値は、テーブル内で列が存在する順序に従ってカンマで区切って列挙されています。
通常、データ値はリテラル（定数）ですが、スカラ式も使用できます。
  </para>

  <para>
<!--
   The above syntax has the drawback that you need to know the order
   of the columns in the table.  To avoid this you can also list the
   columns explicitly.  For example, both of the following commands
   have the same effect as the one above:
-->
上記の構文には、テーブル内の列の順序を知っていなければならないという欠点があります。
これを避けるには、列を明示的に列挙する方法があります。
例えば、以下の2つのどちらのコマンドでも上記のコマンドと同等の効果が得られます。
<programlisting>
INSERT INTO products (product_no, name, price) VALUES (1, 'Cheese', 9.99);
INSERT INTO products (name, price, product_no) VALUES ('Cheese', 9.99, 1);
</programlisting>
<!--
   Many users consider it good practice to always list the column
   names.
-->
多くのユーザは常に列名を列挙する方法が優れていると考えています。
  </para>

  <para>
<!--
   If you don't have values for all the columns, you can omit some of
   them.  In that case, the columns will be filled with their default
   values.  For example:
-->
値がわからない列については、省略することができます。
省略した列には、デフォルト値が挿入されます。
以下に例を示します。
<programlisting>
INSERT INTO products (product_no, name) VALUES (1, 'Cheese');
INSERT INTO products VALUES (1, 'Cheese');
</programlisting>
<!--
   The second form is a <productname>PostgreSQL</productname>
   extension.  It fills the columns from the left with as many values
   as are given, and the rest will be defaulted.
-->
後者は<productname>PostgreSQL</productname>の拡張機能です。
これによって、列には左から順に指定されただけの値が挿入され、残りにはデフォルト値が挿入されます。
  </para>

  <para>
<!--
   For clarity, you can also request default values explicitly, for
   individual columns or for the entire row:
-->
明確にするため、列ごと、あるいは行全体についてデフォルト値を明示的に要求することもできます。
<programlisting>
INSERT INTO products (product_no, name, price) VALUES (1, 'Cheese', DEFAULT);
INSERT INTO products DEFAULT VALUES;
</programlisting>
  </para>

  <para>
<!--
   You can insert multiple rows in a single command:
-->
単一コマンドで複数行を挿入することができます。
<programlisting>
INSERT INTO products (product_no, name, price) VALUES
    (1, 'Cheese', 9.99),
    (2, 'Bread', 1.99),
    (3, 'Milk', 2.99);
</programlisting>
  </para>

  <para>
<!--
   It is also possible to insert the result of a query (which might be no
   rows, one row, or many rows):
-->
また、問い合わせの結果（0行か、1行か、複数行かもしれない）を挿入することもできます。
<programlisting>
INSERT INTO products (product_no, name, price)
  SELECT product_no, name, price FROM new_products
    WHERE release_date = 'today';
</programlisting>
<!--
   This provides the full power of the SQL query mechanism (<xref
   linkend="queries"/>) for computing the rows to be inserted.
-->
これにより、挿入する行を計算するためにSQLの問い合わせ機構（<xref linkend="queries"/>）の全機能が提供されます。
  </para>

  <tip>
   <para>
<!--
    When inserting a lot of data at the same time, consider using
    the <xref linkend="sql-copy"/> command.
    It is not as flexible as the <xref linkend="sql-insert"/>
    command, but is more efficient. Refer
    to <xref linkend="populate"/> for more information on improving
    bulk loading performance.
-->
一度に大量のデータを挿入する場合は<xref linkend="sql-copy"/>コマンドの使用を検討してください。
<xref linkend="sql-insert"/>コマンドほどの柔軟性はありませんが、より効率的です。
大量のデータをロードする性能を向上することについて、詳細は<xref linkend="populate"/>を参照してください。
   </para>
  </tip>
 </sect1>

 <sect1 id="dml-update">
<!--
  <title>Updating Data</title>
-->
  <title>データの更新</title>

  <indexterm zone="dml-update">
   <primary>updating</primary>
  </indexterm>
  <indexterm zone="dml-update">
   <primary>更新</primary>
  </indexterm>

  <indexterm zone="dml-update">
   <primary>UPDATE</primary>
  </indexterm>

  <para>
<!--
   The modification of data that is already in the database is
   referred to as updating.  You can update individual rows, all the
   rows in a table, or a subset of all rows.  Each column can be
   updated separately; the other columns are not affected.
-->
既にデータベースに入っているデータを変更することを「更新(update)する」と言います。
個別の行、テーブル内の全ての行、あるいは全ての行のサブセットを更新できます。
各列は、他の列に影響を及ぼすことなく個別に更新できます。
  </para>

  <para>
<!--
   To update existing rows, use the <xref linkend="sql-update"/>
   command.  This requires
   three pieces of information:
-->
既存の行の更新を行うには<xref linkend="sql-update"/>コマンドを使用してください。
その際には3つの情報が必要となります。
   <orderedlist spacing="compact">
    <listitem>
<!--
     <para>The name of the table and column to update</para>
-->
     <para>更新するテーブルと列の名前</para>
    </listitem>

    <listitem>
<!--
     <para>The new value of the column</para>
-->
     <para>更新後の列の値</para>
    </listitem>

    <listitem>
<!--
     <para>Which row(s) to update</para>
-->
     <para>更新する行</para>
    </listitem>
   </orderedlist>
  </para>

  <para>
<!--
   Recall from <xref linkend="ddl"/> that SQL does not, in general,
   provide a unique identifier for rows.  Therefore it is not
   always possible to directly specify which row to update.
   Instead, you specify which conditions a row must meet in order to
   be updated.  Only if you have a primary key in the table (independent of
   whether you declared it or not) can you reliably address individual rows
   by choosing a condition that matches the primary key.
   Graphical database access tools rely on this fact to allow you to
   update rows individually.
-->
<xref linkend="ddl"/>で説明した、一般にSQLでは行に対して一意のIDを指定しないことを思い出してください。
従って、どの行を更新するかを直接指定できない場合があります。
その代わりに、更新される行が満たすべき条件を指定します。
テーブルに主キーを設定している場合に限り（ユーザが宣言したのかどうかには関係なく）、主キーと一致する条件を選択することで確実に個別の行を指定できます。
グラフィカルなデータベースアクセスツールは、この方法を使用して行を個別に更新することを可能にしています。
  </para>

  <para>
<!--
   For example, this command updates all products that have a price of
   5 to have a price of 10:
-->
例えば、値段が5である全ての商品の値段を10に更新するには、以下のコマンドを使用します。
<programlisting>
UPDATE products SET price = 10 WHERE price = 5;
</programlisting>
<!--
    This might cause zero, one, or many rows to be updated.  It is not
    an error to attempt an update that does not match any rows.
-->
これによって更新される行の数はゼロであるかもしれませんし、1つ、あるいは多数であるかもしれません。
一致する行がない条件を指定して更新しようとしてもエラーにはなりません。
  </para>

  <para>
<!--
   Let's look at that command in detail. First is the key word
   <literal>UPDATE</literal> followed by the table name.  As usual,
   the table name can be schema-qualified, otherwise it is looked up
   in the path.  Next is the key word <literal>SET</literal> followed
   by the column name, an equal sign, and the new column value.  The
   new column value can be any scalar expression, not just a constant.
   For example, if you want to raise the price of all products by 10%
   you could use:
-->
では、上記のコマンドの詳細を見てみましょう。
最初は<literal>UPDATE</literal>キーワードで、これにテーブル名が続きます。
いつも通り、テーブル名はスキーマで修飾することもできます。
修飾しない場合はパス内から検索されます。
次に<literal>SET</literal>キーワードがあり、これに列名、等号、そして更新後の列値が続きます。
更新後の列値は、定数だけでなく任意のスカラ式で表すことができます。
例えば、全ての商品の価格を10%上げるには以下のようにします。
<programlisting>
UPDATE products SET price = price * 1.10;
</programlisting>
<!--
   As you see, the expression for the new value can refer to the existing
   value(s) in the row.  We also left out the <literal>WHERE</literal> clause.
   If it is omitted, it means that all rows in the table are updated.
   If it is present, only those rows that match the
   <literal>WHERE</literal> condition are updated.  Note that the equals
   sign in the <literal>SET</literal> clause is an assignment while
   the one in the <literal>WHERE</literal> clause is a comparison, but
   this does not create any ambiguity.  Of course, the
   <literal>WHERE</literal> condition does
   not have to be an equality test.  Many other operators are
   available (see <xref linkend="functions"/>).  But the expression
   needs to evaluate to a Boolean result.
-->
このように、新しい値を表す式で行の中の古い値を参照することもできます。
ここでは、<literal>WHERE</literal>句を省略しました。
<literal>WHERE</literal>句を省略すると、テーブル内の全ての行が更新されます。
省略しない場合は、<literal>WHERE</literal>条件に適合する行のみが更新されます。
<literal>SET</literal>句内の等号が代入を表すのに対し、<literal>WHERE</literal>句内の等号は比較を表すことに注意してください。
ただし、これによって曖昧さが生じることはありません。
もちろん、必ずしも<literal>WHERE</literal>条件が等式でなければならないということはありません。
その他にも様々な演算子を使用することができます（<xref linkend="functions"/>を参照）。
ただし、式の評価結果は論理値でなければなりません。
  </para>

  <para>
<!--
   You can update more than one column in an
   <command>UPDATE</command> command by listing more than one
   assignment in the <literal>SET</literal> clause.  For example:
-->
<command>UPDATE</command>コマンドの<literal>SET</literal>句に複数の代入式を列挙して、複数の列を更新することもできます。
例を示します。
<programlisting>
UPDATE mytable SET a = 5, b = 3, c = 1 WHERE a &gt; 0;
</programlisting>
  </para>
 </sect1>

 <sect1 id="dml-delete">
<!--
  <title>Deleting Data</title>
-->
  <title>データの削除</title>

  <indexterm zone="dml-delete">
   <primary>deleting</primary>
  </indexterm>
  <indexterm zone="dml-delete">
   <primary>削除</primary>
  </indexterm>

  <indexterm zone="dml-delete">
   <primary>DELETE</primary>
  </indexterm>

  <para>
<!--
   So far we have explained how to add data to tables and how to
   change data.  What remains is to discuss how to remove data that is
   no longer needed.  Just as adding data is only possible in whole
   rows, you can only remove entire rows from a table.  In the
   previous section we explained that SQL does not provide a way to
   directly address individual rows.  Therefore, removing rows can
   only be done by specifying conditions that the rows to be removed
   have to match.  If you have a primary key in the table then you can
   specify the exact row.  But you can also remove groups of rows
   matching a condition, or you can remove all rows in the table at
   once.
-->
これまで、テーブルにデータを追加する方法と、データを変更する方法について説明してきました。
残っているのは不要になったデータを削除する方法です。
データの追加が行単位でしか行えないのと同様、削除の場合も、行全体をテーブルから削除するしかありません。
前節で、SQLでは個々の行を直接指定する方法がないということを説明しました。
ですから行の削除の場合も、削除対象となる行の条件を指定することでしかできません。
テーブルに主キーが設定されている場合は、その行を正確に指定できます。
しかし、条件を満たす複数の行、あるいは、テーブル内の全ての行を一度に削除することもできます。
  </para>

  <para>
<!--
   You use the <xref linkend="sql-delete"/>
   command to remove rows; the syntax is very similar to the
   <xref linkend="sql-update"/> command.  For instance, to remove all
   rows from the products table that have a price of 10, use:
-->
行を削除するには、<xref linkend="sql-delete"/>コマンドを使用します。
構文は<xref linkend="sql-update"/>コマンドによく似ています。
例えば、productsテーブルから価格が10である全ての行を削除するには以下のようにします。
<programlisting>
DELETE FROM products WHERE price = 10;
</programlisting>
  </para>

  <para>
<!--
   If you simply write:
-->
単に次のようにすると、
<programlisting>
DELETE FROM products;
</programlisting>
<!--
   then all rows in the table will be deleted!  Caveat programmer.
-->
テーブル内の全ての行が削除されますので注意してください！
プログラマに対する警告です。
  </para>
 </sect1>

 <sect1 id="dml-returning">
<!--
  <title>Returning Data from Modified Rows</title>
-->
  <title>更新された行のデータを返す</title>

  <indexterm zone="dml-returning">
   <primary>RETURNING</primary>
  </indexterm>

  <indexterm zone="dml-returning">
   <primary>INSERT</primary>
   <secondary>RETURNING</secondary>
  </indexterm>

  <indexterm zone="dml-returning">
   <primary>UPDATE</primary>
   <secondary>RETURNING</secondary>
  </indexterm>

  <indexterm zone="dml-returning">
   <primary>DELETE</primary>
   <secondary>RETURNING</secondary>
  </indexterm>

  <indexterm zone="dml-returning">
   <primary>MERGE</primary>
   <secondary>RETURNING</secondary>
  </indexterm>

  <para>
<!--
   Sometimes it is useful to obtain data from modified rows while they are
   being manipulated.  The <command>INSERT</command>, <command>UPDATE</command>,
   <command>DELETE</command>, and <command>MERGE</command> commands all have an
   optional <literal>RETURNING</literal> clause that supports this.  Use
   of <literal>RETURNING</literal> avoids performing an extra database query to
   collect the data, and is especially valuable when it would otherwise be
   difficult to identify the modified rows reliably.
-->
行が更新されるときに、その行のデータを取得できると便利なことがあります。
<command>INSERT</command>、<command>UPDATE</command>、<command>DELETE</command>、<command>MERGE</command>の各コマンドは、いずれもオプションの<literal>RETURNING</literal>句によりそれが可能となっています。
<literal>RETURNING</literal>を使うことで、行を取得するために余分なデータベースへの問い合わせを行うことを避けられ、それ以外の方法で更新された行を確実に特定するのが難しい場合には、これは特に貴重です。
  </para>

  <para>
<!--
   The allowed contents of a <literal>RETURNING</literal> clause are the same as
   a <command>SELECT</command> command's output list
   (see <xref linkend="queries-select-lists"/>).  It can contain column
   names of the command's target table, or value expressions using those
   columns.  A common shorthand is <literal>RETURNING *</literal>, which selects
   all columns of the target table in order.
-->
<literal>RETURNING</literal>句で使用できる項目は<command>SELECT</command>コマンドの出力リスト（<xref linkend="queries-select-lists"/>参照）と同じです。
コマンドの対象となっているテーブルの列名、あるいはそれらの列を使った値の式を入れることができます。
よく使われる省略記法は<literal>RETURNING *</literal>で、これは対象テーブルのすべての列を順に返します。
  </para>

  <para>
<<<<<<< HEAD
<!--
   In an <command>INSERT</command>, the data available to <literal>RETURNING</literal> is
=======
   In an <command>INSERT</command>, the default data available to
   <literal>RETURNING</literal> is
>>>>>>> 3d6a8289
   the row as it was inserted.  This is not so useful in trivial inserts,
   since it would just repeat the data provided by the client.  But it can
   be very handy when relying on computed default values.  For example,
   when using a <link linkend="datatype-serial"><type>serial</type></link>
   column to provide unique identifiers, <literal>RETURNING</literal> can return
   the ID assigned to a new row:
-->
<command>INSERT</command>では、<literal>RETURNING</literal>で利用できるデータは、挿入された通りの行です。
単純な挿入では、クライアントが提供したデータを単に繰り返すだけになりますから、あまり役には立ちません。
しかし、計算されたデフォルト値に依存しているときは、これは非常に便利なことがあります。
例えば<link linkend="datatype-serial"><type>serial</type></link>の列を使って一意識別子を提供している場合、以下のように<literal>RETURNING</literal>によって、新しい行に割り当てられたIDを返すことができます。
<programlisting>
CREATE TABLE users (firstname text, lastname text, id serial primary key);

INSERT INTO users (firstname, lastname) VALUES ('Joe', 'Cool') RETURNING id;
</programlisting>
<!--
   The <literal>RETURNING</literal> clause is also very useful
   with <literal>INSERT ... SELECT</literal>.
-->
また、<literal>RETURNING</literal>句は<literal>INSERT ... SELECT</literal>でも非常に役に立ちます。
  </para>

  <para>
<<<<<<< HEAD
<!--
   In an <command>UPDATE</command>, the data available to <literal>RETURNING</literal> is
=======
   In an <command>UPDATE</command>, the default data available to
   <literal>RETURNING</literal> is
>>>>>>> 3d6a8289
   the new content of the modified row.  For example:
-->
<command>UPDATE</command>では、<literal>RETURNING</literal>で利用できるデータは、更新された行の新しい内容です。
例を示します。
<programlisting>
UPDATE products SET price = price * 1.10
  WHERE price &lt;= 99.99
  RETURNING name, price AS new_price;
</programlisting>
  </para>

  <para>
<<<<<<< HEAD
<!--
   In a <command>DELETE</command>, the data available to <literal>RETURNING</literal> is
=======
   In a <command>DELETE</command>, the default data available to
   <literal>RETURNING</literal> is
>>>>>>> 3d6a8289
   the content of the deleted row.  For example:
-->
<command>DELETE</command>では、<literal>RETURNING</literal>で利用できるデータは、削除された行の内容です。
例を示します。
<programlisting>
DELETE FROM products
  WHERE obsoletion_date = 'today'
  RETURNING *;
</programlisting>
  </para>

  <para>
<<<<<<< HEAD
<!--
   In a <command>MERGE</command>, the data available to <literal>RETURNING</literal> is
=======
   In a <command>MERGE</command>, the default data available to
   <literal>RETURNING</literal> is
>>>>>>> 3d6a8289
   the content of the source row plus the content of the inserted, updated, or
   deleted target row.  Since it is quite common for the source and target to
   have many of the same columns, specifying <literal>RETURNING *</literal>
   can lead to a lot of duplicated columns, so it is often more useful to
   qualify it so as to return just the source or target row.  For example:
-->
<command>MERGE</command>では、<literal>RETURNING</literal>で利用できるデータは、元となる行の内容と挿入、更新、または削除された対象行の内容です。
元となるものと対象が多くの同じ列を持つことは非常に一般的であるため、<literal>RETURNING *</literal>を指定すると、多くの重複した列が発生する可能性があります。そのため、元となる行または対象行だけを返すように修飾するのがより有用なことがしばしばあります。
例を示します。
<programlisting>
MERGE INTO products p USING new_products n ON p.product_no = n.product_no
  WHEN NOT MATCHED THEN INSERT VALUES (n.product_no, n.name, n.price)
  WHEN MATCHED THEN UPDATE SET name = n.name, price = n.price
  RETURNING p.*;
</programlisting>
  </para>

  <para>
<<<<<<< HEAD
<!--
=======
   In each of these commands, it is also possible to explicitly return the
   old and new content of the modified row.  For example:
<programlisting>
UPDATE products SET price = price * 1.10
  WHERE price &lt;= 99.99
  RETURNING name, old.price AS old_price, new.price AS new_price,
            new.price - old.price AS price_change;
</programlisting>
   In this example, writing <literal>new.price</literal> is the same as
   just writing <literal>price</literal>, but it makes the meaning clearer.
  </para>

  <para>
   This syntax for returning old and new values is available in
   <command>INSERT</command>, <command>UPDATE</command>,
   <command>DELETE</command>, and <command>MERGE</command> commands, but
   typically old values will be <literal>NULL</literal> for an
   <command>INSERT</command>, and new values will be <literal>NULL</literal>
   for a <command>DELETE</command>.  However, there are situations where it
   can still be useful for those commands.  For example, in an
   <command>INSERT</command> with an
   <link linkend="sql-on-conflict"><literal>ON CONFLICT DO UPDATE</literal></link>
   clause, the old values will be non-<literal>NULL</literal> for conflicting
   rows.  Similarly, if a <command>DELETE</command> is turned into an
   <command>UPDATE</command> by a <link linkend="sql-createrule">rewrite rule</link>,
   the new values may be non-<literal>NULL</literal>.
  </para>

  <para>
>>>>>>> 3d6a8289
   If there are triggers (<xref linkend="triggers"/>) on the target table,
   the data available to <literal>RETURNING</literal> is the row as modified by
   the triggers.  Thus, inspecting columns computed by triggers is another
   common use-case for <literal>RETURNING</literal>.
-->
対象のテーブルにトリガ（<xref linkend="triggers"/>）がある場合、<literal>RETURNING</literal>で利用できるデータは、トリガで更新された行です。
従って、トリガによって計算された列を検査するのも<literal>RETURNING</literal>の一般的な利用方法の一つです。
  </para>

 </sect1>
</chapter><|MERGE_RESOLUTION|>--- conflicted
+++ resolved
@@ -477,13 +477,9 @@
   </para>
 
   <para>
-<<<<<<< HEAD
-<!--
-   In an <command>INSERT</command>, the data available to <literal>RETURNING</literal> is
-=======
+<!--
    In an <command>INSERT</command>, the default data available to
    <literal>RETURNING</literal> is
->>>>>>> 3d6a8289
    the row as it was inserted.  This is not so useful in trivial inserts,
    since it would just repeat the data provided by the client.  But it can
    be very handy when relying on computed default values.  For example,
@@ -491,7 +487,7 @@
    column to provide unique identifiers, <literal>RETURNING</literal> can return
    the ID assigned to a new row:
 -->
-<command>INSERT</command>では、<literal>RETURNING</literal>で利用できるデータは、挿入された通りの行です。
+《マッチ度[93.374741]》<command>INSERT</command>では、<literal>RETURNING</literal>で利用できるデータは、挿入された通りの行です。
 単純な挿入では、クライアントが提供したデータを単に繰り返すだけになりますから、あまり役には立ちません。
 しかし、計算されたデフォルト値に依存しているときは、これは非常に便利なことがあります。
 例えば<link linkend="datatype-serial"><type>serial</type></link>の列を使って一意識別子を提供している場合、以下のように<literal>RETURNING</literal>によって、新しい行に割り当てられたIDを返すことができます。
@@ -508,17 +504,14 @@
   </para>
 
   <para>
-<<<<<<< HEAD
-<!--
-   In an <command>UPDATE</command>, the data available to <literal>RETURNING</literal> is
-=======
+<!--
    In an <command>UPDATE</command>, the default data available to
    <literal>RETURNING</literal> is
->>>>>>> 3d6a8289
    the new content of the modified row.  For example:
 -->
-<command>UPDATE</command>では、<literal>RETURNING</literal>で利用できるデータは、更新された行の新しい内容です。
+《マッチ度[89.583333]》<command>UPDATE</command>では、<literal>RETURNING</literal>で利用できるデータは、更新された行の新しい内容です。
 例を示します。
+《機械翻訳》«In an <command>UPDATE</command>, the default data available to <literal>RETURNING</literal> is the new content of the modified row. For example:»
 <programlisting>
 UPDATE products SET price = price * 1.10
   WHERE price &lt;= 99.99
@@ -527,17 +520,14 @@
   </para>
 
   <para>
-<<<<<<< HEAD
-<!--
-   In a <command>DELETE</command>, the data available to <literal>RETURNING</literal> is
-=======
+<!--
    In a <command>DELETE</command>, the default data available to
    <literal>RETURNING</literal> is
->>>>>>> 3d6a8289
    the content of the deleted row.  For example:
 -->
-<command>DELETE</command>では、<literal>RETURNING</literal>で利用できるデータは、削除された行の内容です。
+《マッチ度[89.130435]》<command>DELETE</command>では、<literal>RETURNING</literal>で利用できるデータは、削除された行の内容です。
 例を示します。
+《機械翻訳》«In a <command>DELETE</command>, the default data available to <literal>RETURNING</literal> is the content of the deleted row. For example:»
 <programlisting>
 DELETE FROM products
   WHERE obsoletion_date = 'today'
@@ -546,20 +536,16 @@
   </para>
 
   <para>
-<<<<<<< HEAD
-<!--
-   In a <command>MERGE</command>, the data available to <literal>RETURNING</literal> is
-=======
+<!--
    In a <command>MERGE</command>, the default data available to
    <literal>RETURNING</literal> is
->>>>>>> 3d6a8289
    the content of the source row plus the content of the inserted, updated, or
    deleted target row.  Since it is quite common for the source and target to
    have many of the same columns, specifying <literal>RETURNING *</literal>
    can lead to a lot of duplicated columns, so it is often more useful to
    qualify it so as to return just the source or target row.  For example:
 -->
-<command>MERGE</command>では、<literal>RETURNING</literal>で利用できるデータは、元となる行の内容と挿入、更新、または削除された対象行の内容です。
+《マッチ度[93.873085]》<command>MERGE</command>では、<literal>RETURNING</literal>で利用できるデータは、元となる行の内容と挿入、更新、または削除された対象行の内容です。
 元となるものと対象が多くの同じ列を持つことは非常に一般的であるため、<literal>RETURNING *</literal>を指定すると、多くの重複した列が発生する可能性があります。そのため、元となる行または対象行だけを返すように修飾するのがより有用なことがしばしばあります。
 例を示します。
 <programlisting>
@@ -571,22 +557,26 @@
   </para>
 
   <para>
-<<<<<<< HEAD
-<!--
-=======
+<!--
    In each of these commands, it is also possible to explicitly return the
    old and new content of the modified row.  For example:
+-->
+《機械翻訳》«In each of these commands, it is also possible to explicitly return the old and new content of the modified row. For example:»
 <programlisting>
 UPDATE products SET price = price * 1.10
   WHERE price &lt;= 99.99
   RETURNING name, old.price AS old_price, new.price AS new_price,
             new.price - old.price AS price_change;
 </programlisting>
+<!--
    In this example, writing <literal>new.price</literal> is the same as
    just writing <literal>price</literal>, but it makes the meaning clearer.
-  </para>
-
-  <para>
+-->
+《機械翻訳》«In this example, writing <literal>new.price</literal> is the same as just writing <literal>price</literal>, but it makes the meaning clearer.»
+  </para>
+
+  <para>
+<!--
    This syntax for returning old and new values is available in
    <command>INSERT</command>, <command>UPDATE</command>,
    <command>DELETE</command>, and <command>MERGE</command> commands, but
@@ -600,10 +590,12 @@
    rows.  Similarly, if a <command>DELETE</command> is turned into an
    <command>UPDATE</command> by a <link linkend="sql-createrule">rewrite rule</link>,
    the new values may be non-<literal>NULL</literal>.
-  </para>
-
-  <para>
->>>>>>> 3d6a8289
+-->
+《機械翻訳》«This syntax for returning old and new values is available in <command>INSERT</command>, <command>UPDATE</command>, <command>DELETE</command>, and <command>MERGE</command> commands, but typically old values will be <literal>NULL</literal> for an <command>INSERT</command>, and new values will be <literal>NULL</literal> for a <command>DELETE</command>. However, there are situations where it can still be useful for those commands. For example, in an <command>INSERT</command> with an <link linkend="sql-on-conflict"><literal>ON CONFLICT DO UPDATE</literal></link> clause, the old values will be non-<literal>NULL</literal> for conflicting rows. Similarly, if a <command>DELETE</command> is turned into an <command>UPDATE</command> by a <link linkend="sql-createrule">rewrite rule</link>, the new values may be non-<literal>NULL</literal>.»
+  </para>
+
+  <para>
+<!--
    If there are triggers (<xref linkend="triggers"/>) on the target table,
    the data available to <literal>RETURNING</literal> is the row as modified by
    the triggers.  Thus, inspecting columns computed by triggers is another

<!-- doc/src/sgml/backup.sgml -->

<chapter id="backup">
<!--
 <title>Backup and Restore</title>
-->
 <title>バックアップとリストア</title>

 <indexterm zone="backup"><primary>backup</primary></indexterm>
 <indexterm zone="backup"><primary>バックアップ</primary></indexterm>

 <para>
<!--
  As with everything that contains valuable data, <productname>PostgreSQL</productname>
  databases should be backed up regularly. While the procedure is
  essentially simple, it is important to have a clear understanding of
  the underlying techniques and assumptions.
-->
貴重なデータを保持しているあらゆるもの同様、<productname>PostgreSQL</productname>データベースも定期的にバックアップされなければなりません。
バックアップの手順は基本的に簡単ですが、使用されている諸技術といくつかの前提条件を明確に理解しておくことが重要です。
 </para>

 <para>
<!--
  There are three fundamentally different approaches to backing up
  <productname>PostgreSQL</productname> data:
-->
<productname>PostgreSQL</productname>のデータをバックアップする場合、3つの異なる手法があります。
  <itemizedlist>
<!--
   <listitem><para><acronym>SQL</acronym> dump</para></listitem>
   <listitem><para>File system level backup</para></listitem>
   <listitem><para>Continuous archiving</para></listitem>
-->
   <listitem><para><acronym>SQL</acronym>によるダンプ</para></listitem>
   <listitem><para>ファイルシステムレベルのバックアップ</para></listitem>
   <listitem><para>継続的アーカイブ</para></listitem>
  </itemizedlist>
<!--
  Each has its own strengths and weaknesses; each is discussed in turn
  in the following sections.
-->
それぞれ長所と短所があります。
ひとつひとつ順を追って以下の節で説明します。
 </para>

 <sect1 id="backup-dump">
<!--
  <title><acronym>SQL</acronym> Dump</title>
-->
  <title><acronym>SQL</acronym>によるダンプ</title>

  <para>
<!--
   The idea behind this dump method is to generate a file with SQL
   commands that, when fed back to the server, will recreate the
   database in the same state as it was at the time of the dump.
   <productname>PostgreSQL</productname> provides the utility program
   <xref linkend="app-pgdump"/> for this purpose. The basic usage of this
   command is:
-->
このダンプ方法の背景にはSQLコマンドでファイルを生成し、そのファイルをサーバが再度読み込みを行った時に、ダンプした時点と同じ状態が再構築されるという意図があります。
この目的のため、<productname>PostgreSQL</productname>は<xref linkend="app-pgdump"/>ユーティリティプログラムを提供しています。
このコマンドの基本となる使い方は以下の通りです。
<synopsis>
pg_dump <replaceable class="parameter">dbname</replaceable> &gt; <replaceable class="parameter">dumpfile</replaceable>
</synopsis>
<!--
   As you see, <application>pg_dump</application> writes its result to the
   standard output. We will see below how this can be useful.
   While the above command creates a text file, <application>pg_dump</application>
   can create files in other formats that allow for parallelism and more
   fine-grained control of object restoration.
-->
見てわかる通り、<application>pg_dump</application>は結果を標準出力に書き出します。
これがどのように活用できるかをこれから説明します。
上記のコマンドはテキストファイルを作成しますが、<application>pg_dump</application>は並列処理を可能にしたり、オブジェクトのリストアをより細かく制御できる他のフォーマットでファイルを作れます。
  </para>

  <para>
<!--
   <application>pg_dump</application> is a regular <productname>PostgreSQL</productname>
   client application (albeit a particularly clever one). This means
   that you can perform this backup procedure from any remote host that has
   access to the database. But remember that <application>pg_dump</application>
   does not operate with special permissions. In particular, it must
   have read access to all tables that you want to back up, so in order
   to back up the entire database you almost always have to run it as a
   database superuser.  (If you do not have sufficient privileges to back up
   the entire database, you can still back up portions of the database to which
   you do have access using options such as
   <option>-n <replaceable>schema</replaceable></option>
   or <option>-t <replaceable>table</replaceable></option>.)
-->
<application>pg_dump</application>は、<productname>PostgreSQL</productname>の通常のクライアントアプリケーションです（その中でも特に優れた機能を発揮するものですが）。
ということは、データベースに接続可能なあらゆるリモートホストからこのバックアップ手順を実行できます。
しかし、<application>pg_dump</application>は特別な権限で実行される訳ではないことを忘れないでください。
特に、バックアップを行う全てのテーブルに対して読み取り権限が必要ですので、データベース全体のバックアップを実行する場合、ほとんど常にデータベースのスーパーユーザとして実行しなければなりません。
(もしデータベース全体のバックアップを取るのに十分な権限を持っていない場合には、<option>-n <replaceable>schema</replaceable></option>もしくは、<option>-t <replaceable>table</replaceable></option>のようなオプションを使って、データベースのアクセス権のある部分をバックアップできます。)
  </para>

  <para>
<!--
   To specify which database server <application>pg_dump</application> should
   contact, use the command line options <option>-h
   <replaceable>host</replaceable></option> and <option>-p <replaceable>port</replaceable></option>. The
   default host is the local host or whatever your
   <envar>PGHOST</envar> environment variable specifies. Similarly,
   the default port is indicated by the <envar>PGPORT</envar>
   environment variable or, failing that, by the compiled-in default.
   (Conveniently, the server will normally have the same compiled-in
   default.)
-->
<application>pg_dump</application>を行うデータベースサーバを特定するにはコマンドラインの<option>-h <replaceable>host</replaceable></option>オプションと<option>-p <replaceable>port</replaceable></option>オプションを使用します。
デフォルトのホストはローカルホスト、または<envar>PGHOST</envar>環境変数で指定したものです。
同様に、デフォルトのポートは<envar>PGPORT</envar>環境変数で指定されているか、うまく行かない場合にはコンパイル時の設定がデフォルトとなります（そこはうまくできていて、サーバは通常コンパイル時の設定をデフォルトとします）。
  </para>

  <para>
<!--
   Like any other <productname>PostgreSQL</productname> client application,
   <application>pg_dump</application> will by default connect with the database
   user name that is equal to the current operating system user name. To override
   this, either specify the <option>-U</option> option or set the
   environment variable <envar>PGUSER</envar>. Remember that
   <application>pg_dump</application> connections are subject to the normal
   client authentication mechanisms (which are described in <xref
   linkend="client-authentication"/>).
-->
他の<productname>PostgreSQL</productname>のクライアントアプリケーションのように、<application>pg_dump</application>はデフォルトでオペレーティングシステムの現在のユーザ名と同じデータベースユーザ名で接続します。
これを書き換えるには<option>-U</option>オプションを付けるか<envar>PGUSER</envar>環境変数を設定します。
<application>pg_dump</application>の接続は（<xref linkend="client-authentication"/>で説明されている）通常のクライアント認証方法によることを思い出してください。
  </para>

  <para>
<!--
   An important advantage of <application>pg_dump</application> over the other backup
   methods described later is that <application>pg_dump</application>'s output can
   generally be re-loaded into newer versions of <productname>PostgreSQL</productname>,
   whereas file-level backups and continuous archiving are both extremely
   server-version-specific.  <application>pg_dump</application> is also the only method
   that will work when transferring a database to a different machine
   architecture, such as going from a 32-bit to a 64-bit server.
-->
後で述べる他のバックアップ手法に対する<application>pg_dump</application>の重要な利点は、<application>pg_dump</application>の出力は一般に新しいバージョンの<productname>PostgreSQL</productname>に再ロードできるということです。
一方、ファイルレベルのバックアップと継続的アーカイブは両方とも非常にサーバ、バージョン依存です。
<application>pg_dump</application>は、32ビットから64ビットのサーバに移行するなどの異なるマシンアーキテクチャにデータベースを移す場合に上手くいく唯一の方法でもあります。
  </para>

  <para>
<!--
   Dumps created by <application>pg_dump</application> are internally consistent,
   meaning, the dump represents a snapshot of the database at the time
   <application>pg_dump</application> began running. <application>pg_dump</application> does not
   block other operations on the database while it is working.
   (Exceptions are those operations that need to operate with an
   exclusive lock, such as most forms of <command>ALTER TABLE</command>.)
-->
<application>pg_dump</application>で作成されたダンプは、内部的に整合性があります。
つまり、ダンプは<application>pg_dump</application>が開始された際のデータベースのスナップショットを示しています。
<application>pg_dump</application>の操作はデータベースに対する他の作業を妨げません（<command>ALTER TABLE</command>のほとんどの形態であるような排他的ロックが必要な作業は例外です）。
  </para>

  <sect2 id="backup-dump-restore">
<!--
   <title>Restoring the Dump</title>
-->
   <title>ダンプのリストア</title>

   <para>
<!--
    Text files created by <application>pg_dump</application> are intended to
    be read in by the <application>psql</application> program. The
    general command form to restore a dump is
-->
<application>pg_dump</application>で作成されたテキストファイルは<application>psql</application>プログラムで読み込まれることを意図しています。
以下に、ダンプをリストアする一般的なコマンドを示します。
<synopsis>
psql <replaceable class="parameter">dbname</replaceable> &lt; <replaceable class="parameter">dumpfile</replaceable>
</synopsis>
<!--
    where <replaceable class="parameter">dumpfile</replaceable> is the
    file output by the <application>pg_dump</application> command. The database <replaceable
    class="parameter">dbname</replaceable> will not be created by this
    command, so you must create it yourself from <literal>template0</literal>
    before executing <application>psql</application> (e.g., with
    <literal>createdb -T template0 <replaceable
    class="parameter">dbname</replaceable></literal>).  <application>psql</application>
    supports options similar to <application>pg_dump</application> for specifying
    the database server to connect to and the user name to use. See
    the <xref linkend="app-psql"/> reference page for more information.
    Non-text file dumps are restored using the <xref
    linkend="app-pgrestore"/> utility.
-->
ここで<replaceable class="parameter">dumpfile</replaceable>は<application>pg_dump</application>コマンドにより出力されたファイルです。
<replaceable class="parameter">dbname</replaceable>データベースはこのコマンドでは作成されません。
（例えば<literal>createdb -T template0 <replaceable class="parameter">dbname</replaceable></literal> のようにして）<application>psql</application>を実行する前に自分で<literal>template0</literal>から作成してください。
<application>psql</application>は<application>pg_dump</application>と似たような、接続データベースサーバと使用するユーザ名を指定するオプションに対応しています。
詳細については、<xref linkend="app-psql"/>のリファレンスページを参照してください。
テキスト形式ではないダンプファイルは<xref linkend="app-pgrestore"/> ユーティリティを使いリストアします。
   </para>

   <para>
<!--
    Before restoring an SQL dump, all the users who own objects or were
    granted permissions on objects in the dumped database must already
    exist. If they do not, the restore will fail to recreate the
    objects with the original ownership and/or permissions.
    (Sometimes this is what you want, but usually it is not.)
-->
SQLダンプのリストアを実行する前に、ダンプされたデータベース内のオブジェクトを所有するユーザやそのオブジェクト上に権限を与えられたユーザも存在しなければなりません。
存在していない場合、リストアはそのオブジェクトの元々の所有権や付与された権限を再作成することができません
（このようにしたい場合もあるでしょうが、通常そうではありません）。
   </para>

   <para>
<!--
    By default, the <application>psql</application> script will continue to
    execute after an SQL error is encountered. You might wish to run
    <application>psql</application> with
    the <literal>ON_ERROR_STOP</literal> variable set to alter that
    behavior and have <application>psql</application> exit with an
    exit status of 3 if an SQL error occurs:
-->
デフォルトで<application>psql</application>スクリプトは、SQLエラーが起きた後も実行を継続します。
<literal>ON_ERROR_STOP</literal>変数を設定して<application>psql</application>を実行することで、その動作を変更し、SQLエラーが起きた場合に<application>psql</application>が、終了ステータス3で終了するようにしたいと思うかもしれません。
<programlisting>
psql --set ON_ERROR_STOP=on <replaceable>dbname</replaceable> &lt; <replaceable>dumpfile</replaceable>
</programlisting>
<!--
    Either way, you will only have a partially restored database.
    Alternatively, you can specify that the whole dump should be
    restored as a single transaction, so the restore is either fully
    completed or fully rolled back. This mode can be specified by
    passing the <option>-1</option> or <option>&#45;-single-transaction</option>
    command-line options to <application>psql</application>. When using this
    mode, be aware that even a minor error can rollback a
    restore that has already run for many hours. However, that might
    still be preferable to manually cleaning up a complex database
    after a partially restored dump.
-->
どちらにしても、部分的にリストアされたデータベースにしかなりません。
他に、ダンプ全体を1つのトランザクションとしてリストアするように指定することができます。
こうすれば、リストアが完全に終わるか、完全にロールバックされるかのどちらかになります。
このモードは、<application>psql</application>のコマンドラインオプションに<option>-1</option>または<option>--single-transaction</option>を渡すことで指定できます。
このモードを使用する場合、数時間かけて実行していたリストアが軽微なエラーでロールバックしてしまうことに注意してください。
しかし、部分的にリストアされたダンプから手作業で複雑なデータベースを整理するよりまだましかもしれません。
   </para>

   <para>
<!--
    The ability of <application>pg_dump</application> and <application>psql</application> to
    write to or read from pipes makes it possible to dump a database
    directly from one server to another, for example:
-->
<application>pg_dump</application>と<application>psql</application>ではパイプから読み書きができるので、あるサーバから別のサーバへデータベースを直接ダンプできます。
以下に例を示します。
<programlisting>
pg_dump -h <replaceable>host1</replaceable> <replaceable>dbname</replaceable> | psql -h <replaceable>host2</replaceable> <replaceable>dbname</replaceable>
</programlisting>
   </para>

   <important>
    <para>
<!--
     The dumps produced by <application>pg_dump</application> are relative to
     <literal>template0</literal>. This means that any languages, procedures,
     etc. added via <literal>template1</literal> will also be dumped by
     <application>pg_dump</application>. As a result, when restoring, if you are
     using a customized <literal>template1</literal>, you must create the
     empty database from <literal>template0</literal>, as in the example
     above.
-->
<application>pg_dump</application>で作成されるダンプは<literal>template0</literal>と相対関係にあります。
つまり<literal>template1</literal>を経由して追加されたあらゆる言語、プロシージャなども<application>pg_dump</application>によりダンプされます。
その結果としてリストアする際に、カスタマイズされた<literal>template1</literal>を使用している場合は、上記の例のように、<literal>template0</literal>から空のデータベースを作成する必要があります。
    </para>
   </important>

   <para>
<!--
    After restoring a backup, it is wise to run <link
    linkend="sql-analyze"><command>ANALYZE</command></link> on each
    database so the query optimizer has useful statistics;
    see <xref linkend="vacuum-for-statistics"/>
    and <xref linkend="autovacuum"/> for more information.
    For more advice on how to load large amounts of data
    into <productname>PostgreSQL</productname> efficiently, refer to <xref
    linkend="populate"/>.
-->
バックアップをリストアした後、問い合わせオプティマイザが有用な統計情報を使用できるように、各データベースに対して<link linkend="sql-analyze"><command>ANALYZE</command></link>を実行することを勧めます。
より詳しくは、<xref linkend="vacuum-for-statistics"/> と <xref linkend="autovacuum"/>を参照してください。
効率的に大規模なデータを<productname>PostgreSQL</productname>にロードする方法に関するより多くの勧告については、<xref linkend="populate"/>を参照してください。
   </para>
  </sect2>

  <sect2 id="backup-dump-all">
<!--
   <title>Using <application>pg_dumpall</application></title>
-->
   <title><application>pg_dumpall</application>の使用</title>

   <para>
<!--
    <application>pg_dump</application> dumps only a single database at a time,
    and it does not dump information about roles or tablespaces
    (because those are cluster-wide rather than per-database).
    To support convenient dumping of the entire contents of a database
    cluster, the <xref linkend="app-pg-dumpall"/> program is provided.
    <application>pg_dumpall</application> backs up each database in a given
    cluster, and also preserves cluster-wide data such as role and
    tablespace definitions. The basic usage of this command is:
-->
<application>pg_dump</application>は一度に単一のデータベースのみをダンプします。
また、ロールやテーブル空間についての情報はダンプしません。
（これらはテーブル毎ではなくクラスタ全体のものだからです。）
データベースクラスタの全内容の簡便なダンプをサポートするために、<xref linkend="app-pg-dumpall"/>プログラムが提供されています。
<application>pg_dumpall</application>は指定されたクラスタの各データベースのバックアップを行い、そして、ロールやテーブル空間定義などのクラスタ全体にわたるデータを保存します。
このコマンドの基本的な使用方法は
<synopsis>
pg_dumpall &gt; <replaceable>dumpfile</replaceable>
</synopsis>
です。
<!--
    The resulting dump can be restored with <application>psql</application>:
-->
ダンプの結果は<application>psql</application>でリストアできます。
<synopsis>
psql -f <replaceable class="parameter">dumpfile</replaceable> postgres
</synopsis>
<!--
    (Actually, you can specify any existing database name to start from,
    but if you are loading into an empty cluster then <literal>postgres</literal>
    should usually be used.)  It is always necessary to have
    database superuser access when restoring a <application>pg_dumpall</application>
    dump, as that is required to restore the role and tablespace information.
    If you use tablespaces, make sure that the tablespace paths in the
    dump are appropriate for the new installation.
-->
（実際、開始時に任意の既存のデータベース名を指定することができますが、空のクラスタ内にロードする場合は、通常 <literal>postgres</literal> を使用すべきです。）
ロールやテーブル空間の情報をリストアしなければならないので、<application>pg_dumpall</application>のダンプをリストアする時には、データベーススーパーユーザのアクセス権限を確実に必要とします。
テーブル空間を使用している場合、ダンプ内のテーブル空間のパスが新しいインストレーションで適切であることを確認してください。
   </para>

   <para>
<!--
    <application>pg_dumpall</application> works by emitting commands to re-create
    roles, tablespaces, and empty databases, then invoking
    <application>pg_dump</application> for each database.  This means that while
    each database will be internally consistent, the snapshots of
    different databases are not synchronized.
-->
<application>pg_dumpall</application>はコマンドを発令することによりロール、テーブル空間、およびデータベースを再作成し、それぞれのデータベースに対して<application>pg_dump</application>を起動します。
このことは、それぞれのデータベースには内部的に矛盾がない一方、異なるデータベースのスナップショットは完全に同期しないことを示しています。
   </para>

   <para>
<!--
    Cluster-wide data can be dumped alone using the
    <application>pg_dumpall</application> <option>&#45;-globals-only</option> option.
    This is necessary to fully backup the cluster if running the
    <application>pg_dump</application> command on individual databases.
-->
クラスタレベルでのデータは<application>pg_dumpall</application> の<option>--globals-only</option> オプションを使用して出力することができます。
このコマンドは個々のデータベースに<application>pg_dump</application> コマンドを実行しつつ、フルバックアップを取得する際に必要です。
   </para>
  </sect2>

  <sect2 id="backup-dump-large">
<!--
   <title>Handling Large Databases</title>
-->
   <title>大規模データベースの扱い</title>

   <para>
<!--
    Some operating systems have maximum file size limits that cause
    problems when creating large <application>pg_dump</application> output files.
    Fortunately, <application>pg_dump</application> can write to the standard
    output, so you can use standard Unix tools to work around this
    potential problem.  There are several possible methods:
-->
オペレーティングシステムの中には最大ファイルサイズに制限があるものがあり、大きな<application>pg_dump</application>出力ファイルを作成しているときに問題を引き起こします。
幸運なことに、<application>pg_dump</application>は標準出力に書き出すことができますので、Unix標準のツールを使ってこの潜在的な問題を解決できます。
取りうる方法がいくつか存在します。
   </para>

   <formalpara>
<!--
    <title>Use compressed dumps.</title>
-->
    <title>圧縮ダンプの使用</title>
    <para>
<!--
     You can use your favorite compression program, for example
     <application>gzip</application>:
-->
たとえば、自分が愛用している<application>gzip</application>のような圧縮プログラムが使えます。

<programlisting>
pg_dump <replaceable class="parameter">dbname</replaceable> | gzip &gt; <replaceable class="parameter">filename</replaceable>.gz
</programlisting>

<!--
     Reload with:
-->
元に戻すには次のようにします。

<programlisting>
gunzip -c <replaceable class="parameter">filename</replaceable>.gz | psql <replaceable class="parameter">dbname</replaceable>
</programlisting>

<!--
     or:
-->
あるいは次のようにもできます。

<programlisting>
cat <replaceable class="parameter">filename</replaceable>.gz | gunzip | psql <replaceable class="parameter">dbname</replaceable>
</programlisting>
    </para>
   </formalpara>

   <formalpara>
<!--
    <title>Use <command>split</command>.</title>
-->
    <title><command>split</command>の使用</title>
    <para>
<!--
     The <command>split</command> command
     allows you to split the output into smaller files that are
     acceptable in size to the underlying file system. For example, to
     make 2 gigabyte chunks:
<<<<<<< HEAD
=======
-->
<command>split</command>コマンドで結果を使用しているファイルシステムが受け付けられる大きさに分割することができます。
例えば2メガバイトずつに分割するには次のようにします。
>>>>>>> 185876a6

<programlisting>
pg_dump <replaceable class="parameter">dbname</replaceable> | split -b 2G - <replaceable class="parameter">filename</replaceable>
</programlisting>

<!--
     Reload with:
-->
元に戻すには次のようにします。

<programlisting>
cat <replaceable class="parameter">filename</replaceable>* | psql <replaceable class="parameter">dbname</replaceable>
</programlisting>

<<<<<<< HEAD
     If using GNU <application>split</application>, it is possible to
     use it and <application>gzip</application> together:
=======
<!--
     If using GNU <application>split</application>, it is possible to
     use it and <application>gzip</application> together:
-->
GNU <application>split</application>を使用している場合は、次のように<application>gzip</application>を一緒に使うことでファイルの圧縮が出来ます。
>>>>>>> 185876a6

<programlisting>
pg_dump <replaceable class="parameter">dbname</replaceable> | split -b 2G --filter='gzip > $FILE.gz'
</programlisting>

<<<<<<< HEAD
     It can be restored using <command>zcat</command>.
=======
<!--
     It can be restored using <command>zcat</command>.
-->
圧縮されたファイルは<command>zcat</command>を使ってリストア出来ます。
>>>>>>> 185876a6
    </para>
   </formalpara>

   <formalpara>
<!--
    <title>Use <application>pg_dump</application>'s custom dump format.</title>
-->
    <title><application>pg_dump</application>のカスタムダンプ書式の使用</title>
    <para>
<!--
     If <productname>PostgreSQL</productname> was built on a system with the
     <application>zlib</application> compression library installed, the custom dump
     format will compress data as it writes it to the output file. This will
     produce dump file sizes similar to using <command>gzip</command>, but it
     has the added advantage that tables can be restored selectively. The
     following command dumps a database using the custom dump format:
-->
もし<productname>PostgreSQL</productname>が<application>zlib</application>圧縮ライブラリインストール済みのシステム上で構築されたのなら、カスタムダンプ書式では出力ファイルに書き出す時にデータを圧縮します。
<command>gzip</command>を使用した時と似通ったダンプサイズとなりますが、テーブルの復元を部分的に行えるという点で優れていると言えます。
以下のコマンドは、カスタムダンプ書式でのデータベースのダンプを行います。

<programlisting>
pg_dump -Fc <replaceable class="parameter">dbname</replaceable> &gt; <replaceable class="parameter">filename</replaceable>
</programlisting>

<!--
     A custom-format dump is not a script for <application>psql</application>, but
     instead must be restored with <application>pg_restore</application>, for example:
-->
カスタム書式のダンプは<application>psql</application>用のスクリプトではありませんので、代わりに<application>pg_restore</application>でリストアしなければなりません。
例えば以下のようにします。

<programlisting>
pg_restore -d <replaceable class="parameter">dbname</replaceable> <replaceable class="parameter">filename</replaceable>
</programlisting>

<!--
     See the <xref linkend="app-pgdump"/> and <xref
     linkend="app-pgrestore"/> reference pages for details.
-->
詳細は<xref linkend="app-pgdump"/>と<xref linkend="app-pgrestore"/>のリファレンスページを参照してください。
    </para>
   </formalpara>

   <para>
<!--
    For very large databases, you might need to combine <command>split</command>
    with one of the other two approaches.
-->
巨大なデータベースに対しては、そのほかの２つの手法のうちの１つと一緒に<command>split</command>を組み合わせる必要があるかもしれません。
   </para>

   <formalpara>
<!--
    <title>Use <application>pg_dump</application>'s parallel dump feature.</title>
-->
    <title><application>pg_dump</application>の並列実行</title>
    <para>
<!--
     To speed up the dump of a large database, you can use
     <application>pg_dump</application>'s parallel mode. This will dump
     multiple tables at the same time. You can control the degree of
     parallelism with the <command>-j</command> parameter. Parallel dumps
     are only supported for the "directory" archive format.
-->
<application>pg_dump</application>を並列実行することで、大きなデータベースのダンプを高速に実行することができます。
これは同時に複数テーブルのダンプを実行します。
並列度は<command>-j</command>パラメータを指定することで制御できます。
並列ダンプはディレクトリダンプ書式のみサポートします。

<programlisting>
pg_dump -j <replaceable class="parameter">num</replaceable> -F d -f <replaceable class="parameter">out.dir</replaceable> <replaceable class="parameter">dbname</replaceable>
</programlisting>

<!--
     You can use <command>pg_restore -j</command> to restore a dump in parallel.
     This will work for any archive of either the "custom" or the "directory"
     archive mode, whether or not it has been created with <command>pg_dump -j</command>.
-->
<command>pg_restore -j</command>コマンドでダンプファイルを並列でリストアすることができます。
これは<command>pg_dump -j</command>でダンプファイルが作成されたか、否かにかかわらず、カスタムもしくはディレクトリダンプ書式で作成されたダンプファイルに使用できます。
    </para>
   </formalpara>
  </sect2>
 </sect1>

 <sect1 id="backup-file">
<!--
  <title>File System Level Backup</title>
-->
  <title>ファイルシステムレベルのバックアップ</title>

  <para>
<!--
   An alternative backup strategy is to directly copy the files that
   <productname>PostgreSQL</productname> uses to store the data in the database;
   <xref linkend="creating-cluster"/> explains where these files
   are located.  You can use whatever method you prefer
   for doing file system backups; for example:
-->
バックアップ戦略の代替案として<productname>PostgreSQL</productname>がデータベース内のデータを保存するために使用しているファイルを直接コピーする方法があります。
<xref linkend="creating-cluster"/>にこれらのファイルがどこにあるか解説されています。
下記のような通常のファイルシステムのバックアップを行うどんな方法でも問題ありません。

<programlisting>
tar -cf backup.tar /usr/local/pgsql/data
</programlisting>
  </para>

  <para>
<!--
   There are two restrictions, however, which make this method
   impractical, or at least inferior to the <application>pg_dump</application>
   method:
-->
しかしこの方法には2つの制約があり、そのためにあまり実用的ではなく、少なくとも<application>pg_dump</application>より劣ると言わざるを得ません。

   <orderedlist>
    <listitem>
     <para>
<!--
      The database server <emphasis>must</emphasis> be shut down in order to
      get a usable backup. Half-way measures such as disallowing all
      connections will <emphasis>not</emphasis> work
      (in part because <command>tar</command> and similar tools do not take
      an atomic snapshot of the state of the file system,
      but also because of internal buffering within the server).
      Information about stopping the server can be found in
      <xref linkend="server-shutdown"/>.  Needless to say, you
      also need to shut down the server before restoring the data.
-->
有効なバックアップを行うにはデータベースサーバを<emphasis>必ず</emphasis>停止しなければなりません。
全ての接続を無効とするような中途半端な対策では作用<emphasis>しません</emphasis>
（<command>tar</command>やその類似ツールはある時点におけるファイルシステムの原子的なスナップショットを取らないことと同時に、サーバ内の内部バッファリングの理由によるからです）。
サーバの停止に関しては<xref linkend="server-shutdown"/>を参照してください。
言うまでもありませんが、データをリストアする前にもサーバを停止させる必要があります。
     </para>
    </listitem>

    <listitem>
     <para>
<!--
      If you have dug into the details of the file system layout of the
      database, you might be tempted to try to back up or restore only certain
      individual tables or databases from their respective files or
      directories. This will <emphasis>not</emphasis> work because the
      information contained in these files is not usable without
      the commit log files,
      <filename>pg_xact/*</filename>, which contain the commit status of
      all transactions. A table file is only usable with this
      information. Of course it is also impossible to restore only a
      table and the associated <filename>pg_xact</filename> data
      because that would render all other tables in the database
      cluster useless.  So file system backups only work for complete
      backup and restoration of an entire database cluster.
-->
データベースのファイルシステムレイアウトの詳細を熟知している場合、ある個別のテーブルやデータベースをそれぞれのファイルやディレクトリからバックアップしたり復元したりすることを試みたいと思うかもしれません。
しかし、それらのファイル内の情報はすべてのトランザクションのコミット状態を保持するコミットログファイル<filename>pg_xact/*</filename>なしでは使えないため、この方法では正常なバックアップは<emphasis>行えません</emphasis>。
テーブルファイルはこの情報があって初めて意味をなします。
もちろんテーブルとそれに付帯する<filename>pg_xact</filename>データだけで復元することも、データベースクラスタにある他のテーブルを無効としてしまうのでできません。
ですので、ファイルシステムバックアップは、データベースクラスタ全体の完全なバックアップとリストア処理にのみ動作します。
     </para>
    </listitem>
   </orderedlist>
  </para>

  <para>
<!--
   An alternative file-system backup approach is to make a
   <quote>consistent snapshot</quote> of the data directory, if the
   file system supports that functionality (and you are willing to
   trust that it is implemented correctly).  The typical procedure is
   to make a <quote>frozen snapshot</quote> of the volume containing the
   database, then copy the whole data directory (not just parts, see
   above) from the snapshot to a backup device, then release the frozen
   snapshot.  This will work even while the database server is running.
   However, a backup created in this way saves
   the database files in a state as if the database server was not
   properly shut down; therefore, when you start the database server
   on the backed-up data, it will think the previous server instance
   crashed and will replay the WAL log.  This is not a problem; just
   be aware of it (and be sure to include the WAL files in your backup).
   You can perform a <command>CHECKPOINT</command> before taking the
   snapshot to reduce recovery time.
-->
その他のファイルシステムバックアップ方法として、ファイルシステムが<quote>整合性を維持したスナップショット</quote>機能をサポートしている場合（かつ、正しく実装されていると信用する場合）、データディレクトリのスナップショットを作成する方法があります。
典型的な手順では、データベースを含むボリュームの<quote>凍結スナップショット</quote>を作成し、データディレクトリ全体（上述のように、一部だけではいけません）をスナップショットからバックアップデバイスにコピーし、そして、凍結スナップショットを解放します。
これはデータベースサーバが稼動中であっても動作します。
しかし、こうして作成されたバックアップは、データベースサーバが適切に停止されなかった状態のデータベースファイルを保存します。
そのため、このバックアップデータでデータベースサーバを起動する時、直前のサーバインスタンスがクラッシュしたものとみなされ、WALログが取り直されます。
これは問題ではありません。
単に注意してください（そして、確実にバックアップにWALファイルを含めてください）。
<command>CHECKPOINT</command>コマンドをスナップショット取得前に発行することで復旧時間を減らすこともできます。
  </para>

  <para>
<!--
   If your database is spread across multiple file systems, there might not
   be any way to obtain exactly-simultaneous frozen snapshots of all
   the volumes.  For example, if your data files and WAL log are on different
   disks, or if tablespaces are on different file systems, it might
   not be possible to use snapshot backup because the snapshots
   <emphasis>must</emphasis> be simultaneous.
   Read your file system documentation very carefully before trusting
   the consistent-snapshot technique in such situations.
-->
対象のデータベースが複数のファイルシステムにまたがって分散している場合、全てのボリュームに対して完全に同期した凍結スナップショットを得る方法が存在しない可能性があります。
例えば、データファイルとWALログが異なったディスク上にあったり、テーブル空間が異なるファイルシステム上にある場合、スナップショットは同時でなければ<emphasis>なりません</emphasis>ので、スナップショットのバックアップを使用できない可能性があります。
こうした状況では、整合性を維持したスナップショット技術を信用する前に使用するファイルシステムの文書を熟読してください。
  </para>

  <para>
<!--
   If simultaneous snapshots are not possible, one option is to shut down
   the database server long enough to establish all the frozen snapshots.
   Another option is to perform a continuous archiving base backup (<xref
   linkend="backup-base-backup"/>) because such backups are immune to file
   system changes during the backup.  This requires enabling continuous
   archiving just during the backup process; restore is done using
   continuous archive recovery (<xref linkend="backup-pitr-recovery"/>).
-->
同時実行のスナップショットができない場合、選択肢の１つとして、全ての機能の停止したスナップショットを確定させるのに充分な時間、データベースサーバをシャットダウンさせることが挙げられます。
他の選択肢は、継続的なベースバックアップの保管（<xref linkend="backup-base-backup"/>）を行うことです。
こうしたバックアップには、バックアップ中のファイルシステムの変更を心配する必要がないためです。
これにはバックアップ処理期間のみに継続的な保管を行う必要があり、継続的なアーカイブリカバリ（<xref linkend="backup-pitr-recovery"/>）を使用してリストアを行います。
  </para>

  <para>
<!--
   Another option is to use <application>rsync</application> to perform a file
   system backup.  This is done by first running <application>rsync</application>
   while the database server is running, then shutting down the database
   server long enough to do an <command>rsync &#45;-checksum</command>.
   (<option>&#45;-checksum</option> is necessary because <command>rsync</command> only
   has file modification-time granularity of one second.)  The
   second <application>rsync</application> will be quicker than the first,
   because it has relatively little data to transfer, and the end result
   will be consistent because the server was down.  This method
   allows a file system backup to be performed with minimal downtime.
-->
ファイルシステムをバックアップするその他の選択肢として<application>rsync</application>の使用が挙げられます。
これを行うには、先ずデータベースサーバが稼働中に<application>rsync</application>を実行し、そして<command>rsync --checksum</command>を実行するのに充分な間だけデータベースサーバを停止します。
(<command>rsync</command>はファイルの更新時刻に関して1秒の粒度しかありませんので、<option>--checksum</option>が必要です。)
次の<application>rsync</application>は、比較的転送するデータ量が少なく、サーバが稼働していないため最終結果に矛盾がない事から、最初の<application>rsync</application>よりも迅速です。
この方法で最小の稼働停止時間でファイルシステムのバックアップを行う事ができます。
  </para>

  <para>
<!--
   Note that a file system backup will typically be larger
   than an SQL dump. (<application>pg_dump</application> does not need to dump
   the contents of indexes for example, just the commands to recreate
   them.)  However, taking a file system backup might be faster.
-->
ファイルシステムバックアップは、概してSQLによるダンプより大きくなることに注意してください。
（<application>pg_dump</application>では、例えばインデックスの内容をダンプする必要はありません。単にコマンドで再作成します。）
しかし、ファイルシステムのバックアップを取るほうがより高速でしょう。
  </para>
 </sect1>

 <sect1 id="continuous-archiving">
<!--
  <title>Continuous Archiving and Point-in-Time Recovery (PITR)</title>
-->
  <title>継続的アーカイブとポイントインタイムリカバリ（PITR）</title>

  <indexterm zone="backup">
   <primary>continuous archiving</primary>
  </indexterm>
  <indexterm zone="backup">
   <primary>継続的アーカイブ</primary>
  </indexterm>

  <indexterm zone="backup">
   <primary>point-in-time recovery</primary>
  </indexterm>
  <indexterm zone="backup">
   <primary>ポイントインタイムリカバリ</primary>
  </indexterm>

  <indexterm zone="backup">
   <primary>PITR</primary>
  </indexterm>

  <para>
<!--
   At all times, <productname>PostgreSQL</productname> maintains a
   <firstterm>write ahead log</firstterm> (WAL) in the <filename>pg_wal/</filename>
   subdirectory of the cluster's data directory. The log records
   every change made to the database's data files.  This log exists
   primarily for crash-safety purposes: if the system crashes, the
   database can be restored to consistency by <quote>replaying</quote> the
   log entries made since the last checkpoint.  However, the existence
   of the log makes it possible to use a third strategy for backing up
   databases: we can combine a file-system-level backup with backup of
   the WAL files.  If recovery is needed, we restore the file system backup and
   then replay from the backed-up WAL files to bring the system to a
   current state.  This approach is more complex to administer than
   either of the previous approaches, but it has some significant
   benefits:
-->
<productname>PostgreSQL</productname>は常に、クラスタのデータディレクトリ以下の<filename>pg_wal/</filename>ディレクトリ内で<firstterm>先行書き込みログ</firstterm>（WAL）を管理しています。
このログはデータベースのデータファイルに行われた全ての変更を記録します。
このログは主にクラッシュ時の安全性を目的としています。
システムがクラッシュしたとしても、最後のチェックポイント以降に作成されたログ項目を<quote>やり直し</quote>することで、データベースを整合性を維持した状態にリストアすることができます。
しかし、この存在するログファイルを使用して、データベースのバックアップ用の第3の戦略が可能になりました。
ファイルシステムレベルのバックアップとWALファイルのバックアップを組み合わせるという戦略です。
復旧が必要ならば、ファイルシステムバックアップをリストアし、その後にバックアップされたWALファイルを再生することで、システムを最新の状態にできます。
管理者にとって、この方法はこれまで説明した方法よりかなり複雑になりますが、以下のような大きな利点が複数あります。
  <itemizedlist>
   <listitem>
    <para>
<!--
     We do not need a perfectly consistent file system backup as the starting point.
     Any internal inconsistency in the backup will be corrected by log
     replay (this is not significantly different from what happens during
     crash recovery).  So we do not need a file system snapshot capability,
     just <application>tar</application> or a similar archiving tool.
-->
開始時点のファイルシステムバックアップは完全な整合状態である必要はありません。
そのバックアップ内の内部的な不整合はログのやり直しによって修正されます
（これは、クラッシュからの復旧時に行われることと大きな違いはありません）。
ですので、ファイルシステムのスナップショット機能を必要としません。
単に<application>tar</application>などのアーカイブツールが必要です。
    </para>
   </listitem>
   <listitem>
    <para>
<!--
     Since we can combine an indefinitely long sequence of WAL files
     for replay, continuous backup can be achieved simply by continuing to archive
     the WAL files.  This is particularly valuable for large databases, where
     it might not be convenient to take a full backup frequently.
-->
再生の際にWALファイルの並びを数に制限なく連ねて組み合わせられますので、単にWALファイルのアーカイブを続けることで連続したバックアップを達成できます。
これは、頻繁に完全なバックアップを行うことが困難な、大規模なデータベースでは特に価値があります。
    </para>
   </listitem>
   <listitem>
    <para>
<!--
     It is not necessary to replay the WAL entries all the
     way to the end.  We could stop the replay at any point and have a
     consistent snapshot of the database as it was at that time.  Thus,
     this technique supports <firstterm>point-in-time recovery</firstterm>: it is
     possible to restore the database to its state at any time since your base
     backup was taken.
-->
WAL項目の再生を最後まで行わなければならないということはありません。
やり直しを任意の時点までで停止することができ、それにより、その時点までのデータベースの整合性を持ったスナップショットを得ることができます。
このような技術が<firstterm>ポイントインタイムリカバリ</firstterm>を補助するものであり、元となるベースバックアップの取得時点以降の任意の時点の状態にデータベースをリストアすることが可能になります。
    </para>
   </listitem>
   <listitem>
    <para>
<!--
     If we continuously feed the series of WAL files to another
     machine that has been loaded with the same base backup file, we
     have a <firstterm>warm standby</firstterm> system: at any point we can bring up
     the second machine and it will have a nearly-current copy of the
     database.
-->
連続的に一連のWALファイルを、同一のベースバックアップをロードしている別のマシンに配送することで、<firstterm>ウォームスタンバイ</firstterm>システムを保有することができます。
つまり、任意の時点でその2番目のマシンを、ほぼ現時点のデータベースの複製を持った状態で有効にすることができます。
    </para>
   </listitem>
  </itemizedlist>
  </para>

  <note>
   <para>
<!--
    <application>pg_dump</application> and
    <application>pg_dumpall</application> do not produce file-system-level
    backups and cannot be used as part of a continuous-archiving solution.
    Such dumps are <emphasis>logical</emphasis> and do not contain enough
    information to be used by WAL replay.
-->
<application>pg_dump</application>と<application>pg_dumpall</application>はファイルシステムレベルのバックアップを生成しませんので、継続的アーカイブ方式の一部として使うことはできません。
そのダンプは<emphasis>論理的</emphasis>なものであり、WALのやり直しで使うのに十分な情報を含んでいません。
   </para>
  </note>

  <para>
<!--
   As with the plain file-system-backup technique, this method can only
   support restoration of an entire database cluster, not a subset.
   Also, it requires a lot of archival storage: the base backup might be bulky,
   and a busy system will generate many megabytes of WAL traffic that
   have to be archived.  Still, it is the preferred backup technique in
   many situations where high reliability is needed.
-->
通常のファイルシステムバックアップ技術の場合と同様、この方法は、一部ではなく、データベースクラスタ全体のリストア処理のみをサポートできます。
また、アーカイブ用に大量の格納領域を必要とします。
ベースバックアップはかさばる場合があり、また、高負荷なシステムではアーカイブしなければならないWALの流量をメガバイト単位で生成します。
しかし、これは、高信頼性が必要な、多くの状況でむしろ好まれるバックアップ手法です。
  </para>

  <para>
<!--
   To recover successfully using continuous archiving (also called
   <quote>online backup</quote> by many database vendors), you need a continuous
   sequence of archived WAL files that extends back at least as far as the
   start time of your backup.  So to get started, you should set up and test
   your procedure for archiving WAL files <emphasis>before</emphasis> you take your
   first base backup.  Accordingly, we first discuss the mechanics of
   archiving WAL files.
-->
継続的アーカイブ（多くのデータベースベンダで<quote>オンラインバックアップ</quote>とも呼ばれます）を使用して復旧を成功させるためには、少なくともバックアップの開始時点まで遡る、連続した一連のアーカイブ済みWALファイルが必要です。
ですので、運用するためには、最初のベースバックアップを取得する<emphasis>前</emphasis>にWALファイルをアーカイブする手順を設定し試験しなければなりません。
したがって、まずWALファイルのアーカイブ機構について説明します。
  </para>

  <sect2 id="backup-archiving-wal">
<!--
   <title>Setting Up WAL Archiving</title>
-->
   <title>WALアーカイブの設定</title>

   <para>
<!--
    In an abstract sense, a running <productname>PostgreSQL</productname> system
    produces an indefinitely long sequence of WAL records.  The system
    physically divides this sequence into WAL <firstterm>segment
    files</firstterm>, which are normally 16MB apiece (although the segment size
    can be altered during <application>initdb</application>).  The segment
    files are given numeric names that reflect their position in the
    abstract WAL sequence.  When not using WAL archiving, the system
    normally creates just a few segment files and then
    <quote>recycles</quote> them by renaming no-longer-needed segment files
    to higher segment numbers.  It's assumed that segment files whose
    contents precede the last checkpoint are no longer of
    interest and can be recycled.
-->
抽象的な意味では、実行中の<productname>PostgreSQL</productname>システムは無限に長い一連のWALレコードを生成します。
システムは物理的にこの並びを、通常1つ16メガバイト（このセグメントサイズは<application>initdb</application>の実行時に変更可能です）の、WAL<firstterm>セグメントファイル</firstterm>に分割します。
このセグメントファイルには、概念的なWALの並び内の位置を反映した、数字の名前が付与されます。
WALアーカイブを行わない場合、システムは通常数個のセグメントファイルを生成し、不要となったセグメントファイルの名前をより大きなセグメント番号に変更することでそれを<quote>リサイクル</quote>します。
最後のチェックポイントより前の内容を持つセグメントファイルはもはや重要でなく、リサイクルできると見なされます。
   </para>

   <para>
<!--
    When archiving WAL data, we need to capture the contents of each segment
    file once it is filled, and save that data somewhere before the segment
    file is recycled for reuse.  Depending on the application and the
    available hardware, there could be many different ways of <quote>saving
    the data somewhere</quote>: we could copy the segment files to an NFS-mounted
    directory on another machine, write them onto a tape drive (ensuring that
    you have a way of identifying the original name of each file), or batch
    them together and burn them onto CDs, or something else entirely.  To
    provide the database administrator with flexibility,
    <productname>PostgreSQL</productname> tries not to make any assumptions about how
    the archiving will be done.  Instead, <productname>PostgreSQL</productname> lets
<<<<<<< HEAD
    the administrator specify a shell command or an archive library to be executed to copy a
    completed segment file to wherever it needs to go.  This could be as simple
    as a shell command that uses <literal>cp</literal>, or it could invoke a
    complex C function &mdash; it's all up to you.
=======
    the administrator specify a shell command to be executed to copy a
    completed segment file to wherever it needs to go.  The command could be
    as simple as a <literal>cp</literal>, or it could invoke a complex shell
    script &mdash; it's all up to you.
-->
WALデータをアーカイブする場合、完成したセグメントファイルのそれぞれの内容を取り出し、再利用のために回収される前にそのデータをどこかに保存することが必要です。
アプリケーションと利用できるハードウェアに依存しますが、数多くの<quote>データをどこかに保存する</quote>方法があります。
例えば、NFSでマウントした他のマシンのディレクトリにセグメントファイルをコピーすること、あるいは、テープ装置に書き出すこと（元々のファイル名を識別する手段があることを確認してください）、それらを一度にまとめてCDに焼くこと、そのほか全く異なったなんらかの方法などです。
柔軟性をデータベース管理者に提供するために、<productname>PostgreSQL</productname>は、どのようにアーカイブがなされたかについて一切想定しないようになっています。
その代わりに<productname>PostgreSQL</productname>は、管理者に完全なセグメントファイルをどこか必要な場所にコピーするシェルコマンドを指定させます。
このコマンドは単純な<literal>cp</literal>でも構いませんし、また、複雑なシェルスクリプトを呼び出しても構いません。
全て管理者に任されています。
>>>>>>> 185876a6
   </para>

   <para>
<!--
    To enable WAL archiving, set the <xref linkend="guc-wal-level"/>
    configuration parameter to <literal>replica</literal> or higher,
    <xref linkend="guc-archive-mode"/> to <literal>on</literal>,
    specify the shell command to use in the <xref
    linkend="guc-archive-command"/> configuration parameter
    or specify the library to use in the <xref
    linkend="guc-archive-library"/> configuration parameter.  In practice
    these settings will always be placed in the
    <filename>postgresql.conf</filename> file.
   </para>

   <para>
    In <varname>archive_command</varname>,
    <literal>%p</literal> is replaced by the path name of the file to
    archive, while <literal>%f</literal> is replaced by only the file name.
    (The path name is relative to the current working directory,
    i.e., the cluster's data directory.)
    Use <literal>%%</literal> if you need to embed an actual <literal>%</literal>
    character in the command.  The simplest useful command is something
    like:
-->
WALアーカイブを有効にするには<xref linkend="guc-wal-level"/>設定パラメータを<literal>replica</literal>（またはreplicaより高いパラメータ）に、<xref linkend="guc-archive-mode"/>を<literal>on</literal>に設定し、<xref linkend="guc-archive-command"/>設定パラメータで使用するシェルコマンドを指定します。
実行するには、これらの設定を <filename>postgresql.conf</filename> ファイルに常に置きます。
<varname>archive_command</varname> では、<literal>%p</literal>はアーカイブするファイルのパス名に置換され、<literal>%f</literal>はファイル名部分のみに置換されます。
（パス名は、サーバの現在の作業用ディレクトリ、つまり、クラスタのデータディレクトリから見て相対的なものです。）
コマンド内に<literal>%</literal>文字自体を埋め込む必要があれば<literal>%%</literal>を使ってください。
最も簡単でよく使用されるコマンドは以下のようなものになります。
<programlisting>
archive_command = 'test ! -f /mnt/server/archivedir/%f &amp;&amp; cp %p /mnt/server/archivedir/%f'  # Unix
archive_command = 'copy "%p" "C:\\server\\archivedir\\%f"'  # Windows
</programlisting>
<!--
    which will copy archivable WAL segments to the directory
    <filename>/mnt/server/archivedir</filename>.  (This is an example, not a
    recommendation, and might not work on all platforms.)  After the
    <literal>%p</literal> and <literal>%f</literal> parameters have been replaced,
    the actual command executed might look like this:
-->
これは、アーカイブ可能なWALセグメントを<filename>/mnt/server/archivedir</filename>ディレクトリにコピーします
（これは一例です。
推奨するものではなく、また、全てのプラットフォームで動作しない可能性があります）。
<literal>%p</literal>および<literal>%f</literal>パラメータが置き換えられたあと、実行された実コマンドは以下のようになります。
<programlisting>
test ! -f /mnt/server/archivedir/00000001000000A900000065 &amp;&amp; cp pg_wal/00000001000000A900000065 /mnt/server/archivedir/00000001000000A900000065
</programlisting>
<!--
    A similar command will be generated for each new file to be archived.
-->
類似したコマンドがアーカイブされるそれぞれの新規ファイルに生成されます。
   </para>

   <para>
<!--
    The archive command will be executed under the ownership of the same
    user that the <productname>PostgreSQL</productname> server is running as.  Since
    the series of WAL files being archived contains effectively everything
    in your database, you will want to be sure that the archived data is
    protected from prying eyes; for example, archive into a directory that
    does not have group or world read access.
-->
このアーカイブ用コマンドは<productname>PostgreSQL</productname>サーバを稼動させるユーザと同じ所有権で実行されます。
アーカイブされる一連のWALファイルには、実質、データベース内の全てが含まれていますので、アーカイブしたデータをのぞき見から確実に保護しなければならないでしょう。
例えば、グループや全員に読み込み権限を付与していないディレクトリにデータをアーカイブしてください。
   </para>

   <para>
<!--
    It is important that the archive command return zero exit status if and
    only if it succeeds.  Upon getting a zero result,
    <productname>PostgreSQL</productname> will assume that the file has been
    successfully archived, and will remove or recycle it.  However, a nonzero
    status tells <productname>PostgreSQL</productname> that the file was not archived;
    it will try again periodically until it succeeds.
-->
アーカイブ用コマンドが成功した場合のみにゼロという終了ステータスを返すことが重要です。
<productname>PostgreSQL</productname>は、ゼロという結果に基づいて、そのファイルのアーカイブが成功したことを想定し、そのファイルを削除したり回収するかもしれません。
しかし、非ゼロのステータスは、<productname>PostgreSQL</productname>に対してファイルがアーカイブされなかったことを通知し、成功するまで定期的に再試行させます。
   </para>

   <para>
<<<<<<< HEAD
    Another way to archive is to use a custom archive module as the
    <varname>archive_library</varname>.  Since such modules are written in
    <literal>C</literal>, creating your own may require considerably more effort
    than writing a shell command.  However, archive modules can be more
    performant than archiving via shell, and they will have access to many
    useful server resources.  For more information about archive modules, see
    <xref linkend="archive-modules"/>.
   </para>

   <para>
=======
<!--
>>>>>>> 185876a6
    When the archive command is terminated by a signal (other than
    <systemitem>SIGTERM</systemitem> that is used as part of a server
    shutdown) or an error by the shell with an exit status greater than
    125 (such as command not found), or if the archive function emits an
    <literal>ERROR</literal> or <literal>FATAL</literal>, the archiver process
    aborts and gets restarted by the postmaster. In such cases, the failure is
    not reported in <xref linkend="pg-stat-archiver-view"/>.
-->
アーカイブ用コマンドがシグナル（サーバのシャットダウンの一部として使用される<systemitem>SIGTERM</systemitem>以外）やシェルによる125以上の終了ステータスを持つエラー（command not foundなど）によって終了すると、アーカイバプロセスは中止され、postmasterによって再起動されます。
このような場合、失敗は<xref linkend="pg-stat-archiver-view"/>では報告されません。
   </para>

   <para>
<<<<<<< HEAD
    Archive commands and libraries should generally be designed to refuse to overwrite
=======
<!--
    The archive command should generally be designed to refuse to overwrite
>>>>>>> 185876a6
    any pre-existing archive file.  This is an important safety feature to
    preserve the integrity of your archive in case of administrator error
    (such as sending the output of two different servers to the same archive
    directory).
-->
通常アーカイブ用コマンドは既存のアーカイブ済みファイルの上書きを行わないように設計されなければなりません。
これは、管理者のミス（例えば2つの異なるサーバの出力を同一のアーカイブ用ディレクトリに送信してしまうなど）といった場合からアーカイブ状況の整合性を保護するための安全策として重要です。
   </para>

   <para>
<<<<<<< HEAD
    It is advisable to test your proposed archive command or library to ensure that it
=======
<!--
    It is advisable to test your proposed archive command to ensure that it
>>>>>>> 185876a6
    indeed does not overwrite an existing file, <emphasis>and that it returns
    nonzero status or <literal>false</literal>, respectively, in this case</emphasis>.
    The example command above for Unix ensures this by including a separate
    <command>test</command> step.  On some Unix platforms, <command>cp</command> has
    switches such as <option>-i</option> that can be used to do the same thing
    less verbosely, but you should not rely on these without verifying that
    the right exit status is returned.  (In particular, GNU <command>cp</command>
    will return status zero when <option>-i</option> is used and the target file
    already exists, which is <emphasis>not</emphasis> the desired behavior.)
-->
実際に既存のファイルを上書きしないこと、<emphasis>かつ、その場合に非ゼロのステータスを返すこと</emphasis>を確認するために使用するアーカイブ用コマンドを試験することを勧めます。
上のUnix用のコマンド例では、別途<command>test</command>という段階を含めることでこれを確認しています。
いくつかのUnixプラットフォームでは<command>cp</command>コマンドには<option>-i</option> 引数を使うことで煩雑な出力を少なくし使うことができますが、正しい終了コードが返ることを確認せずに使用するべきではありません。
(具体的にはGNUの<command>cp</command>コマンドは<option>-i</option> オプションを使い、ターゲットファイルがすでに存在している場合、ゼロのステータスを返します。これは<emphasis>期待していない</emphasis>動作です。)
   </para>

   <para>
<!--
    While designing your archiving setup, consider what will happen if
    the archive command or library fails repeatedly because some aspect requires
    operator intervention or the archive runs out of space. For example, this
    could occur if you write to tape without an autochanger; when the tape
    fills, nothing further can be archived until the tape is swapped.
    You should ensure that any error condition or request to a human operator
    is reported appropriately so that the situation can be
    resolved reasonably quickly. The <filename>pg_wal/</filename> directory will
    continue to fill with WAL segment files until the situation is resolved.
    (If the file system containing <filename>pg_wal/</filename> fills up,
    <productname>PostgreSQL</productname> will do a PANIC shutdown.  No committed
    transactions will be lost, but the database will remain offline until
    you free some space.)
-->
アーカイブ設定を設計する時には、操作者の介入が必要であったり、アーカイブ場所の容量不足の理由でアーカイブ用コマンドが繰り返し失敗した時にどうなるかを考慮してください。
例えば、これはオートチェンジャ機能のないテープに書き出している場合に発生する可能性があります。
テープが一杯になった場合、テープを交換するまでアーカイブを行うことができなくなります。
こうした状況を相応の早さで解消できるよう、適切に操作者に対しエラーや要求を確実に連絡できるようにしなければなりません。
この状況が解消するまで、WALセグメントファイルは<filename>pg_wal/</filename>ディレクトリ内に格納され続けます。
（<filename>pg_wal/</filename>を含むファイルシステムがいっぱいになると、<productname>PostgreSQL</productname>はパニック停止します。コミットされたトランザクションは失われませんが、データベースはいくらかの容量を解放するまでオフラインのままです。）
   </para>

   <para>
<<<<<<< HEAD
    The speed of the archive command or library is unimportant as long as it can keep up
=======
<!--
    The speed of the archiving command is unimportant as long as it can keep up
>>>>>>> 185876a6
    with the average rate at which your server generates WAL data.  Normal
    operation continues even if the archiving process falls a little behind.
    If archiving falls significantly behind, this will increase the amount of
    data that would be lost in the event of a disaster. It will also mean that
    the <filename>pg_wal/</filename> directory will contain large numbers of
    not-yet-archived segment files, which could eventually exceed available
    disk space. You are advised to monitor the archiving process to ensure that
    it is working as you intend.
-->
サーバのWALデータの生成に要する平均速度に追いついている限り、アーカイブ用コマンドの処理速度は重要ではありません。
アーカイブプロセスが多少遅れたとしても通常の操作は続けられます。
アーカイブ処理がかなり遅れると、災害時に損失するデータの量が増加することになります。
また、これは<filename>pg_wal/</filename>ディレクトリ内に多くのアーカイブ処理待ちのセグメントファイルが格納され、ディスク容量が不足する状況になる可能性があることを意味します。
アーカイブ処理が確実に意図通りに動作しているかを監視することを推奨します。
   </para>

   <para>
<<<<<<< HEAD
    In writing your archive command or library, you should assume that the file names to
=======
<!--
    In writing your archive command, you should assume that the file names to
>>>>>>> 185876a6
    be archived can be up to 64 characters long and can contain any
    combination of ASCII letters, digits, and dots.  It is not necessary to
    preserve the original relative path (<literal>%p</literal>) but it is necessary to
    preserve the file name (<literal>%f</literal>).
-->
アーカイブ用コマンドを作成する時、アーカイブされるファイル名は最長64文字までで、ASCII文字と数字とドットのどんな組合せを使用しても構いません。
元の相対パス（<literal>%p</literal>）を保存する必要はありませんが、ファイル名（<literal>%f</literal>）を保存する必要はあります。
   </para>

   <para>
<!--
    Note that although WAL archiving will allow you to restore any
    modifications made to the data in your <productname>PostgreSQL</productname> database,
    it will not restore changes made to configuration files (that is,
    <filename>postgresql.conf</filename>, <filename>pg_hba.conf</filename> and
    <filename>pg_ident.conf</filename>), since those are edited manually rather
    than through SQL operations.
    You might wish to keep the configuration files in a location that will
    be backed up by your regular file system backup procedures.  See
    <xref linkend="runtime-config-file-locations"/> for how to relocate the
    configuration files.
-->
WALアーカイブによって<productname>PostgreSQL</productname>データベースでなされた変更は全てリストアすることができますが、設定ファイルはSQL操作ではなく手作業で変更されますので、設定ファイル（<filename>postgresql.conf</filename>、<filename>pg_hba.conf</filename>、および<filename>pg_ident.conf</filename>）になされた変更までリストアしないことに注意してください。
通常のファイルシステムバックアップ手続きでバックアップされる場所に設定ファイルを保持したい場合があります。
設定ファイルの設置場所を変更するには<xref linkend="runtime-config-file-locations"/>を参照してください。
   </para>

   <para>
<<<<<<< HEAD
    The archive command or function is only invoked on completed WAL segments.  Hence,
=======
<!--
    The archive command is only invoked on completed WAL segments.  Hence,
>>>>>>> 185876a6
    if your server generates only little WAL traffic (or has slack periods
    where it does so), there could be a long delay between the completion
    of a transaction and its safe recording in archive storage.  To put
    a limit on how old unarchived data can be, you can set
    <xref linkend="guc-archive-timeout"/> to force the server to switch
    to a new WAL segment file at least that often.  Note that archived
    files that are archived early due to a forced switch are still the same
    length as completely full files.  It is therefore unwise to set a very
    short <varname>archive_timeout</varname> &mdash; it will bloat your archive
    storage.  <varname>archive_timeout</varname> settings of a minute or so are
    usually reasonable.
-->
アーカイブコマンドは完全なWALセグメントに対してのみ呼び出されます。
このため、サーバが少ししかWAL流量がない（処理を行わないなぎの期間がある）場合、トランザクションの完了とアーカイブ格納領域への安全な記録との間に長期にわたる遅延があることになります。
古い未アーカイブのデータをどうするかについて制限を付けるために、<xref linkend="guc-archive-timeout"/>を設定して、強制的にサーバを新しいWALセグメントにある程度の間隔で切り替えるようにすることができます。
強制切り替えにより早期にアーカイブされたアーカイブ済みファイルは完全に完了したファイルと同じ大きさを持つことに注意してください。
そのため、非常に小さな<varname>archive_timeout</varname>を使用することはお勧めしません。
格納領域を膨張させてしまいます。
通常ならば分単位の<varname>archive_timeout</varname>設定が合理的です。
   </para>

   <para>
<!--
    Also, you can force a segment switch manually with
    <function>pg_switch_wal</function> if you want to ensure that a
    just-finished transaction is archived as soon as possible.  Other utility
    functions related to WAL management are listed in <xref
    linkend="functions-admin-backup-table"/>.
-->
終わったばかりのトランザクションをできるだけ早くアーカイブさせたい場合、<function>pg_switch_wal</function>を使用して手作業でセグメント切り替えを強制することができます。
この他のWAL管理に関連した関数を<xref linkend="functions-admin-backup-table"/>に列挙します。
   </para>

   <para>
<!--
    When <varname>wal_level</varname> is <literal>minimal</literal> some SQL commands
    are optimized to avoid WAL logging, as described in <xref
    linkend="populate-pitr"/>.  If archiving or streaming replication were
    turned on during execution of one of these statements, WAL would not
    contain enough information for archive recovery.  (Crash recovery is
    unaffected.)  For this reason, <varname>wal_level</varname> can only be changed at
    server start.  However, <varname>archive_command</varname> and <varname>archive_library</varname> can be changed with a
    configuration file reload.  If you are archiving via shell and wish to
    temporarily stop archiving,
    one way to do it is to set <varname>archive_command</varname> to the empty
    string (<literal>''</literal>).
    This will cause WAL files to accumulate in <filename>pg_wal/</filename> until a
    working <varname>archive_command</varname> is re-established.
-->
<varname>wal_level</varname>が<literal>minimal</literal>の場合、<xref linkend="populate-pitr"/>に書かれているように、いくつかのSQLコマンドはWALロギングを回避するため最適化されます。
アーカイビングもしくはストリーミングレプリケーションがこれら構文の１つを実行中に作動させられると、アーカイブ復旧のための十分な情報をWALが含まなくなります。（クラッシュ復旧は影響を受けません。）
このことにより、<varname>wal_level</varname>はサーバの起動時のみ変更可能です。
とは言っても、<varname>archive_command</varname>は構成ファイルを再読み込みすることで変更できます。
一時的にアーカイビングを停止したい場合、１つの方法は<varname>archive_command</varname>を空文字列（<literal>''</literal>）に設定することです。
このようにすると、動作する<varname>archive_command</varname>が再構築されるまでWALファイルは<filename>pg_wal/</filename>に蓄積します。
   </para>
  </sect2>

  <sect2 id="backup-base-backup">
<!--
   <title>Making a Base Backup</title>
-->
   <title>ベースバックアップの作成</title>

   <para>
<!--
    The easiest way to perform a base backup is to use the
    <xref linkend="app-pgbasebackup"/> tool. It can create
    a base backup either as regular files or as a tar archive. If more
    flexibility than <xref linkend="app-pgbasebackup"/> can provide is
    required, you can also make a base backup using the low level API
    (see <xref linkend="backup-lowlevel-base-backup"/>).
-->
ベースバックアップを取得する最も簡単な方法は<xref linkend="app-pgbasebackup"/> を実行する方法です。
通常のファイルやTAR形式のファイルとしてベースバックアップを取得することができます。
もし、<xref linkend="app-pgbasebackup"/>より柔軟性が求められる場合は、低レベルなAPIを使ってバックアップを作成することもできます(詳細は <xref linkend="backup-lowlevel-base-backup"/>を参照)。
   </para>

   <para>
<!--
    It is not necessary to be concerned about the amount of time it takes
    to make a base backup. However, if you normally run the
    server with <varname>full_page_writes</varname> disabled, you might notice a drop
    in performance while the backup runs since <varname>full_page_writes</varname> is
    effectively forced on during backup mode.
-->
ベースバックアップを取得するための時間を考慮する必要はありません。
しかし、普段、<varname>full_page_writes</varname>を無効にして運用している場合、バックアップ取得中は強制的に<varname>full_page_writes</varname>が有効になるため、パフォーマンスが落ちていると感じる可能性があります。
   </para>

   <para>
<!--
    To make use of the backup, you will need to keep all the WAL
    segment files generated during and after the file system backup.
    To aid you in doing this, the base backup process
    creates a <firstterm>backup history file</firstterm> that is immediately
    stored into the WAL archive area. This file is named after the first
    WAL segment file that you need for the file system backup.
    For example, if the starting WAL file is
    <literal>0000000100001234000055CD</literal> the backup history file will be
    named something like
    <literal>0000000100001234000055CD.007C9330.backup</literal>. (The second
    part of the file name stands for an exact position within the WAL
    file, and can ordinarily be ignored.) Once you have safely archived
    the file system backup and the WAL segment files used during the
    backup (as specified in the backup history file), all archived WAL
    segments with names numerically less are no longer needed to recover
    the file system backup and can be deleted. However, you should
    consider keeping several backup sets to be absolutely certain that
    you can recover your data.
-->
バックアップを使用するためには、ファイルシステムのバックアップ取得中、および、その後に生成されるWALセグメントファイル全てが保存されている必要があります。
この目的のために、ベースバックアップの過程で即座にWALアーカイブ領域に<firstterm>バックアップ履歴ファイル</firstterm>が作成されます。
このファイルにはファイルシステムのバックアップに最初に必要とされるWALセグメントの名前が付けられます。
例えば、最初のWALファイルが <literal>0000000100001234000055CD</literal>である場合、バックアップ履歴ファイルは<literal>0000000100001234000055CD.007C9330.backup</literal>というように名付けられます。
(ファイル名の2番目のパートはWALファイルの厳密な位置が記載されます。通常は無視することができます。)
一旦、安全にファイルシステムのバックアップとそのバックアップ中に使用されたWALセグメントファイル(バックアップ履歴ファイルから特定できます)を取得すると、それより数値の小さな全てのWALアーカイブセグメントはファイルシステムの復旧には必要が無く、削除することができます。
しかし、データを確実に復旧させるためには数世代のバックアップセットを保持することを考慮すべきです。
   </para>

   <para>
<!--
    The backup history file is just a small text file. It contains the
    label string you gave to <xref linkend="app-pgbasebackup"/>, as well as
    the starting and ending times and WAL segments of the backup.
    If you used the label to identify the associated dump file,
    then the archived history file is enough to tell you which dump file to
    restore.
-->
バックアップ履歴ファイルは、ほんの小さなテキストファイルです。
これには<xref linkend="app-pgbasebackup"/>で与えたラベル文字列の他、バックアップの開始、終了時間およびバックアップのWALセグメントが含まれます。
このラベルをバックアップを構成するために使うことで、アーカイブ履歴ファイルはどのバックアップをリストアするべきか間違いなく判断することができます。
   </para>

   <para>
<!--
    Since you have to keep around all the archived WAL files back to your
    last base backup, the interval between base backups should usually be
    chosen based on how much storage you want to expend on archived WAL
    files.  You should also consider how long you are prepared to spend
    recovering, if recovery should be necessary &mdash; the system will have to
    replay all those WAL segments, and that could take awhile if it has
    been a long time since the last base backup.
-->
最後のベースバックアップ以降のWALアーカイブを保持し続ける必要があるため、通常、ベースバックアップを取得すべき期間は、WALアーカイブを保持するためにどのくらいのストレージを拡張できるかによって決定されます。
また、復旧が必要になった場合に、どのくらいの時間を復旧に使うと覚悟するのかも考慮すべきです。&mdash;
システムは全てのWALセグメントを適用する必要があるため、もし、最後のベースバックアップを取得してから長い時間が経過している場合、適用に時間を要する可能性があります。
   </para>
  </sect2>

  <sect2 id="backup-lowlevel-base-backup">
<!--
   <title>Making a Base Backup Using the Low Level API</title>
-->
   <title>低レベルAPIを使用したベースバックアップの作成</title>
   <para>
<!--
    The procedure for making a base backup using the low level
    APIs contains a few more steps than
    the <xref linkend="app-pgbasebackup"/> method, but is relatively
    simple. It is very important that these steps are executed in
    sequence, and that the success of a step is verified before
    proceeding to the next step.
-->
低レベルのAPIを使ったベースバックアップを取得するには<xref linkend="app-pgbasebackup"/> を使う方法に加えて数ステップが必要ですが、比較的簡単です。
これらのステップは順番に実行することが重要で、次のステップに進む前にこれらのステップが成功していることを確認する必要があります。
   </para>
<<<<<<< HEAD
    <para>
     Multiple backups are able to be run concurrently (both those
     started using this backup API and those started using
=======
   <para>
<!--
    Low level base backups can be made in a non-exclusive or an exclusive
    way. The non-exclusive method is recommended and the exclusive one is
    deprecated and will eventually be removed.
-->
低レベルのベースバックアップは非排他的または排他的な手法で作成することができます。
非排他的な手法が推奨され、排他的な手法は推奨されず、将来的に削除されます。
   </para>

   <sect3 id="backup-lowlevel-base-backup-nonexclusive">
<!--
    <title>Making a Non-Exclusive Low-Level Backup</title>
-->
    <title>非排他的な低レベルバックアップの作成</title>
    <para>
<!--
     A non-exclusive low level backup is one that allows other
     concurrent backups to be running (both those started using
     the same backup API and those started using
>>>>>>> 185876a6
     <xref linkend="app-pgbasebackup"/>).
-->
非排他的な低レベルバックアップは、実行中の（同じバックアップAPIを使用して起動したものと、<xref linkend="app-pgbasebackup"/>を使用して起動したものいずれも）他の同時バックアップを許可するものです。
    </para>
    <para>
  <orderedlist>
   <listitem>
    <para>
<!--
     Ensure that WAL archiving is enabled and working.
-->
WALアーカイブが有効であり、正常に動作することを確認してください。
    </para>
   </listitem>
   <listitem>
    <para>
<!--
     Connect to the server (it does not matter which database) as a user with
<<<<<<< HEAD
     rights to run <function>pg_backup_start</function> (superuser,
     or a user who has been granted <literal>EXECUTE</literal> on the
     function) and issue the command:
=======
     rights to run pg_start_backup (superuser, or a user who has been granted
     EXECUTE on the function) and issue the command:
-->
pg_start_backupを実行する権限のあるユーザ（スーパーユーザまたは関数のEXECUTE権限を付与されたユーザ）としてサーバ（どのデータベースでも構いません）に接続し、以下のコマンドを実行してください。
>>>>>>> 185876a6
<programlisting>
SELECT pg_backup_start(label => 'label', fast => false);
</programlisting>
<!--
     where <literal>label</literal> is any string you want to use to uniquely
     identify this backup operation. The connection
     calling <function>pg_backup_start</function> must be maintained until the end of
     the backup, or the backup will be automatically aborted.
-->
ここで<literal>label</literal>は、バックアップ操作を一意に識別するために使用する任意の文字列です。
<function>pg_start_backup</function>を呼び出す接続は、バックアップの完了まで維持される必要があります。さもなくばバックアップは自動的に中止されます。
    </para>

    <para>
<<<<<<< HEAD
     Online backups are always started at the beginning of a checkpoint.
     By default, <function>pg_backup_start</function> will wait for the next
     regularly scheduled checkpoint to complete, which may take a long time (see the
     configuration parameters <xref linkend="guc-checkpoint-timeout"/> and
     <xref linkend="guc-checkpoint-completion-target"/>).  This is
     usually preferable as it minimizes the impact on the running system.  If you
     want to start the backup as soon as possible, pass <literal>true</literal> as
     the second parameter to <function>pg_backup_start</function> and it will
     request an immediate checkpoint, which will finish as fast as possible using
     as much I/O as possible.
    </para>

=======
<!--
     By default, <function>pg_start_backup</function> can take a long time to finish.
     This is because it performs a checkpoint, and the I/O
     required for the checkpoint will be spread out over a significant
     period of time, by default half your inter-checkpoint interval
     (see the configuration parameter
     <xref linkend="guc-checkpoint-completion-target"/>).  This is
     usually what you want, because it minimizes the impact on query
     processing.  If you want to start the backup as soon as
     possible, change the second parameter to <literal>true</literal>, which will
     issue an immediate checkpoint using as much I/O as available.
-->
デフォルトで、<function>pg_start_backup</function>は終了までに長い時間がかかる場合があります。
その理由はあるチェックポイントを実行し、そのチェックポイントに必要なI/Oはかなりの時間にわたって広がるためです。そして、デフォルトでは設定したチェックポイント間隔の半分です（設定パラメータについては<xref linkend="guc-checkpoint-completion-target"/>を参照してください）。
通常これは、問い合わせ処理における影響を極小化するので望ましいことです。
すぐにバックアップを開始したい場合は、第2パラメータを<literal>true</literal>にすると、使えるだけのI/Oを使用して即座にチェックポイントを発行します。
    </para>

    <para>
<!--
     The third parameter being <literal>false</literal> tells
     <function>pg_start_backup</function> to initiate a non-exclusive base backup.
-->
第3パラメータの<literal>false</literal>は、<function>pg_start_backup</function>が非排他ベースバックアップを開始すること指示します。
    </para>
>>>>>>> 185876a6
   </listitem>
   <listitem>
    <para>
<!--
     Perform the backup, using any convenient file-system-backup tool
     such as <application>tar</application> or <application>cpio</application> (not
     <application>pg_dump</application> or
     <application>pg_dumpall</application>).  It is neither
     necessary nor desirable to stop normal operation of the database
     while you do this. See
     <xref linkend="backup-lowlevel-base-backup-data"/> for things to
     consider during this backup.
-->
（<application>pg_dump</application>や<application>pg_dumpall</application>ではなく）<application>tar</application>や<application>cpio</application>などの使い慣れた任意のファイルシステムバックアップツールを使用して、バックアップを実行してください。
この作業時に、データベースの通常の操作を停止することは不要ですし、望ましい方法でもありません。
このバックアップの実行中に考慮すべき点は<xref linkend="backup-lowlevel-base-backup-data"/>を参照してください。
    </para>
   </listitem>
   <listitem>
    <para>
<!--
     In the same connection as before, issue the command:
-->
以前と同じ接続の中で、以下のコマンドを実行します。
<programlisting>
SELECT * FROM pg_backup_stop(wait_for_archive => true);
</programlisting>
<!--
     This terminates backup mode. On a primary, it also performs an automatic
     switch to the next WAL segment.  On a standby, it is not possible to
     automatically switch WAL segments, so you may wish to run
     <function>pg_switch_wal</function> on the primary to perform a manual
     switch. The reason for the switch is to arrange for
     the last WAL segment file written during the backup interval to be
     ready to archive.
-->
これはバックアップモードを終了し、プライマリでは、次のWALセグメントへの自動切換えを行います。
スタンバイでは、WALセグメントを自動的に切り替えることはできません。
ですから、手動切り替えを行うためにプライマリで<function>pg_switch_wal</function>を実行することをお勧めします。
この切換えの理由は、バックアップ期間中に書き出された最後のWALファイルがアーカイブできるよう準備することです。
    </para>
    <para>
<<<<<<< HEAD
     <function>pg_backup_stop</function> will return one row with three
=======
<!--
     The <function>pg_stop_backup</function> will return one row with three
>>>>>>> 185876a6
     values. The second of these fields should be written to a file named
     <filename>backup_label</filename> in the root directory of the backup. The
     third field should be written to a file named
     <filename>tablespace_map</filename> unless the field is empty. These files are
     vital to the backup working and must be written byte for byte without
     modification, which may require opening the file in binary mode.
-->
<function>pg_stop_backup</function>は3つの値を含んだ1行を返します。
2番目の値は、バックアップのルートディレクトリ内の<filename>backup_label</filename>という名称のファイルを作成の上、値を書き込む必要があります。
3番目の値は、空でない限りは<filename>tablespace_map</filename>という名称のファイルを作成の上、値を書き込む必要があります。
これらのファイルはバックアップが動作するために極めて重要であり、1バイトも変更なしに書き込まれる必要があるため、バイナリモードで開かれる必要があるかもしれません。
    </para>
   </listitem>
   <listitem>
    <para>
<!--
     Once the WAL segment files active during the backup are archived, you are
     done.  The file identified by <function>pg_backup_stop</function>'s first return
     value is the last segment that is required to form a complete set of
     backup files.  On a primary, if <varname>archive_mode</varname> is enabled and the
     <literal>wait_for_archive</literal> parameter is <literal>true</literal>,
     <function>pg_backup_stop</function> does not return until the last segment has
     been archived.
     On a standby, <varname>archive_mode</varname> must be <literal>always</literal> in order
     for <function>pg_backup_stop</function> to wait.
     Archiving of these files happens automatically since you have
     already configured <varname>archive_command</varname> or <varname>archive_library</varname> or
     <varname>archive_command</varname>.
     In most cases this happens quickly, but you are advised to monitor your
     archive system to ensure there are no delays.
     If the archive process has fallen behind because of failures of the
     archive command or library, it will keep retrying
     until the archive succeeds and the backup is complete.
     If you wish to place a time limit on the execution of
     <function>pg_backup_stop</function>, set an appropriate
     <varname>statement_timeout</varname> value, but make note that if
     <function>pg_backup_stop</function> terminates because of this your backup
     may not be valid.
-->
バックアップ中に使用されたWALセグメントファイルがアーカイブされれば完了です。
<function>pg_stop_backup</function>の返り値の1番目の値で識別されるファイルは、バックアップファイル一式を完結させるのに必要となる最終セグメントです。
プライマリでは、<varname>archive_mode</varname>が有効で、かつ<literal>wait_for_archive</literal>パラメータが<literal>true</literal>であれば、<function>pg_stop_backup</function> は最終セグメントがアーカイブされるまで戻りません。
スタンバイでは、<function>pg_stop_backup</function>がアーカイブ完了を待つためには、<varname>archive_mode</varname>は<literal>always</literal>でなければなりません。
すでに<varname>archive_command</varname>を設定していますので、これらのファイルのアーカイブ操作は自動的に発生します。
ほとんどの場合、これは瞬時に行われます。
しかし、バックアップの完了を確認できるよう、アーカイブシステムを監視し、遅延が無いことの確認をお勧めします。
アーカイブコマンドの失敗によりアーカイブ処理が遅れてしまったとしても、アーカイブが成功し、そしてバックアップが完了するまで再試行を繰り返すようになっています。
<function>pg_stop_backup</function>実行においての時間期限を設けたい場合、適切な<varname>statement_timeout</varname>の値を設定できますが、この設定値によって<function>pg_stop_backup</function>が中断したときにバックアップが正当ではない可能性があるということを肝に銘じてください。
    </para>
    <para>
<!--
     If the backup process monitors and ensures that all WAL segment files
     required for the backup are successfully archived then the
     <literal>wait_for_archive</literal> parameter (which defaults to true) can be set
     to false to have
     <function>pg_backup_stop</function> return as soon as the stop backup record is
     written to the WAL.  By default, <function>pg_backup_stop</function> will wait
     until all WAL has been archived, which can take some time.  This option
     must be used with caution: if WAL archiving is not monitored correctly
     then the backup might not include all of the WAL files and will
     therefore be incomplete and not able to be restored.
-->
バックアップに必要なすべてのWALセグメントファイルのアーカイブが成功したことを、バックアップ作業の中で監視して確認するのであれば、<literal>wait_for_archive</literal>パラメータ(デフォルトでtrueです)をfalseに設定し、バックアップレコードがWALに書き込まれたら即座に<function>pg_stop_backup</function>が戻るようにすることができます。
デフォルトでは、<function>pg_stop_backup</function>はすべてのWALがアーカイブされるのを待つので、少し時間がかかることがあります。
このオプションは慎重に使わなければなりません。
WALのアーカイブを適切に監視していない場合、バックアップにはすべてのWALファイルが含まれず、不完全かもしれません。
そうなると、リストアできません。
    </para>
   </listitem>
  </orderedlist>
    </para>
<<<<<<< HEAD
=======
   </sect3>
   <sect3 id="backup-lowlevel-base-backup-exclusive">
<!--
    <title>Making an Exclusive Low-Level Backup</title>
-->
    <title>排他的低レベルバックアップの作成</title>

    <note>
     <para>
<!--
      The exclusive backup method is deprecated and should be avoided.
      Prior to <productname>PostgreSQL</productname> 9.6, this was the only
      low-level method available, but it is now recommended that all users
      upgrade their scripts to use non-exclusive backups.
-->
排他的バックアップ方式は非推奨であり避けるべきです。
これは<productname>PostgreSQL</productname> 9.6より前では唯一利用可能な低レベル手法でしたが、今日ではすべてのユーザが自身のスクリプトを非排他的バックアップを使用するようにアップグレードすることが推奨されています。
     </para>
    </note>

    <para>
<!--
     The process for an exclusive backup is mostly the same as for a
     non-exclusive one, but it differs in a few key steps. This type of
     backup can only be taken on a primary and does not allow concurrent
     backups.  Moreover, because it creates a backup label file, as
     described below, it can block automatic restart of the primary server
     after a crash.  On the other hand, the erroneous removal of this
     file from a backup or standby is a common mistake, which can result
     in serious data corruption.  If it is necessary to use this method,
     the following steps may be used.
-->
排他的バックアップの手順は、ほぼ非排他的バックアップのものと同様ですが、いくつかのキーとなる手順に違いがあります。
このバックアップ方式は、プライマリからしか取得できず、バックアップの複数同時実行を許可しません。
さらに、後述するようにバックアップラベルファイルを作るため、プライマリサーバのクラッシュ後の自動再起動をブロックする可能性があります。
一方でバックアップラベルファイルのバックアップやスタンバイからの誤った削除はよくあるミスで、これは深刻なデータ破壊をもたらすおそれがあります。
この方式を使う必要があるのであれば、以下の手順を用いてください。
    </para>
    <para>
  <orderedlist>
   <listitem>
    <para>
<!--
     Ensure that WAL archiving is enabled and working.
-->
WALアーカイブが有効であり、正常に動作することを確認してください。
    </para>
   </listitem>
   <listitem>
    <para>
<!--
     Connect to the server (it does not matter which database) as a user with
     rights to run pg_start_backup (superuser, or a user who has been granted
     EXECUTE on the function) and issue the command:
-->
pg_start_backupを実行する権限のあるユーザ（スーパーユーザまたは関数のEXECUTE権限を付与されたユーザ）としてサーバ（どのデータベースでも構いません）に接続し、以下のコマンドを実行してください。
<programlisting>
SELECT pg_start_backup('label');
</programlisting>
<!--
     where <literal>label</literal> is any string you want to use to uniquely
     identify this backup operation.
     <function>pg_start_backup</function> creates a <firstterm>backup label</firstterm> file,
     called <filename>backup_label</filename>, in the cluster directory with
     information about your backup, including the start time and label string.
     The function also creates a <firstterm>tablespace map</firstterm> file,
     called <filename>tablespace_map</filename>, in the cluster directory with
     information about tablespace symbolic links in <filename>pg_tblspc/</filename> if
     one or more such link is present.  Both files are critical to the
     integrity of the backup, should you need to restore from it.
-->
ここで<literal>label</literal>は、バックアップ操作を一意に識別するために使用する任意の文字列です。
<function>pg_start_backup</function>は、開始時刻やラベル文字列などのバックアップ情報を持つ<filename>backup_label</filename>という名前の<firstterm>バックアップラベル</firstterm>ファイルを、クラスタディレクトリ内に作成します。
この関数は<filename>tablespace_map</filename>という名前の<firstterm>テーブル空間マップ</firstterm>ファイルもクラスタディレクトリ内に作ります。
テーブル空間マップファイルには、もしそのようなリンクが1つ以上存在すれば<filename>pg_tblspc/</filename>内のテーブル空間シンボリックリンクに関する情報が入っています。
どちらのファイルもバックアップの完全性保持のために重要な意味を持ちますので、バックアップから必ずリストアする必要があるでしょう。
    </para>

    <para>
<!--
     By default, <function>pg_start_backup</function> can take a long time to finish.
     This is because it performs a checkpoint, and the I/O
     required for the checkpoint will be spread out over a significant
     period of time, by default half your inter-checkpoint interval
     (see the configuration parameter
     <xref linkend="guc-checkpoint-completion-target"/>).  This is
     usually what you want, because it minimizes the impact on query
     processing.  If you want to start the backup as soon as
     possible, use:
-->
デフォルトで、<function>pg_start_backup</function>は終了までに長い時間がかかる場合があります。
その理由はあるチェックポイントを実行し、そして、デフォルトでは設定したチェックポイント間隔の半分である、そのチェックポイントに必要なI/Oがかなりの時間にわたって広がるためです（設定パラメータについては<xref linkend="guc-checkpoint-completion-target"/>を参照してください）。
通常これは、問い合わせ処理における影響を極小化するので望ましいことです。
バックアップをなるべく早く行いたいのであれば、以下を使用します。
<programlisting>
SELECT pg_start_backup('label', true);
</programlisting>
<!--
     This forces the checkpoint to be done as quickly as possible.
-->
これはチェックポイントをできる限り早く行うよう強制します。
    </para>
   </listitem>
   <listitem>
    <para>
<!--
     Perform the backup, using any convenient file-system-backup tool
     such as <application>tar</application> or <application>cpio</application> (not
     <application>pg_dump</application> or
     <application>pg_dumpall</application>).  It is neither
     necessary nor desirable to stop normal operation of the database
     while you do this. See
     <xref linkend="backup-lowlevel-base-backup-data"/> for things to
     consider during this backup.
-->
(<application>pg_dump</application>や<application>pg_dumpall</application>ではなく)<application>tar</application>や<application>cpio</application>などの使い慣れた任意のファイルシステムバックアップツールを使用して、バックアップを実行してください。
この作業時に、データベースの通常の操作を停止することは不要ですし、望ましい方法でもありません。
このバックアップの実行中に考慮すべき点は<xref linkend="backup-lowlevel-base-backup-data"/>を参照してください。
    </para>
    <para>
<!--
     As noted above, if the server crashes during the backup it may not be
     possible to restart until the <filename>backup_label</filename> file has
     been manually deleted from the <envar>PGDATA</envar> directory.  Note
     that it is very important to never remove the
     <filename>backup_label</filename> file when restoring a backup, because
     this will result in corruption.  Confusion about when it is appropriate
     to remove this file is a common cause of data corruption when using this
     method; be very certain that you remove the file only on an existing
     primary and never when building a standby or restoring a backup, even if
     you are building a standby that will subsequently be promoted to a new
     primary.
-->
上記のように、バックアップ中にサーバがクラッシュした場合、<filename>backup_label</filename>ファイルが<envar>PGDATA</envar>ディレクトリから手動で削除されない限り、再起動できないかもしれません。
破損をもたらすため、バックアップをリストアするときに<filename>backup_label</filename>ファイルを決して削除しないことは重要である点に注意してください。
このファイルをいつ削除するのが適切かに関する混乱は、この方式を使ったときのデータ破損のよくある原因です。
確実に、本ファイルは既存プライマリでのみ削除して、スタンバイの構築やバックアップのリストアでは決して削除しないでください。たとえ次に新プライマリに昇格させるつもりのスタンバイを構築している場合であってもです。
    </para>
   </listitem>
   <listitem>
    <para>
<!--
     Again connect to the database as a user with rights to run
     pg_stop_backup (superuser, or a user who has been granted EXECUTE on
     the function), and issue the command:
-->
再度、pg_stop_backupを実行する権限のあるユーザ（スーパーユーザまたは関数のEXECUTE権限を付与されたユーザ）としてデータベースに接続し、以下のコマンドを実行してください。
<programlisting>
SELECT pg_stop_backup();
</programlisting>
<!--
     This function terminates backup mode and
     performs an automatic switch to the next WAL segment. The reason for the
     switch is to arrange for the last WAL segment written during the backup
     interval to be ready to archive.
-->
この関数はバックアップモードを終了し、次のWALセグメントへの自動切換えを行います。
この切換えの理由は、バックアップ期間中に書き出された最後のWALファイルがアーカイブできるよう準備することです。
    </para>
   </listitem>
   <listitem>
    <para>
<!--
     Once the WAL segment files active during the backup are archived, you are
     done.  The file identified by <function>pg_stop_backup</function>'s result is
     the last segment that is required to form a complete set of backup files.
     If <varname>archive_mode</varname> is enabled,
     <function>pg_stop_backup</function> does not return until the last segment has
     been archived.
     Archiving of these files happens automatically since you have
     already configured <varname>archive_command</varname>. In most cases this
     happens quickly, but you are advised to monitor your archive
     system to ensure there are no delays.
     If the archive process has fallen behind
     because of failures of the archive command, it will keep retrying
     until the archive succeeds and the backup is complete.
-->
バックアップ中で使用されたWALセグメントファイルがアーカイブされれば完了です。
<function>pg_stop_backup</function>の結果で識別されるファイルは、バックアップファイル一式を完結させるのに必要となる最終セグメントです。
<varname>archive_mode</varname>が有効であれば<function>pg_stop_backup</function> は最終セグメントがアーカイブされるまで戻りません。
すでに<varname>archive_command</varname>を設定していますので、これらのファイルのアーカイブ操作は自動的に発生します。
ほとんどの場合、これは瞬時に行われます。
しかし、バックアップの完了を確認できるよう、アーカイブシステムを監視し、遅延が無いことの確認をお勧めします。
アーカイブコマンドの失敗によりアーカイブ処理が遅れてしまったとしても、アーカイブが成功し、そしてバックアップが完了するまで再試行を繰り返すようになっています。
    </para>

    <para>
<!--
     When using exclusive backup mode, it is absolutely imperative to ensure
     that <function>pg_stop_backup</function> completes successfully at the
     end of the backup.  Even if the backup itself fails, for example due to
     lack of disk space, failure to call <function>pg_stop_backup</function>
     will leave the server in backup mode indefinitely, causing future backups
     to fail and increasing the risk of a restart failure during the time that
     <filename>backup_label</filename> exists.
-->
排他的バックアップモードを使ったときは、バックアップ終了時に確実に<function>pg_stop_backup</function>を正常に完了することが絶対的に必要です。
バックアップ自体が、例えばディスク領域不足で、失敗した場合であっても、<function>pg_stop_backup</function>を実行しそこなうと、サーバが無期限にバックアップモードのままになってしまい、将来のバックアップ失敗と<filename>backup_label</filename>がある間の再起動失敗のリスクの増大を引き起こします。
    </para>
   </listitem>
  </orderedlist>
    </para>
   </sect3>
>>>>>>> 185876a6
   <sect3 id="backup-lowlevel-base-backup-data">
<!--
   <title>Backing Up the Data Directory</title>
-->
   <title>データディレクトリのバックアップ</title>
   <para>
<!--
    Some file system backup tools emit warnings or errors
    if the files they are trying to copy change while the copy proceeds.
    When taking a base backup of an active database, this situation is normal
    and not an error.  However, you need to ensure that you can distinguish
    complaints of this sort from real errors.  For example, some versions
    of <application>rsync</application> return a separate exit code for
    <quote>vanished source files</quote>, and you can write a driver script to
    accept this exit code as a non-error case.  Also, some versions of
    GNU <application>tar</application> return an error code indistinguishable from
    a fatal error if a file was truncated while <application>tar</application> was
    copying it.  Fortunately, GNU <application>tar</application> versions 1.16 and
    later exit with 1 if a file was changed during the backup,
    and 2 for other errors.  With GNU <application>tar</application> version 1.23 and
    later, you can use the warning options <literal>&#45;-warning=no-file-changed
    &#45;-warning=no-file-removed</literal> to hide the related warning messages.
-->
ファイルシステムのバックアップツール中には複写している途中でファイルが変更されると警告もしくはエラーを報告するものがあります。
稼働しているデータベースのベースバックアップを取っている場合には、この状況は正常でエラーではありません。
しかし、この種の警告と本当のエラーとを区別できるか確認が必要です。
例えば、<application>rsync</application>のバージョンによっては<quote>消滅したソースファイル</quote>に対して別の終了コードを返し、そしてこの終了コードをエラーではないと受け付けるドライバスクリプトを記述することができます。
同時にGNU <application>tar</application>のバージョンによっては、<application>tar</application>がそれを複写していた途中でファイルが切り詰められると、致命的エラーと識別できないエラーコードを返します。
ありがたいことに、GNU <application>tar</application>のバージョン1.16もしくはそれ以降では、バックアップ中にファイルが変更されると1で、それ以外のエラーの時は2でプログラムから抜けます。
GNUの <application>tar</application>で1.23以降のバージョンを使用しているのであれば、<literal>--warning=no-file-changed --warning=no-file-removed</literal>オプションをつけることで関連する警告メッセージを隠すオプションを使用することができます。
   </para>

   <para>
<!--
    Be certain that your backup includes all of the files under
    the database cluster directory (e.g., <filename>/usr/local/pgsql/data</filename>).
    If you are using tablespaces that do not reside underneath this directory,
    be careful to include them as well (and be sure that your backup
    archives symbolic links as links, otherwise the restore will corrupt
    your tablespaces).
-->
バックアップに、データベースクラスタディレクトリ（例えば<filename>/usr/local/pgsql/data</filename>）以下にある全てのファイルが含まれていることを確認してください。
このディレクトリ以下に存在しないテーブル空間を使用している場合、注意して、同様にそれらを含めてください
（そして、バックアップがリンクとしてシンボリックリンクをアーカイブしていることを確認してください。
さもないとリストアはテーブル空間を壊してしまいます）。
   </para>

   <para>
<!--
    You should, however, omit from the backup the files within the
    cluster's <filename>pg_wal/</filename> subdirectory.  This
    slight adjustment is worthwhile because it reduces the risk
    of mistakes when restoring.  This is easy to arrange if
    <filename>pg_wal/</filename> is a symbolic link pointing to someplace outside
    the cluster directory, which is a common setup anyway for performance
    reasons.  You might also want to exclude <filename>postmaster.pid</filename>
    and <filename>postmaster.opts</filename>, which record information
    about the running <application>postmaster</application>, not about the
    <application>postmaster</application> which will eventually use this backup.
    (These files can confuse <application>pg_ctl</application>.)
-->
しかし、クラスタの<filename>pg_wal/</filename>サブディレクトリにあるファイルをバックアップから省いてください。
このちょっとした調整は、リストア処理中の失敗の危険性を低減できますので、行う価値があります。
<filename>pg_wal/</filename>がクラスタディレクトリ外のどこかを指し示すシンボリックリンクの場合は調整が簡単です。
これは性能上の理由でよく使用される設定です。
また、いずれこのバックアップを使う<application>postmaster</application>ではなく、今起動している<application>postmaster</application>の情報を記録している<filename>postmaster.pid</filename>と<filename>postmaster.opts</filename>も除外できます。
(これらのファイルは<application>pg_ctl</application>を誤作動させる可能性があります。)
   </para>

   <para>
<!--
    It is often a good idea to also omit from the backup the files
    within the cluster's <filename>pg_replslot/</filename> directory, so that
    replication slots that exist on the primary do not become part of the
    backup.  Otherwise, the subsequent use of the backup to create a standby
    may result in indefinite retention of WAL files on the standby, and
    possibly bloat on the primary if hot standby feedback is enabled, because
    the clients that are using those replication slots will still be connecting
    to and updating the slots on the primary, not the standby.  Even if the
    backup is only intended for use in creating a new primary, copying the
    replication slots isn't expected to be particularly useful, since the
    contents of those slots will likely be badly out of date by the time
    the new primary comes on line.
-->
プライマリ上に存在するレプリケーションスロットがバックアップに含まれないようにするために、クラスタの中の<filename>pg_replslot/</filename>ディレクトリをバックアップから除くのもしばしば良い考えです。
もし、スタンバイを作成するためのバックアップを続けて使用すると、スタンバイのWALファイルの保持を無制限に保留する結果になり、ホットスタンバイからのフィードバックを有効にしている場合、プライマリのWALを膨張させます。
これは、これらのレプリケーションスロットを使っているクライアントはまだ、スタンバイではなく、プライマリのスロットを接続し続け、更新しているからです。
バックアップが新しいプライマリを作成するためだけに作成されたとしても、レプリケーションスロットをコピーすることは特に有益であるとは考えられません。
このようにバックアップにレプリケーションスロットを含むことは、新しいプライマリがオンラインになったときにはスロットの内容が期限切れしており、有害である可能性があります。
   </para>

   <para>
<!--
    The contents of the directories <filename>pg_dynshmem/</filename>,
    <filename>pg_notify/</filename>, <filename>pg_serial/</filename>,
    <filename>pg_snapshots/</filename>, <filename>pg_stat_tmp/</filename>,
    and <filename>pg_subtrans/</filename> (but not the directories themselves) can be
    omitted from the backup as they will be initialized on postmaster startup.
<<<<<<< HEAD
=======
    If <xref linkend="guc-stats-temp-directory"/> is set and is under the data
    directory then the contents of that directory can also be omitted.
-->
ディレクトリ<filename>pg_dynshmem/</filename>、<filename>pg_notify/</filename>、<filename>pg_serial/</filename>、<filename>pg_snapshots/</filename>、<filename>pg_stat_tmp/</filename>、<filename>pg_subtrans/</filename>の中身はバックアップから除外できます。（ただし、ディレクトリ自体は除外できません。）
というのも、postmaster起動時に初期化されるからです。
<xref linkend="guc-stats-temp-directory"/>が設定されていて、それがデータディレクトリの下にあるのであれば、そのディレクトリの中身も除外できます。
>>>>>>> 185876a6
   </para>

   <para>
<!--
    Any file or directory beginning with <filename>pgsql_tmp</filename> can be
    omitted from the backup.  These files are removed on postmaster start and
    the directories will be recreated as needed.
-->
<filename>pgsql_tmp</filename>で始まるすべてのファイルとディレクトリはバックアップから除外できます。
これらのファイルはpostmasterの起動時に削除されますし、ディレクトリも必要なら再作成されます。
   </para>

   <para>
<!--
    <filename>pg_internal.init</filename> files can be omitted from the
    backup whenever a file of that name is found.  These files contain
    relation cache data that is always rebuilt when recovering.
-->
<filename>pg_internal.init</filename>という名前のファイルが見つかった場合、それはバックアップから省くことができます。
このファイルはリレーションキャッシュデータを含んでおり、常にリカバリの際に再構築されます。
   </para>

   <para>
<!--
    The backup label
    file includes the label string you gave to <function>pg_backup_start</function>,
    as well as the time at which <function>pg_backup_start</function> was run, and
    the name of the starting WAL file.  In case of confusion it is therefore
    possible to look inside a backup file and determine exactly which
    backup session the dump file came from.  The tablespace map file includes
    the symbolic link names as they exist in the directory
    <filename>pg_tblspc/</filename> and the full path of each symbolic link.
    These files are not merely for your information; their presence and
    contents are critical to the proper operation of the system's recovery
    process.
-->
バックアップラベルファイルには、<function>pg_start_backup</function>に付与したラベル文字列と<function>pg_start_backup</function>が実行された時刻、最初のWALファイルの名前が含まれます。
したがって、当惑した時にバックアップファイルの中身を検索し、そのダンプファイルがどのバックアップセッションに由来したものかを確認することができます。
テーブル空間マップファイルにはディレクトリ<filename>pg_tblspc/</filename>に存在するシンボリックリンク名と各シンボリックリンクのフルパスが含まれています。
このファイルはあなたのためだけの情報ではありません。
その存在と内容はシステムのリカバリプロセスが適切に動作するために非常に重要です。
   </para>

   <para>
<!--
    It is also possible to make a backup while the server is
    stopped.  In this case, you obviously cannot use
    <function>pg_backup_start</function> or <function>pg_backup_stop</function>, and
    you will therefore be left to your own devices to keep track of which
    backup is which and how far back the associated WAL files go.
    It is generally better to follow the continuous archiving procedure above.
-->
サーバが停止している時にバックアップを作成することも可能です。
この場合、わかりきったことですが、<function>pg_start_backup</function>や<function>pg_stop_backup</function>を使用することができません。
そのため、どのバックアップが、どのWALファイルと関連し、どこまで戻せばよいかを独自の方法で残さなければなりません。
通常は、上述の継続的アーカイブ手順に従う方をお勧めします。
   </para>
   </sect3>
  </sect2>

  <sect2 id="backup-pitr-recovery">
<!--
   <title>Recovering Using a Continuous Archive Backup</title>
-->
   <title>継続的アーカイブによるバックアップを使用した復旧</title>

   <para>
<!--
    Okay, the worst has happened and you need to recover from your backup.
    Here is the procedure:
-->
さて、最悪の事態が発生し、バックアップから復旧する必要が出てきたものとします。
以下にその手順を説明します。
  <orderedlist>
   <listitem>
    <para>
<!--
     Stop the server, if it's running.
-->
もし稼動しているのであればサーバを停止してください。
    </para>
   </listitem>
   <listitem>
    <para>
<!--
     If you have the space to do so,
     copy the whole cluster data directory and any tablespaces to a temporary
     location in case you need them later. Note that this precaution will
     require that you have enough free space on your system to hold two
     copies of your existing database. If you do not have enough space,
     you should at least save the contents of the cluster's <filename>pg_wal</filename>
     subdirectory, as it might contain logs which
     were not archived before the system went down.
-->
もし容量があるのであれば、後で必要になる場合に備えてクラスタデータディレクトリ全体とテーブル空間を全て一時的な場所にコピーしてください。
この予防措置は、既存のデータベースを2つ分保持できるだけの空き領域を必要とします。
十分な領域がない場合でも、少なくともクラスタの<filename>pg_wal</filename>サブディレクトリの内容は保存すべきです。
ここには、システムが停止する前にアーカイブされなかったログファイルが含まれているかも知れないからです。
    </para>
   </listitem>
   <listitem>
    <para>
<!--
     Remove all existing files and subdirectories under the cluster data
     directory and under the root directories of any tablespaces you are using.
-->
クラスタデータディレクトリ以下、および、使用中のテーブル空間の最上位ディレクトリ以下にある既存の全てのファイルとサブディレクトリを削除してください。
    </para>
   </listitem>
   <listitem>
    <para>
<!--
     Restore the database files from your file system backup.  Be sure that they
     are restored with the right ownership (the database system user, not
     <literal>root</literal>!) and with the right permissions.  If you are using
     tablespaces,
     you should verify that the symbolic links in <filename>pg_tblspc/</filename>
     were correctly restored.
-->
ファイルシステムバックアップからデータベースファイルをリストアします。
ファイルが正しい所有権（<literal>root</literal>ではなくデータベースシステムユーザです！）でリストアされていることを確認してください。
テーブル空間を使用している場合は、<filename>pg_tblspc/</filename>内のシンボリックリンクが正しくリストアされていることを検証する必要があります。
    </para>
   </listitem>
   <listitem>
    <para>
<!--
     Remove any files present in <filename>pg_wal/</filename>; these came from the
     file system backup and are therefore probably obsolete rather than current.
     If you didn't archive <filename>pg_wal/</filename> at all, then recreate
     it with proper permissions,
     being careful to ensure that you re-establish it as a symbolic link
     if you had it set up that way before.
-->
<filename>pg_wal/</filename>内にあるファイルをすべて削除してください。
これらはファイルシステムバックアップから生成されたものであり、おそらく現在のものより古く使用できないものです。
<filename>pg_wal/</filename>をまったくアーカイブしていなければ、適切な権限で再作成してください。
以前シンボリックリンクとして設定していたのであれば、そのように確実に再構築するように注意してください。
    </para>
   </listitem>
   <listitem>
    <para>
<!--
     If you have unarchived WAL segment files that you saved in step 2,
     copy them into <filename>pg_wal/</filename>.  (It is best to copy them,
     not move them, so you still have the unmodified files if a
     problem occurs and you have to start over.)
-->
手順2で退避させた未アーカイブのWALセグメントファイルがあるのであれば、<filename>pg_wal/</filename>にコピーしてください。
（問題が発生し、初めからやり直さなければならない場合に未変更のファイルが残るように、移動させるのではなくコピーすることが最善です。）
    </para>
   </listitem>
   <listitem>
    <para>
<!--
     Set recovery configuration settings in
     <filename>postgresql.conf</filename> (see <xref
     linkend="runtime-config-wal-archive-recovery"/>) and create a file
     <filename>recovery.signal</filename> in the cluster
     data directory. You might
     also want to temporarily modify <filename>pg_hba.conf</filename> to prevent
     ordinary users from connecting until you are sure the recovery was successful.
-->
<filename>postgresql.conf</filename>（<xref linkend="runtime-config-wal-archive-recovery"/>を参照してください）に復旧の設定を記述し、クラスタデータディレクトリに<filename>recovery.signal</filename>ファイルを作成します。
また、一時的に<filename>pg_hba.conf</filename>を変更し、復旧の成功を確認できるまで一般ユーザが接続できないようにする必要があるかもしれません。
    </para>
   </listitem>
   <listitem>
    <para>
<!--
     Start the server.  The server will go into recovery mode and
     proceed to read through the archived WAL files it needs.  Should the
     recovery be terminated because of an external error, the server can
     simply be restarted and it will continue recovery.  Upon completion
     of the recovery process, the server will remove
     <filename>recovery.signal</filename> (to prevent
     accidentally re-entering recovery mode later) and then
     commence normal database operations.
-->
サーバを起動してください。
サーバは復旧モードに入り、必要なアーカイブ済みWALファイル群の読み込みを行います。
外部的なエラーにより復旧が中断したら、サーバを単に再起動させて、復旧処理を継続してください。
復旧処理が完了したら、（誤って後で復旧モードに再度入らないように）サーバは<filename>recovery.signal</filename>を削除します。
その後通常のデータベース操作を開始します。
    </para>
   </listitem>
   <listitem>
    <para>
<!--
     Inspect the contents of the database to ensure you have recovered to
     the desired state.  If not, return to step 1.  If all is well,
     allow your users to connect by restoring <filename>pg_hba.conf</filename> to normal.
-->
データベースの内容を検査し、希望する状態まで復旧できていることを確認してください。
復旧できなかった場合は手順1に戻ってください。
全て問題なければ、ユーザが接続できるように<filename>pg_hba.conf</filename>を正常状態に戻してください。
    </para>
   </listitem>
  </orderedlist>
   </para>

   <para>
<!--
    The key part of all this is to set up a recovery configuration that
    describes how you want to recover and how far the recovery should
    run.  The one thing that you absolutely must specify is the <varname>restore_command</varname>,
    which tells <productname>PostgreSQL</productname> how to retrieve archived
    WAL file segments.  Like the <varname>archive_command</varname>, this is
    a shell command string.  It can contain <literal>%f</literal>, which is
    replaced by the name of the desired log file, and <literal>%p</literal>,
    which is replaced by the path name to copy the log file to.
    (The path name is relative to the current working directory,
    i.e., the cluster's data directory.)
    Write <literal>%%</literal> if you need to embed an actual <literal>%</literal>
    character in the command.  The simplest useful command is
    something like:
-->
ここで重要となるのは、どのように復旧させたいのかやどこまで復旧させたいかを記述する復旧設定を設定することです。
絶対に指定しなければならないことは、アーカイブ済みWALファイルセグメントをどのように戻すかを<productname>PostgreSQL</productname>に通知する<varname>restore_command</varname>です。
<varname>archive_command</varname>同様、これはシェルコマンド文字列です。
ここには、対象のログファイルの名前で置換される<literal>%f</literal>やログファイルのコピー先を示すパスで置換される<literal>%p</literal>を含めることができます。
（パス名は現在の作業用ディレクトリ、つまり、クラスタのデータディレクトリから見た相対パスです。）
コマンド内に<literal>%</literal>文字自体を埋め込む必要があれば<literal>%%</literal>と記載してください。
最も簡単でよく使われるコマンドは以下のようなものです。
<programlisting>
restore_command = 'cp /mnt/server/archivedir/%f %p'
</programlisting>
<!--
    which will copy previously archived WAL segments from the directory
    <filename>/mnt/server/archivedir</filename>.  Of course, you can use something
    much more complicated, perhaps even a shell script that requests the
    operator to mount an appropriate tape.
-->
これは事前にアーカイブされたWALセグメントを<filename>/mnt/server/archivedir</filename>ディレクトリからコピーします。
当然ながら、もっと複雑なものを使用することができます。
例えば、操作者に適切なテープをマウントさせることを要求するようなシェルスクリプトでさえ可能です。
   </para>

   <para>
<!--
    It is important that the command return nonzero exit status on failure.
    The command <emphasis>will</emphasis> be called requesting files that are not
    present in the archive; it must return nonzero when so asked.  This is not
    an error condition.  An exception is that if the command was terminated by
    a signal (other than <systemitem>SIGTERM</systemitem>, which is used as
    part of a database server shutdown) or an error by the shell (such as
    command not found), then recovery will abort and the server will not start
    up.
-->
このコマンドが失敗した時に非ゼロの終了ステータスを返すことが重要です。
このコマンドは、アーカイブに存在しないファイルを要求する<emphasis>かもしれません</emphasis>が、その場合でも非ゼロを返さなければなりません。
これはエラー状態ではありません。
例外は、コマンドがシグナルによって中断された場合(データベースの停止に使用される<systemitem>SIGTERM</systemitem>以外)か、シェルによるエラー(コマンドが見つかりませんなど)で復旧が中断され、サーバが起動しない場合です。
   </para>

   <para>
<!--
    Not all of the requested files will be WAL segment
    files; you should also expect requests for files with a suffix of
    <literal>.history</literal>. Also be aware that
    the base name of the <literal>%p</literal> path will be different from
    <literal>%f</literal>; do not expect them to be interchangeable.
-->
要求されるファイルはWALセグメントファイルだけではありません。
<literal>.history</literal>が付いているファイルが要求されることも想定しなければなりません。
同時に、<literal>%p</literal>パスのファイル名部分は<literal>%f</literal>と異なることに注意してください。
これらが相互に置き換え可能であるとは考えないでください。
   </para>

   <para>
<!--
    WAL segments that cannot be found in the archive will be sought in
    <filename>pg_wal/</filename>; this allows use of recent un-archived segments.
    However, segments that are available from the archive will be used in
    preference to files in <filename>pg_wal/</filename>.
-->
アーカイブ場所で見つけられなかったWALセグメントは<filename>pg_wal/</filename>から検索されます。
これにより、最近の未アーカイブのセグメントを使用することができます。
しかし、アーカイブ場所から利用できるセグメントは<filename>pg_wal/</filename>内のファイルよりも優先的に使用されます。
   </para>

   <para>
<!--
    Normally, recovery will proceed through all available WAL segments,
    thereby restoring the database to the current point in time (or as
    close as possible given the available WAL segments).  Therefore, a normal
    recovery will end with a <quote>file not found</quote> message, the exact text
    of the error message depending upon your choice of
    <varname>restore_command</varname>.  You may also see an error message
    at the start of recovery for a file named something like
    <filename>00000001.history</filename>.  This is also normal and does not
    indicate a problem in simple recovery situations; see
    <xref linkend="backup-timelines"/> for discussion.
-->
通常は利用可能な全てのWALセグメントを使用して復旧処理が行われます。
その結果、データベースを現時点まで（もしくは、利用可能なWALセグメントで得られる限り現在に近い時点まで）リストアします。
従って、通常の復旧は<quote>file not found</quote>メッセージで終了します。
エラーメッセージの正確な文言は<varname>restore_command</varname>の選択によります。
また、復旧の開始時点で<filename>00000001.history</filename>のようなファイル名のエラーメッセージが出ることがあります。
これも単純な復旧作業では不具合を意味するものでなく正常です。
論議については<xref linkend="backup-timelines"/>を参照してください。
   </para>

   <para>
<!--
    If you want to recover to some previous point in time (say, right before
    the junior DBA dropped your main transaction table), just specify the
    required <link linkend="runtime-config-wal-recovery-target">stopping point</link>.  You can specify
    the stop point, known as the <quote>recovery target</quote>, either by
    date/time, named restore point or by completion of a specific transaction
    ID.  As of this writing only the date/time and named restore point options
    are very usable, since there are no tools to help you identify with any
    accuracy which transaction ID to use.
-->
もし以前のある時点まで復旧させたい場合（例えば、経験不足のデータベース管理者が主トランザクションテーブルを消去した直前）、要求する<link linkend="runtime-config-wal-recovery-target">停止時点</link>を指定するだけです。
停止時点は、<quote>recovery target</quote>として既知の停止時点で指定することも、日付と時刻で指定することも、リストアポイントか完了した特定のトランザクションIDで指定することもできます。
本ドキュメントの執筆時点では使用するトランザクションIDの識別を補助するツールがありませんので、ほとんどの場合は日付と時刻による指定のみを使用することになるでしょう。
   </para>

   <note>
     <para>
<!--
      The stop point must be after the ending time of the base backup, i.e.,
      the end time of <function>pg_backup_stop</function>.  You cannot use a base backup
      to recover to a time when that backup was in progress.  (To
      recover to such a time, you must go back to your previous base backup
      and roll forward from there.)
-->
停止時点はバックアップの終了時刻、つまり、<function>pg_stop_backup</function>の最終時刻より後の時点でなければなりません。
バックアップを行っている最中のある時点までベースバックアップを使用して復旧させることはできません
（こうした時点まで復旧させるには、その前のベースバックアップまで戻って、そこからロールフォワードしてください）。
     </para>
   </note>

   <para>
<!--
    If recovery finds corrupted WAL data, recovery will
    halt at that point and the server will not start. In such a case the
    recovery process could be re-run from the beginning, specifying a
    <quote>recovery target</quote> before the point of corruption so that recovery
    can complete normally.
    If recovery fails for an external reason, such as a system crash or
    if the WAL archive has become inaccessible, then the recovery can simply
    be restarted and it will restart almost from where it failed.
    Recovery restart works much like checkpointing in normal operation:
    the server periodically forces all its state to disk, and then updates
    the <filename>pg_control</filename> file to indicate that the already-processed
    WAL data need not be scanned again.
-->
復旧時にWALデータの破損がわかると、復旧はその時点で止まり、サーバは起動しません。
こうした場合、<quote>復旧対象</quote>に破損時点より前の時点を指定することで、復旧処理が正常に完了できるよう、復旧プロセスを初めからやり直すことができます。
システムクラッシュなど外的理由により復旧処理が失敗した場合やWALアーカイブがアクセスできなくなった場合、復旧処理を単に再起動させることができます。
この場合は失敗した時点とほぼ同じところから再開します。
復旧処理の再起動は、次のような通常操作時のチェックポイント処理とほぼ同様に動作します。
サーバは定期的にすべての状態をディスクに強制し、再度スキャンする必要がない処理済みのWALデータを示す<filename>pg_control</filename>ファイルを更新します。
   </para>

  </sect2>

  <sect2 id="backup-timelines">
<!--
   <title>Timelines</title>
-->
   <title>タイムライン</title>

  <indexterm zone="backup">
   <primary>timelines</primary>
  </indexterm>
  <indexterm zone="backup">
   <primary>タイムライン</primary>
  </indexterm>

   <para>
<!--
    The ability to restore the database to a previous point in time creates
    some complexities that are akin to science-fiction stories about time
    travel and parallel universes.  For example, in the original history of the database,
    suppose you dropped a critical table at 5:15PM on Tuesday evening, but
    didn't realize your mistake until Wednesday noon.
    Unfazed, you get out your backup, restore to the point-in-time 5:14PM
    Tuesday evening, and are up and running.  In <emphasis>this</emphasis> history of
    the database universe, you never dropped the table.  But suppose
    you later realize this wasn't such a great idea, and would like
    to return to sometime Wednesday morning in the original history.
    You won't be able
    to if, while your database was up-and-running, it overwrote some of the
    WAL segment files that led up to the time you now wish you
    could get back to.  Thus, to avoid this, you need to distinguish the series of
    WAL records generated after you've done a point-in-time recovery from
    those that were generated in the original database history.
-->
過去のある時点までデータベースを復旧できる機能は、タイムトラベルやパラレルユニバースといったSFの物語に類似した、多少の複雑性があります。
例えば、データベースの元の履歴で、火曜日の夕方5:15PMに重要なテーブルを削除し、水曜日のお昼まで手違いに気が付かなかったとします。
慌てずに、バックアップを取り出して、火曜日の夕方5:14PMの時点にリストアし、データベースを起動させます。
データベース世界の<emphasis>この</emphasis>履歴では、そのテーブルを削除していません。
しかし、後になって、これは大した問題ではなかったことが分かり、元の履歴における水曜日に朝の何時かにまで戻したいと考えたと仮定しましょう。
データベースは既に起動していますので、元に戻したい時点に至るWALセグメントファイルの一部は上書きされていて、戻すことはできないかもしれません。
ですので、このことを避けるために、ポイントインタイムで復旧させた後に生成された一連のWAL記録と元のデータベースの履歴において生成されたWAL記録とを区別する必要があります。
   </para>

   <para>
<!--
    To deal with this problem, <productname>PostgreSQL</productname> has a notion
    of <firstterm>timelines</firstterm>.  Whenever an archive recovery completes,
    a new timeline is created to identify the series of WAL records
    generated after that recovery.  The timeline
    ID number is part of WAL segment file names so a new timeline does
    not overwrite the WAL data generated by previous timelines.  It is
    in fact possible to archive many different timelines.  While that might
    seem like a useless feature, it's often a lifesaver.  Consider the
    situation where you aren't quite sure what point-in-time to recover to,
    and so have to do several point-in-time recoveries by trial and error
    until you find the best place to branch off from the old history.  Without
    timelines this process would soon generate an unmanageable mess.  With
    timelines, you can recover to <emphasis>any</emphasis> prior state, including
    states in timeline branches that you abandoned earlier.
-->
こうした問題を扱うために<productname>PostgreSQL</productname>には<firstterm>タイムライン</firstterm>という概念があります。
アーカイブ復旧が完了したときはいつでも、その復旧後に生成されたWAL記録を識別するための新しいタイムラインが生成されます。
タイムラインID番号はWALセグメントファイル名の一部です。
ですので、新しいタイムラインはこれまでのタイムラインで生成されたWALデータを上書きしません。
実際、多くの異なるタイムラインをアーカイブすることができます。
不要な機能と考えるかもしれませんが、命綱になることがしばしばあります。
どの時点まで復旧すればよいか確実でないといった状況を考えてみてください。
その時は、過去の履歴からの分岐点として最善の時点を見つけるために、試行錯誤して何度もポイントインタイムの復旧を行う必要があるでしょう。
タイムラインがないと、この手続きはすぐに管理不能な混乱を招いてしまいます。
タイムラインを使用して、以前捨てたタイムライン分岐における状態を含む、過去の<emphasis>任意</emphasis>の状態に復旧させることができます。
   </para>

   <para>
<!--
    Every time a new timeline is created, <productname>PostgreSQL</productname> creates
    a <quote>timeline history</quote> file that shows which timeline it branched
    off from and when.  These history files are necessary to allow the system
    to pick the right WAL segment files when recovering from an archive that
    contains multiple timelines.  Therefore, they are archived into the WAL
    archive area just like WAL segment files.  The history files are just
    small text files, so it's cheap and appropriate to keep them around
    indefinitely (unlike the segment files which are large).  You can, if
    you like, add comments to a history file to record your own notes about
    how and why this particular timeline was created.  Such comments will be
    especially valuable when you have a thicket of different timelines as
    a result of experimentation.
-->
新しいタイムラインが生成される度に、<productname>PostgreSQL</productname>は、どのタイムラインがいつどこから分岐したかを示す<quote>タイムライン履歴</quote>ファイルを作成します。
この履歴ファイルは、複数のタイムラインを含むアーカイブ場所から復旧する時にシステムが正しいWALセグメントファイルを選択できるようにするために必要です。
したがって、履歴ファイルは、WALセグメントファイル同様にWALアーカイブ領域にアーカイブされます。
履歴ファイルは（巨大になるセグメントファイルとは異なり）単なる小さなテキストファイルですので、安価かつ適切に無期限で保管できます。
必要ならば、履歴ファイルにコメントを追加し、この特定のタイムラインがどのように、なぜ生成されたかについて独自の注釈を付与することができます。
特にこうしたコメントは、実験の結果いくつものタイムラインのもつれがある場合に有用です。
   </para>

   <para>
<!--
    The default behavior of recovery is to recover to the latest timeline found
    in the archive. If you wish to recover to the timeline that was current
    when the base backup was taken or into a specific child timeline (that
    is, you want to return to some state that was itself generated after a
    recovery attempt), you need to specify <literal>current</literal> or the
    target timeline ID in <xref linkend="guc-recovery-target-timeline"/>. You
    cannot recover into timelines that branched off earlier than the base backup.
-->
復旧処理のデフォルトは、アーカイブで見つかった最新のタイムラインへの復旧です。
ベースバックアップが取得された時点のタイムラインと同一のタイムラインや別の子タイムラインに沿って復旧させたい（つまり、復旧試行以降に生成されたある状態に戻りたい）場合は、<literal>current</literal>か<xref linkend="guc-recovery-target-timeline"/>で対象のタイムラインIDを指定しなければなりません。
ベースバックアップより前に分岐したタイムラインに沿って復旧することはできません。
   </para>
  </sect2>

  <sect2 id="backup-tips">
<!--
   <title>Tips and Examples</title>
-->
   <title>ヒントと例</title>

   <para>
<!--
    Some tips for configuring continuous archiving are given here.
-->
継続的アーカイブを構成するいくつかのヒントを以下にあげます。
   </para>

    <sect3 id="backup-standalone">
<!--
     <title>Standalone Hot Backups</title>
-->
     <title>スタンドアローンホットバックアップ</title>

     <para>
<!--
      It is possible to use <productname>PostgreSQL</productname>'s backup facilities to
      produce standalone hot backups. These are backups that cannot be used
      for point-in-time recovery, yet are typically much faster to backup and
      restore than <application>pg_dump</application> dumps.  (They are also much larger
      than <application>pg_dump</application> dumps, so in some cases the speed advantage
      might be negated.)
-->
スタンドアローンホットバックアップを形成するため<productname>PostgreSQL</productname>のバックアップ基盤を使用することができます。
これらのバックアップはポイントインタイムリカバリに使用することはできないのですが、<application>pg_dump</application>によるダンプよりバックアップとリストアが概してより速く行われます。
（同時に<application>pg_dump</application>のダンプより大きくなるので、場合によっては速度による利点が打ち消されるかもしれません。）
     </para>

     <para>
<!--
      As with base backups, the easiest way to produce a standalone
      hot backup is to use the <xref linkend="app-pgbasebackup"/>
      tool. If you include the <literal>-X</literal> parameter when calling
      it, all the write-ahead log required to use the backup will be
      included in the backup automatically, and no special action is
      required to restore the backup.
-->
ベースバックアップと同様に、スタンドアローンホットバックアップを作成する最も簡単な方法は <xref linkend="app-pgbasebackup"/>ツールを使用する方法です。
実行時に<literal>-X</literal>オプションをつけることでバックアップに必要な全ての先行書き込みログを自動的にバックアップに含めることができ、リストアするときには特に特別な作業を行う必要がありません。
     </para>
<<<<<<< HEAD
=======

     <para>
<!--
      If more flexibility in copying the backup files is needed, a lower
      level process can be used for standalone hot backups as well.
      To prepare for low level standalone hot backups, make sure
      <varname>wal_level</varname> is set to
      <literal>replica</literal> or higher, <varname>archive_mode</varname> to
      <literal>on</literal>, and set up an <varname>archive_command</varname> that performs
      archiving only when a <emphasis>switch file</emphasis> exists.  For example:
-->
バックアップファイルをコピーするのにより柔軟性が必要な場合、スタンドアローンホットバックアップのために低レベルのプロセスを使うこともできます。
低レベルのスタンドアローンホットバックアップを準備するために、次のことを確実に行ってください。
<varname>wal_level</varname>を<literal>replica</literal>以上にセットし、<varname>archive_mode</varname>を<literal>on</literal>にセットし、<emphasis>switch ファイル</emphasis>が存在する時のみに実行される<varname>archive_command</varname>をセットします。
例：
<programlisting>
archive_command = 'test ! -f /var/lib/pgsql/backup_in_progress || (test ! -f /var/lib/pgsql/archive/%f &amp;&amp; cp %p /var/lib/pgsql/archive/%f)'
</programlisting>
<!--
      This command will perform archiving when
      <filename>/var/lib/pgsql/backup_in_progress</filename> exists, and otherwise
      silently return zero exit status (allowing <productname>PostgreSQL</productname>
      to recycle the unwanted WAL file).
-->
このコマンドは<filename>/var/lib/pgsql/backup_in_progress</filename> が存在する時のみ実行され、存在しない時は単に0の終了コードを返します(<productname>PostgreSQL</productname>に必要の無いWALファイルを再利用することを許可します)。
     </para>

     <para>
<!--
      With this preparation, a backup can be taken using a script like the
      following:
-->
この準備によって、バックアップは以下のようなスクリプトを使用して取得されます。
<programlisting>
touch /var/lib/pgsql/backup_in_progress
psql -c "select pg_start_backup('hot_backup');"
tar -cf /var/lib/pgsql/backup.tar /var/lib/pgsql/data/
psql -c "select pg_stop_backup();"
rm /var/lib/pgsql/backup_in_progress
tar -rf /var/lib/pgsql/backup.tar /var/lib/pgsql/archive/
</programlisting>
<!--
      The switch file <filename>/var/lib/pgsql/backup_in_progress</filename> is
      created first, enabling archiving of completed WAL files to occur.
      After the backup the switch file is removed. Archived WAL files are
      then added to the backup so that both base backup and all required
      WAL files are part of the same <application>tar</application> file.
      Please remember to add error handling to your backup scripts.
-->
完全なWALファイルのアーカイブが行われるように、スイッチファイル、<filename>/var/lib/pgsql/backup_in_progress</filename>が最初に作成されます。
バックアップの後、スイッチファイルは削除されます。
その後、ベースバックアップとすべての必要なWALファイルが共に同じ<application>tar</application>ファイルの一部になるよう、アーカイブされたWALファイルはバックアップに追加されます。
バックアップスクリプトにエラー処理を加えておくことを忘れないでください。
     </para>

>>>>>>> 185876a6
    </sect3>

    <sect3 id="compressed-archive-logs">
<!--
     <title>Compressed Archive Logs</title>
-->
     <title>圧縮アーカイブログ</title>

     <para>
<!--
      If archive storage size is a concern, you can use
      <application>gzip</application> to compress the archive files:
-->
もし、アーカイブのストレージ容量に懸念がある場合、アーカイブファイルを圧縮するために<application>gzip</application>を使用することもできます。
<programlisting>
archive_command = 'gzip &lt; %p &gt; /mnt/server/archivedir/%f.gz'
</programlisting>
<!--
      You will then need to use <application>gunzip</application> during recovery:
-->
復旧時は <application>gunzip</application>を使う必要があります。
<programlisting>
restore_command = 'gunzip &lt; /mnt/server/archivedir/%f.gz &gt; %p'
</programlisting>
     </para>
    </sect3>

    <sect3 id="backup-scripts">
<!--
     <title><varname>archive_command</varname> Scripts</title>
-->
     <title><varname>archive_command</varname>スクリプト</title>

     <para>
<!--
      Many people choose to use scripts to define their
      <varname>archive_command</varname>, so that their
      <filename>postgresql.conf</filename> entry looks very simple:
-->
<filename>postgresql.conf</filename>の記入事項が以下のように簡素となるため、多くの人が<varname>archive_command</varname>の定義にスクリプトの使用を選択します。
<programlisting>
archive_command = 'local_backup_script.sh "%p" "%f"'
</programlisting>
<!--
      Using a separate script file is advisable any time you want to use
      more than a single command in the archiving process.
      This allows all complexity to be managed within the script, which
      can be written in a popular scripting language such as
      <application>bash</application> or <application>perl</application>.
-->
アーカイブ処理手順において単一ではなくそれ以上の数のコマンドを使用したい場合はいつでも、別のスクリプトファイルの使用が推奨されます。
そうするとスクリプト内で全ての複雑性が管理されます。
スクリプトは<application>bash</application>または<application>perl</application>のようなよくあるスクリプト言語で記載できます。
     </para>

     <para>
<!--
      Examples of requirements that might be solved within a script include:
-->
スクリプト内で解決される要件の例として以下があります。
      <itemizedlist>
       <listitem>
        <para>
<!--
         Copying data to secure off-site data storage
-->
セキュアなオフサイトデータストレージへのデータのコピー
        </para>
       </listitem>
       <listitem>
        <para>
<!--
         Batching WAL files so that they are transferred every three hours,
         rather than one at a time
-->
一回に全てではなく３時間毎に転送されるようにWALファイルのバッチ
        </para>
       </listitem>
       <listitem>
        <para>
<!--
         Interfacing with other backup and recovery software
-->
その他のバックアップとリカバリのソフトウェアとのインタフェース
        </para>
       </listitem>
       <listitem>
        <para>
<!--
         Interfacing with monitoring software to report errors
-->
エラー報告を行う監視ソフトとのインタフェース
        </para>
       </listitem>
      </itemizedlist>
     </para>

     <tip>
      <para>
<!--
       When using an <varname>archive_command</varname> script, it's desirable
       to enable <xref linkend="guc-logging-collector"/>.
       Any messages written to <systemitem>stderr</systemitem> from the script will then
       appear in the database server log, allowing complex configurations to
       be diagnosed easily if they fail.
-->
<varname>archive_command</varname>スクリプトを使うときは<xref linkend="guc-logging-collector"/>を使えるようにすることが望ましい方法です。
そのスクリプトが<systemitem>stderr</systemitem>に書き出したメッセージはすべて、データベースのサーバーログとして書かれます。
このため複雑な設定でエラーが発生した時に、簡単に原因を突き止められます。
      </para>
     </tip>
    </sect3>
  </sect2>

  <sect2 id="continuous-archiving-caveats">
<!--
   <title>Caveats</title>
-->
   <title>警告</title>

   <para>
<!--
    At this writing, there are several limitations of the continuous archiving
    technique.  These will probably be fixed in future releases:
-->
本ドキュメント作成時点では、継続的アーカイブ技術にいくつかの制限があります。
将来のリリースでは修正されるはずです。

  <itemizedlist>
   <listitem>
    <para>
<!--
     If a <link linkend="sql-createdatabase"><command>CREATE DATABASE</command></link>
     command is executed while a base backup is being taken, and then
     the template database that the <command>CREATE DATABASE</command> copied
     is modified while the base backup is still in progress, it is
     possible that recovery will cause those modifications to be
     propagated into the created database as well.  This is of course
     undesirable.  To avoid this risk, it is best not to modify any
     template databases while taking a base backup.
-->
もしもベースバックアップが行われている時、<link linkend="sql-createdatabase"><command>CREATE DATABASE</command></link>コマンドが実行され、ベースバックアップが処理を実行している期間に<command>CREATE DATABASE</command>がコピーしているtemplateデータベースが変更されると、復旧処理はこれらの変更を作成されたデータベースにも同時に伝播させることは確実です。
もちろん、これは望まれる事ではありません。
この危険を回避するには、ベースバックアップ期間中にはすべてのtemplateデータベースを変更しないことが一番です。
    </para>
   </listitem>

   <listitem>
    <para>
<!--
     <link linkend="sql-createtablespace"><command>CREATE TABLESPACE</command></link>
     commands are WAL-logged with the literal absolute path, and will
     therefore be replayed as tablespace creations with the same
     absolute path.  This might be undesirable if the log is being
     replayed on a different machine.  It can be dangerous even if the
     log is being replayed on the same machine, but into a new data
     directory: the replay will still overwrite the contents of the
     original tablespace.  To avoid potential gotchas of this sort,
     the best practice is to take a new base backup after creating or
     dropping tablespaces.
-->
<link linkend="sql-createtablespace"><command>CREATE TABLESPACE</command></link>コマンドはリテラルの絶対パス付でWALにログが記録され、したがって、同じ絶対パスでのテーブル空間作成の時に再生されます。
これは、もしログが異なったマシン上で再生される場合には好ましくありません。
ログ再生がたとえ同一のマシンであっても、新規のデータディレクトリであれば危険です。
なぜなら、再生は元のテーブル空間の内容を上書きし続けるからです。
この種の潜在的な振舞いを防ぐためには、テーブル空間を作成もしくは削除後に新規ベースバックアップを行うのが最良の手段です。
    </para>
   </listitem>
  </itemizedlist>
   </para>

   <para>
<!--
    It should also be noted that the default <acronym>WAL</acronym>
    format is fairly bulky since it includes many disk page snapshots.
    These page snapshots are designed to support crash recovery, since
    we might need to fix partially-written disk pages.  Depending on
    your system hardware and software, the risk of partial writes might
    be small enough to ignore, in which case you can significantly
    reduce the total volume of archived logs by turning off page
    snapshots using the <xref linkend="guc-full-page-writes"/>
    parameter.  (Read the notes and warnings in <xref linkend="wal"/>
    before you do so.)  Turning off page snapshots does not prevent
    use of the logs for PITR operations.  An area for future
    development is to compress archived WAL data by removing
    unnecessary page copies even when <varname>full_page_writes</varname> is
    on.  In the meantime, administrators might wish to reduce the number
    of page snapshots included in WAL by increasing the checkpoint
    interval parameters as much as feasible.
-->
また、デフォルトの<acronym>WAL</acronym>フォーマットは数多くのディスクページのスナップショットを含んでいるため、かなりかさばるものになってしまっていることに触れておくべきでしょう。
これらのページスナップショットは、クラッシュから回復のために設計されています。
それというのも、回復処理の際には不完全に書き込まれているディスクページを修復しなければならないことがあるからです。
システムのハードウェアやソフトウェアによっては、不完全なディスクページの書き込みが起きてしまう危険性は無視してもよい程微小です。
この場合<xref linkend="guc-full-page-writes"/>パラメータを設定してページスナップショットを無効にすることで、アーカイブされたログの総容量を大幅に縮小できます
（実際に設定を行う前に、<xref linkend="wal"/>の注意事項と警告を読んでください）。
ページスナップショットを無効にしても PITR処理の際にログが使用できなくなることはありません。
将来の課題は、<varname>full_page_writes</varname>がたとえオンになっている場合であっても不要なページを取り除き、アーカイブ済みWALデータの圧縮を行うことでしょう。
差し当たり管理者は、可能な限りチェックポイント間隔パラメータを大きくすることによって、WALに含まれるページスナップショットの数を削減することができます。
   </para>
  </sect2>
 </sect1>

</chapter><|MERGE_RESOLUTION|>--- conflicted
+++ resolved
@@ -432,12 +432,6 @@
      allows you to split the output into smaller files that are
      acceptable in size to the underlying file system. For example, to
      make 2 gigabyte chunks:
-<<<<<<< HEAD
-=======
--->
-<command>split</command>コマンドで結果を使用しているファイルシステムが受け付けられる大きさに分割することができます。
-例えば2メガバイトずつに分割するには次のようにします。
->>>>>>> 185876a6
 
 <programlisting>
 pg_dump <replaceable class="parameter">dbname</replaceable> | split -b 2G - <replaceable class="parameter">filename</replaceable>
@@ -452,29 +446,14 @@
 cat <replaceable class="parameter">filename</replaceable>* | psql <replaceable class="parameter">dbname</replaceable>
 </programlisting>
 
-<<<<<<< HEAD
      If using GNU <application>split</application>, it is possible to
      use it and <application>gzip</application> together:
-=======
-<!--
-     If using GNU <application>split</application>, it is possible to
-     use it and <application>gzip</application> together:
--->
-GNU <application>split</application>を使用している場合は、次のように<application>gzip</application>を一緒に使うことでファイルの圧縮が出来ます。
->>>>>>> 185876a6
 
 <programlisting>
 pg_dump <replaceable class="parameter">dbname</replaceable> | split -b 2G --filter='gzip > $FILE.gz'
 </programlisting>
 
-<<<<<<< HEAD
      It can be restored using <command>zcat</command>.
-=======
-<!--
-     It can be restored using <command>zcat</command>.
--->
-圧縮されたファイルは<command>zcat</command>を使ってリストア出来ます。
->>>>>>> 185876a6
     </para>
    </formalpara>
 
@@ -929,25 +908,10 @@
     provide the database administrator with flexibility,
     <productname>PostgreSQL</productname> tries not to make any assumptions about how
     the archiving will be done.  Instead, <productname>PostgreSQL</productname> lets
-<<<<<<< HEAD
     the administrator specify a shell command or an archive library to be executed to copy a
     completed segment file to wherever it needs to go.  This could be as simple
     as a shell command that uses <literal>cp</literal>, or it could invoke a
     complex C function &mdash; it's all up to you.
-=======
-    the administrator specify a shell command to be executed to copy a
-    completed segment file to wherever it needs to go.  The command could be
-    as simple as a <literal>cp</literal>, or it could invoke a complex shell
-    script &mdash; it's all up to you.
--->
-WALデータをアーカイブする場合、完成したセグメントファイルのそれぞれの内容を取り出し、再利用のために回収される前にそのデータをどこかに保存することが必要です。
-アプリケーションと利用できるハードウェアに依存しますが、数多くの<quote>データをどこかに保存する</quote>方法があります。
-例えば、NFSでマウントした他のマシンのディレクトリにセグメントファイルをコピーすること、あるいは、テープ装置に書き出すこと（元々のファイル名を識別する手段があることを確認してください）、それらを一度にまとめてCDに焼くこと、そのほか全く異なったなんらかの方法などです。
-柔軟性をデータベース管理者に提供するために、<productname>PostgreSQL</productname>は、どのようにアーカイブがなされたかについて一切想定しないようになっています。
-その代わりに<productname>PostgreSQL</productname>は、管理者に完全なセグメントファイルをどこか必要な場所にコピーするシェルコマンドを指定させます。
-このコマンドは単純な<literal>cp</literal>でも構いませんし、また、複雑なシェルスクリプトを呼び出しても構いません。
-全て管理者に任されています。
->>>>>>> 185876a6
    </para>
 
    <para>
@@ -1032,7 +996,6 @@
    </para>
 
    <para>
-<<<<<<< HEAD
     Another way to archive is to use a custom archive module as the
     <varname>archive_library</varname>.  Since such modules are written in
     <literal>C</literal>, creating your own may require considerably more effort
@@ -1043,9 +1006,6 @@
    </para>
 
    <para>
-=======
-<!--
->>>>>>> 185876a6
     When the archive command is terminated by a signal (other than
     <systemitem>SIGTERM</systemitem> that is used as part of a server
     shutdown) or an error by the shell with an exit status greater than
@@ -1059,12 +1019,7 @@
    </para>
 
    <para>
-<<<<<<< HEAD
     Archive commands and libraries should generally be designed to refuse to overwrite
-=======
-<!--
-    The archive command should generally be designed to refuse to overwrite
->>>>>>> 185876a6
     any pre-existing archive file.  This is an important safety feature to
     preserve the integrity of your archive in case of administrator error
     (such as sending the output of two different servers to the same archive
@@ -1075,12 +1030,7 @@
    </para>
 
    <para>
-<<<<<<< HEAD
     It is advisable to test your proposed archive command or library to ensure that it
-=======
-<!--
-    It is advisable to test your proposed archive command to ensure that it
->>>>>>> 185876a6
     indeed does not overwrite an existing file, <emphasis>and that it returns
     nonzero status or <literal>false</literal>, respectively, in this case</emphasis>.
     The example command above for Unix ensures this by including a separate
@@ -1122,12 +1072,7 @@
    </para>
 
    <para>
-<<<<<<< HEAD
     The speed of the archive command or library is unimportant as long as it can keep up
-=======
-<!--
-    The speed of the archiving command is unimportant as long as it can keep up
->>>>>>> 185876a6
     with the average rate at which your server generates WAL data.  Normal
     operation continues even if the archiving process falls a little behind.
     If archiving falls significantly behind, this will increase the amount of
@@ -1145,12 +1090,7 @@
    </para>
 
    <para>
-<<<<<<< HEAD
     In writing your archive command or library, you should assume that the file names to
-=======
-<!--
-    In writing your archive command, you should assume that the file names to
->>>>>>> 185876a6
     be archived can be up to 64 characters long and can contain any
     combination of ASCII letters, digits, and dots.  It is not necessary to
     preserve the original relative path (<literal>%p</literal>) but it is necessary to
@@ -1179,12 +1119,7 @@
    </para>
 
    <para>
-<<<<<<< HEAD
     The archive command or function is only invoked on completed WAL segments.  Hence,
-=======
-<!--
-    The archive command is only invoked on completed WAL segments.  Hence,
->>>>>>> 185876a6
     if your server generates only little WAL traffic (or has slack periods
     where it does so), there could be a long delay between the completion
     of a transaction and its safe recording in archive storage.  To put
@@ -1352,32 +1287,9 @@
 低レベルのAPIを使ったベースバックアップを取得するには<xref linkend="app-pgbasebackup"/> を使う方法に加えて数ステップが必要ですが、比較的簡単です。
 これらのステップは順番に実行することが重要で、次のステップに進む前にこれらのステップが成功していることを確認する必要があります。
    </para>
-<<<<<<< HEAD
     <para>
      Multiple backups are able to be run concurrently (both those
      started using this backup API and those started using
-=======
-   <para>
-<!--
-    Low level base backups can be made in a non-exclusive or an exclusive
-    way. The non-exclusive method is recommended and the exclusive one is
-    deprecated and will eventually be removed.
--->
-低レベルのベースバックアップは非排他的または排他的な手法で作成することができます。
-非排他的な手法が推奨され、排他的な手法は推奨されず、将来的に削除されます。
-   </para>
-
-   <sect3 id="backup-lowlevel-base-backup-nonexclusive">
-<!--
-    <title>Making a Non-Exclusive Low-Level Backup</title>
--->
-    <title>非排他的な低レベルバックアップの作成</title>
-    <para>
-<!--
-     A non-exclusive low level backup is one that allows other
-     concurrent backups to be running (both those started using
-     the same backup API and those started using
->>>>>>> 185876a6
      <xref linkend="app-pgbasebackup"/>).
 -->
 非排他的な低レベルバックアップは、実行中の（同じバックアップAPIを使用して起動したものと、<xref linkend="app-pgbasebackup"/>を使用して起動したものいずれも）他の同時バックアップを許可するものです。
@@ -1396,16 +1308,9 @@
     <para>
 <!--
      Connect to the server (it does not matter which database) as a user with
-<<<<<<< HEAD
      rights to run <function>pg_backup_start</function> (superuser,
      or a user who has been granted <literal>EXECUTE</literal> on the
      function) and issue the command:
-=======
-     rights to run pg_start_backup (superuser, or a user who has been granted
-     EXECUTE on the function) and issue the command:
--->
-pg_start_backupを実行する権限のあるユーザ（スーパーユーザまたは関数のEXECUTE権限を付与されたユーザ）としてサーバ（どのデータベースでも構いません）に接続し、以下のコマンドを実行してください。
->>>>>>> 185876a6
 <programlisting>
 SELECT pg_backup_start(label => 'label', fast => false);
 </programlisting>
@@ -1420,7 +1325,6 @@
     </para>
 
     <para>
-<<<<<<< HEAD
      Online backups are always started at the beginning of a checkpoint.
      By default, <function>pg_backup_start</function> will wait for the next
      regularly scheduled checkpoint to complete, which may take a long time (see the
@@ -1433,33 +1337,6 @@
      as much I/O as possible.
     </para>
 
-=======
-<!--
-     By default, <function>pg_start_backup</function> can take a long time to finish.
-     This is because it performs a checkpoint, and the I/O
-     required for the checkpoint will be spread out over a significant
-     period of time, by default half your inter-checkpoint interval
-     (see the configuration parameter
-     <xref linkend="guc-checkpoint-completion-target"/>).  This is
-     usually what you want, because it minimizes the impact on query
-     processing.  If you want to start the backup as soon as
-     possible, change the second parameter to <literal>true</literal>, which will
-     issue an immediate checkpoint using as much I/O as available.
--->
-デフォルトで、<function>pg_start_backup</function>は終了までに長い時間がかかる場合があります。
-その理由はあるチェックポイントを実行し、そのチェックポイントに必要なI/Oはかなりの時間にわたって広がるためです。そして、デフォルトでは設定したチェックポイント間隔の半分です（設定パラメータについては<xref linkend="guc-checkpoint-completion-target"/>を参照してください）。
-通常これは、問い合わせ処理における影響を極小化するので望ましいことです。
-すぐにバックアップを開始したい場合は、第2パラメータを<literal>true</literal>にすると、使えるだけのI/Oを使用して即座にチェックポイントを発行します。
-    </para>
-
-    <para>
-<!--
-     The third parameter being <literal>false</literal> tells
-     <function>pg_start_backup</function> to initiate a non-exclusive base backup.
--->
-第3パラメータの<literal>false</literal>は、<function>pg_start_backup</function>が非排他ベースバックアップを開始すること指示します。
-    </para>
->>>>>>> 185876a6
    </listitem>
    <listitem>
     <para>
@@ -1502,12 +1379,7 @@
 この切換えの理由は、バックアップ期間中に書き出された最後のWALファイルがアーカイブできるよう準備することです。
     </para>
     <para>
-<<<<<<< HEAD
      <function>pg_backup_stop</function> will return one row with three
-=======
-<!--
-     The <function>pg_stop_backup</function> will return one row with three
->>>>>>> 185876a6
      values. The second of these fields should be written to a file named
      <filename>backup_label</filename> in the root directory of the backup. The
      third field should be written to a file named
@@ -1579,212 +1451,6 @@
    </listitem>
   </orderedlist>
     </para>
-<<<<<<< HEAD
-=======
-   </sect3>
-   <sect3 id="backup-lowlevel-base-backup-exclusive">
-<!--
-    <title>Making an Exclusive Low-Level Backup</title>
--->
-    <title>排他的低レベルバックアップの作成</title>
-
-    <note>
-     <para>
-<!--
-      The exclusive backup method is deprecated and should be avoided.
-      Prior to <productname>PostgreSQL</productname> 9.6, this was the only
-      low-level method available, but it is now recommended that all users
-      upgrade their scripts to use non-exclusive backups.
--->
-排他的バックアップ方式は非推奨であり避けるべきです。
-これは<productname>PostgreSQL</productname> 9.6より前では唯一利用可能な低レベル手法でしたが、今日ではすべてのユーザが自身のスクリプトを非排他的バックアップを使用するようにアップグレードすることが推奨されています。
-     </para>
-    </note>
-
-    <para>
-<!--
-     The process for an exclusive backup is mostly the same as for a
-     non-exclusive one, but it differs in a few key steps. This type of
-     backup can only be taken on a primary and does not allow concurrent
-     backups.  Moreover, because it creates a backup label file, as
-     described below, it can block automatic restart of the primary server
-     after a crash.  On the other hand, the erroneous removal of this
-     file from a backup or standby is a common mistake, which can result
-     in serious data corruption.  If it is necessary to use this method,
-     the following steps may be used.
--->
-排他的バックアップの手順は、ほぼ非排他的バックアップのものと同様ですが、いくつかのキーとなる手順に違いがあります。
-このバックアップ方式は、プライマリからしか取得できず、バックアップの複数同時実行を許可しません。
-さらに、後述するようにバックアップラベルファイルを作るため、プライマリサーバのクラッシュ後の自動再起動をブロックする可能性があります。
-一方でバックアップラベルファイルのバックアップやスタンバイからの誤った削除はよくあるミスで、これは深刻なデータ破壊をもたらすおそれがあります。
-この方式を使う必要があるのであれば、以下の手順を用いてください。
-    </para>
-    <para>
-  <orderedlist>
-   <listitem>
-    <para>
-<!--
-     Ensure that WAL archiving is enabled and working.
--->
-WALアーカイブが有効であり、正常に動作することを確認してください。
-    </para>
-   </listitem>
-   <listitem>
-    <para>
-<!--
-     Connect to the server (it does not matter which database) as a user with
-     rights to run pg_start_backup (superuser, or a user who has been granted
-     EXECUTE on the function) and issue the command:
--->
-pg_start_backupを実行する権限のあるユーザ（スーパーユーザまたは関数のEXECUTE権限を付与されたユーザ）としてサーバ（どのデータベースでも構いません）に接続し、以下のコマンドを実行してください。
-<programlisting>
-SELECT pg_start_backup('label');
-</programlisting>
-<!--
-     where <literal>label</literal> is any string you want to use to uniquely
-     identify this backup operation.
-     <function>pg_start_backup</function> creates a <firstterm>backup label</firstterm> file,
-     called <filename>backup_label</filename>, in the cluster directory with
-     information about your backup, including the start time and label string.
-     The function also creates a <firstterm>tablespace map</firstterm> file,
-     called <filename>tablespace_map</filename>, in the cluster directory with
-     information about tablespace symbolic links in <filename>pg_tblspc/</filename> if
-     one or more such link is present.  Both files are critical to the
-     integrity of the backup, should you need to restore from it.
--->
-ここで<literal>label</literal>は、バックアップ操作を一意に識別するために使用する任意の文字列です。
-<function>pg_start_backup</function>は、開始時刻やラベル文字列などのバックアップ情報を持つ<filename>backup_label</filename>という名前の<firstterm>バックアップラベル</firstterm>ファイルを、クラスタディレクトリ内に作成します。
-この関数は<filename>tablespace_map</filename>という名前の<firstterm>テーブル空間マップ</firstterm>ファイルもクラスタディレクトリ内に作ります。
-テーブル空間マップファイルには、もしそのようなリンクが1つ以上存在すれば<filename>pg_tblspc/</filename>内のテーブル空間シンボリックリンクに関する情報が入っています。
-どちらのファイルもバックアップの完全性保持のために重要な意味を持ちますので、バックアップから必ずリストアする必要があるでしょう。
-    </para>
-
-    <para>
-<!--
-     By default, <function>pg_start_backup</function> can take a long time to finish.
-     This is because it performs a checkpoint, and the I/O
-     required for the checkpoint will be spread out over a significant
-     period of time, by default half your inter-checkpoint interval
-     (see the configuration parameter
-     <xref linkend="guc-checkpoint-completion-target"/>).  This is
-     usually what you want, because it minimizes the impact on query
-     processing.  If you want to start the backup as soon as
-     possible, use:
--->
-デフォルトで、<function>pg_start_backup</function>は終了までに長い時間がかかる場合があります。
-その理由はあるチェックポイントを実行し、そして、デフォルトでは設定したチェックポイント間隔の半分である、そのチェックポイントに必要なI/Oがかなりの時間にわたって広がるためです（設定パラメータについては<xref linkend="guc-checkpoint-completion-target"/>を参照してください）。
-通常これは、問い合わせ処理における影響を極小化するので望ましいことです。
-バックアップをなるべく早く行いたいのであれば、以下を使用します。
-<programlisting>
-SELECT pg_start_backup('label', true);
-</programlisting>
-<!--
-     This forces the checkpoint to be done as quickly as possible.
--->
-これはチェックポイントをできる限り早く行うよう強制します。
-    </para>
-   </listitem>
-   <listitem>
-    <para>
-<!--
-     Perform the backup, using any convenient file-system-backup tool
-     such as <application>tar</application> or <application>cpio</application> (not
-     <application>pg_dump</application> or
-     <application>pg_dumpall</application>).  It is neither
-     necessary nor desirable to stop normal operation of the database
-     while you do this. See
-     <xref linkend="backup-lowlevel-base-backup-data"/> for things to
-     consider during this backup.
--->
-(<application>pg_dump</application>や<application>pg_dumpall</application>ではなく)<application>tar</application>や<application>cpio</application>などの使い慣れた任意のファイルシステムバックアップツールを使用して、バックアップを実行してください。
-この作業時に、データベースの通常の操作を停止することは不要ですし、望ましい方法でもありません。
-このバックアップの実行中に考慮すべき点は<xref linkend="backup-lowlevel-base-backup-data"/>を参照してください。
-    </para>
-    <para>
-<!--
-     As noted above, if the server crashes during the backup it may not be
-     possible to restart until the <filename>backup_label</filename> file has
-     been manually deleted from the <envar>PGDATA</envar> directory.  Note
-     that it is very important to never remove the
-     <filename>backup_label</filename> file when restoring a backup, because
-     this will result in corruption.  Confusion about when it is appropriate
-     to remove this file is a common cause of data corruption when using this
-     method; be very certain that you remove the file only on an existing
-     primary and never when building a standby or restoring a backup, even if
-     you are building a standby that will subsequently be promoted to a new
-     primary.
--->
-上記のように、バックアップ中にサーバがクラッシュした場合、<filename>backup_label</filename>ファイルが<envar>PGDATA</envar>ディレクトリから手動で削除されない限り、再起動できないかもしれません。
-破損をもたらすため、バックアップをリストアするときに<filename>backup_label</filename>ファイルを決して削除しないことは重要である点に注意してください。
-このファイルをいつ削除するのが適切かに関する混乱は、この方式を使ったときのデータ破損のよくある原因です。
-確実に、本ファイルは既存プライマリでのみ削除して、スタンバイの構築やバックアップのリストアでは決して削除しないでください。たとえ次に新プライマリに昇格させるつもりのスタンバイを構築している場合であってもです。
-    </para>
-   </listitem>
-   <listitem>
-    <para>
-<!--
-     Again connect to the database as a user with rights to run
-     pg_stop_backup (superuser, or a user who has been granted EXECUTE on
-     the function), and issue the command:
--->
-再度、pg_stop_backupを実行する権限のあるユーザ（スーパーユーザまたは関数のEXECUTE権限を付与されたユーザ）としてデータベースに接続し、以下のコマンドを実行してください。
-<programlisting>
-SELECT pg_stop_backup();
-</programlisting>
-<!--
-     This function terminates backup mode and
-     performs an automatic switch to the next WAL segment. The reason for the
-     switch is to arrange for the last WAL segment written during the backup
-     interval to be ready to archive.
--->
-この関数はバックアップモードを終了し、次のWALセグメントへの自動切換えを行います。
-この切換えの理由は、バックアップ期間中に書き出された最後のWALファイルがアーカイブできるよう準備することです。
-    </para>
-   </listitem>
-   <listitem>
-    <para>
-<!--
-     Once the WAL segment files active during the backup are archived, you are
-     done.  The file identified by <function>pg_stop_backup</function>'s result is
-     the last segment that is required to form a complete set of backup files.
-     If <varname>archive_mode</varname> is enabled,
-     <function>pg_stop_backup</function> does not return until the last segment has
-     been archived.
-     Archiving of these files happens automatically since you have
-     already configured <varname>archive_command</varname>. In most cases this
-     happens quickly, but you are advised to monitor your archive
-     system to ensure there are no delays.
-     If the archive process has fallen behind
-     because of failures of the archive command, it will keep retrying
-     until the archive succeeds and the backup is complete.
--->
-バックアップ中で使用されたWALセグメントファイルがアーカイブされれば完了です。
-<function>pg_stop_backup</function>の結果で識別されるファイルは、バックアップファイル一式を完結させるのに必要となる最終セグメントです。
-<varname>archive_mode</varname>が有効であれば<function>pg_stop_backup</function> は最終セグメントがアーカイブされるまで戻りません。
-すでに<varname>archive_command</varname>を設定していますので、これらのファイルのアーカイブ操作は自動的に発生します。
-ほとんどの場合、これは瞬時に行われます。
-しかし、バックアップの完了を確認できるよう、アーカイブシステムを監視し、遅延が無いことの確認をお勧めします。
-アーカイブコマンドの失敗によりアーカイブ処理が遅れてしまったとしても、アーカイブが成功し、そしてバックアップが完了するまで再試行を繰り返すようになっています。
-    </para>
-
-    <para>
-<!--
-     When using exclusive backup mode, it is absolutely imperative to ensure
-     that <function>pg_stop_backup</function> completes successfully at the
-     end of the backup.  Even if the backup itself fails, for example due to
-     lack of disk space, failure to call <function>pg_stop_backup</function>
-     will leave the server in backup mode indefinitely, causing future backups
-     to fail and increasing the risk of a restart failure during the time that
-     <filename>backup_label</filename> exists.
--->
-排他的バックアップモードを使ったときは、バックアップ終了時に確実に<function>pg_stop_backup</function>を正常に完了することが絶対的に必要です。
-バックアップ自体が、例えばディスク領域不足で、失敗した場合であっても、<function>pg_stop_backup</function>を実行しそこなうと、サーバが無期限にバックアップモードのままになってしまい、将来のバックアップ失敗と<filename>backup_label</filename>がある間の再起動失敗のリスクの増大を引き起こします。
-    </para>
-   </listitem>
-  </orderedlist>
-    </para>
-   </sect3>
->>>>>>> 185876a6
    <sect3 id="backup-lowlevel-base-backup-data">
 <!--
    <title>Backing Up the Data Directory</title>
@@ -1883,15 +1549,6 @@
     <filename>pg_snapshots/</filename>, <filename>pg_stat_tmp/</filename>,
     and <filename>pg_subtrans/</filename> (but not the directories themselves) can be
     omitted from the backup as they will be initialized on postmaster startup.
-<<<<<<< HEAD
-=======
-    If <xref linkend="guc-stats-temp-directory"/> is set and is under the data
-    directory then the contents of that directory can also be omitted.
--->
-ディレクトリ<filename>pg_dynshmem/</filename>、<filename>pg_notify/</filename>、<filename>pg_serial/</filename>、<filename>pg_snapshots/</filename>、<filename>pg_stat_tmp/</filename>、<filename>pg_subtrans/</filename>の中身はバックアップから除外できます。（ただし、ディレクトリ自体は除外できません。）
-というのも、postmaster起動時に初期化されるからです。
-<xref linkend="guc-stats-temp-directory"/>が設定されていて、それがデータディレクトリの下にあるのであれば、そのディレクトリの中身も除外できます。
->>>>>>> 185876a6
    </para>
 
    <para>
@@ -2405,64 +2062,6 @@
 ベースバックアップと同様に、スタンドアローンホットバックアップを作成する最も簡単な方法は <xref linkend="app-pgbasebackup"/>ツールを使用する方法です。
 実行時に<literal>-X</literal>オプションをつけることでバックアップに必要な全ての先行書き込みログを自動的にバックアップに含めることができ、リストアするときには特に特別な作業を行う必要がありません。
      </para>
-<<<<<<< HEAD
-=======
-
-     <para>
-<!--
-      If more flexibility in copying the backup files is needed, a lower
-      level process can be used for standalone hot backups as well.
-      To prepare for low level standalone hot backups, make sure
-      <varname>wal_level</varname> is set to
-      <literal>replica</literal> or higher, <varname>archive_mode</varname> to
-      <literal>on</literal>, and set up an <varname>archive_command</varname> that performs
-      archiving only when a <emphasis>switch file</emphasis> exists.  For example:
--->
-バックアップファイルをコピーするのにより柔軟性が必要な場合、スタンドアローンホットバックアップのために低レベルのプロセスを使うこともできます。
-低レベルのスタンドアローンホットバックアップを準備するために、次のことを確実に行ってください。
-<varname>wal_level</varname>を<literal>replica</literal>以上にセットし、<varname>archive_mode</varname>を<literal>on</literal>にセットし、<emphasis>switch ファイル</emphasis>が存在する時のみに実行される<varname>archive_command</varname>をセットします。
-例：
-<programlisting>
-archive_command = 'test ! -f /var/lib/pgsql/backup_in_progress || (test ! -f /var/lib/pgsql/archive/%f &amp;&amp; cp %p /var/lib/pgsql/archive/%f)'
-</programlisting>
-<!--
-      This command will perform archiving when
-      <filename>/var/lib/pgsql/backup_in_progress</filename> exists, and otherwise
-      silently return zero exit status (allowing <productname>PostgreSQL</productname>
-      to recycle the unwanted WAL file).
--->
-このコマンドは<filename>/var/lib/pgsql/backup_in_progress</filename> が存在する時のみ実行され、存在しない時は単に0の終了コードを返します(<productname>PostgreSQL</productname>に必要の無いWALファイルを再利用することを許可します)。
-     </para>
-
-     <para>
-<!--
-      With this preparation, a backup can be taken using a script like the
-      following:
--->
-この準備によって、バックアップは以下のようなスクリプトを使用して取得されます。
-<programlisting>
-touch /var/lib/pgsql/backup_in_progress
-psql -c "select pg_start_backup('hot_backup');"
-tar -cf /var/lib/pgsql/backup.tar /var/lib/pgsql/data/
-psql -c "select pg_stop_backup();"
-rm /var/lib/pgsql/backup_in_progress
-tar -rf /var/lib/pgsql/backup.tar /var/lib/pgsql/archive/
-</programlisting>
-<!--
-      The switch file <filename>/var/lib/pgsql/backup_in_progress</filename> is
-      created first, enabling archiving of completed WAL files to occur.
-      After the backup the switch file is removed. Archived WAL files are
-      then added to the backup so that both base backup and all required
-      WAL files are part of the same <application>tar</application> file.
-      Please remember to add error handling to your backup scripts.
--->
-完全なWALファイルのアーカイブが行われるように、スイッチファイル、<filename>/var/lib/pgsql/backup_in_progress</filename>が最初に作成されます。
-バックアップの後、スイッチファイルは削除されます。
-その後、ベースバックアップとすべての必要なWALファイルが共に同じ<application>tar</application>ファイルの一部になるよう、アーカイブされたWALファイルはバックアップに追加されます。
-バックアップスクリプトにエラー処理を加えておくことを忘れないでください。
-     </para>
-
->>>>>>> 185876a6
     </sect3>
 
     <sect3 id="compressed-archive-logs">

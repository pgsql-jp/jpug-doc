--- conflicted
+++ resolved
@@ -73,12 +73,7 @@
    <glossterm>Analyze【アナライズ】（操作）</glossterm>
    <glossdef>
     <para>
-<<<<<<< HEAD
      The act of collecting statistics from data in
-=======
-<!--
-     The process of collecting statistics from data in
->>>>>>> 185876a6
      <glossterm linkend="glossary-table">tables</glossterm>
      and other <glossterm linkend="glossary-relation">relations</glossterm>
      to help the <glossterm linkend="glossary-planner">query planner</glossterm>
@@ -178,19 +173,12 @@
 <!--
      A set of background processes that routinely perform
      <glossterm linkend="glossary-vacuum">vacuum</glossterm>
-<<<<<<< HEAD
      and <glossterm linkend="glossary-analyze">analyze</glossterm> operations.
      The <glossterm linkend="glossary-auxiliary-proc">auxiliary process</glossterm>
      that coordinates the work and is always present (unless autovacuum
      is disabled) is known as the <firstterm>autovacuum launcher</firstterm>,
      and the processes that carry out the tasks are known as the
      <firstterm>autovacuum workers</firstterm>.
-=======
-     and <glossterm linkend="glossary-analyze">analyze</glossterm>
-     operations.
--->
-<glossterm linkend="glossary-vacuum">バキューム</glossterm>及び<glossterm linkend="glossary-analyze">アナライズ</glossterm>操作を定期的に実行する一連のバックグラウンドプロセス。
->>>>>>> 185876a6
     </para>
     <para>
 <!--
@@ -292,13 +280,8 @@
    <glossterm>Background writer【バックグラウンドライタ】（プロセス）</glossterm>
    <glossdef>
     <para>
-<<<<<<< HEAD
      An <glossterm linkend="glossary-auxiliary-proc">auxiliary process</glossterm>
      that writes dirty
-=======
-<!--
-     A process that writes dirty
->>>>>>> 185876a6
      <glossterm linkend="glossary-data-page">data pages</glossterm> from
      <glossterm linkend="glossary-shared-memory">shared memory</glossterm> to
      the file system.  It wakes up periodically, but works only for a short
@@ -486,16 +469,9 @@
    <glossterm>Checkpointer【チェックポインター】（プロセス）</glossterm>
    <glossdef>
     <para>
-<<<<<<< HEAD
      An <glossterm linkend="glossary-auxiliary-proc">auxiliary process</glossterm>
      that is responsible for executing
      <glossterm linkend="glossary-checkpoint">checkpoints</glossterm>.
-=======
-<!--
-     A specialized process responsible for executing checkpoints.
--->
-チェックポイントを実行するための特別なプロセス。
->>>>>>> 185876a6
     </para>
    </glossdef>
   </glossentry>
@@ -654,16 +630,7 @@
      A restriction on the values of data allowed within a
      <glossterm linkend="glossary-table">table</glossterm>,
      or in attributes of a
-<<<<<<< HEAD
      <glossterm linkend="glossary-domain">domain</glossterm>.
-=======
--->
-     <!-- XXX Should have term "domain". Need term "type" for that. -->
-<!--
-     <firstterm>domain</firstterm>.
--->
-<glossterm linkend="glossary-table">テーブル</glossterm>中のデータの値、あるいは<firstterm>ドメイン</firstterm>の属性の制限。
->>>>>>> 185876a6
     </para>
     <para>
 <!--
@@ -1270,15 +1237,9 @@
    <glossterm>Instance【インスタンス】</glossterm>
    <glossdef>
     <para>
-<<<<<<< HEAD
      A group of <glossterm linkend="glossary-backend">backend</glossterm> and
      <glossterm linkend="glossary-auxiliary-proc">auxiliary processes</glossterm>
      that communicate using a common shared memory area.  One
-=======
-<!--
-     A group of backend and auxiliary processes that communicate using
-     a common shared memory area.  One
->>>>>>> 185876a6
      <glossterm linkend="glossary-postmaster">postmaster process</glossterm>
      manages the instance; one instance manages exactly one
      <glossterm linkend="glossary-db-cluster">database cluster</glossterm>
@@ -1437,14 +1398,8 @@
    <glossterm>Logger【ロガー】（プロセス）</glossterm>
    <glossdef>
     <para>
-<<<<<<< HEAD
      An <glossterm linkend="glossary-auxiliary-proc">auxiliary process</glossterm>
      which, if enabled, writes information about database events into the current
-=======
-<!--
-     If activated, the process
-     writes information about database events into the current
->>>>>>> 185876a6
      <glossterm linkend="glossary-log-file">log file</glossterm>.
      When reaching certain time- or
      volume-dependent criteria, a new log file is created.
@@ -2393,7 +2348,6 @@
    <glosssee otherterm="glossary-replica" />
   </glossentry>
 
-<<<<<<< HEAD
   <glossentry id="glossary-startup-process">
    <glossterm>Startup process</glossterm>
    <glossdef>
@@ -2406,27 +2360,6 @@
      (The name is historical: the startup process was named before
      replication was implemented; the name refers to its task as it
      relates to the server startup following a crash.)
-=======
-  <glossentry id="glossary-stats-collector">
-<!--
-   <glossterm>Stats collector (process)</glossterm>
--->
-   <glossterm>Stats collector【統計情報収集器】（プロセス）</glossterm>
-   <glossdef>
-    <para>
-<!--
-     This process collects statistical information about the
-     <glossterm linkend="glossary-instance">instance</glossterm>'s activities.
--->
-このプロセスは、<glossterm linkend="glossary-instance">instance</glossterm>の活動に関する統計情報を収集します。
-    </para>
-    <para>
-<!--
-      For more information, see
-      <xref linkend="monitoring-stats"/>.
--->
-詳細については<xref linkend="monitoring-stats"/>を参照してください。
->>>>>>> 185876a6
     </para>
    </glossdef>
   </glossentry>
@@ -2940,14 +2873,9 @@
    <glossterm>WAL archiver【WALアーカイバ】（プロセス）</glossterm>
    <glossdef>
     <para>
-<<<<<<< HEAD
      An <glossterm linkend="glossary-auxiliary-proc">auxiliary process</glossterm>
      which, if enabled, saves copies of
      <glossterm linkend="glossary-wal-file">WAL files</glossterm>
-=======
-<!--
-     A process that saves copies of <glossterm linkend="glossary-wal-file">WAL files</glossterm>
->>>>>>> 185876a6
      for the purpose of creating backups or keeping
      <glossterm linkend="glossary-replica">replicas</glossterm> current.
 -->

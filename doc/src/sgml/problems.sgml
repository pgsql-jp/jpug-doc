--- conflicted
+++ resolved
@@ -47,12 +47,8 @@
 早急に処置が必要な場合は、商用サポートの購入を検討してください。
  </para>
 
-<<<<<<< HEAD
  <sect2 id="bug-reporting-identifying-bugs">
-=======
- <sect2>
-<!--
->>>>>>> 94ef7168
+<!--
   <title>Identifying Bugs</title>
 -->
   <title>バグの特定</title>
@@ -160,12 +156,8 @@
   </para>
  </sect2>
 
-<<<<<<< HEAD
  <sect2 id="bug-reporting-what-to-report">
-=======
- <sect2>
-<!--
->>>>>>> 94ef7168
+<!--
   <title>What to Report</title>
 -->
   <title>報告すべきこと</title>
@@ -472,12 +464,8 @@
   </para>
  </sect2>
 
-<<<<<<< HEAD
  <sect2 id="bug-reporting-where-to-report-bugs">
-=======
- <sect2>
-<!--
->>>>>>> 94ef7168
+<!--
   <title>Where to Report Bugs</title>
 -->
   <title>バグ報告先</title>

--- conflicted
+++ resolved
@@ -157,8 +157,6 @@
 
     <variablelist>
      <varlistentry>
-<<<<<<< HEAD
-=======
       <term><option>-A 0|1</option></term>
       <listitem>
        <para>
@@ -176,7 +174,6 @@
      </varlistentry>
 
      <varlistentry>
->>>>>>> de74b4ab
       <term><option>-B <replaceable class="parameter">nbuffers</replaceable></option></term>
       <listitem>
        <para>
@@ -442,15 +439,10 @@
         class="parameter">extra-options</replaceable> are passed to
         all server processes started by this
         <command>postgres</command> process.  If the option string contains
-<<<<<<< HEAD
-        any spaces, the entire string must be quoted;  multiple
-        option invocations are appended.
-=======
         any spaces, the entire string must be quoted.
 -->
 <replaceable class="parameter">extra-options</replaceable>で指定されたコマンドライン形式のオプションは、この<command>postgres</command>プロセスにより開始される全てのサーバプロセスに引き渡されます。
 このオプションの文字列に空白文字が含まれている場合には、文字列全体を引用符で囲む必要があります。
->>>>>>> de74b4ab
        </para>
 
        <para>
@@ -846,12 +838,9 @@
         Send all server log output to <replaceable
         class="parameter">filename</replaceable>.  This option is only
         honored when supplied as a command-line option.
-<<<<<<< HEAD
-=======
 -->
 全てのサーバログ出力を<replaceable class="parameter">filename</replaceable>に送ります。
 このオプションは、コマンド行オプションとして指定された場合のみ、受け付けられます。
->>>>>>> de74b4ab
        </para>
       </listitem>
      </varlistentry>

--- conflicted
+++ resolved
@@ -1,11 +1,7 @@
 <!-- doc/src/sgml/brin.sgml -->
 
-<<<<<<< HEAD
 <sect1 id="brin">
-=======
-<chapter id="brin">
-<!--
->>>>>>> 43f2d855
+<!--
 <title>BRIN Indexes</title>
 -->
 <title>BRINインデックス</title>
@@ -15,12 +11,8 @@
     <secondary>BRIN</secondary>
    </indexterm>
 
-<<<<<<< HEAD
 <sect2 id="brin-intro">
-=======
-<sect1 id="brin-intro">
-<!--
->>>>>>> 43f2d855
+<!--
  <title>Introduction</title>
 -->
  <title>はじめに</title>
@@ -105,12 +97,8 @@
 ですから、<literal>pages_per_range</literal>の設定値が小さいほど、インデックスは大きくなります(より多くのインデックスエントリを格納する必要があるので)が、反面、格納されたサマリーデータはより精密になり、インデックススキャンの際により多くのデータブロックをスキップすることができるようになります。
  </para>
 
-<<<<<<< HEAD
  <sect3 id="brin-operation">
-=======
- <sect2 id="brin-operation">
-<!--
->>>>>>> 43f2d855
+<!--
   <title>Index Maintenance</title>
 -->
   <title>インデックスの保守</title>
@@ -155,16 +143,12 @@
   </para>
 
   <para>
-<<<<<<< HEAD
+<!--
    Lastly, the following functions can be used (while these functions run,
    <xref linkend="guc-search-path"/> is temporarily changed to
    <literal>pg_catalog, pg_temp</literal>):
-=======
-<!--
-   Lastly, the following functions can be used:
--->
-最後に、次の関数が利用できます。
->>>>>>> 43f2d855
+-->
+《機械翻訳》«Lastly, the following functions can be used (while these functions run, <xref linkend="guc-search-path"/> is temporarily changed to <literal>pg_catalog, pg_temp</literal>):»
    <simplelist>
     <member>
 <!--
@@ -224,12 +208,8 @@
  </sect3>
 </sect2>
 
-<<<<<<< HEAD
 <sect2 id="brin-builtin-opclasses">
-=======
-<sect1 id="brin-builtin-opclasses">
-<!--
->>>>>>> 43f2d855
+<!--
  <title>Built-in Operator Classes</title>
 -->
  <title>組み込み演算子クラス</title>
@@ -851,12 +831,8 @@
   </tgroup>
  </table>
 
-<<<<<<< HEAD
   <sect3 id="brin-builtin-opclasses--parameters">
-=======
-  <sect2 id="brin-builtin-opclasses--parameters">
-<!--
->>>>>>> 43f2d855
+<!--
    <title>Operator Class Parameters</title>
 -->
    <title>演算子クラスパラメータ</title>
@@ -953,12 +929,8 @@
 
 </sect2>
 
-<<<<<<< HEAD
 <sect2 id="brin-extensibility">
-=======
-<sect1 id="brin-extensibility">
-<!--
->>>>>>> 43f2d855
+<!--
  <title>Extensibility</title>
 -->
  <title>拡張性</title>

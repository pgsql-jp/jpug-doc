<!-- doc/src/sgml/user-manag.sgml -->

<chapter id="user-manag">
<!--
 <title>Database Roles</title>
-->
 <title>データベースロール</title>

 <para>
<!--
  <productname>PostgreSQL</productname> manages database access permissions
  using the concept of <firstterm>roles</firstterm>.  A role can be thought of as
  either a database user, or a group of database users, depending on how
  the role is set up.  Roles can own database objects (for example, tables
  and functions) and can assign privileges on those objects to other roles to
  control who has access to which objects.  Furthermore, it is possible
  to grant <firstterm>membership</firstterm> in a role to another role, thus
  allowing the member role to use privileges assigned to another role.
-->
<productname>PostgreSQL</productname>は、<firstterm>ロール</firstterm>という概念を使用してデータベースへの接続承認を管理します。
ロールは、その設定方法に応じて、データベースユーザ、またはデータベースユーザのグループとみなすことができます。
ロールはデータベースオブジェクト（例えばテーブルや関数）を所有することができます。
またロールは、どのオブジェクトに誰がアクセスできるかを制御するために、それらのオブジェクトに対しての権限を他のロールに割り当てることができます。
更に、ロールの<firstterm>メンバ資格</firstterm>を他のロールに与えることもできます。
そのため、メンバとなったロールは別のロールに割り当てられた権限を使用することができます。
 </para>

 <para>
<!--
  The concept of roles subsumes the concepts of <quote>users</quote> and
  <quote>groups</quote>.  In <productname>PostgreSQL</productname> versions
  before 8.1, users and groups were distinct kinds of entities, but now
  there are only roles.  Any role can act as a user, a group, or both.
-->
ロールの概念には、<quote>ユーザ</quote>という概念と<quote>グループ</quote>という概念が含まれます。
<productname>PostgreSQL</productname>バージョン8.1より前まででは、ユーザとグループは異なる種類の実体として扱われていました。
しかし、現在ではロールしか存在しません。
すべてのロールは、ユーザとして、グループとして、またはその両方として動作することができます。
 </para>

 <para>
<!--
  This chapter describes how to create and manage roles.
  More information about the effects of role privileges on various
  database objects can be found in <xref linkend="ddl-priv"/>.
-->
本章では、ロールの作成と管理の方法について説明します。
様々なデータベースオブジェクト上の権限の効果について、さらに詳細な情報は<xref linkend="ddl-priv"/>に記載されています。
 </para>

 <sect1 id="database-roles">
<!--
  <title>Database Roles</title>
-->
<title>データベースロール</title>

  <indexterm zone="database-roles">
   <primary>role</primary>
  </indexterm>
  <indexterm zone="database-roles">
   <primary>ロール</primary>
  </indexterm>

  <indexterm zone="database-roles">
   <primary>user</primary>
  </indexterm>
  <indexterm zone="database-roles">
   <primary>ユーザ</primary>
  </indexterm>

  <indexterm>
   <primary>CREATE ROLE</primary>
  </indexterm>

  <indexterm>
   <primary>DROP ROLE</primary>
  </indexterm>

  <para>
<!--
   Database roles are conceptually completely separate from
   operating system users. In practice it might be convenient to
   maintain a correspondence, but this is not required. Database roles
   are global across a database cluster installation (and not
   per individual database). To create a role use the <link
   linkend="sql-createrole"><command>CREATE ROLE</command></link> SQL command:
-->
データベースロールは概念的に、オペレーティングシステムユーザとは完全に分離されています。
実行する上でユーザ名を一致させておくと便利ですが、必須ではありません。
データベースロール名はデータベースクラスタインストレーション全体で共通です
（個別のデータベースごとではありません）。
ユーザを作成するためには<link linkend="sql-createrole"><command>CREATE ROLE</command></link> SQLコマンドを使います。
<synopsis>
CREATE ROLE <replaceable>name</replaceable>;
</synopsis>
<!--
   <replaceable>name</replaceable> follows the rules for SQL
   identifiers: either unadorned without special characters, or
   double-quoted.  (In practice, you will usually want to add additional
   options, such as <literal>LOGIN</literal>, to the command.  More details appear
   below.)  To remove an existing role, use the analogous
   <link linkend="sql-droprole"><command>DROP ROLE</command></link> command:
-->
<replaceable>name</replaceable>はSQL識別子の規則に従います。
特殊な文字を持たない無装飾のものか、二重引用符に囲まれたもののどちらかです。
（現実的には、通常他のオプション、例えば<literal>LOGIN</literal>などをこのコマンドに付与することになるでしょう。
詳細は後で説明します。）
既存のユーザを削除するためには類似のコマンド<link linkend="sql-droprole"><command>DROP ROLE</command></link>を使用してください。
<synopsis>
DROP ROLE <replaceable>name</replaceable>;
</synopsis>
  </para>

  <indexterm>
   <primary>createuser</primary>
  </indexterm>

  <indexterm>
   <primary>dropuser</primary>
  </indexterm>

  <para>
<!--
   For convenience, the programs <xref linkend="app-createuser"/>
   and <xref linkend="app-dropuser"/> are provided as wrappers
   around these SQL commands that can be called from the shell command
   line:
-->
利便性のために、これらのSQLコマンドのラッパーである、シェルのコマンドラインから呼び出し可能な<xref linkend="app-createuser"/>プログラムと<xref linkend="app-dropuser"/>プログラムが提供されています。
<synopsis>
createuser <replaceable>name</replaceable>
dropuser <replaceable>name</replaceable>
</synopsis>
  </para>

  <para>
<!--
   To determine the set of existing roles, examine the <structname>pg_roles</structname>
<<<<<<< HEAD
   system catalog, for example:
<synopsis>
SELECT rolname FROM pg_roles;
</synopsis>
   or to see just those capable of logging in:
<synopsis>
SELECT rolname FROM pg_roles WHERE rolcanlogin;
</synopsis>
=======
   system catalog, for example
-->
既存のロール群を求めるためには、以下のように<structname>pg_roles</structname>システムカタログを確認してください。
<synopsis>
SELECT rolname FROM pg_roles;
</synopsis>
<!--
>>>>>>> 94ef7168
   The <xref linkend="app-psql"/> program's <literal>\du</literal> meta-command
   is also useful for listing the existing roles.
-->
また、<xref linkend="app-psql"/>プログラムの<literal>\du</literal>メタコマンドも既存のロールを列挙する際に役に立ちます。
  </para>

  <para>
<!--
   In order to bootstrap the database system, a freshly initialized
   system always contains one predefined login-capable role. This role
   is always a <quote>superuser</quote>, and by default it will have
   the same name as the operating system user that initialized the
   database cluster, unless another name is specified while
   running <command>initdb</command>.
   It is common, but not required, to arrange for this role to be named
   <literal>postgres</literal>. In order to create more roles you
   first have to connect as this initial role.
-->
データベースシステム自身を起動するために、初期化されたばかりのシステムは常に定義済みのロールを1つ持ちます。
このロールは必ず<quote>スーパーユーザ</quote>であり、デフォルトでは（<command>initdb</command>実行時に変更しない限り）そのデータベースクラスタを初期化したオペレーティングシステムユーザと同じ名前となります。
習慣的にこのロールは<literal>postgres</literal>と名付けられます。
ロールを追加する場合はまずこの初期ロールで接続しなければいけません。
  </para>

  <para>
<!--
   Every connection to the database server is made using the name of some
   particular role, and this role determines the initial access privileges for
   commands issued in that connection.
   The role name to use for a particular database
   connection is indicated by the client that is initiating the
   connection request in an application-specific fashion. For example,
   the <command>psql</command> program uses the
   <option>-U</option> command line option to indicate the role to
   connect as.  Many applications assume the name of the current
   operating system user by default (including
   <command>createuser</command> and <command>psql</command>).  Therefore it
   is often convenient to maintain a naming correspondence between
   roles and operating system users.
-->
すべてのデータベースサーバへの接続は、特定のロールの名前を使用して確立し、そのロールによりその接続で発行されるコマンドの初期のアクセス権限が決まります。
特定のデータベース接続に使うロールは、アプリケーション固有の方式で接続要求を開始するクライアントによって指示されます。
例えば、<command>psql</command>プログラムでは、<option>-U</option>コマンドラインオプションを使って接続するロールを指示します。
多くのアプリケーション（<command>createuser</command>および<command>psql</command>を含む）では、オペレーティングシステムの現在のユーザ名をデフォルトと想定します。
したがって、ロールとオペレーティングシステムのユーザの組み合わせ間で名前を一致させておくと便利です。
  </para>

  <para>
<!--
   The set of database roles a given client connection can connect as
   is determined by the client authentication setup, as explained in
   <xref linkend="client-authentication"/>. (Thus, a client is not
   limited to connect as the role matching
   its operating system user, just as a person's login name
   need not match his or her real name.)  Since the role
   identity determines the set of privileges available to a connected
   client, it is important to carefully configure privileges when setting up
   a multiuser environment.
-->
<xref linkend="client-authentication"/>で説明されているように、あるクライアント接続で与えられたデータベースロールの集合は、クライアント認証設定で決定された内容で接続できます。
（したがって、ユーザのログイン名が本名と一致していなくても構わないのと同様に、クライアントはオペレーティングシステムのユーザ名と同じロール名で接続しなくても構いません）。
接続したクライアントに付与される権限の内容はロールIDによって決定されるため、マルチユーザ環境を設定する際には権限を注意深く設定することが重要です。
  </para>
 </sect1>

 <sect1 id="role-attributes">
<!--
  <title>Role Attributes</title>
-->
<title>ロールの属性</title>

   <para>
<!--
    A database role can have a number of attributes that define its
    privileges and interact with the client authentication system.
-->
データベースロールは、権限を定義し、クライアント認証システムと相互作用する数多くの属性を持つことができます。

    <variablelist>
     <varlistentry>
<!--
      <term>login privilege<indexterm><primary>login privilege</primary></indexterm></term>
-->
      <term>ログイン権限<indexterm><primary>ログイン権限</primary></indexterm></term>
      <listitem>
       <para>
<!--
        Only roles that have the <literal>LOGIN</literal> attribute can be used
        as the initial role name for a database connection.  A role with
        the <literal>LOGIN</literal> attribute can be considered the same
        as a <quote>database user</quote>.  To create a role with login privilege,
        use either:
-->
<literal>LOGIN</literal>属性を持つロールのみがデータベース接続の初期ロール名として使用できます。
<literal>LOGIN</literal> 属性を持つロールは<quote>データベースユーザ</quote>と同じであるとみなすことができます。
ログイン権限を持つロールの作成方法は、以下のいずれかです。
<programlisting>
CREATE ROLE <replaceable>name</replaceable> LOGIN;
CREATE USER <replaceable>name</replaceable>;
</programlisting>
<!--
        (<command>CREATE USER</command> is equivalent to <command>CREATE ROLE</command>
        except that <command>CREATE USER</command> includes <literal>LOGIN</literal> by
        default, while <command>CREATE ROLE</command> does not.)
-->
（<command>CREATE USER</command>はデフォルトで <literal>LOGIN</literal>を持ち、<command>CREATE ROLE</command>は持たないという点を除き、<command>CREATE USER</command>は<command>CREATE ROLE</command>と同じです。）
       </para>
      </listitem>
     </varlistentry>

     <varlistentry>
<!--
      <term>superuser status<indexterm><primary>superuser</primary></indexterm></term>
-->
      <term>スーパーユーザ状態<indexterm><primary>スーパーユーザ</primary></indexterm></term>
      <listitem>
       <para>
<!--
        A database superuser bypasses all permission checks, except the right
        to log in.  This is a dangerous privilege and should not be used
        carelessly; it is best to do most of your work as a role that is not a
        superuser.  To create a new database superuser, use <literal>CREATE
        ROLE <replaceable>name</replaceable> SUPERUSER</literal>.  You must do
        this as a role that is already a superuser.
-->
ログイン権限を除き、データベーススーパーユーザに対する権限検査は全て行われません。
これは危険な権限ですので、安易に使用してはいけません。
作業のほとんどを非スーパーユーザのロールで行うことが最善です。
新しいデータベーススーパーユーザを作成するには、<literal>CREATE ROLE <replaceable>name</replaceable> SUPERUSER</literal>を使用してください。
これはスーパーユーザのロールで実行しなければなりません。
       </para>
      </listitem>
     </varlistentry>

     <varlistentry>
<!--
      <term>database creation<indexterm><primary>database</primary><secondary>privilege to create</secondary></indexterm></term>
-->
      <term>データベース作成<indexterm><primary>データベース</primary><secondary>を作成する権限</secondary></indexterm></term>
      <listitem>
       <para>
<!--
        A role must be explicitly given permission to create databases
        (except for superusers, since those bypass all permission
        checks). To create such a role, use <literal>CREATE ROLE
        <replaceable>name</replaceable> CREATEDB</literal>.
-->
（全ての権限検査が行われないスーパーユーザを除き）ロールに明示的にデータベースを作成するための権限を指定しておかねばいけません。
そのようなロールを作るためには<literal>CREATE ROLE <replaceable>name</replaceable> CREATEDB</literal>を使用してください。
       </para>
      </listitem>
     </varlistentry>

     <varlistentry>
<<<<<<< HEAD
      <term id="role-creation">role creation<indexterm><primary>role</primary><secondary>privilege to create</secondary></indexterm></term>
=======
<!--
      <term id='role-creation'>role creation<indexterm><primary>role</primary><secondary>privilege to create</secondary></indexterm></term>
-->
      <term id='role-creation'>ロールの作成<indexterm><primary>ロール</primary><secondary>作成する権限</secondary></indexterm></term>
>>>>>>> 94ef7168
      <listitem>
       <para>
<!--
        A role must be explicitly given permission to create more roles
        (except for superusers, since those bypass all permission
        checks). To create such a role, use <literal>CREATE ROLE
        <replaceable>name</replaceable> CREATEROLE</literal>.
        A role with <literal>CREATEROLE</literal> privilege can alter and drop
<<<<<<< HEAD
        roles which have been granted to the <literal>CREATEROLE</literal>
        user with the <literal>ADMIN</literal> option. Such a grant occurs
        automatically when a <literal>CREATEROLE</literal> user that is not
        a superuser creates a new role, so that by default, a
        <literal>CREATEROLE</literal> user can alter and drop the roles
        which they have created.
=======
        other roles, too, as well as grant or revoke membership in them.
>>>>>>> 94ef7168
        Altering a role includes most changes that can be made using
        <literal>ALTER ROLE</literal>, including, for example, changing
        passwords.  It also includes modifications to a role that can
        be made using the <literal>COMMENT</literal> and
        <literal>SECURITY LABEL</literal> commands.
<<<<<<< HEAD
       </para>
       <para>
=======
-->
あるロールがロールを作成するには、明示的な権限が付与されていなければなりません。
（スーパーユーザは、すべての権限検査を迂回しますので、例外です。）
こうしたロールを作成するには、<literal>CREATE ROLE <replaceable>name</replaceable> CREATEROLE</literal>を使用してください。
<literal>CREATEROLE</literal>権限を持つロールは他のロールを変更したり削除したりすることもできます。
また、他のロールのメンバ資格を付与したり取り上げたりすることもできます。
ロールの変更には、たとえばパスワードの変更などを含む、<literal>ALTER ROLE</literal>を使って実行できるほとんどの変更が含まれます。
また、<literal>COMMENT</literal>と<literal>SECURITY LABEL</literal>コマンドを使って実行できるロールの変更も含まれます。
       </para>
       <para>
<!--
>>>>>>> 94ef7168
        However, <literal>CREATEROLE</literal> does not convey the ability to
        create <literal>SUPERUSER</literal> roles, nor does it convey any
        power over <literal>SUPERUSER</literal> roles that already exist.
        Furthermore, <literal>CREATEROLE</literal> does not convey the power
        to create <literal>REPLICATION</literal> users, nor the ability to
        grant or revoke the <literal>REPLICATION</literal> privilege, nor the
        ability to modify the role properties of such users.  However, it does
        allow <literal>ALTER ROLE ... SET</literal> and
        <literal>ALTER ROLE ... RENAME</literal> to be used on
        <literal>REPLICATION</literal> roles, as well as the use of
        <literal>COMMENT ON ROLE</literal>,
        <literal>SECURITY LABEL ON ROLE</literal>,
        and <literal>DROP ROLE</literal>.
        Finally, <literal>CREATEROLE</literal> does not
        confer the ability to grant or revoke the <literal>BYPASSRLS</literal>
        privilege.
<<<<<<< HEAD
=======
-->
しかし、<literal>CREATEROLE</literal>では、<literal>SUPERUSER</literal>ロールを作成する能力は移譲されませんし、既存の<literal>SUPERUSER</literal>ロールに対する権限も移譲されません。
さらに、<literal>CREATEROLE</literal>では、<literal>REPLICATION</literal>ユーザを作成する機能も、<literal>REPLICATION</literal>権限を付与または取り消す能力も、そのようなユーザのロール属性を変更する能力も移譲されません。
ただし、<literal>REPLICATION</literal>ロールでの<literal>ALTER ROLE ... SET</literal>および<literal>ALTER ROLE ... RENAME</literal>の使用、および<literal>COMMENT ON ROLE</literal>、<literal>SECURITY LABEL ON ROLE</literal>、<literal>DROP ROLE</literal>の使用は許可されます。
最後に、<literal>CREATEROLE</literal>では、<literal>BYPASSRLS</literal>権限を付与または取り消す能力は付与されません。
       </para>
       <para>
<!--
        Because the <literal>CREATEROLE</literal> privilege allows a user
        to grant or revoke membership even in roles to which it does not (yet)
        have any access, a <literal>CREATEROLE</literal> user can obtain access
        to the capabilities of every predefined role in the system, including
        highly privileged roles such as
        <literal>pg_execute_server_program</literal> and
        <literal>pg_write_server_files</literal>.
-->
<literal>CREATEROLE</literal>権限を持つユーザは、(まだ)権限が付与されていないロールに対しても、メンバ資格の付与または取り消しを行うことができるため、<literal>CREATEROLE</literal>ユーザは、<literal>pg_execute_server_program</literal>や<literal>pg_write_server_files</literal>などの高度な権限を持つロールを含む、システム内のすべての事前定義されたロールの機能への権限を取得できます。
>>>>>>> 94ef7168
       </para>
      </listitem>
     </varlistentry>

     <varlistentry>
<!--
      <term>initiating replication<indexterm><primary>role</primary><secondary>privilege to initiate replication</secondary></indexterm></term>
-->
      <term>レプリケーションの新規接続<indexterm><primary>ロール</primary><secondary>レプリケーションの新規接続を行う権限</secondary></indexterm></term>
      <listitem>
       <para>
<!--
        A role must explicitly be given permission to initiate streaming
        replication (except for superusers, since those bypass all permission
        checks). A role used for streaming replication must
        have <literal>LOGIN</literal> permission as well. To create such a role, use
        <literal>CREATE ROLE <replaceable>name</replaceable> REPLICATION
        LOGIN</literal>.
-->
あるロールがストリーミングレプリケーションの新規接続を実施するには、明示的な権限が付与されていなければなりません。
（スーパーユーザは、すべての権限検査を迂回しますので、例外です。）
ストリーミングレプリケーションを行うロールは、<literal>LOGIN</literal>権限も持っていることが必要です。
こうしたロールを作成するには、<literal>CREATE ROLE <replaceable>name</replaceable> REPLICATION LOGIN</literal>を使用してください。
       </para>
      </listitem>
     </varlistentry>

     <varlistentry>
<!--
      <term>password<indexterm><primary>password</primary></indexterm></term>
-->
      <term>パスワード<indexterm><primary>パスワード</primary></indexterm></term>
      <listitem>
       <para>
<!--
        A password is only significant if the client authentication
        method requires the user to supply a password when connecting
        to the database. The <option>password</option> and
        <option>md5</option> authentication methods
        make use of passwords. Database passwords are separate from
        operating system passwords. Specify a password upon role
        creation with <literal>CREATE ROLE
        <replaceable>name</replaceable> PASSWORD '<replaceable>string</replaceable>'</literal>.
-->
パスワードは、クライアント認証方法においてデータベースに接続する際にユーザにパスワードを要求する場合にのみ重要になります。
<option>password</option>と<option>md5</option>認証方式でパスワードが使用されます。
データベースパスワードはオペレーティングシステムのパスワードとは異なります。
ロール作成時に<literal>CREATE ROLE <replaceable>name</replaceable> PASSWORD '<replaceable>string</replaceable>'</literal>のようにパスワードを指定します。
       </para>
      </listitem>
     </varlistentry>

     <varlistentry>
<!--
      <term>inheritance of privileges<indexterm><primary>role</primary><secondary>privilege to inherit</secondary></indexterm></term>
-->
      <term>権限の継承<indexterm><primary>ロール</primary><secondary>継承する権限</secondary></indexterm></term>
      <listitem>
       <para>
<!--
        A role is given permission to inherit the privileges of roles it is a
        member of, by default. However, to create a role without the permission,
        use <literal>CREATE ROLE <replaceable>name</replaceable> NOINHERIT</literal>.
-->
ロールには、デフォルトでメンバであるロールの権限を継承する権限が付与されます。
ただし、権限なしでロールを作成するには、<literal>CREATE ROLE <replaceable>name</replaceable> NOINHERIT</literal>を使用します。
       </para>
      </listitem>
     </varlistentry>

     <varlistentry>
<!--
      <term>bypassing row-level security<indexterm><primary>role</primary><secondary>privilege to bypass</secondary></indexterm></term>
-->
      <term>行単位セキュリティのバイパス<indexterm><primary>ロール</primary><secondary>バイパスする権限</secondary></indexterm></term>
      <listitem>
       <para>
<!--
        A role must be explicitly given permission to bypass every row-level security (RLS) policy
        (except for superusers, since those bypass all permission checks).
        To create such a role, use <literal>CREATE ROLE <replaceable>name</replaceable> BYPASSRLS</literal> as a superuser.
-->
（全ての権限検査が行われないスーパーユーザを除き）ロールに明示的にすべての行単位セキュリティ(RLS)ポリシーをバイパスするための権限を指定しておかねばなりません。
そのようなロールを作るためには、スーパーユーザで<literal>CREATE ROLE <replaceable>name</replaceable> BYPASSRLS</literal>を使用してください。
       </para>
      </listitem>
     </varlistentry>

     <varlistentry>
<!--
      <term>connection limit<indexterm><primary>role</primary><secondary>privilege to limit connection</secondary></indexterm></term>
-->
      <term>接続制限<indexterm><primary>ロール</primary><secondary>接続を制限する権限</secondary></indexterm></term>
      <listitem>
       <para>
<!--
        Connection limit can specify how many concurrent connections a role can make.
        -1 (the default) means no limit. Specify connection limit upon role creation with
        <literal>CREATE ROLE <replaceable>name</replaceable> CONNECTION LIMIT '<replaceable>integer</replaceable>'</literal>.
-->
接続制限では、ロールが作成できる同時接続数を指定できます。
-1(デフォルト)は制限なしを意味します。
<literal>CREATE ROLE <replaceable>name</replaceable> CONNECTION LIMIT '<replaceable>integer</replaceable>'</literal>でロール作成時に接続制限を指定します。
       </para>
      </listitem>
     </varlistentry>

     <varlistentry>
      <term>inheritance of privileges<indexterm><primary>role</primary><secondary>privilege to inherit</secondary></indexterm></term>
      <listitem>
       <para>
        A role inherits the privileges of roles it is a member of, by default.
        However, to create a role which does not inherit privileges by
        default, use <literal>CREATE ROLE <replaceable>name</replaceable>
        NOINHERIT</literal>.  Alternatively, inheritance can be overridden
        for individual grants by using <literal>WITH INHERIT TRUE</literal>
        or <literal>WITH INHERIT FALSE</literal>.
       </para>
      </listitem>
     </varlistentry>

     <varlistentry>
      <term>bypassing row-level security<indexterm><primary>role</primary><secondary>privilege to bypass</secondary></indexterm></term>
      <listitem>
       <para>
        A role must be explicitly given permission to bypass every row-level security (RLS) policy
        (except for superusers, since those bypass all permission checks).
        To create such a role, use <literal>CREATE ROLE <replaceable>name</replaceable> BYPASSRLS</literal> as a superuser.
       </para>
      </listitem>
     </varlistentry>

     <varlistentry>
      <term>connection limit<indexterm><primary>role</primary><secondary>privilege to limit connection</secondary></indexterm></term>
      <listitem>
       <para>
        Connection limit can specify how many concurrent connections a role can make.
        -1 (the default) means no limit. Specify connection limit upon role creation with
        <literal>CREATE ROLE <replaceable>name</replaceable> CONNECTION LIMIT '<replaceable>integer</replaceable>'</literal>.
       </para>
      </listitem>
     </varlistentry>
    </variablelist>

<!--
    A role's attributes can be modified after creation with
    <command>ALTER ROLE</command>.<indexterm><primary>ALTER ROLE</primary></indexterm>
    See the reference pages for the <xref linkend="sql-createrole"/>
    and <xref linkend="sql-alterrole"/> commands for details.
-->
ロール属性は、ロールを作成した後でも<command>ALTER ROLE</command><indexterm><primary>ALTER ROLE</primary></indexterm>コマンドで変更できます。
詳細は<xref linkend="sql-createrole"/>と<xref linkend="sql-alterrole"/>のマニュアルページを参照してください。
   </para>

  <para>
<!--
   A role can also have role-specific defaults for many of the run-time
   configuration settings described in <xref
   linkend="runtime-config"/>.  For example, if for some reason you
   want to disable index scans (hint: not a good idea) anytime you
   connect, you can use:
-->
ロールは、<xref linkend="runtime-config"/>で説明されている実行時の設定の多くをロールごとのデフォルトに設定することもできます。
例えば何らかの理由で、自分が接続する時は常にインデックススキャンを無効にしたい場合（注:お勧めしません）、次のようにします。
<programlisting>
ALTER ROLE myname SET enable_indexscan TO off;
</programlisting>
<!--
   This will save the setting (but not set it immediately).  In
   subsequent connections by this role it will appear as though
   <literal>SET enable_indexscan TO off</literal> had been executed
   just before the session started.
   You can still alter this setting during the session; it will only
   be the default. To remove a role-specific default setting, use
   <literal>ALTER ROLE <replaceable>rolename</replaceable> RESET <replaceable>varname</replaceable></literal>.
   Note that role-specific defaults attached to roles without
   <literal>LOGIN</literal> privilege are fairly useless, since they will never
   be invoked.
-->
このようにして設定を保存します（ただし、すぐに反映はされません）。
以降のこのロールによる接続においては、セッションの開始の直前に<literal>SET enable_indexscan TO off;</literal>が呼び出されたのと同様になります。
これはデフォルトとする設定をするだけなので、設定をセッション途中いつでも変更できます。
ロール固有のデフォルト設定を削除するには、<literal>ALTER ROLE <replaceable>rolename</replaceable> RESET <replaceable>varname</replaceable></literal>を使用してください。
呼び出されることがありませんので、<literal>LOGIN</literal>権限を持たないロールにロール固有のデフォルトを持たせることに意味がないことに注意してください。
  </para>

  <para>
   When a non-superuser creates a role using the <literal>CREATEROLE</literal>
   privilege, the created role is automatically granted back to the creating
   user, just as if the bootstrap superuser had executed the command
   <literal>GRANT created_user TO creating_user WITH ADMIN TRUE, SET FALSE,
   INHERIT FALSE</literal>. Since a <literal>CREATEROLE</literal> user can
   only exercise special privileges with regard to an existing role if they
   have <literal>ADMIN OPTION</literal> on it, this grant is just sufficient
   to allow a <literal>CREATEROLE</literal> user to administer the roles they
   created. However, because it is created with <literal>INHERIT FALSE, SET
   FALSE</literal>, the <literal>CREATEROLE</literal> user doesn't inherit the
   privileges of the created role, nor can it access the privileges of that
   role using <literal>SET ROLE</literal>. However, since any user who has
   <literal>ADMIN OPTION</literal> on a role can grant membership in that
   role to any other user, the <literal>CREATEROLE</literal> user can gain
   access to the created role by simply granting that role back to
   themselves with the <literal>INHERIT</literal> and/or <literal>SET</literal>
   options. Thus, the fact that privileges are not inherited by default nor
   is <literal>SET ROLE</literal> granted by default is a safeguard against
   accidents, not a security feature. Also note that, because this automatic
   grant is granted by the bootstrap user, it cannot be removed or changed by
   the <literal>CREATEROLE</literal> user; however, any superuser could
   revoke it, modify it, and/or issue additional such grants to other
   <literal>CREATEROLE</literal> users. Whichever <literal>CREATEROLE</literal>
   users have <literal>ADMIN OPTION</literal> on a role at any given time
   can administer it.
  </para>
 </sect1>

 <sect1 id="role-membership">
<!--
  <title>Role Membership</title>
-->
<title>ロールのメンバ資格</title>

  <indexterm zone="role-membership">
   <primary>role</primary><secondary>membership in</secondary>
  </indexterm>
  <indexterm zone="role-membership">
   <primary>ロール</primary><secondary>内のメンバ資格</secondary>
  </indexterm>

  <para>
<!--
   It is frequently convenient to group users together to ease
   management of privileges: that way, privileges can be granted to, or
   revoked from, a group as a whole.  In <productname>PostgreSQL</productname>
   this is done by creating a role that represents the group, and then
   granting <firstterm>membership</firstterm> in the group role to individual user
   roles.
-->
権限の管理を簡単にするために、ユーザをグループにまとめることはしばしば便利です。
グループ全体に対して権限を与えることも、取り消すこともできます。
<productname>PostgreSQL</productname>では、グループを表すロールを作成することで行われます。
そして、そのグループロールに個々のユーザロールの<firstterm>メンバ資格</firstterm>を与えます。
  </para>

  <para>
<!--
   To set up a group role, first create the role:
-->
グループロールを設定するには、まずロールを作成します。
<synopsis>
CREATE ROLE <replaceable>name</replaceable>;
</synopsis>
<!--
   Typically a role being used as a group would not have the <literal>LOGIN</literal>
   attribute, though you can set it if you wish.
-->
通常、グループとして使用されるロールには<literal>LOGIN</literal>属性を持たせません。
しかし、そうしたければ持たせることもできます。
  </para>

  <para>
<!--
   Once the group role exists, you can add and remove members using the
   <link linkend="sql-grant"><command>GRANT</command></link> and
   <link linkend="sql-revoke"><command>REVOKE</command></link> commands:
-->
グループロールをいったん作成すれば、<link linkend="sql-grant"><command>GRANT</command></link>および<link linkend="sql-revoke"><command>REVOKE</command></link>コマンドを使用してメンバの追加と削除を行うことができます。
<synopsis>
GRANT <replaceable>group_role</replaceable> TO <replaceable>role1</replaceable>, ... ;
REVOKE <replaceable>group_role</replaceable> FROM <replaceable>role1</replaceable>, ... ;
</synopsis>
<!--
   You can grant membership to other group roles, too (since there isn't
   really any distinction between group roles and non-group roles).  The
   database will not let you set up circular membership loops.  Also,
   it is not permitted to grant membership in a role to
   <literal>PUBLIC</literal>.
-->
他のグループロールへのメンバ資格を与えることもできます。
（グループロールと非グループロールとの間には実際には区別がないからです。）
データベースはグループのメンバ資格がループし、循環するような設定はさせません。
また、ロール内のメンバ資格を<literal>PUBLIC</literal>に付与することはできません。
  </para>

  <para>
<!--
   The members of a group role can use the privileges of the role in two
   ways.  First, member roles that have been granted membership with the
   <literal>SET</literal> option can do
   <link linkend="sql-set-role"><command>SET ROLE</command></link> to
   temporarily <quote>become</quote> the group role.  In this state, the
   database session has access to the privileges of the group role rather
   than the original login role, and any database objects created are
   considered owned by the group role not the login role.  Second, member
   roles that have been granted membership with the
   <literal>INHERIT</literal> option automatically have use
   of the privileges of those roles, including any
   privileges inherited by those roles.
   As an example, suppose we have done:
-->
グループロールのメンバは、2つの方法でロールの権限を使用することができます。
1つ目は、グループ内のすべてのメンバは明示的に、一時的にそのグループロールに<quote>なる</quote>ために<link linkend="sql-set-role"><command>SET ROLE</command></link>を行うことができます。
この状態では、データベースセッションは元々のログインロールの権限ではなくグループの権限でアクセスされます。
そして、作成されたデータベースオブジェクトの所有者はログインロールではなくグループロールであるとみなされます。
2つ目は、<literal>INHERIT</literal>属性を持つメンバロールは、それらがメンバとなるロールの権限を自動的に使用します。これには、ロールによって継承されるいかなる権限も含んでいます。
例えば、以下の状態を想定します。
<programlisting>
CREATE ROLE joe LOGIN;
CREATE ROLE admin;
CREATE ROLE wheel;
CREATE ROLE island;
GRANT admin TO joe WITH INHERIT TRUE;
GRANT wheel TO admin WITH INHERIT FALSE;
GRANT island TO joe WITH INHERIT TRUE, SET FALSE;
</programlisting>
<!--
   Immediately after connecting as role <literal>joe</literal>, a database
   session will have use of privileges granted directly to <literal>joe</literal>
   plus any privileges granted to <literal>admin</literal> and
   <literal>island</literal>, because <literal>joe</literal>
   <quote>inherits</quote> those privileges.  However, privileges
   granted to <literal>wheel</literal> are not available, because even though
   <literal>joe</literal> is indirectly a member of <literal>wheel</literal>, the
<<<<<<< HEAD
   membership is via <literal>admin</literal> which was granted using
   <literal>WITH INHERIT FALSE</literal>. After:
=======
   membership is via <literal>admin</literal> which has the <literal>NOINHERIT</literal>
   attribute.  After:
-->
<literal>joe</literal>ロールで接続するとすぐに、<literal>joe</literal>は<literal>admin</literal>権限を<quote>継承</quote>しますので、そのデータベースセッションでは<literal>joe</literal>に直接与えられた権限に加えて、<literal>admin</literal>に与えられた権限を使用することができます。
しかし、<literal>wheel</literal>に与えられた権限は利用できません。
<literal>joe</literal>は間接的に<literal>wheel</literal>のメンバですが、<literal>admin</literal>経由のメンバ資格は<literal>NOINHERIT</literal>属性を持っているためです。
>>>>>>> 94ef7168
<programlisting>
SET ROLE admin;
</programlisting>
<!--
   the session would have use of only those privileges granted to
<<<<<<< HEAD
   <literal>admin</literal>, and not those granted to <literal>joe</literal> or
   <literal>island</literal>.  After:
=======
   <literal>admin</literal>, and not those granted to <literal>joe</literal>.  After:
-->
を行った後、セッションは<literal>admin</literal>に与えられた権限のみを使用できるようになります。
<literal>joe</literal>に与えられた権限は使用できなくなります。
>>>>>>> 94ef7168
<programlisting>
SET ROLE wheel;
</programlisting>
<!--
   the session would have use of only those privileges granted to
   <literal>wheel</literal>, and not those granted to either <literal>joe</literal>
   or <literal>admin</literal>.  The original privilege state can be restored
   with any of:
-->
を行った後、セッションは<literal>wheel</literal>に与えられた権限のみを使用できるようになり、<literal>joe</literal>や<literal>admin</literal>に与えられた権限は使用できなくなります。
元の状態の権限に戻すには、以下のいずれかを行います。
<programlisting>
SET ROLE joe;
SET ROLE NONE;
RESET ROLE;
</programlisting>
  </para>

  <note>
   <para>
<!--
    The <command>SET ROLE</command> command always allows selecting any role
    that the original login role is directly or indirectly a member of,
    provided that there is a chain of membership grants each of which has
    <literal>SET TRUE</literal> (which is the default).
    Thus, in the above example, it is not necessary to become
    <literal>admin</literal> before becoming <literal>wheel</literal>.
<<<<<<< HEAD
    On the other hand, it is not possible to become <literal>island</literal>
    at all; <literal>joe</literal> can only access those privileges via
    inheritance.
=======
-->
<command>SET ROLE</command>コマンドによりいつでも、元のログインロールが直接あるいは間接的にメンバ資格を持つすべてのロールを選ぶことができます。
従って、上の例において、<literal>wheel</literal>になる前に<literal>admin</literal>になることは必要ありません。
>>>>>>> 94ef7168
   </para>
  </note>

  <note>
   <para>
<!--
    In the SQL standard, there is a clear distinction between users and roles,
    and users do not automatically inherit privileges while roles do.  This
    behavior can be obtained in <productname>PostgreSQL</productname> by giving
    roles being used as SQL roles the <literal>INHERIT</literal> attribute, while
    giving roles being used as SQL users the <literal>NOINHERIT</literal> attribute.
    However, <productname>PostgreSQL</productname> defaults to giving all roles
    the <literal>INHERIT</literal> attribute, for backward compatibility with pre-8.1
    releases in which users always had use of permissions granted to groups
    they were members of.
-->
標準SQLでは、ユーザとロールとの間に明確な違いがあり、ユーザはロールのように自動的に権限を継承することができません。
<productname>PostgreSQL</productname>でこの振舞いを実現させるには、SQLロールとして使用するロールには<literal>INHERIT</literal>属性を付与し、SQLユーザとして使用するロールには<literal>NOINHERIT</literal>属性を付与します。
しかし、8.1リリースより前との互換性を保持するために、<productname>PostgreSQL</productname>はデフォルトで、すべてのロールに<literal>INHERIT</literal>属性を付与します。
以前は、ユーザは常にメンバとして属するグループに付与された権限を常に使用できました。
   </para>
  </note>

  <para>
<!--
   The role attributes <literal>LOGIN</literal>, <literal>SUPERUSER</literal>,
   <literal>CREATEDB</literal>, and <literal>CREATEROLE</literal> can be thought of as
   special privileges, but they are never inherited as ordinary privileges
   on database objects are.  You must actually <command>SET ROLE</command> to a
   specific role having one of these attributes in order to make use of
   the attribute.  Continuing the above example, we might choose to
   grant <literal>CREATEDB</literal> and <literal>CREATEROLE</literal> to the
   <literal>admin</literal> role.  Then a session connecting as role <literal>joe</literal>
   would not have these privileges immediately, only after doing
   <command>SET ROLE admin</command>.
-->
<literal>LOGIN</literal>、<literal>SUPERUSER</literal>、<literal>CREATEDB</literal>、および<literal>CREATEROLE</literal>ロール属性は、特別な権限とみなすことができますが、データベースオブジェクトに対する通常の権限のように継承されません。
こうした属性の1つを使用できるようにするためには、その属性を特定のロールに設定するように実際に<command>SET ROLE</command>を行う必要があります。
上の例を続けると、<literal>admin</literal>ロールに<literal>CREATEDB</literal>権限と<literal>CREATEROLE</literal>権限を付与することを選ぶことができます。
こうすると、<literal>joe</literal>ロールとして接続するセッションでは、すぐさまこれらの権限を持ちません。
<command>SET ROLE admin</command>を行った後で、この権限を持ちます。
  </para>

  <para>
  </para>

  <para>
<!--
   To destroy a group role, use <link
   linkend="sql-droprole"><command>DROP ROLE</command></link>:
-->
グループロールを削除するには、<link linkend="sql-droprole"><command>DROP ROLE</command></link>を使用してください。
<synopsis>
DROP ROLE <replaceable>name</replaceable>;
</synopsis>
<!--
   Any memberships in the group role are automatically revoked (but the
   member roles are not otherwise affected).
-->
グループロール内のメンバ資格も自動的に取り上げられます。
（しかし、メンバロールには何も影響ありません。）
  </para>
 </sect1>

 <sect1 id="role-removal">
<!--
  <title>Dropping Roles</title>
-->
  <title>ロールの削除</title>

  <para>
<!--
   Because roles can own database objects and can hold privileges
   to access other objects, dropping a role is often not just a matter of a
   quick <link linkend="sql-droprole"><command>DROP ROLE</command></link>.  Any objects owned by the role must
   first be dropped or reassigned to other owners; and any permissions
   granted to the role must be revoked.
-->
ロールはデータベースオブジェクトを所有したり、他のオブジェクトにアクセスする権限を保持したりできるので、ロールを削除するのは、単に<link linkend="sql-droprole"><command>DROP ROLE</command></link>を実行すれば良いというだけのものでないことがよくあります。
そのロールが所有するすべてのオブジェクトについて、まずそれを削除するか、あるいは他の所有者に移すかしなければなりません。
また、そのロールに付与されたすべての権限を取り上げる必要があります。
  </para>

  <para>
<!--
   Ownership of objects can be transferred one at a time
   using <command>ALTER</command> commands, for example:
-->
オブジェクトの所有権は<command>ALTER</command>コマンドを使って、1度に1つずつ移管することができます。
以下に例を示します。
<programlisting>
ALTER TABLE bobs_table OWNER TO alice;
</programlisting>
<!--
   Alternatively, the <link linkend="sql-reassign-owned"><command>REASSIGN OWNED</command></link> command can be
   used to reassign ownership of all objects owned by the role-to-be-dropped
   to a single other role.  Because <command>REASSIGN OWNED</command> cannot access
   objects in other databases, it is necessary to run it in each database
   that contains objects owned by the role.  (Note that the first
   such <command>REASSIGN OWNED</command> will change the ownership of any
   shared-across-databases objects, that is databases or tablespaces, that
   are owned by the role-to-be-dropped.)
-->
その代わりに<link linkend="sql-reassign-owned"><command>REASSIGN OWNED</command></link>コマンドを使って、削除予定のロールが所有するすべてのオブジェクトの所有権を、単一の他のロールに移管することもできます。
<command>REASSIGN OWNED</command>は他のデータベースのオブジェクトにはアクセスできないので、そのロールが所有するオブジェクトを含むそれぞれのデータベース内で実行する必要があります。
（最初にそのような<command>REASSIGN OWNED</command>を実行した時に、データベース間で共有されるオブジェクト、つまりデータベースとテーブル空間については、すべて削除予定のロールから所有権が変更されることに注意してください。）
  </para>

  <para>
<!--
   Once any valuable objects have been transferred to new owners, any
   remaining objects owned by the role-to-be-dropped can be dropped with
   the <link linkend="sql-drop-owned"><command>DROP OWNED</command></link> command.  Again, this command cannot
   access objects in other databases, so it is necessary to run it in each
   database that contains objects owned by the role.  Also, <command>DROP
   OWNED</command> will not drop entire databases or tablespaces, so it is
   necessary to do that manually if the role owns any databases or
   tablespaces that have not been transferred to new owners.
-->
重要なオブジェクトがすべて新しい所有者に移管された後は、削除予定のロールが所有する残りのオブジェクトはすべて<link linkend="sql-drop-owned"><command>DROP OWNED</command></link> commandコマンドで削除することができます。
ここでも、このコマンドは他のデータベースのオブジェクトにはアクセスできないので、そのロールが所有するオブジェクトを含むそれぞれのデータベース内で実行する必要があります。
また、<command>DROP OWNED</command>はデータベース全体、あるいはテーブル空間全体を削除することはありませんので、ロールが所有するデータベースあるいはテーブル空間で新しい所有者に移管されていないものがあれば、手作業でそれを削除する必要があります。
  </para>

  <para>
<!--
   <command>DROP OWNED</command> also takes care of removing any privileges granted
   to the target role for objects that do not belong to it.
   Because <command>REASSIGN OWNED</command> does not touch such objects, it's
   typically necessary to run both <command>REASSIGN OWNED</command>
   and <command>DROP OWNED</command> (in that order!) to fully remove the
   dependencies of a role to be dropped.
-->
<command>DROP OWNED</command>は対象のロールが所有しないオブジェクトについて、そのロールに付与されたすべての権限を削除することも行います。
<command>REASSIGN OWNED</command>はそのようなオブジェクトに関与しないので、削除されるロールによる依存関係を完全に取り除くには、多くの場合、<command>REASSIGN OWNED</command>と<command>DROP OWNED</command>の両方を（この順序で！）実行する必要があります。
  </para>

  <para>
<!--
   In short then, the most general recipe for removing a role that has been
   used to own objects is:
-->
まとめると、オブジェクトを所有するために使用されたロールを削除する最も一般的な手順は以下のようになります。
  </para>
<programlisting>
REASSIGN OWNED BY doomed_role TO successor_role;
DROP OWNED BY doomed_role;
<!--
&#45;- repeat the above commands in each database of the cluster
-->
-- 上記のコマンドをクラスタ内の各データベースについて繰り返す
DROP ROLE doomed_role;
</programlisting>

  <para>
<!--
   When not all owned objects are to be transferred to the same successor
   owner, it's best to handle the exceptions manually and then perform
   the above steps to mop up.
-->
すべての所有オブジェクトを同一の後継所有者に移管するのでない場合は、例外部分を手作業で処理した後で、上記の手順を実行して残りを処理するのが最善でしょう。
  </para>

  <para>
<!--
   If <command>DROP ROLE</command> is attempted while dependent objects still
   remain, it will issue messages identifying which objects need to be
   reassigned or dropped.
-->
依存するオブジェクトがまだ残っている状態で<command>DROP ROLE</command>を実行すると、どのオブジェクトが所有者変更または削除の必要があるかを特定するメッセージが発行されます。
  </para>
 </sect1>

 <sect1 id="predefined-roles">
<!--
  <title>Predefined Roles</title>
-->
  <title>定義済みロール</title>

  <indexterm zone="predefined-roles">
   <primary>role</primary>
  </indexterm>
  <indexterm zone="predefined-roles">
   <primary>ロール</primary>
  </indexterm>

  <para>
<!--
   <productname>PostgreSQL</productname> provides a set of predefined roles
   that provide access to certain, commonly needed, privileged capabilities
   and information.  Administrators (including roles that have the
   <literal>CREATEROLE</literal> privilege) can <command>GRANT</command> these
   roles to users and/or other roles in their environment, providing those
   users with access to the specified capabilities and information.
-->
<productname>PostgreSQL</productname>では、ある種の共通に必要で、特権のある機能や情報にアクセスできるよう、いくつかのあらかじめ定義されたロールを提供しています。
(<literal>CREATEROLE</literal>権限を持つロールを含む)管理者は自分の環境のユーザあるいはロールに対し、これらのロールを<command>GRANT</command>(付与)することで、それらのユーザに、その機能や情報を提供することができます。
  </para>

  <para>
<!--
   The predefined roles are described in <xref linkend="predefined-roles-table"/>.
   Note that the specific permissions for each of the roles may change in
   the future as additional capabilities are added.  Administrators
   should monitor the release notes for changes.
-->
定義済みロールについては<xref linkend="predefined-roles-table"/>で説明します。
それぞれのロールの個別の権限については、将来、さらなる機能が追加されるに連れて変更されるかもしれないことに注意してください。
管理者は、変更がないかリリースノートを確認するようにしてください。
  </para>

   <table tocentry="1" id="predefined-roles-table">
<!--
    <title>Predefined Roles</title>
-->
    <title>定義済みロール</title>
    <tgroup cols="2">
     <colspec colname="col1" colwidth="1*"/>
     <colspec colname="col2" colwidth="2*"/>
     <thead>
      <row>
<!--
       <entry>Role</entry>
       <entry>Allowed Access</entry>
-->
       <entry>ロール</entry>
       <entry>可能なアクセス</entry>
      </row>
     </thead>
     <tbody>
      <row>
       <entry>pg_read_all_data</entry>
<!--
       <entry>Read all data (tables, views, sequences), as if having
       <command>SELECT</command> rights on those objects, and USAGE rights on
       all schemas, even without having it explicitly.  This role does not have
       the role attribute <literal>BYPASSRLS</literal> set.  If RLS is being
       used, an administrator may wish to set <literal>BYPASSRLS</literal> on
       roles which this role is GRANTed to.</entry>
-->
       <entry>
それらのオブジェクトに対する<command>SELECT</command>権限を持っていて、明示的に持っていなかったとしてもすべてのスキーマに対してUSAGE権限を持っているかのように、すべてのデータ(テーブル、ビュー、シーケンス)を読み取る。
このロールにはロール属性<literal>BYPASSRLS</literal>は設定されていません。
RLSが使われているのであれば、管理者はこのロールがGRANTされるロールに対して<literal>BYPASSRLS</literal>を設定したいと思うかもしれません。
       </entry>
      </row>
      <row>
       <entry>pg_write_all_data</entry>
<!--
       <entry>Write all data (tables, views, sequences), as if having
       <command>INSERT</command>, <command>UPDATE</command>, and
       <command>DELETE</command> rights on those objects, and USAGE rights on
       all schemas, even without having it explicitly.  This role does not have
       the role attribute <literal>BYPASSRLS</literal> set.  If RLS is being
       used, an administrator may wish to set <literal>BYPASSRLS</literal> on
       roles which this role is GRANTed to.</entry>
-->
       <entry>
それらのオブジェクトに対する<command>INSERT</command>、<command>UPDATE</command>および<command>DELETE</command>権限を持っていて、明示的に持っていなかったとしてもすべてのスキーマに対してUSAGE権限を持っているかのように、すべてのデータ(テーブル、ビュー、シーケンス)に書き込む。
このロールにはロール属性<literal>BYPASSRLS</literal>は設定されていません。
RLSが使われているのであれば、管理者はこのロールがGRANTされるロールに対して<literal>BYPASSRLS</literal>を設定したいと思うかもしれません。
       </entry>
      </row>
      <row>
       <entry>pg_read_all_settings</entry>
<!--
       <entry>Read all configuration variables, even those normally visible only to
       superusers.</entry>
-->
       <entry>通常スーパーユーザのみが読み取れる、全ての設定変数を読み取る</entry>
      </row>
      <row>
       <entry>pg_read_all_stats</entry>
<!--
       <entry>Read all pg_stat_* views and use various statistics related extensions,
       even those normally visible only to superusers.</entry>
-->
       <entry>通常スーパーユーザのみが読み取れる、すべてのpg_stat_*ビューを読み取り、各種の統計関連のエクステンションを使用する</entry>
      </row>
      <row>
       <entry>pg_stat_scan_tables</entry>
<!--
       <entry>Execute monitoring functions that may take <literal>ACCESS SHARE</literal> locks on tables,
       potentially for a long time.</entry>
-->
       <entry>潜在的に長時間、テーブルの<literal>ACCESS SHARE</literal>ロックを取得する可能性がある監視機能を実行する</entry>
      </row>
      <row>
       <entry>pg_monitor</entry>
<!--
       <entry>Read/execute various monitoring views and functions.
       This role is a member of <literal>pg_read_all_settings</literal>,
       <literal>pg_read_all_stats</literal> and
       <literal>pg_stat_scan_tables</literal>.</entry>
-->
       <entry>各種の監視ビューや機能を読み取り/実行する。
       このロールは、<literal>pg_read_all_settings</literal>、<literal>pg_read_all_stats</literal>および<literal>pg_stat_scan_tables</literal>のメンバです。</entry>
      </row>
      <row>
       <entry>pg_database_owner</entry>
<!--
       <entry>None.  Membership consists, implicitly, of the current database owner.</entry>
-->
       <entry>なし。メンバ資格は暗黙に現在のデータベースの所有者から構成されます。</entry>
      </row>
      <row>
       <entry>pg_signal_backend</entry>
<!--
       <entry>Signal another backend to cancel a query or terminate its session.</entry>
-->
       <entry>他のバックエンドに問い合わせのキャンセルやセッションの終了のシグナルを送信する</entry>
      </row>
      <row>
       <entry>pg_read_server_files</entry>
<!--
       <entry>Allow reading files from any location the database can access on the server with COPY and
       other file-access functions.</entry>
-->
       <entry>COPYやその他のファイルアクセス関数で、データベースがサーバ上でアクセスできる任意の場所からファイルを読み取ることを許可する</entry>
      </row>
      <row>
       <entry>pg_write_server_files</entry>
<!--
       <entry>Allow writing to files in any location the database can access on the server with COPY and
       other file-access functions.</entry>
-->
       <entry>COPYやその他のファイルアクセス関数で、データベースがサーバ上でアクセスできる任意の場所にファイルを書き込むことを許可する</entry>
      </row>
      <row>
       <entry>pg_execute_server_program</entry>
<!--
       <entry>Allow executing programs on the database server as the user the database runs as with
       COPY and other functions which allow executing a server-side program.</entry>
-->
       <entry>COPYやサーバ側のプログラムを実行できるその他の関数で、データベースを実行しているユーザとしてデータベースサーバ上でのプログラムの実行を許可する</entry>
      </row>
      <row>
       <entry>pg_checkpoint</entry>
<<<<<<< HEAD
=======
<!--
>>>>>>> 94ef7168
       <entry>Allow executing
       the <link linkend="sql-checkpoint"><command>CHECKPOINT</command></link>
       command.</entry>
-->
       <entry><link linkend="sql-checkpoint"><command>CHECKPOINT</command></link>コマンドの実行を許可する</entry>
      </row>
      <row>
       <entry>pg_use_reserved_connections</entry>
       <entry>Allow use of connection slots reserved via
       <xref linkend="guc-reserved-connections"/>.</entry>
      </row>
      <row>
       <entry>pg_create_subscription</entry>
       <entry>Allow users with <literal>CREATE</literal> permission on the
       database to issue
       <link linkend="sql-createsubscription"><command>CREATE SUBSCRIPTION</command></link>.</entry>
      </row>
     </tbody>
    </tgroup>
   </table>

  <para>
<!--
  The <literal>pg_monitor</literal>, <literal>pg_read_all_settings</literal>,
  <literal>pg_read_all_stats</literal> and <literal>pg_stat_scan_tables</literal>
  roles are intended to allow administrators to easily configure a role for the
  purpose of monitoring the database server. They grant a set of common privileges
  allowing the role to read various useful configuration settings, statistics and
  other system information normally restricted to superusers.
-->
  <literal>pg_monitor</literal>、<literal>pg_read_all_settings</literal>、<literal>pg_read_all_stats</literal>および<literal>pg_stat_scan_tables</literal>ロールは、データベースサーバを監視するためのロールを、管理者が簡単に設定できるようにする目的があります。
  これらのロールは通常スーパーユーザに限定されている各種の有用な構成設定、統計情報およびその他のシステム情報を読むことができる一般的な権限のセットを与えることができます。
  </para>

  <para>
<!--
  The <literal>pg_database_owner</literal> role has one implicit,
  situation-dependent member, namely the owner of the current database.  Like
  any role, it can own objects or receive grants of access privileges.
  Consequently, once <literal>pg_database_owner</literal> has rights within a
  template database, each owner of a database instantiated from that template
  will exercise those rights.  <literal>pg_database_owner</literal> cannot be
  a member of any role, and it cannot have non-implicit members.  Initially,
  this role owns the <literal>public</literal> schema, so each database owner
  governs local use of the schema.
-->
<literal>pg_database_owner</literal>ロールには暗黙で状況に依存したメンバが1つあります。すなわち、現在のデータベースの所有者です。
他のロールと同様に、オブジェクトを所有したり、アクセス権限の許可を受けたりすることができます。
したがって、<literal>pg_database_owner</literal>がテンプレートデータベース内で権限を一度持てば、そのテンプレートから作成されたデータベースの所有者は皆、その権限を行使します。
<literal>pg_database_owner</literal>は他のロールのメンバにはなれませんし、暗黙でないメンバも持てません。
最初に、このロールは<literal>public</literal>スキーマを所有していますので、各データベース所有者はそのスキーマのローカルでの利用を管理します。
  </para>

  <para>
<!--
  The <literal>pg_signal_backend</literal> role is intended to allow
  administrators to enable trusted, but non-superuser, roles to send signals
  to other backends. Currently this role enables sending of signals for
  canceling a query on another backend or terminating its session. A user
  granted this role cannot however send signals to a backend owned by a
  superuser.  See <xref linkend="functions-admin-signal"/>.
-->
<literal>pg_signal_backend</literal>ロールは、信頼はできるが非スーパーユーザであるロールが他のバックエンドにシグナルを送信することを、管理者が許可できるようにすることを意図しています。
今のところ、このロールは他のバックエンドでの問い合わせをキャンセルしたり、セッションを終了するシグナルを送信できます。
しかしながら、このロールの権限を与えられたユーザは、スーパーユーザが所有するバックエンドにシグナルを送信できません。
<xref linkend="functions-admin-signal"/>を参照してください。
  </para>

  <para>
<!--
  The <literal>pg_read_server_files</literal>, <literal>pg_write_server_files</literal> and
  <literal>pg_execute_server_program</literal> roles are intended to allow administrators to have
  trusted, but non-superuser, roles which are able to access files and run programs on the
  database server as the user the database runs as.  As these roles are able to access any file on
  the server file system, they bypass all database-level permission checks when accessing files
  directly and they could be used to gain superuser-level access, therefore
  great care should be taken when granting these roles to users.
-->
<literal>pg_read_server_files</literal>、<literal>pg_write_server_files</literal>、<literal>pg_execute_server_program</literal>ロールは、信頼はできるが非スーパーユーザであるロールがデータベースを実行しているユーザとしてデータベースサーバ上でファイルにアクセスしたりプログラムを実行したりすることを、管理者が許可できるようにすること意図しています。
これらのロールはサーバファイルシステムの任意のファイルにアクセスできますので、ファイルに直接アクセスする時にはデータベースレベルの権限検査はすべて行なわれず、スーパーユーザレベルのアクセスを得るのに使えます。ですので、これらのロールをユーザに許可する時には注意すべきです。
  </para>

  <para>
<!--
  Care should be taken when granting these roles to ensure they are only used where
  needed and with the understanding that these roles grant access to privileged
  information.
-->
これらのロールを許可する場合は、必要な場合にのみ、これらのロールは機密情報へのアクセス権を与えることを理解して、使用されるように注意する必要があります。
  </para>

  <para>
<!--
   Administrators can grant access to these roles to users using the
   <link linkend="sql-grant"><command>GRANT</command></link> command, for example:
-->
管理者は<link linkend="sql-grant"><command>GRANT</command></link>コマンドを使って、ユーザにこれらのロールへのアクセスを許可できます。例えば、

<programlisting>
GRANT pg_signal_backend TO admin_user;
</programlisting>
  </para>

 </sect1>

 <sect1 id="perm-functions">
<!--
  <title>Function Security</title>
-->
  <title>関数のセキュリティ</title>

  <para>
<!--
   Functions, triggers and row-level security policies allow users to insert
   code into the backend server that other users might execute
   unintentionally. Hence, these mechanisms permit users to <quote>Trojan
   horse</quote> others with relative ease. The strongest protection is tight
   control over who can define objects. Where that is infeasible, write
   queries referring only to objects having trusted owners.  Remove
   from <varname>search_path</varname> any schemas that permit untrusted users
   to create objects.
-->
関数やトリガや行単位セキュリティポリシーによって、ユーザは他のユーザが意識しないで実行できるようなコードを、バックエンドサーバに挿入することができます。
したがって、これらの機能によってユーザは比較的簡単に他のユーザにとって<quote>トロイの木馬</quote>となるものを実行することができます。
最も強力な保護は、誰がオブジェクトを定義できるかを厳格に管理することです。
それが実行不可能な場合は、信頼できる所有者を持つオブジェクトのみを参照する問い合わせを記述します。
<varname>search_path</varname>から、信頼できないユーザがオブジェクトを作成できるスキーマを削除します。
  </para>

  <para>
<!--
   Functions run inside the backend
   server process with the operating system permissions of the
   database server daemon.  If the programming language
   used for the function allows unchecked memory accesses, it is
   possible to change the server's internal data structures.
   Hence, among many other things, such functions can circumvent any
   system access controls.  Function languages that allow such access
   are considered <quote>untrusted</quote>, and
   <productname>PostgreSQL</productname> allows only superusers to
   create functions written in those languages.
-->
関数は、データベースサーバデーモンのオペレーティングシステム権限で、バックエンドサーバプロセスの中で実行されます。
プログラミング言語で関数に未検査のメモリアクセスを許可している場合、サーバの内部データ構造を変更することが可能です。
したがって、その他の多数のことの中でも、そのような関数はどのようなシステムアクセスコントロールも回避することができます。
このようなアクセスを許可する関数言語は<quote>信頼されない</quote>ものとみなされ、<productname>PostgreSQL</productname>はこれらの言語による関数の作成をスーパーユーザのみに限定して許可しています。
  </para>
 </sect1>

</chapter><|MERGE_RESOLUTION|>--- conflicted
+++ resolved
@@ -134,9 +134,7 @@
   </para>
 
   <para>
-<!--
    To determine the set of existing roles, examine the <structname>pg_roles</structname>
-<<<<<<< HEAD
    system catalog, for example:
 <synopsis>
 SELECT rolname FROM pg_roles;
@@ -145,15 +143,7 @@
 <synopsis>
 SELECT rolname FROM pg_roles WHERE rolcanlogin;
 </synopsis>
-=======
-   system catalog, for example
--->
-既存のロール群を求めるためには、以下のように<structname>pg_roles</structname>システムカタログを確認してください。
-<synopsis>
-SELECT rolname FROM pg_roles;
-</synopsis>
-<!--
->>>>>>> 94ef7168
+<!--
    The <xref linkend="app-psql"/> program's <literal>\du</literal> meta-command
    is also useful for listing the existing roles.
 -->
@@ -161,7 +151,6 @@
   </para>
 
   <para>
-<!--
    In order to bootstrap the database system, a freshly initialized
    system always contains one predefined login-capable role. This role
    is always a <quote>superuser</quote>, and by default it will have
@@ -171,11 +160,6 @@
    It is common, but not required, to arrange for this role to be named
    <literal>postgres</literal>. In order to create more roles you
    first have to connect as this initial role.
--->
-データベースシステム自身を起動するために、初期化されたばかりのシステムは常に定義済みのロールを1つ持ちます。
-このロールは必ず<quote>スーパーユーザ</quote>であり、デフォルトでは（<command>initdb</command>実行時に変更しない限り）そのデータベースクラスタを初期化したオペレーティングシステムユーザと同じ名前となります。
-習慣的にこのロールは<literal>postgres</literal>と名付けられます。
-ロールを追加する場合はまずこの初期ロールで接続しなければいけません。
   </para>
 
   <para>
@@ -308,53 +292,28 @@
      </varlistentry>
 
      <varlistentry>
-<<<<<<< HEAD
       <term id="role-creation">role creation<indexterm><primary>role</primary><secondary>privilege to create</secondary></indexterm></term>
-=======
-<!--
-      <term id='role-creation'>role creation<indexterm><primary>role</primary><secondary>privilege to create</secondary></indexterm></term>
--->
-      <term id='role-creation'>ロールの作成<indexterm><primary>ロール</primary><secondary>作成する権限</secondary></indexterm></term>
->>>>>>> 94ef7168
       <listitem>
        <para>
-<!--
         A role must be explicitly given permission to create more roles
         (except for superusers, since those bypass all permission
         checks). To create such a role, use <literal>CREATE ROLE
         <replaceable>name</replaceable> CREATEROLE</literal>.
         A role with <literal>CREATEROLE</literal> privilege can alter and drop
-<<<<<<< HEAD
         roles which have been granted to the <literal>CREATEROLE</literal>
         user with the <literal>ADMIN</literal> option. Such a grant occurs
         automatically when a <literal>CREATEROLE</literal> user that is not
         a superuser creates a new role, so that by default, a
         <literal>CREATEROLE</literal> user can alter and drop the roles
         which they have created.
-=======
-        other roles, too, as well as grant or revoke membership in them.
->>>>>>> 94ef7168
         Altering a role includes most changes that can be made using
         <literal>ALTER ROLE</literal>, including, for example, changing
         passwords.  It also includes modifications to a role that can
         be made using the <literal>COMMENT</literal> and
         <literal>SECURITY LABEL</literal> commands.
-<<<<<<< HEAD
        </para>
        <para>
-=======
--->
-あるロールがロールを作成するには、明示的な権限が付与されていなければなりません。
-（スーパーユーザは、すべての権限検査を迂回しますので、例外です。）
-こうしたロールを作成するには、<literal>CREATE ROLE <replaceable>name</replaceable> CREATEROLE</literal>を使用してください。
-<literal>CREATEROLE</literal>権限を持つロールは他のロールを変更したり削除したりすることもできます。
-また、他のロールのメンバ資格を付与したり取り上げたりすることもできます。
-ロールの変更には、たとえばパスワードの変更などを含む、<literal>ALTER ROLE</literal>を使って実行できるほとんどの変更が含まれます。
-また、<literal>COMMENT</literal>と<literal>SECURITY LABEL</literal>コマンドを使って実行できるロールの変更も含まれます。
-       </para>
-       <para>
-<!--
->>>>>>> 94ef7168
+<!--
         However, <literal>CREATEROLE</literal> does not convey the ability to
         create <literal>SUPERUSER</literal> roles, nor does it convey any
         power over <literal>SUPERUSER</literal> roles that already exist.
@@ -371,26 +330,11 @@
         Finally, <literal>CREATEROLE</literal> does not
         confer the ability to grant or revoke the <literal>BYPASSRLS</literal>
         privilege.
-<<<<<<< HEAD
-=======
 -->
 しかし、<literal>CREATEROLE</literal>では、<literal>SUPERUSER</literal>ロールを作成する能力は移譲されませんし、既存の<literal>SUPERUSER</literal>ロールに対する権限も移譲されません。
 さらに、<literal>CREATEROLE</literal>では、<literal>REPLICATION</literal>ユーザを作成する機能も、<literal>REPLICATION</literal>権限を付与または取り消す能力も、そのようなユーザのロール属性を変更する能力も移譲されません。
 ただし、<literal>REPLICATION</literal>ロールでの<literal>ALTER ROLE ... SET</literal>および<literal>ALTER ROLE ... RENAME</literal>の使用、および<literal>COMMENT ON ROLE</literal>、<literal>SECURITY LABEL ON ROLE</literal>、<literal>DROP ROLE</literal>の使用は許可されます。
 最後に、<literal>CREATEROLE</literal>では、<literal>BYPASSRLS</literal>権限を付与または取り消す能力は付与されません。
-       </para>
-       <para>
-<!--
-        Because the <literal>CREATEROLE</literal> privilege allows a user
-        to grant or revoke membership even in roles to which it does not (yet)
-        have any access, a <literal>CREATEROLE</literal> user can obtain access
-        to the capabilities of every predefined role in the system, including
-        highly privileged roles such as
-        <literal>pg_execute_server_program</literal> and
-        <literal>pg_write_server_files</literal>.
--->
-<literal>CREATEROLE</literal>権限を持つユーザは、(まだ)権限が付与されていないロールに対しても、メンバ資格の付与または取り消しを行うことができるため、<literal>CREATEROLE</literal>ユーザは、<literal>pg_execute_server_program</literal>や<literal>pg_write_server_files</literal>などの高度な権限を持つロールを含む、システム内のすべての事前定義されたロールの機能への権限を取得できます。
->>>>>>> 94ef7168
        </para>
       </listitem>
      </varlistentry>
@@ -448,58 +392,6 @@
       <term>inheritance of privileges<indexterm><primary>role</primary><secondary>privilege to inherit</secondary></indexterm></term>
 -->
       <term>権限の継承<indexterm><primary>ロール</primary><secondary>継承する権限</secondary></indexterm></term>
-      <listitem>
-       <para>
-<!--
-        A role is given permission to inherit the privileges of roles it is a
-        member of, by default. However, to create a role without the permission,
-        use <literal>CREATE ROLE <replaceable>name</replaceable> NOINHERIT</literal>.
--->
-ロールには、デフォルトでメンバであるロールの権限を継承する権限が付与されます。
-ただし、権限なしでロールを作成するには、<literal>CREATE ROLE <replaceable>name</replaceable> NOINHERIT</literal>を使用します。
-       </para>
-      </listitem>
-     </varlistentry>
-
-     <varlistentry>
-<!--
-      <term>bypassing row-level security<indexterm><primary>role</primary><secondary>privilege to bypass</secondary></indexterm></term>
--->
-      <term>行単位セキュリティのバイパス<indexterm><primary>ロール</primary><secondary>バイパスする権限</secondary></indexterm></term>
-      <listitem>
-       <para>
-<!--
-        A role must be explicitly given permission to bypass every row-level security (RLS) policy
-        (except for superusers, since those bypass all permission checks).
-        To create such a role, use <literal>CREATE ROLE <replaceable>name</replaceable> BYPASSRLS</literal> as a superuser.
--->
-（全ての権限検査が行われないスーパーユーザを除き）ロールに明示的にすべての行単位セキュリティ(RLS)ポリシーをバイパスするための権限を指定しておかねばなりません。
-そのようなロールを作るためには、スーパーユーザで<literal>CREATE ROLE <replaceable>name</replaceable> BYPASSRLS</literal>を使用してください。
-       </para>
-      </listitem>
-     </varlistentry>
-
-     <varlistentry>
-<!--
-      <term>connection limit<indexterm><primary>role</primary><secondary>privilege to limit connection</secondary></indexterm></term>
--->
-      <term>接続制限<indexterm><primary>ロール</primary><secondary>接続を制限する権限</secondary></indexterm></term>
-      <listitem>
-       <para>
-<!--
-        Connection limit can specify how many concurrent connections a role can make.
-        -1 (the default) means no limit. Specify connection limit upon role creation with
-        <literal>CREATE ROLE <replaceable>name</replaceable> CONNECTION LIMIT '<replaceable>integer</replaceable>'</literal>.
--->
-接続制限では、ロールが作成できる同時接続数を指定できます。
--1(デフォルト)は制限なしを意味します。
-<literal>CREATE ROLE <replaceable>name</replaceable> CONNECTION LIMIT '<replaceable>integer</replaceable>'</literal>でロール作成時に接続制限を指定します。
-       </para>
-      </listitem>
-     </varlistentry>
-
-     <varlistentry>
-      <term>inheritance of privileges<indexterm><primary>role</primary><secondary>privilege to inherit</secondary></indexterm></term>
       <listitem>
        <para>
         A role inherits the privileges of roles it is a member of, by default.
@@ -513,23 +405,38 @@
      </varlistentry>
 
      <varlistentry>
+<!--
       <term>bypassing row-level security<indexterm><primary>role</primary><secondary>privilege to bypass</secondary></indexterm></term>
+-->
+      <term>行単位セキュリティのバイパス<indexterm><primary>ロール</primary><secondary>バイパスする権限</secondary></indexterm></term>
       <listitem>
        <para>
+<!--
         A role must be explicitly given permission to bypass every row-level security (RLS) policy
         (except for superusers, since those bypass all permission checks).
         To create such a role, use <literal>CREATE ROLE <replaceable>name</replaceable> BYPASSRLS</literal> as a superuser.
+-->
+（全ての権限検査が行われないスーパーユーザを除き）ロールに明示的にすべての行単位セキュリティ(RLS)ポリシーをバイパスするための権限を指定しておかねばなりません。
+そのようなロールを作るためには、スーパーユーザで<literal>CREATE ROLE <replaceable>name</replaceable> BYPASSRLS</literal>を使用してください。
        </para>
       </listitem>
      </varlistentry>
 
      <varlistentry>
+<!--
       <term>connection limit<indexterm><primary>role</primary><secondary>privilege to limit connection</secondary></indexterm></term>
+-->
+      <term>接続制限<indexterm><primary>ロール</primary><secondary>接続を制限する権限</secondary></indexterm></term>
       <listitem>
        <para>
+<!--
         Connection limit can specify how many concurrent connections a role can make.
         -1 (the default) means no limit. Specify connection limit upon role creation with
         <literal>CREATE ROLE <replaceable>name</replaceable> CONNECTION LIMIT '<replaceable>integer</replaceable>'</literal>.
+-->
+接続制限では、ロールが作成できる同時接続数を指定できます。
+-1(デフォルト)は制限なしを意味します。
+<literal>CREATE ROLE <replaceable>name</replaceable> CONNECTION LIMIT '<replaceable>integer</replaceable>'</literal>でロール作成時に接続制限を指定します。
        </para>
       </listitem>
      </varlistentry>
@@ -675,7 +582,6 @@
   </para>
 
   <para>
-<!--
    The members of a group role can use the privileges of the role in two
    ways.  First, member roles that have been granted membership with the
    <literal>SET</literal> option can do
@@ -689,13 +595,6 @@
    of the privileges of those roles, including any
    privileges inherited by those roles.
    As an example, suppose we have done:
--->
-グループロールのメンバは、2つの方法でロールの権限を使用することができます。
-1つ目は、グループ内のすべてのメンバは明示的に、一時的にそのグループロールに<quote>なる</quote>ために<link linkend="sql-set-role"><command>SET ROLE</command></link>を行うことができます。
-この状態では、データベースセッションは元々のログインロールの権限ではなくグループの権限でアクセスされます。
-そして、作成されたデータベースオブジェクトの所有者はログインロールではなくグループロールであるとみなされます。
-2つ目は、<literal>INHERIT</literal>属性を持つメンバロールは、それらがメンバとなるロールの権限を自動的に使用します。これには、ロールによって継承されるいかなる権限も含んでいます。
-例えば、以下の状態を想定します。
 <programlisting>
 CREATE ROLE joe LOGIN;
 CREATE ROLE admin;
@@ -705,7 +604,6 @@
 GRANT wheel TO admin WITH INHERIT FALSE;
 GRANT island TO joe WITH INHERIT TRUE, SET FALSE;
 </programlisting>
-<!--
    Immediately after connecting as role <literal>joe</literal>, a database
    session will have use of privileges granted directly to <literal>joe</literal>
    plus any privileges granted to <literal>admin</literal> and
@@ -713,31 +611,14 @@
    <quote>inherits</quote> those privileges.  However, privileges
    granted to <literal>wheel</literal> are not available, because even though
    <literal>joe</literal> is indirectly a member of <literal>wheel</literal>, the
-<<<<<<< HEAD
    membership is via <literal>admin</literal> which was granted using
    <literal>WITH INHERIT FALSE</literal>. After:
-=======
-   membership is via <literal>admin</literal> which has the <literal>NOINHERIT</literal>
-   attribute.  After:
--->
-<literal>joe</literal>ロールで接続するとすぐに、<literal>joe</literal>は<literal>admin</literal>権限を<quote>継承</quote>しますので、そのデータベースセッションでは<literal>joe</literal>に直接与えられた権限に加えて、<literal>admin</literal>に与えられた権限を使用することができます。
-しかし、<literal>wheel</literal>に与えられた権限は利用できません。
-<literal>joe</literal>は間接的に<literal>wheel</literal>のメンバですが、<literal>admin</literal>経由のメンバ資格は<literal>NOINHERIT</literal>属性を持っているためです。
->>>>>>> 94ef7168
 <programlisting>
 SET ROLE admin;
 </programlisting>
-<!--
    the session would have use of only those privileges granted to
-<<<<<<< HEAD
    <literal>admin</literal>, and not those granted to <literal>joe</literal> or
    <literal>island</literal>.  After:
-=======
-   <literal>admin</literal>, and not those granted to <literal>joe</literal>.  After:
--->
-を行った後、セッションは<literal>admin</literal>に与えられた権限のみを使用できるようになります。
-<literal>joe</literal>に与えられた権限は使用できなくなります。
->>>>>>> 94ef7168
 <programlisting>
 SET ROLE wheel;
 </programlisting>
@@ -758,22 +639,15 @@
 
   <note>
    <para>
-<!--
     The <command>SET ROLE</command> command always allows selecting any role
     that the original login role is directly or indirectly a member of,
     provided that there is a chain of membership grants each of which has
     <literal>SET TRUE</literal> (which is the default).
     Thus, in the above example, it is not necessary to become
     <literal>admin</literal> before becoming <literal>wheel</literal>.
-<<<<<<< HEAD
     On the other hand, it is not possible to become <literal>island</literal>
     at all; <literal>joe</literal> can only access those privileges via
     inheritance.
-=======
--->
-<command>SET ROLE</command>コマンドによりいつでも、元のログインロールが直接あるいは間接的にメンバ資格を持つすべてのロールを選ぶことができます。
-従って、上の例において、<literal>wheel</literal>になる前に<literal>admin</literal>になることは必要ありません。
->>>>>>> 94ef7168
    </para>
   </note>
 
@@ -1112,10 +986,7 @@
       </row>
       <row>
        <entry>pg_checkpoint</entry>
-<<<<<<< HEAD
-=======
-<!--
->>>>>>> 94ef7168
+<!--
        <entry>Allow executing
        the <link linkend="sql-checkpoint"><command>CHECKPOINT</command></link>
        command.</entry>

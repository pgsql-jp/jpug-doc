--- conflicted
+++ resolved
@@ -402,10 +402,7 @@
   </para>
 
   <para>
-<<<<<<< HEAD
-=======
-<!--
->>>>>>> 94ef7168
+<!--
     If the table being analyzed has inheritance children,
     <command>ANALYZE</command> gathers two sets of statistics: one on the rows
     of the parent table only, and a second including rows of both the parent
@@ -440,10 +437,7 @@
   </para>
 
   <para>
-<<<<<<< HEAD
-=======
-<!--
->>>>>>> 94ef7168
+<!--
     The autovacuum daemon does not process partitioned tables, nor does it
     process inheritance parents if only the children are ever modified.
     It is usually necessary to periodically run a manual

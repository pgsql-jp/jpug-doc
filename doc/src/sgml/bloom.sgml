<!-- doc/src/sgml/bloom.sgml -->

<sect1 id="bloom" xreflabel="bloom">
<!--
 <title>bloom &mdash; bloom filter index access method</title>
-->
 <title>bloom &mdash; ブルームフィルタインデックスアクセスメソッド</title>

 <indexterm zone="bloom">
  <primary>bloom</primary>
 </indexterm>

 <para>
<!--
  <literal>bloom</literal> provides an index access method based on
  <ulink url="https://en.wikipedia.org/wiki/Bloom_filter">Bloom filters</ulink>.
-->
  <literal>bloom</literal>は、<ulink url="https://en.wikipedia.org/wiki/Bloom_filter">ブルームフィルタ</ulink>によるインデックスのアクセスメソッドを提供します。
 </para>

 <para>
<!--
  A Bloom filter is a space-efficient data structure that is used to test
  whether an element is a member of a set.  In the case of an index access
  method, it allows fast exclusion of non-matching tuples via signatures
  whose size is determined at index creation.
-->
ブルームフィルタは、空間効率の良いデータ構造で、ある要素が集合のメンバかどうかをテストするのに用いられます。
インデックスのアクセスメソッドとして使用する場合、インデックス作成時に大きさが決まるシグネチャを使って、条件を満たさないタプルを高速に除外することができます。
 </para>

 <para>
<!--
  A signature is a lossy representation of the indexed attribute(s), and as
  such is prone to reporting false positives; that is, it may be reported
  that an element is in the set, when it is not.  So index search results
  must always be rechecked using the actual attribute values from the heap
  entry.  Larger signatures reduce the odds of a false positive and thus
  reduce the number of useless heap visits, but of course also make the index
  larger and hence slower to scan.
-->
シグネチャはインデックス化された属性を非可逆的に表現するもので、その性質上、偽陽性の結果を出すことがあります。
すなわち、集合の中にない要素が、集合の中にあると報告するかもしれません。
ですから、インデックスの検索結果は、ヒープエントリ中の実際の属性値を使って、必ず再検査しなければなりません。
シグネチャが大きくなれば偽陽性の可能性が下がるので不必要なヒープの検索は減りますが、もちろんそうなるとインデックスが大きくなるので、スキャンが遅くなります。
 </para>

 <para>
<!--
  This type of index is most useful when a table has many attributes and
  queries test arbitrary combinations of them.  A traditional btree index is
  faster than a bloom index, but it can require many btree indexes to support
  all possible queries where one needs only a single bloom index.  Note
  however that bloom indexes only support equality queries, whereas btree
  indexes can also perform inequality and range searches.
-->
この種のインデックスは、テーブルに多数の属性があり、その任意の組み合わせを検索する問い合わせを実行するときにもっとも有効です。
伝統的なbtreeインデックスはブルームインデックスよりも高速ですが、可能なすべての問い合わせをサポートするためには多数のbtreeインデックスが必要なのに対し、ブルームインデックスでは、たった一つのブルームインデックスだけで事足ります。
しかし、ブルームインデックスでは等価検索だけをサポートすることに注意してください。
btreeインデックスでは、等価だけでなく、範囲検索も実行できます。
 </para>

 <sect2 id="bloom-parameters">
<!--
  <title>Parameters</title>
-->
  <title>パラメータ</title>

  <para>
<!--
   A <literal>bloom</literal> index accepts the following parameters in its
   <literal>WITH</literal> clause:
-->
<literal>bloom</literal>インデックスは、<literal>WITH</literal>句中の以下のパラメータを受け付けます。
  </para>

   <variablelist>
   <varlistentry>
    <term><literal>length</literal></term>
    <listitem>
     <para>
<!--
      Length of each signature (index entry) in bits. It is rounded up to the
      nearest multiple of <literal>16</literal>. The default is
      <literal>80</literal> bits and the maximum is <literal>4096</literal>.
-->
ビット単位の個々のシグネチャ（インデックスエントリ）の長さ。
<literal>16</literal>の倍数に近い値に丸められます。
デフォルトは<literal>80</literal>ビットで、最大値は<literal>4096</literal>です。
     </para>
    </listitem>
   </varlistentry>
   </variablelist>
   <variablelist>
   <varlistentry>
    <term><literal>col1 &mdash; col32</literal></term>
    <listitem>
     <para>
<!--
      Number of bits generated for each index column. Each parameter's name
      refers to the number of the index column that it controls.  The default
      is <literal>2</literal> bits and the maximum is <literal>4095</literal>.
      Parameters for index columns not actually used are ignored.
-->
各インデックスカラムに対して生成するビット数。
各々のパラメータ名は、管理対象のインデックスカラムの番号です。
デフォルトは<literal>2</literal>ビットで、最大値は<literal>4095</literal>です。
実際には使用されないインデックスカラムについてのパラメータは無視されます。
     </para>
    </listitem>
   </varlistentry>
   </variablelist>
 </sect2>

 <sect2 id="bloom-examples">
<!--
  <title>Examples</title>
-->
  <title>例</title>

  <para>
<!--
   This is an example of creating a bloom index:
-->
ブルームインデックスの作成例です。
  </para>

<programlisting>
CREATE INDEX bloomidx ON tbloom USING bloom (i1,i2,i3)
       WITH (length=80, col1=2, col2=2, col3=4);
</programlisting>

  <para>
<!--
   The index is created with a signature length of 80 bits, with attributes
   i1 and i2 mapped to 2 bits, and attribute i3 mapped to 4 bits.  We could
   have omitted the <literal>length</literal>, <literal>col1</literal>,
   and <literal>col2</literal> specifications since those have the default values.
-->
このインデックスは80ビット長のシグネチャで作成され、属性i1とi2は2ビットに、i3は4ビットにマップされます。
<literal>length</literal>、<literal>col1</literal>、<literal>col2</literal>指定はデフォルト値を使っているので、省略しても構いません。
  </para>

  <para>
<!--
   Here is a more complete example of bloom index definition and usage, as
   well as a comparison with equivalent btree indexes.  The bloom index is
   considerably smaller than the btree index, and can perform better.
-->
より完全なブルームインデックスの定義と使用法を示します。
比較のために、これと同等のbtreeインデックスも併せて示します。
ブルームインデックスはbtreeインデックスよりもかなり小さく、また、より良い性能を発揮できるかもしれません。
  </para>

<programlisting>
=# CREATE TABLE tbloom AS
   SELECT
     (random() * 1000000)::int as i1,
     (random() * 1000000)::int as i2,
     (random() * 1000000)::int as i3,
     (random() * 1000000)::int as i4,
     (random() * 1000000)::int as i5,
     (random() * 1000000)::int as i6
   FROM
  generate_series(1,10000000);
SELECT 10000000
</programlisting>

  <para>
<!--
   A sequential scan over this large table takes a long time:
-->
これだけ大きなテーブルに対するシーケンシャルスキャンは長い時間がかかります。
<programlisting>
=# EXPLAIN ANALYZE SELECT * FROM tbloom WHERE i2 = 898732 AND i5 = 123451;
                                              QUERY PLAN
-------------------------------------------------------------------&zwsp;-----------------------------------
 Seq Scan on tbloom  (cost=0.00..213744.00 rows=250 width=24) (actual time=357.059..357.059 rows=0 loops=1)
   Filter: ((i2 = 898732) AND (i5 = 123451))
   Rows Removed by Filter: 10000000
 Planning Time: 0.346 ms
 Execution Time: 357.076 ms
(5 rows)
</programlisting>
  </para>

  <para>
<!--
   Even with the btree index defined the result will still be a
   sequential scan:
-->
たとえbtreeインデックスが定義されていたとしても、結果はまだシーケンシャルスキャンです。
<programlisting>
=# CREATE INDEX btreeidx ON tbloom (i1, i2, i3, i4, i5, i6);
CREATE INDEX
=# SELECT pg_size_pretty(pg_relation_size('btreeidx'));
 pg_size_pretty
----------------
 386 MB
(1 row)
=# EXPLAIN ANALYZE SELECT * FROM tbloom WHERE i2 = 898732 AND i5 = 123451;
                                              QUERY PLAN
-------------------------------------------------------------------&zwsp;-----------------------------------
 Seq Scan on tbloom  (cost=0.00..213744.00 rows=2 width=24) (actual time=351.016..351.017 rows=0 loops=1)
   Filter: ((i2 = 898732) AND (i5 = 123451))
   Rows Removed by Filter: 10000000
 Planning Time: 0.138 ms
 Execution Time: 351.035 ms
(5 rows)
</programlisting>
  </para>

  <para>
<!--
   Having the bloom index defined on the table is better than btree in
   handling this type of search:
-->
そのテーブルにブルームインデックスが定義されていれば、btreeよりもこの種の検索をうまく扱います。
<programlisting>
=# CREATE INDEX bloomidx ON tbloom USING bloom (i1, i2, i3, i4, i5, i6);
CREATE INDEX
=# SELECT pg_size_pretty(pg_relation_size('bloomidx'));
 pg_size_pretty
----------------
 153 MB
(1 row)
=# EXPLAIN ANALYZE SELECT * FROM tbloom WHERE i2 = 898732 AND i5 = 123451;
                                                     QUERY PLAN
-------------------------------------------------------------------&zwsp;--------------------------------------------------
 Bitmap Heap Scan on tbloom  (cost=1792.00..1799.69 rows=2 width=24) (actual time=22.605..22.606 rows=0 loops=1)
   Recheck Cond: ((i2 = 898732) AND (i5 = 123451))
   Rows Removed by Index Recheck: 2300
   Heap Blocks: exact=2256
   -&gt;  Bitmap Index Scan on bloomidx  (cost=0.00..178436.00 rows=1 width=0) (actual time=20.005..20.005 rows=2300 loops=1)
         Index Cond: ((i2 = 898732) AND (i5 = 123451))
 Planning Time: 0.099 ms
 Execution Time: 22.632 ms
(8 rows)
</programlisting>
  </para>

  <para>
<!--
   Now, the main problem with the btree search is that btree is inefficient
   when the search conditions do not constrain the leading index column(s).
   A better strategy for btree is to create a separate index on each column.
   Then the planner will choose something like this:
-->
btree検索の主要な問題は、検索条件が、先頭（そしてそれに続く）インデックスカラムを使用しないときに、効率が悪くなってしまうことです。
btreeでは各々のカラムに対して別々のインデックスを作るのが良い戦略です。
するとプランはこのような選択をします。
<programlisting>
=# CREATE INDEX btreeidx1 ON tbloom (i1);
CREATE INDEX
=# CREATE INDEX btreeidx2 ON tbloom (i2);
CREATE INDEX
=# CREATE INDEX btreeidx3 ON tbloom (i3);
CREATE INDEX
=# CREATE INDEX btreeidx4 ON tbloom (i4);
CREATE INDEX
=# CREATE INDEX btreeidx5 ON tbloom (i5);
CREATE INDEX
=# CREATE INDEX btreeidx6 ON tbloom (i6);
CREATE INDEX
=# EXPLAIN ANALYZE SELECT * FROM tbloom WHERE i2 = 898732 AND i5 = 123451;
                                                        QUERY PLAN
-------------------------------------------------------------------&zwsp;--------------------------------------------------------
 Bitmap Heap Scan on tbloom  (cost=9.29..13.30 rows=1 width=24) (actual time=0.032..0.033 rows=0 loops=1)
   Recheck Cond: ((i5 = 123451) AND (i2 = 898732))
   -&gt;  BitmapAnd  (cost=9.29..9.29 rows=1 width=0) (actual time=0.047..0.047 rows=0 loops=1)
         -&gt;  Bitmap Index Scan on btreeidx5  (cost=0.00..4.52 rows=11 width=0) (actual time=0.026..0.026 rows=7 loops=1)
               Index Cond: (i5 = 123451)
         -&gt;  Bitmap Index Scan on btreeidx2  (cost=0.00..4.52 rows=11 width=0) (actual time=0.007..0.007 rows=8 loops=1)
               Index Cond: (i2 = 898732)
 Planning Time: 0.264 ms
 Execution Time: 0.047 ms
(9 rows)
</programlisting>
<!--
   Although this query runs much faster than with either of the single
   indexes, we pay a penalty in index size.  Each of the single-column
<<<<<<< HEAD
   btree indexes occupies 88.5 MB, so the total space needed is 531 MB,
   over three times the space used by the bloom index.
=======
   btree indexes occupies 2 MB, so the total space needed is 12 MB,
   eight times the space used by the bloom index.
-->
個別のインデックスのどれかを使うよりもこの問い合わせはずっと高速に実行できますが、インデックスのサイズにペナルティを払わなければなりません。
各々の単一カラムのbtreeインデックスは、2MBになります。ですから、全体で必要なスペースは12MBです。ブルームインデックスで使用するスペースの8倍以上です。
>>>>>>> c1fe09c1
  </para>
 </sect2>

 <sect2 id="bloom-operator-class-interface">
<!--
  <title>Operator Class Interface</title>
-->
  <title>演算子クラスインタフェース</title>

  <para>
<!--
   An operator class for bloom indexes requires only a hash function for the
   indexed data type and an equality operator for searching. This example
   shows the operator class definition for the <type>text</type> data type:
-->
ブルームインデックスの演算子クラスには、インデックス対象のデータ型に対するハッシュ関数と、検索のための等価演算子だけが必要です。
この例では、<type>text</type>データ型に対する演算子クラスの定義を示します。
  </para>

<programlisting>
CREATE OPERATOR CLASS text_ops
DEFAULT FOR TYPE text USING bloom AS
    OPERATOR    1   =(text, text),
    FUNCTION    1   hashtext(text);
</programlisting>
 </sect2>

 <sect2 id="bloom-limitations">
<!--
  <title>Limitations</title>
-->
  <title>制限事項</title>
  <para>
   <itemizedlist>
    <listitem>
     <para>
<!--
      Only operator classes for <type>int4</type> and <type>text</type> are
      included with the module.
-->
このモジュールには、<type>int4</type>と<type>text</type>に対する演算子クラスだけが含まれています。
     </para>
    </listitem>

    <listitem>
     <para>
<!--
      Only the <literal>=</literal> operator is supported for search.  But
      it is possible to add support for arrays with union and intersection
      operations in the future.
-->
<literal>=</literal>演算子だけが検索ではサポートされています。
しかし、配列の和、積演算のサポートを将来追加することは可能です。
     </para>
    </listitem>

    <listitem>
     <para>
<!--
       <literal>bloom</literal> access method doesn't support
       <literal>UNIQUE</literal> indexes.
-->
<literal>bloom</literal>アクセスメソッドは<literal>UNIQUE</literal>をサポートしていません。
     </para>
    </listitem>

    <listitem>
     <para>
<!--
       <literal>bloom</literal> access method doesn't support searching for
       <literal>NULL</literal> values.
-->
<literal>bloom</literal>アクセスメソッドは<literal>NULL</literal>値の検索をサポートしていません。
     </para>
    </listitem>
   </itemizedlist>
  </para>
 </sect2>

 <sect2 id="bloom-authors">
<!--
  <title>Authors</title>
-->
  <title>作者</title>

  <para>
   Teodor Sigaev <email>teodor@postgrespro.ru</email>,
   Postgres Professional, Moscow, Russia
  </para>

  <para>
   Alexander Korotkov <email>a.korotkov@postgrespro.ru</email>,
   Postgres Professional, Moscow, Russia
  </para>

  <para>
   Oleg Bartunov <email>obartunov@postgrespro.ru</email>,
   Postgres Professional, Moscow, Russia
  </para>
 </sect2>

</sect1><|MERGE_RESOLUTION|>--- conflicted
+++ resolved
@@ -279,16 +279,12 @@
 <!--
    Although this query runs much faster than with either of the single
    indexes, we pay a penalty in index size.  Each of the single-column
-<<<<<<< HEAD
    btree indexes occupies 88.5 MB, so the total space needed is 531 MB,
    over three times the space used by the bloom index.
-=======
-   btree indexes occupies 2 MB, so the total space needed is 12 MB,
-   eight times the space used by the bloom index.
--->
-個別のインデックスのどれかを使うよりもこの問い合わせはずっと高速に実行できますが、インデックスのサイズにペナルティを払わなければなりません。
+-->
+《マッチ度[89.803922]》個別のインデックスのどれかを使うよりもこの問い合わせはずっと高速に実行できますが、インデックスのサイズにペナルティを払わなければなりません。
 各々の単一カラムのbtreeインデックスは、2MBになります。ですから、全体で必要なスペースは12MBです。ブルームインデックスで使用するスペースの8倍以上です。
->>>>>>> c1fe09c1
+《機械翻訳》«Although this query runs much faster than with either of the single indexes, we pay a penalty in index size. Each of the single-column btree indexes occupies 88.5 MB, so the total space needed is 531 MB, over three times the space used by the bloom index.»
   </para>
  </sect2>
 

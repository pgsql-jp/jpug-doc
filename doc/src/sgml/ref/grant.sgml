<!--
doc/src/sgml/ref/grant.sgml
PostgreSQL documentation
-->

<refentry id="sql-grant">
 <indexterm zone="sql-grant">
  <primary>GRANT</primary>
 </indexterm>

 <refmeta>
  <refentrytitle>GRANT</refentrytitle>
  <manvolnum>7</manvolnum>
<!--
  <refmiscinfo>SQL - Language Statements</refmiscinfo>
-->
  <refmiscinfo>SQL - 言語</refmiscinfo>
 </refmeta>

 <refnamediv>
  <refname>GRANT</refname>
<!--
  <refpurpose>define access privileges</refpurpose>
-->
  <refpurpose>アクセス権限を定義する</refpurpose>
 </refnamediv>

 <refsynopsisdiv>
<synopsis>
GRANT { { SELECT | INSERT | UPDATE | DELETE | TRUNCATE | REFERENCES | TRIGGER }
    [, ...] | ALL [ PRIVILEGES ] }
    ON { [ TABLE ] <replaceable class="parameter">table_name</replaceable> [, ...]
         | ALL TABLES IN SCHEMA <replaceable class="parameter">schema_name</replaceable> [, ...] }
    TO <replaceable class="parameter">role_specification</replaceable> [, ...] [ WITH GRANT OPTION ]
    [ GRANTED BY <replaceable class="parameter">role_specification</replaceable> ]

GRANT { { SELECT | INSERT | UPDATE | REFERENCES } ( <replaceable class="parameter">column_name</replaceable> [, ...] )
    [, ...] | ALL [ PRIVILEGES ] ( <replaceable class="parameter">column_name</replaceable> [, ...] ) }
    ON [ TABLE ] <replaceable class="parameter">table_name</replaceable> [, ...]
    TO <replaceable class="parameter">role_specification</replaceable> [, ...] [ WITH GRANT OPTION ]
    [ GRANTED BY <replaceable class="parameter">role_specification</replaceable> ]

GRANT { { USAGE | SELECT | UPDATE }
    [, ...] | ALL [ PRIVILEGES ] }
    ON { SEQUENCE <replaceable class="parameter">sequence_name</replaceable> [, ...]
         | ALL SEQUENCES IN SCHEMA <replaceable class="parameter">schema_name</replaceable> [, ...] }
    TO <replaceable class="parameter">role_specification</replaceable> [, ...] [ WITH GRANT OPTION ]
    [ GRANTED BY <replaceable class="parameter">role_specification</replaceable> ]

GRANT { { CREATE | CONNECT | TEMPORARY | TEMP } [, ...] | ALL [ PRIVILEGES ] }
    ON DATABASE <replaceable>database_name</replaceable> [, ...]
    TO <replaceable class="parameter">role_specification</replaceable> [, ...] [ WITH GRANT OPTION ]
    [ GRANTED BY <replaceable class="parameter">role_specification</replaceable> ]

GRANT { USAGE | ALL [ PRIVILEGES ] }
    ON DOMAIN <replaceable>domain_name</replaceable> [, ...]
    TO <replaceable class="parameter">role_specification</replaceable> [, ...] [ WITH GRANT OPTION ]
    [ GRANTED BY <replaceable class="parameter">role_specification</replaceable> ]

GRANT { USAGE | ALL [ PRIVILEGES ] }
    ON FOREIGN DATA WRAPPER <replaceable>fdw_name</replaceable> [, ...]
    TO <replaceable class="parameter">role_specification</replaceable> [, ...] [ WITH GRANT OPTION ]
    [ GRANTED BY <replaceable class="parameter">role_specification</replaceable> ]

GRANT { USAGE | ALL [ PRIVILEGES ] }
    ON FOREIGN SERVER <replaceable>server_name</replaceable> [, ...]
    TO <replaceable class="parameter">role_specification</replaceable> [, ...] [ WITH GRANT OPTION ]
    [ GRANTED BY <replaceable class="parameter">role_specification</replaceable> ]

GRANT { EXECUTE | ALL [ PRIVILEGES ] }
    ON { { FUNCTION | PROCEDURE | ROUTINE } <replaceable>routine_name</replaceable> [ ( [ [ <replaceable class="parameter">argmode</replaceable> ] [ <replaceable class="parameter">arg_name</replaceable> ] <replaceable class="parameter">arg_type</replaceable> [, ...] ] ) ] [, ...]
         | ALL { FUNCTIONS | PROCEDURES | ROUTINES } IN SCHEMA <replaceable class="parameter">schema_name</replaceable> [, ...] }
    TO <replaceable class="parameter">role_specification</replaceable> [, ...] [ WITH GRANT OPTION ]
    [ GRANTED BY <replaceable class="parameter">role_specification</replaceable> ]

GRANT { USAGE | ALL [ PRIVILEGES ] }
    ON LANGUAGE <replaceable>lang_name</replaceable> [, ...]
    TO <replaceable class="parameter">role_specification</replaceable> [, ...] [ WITH GRANT OPTION ]
    [ GRANTED BY <replaceable class="parameter">role_specification</replaceable> ]

GRANT { { SELECT | UPDATE } [, ...] | ALL [ PRIVILEGES ] }
    ON LARGE OBJECT <replaceable class="parameter">loid</replaceable> [, ...]
    TO <replaceable class="parameter">role_specification</replaceable> [, ...] [ WITH GRANT OPTION ]
    [ GRANTED BY <replaceable class="parameter">role_specification</replaceable> ]

GRANT { { SET | ALTER SYSTEM } [, ... ] | ALL [ PRIVILEGES ] }
    ON PARAMETER <replaceable class="parameter">configuration_parameter</replaceable> [, ...]
    TO <replaceable class="parameter">role_specification</replaceable> [, ...] [ WITH GRANT OPTION ]
    [ GRANTED BY <replaceable class="parameter">role_specification</replaceable> ]

GRANT { { CREATE | USAGE } [, ...] | ALL [ PRIVILEGES ] }
    ON SCHEMA <replaceable>schema_name</replaceable> [, ...]
    TO <replaceable class="parameter">role_specification</replaceable> [, ...] [ WITH GRANT OPTION ]
    [ GRANTED BY <replaceable class="parameter">role_specification</replaceable> ]

GRANT { CREATE | ALL [ PRIVILEGES ] }
    ON TABLESPACE <replaceable>tablespace_name</replaceable> [, ...]
    TO <replaceable class="parameter">role_specification</replaceable> [, ...] [ WITH GRANT OPTION ]
    [ GRANTED BY <replaceable class="parameter">role_specification</replaceable> ]

GRANT { USAGE | ALL [ PRIVILEGES ] }
    ON TYPE <replaceable>type_name</replaceable> [, ...]
    TO <replaceable class="parameter">role_specification</replaceable> [, ...] [ WITH GRANT OPTION ]
    [ GRANTED BY <replaceable class="parameter">role_specification</replaceable> ]

GRANT <replaceable class="parameter">role_name</replaceable> [, ...] TO <replaceable class="parameter">role_specification</replaceable> [, ...]
    [ WITH { ADMIN | INHERIT | SET } { OPTION | TRUE | FALSE } ]
    [ GRANTED BY <replaceable class="parameter">role_specification</replaceable> ]

<!--
<phrase>where <replaceable class="parameter">role_specification</replaceable> can be:</phrase>
-->
<phrase>ここで<replaceable class="parameter">role_specification</replaceable>は以下の通りです。</phrase>

    [ GROUP ] <replaceable class="parameter">role_name</replaceable>
  | PUBLIC
  | CURRENT_ROLE
  | CURRENT_USER
  | SESSION_USER
</synopsis>
 </refsynopsisdiv>

 <refsect1 id="sql-grant-description">
<!--
  <title>Description</title>
-->
  <title>説明</title>

  <para>
<!--
   The <command>GRANT</command> command has two basic variants: one
   that grants privileges on a database object (table, column, view,
   foreign table, sequence, database, foreign-data wrapper, foreign server,
   function, procedure, procedural language, large object, configuration
   parameter, schema, tablespace, or type), and one that grants
   membership in a role.  These variants are similar in many ways, but
   they are different enough to be described separately.
-->
<command>GRANT</command>には基本的に2つの種類があります。
1つはデータベースオブジェクト（テーブル、列、ビュー、外部テーブル、シーケンス、データベース、外部データラッパー、外部サーバ、関数、プロシージャ、手続き言語、ラージオブジェクト、設定パラメータ、スキーマ、テーブル空間、型）に対する権限の付与、もう1つはロール内のメンバ資格の付与です。
これらの種類は多くの点で似ていますが、説明は別々に行わなければならない程違いがあります。
  </para>

 <refsect2 id="sql-grant-description-objects">
<!--
  <title>GRANT on Database Objects</title>
-->
  <title>データベースオブジェクトに対するGRANT</title>

  <para>
<!--
   This variant of the <command>GRANT</command> command gives specific
   privileges on a database object to
   one or more roles.  These privileges are added
   to those already granted, if any.
-->
この種類の<command>GRANT</command>コマンドはデータベースオブジェクトの特定の権限を1つ以上のロールに付与します。
既に権限が他のロールに付与されている場合でも、追加として付与されます。
  </para>

  <para>
<!--
   The key word <literal>PUBLIC</literal> indicates that the
   privileges are to be granted to all roles, including those that might
   be created later.  <literal>PUBLIC</literal> can be thought of as an
   implicitly defined group that always includes all roles.
   Any particular role will have the sum
   of privileges granted directly to it, privileges granted to any role it
   is presently a member of, and privileges granted to
   <literal>PUBLIC</literal>.
-->
<literal>PUBLIC</literal>キーワードは、今後作成されるロールを含む、全てのロールへの許可を示します。
<literal>PUBLIC</literal>は、全てのロールを常に含む、暗黙的に定義されたグループと考えることができます。
個々のロールは全て、ロールに直接許可された権限、ロールが現在属しているロールに許可された権限、そして、<literal>PUBLIC</literal>に許可された権限を合わせた権限を持っています。
  </para>

  <para>
<!--
   If <literal>WITH GRANT OPTION</literal> is specified, the recipient
   of the privilege can in turn grant it to others.  Without a grant
   option, the recipient cannot do that.  Grant options cannot be granted
   to <literal>PUBLIC</literal>.
-->
<literal>WITH GRANT OPTION</literal>が指定されると、権限の受領者は、その後、他にその権限を与えることができます。
グラントオプションがない場合、受領者はこれを行うことができません。
グラントオプションは<literal>PUBLIC</literal>には与えることができません。
  </para>

  <para>
<!--
   If <literal>GRANTED BY</literal> is specified, the specified grantor must
   be the current user.  This clause is currently present in this form only
   for SQL compatibility.
-->
<literal>GRANTED BY</literal>が指定されると、指定された付与する者は現在のユーザでなければなりません。
この句はSQLとの互換性のためにのみ現在この形で存在しています。
  </para>

  <para>
<!--
   There is no need to grant privileges to the owner of an object
   (usually the user that created it),
   as the owner has all privileges by default.  (The owner could,
   however, choose to revoke some of their own privileges for safety.)
-->
所有者（通常はオブジェクトを作成したユーザ）はデフォルトで全ての権限を保持しているため、オブジェクトの所有者に権限を許可する必要はありません
（ただし、オブジェクトの作成者が、安全性のために自らの権限を取り消すことは可能です）。
  </para>

  <para>
<!--
   The right to drop an object, or to alter its definition in any way, is
   not treated as a grantable privilege; it is inherent in the owner,
   and cannot be granted or revoked.  (However, a similar effect can be
   obtained by granting or revoking membership in the role that owns
   the object; see below.)  The owner implicitly has all grant
   options for the object, too.
-->
オブジェクトを削除する権限や何らかの方法でオブジェクトの定義を変更する権限は、付与可能な権限として扱われません。
これらの権限は、所有者固有のものであり、許可したり取り消したりすることはできません。
（しかし、オブジェクトを所有するロール内のメンバ関係を付与したり取り消すことで、同等な効果を得ることができます。
後で説明します。）
所有者は、オブジェクトに対する全てのグラントオプションも暗黙的に保持しています。
  </para>

  <para>
<!--
   The possible privileges are:
-->
設定可能な権限は以下のものです。

   <variablelist>
    <varlistentry>
     <term><literal>SELECT</literal></term>
     <term><literal>INSERT</literal></term>
     <term><literal>UPDATE</literal></term>
     <term><literal>DELETE</literal></term>
     <term><literal>TRUNCATE</literal></term>
     <term><literal>REFERENCES</literal></term>
     <term><literal>TRIGGER</literal></term>
     <term><literal>CREATE</literal></term>
     <term><literal>CONNECT</literal></term>
     <term><literal>TEMPORARY</literal></term>
     <term><literal>EXECUTE</literal></term>
     <term><literal>USAGE</literal></term>
     <term><literal>SET</literal></term>
     <term><literal>ALTER SYSTEM</literal></term>
     <listitem>
      <para>
<!--
       Specific types of privileges, as defined in <xref linkend="ddl-priv"/>.
-->
権限の特定の種類です。<xref linkend="ddl-priv"/>で定義されています。
      </para>
     </listitem>
    </varlistentry>

    <varlistentry>
     <term><literal>TEMP</literal></term>
     <listitem>
      <para>
<!--
       Alternative spelling for <literal>TEMPORARY</literal>.
-->
<literal>TEMPORARY</literal>の別の綴り方です。
      </para>
     </listitem>
    </varlistentry>

    <varlistentry>
     <term><literal>ALL PRIVILEGES</literal></term>
     <listitem>
      <para>
<!--
       Grant all of the privileges available for the object's type.
       The <literal>PRIVILEGES</literal> key word is optional in
       <productname>PostgreSQL</productname>, though it is required by
       strict SQL.
-->
対象の型に対して利用可能な全ての権限を一度に付与します。
<literal>PRIVILEGES</literal>キーワードは<productname>PostgreSQL</productname>では省略可能ですが、厳密なSQLでは必須です。
      </para>
     </listitem>
    </varlistentry>
   </variablelist>
  </para>

  <para>
<!--
   The <literal>FUNCTION</literal> syntax works for plain functions,
   aggregate functions, and window functions, but not for procedures;
   use <literal>PROCEDURE</literal> for those.
   Alternatively, use <literal>ROUTINE</literal> to refer to a function,
   aggregate function, window function, or procedure regardless of its
   precise type.
-->
<literal>FUNCTION</literal>構文は通常の関数、集約関数、ウィンドウ関数に対して有効ですが、プロシージャには有効ではありません。プロシージャには<literal>PROCEDURE</literal>を使ってください。
あるいは、関数、集約関数、プロシージャを参照するのに、その正確な種類に関係なく<literal>ROUTINE</literal>を使ってください。
  </para>

  <para>
<!--
   There is also an option to grant privileges on all objects of the same
   type within one or more schemas.  This functionality is currently supported
   only for tables, sequences, functions, and procedures.  <literal>ALL
   TABLES</literal> also affects views and foreign tables, just like the
   specific-object <command>GRANT</command> command.  <literal>ALL
   FUNCTIONS</literal> also affects aggregate and window functions, but not
   procedures, again just like the specific-object <command>GRANT</command>
   command.  Use <literal>ALL ROUTINES</literal> to include procedures.
-->
1つまたは複数のスキーマ内で同じ型のオブジェクトすべてに対する権限を付与するオプションもあります。
この機能は現在、テーブル、シーケンス、関数、プロシージャだけをサポートしています。
<literal>ALL TABLES</literal>は、特定の対象の<command>GRANT</command>コマンドと同様に、ビューや外部テーブルにも影響します。
<literal>ALL FUNCTIONS</literal>は、集約関数やウィンドウ関数にも影響しますが、プロシージャには影響しません。ここでも、特定の対象の<command>GRANT</command>コマンドと同様です。
プロシージャを含めるには<literal>ALL ROUTINES</literal>を使ってください。
  </para>
 </refsect2>

 <refsect2 id="sql-grant-description-roles">
<!--
  <title>GRANT on Roles</title>
-->
  <title>ロールに対するGRANT</title>

  <para>
<!--
   This variant of the <command>GRANT</command> command grants membership
   in a role to one or more other roles, and the modification of
   membership options <literal>SET</literal>, <literal>INHERIT</literal>,
   and <literal>ADMIN</literal>;  see <xref linkend="role-membership"/>
   for details.  Membership in a role is significant
   because it potentially allows access to the privileges granted to a role
   to each of its members, and potentially also the ability to make changes
   to the role itself. However, the actual permissions conferred depend on
   the options associated with the grant.  To modify that options of
   an existing membership, simply specify the membership with updated
   option values.
<<<<<<< HEAD
=======
-->
《機械翻訳》この<command>GRANT</command>コマンドのバリエーションは、1つ以上の他のロールに対するロールのメンバシップと、メンバシップオプション<literal>SET</literal>、<literal>INHERIT</literal>、<literal>ADMIN</literal>の変更を行います。
詳細は<xref linkend="role-membership"/>を参照してください。
ロールのメンバーシップは、ロールに付与された権限をそのメンバーのそれぞれに許可する可能性があり、ロール自体を変更する可能性もあるため、重要です。
ただし、実際に付与される権限は、権限付与に関連付けられたオプションによって異なります。
既存のメンバーシップのオプションを変更するには、更新されたオプション値を指定してメンバーシップを指定します。
>>>>>>> 43f2d855
  </para>

  <para>
<!--
   Each of the options described below can be set to either
   <literal>TRUE</literal> or <literal>FALSE</literal>. The keyword
   <literal>OPTION</literal> is accepted as a synonym for
   <literal>TRUE</literal>, so that <literal>WITH ADMIN OPTION</literal>
   is a synonym for <literal>WITH ADMIN TRUE</literal>.  When altering
   an existing membership the omission of an option results in the current
   value being retained.
<<<<<<< HEAD
=======
-->
《機械翻訳》以下に説明する各オプションは、<literal>TRUE</literal>または<literal>FALSE</literal>に設定できます。
キーワード<literal>OPTION</literal>は<literal>TRUE</literal>の同義語として受け入れられるので、<literal>WITH ADMIN OPTION</literal>は<literal>WITH ADMIN TRUE</literal>の同義語です。
既存のメンバーシップを変更するとき、オプションを省略すると現在の値が保持されます。
>>>>>>> 43f2d855
  </para>

  <para>
<!--
   The <literal>ADMIN</literal> option allows the member to
   in turn grant membership in the role to others, and revoke membership
   in the role as well.  Without the admin option, ordinary users cannot
   do that.  A role is not considered to hold <literal>WITH ADMIN
   OPTION</literal> on itself.  Database superusers can grant or revoke
   membership in any role to anyone. This option defaults to
   <literal>FALSE</literal>.
-->
<literal>ADMIN</literal>オプションを使用すると、メンバはロールのメンバ資格を他のメンバに付与したり、ロールのメンバ資格を取り消したりすることができます。
アドミンオプションがないと、一般ユーザは他への権限の付与や取り消しを行うことができません。
ロールは自分自身に対して<literal>WITH ADMIN OPTION</literal>を保持しているとはみなされません。
データベーススーパーユーザはすべてのロール内のメンバ資格を誰にでも付与したり、取り消したりすることができます。
このオプションのデフォルトは<literal>FALSE</literal>です。
  </para>

  <para>
<<<<<<< HEAD
=======
<!--
>>>>>>> 43f2d855
   The <literal>INHERIT</literal> option controls the inheritance status
   of the new membership;  see <xref linkend="role-membership"/> for
   details on inheritance.  If it is set to <literal>TRUE</literal>,
   it causes the new member to inherit from the granted role. If
   set to <literal>FALSE</literal>, the new member does not inherit.
   If unspecified when creating a new role membership, this defaults to the
   inheritance attribute of the new member.
<<<<<<< HEAD
=======
-->
《機械翻訳》<literal>INHERIT</literal>オプションは新しいメンバーシップの継承状態を制御します。
継承の詳細については<xref linkend="role-membership"/>を参照してください。
これを<literal>TRUE</literal>に設定すると、新しいメンバーは付与されたロールから継承します。
これを<literal>FALSE</literal>に設定すると、新しいメンバーは継承しません。
新しいロールメンバーシップの作成時に指定しない場合、これは新しいメンバーの継承属性のデフォルトになります。
>>>>>>> 43f2d855
  </para>

  <para>
<!--
   The <literal>SET</literal> option, if it is set to
   <literal>TRUE</literal>, allows the member to change to the granted
   role using the
   <link linkend="sql-set-role"><command>SET ROLE</command></link>
   command. If a role is an indirect member of another role, it can use
   <literal>SET ROLE</literal> to change to that role only if there is a
   chain of grants each of which has <literal>SET TRUE</literal>.
   This option defaults to <literal>TRUE</literal>.
-->
<literal>SET</literal>オプションが<literal>TRUE</literal>に設定されている場合、<link linkend="sql-set-role"><command>SET ROLE</command></link>コマンドを使用して、メンバを付与されたロールに変更できます。
あるロールが別のロールの間接メンバである場合、それぞれ<literal>SET TRUE</literal>を持つ権限付与のチェーンがある場合にのみ、<literal>SET ROLE</literal>を使用してそのロールに変更できます。
このオプションのデフォルトは<literal>TRUE</literal>です。
  </para>

  <para>
<!--
   To create an object owned by another role or give ownership of an existing
   object to another role, you must have the ability to <literal>SET
   ROLE</literal> to that role; otherwise, commands such as <literal>ALTER
   ... OWNER TO</literal> or <literal>CREATE DATABASE ... OWNER</literal>
   will fail.  However, a user who inherits the privileges of a role but does
   not have the ability to <literal>SET ROLE</literal> to that role may be
   able to obtain full access to the role by manipulating existing objects
   owned by that role (e.g. they could redefine an existing function to act
   as a Trojan horse).  Therefore, if a role's privileges are to be inherited
   but should not be accessible via <literal>SET ROLE</literal>, it should not
   own any SQL objects.
-->
別のロールが所有するオブジェクトを作成する場合、または既存のオブジェクトの所有権を別のロールに付与する場合は、そのロールに対して<literal>SET ROLE</literal>を実行できることが必要です。
そうでない場合、<literal>ALTER ... OWNER TO</literal>や<literal>CREATE DATABASE ... OWNER</literal>などのコマンドは失敗します。
ただし、ロールの権限を継承しているものの、そのロールに対して<literal>SET ROLE</literal>を実行できないユーザは、そのロールが所有する既存のオブジェクトを操作することで、そのロールに対して完全なアクセスを取得できるかもしれません(たとえば、既存の関数を再定義してトロイの木馬として機能させることができます)。
したがって、ロールの権限を継承するものの、<literal>SET ROLE</literal>を介してアクセスできないようにする場合は、いかなるSQLオブジェクトも所有すべきではありません。
  </para>

  <para>
<!--
   If <literal>GRANTED BY</literal> is specified, the grant is recorded as
   having been done by the specified role. A user can only attribute a grant
   to another role if they possess the privileges of that role. The role
   recorded as the grantor must have <literal>ADMIN OPTION</literal> on the
   target role, unless it is the bootstrap superuser. When a grant is recorded
   as having a grantor other than the bootstrap superuser, it depends on the
   grantor continuing to possess <literal>ADMIN OPTION</literal> on the role;
   so, if <literal>ADMIN OPTION</literal> is revoked, dependent grants must
   be revoked as well.
-->
<literal>GRANTED BY</literal>が指定された場合、付与は指定されたロールにより行なわれたと記録されます。
ユーザが別のロールに権限を付与できるのは、そのロールの権限を所有している場合のみです。
付与者として記録されるロールは、対象のロールに対して<literal>ADMIN OPTION</literal>を持っていることが必要です。ただし、ブートストラップスーパーユーザの場合は除きます。
ブートストラップスーパーユーザ以外の付与者を持っていると記録されている付与は、そのロールに対して<literal>ADMIN OPTION</literal>を引き続き所有している付与者に依存します。したがって、<literal>ADMIN OPTION</literal>が取り消された場合、依存する付与も取り消さなければなりません。
  </para>

  <para>
<!--
   Unlike the case with privileges, membership in a role cannot be granted
   to <literal>PUBLIC</literal>.  Note also that this form of the command
   does not allow the noise word <literal>GROUP</literal>
   in <replaceable class="parameter">role_specification</replaceable>.
-->
権限の場合と異なり、ロール内のメンバ資格を<literal>PUBLIC</literal>に付与することはできません。
また、このコマンド構文では、<replaceable class="parameter">role_specification</replaceable>で無意味な<literal>GROUP</literal>という単語を受け付けないことに注意してください。
  </para>
 </refsect2>
 </refsect1>


 <refsect1 id="sql-grant-notes">
<!--
  <title>Notes</title>
-->
  <title>注釈</title>

   <para>
<!--
    The <link linkend="sql-revoke"><command>REVOKE</command></link> command is used
    to revoke access privileges.
-->
アクセス権限を取り消すには、<link linkend="sql-revoke"><command>REVOKE</command></link>コマンドが使用されます。
   </para>

   <para>
<!--
    Since <productname>PostgreSQL</productname> 8.1, the concepts of users and
    groups have been unified into a single kind of entity called a role.
    It is therefore no longer necessary to use the keyword <literal>GROUP</literal>
    to identify whether a grantee is a user or a group.  <literal>GROUP</literal>
    is still allowed in the command, but it is a noise word.
-->
<productname>PostgreSQL</productname> 8.1から、ユーザとグループという概念は、ロールと呼ばれる１種類の実体に統合されました。
そのため、付与される者がユーザかグループかどうかを識別するために<literal>GROUP</literal>キーワードを使用する必要はなくなりました。
このコマンドではまだ<literal>GROUP</literal>を使うことはできますが、何の意味もありません。
   </para>

   <para>
<!--
    A user may perform <command>SELECT</command>, <command>INSERT</command>, etc. on a
    column if they hold that privilege for either the specific column or
    its whole table.  Granting the privilege at the table level and then
    revoking it for one column will not do what one might wish: the
    table-level grant is unaffected by a column-level operation.
-->
ユーザは特定の列あるいはテーブル全体に対する権限を持つ場合に<command>SELECT</command>、<command>INSERT</command>などを実行することができます。
テーブルレベルの権限を付与してからある列に対する権限を取り消しても、望むことは実現できません。
テーブルレベルの権限は列レベルの操作による影響を受けないからです。
   </para>

   <para>
<!--
    When a non-owner of an object attempts to <command>GRANT</command> privileges
    on the object, the command will fail outright if the user has no
    privileges whatsoever on the object.  As long as some privilege is
    available, the command will proceed, but it will grant only those
    privileges for which the user has grant options.  The <command>GRANT ALL
    PRIVILEGES</command> forms will issue a warning message if no grant options are
    held, while the other forms will issue a warning if grant options for
    any of the privileges specifically named in the command are not held.
    (In principle these statements apply to the object owner as well, but
    since the owner is always treated as holding all grant options, the
    cases can never occur.)
-->
オブジェクトの所有者でもなく、そのオブジェクトに何の権限も持たないユーザが、そのオブジェクトの権限を<command>GRANT</command>しようとしても、コマンドの実行は直ちに失敗します。
何らかの権限を持っている限り、コマンドの実行は進行しますが、与えることのできる権限は、そのユーザがグラントオプションを持つ権限のみです。
グラントオプションを持っていない場合、<command>GRANT ALL PRIVILEGES</command>構文は警告メッセージを発します。
一方、その他の構文では、コマンドで名前を指定した権限に関するグラントオプションを持っていない場合に警告メッセージを発します
（原理上、ここまでの説明はオブジェクトの所有者に対しても当てはまりますが、所有者は常に全てのグラントオプションを保持しているものとして扱われるため、こうした状態は決して起こりません）。
   </para>

   <para>
<!--
    It should be noted that database superusers can access
    all objects regardless of object privilege settings.  This
    is comparable to the rights of <literal>root</literal> in a Unix system.
    As with <literal>root</literal>, it's unwise to operate as a superuser
    except when absolutely necessary.
-->
データベーススーパーユーザは、オブジェクトに関する権限設定に関係なく、全てのオブジェクトにアクセスできることには注意しなければなりません。
スーパーユーザが持つ権限は、Unixシステムにおける<literal>root</literal>権限に似ています。
<literal>root</literal>と同様、どうしても必要という場合以外は、スーパーユーザとして操作を行わないのが賢明です。
   </para>

   <para>
<!--
    If a superuser chooses to issue a <command>GRANT</command> or <command>REVOKE</command>
    command, the command is performed as though it were issued by the
    owner of the affected object.  In particular, privileges granted via
    such a command will appear to have been granted by the object owner.
    (For role membership, the membership appears to have been granted
    by the bootstrap superuser.)
-->
スーパーユーザが<command>GRANT</command>や<command>REVOKE</command>コマンドの発行を選択した場合、それらのコマンドは対象とするオブジェクトの所有者が発行したかのように実行されます。
特に、こうしたコマンドで与えられる権限は、オブジェクトの所有者によって与えられたものとして表されます。
（ロールのメンバ資格では、メンバ資格はブートストラップスーパーユーザが与えたものとして表されます。）
   </para>

   <para>
<!--
    <command>GRANT</command> and <command>REVOKE</command> can also be done by a role
    that is not the owner of the affected object, but is a member of the role
    that owns the object, or is a member of a role that holds privileges
    <literal>WITH GRANT OPTION</literal> on the object.  In this case the
    privileges will be recorded as having been granted by the role that
    actually owns the object or holds the privileges
    <literal>WITH GRANT OPTION</literal>.  For example, if table
    <literal>t1</literal> is owned by role <literal>g1</literal>, of which role
    <literal>u1</literal> is a member, then <literal>u1</literal> can grant privileges
    on <literal>t1</literal> to <literal>u2</literal>, but those privileges will appear
    to have been granted directly by <literal>g1</literal>.  Any other member
    of role <literal>g1</literal> could revoke them later.
-->
<command>GRANT</command>および<command>REVOKE</command>は、対象のオブジェクトの所有者以外のロールによって実行することもできますが、
オブジェクトを所有するロールのメンバであるか、そのオブジェクトに対し<literal>WITH GRANT OPTION</literal>権限を持つロールのメンバでなければなりません。
この場合、その権限は、そのオブジェクトの実際の所有者ロールまたは<literal>WITH GRANT OPTION</literal>権限を持つロールによって付与されたものとして記録されます。
例えば、テーブル<literal>t1</literal>がロール<literal>g1</literal>によって所有され、ロール<literal>u1</literal>がロール<literal>g1</literal>のメンバであるとします。
この場合、<literal>u1</literal>は<literal>t1</literal>に関する権限を<literal>u2</literal>に付与できます。
しかし、これらの権限は<literal>g1</literal>によって直接付与されたものとして現れます。
後でロール<literal>g1</literal>の他のメンバがこの権限を取り消すことができます。
   </para>

   <para>
<!--
    If the role executing <command>GRANT</command> holds the required privileges
    indirectly via more than one role membership path, it is unspecified
    which containing role will be recorded as having done the grant.  In such
    cases it is best practice to use <command>SET ROLE</command> to become the
    specific role you want to do the <command>GRANT</command> as.
-->
<command>GRANT</command>を実行したロールが、ロールの持つ複数メンバ資格の経路を通して間接的に必要な権限を持つ場合、
どのロールが権限を付与したロールとして記録されるかについては指定されません。
こうした場合、<command>SET ROLE</command>を使用して、<command>GRANT</command>を行わせたい特定のロールになることを推奨します。
   </para>

   <para>
<!--
    Granting permission on a table does not automatically extend
    permissions to any sequences used by the table, including
    sequences tied to <type>SERIAL</type> columns.  Permissions on
    sequences must be set separately.
-->
テーブルへの権限付与によって、<type>SERIAL</type>列によって関連付けされたシーケンスを含め、そのテーブルで使用されるシーケンスへの権限の拡張は自動的に行われません。
シーケンスへの権限は別途設定しなければなりません。
   </para>

   <para>
<!--
    See <xref linkend="ddl-priv"/> for more information about specific
    privilege types, as well as how to inspect objects' privileges.
-->
特定の権限の種類に関するより詳しい情報や、対象の権限を調査する方法は<xref linkend="ddl-priv"/>を参照してください。
   </para>
 </refsect1>

 <refsect1 id="sql-grant-examples">
<!--
  <title>Examples</title>
-->
  <title>例</title>

  <para>
<!--
   Grant insert privilege to all users on table <literal>films</literal>:
-->
テーブル<literal>films</literal>にデータを追加する権限を全てのユーザに与えます。

<programlisting>
GRANT INSERT ON films TO PUBLIC;
</programlisting>
  </para>

  <para>
<!--
   Grant all available privileges to user <literal>manuel</literal> on view
   <literal>kinds</literal>:
-->
ビュー<literal>kinds</literal>における利用可能な全ての権限を、ユーザ<literal>manuel</literal>に与えます。

<programlisting>
GRANT ALL PRIVILEGES ON kinds TO manuel;
</programlisting>

<!--
   Note that while the above will indeed grant all privileges if executed by a
   superuser or the owner of <literal>kinds</literal>, when executed by someone
   else it will only grant those permissions for which the someone else has
   grant options.
-->
上のコマンドをスーパーユーザや<literal>kinds</literal>の所有者が実行した場合は、全ての権限が付与されますが、他のユーザが実行した場合は、そのユーザがグラントオプションを持つ権限のみが付与されることに注意してください。
  </para>

  <para>
<!--
   Grant membership in role <literal>admins</literal> to user <literal>joe</literal>:
-->
ロール<literal>admins</literal>内のメンバ資格をユーザ<literal>joe</literal>に与えます。

<programlisting>
GRANT admins TO joe;
</programlisting></para>
 </refsect1>

 <refsect1 id="sql-grant-compatibility">
<!--
  <title>Compatibility</title>
-->
  <title>互換性</title>

   <para>
<!--
    According to the SQL standard, the <literal>PRIVILEGES</literal>
    key word in <literal>ALL PRIVILEGES</literal> is required.  The
    SQL standard does not support setting the privileges on more than
    one object per command.
-->
標準SQLでは、<literal>ALL PRIVILEGES</literal>内の<literal>PRIVILEGES</literal>キーワードは必須です。
標準SQLでは、1つのコマンドで複数のオブジェクトに権限を設定することはサポートしていません。
   </para>

   <para>
<!--
    <productname>PostgreSQL</productname> allows an object owner to revoke their
    own ordinary privileges: for example, a table owner can make the table
    read-only to themselves by revoking their own <literal>INSERT</literal>,
    <literal>UPDATE</literal>, <literal>DELETE</literal>, and <literal>TRUNCATE</literal>
    privileges.  This is not possible according to the SQL standard.  The
    reason is that <productname>PostgreSQL</productname> treats the owner's
    privileges as having been granted by the owner to themselves; therefore they
    can revoke them too.  In the SQL standard, the owner's privileges are
    granted by an assumed entity <quote>_SYSTEM</quote>.  Not being
    <quote>_SYSTEM</quote>, the owner cannot revoke these rights.
-->
<productname>PostgreSQL</productname>では、オブジェクトの所有者は、自身が持つ権限を取り消すことができます。
例えば、テーブル所有者は自身の<literal>INSERT</literal>、<literal>UPDATE</literal>、<literal>DELETE</literal>、<literal>TRUNCATE</literal>権限を取り消すことで、自分にとってそのテーブルが読み取り専用になるよう変更することができます。
これは、標準SQLでは不可能です。
<productname>PostgreSQL</productname>では、所有者の権限を、所有者自身により与えられたものとして扱っているため、同様に所有者自身で権限を取り消すことができるようになっています。
標準SQLでは、所有者の権限は仮想的なエンティティ<quote>_SYSTEM</quote>によって与えられたものとして扱っています。
所有者は<quote>_SYSTEM</quote>ではないため、その権限を取り消すことができません。
   </para>

   <para>
<!--
    According to the SQL standard, grant options can be granted to
    <literal>PUBLIC</literal>; PostgreSQL only supports granting grant options
    to roles.
-->
標準SQLにしたがうと、グラントオプションは<literal>PUBLIC</literal>に対して与えることができます。
PostgreSQLではグラントオプションはロールに対して与えることのみをサポートしています。
   </para>

   <para>
<!--
    The SQL standard allows the <literal>GRANTED BY</literal> option to
    specify only <literal>CURRENT_USER</literal> or
    <literal>CURRENT_ROLE</literal>.  The other variants are PostgreSQL
    extensions.
-->
標準SQLでは、<literal>GRANTED BY</literal>オプションに指定できるのは<literal>CURRENT_USER</literal>と<literal>CURRENT_ROLE</literal>だけです。
その他のものはPostgreSQLの拡張です。
   </para>

   <para>
<!--
    The SQL standard provides for a <literal>USAGE</literal> privilege
    on other kinds of objects: character sets, collations,
    translations.
-->
標準SQLでは、文字セット、照合順序、翻訳といったその他の種類のオブジェクトに対して、<literal>USAGE</literal>権限を付与することができます。
   </para>

   <para>
<!--
    In the SQL standard, sequences only have a <literal>USAGE</literal>
    privilege, which controls the use of the <literal>NEXT VALUE FOR</literal>
    expression, which is equivalent to the
    function <function>nextval</function> in PostgreSQL.  The sequence
    privileges <literal>SELECT</literal> and <literal>UPDATE</literal> are
    PostgreSQL extensions.  The application of the
    sequence <literal>USAGE</literal> privilege to
    the <literal>currval</literal> function is also a PostgreSQL extension (as
    is the function itself).
-->
標準SQLでは、シーケンスは<literal>USAGE</literal>権限のみを持ちます。
これはPostgreSQLにおける<function>nextval</function>関数と等価な<literal>NEXT VALUE FOR</literal>式の使用を制御するものです。
シーケンスに関する<literal>SELECT</literal>権限と<literal>UPDATE</literal>権限はPostgreSQLの拡張です。
シーケンスに関する<literal>USAGE</literal>権限が<literal>currval</literal>関数にも適用される点もPostgreSQLの拡張です(この関数自体が拡張です)。
   </para>

   <para>
<!--
    Privileges on databases, tablespaces, schemas, languages, and
    configuration parameters are
    <productname>PostgreSQL</productname> extensions.
-->
データベース、テーブル空間、スキーマ、言語、設定パラメータについての権限は<productname>PostgreSQL</productname>の拡張です。
   </para>
 </refsect1>


 <refsect1>
<!--
  <title>See Also</title>
-->
  <title>関連項目</title>

  <simplelist type="inline">
   <member><xref linkend="sql-revoke"/></member>
   <member><xref linkend="sql-alterdefaultprivileges"/></member>
  </simplelist>
 </refsect1>

</refentry><|MERGE_RESOLUTION|>--- conflicted
+++ resolved
@@ -27,7 +27,7 @@
 
  <refsynopsisdiv>
 <synopsis>
-GRANT { { SELECT | INSERT | UPDATE | DELETE | TRUNCATE | REFERENCES | TRIGGER }
+GRANT { { SELECT | INSERT | UPDATE | DELETE | TRUNCATE | REFERENCES | TRIGGER | MAINTAIN }
     [, ...] | ALL [ PRIVILEGES ] }
     ON { [ TABLE ] <replaceable class="parameter">table_name</replaceable> [, ...]
          | ALL TABLES IN SCHEMA <replaceable class="parameter">schema_name</replaceable> [, ...] }
@@ -245,6 +245,7 @@
      <term><literal>USAGE</literal></term>
      <term><literal>SET</literal></term>
      <term><literal>ALTER SYSTEM</literal></term>
+     <term><literal>MAINTAIN</literal></term>
      <listitem>
       <para>
 <!--
@@ -336,15 +337,12 @@
    the options associated with the grant.  To modify that options of
    an existing membership, simply specify the membership with updated
    option values.
-<<<<<<< HEAD
-=======
 -->
 《機械翻訳》この<command>GRANT</command>コマンドのバリエーションは、1つ以上の他のロールに対するロールのメンバシップと、メンバシップオプション<literal>SET</literal>、<literal>INHERIT</literal>、<literal>ADMIN</literal>の変更を行います。
 詳細は<xref linkend="role-membership"/>を参照してください。
 ロールのメンバーシップは、ロールに付与された権限をそのメンバーのそれぞれに許可する可能性があり、ロール自体を変更する可能性もあるため、重要です。
 ただし、実際に付与される権限は、権限付与に関連付けられたオプションによって異なります。
 既存のメンバーシップのオプションを変更するには、更新されたオプション値を指定してメンバーシップを指定します。
->>>>>>> 43f2d855
   </para>
 
   <para>
@@ -356,13 +354,10 @@
    is a synonym for <literal>WITH ADMIN TRUE</literal>.  When altering
    an existing membership the omission of an option results in the current
    value being retained.
-<<<<<<< HEAD
-=======
 -->
 《機械翻訳》以下に説明する各オプションは、<literal>TRUE</literal>または<literal>FALSE</literal>に設定できます。
 キーワード<literal>OPTION</literal>は<literal>TRUE</literal>の同義語として受け入れられるので、<literal>WITH ADMIN OPTION</literal>は<literal>WITH ADMIN TRUE</literal>の同義語です。
 既存のメンバーシップを変更するとき、オプションを省略すると現在の値が保持されます。
->>>>>>> 43f2d855
   </para>
 
   <para>
@@ -383,10 +378,7 @@
   </para>
 
   <para>
-<<<<<<< HEAD
-=======
-<!--
->>>>>>> 43f2d855
+<!--
    The <literal>INHERIT</literal> option controls the inheritance status
    of the new membership;  see <xref linkend="role-membership"/> for
    details on inheritance.  If it is set to <literal>TRUE</literal>,
@@ -394,15 +386,12 @@
    set to <literal>FALSE</literal>, the new member does not inherit.
    If unspecified when creating a new role membership, this defaults to the
    inheritance attribute of the new member.
-<<<<<<< HEAD
-=======
 -->
 《機械翻訳》<literal>INHERIT</literal>オプションは新しいメンバーシップの継承状態を制御します。
 継承の詳細については<xref linkend="role-membership"/>を参照してください。
 これを<literal>TRUE</literal>に設定すると、新しいメンバーは付与されたロールから継承します。
 これを<literal>FALSE</literal>に設定すると、新しいメンバーは継承しません。
 新しいロールメンバーシップの作成時に指定しない場合、これは新しいメンバーの継承属性のデフォルトになります。
->>>>>>> 43f2d855
   </para>
 
   <para>

--- conflicted
+++ resolved
@@ -53,13 +53,9 @@
 <!--
    To configure a standby
    server to use <application>pg_archivecleanup</application>, put this into its
-<<<<<<< HEAD
    <filename>postgresql.conf</filename> configuration file:
-=======
-   <filename>recovery.conf</filename> configuration file:
 -->
 <application>pg_archivecleanup</application>を使うためにスタンバイサーバを設定するには、以下を<filename>recovery.conf</filename>設定ファイルに記述します。
->>>>>>> bd0a9e56
 <programlisting>
 archive_cleanup_command = 'pg_archivecleanup <replaceable>archivelocation</replaceable> %r'
 </programlisting>
@@ -70,12 +66,8 @@
 <replaceable>archivelocation</replaceable>は、WALセグメントファイルを削除するディレクトリです。
   </para>
   <para>
-<<<<<<< HEAD
+<!--
    When used within <xref linkend="guc-archive-cleanup-command"/>, all WAL files
-=======
-<!--
-   When used within <xref linkend="archive-cleanup-command"/>, all WAL files
->>>>>>> bd0a9e56
    logically preceding the value of the <literal>%r</literal> argument will be removed
    from <replaceable>archivelocation</replaceable>. This minimizes the number of files
    that need to be retained, while preserving crash-restart capability.  Use of

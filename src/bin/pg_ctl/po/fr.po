# LANGUAGE message translation file for pg_ctl
# Copyright (C) 2003-2022 PostgreSQL Global Development Group
# This file is distributed under the same license as the pg_ctl (PostgreSQL) package.
#
# Use these quotes: « %s »
#
# Guillaume Lelarge <guillaume@lelarge.info>, 2003-2009.
# Stéphane Schildknecht <stephane.schildknecht@dalibo.com>, 2009.
# Guillaume Lelarge <guillaume@lelarge.info>, 2010-2022.
#
msgid ""
msgstr ""
"Project-Id-Version: PostgreSQL 15\n"
"Report-Msgid-Bugs-To: pgsql-bugs@lists.postgresql.org\n"
<<<<<<< HEAD
"POT-Creation-Date: 2022-04-12 05:16+0000\n"
"PO-Revision-Date: 2022-04-12 17:29+0200\n"
=======
"POT-Creation-Date: 2021-10-28 16:15+0000\n"
"PO-Revision-Date: 2021-10-29 16:13+0200\n"
>>>>>>> 185876a6
"Last-Translator: Guillaume Lelarge <guillaume@lelarge.info>\n"
"Language-Team: French <guillaume@lelarge.info>\n"
"Language: fr\n"
"MIME-Version: 1.0\n"
"Content-Type: text/plain; charset=UTF-8\n"
"Content-Transfer-Encoding: 8bit\n"
<<<<<<< HEAD
"Plural-Forms: nplurals=2; plural=(n > 1);\n"
"X-Generator: Poedit 3.0.1\n"
=======
"X-Generator: Poedit 3.0\n"
>>>>>>> 185876a6

#: ../../common/exec.c:144 ../../common/exec.c:261 ../../common/exec.c:307
#, c-format
msgid "could not identify current directory: %m"
msgstr "n'a pas pu identifier le répertoire courant : %m"

#: ../../common/exec.c:163
#, c-format
msgid "invalid binary \"%s\""
msgstr "binaire « %s » invalide"

#: ../../common/exec.c:213
#, c-format
msgid "could not read binary \"%s\""
msgstr "n'a pas pu lire le binaire « %s »"

#: ../../common/exec.c:221
#, c-format
msgid "could not find a \"%s\" to execute"
msgstr "n'a pas pu trouver un « %s » à exécuter"

#: ../../common/exec.c:277 ../../common/exec.c:316
#, c-format
msgid "could not change directory to \"%s\": %m"
msgstr "n'a pas pu modifier le répertoire par « %s » : %m"

#: ../../common/exec.c:294
#, c-format
msgid "could not read symbolic link \"%s\": %m"
msgstr "n'a pas pu lire le lien symbolique « %s » : %m"

#: ../../common/exec.c:417
#, c-format
msgid "%s() failed: %m"
msgstr "échec de %s() : %m"

#: ../../common/exec.c:555 ../../common/exec.c:600 ../../common/exec.c:692
msgid "out of memory"
msgstr "mémoire épuisée"

#: ../../common/fe_memutils.c:35 ../../common/fe_memutils.c:75
#: ../../common/fe_memutils.c:98 ../../common/fe_memutils.c:162
#: ../../port/path.c:753 ../../port/path.c:791 ../../port/path.c:808
#, c-format
msgid "out of memory\n"
msgstr "mémoire épuisée\n"

#: ../../common/fe_memutils.c:92 ../../common/fe_memutils.c:154
#, c-format
msgid "cannot duplicate null pointer (internal error)\n"
msgstr "ne peut pas dupliquer un pointeur nul (erreur interne)\n"

#: ../../common/wait_error.c:45
#, c-format
msgid "command not executable"
msgstr "commande non exécutable"

#: ../../common/wait_error.c:49
#, c-format
msgid "command not found"
msgstr "commande introuvable"

#: ../../common/wait_error.c:54
#, c-format
msgid "child process exited with exit code %d"
msgstr "le processus fils a quitté avec le code de sortie %d"

#: ../../common/wait_error.c:62
#, c-format
msgid "child process was terminated by exception 0x%X"
msgstr "le processus fils a été terminé par l'exception 0x%X"

#: ../../common/wait_error.c:66
#, c-format
msgid "child process was terminated by signal %d: %s"
msgstr "le processus fils a été terminé par le signal %d : %s"

#: ../../common/wait_error.c:72
#, c-format
msgid "child process exited with unrecognized status %d"
msgstr "le processus fils a quitté avec un statut %d non reconnu"

#: ../../port/path.c:775
#, c-format
msgid "could not get current working directory: %s\n"
msgstr "n'a pas pu obtenir le répertoire de travail : %s\n"

#: pg_ctl.c:260
#, c-format
msgid "%s: directory \"%s\" does not exist\n"
msgstr "%s : le répertoire « %s » n'existe pas\n"

#: pg_ctl.c:263
#, c-format
msgid "%s: could not access directory \"%s\": %s\n"
msgstr "%s : n'a pas pu accéder au répertoire « %s » : %s\n"

#: pg_ctl.c:276
#, c-format
msgid "%s: directory \"%s\" is not a database cluster directory\n"
msgstr "%s : le répertoire « %s » n'est pas un répertoire d'instance\n"

#: pg_ctl.c:289
#, c-format
msgid "%s: could not open PID file \"%s\": %s\n"
msgstr "%s : n'a pas pu ouvrir le fichier de PID « %s » : %s\n"

#: pg_ctl.c:298
#, c-format
msgid "%s: the PID file \"%s\" is empty\n"
msgstr "%s : le fichier PID « %s » est vide\n"

#: pg_ctl.c:301
#, c-format
msgid "%s: invalid data in PID file \"%s\"\n"
msgstr "%s : données invalides dans le fichier de PID « %s »\n"

#: pg_ctl.c:464 pg_ctl.c:506
#, c-format
msgid "%s: could not start server: %s\n"
msgstr "%s : n'a pas pu démarrer le serveur : %s\n"

#: pg_ctl.c:484
#, c-format
msgid "%s: could not start server due to setsid() failure: %s\n"
msgstr "%s : n'a pas pu démarrer le serveur à cause d'un échec de setsid() : %s\n"

#: pg_ctl.c:554
#, c-format
msgid "%s: could not open log file \"%s\": %s\n"
msgstr "%s : n'a pas pu ouvrir le journal applicatif « %s » : %s\n"

#: pg_ctl.c:571
#, c-format
msgid "%s: could not start server: error code %lu\n"
msgstr "%s : n'a pas pu démarrer le serveur : code d'erreur %lu\n"

#: pg_ctl.c:788
#, c-format
msgid "%s: cannot set core file size limit; disallowed by hard limit\n"
msgstr ""
"%s : n'a pas pu initialiser la taille des fichiers core, ceci est interdit\n"
"par une limite dure\n"

#: pg_ctl.c:814
#, c-format
msgid "%s: could not read file \"%s\"\n"
msgstr "%s : n'a pas pu lire le fichier « %s »\n"

#: pg_ctl.c:819
#, c-format
msgid "%s: option file \"%s\" must have exactly one line\n"
msgstr "%s : le fichier d'options « %s » ne doit comporter qu'une seule ligne\n"

#: pg_ctl.c:861 pg_ctl.c:1044 pg_ctl.c:1112
#, c-format
msgid "%s: could not send stop signal (PID: %ld): %s\n"
msgstr "%s : n'a pas pu envoyer le signal d'arrêt (PID : %ld) : %s\n"

#: pg_ctl.c:889
#, c-format
msgid "program \"%s\" is needed by %s but was not found in the same directory as \"%s\"\n"
msgstr "le programme « %s » est nécessaire pour %s, mais n'a pas été trouvé dans le même répertoire que « %s »\n"

#: pg_ctl.c:892
#, c-format
<<<<<<< HEAD
msgid "program \"%s\" was found by \"%s\" but was not the same version as %s\n"
msgstr "le programme « %s » a été trouvé par « %s » mais n'est pas de la même version que %s\n"
=======
msgid ""
"The program \"%s\" was found by \"%s\"\n"
"but was not the same version as %s.\n"
"Check your installation.\n"
msgstr ""
"Le programme « %s » a été trouvé par « %s »\n"
"mais n'est pas de la même version que %s.\n"
"Vérifiez votre installation.\n"
>>>>>>> 185876a6

#: pg_ctl.c:923
#, c-format
msgid "%s: database system initialization failed\n"
msgstr "%s : l'initialisation du système a échoué\n"

#: pg_ctl.c:938
#, c-format
msgid "%s: another server might be running; trying to start server anyway\n"
msgstr ""
"%s : un autre serveur semble en cours d'exécution ; le démarrage du serveur\n"
"va toutefois être tenté\n"

#: pg_ctl.c:986
msgid "waiting for server to start..."
msgstr "en attente du démarrage du serveur..."

#: pg_ctl.c:991 pg_ctl.c:1068 pg_ctl.c:1131 pg_ctl.c:1243
msgid " done\n"
msgstr " effectué\n"

#: pg_ctl.c:992
msgid "server started\n"
msgstr "serveur démarré\n"

#: pg_ctl.c:995 pg_ctl.c:1001 pg_ctl.c:1248
msgid " stopped waiting\n"
msgstr " attente arrêtée\n"

#: pg_ctl.c:996
#, c-format
msgid "%s: server did not start in time\n"
msgstr "%s : le serveur ne s'est pas lancé à temps\n"

#: pg_ctl.c:1002
#, c-format
msgid ""
"%s: could not start server\n"
"Examine the log output.\n"
msgstr ""
"%s : n'a pas pu démarrer le serveur\n"
"Examinez le journal applicatif.\n"

#: pg_ctl.c:1010
msgid "server starting\n"
msgstr "serveur en cours de démarrage\n"

#: pg_ctl.c:1029 pg_ctl.c:1088 pg_ctl.c:1152 pg_ctl.c:1191 pg_ctl.c:1272
#, c-format
msgid "%s: PID file \"%s\" does not exist\n"
msgstr "%s : le fichier de PID « %s » n'existe pas\n"

#: pg_ctl.c:1030 pg_ctl.c:1090 pg_ctl.c:1153 pg_ctl.c:1192 pg_ctl.c:1273
msgid "Is server running?\n"
msgstr "Le serveur est-il en cours d'exécution ?\n"

#: pg_ctl.c:1036
#, c-format
msgid "%s: cannot stop server; single-user server is running (PID: %ld)\n"
msgstr ""
"%s : ne peut pas arrêter le serveur ; le serveur mono-utilisateur est en\n"
"cours d'exécution (PID : %ld)\n"

#: pg_ctl.c:1051
msgid "server shutting down\n"
msgstr "serveur en cours d'arrêt\n"

#: pg_ctl.c:1056 pg_ctl.c:1117
msgid "waiting for server to shut down..."
msgstr "en attente de l'arrêt du serveur..."

#: pg_ctl.c:1060 pg_ctl.c:1122
msgid " failed\n"
msgstr " a échoué\n"

#: pg_ctl.c:1062 pg_ctl.c:1124
#, c-format
msgid "%s: server does not shut down\n"
msgstr "%s : le serveur ne s'est pas arrêté\n"

#: pg_ctl.c:1064 pg_ctl.c:1126
msgid ""
"HINT: The \"-m fast\" option immediately disconnects sessions rather than\n"
"waiting for session-initiated disconnection.\n"
msgstr ""
"ASTUCE : l'option « -m fast » déconnecte immédiatement les sessions plutôt que\n"
"d'attendre la déconnexion des sessions déjà présentes.\n"

#: pg_ctl.c:1070 pg_ctl.c:1132
msgid "server stopped\n"
msgstr "serveur arrêté\n"

#: pg_ctl.c:1091
msgid "trying to start server anyway\n"
msgstr "tentative de lancement du serveur malgré tout\n"

#: pg_ctl.c:1100
#, c-format
msgid "%s: cannot restart server; single-user server is running (PID: %ld)\n"
msgstr ""
"%s : ne peut pas relancer le serveur ; le serveur mono-utilisateur est en\n"
"cours d'exécution (PID : %ld)\n"

#: pg_ctl.c:1103 pg_ctl.c:1162
msgid "Please terminate the single-user server and try again.\n"
msgstr "Merci d'arrêter le serveur mono-utilisateur et de réessayer.\n"

#: pg_ctl.c:1136
#, c-format
msgid "%s: old server process (PID: %ld) seems to be gone\n"
msgstr "%s : l'ancien processus serveur (PID : %ld) semble être parti\n"

#: pg_ctl.c:1138
msgid "starting server anyway\n"
msgstr "lancement du serveur malgré tout\n"

#: pg_ctl.c:1159
#, c-format
msgid "%s: cannot reload server; single-user server is running (PID: %ld)\n"
msgstr ""
"%s : ne peut pas recharger le serveur ; le serveur mono-utilisateur est en\n"
"cours d'exécution (PID : %ld)\n"

#: pg_ctl.c:1168
#, c-format
msgid "%s: could not send reload signal (PID: %ld): %s\n"
msgstr "%s : n'a pas pu envoyer le signal de rechargement (PID : %ld) : %s\n"

#: pg_ctl.c:1173
msgid "server signaled\n"
msgstr "envoi d'un signal au serveur\n"

#: pg_ctl.c:1198
#, c-format
msgid "%s: cannot promote server; single-user server is running (PID: %ld)\n"
msgstr ""
"%s : ne peut pas promouvoir le serveur ; le serveur mono-utilisateur est en\n"
"cours d'exécution (PID : %ld)\n"

#: pg_ctl.c:1206
#, c-format
msgid "%s: cannot promote server; server is not in standby mode\n"
msgstr "%s : ne peut pas promouvoir le serveur ; le serveur n'est pas en standby\n"

#: pg_ctl.c:1216
#, c-format
msgid "%s: could not create promote signal file \"%s\": %s\n"
msgstr "%s : n'a pas pu créer le fichier « %s » signalant la promotion : %s\n"

#: pg_ctl.c:1222
#, c-format
msgid "%s: could not write promote signal file \"%s\": %s\n"
msgstr "%s : n'a pas pu écrire le fichier « %s » signalant la promotion : %s\n"

#: pg_ctl.c:1230
#, c-format
msgid "%s: could not send promote signal (PID: %ld): %s\n"
msgstr "%s : n'a pas pu envoyer le signal de promotion (PID : %ld) : %s\n"

#: pg_ctl.c:1233
#, c-format
msgid "%s: could not remove promote signal file \"%s\": %s\n"
msgstr "%s : n'a pas pu supprimer le fichier « %s » signalant la promotion : %s\n"

#: pg_ctl.c:1240
msgid "waiting for server to promote..."
msgstr "en attente du serveur à promouvoir..."

#: pg_ctl.c:1244
msgid "server promoted\n"
msgstr "serveur promu\n"

#: pg_ctl.c:1249
#, c-format
msgid "%s: server did not promote in time\n"
msgstr "%s : le serveur ne s'est pas promu à temps\n"

#: pg_ctl.c:1255
msgid "server promoting\n"
msgstr "serveur en cours de promotion\n"

#: pg_ctl.c:1279
#, c-format
msgid "%s: cannot rotate log file; single-user server is running (PID: %ld)\n"
msgstr ""
"%s : ne peut pas faire une rotation de fichier de traces ; le serveur mono-utilisateur est en\n"
"cours d'exécution (PID : %ld)\n"

#: pg_ctl.c:1289
#, c-format
msgid "%s: could not create log rotation signal file \"%s\": %s\n"
msgstr "%s : n'a pas pu créer le fichier « %s » de demande de rotation des fichiers de trace : %s\n"

#: pg_ctl.c:1295
#, c-format
msgid "%s: could not write log rotation signal file \"%s\": %s\n"
msgstr "%s : n'a pas pu écrire le fichier « %s » de demande de rotation des fichiers de trace : %s\n"

#: pg_ctl.c:1303
#, c-format
msgid "%s: could not send log rotation signal (PID: %ld): %s\n"
msgstr "%s : n'a pas pu envoyer le signal de rotation des fichiers de trace (PID : %ld) : %s\n"

#: pg_ctl.c:1306
#, c-format
msgid "%s: could not remove log rotation signal file \"%s\": %s\n"
msgstr "%s : n'a pas pu supprimer le fichier « %s » signalant la demande de rotation des fichiers de trace : %s\n"

#: pg_ctl.c:1311
msgid "server signaled to rotate log file\n"
msgstr "envoi d'un signal au serveur pour faire une rotation des traces\n"

#: pg_ctl.c:1358
#, c-format
msgid "%s: single-user server is running (PID: %ld)\n"
msgstr "%s : le serveur mono-utilisateur est en cours d'exécution (PID : %ld)\n"

#: pg_ctl.c:1372
#, c-format
msgid "%s: server is running (PID: %ld)\n"
msgstr "%s : le serveur est en cours d'exécution (PID : %ld)\n"

#: pg_ctl.c:1388
#, c-format
msgid "%s: no server running\n"
msgstr "%s : aucun serveur en cours d'exécution\n"

#: pg_ctl.c:1405
#, c-format
msgid "%s: could not send signal %d (PID: %ld): %s\n"
msgstr "%s : n'a pas pu envoyer le signal %d (PID : %ld) : %s\n"

#: pg_ctl.c:1436
#, c-format
msgid "%s: could not find own program executable\n"
msgstr "%s : n'a pas pu trouver l'exécutable du programme\n"

#: pg_ctl.c:1446
#, c-format
msgid "%s: could not find postgres program executable\n"
msgstr "%s : n'a pas pu trouver l'exécutable postgres\n"

#: pg_ctl.c:1516 pg_ctl.c:1550
#, c-format
msgid "%s: could not open service manager\n"
msgstr "%s : n'a pas pu ouvrir le gestionnaire de services\n"

#: pg_ctl.c:1522
#, c-format
msgid "%s: service \"%s\" already registered\n"
msgstr "%s : le service « %s » est déjà enregistré\n"

#: pg_ctl.c:1533
#, c-format
msgid "%s: could not register service \"%s\": error code %lu\n"
msgstr "%s : n'a pas pu enregistrer le service « %s » : code d'erreur %lu\n"

#: pg_ctl.c:1556
#, c-format
msgid "%s: service \"%s\" not registered\n"
msgstr "%s : le service « %s » n'est pas enregistré\n"

#: pg_ctl.c:1563
#, c-format
msgid "%s: could not open service \"%s\": error code %lu\n"
msgstr "%s :  n'a pas pu ouvrir le service « %s » : code d'erreur %lu\n"

#: pg_ctl.c:1572
#, c-format
msgid "%s: could not unregister service \"%s\": error code %lu\n"
msgstr "%s : n'a pas pu supprimer le service « %s » : code d'erreur %lu\n"

#: pg_ctl.c:1659
msgid "Waiting for server startup...\n"
msgstr "En attente du démarrage du serveur...\n"

#: pg_ctl.c:1662
msgid "Timed out waiting for server startup\n"
msgstr "Dépassement du délai pour le démarrage du serveur\n"

#: pg_ctl.c:1666
msgid "Server started and accepting connections\n"
msgstr "Serveur lancé et acceptant les connexions\n"

#: pg_ctl.c:1721
#, c-format
msgid "%s: could not start service \"%s\": error code %lu\n"
msgstr "%s : n'a pas pu démarrer le service « %s » : code d'erreur %lu\n"

#: pg_ctl.c:1824
#, c-format
msgid "%s: WARNING: cannot create restricted tokens on this platform\n"
msgstr "%s : ATTENTION : ne peut pas créer les jetons restreints sur cette plateforme\n"

#: pg_ctl.c:1837
#, c-format
msgid "%s: could not open process token: error code %lu\n"
msgstr "%s : n'a pas pu ouvrir le jeton du processus : code d'erreur %lu\n"

#: pg_ctl.c:1851
#, c-format
msgid "%s: could not allocate SIDs: error code %lu\n"
msgstr "%s : n'a pas pu allouer les SID : code d'erreur %lu\n"

#: pg_ctl.c:1878
#, c-format
msgid "%s: could not create restricted token: error code %lu\n"
msgstr "%s : n'a pas pu créer le jeton restreint : code d'erreur %lu\n"

#: pg_ctl.c:1909
#, c-format
msgid "%s: WARNING: could not locate all job object functions in system API\n"
msgstr "%s : ATTENTION : n'a pas pu localiser toutes les fonctions objet de job dans l'API système\n"

#: pg_ctl.c:2006
#, c-format
msgid "%s: could not get LUIDs for privileges: error code %lu\n"
msgstr "%s :  n'a pas pu obtenir les LUID pour les droits : code d'erreur %lu\n"

#: pg_ctl.c:2014 pg_ctl.c:2029
#, c-format
msgid "%s: could not get token information: error code %lu\n"
msgstr "%s : n'a pas pu obtenir l'information sur le jeton : code d'erreur %lu\n"

#: pg_ctl.c:2023
#, c-format
msgid "%s: out of memory\n"
msgstr "%s : mémoire épuisée\n"

#: pg_ctl.c:2053
#, c-format
msgid "Try \"%s --help\" for more information.\n"
msgstr "Essayer « %s --help » pour plus d'informations.\n"

#: pg_ctl.c:2061
#, c-format
msgid ""
"%s is a utility to initialize, start, stop, or control a PostgreSQL server.\n"
"\n"
msgstr ""
"%s est un outil pour initialiser, démarrer, arrêter et contrôler un serveur\n"
"PostgreSQL.\n"
"\n"

#: pg_ctl.c:2062
#, c-format
msgid "Usage:\n"
msgstr "Usage :\n"

#: pg_ctl.c:2063
#, c-format
msgid "  %s init[db]   [-D DATADIR] [-s] [-o OPTIONS]\n"
msgstr "  %s init[db]   [-D RÉP_DONNÉES] [-s] [-o OPTIONS]\n"

#: pg_ctl.c:2064
#, c-format
msgid ""
"  %s start      [-D DATADIR] [-l FILENAME] [-W] [-t SECS] [-s]\n"
"                    [-o OPTIONS] [-p PATH] [-c]\n"
msgstr ""
"  %s start      [-D RÉP_DONNÉES] [-l FICHIER] [-W] [-t SECS] [-s]\n"
"                    [-o OPTIONS] [-p CHEMIN] [-c]\n"

#: pg_ctl.c:2066
#, c-format
msgid "  %s stop       [-D DATADIR] [-m SHUTDOWN-MODE] [-W] [-t SECS] [-s]\n"
msgstr "  %s stop       [-D RÉP_DONNÉES] [-m MODE_ARRÊT] [-W] [-t SECS] [-s]\n"

#: pg_ctl.c:2067
#, c-format
msgid ""
"  %s restart    [-D DATADIR] [-m SHUTDOWN-MODE] [-W] [-t SECS] [-s]\n"
"                    [-o OPTIONS] [-c]\n"
msgstr ""
"  %s restart    [-D RÉP_DONNÉES] [-m MODE_ARRÊT] [-W] [-t SECS] [-s]\n"
"                    [-o OPTIONS] [-c]\n"

#: pg_ctl.c:2069
#, c-format
msgid "  %s reload     [-D DATADIR] [-s]\n"
msgstr "  %s reload     [-D RÉP_DONNÉES] [-s]\n"

#: pg_ctl.c:2070
#, c-format
msgid "  %s status     [-D DATADIR]\n"
msgstr "  %s status     [-D RÉP_DONNÉES]\n"

#: pg_ctl.c:2071
#, c-format
msgid "  %s promote    [-D DATADIR] [-W] [-t SECS] [-s]\n"
msgstr "  %s promote    [-D RÉP_DONNÉES] [-W] [-t SECS] [-s]\n"

#: pg_ctl.c:2072
#, c-format
msgid "  %s logrotate  [-D DATADIR] [-s]\n"
msgstr "  %s reload     [-D RÉP_DONNÉES] [-s]\n"

#: pg_ctl.c:2073
#, c-format
msgid "  %s kill       SIGNALNAME PID\n"
msgstr "  %s kill       NOM_SIGNAL PID\n"

#: pg_ctl.c:2075
#, c-format
msgid ""
"  %s register   [-D DATADIR] [-N SERVICENAME] [-U USERNAME] [-P PASSWORD]\n"
"                    [-S START-TYPE] [-e SOURCE] [-W] [-t SECS] [-s] [-o OPTIONS]\n"
msgstr ""
"  %s register [-D RÉP_DONNÉES] [-N NOM_SERVICE] [-U NOM_UTILISATEUR] [-P MOT_DE_PASSE]\n"
"                  [-S TYPE_DÉMARRAGE] [-e SOURCE] [-W] [-t SECS] [-s] [-o OPTIONS]\n"

#: pg_ctl.c:2077
#, c-format
msgid "  %s unregister [-N SERVICENAME]\n"
msgstr "  %s unregister [-N NOM_SERVICE]\n"

#: pg_ctl.c:2080
#, c-format
msgid ""
"\n"
"Common options:\n"
msgstr ""
"\n"
"Options générales :\n"

#: pg_ctl.c:2081
#, c-format
msgid "  -D, --pgdata=DATADIR   location of the database storage area\n"
msgstr "  -D, --pgdata=RÉP_DONNÉES emplacement du répertoire des données de l'instance\n"

#: pg_ctl.c:2083
#, c-format
msgid "  -e SOURCE              event source for logging when running as a service\n"
msgstr ""
"  -e SOURCE                source de l'événement pour la trace lors de\n"
"                           l'exécution en tant que service\n"

#: pg_ctl.c:2085
#, c-format
msgid "  -s, --silent           only print errors, no informational messages\n"
msgstr ""
"  -s, --silent             affiche uniquement les erreurs, aucun message\n"
"                           d'informations\n"

#: pg_ctl.c:2086
#, c-format
msgid "  -t, --timeout=SECS     seconds to wait when using -w option\n"
msgstr ""
"  -t, --timeout=SECS       durée en secondes à attendre lors de l'utilisation\n"
"                           de l'option -w\n"

#: pg_ctl.c:2087
#, c-format
msgid "  -V, --version          output version information, then exit\n"
msgstr "  -V, --version            affiche la version puis quitte\n"

#: pg_ctl.c:2088
#, c-format
msgid "  -w, --wait             wait until operation completes (default)\n"
msgstr "  -w, --wait               attend la fin de l'opération (par défaut)\n"

#: pg_ctl.c:2089
#, c-format
msgid "  -W, --no-wait          do not wait until operation completes\n"
msgstr "  -W, --no-wait            n'attend pas la fin de l'opération\n"

#: pg_ctl.c:2090
#, c-format
msgid "  -?, --help             show this help, then exit\n"
msgstr "  -?, --help               affiche cette aide puis quitte\n"

#: pg_ctl.c:2091
#, c-format
msgid "If the -D option is omitted, the environment variable PGDATA is used.\n"
msgstr "Si l'option -D est omise, la variable d'environnement PGDATA est utilisée.\n"

#: pg_ctl.c:2093
#, c-format
msgid ""
"\n"
"Options for start or restart:\n"
msgstr ""
"\n"
"Options pour le démarrage ou le redémarrage :\n"

#: pg_ctl.c:2095
#, c-format
msgid "  -c, --core-files       allow postgres to produce core files\n"
msgstr "  -c, --core-files         autorise postgres à produire des fichiers core\n"

#: pg_ctl.c:2097
#, c-format
msgid "  -c, --core-files       not applicable on this platform\n"
msgstr "  -c, --core-files         non applicable à cette plateforme\n"

#: pg_ctl.c:2099
#, c-format
msgid "  -l, --log=FILENAME     write (or append) server log to FILENAME\n"
msgstr "  -l, --log=FICHIER        écrit (ou ajoute) le journal du serveur dans FICHIER\n"

#: pg_ctl.c:2100
#, c-format
msgid ""
"  -o, --options=OPTIONS  command line options to pass to postgres\n"
"                         (PostgreSQL server executable) or initdb\n"
msgstr ""
"  -o, --options=OPTIONS    options de la ligne de commande à passer à\n"
"                           postgres (exécutable du serveur PostgreSQL)\n"
"                           ou à initdb\n"

#: pg_ctl.c:2102
#, c-format
msgid "  -p PATH-TO-POSTGRES    normally not necessary\n"
msgstr "  -p CHEMIN_POSTGRES       normalement pas nécessaire\n"

#: pg_ctl.c:2103
#, c-format
msgid ""
"\n"
"Options for stop or restart:\n"
msgstr ""
"\n"
"Options pour l'arrêt ou le redémarrage :\n"

#: pg_ctl.c:2104
#, c-format
msgid "  -m, --mode=MODE        MODE can be \"smart\", \"fast\", or \"immediate\"\n"
msgstr ""
"  -m, --mode=MODE          MODE peut valoir « smart », « fast » ou\n"
"                           « immediate »\n"

#: pg_ctl.c:2106
#, c-format
msgid ""
"\n"
"Shutdown modes are:\n"
msgstr ""
"\n"
"Les modes d'arrêt sont :\n"

#: pg_ctl.c:2107
#, c-format
msgid "  smart       quit after all clients have disconnected\n"
msgstr "  smart      quitte après déconnexion de tous les clients\n"

#: pg_ctl.c:2108
#, c-format
msgid "  fast        quit directly, with proper shutdown (default)\n"
msgstr "  fast       quitte directement, et arrête correctement (par défaut)\n"

#: pg_ctl.c:2109
#, c-format
msgid "  immediate   quit without complete shutdown; will lead to recovery on restart\n"
msgstr ""
"  immediate  quitte sans arrêt complet ; entraîne une restauration au démarrage\n"
"             suivant\n"

#: pg_ctl.c:2111
#, c-format
msgid ""
"\n"
"Allowed signal names for kill:\n"
msgstr ""
"\n"
"Signaux autorisés pour kill :\n"

#: pg_ctl.c:2115
#, c-format
msgid ""
"\n"
"Options for register and unregister:\n"
msgstr ""
"\n"
"Options d'enregistrement ou de dés-enregistrement :\n"

#: pg_ctl.c:2116
#, c-format
msgid "  -N SERVICENAME  service name with which to register PostgreSQL server\n"
msgstr ""
"  -N NOM_SERVICE           nom du service utilisé pour l'enregistrement du\n"
"                           serveur PostgreSQL\n"

#: pg_ctl.c:2117
#, c-format
msgid "  -P PASSWORD     password of account to register PostgreSQL server\n"
msgstr ""
"  -P MOT_DE_PASSE          mot de passe du compte utilisé pour\n"
"                           l'enregistrement du serveur PostgreSQL\n"

#: pg_ctl.c:2118
#, c-format
msgid "  -U USERNAME     user name of account to register PostgreSQL server\n"
msgstr ""
"  -U NOM_UTILISATEUR       nom de l'utilisateur du compte utilisé pour\n"
"                           l'enregistrement du serveur PostgreSQL\n"

#: pg_ctl.c:2119
#, c-format
msgid "  -S START-TYPE   service start type to register PostgreSQL server\n"
msgstr ""
"  -S TYPE_DÉMARRAGE        type de démarrage du service pour enregistrer le\n"
"                           serveur PostgreSQL\n"

#: pg_ctl.c:2121
#, c-format
msgid ""
"\n"
"Start types are:\n"
msgstr ""
"\n"
"Les types de démarrage sont :\n"

#: pg_ctl.c:2122
#, c-format
msgid "  auto       start service automatically during system startup (default)\n"
msgstr ""
"  auto       démarre le service automatiquement lors du démarrage du système\n"
"             (par défaut)\n"

#: pg_ctl.c:2123
#, c-format
msgid "  demand     start service on demand\n"
msgstr "  demand     démarre le service à la demande\n"

#: pg_ctl.c:2126
#, c-format
msgid ""
"\n"
"Report bugs to <%s>.\n"
msgstr ""
"\n"
"Rapporter les bogues à <%s>.\n"

#: pg_ctl.c:2127
#, c-format
msgid "%s home page: <%s>\n"
msgstr "Page d'accueil de %s : <%s>\n"

#: pg_ctl.c:2152
#, c-format
msgid "%s: unrecognized shutdown mode \"%s\"\n"
msgstr "%s : mode d'arrêt non reconnu « %s »\n"

#: pg_ctl.c:2181
#, c-format
msgid "%s: unrecognized signal name \"%s\"\n"
msgstr "%s : signal non reconnu « %s »\n"

#: pg_ctl.c:2198
#, c-format
msgid "%s: unrecognized start type \"%s\"\n"
msgstr "%s : type de redémarrage « %s » non reconnu\n"

#: pg_ctl.c:2253
#, c-format
msgid "%s: could not determine the data directory using command \"%s\"\n"
msgstr "%s : n'a pas déterminer le répertoire des données en utilisant la commande « %s »\n"

#: pg_ctl.c:2277
#, c-format
msgid "%s: control file appears to be corrupt\n"
msgstr "%s : le fichier de contrôle semble corrompu\n"

#: pg_ctl.c:2345
#, c-format
msgid ""
"%s: cannot be run as root\n"
"Please log in (using, e.g., \"su\") as the (unprivileged) user that will\n"
"own the server process.\n"
msgstr ""
"%s : ne peut pas être exécuté en tant qu'utilisateur root\n"
"Connectez-vous (par exemple en utilisant « su ») sous l'utilisateur (non\n"
" privilégié) qui sera propriétaire du processus serveur.\n"

#: pg_ctl.c:2428
#, c-format
msgid "%s: -S option not supported on this platform\n"
msgstr "%s : option -S non supportée sur cette plateforme\n"

#: pg_ctl.c:2465
#, c-format
msgid "%s: too many command-line arguments (first is \"%s\")\n"
msgstr "%s : trop d'arguments en ligne de commande (le premier étant « %s »)\n"

#: pg_ctl.c:2491
#, c-format
msgid "%s: missing arguments for kill mode\n"
msgstr "%s : arguments manquant pour le mode kill\n"

#: pg_ctl.c:2509
#, c-format
msgid "%s: unrecognized operation mode \"%s\"\n"
msgstr "%s : mode d'opération « %s » non reconnu\n"

#: pg_ctl.c:2519
#, c-format
msgid "%s: no operation specified\n"
msgstr "%s : aucune opération indiquée\n"

#: pg_ctl.c:2540
#, c-format
msgid "%s: no database directory specified and environment variable PGDATA unset\n"
msgstr ""
"%s : aucun répertoire de bases de données indiqué et variable\n"
"d'environnement PGDATA non initialisée\n"

<<<<<<< HEAD
#~ msgid ""
#~ "\n"
#~ "%s: -w option cannot use a relative socket directory specification\n"
#~ msgstr ""
#~ "\n"
#~ "%s : l'option -w ne peut pas utiliser un chemin relatif vers le répertoire de\n"
#~ "la socket\n"

#~ msgid ""
#~ "\n"
#~ "%s: -w option is not supported when starting a pre-9.1 server\n"
#~ msgstr ""
#~ "\n"
=======
#~ msgid "pclose failed: %m"
#~ msgstr "échec de pclose : %m"

#~ msgid ""
#~ "\n"
#~ "%s: -w option is not supported when starting a pre-9.1 server\n"
#~ msgstr ""
#~ "\n"
>>>>>>> 185876a6
#~ "%s : l'option -w n'est pas supportée lors du démarrage d'un serveur pré-9.1\n"

#~ msgid ""
#~ "\n"
#~ "%s: -w option cannot use a relative socket directory specification\n"
#~ msgstr ""
#~ "\n"
<<<<<<< HEAD
#~ "%s : ce répertoire des données semble être utilisé par un postmaster déjà existant\n"

#~ msgid ""
#~ "\n"
#~ "Options for stop, restart, or promote:\n"
#~ msgstr ""
#~ "\n"
#~ "Options pour l'arrêt, le redémarrage ou la promotion :\n"

#~ msgid ""
#~ "\n"
#~ "Report bugs to <pgsql-bugs@lists.postgresql.org>.\n"
#~ msgstr ""
#~ "\n"
#~ "Rapporter les bogues à <pgsql-bugs@lists.postgresql.org>.\n"

#~ msgid "  %s start   [-w] [-t SECS] [-D DATADIR] [-s] [-l FILENAME] [-o \"OPTIONS\"]\n"
#~ msgstr ""
#~ "  %s start      [-w] [-t SECS] [-D RÉP_DONNÉES] [-s] [-l NOM_FICHIER]\n"
#~ "                [-o \"OPTIONS\"]\n"
=======
#~ "%s : l'option -w ne peut pas utiliser un chemin relatif vers le répertoire de\n"
#~ "la socket\n"
>>>>>>> 185876a6

#~ msgid "%s: could not wait for server because of misconfiguration\n"
#~ msgstr "%s : n'a pas pu attendre le serveur à cause d'une mauvaise configuration\n"

#~ msgid "  %s start   [-w] [-t SECS] [-D DATADIR] [-s] [-l FILENAME] [-o \"OPTIONS\"]\n"
#~ msgstr ""
#~ "  %s start      [-w] [-t SECS] [-D RÉP_DONNÉES] [-s] [-l NOM_FICHIER]\n"
#~ "                [-o \"OPTIONS\"]\n"

#~ msgid ""
#~ "(The default is to wait for shutdown, but not for start or restart.)\n"
#~ "\n"
#~ msgstr ""
#~ "(Le comportement par défaut attend l'arrêt, pas le démarrage ou le\n"
#~ "redémarrage.)\n"
#~ "\n"

<<<<<<< HEAD
#~ msgid "%s: could not create log file \"%s\": %s\n"
#~ msgstr "%s : n'a pas pu créer le fichier de traces « %s » : %s\n"

#~ msgid "%s: could not open process token: %lu\n"
#~ msgstr "%s : n'a pas pu ouvrir le jeton du processus : %lu\n"

#~ msgid "%s: could not start server: exit code was %d\n"
#~ msgstr "%s : n'a pas pu démarrer le serveur : le code de sortie est %d\n"

#~ msgid "%s: could not wait for server because of misconfiguration\n"
#~ msgstr "%s : n'a pas pu attendre le serveur à cause d'une mauvaise configuration\n"
=======
#~ msgid ""
#~ "\n"
#~ "Options for stop, restart, or promote:\n"
#~ msgstr ""
#~ "\n"
#~ "Options pour l'arrêt, le redémarrage ou la promotion :\n"
>>>>>>> 185876a6

#~ msgid "could not change directory to \"%s\""
#~ msgstr "n'a pas pu accéder au répertoire « %s »"

#~ msgid ""
#~ "%s is a utility to start, stop, restart, reload configuration files,\n"
#~ "report the status of a PostgreSQL server, or signal a PostgreSQL process.\n"
#~ "\n"
#~ msgstr ""
#~ "%s est un outil qui permet de démarrer, arrêter, redémarrer, recharger les\n"
#~ "les fichiers de configuration, rapporter le statut d'un serveur PostgreSQL\n"
#~ "ou d'envoyer un signal à un processus PostgreSQL\n"
#~ "\n"

<<<<<<< HEAD
#, c-format
#~ msgid ""
#~ "The program \"%s\" is needed by %s but was not found in the\n"
#~ "same directory as \"%s\".\n"
#~ "Check your installation.\n"
#~ msgstr ""
#~ "Le programme « %s » est nécessaire pour %s, mais n'a pas été trouvé\n"
#~ "dans le même répertoire que « %s ».\n"
#~ "Vérifiez votre installation.\n"
=======
#~ msgid "  --version              output version information, then exit\n"
#~ msgstr "  --version                affiche la version et quitte\n"

#~ msgid "  --help                 show this help, then exit\n"
#~ msgstr "  --help                   affiche cette aide et quitte\n"

#~ msgid "%s: could not open process token: %lu\n"
#~ msgstr "%s : n'a pas pu ouvrir le jeton du processus : %lu\n"

#~ msgid "%s: could not start server: exit code was %d\n"
#~ msgstr "%s : n'a pas pu démarrer le serveur : le code de sortie est %d\n"
>>>>>>> 185876a6

#, c-format
#~ msgid ""
<<<<<<< HEAD
#~ "The program \"%s\" was found by \"%s\"\n"
#~ "but was not the same version as %s.\n"
#~ "Check your installation.\n"
#~ msgstr ""
#~ "Le programme « %s » a été trouvé par « %s »\n"
#~ "mais n'est pas de la même version que %s.\n"
#~ "Vérifiez votre installation.\n"
=======
#~ "\n"
#~ "%s: this data directory appears to be running a pre-existing postmaster\n"
#~ msgstr ""
#~ "\n"
#~ "%s : ce répertoire des données semble être utilisé par un postmaster déjà existant\n"

#~ msgid "server is still starting up\n"
#~ msgstr "le serveur est toujours en cours de démarrage\n"

#~ msgid "child process was terminated by signal %s"
#~ msgstr "le processus fils a été terminé par le signal %s"

#~ msgid "could not read symbolic link \"%s\""
#~ msgstr "n'a pas pu lire le lien symbolique « %s »"

#~ msgid "could not change directory to \"%s\": %s"
#~ msgstr "n'a pas pu modifier le répertoire par « %s » : %s"
>>>>>>> 185876a6

#~ msgid ""
#~ "WARNING: online backup mode is active\n"
#~ "Shutdown will not complete until pg_stop_backup() is called.\n"
#~ "\n"
<<<<<<< HEAD
=======
#~ "Report bugs to <pgsql-bugs@lists.postgresql.org>.\n"
>>>>>>> 185876a6
#~ msgstr ""
#~ "ATTENTION : le mode de sauvegarde en ligne est activé.\n"
#~ "L'arrêt ne surviendra qu'au moment où pg_stop_backup() sera appelé.\n"
#~ "\n"
<<<<<<< HEAD

#~ msgid "child process was terminated by signal %s"
#~ msgstr "le processus fils a été terminé par le signal %s"

#~ msgid "could not change directory to \"%s\""
#~ msgstr "n'a pas pu accéder au répertoire « %s »"

#~ msgid "could not change directory to \"%s\": %s"
#~ msgstr "n'a pas pu modifier le répertoire par « %s » : %s"

#~ msgid "could not read symbolic link \"%s\""
#~ msgstr "n'a pas pu lire le lien symbolique « %s »"

#~ msgid "pclose failed: %m"
#~ msgstr "échec de pclose : %m"

#~ msgid "server is still starting up\n"
#~ msgstr "le serveur est toujours en cours de démarrage\n"
=======
#~ "Rapporter les bogues à <pgsql-bugs@lists.postgresql.org>.\n"

#~ msgid "%s: could not create log file \"%s\": %s\n"
#~ msgstr "%s : n'a pas pu créer le fichier de traces « %s » : %s\n"
>>>>>>> 185876a6
<|MERGE_RESOLUTION|>--- conflicted
+++ resolved
@@ -12,25 +12,16 @@
 msgstr ""
 "Project-Id-Version: PostgreSQL 15\n"
 "Report-Msgid-Bugs-To: pgsql-bugs@lists.postgresql.org\n"
-<<<<<<< HEAD
 "POT-Creation-Date: 2022-04-12 05:16+0000\n"
 "PO-Revision-Date: 2022-04-12 17:29+0200\n"
-=======
-"POT-Creation-Date: 2021-10-28 16:15+0000\n"
-"PO-Revision-Date: 2021-10-29 16:13+0200\n"
->>>>>>> 185876a6
 "Last-Translator: Guillaume Lelarge <guillaume@lelarge.info>\n"
 "Language-Team: French <guillaume@lelarge.info>\n"
 "Language: fr\n"
 "MIME-Version: 1.0\n"
 "Content-Type: text/plain; charset=UTF-8\n"
 "Content-Transfer-Encoding: 8bit\n"
-<<<<<<< HEAD
 "Plural-Forms: nplurals=2; plural=(n > 1);\n"
 "X-Generator: Poedit 3.0.1\n"
-=======
-"X-Generator: Poedit 3.0\n"
->>>>>>> 185876a6
 
 #: ../../common/exec.c:144 ../../common/exec.c:261 ../../common/exec.c:307
 #, c-format
@@ -197,19 +188,8 @@
 
 #: pg_ctl.c:892
 #, c-format
-<<<<<<< HEAD
 msgid "program \"%s\" was found by \"%s\" but was not the same version as %s\n"
 msgstr "le programme « %s » a été trouvé par « %s » mais n'est pas de la même version que %s\n"
-=======
-msgid ""
-"The program \"%s\" was found by \"%s\"\n"
-"but was not the same version as %s.\n"
-"Check your installation.\n"
-msgstr ""
-"Le programme « %s » a été trouvé par « %s »\n"
-"mais n'est pas de la même version que %s.\n"
-"Vérifiez votre installation.\n"
->>>>>>> 185876a6
 
 #: pg_ctl.c:923
 #, c-format
@@ -916,7 +896,6 @@
 "%s : aucun répertoire de bases de données indiqué et variable\n"
 "d'environnement PGDATA non initialisée\n"
 
-<<<<<<< HEAD
 #~ msgid ""
 #~ "\n"
 #~ "%s: -w option cannot use a relative socket directory specification\n"
@@ -930,25 +909,15 @@
 #~ "%s: -w option is not supported when starting a pre-9.1 server\n"
 #~ msgstr ""
 #~ "\n"
-=======
-#~ msgid "pclose failed: %m"
-#~ msgstr "échec de pclose : %m"
+#~ "%s : l'option -w n'est pas supportée lors du démarrage d'un serveur pré-9.1\n"
 
 #~ msgid ""
 #~ "\n"
-#~ "%s: -w option is not supported when starting a pre-9.1 server\n"
-#~ msgstr ""
-#~ "\n"
->>>>>>> 185876a6
-#~ "%s : l'option -w n'est pas supportée lors du démarrage d'un serveur pré-9.1\n"
-
-#~ msgid ""
-#~ "\n"
 #~ "%s: -w option cannot use a relative socket directory specification\n"
 #~ msgstr ""
 #~ "\n"
-<<<<<<< HEAD
-#~ "%s : ce répertoire des données semble être utilisé par un postmaster déjà existant\n"
+#~ "%s : l'option -w ne peut pas utiliser un chemin relatif vers le répertoire de\n"
+#~ "la socket\n"
 
 #~ msgid ""
 #~ "\n"
@@ -968,18 +937,6 @@
 #~ msgstr ""
 #~ "  %s start      [-w] [-t SECS] [-D RÉP_DONNÉES] [-s] [-l NOM_FICHIER]\n"
 #~ "                [-o \"OPTIONS\"]\n"
-=======
-#~ "%s : l'option -w ne peut pas utiliser un chemin relatif vers le répertoire de\n"
-#~ "la socket\n"
->>>>>>> 185876a6
-
-#~ msgid "%s: could not wait for server because of misconfiguration\n"
-#~ msgstr "%s : n'a pas pu attendre le serveur à cause d'une mauvaise configuration\n"
-
-#~ msgid "  %s start   [-w] [-t SECS] [-D DATADIR] [-s] [-l FILENAME] [-o \"OPTIONS\"]\n"
-#~ msgstr ""
-#~ "  %s start      [-w] [-t SECS] [-D RÉP_DONNÉES] [-s] [-l NOM_FICHIER]\n"
-#~ "                [-o \"OPTIONS\"]\n"
 
 #~ msgid ""
 #~ "(The default is to wait for shutdown, but not for start or restart.)\n"
@@ -989,26 +946,12 @@
 #~ "redémarrage.)\n"
 #~ "\n"
 
-<<<<<<< HEAD
-#~ msgid "%s: could not create log file \"%s\": %s\n"
-#~ msgstr "%s : n'a pas pu créer le fichier de traces « %s » : %s\n"
-
-#~ msgid "%s: could not open process token: %lu\n"
-#~ msgstr "%s : n'a pas pu ouvrir le jeton du processus : %lu\n"
-
-#~ msgid "%s: could not start server: exit code was %d\n"
-#~ msgstr "%s : n'a pas pu démarrer le serveur : le code de sortie est %d\n"
-
-#~ msgid "%s: could not wait for server because of misconfiguration\n"
-#~ msgstr "%s : n'a pas pu attendre le serveur à cause d'une mauvaise configuration\n"
-=======
 #~ msgid ""
 #~ "\n"
 #~ "Options for stop, restart, or promote:\n"
 #~ msgstr ""
 #~ "\n"
 #~ "Options pour l'arrêt, le redémarrage ou la promotion :\n"
->>>>>>> 185876a6
 
 #~ msgid "could not change directory to \"%s\""
 #~ msgstr "n'a pas pu accéder au répertoire « %s »"
@@ -1023,7 +966,21 @@
 #~ "ou d'envoyer un signal à un processus PostgreSQL\n"
 #~ "\n"
 
-<<<<<<< HEAD
+#~ msgid "%s: could not create log file \"%s\": %s\n"
+#~ msgstr "%s : n'a pas pu créer le fichier de traces « %s » : %s\n"
+
+#~ msgid "%s: could not open process token: %lu\n"
+#~ msgstr "%s : n'a pas pu ouvrir le jeton du processus : %lu\n"
+
+#~ msgid "%s: could not start server: exit code was %d\n"
+#~ msgstr "%s : n'a pas pu démarrer le serveur : le code de sortie est %d\n"
+
+#~ msgid "%s: could not wait for server because of misconfiguration\n"
+#~ msgstr "%s : n'a pas pu attendre le serveur à cause d'une mauvaise configuration\n"
+
+#~ msgid "server is still starting up\n"
+#~ msgstr "le serveur est toujours en cours de démarrage\n"
+
 #, c-format
 #~ msgid ""
 #~ "The program \"%s\" is needed by %s but was not found in the\n"
@@ -1033,23 +990,9 @@
 #~ "Le programme « %s » est nécessaire pour %s, mais n'a pas été trouvé\n"
 #~ "dans le même répertoire que « %s ».\n"
 #~ "Vérifiez votre installation.\n"
-=======
-#~ msgid "  --version              output version information, then exit\n"
-#~ msgstr "  --version                affiche la version et quitte\n"
-
-#~ msgid "  --help                 show this help, then exit\n"
-#~ msgstr "  --help                   affiche cette aide et quitte\n"
-
-#~ msgid "%s: could not open process token: %lu\n"
-#~ msgstr "%s : n'a pas pu ouvrir le jeton du processus : %lu\n"
-
-#~ msgid "%s: could not start server: exit code was %d\n"
-#~ msgstr "%s : n'a pas pu démarrer le serveur : le code de sortie est %d\n"
->>>>>>> 185876a6
 
 #, c-format
 #~ msgid ""
-<<<<<<< HEAD
 #~ "The program \"%s\" was found by \"%s\"\n"
 #~ "but was not the same version as %s.\n"
 #~ "Check your installation.\n"
@@ -1057,39 +1000,15 @@
 #~ "Le programme « %s » a été trouvé par « %s »\n"
 #~ "mais n'est pas de la même version que %s.\n"
 #~ "Vérifiez votre installation.\n"
-=======
-#~ "\n"
-#~ "%s: this data directory appears to be running a pre-existing postmaster\n"
-#~ msgstr ""
-#~ "\n"
-#~ "%s : ce répertoire des données semble être utilisé par un postmaster déjà existant\n"
-
-#~ msgid "server is still starting up\n"
-#~ msgstr "le serveur est toujours en cours de démarrage\n"
-
-#~ msgid "child process was terminated by signal %s"
-#~ msgstr "le processus fils a été terminé par le signal %s"
-
-#~ msgid "could not read symbolic link \"%s\""
-#~ msgstr "n'a pas pu lire le lien symbolique « %s »"
-
-#~ msgid "could not change directory to \"%s\": %s"
-#~ msgstr "n'a pas pu modifier le répertoire par « %s » : %s"
->>>>>>> 185876a6
 
 #~ msgid ""
 #~ "WARNING: online backup mode is active\n"
 #~ "Shutdown will not complete until pg_stop_backup() is called.\n"
 #~ "\n"
-<<<<<<< HEAD
-=======
-#~ "Report bugs to <pgsql-bugs@lists.postgresql.org>.\n"
->>>>>>> 185876a6
 #~ msgstr ""
 #~ "ATTENTION : le mode de sauvegarde en ligne est activé.\n"
 #~ "L'arrêt ne surviendra qu'au moment où pg_stop_backup() sera appelé.\n"
 #~ "\n"
-<<<<<<< HEAD
 
 #~ msgid "child process was terminated by signal %s"
 #~ msgstr "le processus fils a été terminé par le signal %s"
@@ -1107,10 +1026,4 @@
 #~ msgstr "échec de pclose : %m"
 
 #~ msgid "server is still starting up\n"
-#~ msgstr "le serveur est toujours en cours de démarrage\n"
-=======
-#~ "Rapporter les bogues à <pgsql-bugs@lists.postgresql.org>.\n"
-
-#~ msgid "%s: could not create log file \"%s\": %s\n"
-#~ msgstr "%s : n'a pas pu créer le fichier de traces « %s » : %s\n"
->>>>>>> 185876a6
+#~ msgstr "le serveur est toujours en cours de démarrage\n"
--- conflicted
+++ resolved
@@ -64,7 +64,6 @@
   </para>
 
   <para>
-<<<<<<< HEAD
    The user who runs <command>CREATE EXTENSION</command> becomes the
    owner of the extension for purposes of later privilege checks, and
    normally also becomes the owner of any objects created by the
@@ -72,6 +71,7 @@
   </para>
 
   <para>
+<!--
    Loading an extension ordinarily requires the same privileges that would
    be required to create its component objects.  For many extensions this
    means superuser privileges are needed.
@@ -83,20 +83,11 @@
    (unless the extension's script explicitly assigns them to the calling
    user).  This configuration gives the calling user the right to drop the
    extension, but not to modify individual objects within it.
-=======
-<!--
-   Loading an extension requires the same privileges that would be
-   required to create its component objects.  For most extensions this
-   means superuser or database owner privileges are needed.
-   The user who runs <command>CREATE EXTENSION</command> becomes the
-   owner of the extension for purposes of later privilege checks, as well
-   as the owner of any objects created by the extension's script.
 -->
 拡張の読み込みでは、その要素オブジェクトを作成するために必要となるいくつかの権限が必要です。
 ほとんどの拡張で、これはスーパーユーザもしくはデータベース所有者の権限が必要であることを意味します。
 <command>CREATE EXTENSION</command>を実行するユーザが、後の権限検査の際に拡張の所有者となります。
 同様にこのユーザは拡張のスクリプトにより作成されたすべてのオブジェクトの所有者となります。
->>>>>>> 184958ef
   </para>
 
  </refsect1>
@@ -208,47 +199,6 @@
      </varlistentry>
 
      <varlistentry>
-<<<<<<< HEAD
-=======
-      <term><replaceable class="parameter">old_version</replaceable></term>
-      <listitem>
-       <para>
-<!--
-        <literal>FROM</literal> <replaceable class="parameter">old_version</replaceable>
-        must be specified when, and only when, you are attempting to install
-        an extension that replaces an <quote>old style</quote> module that is just
-        a collection of objects not packaged into an extension.  This option
-        causes <command>CREATE EXTENSION</command> to run an alternative installation
-        script that absorbs the existing objects into the extension, instead
-        of creating new objects.  Be careful that <literal>SCHEMA</literal> specifies
-        the schema containing these pre-existing objects.
--->
-<literal>FROM</literal> <replaceable class="parameter">old_version</replaceable>は、
-単なるオブジェクトの集合で拡張としてパッケージ化されていない<quote>古い形式</quote>のモジュールを置き換えるために拡張をインストールする時、この場合のみに指定しなければなりません。
-このオプションにより<command>CREATE EXTENSION</command>は、新しいオブジェクトを作成するのではなく、既存のオブジェクトをパッケージに取り入れる別のインストールスクリプトを実行するようになります。
-すでに存在するオブジェクトを含有するスキーマを<literal>SCHEMA</literal>で指定することに注意してください。
-       </para>
-
-       <para>
-<!--
-        The value to use for <replaceable
-        class="parameter">old_version</replaceable> is determined by the
-        extension's author, and might vary if there is more than one version
-        of the old-style module that can be upgraded into an extension.
-        For the standard additional modules supplied with pre-9.1
-        <productname>PostgreSQL</productname>, use <literal>unpackaged</literal>
-        for <replaceable class="parameter">old_version</replaceable> when
-        updating a module to extension style.
--->
-<replaceable class="parameter">old_version</replaceable>で使用する値は拡張の作成者が決定しますので、
-拡張にアップグレード可能な古い形式のモジュールのバージョンが１つ以上存在する場合に変動する可能性があります。
-<productname>PostgreSQL</productname> 9.1より前で提供された標準の追加モジュールでは、モジュールを拡張形式にアップグレードする時<replaceable class="parameter">old_version</replaceable>には<literal>unpackaged</literal>を使用してください。
-       </para>
-      </listitem>
-     </varlistentry>
-
-     <varlistentry>
->>>>>>> 184958ef
       <term><literal>CASCADE</literal></term>
       <listitem>
        <para>
@@ -303,10 +253,6 @@
 
   <caution>
    <para>
-<<<<<<< HEAD
-=======
-<!--
->>>>>>> 184958ef
     Installing an extension as superuser requires trusting that the
     extension's author wrote the extension installation script in a secure
     fashion.  It is not terribly difficult for a malicious user to create
@@ -320,34 +266,15 @@
     been carefully vetted is to install them only into schemas for which
     CREATE privilege has not been and will not be granted to any untrusted
     users.  Likewise for any extensions they depend on.
-<<<<<<< HEAD
    </para>
 
    <para>
-=======
--->
-スーパーユーザとして拡張をインストールするには、拡張の作者が安全な方法で拡張のインストールスクリプトを書いたと信用することが必要です。
-悪意のあるユーザが、不注意に書かれた拡張スクリプトの以降の実行を危険に晒すトロイの木馬オブジェクトを作り、そのユーザがスーパーユーザの権限を得るようにするのは、それほど難しいことではありません。
-しかしながら、トロイの木馬オブジェクトはスクリプト実行時に<varname>search_path</varname>にある場合にのみ危険です。これは拡張のインストール対象スキーマや依存する拡張のスキーマにあるということを意味します。
-そのため、スクリプトが注意深く検査されていない拡張を扱う優れた経験則は、信頼できないユーザにCREATE権限を許可していないし、今後も許可することのないスキーマにのみ、その拡張をインストールすることです。
-その拡張が依存する拡張についても同様です。
-   </para>
-
-   <para>
-<!--
->>>>>>> 184958ef
     The extensions supplied with <productname>PostgreSQL</productname> are
     believed to be secure against installation-time attacks of this sort,
     except for a few that depend on other extensions.  As stated in the
     documentation for those extensions, they should be installed into secure
     schemas, or installed into the same schemas as the extensions they
     depend on, or both.
-<<<<<<< HEAD
-=======
--->
-<productname>PostgreSQL</productname>が提供する拡張は、他の拡張に依存する少数のものを除いて、この種のインストール時の攻撃に対して安全であると信じられています。
-各拡張の文書で述べているように、拡張は安全なスキーマにインストールするか、依存する拡張と同じスキーマにインストールするか、あるいはその両方であるスキーマにインストールすべきです。
->>>>>>> 184958ef
    </para>
   </caution>
 
@@ -370,46 +297,21 @@
 <!--
    Install the <link linkend="hstore">hstore</link> extension into the
    current database, placing its objects in schema <literal>addons</literal>:
-<<<<<<< HEAD
+-->
+現在のデータベースに<link linkend="hstore">hstore</link>拡張をインストールします。
 <programlisting>
 CREATE EXTENSION hstore SCHEMA addons;
 </programlisting>
    Another way to accomplish the same thing:
-=======
--->
-そのオブジェクトを<literal>addons</literal>スキーマに配置して、現在のデータベースに<link linkend="hstore">hstore</link>拡張をインストールします。
-<programlisting>
-CREATE EXTENSION hstore SCHEMA addons;
-</programlisting>
-<!--
-   Another way to accomplish the same thing:
--->
-以下は同様のことを行なう別の方法です。
 <programlisting>
 SET search_path = addons;
 CREATE EXTENSION hstore;
 </programlisting>
-  </para>
-
-  <para>
-<!--
-   Update a pre-9.1 installation of <literal>hstore</literal> into
-   extension style:
--->
-9.1より前にインストールされた<literal>hstore</literal>を拡張形式に更新します。
->>>>>>> 184958ef
-<programlisting>
-SET search_path = addons;
-CREATE EXTENSION hstore;
-</programlisting>
-<<<<<<< HEAD
-=======
 <!--
    Be careful to specify the schema in which you installed the existing
    <literal>hstore</literal> objects.
 -->
 既存の<literal>hstore</literal>オブジェクトをインストールしたスキーマを注意して指定してください。
->>>>>>> 184958ef
   </para>
  </refsect1>
 

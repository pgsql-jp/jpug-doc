--- conflicted
+++ resolved
@@ -23,11 +23,6 @@
   <acronym>BRIN</acronym> is designed for handling very large tables
   in which certain columns have some natural correlation with their
   physical location within the table.
-<<<<<<< HEAD
- </para>
-
- <para>
-=======
 -->
 <acronym>BRIN</acronym>は「ブロックレンジインデックス」(Block Range Index)の略です。
 <acronym>BRIN</acronym>は、ある列がテーブル内の物理的な位置と自然な相関があるような、非常に大規模なテーブルのために設計されています。
@@ -35,7 +30,6 @@
 
  <para>
 <!--
->>>>>>> 94ef7168
   <acronym>BRIN</acronym> works in terms of <firstterm>block ranges</firstterm>
   (or <quote>page ranges</quote>).
   A block range is a group of pages that are physically
@@ -122,11 +116,6 @@
    does not automatically acquire a summary tuple;
    those tuples remain unsummarized until a summarization run is
    invoked later, creating the initial summary for that range.
-<<<<<<< HEAD
-  </para>
-
-  <para>
-=======
 -->
 インデックスを作成した当初は、すべてのヒープページがスキャンされ、終端が不完全なものも含め、各々のレンジに対してサマリーインデックスタプルが作成されます。
 新しいページにデータが登録されると、新しいタプルのデータを元に、すでにサマリー済みのページレンジのサマリー情報が更新されます。
@@ -136,7 +125,6 @@
 
   <para>
 <!--
->>>>>>> 94ef7168
    There are several ways to trigger the initial summarization of a page range.
    If the table is vacuumed, either manually or by
    <link linkend="autovacuum">autovacuum</link>, all existing unsummarized
@@ -147,21 +135,6 @@
    whenever autovacuum runs in that database, summarization will occur for all
    unsummarized page ranges that have been filled,
    regardless of whether the table itself is processed by autovacuum; see below.
-<<<<<<< HEAD
-  </para>
-
-  <para>
-   Lastly, the following functions can be used:
-   <simplelist>
-    <member>
-     <function>brin_summarize_new_values(regclass)</function>
-     which summarizes all unsummarized ranges;
-    </member>
-    <member>
-     <function>brin_summarize_range(regclass, bigint)</function>
-     which summarizes only the range containing the given page,
-     if it is unsummarized.
-=======
 -->
 ページレンジの初期サマリー処理を起動する複数の方法があります。
 手動あるいは<link linkend="autovacuum">autovacuum</link>のどちらでも良いですが、テーブルがバキュームされるとすべてのまだサマライズされていないページレンジがサマライズされます。
@@ -189,16 +162,12 @@
      if it is unsummarized.
 -->
 もしまだサマライズされていなければ、指定されたページを含む指定されたレンジのみをサマライズする<function>brin_summarize_range(regclass, bigint)</function>
->>>>>>> 94ef7168
     </member>
    </simplelist>
   </para>
 
   <para>
-<<<<<<< HEAD
-=======
-<!--
->>>>>>> 94ef7168
+<!--
    When autosummarization is enabled, a request is sent to
    <literal>autovacuum</literal> to execute a targeted summarization
    for a block range when an insertion is detected for the first item
@@ -213,37 +182,25 @@
 <screen>
 LOG:  request for BRIN range summarization for index "brin_wi_idx" page 128 was not recorded
 </screen>
-<<<<<<< HEAD
+<!--
    When this happens, the range will remain unsummarized until the next
    regular vacuum run on the table, or one of the functions mentioned above
    are invoked.
-  </para>
-
-  <para>
-=======
-<!--
-   When this happens, the range will remain unsummarized until the next
-   regular vacuum run on the table, or one of the functions mentioned above
-   are invoked.
 -->
 この状態が発生すると、テーブルの次の通常バキュームが実行されるか、上で述べた関数のどれかが実行されるまでは、そのレンジはサマライズされない状態にとどまります。
   </para>
 
   <para>
 <!--
->>>>>>> 94ef7168
    Conversely, a range can be de-summarized using the
    <function>brin_desummarize_range(regclass, bigint)</function> function,
    which is useful when the index tuple is no longer a very good
    representation because the existing values have changed.
    See <xref linkend="functions-admin-index"/> for details.
-<<<<<<< HEAD
-=======
 -->
 反対に、レンジは<function>brin_desummarize_range(regclass, bigint)</function>関数で非サマリー化できます。
 これは、既存の値が変更されたためにインデックスタプルがもはや値の表現としては適当でなくなった場合に有効です。
 詳細は<xref linkend="functions-admin-index"/>を見てください。
->>>>>>> 94ef7168
   </para>
 
  </sect2>
@@ -1579,14 +1536,7 @@
      <entry>内部関数<function>brin_bloom_options()</function></entry>
     </row>
     <row>
-<<<<<<< HEAD
-     <entry>Support Procedure 5</entry>
-     <entry>internal function <function>brin_bloom_options()</function></entry>
-    </row>
-    <row>
-=======
-<!--
->>>>>>> 94ef7168
+<!--
      <entry>Support Procedure 11</entry>
      <entry>function to compute hash of an element</entry>
 -->
@@ -1690,14 +1640,7 @@
      <entry>内部関数<function>brin_minmax_multi_options()</function></entry>
     </row>
     <row>
-<<<<<<< HEAD
-     <entry>Support Procedure 5</entry>
-     <entry>internal function <function>brin_minmax_multi_options()</function></entry>
-    </row>
-    <row>
-=======
-<!--
->>>>>>> 94ef7168
+<!--
      <entry>Support Procedure 11</entry>
      <entry>function to compute distance between two values (length of a range)</entry>
 -->

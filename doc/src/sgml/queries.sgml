<!-- doc/src/sgml/queries.sgml -->

<chapter id="queries">
<!--
 <title>Queries</title>
-->
 <title>問い合わせ</title>

 <indexterm zone="queries">
  <primary>query</primary>
 </indexterm>
 <indexterm zone="queries">
  <primary>問い合わせ</primary>
 </indexterm>

 <indexterm zone="queries">
  <primary>SELECT</primary>
 </indexterm>

 <para>
<!--
  The previous chapters explained how to create tables, how to fill
  them with data, and how to manipulate that data.  Now we finally
  discuss how to retrieve the data from the database.
-->
前章までで、テーブルを作成し、これにデータを挿入し、さらに挿入したデータを操作する方法について説明しました。
本章では、データベースからデータを取り出す方法について説明します。
 </para>


 <sect1 id="queries-overview">
<!--
  <title>Overview</title>
-->
  <title>概要</title>

  <para>
<!--
   The process of retrieving or the command to retrieve data from a
   database is called a <firstterm>query</firstterm>.  In SQL the
   <link linkend="sql-select"><command>SELECT</command></link> command is
   used to specify queries.  The general syntax of the
   <command>SELECT</command> command is
-->
データベースからデータを取り出す処理、または、取り出すためのコマンドを<firstterm>問い合わせ</firstterm>と言います。
SQLでは、<link linkend="sql-select"><command>SELECT</command></link>コマンドを、問い合わせを指定するために使います。
<command>SELECT</command>コマンドの一般的な構文は次の通りです。
<synopsis>
<optional>WITH <replaceable>with_queries</replaceable></optional> SELECT <replaceable>select_list</replaceable> FROM <replaceable>table_expression</replaceable> <optional><replaceable>sort_specification</replaceable></optional>
</synopsis>
<!--
   The following sections describe the details of the select list, the
   table expression, and the sort specification.  <literal>WITH</literal>
   queries are treated last since they are an advanced feature.
-->
以降の節では、選択リスト、テーブル式、並べ替えの仕様について詳細に説明します。
<literal>WITH</literal>問い合わせは、より進んだ機能のため最後で扱います。
  </para>

  <para>
<!--
   A simple kind of query has the form:
-->
単純な問い合わせの形式は次のようなものです。
<programlisting>
SELECT * FROM table1;
</programlisting>
<!--
  Assuming that there is a table called <literal>table1</literal>,
  this command would retrieve all rows and all user-defined columns from
  <literal>table1</literal>.  (The method of retrieval depends on the
  client application.  For example, the
  <application>psql</application> program will display an ASCII-art
  table on the screen, while client libraries will offer functions to
  extract individual values from the query result.)  The select list
  specification <literal>*</literal> means all columns that the table
  expression happens to provide.  A select list can also select a
  subset of the available columns or make calculations using the
  columns.  For example, if
  <literal>table1</literal> has columns named <literal>a</literal>,
  <literal>b</literal>, and <literal>c</literal> (and perhaps others) you can make
  the following query:
-->
<literal>table1</literal>というテーブルがあるとして、このコマンドは<literal>table1</literal>からすべてのユーザ定義の列を全行取り出します。
（検索する方法はクライアントアプリケーションに依存します。
クライアントライブラリは、問い合わせ結果から個々の値を抽出する機能を提供する一方、例えば<application>psql</application>プログラムでは、アスキーアートで表組を画面上に表示します。）
選択リストの指定における<literal>*</literal>は、テーブル式が持つすべての列を提供することを意味します。
選択リストでは、選択可能な列の一部を選択することも、選択可能な列を使用して計算することもできます。
例えば、<literal>table1</literal>に<literal>a</literal>、<literal>b</literal>、<literal>c</literal>という名前の列がある場合（他の列があっても構いません）、以下のような問い合わせができます。
<programlisting>
SELECT a, b + c FROM table1;
</programlisting>
<!--
  (assuming that <literal>b</literal> and <literal>c</literal> are of a numerical
  data type).
  See <xref linkend="queries-select-lists"/> for more details.
-->
（ここでは<literal>b</literal>および<literal>c</literal>は数値型のデータであると仮定しています。）
詳細については<xref linkend="queries-select-lists"/>を参照してください。
 </para>

 <para>
<!--
  <literal>FROM table1</literal> is a simple kind of
  table expression: it reads just one table.  In general, table
  expressions can be complex constructs of base tables, joins, and
  subqueries.  But you can also omit the table expression entirely and
  use the <command>SELECT</command> command as a calculator:
-->
<literal>FROM table1</literal>は、単純な形のテーブル式で、読み込むテーブルは1つだけです。
一般にテーブル式は基本テーブルや結合そして副問い合わせなどで複雑に構成されることがあります。
しかし、以下のように、テーブル式をすべて省略し、<command>SELECT</command>コマンドを電卓として使用することもできます。
<programlisting>
SELECT 3 * 4;
</programlisting>
<!--
  This is more useful if the expressions in the select list return
  varying results.  For example, you could call a function this way:
-->
選択リストの式が返す結果が変化する場合、これはさらに有用です。
例えば、関数を次のように呼び出すことができます。
<programlisting>
SELECT random();
</programlisting>
  </para>
 </sect1>


 <sect1 id="queries-table-expressions">
<!--
  <title>Table Expressions</title>
-->
  <title>テーブル式</title>

  <indexterm zone="queries-table-expressions">
   <primary>table expression</primary>
  </indexterm>
  <indexterm zone="queries-table-expressions">
   <primary>テーブル式</primary>
  </indexterm>

  <para>
<!--
   A <firstterm>table expression</firstterm> computes a table.  The
   table expression contains a <literal>FROM</literal> clause that is
   optionally followed by <literal>WHERE</literal>, <literal>GROUP BY</literal>, and
   <literal>HAVING</literal> clauses.  Trivial table expressions simply refer
   to a table on disk, a so-called base table, but more complex
   expressions can be used to modify or combine base tables in various
   ways.
-->
<firstterm>テーブル式</firstterm>はテーブルを計算するためのものです。
テーブル式には<literal>FROM</literal>句が含まれており、その後ろにオプションとして<literal>WHERE</literal>句、<literal>GROUP BY</literal>句、<literal>HAVING</literal>句を付けることができます。
単純なテーブル式は、単にディスク上のいわゆる基本テーブルと呼ばれるテーブルを参照するだけです。
しかし複雑な式では、様々な方法で基本テーブルを修正したり、結合させて使用することができます。
  </para>

  <para>
<!--
   The optional <literal>WHERE</literal>, <literal>GROUP BY</literal>, and
   <literal>HAVING</literal> clauses in the table expression specify a
   pipeline of successive transformations performed on the table
   derived in the <literal>FROM</literal> clause.  All these transformations
   produce a virtual table that provides the rows that are passed to
   the select list to compute the output rows of the query.
-->
テーブル式のオプション<literal>WHERE</literal>句、<literal>GROUP BY</literal>句、および<literal>HAVING</literal>句は、<literal>FROM</literal>句で派生したテーブル上に対して次々に変換を実行するパイプラインを指定します。
これらの変換によって仮想テーブルが1つ生成されます。
そしてこの仮想テーブルの行が選択リストに渡され、問い合わせの出力行が計算されます。
  </para>

  <sect2 id="queries-from">
<!--
   <title>The <literal>FROM</literal> Clause</title>
-->
   <title><literal>FROM</literal>句</title>

   <para>
<!--
    The <link linkend="sql-from"><literal>FROM</literal></link> clause derives a
    table from one or more other tables given in a comma-separated
    table reference list.
-->
<link linkend="sql-from"><literal>FROM</literal></link>句は、カンマで分けられたテーブル参照リストで与えられる1つ以上のテーブルから、1つのテーブルを派生します。
<synopsis>
FROM <replaceable>table_reference</replaceable> <optional>, <replaceable>table_reference</replaceable> <optional>, ...</optional></optional>
</synopsis>

<!--
    A table reference can be a table name (possibly schema-qualified),
    or a derived table such as a subquery, a <literal>JOIN</literal> construct, or
    complex combinations of these.  If more than one table reference is
    listed in the <literal>FROM</literal> clause, the tables are cross-joined
    (that is, the Cartesian product of their rows is formed; see below).
    The result of the <literal>FROM</literal> list is an intermediate virtual
    table that can then be subject to
    transformations by the <literal>WHERE</literal>, <literal>GROUP BY</literal>,
    and <literal>HAVING</literal> clauses and is finally the result of the
    overall table expression.
-->
テーブル参照は、テーブル名（スキーマで修飾することもできます）、あるいは、副問い合わせ、<literal>JOIN</literal>による結合、これらの複雑な組み合わせなどの派生テーブルとすることができます。
<literal>FROM</literal>句に複数のテーブル参照がある場合、クロス結合されます（テーブルの行のデカルト積が形成されます。下記を参照）。
<literal>FROM</literal>リストの結果は<literal>WHERE</literal>句、<literal>GROUP BY</literal>句、および<literal>HAVING</literal>句での変換対象となる中間的な仮想テーブルになり、最終的にはテーブル式全体の結果となります。
   </para>

   <indexterm>
    <primary>ONLY</primary>
   </indexterm>

   <para>
<!--
    When a table reference names a table that is the parent of a
    table inheritance hierarchy, the table reference produces rows of
    not only that table but all of its descendant tables, unless the
    key word <literal>ONLY</literal> precedes the table name.  However, the
    reference produces only the columns that appear in the named table
    &mdash; any columns added in subtables are ignored.
-->
テーブル参照で、テーブルの継承階層の親テーブルの名前を指定すると、テーブル名の前に<literal>ONLY</literal>キーワードがない場合は、テーブル参照はそのテーブルだけでなくその子テーブルに継承されたすべての行を生成します。
しかし、この参照は名前を指定したテーブルに現れる列のみを生成し、子テーブルで追加された列は無視されます。
   </para>

   <para>
<!--
    Instead of writing <literal>ONLY</literal> before the table name, you can write
    <literal>*</literal> after the table name to explicitly specify that descendant
    tables are included.  There is no real reason to use this syntax any more,
    because searching descendant tables is now always the default behavior.
    However, it is supported for compatibility with older releases.
-->
テーブル名の前に<literal>ONLY</literal>を記述する代わりに、テーブル名の後に<literal>*</literal>を記述して、子テーブルが含まれることを明示的に指定することができます。
子テーブルを検索するのが今は常にデフォルトの振る舞いですので、この文法を使う本当の理由はもうありません。
しかし、古いリリースとの互換性のためにサポートされています。
   </para>

   <sect3 id="queries-join">
<!--
    <title>Joined Tables</title>
-->
    <title>結合テーブル</title>

    <indexterm zone="queries-join">
     <primary>join</primary>
    </indexterm>
    <indexterm zone="queries-join">
     <primary>結合</primary>
    </indexterm>

    <para>
<!--
     A joined table is a table derived from two other (real or
     derived) tables according to the rules of the particular join
     type.  Inner, outer, and cross-joins are available.
     The general syntax of a joined table is
-->
結合テーブルは、2つの（実または派生）テーブルから、指定した結合種類の規則に従って派生したテーブルです。
内部結合、外部結合、およびクロス結合が使用可能です。
テーブル結合の一般的な構文は次のとおりです
<synopsis>
<replaceable>T1</replaceable> <replaceable>join_type</replaceable> <replaceable>T2</replaceable> <optional> <replaceable>join_condition</replaceable> </optional>
</synopsis>
<!--
     Joins of all types can be chained together, or nested: either or
     both <replaceable>T1</replaceable> and
     <replaceable>T2</replaceable> can be joined tables.  Parentheses
     can be used around <literal>JOIN</literal> clauses to control the join
     order.  In the absence of parentheses, <literal>JOIN</literal> clauses
     nest left-to-right.
-->
すべての結合は、互いに結び付けたり、あるいは入れ子にしたりすることができます。
<replaceable>T1</replaceable>と<replaceable>T2</replaceable>のどちらか、あるいは両方が、結合テーブルになることがあります。
括弧で<literal>JOIN</literal>句を括ることで結合の順序を制御することができます。
括弧がない場合、<literal>JOIN</literal>句は左から右に入れ子にします。
    </para>

    <variablelist>
<!--
     <title>Join Types</title>
-->
     <title>結合の種類</title>

     <varlistentry>
<!--
      <term>Cross join
-->
      <term>クロス結合
      <indexterm>
       <primary>join</primary>
       <secondary>cross</secondary>
      </indexterm>
      <indexterm>
       <primary>結合</primary>
       <secondary>クロス</secondary>
      </indexterm>

      <indexterm>
       <primary>cross join</primary>
      </indexterm>
      <indexterm>
       <primary>クロス結合</primary>
      </indexterm>
      </term>

      <listitem>
<synopsis>
<replaceable>T1</replaceable> CROSS JOIN <replaceable>T2</replaceable>
</synopsis>

       <para>
<!--
        For every possible combination of rows from
        <replaceable>T1</replaceable> and
        <replaceable>T2</replaceable> (i.e., a Cartesian product),
        the joined table will contain a
        row consisting of all columns in <replaceable>T1</replaceable>
        followed by all columns in <replaceable>T2</replaceable>.  If
        the tables have N and M rows respectively, the joined
        table will have N * M rows.
-->
<replaceable>T1</replaceable>および<replaceable>T2</replaceable>からのすべての可能な行の組み合わせ（つまりデカルト積）に対し、結合されたテーブルは<replaceable>T1</replaceable>のすべての列の後に<replaceable>T2</replaceable>のすべての列が続く行を含みます。
テーブルがそれぞれN行とM行で構成されているとすると、結合されたテーブルの行数は N * M 行となります。
       </para>

       <para>
<!--
        <literal>FROM <replaceable>T1</replaceable> CROSS JOIN
        <replaceable>T2</replaceable></literal> is equivalent to
        <literal>FROM <replaceable>T1</replaceable> INNER JOIN
        <replaceable>T2</replaceable> ON TRUE</literal> (see below).
        It is also equivalent to
        <literal>FROM <replaceable>T1</replaceable>,
        <replaceable>T2</replaceable></literal>.
-->
<literal>FROM <replaceable>T1</replaceable> CROSS JOIN <replaceable>T2</replaceable></literal> は <literal>FROM <replaceable>T1</replaceable> INNER JOIN <replaceable>T2</replaceable> ON TRUE</literal> と同じです（下記を参照）。
また <literal>FROM <replaceable>T1</replaceable>, <replaceable>T2</replaceable></literal> とも同じです。
        <note>
        <para>
<!--
         This latter equivalence does not hold exactly when more than two
         tables appear, because <literal>JOIN</literal> binds more tightly than
         comma.  For example
         <literal>FROM <replaceable>T1</replaceable> CROSS JOIN
         <replaceable>T2</replaceable> INNER JOIN <replaceable>T3</replaceable>
         ON <replaceable>condition</replaceable></literal>
         is not the same as
         <literal>FROM <replaceable>T1</replaceable>,
         <replaceable>T2</replaceable> INNER JOIN <replaceable>T3</replaceable>
         ON <replaceable>condition</replaceable></literal>
         because the <replaceable>condition</replaceable> can
         reference <replaceable>T1</replaceable> in the first case but not
         the second.
-->
３つ以上のテーブルが現れた場合、この後者の等価性は厳密には保たれてはいません。
なぜなら、<literal>JOIN</literal>はカンマより強固に結合するためです。
例えば
<literal>FROM <replaceable>T1</replaceable> CROSS JOIN
<replaceable>T2</replaceable> INNER JOIN <replaceable>T3</replaceable>
ON <replaceable>condition</replaceable></literal>
は
<literal>FROM <replaceable>T1</replaceable>,
<replaceable>T2</replaceable> INNER JOIN <replaceable>T3</replaceable>
ON <replaceable>condition</replaceable></literal>
と同じではありません。
なぜなら最初のケースでは<replaceable>condition</replaceable>が<replaceable>T1</replaceable>を参照できますが、2番目ではできないからです。
        </para>
        </note>
       </para>
      </listitem>
     </varlistentry>

     <varlistentry>
<!--
      <term>Qualified joins
-->
      <term>限定的な結合
      <indexterm>
       <primary>join</primary>
       <secondary>outer</secondary>
      </indexterm>
      <indexterm>
       <primary>結合</primary>
       <secondary>外部</secondary>
      </indexterm>

      <indexterm>
       <primary>outer join</primary>
      </indexterm>
      <indexterm>
       <primary>外部結合</primary>
      </indexterm>
      </term>

      <listitem>
<synopsis>
<replaceable>T1</replaceable> { <optional>INNER</optional> | { LEFT | RIGHT | FULL } <optional>OUTER</optional> } JOIN <replaceable>T2</replaceable> ON <replaceable>boolean_expression</replaceable>
<replaceable>T1</replaceable> { <optional>INNER</optional> | { LEFT | RIGHT | FULL } <optional>OUTER</optional> } JOIN <replaceable>T2</replaceable> USING ( <replaceable>join column list</replaceable> )
<replaceable>T1</replaceable> NATURAL { <optional>INNER</optional> | { LEFT | RIGHT | FULL } <optional>OUTER</optional> } JOIN <replaceable>T2</replaceable>
</synopsis>

       <para>
<!--
        The words <literal>INNER</literal> and
        <literal>OUTER</literal> are optional in all forms.
        <literal>INNER</literal> is the default;
        <literal>LEFT</literal>, <literal>RIGHT</literal>, and
        <literal>FULL</literal> imply an outer join.
-->
<literal>INNER</literal>や<literal>OUTER</literal>は省略可能です。
<literal>INNER</literal>がデフォルトとなります。
<literal>LEFT</literal>、<literal>RIGHT</literal>、<literal>FULL</literal>は外部結合を意味します。
       </para>

       <para>
<!--
        The <firstterm>join condition</firstterm> is specified in the
        <literal>ON</literal> or <literal>USING</literal> clause, or implicitly by
        the word <literal>NATURAL</literal>.  The join condition determines
        which rows from the two source tables are considered to
        <quote>match</quote>, as explained in detail below.
-->
<firstterm>結合条件</firstterm>は、<literal>ON</literal>句か<literal>USING</literal>句で指定するか、または<literal>NATURAL</literal>記述で暗黙的に指定します。
結合条件は、以下で詳しく説明するように、2つの元となるテーブルのどの行が<quote>一致するか</quote>を決めます。
       </para>

       <para>
<!--
        The possible types of qualified join are:
-->
限定的な結合には次のものがあります。

       <variablelist>
        <varlistentry>
<!--
         <term><literal>INNER JOIN</literal></term>
-->
         <term><literal>INNER JOIN</literal>（内部結合）</term>

         <listitem>
          <para>
<!--
           For each row R1 of T1, the joined table has a row for each
           row in T2 that satisfies the join condition with R1.
-->
T1の各行R1に対して、T2において行R1との結合条件を満たしている各行が、結合されたテーブルに含まれます。
          </para>
         </listitem>
        </varlistentry>

        <varlistentry>
<!--
         <term><literal>LEFT OUTER JOIN</literal>
-->
         <term><literal>LEFT OUTER JOIN</literal>（左外部結合）
         <indexterm>
          <primary>join</primary>
          <secondary>left</secondary>
         </indexterm>
         <indexterm>
          <primary>結合</primary>
          <secondary>左</secondary>
         </indexterm>

         <indexterm>
          <primary>left join</primary>
         </indexterm>
         <indexterm>
          <primary>左結合</primary>
         </indexterm>
         </term>

         <listitem>
          <para>
<!--
           First, an inner join is performed.  Then, for each row in
           T1 that does not satisfy the join condition with any row in
           T2, a joined row is added with null values in columns of
           T2.  Thus, the joined table always has at least
           one row for each row in T1.
-->
まず、内部結合が行われます。
その後、T2のどの行との結合条件も満たさないT1の各行については、T2の列をNULL値として結合行が追加されます。
したがって、連結されたテーブルは常にT1の行それぞれに少なくとも1つの行があります。
          </para>
         </listitem>
        </varlistentry>

        <varlistentry>
<!--
         <term><literal>RIGHT OUTER JOIN</literal>
-->
         <term><literal>RIGHT OUTER JOIN</literal>（右外部結合）
         <indexterm>
          <primary>join</primary>
          <secondary>right</secondary>
         </indexterm>
         <indexterm>
          <primary>結合</primary>
          <secondary>右</secondary>
         </indexterm>

         <indexterm>
          <primary>right join</primary>
         </indexterm>
         <indexterm>
          <primary>右結合</primary>
         </indexterm>
         </term>

         <listitem>
          <para>
<!--
           First, an inner join is performed.  Then, for each row in
           T2 that does not satisfy the join condition with any row in
           T1, a joined row is added with null values in columns of
           T1.  This is the converse of a left join: the result table
           will always have a row for each row in T2.
-->
まず、内部結合が行われます。
その後、T1のどの行の結合条件も満たさないT2の各行については、T1の列をNULL値として結合行が追加されます。
これは左結合の反対です。
結果のテーブルは、T2の行が常に入ります。
          </para>
         </listitem>
        </varlistentry>

        <varlistentry>
<!--
         <term><literal>FULL OUTER JOIN</literal></term>
-->
         <term><literal>FULL OUTER JOIN</literal>（完全外部結合）</term>

         <listitem>
          <para>
<!--
           First, an inner join is performed.  Then, for each row in
           T1 that does not satisfy the join condition with any row in
           T2, a joined row is added with null values in columns of
           T2.  Also, for each row of T2 that does not satisfy the
           join condition with any row in T1, a joined row with null
           values in the columns of T1 is added.
-->
まず、内部結合が行われます。
その後、T2のどの行の結合条件も満たさないT1の各行については、T2の列をNULL値として結合行が追加されます。
さらに、T1のどの行でも結合条件を満たさないT2の各行に対して、T1の列をNULL値として結合行が追加されます。
          </para>
         </listitem>
        </varlistentry>
       </variablelist>
       </para>

       <para>
<!--
        The <literal>ON</literal> clause is the most general kind of join
        condition: it takes a Boolean value expression of the same
        kind as is used in a <literal>WHERE</literal> clause.  A pair of rows
        from <replaceable>T1</replaceable> and <replaceable>T2</replaceable> match if the
        <literal>ON</literal> expression evaluates to true.
-->
<literal>ON</literal>句は最も汎用的な結合条件であり、<literal>WHERE</literal>句で使われるものと同じ論理値評価式となります。
<literal>ON</literal>式の評価が真となる場合、<replaceable>T1</replaceable>および<replaceable>T2</replaceable>の対応する行が一致します。
       </para>

       <para>
<!--
        The <literal>USING</literal> clause is a shorthand that allows you to take
        advantage of the specific situation where both sides of the join use
        the same name for the joining column(s).  It takes a
        comma-separated list of the shared column names
        and forms a join condition that includes an equality comparison
        for each one.  For example, joining <replaceable>T1</replaceable>
        and <replaceable>T2</replaceable> with <literal>USING (a, b)</literal> produces
        the join condition <literal>ON <replaceable>T1</replaceable>.a
        = <replaceable>T2</replaceable>.a AND <replaceable>T1</replaceable>.b
        = <replaceable>T2</replaceable>.b</literal>.
-->
<literal>USING</literal>句は、結合の両側で結合列に同じ名前を使っているという特別な状況の利点を活かすことができる省略形です。
それは、結合テーブルが共通で持つ列名をカンマで区切ったリストから、それぞれの列の等価性を結合条件として生成します。
例えば, <replaceable>T1</replaceable>と<replaceable>T2</replaceable>を<literal>USING (a, b)</literal>を使用して結合する場合は、<literal>ON <replaceable>T1</replaceable>.a = <replaceable>T2</replaceable>.a AND <replaceable>T1</replaceable>.b = <replaceable>T2</replaceable>.b</literal>という結合条件を生成します。
       </para>

       <para>
<!--
        Furthermore, the output of <literal>JOIN USING</literal> suppresses
        redundant columns: there is no need to print both of the matched
        columns, since they must have equal values.  While <literal>JOIN
        ON</literal> produces all columns from <replaceable>T1</replaceable> followed by all
        columns from <replaceable>T2</replaceable>, <literal>JOIN USING</literal> produces one
        output column for each of the listed column pairs (in the listed
        order), followed by any remaining columns from <replaceable>T1</replaceable>,
        followed by any remaining columns from <replaceable>T2</replaceable>.
-->
さらに、<literal>JOIN USING</literal>の出力は、冗長列を抑制します。マッチした列は両方が同じ値を待つので両方を出力する必要がありません。
<literal>JOIN ON</literal> は <replaceable>T1</replaceable> からのすべての列と、それに続く <replaceable>T2</replaceable> からのすべての列を生成します。
<literal>JOIN USING</literal>は指定された列のペアのそれぞれについて１つの出力（結合リストでの指定順）、続いて<replaceable>T1</replaceable>の残りの列、その後に<replaceable>T2</replaceable>の残りの列を出力します。
       </para>

       <para>
        <indexterm>
         <primary>join</primary>
         <secondary>natural</secondary>
        </indexterm>
       <indexterm>
         <primary>結合</primary>
         <secondary>自然</secondary>
        </indexterm>
        <indexterm>
         <primary>natural join</primary>
        </indexterm>
        <indexterm>
         <primary>自然結合</primary>
        </indexterm>
<!--
        Finally, <literal>NATURAL</literal> is a shorthand form of
        <literal>USING</literal>: it forms a <literal>USING</literal> list
        consisting of all column names that appear in both
        input tables.  As with <literal>USING</literal>, these columns appear
        only once in the output table.  If there are no common
        column names, <literal>NATURAL JOIN</literal> behaves like
        <literal>JOIN ... ON TRUE</literal>, producing a cross-product join.
-->
最後に、<literal>NATURAL</literal>は<literal>USING</literal>の略記形式で、２つの入力テーブルの両方に含まれているすべての列名で構成される<literal>USING</literal>リストを形成します。
<literal>USING</literal>と同様、これらの列は出力テーブルに一度だけ現れます。
共通する列が存在しない場合、<literal>NATURAL JOIN</literal>は<literal>JOIN ... ON TRUE</literal>と同様に動作し、クロス積結合を生成します。
       </para>

       <note>
        <para>
<!--
         <literal>USING</literal> is reasonably safe from column changes
         in the joined relations since only the listed columns
         are combined.  <literal>NATURAL</literal> is considerably more risky since
         any schema changes to either relation that cause a new matching
         column name to be present will cause the join to combine that new
         column as well.
-->
<literal>USING</literal>は、リストされている列のみ結合するのでリレーションの列の変更から適度に安全です。
<literal>NATURAL</literal>は、<literal>USING</literal>よりもかなり危険です。
いずれかのリレーションのスキーマ変更により新しくマッチする列名が作られると、結合にその新しい列も使われるようになってしまうからです。
        </para>
       </note>
      </listitem>
     </varlistentry>
    </variablelist>

    <para>
<!--
     To put this together, assume we have tables <literal>t1</literal>:
-->
まとめとして、 以下のテーブル<literal>t1</literal>
<programlisting>
 num | name
-----+------
   1 | a
   2 | b
   3 | c
</programlisting>
<!--
     and <literal>t2</literal>:
-->
および、テーブル<literal>t2</literal>
<programlisting>
 num | value
-----+-------
   1 | xxx
   3 | yyy
   5 | zzz
</programlisting>
<!--
     then we get the following results for the various joins:
-->
を想定すると、以下のように様々な結合に関する結果が得られます。
<screen>
<prompt>=&gt;</prompt> <userinput>SELECT * FROM t1 CROSS JOIN t2;</userinput>
 num | name | num | value
-----+------+-----+-------
   1 | a    |   1 | xxx
   1 | a    |   3 | yyy
   1 | a    |   5 | zzz
   2 | b    |   1 | xxx
   2 | b    |   3 | yyy
   2 | b    |   5 | zzz
   3 | c    |   1 | xxx
   3 | c    |   3 | yyy
   3 | c    |   5 | zzz
(9 rows)

<prompt>=&gt;</prompt> <userinput>SELECT * FROM t1 INNER JOIN t2 ON t1.num = t2.num;</userinput>
 num | name | num | value
-----+------+-----+-------
   1 | a    |   1 | xxx
   3 | c    |   3 | yyy
(2 rows)

<prompt>=&gt;</prompt> <userinput>SELECT * FROM t1 INNER JOIN t2 USING (num);</userinput>
 num | name | value
-----+------+-------
   1 | a    | xxx
   3 | c    | yyy
(2 rows)

<prompt>=&gt;</prompt> <userinput>SELECT * FROM t1 NATURAL INNER JOIN t2;</userinput>
 num | name | value
-----+------+-------
   1 | a    | xxx
   3 | c    | yyy
(2 rows)

<prompt>=&gt;</prompt> <userinput>SELECT * FROM t1 LEFT JOIN t2 ON t1.num = t2.num;</userinput>
 num | name | num | value
-----+------+-----+-------
   1 | a    |   1 | xxx
   2 | b    |     |
   3 | c    |   3 | yyy
(3 rows)

<prompt>=&gt;</prompt> <userinput>SELECT * FROM t1 LEFT JOIN t2 USING (num);</userinput>
 num | name | value
-----+------+-------
   1 | a    | xxx
   2 | b    |
   3 | c    | yyy
(3 rows)

<prompt>=&gt;</prompt> <userinput>SELECT * FROM t1 RIGHT JOIN t2 ON t1.num = t2.num;</userinput>
 num | name | num | value
-----+------+-----+-------
   1 | a    |   1 | xxx
   3 | c    |   3 | yyy
     |      |   5 | zzz
(3 rows)

<prompt>=&gt;</prompt> <userinput>SELECT * FROM t1 FULL JOIN t2 ON t1.num = t2.num;</userinput>
 num | name | num | value
-----+------+-----+-------
   1 | a    |   1 | xxx
   2 | b    |     |
   3 | c    |   3 | yyy
     |      |   5 | zzz
(4 rows)
</screen>
    </para>

    <para>
<!--
     The join condition specified with <literal>ON</literal> can also contain
     conditions that do not relate directly to the join.  This can
     prove useful for some queries but needs to be thought out
     carefully.  For example:
-->
<literal>ON</literal>で指定される結合条件には、結合に直接関係しない条件も含めることができます。
これは一部の問い合わせにおいては便利ですが、使用の際には注意が必要です。
例を示します。
<screen>
<prompt>=&gt;</prompt> <userinput>SELECT * FROM t1 LEFT JOIN t2 ON t1.num = t2.num AND t2.value = 'xxx';</userinput>
 num | name | num | value
-----+------+-----+-------
   1 | a    |   1 | xxx
   2 | b    |     |
   3 | c    |     |
(3 rows)
</screen>
<!--
     Notice that placing the restriction in the <literal>WHERE</literal> clause
     produces a different result:
-->
<literal>WHERE</literal>句の中に制約を記述すると異なる結果になることに注意してください。
<screen>
<prompt>=&gt;</prompt> <userinput>SELECT * FROM t1 LEFT JOIN t2 ON t1.num = t2.num WHERE t2.value = 'xxx';</userinput>
 num | name | num | value
-----+------+-----+-------
   1 | a    |   1 | xxx
(1 row)
</screen>
<!--
     This is because a restriction placed in the <literal>ON</literal>
     clause is processed <emphasis>before</emphasis> the join, while
     a restriction placed in the <literal>WHERE</literal> clause is processed
     <emphasis>after</emphasis> the join.
     That does not matter with inner joins, but it matters a lot with outer
     joins.
-->
この理由は<literal>ON</literal>句の中の制約は結合の<emphasis>前</emphasis>に処理され、一方<literal>WHERE</literal>句の中の制約は結合の<emphasis>後</emphasis>に処理されることによります。
これは内部結合には影響がありませんが、外部結合には大きな影響があります。
    </para>
   </sect3>

   <sect3 id="queries-table-aliases">
<!--
    <title>Table and Column Aliases</title>
-->
    <title>テーブルと列の別名</title>

    <indexterm zone="queries-table-aliases">
     <primary>alias</primary>
     <secondary>in the FROM clause</secondary>
    </indexterm>
    <indexterm zone="queries-table-aliases">
     <primary>別名</primary>
     <secondary>FROM句内の</secondary>
    </indexterm>

    <indexterm>
     <primary>label</primary>
     <see>alias</see>
    </indexterm>
    <indexterm>
     <primary>ラベル</primary>
     <see>別名</see>
    </indexterm>

    <para>
<!--
     A temporary name can be given to tables and complex table
     references to be used for references to the derived table in
     the rest of the query.  This is called a <firstterm>table
     alias</firstterm>.
-->
テーブルや複雑なテーブル参照に一時的な名前を付与し、問い合わせの以降の部分では、その名前を使ってテーブルや複雑なテーブル参照を利用することができます。
これを<firstterm>テーブルの別名</firstterm>と呼びます。
    </para>

    <para>
<!--
     To create a table alias, write
-->
テーブルの別名を作成するには以下のようにします。
<synopsis>
FROM <replaceable>table_reference</replaceable> AS <replaceable>alias</replaceable>
</synopsis>
<!--
     or
-->
もしくは
<synopsis>
FROM <replaceable>table_reference</replaceable> <replaceable>alias</replaceable>
</synopsis>
<!--
     The <literal>AS</literal> key word is optional noise.
     <replaceable>alias</replaceable> can be any identifier.
-->
<literal>AS</literal>キーワードはなくても構わないノイズです。
<replaceable>alias</replaceable>は任意の識別子になります。
    </para>

    <para>
<!--
     A typical application of table aliases is to assign short
     identifiers to long table names to keep the join clauses
     readable.  For example:
-->
テーブルの別名の一般的な適用法は、長いテーブル名に短縮した識別子を割り当てて結合句を読みやすくすることです。
例を示します。
<programlisting>
SELECT * FROM some_very_long_table_name s JOIN another_fairly_long_name a ON s.id = a.num;
</programlisting>
    </para>

    <para>
<!--
     The alias becomes the new name of the table reference so far as the
     current query is concerned &mdash; it is not allowed to refer to the
     table by the original name elsewhere in the query.  Thus, this is not
     valid:
-->
現在の問い合わせに関しては、別名がテーブル参照をする時の新しい名前になります。
問い合わせの他の場所で元々の名前でテーブルを参照することはできなくなります。
よって、次の例は有効ではありません。
<programlisting>
<!--
SELECT * FROM my_table AS m WHERE my_table.a &gt; 5;    &#45;- wrong
-->
SELECT * FROM my_table AS m WHERE my_table.a &gt; 5;    -- 間違い
</programlisting>
    </para>

    <para>
<!--
     Table aliases are mainly for notational convenience, but it is
     necessary to use them when joining a table to itself, e.g.:
-->
テーブルの別名は主に表記を簡単にするためにあります。
しかし次のように、1つのテーブルが自分自身と結合する場合は、必須となります。
<programlisting>
SELECT * FROM people AS mother JOIN people AS child ON mother.id = child.mother_id;
</programlisting>
<!--
     Additionally, an alias is required if the table reference is a
     subquery (see <xref linkend="queries-subqueries"/>).
-->
さらに、テーブル参照が副問い合わせ（<xref linkend="queries-subqueries"/>を参照）の場合に別名が必要になります。
    </para>

    <para>
<!--
     Parentheses are used to resolve ambiguities.  In the following example,
     the first statement assigns the alias <literal>b</literal> to the second
     instance of <literal>my_table</literal>, but the second statement assigns the
     alias to the result of the join:
-->
括弧は曖昧さをなくすために使われます。
次の例では、最初の文で2つ目の<literal>my_table</literal>のインスタンスに<literal>b</literal>という別名を付与し、一方、2つ目の文では結合結果に対して別名を付与しています。
<programlisting>
SELECT * FROM my_table AS a CROSS JOIN my_table AS b ...
SELECT * FROM (my_table AS a CROSS JOIN my_table) AS b ...
</programlisting>
    </para>

    <para>
<!--
     Another form of table aliasing gives temporary names to the columns of
     the table, as well as the table itself:
-->
次のような形式でテーブル別名を付けて、テーブル自身と同様にテーブルの列に一時的な名前を付けることができます。
<synopsis>
FROM <replaceable>table_reference</replaceable> <optional>AS</optional> <replaceable>alias</replaceable> ( <replaceable>column1</replaceable> <optional>, <replaceable>column2</replaceable> <optional>, ...</optional></optional> )
</synopsis>
<!--
     If fewer column aliases are specified than the actual table has
     columns, the remaining columns are not renamed.  This syntax is
     especially useful for self-joins or subqueries.
-->
もし、実際のテーブルが持つ列よりも少ない数の列の別名が与えられる場合、残りの列は改名されません。
この構文は、自己結合あるいは副問い合わせで特に役立ちます。
    </para>

    <para>
<!--
     When an alias is applied to the output of a <literal>JOIN</literal>
     clause, the alias hides the original
     name(s) within the <literal>JOIN</literal>.  For example:
-->
別名が<literal>JOIN</literal>句の結果に適用される場合、別名は<literal>JOIN</literal>内で参照される元々の名を隠します。
以下に例を示します。
<programlisting>
SELECT a.* FROM my_table AS a JOIN your_table AS b ON ...
</programlisting>
<!--
     is valid SQL, but:
-->
は有効なSQLですが、
<programlisting>
SELECT a.* FROM (my_table AS a JOIN your_table AS b ON ...) AS c
</programlisting>
<!--
     is not valid; the table alias <literal>a</literal> is not visible
     outside the alias <literal>c</literal>.
-->
は有効ではありません。
テーブルの別名<literal>a</literal>は、別名<literal>c</literal>の外側では参照することができません。
    </para>
   </sect3>

   <sect3 id="queries-subqueries">
<!--
    <title>Subqueries</title>
-->
    <title>副問い合わせ</title>

    <indexterm zone="queries-subqueries">
     <primary>subquery</primary>
    </indexterm>
    <indexterm zone="queries-subqueries">
     <primary>副問い合わせ</primary>
    </indexterm>

    <para>
<!--
     Subqueries specifying a derived table must be enclosed in
     parentheses and <emphasis>must</emphasis> be assigned a table
     alias name (as in <xref linkend="queries-table-aliases"/>).  For
     example:
-->
派生テーブルを指定する副問い合わせは括弧で囲む必要があります。
また、（<xref linkend="queries-table-aliases"/>にあるように）<emphasis>必ず</emphasis>テーブル別名が割り当てられている必要があります。
例を示します。
<programlisting>
FROM (SELECT * FROM table1) AS alias_name
</programlisting>
    </para>

    <para>
<!--
     This example is equivalent to <literal>FROM table1 AS
     alias_name</literal>.  More interesting cases, which cannot be
     reduced to a plain join, arise when the subquery involves
     grouping or aggregation.
-->
この例は<literal>FROM table1 AS alias_name</literal>と同じです。
副問い合わせがグループ化や集約を含んでいる場合は、単純結合にまとめることはできない、より重要な例が発生します。
    </para>

    <para>
<!--
     A subquery can also be a <command>VALUES</command> list:
-->
また、副問い合わせを<command>VALUES</command>リストとすることもできます。
<programlisting>
FROM (VALUES ('anne', 'smith'), ('bob', 'jones'), ('joe', 'blow'))
     AS names(first, last)
</programlisting>
<!--
     Again, a table alias is required.  Assigning alias names to the columns
     of the <command>VALUES</command> list is optional, but is good practice.
     For more information see <xref linkend="queries-values"/>.
-->
繰り返しますが、テーブルの別名が必要です。
<command>VALUES</command>リストの列に別名を付与することは省略することもできますが、付与することを勧めます。
<xref linkend="queries-values"/>を参照してください。
    </para>
   </sect3>

   <sect3 id="queries-tablefunctions">
<!--
    <title>Table Functions</title>
-->
    <title>テーブル関数</title>

    <indexterm zone="queries-tablefunctions"><primary>table function</primary></indexterm>
    <indexterm zone="queries-tablefunctions"><primary>テーブル関数</primary></indexterm>

    <indexterm zone="queries-tablefunctions">
     <primary>function</primary>
     <secondary>in the FROM clause</secondary>
    </indexterm>
    <indexterm zone="queries-tablefunctions">
     <primary>関数</primary>
     <secondary>FROM句内の</secondary>
    </indexterm>

    <para>
<!--
     Table functions are functions that produce a set of rows, made up
     of either base data types (scalar types) or composite data types
     (table rows).  They are used like a table, view, or subquery in
     the <literal>FROM</literal> clause of a query. Columns returned by table
     functions can be included in <literal>SELECT</literal>,
     <literal>JOIN</literal>, or <literal>WHERE</literal> clauses in the same manner
     as columns of a table, view, or subquery.
-->
テーブル関数は、基本データ型（スカラ型）、もしくは複合データ型（テーブル行）からなる行の集合を生成する関数です。
これらは、問い合わせの<literal>FROM</literal>句内でテーブル、ビュー、副問い合わせのように使用されます。
テーブル関数から返される列は、テーブル、ビュー、副問い合わせの列と同様の手順で、<literal>SELECT</literal>、<literal>JOIN</literal>、<literal>WHERE</literal>の中に含めることができます。
    </para>

    <para>
<!--
     Table functions may also be combined using the <literal>ROWS FROM</literal>
     syntax, with the results returned in parallel columns; the number of
     result rows in this case is that of the largest function result, with
     smaller results padded with null values to match.
-->
テーブル関数は<literal>ROWS FROM</literal>構文を使用することで、それらの返却列を一緒に組み合わせることもできます。
このときの結果の行数は、行数が最大となる関数の結果と同じになり、少ない結果側は多い結果に合わせてnull値で埋められます。
    </para>

<synopsis>
<replaceable>function_call</replaceable> <optional>WITH ORDINALITY</optional> <optional><optional>AS</optional> <replaceable>table_alias</replaceable> <optional>(<replaceable>column_alias</replaceable> <optional>, ... </optional>)</optional></optional>
ROWS FROM( <replaceable>function_call</replaceable> <optional>, ... </optional> ) <optional>WITH ORDINALITY</optional> <optional><optional>AS</optional> <replaceable>table_alias</replaceable> <optional>(<replaceable>column_alias</replaceable> <optional>, ... </optional>)</optional></optional>
</synopsis>

    <para>
<!--
     If the <literal>WITH ORDINALITY</literal> clause is specified, an
     additional column of type <type>bigint</type> will be added to the
     function result columns.  This column numbers the rows of the function
     result set, starting from 1. (This is a generalization of the
     SQL-standard syntax for <literal>UNNEST ... WITH ORDINALITY</literal>.)
     By default, the ordinal column is called <literal>ordinality</literal>, but
     a different column name can be assigned to it using
     an <literal>AS</literal> clause.
-->
<literal>WITH ORDINALITY</literal>句が指定されている場合、関数の結果の列に<type>bigint</type>型の列が追加されます。
この列は関数の結果の行を1から数えます。
（これは標準SQLの構文<literal>UNNEST ... WITH ORDINALITY</literal>の一般化です。）
デフォルトでは、この序数(ordinal)の列は<literal>ordinality</literal>になります。しかし別の名前を<literal>AS</literal>句を使用して別名を割り当てることができます。
    </para>

    <para>
<!--
     The special table function <literal>UNNEST</literal> may be called with
     any number of array parameters, and it returns a corresponding number of
     columns, as if <literal>UNNEST</literal>
     (<xref linkend="functions-array"/>) had been called on each parameter
     separately and combined using the <literal>ROWS FROM</literal> construct.
-->
特別なテーブル関数<literal>UNNEST</literal>は、任意の数の配列パラメータで呼ぶことができます。
そしてそれは、対応する数の列を返し、あたかも<literal>UNNEST</literal>(<xref linkend="functions-array"/>)が各パラメータ毎に<literal>ROWS FROM</literal>構文を使用して結合されているかのようになります。
    </para>

<synopsis>
UNNEST( <replaceable>array_expression</replaceable> <optional>, ... </optional> ) <optional>WITH ORDINALITY</optional> <optional><optional>AS</optional> <replaceable>table_alias</replaceable> <optional>(<replaceable>column_alias</replaceable> <optional>, ... </optional>)</optional></optional>
</synopsis>

    <para>
<!--
     If no <replaceable>table_alias</replaceable> is specified, the function
     name is used as the table name; in the case of a <literal>ROWS FROM()</literal>
     construct, the first function's name is used.
-->
<replaceable>table_alias</replaceable>が指定されない場合、テーブル名として関数名が使用されます。
<literal>ROWS FROM()</literal>の場合は最初の関数名が使用されます。
    </para>

    <para>
<!--
     If column aliases are not supplied, then for a function returning a base
     data type, the column name is also the same as the function name.  For a
     function returning a composite type, the result columns get the names
     of the individual attributes of the type.
-->
列に別名が提供されない場合、基本データ型を返す関数に対しては、列名も関数名と同じになります。
複合型を返す関数の場合は、結果の列は型の個々の属性の名前を取得します。
    </para>

    <para>
<!--
     Some examples:
-->
以下に数例示します。
<programlisting>
CREATE TABLE foo (fooid int, foosubid int, fooname text);

CREATE FUNCTION getfoo(int) RETURNS SETOF foo AS $$
    SELECT * FROM foo WHERE fooid = $1;
$$ LANGUAGE SQL;

SELECT * FROM getfoo(1) AS t1;

SELECT * FROM foo
    WHERE foosubid IN (
                        SELECT foosubid
                        FROM getfoo(foo.fooid) z
                        WHERE z.fooid = foo.fooid
                      );

CREATE VIEW vw_getfoo AS SELECT * FROM getfoo(1);

SELECT * FROM vw_getfoo;
</programlisting>
    </para>

    <para>
<!--
     In some cases it is useful to define table functions that can
     return different column sets depending on how they are invoked.
     To support this, the table function can be declared as returning
     the pseudo-type <type>record</type> with no <literal>OUT</literal>
     parameters.  When such a function is used in
     a query, the expected row structure must be specified in the
     query itself, so that the system can know how to parse and plan
     the query.  This syntax looks like:
-->
呼び出し方法に応じて異なる列集合を返すテーブル関数を定義することが役に立つ場合があります。
これをサポートするために、テーブル関数は<literal>OUT</literal>パラメータを持たない<type>record</type>擬似型を返すものと宣言することができます。
こうした関数を問い合わせで使用する場合、システムがその問い合わせをどのように解析し計画を作成すればよいのかが判断できるように、想定した行構造を問い合わせ自身内に指定しなければなりません。
この構文は次のようになります。
    </para>

<synopsis>
<replaceable>function_call</replaceable> <optional>AS</optional> <replaceable>alias</replaceable> (<replaceable>column_definition</replaceable> <optional>, ... </optional>)
<replaceable>function_call</replaceable> AS <optional><replaceable>alias</replaceable></optional> (<replaceable>column_definition</replaceable> <optional>, ... </optional>)
ROWS FROM( ... <replaceable>function_call</replaceable> AS (<replaceable>column_definition</replaceable> <optional>, ... </optional>) <optional>, ... </optional> )
</synopsis>

    <para>
<!--
     When not using the <literal>ROWS FROM()</literal> syntax,
     the <replaceable>column_definition</replaceable> list replaces the column
     alias list that could otherwise be attached to the <literal>FROM</literal>
     item; the names in the column definitions serve as column aliases.
     When using the <literal>ROWS FROM()</literal> syntax,
     a <replaceable>column_definition</replaceable> list can be attached to
     each member function separately; or if there is only one member function
     and no <literal>WITH ORDINALITY</literal> clause,
     a <replaceable>column_definition</replaceable> list can be written in
     place of a column alias list following <literal>ROWS FROM()</literal>.
-->
<literal>ROWS FROM()</literal>構文を使用しない場合は、<replaceable>column_definition</replaceable>のリストが<literal>FROM</literal>項目に取り付けることができる列の別名の代わりとなります。
列の定義内の名前は、列の別名として機能します。
<literal>ROWS FROM()</literal>構文を使用する場合は、<replaceable>column_definition</replaceable>リストを個別に各メンバー関数に添付することができます。
またはメンバ関数が1つだけしかなく、かつ<literal>WITH ORDINALITY</literal>句がない場合は、<replaceable>column_definition</replaceable>リストを、<literal>ROWS FROM()</literal>の後ろの列別名のリストの場所に書くことができます。
    </para>

    <para>
<!--
     Consider this example:
-->
以下の例を考えます。
<programlisting>
SELECT *
    FROM dblink('dbname=mydb', 'SELECT proname, prosrc FROM pg_proc')
      AS t1(proname name, prosrc text)
    WHERE proname LIKE 'bytea%';
</programlisting>
<!--
     The <xref linkend="contrib-dblink-function"/> function
     (part of the <xref linkend="dblink"/> module) executes
     a remote query.  It is declared to return
     <type>record</type> since it might be used for any kind of query.
     The actual column set must be specified in the calling query so
     that the parser knows, for example, what <literal>*</literal> should
     expand to.
-->
<xref linkend="contrib-dblink-function"/>関数（<xref linkend="dblink"/>モジュールの一部）は遠隔問い合わせを実行します。
これは任意の問い合わせで使用できるように、<type>record</type>を返すものと宣言されています。
実際の列集合は、パーサが例えば<literal>*</literal>がどのように展開されるかを理解できるように、呼び出した問い合わせ内で指定されなければなりません。
    </para>

    <para>
<!--
     This example uses <literal>ROWS FROM</literal>:
-->
<literal>ROWS FROM</literal>を使用した例:
<programlisting>
SELECT *
FROM ROWS FROM
    (
        json_to_recordset('[{"a":40,"b":"foo"},{"a":"100","b":"bar"}]')
            AS (a INTEGER, b TEXT),
        generate_series(1, 3)
    ) AS x (p, q, s)
ORDER BY p;

  p  |  q  | s
-----+-----+---
  40 | foo | 1
 100 | bar | 2
     |     | 3
</programlisting>
<!--
     It joins two functions into a single <literal>FROM</literal>
     target.  <function>json_to_recordset()</function> is instructed
     to return two columns, the first <type>integer</type>
     and the second <type>text</type>.  The result of
     <function>generate_series()</function> is used directly.
     The <literal>ORDER BY</literal> clause sorts the column values
     as integers.
-->
2つの関数を結合して1つの<literal>FROM</literal>ターゲットにします。
<function>json_to_recordset()</function>は、2つの列(最初の<type>integer</type>と2番目の<type>text</type>)を返すように指示されます。
<function>generate_series()</function>の結果は直接使用されます。
<literal>ORDER BY</literal>句では、列値が整数として並べ替えられます。
    </para>
   </sect3>

   <sect3 id="queries-lateral">
<!--
    <title><literal>LATERAL</literal> Subqueries</title>
-->
    <title><literal>LATERAL</literal> 副問い合わせ</title>

    <indexterm zone="queries-lateral">
     <primary>LATERAL</primary>
     <secondary>in the FROM clause</secondary>
    </indexterm>
    <indexterm zone="queries-lateral">
     <primary>LATERAL</primary>
     <secondary>FROM句内の</secondary>
    </indexterm>

    <para>
<!--
     Subqueries appearing in <literal>FROM</literal> can be
     preceded by the key word <literal>LATERAL</literal>.  This allows them to
     reference columns provided by preceding <literal>FROM</literal> items.
     (Without <literal>LATERAL</literal>, each subquery is
     evaluated independently and so cannot cross-reference any other
     <literal>FROM</literal> item.)
-->
<literal>FROM</literal>に現れる副問い合わせの前にキーワード<literal>LATERAL</literal>を置くことができます。
こうすると、副問い合わせは先行する<literal>FROM</literal>項目によって提供される列を参照できます。
（<literal>LATERAL</literal>がない場合、それぞれの副問い合わせは個別に評価され、従ってその他の<literal>FROM</literal>項目を相互参照できません。）
    </para>

    <para>
<!--
     Table functions appearing in <literal>FROM</literal> can also be
     preceded by the key word <literal>LATERAL</literal>, but for functions the
     key word is optional; the function's arguments can contain references
     to columns provided by preceding <literal>FROM</literal> items in any case.
-->
<literal>FROM</literal>に現れるテーブル関数の前にもキーワード<literal>LATERAL</literal>を置くことが可能ですが、関数に対してこのキーワードは省略可能です。
どんな場合であっても、関数の引数は先行する <literal>FROM</literal>項目により提供される列の参照を含むことができます。
    </para>

    <para>
<<<<<<< HEAD
<!--
     A <literal>LATERAL</literal> item can appear at top level in the
=======
     A <literal>LATERAL</literal> item can appear at the top level in the
>>>>>>> 83ed1f71
     <literal>FROM</literal> list, or within a <literal>JOIN</literal> tree.  In the latter
     case it can also refer to any items that are on the left-hand side of a
     <literal>JOIN</literal> that it is on the right-hand side of.
-->
<literal>LATERAL</literal>項目は<literal>FROM</literal>リストの最上層、または<literal>JOIN</literal>木の中で表示することができます。
後者の場合、右側にある<literal>JOIN</literal>の左側のすべての項目を参照することが可能です。
    </para>

    <para>
<!--
     When a <literal>FROM</literal> item contains <literal>LATERAL</literal>
     cross-references, evaluation proceeds as follows: for each row of the
     <literal>FROM</literal> item providing the cross-referenced column(s), or
     set of rows of multiple <literal>FROM</literal> items providing the
     columns, the <literal>LATERAL</literal> item is evaluated using that
     row or row set's values of the columns.  The resulting row(s) are
     joined as usual with the rows they were computed from.  This is
     repeated for each row or set of rows from the column source table(s).
-->
<literal>FROM</literal>項目が<literal>LATERAL</literal>相互参照を含む場合の評価は以下のようになります。
相互参照される列（複数可）を提供する<literal>FROM</literal>項目のそれぞれの行、もしくは列を提供する複数の<literal>FROM</literal>項目の行一式に対し、<literal>LATERAL</literal>項目は列の行または複数行の一式の値により評価されます。
結果行（複数可）は通常のように演算された行と結合されます。
元となるテーブル（複数可）の列からそれぞれの行、または行の一式に対し反復されます。
    </para>

    <para>
<!--
     A trivial example of <literal>LATERAL</literal> is
-->
<literal>LATERAL</literal>の些細な例としては以下があげられます。
<programlisting>
SELECT * FROM foo, LATERAL (SELECT * FROM bar WHERE bar.id = foo.bar_id) ss;
</programlisting>
<!--
     This is not especially useful since it has exactly the same result as
     the more conventional
-->
上記は以下のより伝統的なやり方と全く同じ結果をもたらしますので特別に有用ではありません。
<programlisting>
SELECT * FROM foo, bar WHERE bar.id = foo.bar_id;
</programlisting>
<!--
     <literal>LATERAL</literal> is primarily useful when the cross-referenced
     column is necessary for computing the row(s) to be joined.  A common
     application is providing an argument value for a set-returning function.
     For example, supposing that <function>vertices(polygon)</function> returns the
     set of vertices of a polygon, we could identify close-together vertices
     of polygons stored in a table with:
-->
<literal>LATERAL</literal>は、結合される行を計算するために相互参照する列を必須とする場合、第一義的に有用です。
一般的な利用方法は、集合を返す関数に対して引数の値を提供することです。
例えば、<function>vertices(polygon)</function>が多角形の頂点の組みを返す関数だとして、以下のようにしてテーブルに格納されている多角形の互いに近接する頂点を特定できます。
<programlisting>
SELECT p1.id, p2.id, v1, v2
FROM polygons p1, polygons p2,
     LATERAL vertices(p1.poly) v1,
     LATERAL vertices(p2.poly) v2
WHERE (v1 &lt;-&gt; v2) &lt; 10 AND p1.id != p2.id;
</programlisting>
<!--
     This query could also be written
-->
この問い合わせは以下のようにも書くことができます。
<programlisting>
SELECT p1.id, p2.id, v1, v2
FROM polygons p1 CROSS JOIN LATERAL vertices(p1.poly) v1,
     polygons p2 CROSS JOIN LATERAL vertices(p2.poly) v2
WHERE (v1 &lt;-&gt; v2) &lt; 10 AND p1.id != p2.id;
</programlisting>
<!--
     or in several other equivalent formulations.  (As already mentioned,
     the <literal>LATERAL</literal> key word is unnecessary in this example, but
     we use it for clarity.)
-->
そのほか幾つかの同等の定式化が考えられます。
（既に言及したとおり、<literal>LATERAL</literal>キーワードはこの例に於いて必要ではありませんが、明確に示すために使用しました。）
    </para>

    <para>
<!--
     It is often particularly handy to <literal>LEFT JOIN</literal> to a
     <literal>LATERAL</literal> subquery, so that source rows will appear in
     the result even if the <literal>LATERAL</literal> subquery produces no
     rows for them.  For example, if <function>get_product_names()</function> returns
     the names of products made by a manufacturer, but some manufacturers in
     our table currently produce no products, we could find out which ones
     those are like this:
-->
<literal>LATERAL</literal>副問い合わせは<literal>LEFT JOIN</literal>の対象として、しばしば特に重宝します。
たとえ<literal>LATERAL</literal>副問い合わせがそこから行を生成しない場合に於いても元となった行が結果に現れるからです。
たとえば、<function>get_product_names()</function>が製造者により生産された製品名を返すとして、テーブル内のいくつかの製造者が現在製品を製造していない場合、それらは何であるかを以下のようにして見つけることができます。
<programlisting>
SELECT m.name
FROM manufacturers m LEFT JOIN LATERAL get_product_names(m.id) pname ON true
WHERE pname IS NULL;
</programlisting>
    </para>
   </sect3>
  </sect2>

  <sect2 id="queries-where">
<!--
   <title>The <literal>WHERE</literal> Clause</title>
-->
   <title><literal>WHERE</literal>句</title>

   <indexterm zone="queries-where">
    <primary>WHERE</primary>
   </indexterm>

   <para>
<!--
    The syntax of the <link linkend="sql-where"><literal>WHERE</literal></link>
    clause is
-->
<link linkend="sql-where"><literal>WHERE</literal></link>句の構文は以下の通りです。
<synopsis>
WHERE <replaceable>search_condition</replaceable>
</synopsis>
<!--
    where <replaceable>search_condition</replaceable> is any value
    expression (see <xref linkend="sql-expressions"/>) that
    returns a value of type <type>boolean</type>.
-->
ここで、<replaceable>search_condition</replaceable>には<type>boolean</type>型を返すどのような評価式（<xref linkend="sql-expressions"/>を参照）も指定できます。
   </para>

   <para>
<!--
    After the processing of the <literal>FROM</literal> clause is done, each
    row of the derived virtual table is checked against the search
    condition.  If the result of the condition is true, the row is
    kept in the output table, otherwise (i.e., if the result is
    false or null) it is discarded.  The search condition typically
    references at least one column of the table generated in the
    <literal>FROM</literal> clause; this is not required, but otherwise the
    <literal>WHERE</literal> clause will be fairly useless.
-->
<literal>FROM</literal>句の処理が終わった後、派生した仮想テーブルの各行は検索条件と照合されます。
条件の結果が真の場合、その行は出力されます。
そうでない（すなわち結果が偽またはNULLの）場合は、その行は捨てられます。
一般的に検索条件は、<literal>FROM</literal>句で生成されたテーブルの最低１列を参照します。
これは必須ではありませんが、そうしないと<literal>WHERE</literal>句はまったく意味がなくなります。
   </para>

   <note>
    <para>
<!--
     The join condition of an inner join can be written either in
     the <literal>WHERE</literal> clause or in the <literal>JOIN</literal> clause.
     For example, these table expressions are equivalent:
-->
内部結合の結合条件は、<literal>WHERE</literal>句でも<literal>JOIN</literal>句でも記述することができます。
例えば、以下のテーブル式は等価です。
<programlisting>
FROM a, b WHERE a.id = b.id AND b.val &gt; 5
</programlisting>
<!--
     and:
-->
および
<programlisting>
FROM a INNER JOIN b ON (a.id = b.id) WHERE b.val &gt; 5
</programlisting>
<!--
     or perhaps even:
-->
また、以下でも同じです。
<programlisting>
FROM a NATURAL JOIN b WHERE b.val &gt; 5
</programlisting>
<!--
     Which one of these you use is mainly a matter of style.  The
     <literal>JOIN</literal> syntax in the <literal>FROM</literal> clause is
     probably not as portable to other SQL database management systems,
     even though it is in the SQL standard.  For
     outer joins there is no choice:  they must be done in
     the <literal>FROM</literal> clause.  The <literal>ON</literal> or <literal>USING</literal>
     clause of an outer join is <emphasis>not</emphasis> equivalent to a
     <literal>WHERE</literal> condition, because it results in the addition
     of rows (for unmatched input rows) as well as the removal of rows
     in the final result.
-->
どれを使うかは、主にスタイルの問題です。
<literal>FROM</literal>句の<literal>JOIN</literal>構文はSQL標準であるにも関わらず、おそらく他のSQLデータベース管理システムへの移植性では劣るでしょう。
外部結合については、<literal>FROM</literal>句以外に選択の余地はありません。
外部結合の<literal>ON</literal>句または<literal>USING</literal>句は、<literal>WHERE</literal>条件とは等しく<emphasis>ありません</emphasis>。
なぜなら、最終結果での行を除去すると同様に、（一致しない入力行に対する）行の追加となるからです。
    </para>
   </note>

   <para>
<!--
    Here are some examples of <literal>WHERE</literal> clauses:
-->
<literal>WHERE</literal>句の例を以下に示します。
<programlisting>
SELECT ... FROM fdt WHERE c1 &gt; 5

SELECT ... FROM fdt WHERE c1 IN (1, 2, 3)

SELECT ... FROM fdt WHERE c1 IN (SELECT c1 FROM t2)

SELECT ... FROM fdt WHERE c1 IN (SELECT c3 FROM t2 WHERE c2 = fdt.c1 + 10)

SELECT ... FROM fdt WHERE c1 BETWEEN (SELECT c3 FROM t2 WHERE c2 = fdt.c1 + 10) AND 100

SELECT ... FROM fdt WHERE EXISTS (SELECT c1 FROM t2 WHERE c2 &gt; fdt.c1)
</programlisting>
<!--
    <literal>fdt</literal> is the table derived in the
    <literal>FROM</literal> clause. Rows that do not meet the search
    condition of the <literal>WHERE</literal> clause are eliminated from
    <literal>fdt</literal>. Notice the use of scalar subqueries as
    value expressions.  Just like any other query, the subqueries can
    employ complex table expressions.  Notice also how
    <literal>fdt</literal> is referenced in the subqueries.
    Qualifying <literal>c1</literal> as <literal>fdt.c1</literal> is only necessary
    if <literal>c1</literal> is also the name of a column in the derived
    input table of the subquery.  But qualifying the column name adds
    clarity even when it is not needed.  This example shows how the column
    naming scope of an outer query extends into its inner queries.
-->
<literal>fdt</literal>は<literal>FROM</literal>句で派生されたテーブルです。
<literal>WHERE</literal>句の検索条件を満たさなかった行は、<literal>fdt</literal>から削除されます。
評価式としてのスカラ副問い合わせの使い方に注目してください。
他の問い合わせのように、副問い合わせは複雑なテーブル式を使うことができます。
副問い合わせの中でどのように<literal>fdt</literal>が参照されるかにも注意してください。
<literal>c1</literal>を<literal>fdt.c1</literal>のように修飾することは、<literal>c1</literal>が副問い合わせの入力テーブルから派生した列名でもある時にだけ必要です。
列名の修飾は、必須の場合ではなくても、明確にするために役立ちます。
この例は、外側の問い合わせの列名の有効範囲を、どのようにして内側の問い合わせまで拡張するかを示します。
   </para>
  </sect2>


  <sect2 id="queries-group">
<!--
   <title>The <literal>GROUP BY</literal> and <literal>HAVING</literal> Clauses</title>
-->
   <title><literal>GROUP BY</literal>句と<literal>HAVING</literal>句</title>

   <indexterm zone="queries-group">
    <primary>GROUP BY</primary>
   </indexterm>

   <indexterm zone="queries-group">
    <primary>grouping</primary>
   </indexterm>
   <indexterm zone="queries-group">
    <primary>グループ化</primary>
   </indexterm>

   <para>
<!--
    After passing the <literal>WHERE</literal> filter, the derived input
    table might be subject to grouping, using the <literal>GROUP BY</literal>
    clause, and elimination of group rows using the <literal>HAVING</literal>
    clause.
-->
<literal>WHERE</literal>フィルタを通した後、派生された入力テーブルを<literal>GROUP BY</literal>句でグループ化し、また、<literal>HAVING</literal>句を使用して不要なグループを取り除くことができます。
   </para>

<synopsis>
SELECT <replaceable>select_list</replaceable>
    FROM ...
    <optional>WHERE ...</optional>
    GROUP BY <replaceable>grouping_column_reference</replaceable> <optional>, <replaceable>grouping_column_reference</replaceable></optional>...
</synopsis>

   <para>
<!--
    The <link linkend="sql-groupby"><literal>GROUP BY</literal></link> clause is
    used to group together those rows in a table that have the same
    values in all the columns listed. The order in which the columns
    are listed does not matter.  The effect is to combine each set
    of rows having common values into one group row that
    represents all rows in the group.  This is done to
    eliminate redundancy in the output and/or compute aggregates that
    apply to these groups.  For instance:
-->
<link linkend="sql-groupby"><literal>GROUP BY</literal></link>句は、列挙されたすべての列で同じ値を所有する行をまとめてグループ化するために使用されます。
列の列挙順は関係ありません。
これは共通する値を持つそれぞれの行の集合をグループ内のすべての行を代表する１つのグループ行にまとめるものです。
これは、出力の冗長度を排除したり、それぞれのグループに適用される集約計算を行うためのものです。
以下に例を示します。
<screen>
<prompt>=&gt;</prompt> <userinput>SELECT * FROM test1;</userinput>
 x | y
---+---
 a | 3
 c | 2
 b | 5
 a | 1
(4 rows)

<prompt>=&gt;</prompt> <userinput>SELECT x FROM test1 GROUP BY x;</userinput>
 x
---
 a
 b
 c
(3 rows)
</screen>
   </para>

   <para>
<!--
    In the second query, we could not have written <literal>SELECT *
    FROM test1 GROUP BY x</literal>, because there is no single value
    for the column <literal>y</literal> that could be associated with each
    group.  The grouped-by columns can be referenced in the select list since
    they have a single value in each group.
-->
2番目の問い合わせでは、<literal>SELECT * FROM test1 GROUP BY x</literal>と書くことはできません。
各グループに関連付けられる列<literal>y</literal>の単一の値がないからです。
<literal>GROUP BY</literal>で指定した列はグループごとに単一の値を持つので、選択リストで参照することができます。
   </para>

   <para>
<!--
    In general, if a table is grouped, columns that are not
    listed in <literal>GROUP BY</literal> cannot be referenced except in aggregate
    expressions.  An example with aggregate expressions is:
-->
一般的に、テーブルがグループ化されている場合、<literal>GROUP BY</literal>でリストされていない列は集約式を除いて参照することはできません。
集約式の例は以下の通りです。
<screen>
<prompt>=&gt;</prompt> <userinput>SELECT x, sum(y) FROM test1 GROUP BY x;</userinput>
 x | sum
---+-----
 a |   4
 b |   5
 c |   2
(3 rows)
</screen>
<!--
    Here <literal>sum</literal> is an aggregate function that
    computes a single value over the entire group.  More information
    about the available aggregate functions can be found in <xref
    linkend="functions-aggregate"/>.
-->
上記で<literal>sum()</literal> は、グループ全体について単一の値を計算する集約関数です。
使用可能な集約関数の詳細については、<xref linkend="functions-aggregate"/>を参照してください。
   </para>

   <tip>
    <para>
<!--
     Grouping without aggregate expressions effectively calculates the
     set of distinct values in a column.  This can also be achieved
     using the <literal>DISTINCT</literal> clause (see <xref
     linkend="queries-distinct"/>).
-->
集約式を使用しないグループ化は、列内の重複しない値の集合を効率良く計算します。
これは<literal>DISTINCT</literal>句（<xref linkend="queries-distinct"/>を参照）の使用で同じように達成することができます。
    </para>
   </tip>

   <para>
<!--
    Here is another example:  it calculates the total sales for each
    product (rather than the total sales of all products):
-->
別の例を示します。
これは各製品の総売上を計算します
（全製品の総売上ではありません）。
<programlisting>
SELECT product_id, p.name, (sum(s.units) * p.price) AS sales
    FROM products p LEFT JOIN sales s USING (product_id)
    GROUP BY product_id, p.name, p.price;
</programlisting>
<!--
    In this example, the columns <literal>product_id</literal>,
    <literal>p.name</literal>, and <literal>p.price</literal> must be
    in the <literal>GROUP BY</literal> clause since they are referenced in
    the query select list (but see below).  The column
    <literal>s.units</literal> does not have to be in the <literal>GROUP
    BY</literal> list since it is only used in an aggregate expression
    (<literal>sum(...)</literal>), which represents the sales
    of a product.  For each product, the query returns a summary row about
    all sales of the product.
-->
この例では、<literal>product_id</literal>列、<literal>p.name</literal>列、<literal>p.price</literal>列は必ず<literal>GROUP BY</literal>句で指定する必要があります。
なぜなら、これらは問い合わせ選択リストの中で使われているからです（ただし、以下を参照）。
<literal>s.units</literal>列は<literal>GROUP BY</literal>で指定する必要はありません。
これは、製品ごとの売上計算の集約式（<literal>sum(...)</literal>）の中だけで使われるためです。
この問い合わせは、各製品に対して製品の全販売に関する合計行が返されます。
   </para>

   <indexterm><primary>functional dependency</primary></indexterm>
   <indexterm><primary>関数依存</primary></indexterm>

   <para>
<!--
    If the products table is set up so that, say,
    <literal>product_id</literal> is the primary key, then it would be
    enough to group by <literal>product_id</literal> in the above example,
    since name and price would be <firstterm>functionally
    dependent</firstterm> on the product ID, and so there would be no
    ambiguity about which name and price value to return for each product
    ID group.
-->
productsテーブルが、例えば、<literal>product_id</literal>が主キーであるように設定されている場合、nameとprice列は製品ID（product_id）に<firstterm>関数依存</firstterm>しており、このため製品IDグループそれぞれに対してどのnameとpriceの値を返すかに関するあいまいさがありませんので、上の例では<literal>product_id</literal>でグループ化することで十分です。
   </para>

   <para>
<!--
    In strict SQL, <literal>GROUP BY</literal> can only group by columns of
    the source table but <productname>PostgreSQL</productname> extends
    this to also allow <literal>GROUP BY</literal> to group by columns in the
    select list.  Grouping by value expressions instead of simple
    column names is also allowed.
-->
厳密なSQLでは、<literal>GROUP BY</literal>は、元となるテーブルの列によってのみグループ化できますが、<productname>PostgreSQL</productname>では、<literal>GROUP BY</literal>が選択リストの列によってグループ化できるように拡張されています。
単純な列名の代わりに、評価式でグループ化することもできます。
   </para>

   <indexterm>
    <primary>HAVING</primary>
   </indexterm>

   <para>
<!--
    If a table has been grouped using <literal>GROUP BY</literal>,
    but only certain groups are of interest, the
    <literal>HAVING</literal> clause can be used, much like a
    <literal>WHERE</literal> clause, to eliminate groups from the result.
    The syntax is:
-->
<literal>GROUP BY</literal>を使ってグループ化されたテーブルで特定のグループのみ必要な場合、結果から不要なグループを除くのに、<literal>WHERE</literal>句のように<literal>HAVING</literal>句を使うことができます。
構文は以下の通りです。
<synopsis>
SELECT <replaceable>select_list</replaceable> FROM ... <optional>WHERE ...</optional> GROUP BY ... HAVING <replaceable>boolean_expression</replaceable>
</synopsis>
<!--
    Expressions in the <literal>HAVING</literal> clause can refer both to
    grouped expressions and to ungrouped expressions (which necessarily
    involve an aggregate function).
-->
<literal>HAVING</literal>句内の式は、グループ化された式とグループ化されてない式（この場合は集約関数が必要になります）の両方を参照することができます。
   </para>

   <para>
<!--
    Example:
-->
例を示します。
<screen>
<prompt>=&gt;</prompt> <userinput>SELECT x, sum(y) FROM test1 GROUP BY x HAVING sum(y) &gt; 3;</userinput>
 x | sum
---+-----
 a |   4
 b |   5
(2 rows)

<prompt>=&gt;</prompt> <userinput>SELECT x, sum(y) FROM test1 GROUP BY x HAVING x &lt; 'c';</userinput>
 x | sum
---+-----
 a |   4
 b |   5
(2 rows)
</screen>
   </para>

   <para>
<!--
    Again, a more realistic example:
-->
次に、より現実的な例を示します。
<programlisting>
SELECT product_id, p.name, (sum(s.units) * (p.price - p.cost)) AS profit
    FROM products p LEFT JOIN sales s USING (product_id)
    WHERE s.date &gt; CURRENT_DATE - INTERVAL '4 weeks'
    GROUP BY product_id, p.name, p.price, p.cost
    HAVING sum(p.price * s.units) &gt; 5000;
</programlisting>
<!--
    In the example above, the <literal>WHERE</literal> clause is selecting
    rows by a column that is not grouped (the expression is only true for
    sales during the last four weeks), while the <literal>HAVING</literal>
    clause restricts the output to groups with total gross sales over
    5000.  Note that the aggregate expressions do not necessarily need
    to be the same in all parts of the query.
-->
上の例で、<literal>WHERE</literal>句は、グループ化されていない列によって行を選択している（この式では最近の4週間の売上のみが真になります）のに対し、<literal>HAVING</literal>句は出力を売上高が5000を超えるグループに制限しています。
集約式が、問い合わせ内で常に同じである必要がないことに注意してください。
   </para>

   <para>
<!--
    If a query contains aggregate function calls, but no <literal>GROUP BY</literal>
    clause, grouping still occurs: the result is a single group row (or
    perhaps no rows at all, if the single row is then eliminated by
    <literal>HAVING</literal>).
    The same is true if it contains a <literal>HAVING</literal> clause, even
    without any aggregate function calls or <literal>GROUP BY</literal> clause.
-->
ある問い合わせが集約関数を含んでいるが<literal>GROUP BY</literal>句がない場合でも、グループ化は依然として行われます。
結果は単一グループ行（または<literal>HAVING</literal>で単一行が削除されれば、行が全くなくなるかもしれません）となります。
<literal>HAVING</literal>句を含んでいれば、集約関数呼び出しや<literal>GROUP BY</literal>句がまったく存在しなくても同じことが言えます。
   </para>
  </sect2>

  <sect2 id="queries-grouping-sets">
<!--
   <title><literal>GROUPING SETS</literal>, <literal>CUBE</literal>, and <literal>ROLLUP</literal></title>
-->
   <title><literal>GROUPING SETS</literal>、<literal>CUBE</literal>、<literal>ROLLUP</literal></title>

   <indexterm zone="queries-grouping-sets">
    <primary>GROUPING SETS</primary>
   </indexterm>
   <indexterm zone="queries-grouping-sets">
    <primary>CUBE</primary>
   </indexterm>
   <indexterm zone="queries-grouping-sets">
    <primary>ROLLUP</primary>
   </indexterm>

   <para>
<!--
    More complex grouping operations than those described above are possible
    using the concept of <firstterm>grouping sets</firstterm>.  The data selected by
    the <literal>FROM</literal> and <literal>WHERE</literal> clauses is grouped separately
    by each specified grouping set, aggregates computed for each group just as
    for simple <literal>GROUP BY</literal> clauses, and then the results returned.
    For example:
-->
上述のものよりも複雑なグループ化の操作は、<firstterm>グループ化セット</firstterm>の概念を用いることで可能です。
<literal>FROM</literal>句と<literal>WHERE</literal>句によって選択されたデータは、指定されたグループ化セットによってそれぞれグループ化され、単純な<literal>GROUP BY</literal>句と同じように集約計算され、その後結果が返されます。
例を示します。
<screen>
<prompt>=&gt;</prompt> <userinput>SELECT * FROM items_sold;</userinput>
 brand | size | sales
-------+------+-------
 Foo   | L    |  10
 Foo   | M    |  20
 Bar   | M    |  15
 Bar   | L    |  5
(4 rows)

<prompt>=&gt;</prompt> <userinput>SELECT brand, size, sum(sales) FROM items_sold GROUP BY GROUPING SETS ((brand), (size), ());</userinput>
 brand | size | sum
-------+------+-----
 Foo   |      |  30
 Bar   |      |  20
       | L    |  15
       | M    |  35
       |      |  50
(5 rows)
</screen>
   </para>

   <para>
<!--
    Each sublist of <literal>GROUPING SETS</literal> may specify zero or more columns
    or expressions and is interpreted the same way as though it were directly
    in the <literal>GROUP BY</literal> clause.  An empty grouping set means that all
    rows are aggregated down to a single group (which is output even if no
    input rows were present), as described above for the case of aggregate
    functions with no <literal>GROUP BY</literal> clause.
-->
<literal>GROUPING SETS</literal>の各サブリストはゼロ個以上の列または式を指定することが出来ます。
そして、それが直接<literal>GROUP BY</literal>句で指定したのと同じように解釈されます。
空のグループ化セットは、全行が一つのグループにまで集約されることを意味します（何も入力行が存在しない場合でも出力されます）。
これは、上述した<literal>GROUP BY</literal>句がない集約関数の場合と同様です。
   </para>

   <para>
<!--
    References to the grouping columns or expressions are replaced
    by null values in result rows for grouping sets in which those
    columns do not appear.  To distinguish which grouping a particular output
    row resulted from, see <xref linkend="functions-grouping-table"/>.
-->
グループ化している列または式の参照は、その列が現われないグループ化セットの結果行ではNULL値に置き換えられます。
特定の出力行が、どのグループ化から生じたかを識別するには<xref linkend="functions-grouping-table"/>を参照して下さい。
   </para>

   <para>
<!--
    A shorthand notation is provided for specifying two common types of grouping set.
    A clause of the form
-->
グループ化セットの中で一般的な２種類については、略記法での指定方法が提供されています。
<programlisting>
ROLLUP ( <replaceable>e1</replaceable>, <replaceable>e2</replaceable>, <replaceable>e3</replaceable>, ... )
</programlisting>
<!--
    represents the given list of expressions and all prefixes of the list including
    the empty list; thus it is equivalent to
-->
上の句は、式の指定されたリストと空のリストを含めたリストのすべてのプレフィックスを表します。
したがって、以下と同等です。
<programlisting>
GROUPING SETS (
    ( <replaceable>e1</replaceable>, <replaceable>e2</replaceable>, <replaceable>e3</replaceable>, ... ),
    ...
    ( <replaceable>e1</replaceable>, <replaceable>e2</replaceable> ),
    ( <replaceable>e1</replaceable> ),
    ( )
)
</programlisting>
<!--
    This is commonly used for analysis over hierarchical data; e.g., total
    salary by department, division, and company-wide total.
-->
これは一般に、階層データに対する分析のために使用されます。例えば、部署、部門、全社合計による総給与を出します。
   </para>

   <para>
<!--
    A clause of the form
-->
<programlisting>
CUBE ( <replaceable>e1</replaceable>, <replaceable>e2</replaceable>, ... )
</programlisting>
<!--
    represents the given list and all of its possible subsets (i.e., the power
    set).  Thus
-->
上の句は、与えられたリストとその可能な部分集合（サブセット）のすべて（すなわち、べき集合）を表します。
したがって
<programlisting>
CUBE ( a, b, c )
</programlisting>
<!--
    is equivalent to
-->
は以下と同等です。
<programlisting>
GROUPING SETS (
    ( a, b, c ),
    ( a, b    ),
    ( a,    c ),
    ( a       ),
    (    b, c ),
    (    b    ),
    (       c ),
    (         )
)
</programlisting>
   </para>

   <para>
<!--
    The individual elements of a <literal>CUBE</literal> or <literal>ROLLUP</literal>
    clause may be either individual expressions, or sublists of elements in
    parentheses.  In the latter case, the sublists are treated as single
    units for the purposes of generating the individual grouping sets.
    For example:
-->
<literal>CUBE</literal>句や<literal>ROLLUP</literal>句の各要素は、個々の式、または括弧で囲まれた要素のサブリスト、どちらかに出来ます。
後者の場合には、サブリストは個々のグループ化セットを生成する目的において一つの単位として扱われます。
例えば
<programlisting>
CUBE ( (a, b), (c, d) )
</programlisting>
<!--
    is equivalent to
-->
は以下と同等です。
<programlisting>
GROUPING SETS (
    ( a, b, c, d ),
    ( a, b       ),
    (       c, d ),
    (            )
)
</programlisting>
<!--
    and
-->
そして
<programlisting>
ROLLUP ( a, (b, c), d )
</programlisting>
<!--
    is equivalent to
-->
は以下と同等です。
<programlisting>
GROUPING SETS (
    ( a, b, c, d ),
    ( a, b, c    ),
    ( a          ),
    (            )
)
</programlisting>
   </para>

   <para>
<!--
    The <literal>CUBE</literal> and <literal>ROLLUP</literal> constructs can be used either
    directly in the <literal>GROUP BY</literal> clause, or nested inside a
    <literal>GROUPING SETS</literal> clause.  If one <literal>GROUPING SETS</literal> clause
    is nested inside another, the effect is the same as if all the elements of
    the inner clause had been written directly in the outer clause.
-->
<literal>CUBE</literal>と<literal>ROLLUP</literal>構文は、<literal>GROUP BY</literal>句の中で直接使用、または<literal>GROUPING SETS</literal>句の中で入れ子に出来ます。
<literal>GROUPING SETS</literal>句が別の内側に入れ子になっている場合、内側の句が外側の句に直接書かれている場合と効果は同じになります。
   </para>

   <para>
<!--
    If multiple grouping items are specified in a single <literal>GROUP BY</literal>
    clause, then the final list of grouping sets is the cross product of the
    individual items.  For example:
-->
複数の集約項目が<literal>GROUP BY</literal>句一つで指定されている場合、グループ化セットの最終的なリストは、個々の項目の外積（クロス積）です。
例えば
<programlisting>
GROUP BY a, CUBE (b, c), GROUPING SETS ((d), (e))
</programlisting>
<!--
    is equivalent to
-->
は以下と同等です。
<programlisting>
GROUP BY GROUPING SETS (
    (a, b, c, d), (a, b, c, e),
    (a, b, d),    (a, b, e),
    (a, c, d),    (a, c, e),
    (a, d),       (a, e)
)
</programlisting>
   </para>

   <para>
    <indexterm zone="queries-grouping-sets">
     <primary>ALL</primary>
     <secondary>GROUP BY ALL</secondary>
    </indexterm>
    <indexterm zone="queries-grouping-sets">
     <primary>DISTINCT</primary>
     <secondary>GROUP BY DISTINCT</secondary>
    </indexterm>
<!--
    When specifying multiple grouping items together, the final set of grouping
    sets might contain duplicates. For example:
-->
複数の集約項目をまとめて指定する場合、グループ化セットの最終的なセットに重複が含まれる可能性があります。
例えば
<programlisting>
GROUP BY ROLLUP (a, b), ROLLUP (a, c)
</programlisting>
<!--
    is equivalent to
-->
は以下と同等です。
<programlisting>
GROUP BY GROUPING SETS (
    (a, b, c),
    (a, b),
    (a, b),
    (a, c),
    (a),
    (a),
    (a, c),
    (a),
    ()
)
</programlisting>
<!--
    If these duplicates are undesirable, they can be removed using the
    <literal>DISTINCT</literal> clause directly on the <literal>GROUP BY</literal>.
    Therefore:
-->
これらの重複が望ましくない場合は、<literal>GROUP BY</literal>で直接<literal>DISTINCT</literal>句を使用して削除できます。
したがって、
<programlisting>
GROUP BY <emphasis>DISTINCT</emphasis> ROLLUP (a, b), ROLLUP (a, c)
</programlisting>
<!--
    is equivalent to
-->
は以下と同等です。
<programlisting>
GROUP BY GROUPING SETS (
    (a, b, c),
    (a, b),
    (a, c),
    (a),
    ()
)
</programlisting>
<!--
    This is not the same as using <literal>SELECT DISTINCT</literal> because the output
    rows may still contain duplicates.  If any of the ungrouped columns contains NULL,
    it will be indistinguishable from the NULL used when that same column is grouped.
-->
これは、<literal>SELECT DISTINCT</literal>を使用する場合と同じではありません。
出力行に重複が含まれる可能性があるためです。
グループ化されていない列のいずれかにNULLが含まれている場合、同じ列をグループ化するときに使用されるNULLと区別できません。
   </para>

  <note>
   <para>
<!--
    The construct <literal>(a, b)</literal> is normally recognized in expressions as
    a <link linkend="sql-syntax-row-constructors">row constructor</link>.
    Within the <literal>GROUP BY</literal> clause, this does not apply at the top
    levels of expressions, and <literal>(a, b)</literal> is parsed as a list of
    expressions as described above.  If for some reason you <emphasis>need</emphasis>
    a row constructor in a grouping expression, use <literal>ROW(a, b)</literal>.
-->
<literal>(a, b)</literal>という構文は通常<link linkend="sql-syntax-row-constructors">行コンストラクタ</link>として式に認識されます。
<literal>GROUP BY</literal>句の中では、トップレベルの式の場合これは適用されず、<literal>(a, b)</literal>は上記のような式のリストとして解析されます。
何らかの理由で、グループ化式の中で行コンストラクタが<emphasis>必要</emphasis>になった場合は、<literal>ROW(a, b)</literal>を使用して下さい。
   </para>
  </note>
  </sect2>

  <sect2 id="queries-window">
<!--
   <title>Window Function Processing</title>
-->
   <title>ウィンドウ関数処理</title>

   <indexterm zone="queries-window">
    <primary>window function</primary>
    <secondary>order of execution</secondary>
   </indexterm>
   <indexterm zone="queries-window">
    <primary>ウィンドウ関数</primary>
    <secondary>実行順</secondary>
   </indexterm>

   <para>
<!--
    If the query contains any window functions (see
    <xref linkend="tutorial-window"/>,
    <xref linkend="functions-window"/> and
    <xref linkend="syntax-window-functions"/>), these functions are evaluated
    after any grouping, aggregation, and <literal>HAVING</literal> filtering is
    performed.  That is, if the query uses any aggregates, <literal>GROUP
    BY</literal>, or <literal>HAVING</literal>, then the rows seen by the window functions
    are the group rows instead of the original table rows from
    <literal>FROM</literal>/<literal>WHERE</literal>.
-->
問い合わせがウィンドウ関数（<xref linkend="tutorial-window"/>、<xref linkend="functions-window"/>と<xref linkend="syntax-window-functions"/>を参照）を含んでいれば、これらの関数はグループ化、集約および<literal>HAVING</literal>条件検索が行われた後に評価されます。
つまり、問い合わせが何らかの集約、<literal>GROUP BY</literal>または<literal>HAVING</literal>を使用していれば、ウィンドウ関数により見える行は<literal>FROM</literal>/<literal>WHERE</literal>での本来のテーブル行ではなく、グループ行となります。
   </para>

   <para>
<!--
    When multiple window functions are used, all the window functions having
    syntactically equivalent <literal>PARTITION BY</literal> and <literal>ORDER BY</literal>
    clauses in their window definitions are guaranteed to be evaluated in a
    single pass over the data. Therefore they will see the same sort ordering,
    even if the <literal>ORDER BY</literal> does not uniquely determine an ordering.
    However, no guarantees are made about the evaluation of functions having
    different <literal>PARTITION BY</literal> or <literal>ORDER BY</literal> specifications.
    (In such cases a sort step is typically required between the passes of
    window function evaluations, and the sort is not guaranteed to preserve
    ordering of rows that its <literal>ORDER BY</literal> sees as equivalent.)
-->
複数のウィンドウ関数が使用された場合、そのウィンドウ定義にある構文的に同等である<literal>PARTITION BY</literal>および<literal>ORDER BY</literal>句を持つすべてのウィンドウ関数は、データ全体に渡って単一の実行手順により評価されることが保証されています。
したがって、<literal>ORDER BY</literal>が一意に順序付けを決定しなくても同一の並べ替え順序付けを見ることができます。
しかし、異なる<literal>PARTITION BY</literal>または<literal>ORDER BY</literal>仕様を持つ関数の評価については保証されません。
（このような場合、並べ替え手順がウィンドウ関数評価の諸手順間で一般的に必要となり、<literal>ORDER BY</literal>が等価と判断する行の順序付けを保存するような並べ替えは保証されません。）
   </para>

   <para>
<!--
    Currently, window functions always require presorted data, and so the
    query output will be ordered according to one or another of the window
    functions' <literal>PARTITION BY</literal>/<literal>ORDER BY</literal> clauses.
    It is not recommended to rely on this, however.  Use an explicit
    top-level <literal>ORDER BY</literal> clause if you want to be sure the
    results are sorted in a particular way.
-->
現時点では、ウィンドウ関数は常に事前に並べ替えられたデータを必要とするので、問い合わせ出力はウィンドウ関数の<literal>PARTITION BY</literal>/<literal>ORDER BY</literal>句のどれか１つに従って順序付けされます。
とはいえ、これに依存することは薦められません。
確実に結果が特定の方法で並べ替えられるようにしたいのであれば、明示的な最上階層の<literal>ORDER BY</literal>を使用します。
   </para>
  </sect2>
 </sect1>


 <sect1 id="queries-select-lists">
<!--
  <title>Select Lists</title>
-->
  <title>選択リスト</title>

  <indexterm>
   <primary>SELECT</primary>
   <secondary>select list</secondary>
  </indexterm>
  <indexterm>
   <primary>SELECT</primary>
   <secondary>選択リスト</secondary>
  </indexterm>

  <para>
<!--
   As shown in the previous section,
   the table expression in the <command>SELECT</command> command
   constructs an intermediate virtual table by possibly combining
   tables, views, eliminating rows, grouping, etc.  This table is
   finally passed on to processing by the <firstterm>select list</firstterm>.  The select
   list determines which <emphasis>columns</emphasis> of the
   intermediate table are actually output.
-->
前節で示したように、<command>SELECT</command>コマンド中のテーブル式は、テーブルやビューの結合、行の抽出、グループ化などにより中間の仮想テーブルを作ります。
このテーブルは最終的に<firstterm>選択リスト</firstterm>による処理に渡されます。
選択リストは、中間のテーブルのどの<emphasis>列</emphasis>を実際に出力するかを決めます。
  </para>

  <sect2 id="queries-select-list-items">
<!--
   <title>Select-List Items</title>
-->
   <title>選択リスト項目</title>

   <indexterm>
    <primary>*</primary>
   </indexterm>

   <para>
<!--
    The simplest kind of select list is <literal>*</literal> which
    emits all columns that the table expression produces.  Otherwise,
    a select list is a comma-separated list of value expressions (as
    defined in <xref linkend="sql-expressions"/>).  For instance, it
    could be a list of column names:
-->
テーブル式が生成するすべての列を出力する<literal>*</literal>が最も簡単な選択リストです。
そうでなければ、選択リストは、カンマで区切られた（<xref linkend="sql-expressions"/>で定義された）評価式のリストです。
例えば、以下のような列名のリストであっても構いません。
<programlisting>
SELECT a, b, c FROM ...
</programlisting>
<!--
     The columns names <literal>a</literal>, <literal>b</literal>, and <literal>c</literal>
     are either the actual names of the columns of tables referenced
     in the <literal>FROM</literal> clause, or the aliases given to them as
     explained in <xref linkend="queries-table-aliases"/>.  The name
     space available in the select list is the same as in the
     <literal>WHERE</literal> clause, unless grouping is used, in which case
     it is the same as in the <literal>HAVING</literal> clause.
-->
<literal>a</literal>、<literal>b</literal>、<literal>c</literal>という列名は、<literal>FROM</literal>句で参照されるテーブルの実際の列名か、あるいは<xref linkend="queries-table-aliases"/>で説明したような列名に対する別名です。
グループ化されていなければ、選択リストで使用可能な名前空間は<literal>WHERE</literal>句と同じです。
グループ化されている場合は、<literal>HAVING</literal>句と同じとなります。
   </para>

   <para>
<!--
    If more than one table has a column of the same name, the table
    name must also be given, as in:
-->
もし、2つ以上のテーブルで同じ名前の列がある場合は、次のように、テーブル名を必ず指定しなければいけません。
<programlisting>
SELECT tbl1.a, tbl2.a, tbl1.b FROM ...
</programlisting>
<!--
    When working with multiple tables, it can also be useful to ask for
    all the columns of a particular table:
-->
複数のテーブルを使用する場合、特定のテーブルのすべての列を求める方法も便利かもしれません。
<programlisting>
SELECT tbl1.*, tbl2.a FROM ...
</programlisting>
<!--
    See <xref linkend="rowtypes-usage"/> for more about
    the <replaceable>table_name</replaceable><literal>.*</literal> notation.
-->
<replaceable>table_name</replaceable><literal>.*</literal>という指定方法の詳細については、<xref linkend="rowtypes-usage"/>を参照してください。
   </para>

   <para>
<!--
    If an arbitrary value expression is used in the select list, it
    conceptually adds a new virtual column to the returned table.  The
    value expression is evaluated once for each result row, with
    the row's values substituted for any column references.  But the
    expressions in the select list do not have to reference any
    columns in the table expression of the <literal>FROM</literal> clause;
    they can be constant arithmetic expressions, for instance.
-->
任意の評価式が選択リストで使われる場合、返されるテーブルは、概念的には新たに仮想的な列を追加したものとなります。
評価式は、それぞれの結果行で、その列参照を置換した行の値としていったん評価されます。
しかし、選択リストの式は<literal>FROM</literal>句で指定されたテーブル式内の列を参照するものである必要はありません。例えば、定数算術式であっても構いません。
   </para>
  </sect2>

  <sect2 id="queries-column-labels">
<!--
   <title>Column Labels</title>
-->
   <title>列ラベル</title>

   <indexterm zone="queries-column-labels">
    <primary>alias</primary>
    <secondary>in the select list</secondary>
   </indexterm>
   <indexterm zone="queries-column-labels">
    <primary>別名</primary>
    <secondary>選択リスト内の</secondary>
   </indexterm>

   <para>
<!--
    The entries in the select list can be assigned names for subsequent
    processing, such as for use in an <literal>ORDER BY</literal> clause
    or for display by the client application.  For example:
-->
選択リスト中の項目は、<literal>ORDER BY</literal>句の中での参照、もしくはクライアントアプリケーションによる表示での使用など、それに続く処理のために名前を割り当てることができます。
例を示します。
<programlisting>
SELECT a AS value, b + c AS sum FROM ...
</programlisting>
   </para>

   <para>
<!--
    If no output column name is specified using <literal>AS</literal>,
    the system assigns a default column name.  For simple column references,
    this is the name of the referenced column.  For function
    calls, this is the name of the function.  For complex expressions,
    the system will generate a generic name.
-->
<literal>AS</literal>を使った出力列名の指定がない場合、システムはデフォルトの列名を割り当てます。
単純な列参照では参照された列名となります。
関数呼び出しでは関数名となります。
複雑な表現についてはシステムが汎用の名前を生成します。
   </para>

   <para>
<!--
    The <literal>AS</literal> key word is usually optional, but in some
    cases where the desired column name matches a
    <productname>PostgreSQL</productname> key word, you must write
    <literal>AS</literal> or double-quote the column name in order to
    avoid ambiguity.
    (<xref linkend="sql-keywords-appendix"/> shows which key words
    require <literal>AS</literal> to be used as a column label.)
    For example, <literal>FROM</literal> is one such key word, so this
    does not work:
-->
<literal>AS</literal>キーワードは通常省略できますが、必要な列名が<productname>PostgreSQL</productname>キーワードと一致する場合は、あいまいさを避けるために<literal>AS</literal>と記述するか、列名を二重引用符で括る必要があります。
（<xref linkend="sql-keywords-appendix"/>は、列ラベルとして<literal>AS</literal>を使用する必要があるキーワードを示しています。）
例えば、<literal>FROM</literal>はそのようなキーワードの1つなので、以下は動きません。
<programlisting>
SELECT a from, b + c AS sum FROM ...
</programlisting>
<!--
    but either of these do:
-->
しかし、以下はどちらも動きます。
<programlisting>
SELECT a AS from, b + c AS sum FROM ...
SELECT a "from", b + c AS sum FROM ...
</programlisting>
<!--
    For greatest safety against possible
    future key word additions, it is recommended that you always either
    write <literal>AS</literal> or double-quote the output column name.
-->
将来のキーワードの追加に対する最大限の安全性を確保するために、常に<literal>AS</literal>と記述するか、出力列名を二重引用符で囲むことを推奨します。
   </para>

   <note>
    <para>
<!--
     The naming of output columns here is different from that done in
     the <literal>FROM</literal> clause (see <xref
     linkend="queries-table-aliases"/>).  It is possible
     to rename the same column twice, but the name assigned in
     the select list is the one that will be passed on.
-->
ここでの出力列の名前の指定は、<literal>FROM</literal>句での名前の指定（<xref linkend="queries-table-aliases"/>を参照）とは異なります。
同じ列の名前を2度変更することができますが、渡されるのは選択リストの中で割り当てられたものです。
    </para>
   </note>
  </sect2>

  <sect2 id="queries-distinct">
   <title><literal>DISTINCT</literal></title>

   <indexterm zone="queries-distinct">
    <primary>ALL</primary>
    <secondary>SELECT ALL</secondary>
   </indexterm>
   <indexterm zone="queries-distinct">
    <primary>DISTINCT</primary>
    <secondary>SELECT DISTINCT</secondary>
   </indexterm>

   <indexterm zone="queries-distinct">
    <primary>duplicates</primary>
   </indexterm>
   <indexterm zone="queries-distinct">
    <primary>重複</primary>
   </indexterm>

   <para>
<!--
    After the select list has been processed, the result table can
    optionally be subject to the elimination of duplicate rows.  The
    <literal>DISTINCT</literal> key word is written directly after
    <literal>SELECT</literal> to specify this:
-->
選択リストが処理された後、結果テーブルの重複行を削除の対象にすることもできます。
これを指定するためには、<literal>SELECT</literal>の直後に<literal>DISTINCT</literal>キーワードを記述します。
<synopsis>
SELECT DISTINCT <replaceable>select_list</replaceable> ...
</synopsis>
<!--
    (Instead of <literal>DISTINCT</literal> the key word <literal>ALL</literal>
    can be used to specify the default behavior of retaining all rows.)
-->
（<literal>DISTINCT</literal>の代わりに<literal>ALL</literal>キーワードを使用して、すべての行が保持されるというデフォルトの動作を指定することができます。）
   </para>

   <indexterm>
    <primary>null value</primary>
    <secondary sortas="DISTINCT">in DISTINCT</secondary>
   </indexterm>
   <indexterm>
    <primary>NULL値</primary>
    <secondary sortas="DISTINCT">DISTINCT内の</secondary>
   </indexterm>

   <para>
<!--
    Obviously, two rows are considered distinct if they differ in at
    least one column value.  Null values are considered equal in this
    comparison.
-->
少なくとも1つの列の値が異なる場合、もちろん、それら2行は異なるとみなされます。
NULL値同士は、この比較において等しいとみなされます。
   </para>

   <para>
<!--
    Alternatively, an arbitrary expression can determine what rows are
    to be considered distinct:
-->
また、任意の式を使用して、どの行が別であるかを決定することもできます。
<synopsis>
SELECT DISTINCT ON (<replaceable>expression</replaceable> <optional>, <replaceable>expression</replaceable> ...</optional>) <replaceable>select_list</replaceable> ...
</synopsis>
<!--
    Here <replaceable>expression</replaceable> is an arbitrary value
    expression that is evaluated for all rows.  A set of rows for
    which all the expressions are equal are considered duplicates, and
    only the first row of the set is kept in the output.  Note that
    the <quote>first row</quote> of a set is unpredictable unless the
    query is sorted on enough columns to guarantee a unique ordering
    of the rows arriving at the <literal>DISTINCT</literal> filter.
    (<literal>DISTINCT ON</literal> processing occurs after <literal>ORDER
    BY</literal> sorting.)
-->
ここで<replaceable>expression</replaceable>は、すべての行で評価される任意の評価式です。
すべての式が等しくなる行の集合は、重複しているとみなされ、集合の最初の行だけが出力内に保持されます。
<literal>DISTINCT</literal>フィルタに掛けられる行の順序の一意性を保証できるよう十分な数の列で問い合わせを並べ替えない限り、出力される集合の<quote>最初の行</quote>は予想不可能であることに注意してください。
（<literal>DISTINCT ON</literal>処理は、<literal>ORDER BY</literal>による並べ替えの後に行われます。）
   </para>

   <para>
<!--
    The <literal>DISTINCT ON</literal> clause is not part of the SQL standard
    and is sometimes considered bad style because of the potentially
    indeterminate nature of its results.  With judicious use of
    <literal>GROUP BY</literal> and subqueries in <literal>FROM</literal>, this
    construct can be avoided, but it is often the most convenient
    alternative.
-->
<literal>DISTINCT ON</literal>句は標準SQLではありません。
さらに、結果が不定となる可能性があるため、好ましくないスタイルとみなされることもあります。
<literal>GROUP BY</literal>と<literal>FROM</literal>中の副問い合わせをうまく使うことにより、この構文を使わずに済みますが、<literal>DISTINCT ON</literal>句はしばしば非常に便利な代案となります。
   </para>
  </sect2>
 </sect1>


 <sect1 id="queries-union">
<!--
  <title>Combining Queries (<literal>UNION</literal>, <literal>INTERSECT</literal>, <literal>EXCEPT</literal>)</title>
-->
  <title>問い合わせの結合(<literal>UNION</literal>, <literal>INTERSECT</literal>, <literal>EXCEPT</literal>)</title>

  <indexterm zone="queries-union">
   <primary>UNION</primary>
  </indexterm>
  <indexterm zone="queries-union">
   <primary>INTERSECT</primary>
  </indexterm>
  <indexterm zone="queries-union">
   <primary>EXCEPT</primary>
  </indexterm>
  <indexterm zone="queries-union">
   <primary>set union</primary>
  </indexterm>
  <indexterm zone="queries-union">
    <primary>集合和</primary>
  </indexterm>
  <indexterm zone="queries-union">
   <primary>set intersection</primary>
  </indexterm>
  <indexterm zone="queries-union">
   <primary>集合積</primary>
  </indexterm>
  <indexterm zone="queries-union">
   <primary>set difference</primary>
  </indexterm>
  <indexterm zone="queries-union">
   <primary>集合差</primary>
  </indexterm>
  <indexterm zone="queries-union">
   <primary>set operation</primary>
  </indexterm>
  <indexterm zone="queries-union">
   <primary>集合演算</primary>
  </indexterm>

  <para>
<!--
   The results of two queries can be combined using the set operations
   union, intersection, and difference.  The syntax is
-->
2つの問い合わせの結果は、和、積、差の集合演算を使って結合することができます。
構文は以下の通りです。
<synopsis>
<replaceable>query1</replaceable> UNION <optional>ALL</optional> <replaceable>query2</replaceable>
<replaceable>query1</replaceable> INTERSECT <optional>ALL</optional> <replaceable>query2</replaceable>
<replaceable>query1</replaceable> EXCEPT <optional>ALL</optional> <replaceable>query2</replaceable>
</synopsis>
<!--
   where <replaceable>query1</replaceable> and
   <replaceable>query2</replaceable> are queries that can use any of
   the features discussed up to this point.
-->
<replaceable>query1</replaceable>と<replaceable>query2</replaceable>は、これまで説明した任意の機能をすべて使用することができる問い合わせです。
  </para>

  <para>
<!--
   <literal>UNION</literal> effectively appends the result of
   <replaceable>query2</replaceable> to the result of
   <replaceable>query1</replaceable> (although there is no guarantee
   that this is the order in which the rows are actually returned).
   Furthermore, it eliminates duplicate rows from its result, in the same
   way as <literal>DISTINCT</literal>, unless <literal>UNION ALL</literal> is used.
-->
<literal>UNION</literal>は、<replaceable>query2</replaceable>の結果を<replaceable>query1</replaceable>の結果に付加します（しかし、この順序で実際に行が返される保証はありません）。
さらに、<literal>UNION ALL</literal>を指定しないと、<literal>DISTINCT</literal>と同様に、結果から重複している行を削除します。
  </para>

  <para>
<!--
   <literal>INTERSECT</literal> returns all rows that are both in the result
   of <replaceable>query1</replaceable> and in the result of
   <replaceable>query2</replaceable>.  Duplicate rows are eliminated
   unless <literal>INTERSECT ALL</literal> is used.
-->
<literal>INTERSECT</literal>は、<replaceable>query1</replaceable>の結果と<replaceable>query2</replaceable>の結果の両方に含まれているすべての行を返します。
<literal>INTERSECT ALL</literal>を使用しないと、重複している行は削除されます。
  </para>

  <para>
<!--
   <literal>EXCEPT</literal> returns all rows that are in the result of
   <replaceable>query1</replaceable> but not in the result of
   <replaceable>query2</replaceable>.  (This is sometimes called the
   <firstterm>difference</firstterm> between two queries.)  Again, duplicates
   are eliminated unless <literal>EXCEPT ALL</literal> is used.
-->
<literal>EXCEPT</literal>は、<replaceable>query1</replaceable>の結果には含まれているけれども、<replaceable>query2</replaceable>の結果には含まれていないすべての行を返します。
（これが2つの問い合わせの<firstterm>差</firstterm>であると言われることがあります。）
この場合も、<literal>EXCEPT ALL</literal> を使用しないと、重複している行は削除されます。
  </para>

  <para>
<!--
   In order to calculate the union, intersection, or difference of two
   queries, the two queries must be <quote>union compatible</quote>,
   which means that they return the same number of columns and
   the corresponding columns have compatible data types, as
   described in <xref linkend="typeconv-union-case"/>.
-->
2つの問い合わせの和、積、差を算出するために、そこの2つの問い合わせは<quote>union互換</quote>でなければいけません。
つまり、その問い合わせが同じ数の列を返し、対応する列は互換性のあるデータ型（<xref linkend="typeconv-union-case"/>を参照）でなければなりません。
  </para>

  <para>
<!--
   Set operations can be combined, for example
-->
集合演算は組み合わせることができます。以下に例を示します。
<synopsis>
<replaceable>query1</replaceable> UNION <replaceable>query2</replaceable> EXCEPT <replaceable>query3</replaceable>
</synopsis>
<!--
   which is equivalent to
-->
これは以下と同じです。
<synopsis>
(<replaceable>query1</replaceable> UNION <replaceable>query2</replaceable>) EXCEPT <replaceable>query3</replaceable>
</synopsis>
<!--
   As shown here, you can use parentheses to control the order of
   evaluation.  Without parentheses, <literal>UNION</literal>
   and <literal>EXCEPT</literal> associate left-to-right,
   but <literal>INTERSECT</literal> binds more tightly than those two
   operators.  Thus
-->
ここに示すように、括弧を使用して評価の順序を制御できます。
括弧がない場合、<literal>UNION</literal>と<literal>EXCEPT</literal>は左から右に関連付けられますが、<literal>INTERSECT</literal>はこれらの2つの演算子よりも強く結合します。
つまり、
<synopsis>
<replaceable>query1</replaceable> UNION <replaceable>query2</replaceable> INTERSECT <replaceable>query3</replaceable>
</synopsis>
<!--
   means
-->
は以下を意味します。
<synopsis>
<replaceable>query1</replaceable> UNION (<replaceable>query2</replaceable> INTERSECT <replaceable>query3</replaceable>)
</synopsis>
<!--
   You can also surround an individual <replaceable>query</replaceable>
   with parentheses.  This is important if
   the <replaceable>query</replaceable> needs to use any of the clauses
   discussed in following sections, such as <literal>LIMIT</literal>.
   Without parentheses, you'll get a syntax error, or else the clause will
   be understood as applying to the output of the set operation rather
   than one of its inputs.  For example,
-->
個々の<replaceable>query</replaceable>を括弧で囲むこともできます。
これは、<replaceable>query</replaceable>が<literal>LIMIT</literal>のような、以下の節で説明されている句のいずれかを使用する必要がある場合に重要です。
括弧がないと、構文エラーが発生します。さもなければ、この句は集合演算の入力の1つではなく、集合演算の出力に適用されると解釈されます。
例えば、以下のようになります。
<synopsis>
SELECT a FROM b UNION SELECT x FROM y LIMIT 10
</synopsis>
<!--
   is accepted, but it means
-->
は、受け入れられますが、以下を意味します。
<synopsis>
(SELECT a FROM b UNION SELECT x FROM y) LIMIT 10
</synopsis>
<!--
   not
-->
以下ではありません。
<synopsis>
SELECT a FROM b UNION (SELECT x FROM y LIMIT 10)
</synopsis>
  </para>
 </sect1>


 <sect1 id="queries-order">
<!--
  <title>Sorting Rows (<literal>ORDER BY</literal>)</title>
-->
  <title>行の並べ替え(<literal>ORDER BY</literal>)</title>

  <indexterm zone="queries-order">
   <primary>sorting</primary>
  </indexterm>
  <indexterm zone="queries-order">
   <primary>並べ替え</primary>
  </indexterm>

  <indexterm zone="queries-order">
   <primary>ORDER BY</primary>
  </indexterm>

  <para>
<!--
   After a query has produced an output table (after the select list
   has been processed) it can optionally be sorted.  If sorting is not
   chosen, the rows will be returned in an unspecified order.  The actual
   order in that case will depend on the scan and join plan types and
   the order on disk, but it must not be relied on.  A particular
   output ordering can only be guaranteed if the sort step is explicitly
   chosen.
-->
ある問い合わせが1つの出力テーブルを生成した後（選択リストの処理が完了した後）、並べ替えることができます。
並べ替えが選ばれなかった場合、行は無規則な順序で返されます。
そのような場合、実際の順序は、スキャンや結合計画の種類や、ディスク上に格納されている順序に依存します。
しかし、当てにしてはいけません。
明示的に並べ替え手続きを選択した場合にのみ、特定の出力順序は保証されます。
  </para>

  <para>
<!--
   The <literal>ORDER BY</literal> clause specifies the sort order:
-->
<literal>ORDER BY</literal>句は並べ替えの順番を指定します。
<synopsis>
SELECT <replaceable>select_list</replaceable>
    FROM <replaceable>table_expression</replaceable>
    ORDER BY <replaceable>sort_expression1</replaceable> <optional>ASC | DESC</optional> <optional>NULLS { FIRST | LAST }</optional>
             <optional>, <replaceable>sort_expression2</replaceable> <optional>ASC | DESC</optional> <optional>NULLS { FIRST | LAST }</optional> ...</optional>
</synopsis>
<!--
   The sort expression(s) can be any expression that would be valid in the
   query's select list.  An example is:
-->
並べ替え式(複数可)は問い合わせの選択リスト内で使用可能な任意の式を取ることができます。
以下に例を示します。
<programlisting>
SELECT a, b FROM table1 ORDER BY a + b, c;
</programlisting>
<!--
   When more than one expression is specified,
   the later values are used to sort rows that are equal according to the
   earlier values.  Each expression can be followed by an optional
   <literal>ASC</literal> or <literal>DESC</literal> keyword to set the sort direction to
   ascending or descending.  <literal>ASC</literal> order is the default.
   Ascending order puts smaller values first, where
   <quote>smaller</quote> is defined in terms of the
   <literal>&lt;</literal> operator.  Similarly, descending order is
   determined with the <literal>&gt;</literal> operator.
-->
複数の式が指定された場合、前の式の値が等しい行を並べ替える際に後の式の値が使用されます。
列指定の後にオプションで<literal>ASC</literal>もしくは<literal>DESC</literal>を付与することで、並べ替えの方向を昇順、降順にするかを設定することができます。
<literal>ASC</literal>順がデフォルトです。
昇順では、小さな値を先に出力します。
ここでの<quote>小さい</quote>とは、<literal>&lt;</literal>演算子によって決定されます。
同様に降順では<literal>&gt;</literal>演算子で決定されます。
    <footnote>
     <para>
<!--
      Actually, <productname>PostgreSQL</productname> uses the <firstterm>default B-tree
      operator class</firstterm> for the expression's data type to determine the sort
      ordering for <literal>ASC</literal> and <literal>DESC</literal>.  Conventionally,
      data types will be set up so that the <literal>&lt;</literal> and
      <literal>&gt;</literal> operators correspond to this sort ordering,
      but a user-defined data type's designer could choose to do something
      different.
-->
実際、<productname>PostgreSQL</productname>は、<literal>ASC</literal>と<literal>DESC</literal>の並べ替え順を決定するために、式のデータ型用の<firstterm>デフォルトのB-tree演算子クラス</firstterm>を使用します。
慣習的に、データ型は<literal>&lt;</literal>と<literal>&gt;</literal>演算子をこの並べ替え順になるように設定されます。
しかし、ユーザ定義データ型の設計者は異なるものを選択することができます。
     </para>
    </footnote>
  </para>

  <para>
<!--
   The <literal>NULLS FIRST</literal> and <literal>NULLS LAST</literal> options can be
   used to determine whether nulls appear before or after non-null values
   in the sort ordering.  By default, null values sort as if larger than any
   non-null value; that is, <literal>NULLS FIRST</literal> is the default for
   <literal>DESC</literal> order, and <literal>NULLS LAST</literal> otherwise.
-->
<literal>NULLS FIRST</literal>および<literal>NULLS LAST</literal>オプションを使用して、その並べ替え順においてNULL値を非NULL値の前にするか後にするかを決定することができます。
デフォルトでは、NULL値はあたかもすべての非NULL値よりも大きいとみなして並べ替えます。
と言うことは、<literal>NULLS FIRST</literal>は<literal>DESC</literal>順序付けのデフォルトで、そうでなければ<literal>NULLS LAST</literal>です。
  </para>

  <para>
<!--
   Note that the ordering options are considered independently for each
   sort column.  For example <literal>ORDER BY x, y DESC</literal> means
   <literal>ORDER BY x ASC, y DESC</literal>, which is not the same as
   <literal>ORDER BY x DESC, y DESC</literal>.
-->
この順序づけオプションは、並べ替えで使用される各列に個別に適用されることに注意してください。
例えば、<literal>ORDER BY x, y DESC</literal>は、<literal>ORDER BY x DESC, y DESC</literal>と同じではなく、<literal>ORDER BY x ASC, y DESC</literal>を意味します。
  </para>

  <para>
<!--
   A <replaceable>sort_expression</replaceable> can also be the column label or number
   of an output column, as in:
-->
<replaceable>sort_expression</replaceable>は以下のように列ラベルもしくは出力列の番号で指定することができます。
<programlisting>
SELECT a + b AS sum, c FROM table1 ORDER BY sum;
SELECT a, max(b) FROM table1 GROUP BY a ORDER BY 1;
</programlisting>
<!--
   both of which sort by the first output column.  Note that an output
   column name has to stand alone, that is, it cannot be used in an expression
   &mdash; for example, this is <emphasis>not</emphasis> correct:
-->
両方とも最初の出力列で並べ替えられます。
出力列名は単体でなければなりません。つまり式としては使用できないことに注意してください。
例えば以下は<emphasis>間違い</emphasis>です。
<programlisting>
<!--
SELECT a + b AS sum, c FROM table1 ORDER BY sum + c;          &#45;- wrong
-->
SELECT a + b AS sum, c FROM table1 ORDER BY sum + c;          -- 間違い
</programlisting>
<!--
   This restriction is made to reduce ambiguity.  There is still
   ambiguity if an <literal>ORDER BY</literal> item is a simple name that
   could match either an output column name or a column from the table
   expression.  The output column is used in such cases.  This would
   only cause confusion if you use <literal>AS</literal> to rename an output
   column to match some other table column's name.
-->
これは曖昧さを減らすための制限です。
<literal>ORDER BY</literal>項目が単純な名前であっても、出力列名とテーブル式による列と同じ名前となる場合、曖昧さはまだ存在します。
この場合、出力列名が使用されます。
<literal>AS</literal>を使用して他のテーブル列の名前と同じ名前に出力列を変名した場合にのみ混乱が発生します。
  </para>

  <para>
<!--
   <literal>ORDER BY</literal> can be applied to the result of a
   <literal>UNION</literal>, <literal>INTERSECT</literal>, or <literal>EXCEPT</literal>
   combination, but in this case it is only permitted to sort by
   output column names or numbers, not by expressions.
-->
<literal>ORDER BY</literal>を、<literal>UNION</literal>、<literal>INTERSECT</literal>、<literal>EXCEPT</literal>組み合わせの結果に適用することができます。
しかしこの場合、出力列の名前または番号でのみ並べ替えることができ、式では並べ替えることができません。
  </para>
 </sect1>


 <sect1 id="queries-limit">
<!--
  <title><literal>LIMIT</literal> and <literal>OFFSET</literal></title>
-->
  <title><literal>LIMIT</literal>と<literal>OFFSET</literal></title>

  <indexterm zone="queries-limit">
   <primary>LIMIT</primary>
  </indexterm>

  <indexterm zone="queries-limit">
   <primary>OFFSET</primary>
  </indexterm>

  <para>
<!--
   <literal>LIMIT</literal> and <literal>OFFSET</literal> allow you to retrieve just
   a portion of the rows that are generated by the rest of the query:
-->
<literal>LIMIT</literal>および<literal>OFFSET</literal>を使うことで、問い合わせの実行で生成された行の一部だけを取り出すことができます。
<synopsis>
SELECT <replaceable>select_list</replaceable>
    FROM <replaceable>table_expression</replaceable>
    <optional> ORDER BY ... </optional>
    <optional> LIMIT { <replaceable>number</replaceable> | ALL } </optional> <optional> OFFSET <replaceable>number</replaceable> </optional>
</synopsis>
  </para>

  <para>
<!--
   If a limit count is given, no more than that many rows will be
   returned (but possibly fewer, if the query itself yields fewer rows).
   <literal>LIMIT ALL</literal> is the same as omitting the <literal>LIMIT</literal>
   clause, as is <literal>LIMIT</literal> with a NULL argument.
-->
限度(limit)数を指定すると、指定した行数より多くの行が返されることはありません（しかし、問い合わせの結果が指定した行数より少なければ、それより少なくなります）。
<literal>LIMIT ALL</literal>は、<literal>LIMIT</literal>句を省略した場合と同じです。<literal>LIMIT</literal>の引数がNULLの場合も同様です。
  </para>

  <para>
<!--
   <literal>OFFSET</literal> says to skip that many rows before beginning to
   return rows.  <literal>OFFSET 0</literal> is the same as omitting the
   <literal>OFFSET</literal> clause, as is <literal>OFFSET</literal> with a NULL argument.
-->
<literal>OFFSET</literal>は、行を返し始める前に飛ばす行数を指定します。
<literal>OFFSET 0</literal>は、<literal>OFFSET</literal>句を省略した場合と同じです。<literal>OFFSET</literal>の引数がNULLの場合も同様です。
  </para>

  <para>
<!--
   If both <literal>OFFSET</literal>
   and <literal>LIMIT</literal> appear, then <literal>OFFSET</literal> rows are
   skipped before starting to count the <literal>LIMIT</literal> rows that
   are returned.
-->
<literal>OFFSET</literal>および<literal>LIMIT</literal>の両者が指定された場合、<literal>OFFSET</literal>分の行を飛ばしてから、返される<literal>LIMIT</literal>行を数え始めます。
  </para>

  <para>
<!--
   When using <literal>LIMIT</literal>, it is important to use an
   <literal>ORDER BY</literal> clause that constrains the result rows into a
   unique order.  Otherwise you will get an unpredictable subset of
   the query's rows. You might be asking for the tenth through
   twentieth rows, but tenth through twentieth in what ordering? The
   ordering is unknown, unless you specified <literal>ORDER BY</literal>.
-->
<literal>LIMIT</literal>を使用する時は、結果の行を一意な順序に制御する<literal>ORDER BY</literal>句を使用することが重要です。
<literal>ORDER BY</literal>を使わなければ、問い合わせの行について予測不能な部分集合を得ることになるでしょう。
10番目から20番目の行を問い合わせることもあるでしょうが、どういう並び順での10番目から20番目の行でしょうか？
<literal>ORDER BY</literal>を指定しなければ、並び順はわかりません。
  </para>

  <para>
<!--
   The query optimizer takes <literal>LIMIT</literal> into account when
   generating query plans, so you are very likely to get different
   plans (yielding different row orders) depending on what you give
   for <literal>LIMIT</literal> and <literal>OFFSET</literal>.  Thus, using
   different <literal>LIMIT</literal>/<literal>OFFSET</literal> values to select
   different subsets of a query result <emphasis>will give
   inconsistent results</emphasis> unless you enforce a predictable
   result ordering with <literal>ORDER BY</literal>.  This is not a bug; it
   is an inherent consequence of the fact that SQL does not promise to
   deliver the results of a query in any particular order unless
   <literal>ORDER BY</literal> is used to constrain the order.
-->
問い合わせオプティマイザは、問い合わせ計画を生成する時に<literal>LIMIT</literal>を考慮します。
そのため、<literal>LIMIT</literal>と<literal>OFFSET</literal>に指定した値によって、異なった計画（得られる行の順序も異なります）が得られる可能性が高いです。
従って、1つの問い合わせ結果から異なる部分集合を選び出すために、異なる<literal>LIMIT</literal>/<literal>OFFSET</literal>の値を使用すると、<literal>ORDER BY</literal>で結果の順序を制御しなければ、<emphasis>一貫しない結果が生じるでしょう</emphasis>。
これは不具合ではありません。
<literal>ORDER BY</literal>を使って順序を制御しない限り、SQLは必ずしも特定の順序で問い合わせの結果を渡さないという特性の必然的な結果です。
  </para>

  <para>
<!--
   The rows skipped by an <literal>OFFSET</literal> clause still have to be
   computed inside the server; therefore a large <literal>OFFSET</literal>
   might be inefficient.
-->
<literal>OFFSET</literal>句で飛ばされる行を、実際にはサーバ内で計算しなければなりません。
そのため、大きな値の<literal>OFFSET</literal>は非効率的になることがあります。
  </para>
 </sect1>


 <sect1 id="queries-values">
<!--
  <title><literal>VALUES</literal> Lists</title>
-->
  <title><literal>VALUES</literal>リスト</title>

  <indexterm zone="queries-values">
   <primary>VALUES</primary>
  </indexterm>

  <para>
<!--
   <literal>VALUES</literal> provides a way to generate a <quote>constant table</quote>
   that can be used in a query without having to actually create and populate
   a table on-disk.  The syntax is
-->
<literal>VALUES</literal>は、<quote>定数テーブル</quote>を生成する方法を提供します。
それは実際にはディスク上に作成して配置することなく、問い合わせで使用することができます。
構文を以下に示します。
<synopsis>
VALUES ( <replaceable class="parameter">expression</replaceable> [, ...] ) [, ...]
</synopsis>
<!--
   Each parenthesized list of expressions generates a row in the table.
   The lists must all have the same number of elements (i.e., the number
   of columns in the table), and corresponding entries in each list must
   have compatible data types.  The actual data type assigned to each column
   of the result is determined using the same rules as for <literal>UNION</literal>
   (see <xref linkend="typeconv-union-case"/>).
-->
括弧で括られた式のリストがそれぞれ、テーブルの行を生成します。
リストは同一の要素数（つまり、テーブルの列数）を持たなければなりません。
また、各リストで対応する項目のデータ型に互換性がなければなりません。
最終的に各列に割り当てられる実際のデータ型は、<literal>UNION</literal>と同様の規則に従って決定されます。
（<xref linkend="typeconv-union-case"/>を参照してください。）
  </para>

  <para>
<!--
   As an example:
-->
以下に例を示します。
<programlisting>
VALUES (1, 'one'), (2, 'two'), (3, 'three');
</programlisting>

<!--
   will return a table of two columns and three rows.  It's effectively
   equivalent to:
-->
これは、2列3行のテーブルを返します。
実質的に、以下と同じです。
<programlisting>
SELECT 1 AS column1, 'one' AS column2
UNION ALL
SELECT 2, 'two'
UNION ALL
SELECT 3, 'three';
</programlisting>

<!--
   By default, <productname>PostgreSQL</productname> assigns the names
   <literal>column1</literal>, <literal>column2</literal>, etc. to the columns of a
   <literal>VALUES</literal> table.  The column names are not specified by the
   SQL standard and different database systems do it differently, so
   it's usually better to override the default names with a table alias
   list, like this:
-->
デフォルトでは、<productname>PostgreSQL</productname>は<literal>VALUES</literal>テーブルの各列に<literal>column1</literal>、<literal>column2</literal>といった名前をつけます。
標準SQLではこれらの列名は規定されていませんので、データベースシステムの種類によって異なる名前を付与しています。
そのため、通常はテーブル別名リストを使用して、以下のようにデフォルトの名前を上書きする方がよいでしょう。
<programlisting>
=&gt; SELECT * FROM (VALUES (1, 'one'), (2, 'two'), (3, 'three')) AS t (num,letter);
 num | letter
-----+--------
   1 | one
   2 | two
   3 | three
(3 rows)
</programlisting>
  </para>

  <para>
<!--
   Syntactically, <literal>VALUES</literal> followed by expression lists is
   treated as equivalent to:
-->
文法的には、<literal>VALUES</literal>の後に式のリストがあるものは、以下と同様に扱われます。
<synopsis>
SELECT <replaceable>select_list</replaceable> FROM <replaceable>table_expression</replaceable>
</synopsis>
<!--
   and can appear anywhere a <literal>SELECT</literal> can.  For example, you can
   use it as part of a <literal>UNION</literal>, or attach a
   <replaceable>sort_specification</replaceable> (<literal>ORDER BY</literal>,
   <literal>LIMIT</literal>, and/or <literal>OFFSET</literal>) to it.  <literal>VALUES</literal>
   is most commonly used as the data source in an <command>INSERT</command> command,
   and next most commonly as a subquery.
-->
そして、<literal>SELECT</literal>が記述できるところであれば、どこにでも記述することができます。
例えば、<literal>UNION</literal>の一部として使用することもできますし、<replaceable>sort_specification</replaceable> (<literal>ORDER BY</literal>、<literal>LIMIT</literal>、<literal>OFFSET</literal>)を付けることもできます。
<literal>VALUES</literal>は<command>INSERT</command>コマンドの元データとしてもっとも頻繁に使用されます。
次に使用頻度が高いのは副問い合わせとしての使用です。
  </para>

  <para>
<!--
   For more information see <xref linkend="sql-values"/>.
-->
詳しくは<xref linkend="sql-values"/>を参照してください。
  </para>

 </sect1>


 <sect1 id="queries-with">
<!--
  <title><literal>WITH</literal> Queries (Common Table Expressions)</title>
-->
  <title><literal>WITH</literal>問い合わせ（共通テーブル式）</title>

  <indexterm zone="queries-with">
   <primary>WITH</primary>
   <secondary>in SELECT</secondary>
  </indexterm>
  <indexterm zone="queries-with">
   <primary>WITH</primary>
   <secondary>SELECTにおける</secondary>
  </indexterm>

  <indexterm>
   <primary>common table expression</primary>
   <see>WITH</see>
  </indexterm>
  <indexterm>
   <primary>共通テーブル式</primary>
   <see>WITH</see>
  </indexterm>

  <para>
<!--
   <literal>WITH</literal> provides a way to write auxiliary statements for use in a
   larger query.  These statements, which are often referred to as Common
   Table Expressions or <acronym>CTE</acronym>s, can be thought of as defining
   temporary tables that exist just for one query.  Each auxiliary statement
   in a <literal>WITH</literal> clause can be a <command>SELECT</command>,
   <command>INSERT</command>, <command>UPDATE</command>, or <command>DELETE</command>; and the
   <literal>WITH</literal> clause itself is attached to a primary statement that can
   be a <command>SELECT</command>, <command>INSERT</command>, <command>UPDATE</command>,
   <command>DELETE</command>, or <command>MERGE</command>.
-->
<literal>WITH</literal>は、より大規模な問い合わせで使用される補助文を記述する方法を提供します。
これらの文は共通テーブル式(Common Table Expressions)または<acronym>CTE</acronym>とよく呼ばれるものであり、１つの問い合わせのために存在する一時テーブルを定義すると考えることができます。
<literal>WITH</literal>句内の補助文はそれぞれ<command>SELECT</command>、<command>INSERT</command>、<command>UPDATE</command>または<command>DELETE</command>を取ることができます。
そして<literal>WITH</literal>句自身は、これも<command>SELECT</command>、<command>INSERT</command>、<command>UPDATE</command>、<command>DELETE</command>、または<command>MERGE</command>を取ることができる主文に付与されます。
  </para>

 <sect2 id="queries-with-select">
<!--
   <title><command>SELECT</command> in <literal>WITH</literal></title>
-->
   <title><literal>WITH</literal>内の<command>SELECT</command></title>

  <para>
<!--
   The basic value of <command>SELECT</command> in <literal>WITH</literal> is to
   break down complicated queries into simpler parts.  An example is:
-->
<literal>WITH</literal>内の<command>SELECT</command>の基本的な価値は、複雑な問い合わせをより単純な部品に分解することです。
以下に例を示します。

<programlisting>
WITH regional_sales AS (
    SELECT region, SUM(amount) AS total_sales
    FROM orders
    GROUP BY region
), top_regions AS (
    SELECT region
    FROM regional_sales
    WHERE total_sales &gt; (SELECT SUM(total_sales)/10 FROM regional_sales)
)
SELECT region,
       product,
       SUM(quantity) AS product_units,
       SUM(amount) AS product_sales
FROM orders
WHERE region IN (SELECT region FROM top_regions)
GROUP BY region, product;
</programlisting>

<!--
   which displays per-product sales totals in only the top sales regions.
   The <literal>WITH</literal> clause defines two auxiliary statements named
   <structname>regional_sales</structname> and <structname>top_regions</structname>,
   where the output of <structname>regional_sales</structname> is used in
   <structname>top_regions</structname> and the output of <structname>top_regions</structname>
   is used in the primary <command>SELECT</command> query.
   This example could have been written without <literal>WITH</literal>,
   but we'd have needed two levels of nested sub-<command>SELECT</command>s.  It's a bit
   easier to follow this way.
-->
これは販売トップの地域（region）のみから製品ごとの売上高を表示します。
<literal>WITH</literal>句は、<structname>regional_sales</structname>、<structname>top_regions</structname>という名前の２つの補助文を定義します。
ここで、<structname>regional_sales</structname>の出力は<structname>top_regions</structname>内で使用され、<structname>top_regions</structname>は<command>SELECT</command>主問い合わせで使用されます。
この例は <literal>WITH</literal>なしでも記述できますが、二階層の入れ子のsub-<command>SELECT</command>を必要とします。この方法に従うほうが多少扱いやすいです。
  </para>
 </sect2>

 <sect2 id="queries-with-recursive">
<!--
  <title>Recursive Queries</title>
-->
  <title>再帰的問い合わせ</title>

  <para>
   <indexterm>
    <primary>RECURSIVE</primary>
    <secondary>in common table expressions</secondary>
   </indexterm>
   <indexterm>
    <primary>RECURSIVE</primary>
    <secondary>共通テーブル式内の</secondary>
   </indexterm>
<!--
   The optional <literal>RECURSIVE</literal> modifier changes <literal>WITH</literal>
   from a mere syntactic convenience into a feature that accomplishes
   things not otherwise possible in standard SQL.  Using
   <literal>RECURSIVE</literal>, a <literal>WITH</literal> query can refer to its own
   output.  A very simple example is this query to sum the integers from 1
   through 100:
-->
オプションの<literal>RECURSIVE</literal>修飾子は、<literal>WITH</literal>を、単に構文上の利便性の高めるだけでなく標準的なSQLでは不可能な機能を実現させます。
<literal>RECURSIVE</literal>を使用すれば、<literal>WITH</literal>問い合わせが行った自己の結果を参照できるようになります。1から100までの数を合計する非常に単純な問い合わせは以下のようなものです。

<programlisting>
WITH RECURSIVE t(n) AS (
    VALUES (1)
  UNION ALL
    SELECT n+1 FROM t WHERE n &lt; 100
)
SELECT sum(n) FROM t;
</programlisting>

<!--
   The general form of a recursive <literal>WITH</literal> query is always a
   <firstterm>non-recursive term</firstterm>, then <literal>UNION</literal> (or
   <literal>UNION ALL</literal>), then a
   <firstterm>recursive term</firstterm>, where only the recursive term can contain
   a reference to the query's own output.  Such a query is executed as
   follows:
-->
再帰的<literal>WITH</literal>問い合わせの汎用形式は常に、<firstterm>非再帰的表現（non-recursive term）</firstterm>、そして<literal>UNION</literal>（または<literal>UNION ALL</literal>）、そして<firstterm>再帰的表現（recursive term）</firstterm>です。
再帰的表現だけが、その問い合わせ自身の出力への参照を含むことができます。
このような問い合わせは以下のように実行されます。
  </para>

  <procedure>
<!--
   <title>Recursive Query Evaluation</title>
-->
   <title>再帰的問い合わせの評価</title>

   <step performance="required">
    <para>
<!--
     Evaluate the non-recursive term.  For <literal>UNION</literal> (but not
     <literal>UNION ALL</literal>), discard duplicate rows.  Include all remaining
     rows in the result of the recursive query, and also place them in a
     temporary <firstterm>working table</firstterm>.
-->
非再帰的表現を評価します。
<literal>UNION</literal>（ただし<literal>UNION ALL</literal>は除きます）では、重複行を廃棄します。
その再帰的問い合わせの結果の残っているすべての行を盛り込み、同時にそれらを一時<firstterm>作業テーブル</firstterm>に置きます。
    </para>
   </step>

   <step performance="required">
    <para>
<!--
     So long as the working table is not empty, repeat these steps:
-->
作業テーブルが空でないのであれば以下の手順を繰り返します。
    </para>
    <substeps>
     <step performance="required">
      <para>
<!--
       Evaluate the recursive term, substituting the current contents of
       the working table for the recursive self-reference.
       For <literal>UNION</literal> (but not <literal>UNION ALL</literal>), discard
       duplicate rows and rows that duplicate any previous result row.
       Include all remaining rows in the result of the recursive query, and
       also place them in a temporary <firstterm>intermediate table</firstterm>.
-->
再帰自己参照を作業テーブルの実行中の内容で置換し、再帰的表現を評価します。
<literal>UNION</literal>（ただし<literal>UNION ALL</literal>は除きます）に対し、重複行と前の結果行と重複する行を破棄します。
その再帰的問い合わせの結果の残っているすべての行を盛り込み、同時にそれらを一時<firstterm>中間テーブル</firstterm>に置きます。
      </para>
     </step>

     <step performance="required">
      <para>
<!--
       Replace the contents of the working table with the contents of the
       intermediate table, then empty the intermediate table.
-->
中間テーブルの内容で作業テーブルの内容を差し替え、中間テーブルを空にします。
      </para>
     </step>
    </substeps>
   </step>
  </procedure>

  <note>
   <para>
<!--
    While <literal>RECURSIVE</literal> allows queries to be specified
    recursively, internally such queries are evaluated iteratively.
-->
<literal>RECURSIVE</literal>では問い合わせを再帰的(recursively)に指定できますが、内部的にはそのような問い合わせは反復的(iteratively)に評価されます。
   </para>
  </note>

  <para>
<!--
   In the example above, the working table has just a single row in each step,
   and it takes on the values from 1 through 100 in successive steps.  In
   the 100th step, there is no output because of the <literal>WHERE</literal>
   clause, and so the query terminates.
-->
上記の例で、作業テーブルはそれぞれの手順での単なる単一行で、引き続く作業で1から100までの値を獲得します。
100番目の作業で、<literal>WHERE</literal>句による出力が無くなり、問い合わせが終了します。
  </para>

  <para>
<!--
   Recursive queries are typically used to deal with hierarchical or
   tree-structured data.  A useful example is this query to find all the
   direct and indirect sub-parts of a product, given only a table that
   shows immediate inclusions:
-->
再帰的問い合わせは階層的、またはツリー構造データに対処するため一般的に使用されます。
実用的な例は、直接使用する部品を表すテーブル１つのみが与えられ、そこから製品すべての直接・間接部品を見つける次の問い合わせです。

<programlisting>
WITH RECURSIVE included_parts(sub_part, part, quantity) AS (
    SELECT sub_part, part, quantity FROM parts WHERE part = 'our_product'
  UNION ALL
    SELECT p.sub_part, p.part, p.quantity * pr.quantity
    FROM included_parts pr, parts p
    WHERE p.part = pr.sub_part
)
SELECT sub_part, SUM(quantity) as total_quantity
FROM included_parts
GROUP BY sub_part
</programlisting>
  </para>

  <sect3 id="queries-with-search">
<!--
   <title>Search Order</title>
-->
   <title>検索順</title>

   <para>
<!--
    When computing a tree traversal using a recursive query, you might want to
    order the results in either depth-first or breadth-first order.  This can
    be done by computing an ordering column alongside the other data columns
    and using that to sort the results at the end.  Note that this does not
    actually control in which order the query evaluation visits the rows; that
    is as always in SQL implementation-dependent.  This approach merely
    provides a convenient way to order the results afterwards.
-->
再帰的問い合わせを使用してツリーの巡回順を計算する場合、深さ優先または幅優先のいずれかの順序で結果を順序付ける必要がある場合があります。
これは、他のデータ列と並んで順序付け列を計算し、それを使用して最後に結果を並べ替えることで実行できます。
これは、問合せ評価が行を訪問する順序を実際に制御するものではなく、常にSQL実装に依存することに注意してください。
このアプローチは、結果を後で順序付けるための便利な方法を提供するにすぎません。
   </para>

   <para>
<!--
    To create a depth-first order, we compute for each result row an array of
    rows that we have visited so far.  For example, consider the following
    query that searches a table <structname>tree</structname> using a
    <structfield>link</structfield> field:
-->
深さ優先順序を作成するには、結果行ごとに、これまでに訪れた行の配列を計算します。
例えば、<structfield>link</structfield>フィールドを使用してテーブル<structname>tree</structname>を検索する次の問合せを考えてみます。

<programlisting>
WITH RECURSIVE search_tree(id, link, data) AS (
    SELECT t.id, t.link, t.data
    FROM tree t
  UNION ALL
    SELECT t.id, t.link, t.data
    FROM tree t, search_tree st
    WHERE t.id = st.link
)
SELECT * FROM search_tree;
</programlisting>

<!--
    To add depth-first ordering information, you can write this:
-->
深さ優先の順序付け情報を追加するには、次のように記述します。

<programlisting>
WITH RECURSIVE search_tree(id, link, data, <emphasis>path</emphasis>) AS (
    SELECT t.id, t.link, t.data, <emphasis>ARRAY[t.id]</emphasis>
    FROM tree t
  UNION ALL
    SELECT t.id, t.link, t.data, <emphasis>path || t.id</emphasis>
    FROM tree t, search_tree st
    WHERE t.id = st.link
)
SELECT * FROM search_tree <emphasis>ORDER BY path</emphasis>;
</programlisting>
   </para>

   <para>
<!--
    In the general case where more than one field needs to be used to identify
    a row, use an array of rows.  For example, if we needed to track fields
    <structfield>f1</structfield> and <structfield>f2</structfield>:
-->
行を識別するために複数のフィールドを使用する必要がある一般的な場合は、行の配列を使用します。
たとえば、フィールド<structfield>f1</structfield>と<structfield>f2</structfield>を追跡する必要がある場合は、次のようにします。

<programlisting>
WITH RECURSIVE search_tree(id, link, data, <emphasis>path</emphasis>) AS (
    SELECT t.id, t.link, t.data, <emphasis>ARRAY[ROW(t.f1, t.f2)]</emphasis>
    FROM tree t
  UNION ALL
    SELECT t.id, t.link, t.data, <emphasis>path || ROW(t.f1, t.f2)</emphasis>
    FROM tree t, search_tree st
    WHERE t.id = st.link
)
SELECT * FROM search_tree <emphasis>ORDER BY path</emphasis>;
</programlisting>
   </para>

   <tip>
    <para>
<!--
     Omit the <literal>ROW()</literal> syntax in the common case where only one
     field needs to be tracked.  This allows a simple array rather than a
     composite-type array to be used, gaining efficiency.
-->
追跡する必要があるフィールドが１つだけである一般的な場合では、<literal>ROW()</literal>構文を削除します。
これで、複合型配列ではなく単純配列で済むので、効率も上がります。
    </para>
   </tip>

   <para>
<!--
    To create a breadth-first order, you can add a column that tracks the depth
    of the search, for example:
-->
幅優先順序を作成するには、検索の深さを追跡する列を追加します。次に例を示します。

<programlisting>
WITH RECURSIVE search_tree(id, link, data, <emphasis>depth</emphasis>) AS (
    SELECT t.id, t.link, t.data, <emphasis>0</emphasis>
    FROM tree t
  UNION ALL
    SELECT t.id, t.link, t.data, <emphasis>depth + 1</emphasis>
    FROM tree t, search_tree st
    WHERE t.id = st.link
)
SELECT * FROM search_tree <emphasis>ORDER BY depth</emphasis>;
</programlisting>

<!--
    To get a stable sort, add data columns as secondary sorting columns.
-->
安定した並べ替えを行うには、データ列を2次並べ替え列として追加します。
   </para>

   <tip>
    <para>
<!--
     The recursive query evaluation algorithm produces its output in
     breadth-first search order.  However, this is an implementation detail and
     it is perhaps unsound to rely on it.  The order of the rows within each
     level is certainly undefined, so some explicit ordering might be desired
     in any case.
-->
再帰的問い合わせ評価アルゴリズムは、幅優先の検索順で出力を生成します。
しかし、これは実装の詳細であり、これに頼るのはおそらく不健全です。
各レベル内の行の順序は確かに未定義であるため、いかなる場合でも明示的な順序付けが望まれるかもしれません。
    </para>
   </tip>

   <para>
<!--
    There is built-in syntax to compute a depth- or breadth-first sort column.
    For example:
-->
深さ優先または幅優先の並べ替え列を計算するための組み込み構文があります。
例えば、

<programlisting>
WITH RECURSIVE search_tree(id, link, data) AS (
    SELECT t.id, t.link, t.data
    FROM tree t
  UNION ALL
    SELECT t.id, t.link, t.data
    FROM tree t, search_tree st
    WHERE t.id = st.link
) <emphasis>SEARCH DEPTH FIRST BY id SET ordercol</emphasis>
SELECT * FROM search_tree ORDER BY ordercol;

WITH RECURSIVE search_tree(id, link, data) AS (
    SELECT t.id, t.link, t.data
    FROM tree t
  UNION ALL
    SELECT t.id, t.link, t.data
    FROM tree t, search_tree st
    WHERE t.id = st.link
) <emphasis>SEARCH BREADTH FIRST BY id SET ordercol</emphasis>
SELECT * FROM search_tree ORDER BY ordercol;
</programlisting>
<!--
    This syntax is internally expanded to something similar to the above
    hand-written forms.  The <literal>SEARCH</literal> clause specifies whether
    depth- or breadth first search is wanted, the list of columns to track for
    sorting, and a column name that will contain the result data that can be
    used for sorting.  That column will implicitly be added to the output rows
    of the CTE.
-->
この構文は、上記の手書きの形式に似たものに内部的に拡張されています。
<literal>SEARCH</literal>句は、深さ優先または幅優先のどちらの検索が必要か、並べ替えのために追跡する列のリスト、並べ替えに使用できる結果データを含む列名を指定します。
この列は、CTEの出力行に暗黙的に追加されます。
   </para>
  </sect3>

  <sect3 id="queries-with-cycle">
<!--
   <title>Cycle Detection</title>
-->
   <title>サイクル検出</title>

  <para>
<!--
   When working with recursive queries it is important to be sure that
   the recursive part of the query will eventually return no tuples,
   or else the query will loop indefinitely.  Sometimes, using
   <literal>UNION</literal> instead of <literal>UNION ALL</literal> can accomplish this
   by discarding rows that duplicate previous output rows.  However, often a
   cycle does not involve output rows that are completely duplicate: it may be
   necessary to check just one or a few fields to see if the same point has
   been reached before.  The standard method for handling such situations is
   to compute an array of the already-visited values.  For example, consider again
   the following query that searches a table <structname>graph</structname> using a
   <structfield>link</structfield> field:
-->
再帰的問い合わせを扱う場合、問い合わせの再帰部分が最終的にはタプルを返さないようにすることが重要です。
そうしなければ、問い合わせが永久にループしてしまうからです。
<literal>UNION ALL</literal>の替わりに<literal>UNION</literal>を使用することで、重複する前回の出力行が廃棄され、これを実現できることもあるでしょう。
しかし、各周期が完全に重複している行を含まないこともよくあり、そのような場合は、1つまたは少数のフィールドを検査して、同じ場所に既に到達したかどうかを調べる必要があるかもしれません。
このような状態を取り扱う標準手法は、既に巡回された値の配列を計算することです。
例えば、<structfield>link</structfield>フィールドを使ってテーブル<structname>graph</structname>を検索する以下の問い合わせを考えて見ます。

<programlisting>
WITH RECURSIVE search_graph(id, link, data, depth) AS (
    SELECT g.id, g.link, g.data, 0
    FROM graph g
  UNION ALL
    SELECT g.id, g.link, g.data, sg.depth + 1
    FROM graph g, search_graph sg
    WHERE g.id = sg.link
)
SELECT * FROM search_graph;
</programlisting>

<!--
   This query will loop if the <structfield>link</structfield> relationships contain
   cycles.  Because we require a <quote>depth</quote> output, just changing
   <literal>UNION ALL</literal> to <literal>UNION</literal> would not eliminate the looping.
   Instead we need to recognize whether we have reached the same row again
   while following a particular path of links.  We add two columns
   <structfield>is_cycle</structfield> and <structfield>path</structfield> to the loop-prone query:
-->
この問い合わせは<structfield>link</structfield>関係が循環を含んでいればループします。
<quote>depth</quote>出力を要求しているので、<literal>UNION ALL</literal>を<literal>UNION</literal>に変えるだけでは、ループを取り除くことができません。
その代わり、linkの特定の経路をたどっている間に、同じ行に到達したかどうかを認識する必要があります。
このループしやすい問い合わせに、<structfield>path</structfield>と<structfield>cycle</structfield>の２列を加えます。

<programlisting>
WITH RECURSIVE search_graph(id, link, data, depth, <emphasis>is_cycle, path</emphasis>) AS (
    SELECT g.id, g.link, g.data, 0,
      <emphasis>false,
      ARRAY[g.id]</emphasis>
    FROM graph g
  UNION ALL
    SELECT g.id, g.link, g.data, sg.depth + 1,
      <emphasis>g.id = ANY(path),
      path || g.id</emphasis>
    FROM graph g, search_graph sg
    WHERE g.id = sg.link <emphasis>AND NOT is_cycle</emphasis>
)
SELECT * FROM search_graph;
</programlisting>

<!--
   Aside from preventing cycles, the array value is often useful in its own
   right as representing the <quote>path</quote> taken to reach any particular row.
-->
巡回防止の他に、特定行に到達する際に選ばれた<quote>path</quote> それ自体を表示するため、配列値はしばしば利用価値があります。
  </para>

  <para>
<!--
   In the general case where more than one field needs to be checked to
   recognize a cycle, use an array of rows.  For example, if we needed to
   compare fields <structfield>f1</structfield> and <structfield>f2</structfield>:
-->
循環を認識するために検査するために必要なフィールドが複数存在する一般的な状況では、行の配列を使用します。
例えば、フィールド<structfield>f1</structfield>と<structfield>f2</structfield>を比較する必要があるときは次のようにします。

<programlisting>
WITH RECURSIVE search_graph(id, link, data, depth, <emphasis>is_cycle, path</emphasis>) AS (
    SELECT g.id, g.link, g.data, 0,
      <emphasis>false,
      ARRAY[ROW(g.f1, g.f2)]</emphasis>
    FROM graph g
  UNION ALL
    SELECT g.id, g.link, g.data, sg.depth + 1,
      <emphasis>ROW(g.f1, g.f2) = ANY(path),
      path || ROW(g.f1, g.f2)</emphasis>
    FROM graph g, search_graph sg
    WHERE g.id = sg.link <emphasis>AND NOT is_cycle</emphasis>
)
SELECT * FROM search_graph;
</programlisting>
  </para>

  <tip>
   <para>
<!--
    Omit the <literal>ROW()</literal> syntax in the common case where only one field
    needs to be checked to recognize a cycle.  This allows a simple array
    rather than a composite-type array to be used, gaining efficiency.
-->
循環を認識するために検査するために必要なフィールドが１つだけである一般的な場合では、<literal>ROW()</literal>構文を削除します。
これで、複合型配列ではなく単純配列で済むので、効率も上がります。
   </para>
  </tip>

  <para>
<!--
   There is built-in syntax to simplify cycle detection.  The above query can
   also be written like this:
-->
サイクル検出を簡略化する組み込み構文があります。
上記のクエリは、次のように記述することもできます。
<programlisting>
WITH RECURSIVE search_graph(id, link, data, depth) AS (
    SELECT g.id, g.link, g.data, 1
    FROM graph g
  UNION ALL
    SELECT g.id, g.link, g.data, sg.depth + 1
    FROM graph g, search_graph sg
    WHERE g.id = sg.link
) <emphasis>CYCLE id SET is_cycle USING path</emphasis>
SELECT * FROM search_graph;
</programlisting>
<!--
   and it will be internally rewritten to the above form.  The
   <literal>CYCLE</literal> clause specifies first the list of columns to
   track for cycle detection, then a column name that will show whether a
   cycle has been detected, and finally the name of another column that will track the
   path.  The cycle and path columns will implicitly be added to the output
   rows of the CTE.
-->
また、内部的に上記の形式に書き換えられます。
<literal>CYCLE</literal>句は、最初にサイクル検出のために追跡する列のリストを指定し、次にサイクルが検出されたかどうかを示す列名、最後にパスを追跡する別の列の名前を指定します。
サイクル列とパス列は、CTEの出力行に暗黙的に追加されます。
  </para>

  <tip>
   <para>
<!--
    The cycle path column is computed in the same way as the depth-first
    ordering column show in the previous section.  A query can have both a
    <literal>SEARCH</literal> and a <literal>CYCLE</literal> clause, but a
    depth-first search specification and a cycle detection specification would
    create redundant computations, so it's more efficient to just use the
    <literal>CYCLE</literal> clause and order by the path column.  If
    breadth-first ordering is wanted, then specifying both
    <literal>SEARCH</literal> and <literal>CYCLE</literal> can be useful.
-->
サイクル・パス列は、前のセクションで示した深さ優先順序列と同じ方法で計算されます。
問い合わせには<literal>SEARCH</literal>句と<literal>CYCLE</literal>句の両方を含めることができますが、深さ優先検索指定とサイクル検出指定では冗長な計算が作成されるため、<literal>CYCLE</literal>句を使用してパス列で順序付けるだけの方が効率的です。
幅優先順序が必要な場合は、<literal>SEARCH</literal>と<literal>CYCLE</literal>の両方を指定すると便利です。
   </para>
  </tip>

  <para>
<!--
   A helpful trick for testing queries
   when you are not certain if they might loop is to place a <literal>LIMIT</literal>
   in the parent query.  For example, this query would loop forever without
   the <literal>LIMIT</literal>:
-->
ループするかどうか確信が持てない問い合わせをテストする有益な秘訣として、親問い合わせに<literal>LIMIT</literal>を配置します。
例えば、以下の問い合わせは<literal>LIMIT</literal>がないと永久にループします。

<programlisting>
WITH RECURSIVE t(n) AS (
    SELECT 1
  UNION ALL
    SELECT n+1 FROM t
)
SELECT n FROM t <emphasis>LIMIT 100</emphasis>;
</programlisting>

<!--
   This works because <productname>PostgreSQL</productname>'s implementation
   evaluates only as many rows of a <literal>WITH</literal> query as are actually
   fetched by the parent query.  Using this trick in production is not
   recommended, because other systems might work differently.  Also, it
   usually won't work if you make the outer query sort the recursive query's
   results or join them to some other table, because in such cases the
   outer query will usually try to fetch all of the <literal>WITH</literal> query's
   output anyway.
-->
これが動作するのは、<productname>PostgreSQL</productname>の実装が、実際に親問い合わせで取り出されるのと同じ数の<literal>WITH</literal>問い合わせの行のみを評価するからです。
この秘訣を実稼働環境で使用することは勧められません。
他のシステムでは異なった動作をする可能性があるからです。
同時に、もし外部問い合わせを再帰的問い合わせの結果を並べ替えたり、またはそれらを他のテーブルと結合するような書き方をした場合、動作しません。
このような場合、外部問い合わせは通常、<literal>WITH</literal>問い合わせの出力をとにかくすべて取り込もうとするからです。
  </para>
  </sect3>
 </sect2>

 <sect2>
<!--
  <title>Common Table Expression Materialization</title>
-->
  <title>共通テーブル式内マテリアライゼーション</title>

  <para>
<!--
   A useful property of <literal>WITH</literal> queries is that they are
   normally evaluated only once per execution of the parent query, even if
   they are referred to more than once by the parent query or
   sibling <literal>WITH</literal> queries.
   Thus, expensive calculations that are needed in multiple places can be
   placed within a <literal>WITH</literal> query to avoid redundant work.  Another
   possible application is to prevent unwanted multiple evaluations of
   functions with side-effects.
   However, the other side of this coin is that the optimizer is not able to
   push restrictions from the parent query down into a multiply-referenced
   <literal>WITH</literal> query, since that might affect all uses of the
   <literal>WITH</literal> query's output when it should affect only one.
   The multiply-referenced <literal>WITH</literal> query will be
   evaluated as written, without suppression of rows that the parent query
   might discard afterwards.  (But, as mentioned above, evaluation might stop
   early if the reference(s) to the query demand only a limited number of
   rows.)
-->
有用な<literal>WITH</literal>問い合わせの特性は、親問い合わせ、もしくは兄弟<literal>WITH</literal>問い合わせによりたとえ１回以上参照されるとしても、通常は親問い合わせ実行で１回だけ評価されることです。
したがって、複数の場所で必要な高価な計算は、冗長作業を防止するため<literal>WITH</literal>問い合わせの中に配置することができます。
他にありうる適用としては、望まれない副作用のある関数の多重評価を避けることです。
しかし、反対の見方をすれば、オプティマイザが親クエリから複数参照される<literal>WITH</literal>問い合わせに制約を押し下げることができないということになります。
これは、<literal>WITH</literal>問い合わせの出力が1つのみに影響する場合、その出力のすべての使用に影響する可能性があるためです。
複数参照される<literal>WITH</literal>問い合わせは、親問い合わせが後で破棄するであろう行を抑制せずに、書かれた通りに評価されます。
（しかし、上で述べたように、問い合わせの参照が限定された数の行のみを要求する場合、評価は早期に停止します。）
  </para>

  <para>
<!--
   However, if a <literal>WITH</literal> query is non-recursive and
   side-effect-free (that is, it is a <literal>SELECT</literal> containing
   no volatile functions) then it can be folded into the parent query,
   allowing joint optimization of the two query levels.  By default, this
   happens if the parent query references the <literal>WITH</literal> query
   just once, but not if it references the <literal>WITH</literal> query
   more than once.  You can override that decision by
   specifying <literal>MATERIALIZED</literal> to force separate calculation
   of the <literal>WITH</literal> query, or by specifying <literal>NOT
   MATERIALIZED</literal> to force it to be merged into the parent query.
   The latter choice risks duplicate computation of
   the <literal>WITH</literal> query, but it can still give a net savings if
   each usage of the <literal>WITH</literal> query needs only a small part
   of the <literal>WITH</literal> query's full output.
-->
しかし、<literal>WITH</literal>問い合わせが非再帰で副作用がない（つまり、揮発性（volatile）の関数を含まない<literal>SELECT</literal>である）場合は、親問い合わせに組み込むことができ、2つの問い合わせレベルを同時に最適化できます。
デフォルトでは、親問い合わせが<literal>WITH</literal>問い合わせを1回だけ参照する場合にこれが発生しますが、<literal>WITH</literal>問い合わせを2回以上参照する場合には発生しません。
この決定を上書きするには、<literal>MATERIALIZED</literal>を指定して<literal>WITH</literal>問い合わせの個別の計算を強制するか、<literal>NOT MATERIALIZED</literal>を指定して親問い合わせにマージするようにします。
後者を選択すると、<literal>WITH</literal>問い合わせの計算が重複する危険性がありますが、<literal>WITH</literal>問い合わせを使用するたびに<literal>WITH</literal>問い合わせのごく一部しか必要としない場合は、全体の節約になります。
  </para>

  <para>
<!--
   A simple example of these rules is
-->
これらのルールの簡単な例を次に示します。
<programlisting>
WITH w AS (
    SELECT * FROM big_table
)
SELECT * FROM w WHERE key = 123;
</programlisting>
<!--
   This <literal>WITH</literal> query will be folded, producing the same
   execution plan as
-->
この<literal>WITH</literal>問い合わせは組み込まれ、次のものと同じ実行計画を生成します。
<programlisting>
SELECT * FROM big_table WHERE key = 123;
</programlisting>
<!--
   In particular, if there's an index on <structfield>key</structfield>,
   it will probably be used to fetch just the rows having <literal>key =
   123</literal>.  On the other hand, in
-->
特に、<structfield>key</structfield>インデックスがある場合、<literal>key = 123</literal>を持つ行のみをフェッチするために使用される可能性があります。
一方で、
<programlisting>
WITH w AS (
    SELECT * FROM big_table
)
SELECT * FROM w AS w1 JOIN w AS w2 ON w1.key = w2.ref
WHERE w2.key = 123;
</programlisting>
<!--
   the <literal>WITH</literal> query will be materialized, producing a
   temporary copy of <structname>big_table</structname> that is then
   joined with itself &mdash; without benefit of any index.  This query
   will be executed much more efficiently if written as
-->
この<literal>WITH</literal>問い合わせでは実体化され、<structname>big_table</structname>の一時的なコピーが生成されます。このコピーはインデックスのメリットなしに、それ自体に結合されます。
この問い合わせは次のように記述すると、より効率的に実行されます。
<programlisting>
WITH w AS NOT MATERIALIZED (
    SELECT * FROM big_table
)
SELECT * FROM w AS w1 JOIN w AS w2 ON w1.key = w2.ref
WHERE w2.key = 123;
</programlisting>
<!--
   so that the parent query's restrictions can be applied directly
   to scans of <structname>big_table</structname>.
-->
親の問い合わせの制限を<structname>big_table</structname>のスキャンに直接適用することが出来ます。
  </para>

  <para>
<!--
   An example where <literal>NOT MATERIALIZED</literal> could be
   undesirable is
-->
<literal>NOT MATERIALIZED</literal>が望ましくない例を次に示します。
<programlisting>
WITH w AS (
    SELECT key, very_expensive_function(val) as f FROM some_table
)
SELECT * FROM w AS w1 JOIN w AS w2 ON w1.f = w2.f;
</programlisting>
<!--
   Here, materialization of the <literal>WITH</literal> query ensures
   that <function>very_expensive_function</function> is evaluated only
   once per table row, not twice.
-->
ここで、<literal>WITH</literal>問い合わせを生成すると、<function>very_expensive_function</function>がテーブルの行毎に１回のみ評価され、２回は評価されないことが保証されます。
  </para>

  <para>
<!--
   The examples above only show <literal>WITH</literal> being used with
   <command>SELECT</command>, but it can be attached in the same way to
   <command>INSERT</command>, <command>UPDATE</command>,
   <command>DELETE</command>, or <command>MERGE</command>.
   In each case it effectively provides temporary table(s) that can
   be referred to in the main command.
-->
上の例では<command>SELECT</command>を使用する<literal>WITH</literal>のみを示しています。
しかし、同じ方法で<command>INSERT</command>、<command>UPDATE</command>、<command>DELETE</command>または<command>MERGE</command>に対して付与することができます。
それぞれの場合において、これは主コマンド内で参照可能な一時テーブルを実質的に提供します。
  </para>
 </sect2>

 <sect2 id="queries-with-modifying">
<!--
   <title>Data-Modifying Statements in <literal>WITH</literal></title>
-->
   <title><literal>WITH</literal>内のデータ変更文</title>

   <para>
<!--
    You can use most data-modifying statements (<command>INSERT</command>,
    <command>UPDATE</command>, or <command>DELETE</command>, but not
    <command>MERGE</command>) in <literal>WITH</literal>.  This
    allows you to perform several different operations in the same query.
    An example is:
-->
ほとんどのデータ変更文（<command>INSERT</command>、<command>UPDATE</command>、<command>DELETE</command>は使用できますが、<command>MERGE</command>は使用できません）は、<literal>WITH</literal>内で使用できます。
これにより同じ問い合わせ内で複数の異なる操作を行うことができます。

<programlisting>
WITH moved_rows AS (
    DELETE FROM products
    WHERE
        "date" &gt;= '2010-10-01' AND
        "date" &lt; '2010-11-01'
    RETURNING *
)
INSERT INTO products_log
SELECT * FROM moved_rows;
</programlisting>

<!--
    This query effectively moves rows from <structname>products</structname> to
    <structname>products_log</structname>.  The <command>DELETE</command> in <literal>WITH</literal>
    deletes the specified rows from <structname>products</structname>, returning their
    contents by means of its <literal>RETURNING</literal> clause; and then the
    primary query reads that output and inserts it into
    <structname>products_log</structname>.
-->
この問い合わせは実質、<structname>products</structname>から<structname>products_log</structname>に行を移動します。
<literal>WITH</literal>内の<command>DELETE</command>は<structname>products</structname>から指定した行を削除し、その<literal>RETURNING</literal>句により削除した内容を返します。
その後、主問い合わせはその出力を読み取り、それを<structname>products_log</structname>に挿入します。
   </para>

   <para>
<!--
    A fine point of the above example is that the <literal>WITH</literal> clause is
    attached to the <command>INSERT</command>, not the sub-<command>SELECT</command> within
    the <command>INSERT</command>.  This is necessary because data-modifying
    statements are only allowed in <literal>WITH</literal> clauses that are attached
    to the top-level statement.  However, normal <literal>WITH</literal> visibility
    rules apply, so it is possible to refer to the <literal>WITH</literal>
    statement's output from the sub-<command>SELECT</command>.
-->
上の例の見事なところは、<literal>WITH</literal>句が<command>INSERT</command>内のsub-<command>SELECT</command>ではなく、<command>INSERT</command>に付与されていることです。
これは、データ更新文は最上位レベルの文に付与される<literal>WITH</literal>句内でのみ許されているため必要です。
しかし、通常の<literal>WITH</literal>の可視性規則が適用されますので、sub-<command>SELECT</command>から<literal>WITH</literal>文の出力を参照することができます。
   </para>

   <para>
<!--
    Data-modifying statements in <literal>WITH</literal> usually have
    <literal>RETURNING</literal> clauses (see <xref linkend="dml-returning"/>),
    as shown in the example above.
    It is the output of the <literal>RETURNING</literal> clause, <emphasis>not</emphasis> the
    target table of the data-modifying statement, that forms the temporary
    table that can be referred to by the rest of the query.  If a
    data-modifying statement in <literal>WITH</literal> lacks a <literal>RETURNING</literal>
    clause, then it forms no temporary table and cannot be referred to in
    the rest of the query.  Such a statement will be executed nonetheless.
    A not-particularly-useful example is:
-->
上の例で示したように、<literal>WITH</literal>内のデータ変更文は通常<literal>RETURNING</literal>句（<xref linkend="dml-returning"/>を参照）を持ちます。
問い合わせの残りの部分で参照することができる一時テーブルを形成するのは、<literal>RETURNING</literal>句の出力の出力であって、データ変更文の対象テーブルでは<emphasis>ありません</emphasis>。
<literal>WITH</literal>内のデータ変更文が<literal>RETURNING</literal>句を持たない場合、一時テーブルを形成しませんので、問い合わせの残りの部分で参照することができません。
これにもかかわらずこうした文は実行されます。
特別有用でもない例を以下に示します。

<programlisting>
WITH t AS (
    DELETE FROM foo
)
DELETE FROM bar;
</programlisting>

<!--
    This example would remove all rows from tables <structname>foo</structname> and
    <structname>bar</structname>.  The number of affected rows reported to the client
    would only include rows removed from <structname>bar</structname>.
-->
この例は<structname>foo</structname>テーブルと<structname>bar</structname>テーブルからすべての行を削除します。
クライアントに報告される影響を受けた行数には<structname>bar</structname>から削除された行のみが含まれます。
   </para>

   <para>
<!--
    Recursive self-references in data-modifying statements are not
    allowed.  In some cases it is possible to work around this limitation by
    referring to the output of a recursive <literal>WITH</literal>, for example:
-->
データ変更文内の再帰的な自己参照は許されません。
一部の場合において、再帰的な<literal>WITH</literal>の出力を参照することで、この制限を回避することができます。
以下に例を示します。

<programlisting>
WITH RECURSIVE included_parts(sub_part, part) AS (
    SELECT sub_part, part FROM parts WHERE part = 'our_product'
  UNION ALL
    SELECT p.sub_part, p.part
    FROM included_parts pr, parts p
    WHERE p.part = pr.sub_part
)
DELETE FROM parts
  WHERE part IN (SELECT part FROM included_parts);
</programlisting>

<!--
    This query would remove all direct and indirect subparts of a product.
-->
この問い合わせはある製品の直接的な部品と間接的な部品をすべて削除します。
   </para>

   <para>
<!--
    Data-modifying statements in <literal>WITH</literal> are executed exactly once,
    and always to completion, independently of whether the primary query
    reads all (or indeed any) of their output.  Notice that this is different
    from the rule for <command>SELECT</command> in <literal>WITH</literal>: as stated in the
    previous section, execution of a <command>SELECT</command> is carried only as far
    as the primary query demands its output.
-->
<literal>WITH</literal>内のデータ変更文は正確に１回のみ実行され、主問い合わせがその出力をすべて（実際にはいずれか）を呼び出したかどうかに関係なく、常に完了します。
これが、前節で説明した主問い合わせがその出力を要求した時のみに<command>SELECT</command>の実行が行われるという<literal>WITH</literal>内の<command>SELECT</command>についての規則と異なることに注意してください。
   </para>

   <para>
<!--
    The sub-statements in <literal>WITH</literal> are executed concurrently with
    each other and with the main query.  Therefore, when using data-modifying
    statements in <literal>WITH</literal>, the order in which the specified updates
    actually happen is unpredictable.  All the statements are executed with
    the same <firstterm>snapshot</firstterm> (see <xref linkend="mvcc"/>), so they
    cannot <quote>see</quote> one another's effects on the target tables.  This
    alleviates the effects of the unpredictability of the actual order of row
    updates, and means that <literal>RETURNING</literal> data is the only way to
    communicate changes between different <literal>WITH</literal> sub-statements and
    the main query.  An example of this is that in
-->
<literal>WITH</literal>内の副文はそれぞれと主問い合わせで同時に実行されます。
したがって<literal>WITH</literal>内のデータ変更文を使用する時、指定したデータ変更文が実際に実行される順序は予測できません。
すべての文は同じ<firstterm>スナップショット</firstterm>（<xref linkend="mvcc"/>参照）を用いて実行されます。
このため互いが対象テーブルに行った影響を<quote>見る</quote>ことはできません。これは、行の更新に関する実際の順序が予測できないという影響を軽減し、<literal>RETURNING</literal>データが別の<literal>WITH</literal>副文と主問い合わせとの間で変更を伝える唯一の手段であることを意味します。
この例を以下に示します。

<programlisting>
WITH t AS (
    UPDATE products SET price = price * 1.05
    RETURNING *
)
SELECT * FROM products;
</programlisting>

<!--
    the outer <command>SELECT</command> would return the original prices before the
    action of the <command>UPDATE</command>, while in
-->
外側の<command>SELECT</command>は<command>UPDATE</command>の動作前の元々の価格を返します。

<programlisting>
WITH t AS (
    UPDATE products SET price = price * 1.05
    RETURNING *
)
SELECT * FROM t;
</programlisting>

<!--
    the outer <command>SELECT</command> would return the updated data.
-->
一方こちらでは外側の<command>SELECT</command>は更新されたデータを返します。
   </para>

   <para>
<!--
    Trying to update the same row twice in a single statement is not
    supported.  Only one of the modifications takes place, but it is not easy
    (and sometimes not possible) to reliably predict which one.  This also
    applies to deleting a row that was already updated in the same statement:
    only the update is performed.  Therefore you should generally avoid trying
    to modify a single row twice in a single statement.  In particular avoid
    writing <literal>WITH</literal> sub-statements that could affect the same rows
    changed by the main statement or a sibling sub-statement.  The effects
    of such a statement will not be predictable.
-->
単一の文で同じ行を２回更新しようとすることはサポートされていません。
変更のうちの１つだけが行われますが、どれが実行されるかを確実に予測することは簡単ではありません（場合によっては不可能です）。
これはまた、同じ文内ですでに更新された行を削除する場合でも当てはまり、更新のみが実行されます。
したがって一般的には単一の文で１つの行を２回変更しようと試みることを避けなければなりません。
具体的には主文または同レベルの副文で変更される行と同じ行に影響を与える<literal>WITH</literal>副文を記述することは避けてください。
こうした文の影響は予測することはできません。
   </para>

   <para>
<!--
    At present, any table used as the target of a data-modifying statement in
    <literal>WITH</literal> must not have a conditional rule, nor an <literal>ALSO</literal>
    rule, nor an <literal>INSTEAD</literal> rule that expands to multiple statements.
-->
現状、<literal>WITH</literal>内のデータ変更文の対象として使用されるテーブルはすべて、複数の文に展開される条件付きルール、<literal>ALSO</literal>ルール、<literal>INSTEAD</literal>ルールを持ってはなりません。
   </para>

  </sect2>

 </sect1>

</chapter><|MERGE_RESOLUTION|>--- conflicted
+++ resolved
@@ -1284,18 +1284,10 @@
     </para>
 
     <para>
-<<<<<<< HEAD
-<!--
-     A <literal>LATERAL</literal> item can appear at top level in the
-=======
      A <literal>LATERAL</literal> item can appear at the top level in the
->>>>>>> 83ed1f71
      <literal>FROM</literal> list, or within a <literal>JOIN</literal> tree.  In the latter
      case it can also refer to any items that are on the left-hand side of a
      <literal>JOIN</literal> that it is on the right-hand side of.
--->
-<literal>LATERAL</literal>項目は<literal>FROM</literal>リストの最上層、または<literal>JOIN</literal>木の中で表示することができます。
-後者の場合、右側にある<literal>JOIN</literal>の左側のすべての項目を参照することが可能です。
     </para>
 
     <para>

<!-- doc/src/sgml/storage.sgml -->

<chapter id="storage">

<!--
<title>Database Physical Storage</title>
-->
<title>データベースの物理的な格納</title>

<para>
<!--
This chapter provides an overview of the physical storage format used by
<productname>PostgreSQL</productname> databases.
-->
本章では<productname>PostgreSQL</productname>データベースで使用される物理的格納書式についての概要を説明します。
</para>

<sect1 id="storage-file-layout">

<!--
<title>Database File Layout</title>
-->
<title>データベースファイルのレイアウト</title>

<para>
<!--
This section describes the storage format at the level of files and
directories.
-->
本節ではファイルとディレクトリというレベルで格納書式について説明します。
</para>

<para>
<!--
Traditionally, the configuration and data files used by a database
cluster are stored together within the cluster's data
directory, commonly referred to as <varname>PGDATA</varname> (after the name of the
environment variable that can be used to define it).  A common location for
<varname>PGDATA</varname> is <filename>/var/lib/pgsql/data</filename>.  Multiple clusters,
managed by different server instances, can exist on the same machine.
-->
伝統的に、データベースクラスタで利用される制御ファイルとデータファイルは、クラスタのデータディレクトリ内に一緒に格納され、通常（このディレクトリを定義するために使用できる環境変数名にちなんで）<varname>PGDATA</varname>として参照されます。
通常の<varname>PGDATA</varname>の位置は<filename>/var/lib/pgsql/data</filename>です。
異なるサーバインスタンスによって管理することで、複数のクラスタを同一のマシン上に存在させることができます。
</para>

<para>
<!--
The <varname>PGDATA</varname> directory contains several subdirectories and control
files, as shown in <xref linkend="pgdata-contents-table"/>.  In addition to
these required items, the cluster configuration files
<filename>postgresql.conf</filename>, <filename>pg_hba.conf</filename>, and
<filename>pg_ident.conf</filename> are traditionally stored in
<varname>PGDATA</varname>, although it is possible to place them elsewhere.
-->
<xref linkend="pgdata-contents-table"/>に示すように、<varname>PGDATA</varname>ディレクトリには数個のサブディレクトリと制御ファイルがあります。
これら必要な項目に加え、クラスタの設定ファイルである<filename>postgresql.conf</filename>、<filename>pg_hba.conf</filename>および<filename>pg_ident.conf</filename>が、他の場所にも置くことができますが、伝統的に<varname>PGDATA</varname>内に格納されます
</para>

<table tocentry="1" id="pgdata-contents-table">
<!--
<title>Contents of <varname>PGDATA</varname></title>
-->
<title><varname>PGDATA</varname>の内容</title>
<tgroup cols="2">
<thead>
<row>
<entry>
<!--
Item
-->
項目
</entry>
<!--
<entry>Description</entry>
-->
<entry>説明</entry>
</row>
</thead>

<tbody>

<row>
 <entry><filename>PG_VERSION</filename></entry>
<!--
 <entry>A file containing the major version number of <productname>PostgreSQL</productname></entry>
-->
 <entry><productname>PostgreSQL</productname>の主バージョン番号を保有するファイル</entry>
</row>

<row>
 <entry><filename>base</filename></entry>
<!--
 <entry>Subdirectory containing per-database subdirectories</entry>
-->
 <entry>データベースごとのサブディレクトリを保有するサブディレクトリ</entry>
</row>

<row>
 <entry><filename>current_logfiles</filename></entry>
<!--
 <entry>File recording the log file(s) currently written to by the logging
  collector</entry>
-->
 <entry>ログ収集機構が現在書き込んでいるログファイルを記録するファイル</entry>
</row>

<row>
 <entry><filename>global</filename></entry>
<!--
 <entry>Subdirectory containing cluster-wide tables, such as
 <structname>pg_database</structname></entry>
-->
 <entry><structname>pg_database</structname>のようなクラスタで共有するテーブルを保有するサブディレクトリ</entry>
</row>

<row>
 <entry><filename>pg_commit_ts</filename></entry>
<!--
 <entry>Subdirectory containing transaction commit timestamp data</entry>
-->
 <entry>トランザクションのコミット時刻のデータを保有するサブディレクトリ</entry>
</row>

<row>
 <entry><filename>pg_dynshmem</filename></entry>
<!--
 <entry>Subdirectory containing files used by the dynamic shared memory
  subsystem</entry>
-->
 <entry>動的共有メモリサブシステムで使われるファイルを保有するサブディレクトリ</entry>
</row>

<row>
 <entry><filename>pg_logical</filename></entry>
<!--
 <entry>Subdirectory containing status data for logical decoding</entry>
-->
 <entry>論理デコードのための状態データを保有するサブディレクトリ</entry>
</row>

<row>
 <entry><filename>pg_multixact</filename></entry>
<!--
 <entry>Subdirectory containing multitransaction status data
  (used for shared row locks)</entry>
-->
 <entry>マルチトランザクションの状態のデータを保有するサブディレクトリ（共有行ロックで使用されます）</entry>
</row>

<row>
 <entry><filename>pg_notify</filename></entry>
<!--
 <entry>Subdirectory containing LISTEN/NOTIFY status data</entry>
-->
 <entry>LISTEN/NOTIFY状態データを保有するサブディレクトリ</entry>
</row>

<row>
 <entry><filename>pg_replslot</filename></entry>
<!--
 <entry>Subdirectory containing replication slot data</entry>
-->
 <entry>レプリケーションスロットデータを保有するサブディレクトリ</entry>
</row>

<row>
 <entry><filename>pg_serial</filename></entry>
<!--
 <entry>Subdirectory containing information about committed serializable transactions</entry>
-->
 <entry>コミットされたシリアライザブルトランザクションに関する情報を保有するサブディレクトリ</entry>
</row>

<row>
 <entry><filename>pg_snapshots</filename></entry>
<!--
 <entry>Subdirectory containing exported snapshots</entry>
-->
 <entry>エクスポートされたスナップショットを保有するサブディレクトリ</entry>
</row>

<row>
 <entry><filename>pg_stat</filename></entry>
<!--
 <entry>Subdirectory containing permanent files for the statistics
  subsystem</entry>
-->
 <entry>統計サブシステム用の永続ファイルを保有するサブディレクトリ</entry>
</row>

<row>
 <entry><filename>pg_stat_tmp</filename></entry>
 <!--
 <entry>Subdirectory containing temporary files for the statistics
  subsystem</entry>
  -->
 <entry>統計サブシステム用の一時ファイルを保有するサブディレクトリ</entry>
</row>

<row>
 <entry><filename>pg_subtrans</filename></entry>
<!--
 <entry>Subdirectory containing subtransaction status data</entry>
-->
 <entry>サブトランザクションの状態のデータを保有するサブディレクトリ</entry>
</row>

<row>
 <entry><filename>pg_tblspc</filename></entry>
<!--
 <entry>Subdirectory containing symbolic links to tablespaces</entry>
-->
 <entry>テーブル空間へのシンボリックリンクを保有するサブディレクトリ</entry>
</row>

<row>
 <entry><filename>pg_twophase</filename></entry>
<!--
 <entry>Subdirectory containing state files for prepared transactions</entry>
-->
 <entry>プリペアドトランザクション用の状態ファイルを保有するサブディレクトリ</entry>

</row>

<row>
 <entry><filename>pg_wal</filename></entry>
<!--
 <entry>Subdirectory containing WAL (Write Ahead Log) files</entry>
-->
 <entry> WAL（ログ先行書き込み）ファイルを保有するサブディレクトリ</entry>
</row>

<row>
 <entry><filename>pg_xact</filename></entry>
<!--
 <entry>Subdirectory containing transaction commit status data</entry>
-->
 <entry>トランザクションのコミット状態のデータを保有するサブディレクトリ</entry>
</row>

<row>
 <entry><filename>postgresql.auto.conf</filename></entry>
<!--
 <entry>A file used for storing configuration parameters that are set by
<command>ALTER SYSTEM</command></entry>
-->
 <entry><command>ALTER SYSTEM</command>により設定された設定パラメータを格納するのに使われるファイル</entry>
</row>

<row>
 <entry><filename>postmaster.opts</filename></entry>
<!--
 <entry>A file recording the command-line options the server was
last started with</entry>
-->
 <entry>最後にサーバを起動した時のコマンドラインオプションを記録するファイル</entry>
</row>

<row>
 <entry><filename>postmaster.pid</filename></entry>
<!--
 <entry>A lock file recording the current postmaster process ID (PID),
  cluster data directory path,
  postmaster start timestamp,
  port number,
  Unix-domain socket directory path (could be empty),
  first valid listen_address (IP address or <literal>*</literal>, or empty if
  not listening on TCP),
  and shared memory segment ID
  (this file is not present after server shutdown)</entry>
-->
 <entry>
現在のpostmasterプロセスID（PID）、クラスタのデータディレクトリパス、postmaster起動時のタイムスタンプ、ポート番号、Unixドメインソケットのディレクトリパス（空も可）、有効な監視アドレスの一番目（IPアドレスまたは<literal>*</literal>、TCPを監視していない場合は空）および共有メモリのセグメントIDを記録するロックファイル（サーバが停止した後は存在しません）
</entry>
</row>

</tbody>
</tgroup>
</table>

<para>
<!--
For each database in the cluster there is a subdirectory within
<varname>PGDATA</varname><filename>/base</filename>, named after the database's OID in
<structname>pg_database</structname>.  This subdirectory is the default location
for the database's files; in particular, its system catalogs are stored
there.
-->
クラスタ内の各データベースに対して、<varname>PGDATA</varname><filename>/base</filename>内にサブディレクトリが存在し、サブディレクトリ名は<structname>pg_database</structname>内のデータベースOIDとなります。
このサブディレクトリはデータベースファイルのデフォルトの位置であり、特にシステムカタログがそこに格納されます。
</para>

<para>
<!--
 Note that the following sections describe the behavior of the builtin
 <literal>heap</literal> <link linkend="tableam">table access method</link>,
 and the builtin <link linkend="indexam">index access methods</link>. Due
 to the extensible nature of <productname>PostgreSQL</productname>, other
 access methods might work differently.
-->
以下の節では、組み込みの<literal>heap</literal><link linkend="tableam">テーブルアクセスメソッド</link>と組み込みの<link linkend="indexam">インデックスアクセスメソッド</link>の振舞いを説明していることに注意してください。
<productname>PostgreSQL</productname>の拡張性のため、他のアクセスメソッドは異なる動作をするかもしれません。
</para>

<para>
<!--
Each table and index is stored in a separate file.  For ordinary relations,
these files are named after the table or index's <firstterm>filenode</firstterm> number,
which can be found in <structname>pg_class</structname>.<structfield>relfilenode</structfield>. But
for temporary relations, the file name is of the form
<literal>t<replaceable>BBB</replaceable>_<replaceable>FFF</replaceable></literal>, where <replaceable>BBB</replaceable>
is the backend ID of the backend which created the file, and <replaceable>FFF</replaceable>
is the filenode number.  In either case, in addition to the main file (a/k/a
main fork), each table and index has a <firstterm>free space map</firstterm> (see <xref
linkend="storage-fsm"/>), which stores information about free space available in
the relation.  The free space map is stored in a file named with the filenode
number plus the suffix <literal>_fsm</literal>.  Tables also have a
<firstterm>visibility map</firstterm>, stored in a fork with the suffix <literal>_vm</literal>,
to track which pages are known to have no dead tuples.  The visibility map is
described further in <xref linkend="storage-vm"/>.  Unlogged tables and indexes
have a third fork, known as the initialization fork, which is stored in a fork
with the suffix <literal>_init</literal> (see <xref linkend="storage-init"/>).
-->
各テーブルおよびインデックスは別個のファイルに格納されます。
通常のリレーションでは、これらのファイル名はテーブルまたはインデックスの<firstterm>ファイルノード</firstterm>番号となります。
ファイルノード番号は<structname>pg_class</structname>.<structfield>relfilenode</structfield>内で見つけられます。
しかし一時的なリレーションでは、ファイル名は<literal>t<replaceable>BBB</replaceable>_<replaceable>FFF</replaceable></literal>という形になります。
ここで<replaceable>BBB</replaceable>はファイルを生成したバックエンドのバックエンドID、<replaceable>FFF</replaceable>はファイルノード番号です。
どちらの場合でも、主ファイル（いわゆる主フォーク）に加え、それぞれのテーブルとインデックスはリレーションに利用できる空き領域についての情報を格納する<firstterm>空き領域マップ</firstterm>（<xref linkend="storage-fsm"/>参照）を持ちます。
空き領域マップはファイルノード番号に接尾辞<literal>_fsm</literal>がついた名前のファイルに格納されます。
テーブルは同時に、どのページが無効なタプルを持っていないと判断できるように追跡する<firstterm>可視性マップ</firstterm>を持ち、フォークに接尾辞<literal>_vm</literal>を付けたファイルに格納します。
可視性マップは<xref linkend="storage-vm"/>でより詳しく解説します。
ログを取らないテーブルとインデックスは、初期化フォークという第３のフォークを持ち、フォークに接尾辞<literal>_init</literal>を付けたファイルに格納します（<xref linkend="storage-init"/>参照）。
</para>

<caution>
<para>
<!--
Note that while a table's filenode often matches its OID, this is
<emphasis>not</emphasis> necessarily the case; some operations, like
<command>TRUNCATE</command>, <command>REINDEX</command>, <command>CLUSTER</command> and some forms
of <command>ALTER TABLE</command>, can change the filenode while preserving the OID.
Avoid assuming that filenode and table OID are the same.
Also, for certain system catalogs including <structname>pg_class</structname> itself,
<structname>pg_class</structname>.<structfield>relfilenode</structfield> contains zero.  The
actual filenode number of these catalogs is stored in a lower-level data
structure, and can be obtained using the <function>pg_relation_filenode()</function>
function.
-->
テーブルにおけるファイルノード番号とOIDは多くの場合一致しますが、常に一致するとは<emphasis>限らない</emphasis>ことに注意してください。
<command>TRUNCATE</command>、<command>REINDEX</command>、<command>CLUSTER</command>等のいくつかの操作、および<command>ALTER TABLE</command>におけるいくつかの構文は、OIDを保持したままファイルノード番号を変更できます。
ファイルノード番号とテーブルOIDが同一であると仮定しないでください。
また<structname>pg_class</structname>自身を含む特定のシステムカタログにおいて、<structname>pg_class</structname>.<structfield>relfilenode</structfield>はゼロを持ちます。
これらのカタログの実際のファイルノード番号は低レベルなデータ構造内に保管されており、<function>pg_relation_filenode()</function>関数を使用して入手できます。
</para>
</caution>

<para>
<!--
When a table or index exceeds 1 GB, it is divided into gigabyte-sized
<firstterm>segments</firstterm>.  The first segment's file name is the same as the
filenode; subsequent segments are named filenode.1, filenode.2, etc.
This arrangement avoids problems on platforms that have file size limitations.
(Actually, 1 GB is just the default segment size.  The segment size can be
adjusted using the configuration option <option>&#045;&#045;with-segsize</option>
when building <productname>PostgreSQL</productname>.)
In principle, free space map and visibility map forks could require multiple
segments as well, though this is unlikely to happen in practice.
-->
テーブルまたはインデックスが１ギガバイトを超えると、ギガバイト単位の<firstterm>セグメント</firstterm>に分割されます。
最初のセグメントのファイル名はファイルノード番号と同一であり、それ以降は、ファイルノード番号.1、ファイルノード番号.2等の名称になります。
この配置法によってファイル容量に制限のあるプラットフォームにおける問題を回避します。
（実際、１ギガバイトは単なるデフォルトのセグメント容量です。
セグメント容量は<productname>PostgreSQL</productname>を構築する際、<option>--with-segsize</option>設定オプションを使用して調整することができます。)
原理上、空き領域マップと可視性マップのフォークにおいても複数のセグメントも必要とする可能性がありますが、実際のところは起こりそうにありません。
</para>

<para>
<!--
A table that has columns with potentially large entries will have an
associated <firstterm>TOAST</firstterm> table, which is used for out-of-line storage of
field values that are too large to keep in the table rows proper.
<structname>pg_class</structname>.<structfield>reltoastrelid</structfield> links from a table to
its <acronym>TOAST</acronym> table, if any.
See <xref linkend="storage-toast"/> for more information.
-->
項目が大きくなりそうな列を持ったテーブルは、連携した<firstterm>TOAST</firstterm>テーブルを保有する可能性があります。
TOASTテーブルは、テーブル行の中には大き過ぎて適切に保持できないフィールド値を行の外部に格納するために使用されます。
<acronym>TOAST</acronym>テーブルが存在する時、<structname>pg_class</structname>.<structfield>reltoastrelid</structfield>は元のテーブルと<acronym>TOAST</acronym>テーブルを結びつけます。
<xref linkend="storage-toast"/>を参照してください。
</para>

<para>
<!--
The contents of tables and indexes are discussed further in
<xref linkend="storage-page-layout"/>.
-->
テーブルおよびインデックスの内容は、<xref linkend="storage-page-layout"/>においてさらに考察されています。
</para>

<para>
<!--
Tablespaces make the scenario more complicated.  Each user-defined tablespace
has a symbolic link inside the <varname>PGDATA</varname><filename>/pg_tblspc</filename>
directory, which points to the physical tablespace directory (i.e., the
location specified in the tablespace's <command>CREATE TABLESPACE</command> command).
This symbolic link is named after
the tablespace's OID.  Inside the physical tablespace directory there is
a subdirectory with a name that depends on the <productname>PostgreSQL</productname>
server version, such as <literal>PG_9.0_201008051</literal>.  (The reason for using
this subdirectory is so that successive versions of the database can use
the same <command>CREATE TABLESPACE</command> location value without conflicts.)
Within the version-specific subdirectory, there is
a subdirectory for each database that has elements in the tablespace, named
after the database's OID.  Tables and indexes are stored within that
directory, using the filenode naming scheme.
The <literal>pg_default</literal> tablespace is not accessed through
<filename>pg_tblspc</filename>, but corresponds to
<varname>PGDATA</varname><filename>/base</filename>.  Similarly, the <literal>pg_global</literal>
tablespace is not accessed through <filename>pg_tblspc</filename>, but corresponds to
<varname>PGDATA</varname><filename>/global</filename>.
-->
テーブル空間は状況をさらに複雑にします。
ユーザが定義したテーブル空間はそれぞれ、<varname>PGDATA</varname><filename>/pg_tblspc</filename>ディレクトリ内に物理的なテーブル空間ディレクトリ（つまりそのテーブル空間の<command>CREATE TABLESPACE</command>コマンドで指定された場所）を指し示す、シンボリックリンクを持ちます。
シンボリックリンクの名称はテーブル空間のOIDとなります。
物理的テーブル空間ディレクトリの内部では、<literal>PG_9.0_201008051</literal>などの<productname>PostgreSQL</productname>サーバのバージョンに依存した名前のサブディレクトリが存在します。
（このサブディレクトリを使用する理由は、競合することなく<command>CREATE TABLESPACE</command>で指定する場所と同じものを将来のバージョンのデータベースでも使用できるようにするためです。）
このバージョン固有のサブディレクトリの内部では、テーブル空間に要素を持つデータベースごとに、データベースOIDをディレクトリ名としたサブディレクトリが存在します。
テーブルとインデックスは、ファイルノードの命名の規定に従って、そのディレクトリ内に格納されます。
<literal>pg_default</literal>テーブル空間は <filename>pg_tblspc</filename>を通してアクセスされるのではなく、<varname>PGDATA</varname><filename>/base</filename>と連携します。
同様に、<literal>pg_global</literal>テーブル空間は<filename>pg_tblspc</filename>を通してアクセスされるのではなく、<varname>PGDATA</varname><filename>/global</filename>と連携します。
</para>

<para>
<!--
The <function>pg_relation_filepath()</function> function shows the entire path
(relative to <varname>PGDATA</varname>) of any relation.  It is often useful
as a substitute for remembering many of the above rules.  But keep in
mind that this function just gives the name of the first segment of the
main fork of the relation &mdash; you may need to append a segment number
and/or <literal>_fsm</literal>, <literal>_vm</literal>, or <literal>_init</literal> to find all
the files associated with the relation.
-->
<function>pg_relation_filepath()</function>関数は任意のリレーションの(<varname>PGDATA</varname>から相対的な)パス全体を示します。
これは上の規則の多くを記憶する必要がありませんので、しばしば有用です。
しかし、この関数がリレーションの主フォークの最初のセグメントの名前だけを返すことに注意して下さい。
リレーションに関したすべてのファイルを見つけるためにセグメント番号や<literal>_fsm</literal>や<literal>_vm</literal>、<literal>_init</literal>を追加する必要があるかもしれません。
</para>

<para>
<!--
Temporary files (for operations such as sorting more data than can fit in
memory) are created within <varname>PGDATA</varname><filename>/base/pgsql_tmp</filename>,
or within a <filename>pgsql_tmp</filename> subdirectory of a tablespace directory
if a tablespace other than <literal>pg_default</literal> is specified for them.
The name of a temporary file has the form
<filename>pgsql_tmp<replaceable>PPP</replaceable>.<replaceable>NNN</replaceable></filename>,
where <replaceable>PPP</replaceable> is the PID of the owning backend and
<replaceable>NNN</replaceable> distinguishes different temporary files of that backend.
-->
一時ファイル（メモリ内に収まりきらないデータのソートなどの操作用）は<varname>PGDATA</varname><filename>/base/pgsql_tmp</filename>内、または、<literal>pg_default</literal>以外のテーブル空間が指定されていた場合はテーブル空間ディレクトリ下の<filename>pgsql_tmp</filename>サブディレクトリ内に作成されます。
一時ファイルの名前は<filename>pgsql_tmp<replaceable>PPP</replaceable>.<replaceable>NNN</replaceable></filename>という形式です。
ここで、<replaceable>PPP</replaceable>は所有するバックエンドのPIDであり、<replaceable>NNN</replaceable>で同一バックエンドで作成された別の一時ファイルと区別します。
</para>

</sect1>

<sect1 id="storage-toast">

<title>TOAST</title>

    <indexterm>
     <primary>TOAST</primary>
    </indexterm>
<!--
    <indexterm><primary>sliced bread</primary><see>TOAST</see></indexterm>
-->
    <indexterm><primary>スライスパン</primary><see>TOAST</see></indexterm>

<para>
<!--
This section provides an overview of <acronym>TOAST</acronym> (The
Oversized-Attribute Storage Technique).
-->
本節では<acronym>TOAST</acronym>（過大属性格納技法：The Oversized-Attribute Storage Technique）の概要について説明します。
</para>

<para>
<!--
<productname>PostgreSQL</productname> uses a fixed page size (commonly
8 kB), and does not allow tuples to span multiple pages.  Therefore, it is
not possible to store very large field values directly.  To overcome
this limitation, large field values are compressed and/or broken up into
multiple physical rows.  This happens transparently to the user, with only
small impact on most of the backend code.  The technique is affectionately
known as <acronym>TOAST</acronym> (or <quote>the best thing since sliced bread</quote>).
The <acronym>TOAST</acronym> infrastructure is also used to improve handling of
large data values in-memory.
-->
<productname>PostgreSQL</productname>は固定長のページサイズ（通常8キロバイト）を使用し、複数ページにまたがるタプルを許しません。
そのため、大規模なフィールド値を直接格納できません。
この限界を克服するため、大規模なフィールド値を圧縮したり、複数の物理的な行に分割したりしています。
これはユーザからは透過的に発生し、また、バックエンドのコード全体には小さな影響しか与えません。
この技法は<acronym>TOAST</acronym>（または<quote>パンをスライスして以来最善のもの</quote>）という愛称で呼ばれます。
[訳注：TOASTはパンのトーストと綴りが同じなので、スライスしたパンを美味しく食べる方法に掛けて洒落ています。]
<acronym>TOAST</acronym>の基盤は大きなデータ値のインメモリで処理の改善にも使用されています。
</para>

<para>
<!--
Only certain data types support <acronym>TOAST</acronym> &mdash; there is no need to
impose the overhead on data types that cannot produce large field values.
To support <acronym>TOAST</acronym>, a data type must have a variable-length
(<firstterm>varlena</firstterm>) representation, in which, ordinarily, the first
four-byte word of any stored value contains the total length of the value in
bytes (including itself).  <acronym>TOAST</acronym> does not constrain the rest
of the data type's representation.  The special representations collectively
called <firstterm><acronym>TOAST</acronym>ed values</firstterm> work by modifying or
reinterpreting this initial length word.  Therefore, the C-level functions
supporting a <acronym>TOAST</acronym>-able data type must be careful about how they
handle potentially <acronym>TOAST</acronym>ed input values: an input might not
actually consist of a four-byte length word and contents until after it's
been <firstterm>detoasted</firstterm>.  (This is normally done by invoking
<function>PG_DETOAST_DATUM</function> before doing anything with an input value,
but in some cases more efficient approaches are possible.
See <xref linkend="xtypes-toast"/> for more detail.)
-->
一部のデータ型のみが<acronym>TOAST</acronym>をサポートします。
大規模なフィールド値を生成することがないデータ型にオーバーヘッドを負わせる必要はありません。
<acronym>TOAST</acronym>をサポートするためには、データ型は可変長（<firstterm>varlena</firstterm>）表現を持たなければなりません。
通常は、格納する値の最初の4バイトワードには値の長さ（このワード自体を含む）がバイト単位で含まれます。
<acronym>TOAST</acronym>は残りのデータ型の表現について制限しません。
<firstterm><acronym>TOAST</acronym>化された値</firstterm>として集合的に呼ばれる特別な表現は、この先頭の長さのワードを更新または再解釈することで動作します。
したがって、<acronym>TOAST</acronym>可能なデータ型をサポートするC言語関数は、潜在的に<acronym>TOAST</acronym>化されている入力値の扱い方に注意しなければなりません。
つまり、入力が<firstterm>TOAST解除</firstterm>されなければ、それは実際には4バイトの長さのワードと内容から構成されていないかもしれないのです。
（通常これは、入力に対して何か作業をする前に<function>PG_DETOAST_DATUM</function>を呼び出すことで行われますが、もっと効率的な方法が可能な場合もあります
詳しくは<xref linkend="xtypes-toast"/>を参照してください）。
</para>

<para>
<!--
<acronym>TOAST</acronym> usurps two bits of the varlena length word (the high-order
bits on big-endian machines, the low-order bits on little-endian machines),
thereby limiting the logical size of any value of a <acronym>TOAST</acronym>-able
data type to 1 GB (2<superscript>30</superscript> - 1 bytes).  When both bits are zero,
the value is an ordinary un-<acronym>TOAST</acronym>ed value of the data type, and
the remaining bits of the length word give the total datum size (including
length word) in bytes.  When the highest-order or lowest-order bit is set,
the value has only a single-byte header instead of the normal four-byte
header, and the remaining bits of that byte give the total datum size
(including length byte) in bytes.  This alternative supports space-efficient
storage of values shorter than 127 bytes, while still allowing the data type
to grow to 1 GB at need.  Values with single-byte headers aren't aligned on
any particular boundary, whereas values with four-byte headers are aligned on
at least a four-byte boundary; this omission of alignment padding provides
additional space savings that is significant compared to short values.
As a special case, if the remaining bits of a single-byte header are all
zero (which would be impossible for a self-inclusive length), the value is
a pointer to out-of-line data, with several possible alternatives as
described below.  The type and size of such a <firstterm>TOAST pointer</firstterm>
are determined by a code stored in the second byte of the datum.
Lastly, when the highest-order or lowest-order bit is clear but the adjacent
bit is set, the content of the datum has been compressed and must be
decompressed before use.  In this case the remaining bits of the four-byte
length word give the total size of the compressed datum, not the
original data.  Note that compression is also possible for out-of-line data
but the varlena header does not tell whether it has occurred &mdash;
the content of the <acronym>TOAST</acronym> pointer tells that, instead.
-->
<acronym>TOAST</acronym>はvarlenaの長さワードの2ビット(ビッグエンディアンのマシンでは上位ビット、リトルエンディアンのマシンでは下位ビット)を勝手に使用します。
そのため、すべての<acronym>TOAST</acronym>可能なデータ型の値の論理サイズは1ギガバイト（2<superscript>30</superscript> - 1バイト）までになります。
両ビットが0の場合、値はそのデータ型の普通の<acronym>TOAST</acronym>化されていない値となり、長さワードの残りのビットはデータの（長さワードを含む）総サイズ（バイト単位）となります。
上位側または下位側のどちらか片方のビットが設定された場合、値は通常の4バイトのヘッダを持たず1バイトのヘッダを持ちます。
また、そのバイトの残りビットはデータの（長さワードを含む）総サイズ（バイト単位）となります。
この方式により、127バイトより短い値の効率的な格納をサポートする一方で、データ型が必要なら1GBにまで大きくなることを可能にしています。
1バイトのヘッダを持つ値は特定の境界に整列されませんが、4バイトのヘッダを持つ値は少なくとも4バイト境界の上に整列されます。
このように整列のためのパディングを省略することで、短い値と比べて重要な追加のスペース節約ができます。
特殊な状況として、1バイトのヘッダの残りビットがすべて0（自身の長さを含む場合はありえません）の場合、その値は行外データへのポインタで、以下に述べるようにいくつかの可能性があります。
そのような<firstterm>TOASTポインタ</firstterm>の型とサイズはデータの2番目のバイトに格納されるコードによって決定されます。
最後に上位側または下位側のビットが0で隣のビットが設定されている場合、データの内容は圧縮され、使用前に伸長しなければなりません。
この場合、4バイトの長さワードの残りビットは元データのサイズではなく圧縮したデータの総サイズになります。
圧縮が行外データでも起こりえますが、varlenaヘッダには圧縮されているかどうかについての情報がないことに注意してください。
その代わり<acronym>TOAST</acronym>ポインタの内容にこの情報が含まれています。
</para>

<para>
<<<<<<< HEAD
The compression technique used for either in-line or out-of-line compressed
data can be selected for each column by setting
the <literal>COMPRESSION</literal> column option in <command>CREATE
TABLE</command> or <command>ALTER TABLE</command>.  The default for columns
with no explicit setting is to consult the
<xref linkend="guc-default-toast-compression"/> parameter at the time data is
inserted.
</para>

<para>
=======
<!--
>>>>>>> 9a9c638e
As mentioned, there are multiple types of <acronym>TOAST</acronym> pointer datums.
The oldest and most common type is a pointer to out-of-line data stored in
a <firstterm><acronym>TOAST</acronym> table</firstterm> that is separate from, but
associated with, the table containing the <acronym>TOAST</acronym> pointer datum
itself.  These <firstterm>on-disk</firstterm> pointer datums are created by the
<acronym>TOAST</acronym> management code (in <filename>access/common/toast_internals.c</filename>)
when a tuple to be stored on disk is too large to be stored as-is.
Further details appear in <xref linkend="storage-toast-ondisk"/>.
Alternatively, a <acronym>TOAST</acronym> pointer datum can contain a pointer to
out-of-line data that appears elsewhere in memory.  Such datums are
necessarily short-lived, and will never appear on-disk, but they are very
useful for avoiding copying and redundant processing of large data values.
Further details appear in <xref linkend="storage-toast-inmemory"/>.
-->
前に触れたように、<acronym>TOAST</acronym>ポインタデータにはいくつかの型があります。
最も古くて一般的な型は<firstterm><acronym>TOAST</acronym>テーブル</firstterm>に格納されている行外データへのポインタです。
<acronym>TOAST</acronym>テーブルは、<acronym>TOAST</acronym>ポインタデータ自体を含むテーブルとは別の、しかし関連付けられるテーブルです。
これらの<firstterm>ディスク上</firstterm>のポインタデータは、ディスク上に格納されるタプルが、そのまま格納するには大きすぎる時に、<acronym>TOAST</acronym>管理コード（<filename>access/common/toast_internals.c</filename>にあります）によって作られます。
更なる詳細は<xref linkend="storage-toast-ondisk"/>に記述されています。
あるいは<acronym>TOAST</acronym>ポインタデータは、メモリ内のどこかにある行外データへのポインタのこともあります。
そのようなデータは短命で、ディスク上に現れることは決してありませんが、大きなデータ値を複製し、余分な処理をするのを避けるために有用です。
更なる詳細は<xref linkend="storage-toast-inmemory"/>に記述されています。
</para>

<<<<<<< HEAD
=======
<para>
<!--
The compression technique used for either in-line or out-of-line compressed
data is a fairly simple and very fast member
of the LZ family of compression techniques.  See
<filename>src/common/pg_lzcompress.c</filename> for the details.
-->
行内あるいは行外の圧縮データで使用される圧縮技術は、LZ系の圧縮技術の1つで単純かつ非常に高速なものです。
詳細は<filename>src/common/pg_lzcompress.c</filename>を参照してください。
</para>

>>>>>>> 9a9c638e
<sect2 id="storage-toast-ondisk">
<!--
 <title>Out-of-Line, On-Disk TOAST Storage</title>
-->
 <title>行外ディスク上のTOAST格納</title>

<para>
<!--
If any of the columns of a table are <acronym>TOAST</acronym>-able, the table will
have an associated <acronym>TOAST</acronym> table, whose OID is stored in the table's
<structname>pg_class</structname>.<structfield>reltoastrelid</structfield> entry.  On-disk
<acronym>TOAST</acronym>ed values are kept in the <acronym>TOAST</acronym> table, as
described in more detail below.
-->
テーブルの列に1つでも<acronym>TOAST</acronym>可能なものがあれば、そのテーブルには連携した<acronym>TOAST</acronym>テーブルがあり、そのOIDがテーブルの<structname>pg_class</structname>.<structfield>reltoastrelid</structfield>エントリに格納されます。
ディスク上の<acronym>TOAST</acronym>化された値は以下で詳しく説明する通り、<acronym>TOAST</acronym>テーブルに保持されます。
</para>

<para>
<!--
Out-of-line values are divided (after compression if used) into chunks of at
most <symbol>TOAST_MAX_CHUNK_SIZE</symbol> bytes (by default this value is chosen
so that four chunk rows will fit on a page, making it about 2000 bytes).
Each chunk is stored as a separate row in the <acronym>TOAST</acronym> table
belonging to the owning table.  Every
<acronym>TOAST</acronym> table has the columns <structfield>chunk_id</structfield> (an OID
identifying the particular <acronym>TOAST</acronym>ed value),
<structfield>chunk_seq</structfield> (a sequence number for the chunk within its value),
and <structfield>chunk_data</structfield> (the actual data of the chunk).  A unique index
on <structfield>chunk_id</structfield> and <structfield>chunk_seq</structfield> provides fast
retrieval of the values.  A pointer datum representing an out-of-line on-disk
<acronym>TOAST</acronym>ed value therefore needs to store the OID of the
<acronym>TOAST</acronym> table in which to look and the OID of the specific value
(its <structfield>chunk_id</structfield>).  For convenience, pointer datums also store the
logical datum size (original uncompressed data length), physical stored size
(different if compression was applied), and the compression method used, if
any.  Allowing for the varlena header bytes,
the total size of an on-disk <acronym>TOAST</acronym> pointer datum is therefore 18
bytes regardless of the actual size of the represented value.
-->
行外の値は（圧縮される場合は圧縮後に）最大<symbol>TOAST_MAX_CHUNK_SIZE</symbol>バイトの塊に分割されます
（デフォルトではこの値は4チャンク行が1ページに収まり、およそ2000バイトになるように選ばれます）。
各塊は、データを持つテーブルと連携する<acronym>TOAST</acronym>テーブル内に個別の行として格納されます。
すべての<acronym>TOAST</acronym>テーブルは<structfield>chunk_id</structfield>列（特定の<acronym>TOAST</acronym>化された値を識別するOID）、<structfield>chunk_seq</structfield>列（値の塊に対する連番）、<structfield>chunk_data</structfield>（塊の実際のデータ）列を持ちます。
<structfield>chunk_id</structfield>と<structfield>chunk_seq</structfield>に対する一意性インデックスは値の抽出を高速化します。
したがって、行外のディスク上の<acronym>TOAST</acronym>化された値を示すポインタデータには、検索先となる<acronym>TOAST</acronym>テーブルのOIDと指定した値のOID(<structfield>chunk_id</structfield>)を格納しなければなりません。
簡便性のために、ポインタデータには論理データサイズ（元々の非圧縮のデータ長）と物理的な格納サイズ（圧縮時には異なります）も格納されます。
varlenaヘッダバイトに収納するためにディスク上の<acronym>TOAST</acronym>ポインタデータの総サイズは、表現される値の実サイズに関係なく、18バイトになります。
</para>

<para>
<!--
The <acronym>TOAST</acronym> management code is triggered only
when a row value to be stored in a table is wider than
<symbol>TOAST_TUPLE_THRESHOLD</symbol> bytes (normally 2 kB).
The <acronym>TOAST</acronym> code will compress and/or move
field values out-of-line until the row value is shorter than
<symbol>TOAST_TUPLE_TARGET</symbol> bytes (also normally 2 kB, adjustable)
or no more gains can be had.  During an UPDATE
operation, values of unchanged fields are normally preserved as-is; so an
UPDATE of a row with out-of-line values incurs no <acronym>TOAST</acronym> costs if
none of the out-of-line values change.
-->
<acronym>TOAST</acronym>管理のコードは、テーブル内に格納される値が<symbol>TOAST_TUPLE_THRESHOLD</symbol>バイト（通常2キロバイト）を超える時にのみ実行されます。
<acronym>TOAST</acronym>コードは、行の値が<symbol>TOAST_TUPLE_TARGET</symbol>バイト（こちらも通常2キロバイト、調整可能）より小さくなるかそれ以上の縮小ができなくなるまで、フィールド値の圧縮や行外への移動を行います。
更新操作中、変更されない値は通常そのまま残ります。
行外の値を持つ行の更新では、行外の値の変更がなければ<acronym>TOAST</acronym>するコストはかかりません。
</para>

<para>
<!--
The <acronym>TOAST</acronym> management code recognizes four different strategies
for storing <acronym>TOAST</acronym>-able columns on disk:
-->
<acronym>TOAST</acronym>管理のコードでは、ディスク上に<acronym>TOAST</acronym>可能な列を格納するために、以下の4つの異なる戦略を認識します。

   <itemizedlist>
    <listitem>
     <para>
<!--
      <literal>PLAIN</literal> prevents either compression or
      out-of-line storage; furthermore it disables use of single-byte headers
      for varlena types.
      This is the only possible strategy for
      columns of non-<acronym>TOAST</acronym>-able data types.
-->
<literal>PLAIN</literal>は圧縮や行外の格納を防止します。
さらにvarlena型での単一バイトヘッダの使用を無効にします。
これは<acronym>TOAST</acronym>化不可能のデータ型の列に対してのみ取り得る戦略です。
     </para>
    </listitem>
    <listitem>
     <para>
<!--
      <literal>EXTENDED</literal> allows both compression and out-of-line
      storage.  This is the default for most <acronym>TOAST</acronym>-able data types.
      Compression will be attempted first, then out-of-line storage if
      the row is still too big.
-->
<literal>EXTENDED</literal>では、圧縮と行外の格納を許します。
これはほとんどの<acronym>TOAST</acronym>可能のデータ型のデフォルトです。
圧縮がまず行われ、それでも行が大き過ぎるのであれば行外に格納します。
     </para>
    </listitem>
    <listitem>
     <para>
<!--
      <literal>EXTERNAL</literal> allows out-of-line storage but not
      compression.  Use of <literal>EXTERNAL</literal> will
      make substring operations on wide <type>text</type> and
      <type>bytea</type> columns faster (at the penalty of increased storage
      space) because these operations are optimized to fetch only the
      required parts of the out-of-line value when it is not compressed.
-->
<literal>EXTERNAL</literal>は非圧縮の行外格納を許します。
<literal>EXTERNAL</literal>を使用すると、<type>text</type>と<type>bytea</type>列全体に対する部分文字列操作が高速化されます。
こうした操作は非圧縮の行外の値から必要な部分を取り出す時に最適化されるためです
（格納領域が増加するという欠点があります）。
     </para>
    </listitem>
    <listitem>
     <para>
<!--
      <literal>MAIN</literal> allows compression but not out-of-line
      storage.  (Actually, out-of-line storage will still be performed
      for such columns, but only as a last resort when there is no other
      way to make the row small enough to fit on a page.)
-->
<literal>MAIN</literal>は圧縮を許しますが、行外の格納はできません
（実際にはこうした列についても行外の格納は行われます。
しかし、他に行を縮小させページに合わせる方法がない場合の最後の手段としてのみです）。
     </para>
    </listitem>
   </itemizedlist>

<!--
Each <acronym>TOAST</acronym>-able data type specifies a default strategy for columns
of that data type, but the strategy for a given table column can be altered
with <link linkend="sql-altertable"><command>ALTER TABLE ... SET STORAGE</command></link>.
-->
<acronym>TOAST</acronym>可能なデータ型はそれぞれ、そのデータ型の列用のデフォルトの戦略を指定します。
しかし<link linkend="sql-altertable"><command>ALTER TABLE ... SET STORAGE</command></link>を使用して、あるテーブル列の戦略を変更することができます。
</para>

<para>
<!--
<symbol>TOAST_TUPLE_TARGET</symbol> can be adjusted for each table using
<link linkend="sql-altertable"><command>ALTER TABLE ... SET (toast_tuple_target = N)</command></link>
-->
<symbol>TOAST_TUPLE_TARGET</symbol>は<link linkend="sql-altertable"><command>ALTER TABLE ... SET (toast_tuple_target = N)</command></link>を使って各テーブルで調整できます。
</para>

<para>
<!--
This scheme has a number of advantages compared to a more straightforward
approach such as allowing row values to span pages.  Assuming that queries are
usually qualified by comparisons against relatively small key values, most of
the work of the executor will be done using the main row entry. The big values
of <acronym>TOAST</acronym>ed attributes will only be pulled out (if selected at all)
at the time the result set is sent to the client. Thus, the main table is much
smaller and more of its rows fit in the shared buffer cache than would be the
case without any out-of-line storage. Sort sets shrink also, and sorts will
more often be done entirely in memory. A little test showed that a table
containing typical HTML pages and their URLs was stored in about half of the
raw data size including the <acronym>TOAST</acronym> table, and that the main table
contained only about 10% of the entire data (the URLs and some small HTML
pages). There was no run time difference compared to an un-<acronym>TOAST</acronym>ed
comparison table, in which all the HTML pages were cut down to 7 kB to fit.
-->
この機構には、ページをまたがる行の値を許可するといった素直な手法に比べて多くの利点があります。
通常問い合わせは比較的小さなキー値に対する比較で条件付けされるものと仮定すると、エクゼキュータの仕事のほとんどは主だった行の項目を使用して行われることになります。
<acronym>TOAST</acronym>化属性の大規模な値は、（それが選択されている時）結果集合をクライアントに戻す時に引き出されるだけです。
このため、主テーブルは行外の格納を使用しない場合に比べて、かなり小さくなり、その行は共有バッファキャッシュにより合うようになります。
ソート集合もまた小さくなり、ソートが完全にメモリ内で行われる頻度が高くなります。
小規模な試験結果ですが、典型的なHTMLページとそのURLを持つテーブルでは、<acronym>TOAST</acronym>テーブルを含め、元々のデータサイズのおよそ半分で格納でき、さらに、主テーブルには全体のデータのおよそ10%のみ（URLと一部の小さなHTMLページ）が格納されました。
すべてのHTMLページを7キロバイト程度に切り詰めた<acronym>TOAST</acronym>化されない比較用テーブルと比べ、実行時間に違いはありませんでした。
</para>

</sect2>

<sect2 id="storage-toast-inmemory">
<!--
 <title>Out-of-Line, In-Memory TOAST Storage</title>
-->
 <title>行外インメモリのTOAST格納</title>

<para>
<!--
<acronym>TOAST</acronym> pointers can point to data that is not on disk, but is
elsewhere in the memory of the current server process.  Such pointers
obviously cannot be long-lived, but they are nonetheless useful.  There
are currently two sub-cases:
pointers to <firstterm>indirect</firstterm> data and
pointers to <firstterm>expanded</firstterm> data.
-->
<acronym>TOAST</acronym>ポインタは、ディスク上にあるデータだけでなく、現在のサーバプロセスのメモリ内の場所を指すこともできます。
そのようなポインタは明らかに短命ですが、それでも有用です。
現在のところ、<firstterm>間接</firstterm>データへのポインタと、<firstterm>展開</firstterm>データへのポインタの2つのケースがあります。
</para>

<para>
<!--
Indirect <acronym>TOAST</acronym> pointers simply point at a non-indirect varlena
value stored somewhere in memory.  This case was originally created merely
as a proof of concept, but it is currently used during logical decoding to
avoid possibly having to create physical tuples exceeding 1 GB (as pulling
all out-of-line field values into the tuple might do).  The case is of
limited use since the creator of the pointer datum is entirely responsible
that the referenced data survives for as long as the pointer could exist,
and there is no infrastructure to help with this.
-->
間接<acronym>TOAST</acronym>ポインタは、単にメモリ上のどこかに格納されている間接的でないvarlena値を指すだけです。
このケースは元々は単なる概念実証として作られたのですが、現在はロジカルデコーディング時に1GBを越える物理的タプルを作成する可能性を防ぐために使用されています。
（すべての行外フィールド値をタプルに持ってこようとすると、そうなるかもしれません。）
このケースでは、ポインタデータの作成者はポインタが存在可能な限り参照データが存在し続けることに全責任を負うため、利用が限られ、またこれを支援するための基盤もありません。
</para>

<para>
<!--
Expanded <acronym>TOAST</acronym> pointers are useful for complex data types
whose on-disk representation is not especially suited for computational
purposes.  As an example, the standard varlena representation of a
<productname>PostgreSQL</productname> array includes dimensionality information, a
nulls bitmap if there are any null elements, then the values of all the
elements in order.  When the element type itself is variable-length, the
only way to find the <replaceable>N</replaceable>'th element is to scan through all the
preceding elements.  This representation is appropriate for on-disk storage
because of its compactness, but for computations with the array it's much
nicer to have an <quote>expanded</quote> or <quote>deconstructed</quote>
representation in which all the element starting locations have been
identified.  The <acronym>TOAST</acronym> pointer mechanism supports this need by
allowing a pass-by-reference Datum to point to either a standard varlena
value (the on-disk representation) or a <acronym>TOAST</acronym> pointer that
points to an expanded representation somewhere in memory.  The details of
this expanded representation are up to the data type, though it must have
a standard header and meet the other API requirements given
in <filename>src/include/utils/expandeddatum.h</filename>.  C-level functions
working with the data type can choose to handle either representation.
Functions that do not know about the expanded representation, but simply
apply <function>PG_DETOAST_DATUM</function> to their inputs, will automatically
receive the traditional varlena representation; so support for an expanded
representation can be introduced incrementally, one function at a time.
-->
展開<acronym>TOAST</acronym>ポインタは、ディスク上の表現が計算目的にあまり適さない複雑なデータ型で有用です。
例えば<productname>PostgreSQL</productname>の配列の標準varlena表現には、次元の情報、NULLの要素があればNULLのビットマップ、そしてすべての要素の値が順番どおりに含まれます。
要素型自体が可変長だと、<replaceable>N</replaceable>番目の要素を探す唯一の方法は前にある要素のすべてをスキャンすることです。
この表現は、そのサイズの小ささからディスク上の記録には適していますが、配列を使った計算では、すべての要素の開始位置が特定されている<quote>展開</quote>または<quote>解体</quote>された表現があるとずっと良いです。
<acronym>TOAST</acronym>ポインタの機構では、参照渡しのデータが、標準のvarlena値（ディスク上の表現）あるいはメモリ上のどこかにある展開表現を指す<acronym>TOAST</acronym>ポインタを指すことを許すことで、このニーズに応えています。
この展開表現の詳細はデータ型に依存しますが、標準ヘッダを持ち、<filename>src/include/utils/expandeddatum.h</filename>にある他のAPIの要求を満たす必要があります。
データ型を処理するc言語の関数は、どちらかの表現を扱うことを選ぶことができます。
展開表現を認識せず、入力データに単に<function>PG_DETOAST_DATUM</function>を適用するだけの関数は、自動的に伝統的なvarlena表現を受け取ります。
従って、展開表現のサポートは徐々に、1回に1つの関数だけ導入することができます。
</para>

<para>
<!--
<acronym>TOAST</acronym> pointers to expanded values are further broken down
into <firstterm>read-write</firstterm> and <firstterm>read-only</firstterm> pointers.
The pointed-to representation is the same either way, but a function that
receives a read-write pointer is allowed to modify the referenced value
in-place, whereas one that receives a read-only pointer must not; it must
first create a copy if it wants to make a modified version of the value.
This distinction and some associated conventions make it possible to avoid
unnecessary copying of expanded values during query execution.
-->
展開された値への<acronym>TOAST</acronym>ポインタは、さらに<firstterm>読み書き</firstterm>のポインタと<firstterm>読み取りのみ</firstterm>のポインタに分類されます。
指された先の表現はどちらでも同じですが、読み書きのポインタを受け取った関数は、そこにある参照値を変更できるのに対し、読み取りのみのポインタを受け取った関数では変更が許されないため、値を変更したバージョンを作りたければ、まずその複製を作る必要があります。
この区別と、関連したいくつかの慣習により、問い合わせの実行時に展開された値を不必要に複製するのを避けることが可能になります。
</para>

<para>
<!--
For all types of in-memory <acronym>TOAST</acronym> pointer, the <acronym>TOAST</acronym>
management code ensures that no such pointer datum can accidentally get
stored on disk.  In-memory <acronym>TOAST</acronym> pointers are automatically
expanded to normal in-line varlena values before storage &mdash; and then
possibly converted to on-disk <acronym>TOAST</acronym> pointers, if the containing
tuple would otherwise be too big.
-->
すべてのタイプのインメモリの<acronym>TOAST</acronym>ポインタについて、<acronym>TOAST</acronym>管理のコードはそのようなポインタデータが偶然、ディスクに保存されてしまうことが決して起こらないようにします。
インメモリの<acronym>TOAST</acronym>ポインタは保存される前に自動的に展開されて通常の行内のvarlena値になります。
その後、含んでいるタプルが大きすぎるような時には、ディスク上の<acronym>TOAST</acronym>ポインタに変換されることもあります。
</para>

</sect2>

</sect1>

<sect1 id="storage-fsm">

<!--
<title>Free Space Map</title>
-->
<title>空き領域マップ</title>

<indexterm>
<!--
 <primary>Free Space Map</primary>
-->
 <primary>空き領域マップ</primary>
</indexterm>
<!--
<indexterm><primary>FSM</primary><see>Free Space Map</see></indexterm>
-->
<indexterm><primary>FSM</primary><see>空き領域マップ</see></indexterm>

<para>
<!--
Each heap and index relation, except for hash indexes, has a Free Space Map
(FSM) to keep track of available space in the relation. It's stored
alongside the main relation data in a separate relation fork, named after the
filenode number of the relation, plus a <literal>_fsm</literal> suffix. For example,
if the filenode of a relation is 12345, the FSM is stored in a file called
<filename>12345_fsm</filename>, in the same directory as the main relation file.
-->
ヒープとハッシュインデックス以外のインデックスリレーションはそれぞれ、そのリレーション内で利用可能な領域を継続して追跡するために、空き領域マップ（FSM）を持ちます。
これは、個々のリレーションのフォーク内の主リレーションデータに沿って、リレーションのファイルノード番号に<literal>_fsm</literal>という接尾辞を付けた名前のファイルに格納されます。
例えばリレーションのファイルノードが12345であれば、FSMは主リレーションファイルと同じディレクトリ内の<filename>12345_fsm</filename>という名前のファイルに格納されます。
</para>

<para>
<!--
The Free Space Map is organized as a tree of <acronym>FSM</acronym> pages. The
bottom level <acronym>FSM</acronym> pages store the free space available on each
heap (or index) page, using one byte to represent each such page. The upper
levels aggregate information from the lower levels.
-->
空き領域マップは<acronym>FSM</acronym>ページのツリーとして編成されます。
最下位レベルの<acronym>FSM</acronym>ページはすべてのヒープ（またはインデックス）ページで利用可能な空き領域を、各ページ毎に1バイト使用して格納します。
上位レベルは下位レベルからの情報を集約します。
</para>

<para>
<!--
Within each <acronym>FSM</acronym> page is a binary tree, stored in an array with
one byte per node. Each leaf node represents a heap page, or a lower level
<acronym>FSM</acronym> page. In each non-leaf node, the higher of its children's
values is stored. The maximum value in the leaf nodes is therefore stored
at the root.
-->
各<acronym>FSM</acronym>ページの内部はノード当たり1バイトを持つ配列内に格納されたバイナリツリーです。
各リーフノードはヒープページ、または下位レベルの<acronym>FSM</acronym>ページを表現します。
各非リーフノード内には、子の値より大きな値が格納されます。
したがってリーフノード内の最大値がルートに格納されます。
</para>

<para>
<!--
See <filename>src/backend/storage/freespace/README</filename> for more details on
how the <acronym>FSM</acronym> is structured, and how it's updated and searched.
The <xref linkend="pgfreespacemap"/> module
can be used to examine the information stored in free space maps.
-->
<acronym>FSM</acronym>がどのように構築されるか、そしてどのように更新、検索されるかに関する詳細は<filename>src/backend/storage/freespace/README</filename>を参照してください。
<xref linkend="pgfreespacemap"/>モジュールを使用して、空き領域マップに格納された情報を調べることができます。
</para>

</sect1>

<sect1 id="storage-vm">

<!--
<title>Visibility Map</title>
-->
<title>可視性マップ</title>

<indexterm>
<!--
 <primary>Visibility Map</primary>
-->
 <primary>可視性マップ</primary>
</indexterm>
<!--
<indexterm><primary>VM</primary><see>Visibility Map</see></indexterm>
-->
<indexterm><primary>VM</primary><see>可視性マップ</see></indexterm>

<para>
<!--
Each heap relation has a Visibility Map
(VM) to keep track of which pages contain only tuples that are known to be
visible to all active transactions; it also keeps track of which pages contain
only frozen tuples.  It's stored
alongside the main relation data in a separate relation fork, named after the
filenode number of the relation, plus a <literal>_vm</literal> suffix. For example,
if the filenode of a relation is 12345, the VM is stored in a file called
<filename>12345_vm</filename>, in the same directory as the main relation file.
Note that indexes do not have VMs.
-->
各ヒープリレーションは、どのページがすべての実行中のトランザクションから可視であることが分かっているタプルだけを含むかを追跡する、可視性マップ（VM）を持ちます。どのページが凍結状態のタプルだけを含むのかも追跡します。
これは、リレーションのファイルノード番号に<literal>_vm</literal>という接尾辞を付与した名前の別のリレーションフォーク内に主リレーションデータと並行して格納されます。
例えばリレーションのファイルノードが12345の場合、VMは主リレーションファイルと同じディレクトリ内の<filename>12345_vm</filename>というファイル内に格納されます。
インデックスはVMを持たないことに注意してください。
</para>

<para>
<!--
The visibility map stores two bits per heap page.  The first bit, if set,
indicates that the page is all-visible, or in other words that the page does
not contain any tuples that need to be vacuumed.
This information can also be used
by <link linkend="indexes-index-only-scans"><firstterm>index-only
scans</firstterm></link> to answer queries using only the index tuple.
The second bit, if set, means that all tuples on the page have been frozen.
That means that even an anti-wraparound vacuum need not revisit the page.
-->
可視性マップはヒープページ当たり2ビットを保持します。
最初のビットがセットされていれば、ページはすべて可視であること、すなわち、そのページにはバキュームが必要なタプルをまったく含んでいないことを示しています。
またこの情報は、インデックスタプルのみを使用して問い合わせに答えるために<link linkend="indexes-index-only-scans"><firstterm>インデックスオンリースキャン</firstterm></link>によっても使用されます。
2番目のビットがセットされていれば、そのページのタプルはすべて凍結状態であることを意味します。
これは、周回対策のバキュームすらそのページを再び訪れる必要はないことを意味します。
</para>

<para>
<!--
The map is conservative in the sense that we make sure that whenever a bit is
set, we know the condition is true, but if a bit is not set, it might or
might not be true. Visibility map bits are only set by vacuum, but are
cleared by any data-modifying operations on a page.
-->
このマップは、ビットがセットされている時は常にこの条件が真であることを確実に把握できるという点で保守的ですが、ビットがセットされていない場合は、真かもしれませんし偽かもしれません。
可視性マップのビットはバキュームによってのみで設定されます。
しかしページに対する任意のデータ編集操作によってクリアされます。
</para>

<para>
<!--
The <xref linkend="pgvisibility"/> module can be used to examine the
information stored in the visibility map.
-->
<xref linkend="pgvisibility"/>モジュールは可視性マップに入っている情報を確かめるのに使えます。
</para>

</sect1>

<sect1 id="storage-init">

<!--
<title>The Initialization Fork</title>
-->
<title>初期化フォーク</title>

<indexterm>
<!--
 <primary>Initialization Fork</primary>
-->
 <primary>初期化フォーク</primary>
</indexterm>

<para>
<!--
Each unlogged table, and each index on an unlogged table, has an initialization
fork.  The initialization fork is an empty table or index of the appropriate
type.  When an unlogged table must be reset to empty due to a crash, the
initialization fork is copied over the main fork, and any other forks are
erased (they will be recreated automatically as needed).
-->
ログを取らないテーブルと、ログを取らないテーブルに対するインデックスは、それぞれ初期化フォークを持ちます。
初期化フォークとは適切な種類の空テーブルと空インデックスです。
ログを取らないテーブルをクラッシュのために再度空にしなければならない場合、初期化フォークで主フォーク全体をコピーし、その他のフォークは消去されます（これらは必要に応じて自動的に再作成されます）。
</para>

</sect1>

<sect1 id="storage-page-layout">

<!--
<title>Database Page Layout</title>
-->
<title>データベースページのレイアウト</title>

<para>
<!--
This section provides an overview of the page format used within
<productname>PostgreSQL</productname> tables and indexes.<footnote>
  <para>
    Actually, use of this page format is not required for either table or
    index access methods. The <literal>heap</literal> table access method
    always uses this format.  All the existing index methods also use the
    basic format, but the data kept on index metapages usually doesn't follow
    the item layout rules.
  </para>
</footnote>
Sequences and <acronym>TOAST</acronym> tables are formatted just like a regular table.
-->
本節では<productname>PostgreSQL</productname>のテーブルおよびインデックスで使われるページ書式の概略について説明します。
<footnote>
<para>
実際には、テーブルアクセスメソッドもインデックスアクセスメソッドも、このページ書式を使用する必要はありません。
<literal>heap</literal>テーブルアクセスメソッドは常にこの書式を使用します。
既存のすべてのインデックスメソッドも、この基本書式を使用しています。しかし、インデックスメタページに保持されるデータは通常、アイテムレイアウト規則に従っていません。
  </para>
</footnote>
<acronym>TOAST</acronym>のテーブルとシーケンスは、通常のテーブルと同様に整形されています。
</para>

<para>
<!--
In the following explanation, a
<firstterm>byte</firstterm>
is assumed to contain 8 bits.  In addition, the term
<firstterm>item</firstterm>
refers to an individual data value that is stored on a page.  In a table,
an item is a row; in an index, an item is an index entry.
-->
以下の説明では1<firstterm>バイト</firstterm>は8ビットからなることを前提としています。
さらに、<firstterm>アイテム</firstterm>という単語は、ページに格納される個別のデータ値のことを指しています。
テーブル内ではアイテムは行であり、インデックス内ではアイテムはインデックスのエントリです。
</para>

<para>
<!--
Every table and index is stored as an array of <firstterm>pages</firstterm> of a
fixed size (usually 8 kB, although a different page size can be selected
when compiling the server).  In a table, all the pages are logically
equivalent, so a particular item (row) can be stored in any page.  In
indexes, the first page is generally reserved as a <firstterm>metapage</firstterm>
holding control information, and there can be different types of pages
within the index, depending on the index access method.
-->
テーブルとインデックスはすべて、固定サイズ（通常8キロバイト。サーバのコンパイル時に異なるサイズを設定可能）の<firstterm>ページ</firstterm>の集まりとして格納されます。
テーブルでは、すべてのページは論理上等価です。
したがって、あるアイテム（行）はどのページにでも格納することができます。
インデックスでは、初めのページは通常、制御用の情報を保持する<firstterm>メタページ</firstterm>として予約されます。
また、インデックスではインデックスアクセスメソッドに依存した様々なページ種類があります。
</para>

<para>
<!--
<xref linkend="page-table"/> shows the overall layout of a page.
There are five parts to each page.
-->
<xref linkend="page-table"/>はページの全体的なレイアウトを示しています。
各ページには5つの部分があります。
</para>

<table tocentry="1" id="page-table">
<!--
<title>Overall Page Layout</title>
<titleabbrev>Page Layout</titleabbrev>
-->
<title>ページレイアウト全体</title>
<titleabbrev>ページレイアウト</titleabbrev>
<tgroup cols="2">
<thead>
<row>
<entry>
<!--
Item
-->
アイテム
</entry>
<!--
<entry>Description</entry>
-->
<entry>説明</entry>
</row>
</thead>

<tbody>

<row>
 <entry>PageHeaderData</entry>
<!--
 <entry>24 bytes long. Contains general information about the page, including
free space pointers.</entry>
-->
 <entry>長さは24バイト。空き領域ポインタを含む、ページについての一般情報です。</entry>
</row>

<row>
<entry>ItemIdData</entry>
<!--
<entry>Array of item identifiers pointing to the actual items. Each
entry is an (offset,length) pair. 4 bytes per item.</entry>
-->
<entry>実際のアイテムを指すアイテム識別子の配列です。
各項目は（オフセットと長さの）ペアです。
1アイテムにつき4バイトです。</entry>
</row>

<row>
<!--
<entry>Free space</entry>
<entry>The unallocated space. New item identifiers are allocated from
the start of this area, new items from the end.</entry>
-->
<entry>空き領域</entry>
<entry>割り当てられていない空間です。
新規のアイテム識別子はこの領域の先頭から、新規のアイテムは最後から割り当てられます。
</entry>
</row>

<row>
<!--
<entry>Items</entry>
<entry>The actual items themselves.</entry>
-->
<entry>アイテム</entry>
<entry>実際のアイテムそのものです。</entry>
</row>

<row>
<!--
<entry>Special space</entry>
<entry>Index access method specific data. Different methods store different
data. Empty in ordinary tables.</entry>
-->
<entry>特別な空間</entry>
<entry>インデックスアクセスメソッド特有のデータです。異なるメソッドは異なるデータを格納します。通常のテーブルでは空です。</entry>
</row>

</tbody>
</tgroup>
</table>

 <para>

<!--
  The first 24 bytes of each page consists of a page header
  (<structname>PageHeaderData</structname>). Its format is detailed in <xref
  linkend="pageheaderdata-table"/>. The first field tracks the most
  recent WAL entry related to this page. The second field contains
  the page checksum if <xref linkend="app-initdb-data-checksums"/> are
  enabled.  Next is a 2-byte field containing flag bits. This is followed
  by three 2-byte integer fields (<structfield>pd_lower</structfield>,
  <structfield>pd_upper</structfield>, and
  <structfield>pd_special</structfield>).  These contain byte offsets
  from the page start to the start of unallocated space, to the end of
  unallocated space, and to the start of the special space.  The next 2
  bytes of the page header, <structfield>pd_pagesize_version</structfield>,
  store both the page size and a version indicator.  Beginning with
  <productname>PostgreSQL</productname> 8.3 the version number is 4;
  <productname>PostgreSQL</productname> 8.1 and 8.2 used version number 3;
  <productname>PostgreSQL</productname> 8.0 used version number 2;
  <productname>PostgreSQL</productname> 7.3 and 7.4 used version number 1;
  prior releases used version number 0.
  (The basic page layout and header format has not changed in most of these
  versions, but the layout of heap row headers has.)  The page size
  is basically only present as a cross-check; there is no support for having
  more than one page size in an installation.
  The last field is a hint that shows whether pruning the page is likely
  to be profitable: it tracks the oldest un-pruned XMAX on the page.
-->
それぞれのページの最初の24バイトはページヘッダ(<structname>PageHeaderData</structname>)から構成されています。
その書式を<xref linkend="pageheaderdata-table"/>にて説明します。
最初のフィールドは、このページに関連する最も最近のWAL項目を表しています。
2番目のフィールドには<xref linkend="app-initdb-data-checksums"/>が有効な場合にページチェックサムが格納されています。
次にフラグビットを含む2バイトのフィールドがあります。
その後に2バイトの整数フィールドが3つ続きます（<structfield>pd_lower</structfield>、<structfield>pd_upper</structfield>、<structfield>pd_special</structfield>）。
これらには、割り当てられていない空間の始まり、割り当てられていない空間の終わり、そして特別な空間の始まりのバイトオフセットが格納されています。
ページヘッダの次の2バイトである<structfield>pd_pagesize_version</structfield>は、ページサイズとバージョン指示子の両方を格納します。
<productname>PostgreSQL</productname> 8.3以降のバージョン番号は4、<productname>PostgreSQL</productname> 8.1と8.2のバージョン番号は3、<productname>PostgreSQL</productname> 8.0のバージョン番号は2、<productname>PostgreSQL</productname> 7.3と7.4のバージョン番号は1です。
それより前のリリースのバージョン番号は0です
（ほとんどのバージョン間で基本的なページレイアウトやヘッダの書式は変更されていませんが、ヒープ行ヘッダのレイアウトが変更されました）。
ページサイズは基本的に照合用としてのみ存在しています。
同一インストレーションでの複数のページサイズはサポートされていません。
最後のフィールドはそのページの切り詰めが有益かどうかを示すヒントです。
これはページ上で切り詰められていないもっとも古いXMAXが追跡するものです。

 </para>

 <table tocentry="1" id="pageheaderdata-table">
<!--
 <title>PageHeaderData Layout</title>
 <titleabbrev>PageHeaderData Layout</titleabbrev>
-->
 <title>PageHeaderDataのレイアウト</title>
 <titleabbrev>PageHeaderDataのレイアウト</titleabbrev>
 <tgroup cols="4">
 <thead>
  <row>
<!--
   <entry>Field</entry>
   <entry>Type</entry>
   <entry>Length</entry>
   <entry>Description</entry>
-->
<entry>フィールド</entry>
<entry>型</entry>
<entry>長さ</entry>
<entry>説明</entry>
  </row>
 </thead>
 <tbody>
  <row>
   <entry>pd_lsn</entry>
   <entry>PageXLogRecPtr</entry>
<!--
   <entry>8 bytes</entry>
   <entry>LSN: next byte after last byte of WAL record for last change
   to this page</entry>
-->
   <entry>8バイト</entry>
   <entry>LSN: このページへの最終変更に対応するWALレコードの最後のバイトの次のバイト</entry>
  </row>
  <row>
   <entry>pd_checksum</entry>
   <entry>uint16</entry>
<!--
   <entry>2 bytes</entry>
   <entry>Page checksum</entry>
-->
   <entry>2バイト</entry>
   <entry>ページチェックサム</entry>
  </row>
  <row>
   <entry>pd_flags</entry>
   <entry>uint16</entry>
<!--
   <entry>2 bytes</entry>
   <entry>Flag bits</entry>
-->
   <entry>2バイト</entry>
   <entry>フラグビット</entry>
  </row>
  <row>
   <entry>pd_lower</entry>
   <entry>LocationIndex</entry>
<!--
   <entry>2 bytes</entry>
   <entry>Offset to start of free space</entry>
-->
   <entry>2 バイト</entry>
   <entry>空き領域の始まりに対するオフセット</entry>
  </row>
  <row>
   <entry>pd_upper</entry>
   <entry>LocationIndex</entry>
<!--
   <entry>2 bytes</entry>
   <entry>Offset to end of free space</entry>
-->
   <entry>2バイト</entry>
   <entry>空き領域の終わりに対するオフセット</entry>
  </row>
  <row>
   <entry>pd_special</entry>
   <entry>LocationIndex</entry>
<!--
   <entry>2 bytes</entry>
   <entry>Offset to start of special space</entry>
-->
   <entry>2バイト</entry>
   <entry>特別な空間の始まりに対するオフセット</entry>
  </row>
  <row>
   <entry>pd_pagesize_version</entry>
   <entry>uint16</entry>
<!--
   <entry>2 bytes</entry>
   <entry>Page size and layout version number information</entry>
-->
   <entry>2バイト</entry>
   <entry>ページサイズおよびレイアウトのバージョン番号の情報</entry>
  </row>
  <row>
   <entry>pd_prune_xid</entry>
   <entry>TransactionId</entry>
<!--
   <entry>4 bytes</entry>
   <entry>Oldest unpruned XMAX on page, or zero if none</entry>
-->
   <entry>4バイト</entry>
   <entry>ページ上でもっとも古い切り詰められていないXMAX。存在しなければゼロ。</entry>
  </row>
 </tbody>
 </tgroup>
 </table>

 <para>
<!--
  All the details can be found in
  <filename>src/include/storage/bufpage.h</filename>.
-->
詳細情報については<filename>src/include/storage/bufpage.h</filename>を参照してください。
 </para>

 <para>

<!--
  Following the page header are item identifiers
  (<type>ItemIdData</type>), each requiring four bytes.
  An item identifier contains a byte-offset to
  the start of an item, its length in bytes, and a few attribute bits
  which affect its interpretation.
  New item identifiers are allocated
  as needed from the beginning of the unallocated space.
  The number of item identifiers present can be determined by looking at
  <structfield>pd_lower</structfield>, which is increased to allocate a new identifier.
  Because an item
  identifier is never moved until it is freed, its index can be used on a
  long-term basis to reference an item, even when the item itself is moved
  around on the page to compact free space.  In fact, every pointer to an
  item (<type>ItemPointer</type>, also known as
  <type>CTID</type>) created by
  <productname>PostgreSQL</productname> consists of a page number and the
  index of an item identifier.
-->
ページヘッダに続くのはアイテム識別子（<type>ItemIdData</type>）です。
識別子ごとに4バイトを必要とします。
アイテム識別子は、アイテムが開始されるバイトオフセット、バイト単位の長さ、そしてその解釈に影響する属性ビット群を持っています。
新しいアイテム識別子は必要に応じて、未割当て空間の最初から割り当てられます。
アイテム識別子の数は、新しい識別子を割り当てるために増加される<structfield>pd_lower</structfield>を見ることで決定できます。
アイテム識別子は解放されるまで動かされることがないので、アイテム自体が空き領域をまとめるためにページ上で移動される場合でも、そのインデックスはアイテムを参照するために長期にわたって使うことができます。
実際、<productname>PostgreSQL</productname>が作る、アイテムへのポインタ（<type>ItemPointer</type>、<type>CTID</type>とも言います）はページ番号とアイテム識別子のインデックスによって構成されています。

 </para>

 <para>

<!--
  The items themselves are stored in space allocated backwards from the end
  of unallocated space.  The exact structure varies depending on what the
  table is to contain. Tables and sequences both use a structure named
  <type>HeapTupleHeaderData</type>, described below.
-->
アイテム自体は、未割り当て空間の最後から順番に割り当てられた空間に格納されます。
正確な構造は、テーブルに何を含めるかによって異なります。
テーブルとシーケンスの両方が、以下で説明する<type>HeapTupleHeaderData</type>という構造を使用します。

 </para>

 <para>

<!--
  The final section is the <quote>special section</quote> which can
  contain anything the access method wishes to store.  For example,
  b-tree indexes store links to the page's left and right siblings,
  as well as some other data relevant to the index structure.
  Ordinary tables do not use a special section at all (indicated by setting
  <structfield>pd_special</structfield> to equal the page size).
-->
最後のセクションは、アクセスメソッドが格納しようとするものを何でも含めることのできる<quote>特別なセクション</quote>です。
例えば、B-treeインデックスは、そのページの両隣のページへのリンク、ならびに、インデックス構造体に関連したその他の何らかのデータを持ちます。
通常のテーブルではこれはまったく使用されません（ページサイズを同じにするために<structfield>pd_special</structfield>を設定することで示されます）。

 </para>

 <para>
<!--
  <xref linkend="storage-page-layout-figure"/> illustrates how these parts are
  laid out in a page.
-->
<xref linkend="storage-page-layout-figure"/>は、これらの部分がページ内でどのようにレイアウトされているかを図解しています。
 </para>

 <figure id="storage-page-layout-figure">
<!--
  <title>Page Layout</title>
-->
  <title>ページレイアウト</title>
  <mediaobject>
   <imageobject>
    <imagedata fileref="images/pagelayout.svg" format="SVG" width="100%"/>
   </imageobject>
  </mediaobject>
 </figure>

 <sect2 id="storage-tuple-layout">

<!--
 <title>Table Row Layout</title>
-->
 <title>テーブル行のレイアウト</title>

 <para>

<!--
  All table rows are structured in the same way. There is a fixed-size
  header (occupying 23 bytes on most machines), followed by an optional null
  bitmap, an optional object ID field, and the user data. The header is
  detailed
  in <xref linkend="heaptupleheaderdata-table"/>.  The actual user data
  (columns of the row) begins at the offset indicated by
  <structfield>t_hoff</structfield>, which must always be a multiple of the MAXALIGN
  distance for the platform.
  The null bitmap is
  only present if the <firstterm>HEAP_HASNULL</firstterm> bit is set in
  <structfield>t_infomask</structfield>. If it is present it begins just after
  the fixed header and occupies enough bytes to have one bit per data column
  (that is, the number of bits that equals the attribute count in
  <structfield>t_infomask2</structfield>). In this list of bits, a
  1 bit indicates not-null, a 0 bit is a null.  When the bitmap is not
  present, all columns are assumed not-null.
  The object ID is only present if the <firstterm>HEAP_HASOID_OLD</firstterm> bit
  is set in <structfield>t_infomask</structfield>.  If present, it appears just
  before the <structfield>t_hoff</structfield> boundary.  Any padding needed to make
  <structfield>t_hoff</structfield> a MAXALIGN multiple will appear between the null
  bitmap and the object ID.  (This in turn ensures that the object ID is
  suitably aligned.)
-->
テーブル行はすべて同じ方法で構成されています。
固定サイズのヘッダ（ほとんどのマシンで23バイトを占有します）があり、その後にオプションのNULLビットマップ、オプションのオブジェクトIDフィールド、およびユーザデータが続きます。
ヘッダについては<xref linkend="heaptupleheaderdata-table"/>で説明します。
実際のユーザデータ（行内の列）は、常にプラットフォームのMAXALIGN距離の倍数である<structfield>t_hoff</structfield>で示されるオフセットから始まります。
NULLビットマップは<firstterm>HEAP_HASNULL</firstterm>ビットが<structfield>t_infomask</structfield>で設定されている場合にのみ存在します。
存在する場合は、固定ヘッダのすぐ後ろから始まり、データ列ごとに1ビットとするのに十分なバイト数を占有します（すなわち、<structfield>t_infomask2</structfield>内の属性の個数と等しいビット数です）。
このビットのリスト内では、1ビットは非NULLを、0ビットはNULLを示します。
このビットマップが存在しない場合、すべての列が非NULLとみなされます。
オブジェクトIDは<firstterm>HEAP_HASOID_OLD</firstterm>ビットが<structfield>t_infomask</structfield>で設定されている場合にのみ存在します。
存在する場合、これは<structfield>t_hoff</structfield>境界の直前に現れます。
<structfield>t_hoff</structfield>をMAXALIGNの倍数とするために必要なパッドは全て、NULLビットマップとオブジェクトIDの間に現れます
（このことにより、オブジェクトIDの位置揃えが確実に適切になります）。

 </para>

 <table tocentry="1" id="heaptupleheaderdata-table">
<!--
 <title>HeapTupleHeaderData Layout</title>
 <titleabbrev>HeapTupleHeaderData Layout</titleabbrev>
-->
 <title>HeapTupleHeaderDataのレイアウト</title>
 <titleabbrev>HeapTupleHeaderDataのレイアウト</titleabbrev>
 <tgroup cols="4">
 <thead>
  <row>
<!--
   <entry>Field</entry>
   <entry>Type</entry>
   <entry>Length</entry>
   <entry>Description</entry>
-->
<entry>フィールド</entry>
<entry>型</entry>
<entry>長さ</entry>
<entry>説明</entry>
  </row>
 </thead>
 <tbody>
  <row>
   <entry>t_xmin</entry>
   <entry>TransactionId</entry>
<!--
   <entry>4 bytes</entry>
   <entry>insert XID stamp</entry>
-->
   <entry>4バイト</entry>
   <entry>挿入XIDスタンプ</entry>
  </row>
  <row>
   <entry>t_xmax</entry>
   <entry>TransactionId</entry>
<!--
   <entry>4 bytes</entry>
   <entry>delete XID stamp</entry>
-->
   <entry>4バイト</entry>
   <entry>削除XIDスタンプ</entry>
  </row>
  <row>
   <entry>t_cid</entry>
   <entry>CommandId</entry>
<!--
   <entry>4 bytes</entry>
   <entry>insert and/or delete CID stamp (overlays with t_xvac)</entry>
-->
   <entry>4バイト</entry>
   <entry>挿入、削除の両方または片方のCIDスタンプ（t_xvacと共有）</entry>
  </row>
  <row>
   <entry>t_xvac</entry>
   <entry>TransactionId</entry>
<!--
   <entry>4 bytes</entry>
   <entry>XID for VACUUM operation moving a row version</entry>
-->
   <entry>4バイト</entry>
   <entry>行バージョンを移すVACUUM操作用XID</entry>
  </row>
  <row>
   <entry>t_ctid</entry>
   <entry>ItemPointerData</entry>
<!--
   <entry>6 bytes</entry>
   <entry>current TID of this or newer row version</entry>
-->
   <entry>6バイト</entry>
   <entry>この行または最新バージョンの行の現在のTID</entry>
  </row>
  <row>
   <entry>t_infomask2</entry>
   <entry>uint16</entry>
<!--
   <entry>2 bytes</entry>
   <entry>number of attributes, plus various flag bits</entry>
-->
   <entry>2バイト</entry>
   <entry>属性の数と各種フラグビット</entry>
  </row>
  <row>
   <entry>t_infomask</entry>
   <entry>uint16</entry>
<!--
   <entry>2 bytes</entry>
   <entry>various flag bits</entry>
-->
   <entry>2バイト</entry>
   <entry>様々なフラグビット</entry>
  </row>
  <row>
   <entry>t_hoff</entry>
   <entry>uint8</entry>
<!--
   <entry>1 byte</entry>
   <entry>offset to user data</entry>
-->
   <entry>1バイト</entry>
   <entry>ユーザデータに対するオフセット</entry>
  </row>
 </tbody>
 </tgroup>
 </table>

 <para>
<!--
   All the details can be found in
   <filename>src/include/access/htup_details.h</filename>.
-->
詳細情報については<filename>src/include/access/htup_details.h</filename>を参照してください。
 </para>

 <para>

<!--
  Interpreting the actual data can only be done with information obtained
  from other tables, mostly <structname>pg_attribute</structname>. The
  key values needed to identify field locations are
  <structfield>attlen</structfield> and <structfield>attalign</structfield>.
  There is no way to directly get a
  particular attribute, except when there are only fixed width fields and no
  null values. All this trickery is wrapped up in the functions
  <firstterm>heap_getattr</firstterm>, <firstterm>fastgetattr</firstterm>
  and <firstterm>heap_getsysattr</firstterm>.
-->
実際のデータの解釈は、他のテーブル、ほとんどの場合、<structname>pg_attribute</structname>から取得された情報でのみ行うことができます。
フィールド位置を識別するために必要なキー値は、<structfield>attlen</structfield>および<structfield>attalign</structfield>です。
フィールドの幅が固定されていてNULL値が存在しない場合を除き、特定の属性を直接取得する方法はありません。
この仕組みはすべて、<firstterm>heap_getattr</firstterm>、<firstterm>fastgetattr</firstterm>および<firstterm>heap_getsysattr</firstterm>関数にラップされています。

 </para>
 <para>

<!--
  To read the data you need to examine each attribute in turn. First check
  whether the field is NULL according to the null bitmap. If it is, go to
  the next. Then make sure you have the right alignment.  If the field is a
  fixed width field, then all the bytes are simply placed. If it's a
  variable length field (attlen = -1) then it's a bit more complicated.
  All variable-length data types share the common header structure
  <type>struct varlena</type>, which includes the total length of the stored
  value and some flag bits.  Depending on the flags, the data can be either
  inline or in a <acronym>TOAST</acronym> table;
  it might be compressed, too (see <xref linkend="storage-toast"/>).
-->
データを読むためには、それぞれの属性を順番に検査する必要があります。
まず、NULLビットマップに従ってフィールドがNULLかどうかを検査します。
もしNULLであれば、次に進みます。
次に、位置揃えが正しいことを確認してください。
フィールドの幅が固定されていれば、すべてのバイトが単純に配置されます。
可変長のフィールド（attlen == -1）の場合はもう少し複雑です。
可変長のデータ型はすべて、格納する値の長さといくつかのフラグビットを持つ<type>struct varlena</type>という共通ヘッダ構造体を共有します。
フラグによって、データは行内、または別のテーブル（<acronym>TOAST</acronym>）のいずれかとなったり、圧縮済みとなったりします
（<xref linkend="storage-toast"/>を参照してください）。

 </para>
 </sect2>
</sect1>

</chapter><|MERGE_RESOLUTION|>--- conflicted
+++ resolved
@@ -585,7 +585,6 @@
 </para>
 
 <para>
-<<<<<<< HEAD
 The compression technique used for either in-line or out-of-line compressed
 data can be selected for each column by setting
 the <literal>COMPRESSION</literal> column option in <command>CREATE
@@ -596,9 +595,7 @@
 </para>
 
 <para>
-=======
-<!--
->>>>>>> 9a9c638e
+<!--
 As mentioned, there are multiple types of <acronym>TOAST</acronym> pointer datums.
 The oldest and most common type is a pointer to out-of-line data stored in
 a <firstterm><acronym>TOAST</acronym> table</firstterm> that is separate from, but
@@ -623,20 +620,6 @@
 更なる詳細は<xref linkend="storage-toast-inmemory"/>に記述されています。
 </para>
 
-<<<<<<< HEAD
-=======
-<para>
-<!--
-The compression technique used for either in-line or out-of-line compressed
-data is a fairly simple and very fast member
-of the LZ family of compression techniques.  See
-<filename>src/common/pg_lzcompress.c</filename> for the details.
--->
-行内あるいは行外の圧縮データで使用される圧縮技術は、LZ系の圧縮技術の1つで単純かつ非常に高速なものです。
-詳細は<filename>src/common/pg_lzcompress.c</filename>を参照してください。
-</para>
-
->>>>>>> 9a9c638e
 <sect2 id="storage-toast-ondisk">
 <!--
  <title>Out-of-Line, On-Disk TOAST Storage</title>

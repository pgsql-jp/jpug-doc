<!--
doc/src/sgml/ref/cluster.sgml
PostgreSQL documentation
-->

<refentry id="sql-cluster">
 <indexterm zone="sql-cluster">
  <primary>CLUSTER</primary>
 </indexterm>

 <refmeta>
  <refentrytitle>CLUSTER</refentrytitle>
  <manvolnum>7</manvolnum>
<!--
  <refmiscinfo>SQL - Language Statements</refmiscinfo>
-->
<refmiscinfo>SQL - 言語</refmiscinfo>
 </refmeta>

 <refnamediv>
  <refname>CLUSTER</refname>
<!--
  <refpurpose>cluster a table according to an index</refpurpose>
-->
  <refpurpose>インデックスに従ってテーブルをクラスタ化する</refpurpose>
 </refnamediv>

 <refsynopsisdiv>
<synopsis>
CLUSTER [ ( <replaceable class="parameter">option</replaceable> [, ...] ) ] [ <replaceable class="parameter">table_name</replaceable> [ USING <replaceable class="parameter">index_name</replaceable> ] ]

<!--
<phrase>where <replaceable class="parameter">option</replaceable> can be one of:</phrase>
-->
<phrase>ここで<replaceable class="parameter">option</replaceable>は以下のいずれかです。</phrase>

    VERBOSE [ <replaceable class="parameter">boolean</replaceable> ]
</synopsis>
 </refsynopsisdiv>

 <refsect1>
<!--
  <title>Description</title>
-->
  <title>説明</title>

  <para>
<!--
   <command>CLUSTER</command> instructs <productname>PostgreSQL</productname>
   to cluster the table specified
   by <replaceable class="parameter">table_name</replaceable>
   based on the index specified by
   <replaceable class="parameter">index_name</replaceable>. The index must
   already have been defined on
   <replaceable class="parameter">table_name</replaceable>.
-->
<command>CLUSTER</command>は、<replaceable class="parameter">index_name</replaceable>で指定されたインデックスに基づき、<replaceable class="parameter">table_name</replaceable>で指定されたテーブルをクラスタ化するように、<productname>PostgreSQL</productname>に指示します。
このインデックスは前もって<replaceable class="parameter">table_name</replaceable>上に定義されていなければなりません。
  </para>

  <para>
<!--
   When a table is clustered, it is physically reordered
   based on the index information. Clustering is a one-time operation:
   when the table is subsequently updated, the changes are
   not clustered.  That is, no attempt is made to store new or
   updated rows according to their index order.  (If one wishes, one can
   periodically recluster by issuing the command again.  Also, setting
   the table's <literal>fillfactor</literal> storage parameter to less than
   100% can aid in preserving cluster ordering during updates, since updated
   rows are kept on the same page if enough space is available there.)
-->
テーブルがクラスタ化されると、それぞれのテーブルはインデックス情報に基づいて物理的に並べ直されます。
クラスタ化は、1回限りの操作です。
クラスタ化後にテーブルが更新されても、その変更はクラスタ化されません。
つまり、新規に追加された行や更新された行は、インデックス順には保管されません。
（インデックス順に保管したい場合は、コマンドを再度入力し、定期的に再クラスタ化を行います。
また、更新される行は十分な領域が利用可能ならば同一ページ内に保持されますので、テーブルの<literal>fillfactor</literal>格納パラメータを100%より小さく設定することで、更新処理中のクラスタ順序付けを保護するのに役に立ちます。）
  </para>

  <para>
<!--
   When a table is clustered, <productname>PostgreSQL</productname>
   remembers which index it was clustered by.  The form
   <command>CLUSTER <replaceable class="parameter">table_name</replaceable></command>
   reclusters the table using the same index as before.  You can also
   use the <literal>CLUSTER</literal> or <literal>SET WITHOUT CLUSTER</literal>
   forms of <link linkend="sql-altertable"><command>ALTER TABLE</command></link> to set the index to be used for
   future cluster operations, or to clear any previous setting.
-->
テーブルがクラスタ化されると、<productname>PostgreSQL</productname>はクラスタ化に使用されたインデックスを記録します。
<command>CLUSTER <replaceable class="parameter">table_name</replaceable></command>という構文によって、以前と同じインデックスを使用してテーブルを再クラスタ化します。
また<link linkend="sql-altertable"><command>ALTER TABLE</command></link>の<literal>CLUSTER</literal>もしくは<literal>SET WITHOUT CLUSTER</literal>構文を使用して、将来のクラスタ化操作で使用するインデックスを設定したり、過去の設定を取り消すことができます。
  </para>

  <para>
<!--
   <command>CLUSTER</command> without a
   <replaceable class="parameter">table_name</replaceable> reclusters all the
   previously-clustered tables in the current database that the calling user
   has privileges for.  This form of <command>CLUSTER</command> cannot be
   executed inside a transaction block.
-->
<replaceable class="parameter">table_name</replaceable>を指定しないで<command>CLUSTER</command>を実行した場合、現在のデータベース内の以前にクラスタ化されたテーブルのうち、呼び出したユーザが権限を持つすべてのテーブルを再クラスタ化します。
この形式の<command>CLUSTER</command>を、トランザクションブロック内では実行できません。
  </para>

  <para>
<!--
   When a table is being clustered, an <literal>ACCESS
   EXCLUSIVE</literal> lock is acquired on it. This prevents any other
   database operations (both reads and writes) from operating on the
   table until the <command>CLUSTER</command> is finished.
-->
クラスタ化を行っているテーブルでは、<literal>ACCESS EXCLUSIVE</literal>ロックが獲得されています。
これにより、<command>CLUSTER</command>が終わるまで、そのテーブルに対するデータベース操作（読み書き両方）はできません。
  </para>
 </refsect1>

 <refsect1>
<!--
  <title>Parameters</title>
-->
  <title>パラメータ</title>

  <variablelist>
   <varlistentry>
    <term><replaceable class="parameter">table_name</replaceable></term>
    <listitem>
     <para>
<!--
      The name (possibly schema-qualified) of a table.
-->
テーブルの名前です（スキーマ修飾名も可）。
     </para>
    </listitem>
   </varlistentry>

   <varlistentry>
    <term><replaceable class="parameter">index_name</replaceable></term>
    <listitem>
     <para>
<!--
      The name of an index.
-->
インデックスの名前です。
     </para>
    </listitem>
   </varlistentry>

   <varlistentry>
    <term><literal>VERBOSE</literal></term>
    <listitem>
     <para>
<<<<<<< HEAD
<!--
      Prints a progress report as each table is clustered.
-->
各テーブルのクラスタ化を行う時に進行状況報告を出力します。
=======
      Prints a progress report as each table is clustered
      at <literal>INFO</literal> level.
>>>>>>> 3d6a8289
     </para>
    </listitem>
   </varlistentry>

   <varlistentry>
    <term><replaceable class="parameter">boolean</replaceable></term>
    <listitem>
     <para>
<!--
      Specifies whether the selected option should be turned on or off.
      You can write <literal>TRUE</literal>, <literal>ON</literal>, or
      <literal>1</literal> to enable the option, and <literal>FALSE</literal>,
      <literal>OFF</literal>, or <literal>0</literal> to disable it.  The
      <replaceable class="parameter">boolean</replaceable> value can also
      be omitted, in which case <literal>TRUE</literal> is assumed.
-->
選択したオプションを有効にするか無効にするか指定します。
オプションを有効にする場合には<literal>TRUE</literal>、<literal>ON</literal>または<literal>1</literal>と書くことができ、無効にする場合には<literal>FALSE</literal>、<literal>OFF</literal>または<literal>0</literal>と書くことができます。
<replaceable class="parameter">boolean</replaceable>の値は省略することもでき、その場合には<literal>TRUE</literal>とみなされます。
     </para>
    </listitem>
   </varlistentry>
  </variablelist>
 </refsect1>

 <refsect1>
<!--
  <title>Notes</title>
-->
  <title>注釈</title>

   <para>
<!--
    To cluster a table, one must have the <literal>MAINTAIN</literal> privilege
    on the table.
-->
テーブルをクラスタ化するには、テーブルに対する<literal>MAINTAIN</literal>権限が必要です。
   </para>

   <para>
<!--
    In cases where you are accessing single rows randomly
    within a table, the actual order of the data in the
    table is unimportant. However, if you tend to access some
    data more than others, and there is an index that groups
    them together, you will benefit from using <command>CLUSTER</command>.
    If you are requesting a range of indexed values from a table, or a
    single indexed value that has multiple rows that match,
    <command>CLUSTER</command> will help because once the index identifies the
    table page for the first row that matches, all other rows
    that match are probably already on the same table page,
    and so you save disk accesses and speed up the query.
-->
テーブル内の個々の行にランダムにアクセスする場合、テーブル内のデータの順序は重要でありません。
しかし、テーブル内の特定のデータにアクセスが集中していて、それらのデータをひとまとめにしているインデックスが存在する時は、<command>CLUSTER</command>による利益を享受できます。
テーブルからインデックスの値の範囲や、一致する複数の行を保有する1つのインデックスの値を要求する場合、<command>CLUSTER</command>が役に立ちます。
一度インデックスが一致する最初の行に対するテーブルページを認識すると、一致する他の全ての行も同じテーブルページに存在する可能性が高いので、ディスクアクセスを減らして問い合わせ処理の速度を向上することができるからです。
   </para>

   <para>
<!--
    <command>CLUSTER</command> can re-sort the table using either an index scan
    on the specified index, or (if the index is a b-tree) a sequential
    scan followed by sorting.  It will attempt to choose the method that
    will be faster, based on planner cost parameters and available statistical
    information.
-->
<command>CLUSTER</command>は、指定されたインデックスによるインデックススキャン、または（インデックスがB-Treeの場合）シーケンシャルスキャン後のソートのいずれかを用いて、テーブルを再ソートすることができます。
プランナのコストパラメータと利用可能な統計情報に基づき、より高速な方式の選択を試みます。
   </para>

   <para>
<!--
    While <command>CLUSTER</command> is running, the <xref
    linkend="guc-search-path"/> is temporarily changed to <literal>pg_catalog,
    pg_temp</literal>.
-->
<command>CLUSTER</command>の実行中、<xref linkend="guc-search-path"/>は一時的に<literal>pg_catalog, pg_temp</literal>に変更されます。
   </para>

   <para>
<!--
    When an index scan is used, a temporary copy of the table is created that
    contains the table data in the index order.  Temporary copies of each
    index on the table are created as well.  Therefore, you need free space on
    disk at least equal to the sum of the table size and the index sizes.
-->
インデックススキャンが使用される場合、インデックス順にテーブルデータを並べた、テーブルの一時コピーが作成されます。
同様に、テーブルの各インデックスの一時コピーも作成されます。
したがって、ディスクには、少なくともテーブルとインデックスの合計サイズと同じ容量の空き領域が必要です。
   </para>

   <para>
<!--
    When a sequential scan and sort is used, a temporary sort file is
    also created, so that the peak temporary space requirement is as much
    as double the table size, plus the index sizes.  This method is often
    faster than the index scan method, but if the disk space requirement is
    intolerable, you can disable this choice by temporarily setting <xref
    linkend="guc-enable-sort"/> to <literal>off</literal>.
-->
シーケンシャルスキャンとソートが使用される場合も一時的なソートファイルが作成されます。
一時的に必要となるサイズの最大値はテーブルサイズの倍のサイズにインデックスサイズを加えた値となります。
この方式はインデックススキャンより高速になることが多いのですが、必要なディスク容量に耐えられない場合は、一時的に<xref linkend="guc-enable-sort"/>を<literal>off</literal>にすることで、この方式を無効にすることができます。
   </para>

   <para>
<!--
    It is advisable to set <xref linkend="guc-maintenance-work-mem"/> to
    a reasonably large value (but not more than the amount of RAM you can
    dedicate to the <command>CLUSTER</command> operation) before clustering.
-->
クラスタ処理の前に<xref linkend="guc-maintenance-work-mem"/>を程良く大きな値に設定することを勧めます。
（しかし<command>CLUSTER</command>操作専用に割り当てられるRAMの容量を超えないようにしてください。）
   </para>

   <para>
<!--
    Because the planner records statistics about the ordering of
    tables, it is advisable to run <link linkend="sql-analyze"><command>ANALYZE</command></link>
    on the newly clustered table.
    Otherwise, the planner might make poor choices of query plans.
-->
プランナはテーブルの順序付けに関する統計情報を記録しているため、新しくクラスタ化されたテーブルでは、<link linkend="sql-analyze"><command>ANALYZE</command></link>を実行することが推奨されます。
そうしないと、プランナが問い合わせ計画を適切に選択できない可能性があります。
   </para>

   <para>
<!--
    Because <command>CLUSTER</command> remembers which indexes are clustered,
    one can cluster the tables one wants clustered manually the first time,
    then set up a periodic maintenance script that executes
    <command>CLUSTER</command> without any parameters, so that the desired tables
    are periodically reclustered.
-->
<command>CLUSTER</command>はどのインデックスでクラスタ化したかを記録していますので、対象のテーブルを定期的に再クラスタ化できるように、最初にクラスタ化したいテーブルを手作業でクラスタ化し、その後にパラメータをまったく持たない<command>CLUSTER</command>を実行する定期的な保守用スクリプトを設定することができます。
   </para>

  <para>
<!--
    Each backend running <command>CLUSTER</command> will report its progress
    in the <structname>pg_stat_progress_cluster</structname> view. See
    <xref linkend="cluster-progress-reporting"/> for details.
-->
<command>CLUSTER</command>を実行している各バックエンドはその進捗を<structname>pg_stat_progress_cluster</structname>ビューで報告します。
詳細は<xref linkend="cluster-progress-reporting"/>を参照してください。
  </para>

   <para>
<!--
    Clustering a partitioned table clusters each of its partitions using the
    partition of the specified partitioned index.  When clustering a partitioned
    table, the index may not be omitted.  <command>CLUSTER</command> on a
    partitioned table cannot be executed inside a transaction block.
-->
パーティションテーブルをクラスタ化すると、指定したパーティションインデックスのパーティションを使用して各パーティションがクラスタ化されます。
パーティションテーブルをクラスタ化する場合は、インデックスを省略できません。
パーティションテーブルの<command>CLUSTER</command>は、トランザクションブロック内では実行できません。
   </para>

 </refsect1>

 <refsect1>
<!--
  <title>Examples</title>
-->
  <title>例</title>

  <para>
<!--
   Cluster the table <literal>employees</literal> on the basis of
   its index <literal>employees_ind</literal>:
-->
インデックス<literal>employees_ind</literal>に基づいて、テーブル<literal>emp</literal>をクラスタ化します。
<programlisting>
CLUSTER employees USING employees_ind;
</programlisting>
  </para>

  <para>
<!--
   Cluster the <literal>employees</literal> table using the same
   index that was used before:
-->
以前に使用したインデックスを使用して、テーブル<literal>employees</literal>をクラスタ化します。
<programlisting>
CLUSTER employees;
</programlisting>
  </para>

  <para>
<!--
   Cluster all tables in the database that have previously been clustered:
-->
データベース内の、以前にクラスタ化されたテーブルを全てクラスタ化します。
<programlisting>
CLUSTER;
</programlisting></para>
 </refsect1>

 <refsect1>
<!--
  <title>Compatibility</title>
-->
  <title>互換性</title>

  <para>
<!--
   There is no <command>CLUSTER</command> statement in the SQL standard.
-->
標準SQLには<command>CLUSTER</command>文はありません。
  </para>

  <para>
<!--
   The following syntax was used before <productname>PostgreSQL</productname>
   17 and is still supported:
-->
次の構文は、<productname>PostgreSQL</productname> 17より前のバージョンで使われていたもので、今でもサポートされています。
<synopsis>
CLUSTER [ VERBOSE ] [ <replaceable class="parameter">table_name</replaceable> [ USING <replaceable class="parameter">index_name</replaceable> ] ]
</synopsis>
  </para>

  <para>
<!--
   The following syntax was used before <productname>PostgreSQL</productname>
   8.3 and is still supported:
-->
次の構文は、<productname>PostgreSQL</productname> 8.3より前のバージョンで使われていたもので、今でもサポートされています。
<synopsis>
CLUSTER <replaceable class="parameter">index_name</replaceable> ON <replaceable class="parameter">table_name</replaceable>
</synopsis>
  </para>
 </refsect1>

 <refsect1>
<!--
  <title>See Also</title>
-->
  <title>関連項目</title>

  <simplelist type="inline">
   <member><xref linkend="app-clusterdb"/></member>
   <member><xref linkend="cluster-progress-reporting"/></member>
  </simplelist>
 </refsect1>
</refentry><|MERGE_RESOLUTION|>--- conflicted
+++ resolved
@@ -152,15 +152,12 @@
     <term><literal>VERBOSE</literal></term>
     <listitem>
      <para>
-<<<<<<< HEAD
-<!--
-      Prints a progress report as each table is clustered.
--->
-各テーブルのクラスタ化を行う時に進行状況報告を出力します。
-=======
+<!--
       Prints a progress report as each table is clustered
       at <literal>INFO</literal> level.
->>>>>>> 3d6a8289
+-->
+《マッチ度[54.117647]》各テーブルのクラスタ化を行う時に進行状況報告を出力します。
+《機械翻訳》«Prints a progress report as each table is clustered at <literal>INFO</literal> level.»
      </para>
     </listitem>
    </varlistentry>

--- conflicted
+++ resolved
@@ -149,22 +149,6 @@
 </programlisting>
    </para>
   </important>
-<<<<<<< HEAD
-=======
-
-  <para>
-<!--
-   Only the <literal>ANALYZE</literal> and <literal>VERBOSE</literal> options
-   can be specified, and only in that order, without surrounding the option
-   list in parentheses.  Prior to <productname>PostgreSQL</productname> 9.0,
-   the unparenthesized syntax was the only one supported.  It is expected that
-   all new options will be supported only in the parenthesized syntax.
--->
-<literal>ANALYZE</literal>および<literal>VERBOSE</literal>オプションのみが、この順序でのみ、オプションリストを括弧で括ることなく、指定可能です。
-<productname>PostgreSQL</productname> 9.0より前までは、括弧がない構文のみがサポートされていました。
-すべての新しいオプションは括弧付き構文のみでサポートされることを想定しています。
-  </para>
->>>>>>> 32de6336
  </refsect1>
 
  <refsect1>
@@ -269,7 +253,6 @@
     <term><literal>BUFFERS</literal></term>
     <listitem>
      <para>
-<!--
       Include information on buffer usage. Specifically, include the number of
       shared blocks hit, read, dirtied, and written, the number of local blocks
       hit, read, dirtied, and written, the number of temp blocks read and
@@ -291,18 +274,6 @@
       upper-level node includes those used by all its child nodes.  In text
       format, only non-zero values are printed.  This parameter defaults to
       <literal>FALSE</literal>.
--->
-バッファの使用状況に関する情報を含めます。
-具体的には、共有ブロックのヒット数、読み取り数、ダーティブロック数、書き出し数、ローカルブロックのヒット数、読み取り数、ダーティブロック数、書き出し数、一時ブロックの読み取り数、書き出し数、そして、<xref linkend="guc-track-io-timing"/>が有効にされていればデータファイルブロックと一時ファイルブロックの読み取り、書き出しに掛かった時間(ミリ秒単位)が含められます。
-<emphasis>ヒット</emphasis>とは、必要な時にキャッシュ内にそのブロックが見つかったため読み取りが避けられたことを意味します。
-共有ブロックには、通常のテーブルとインデックスからのデータが含まれます。
-ローカルブロックには、一時テーブルとそのインデックスからのデータが含まれます。
-一時ブロックには、ソートやハッシュ、マテリアライズ計画ノードなどで使用される短期間有効なデータが含まれます。
-<emphasis>ダーティ</emphasis>ブロック数は、これまでは変更がなかったがその問い合わせによって変更されたブロックの数を示します。
-<emphasis>書き出し</emphasis>ブロック数は、問い合わせ処理の間にバックエンドにより、ダーティ状態だったブロックの内キャッシュから追い出されたブロックの数を示します。
-上位レベルのノードで表示されるブロック数には、その子ノードすべてで使用されるブロックが含まれます。
-テキスト形式では、非ゼロの値のみが出力されます。
-このパラメータのデフォルトは<literal>FALSE</literal>です。
      </para>
     </listitem>
    </varlistentry>

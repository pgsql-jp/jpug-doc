<!-- doc/src/sgml/indices.sgml -->

<chapter id="indexes">
<!--
 <title>Indexes</title>
-->
 <title>インデックス</title>

 <indexterm zone="indexes">
  <primary>index</primary>
 </indexterm>
 <indexterm zone="indexes">
  <primary>インデックス</primary>
 </indexterm>

 <para>
<!--
  Indexes are a common way to enhance database performance.  An index
  allows the database server to find and retrieve specific rows much
  faster than it could do without an index.  But indexes also add
  overhead to the database system as a whole, so they should be used
  sensibly.
-->
インデックスは、データベースの性能を向上させるための一般的な方法です。
データベースサーバでインデックスを使用すると、インデックスを使用しない場合に比べてかなり速く、特定の行を検出し抽出することができます。
しかし、インデックスを使用すると、データベースシステム全体にオーバーヘッドを追加することにもなるため、注意して使用する必要があります。
 </para>


 <sect1 id="indexes-intro">
<!--
  <title>Introduction</title>
-->
  <title>はじめに</title>

  <para>
<!--
   Suppose we have a table similar to this:
-->
次のようなテーブルを考えてみましょう。
<programlisting>
CREATE TABLE test1 (
    id integer,
    content varchar
);
</programlisting>
<!--
   and the application issues many queries of the form:
-->
アプリケーションはこの形式の多くの問い合わせを発行します。
<programlisting>
SELECT content FROM test1 WHERE id = <replaceable>constant</replaceable>;
</programlisting>
<!--
   With no advance preparation, the system would have to scan the entire
   <structname>test1</structname> table, row by row, to find all
   matching entries.  If there are many rows in
   <structname>test1</structname> and only a few rows (perhaps zero
   or one) that would be returned by such a query, this is clearly an
   inefficient method.  But if the system has been instructed to maintain an
   index on the <structfield>id</structfield> column, it can use a more
   efficient method for locating matching rows.  For instance, it
   might only have to walk a few levels deep into a search tree.
-->
事前に準備を行っていなければ、システムで一致する項目を全て検出するためには、<structname>test1</structname>テーブル全体を1行ごとにスキャンする必要があります。
<structname>test1</structname>に数多くの行があり、その問い合わせで返されるのが数行（おそらく0行か1行）しかない場合、これは明らかに効率が悪い方法と言えます。
システムがインデックスを<structfield>id</structfield>列上で維持するように指示されていれば、一致する行を検出するのにより効率の良い方法を使うことができます。
例えば、検索ツリーを数層分検索するだけで済む可能性もあります。
  </para>

  <para>
<!--
   A similar approach is used in most non-fiction books:  terms and
   concepts that are frequently looked up by readers are collected in
   an alphabetic index at the end of the book.  The interested reader
   can scan the index relatively quickly and flip to the appropriate
   page(s), rather than having to read the entire book to find the
   material of interest.  Just as it is the task of the author to
   anticipate the items that readers are likely to look up,
   it is the task of the database programmer to foresee which indexes
   will be useful.
-->
ほとんどのノンフィクションの本で、同じような手法が使われています。
読者が頻繁に調べる用語および概念は、その本の最後にアルファベット順に索引としてまとめられています。
その本に興味を持った読者は、索引（インデックス）を調べ、比較的速く簡単に該当するページを開くことができるため、見たい場所を探すために本全部を読む必要はありません。
読者がよく調べそうな項目を予想するのが作者の仕事であるように、どのインデックスが実用的であるかを予測するのはデータベースプログラマの仕事です。
  </para>

  <para>
<!--
   The following command can be used to create an index on the
   <structfield>id</structfield> column, as discussed:
-->
上述のように<structfield>id</structfield>列にインデックスを作成する場合は、以下のようなコマンドが使用できます。
<programlisting>
CREATE INDEX test1_id_index ON test1 (id);
</programlisting>
<!--
   The name <structname>test1_id_index</structname> can be chosen
   freely, but you should pick something that enables you to remember
   later what the index was for.
-->
<structname>test1_id_index</structname>というインデックス名には、何を選んでも構いませんが、そのインデックスを何のために作成したかを後で思い出せるような名前を選ぶべきです。
  </para>

  <para>
<!--
   To remove an index, use the <command>DROP INDEX</command> command.
   Indexes can be added to and removed from tables at any time.
-->
インデックスを削除するには、<command>DROP INDEX</command>コマンドを使用します。
テーブルのインデックスは、いつでも追加および削除できます。
  </para>

  <para>
<!--
   Once an index is created, no further intervention is required: the
   system will update the index when the table is modified, and it will
   use the index in queries when it thinks doing so would be more efficient
   than a sequential table scan.  But you might have to run the
   <command>ANALYZE</command> command regularly to update
   statistics to allow the query planner to make educated decisions.
   See <xref linkend="performance-tips"/> for information about
   how to find out whether an index is used and when and why the
   planner might choose <emphasis>not</emphasis> to use an index.
-->
いったんインデックスを作成すれば、それ以上の処理は必要はありません。
システムは、テーブルが変更される時インデックスを更新し、シーケンシャルスキャンよりもインデックススキャンを行うことがより効率的と判断した場合、問い合わせでインデックスを使用します。
しかし、問い合わせプランナで情報に基づいた判断をするためには、定期的に<command>ANALYZE</command>コマンドを実行し、統計情報を更新する必要があるかもしれません。
インデックスが使われているかどうか、およびプランナがインデックスを<emphasis>使わない</emphasis>と判断した状況および理由を調べる方法については、<xref linkend="performance-tips"/>を参照してください。
  </para>

  <para>
<!--
   Indexes can also benefit <command>UPDATE</command> and
   <command>DELETE</command> commands with search conditions.
   Indexes can moreover be used in join searches.  Thus,
   an index defined on a column that is part of a join condition can
   also significantly speed up queries with joins.
-->
インデックスは、<command>UPDATE</command>や<command>DELETE</command>コマンドの検索条件でも使用できます。
さらに、インデックスは結合問い合わせでも使用されます。
したがって、結合条件で記述されている列にインデックスを定義すれば、結合を伴った問い合わせにかかる時間もかなり短縮できます。
  </para>

  <para>
<<<<<<< HEAD
   In general, <productname>PostgreSQL</productname> indexes can be used
   to optimize queries that contain one or more <literal>WHERE</literal>
   or <literal>JOIN</literal> clauses of the form
=======
<!--
   In general, <productname>PostgreSQL</productname> indexes can be used
   to optimize queries that contain one or more <literal>WHERE</literal>
   or <literal>JOIN</literal> clauses of the form
-->
《機械翻訳》一般に、<productname>PostgreSQL</productname>のインデックスは、以下の形式の1つ以上の<literal>WHERE</literal>句または<literal>JOIN</literal>句を含む問い合わせを最適化するために使用できます。
>>>>>>> 43f2d855

<synopsis>
<replaceable>indexed-column</replaceable> <replaceable>indexable-operator</replaceable> <replaceable>comparison-value</replaceable>
</synopsis>

<<<<<<< HEAD
=======
<!--
>>>>>>> 43f2d855
   Here, the <replaceable>indexed-column</replaceable> is whatever
   column or expression the index has been defined on.
   The <replaceable>indexable-operator</replaceable> is an operator that
   is a member of the index's <firstterm>operator class</firstterm> for
   the indexed column.  (More details about that appear below.)
   And the <replaceable>comparison-value</replaceable> can be any
   expression that is not volatile and does not reference the index's
   table.
<<<<<<< HEAD
  </para>

  <para>
   In some cases the query planner can extract an indexable clause of
   this form from another SQL construct.  A simple example is that if
   the original clause was
=======
-->
《機械翻訳》ここで、<replaceable>indexed-column</replaceable>はインデックスが定義されている列または式です。
<replaceable>indexable-operator</replaceable>は、インデックスの<firstterm>演算子クラス</firstterm>のメンバーである演算子です（詳細は後述）。
また、<replaceable>comparison-value</replaceable>は揮発性でなく、インデックスのテーブルを参照しない式であれば何でもかまいません。
  </para>

  <para>
<!--
   In some cases the query planner can extract an indexable clause of
   this form from another SQL construct.  A simple example is that if
   the original clause was
-->
《機械翻訳》場合によっては、問い合わせプランナは、別のSQL構造からこの形式のインデックス可能な句を抽出できます。
単純な例は、元の句が.
>>>>>>> 43f2d855

<synopsis>
<replaceable>comparison-value</replaceable> <replaceable>operator</replaceable> <replaceable>indexed-column</replaceable>
</synopsis>

<<<<<<< HEAD
   then it can be flipped around into indexable form if the
   original <replaceable>operator</replaceable> has a commutator
   operator that is a member of the index's operator class.
  </para>

  <para>
=======
<!--
   then it can be flipped around into indexable form if the
   original <replaceable>operator</replaceable> has a commutator
   operator that is a member of the index's operator class.
-->
《機械翻訳》元の<replaceable>operator</replaceable>にインデックスの演算子クラスのメンバである交換演算子がある場合、インデックス可能な形式に切り替えることができます。
  </para>

  <para>
<!--
>>>>>>> 43f2d855
   Creating an index on a large table can take a long time.  By default,
   <productname>PostgreSQL</productname> allows reads (<command>SELECT</command> statements) to occur
   on the table in parallel with index creation, but writes (<command>INSERT</command>,
   <command>UPDATE</command>, <command>DELETE</command>) are blocked until the index build is finished.
   In production environments this is often unacceptable.
   It is possible to allow writes to occur in parallel with index
   creation, but there are several caveats to be aware of &mdash;
   for more information see <xref linkend="sql-createindex-concurrently"/>.
-->
大規模テーブルに対するインデックス作成が長時間にわたる可能性があります。
デフォルトで<productname>PostgreSQL</productname>はインデックス作成と並行してテーブルを読み取る（<command>SELECT</command>文）ことができますが、書き込み（<command>INSERT</command>、<command>UPDATE</command>、<command>DELETE</command>）はインデックス作成が終わるまでブロックされます。
これは多くの運用環境では受け入れられません。
インデックス作成中でも並行して書き込みできるようにすることができますが、いくつか注意しなければならないことがあります。
<xref linkend="sql-createindex-concurrently"/>の情報を参照してください。
  </para>

  <para>
<!--
   After an index is created, the system has to keep it synchronized with the
   table.  This adds overhead to data manipulation operations.  Indexes can
   also prevent the creation of <link linkend="storage-hot">heap-only
   tuples</link>.
   Therefore indexes that are seldom or never used in queries
   should be removed.
-->
インデックスが作成された後、システムでは、テーブルとインデックスとの間で常に同期を取っておく必要があります。
これにより、データ操作の処理にオーバーヘッドが加わります。
インデックスはまた、<link linkend="storage-hot">ヒープ専用タプル</link>の作成を防いでしまいます。
したがって、めったに使用されないインデックスや、まったく使用されなくなったインデックスは、削除しておいた方が良いでしょう。
  </para>
 </sect1>


 <sect1 id="indexes-types">
<!--
  <title>Index Types</title>
-->
  <title>インデックスの種類</title>

  <para>
<!--
   <productname>PostgreSQL</productname> provides several index types:
   B-tree, Hash, GiST, SP-GiST, GIN, BRIN, and the extension <link
   linkend="bloom">bloom</link>.
   Each index type uses a different
   algorithm that is best suited to different types of indexable clauses.
   By default, the <link linkend="sql-createindex"><command>CREATE
   INDEX</command></link> command creates
   B-tree indexes, which fit the most common situations.
   The other index types are selected by writing the keyword
   <literal>USING</literal> followed by the index type name.
   For example, to create a Hash index:
-->
《マッチ度[92.000000]》<productname>PostgreSQL</productname>では、B-tree、Hash、GiST、SP-GiST、GIN、BRIN、そして<link linkend="bloom">ブルーム</link>拡張といった複数の種類のインデックスを使用可能です。
インデックスの各種類は、異なる種類の問い合わせに最も適した、異なるアルゴリズムを使用します。
デフォルトで<link linkend="sql-createindex"><command>CREATE INDEX</command></link>コマンドは、B-treeインデックスを作成し、それは最も一般的な状況に適合します。
他のインデックスの種類は、キーワード<literal>USING</literal>の後にインデックス種類名を記述することで選択されます。
例えば、ハッシュインデックスを作成するには、次のようにします。
<programlisting>
CREATE INDEX <replaceable>name</replaceable> ON <replaceable>table</replaceable> USING HASH (<replaceable>column</replaceable>);
</programlisting>
  </para>

  <sect2 id="indexes-types-btree">
   <title>B-Tree</title>

   <indexterm>
    <primary>index</primary>
    <secondary>B-Tree</secondary>
   </indexterm>
   <indexterm>
    <primary>インデックス</primary>
    <secondary>B-Tree</secondary>
   </indexterm>
   <indexterm>
    <primary>B-Tree</primary>
    <see>index</see>
   </indexterm>
   <indexterm>
    <primary>B-Tree</primary>
    <see>インデックス</see>
   </indexterm>

  <para>
<!--
   B-trees can handle equality and range queries on data that can be sorted
   into some ordering.
   In particular, the <productname>PostgreSQL</productname> query planner
   will consider using a B-tree index whenever an indexed column is
   involved in a comparison using one of these operators:
-->
B-treeインデックスは、ある順番でソート可能なデータに対する等価性や範囲を問い合わせることを扱うことができます。
具体的には、<productname>PostgreSQL</productname>の問い合わせプランナは、インデックスの付いた列を次の演算子を使用して比較する場合に、B-treeインデックスの使用を検討します。

<synopsis>
&lt; &nbsp; &lt;= &nbsp; = &nbsp; &gt;= &nbsp; &gt;
</synopsis>

<!--
   Constructs equivalent to combinations of these operators, such as
   <literal>BETWEEN</literal> and <literal>IN</literal>, can also be implemented with
   a B-tree index search.  Also, an <literal>IS NULL</literal> or <literal>IS NOT
   NULL</literal> condition on an index column can be used with a B-tree index.
-->
また、<literal>BETWEEN</literal>や<literal>IN</literal>などのこれらの演算子の組み合わせと等価な式もB-treeインデックス検索で実装することができます。
インデックスの付いた列に対する<literal>IS NULL</literal>や<literal>IS NOT NULL</literal>でもB-treeインデックスを使用することができます。
  </para>

  <para>
<!--
   The optimizer can also use a B-tree index for queries involving the
   pattern matching operators <literal>LIKE</literal> and <literal>~</literal>
   <emphasis>if</emphasis> the pattern is a constant and is anchored to
   the beginning of the string &mdash; for example, <literal>col LIKE
   'foo%'</literal> or <literal>col ~ '^foo'</literal>, but not
   <literal>col LIKE '%bar'</literal>. However, if your database does not
   use the C locale you will need to create the index with a special
   operator class to support indexing of pattern-matching queries; see
   <xref linkend="indexes-opclass"/> below. It is also possible to use
   B-tree indexes for <literal>ILIKE</literal> and
   <literal>~*</literal>, but only if the pattern starts with
   non-alphabetic characters, i.e., characters that are not affected by
   upper/lower case conversion.
-->
オプティマイザは、パターンマッチ演算子<literal>LIKE</literal>、<literal>~</literal>を含む問い合わせでも、そのパターンが定数であり、先頭文字列を指定している<emphasis>のであれば</emphasis>B-treeインデックスを使用することができます。
例えば、<literal>col LIKE 'foo%'</literal>または<literal>col ~ '^foo'</literal>では使用されますが、<literal>col LIKE '%bar'</literal>では使用されません。
しかし、データベースがCロケールを使用していない場合、パターンマッチ問い合わせのインデックス付けをサポートする特別な演算子クラスでインデックスを作成しなければなりません。
後述の<xref linkend="indexes-opclass"/>を参照してください。
なお、<literal>ILIKE</literal>と<literal>~*</literal>でもB-treeインデックスを使用することができますが、パターンが英字以外の文字、つまり、大文字小文字の違いの影響がない文字で始まる場合のみです。
  </para>

  <para>
<!--
   B-tree indexes can also be used to retrieve data in sorted order.
   This is not always faster than a simple scan and sort, but it is
   often helpful.
-->
B-treeインデックスをソートされた順序でデータを受けとるために使用することもできます。
これは常に単純なスキャンとソート処理より高速になるものではありませんが、よく役に立つことがあります。
  </para>
  </sect2>

  <sect2 id="indexes-types-hash">
   <title>Hash</title>

   <indexterm>
    <primary>index</primary>
    <secondary>hash</secondary>
   </indexterm>
   <indexterm>
    <primary>インデックス</primary>
    <secondary>ハッシュ</secondary>
   </indexterm>
   <indexterm>
    <primary>hash</primary>
    <see>index</see>
   </indexterm>
   <indexterm>
    <primary>ハッシュ</primary>
    <see>インデックス</see>
   </indexterm>

  <para>
<!--
   Hash indexes store a 32-bit hash code derived from the
   value of the indexed column. Hence,
   such indexes can only handle simple equality comparisons.
   The query planner will consider using a hash index whenever an
   indexed column is involved in a comparison using the
   equal operator:
-->
ハッシュインデックスは、インデックスの付いた列の値から算出される32ビットのハッシュコードを格納します。
したがって、ハッシュインデックスは単純な等価性比較のみを扱うことができます。
問い合わせプランナでは、インデックスの付いた列を以下の等号演算子を使用して比較する場合は常に、ハッシュインデックスの使用を検討します。

<synopsis>
=
</synopsis>
  </para>
  </sect2>

  <sect2 id="indexes-type-gist">
   <title>GiST</title>

   <indexterm>
    <primary>index</primary>
    <secondary>GiST</secondary>
   </indexterm>
   <indexterm>
    <primary>インデックス</primary>
    <secondary>GiST</secondary>
   </indexterm>
   <indexterm>
    <primary>GiST</primary>
    <see>index</see>
   </indexterm>
   <indexterm>
    <primary>GiST</primary>
    <see>インデックス</see>
   </indexterm>

  <para>
<!--
   GiST indexes are not a single kind of index, but rather an infrastructure
   within which many different indexing strategies can be implemented.
   Accordingly, the particular operators with which a GiST index can be
   used vary depending on the indexing strategy (the <firstterm>operator
   class</firstterm>).  As an example, the standard distribution of
   <productname>PostgreSQL</productname> includes GiST operator classes
   for several two-dimensional geometric data types, which support indexed
   queries using these operators:
-->
GiSTインデックスは単一種類のインデックスではなく、多くの異なるインデックス戦略を実装することができる基盤です。
したがって、具体的なGiSTインデックスで使用できる演算子はインデックス戦略（<firstterm>演算子クラス</firstterm>）によって異なります。
例えば、<productname>PostgreSQL</productname>の標準配布物には、複数の二次元幾何データ型用のGiST演算子クラスが含まれており、以下の演算子を使用してインデックス付けされた問い合わせをサポートします。

<synopsis>
&lt;&lt; &nbsp; &amp;&lt; &nbsp; &amp;&gt; &nbsp; &gt;&gt; &nbsp; &lt;&lt;| &nbsp; &amp;&lt;| &nbsp; |&amp;&gt; &nbsp; |&gt;&gt; &nbsp; @&gt; &nbsp; &lt;@ &nbsp; ~= &nbsp; &amp;&amp;
</synopsis>

<!--
   (See <xref linkend="functions-geometry"/> for the meaning of
   these operators.)
   The GiST operator classes included in the standard distribution are
   documented in <xref linkend="gist-builtin-opclasses-table"/>.
   Many other GiST operator
   classes are available in the <literal>contrib</literal> collection or as separate
   projects.  For more information see <xref linkend="gist"/>.
-->
（これらの演算子の意味については<xref linkend="functions-geometry"/>を参照してください。）
標準配布物に含まれるGiST演算子クラスは<xref linkend="gist-builtin-opclasses-table"/>に記載されています。
他の多くのGiST演算子クラスが<literal>contrib</literal>群や別のプロジェクトとして利用可能です。
詳細は<xref linkend="gist"/>を参照してください。
  </para>

  <para>
<!--
   GiST indexes are also capable of optimizing <quote>nearest-neighbor</quote>
   searches, such as
-->
GiSTインデックスは以下のような<quote>最近傍</quote>検索を最適化する機能も持ちます。
<programlisting><![CDATA[
SELECT * FROM places ORDER BY location <-> point '(101,456)' LIMIT 10;
]]>
</programlisting>
<!--
   which finds the ten places closest to a given target point.  The ability
   to do this is again dependent on the particular operator class being used.
   In <xref linkend="gist-builtin-opclasses-table"/>, operators that can be
   used in this way are listed in the column <quote>Ordering Operators</quote>.
-->
これは指定された対象地点に最も近い１０箇所を見つけ出します。
この場合も、これができるかどうかは使用される特定の演算子クラスに依存します。
このように利用できる演算子は<xref linkend="gist-builtin-opclasses-table"/>の<quote>順序付け演算子</quote>列に表示されています。
  </para>
  </sect2>

  <sect2 id="indexes-type-spgist">
   <title>SP-GiST</title>

   <indexterm>
    <primary>index</primary>
    <secondary>SP-GiST</secondary>
   </indexterm>
   <indexterm>
    <primary>インデックス</primary>
    <secondary>SP-GiST</secondary>
   </indexterm>
   <indexterm>
    <primary>SP-GiST</primary>
    <see>index</see>
   </indexterm>
   <indexterm>
    <primary>SP-GiST</primary>
    <see>インデックス</see>
   </indexterm>

  <para>
<!--
   SP-GiST indexes, like GiST indexes, offer an infrastructure that supports
   various kinds of searches.  SP-GiST permits implementation of a wide range
   of different non-balanced disk-based data structures, such as quadtrees,
   k-d trees, and radix trees (tries).  As an example, the standard distribution of
   <productname>PostgreSQL</productname> includes SP-GiST operator classes
   for two-dimensional points, which support indexed
   queries using these operators:
-->
SP-GiSTインデックスは、GiSTインデックスと同様に様々な種類の検索を支援する基盤を提供します。
SP-GiSTインデックスは広域な異なる不均衡でディスクベースのデータ構造、つまり、四分木,kd木、基数木のような実装を認めます。
例えば、<productname>PostgreSQL</productname>標準配布物には、以下の演算子を使用する問い合わせに対するインデックスをサポートする2次元の点用のSP-GiST用の演算子クラスが含まれています。

<synopsis>
&lt;&lt; &nbsp; &gt;&gt; &nbsp; ~= &nbsp; &lt;@ &nbsp; &lt;&lt;| &nbsp; |&gt;&gt;
</synopsis>

<!--
   (See <xref linkend="functions-geometry"/> for the meaning of
   these operators.)
   The SP-GiST operator classes included in the standard distribution are
   documented in <xref linkend="spgist-builtin-opclasses-table"/>.
   For more information see <xref linkend="spgist"/>.
-->
（これらの演算子の意味については<xref linkend="functions-geometry"/>を参照してください。）
標準配布物に含まれるSP-GiST演算子クラスは<xref linkend="spgist-builtin-opclasses-table"/>に記載されています。
詳細は <xref linkend="spgist"/>を参照してください。
  </para>

  <para>
<!--
   Like GiST, SP-GiST supports <quote>nearest-neighbor</quote> searches.
   For SP-GiST operator classes that support distance ordering, the
   corresponding operator is listed in the <quote>Ordering Operators</quote>
   column in <xref linkend="spgist-builtin-opclasses-table"/>.
-->
GiSTと同様に、SP-GiSTは<quote>最近傍</quote>検索をサポートします。
距離の順序付けをサポートするSP-GiST演算子クラスの場合、対応する演算子は<xref linkend="spgist-builtin-opclasses-table"/>の<quote>順序付け演算子</quote>列に一覧表示されます。
  </para>
  </sect2>

  <sect2 id="indexes-types-gin">
   <title>GIN</title>

   <indexterm>
    <primary>index</primary>
    <secondary>GIN</secondary>
   </indexterm>
   <indexterm>
    <primary>インデックス</primary>
    <secondary>GIN</secondary>
   </indexterm>
   <indexterm>
    <primary>GIN</primary>
    <see>index</see>
   </indexterm>
   <indexterm>
    <primary>GIN</primary>
    <see>インデックス</see>
   </indexterm>

  <para>
<!--
   GIN indexes are <quote>inverted indexes</quote> which are appropriate for
   data values that contain multiple component values, such as arrays.  An
   inverted index contains a separate entry for each component value, and
   can efficiently handle queries that test for the presence of specific
   component values.
-->
GINは<quote>転置インデックス</quote>であり、配列などのように複数の要素を持つデータ値に適しています。
転置インデックスは各要素値に対して別々のエントリを持っており、特定の要素値の存在について検査する問い合わせを効率的に処理できます。
  </para>

  <para>
<!--
   Like GiST and SP-GiST, GIN can support
   many different user-defined indexing strategies, and the particular
   operators with which a GIN index can be used vary depending on the
   indexing strategy.
   As an example, the standard distribution of
   <productname>PostgreSQL</productname> includes a GIN operator class
   for arrays, which supports indexed queries using these operators:
-->
GiSTやSP-GiST同様、GINも多くの異なるユーザ定義のインデックス戦略を持つことができ、GINが使用できる具体的な演算子はインデックス戦略によって変化します。
例えば、<productname>PostgreSQL</productname>標準配布物には、配列用のGIN演算子クラスが含まれており、これらは、以下の演算子を使用するインデックスによる問い合わせをサポートします。

<synopsis>
&lt;@ &nbsp; @&gt; &nbsp; = &nbsp; &amp;&amp;
</synopsis>

<!--
   (See <xref linkend="functions-array"/> for the meaning of
   these operators.)
   The GIN operator classes included in the standard distribution are
   documented in <xref linkend="gin-builtin-opclasses-table"/>.
   Many other GIN operator
   classes are available in the <literal>contrib</literal> collection or as separate
   projects.  For more information see <xref linkend="gin"/>.
-->
（これらの演算子の意味については<xref linkend="functions-array"/>を参照してください。）
標準配布物に含まれるGIN演算子クラスは<xref linkend="gin-builtin-opclasses-table"/>に記載されています。
他の多くのGIN演算子クラスは<literal>contrib</literal>群または別のプロジェクトで利用可能です。
詳細は<xref linkend="gin"/>を参照してください。
  </para>
  </sect2>

  <sect2 id="indexes-types-brin">
   <title>BRIN</title>

   <indexterm>
    <primary>index</primary>
    <secondary>BRIN</secondary>
   </indexterm>
   <indexterm>
    <primary>インデックス</primary>
    <secondary>BRIN</secondary>
   </indexterm>
   <indexterm>
    <primary>BRIN</primary>
    <see>index</see>
   </indexterm>
   <indexterm>
    <primary>BRIN</primary>
    <see>インデックス</see>
   </indexterm>

  <para>
<!--
   BRIN indexes (a shorthand for Block Range INdexes) store summaries about
   the values stored in consecutive physical block ranges of a table.
   Thus, they are most effective for columns whose values are well-correlated
   with the physical order of the table rows.
   Like GiST, SP-GiST and GIN,
   BRIN can support many different indexing strategies,
   and the particular operators with which a BRIN index can be used
   vary depending on the indexing strategy.
   For data types that have a linear sort order, the indexed data
   corresponds to the minimum and maximum values of the
   values in the column for each block range.  This supports indexed queries
   using these operators:
-->
BRINインデックス(ブロックレンジインデックス(Block Range INdex)を縮めたものです)はテーブルの連続的な物理ブロックの範囲に格納された値についての要約を格納します。
したがって、これらの値は、テーブル行の物理的な順序とよく相関している列に最も効果的です。
GiST、SP-GiST、GINと同じように、BRINは多くの異なるインデックス戦略をサポートし、BRINインデックスが使用できる具体的な演算子はインデックス戦略によって変化します。
線形のソート順を持つデータ型では、インデックス付けされたデータは各ブロックレンジの列の中の値の最小値と最大値に対応しています。
これは以下の演算子を使用したインデックスによる問い合わせをサポートします。

<synopsis>
&lt; &nbsp; &lt;= &nbsp; = &nbsp; &gt;= &nbsp; &gt;
</synopsis>

<!--
   The BRIN operator classes included in the standard distribution are
   documented in <xref linkend="brin-builtin-opclasses-table"/>.
   For more information see <xref linkend="brin"/>.
-->
標準配布物に含まれるBRIN演算子クラスは<xref linkend="brin-builtin-opclasses-table"/>に記載されています。
詳細は<xref linkend="brin"/>を参照してください。
  </para>
  </sect2>
 </sect1>


 <sect1 id="indexes-multicolumn">
<!--
  <title>Multicolumn Indexes</title>
-->
  <title>複数列インデックス</title>

  <indexterm zone="indexes-multicolumn">
   <primary>index</primary>
   <secondary>multicolumn</secondary>
  </indexterm>
  <indexterm zone="indexes-multicolumn">
   <primary>インデックス</primary>
   <secondary>複数列</secondary>
  </indexterm>

  <para>
<!--
   An index can be defined on more than one column of a table.  For example, if
   you have a table of this form:
-->
インデックスは、テーブルの2つ以上の列に定義することができます。
例えば、以下のようなテーブルがあるとします。
<programlisting>
CREATE TABLE test2 (
  major int,
  minor int,
  name varchar
);
</programlisting>
<!--
   (say, you keep your <filename class="directory">/dev</filename>
   directory in a database...) and you frequently issue queries like:
-->
（例えば、<filename class="directory">/dev</filename>ディレクトリの内容をデータベースに保持していて）頻繁に下記のような問い合わせを発行するとします。
<programlisting>
SELECT name FROM test2 WHERE major = <replaceable>constant</replaceable> AND minor = <replaceable>constant</replaceable>;
</programlisting>
<!--
   then it might be appropriate to define an index on the columns
   <structfield>major</structfield> and
   <structfield>minor</structfield> together, e.g.:
-->
このような場合、<structfield>major</structfield>および<structfield>minor</structfield>という２つの列に1つのインデックスを定義する方が適切かもしれません。
<programlisting>
CREATE INDEX test2_mm_idx ON test2 (major, minor);
</programlisting>
  </para>

  <para>
<!--
   Currently, only the B-tree, GiST, GIN, and BRIN index types support
   multiple-key-column indexes.  Whether there can be multiple key
   columns is independent of whether <literal>INCLUDE</literal> columns
   can be added to the index.  Indexes can have up to 32 columns,
   including <literal>INCLUDE</literal> columns.  (This limit can be
   altered when building <productname>PostgreSQL</productname>; see the
   file <filename>pg_config_manual.h</filename>.)
-->
現在、B-tree、GiST、GINおよびBRINインデックス型でのみ、複数キー列インデックスをサポートしています。
複数キー列を持つことができるかどうかは、<literal>INCLUDE</literal>列をインデックスに追加できるかどうかとは無関係です。
インデックスは<literal>INCLUDE</literal>列を含めて最大32列まで持つことができます。
（この上限は、<productname>PostgreSQL</productname>を構築する際に変更可能です。
<filename>pg_config_manual.h</filename>ファイルを参照してください。）
  </para>

  <para>
<!--
   A multicolumn B-tree index can be used with query conditions that
   involve any subset of the index's columns, but the index is most
   efficient when there are constraints on the leading (leftmost) columns.
   The exact rule is that equality constraints on leading columns, plus
   any inequality constraints on the first column that does not have an
   equality constraint, will be used to limit the portion of the index
   that is scanned.  Constraints on columns to the right of these columns
   are checked in the index, so they save visits to the table proper, but
   they do not reduce the portion of the index that has to be scanned.
   For example, given an index on <literal>(a, b, c)</literal> and a
   query condition <literal>WHERE a = 5 AND b &gt;= 42 AND c &lt; 77</literal>,
   the index would have to be scanned from the first entry with
   <literal>a</literal> = 5 and <literal>b</literal> = 42 up through the last entry with
   <literal>a</literal> = 5.  Index entries with <literal>c</literal> &gt;= 77 would be
   skipped, but they'd still have to be scanned through.
   This index could in principle be used for queries that have constraints
   on <literal>b</literal> and/or <literal>c</literal> with no constraint on <literal>a</literal>
   &mdash; but the entire index would have to be scanned, so in most cases
   the planner would prefer a sequential table scan over using the index.
-->
複数列に対するB-treeインデックスをインデックス対象列の任意の部分集合を含む問い合わせ条件で使用することができます。
しかし、先頭側の（左側）列に制約がある場合に、このインデックスはもっとも効率的になります。
正確な規則は、先頭側の列への等価制約、および、等価制約を持たない先頭列への不等号制約がスキャン対象のインデックス範囲を制限するために使用されます。
これらの列の右側の列に対する制約は、このインデックス内から検査されます。
ですので、テーブルアクセスを適切に抑えますが、スキャンされるインデックスの範囲を減らしません。
例えば、<literal>(a, b, c)</literal>に対するインデックスがあり、<literal>WHERE a = 5 AND b &gt;= 42 AND c &lt; 77</literal>という問い合わせ条件があったとすると、
<literal>a</literal> = 5かつ<literal>b</literal> = 42を持つ項目を先頭に、<literal>a</literal> = 5となる最後の項目までのインデックスをスキャンしなければなりません。
<literal>c</literal> &gt;= 77を持つインデックス項目は飛ばされますが、スキャンを行わなければなりません。
このインデックスは原理上、 <literal>a</literal>に対する制約を持たず、<literal>b</literal>あるいは<literal>c</literal>に制約に持つ問い合わせでも使用することができます。
しかし、インデックス全体がスキャンされますので、ほとんどの場合、プランナはインデックスの使用よりもシーケンシャルテーブルスキャンを選択します。
  </para>

  <para>
<!--
   A multicolumn GiST index can be used with query conditions that
   involve any subset of the index's columns. Conditions on additional
   columns restrict the entries returned by the index, but the condition on
   the first column is the most important one for determining how much of
   the index needs to be scanned.  A GiST index will be relatively
   ineffective if its first column has only a few distinct values, even if
   there are many distinct values in additional columns.
-->
複数列GiSTインデックスは、インデックス対象列の任意の部分集合を含む問い合わせ条件で使用することができます。
他の列に対する条件は、インデックスで返される項目を制限します。
しかし、先頭列に対する条件が、インデックスのスキャン量を決定するもっとも重要なものです。
先頭列の個別値がわずかな場合、他の列が多くの個別値を持っていたとしても、相対的にGiSTインデックスは非効率的になります。
  </para>

  <para>
<!--
   A multicolumn GIN index can be used with query conditions that
   involve any subset of the index's columns. Unlike B-tree or GiST,
   index search effectiveness is the same regardless of which index column(s)
   the query conditions use.
-->
複数列GINインデックスは、インデックス対象列の任意の部分集合を含む問い合わせ条件で使用することができます。
B-treeやGiSTと異なり、インデックス検索の効果はどのインデックス列が問い合わせ条件で使用されているかに関係なく同じです。
  </para>

  <para>
<!--
   A multicolumn BRIN index can be used with query conditions that
   involve any subset of the index's columns. Like GIN and unlike B-tree or
   GiST, index search effectiveness is the same regardless of which index
   column(s) the query conditions use. The only reason to have multiple BRIN
   indexes instead of one multicolumn BRIN index on a single table is to have
   a different <literal>pages_per_range</literal> storage parameter.
-->
複数列BRINインデックスは、インデックス対象列の任意の部分集合を含む問い合わせ条件で使用することができます。
GINと同様に、またB-treeやGiSTとは異なり、インデックス検索の効果はどのインデックス列が問い合わせ条件で使用されているかに関係なく同じです。
一つのテーブルに対して複数列BRINインデックスを一つ持つ代わりに複数のBRINインデックスを持つ唯一の理由は、異なる<literal>pages_per_range</literal>ストレージパラメータを持つためです。
  </para>

  <para>
<!--
   Of course, each column must be used with operators appropriate to the index
   type; clauses that involve other operators will not be considered.
-->
当然ながら、インデックス種類に対して適切な演算子を各列に使用しなければなりません。
他の演算子を含む句は考慮されません。
  </para>

  <para>
<!--
   Multicolumn indexes should be used sparingly.  In most situations,
   an index on a single column is sufficient and saves space and time.
   Indexes with more than three columns are unlikely to be helpful
   unless the usage of the table is extremely stylized.  See also
   <xref linkend="indexes-bitmap-scans"/> and
   <xref linkend="indexes-index-only-scans"/> for some discussion of the
   merits of different index configurations.
-->
複数列インデックスは慎重に使用する必要があります。
多くの場合、単一列のインデックスで十分であり、また、その方がディスク領域と時間を節約できます。
テーブルの使用方法が極端に様式化されていない限り、4つ以上の列を使用しているインデックスは、不適切である可能性が高いでしょう。
異なるインデックス構成の利点に関するこの他の説明について<xref linkend="indexes-bitmap-scans"/>および<xref linkend="indexes-index-only-scans"/>も参照してください。
  </para>
 </sect1>


 <sect1 id="indexes-ordering">
<!--
  <title>Indexes and <literal>ORDER BY</literal></title>
-->
  <title>インデックスと<literal>ORDER BY</literal></title>

  <indexterm zone="indexes-ordering">
   <primary>index</primary>
   <secondary>and <literal>ORDER BY</literal></secondary>
  </indexterm>
  <indexterm zone="indexes-ordering">
   <primary>インデックス</primary>
   <secondary>と<literal>ORDER BY</literal></secondary>
  </indexterm>

  <para>
<!--
   In addition to simply finding the rows to be returned by a query,
   an index may be able to deliver them in a specific sorted order.
   This allows a query's <literal>ORDER BY</literal> specification to be honored
   without a separate sorting step.  Of the index types currently
   supported by <productname>PostgreSQL</productname>, only B-tree
   can produce sorted output &mdash; the other index types return
   matching rows in an unspecified, implementation-dependent order.
-->
単に問い合わせによって返される行を見つけ出すだけではなく、インデックスは、その行を指定した順番で取り出すことができます。
これにより、別途ソート処理を行うことなく、問い合わせの<literal>ORDER BY</literal>指定に従うことが可能です。
<productname>PostgreSQL</productname>が現在サポートするインデックスの種類の中で、B-treeのみがソート出力を行うことができます。
他の種類のインデックスでは指定なし、または、実装固有の順序でマッチした行を返します。
  </para>

  <para>
<!--
   The planner will consider satisfying an <literal>ORDER BY</literal> specification
   either by scanning an available index that matches the specification,
   or by scanning the table in physical order and doing an explicit
   sort.  For a query that requires scanning a large fraction of the
   table, an explicit sort is likely to be faster than using an index
   because it requires
   less disk I/O due to following a sequential access pattern.  Indexes are
   more useful when only a few rows need be fetched.  An important
   special case is <literal>ORDER BY</literal> in combination with
   <literal>LIMIT</literal> <replaceable>n</replaceable>: an explicit sort will have to process
   all the data to identify the first <replaceable>n</replaceable> rows, but if there is
   an index matching the <literal>ORDER BY</literal>, the first <replaceable>n</replaceable>
   rows can be retrieved directly, without scanning the remainder at all.
-->
プランナは、<literal>ORDER BY</literal>指定を満足させるために、指定に一致し利用可能なインデックスでスキャンするか、または、テーブルを物理的な順番でスキャンし明示的なソートを行うかを考慮します。
テーブルの大部分のスキャンが必要な問い合わせでは、後に発生するシーケンシャルなアクセスパターンのために要求されるディスクI/Oが少ないため、インデックスを使用するよりも、明示的なソートの方が高速です。
数行を取り出す必要がある場合のみ、インデックスの方が有用になります。
<literal>ORDER BY</literal>と<literal>LIMIT</literal> <replaceable>n</replaceable>が組み合わされた場合が、重要かつ特別です。
先頭の<replaceable>n</replaceable>行を識別するために、明示的なソートを全データに対して行う必要があります。
しかし、もし<literal>ORDER BY</literal>に合うインデックスが存在すれば、残りの部分をスキャンすることなく、先頭の<replaceable>n</replaceable>行の取り出しを直接行うことができます。
  </para>

  <para>
<!--
   By default, B-tree indexes store their entries in ascending order
   with nulls last (table TID is treated as a tiebreaker column among
   otherwise equal entries).  This means that a forward scan of an
   index on column <literal>x</literal> produces output satisfying <literal>ORDER BY x</literal>
   (or more verbosely, <literal>ORDER BY x ASC NULLS LAST</literal>).  The
   index can also be scanned backward, producing output satisfying
   <literal>ORDER BY x DESC</literal>
   (or more verbosely, <literal>ORDER BY x DESC NULLS FIRST</literal>, since
   <literal>NULLS FIRST</literal> is the default for <literal>ORDER BY DESC</literal>).
-->
デフォルトでは、B-treeインデックスは項目を昇順で格納し、NULLを最後に格納します。
（テーブルTIDはそれ以外が等しいエントリの中で勝ちを決める列として扱われます）。
これは、<literal>x</literal>列に対するインデックスの前方方向のスキャンで<literal>ORDER BY x</literal>（より冗長にいえば<literal>ORDER BY x ASC NULLS LAST</literal>）を満たす出力を生成することを意味します。
また、インデックスを後方方向にスキャンすることもでき、この場合、<literal>ORDER BY x DESC</literal>（より冗長にいえば<literal>ORDER BY x DESC NULLS FIRST</literal>。<literal>NULLS FIRST</literal>が<literal>ORDER BY DESC</literal>のデフォルトだからです。）を満たす出力を生成します。
  </para>

  <para>
<!--
   You can adjust the ordering of a B-tree index by including the
   options <literal>ASC</literal>, <literal>DESC</literal>, <literal>NULLS FIRST</literal>,
   and/or <literal>NULLS LAST</literal> when creating the index; for example:
-->
インデックスを作成する時に、以下のように<literal>ASC</literal>、<literal>DESC</literal>、<literal>NULLS FIRST</literal>、<literal>NULLS LAST</literal>オプションを組み合わせて指定することにより、B-treeインデックスの順序を調整することができます。
<programlisting>
CREATE INDEX test2_info_nulls_low ON test2 (info NULLS FIRST);
CREATE INDEX test3_desc_index ON test3 (id DESC NULLS LAST);
</programlisting>
<!--
   An index stored in ascending order with nulls first can satisfy
   either <literal>ORDER BY x ASC NULLS FIRST</literal> or
   <literal>ORDER BY x DESC NULLS LAST</literal> depending on which direction
   it is scanned in.
-->
昇順かつNULL先頭という順で格納されたインデックスは、スキャンされる方向に依存して<literal>ORDER BY x ASC NULLS FIRST</literal>または<literal>ORDER BY x DESC NULLS LAST</literal>を満たすことができます。
  </para>

  <para>
<!--
   You might wonder why bother providing all four options, when two
   options together with the possibility of backward scan would cover
   all the variants of <literal>ORDER BY</literal>.  In single-column indexes
   the options are indeed redundant, but in multicolumn indexes they can be
   useful.  Consider a two-column index on <literal>(x, y)</literal>: this can
   satisfy <literal>ORDER BY x, y</literal> if we scan forward, or
   <literal>ORDER BY x DESC, y DESC</literal> if we scan backward.
   But it might be that the application frequently needs to use
   <literal>ORDER BY x ASC, y DESC</literal>.  There is no way to get that
   ordering from a plain index, but it is possible if the index is defined
   as <literal>(x ASC, y DESC)</literal> or <literal>(x DESC, y ASC)</literal>.
-->
4つの全方向を提供する理由が何か、後方方向へのスキャンの可能性があることを考慮した2方向で、すべての種類の<literal>ORDER BY</literal>を網羅できるのではないかと疑問を持つかもしれません。
単一列に対するインデックスでは、このオプションは実際冗長ですが、複数列に対するインデックスでは有用になります。
<literal>(x, y)</literal>という2つの列に対するインデックスを仮定します。
これを前方方向にスキャンすれば<literal>ORDER BY x, y</literal>を満たし、後方方向にスキャンすれば<literal>ORDER BY x DESC, y DESC</literal>を満たします。
しかし、<literal>ORDER BY x ASC, y DESC</literal>をよく使用しなければならないアプリケーションが存在する可能性があります。
簡素なインデックスからこの順序を取り出す方法がありません。
しかし、インデックスが<literal>(x ASC, y DESC)</literal>または<literal>(x DESC, y ASC)</literal>として定義されていれば、取り出すことができます。
  </para>

  <para>
<!--
   Obviously, indexes with non-default sort orderings are a fairly
   specialized feature, but sometimes they can produce tremendous
   speedups for certain queries.  Whether it's worth maintaining such an
   index depends on how often you use queries that require a special
   sort ordering.
-->
明確なことですが、デフォルト以外のソート順を持つインデックスはかなり特殊な機能です。
しかし、特定の問い合わせにおいては恐ろしいほどの速度を向上させることがあります。
こうしたインデックスを維持する価値があるかどうかは、特殊なソート順を要求する問い合わせを使用する頻度に依存します。
  </para>
 </sect1>


 <sect1 id="indexes-bitmap-scans">
<!--
  <title>Combining Multiple Indexes</title>
-->
  <title>複数のインデックスの組み合わせ</title>

  <indexterm zone="indexes-bitmap-scans">
   <primary>index</primary>
   <secondary>combining multiple indexes</secondary>
  </indexterm>
  <indexterm zone="indexes-bitmap-scans">
   <primary>インデックス</primary>
   <secondary>複数のインデックスの組み合わせ</secondary>
  </indexterm>

  <indexterm zone="indexes-bitmap-scans">
   <primary>bitmap scan</primary>
  </indexterm>
  <indexterm zone="indexes-bitmap-scans">
   <primary>ビットマップスキャン</primary>
  </indexterm>

  <para>
<!--
   A single index scan can only use query clauses that use the index's
   columns with operators of its operator class and are joined with
   <literal>AND</literal>.  For example, given an index on <literal>(a, b)</literal>
   a query condition like <literal>WHERE a = 5 AND b = 6</literal> could
   use the index, but a query like <literal>WHERE a = 5 OR b = 6</literal> could not
   directly use the index.
-->
単一のインデックススキャンは、インデックスの列をその演算子クラスの演算子で使用する問い合わせ句と、それを<literal>AND</literal>結合したものでのみ使用されます。
例えば、<literal>(a, b)</literal>というインデックスと<literal>WHERE a = 5 AND b = 6</literal>という問い合わせでは、インデックスが使用されます。
しかし、<literal>WHERE a = 5 OR b = 6</literal>のような問い合わせではインデックスは直接使用されません。
  </para>

  <para>
<!--
   Fortunately,
   <productname>PostgreSQL</productname> has the ability to combine multiple indexes
   (including multiple uses of the same index) to handle cases that cannot
   be implemented by single index scans.  The system can form <literal>AND</literal>
   and <literal>OR</literal> conditions across several index scans.  For example,
   a query like <literal>WHERE x = 42 OR x = 47 OR x = 53 OR x = 99</literal>
   could be broken down into four separate scans of an index on <literal>x</literal>,
   each scan using one of the query clauses.  The results of these scans are
   then ORed together to produce the result.  Another example is that if we
   have separate indexes on <literal>x</literal> and <literal>y</literal>, one possible
   implementation of a query like <literal>WHERE x = 5 AND y = 6</literal> is to
   use each index with the appropriate query clause and then AND together
   the index results to identify the result rows.
-->
幸いにも、<productname>PostgreSQL</productname>は、単一のインデックススキャンでは実装できない場合を扱うために、複数のインデックス（同じインデックスの複数回使用を含む）を組み合わせる機能を持ちます。
システムは複数のインデックススキャンを跨がる、<literal>AND</literal>条件および<literal>OR</literal>条件を形成できます。
例えば、
<literal>WHERE x = 42 OR x = 47 OR x = 53 OR x = 99</literal>という問い合わせは、問い合わせ句の1つを使用して<literal>x</literal>上のインデックスをスキャンする4つのスキャンに分割することができます。
その後、これらのスキャンの結果はOR演算でまとめられ、結果を生成します。
他の例として<literal>x</literal>と<literal>y</literal>に別個のインデックスがある場合を考えます。
<literal>WHERE x = 5 AND y = 6</literal>のような問い合わせに対して取り得る実装は、適切な問い合わせ句で各インデックスを使用し、インデックスの結果をANDでまとめ、結果行を識別することです。
  </para>

  <para>
<!--
   To combine multiple indexes, the system scans each needed index and
   prepares a <firstterm>bitmap</firstterm> in memory giving the locations of
   table rows that are reported as matching that index's conditions.
   The bitmaps are then ANDed and ORed together as needed by the query.
   Finally, the actual table rows are visited and returned.  The table rows
   are visited in physical order, because that is how the bitmap is laid
   out; this means that any ordering of the original indexes is lost, and
   so a separate sort step will be needed if the query has an <literal>ORDER
   BY</literal> clause.  For this reason, and because each additional index scan
   adds extra time, the planner will sometimes choose to use a simple index
   scan even though additional indexes are available that could have been
   used as well.
-->
複数のインデックスを組み合わせるために、システムは必要なインデックスそれぞれをスキャンし、インデックス条件に適合するものと報告されたテーブル行の位置を与えるためにメモリ上に<firstterm>ビットマップ</firstterm>を準備します。
その後、このビットマップは問い合わせで必要とされたように、ANDまたはOR演算されます。
最後に、実際のテーブル行がアクセスされ、返されます。
テーブル行は物理的な順番でアクセスされます。
ビットマップにこの順番で格納されているからです。
これは、元のインデックスの順序が失われていることを意味します。
そのため、もし問い合わせが<literal>ORDER BY</literal>句を持つ場合、この他のソート手続きが必要となります。
この理由、および、追加のインデックススキャンそれぞれのために余計な時間が加わることから、プランナは追加のインデックスが同様に使用できる場合であっても、単純なインデックススキャンを選択することがあります。
  </para>

  <para>
<!--
   In all but the simplest applications, there are various combinations of
   indexes that might be useful, and the database developer must make
   trade-offs to decide which indexes to provide.  Sometimes multicolumn
   indexes are best, but sometimes it's better to create separate indexes
   and rely on the index-combination feature.  For example, if your
   workload includes a mix of queries that sometimes involve only column
   <literal>x</literal>, sometimes only column <literal>y</literal>, and sometimes both
   columns, you might choose to create two separate indexes on
   <literal>x</literal> and <literal>y</literal>, relying on index combination to
   process the queries that use both columns.  You could also create a
   multicolumn index on <literal>(x, y)</literal>.  This index would typically be
   more efficient than index combination for queries involving both
   columns, but as discussed in <xref linkend="indexes-multicolumn"/>, it
   would be almost useless for queries involving only <literal>y</literal>, so it
   should not be the only index.  A combination of the multicolumn index
   and a separate index on <literal>y</literal> would serve reasonably well.  For
   queries involving only <literal>x</literal>, the multicolumn index could be
   used, though it would be larger and hence slower than an index on
   <literal>x</literal> alone.  The last alternative is to create all three
   indexes, but this is probably only reasonable if the table is searched
   much more often than it is updated and all three types of query are
   common.  If one of the types of query is much less common than the
   others, you'd probably settle for creating just the two indexes that
   best match the common types.
-->
もっとも単純なアプリケーション以外のほとんどすべてのアプリケーションでは、インデックスの有用な組み合わせはいろいろあります。
このため、データベース開発者は妥協点を探してどのようなインデックスを提供するかを決定しなければなりません。
複数列インデックスが最善な場合がありますし、別々のインデックスを作成し、インデックスの組み合わせ機能に依存する方が優れている場合もあります。
例えば、作業に<literal>x</literal>列のみを含む場合と<literal>y</literal>列のみを含む場合、両方の列を含む場合が混在する問い合わせが含まれる場合、<literal>x</literal>と<literal>y</literal>に対し、別個に2つのインデックスを作成し、両方の列を使用する問い合わせを処理する時にインデックスの組み合わせに依存することを選ぶことができます。
また、<literal>(x, y)</literal>に対する複数列インデックスを作成することもできます。
両方の列を含む問い合わせでは、通常このインデックスの方がインデックスの組み合わせよりも効率的です。
しかし、<xref linkend="indexes-multicolumn"/>で説明した通り、<literal>y</literal>のみを含む問い合わせではほとんど意味がありません。
従って、このインデックスのみとすることはできません。
複数列インデックスと<literal>y</literal>に対する別のインデックスの組み合わせがかなりよく役に立ちます。
<literal>x</literal>のみを含む問い合わせでは、複数列インデックスを使用することができます。
しかし、これはより大きくなりますので、<literal>x</literal> のみインデックスよりも低速になります。
最後の別方法は、3つのインデックスすべてを作成することです。
しかしこれはおそらく、テーブルの検索頻度が更新頻度よりもかなり高く、3種類の問い合わせすべてが良く使用される場合のみ合理的です。
問い合わせの中の1つの頻度が他よりも少なければ、おそらく良く使用される種類にもっとも合うように2つだけインデックスを作成した方がよいでしょう。
  </para>

 </sect1>


 <sect1 id="indexes-unique">
<!--
  <title>Unique Indexes</title>
-->
  <title>一意インデックス</title>

  <indexterm zone="indexes-unique">
   <primary>index</primary>
   <secondary>unique</secondary>
  </indexterm>
  <indexterm zone="indexes-unique">
   <primary>インデックス</primary>
   <secondary>一意</secondary>
  </indexterm>

  <para>
<!--
   Indexes can also be used to enforce uniqueness of a column's value,
   or the uniqueness of the combined values of more than one column.
-->
インデックスは、列値の一意性や、複数列を組み合わせた値の一意性を強制するためにも使用できます。
<synopsis>
CREATE UNIQUE INDEX <replaceable>name</replaceable> ON <replaceable>table</replaceable> (<replaceable>column</replaceable> <optional>, ...</optional>) <optional> NULLS <optional> NOT </optional> DISTINCT </optional>;
</synopsis>
<!--
   Currently, only B-tree indexes can be declared unique.
-->
現在、一意インデックスとして宣言できるのはB-treeインデックスのみです。
  </para>

  <para>
<!--
   When an index is declared unique, multiple table rows with equal
   indexed values are not allowed.  By default, null values in a unique column
   are not considered equal, allowing multiple nulls in the column.  The
   <literal>NULLS NOT DISTINCT</literal> option modifies this and causes the
   index to treat nulls as equal.  A multicolumn unique index will only reject
   cases where all indexed columns are equal in multiple rows.
-->
一意インデックスが宣言された場合、同じインデックス値を有する複数のテーブル行は許されなくなります。
デフォルトでは、一意列のNULL値は同じ値とはみなされず、列に複数のNULLが許可されます。
<literal>NULLS NOT DISTINCT</literal>オプションはこれを変更し、インデックスでNULLが同等として扱われるようにします。
複数列の一意インデックスは、インデックス列の全てが複数の行で同一の場合のみ拒絶されます。
  </para>

  <para>
<!--
   <productname>PostgreSQL</productname> automatically creates a unique
   index when a unique constraint or primary key is defined for a table.
   The index covers the columns that make up the primary key or unique
   constraint (a multicolumn index, if appropriate), and is the mechanism
   that enforces the constraint.
-->
<productname>PostgreSQL</productname>では、テーブルに一意性制約または主キーが定義されると、自動的に一意インデックスを作成します。
このインデックスが、主キーや一意性制約（適切ならば複数列のインデックスで）となる列に対して作成され、この制約を強制する機構となります。
  </para>

  <note>
   <para>
<!--
    There's no need to manually
    create indexes on unique columns; doing so would just duplicate
    the automatically-created index.
-->
手作業で一意列に対しインデックスを作成する必要はありません。
これは、単に自動作成されるインデックスを二重にするだけです。
   </para>
  </note>
 </sect1>


 <sect1 id="indexes-expressional">
<!--
  <title>Indexes on Expressions</title>
-->
  <title>式に対するインデックス</title>

  <indexterm zone="indexes-expressional">
   <primary>index</primary>
   <secondary sortas="expressions">on expressions</secondary>
  </indexterm>
  <indexterm zone="indexes-expressional">
   <primary>インデックス</primary>
   <secondary sortas="expressions">式に対する</secondary>
  </indexterm>

  <para>
<!--
   An index column need not be just a column of the underlying table,
   but can be a function or scalar expression computed from one or
   more columns of the table.  This feature is useful to obtain fast
   access to tables based on the results of computations.
-->
インデックス列は、基礎をなすテーブルにある列である必要はなく、そのテーブルの１つ以上の列から計算される関数やスカラ式とすることもできます。
この機能は、ある演算結果に基づいた高速テーブルアクセスを行う時に有用です。
  </para>

  <para>
<!--
   For example, a common way to do case-insensitive comparisons is to
   use the <function>lower</function> function:
-->
例えば、大文字小文字を区別せずに比較するための一般的な方法である、<function>lower</function>関数での使用例を以下に示します。
<programlisting>
SELECT * FROM test1 WHERE lower(col1) = 'value';
</programlisting>
<!--
   This query can use an index if one has been
   defined on the result of the <literal>lower(col1)</literal>
   function:
-->
<literal>lower(col1)</literal>関数の結果にインデックスが定義されていれば、この問い合わせでインデックスを使用することができます。
<programlisting>
CREATE INDEX test1_lower_col1_idx ON test1 (lower(col1));
</programlisting>
  </para>

  <para>
<!--
   If we were to declare this index <literal>UNIQUE</literal>, it would prevent
   creation of rows whose <literal>col1</literal> values differ only in case,
   as well as rows whose <literal>col1</literal> values are actually identical.
   Thus, indexes on expressions can be used to enforce constraints that
   are not definable as simple unique constraints.
-->
このインデックスを<literal>UNIQUE</literal>と宣言したとすると、<literal>col1</literal>の値が同一となる行だけでなく、<literal>col1</literal>の大文字小文字だけが違う行の生成を防ぐことになります。
したがって、式に対するインデックスを使用して、単なる一意性制約では定義できないような制約を強制することができます。
  </para>

  <para>
<!--
   As another example, if one often does queries like:
-->
別の例として、以下のような問い合わせが頻繁に行われる場合を考えます。
<programlisting>
SELECT * FROM people WHERE (first_name || ' ' || last_name) = 'John Smith';
</programlisting>
<!--
   then it might be worth creating an index like this:
-->
この場合、以下のようなインデックスを作成する価値があるでしょう。
<programlisting>
CREATE INDEX people_names ON people ((first_name || ' ' || last_name));
</programlisting>
  </para>

  <para>
<!--
   The syntax of the <command>CREATE INDEX</command> command normally requires
   writing parentheses around index expressions, as shown in the second
   example.  The parentheses can be omitted when the expression is just
   a function call, as in the first example.
-->
２番目の例に示すように<command>CREATE INDEX</command>コマンドの構文は通常、インデックス式を括弧で括る必要があります。
最初の例のように、式が単なる関数呼び出しの場合には括弧を省略することができます。
  </para>

  <para>
<!--
   Index expressions are relatively expensive to maintain, because the
   derived expression(s) must be computed for each row insertion
   and <link linkend="storage-hot">non-HOT update</link>. However, the index expressions are
   <emphasis>not</emphasis> recomputed during an indexed search, since they are
   already stored in the index.  In both examples above, the system
   sees the query as just <literal>WHERE indexedcolumn = 'constant'</literal>
   and so the speed of the search is equivalent to any other simple index
   query.  Thus, indexes on expressions are useful when retrieval speed
   is more important than insertion and update speed.
-->
派生した式が、行挿入と<link linkend="storage-hot">非HOT更新</link>の度に計算されなければなりませんので、インデックス式は相対的に見て維持が高価です。
しかし、インデックス式はインデックス内にすでに格納されているため、インデックスを使用する検索の間は再計算<emphasis>されません</emphasis>。
上の両方の例では、システムは問い合わせを単なる<literal>WHERE indexedcolumn = 'constant'</literal>と理解しますので、この検索速度は他の単純なインデックス問い合わせと同じです。
したがって、式に対するインデックスは取り出し速度が挿入、更新速度より重要な場合に有用です。
  </para>
 </sect1>


 <sect1 id="indexes-partial">
<!--
  <title>Partial Indexes</title>
-->
  <title>部分インデックス</title>

  <indexterm zone="indexes-partial">
   <primary>index</primary>
   <secondary>partial</secondary>
  </indexterm>
  <indexterm zone="indexes-partial">
   <primary>インデックス</primary>
   <secondary>部分</secondary>
  </indexterm>

  <para>
<!--
   A <firstterm>partial index</firstterm> is an index built over a
   subset of a table; the subset is defined by a conditional
   expression (called the <firstterm>predicate</firstterm> of the
   partial index).  The index contains entries only for those table
   rows that satisfy the predicate.  Partial indexes are a specialized
   feature, but there are several situations in which they are useful.
-->
<firstterm>部分インデックス</firstterm>とは、テーブルの部分集合に構築されるインデックスです。
部分集合は、（部分インデックスの<firstterm>述語</firstterm>と呼ばれる）条件式で定義されます。
部分インデックスには、その述語を満たすテーブル行のみに対するエントリが含まれます。
部分インデックスは特別な機能です。
しかし、これらが有用となる状況が複数あります。
  </para>

  <para>
<!--
   One major reason for using a partial index is to avoid indexing common
   values.  Since a query searching for a common value (one that
   accounts for more than a few percent of all the table rows) will not
   use the index anyway, there is no point in keeping those rows in the
   index at all.  This reduces the size of the index, which will speed
   up those queries that do use the index.  It will also speed up many table
   update operations because the index does not need to be
   updated in all cases.  <xref linkend="indexes-partial-ex1"/> shows a
   possible application of this idea.
-->
部分インデックスを利用する主な目的は、頻出値に対してインデックスを作成しないようにすることです。
（テーブル全体の行のうち、数パーセント以上を占める）頻出値を検索する問い合わせでは、いかなる場合でもインデックスを使用しないため、インデックスにそれらの行を持ち続けることは全く意味がありません。
これによりインデックスのサイズが小さくなりますので、インデックスを使用する問い合わせが速くなります。
また、インデックスを更新する必要のないケースも生じるため、テーブルを更新する作業の多くも速くなります。
<xref linkend="indexes-partial-ex1"/>にこの概念に基づいた用例を示します。
  </para>

  <example id="indexes-partial-ex1">
<!--
   <title>Setting up a Partial Index to Exclude Common Values</title>
-->
   <title>頻出値を除外するための部分インデックスの作成</title>

   <para>
<!--
    Suppose you are storing web server access logs in a database.
    Most accesses originate from the IP address range of your organization but
    some are from elsewhere (say, employees on dial-up connections).
    If your searches by IP are primarily for outside accesses,
    you probably do not need to index the IP range that corresponds to your
    organization's subnet.
-->
ウェブサーバのアクセスログをデータベースに格納しているとします。
多くのアクセスは、社内のIPアドレスの範囲内から発信されています。
しかし、範囲外のアドレス（例えば、社員がダイアルアップ接続している場所）からの発信もあります。
主に範囲外からのアクセスをIPアドレスで検索する場合、社内のサブネットに該当するIPアドレスの範囲にインデックスを作成する必要はないでしょう。
   </para>

   <para>
<!--
    Assume a table like this:
-->
以下のようなテーブルがあると想定します。
<programlisting>
CREATE TABLE access_log (
    url varchar,
    client_ip inet,
    ...
);
</programlisting>
   </para>

   <para>
<!--
    To create a partial index that suits our example, use a command
    such as this:
-->
この例に適する部分インデックスを作成するには、以下のようなコマンドを使用します。
<programlisting>
CREATE INDEX access_log_client_ip_ix ON access_log (client_ip)
WHERE NOT (client_ip &gt; inet '192.168.100.0' AND
           client_ip &lt; inet '192.168.100.255');
</programlisting>
   </para>

   <para>
<!--
    A typical query that can use this index would be:
-->
このインデックスを使用できる問い合わせの典型的な例は、以下のようなものです。
<programlisting>
SELECT *
FROM access_log
WHERE url = '/index.html' AND client_ip = inet '212.78.10.32';
</programlisting>
<!--
    Here the query's IP address is covered by the partial index.  The
    following query cannot use the partial index, as it uses an IP address
    that is excluded from the index:
-->
この問い合わせのIPアドレスは部分インデックスでカバーされています。
以下の問い合わせは、インデックスから除外されているIPアドレスを使用しているので、部分インデックスを使用できません。
<programlisting>
SELECT *
FROM access_log
WHERE url = '/index.html' AND client_ip = inet '192.168.100.23';
</programlisting>
   </para>

   <para>
<!--
    Observe that this kind of partial index requires that the common
    values be predetermined, so such partial indexes are best used for
    data distributions that do not change.  Such indexes can be recreated
    occasionally to adjust for new data distributions, but this adds
    maintenance effort.
-->
このような部分インデックスを使用するには、あらかじめ頻出値が何であるかを知っている必要があることに注意してください。
値の分布が変わらない場合に、このような部分インデックスが最善です。
データの分布が新しくなった場合はインデックスの再作成によって調整できますが、これはメンテナンス作業を増やしてしまいます。
   </para>
  </example>

  <para>
<!--
   Another possible use for a partial index is to exclude values from the
   index that the
   typical query workload is not interested in; this is shown in <xref
   linkend="indexes-partial-ex2"/>.  This results in the same
   advantages as listed above, but it prevents the
   <quote>uninteresting</quote> values from being accessed via that
   index, even if an index scan might be profitable in that
   case.  Obviously, setting up partial indexes for this kind of
   scenario will require a lot of care and experimentation.
-->
部分インデックスを使用する有効な他の方法としては、一般的な問い合わせに必要のない値をインデックスから取り除くことです。
<xref linkend="indexes-partial-ex2"/>を参照してください。
この方法の利点は上で示したものと同じです。
ただ、この方法を使用すると、インデックススキャンが適している場合でも、<quote>必要のない</quote>値へのインデックスを介したアクセスが防止されてしまいます。
以上のことから明白なように、このようなケースで部分インデックスを作成する際は、細心の注意を払い、十分な検証を行う必要があります。
  </para>

  <example id="indexes-partial-ex2">
<!--
   <title>Setting up a Partial Index to Exclude Uninteresting Values</title>
-->
   <title>必要のない値を除外するための部分インデックスの作成</title>

   <para>
<!--
    If you have a table that contains both billed and unbilled orders,
    where the unbilled orders take up a small fraction of the total
    table and yet those are the most-accessed rows, you can improve
    performance by creating an index on just the unbilled rows.  The
    command to create the index would look like this:
-->
請求済み注文書および未請求注文書からなる、１つのテーブルがあるとします。
そして、未請求注文書の方がテーブル全体に対する割合が小さく、かつその部分へのアクセス数が最も多かったとします。
このような場合、未請求の行のみにインデックスを作成することにより、性能を向上させることができます。
インデックスの作成には、以下のようなコマンドを使用します。
<programlisting>
CREATE INDEX orders_unbilled_index ON orders (order_nr)
    WHERE billed is not true;
</programlisting>
   </para>

   <para>
<!--
    A possible query to use this index would be:
-->
このインデックスを使用する問い合わせの例としては、次のものが考えられます。
<programlisting>
SELECT * FROM orders WHERE billed is not true AND order_nr &lt; 10000;
</programlisting>
<!--
    However, the index can also be used in queries that do not involve
    <structfield>order_nr</structfield> at all, e.g.:
-->
しかし、このインデックスは、<structfield>order_nr</structfield>をまったく使用しない問い合わせでも使用することができます。
以下は、その例です。
<programlisting>
SELECT * FROM orders WHERE billed is not true AND amount &gt; 5000.00;
</programlisting>
<!--
    This is not as efficient as a partial index on the
    <structfield>amount</structfield> column would be, since the system has to
    scan the entire index.  Yet, if there are relatively few unbilled
    orders, using this partial index just to find the unbilled orders
    could be a win.
-->
この問い合わせでは、システムがインデックス全体を検索する必要があるため、<structfield>amount</structfield>列に部分インデックスを作成した場合ほど効率は良くありません。
しかし、未請求注文書データが比較的少ない場合は、この部分インデックスを未請求注文書を検出するためだけに使用した方が効率が良い可能性があります。
   </para>

   <para>
<!--
    Note that this query cannot use this index:
-->
以下の問い合わせでは、このインデックスを使用できないことに注意してください。
<programlisting>
SELECT * FROM orders WHERE order_nr = 3501;
</programlisting>
<!--
    The order 3501 might be among the billed or unbilled
    orders.
-->
注文番号3501は請求済みかもしれませんし、未請求かもしれないからです。
   </para>
  </example>

  <para>
<!--
   <xref linkend="indexes-partial-ex2"/> also illustrates that the
   indexed column and the column used in the predicate do not need to
   match.  <productname>PostgreSQL</productname> supports partial
   indexes with arbitrary predicates, so long as only columns of the
   table being indexed are involved.  However, keep in mind that the
   predicate must match the conditions used in the queries that
   are supposed to benefit from the index.  To be precise, a partial
   index can be used in a query only if the system can recognize that
   the <literal>WHERE</literal> condition of the query mathematically implies
   the predicate of the index.
   <productname>PostgreSQL</productname> does not have a sophisticated
   theorem prover that can recognize mathematically equivalent
   expressions that are written in different forms.  (Not
   only is such a general theorem prover extremely difficult to
   create, it would probably be too slow to be of any real use.)
   The system can recognize simple inequality implications, for example
   <quote>x &lt; 1</quote> implies <quote>x &lt; 2</quote>; otherwise
   the predicate condition must exactly match part of the query's
   <literal>WHERE</literal> condition
   or the index will not be recognized as usable. Matching takes
   place at query planning time, not at run time. As a result,
   parameterized query clauses do not work with a partial index. For
   example a prepared query with a parameter might specify
   <quote>x &lt; ?</quote> which will never imply
   <quote>x &lt; 2</quote> for all possible values of the parameter.
-->
<xref linkend="indexes-partial-ex2"/>でもわかるように、インデックスが付けられた列名と、述語で使用されている列名は、一致している必要はありません。
<productname>PostgreSQL</productname>では、インデックス付けされるテーブルの列だけが含まれているのなら、任意の述語で部分インデックスを使用できます。
しかし、この述語は、インデックスを使用させたい問い合わせの条件と一致する必要があることに留意してください。
正確に言うと、部分インデックスを問い合わせで使用できるのは、インデックスの述語が問い合わせの<literal>WHERE</literal>条件に数学的に当てはまるとシステムが判断できる場合のみです。
<productname>PostgreSQL</productname>には、異なった形式で記述された述語が数学的に同等のものであると判断できるような、洗練された定理証明機能はありません。
（そのような汎用的な定理証明機能の作成は、非常に困難であるだけではなく、おそらく実際の利用にはあまりにも実行速度が遅過ぎるでしょう。）
システムでは、例えば<quote>x &lt; 1</quote>は<quote>x &lt; 2</quote>を意味するというような、単純な比較演算子の意味は認識可能です。
しかし、それ以外の場合は、述語条件は問い合わせの<literal>WHERE</literal>条件と完全に一致している必要があります。
一致していない場合は、インデックスは使用可能と認識されません。
一致するかどうかは、実行時ではなく、問い合わせ計画作成時に判定されます。
したがって、パラメータ付きの問い合わせでは部分インデックスは動作しません。
たとえば、<quote>x &lt; ?</quote>と指定されたパラメータを持つ、プリペアド問い合わせでは、どのようなパラメータ値であっても<quote>x &lt; 2</quote>を表しません。
  </para>

  <para>
<!--
   A third possible use for partial indexes does not require the
   index to be used in queries at all.  The idea here is to create
   a unique index over a subset of a table, as in <xref
   linkend="indexes-partial-ex3"/>.  This enforces uniqueness
   among the rows that satisfy the index predicate, without constraining
   those that do not.
-->
部分インデックスの考えられる３つ目の用法では、問い合わせでインデックスをまったく使用しません。
この考え方は、テーブルの部分集合に一意インデックスを作成するというものです。
<xref linkend="indexes-partial-ex3"/>を参照してください。
これにより、インデックスの述語を満たさない行を制約することなく、その述語を満たす行での一意性を強制します。
  </para>

  <example id="indexes-partial-ex3">
<!--
   <title>Setting up a Partial Unique Index</title>
-->
   <title>一意な部分インデックスの作成</title>

   <para>
<!--
    Suppose that we have a table describing test outcomes.  We wish
    to ensure that there is only one <quote>successful</quote> entry for
    a given subject and target combination, but there might be any number of
    <quote>unsuccessful</quote> entries.  Here is one way to do it:
-->
テストの結果が格納されているテーブルがあるとします。
与えられた件名（subject）および対象（target）の組み合わせに対して、<quote>成功</quote>のエントリが確実に1つしかないようにします。
<quote>失敗</quote>のエントリは、複数あっても構いません。
以下に、これを実行する一例を示します。
<programlisting>
CREATE TABLE tests (
    subject text,
    target text,
    success boolean,
    ...
);

CREATE UNIQUE INDEX tests_success_constraint ON tests (subject, target)
    WHERE success;
</programlisting>
<!--
    This is a particularly efficient approach when there are few
    successful tests and many unsuccessful ones.  It is also possible to
    allow only one null in a column by creating a unique partial index
    with an <literal>IS NULL</literal> restriction.
-->
これは、成功するテストが少なく、失敗するテストが多い場合に特に有効な手法です。
また、<literal>IS NULL</literal>制限を使用して一意の部分インデックスを作成することにより、ひとつの列にNULL値をひとつのみ許可できます。
   </para>

  </example>

  <para>
<!--
   Finally, a partial index can also be used to override the system's
   query plan choices.  Also, data sets with peculiar
   distributions might cause the system to use an index when it really
   should not.  In that case the index can be set up so that it is not
   available for the offending query.  Normally,
   <productname>PostgreSQL</productname> makes reasonable choices about index
   usage (e.g., it avoids them when retrieving common values, so the
   earlier example really only saves index size, it is not required to
   avoid index usage), and grossly incorrect plan choices are cause
   for a bug report.
-->
最後に、部分インデックスは、システムの問い合わせ計画の選択を変更するためにも使用できます。
特殊なデータ分布を持つデータ集合では、システムが実際には使用すべきでないインデックスを使用してしまうことがあります。
このような場合、特定の問い合わせでは使用することができないインデックスを設定することができます。
通常、<productname>PostgreSQL</productname>はインデックスの使用について適切な選択を行います（例えば、頻出値の検索にはインデックスを使用しませんので、前述の例はインデックスのサイズを実際に小さくするだけのもので、インデックスの使用を制限するためには必要はありません）。
まったく不適切な計画を選択するようであれば、バグとして報告してください。
  </para>

  <para>
<!--
   Keep in mind that setting up a partial index indicates that you
   know at least as much as the query planner knows, in particular you
   know when an index might be profitable.  Forming this knowledge
   requires experience and understanding of how indexes in
   <productname>PostgreSQL</productname> work.  In most cases, the
   advantage of a partial index over a regular index will be minimal.
   There are cases where they are quite counterproductive, as in <xref
   linkend="indexes-partial-ex4"/>.
-->
部分インデックスを作成するには、少なくとも問い合わせプランナと同等の知識を持っていること、特に、インデックスが有益となる状況を理解している必要があることに留意してください。
このような知識を得るためには、<productname>PostgreSQL</productname>でインデックスがどのように機能するかを理解し、経験を積むことが必要です。
ほとんどの場合、通常のインデックスと比べて、部分インデックスを使用する利点は微細です。
<xref linkend="indexes-partial-ex4"/>のように、かなり逆効果な場合があります。
  </para>

  <example id="indexes-partial-ex4">
<!--
   <title>Do Not Use Partial Indexes as a Substitute for Partitioning</title>
-->
   <title>パーティショニングの代わりに部分インデックスを使用しない</title>

   <para>
<!--
    You might be tempted to create a large set of non-overlapping partial
    indexes, for example
-->
例えば、重複しない部分インデックスの大きなセットを作りたいと思うかもしれません。

<programlisting>
CREATE INDEX mytable_cat_1 ON mytable (data) WHERE category = 1;
CREATE INDEX mytable_cat_2 ON mytable (data) WHERE category = 2;
CREATE INDEX mytable_cat_3 ON mytable (data) WHERE category = 3;
...
CREATE INDEX mytable_cat_<replaceable>N</replaceable> ON mytable (data) WHERE category = <replaceable>N</replaceable>;
</programlisting>

<!--
    This is a bad idea!  Almost certainly, you'll be better off with a
    single non-partial index, declared like
-->
これは良くないアイディアです！ほとんどの場合、以下のように宣言された、部分的でない単一のインデックスを使用する方が良いでしょう。

<programlisting>
CREATE INDEX mytable_cat_data ON mytable (category, data);
</programlisting>

<!--
    (Put the category column first, for the reasons described in
    <xref linkend="indexes-multicolumn"/>.)  While a search in this larger
    index might have to descend through a couple more tree levels than a
    search in a smaller index, that's almost certainly going to be cheaper
    than the planner effort needed to select the appropriate one of the
    partial indexes.  The core of the problem is that the system does not
    understand the relationship among the partial indexes, and will
    laboriously test each one to see if it's applicable to the current
    query.
-->
（<xref linkend="indexes-multicolumn"/>で説明されている理由から、最初にcategory列を指定します。）
この大きなインデックスでの検索は、小さなインデックスでの検索よりも2,3ツリーレベルを下に移動する必要がありますが、部分インデックスの適切な1つを選択するためにプランナがおこなう作業よりも、ほぼ確実にコストが削減できます。
この問題の核心は、システムが部分インデックス間の関係を理解していないことと、現在の問い合わせに適用出来るかどうかそれぞれ苦労してテストすることです。
   </para>

   <para>
<!--
    If your table is large enough that a single index really is a bad idea,
    you should look into using partitioning instead (see
    <xref linkend="ddl-partitioning"/>).  With that mechanism, the system
    does understand that the tables and indexes are non-overlapping, so
    far better performance is possible.
-->
テーブルが非常に大きくて、単一のインデックスが本当に悪いアイデアである場合は、代わりにパーティショニングを使用する必要があります（<xref linkend="ddl-partitioning"/>を参照してください）。
このメカニズムにより、テーブルとインデックスが重複していないことが、システムで認識されるため、パフォーマンスが大幅に向上します。
   </para>
  </example>

  <para>
<!--
   More information about partial indexes can be found in <xref
   linkend="ston89b"/>, <xref linkend="olson93"/>, and <xref
   linkend="seshadri95"/>.
-->
部分インデックスの詳細については、<xref linkend="ston89b"/>、<xref linkend="olson93"/>、および<xref linkend="seshadri95"/>を参照してください。
  </para>
 </sect1>


 <sect1 id="indexes-index-only-scans">
<!--
  <title>Index-Only Scans and Covering Indexes</title>
-->
  <title>インデックスオンリースキャンとカバリングインデックス</title>

  <indexterm zone="indexes-index-only-scans">
   <primary>index</primary>
   <secondary>index-only scans</secondary>
  </indexterm>
  <indexterm zone="indexes-index-only-scans">
   <primary>インデックス</primary>
   <secondary>インデックスオンリースキャン</secondary>
  </indexterm>
  <indexterm zone="indexes-index-only-scans">
   <primary>index-only scan</primary>
  </indexterm>
  <indexterm zone="indexes-index-only-scans">
   <primary>インデックスオンリースキャン</primary>
  </indexterm>
  <indexterm zone="indexes-index-only-scans">
   <primary>index</primary>
   <secondary>covering</secondary>
  </indexterm>
  <indexterm zone="indexes-index-only-scans">
   <primary>インデックス</primary>
   <secondary>カバリング</secondary>
  </indexterm>
  <indexterm zone="indexes-index-only-scans">
   <primary>covering index</primary>
  </indexterm>
  <indexterm zone="indexes-index-only-scans">
   <primary>カバリングインデックス</primary>
  </indexterm>

  <para>
<!--
   All indexes in <productname>PostgreSQL</productname>
   are <firstterm>secondary</firstterm> indexes, meaning that each index is
   stored separately from the table's main data area (which is called the
   table's <firstterm>heap</firstterm>
   in <productname>PostgreSQL</productname> terminology).  This means that
   in an ordinary index scan, each row retrieval requires fetching data from
   both the index and the heap.  Furthermore, while the index entries that
   match a given indexable <literal>WHERE</literal> condition are usually
   close together in the index, the table rows they reference might be
   anywhere in the heap.  The heap-access portion of an index scan thus
   involves a lot of random access into the heap, which can be slow,
   particularly on traditional rotating media.  (As described in
   <xref linkend="indexes-bitmap-scans"/>, bitmap scans try to alleviate
   this cost by doing the heap accesses in sorted order, but that only goes
   so far.)
-->
<productname>PostgreSQL</productname>におけるすべてのインデックスは<firstterm>二次的な</firstterm>インデックス、つまり各インデックスはテーブルの主要なデータ領域（<productname>PostgreSQL</productname>の用語ではテーブルの<firstterm>ヒープ</firstterm>と呼ばれます）とは別に格納されています。
このことは、通常のインデックススキャンにおいて、各行の検索にはインデックスとヒープの両方からデータを取得する必要があることを意味します。
さらに、指定のインデックス可能な<literal>WHERE</literal>条件に適合するインデックスのエントリは、通常、インデックス内の近い位置にあるのに対し、そこから参照されるテーブルの行はヒープ内のあらゆるところにあるかもしれません。
このため、インデックススキャンにおけるヒープアクセスの部分では、ヒープに対する多くのランダムアクセスがありますが、これは遅い可能性があり、特に伝統的な回転型メディアでは遅くなります。
（<xref linkend="indexes-bitmap-scans"/>で説明したように、ビットマップインデックスはヒープアクセスをソートした順で行うことでこのコストを緩和しようとするものですが、それはある程度までしかできません。）
  </para>

  <para>
<!--
   To solve this performance problem, <productname>PostgreSQL</productname>
   supports <firstterm>index-only scans</firstterm>, which can answer
   queries from an index alone without any heap access.  The basic idea is
   to return values directly out of each index entry instead of consulting
   the associated heap entry.  There are two fundamental restrictions on
   when this method can be used:
-->
このパフォーマンス問題を解決するため、<productname>PostgreSQL</productname>は<firstterm>インデックスオンリースキャン</firstterm>をサポートします。
これは、問い合わせに対してヒープアクセスをせずにインデックスのみで回答できるものです。
基本的な考え方は、関連するヒープのエントリを参照せずに、各インデックスエントリから直接に値を返すというものです。
この方法が使用できるためには2つの基本的な制限があります。

   <orderedlist>
    <listitem>
     <para>
<!--
      The index type must support index-only scans.  B-tree indexes always
      do.  GiST and SP-GiST indexes support index-only scans for some
      operator classes but not others.  Other index types have no support.
      The underlying requirement is that the index must physically store, or
      else be able to reconstruct, the original data value for each index
      entry.  As a counterexample, GIN indexes cannot support index-only
      scans because each index entry typically holds only part of the
      original data value.
-->
インデックスの種類がインデックスオンリースキャンをサポートしている必要があります。
B-treeインデックスはいつでもインデックスオンリースキャンをサポートしています。
GiSTとSP-GiSTは一部の演算子クラスでインデックスオンリースキャンをサポートしていますが、サポートしない演算子クラスもあります。
他のインデックスの種類はインデックスオンリースキャンをサポートしていません。
根本的な必要条件は、インデックスが各インデックスのエントリに対応する元のデータ値を物理的に格納していなければならない、あるいはそれを再構築できる必要がある、ということです。
その反例として、GINインデックスでは、各インデックスエントリが通常は元のデータ値の一部しか保持していないため、インデックスオンリースキャンをサポートすることができません。
     </para>
    </listitem>

    <listitem>
     <para>
<!--
      The query must reference only columns stored in the index.  For
      example, given an index on columns <literal>x</literal>
      and <literal>y</literal> of a table that also has a
      column <literal>z</literal>, these queries could use index-only scans:
-->
問い合わせはインデックスに格納されている列だけを参照しなければなりません。
例えばテーブルの列<literal>x</literal>と<literal>y</literal>にインデックスがあり、そのテーブルにはさらに列<literal>z</literal>がある場合、次の問い合わせはインデックスオンリースキャンを使用できます。
<programlisting>
SELECT x, y FROM tab WHERE x = 'key';
SELECT x FROM tab WHERE x = 'key' AND y &lt; 42;
</programlisting>
<!--
      but these queries could not:
-->
しかし、以下の問い合わせはインデックスオンリースキャンを使用できません。
<programlisting>
SELECT x, z FROM tab WHERE x = 'key';
SELECT x FROM tab WHERE x = 'key' AND z &lt; 42;
</programlisting>
<!--
      (Expression indexes and partial indexes complicate this rule,
      as discussed below.)
-->
（以下で説明するように、式インデックスや部分インデックスは、この規則を複雑にします。）
     </para>
    </listitem>
   </orderedlist>
  </para>

  <para>
<!--
   If these two fundamental requirements are met, then all the data values
   required by the query are available from the index, so an index-only scan
   is physically possible.  But there is an additional requirement for any
   table scan in <productname>PostgreSQL</productname>: it must verify that
   each retrieved row be <quote>visible</quote> to the query's MVCC
   snapshot, as discussed in <xref linkend="mvcc"/>.  Visibility information
   is not stored in index entries, only in heap entries; so at first glance
   it would seem that every row retrieval would require a heap access
   anyway.  And this is indeed the case, if the table row has been modified
   recently.  However, for seldom-changing data there is a way around this
   problem.  <productname>PostgreSQL</productname> tracks, for each page in
   a table's heap, whether all rows stored in that page are old enough to be
   visible to all current and future transactions.  This information is
   stored in a bit in the table's <firstterm>visibility map</firstterm>.  An
   index-only scan, after finding a candidate index entry, checks the
   visibility map bit for the corresponding heap page.  If it's set, the row
   is known visible and so the data can be returned with no further work.
   If it's not set, the heap entry must be visited to find out whether it's
   visible, so no performance advantage is gained over a standard index
   scan.  Even in the successful case, this approach trades visibility map
   accesses for heap accesses; but since the visibility map is four orders
   of magnitude smaller than the heap it describes, far less physical I/O is
   needed to access it.  In most situations the visibility map remains
   cached in memory all the time.
-->
この2つの基本的な要件が満たされるなら、問い合わせで要求されるすべてのデータ値はインデックスから利用できるので、インデックスオンリースキャンが物理的に可能になります。
しかし、<productname>PostgreSQL</productname>のすべてのテーブルスキャンにおいて、さらなる必要条件があります。
それは、<xref linkend="mvcc"/>で説明するように、検索された各行が問い合わせのMVCCスナップショットに対して<quote>可視</quote>であることを確認しなければならない、ということです。
可視性の情報はインデックスのエントリには格納されず、ヒープのエントリにのみあります。
そのため、一見すると、すべての行検索はいずれにせよヒープアクセスが必要なように思われます。
そして、テーブルの行が最近に更新された場合は、まさにその通りなのです。
しかし、あまり更新されないデータについてはこの問題を回避する方法があります。
<productname>PostgreSQL</productname>ではテーブルのヒープの各ページについて、そのページに格納されているすべての行が、十分に古く、すべての現在および将来のトランザクションに対して可視であるかどうかを追跡しています。
この情報はテーブルの<firstterm>可視性マップ</firstterm>のビットに格納されます。
インデックスオンリースキャンでは、候補となるインデックスのエントリを見つけた後、対応するヒープページの可視性マップのビットを検査します。
それがセットされていれば、行が可視であることがわかるので、それ以上の作業をすることなく、データを返すことができます。
セットされていない場合は、それが可視かどうかを調べるためにヒープエントリにアクセスする必要があり、そのため標準的なインデックススキャンに対するパフォーマンス上の利点はありません。
うまくいく場合であっても、この方法はヒープアクセスと引き換えに可視性マップにアクセスします。
しかし、可視性マップはヒープに比べ、4桁の規模で小さいため、アクセスに必要な物理的I/Oははるかに少ないです。
ほとんどの状況では、可視性マップは常にメモリ内にキャッシュされて残っています。
  </para>

  <para>
<!--
   In short, while an index-only scan is possible given the two fundamental
   requirements, it will be a win only if a significant fraction of the
   table's heap pages have their all-visible map bits set.  But tables in
   which a large fraction of the rows are unchanging are common enough to
   make this type of scan very useful in practice.
-->
要するに、2つの基本的条件が満たされていればインデックスオンリースキャンが可能ですが、テーブルのヒープページのかなりの部分に対し、その全可視のビットがセットされている場合にのみ、性能が向上します。
しかし大部分の行が変化しないテーブルは一般的であり、現実にはこの種のスキャンは非常に有効です。
  </para>

  <para>
   <indexterm>
    <primary><literal>INCLUDE</literal></primary>
    <secondary>in index definitions</secondary>
   </indexterm>
   <indexterm>
    <primary><literal>INCLUDE</literal></primary>
    <secondary>インデックス定義内</secondary>
   </indexterm>
<!--
   To make effective use of the index-only scan feature, you might choose to
   create a <firstterm>covering index</firstterm>, which is an index
   specifically designed to include the columns needed by a particular
   type of query that you run frequently.  Since queries typically need to
   retrieve more columns than just the ones they search
   on, <productname>PostgreSQL</productname> allows you to create an index
   in which some columns are just <quote>payload</quote> and are not part
   of the search key.  This is done by adding an <literal>INCLUDE</literal>
   clause listing the extra columns.  For example, if you commonly run
   queries like
-->
インデックスオンリースキャンの機能を有効に利用するため、<firstterm>カバリングインデックス</firstterm>の作成を選択できます。
これは、頻繁に実行する特定の種類の問い合わせに必要な列を含めるように特別に設計されたインデックスです。
問い合わせは通常、検索対象の列よりも多くの列を取得する必要があるため、<productname>PostgreSQL</productname>はいくつかの列を単に<quote>ペイロード</quote>として検索キーの一部ではないインデックスを作成できます。
これは追加の列リストを<literal>INCLUDE</literal>句に加えることで実行出来ます。
例えば、次のような問い合わせをよく実行する場合を考えます。
<programlisting>
SELECT y FROM tab WHERE x = 'key';
</programlisting>
<!--
   the traditional approach to speeding up such queries would be to create
   an index on <literal>x</literal> only.  However, an index defined as
-->
このような問い合わせを高速化する伝統的な手法は、<literal>x</literal>のみにインデックスを作成することです。
しかし、次のようなインデックス定義では、
<programlisting>
CREATE INDEX tab_x_y ON tab(x) INCLUDE (y);
</programlisting>
<!--
   could handle these queries as index-only scans,
   because <literal>y</literal> can be obtained from the index without
   visiting the heap.
-->
<literal>y</literal>はヒープにアクセスしなくてもインデックスから取得できるため、この問い合わせをインデックスオンリースキャンとして処理できます。
  </para>

  <para>
<!--
   Because column <literal>y</literal> is not part of the index's search
   key, it does not have to be of a data type that the index can handle;
   it's merely stored in the index and is not interpreted by the index
   machinery.  Also, if the index is a unique index, that is
-->
<literal>y</literal>列はインデックスの検索キーの一部ではないため、インデックスが処理できるデータ型である必要はありません。
単にインデックスに格納されているだけで、インデックス機構によって解釈されることはありません。
また、インデックスが一意インデックスの場合は、
<programlisting>
CREATE UNIQUE INDEX tab_x_y ON tab(x) INCLUDE (y);
</programlisting>
<!--
   the uniqueness condition applies to just column <literal>x</literal>,
   not to the combination of <literal>x</literal> and <literal>y</literal>.
   (An <literal>INCLUDE</literal> clause can also be written
   in <literal>UNIQUE</literal> and <literal>PRIMARY KEY</literal>
   constraints, providing alternative syntax for setting up an index like
   this.)
-->
<literal>x</literal>列のみに一意性条件が適用されます。
<literal>x</literal>と<literal>y</literal>の組み合わせではありません。
（<literal>INCLUDE</literal>句は、インデックスを設定するための代替構文を提供する<literal>UNIQUE</literal>や<literal>PRIMARY KEY</literal>の制約として書くことも出来ます。）
  </para>

  <para>
<!--
   It's wise to be conservative about adding non-key payload columns to an
   index, especially wide columns.  If an index tuple exceeds the
   maximum size allowed for the index type, data insertion will fail.
   In any case, non-key columns duplicate data from the index's table
   and bloat the size of the index, thus potentially slowing searches.
   And remember that there is little point in including payload columns in an
   index unless the table changes slowly enough that an index-only scan is
   likely to not need to access the heap.  If the heap tuple must be visited
   anyway, it costs nothing more to get the column's value from there.
   Other restrictions are that expressions are not currently supported as
   included columns, and that only B-tree, GiST and SP-GiST indexes currently
   support included columns.
-->
キー以外のペイロード列、特に幅の広い列をインデックスに追加することについては慎重になることが賢明です。
インデックス型の最大サイズを超えるタプルをインサートしようとすると失敗します。
いかなる場合でもキー以外の列が重複データだったり、インデックスサイズが膨張すると、検索が遅くなる可能性があります。
それから、覚えておくべきもう一つの小さなポイントは、インデックスオンリースキャンがヒープへのアクセスが必要がないほどテーブルがゆっくり変化しない限り、インデックスにペイロード列を含めることにほとんど意味が無いことです。
とにかくヒープタプルを訪れなければならなくなった場合は、そこから列値を取得するためにそれ以上のコストはかかりません。
他の制限は、式を列に含めることは、現在のところサポートされていません。また、列を含めるサポートは現在のところB-treeとGiSTとSP-GiSTインデックスのみサポートされています。
  </para>

  <para>
<!--
   Before <productname>PostgreSQL</productname> had
   the <literal>INCLUDE</literal> feature, people sometimes made covering
   indexes by writing the payload columns as ordinary index columns,
   that is writing
-->
<literal>INCLUDE</literal>機能がない以前の<productname>PostgreSQL</productname>では、ペイロード列を通常のインデックス列としてカバリングインデックスを作成することがありました。
<programlisting>
CREATE INDEX tab_x_y ON tab(x, y);
</programlisting>
<!--
   even though they had no intention of ever using <literal>y</literal> as
   part of a <literal>WHERE</literal> clause.  This works fine as long as
   the extra columns are trailing columns; making them be leading columns is
   unwise for the reasons explained in <xref linkend="indexes-multicolumn"/>.
   However, this method doesn't support the case where you want the index to
   enforce uniqueness on the key column(s).
-->
これは、<literal>y</literal>を<literal>WHERE</literal>句の一部で使用するつもりがなかったとしても書いています。
余分な列が末尾の列である限り、これはうまく機能します。
それらを先頭側の列にすることは、<xref linkend="indexes-multicolumn"/>で説明されている理由から賢明ではありません。
しかし、この方法では、キー列に一意性を強制するインデックスがサポートされません。
  </para>

  <para>
<!--
   <firstterm>Suffix truncation</firstterm> always removes non-key
   columns from upper B-Tree levels.  As payload columns, they are
   never used to guide index scans.  The truncation process also
   removes one or more trailing key column(s) when the remaining
   prefix of key column(s) happens to be sufficient to describe tuples
   on the lowest B-Tree level.  In practice, covering indexes without
   an <literal>INCLUDE</literal> clause often avoid storing columns
   that are effectively payload in the upper levels.  However,
   explicitly defining payload columns as non-key columns
   <emphasis>reliably</emphasis> keeps the tuples in upper levels
   small.
-->
<firstterm>末尾消去</firstterm>は、常に上位のB-treeレベルから非キーの列を削除します。
ペイロード列として、それらはインデックススキャンを導くためには使われません。
また、この消去プロセスは、キー列の残りのプレフィックスが、最下位のB-treeレベルのタプルを記述するのに十分である場合、１つ以上の後続キー列も削除します。
実際上、<literal>INCLUDE</literal>句を使用しないカバリングインデックスは、実質的に上位レベルにペイロードが含まれるカラムの格納を避けられます。
ただし、ペイロード列を非キー列として明示的に定義すると<emphasis>確実に</emphasis>上位レベルのタプルが小さくなります。
  </para>

  <para>
<!--
   In principle, index-only scans can be used with expression indexes.
   For example, given an index on <literal>f(x)</literal>
   where <literal>x</literal> is a table column, it should be possible to
   execute
-->
原則として、インデックスオンリースキャンは式インデックスでも使うことができます。
例えば、<literal>x</literal>がテーブルの列で、<literal>f(x)</literal>上にインデックスがある場合、次の問い合わせをインデックスオンリースキャンとして実行できるはずです。
<programlisting>
SELECT f(x) FROM tab WHERE f(x) &lt; 1;
</programlisting>
<!--
   as an index-only scan; and this is very attractive
   if <literal>f()</literal> is an expensive-to-compute function.
   However, <productname>PostgreSQL</productname>'s planner is currently not
   very smart about such cases.  It considers a query to be potentially
   executable by index-only scan only when all <emphasis>columns</emphasis>
   needed by the query are available from the index.  In this
   example, <literal>x</literal> is not needed except in the
   context <literal>f(x)</literal>, but the planner does not notice that and
   concludes that an index-only scan is not possible.  If an index-only scan
   seems sufficiently worthwhile, this can be worked around by
   adding <literal>x</literal> as an included column, for example
-->
そして、関数<literal>f()</literal>の計算が高価なら、この方法は非常に魅力的です。
しかし<productname>PostgreSQL</productname>のプランナは現在のところ、このような場合についてあまり賢くありません。
プランナは、問い合わせで必要となるすべての<emphasis>列</emphasis>がインデックスから利用可能な場合にのみ、その問い合わせが潜在的にインデックスオンリースキャンで実行可能と考えます。
この例では、<literal>f(x)</literal>という文脈でしか<literal>x</literal>は必要になりませんが、プランナはそのことに気付かないため、インデックスオンリースキャンは不可能であると結論します。
インデックスオンリースキャンは十分に価値があると思われるなら、含める列として<literal>x</literal>を追加することで回避できます。
例をあげます。
<programlisting>
CREATE INDEX tab_f_x ON tab (f(x)) INCLUDE (x);
</programlisting>
<!--
   An additional caveat, if the goal is to avoid
   recalculating <literal>f(x)</literal>, is that the planner won't
   necessarily match uses of <literal>f(x)</literal> that aren't in
   indexable <literal>WHERE</literal> clauses to the index column.  It will
   usually get this right in simple queries such as shown above, but not in
   queries that involve joins.  These deficiencies may be remedied in future
   versions of <productname>PostgreSQL</productname>.
-->
目的が<literal>f(x)</literal>の再計算を避けることの場合、さらなる注意として、プランナはインデックス可能な<literal>WHERE</literal>句にない<literal>f(x)</literal>の使用を必ずしもインデックス列とマッチしないという事があります。
上記のような単純な問い合わせの場合は通常は正しく処理できるでしょうが、結合を含む問い合わせでは駄目でしょう。
これらの欠点は<productname>PostgreSQL</productname>の将来のバージョンで解決されるかもしれません。
  </para>

  <para>
<!--
   Partial indexes also have interesting interactions with index-only scans.
   Consider the partial index shown in <xref linkend="indexes-partial-ex3"/>:
-->
部分インデックスもインデックスオンリースキャンとの間に興味深い関係があります。
<xref linkend="indexes-partial-ex3"/>に示す部分インデックスを考えます。
<programlisting>
CREATE UNIQUE INDEX tests_success_constraint ON tests (subject, target)
    WHERE success;
</programlisting>
<!--
   In principle, we could do an index-only scan on this index to satisfy a
   query like
-->
原則として、次のような問い合わせに対して、このインデックスを使ったインデックスオンリースキャンが可能です。
<programlisting>
SELECT target FROM tests WHERE subject = 'some-subject' AND success;
</programlisting>
<!--
   But there's a problem: the <literal>WHERE</literal> clause refers
   to <literal>success</literal> which is not available as a result column
   of the index.  Nonetheless, an index-only scan is possible because the
   plan does not need to recheck that part of the <literal>WHERE</literal>
   clause at run time: all entries found in the index necessarily
   have <literal>success = true</literal> so this need not be explicitly
   checked in the plan.  <productname>PostgreSQL</productname> versions 9.6
   and later will recognize such cases and allow index-only scans to be
   generated, but older versions will not.
-->
しかし、<literal>WHERE</literal>句で参照される<literal>success</literal>がインデックスの結果列として利用できないという問題があります。
それにも関わらず、インデックスオンリースキャンが可能です。
なぜなら、このプランでは<literal>WHERE</literal>句のその部分を実行時に再検査する必要がない、つまりインデックス内にあるすべてのエントリは必ず<literal>success = true</literal>なので、プラン内でこれを明示的に検査する必要がないからです。
<productname>PostgreSQL</productname>のバージョン9.6およびそれ以降ではこのような場合を認識し、インデックスオンリースキャンを生成可能ですが、それより古いバージョンではできません。
  </para>
 </sect1>


 <sect1 id="indexes-opclass">
<!--
  <title>Operator Classes and Operator Families</title>
-->
  <title>演算子クラスと演算子族</title>

  <indexterm zone="indexes-opclass">
   <primary>operator class</primary>
  </indexterm>
  <indexterm zone="indexes-opclass">
   <primary>演算子クラス</primary>
  </indexterm>

  <indexterm zone="indexes-opclass">
   <primary>operator family</primary>
  </indexterm>
  <indexterm zone="indexes-opclass">
   <primary>演算子族</primary>
  </indexterm>

  <para>
<!--
   An index definition can specify an <firstterm>operator
   class</firstterm> for each column of an index.
-->
インデックス定義では、インデックスの各列に<firstterm>演算子クラス</firstterm>を指定することができます。
<synopsis>
CREATE INDEX <replaceable>name</replaceable> ON <replaceable>table</replaceable> (<replaceable>column</replaceable> <replaceable>opclass</replaceable> [ ( <replaceable>opclass_options</replaceable> ) ] <optional><replaceable>sort options</replaceable></optional> <optional>, ...</optional>);
</synopsis>
<!--
   The operator class identifies the operators to be used by the index
   for that column.  For example, a B-tree index on the type <type>int4</type>
   would use the <literal>int4_ops</literal> class; this operator
   class includes comparison functions for values of type <type>int4</type>.
   In practice the default operator class for the column's data type is
   usually sufficient.  The main reason for having operator classes is
   that for some data types, there could be more than one meaningful
   index behavior.  For example, we might want to sort a complex-number data
   type either by absolute value or by real part.  We could do this by
   defining two operator classes for the data type and then selecting
   the proper class when making an index.  The operator class determines
   the basic sort ordering (which can then be modified by adding sort options
   <literal>COLLATE</literal>,
   <literal>ASC</literal>/<literal>DESC</literal> and/or
   <literal>NULLS FIRST</literal>/<literal>NULLS LAST</literal>).
-->
演算子クラスにより、その列のインデックスで使用される演算子が特定されます。
例えば、<type>int4</type>型に対するB-treeインデックスには、<literal>int4_ops</literal>クラスを使用します。
この演算子クラスには、<type>int4</type>型の値用の比較関数が含まれています。
実際には、通常、列のデータ型のデフォルト演算子クラスで十分です。
演算子クラスを持つ主な理由は、いくつかのデータ型では、複数の有意義なインデックスの振舞いがあり得るということです。
例えば、複素数データ型を、絶対値でソートしたいかもしれませんし、実数部でソートしたいかもしれません。
この処理は、そのデータ型の2つの演算子クラスを定義した上で、インデックスを作成する際に適切なクラスを選択することで、実行可能です。
演算子クラスは基本的なソート順を決定します。
（これはソートオプション<literal>COLLATE</literal>、<literal>ASC</literal>/<literal>DESC</literal>、<literal>NULLS FIRST</literal>/<literal>NULLS LAST</literal>を付けることで変更できます。）
  </para>

  <para>
<!--
   There are also some built-in operator classes besides the default ones:
-->
以下のように、デフォルトの演算子クラスとは別に、組み込み演算子クラスがいくつかあります。

   <itemizedlist>
    <listitem>
     <para>
<!--
      The operator classes <literal>text_pattern_ops</literal>,
      <literal>varchar_pattern_ops</literal>, and
      <literal>bpchar_pattern_ops</literal> support B-tree indexes on
      the types <type>text</type>, <type>varchar</type>, and
      <type>char</type> respectively.  The
      difference from the default operator classes is that the values
      are compared strictly character by character rather than
      according to the locale-specific collation rules.  This makes
      these operator classes suitable for use by queries involving
      pattern matching expressions (<literal>LIKE</literal> or POSIX
      regular expressions) when the database does not use the standard
      <quote>C</quote> locale.  As an example, you might index a
      <type>varchar</type> column like this:
-->
<literal>text_pattern_ops</literal>、<literal>varchar_pattern_ops</literal>、<literal>bpchar_pattern_ops</literal>演算子クラスは、それぞれ、<type>text</type>、<type>varchar</type>、<type>char</type>型上のB-treeインデックスをサポートします。
デフォルトの演算子クラスとの違いは、ロケール特有の照合規則に従わずに、文字同士を厳密に比較する点です。
これらの演算子クラスを、標準<quote>C</quote>ロケールを使用しないデータベースにおける、パターンマッチ式（<literal>LIKE</literal>やPOSIX正規表現）を含む問い合わせでの使用に適したものにします。
例えば、以下のように<type>varchar</type>のインデックスを作成できます。
<programlisting>
CREATE INDEX test_index ON test_table (col varchar_pattern_ops);
</programlisting>
<!--
      Note that you should also create an index with the default operator
      class if you want queries involving ordinary <literal>&lt;</literal>,
      <literal>&lt;=</literal>, <literal>&gt;</literal>, or <literal>&gt;=</literal> comparisons
      to use an index.  Such queries cannot use the
      <literal><replaceable>xxx</replaceable>_pattern_ops</literal>
      operator classes.  (Ordinary equality comparisons can use these
      operator classes, however.)  It is possible to create multiple
      indexes on the same column with different operator classes.
      If you do use the C locale, you do not need the
      <literal><replaceable>xxx</replaceable>_pattern_ops</literal>
      operator classes, because an index with the default operator class
      is usable for pattern-matching queries in the C locale.
-->
また、通常の<literal>&lt;</literal>、<literal>&lt;=</literal>、<literal>&gt;</literal>、または<literal>&gt;=</literal>比較を含む問い合わせでインデックスを使いたい場合も、デフォルトの演算子クラスでインデックスを作成しなければならないことに注意してください。
こうした問い合わせでは<literal><replaceable>xxx</replaceable>_pattern_ops</literal>演算子クラスを使用することができません。（しかし、通常の等価比較はこれらの演算子クラスを使用することができます。）
同じ列に対して異なる演算子クラスを使用して複数のインデックスを作成することができます。
Cロケールを使用する場合は、<literal><replaceable>xxx</replaceable>_pattern_ops</literal>演算子クラスは必要ありません。
Cロケールでのパターンマッチ問い合わせでは、デフォルト演算子クラスを使用したインデックスが使用できるためです。
     </para>
    </listitem>
   </itemizedlist>
  </para>

  <para>
<!--
    The following query shows all defined operator classes:
-->
以下の問い合わせは、定義済みの演算子クラスを全て返します。

<programlisting>
SELECT am.amname AS index_method,
       opc.opcname AS opclass_name,
       opc.opcintype::regtype AS indexed_type,
       opc.opcdefault AS is_default
    FROM pg_am am, pg_opclass opc
    WHERE opc.opcmethod = am.oid
    ORDER BY index_method, opclass_name;
</programlisting>
  </para>

  <para>
<!--
   An operator class is actually just a subset of a larger structure called an
   <firstterm>operator family</firstterm>.  In cases where several data types have
   similar behaviors, it is frequently useful to define cross-data-type
   operators and allow these to work with indexes.  To do this, the operator
   classes for each of the types must be grouped into the same operator
   family.  The cross-type operators are members of the family, but are not
   associated with any single class within the family.
-->
実際のところ演算子クラスは、<firstterm>演算子族</firstterm>と呼ばれる、より大きな構造の一部でしかありません。
複数のデータ型が似たような動作を行う場合、データ型を跨る演算子を定義し、インデックスで使用可能とすることが有用な場合がよくあります。
このためには、各型に対する演算子クラスが同一の演算子族にまとめられている必要があります。
データ型を跨る演算子は演算子族の要素です。演算子族内の1つの演算子クラスに結びついているわけではありません。
  </para>

  <para>
<!--
    This expanded version of the previous query shows the operator family
    each operator class belongs to:
-->
以下は前述の問い合わせを拡張したバージョンで、各演算子クラスが属する演算子族を示します。
<programlisting>
SELECT am.amname AS index_method,
       opc.opcname AS opclass_name,
       opf.opfname AS opfamily_name,
       opc.opcintype::regtype AS indexed_type,
       opc.opcdefault AS is_default
    FROM pg_am am, pg_opclass opc, pg_opfamily opf
    WHERE opc.opcmethod = am.oid AND
          opc.opcfamily = opf.oid
    ORDER BY index_method, opclass_name;
</programlisting>
  </para>

  <para>
<!--
    This query shows all defined operator families and all
    the operators included in each family:
-->
以下の問い合わせは、定義済みの演算子族と各演算子族に含まれる演算子をすべて表示します。
<programlisting>
SELECT am.amname AS index_method,
       opf.opfname AS opfamily_name,
       amop.amopopr::regoperator AS opfamily_operator
    FROM pg_am am, pg_opfamily opf, pg_amop amop
    WHERE opf.opfmethod = am.oid AND
          amop.amopfamily = opf.oid
    ORDER BY index_method, opfamily_name, opfamily_operator;
</programlisting>
  </para>

  <tip>
   <para>
<!--
    <xref linkend="app-psql"/> has
    commands <command>\dAc</command>, <command>\dAf</command>,
    and <command>\dAo</command>, which provide slightly more sophisticated
    versions of these queries.
-->
<xref linkend="app-psql"/>には<command>\dAc</command>、<command>\dAf</command>、<command>\dAo</command>コマンドがあり、これらのクエリのもう少し洗練されたバージョンを提供します。
   </para>
  </tip>
 </sect1>


 <sect1 id="indexes-collations">
<!--
  <title>Indexes and Collations</title>
-->
  <title>インデックスと照合順序</title>

  <para>
<!--
   An index can support only one collation per index column.
   If multiple collations are of interest, multiple indexes may be needed.
-->
インデックスはインデックス列当たり１つの照合順序のみをサポートすることができます。
複数の照合順序を考慮しなければならない場合、複数のインデックスが必要になるかもしれません。
  </para>

  <para>
<!--
   Consider these statements:
-->
以下の文を考えてみます。
<programlisting>
CREATE TABLE test1c (
    id integer,
    content varchar COLLATE "x"
);

CREATE INDEX test1c_content_index ON test1c (content);
</programlisting>
<!--
   The index automatically uses the collation of the
   underlying column.  So a query of the form
-->
このインデックスは自動的に背後にある列の照合順序を使用することになり、
<programlisting>
SELECT * FROM test1c WHERE content &gt; <replaceable>constant</replaceable>;
</programlisting>
<!--
   could use the index, because the comparison will by default use the
   collation of the column.  However, this index cannot accelerate queries
   that involve some other collation.  So if queries of the form, say,
-->
という形式の問い合わせでは、この比較はデフォルトで列の照合順序を使用しますので、このインデックスを使用することになります。
しかし、このインデックスは何らかの他の照合順序を含む問い合わせを高速化することはできません。
このため
<programlisting>
SELECT * FROM test1c WHERE content &gt; <replaceable>constant</replaceable> COLLATE "y";
</programlisting>
<!--
   are also of interest, an additional index could be created that supports
   the <literal>"y"</literal> collation, like this:
-->
という形式の問い合わせも考慮しなければならない場合は、以下のように<literal>"y"</literal>照合順序をサポートする追加のインデックスを作成することになります。
<programlisting>
CREATE INDEX test1c_content_y_index ON test1c (content COLLATE "y");
</programlisting>
  </para>
 </sect1>


 <sect1 id="indexes-examine">
<!--
  <title>Examining Index Usage</title>
-->
  <title>インデックス使用状況の検証</title>

  <indexterm zone="indexes-examine">
   <primary>index</primary>
   <secondary>examining usage</secondary>
  </indexterm>
  <indexterm zone="indexes-examine">
   <primary>インデックス</primary>
   <secondary>の使用状況の検証</secondary>
  </indexterm>

  <para>
<!--
   Although indexes in <productname>PostgreSQL</productname> do not need
   maintenance or tuning, it is still important to check
   which indexes are actually used by the real-life query workload.
   Examining index usage for an individual query is done with the
   <xref linkend="sql-explain"/>
   command; its application for this purpose is
   illustrated in <xref linkend="using-explain"/>.
   It is also possible to gather overall statistics about index usage
   in a running server, as described in <xref linkend="monitoring-stats"/>.
-->
<productname>PostgreSQL</productname>では、インデックスのメンテナンスやチューニングは必要ありませんが、どのインデックスが実際の問い合わせで使われているかを確認することは、やはり重要です。
個々のコマンドでのインデックスの使用状況は、<xref linkend="sql-explain"/>コマンドで検証できます。
この目的のための用例を<xref linkend="using-explain"/>に示します。
また、<xref linkend="monitoring-stats"/>に示す通り、稼働中のサーバにおけるインデックス使用状況の全体的な統計情報を取り出すこともできます。
  </para>

  <para>
<!--
   It is difficult to formulate a general procedure for determining
   which indexes to create.  There are a number of typical cases that
   have been shown in the examples throughout the previous sections.
   A good deal of experimentation is often necessary.
   The rest of this section gives some tips for that:
-->
どのインデックスを作成すべきかを判断するための一般的な手順を定めることは困難です。
これまでの節では、例として典型的なケースをいくつか記述してきました。
十分な検証がしばしば必要です。
本節の残りで、検証のためのヒントをいくつか説明しておきます。
  </para>

  <itemizedlist>
   <listitem>
    <para>
<!--
     Always run <xref linkend="sql-analyze"/>
     first.  This command
     collects statistics about the distribution of the values in the
     table.  This information is required to estimate the number of rows
     returned by a query, which is needed by the planner to assign
     realistic costs to each possible query plan.  In absence of any
     real statistics, some default values are assumed, which are
     almost certain to be inaccurate.  Examining an application's
     index usage without having run <command>ANALYZE</command> is
     therefore a lost cause.
     See <xref linkend="vacuum-for-statistics"/>
     and <xref linkend="autovacuum"/> for more information.
-->
まず、必ず<xref linkend="sql-analyze"/>コマンドを実行してください。
このコマンドにより、テーブル内の値の分布に関する統計情報を収集します。
この情報は、問い合わせにより返される行数を推測する際に必要となります。
推測された行数は、可能な各問い合わせ計画に実際のコストを割り当てるために、プランナで必要となります。
実際の統計情報が欠如している場合、何らかのデフォルト値が仮定されますが、このデフォルト値は、ほぼ間違いなく不正確です。
したがって、<command>ANALYZE</command>コマンドを実行せずに、アプリケーションのインデックス使用状況を検証しても、あまり意味がありません。
より詳細な情報は<xref linkend="vacuum-for-statistics"/>と<xref linkend="autovacuum"/>を参照してください。
    </para>
   </listitem>

   <listitem>
    <para>
<!--
     Use real data for experimentation.  Using test data for setting
     up indexes will tell you what indexes you need for the test data,
     but that is all.
-->
検証には、実際に使用するデータを使ってください。
テストデータを使ってインデックスを作成した場合、テストデータに必要なインデックスはわかりますが、それ以上はわかりません。
    </para>

    <para>
<!--
     It is especially fatal to use very small test data sets.
     While selecting 1000 out of 100000 rows could be a candidate for
     an index, selecting 1 out of 100 rows will hardly be, because the
     100 rows probably fit within a single disk page, and there
     is no plan that can beat sequentially fetching 1 disk page.
-->
非常に小さなテストデータを使用することも、結果に特に致命的な影響を与えます。
100,000行から1,000行を選択する場合は、インデックスが使用される可能性がありますが、100行から1行を選択する場合はインデックスはまず使用されません。
なぜなら、100行はおそらく1つのディスクページに収まるため、1ページを逐次読み取るよりも高速な計画は存在しないからです。
    </para>

    <para>
<!--
     Also be careful when making up test data, which is often
     unavoidable when the application is not yet in production.
     Values that are very similar, completely random, or inserted in
     sorted order will skew the statistics away from the distribution
     that real data would have.
-->
また、アプリケーションがまだ実動していない場合、テストデータを作成しなければならないことがよくありますが、その際にも注意が必要です。
非常に類似した値や、完全にランダムな値、またはソートされた順序で値が挿入されている場合は、その統計情報は、実際のデータの分布とかけ離れたものになってしまいます。
    </para>
   </listitem>

   <listitem>
    <para>
<!--
     When indexes are not used, it can be useful for testing to force
     their use.  There are run-time parameters that can turn off
     various plan types (see <xref linkend="runtime-config-query-enable"/>).
     For instance, turning off sequential scans
     (<varname>enable_seqscan</varname>) and nested-loop joins
     (<varname>enable_nestloop</varname>), which are the most basic plans,
     will force the system to use a different plan.  If the system
     still chooses a sequential scan or nested-loop join then there is
     probably a more fundamental reason why the index is not being
     used; for example, the query condition does not match the index.
     (What kind of query can use what kind of index is explained in
     the previous sections.)
-->
インデックスが使用されていない場合、テストのためにインデックスを強制的に使用するようにすると便利です。
様々な計画の種類を無効にすることを設定できる実行時パラメータがあります
（<xref linkend="runtime-config-query-enable"/>を参照してください）。
例えば、最も基本的な計画であるシーケンシャルスキャン（<varname>enable_seqscan</varname>）およびネステッドループ結合（<varname>enable_nestloop</varname>）を無効に設定すると、システムは別の計画を使用するように強制されます。
そのような設定を行っても、システムがシーケンシャルスキャンやネステッドループ結合を選択する場合は、インデックスを使用しない理由としておそらくもっと根本的な理由があるということになります。
例えば、問い合わせの条件がインデックスに適合しない、などが考えられます。
（どのような問い合わせで、どのようなインデックスを使用できるかは、前節までで説明済みです。）
    </para>
   </listitem>

   <listitem>
    <para>
<!--
     If forcing index usage does use the index, then there are two
     possibilities: Either the system is right and using the index is
     indeed not appropriate, or the cost estimates of the query plans
     are not reflecting reality.  So you should time your query with
     and without indexes.  The <command>EXPLAIN ANALYZE</command>
     command can be useful here.
-->
強制的にインデックスを使うように設定することで、インデックスを使用するようになった場合は、次の2つの可能性が考えられます。
システムの判断が正しく、インデックスの使用が実際には適切ではないという可能性と、問い合わせ計画のコスト推定が実情を反映していない可能性です。
したがって、インデックスを使った問い合わせの実行時間と、使わない場合の実行時間を計測する必要があります。
この場合、<command>EXPLAIN ANALYZE</command>コマンドが便利です。
    </para>
   </listitem>

   <listitem>
    <para>
<!--
     If it turns out that the cost estimates are wrong, there are,
     again, two possibilities.  The total cost is computed from the
     per-row costs of each plan node times the selectivity estimate of
     the plan node.  The costs estimated for the plan nodes can be adjusted
     via run-time parameters (described in <xref
     linkend="runtime-config-query-constants"/>).
     An inaccurate selectivity estimate is due to
     insufficient statistics.  It might be possible to improve this by
     tuning the statistics-gathering parameters (see
     <xref linkend="sql-altertable"/>).
-->
コスト推定が間違っていると判明した場合、やはり2つの可能性が考えられます。
総コストは、各計画ノードの行単位のコストに、計画ノードの推定選択度を掛けることで算出されます。
計画ノードのコスト推定は、実行時パラメータによって設定することができます
（<xref linkend="runtime-config-query-constants"/>を参照してください）。
推定選択度が不正確であるのは、統計情報が不十分であるのが原因です。
統計情報収集用のパラメータを調節することによって、この状況を改善することができるかもしれません。
（<xref linkend="sql-altertable"/>を参照してください）。
    </para>

    <para>
<!--
     If you do not succeed in adjusting the costs to be more
     appropriate, then you might have to resort to forcing index usage
     explicitly.  You might also want to contact the
     <productname>PostgreSQL</productname> developers to examine the issue.
-->
コストを適切に調節できない場合は、明示的にインデックスの使用を強制する必要が考えられます。
あるいは、<productname>PostgreSQL</productname>開発者に問題の調査を依頼することになるかもしれません。
    </para>
   </listitem>
  </itemizedlist>
 </sect1>
</chapter><|MERGE_RESOLUTION|>--- conflicted
+++ resolved
@@ -144,27 +144,18 @@
   </para>
 
   <para>
-<<<<<<< HEAD
+<!--
    In general, <productname>PostgreSQL</productname> indexes can be used
    to optimize queries that contain one or more <literal>WHERE</literal>
    or <literal>JOIN</literal> clauses of the form
-=======
-<!--
-   In general, <productname>PostgreSQL</productname> indexes can be used
-   to optimize queries that contain one or more <literal>WHERE</literal>
-   or <literal>JOIN</literal> clauses of the form
 -->
 《機械翻訳》一般に、<productname>PostgreSQL</productname>のインデックスは、以下の形式の1つ以上の<literal>WHERE</literal>句または<literal>JOIN</literal>句を含む問い合わせを最適化するために使用できます。
->>>>>>> 43f2d855
 
 <synopsis>
 <replaceable>indexed-column</replaceable> <replaceable>indexable-operator</replaceable> <replaceable>comparison-value</replaceable>
 </synopsis>
 
-<<<<<<< HEAD
-=======
-<!--
->>>>>>> 43f2d855
+<!--
    Here, the <replaceable>indexed-column</replaceable> is whatever
    column or expression the index has been defined on.
    The <replaceable>indexable-operator</replaceable> is an operator that
@@ -173,53 +164,35 @@
    And the <replaceable>comparison-value</replaceable> can be any
    expression that is not volatile and does not reference the index's
    table.
-<<<<<<< HEAD
-  </para>
-
-  <para>
+-->
+《機械翻訳》ここで、<replaceable>indexed-column</replaceable>はインデックスが定義されている列または式です。
+<replaceable>indexable-operator</replaceable>は、インデックスの<firstterm>演算子クラス</firstterm>のメンバーである演算子です（詳細は後述）。
+また、<replaceable>comparison-value</replaceable>は揮発性でなく、インデックスのテーブルを参照しない式であれば何でもかまいません。
+  </para>
+
+  <para>
+<!--
    In some cases the query planner can extract an indexable clause of
    this form from another SQL construct.  A simple example is that if
    the original clause was
-=======
--->
-《機械翻訳》ここで、<replaceable>indexed-column</replaceable>はインデックスが定義されている列または式です。
-<replaceable>indexable-operator</replaceable>は、インデックスの<firstterm>演算子クラス</firstterm>のメンバーである演算子です（詳細は後述）。
-また、<replaceable>comparison-value</replaceable>は揮発性でなく、インデックスのテーブルを参照しない式であれば何でもかまいません。
-  </para>
-
-  <para>
-<!--
-   In some cases the query planner can extract an indexable clause of
-   this form from another SQL construct.  A simple example is that if
-   the original clause was
 -->
 《機械翻訳》場合によっては、問い合わせプランナは、別のSQL構造からこの形式のインデックス可能な句を抽出できます。
 単純な例は、元の句が.
->>>>>>> 43f2d855
 
 <synopsis>
 <replaceable>comparison-value</replaceable> <replaceable>operator</replaceable> <replaceable>indexed-column</replaceable>
 </synopsis>
 
-<<<<<<< HEAD
+<!--
    then it can be flipped around into indexable form if the
    original <replaceable>operator</replaceable> has a commutator
    operator that is a member of the index's operator class.
-  </para>
-
-  <para>
-=======
-<!--
-   then it can be flipped around into indexable form if the
-   original <replaceable>operator</replaceable> has a commutator
-   operator that is a member of the index's operator class.
 -->
 《機械翻訳》元の<replaceable>operator</replaceable>にインデックスの演算子クラスのメンバである交換演算子がある場合、インデックス可能な形式に切り替えることができます。
   </para>
 
   <para>
 <!--
->>>>>>> 43f2d855
    Creating an index on a large table can take a long time.  By default,
    <productname>PostgreSQL</productname> allows reads (<command>SELECT</command> statements) to occur
    on the table in parallel with index creation, but writes (<command>INSERT</command>,
@@ -1260,7 +1233,7 @@
    query.  Thus, indexes on expressions are useful when retrieval speed
    is more important than insertion and update speed.
 -->
-派生した式が、行挿入と<link linkend="storage-hot">非HOT更新</link>の度に計算されなければなりませんので、インデックス式は相対的に見て維持が高価です。
+《マッチ度[95.040000]》派生した式が、行挿入と<link linkend="storage-hot">非HOT更新</link>の度に計算されなければなりませんので、インデックス式は相対的に見て維持が高価です。
 しかし、インデックス式はインデックス内にすでに格納されているため、インデックスを使用する検索の間は再計算<emphasis>されません</emphasis>。
 上の両方の例では、システムは問い合わせを単なる<literal>WHERE indexedcolumn = 'constant'</literal>と理解しますので、この検索速度は他の単純なインデックス問い合わせと同じです。
 したがって、式に対するインデックスは取り出し速度が挿入、更新速度より重要な場合に有用です。

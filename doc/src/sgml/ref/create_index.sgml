--- conflicted
+++ resolved
@@ -559,23 +559,19 @@
    <para>
 <!--
     The optional <literal>WITH</literal> clause specifies <firstterm>storage
-<<<<<<< HEAD
-    parameters</firstterm> for the index.  Each index method has its own set of allowed
-    storage parameters.  The B-tree, hash, GiST and SP-GiST index methods all
-    accept this parameter:
--->
-<literal>WITH</literal>句を使うと、インデックスの<firstterm>格納パラメータ</firstterm>を指定できます。
-インデックスメソッドはそれぞれ固有の設定可能な格納パラメータを持ちます。
-B-tree、ハッシュ、GiSTおよびSP-GiSTといったインデックスはすべて次のパラメータを受け付けます。
-=======
     parameters</firstterm> for the index.  Each index method has its own set
     of allowed storage parameters.
+-->
+《機械翻訳》«The optional <literal>WITH</literal> clause specifies <firstterm>storage parameters</firstterm> for the index. Each index method has its own set of allowed storage parameters.»
    </para>
 
    <para>
+<!--
     The B-tree, hash, GiST and SP-GiST index methods all accept this
     parameter:
->>>>>>> 3d6a8289
+-->
+《マッチ度[53.333333]》B-treeインデックスはさらに以下のパラメータを受け付けます。
+《機械翻訳》«The B-tree, hash, GiST and SP-GiST index methods all accept this parameter:»
    </para>
 
    <variablelist>
@@ -590,12 +586,8 @@
     </term>
     <listitem>
      <para>
-<<<<<<< HEAD
-<!--
-      The fillfactor for an index is a percentage that determines how full
-=======
+<!--
       Controls how full
->>>>>>> 3d6a8289
       the index method will try to pack index pages.  For B-trees, leaf pages
       are filled to this percentage during initial index builds, and also
       when extending the index at the right (adding new largest key values).
@@ -604,10 +596,11 @@
       fragmentation of the on-disk index structure.  B-trees use a default
       fillfactor of 90, but any integer value from 10 to 100 can be selected.
 -->
-インデックス用のフィルファクタは割合（パーセント）で、インデックスメソッドがインデックスページをまとめ上げる時にどの程度ページを使用するかを決定するものです。
+《マッチ度[76.576577]》インデックス用のフィルファクタは割合（パーセント）で、インデックスメソッドがインデックスページをまとめ上げる時にどの程度ページを使用するかを決定するものです。
 B-treeでは、リーフページは初期インデックス構築時と右側（新しい最大キー値を追加する方向）にインデックスを拡張する時にこの割合分までページを使用します。
 その後ページすべてが完全に使用されると分割され、ディスク上のインデックスの構造が断片化していきます。
 B-treeのデフォルトのフィルファクタは90ですが、10から100までの任意の整数値を設定することができます。
+《機械翻訳》«Controls how full the index method will try to pack index pages. For B-trees, leaf pages are filled to this percentage during initial index builds, and also when extending the index at the right (adding new largest key values). If pages subsequently become completely full, they will be split, leading to fragmentation of the on-disk index structure. B-trees use a default fillfactor of 90, but any integer value from 10 to 100 can be selected.»
      </para>
      <para>
 <!--
@@ -721,12 +714,8 @@
     </term>
     <listitem>
     <para>
-<<<<<<< HEAD
-<!--
-     Determines whether the buffered build technique described in
-=======
+<!--
      Controls whether the buffered build technique described in
->>>>>>> 3d6a8289
      <xref linkend="gist-buffering-build"/> is used to build the index. With
      <literal>OFF</literal> buffering is disabled, with <literal>ON</literal>
      it is enabled, and with <literal>AUTO</literal> it is initially disabled,
@@ -736,7 +725,7 @@
      Note that if sorted build is possible, it will be used instead of
      buffered build unless <literal>buffering=ON</literal> is specified.
 -->
-<xref linkend="gist-buffering-build"/>で説明するバッファ化構築技術をインデックスを構築する時に使用するかどうかを決定します。
+《マッチ度[90.381125]》<xref linkend="gist-buffering-build"/>で説明するバッファ化構築技術をインデックスを構築する時に使用するかどうかを決定します。
 バッファ処理は<literal>OFF</literal>で無効に、<literal>ON</literal>で有効になります。
 また<literal>AUTO</literal>と指定すると、最初は無効ですが、インデックスサイズが<xref linkend="guc-effective-cache-size"/>に達した後はその場で有効になります。
 デフォルトは<literal>AUTO</literal>です。
@@ -747,14 +736,11 @@
    </variablelist>
 
    <para>
-<<<<<<< HEAD
-<!--
-    GIN indexes accept different parameters:
--->
-GINインデックスでは以下の異なるパラメータを受け付けます。
-=======
+<!--
     GIN indexes accept these parameters:
->>>>>>> 3d6a8289
+-->
+《マッチ度[69.444444]》GINインデックスでは以下の異なるパラメータを受け付けます。
+《機械翻訳》«GIN indexes accept these parameters:»
    </para>
 
    <variablelist>
@@ -769,20 +755,16 @@
     </term>
     <listitem>
     <para>
-<<<<<<< HEAD
-<!--
-     This setting controls usage of the fast update technique described in
-     <xref linkend="gin-fast-update"/>.  It is a Boolean parameter:
-=======
+<!--
      Controls usage of the fast update technique described in
      <xref linkend="gin-fast-update"/>.
->>>>>>> 3d6a8289
      <literal>ON</literal> enables fast update, <literal>OFF</literal> disables it.
      The default is <literal>ON</literal>.
 -->
-この設定は<xref linkend="gin-fast-update"/>で説明する高速更新技法を使用するかどうかを制御します。
+《マッチ度[70.192308]》この設定は<xref linkend="gin-fast-update"/>で説明する高速更新技法を使用するかどうかを制御します。
 これは論理値パラメータであり、<literal>ON</literal>は高速更新を有効に、<literal>OFF</literal>は無効にします。
 デフォルトは<literal>ON</literal>です。
+《機械翻訳》«Controls usage of the fast update technique described in <xref linkend="gin-fast-update"/>. <literal>ON</literal> enables fast update, <literal>OFF</literal> disables it. The default is <literal>ON</literal>.»
     </para>
 
     <note>
@@ -795,9 +777,10 @@
       the <function>gin_clean_pending_list</function>
       function afterward to ensure the pending list is emptied.
 -->
-<command>ALTER INDEX</command>を使用して<literal>fastupdate</literal>を無効にすることにより、以後の挿入は待機中のインデックス項目リストに入らないようになります。
+《マッチ度[88.346883]》<command>ALTER INDEX</command>を使用して<literal>fastupdate</literal>を無効にすることにより、以後の挿入は待機中のインデックス項目リストに入らないようになります。
 しかし、このコマンド自体はこれまでの項目を吐き出しません。
 確実に待機中のリストを空にするためには、続いてテーブルを<command>VACUUM</command>するか、<function>gin_clean_pending_list</function>関数を呼び出すのが良いでしょう。
+《機械翻訳》«Turning <literal>fastupdate</literal> off via <command>ALTER INDEX</command> prevents future insertions from going into the list of pending index entries, but does not in itself flush existing entries. You might want to <command>VACUUM</command> the table or call the <function>gin_clean_pending_list</function> function afterward to ensure the pending list is emptied.»
      </para>
     </note>
     </listitem>
@@ -818,31 +801,25 @@
     </term>
     <listitem>
     <para>
-<<<<<<< HEAD
-<!--
-     Custom <xref linkend="guc-gin-pending-list-limit"/> parameter.
-=======
+<!--
      Overrides the global setting of
      <xref linkend="guc-gin-pending-list-limit"/> for this index.
->>>>>>> 3d6a8289
      This value is specified in kilobytes.
 -->
-<xref linkend="guc-gin-pending-list-limit"/>のカスタムパラメータです。
+《マッチ度[69.230769]》<xref linkend="guc-gin-pending-list-limit"/>のカスタムパラメータです。
 値はキロバイト単位で指定します。
+《機械翻訳》«Overrides the global setting of <xref linkend="guc-gin-pending-list-limit"/> for this index. This value is specified in kilobytes.»
     </para>
     </listitem>
    </varlistentry>
    </variablelist>
 
    <para>
-<<<<<<< HEAD
-<!--
-    <acronym>BRIN</acronym> indexes accept different parameters:
--->
-<acronym>BRIN</acronym>インデックスは別のパラメータを受け入れます。
-=======
+<!--
     <acronym>BRIN</acronym> indexes accept these parameters:
->>>>>>> 3d6a8289
+-->
+《マッチ度[80.357143]》<acronym>BRIN</acronym>インデックスは別のパラメータを受け入れます。
+《機械翻訳》«<acronym>BRIN</acronym> indexes accept these parameters:»
    </para>
 
    <variablelist>
@@ -885,9 +862,10 @@
      (see <xref linkend="brin-operation"/> for more details).
      The default is <literal>off</literal>.
 -->
-次のページへの挿入が検知された時に、いつでも直前のページに対してサマリ処理をキューに入れるかどうかを定義します。
+《マッチ度[89.497717]》次のページへの挿入が検知された時に、いつでも直前のページに対してサマリ処理をキューに入れるかどうかを定義します。
 詳細は<xref linkend="brin-operation"/>を参照してください。
 デフォルトは<literal>off</literal>です。
+《機械翻訳》«Defines whether a summarization run is queued for the previous page range whenever an insertion is detected on the next one (see <xref linkend="brin-operation"/> for more details). The default is <literal>off</literal>.»
     </para>
     </listitem>
    </varlistentry>
@@ -1233,18 +1211,14 @@
    leveraging multiple CPUs in order to process the table rows faster.
    This feature is known as <firstterm>parallel index
    build</firstterm>.  For index methods that support building indexes
-<<<<<<< HEAD
-   in parallel (currently, B-tree and BRIN),
-=======
    in parallel (currently, B-tree, GIN, and BRIN),
->>>>>>> 3d6a8289
    <varname>maintenance_work_mem</varname> specifies the maximum
    amount of memory that can be used by each index build operation as
    a whole, regardless of how many worker processes were started.
    Generally, a cost model automatically determines how many worker
    processes should be requested, if any.
 -->
-<productname>PostgreSQL</productname>はテーブルの行をより高速に処理するために複数CPUを効かせてインデックスを作成できます。
+《マッチ度[93.739425]》<productname>PostgreSQL</productname>はテーブルの行をより高速に処理するために複数CPUを効かせてインデックスを作成できます。
 この機能は<firstterm>パラレルインデックス作成</firstterm>と呼ばれています。
 パラレルでのインデックス作成をサポートしているインデックスメソッド（今のところB-treeとBRIN）に対して、<varname>maintenance_work_mem</varname>では、いくつのワーカープロセスが実行されているかに拘らず、各インデックス作成操作で使うことができる全体のメモリの最大量を指定します。
 一般にコストモデルは、もしあるなら、どれだけの数のワーカープロセスを要求すべきかを自動的に決定します。

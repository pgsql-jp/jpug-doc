msgid ""
msgstr ""
"Project-Id-Version: postgresql\n"
"Report-Msgid-Bugs-To: pgsql-bugs@lists.postgresql.org\n"
<<<<<<< HEAD
"POT-Creation-Date: 2022-09-26 08:17+0000\n"
"PO-Revision-Date: 2022-09-13 11:52\n"
=======
"POT-Creation-Date: 2022-03-16 09:16+0000\n"
"PO-Revision-Date: 2022-06-19 10:10\n"
>>>>>>> 185876a6
"Last-Translator: \n"
"Language-Team: Ukrainian\n"
"Language: uk_UA\n"
"MIME-Version: 1.0\n"
"Content-Type: text/plain; charset=UTF-8\n"
"Content-Transfer-Encoding: 8bit\n"
"Plural-Forms: nplurals=4; plural=((n%10==1 && n%100!=11) ? 0 : ((n%10 >= 2 && n%10 <=4 && (n%100 < 12 || n%100 > 14)) ? 1 : ((n%10 == 0 || (n%10 >= 5 && n%10 <=9)) || (n%100 >= 11 && n%100 <= 14)) ? 2 : 3));\n"
"X-Crowdin-Project: postgresql\n"
"X-Crowdin-Project-ID: 324573\n"
"X-Crowdin-Language: uk\n"
<<<<<<< HEAD
"X-Crowdin-File: /REL_15_STABLE/pg_waldump.pot\n"
"X-Crowdin-File-ID: 904\n"

#: ../../../src/common/logging.c:276
=======
"X-Crowdin-File: /REL_14_STABLE/pg_waldump.pot\n"
"X-Crowdin-File-ID: 742\n"

#: ../../../src/common/logging.c:259
#, c-format
msgid "fatal: "
msgstr "збій: "

#: ../../../src/common/logging.c:266
>>>>>>> 185876a6
#, c-format
msgid "error: "
msgstr "помилка: "

<<<<<<< HEAD
#: ../../../src/common/logging.c:283
=======
#: ../../../src/common/logging.c:273
>>>>>>> 185876a6
#, c-format
msgid "warning: "
msgstr "попередження: "

#: ../../../src/common/logging.c:294
#, c-format
msgid "detail: "
msgstr "деталі: "

#: ../../../src/common/logging.c:301
#, c-format
msgid "hint: "
msgstr "підказка: "

#: pg_waldump.c:160
#, c-format
msgid "could not open file \"%s\": %m"
msgstr "не можливо відкрити файл \"%s\": %m"

#: pg_waldump.c:216
#, c-format
msgid "WAL segment size must be a power of two between 1 MB and 1 GB, but the WAL file \"%s\" header specifies %d byte"
msgid_plural "WAL segment size must be a power of two between 1 MB and 1 GB, but the WAL file \"%s\" header specifies %d bytes"
msgstr[0] "Розмір сегмента WAL повинен задаватись ступенем двійки в інтервалі між 1 MB і 1 GB, але у заголовку файлу WAL \"%s\" вказано %d байт"
msgstr[1] "Розмір сегмента WAL повинен задаватись ступенем двійки в інтервалі між 1 MB і 1 GB, але у заголовку файлу WAL \"%s\" вказано %d байти"
msgstr[2] "Розмір сегмента WAL повинен задаватись ступенем двійки в інтервалі між 1 MB і 1 GB, але у заголовку файлу WAL \"%s\" вказано %d байтів"
msgstr[3] "Розмір сегмента WAL повинен задаватись ступенем двійки в інтервалі між 1 MB і 1 GB, але у заголовку файлу WAL \"%s\" вказано %d байтів"

<<<<<<< HEAD
#: pg_waldump.c:222
=======
#: pg_waldump.c:208
>>>>>>> 185876a6
#, c-format
msgid "could not read file \"%s\": %m"
msgstr "не вдалося прочитати файл \"%s\": %m"

<<<<<<< HEAD
#: pg_waldump.c:225
=======
#: pg_waldump.c:211
>>>>>>> 185876a6
#, c-format
msgid "could not read file \"%s\": read %d of %d"
msgstr "не вдалося прочитати файл \"%s\": прочитано %d з %d"

<<<<<<< HEAD
#: pg_waldump.c:286
=======
#: pg_waldump.c:272
>>>>>>> 185876a6
#, c-format
msgid "could not locate WAL file \"%s\""
msgstr "не вдалося знайти WAL файл \"%s\""

<<<<<<< HEAD
#: pg_waldump.c:288
=======
#: pg_waldump.c:274
>>>>>>> 185876a6
#, c-format
msgid "could not find any WAL file"
msgstr "не вдалося знайти жодного WAL файлу"

<<<<<<< HEAD
#: pg_waldump.c:329
=======
#: pg_waldump.c:315
>>>>>>> 185876a6
#, c-format
msgid "could not find file \"%s\": %m"
msgstr "не вдалося знайти файл \"%s\": %m"

<<<<<<< HEAD
#: pg_waldump.c:378
=======
#: pg_waldump.c:364
>>>>>>> 185876a6
#, c-format
msgid "could not read from file %s, offset %d: %m"
msgstr "не вдалося прочитати файл %s, зсув %d: %m"

<<<<<<< HEAD
#: pg_waldump.c:382
=======
#: pg_waldump.c:368
>>>>>>> 185876a6
#, c-format
msgid "could not read from file %s, offset %d: read %d of %d"
msgstr "не вдалося прочитати з файлу %s, зсув %d: прочитано %d з %d"

<<<<<<< HEAD
#: pg_waldump.c:658
=======
#: pg_waldump.c:721
>>>>>>> 185876a6
#, c-format
msgid ""
"%s decodes and displays PostgreSQL write-ahead logs for debugging.\n"
"\n"
msgstr ""
"%s декодує і відображає журнали попереднього запису PostgreSQL для налагодження.\n"
"\n"

<<<<<<< HEAD
#: pg_waldump.c:660
=======
#: pg_waldump.c:723
>>>>>>> 185876a6
#, c-format
msgid "Usage:\n"
msgstr "Використання:\n"

<<<<<<< HEAD
#: pg_waldump.c:661
=======
#: pg_waldump.c:724
>>>>>>> 185876a6
#, c-format
msgid "  %s [OPTION]... [STARTSEG [ENDSEG]]\n"
msgstr "  %s [OPTION]...[STARTSEG [ENDSEG]]\n"

<<<<<<< HEAD
#: pg_waldump.c:662
=======
#: pg_waldump.c:725
>>>>>>> 185876a6
#, c-format
msgid ""
"\n"
"Options:\n"
msgstr ""
"\n"
"Параметри:\n"

<<<<<<< HEAD
#: pg_waldump.c:663
=======
#: pg_waldump.c:726
>>>>>>> 185876a6
#, c-format
msgid "  -b, --bkp-details      output detailed information about backup blocks\n"
msgstr "  -b, --bkp-details      виводити детальну інформацію про блоки резервних копій\n"

<<<<<<< HEAD
#: pg_waldump.c:664
#, c-format
msgid "  -B, --block=N          with --relation, only show records that modify block N\n"
msgstr "  -B, --block=N з --relation, лише показати записи, які змінюють блок N\n"

#: pg_waldump.c:665
=======
#: pg_waldump.c:727
>>>>>>> 185876a6
#, c-format
msgid "  -e, --end=RECPTR       stop reading at WAL location RECPTR\n"
msgstr "  -e, --end=RECPTR       зупинити читання WAL з місця RECPTR\n"

<<<<<<< HEAD
#: pg_waldump.c:666
=======
#: pg_waldump.c:728
>>>>>>> 185876a6
#, c-format
msgid "  -f, --follow           keep retrying after reaching end of WAL\n"
msgstr "  -f, --follow          повторювати спроби після досягнення кінця  WAL\n"

<<<<<<< HEAD
#: pg_waldump.c:667
#, c-format
msgid ""
"  -F, --fork=FORK        only show records that modify blocks in fork FORK;\n"
"                         valid names are main, fsm, vm, init\n"
msgstr ""
"  -F, --fork=FORK показати лише записи, які змінюють блоки в форці FORK;\n"
"                         дійсні імена: main, fsm, vm, init\n"

#: pg_waldump.c:669
=======
#: pg_waldump.c:729
>>>>>>> 185876a6
#, c-format
msgid "  -n, --limit=N          number of records to display\n"
msgstr "  -n, --limit=N         число записів для відображення\n"

<<<<<<< HEAD
#: pg_waldump.c:670
=======
#: pg_waldump.c:730
>>>>>>> 185876a6
#, c-format
msgid ""
"  -p, --path=PATH        directory in which to find log segment files or a\n"
"                         directory with a ./pg_wal that contains such files\n"
"                         (default: current directory, ./pg_wal, $PGDATA/pg_wal)\n"
msgstr ""
"  -p, --path=PATH       каталог, у якому шукати файли сегментів журналу \n"
"або каталог з ./pg_wal, що містить такі файли (за замовчуванням: чинний каталог, ./pg_wal, $PGDATA/pg_wal)\n"

<<<<<<< HEAD
#: pg_waldump.c:673
=======
#: pg_waldump.c:733
>>>>>>> 185876a6
#, c-format
msgid "  -q, --quiet            do not print any output, except for errors\n"
msgstr "  -q, --quiet            не друкувати жодного виводу, окрім помилок\n"

<<<<<<< HEAD
#: pg_waldump.c:674
=======
#: pg_waldump.c:734
>>>>>>> 185876a6
#, c-format
msgid ""
"  -r, --rmgr=RMGR        only show records generated by resource manager RMGR;\n"
"                         use --rmgr=list to list valid resource manager names\n"
msgstr ""
"  -r, --rmgr=RMGR       відображати записи, згенеровані лише ресурсним менеджером RMGR;\n"
"                         використовувати --rmgr=list для перегляду списку припустимих імен ресурсного менеджера\n"

<<<<<<< HEAD
#: pg_waldump.c:676
#, c-format
msgid "  -R, --relation=T/D/R   only show records that modify blocks in relation T/D/R\n"
msgstr "  -R, --relation=T/D/R відобразити тільки записи, які змінюють блоки у відношенні T/D/R\n"

#: pg_waldump.c:677
=======
#: pg_waldump.c:736
>>>>>>> 185876a6
#, c-format
msgid "  -s, --start=RECPTR     start reading at WAL location RECPTR\n"
msgstr "  -s, --start=RECPTR     почати читання WAL з місця RECPTR\n"

<<<<<<< HEAD
#: pg_waldump.c:678
=======
#: pg_waldump.c:737
>>>>>>> 185876a6
#, c-format
msgid ""
"  -t, --timeline=TLI     timeline from which to read log records\n"
"                         (default: 1 or the value used in STARTSEG)\n"
msgstr "  -t, --timeline=TLI     часова шкала, записи якої будуть прочитані                          (за замовчуванням: 1 або значення, що використовується у STARTSEG)\n"

<<<<<<< HEAD
#: pg_waldump.c:680
=======
#: pg_waldump.c:739
>>>>>>> 185876a6
#, c-format
msgid "  -V, --version          output version information, then exit\n"
msgstr "  -V, --version            вивести інформацію про версію і вийти\n"

<<<<<<< HEAD
#: pg_waldump.c:681
#, c-format
msgid "  -w, --fullpage         only show records with a full page write\n"
msgstr "  -w, --fullpage показувати записи лише з повним записом на сторінці\n"

#: pg_waldump.c:682
=======
#: pg_waldump.c:740
>>>>>>> 185876a6
#, c-format
msgid "  -x, --xid=XID          only show records with transaction ID XID\n"
msgstr "  -x, --xid=XID          показати записи лише з ідентифікатором транзакцій XID\n"

<<<<<<< HEAD
#: pg_waldump.c:683
=======
#: pg_waldump.c:741
>>>>>>> 185876a6
#, c-format
msgid ""
"  -z, --stats[=record]   show statistics instead of records\n"
"                         (optionally, show per-record statistics)\n"
msgstr "  -z, --stats[=record]    показати статистику замість записів                         (необов'язково, відобразити щорядкову статистику)\n"

<<<<<<< HEAD
#: pg_waldump.c:685
=======
#: pg_waldump.c:743
>>>>>>> 185876a6
#, c-format
msgid "  -?, --help             show this help, then exit\n"
msgstr "  -?, --help              показати цю довідку потім вийти\n"

<<<<<<< HEAD
#: pg_waldump.c:686
=======
#: pg_waldump.c:744
>>>>>>> 185876a6
#, c-format
msgid ""
"\n"
"Report bugs to <%s>.\n"
msgstr ""
"\n"
"Повідомляти про помилки на <%s>.\n"

<<<<<<< HEAD
#: pg_waldump.c:687
=======
#: pg_waldump.c:745
>>>>>>> 185876a6
#, c-format
msgid "%s home page: <%s>\n"
msgstr "Домашня сторінка %s: <%s>\n"

<<<<<<< HEAD
#: pg_waldump.c:781
=======
#: pg_waldump.c:822
>>>>>>> 185876a6
#, c-format
msgid "no arguments specified"
msgstr "не вказано аргументів"

<<<<<<< HEAD
#: pg_waldump.c:797
#, c-format
msgid "invalid block number: \"%s\""
msgstr "неприпустимий номер блоку: \"%s\""

#: pg_waldump.c:806 pg_waldump.c:904
#, c-format
msgid "invalid WAL location: \"%s\""
msgstr "неприпустиме розташування WAL: \"%s\""

#: pg_waldump.c:819
#, c-format
msgid "invalid fork name: \"%s\""
msgstr "неприпустиме ім'я форку: \"%s\""

#: pg_waldump.c:827
=======
#: pg_waldump.c:837
>>>>>>> 185876a6
#, c-format
msgid "invalid value \"%s\" for option %s"
msgstr "неприпустиме значення \"%s\" для параметра %s"

<<<<<<< HEAD
#: pg_waldump.c:858
=======
#: pg_waldump.c:849
>>>>>>> 185876a6
#, c-format
msgid "custom resource manager \"%s\" does not exist"
msgstr "користувацький менеджер ресурсів \"%s\" не існує"

#: pg_waldump.c:880
#, c-format
msgid "resource manager \"%s\" does not exist"
msgstr "менеджер ресурсів \"%s\" не існує"

<<<<<<< HEAD
#: pg_waldump.c:894
#, c-format
msgid "invalid relation specification: \"%s\""
msgstr "неприпустима специфікація відношення: \"%s\""

#: pg_waldump.c:895
#, c-format
msgid "Expecting \"tablespace OID/database OID/relation filenode\"."
msgstr "Очікуємо \"tablespace OID/database OID/relation filenode\"."

#: pg_waldump.c:914
=======
#: pg_waldump.c:889
>>>>>>> 185876a6
#, c-format
msgid "invalid timeline specification: \"%s\""
msgstr "неприпустима специфікація часової лінії: \"%s\""

<<<<<<< HEAD
#: pg_waldump.c:924
=======
#: pg_waldump.c:899
>>>>>>> 185876a6
#, c-format
msgid "invalid transaction ID specification: \"%s\""
msgstr "неприпустима специфікація ідентифікатора транзакції: \"%s\""

<<<<<<< HEAD
#: pg_waldump.c:939
=======
#: pg_waldump.c:906
>>>>>>> 185876a6
#, c-format
msgid "unrecognized value for option %s: %s"
msgstr "нерозпізнане значення параметра %s: %s"

<<<<<<< HEAD
#: pg_waldump.c:953
=======
#: pg_waldump.c:921
>>>>>>> 185876a6
#, c-format
msgid "option %s requires option %s to be specified"
msgstr "параметр %s вимагає використання параметру %s"

<<<<<<< HEAD
#: pg_waldump.c:960
=======
#: pg_waldump.c:934
>>>>>>> 185876a6
#, c-format
msgid "too many command-line arguments (first is \"%s\")"
msgstr "забагато аргументів у командному рядку (перший \"%s\")"

<<<<<<< HEAD
#: pg_waldump.c:970 pg_waldump.c:990
=======
#: pg_waldump.c:944 pg_waldump.c:964
>>>>>>> 185876a6
#, c-format
msgid "could not open directory \"%s\": %m"
msgstr "не вдалося відкрити каталог \"%s\": %m"

<<<<<<< HEAD
#: pg_waldump.c:996 pg_waldump.c:1026
=======
#: pg_waldump.c:970 pg_waldump.c:1000
>>>>>>> 185876a6
#, c-format
msgid "could not open file \"%s\""
msgstr "не вдалося відкрити файл \"%s\""

<<<<<<< HEAD
#: pg_waldump.c:1006
=======
#: pg_waldump.c:980
>>>>>>> 185876a6
#, c-format
msgid "start WAL location %X/%X is not inside file \"%s\""
msgstr "початкове розташування WAL %X/%X не всередині файлу \"%s\""

#: pg_waldump.c:1033
#, c-format
msgid "ENDSEG %s is before STARTSEG %s"
msgstr "ENDSEG %s перед STARTSEG %s"

#: pg_waldump.c:1048
#, c-format
msgid "end WAL location %X/%X is not inside file \"%s\""
msgstr "кінцеве розташування WAL %X/%X не всередині файлу \"%s\""

<<<<<<< HEAD
#: pg_waldump.c:1060
=======
#: pg_waldump.c:1034
>>>>>>> 185876a6
#, c-format
msgid "no start WAL location given"
msgstr "не задано початкове розташування WAL"

<<<<<<< HEAD
#: pg_waldump.c:1074
=======
#: pg_waldump.c:1048
>>>>>>> 185876a6
#, c-format
msgid "out of memory while allocating a WAL reading processor"
msgstr "недостатньо пам'яті під час виділення обробника читання WAL"

<<<<<<< HEAD
#: pg_waldump.c:1080
=======
#: pg_waldump.c:1054
>>>>>>> 185876a6
#, c-format
msgid "could not find a valid record after %X/%X"
msgstr "не вдалося знайти припустимий запис після %X/%X"

<<<<<<< HEAD
#: pg_waldump.c:1090
=======
#: pg_waldump.c:1064
>>>>>>> 185876a6
#, c-format
msgid "first record is after %X/%X, at %X/%X, skipping over %u byte\n"
msgid_plural "first record is after %X/%X, at %X/%X, skipping over %u bytes\n"
msgstr[0] "перший запис після %X/%X, у %X/%X, пропускається %u байт\n"
msgstr[1] "перший запис після %X/%X, у %X/%X, пропускається %u байти\n"
msgstr[2] "перший запис після %X/%X, у %X/%X, пропускається %u байтів\n"
msgstr[3] "перший запис після %X/%X, у %X/%X, пропускається %u байти\n"

<<<<<<< HEAD
#: pg_waldump.c:1171
=======
#: pg_waldump.c:1115
>>>>>>> 185876a6
#, c-format
msgid "error in WAL record at %X/%X: %s"
msgstr "помилка у записі WAL у %X/%X: %s"

<<<<<<< HEAD
#: pg_waldump.c:1180
#, c-format
msgid "Try \"%s --help\" for more information."
msgstr "Спробуйте \"%s --help\" для додаткової інформації."

#: xlogreader.c:625
#, c-format
msgid "invalid record offset at %X/%X"
msgstr "невірний зсув запису: %X/%X"

#: xlogreader.c:633
#, c-format
msgid "contrecord is requested by %X/%X"
msgstr "по зсуву %X/%X запитано продовження запису"

#: xlogreader.c:674 xlogreader.c:1121
#, c-format
msgid "invalid record length at %X/%X: wanted %u, got %u"
msgstr "невірна довжина запису по зсуву %X/%X: очікувалось %u, отримано %u"

#: xlogreader.c:703
#, c-format
msgid "out of memory while trying to decode a record of length %u"
msgstr "не вистачило пам'яті під час спроби закодування запису довжиною %u"

#: xlogreader.c:725
#, c-format
msgid "record length %u at %X/%X too long"
msgstr "довжина запису %u на %X/%X є задовгою"

#: xlogreader.c:774
#, c-format
msgid "there is no contrecord flag at %X/%X"
msgstr "немає прапорця contrecord в позиції %X/%X"

#: xlogreader.c:787
#, c-format
msgid "invalid contrecord length %u (expected %lld) at %X/%X"
msgstr "неприпустима довжина contrecord %u (очікувалось %lld) на %X/%X"

#: xlogreader.c:922
#, fuzzy, c-format
#| msgid "there is no contrecord flag at %X/%X"
msgid "missing contrecord at %X/%X"
msgstr "немає прапорця contrecord в позиції %X/%X"

#: xlogreader.c:1129
#, c-format
msgid "invalid resource manager ID %u at %X/%X"
msgstr "невірний ID менеджера ресурсів %u в %X/%X"

#: xlogreader.c:1142 xlogreader.c:1158
#, c-format
msgid "record with incorrect prev-link %X/%X at %X/%X"
msgstr "запис з неправильним попереднім посиланням %X/%X на %X/%X"

#: xlogreader.c:1194
#, c-format
msgid "incorrect resource manager data checksum in record at %X/%X"
msgstr "некоректна контрольна сума даних менеджера ресурсів у запису по зсуву %X/%X"

#: xlogreader.c:1231
#, c-format
msgid "invalid magic number %04X in log segment %s, offset %u"
msgstr "невірне магічне число %04X в сегменті журналу %s, зсув %u"

#: xlogreader.c:1245 xlogreader.c:1286
#, c-format
msgid "invalid info bits %04X in log segment %s, offset %u"
msgstr "невірні інформаційні біти %04X в сегменті журналу %s, зсув %u"

#: xlogreader.c:1260
#, c-format
msgid "WAL file is from different database system: WAL file database system identifier is %llu, pg_control database system identifier is %llu"
msgstr "WAL файл належить іншій системі баз даних: ідентифікатор системи баз даних де міститься WAL файл - %llu, а ідентифікатор системи баз даних pg_control - %llu"

#: xlogreader.c:1268
#, c-format
msgid "WAL file is from different database system: incorrect segment size in page header"
msgstr "Файл WAL належить іншій системі баз даних: некоректний розмір сегменту в заголовку сторінки"

#: xlogreader.c:1274
#, c-format
msgid "WAL file is from different database system: incorrect XLOG_BLCKSZ in page header"
msgstr "Файл WAL належить іншій системі баз даних: некоректний XLOG_BLCKSZ в заголовку сторінки"

#: xlogreader.c:1305
#, c-format
msgid "unexpected pageaddr %X/%X in log segment %s, offset %u"
msgstr "неочікуваний pageaddr %X/%X в сегменті журналу %s, зсув %u"

#: xlogreader.c:1330
#, c-format
msgid "out-of-sequence timeline ID %u (after %u) in log segment %s, offset %u"
msgstr "порушення послідовності ID лінії часу %u (після %u) в сегменті журналу %s, зсув %u"

#: xlogreader.c:1735
#, c-format
msgid "out-of-order block_id %u at %X/%X"
msgstr "ідентифікатор блока %u out-of-order в позиції %X/%X"

#: xlogreader.c:1759
#, c-format
msgid "BKPBLOCK_HAS_DATA set, but no data included at %X/%X"
msgstr "BKPBLOCK_HAS_DATA встановлений, але немає даних в позиції %X/%X"

#: xlogreader.c:1766
#, c-format
msgid "BKPBLOCK_HAS_DATA not set, but data length is %u at %X/%X"
msgstr "BKPBLOCK_HAS_DATA встановлений, але довжина даних дорівнює %u в позиції %X/%X"

#: xlogreader.c:1802
#, c-format
msgid "BKPIMAGE_HAS_HOLE set, but hole offset %u length %u block image length %u at %X/%X"
msgstr "BKPIMAGE_HAS_HOLE встановлений, але для пропуску задані: зсув %u, довжина %u, при довжині образу блока %u в позиції %X/%X"

#: xlogreader.c:1818
#, c-format
msgid "BKPIMAGE_HAS_HOLE not set, but hole offset %u length %u at %X/%X"
msgstr "BKPIMAGE_HAS_HOLE не встановлений, але для пропуску задані: зсув %u, довжина %u в позиції %X/%X"

#: xlogreader.c:1832
#, c-format
msgid "BKPIMAGE_COMPRESSED set, but block image length %u at %X/%X"
msgstr "BKPIMAGE_COMPRESSED встановлений, але довжина образу блока дорівнює %u в позиції %X/%X"

#: xlogreader.c:1847
#, c-format
msgid "neither BKPIMAGE_HAS_HOLE nor BKPIMAGE_COMPRESSED set, but block image length is %u at %X/%X"
msgstr "ні BKPIMAGE_HAS_HOLE, ні BKPIMAGE_COMPRESSED не встановлені, але довжина образу блока дорівнює %u в позиції %X/%X"

#: xlogreader.c:1863
#, c-format
msgid "BKPBLOCK_SAME_REL set but no previous rel at %X/%X"
msgstr "BKPBLOCK_SAME_REL встановлений, але попереднє значення не задано в позиції %X/%X"

#: xlogreader.c:1875
#, c-format
msgid "invalid block_id %u at %X/%X"
msgstr "невірний ідентифікатор блоку %u в позиції %X/%X"

#: xlogreader.c:1942
#, c-format
msgid "record with invalid length at %X/%X"
msgstr "запис з невірною довжиною на %X/%X"

#: xlogreader.c:1967
#, fuzzy, c-format
#| msgid "failed to locate backup block with ID %d in WAL record"
msgid "could not locate backup block with ID %d in WAL record"
msgstr "не вдалосязнайти блок резервної копії з ID %d у записі WAL"

#: xlogreader.c:2051
#, c-format
msgid "could not restore image at %X/%X with invalid block %d specified"
msgstr ""

#: xlogreader.c:2058
#, fuzzy, c-format
#| msgid "invalid compressed image at %X/%X, block %d"
msgid "could not restore image at %X/%X with invalid state, block %d"
msgstr "невірно стиснутий образ в позиції %X/%X, блок %d"

#: xlogreader.c:2085 xlogreader.c:2102
#, fuzzy, c-format
#| msgid "image at %X/%X compressed with %s not supported by build, block %d"
msgid "could not restore image at %X/%X compressed with %s not supported by build, block %d"
msgstr "образ в позиції %X/%X, який стиснено за допомогою %s не підтримується збіркою, блок %d"

#: xlogreader.c:2111
#, fuzzy, c-format
#| msgid "image at %X/%X compressed with unknown method, block %d"
msgid "could not restore image at %X/%X compressed with unknown method, block %d"
msgstr "образ в позиції %X/%X стиснено невідомим методом, блок %d"

#: xlogreader.c:2119
#, fuzzy, c-format
#| msgid "invalid compressed image at %X/%X, block %d"
msgid "could not decompress image at %X/%X, block %d"
msgstr "невірно стиснутий образ в позиції %X/%X, блок %d"
=======
#: pg_waldump.c:1124
#, c-format
msgid "Try \"%s --help\" for more information.\n"
msgstr "Спробуйте \"%s --help\" для додаткової інформації.\n"
>>>>>>> 185876a6
<|MERGE_RESOLUTION|>--- conflicted
+++ resolved
@@ -2,13 +2,8 @@
 msgstr ""
 "Project-Id-Version: postgresql\n"
 "Report-Msgid-Bugs-To: pgsql-bugs@lists.postgresql.org\n"
-<<<<<<< HEAD
 "POT-Creation-Date: 2022-09-26 08:17+0000\n"
 "PO-Revision-Date: 2022-09-13 11:52\n"
-=======
-"POT-Creation-Date: 2022-03-16 09:16+0000\n"
-"PO-Revision-Date: 2022-06-19 10:10\n"
->>>>>>> 185876a6
 "Last-Translator: \n"
 "Language-Team: Ukrainian\n"
 "Language: uk_UA\n"
@@ -19,31 +14,15 @@
 "X-Crowdin-Project: postgresql\n"
 "X-Crowdin-Project-ID: 324573\n"
 "X-Crowdin-Language: uk\n"
-<<<<<<< HEAD
 "X-Crowdin-File: /REL_15_STABLE/pg_waldump.pot\n"
 "X-Crowdin-File-ID: 904\n"
 
 #: ../../../src/common/logging.c:276
-=======
-"X-Crowdin-File: /REL_14_STABLE/pg_waldump.pot\n"
-"X-Crowdin-File-ID: 742\n"
-
-#: ../../../src/common/logging.c:259
-#, c-format
-msgid "fatal: "
-msgstr "збій: "
-
-#: ../../../src/common/logging.c:266
->>>>>>> 185876a6
 #, c-format
 msgid "error: "
 msgstr "помилка: "
 
-<<<<<<< HEAD
 #: ../../../src/common/logging.c:283
-=======
-#: ../../../src/common/logging.c:273
->>>>>>> 185876a6
 #, c-format
 msgid "warning: "
 msgstr "попередження: "
@@ -72,74 +51,42 @@
 msgstr[2] "Розмір сегмента WAL повинен задаватись ступенем двійки в інтервалі між 1 MB і 1 GB, але у заголовку файлу WAL \"%s\" вказано %d байтів"
 msgstr[3] "Розмір сегмента WAL повинен задаватись ступенем двійки в інтервалі між 1 MB і 1 GB, але у заголовку файлу WAL \"%s\" вказано %d байтів"
 
-<<<<<<< HEAD
 #: pg_waldump.c:222
-=======
-#: pg_waldump.c:208
->>>>>>> 185876a6
 #, c-format
 msgid "could not read file \"%s\": %m"
 msgstr "не вдалося прочитати файл \"%s\": %m"
 
-<<<<<<< HEAD
 #: pg_waldump.c:225
-=======
-#: pg_waldump.c:211
->>>>>>> 185876a6
 #, c-format
 msgid "could not read file \"%s\": read %d of %d"
 msgstr "не вдалося прочитати файл \"%s\": прочитано %d з %d"
 
-<<<<<<< HEAD
 #: pg_waldump.c:286
-=======
-#: pg_waldump.c:272
->>>>>>> 185876a6
 #, c-format
 msgid "could not locate WAL file \"%s\""
 msgstr "не вдалося знайти WAL файл \"%s\""
 
-<<<<<<< HEAD
 #: pg_waldump.c:288
-=======
-#: pg_waldump.c:274
->>>>>>> 185876a6
 #, c-format
 msgid "could not find any WAL file"
 msgstr "не вдалося знайти жодного WAL файлу"
 
-<<<<<<< HEAD
 #: pg_waldump.c:329
-=======
-#: pg_waldump.c:315
->>>>>>> 185876a6
 #, c-format
 msgid "could not find file \"%s\": %m"
 msgstr "не вдалося знайти файл \"%s\": %m"
 
-<<<<<<< HEAD
 #: pg_waldump.c:378
-=======
-#: pg_waldump.c:364
->>>>>>> 185876a6
 #, c-format
 msgid "could not read from file %s, offset %d: %m"
 msgstr "не вдалося прочитати файл %s, зсув %d: %m"
 
-<<<<<<< HEAD
 #: pg_waldump.c:382
-=======
-#: pg_waldump.c:368
->>>>>>> 185876a6
 #, c-format
 msgid "could not read from file %s, offset %d: read %d of %d"
 msgstr "не вдалося прочитати з файлу %s, зсув %d: прочитано %d з %d"
 
-<<<<<<< HEAD
 #: pg_waldump.c:658
-=======
-#: pg_waldump.c:721
->>>>>>> 185876a6
 #, c-format
 msgid ""
 "%s decodes and displays PostgreSQL write-ahead logs for debugging.\n"
@@ -148,29 +95,17 @@
 "%s декодує і відображає журнали попереднього запису PostgreSQL для налагодження.\n"
 "\n"
 
-<<<<<<< HEAD
 #: pg_waldump.c:660
-=======
-#: pg_waldump.c:723
->>>>>>> 185876a6
 #, c-format
 msgid "Usage:\n"
 msgstr "Використання:\n"
 
-<<<<<<< HEAD
 #: pg_waldump.c:661
-=======
-#: pg_waldump.c:724
->>>>>>> 185876a6
 #, c-format
 msgid "  %s [OPTION]... [STARTSEG [ENDSEG]]\n"
 msgstr "  %s [OPTION]...[STARTSEG [ENDSEG]]\n"
 
-<<<<<<< HEAD
 #: pg_waldump.c:662
-=======
-#: pg_waldump.c:725
->>>>>>> 185876a6
 #, c-format
 msgid ""
 "\n"
@@ -179,39 +114,26 @@
 "\n"
 "Параметри:\n"
 
-<<<<<<< HEAD
 #: pg_waldump.c:663
-=======
-#: pg_waldump.c:726
->>>>>>> 185876a6
 #, c-format
 msgid "  -b, --bkp-details      output detailed information about backup blocks\n"
 msgstr "  -b, --bkp-details      виводити детальну інформацію про блоки резервних копій\n"
 
-<<<<<<< HEAD
 #: pg_waldump.c:664
 #, c-format
 msgid "  -B, --block=N          with --relation, only show records that modify block N\n"
 msgstr "  -B, --block=N з --relation, лише показати записи, які змінюють блок N\n"
 
 #: pg_waldump.c:665
-=======
-#: pg_waldump.c:727
->>>>>>> 185876a6
 #, c-format
 msgid "  -e, --end=RECPTR       stop reading at WAL location RECPTR\n"
 msgstr "  -e, --end=RECPTR       зупинити читання WAL з місця RECPTR\n"
 
-<<<<<<< HEAD
 #: pg_waldump.c:666
-=======
-#: pg_waldump.c:728
->>>>>>> 185876a6
 #, c-format
 msgid "  -f, --follow           keep retrying after reaching end of WAL\n"
 msgstr "  -f, --follow          повторювати спроби після досягнення кінця  WAL\n"
 
-<<<<<<< HEAD
 #: pg_waldump.c:667
 #, c-format
 msgid ""
@@ -222,18 +144,11 @@
 "                         дійсні імена: main, fsm, vm, init\n"
 
 #: pg_waldump.c:669
-=======
-#: pg_waldump.c:729
->>>>>>> 185876a6
 #, c-format
 msgid "  -n, --limit=N          number of records to display\n"
 msgstr "  -n, --limit=N         число записів для відображення\n"
 
-<<<<<<< HEAD
 #: pg_waldump.c:670
-=======
-#: pg_waldump.c:730
->>>>>>> 185876a6
 #, c-format
 msgid ""
 "  -p, --path=PATH        directory in which to find log segment files or a\n"
@@ -243,20 +158,12 @@
 "  -p, --path=PATH       каталог, у якому шукати файли сегментів журналу \n"
 "або каталог з ./pg_wal, що містить такі файли (за замовчуванням: чинний каталог, ./pg_wal, $PGDATA/pg_wal)\n"
 
-<<<<<<< HEAD
 #: pg_waldump.c:673
-=======
-#: pg_waldump.c:733
->>>>>>> 185876a6
 #, c-format
 msgid "  -q, --quiet            do not print any output, except for errors\n"
 msgstr "  -q, --quiet            не друкувати жодного виводу, окрім помилок\n"
 
-<<<<<<< HEAD
 #: pg_waldump.c:674
-=======
-#: pg_waldump.c:734
->>>>>>> 185876a6
 #, c-format
 msgid ""
 "  -r, --rmgr=RMGR        only show records generated by resource manager RMGR;\n"
@@ -265,79 +172,51 @@
 "  -r, --rmgr=RMGR       відображати записи, згенеровані лише ресурсним менеджером RMGR;\n"
 "                         використовувати --rmgr=list для перегляду списку припустимих імен ресурсного менеджера\n"
 
-<<<<<<< HEAD
 #: pg_waldump.c:676
 #, c-format
 msgid "  -R, --relation=T/D/R   only show records that modify blocks in relation T/D/R\n"
 msgstr "  -R, --relation=T/D/R відобразити тільки записи, які змінюють блоки у відношенні T/D/R\n"
 
 #: pg_waldump.c:677
-=======
-#: pg_waldump.c:736
->>>>>>> 185876a6
 #, c-format
 msgid "  -s, --start=RECPTR     start reading at WAL location RECPTR\n"
 msgstr "  -s, --start=RECPTR     почати читання WAL з місця RECPTR\n"
 
-<<<<<<< HEAD
 #: pg_waldump.c:678
-=======
-#: pg_waldump.c:737
->>>>>>> 185876a6
 #, c-format
 msgid ""
 "  -t, --timeline=TLI     timeline from which to read log records\n"
 "                         (default: 1 or the value used in STARTSEG)\n"
 msgstr "  -t, --timeline=TLI     часова шкала, записи якої будуть прочитані                          (за замовчуванням: 1 або значення, що використовується у STARTSEG)\n"
 
-<<<<<<< HEAD
 #: pg_waldump.c:680
-=======
-#: pg_waldump.c:739
->>>>>>> 185876a6
 #, c-format
 msgid "  -V, --version          output version information, then exit\n"
 msgstr "  -V, --version            вивести інформацію про версію і вийти\n"
 
-<<<<<<< HEAD
 #: pg_waldump.c:681
 #, c-format
 msgid "  -w, --fullpage         only show records with a full page write\n"
 msgstr "  -w, --fullpage показувати записи лише з повним записом на сторінці\n"
 
 #: pg_waldump.c:682
-=======
-#: pg_waldump.c:740
->>>>>>> 185876a6
 #, c-format
 msgid "  -x, --xid=XID          only show records with transaction ID XID\n"
 msgstr "  -x, --xid=XID          показати записи лише з ідентифікатором транзакцій XID\n"
 
-<<<<<<< HEAD
 #: pg_waldump.c:683
-=======
-#: pg_waldump.c:741
->>>>>>> 185876a6
 #, c-format
 msgid ""
 "  -z, --stats[=record]   show statistics instead of records\n"
 "                         (optionally, show per-record statistics)\n"
 msgstr "  -z, --stats[=record]    показати статистику замість записів                         (необов'язково, відобразити щорядкову статистику)\n"
 
-<<<<<<< HEAD
 #: pg_waldump.c:685
-=======
-#: pg_waldump.c:743
->>>>>>> 185876a6
 #, c-format
 msgid "  -?, --help             show this help, then exit\n"
 msgstr "  -?, --help              показати цю довідку потім вийти\n"
 
-<<<<<<< HEAD
 #: pg_waldump.c:686
-=======
-#: pg_waldump.c:744
->>>>>>> 185876a6
 #, c-format
 msgid ""
 "\n"
@@ -346,25 +225,16 @@
 "\n"
 "Повідомляти про помилки на <%s>.\n"
 
-<<<<<<< HEAD
 #: pg_waldump.c:687
-=======
-#: pg_waldump.c:745
->>>>>>> 185876a6
 #, c-format
 msgid "%s home page: <%s>\n"
 msgstr "Домашня сторінка %s: <%s>\n"
 
-<<<<<<< HEAD
 #: pg_waldump.c:781
-=======
-#: pg_waldump.c:822
->>>>>>> 185876a6
 #, c-format
 msgid "no arguments specified"
 msgstr "не вказано аргументів"
 
-<<<<<<< HEAD
 #: pg_waldump.c:797
 #, c-format
 msgid "invalid block number: \"%s\""
@@ -381,18 +251,11 @@
 msgstr "неприпустиме ім'я форку: \"%s\""
 
 #: pg_waldump.c:827
-=======
-#: pg_waldump.c:837
->>>>>>> 185876a6
 #, c-format
 msgid "invalid value \"%s\" for option %s"
 msgstr "неприпустиме значення \"%s\" для параметра %s"
 
-<<<<<<< HEAD
 #: pg_waldump.c:858
-=======
-#: pg_waldump.c:849
->>>>>>> 185876a6
 #, c-format
 msgid "custom resource manager \"%s\" does not exist"
 msgstr "користувацький менеджер ресурсів \"%s\" не існує"
@@ -402,7 +265,6 @@
 msgid "resource manager \"%s\" does not exist"
 msgstr "менеджер ресурсів \"%s\" не існує"
 
-<<<<<<< HEAD
 #: pg_waldump.c:894
 #, c-format
 msgid "invalid relation specification: \"%s\""
@@ -414,72 +276,41 @@
 msgstr "Очікуємо \"tablespace OID/database OID/relation filenode\"."
 
 #: pg_waldump.c:914
-=======
-#: pg_waldump.c:889
->>>>>>> 185876a6
 #, c-format
 msgid "invalid timeline specification: \"%s\""
 msgstr "неприпустима специфікація часової лінії: \"%s\""
 
-<<<<<<< HEAD
 #: pg_waldump.c:924
-=======
-#: pg_waldump.c:899
->>>>>>> 185876a6
 #, c-format
 msgid "invalid transaction ID specification: \"%s\""
 msgstr "неприпустима специфікація ідентифікатора транзакції: \"%s\""
 
-<<<<<<< HEAD
 #: pg_waldump.c:939
-=======
-#: pg_waldump.c:906
->>>>>>> 185876a6
 #, c-format
 msgid "unrecognized value for option %s: %s"
 msgstr "нерозпізнане значення параметра %s: %s"
 
-<<<<<<< HEAD
 #: pg_waldump.c:953
-=======
-#: pg_waldump.c:921
->>>>>>> 185876a6
 #, c-format
 msgid "option %s requires option %s to be specified"
 msgstr "параметр %s вимагає використання параметру %s"
 
-<<<<<<< HEAD
 #: pg_waldump.c:960
-=======
-#: pg_waldump.c:934
->>>>>>> 185876a6
 #, c-format
 msgid "too many command-line arguments (first is \"%s\")"
 msgstr "забагато аргументів у командному рядку (перший \"%s\")"
 
-<<<<<<< HEAD
 #: pg_waldump.c:970 pg_waldump.c:990
-=======
-#: pg_waldump.c:944 pg_waldump.c:964
->>>>>>> 185876a6
 #, c-format
 msgid "could not open directory \"%s\": %m"
 msgstr "не вдалося відкрити каталог \"%s\": %m"
 
-<<<<<<< HEAD
 #: pg_waldump.c:996 pg_waldump.c:1026
-=======
-#: pg_waldump.c:970 pg_waldump.c:1000
->>>>>>> 185876a6
 #, c-format
 msgid "could not open file \"%s\""
 msgstr "не вдалося відкрити файл \"%s\""
 
-<<<<<<< HEAD
 #: pg_waldump.c:1006
-=======
-#: pg_waldump.c:980
->>>>>>> 185876a6
 #, c-format
 msgid "start WAL location %X/%X is not inside file \"%s\""
 msgstr "початкове розташування WAL %X/%X не всередині файлу \"%s\""
@@ -494,38 +325,22 @@
 msgid "end WAL location %X/%X is not inside file \"%s\""
 msgstr "кінцеве розташування WAL %X/%X не всередині файлу \"%s\""
 
-<<<<<<< HEAD
 #: pg_waldump.c:1060
-=======
-#: pg_waldump.c:1034
->>>>>>> 185876a6
 #, c-format
 msgid "no start WAL location given"
 msgstr "не задано початкове розташування WAL"
 
-<<<<<<< HEAD
 #: pg_waldump.c:1074
-=======
-#: pg_waldump.c:1048
->>>>>>> 185876a6
 #, c-format
 msgid "out of memory while allocating a WAL reading processor"
 msgstr "недостатньо пам'яті під час виділення обробника читання WAL"
 
-<<<<<<< HEAD
 #: pg_waldump.c:1080
-=======
-#: pg_waldump.c:1054
->>>>>>> 185876a6
 #, c-format
 msgid "could not find a valid record after %X/%X"
 msgstr "не вдалося знайти припустимий запис після %X/%X"
 
-<<<<<<< HEAD
 #: pg_waldump.c:1090
-=======
-#: pg_waldump.c:1064
->>>>>>> 185876a6
 #, c-format
 msgid "first record is after %X/%X, at %X/%X, skipping over %u byte\n"
 msgid_plural "first record is after %X/%X, at %X/%X, skipping over %u bytes\n"
@@ -534,16 +349,11 @@
 msgstr[2] "перший запис після %X/%X, у %X/%X, пропускається %u байтів\n"
 msgstr[3] "перший запис після %X/%X, у %X/%X, пропускається %u байти\n"
 
-<<<<<<< HEAD
 #: pg_waldump.c:1171
-=======
-#: pg_waldump.c:1115
->>>>>>> 185876a6
 #, c-format
 msgid "error in WAL record at %X/%X: %s"
 msgstr "помилка у записі WAL у %X/%X: %s"
 
-<<<<<<< HEAD
 #: pg_waldump.c:1180
 #, c-format
 msgid "Try \"%s --help\" for more information."
@@ -723,10 +533,4 @@
 #, fuzzy, c-format
 #| msgid "invalid compressed image at %X/%X, block %d"
 msgid "could not decompress image at %X/%X, block %d"
-msgstr "невірно стиснутий образ в позиції %X/%X, блок %d"
-=======
-#: pg_waldump.c:1124
-#, c-format
-msgid "Try \"%s --help\" for more information.\n"
-msgstr "Спробуйте \"%s --help\" для додаткової інформації.\n"
->>>>>>> 185876a6
+msgstr "невірно стиснутий образ в позиції %X/%X, блок %d"
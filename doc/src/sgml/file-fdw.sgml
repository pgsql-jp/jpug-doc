<!-- doc/src/sgml/file-fdw.sgml -->

<sect1 id="file-fdw" xreflabel="file_fdw">
 <title>file_fdw</title>

 <indexterm zone="file-fdw">
  <primary>file_fdw</primary>
 </indexterm>

 <para>
<!--
  The <filename>file_fdw</filename> module provides the foreign-data wrapper
  <function>file_fdw</function>, which can be used to access data
  files in the server's file system, or to execute programs on the server
  and read their output.  The data file or program output must be in a format
  that can be read by <command>COPY FROM</command>;
  see <xref linkend="sql-copy"/> for details.
  Access to data files is currently read-only.
-->
<filename>file_fdw</filename>モジュールは、サーバのファイルシステムにあるデータファイルにアクセスするのに使用できる外部データラッパ<function>file_fdw</function>を提供します。
サーバのファイルにアクセスしたり、サーバ上のプログラムを実行して出力を読み取ったりできます。
データファイルは<command>COPY FROM</command>で読むことのできるフォーマットでなければなりません。
詳細は <xref linkend="sql-copy"/> を参照してください。
データファイルへのアクセスは現時点では読み取り専用です。
 </para>

 <para>
<!--
  A foreign table created using this wrapper can have the following options:
-->
このラッパーで作成された外部テーブルには以下のオプションを設定することができます。
 </para>

 <variablelist>

  <varlistentry>
   <term><literal>filename</literal></term>

   <listitem>
    <para>
<<<<<<< HEAD
=======
<!--
>>>>>>> 9a9c638e
     Specifies the file to be read.  Relative paths are relative to the
     data directory.
     Either <literal>filename</literal> or <literal>program</literal> must be
     specified, but not both.
-->
読み取るファイルを指定します。
相対パスはデータディレクトリからの相対パスです。
<literal>filename</literal>か<literal>program</literal>のどちらかを指定できますが、両方は指定できません。
    </para>
   </listitem>
  </varlistentry>

  <varlistentry>
   <term><literal>program</literal></term>

   <listitem>
    <para>
<!--
     Specifies the command to be executed.  The standard output of this
     command will be read as though <command>COPY FROM PROGRAM</command> were used.
     Either <literal>program</literal> or <literal>filename</literal> must be
     specified, but not both.
-->
実行するコマンドを指定します。
このコマンドの標準出力を<command>COPY FROM PROGRAM</command>が使用されたかのように読み込みます。
<literal>program</literal>か<literal>filename</literal>のどちらかを指定できますが、両方は指定できません。
    </para>
   </listitem>
  </varlistentry>

  <varlistentry>
   <term><literal>format</literal></term>

   <listitem>
    <para>
<!--
     Specifies the data format,
     the same as <command>COPY</command>'s <literal>FORMAT</literal> option.
-->
データフォーマットを指定するもので、<command>COPY</command>の<literal>FORMAT</literal>オプションと同じです。
    </para>
   </listitem>
  </varlistentry>

  <varlistentry>
   <term><literal>header</literal></term>

   <listitem>
    <para>
<!--
     Specifies whether the data has a header line,
     the same as <command>COPY</command>'s <literal>HEADER</literal> option.
-->
データがヘッダ行を持つか指定するもので、<command>COPY</command>の<literal>HEADER</literal>オプションと同じです。
    </para>
   </listitem>
  </varlistentry>

  <varlistentry>
   <term><literal>delimiter</literal></term>

   <listitem>
    <para>
<!--
     Specifies the data delimiter character,
     the same as <command>COPY</command>'s <literal>DELIMITER</literal> option.
-->
データの区切り文字を指定するもので、<command>COPY</command>の<literal>DELIMITER</literal>オプションと同じです。
    </para>
   </listitem>
  </varlistentry>

  <varlistentry>
   <term><literal>quote</literal></term>

   <listitem>
    <para>
<!--
     Specifies the data quote character,
     the same as <command>COPY</command>'s <literal>QUOTE</literal> option.
-->
データの引用符文字を指定するもので、<command>COPY</command>の<literal>QUOTE</literal>オプションと同じです。
    </para>
   </listitem>
  </varlistentry>

  <varlistentry>
   <term><literal>escape</literal></term>

   <listitem>
    <para>
<!--
     Specifies the data escape character,
     the same as <command>COPY</command>'s <literal>ESCAPE</literal> option.
-->
データのエスケープ文字を指定するもので、<command>COPY</command>の<literal>ESCAPE</literal>オプションと同じです。
    </para>
   </listitem>
  </varlistentry>

  <varlistentry>
   <term><literal>null</literal></term>

   <listitem>
    <para>
<!--
     Specifies the data null string,
     the same as <command>COPY</command>'s <literal>NULL</literal> option.
-->
データのNULL文字列を指定するもので、<command>COPY</command>の<literal>NULL</literal>オプションと同じです。
    </para>
   </listitem>
  </varlistentry>

  <varlistentry>
   <term><literal>encoding</literal></term>

   <listitem>
    <para>
<!--
     Specifies the data encoding,
     the same as <command>COPY</command>'s <literal>ENCODING</literal> option.
-->
データのエンコーディングを指定するもので、<command>COPY</command>の<literal>ENCODING</literal>オプションと同じです。
    </para>
   </listitem>
  </varlistentry>

 </variablelist>

 <para>
<!--
  Note that while <command>COPY</command> allows options such as <literal>HEADER</literal>
  to be specified without a corresponding value, the foreign table option
  syntax requires a value to be present in all cases.  To activate
  <command>COPY</command> options typically written without a value, you can pass
  the value TRUE, since all such options are Booleans.
-->
<command>COPY</command>では<literal>HEADER</literal>といったオプションを対応する値なしで指定できるのに対して、外部データラッパの構文では全ての場合において値を指定する必要がある点に注意してください。
通常の値なしで指定される<command>COPY</command>オプションを有効にするには、そのようなオプションはすべてbooleanであるため、代わりにTRUEを渡すことができます。
 </para>

 <para>
<!--
  A column of a foreign table created using this wrapper can have the
  following options:
-->
このラッパーを使って作られた外部テーブルのカラムは、以下のオプションを持つことができます。
 </para>

 <variablelist>

  <varlistentry>
   <term><literal>force_not_null</literal></term>

   <listitem>
    <para>
<!--
     This is a Boolean option.  If true, it specifies that values of the
     column should not be matched against the null string (that is, the
     table-level <literal>null</literal> option).  This has the same effect
     as listing the column in <command>COPY</command>'s
     <literal>FORCE_NOT_NULL</literal> option.
-->
これはbooleanオプションです。
真の場合は、このカラムの値はNULL文字列(これはテーブルレベルの<literal>null</literal>オプションです)と比較されません。
これは、<command>COPY</command>の<literal>FORCE_NOT_NULL</literal>オプションに列名を指定するのと同じ効果があります。
    </para>
   </listitem>
  </varlistentry>

  <varlistentry>
   <term><literal>force_null</literal></term>

   <listitem>
    <para>
<!--
     This is a Boolean option.  If true, it specifies that values of the
     column which match the null string are returned as <literal>NULL</literal>
     even if the value is quoted. Without this option, only unquoted
     values matching the null string are returned as <literal>NULL</literal>.
     This has the same effect  as listing the column in
     <command>COPY</command>'s <literal>FORCE_NULL</literal> option.
-->
これはbooleanオプションです。
真の場合、NULL文字列と一致するこのカラムの値は、たとえ引用符で括られていたとしても<literal>NULL</literal>と返されます。
このオプションがなければ、NULL文字列と一致する引用符で括られていない値のみが<literal>NULL</literal>と返されます。
これは、<command>COPY</command>の<literal>FORCE_NULL</literal>オプションに列名を指定するのと同じ効果があります。
    </para>
   </listitem>
  </varlistentry>

 </variablelist>

 <para>
<!--
  <command>COPY</command>'s <literal>FORCE_QUOTE</literal> option is
  currently not supported by <literal>file_fdw</literal>.
-->
<command>COPY</command>の<literal>FORCE_QUOTE</literal>オプションは<literal>file_fdw</literal>では現在サポートされていません。
 </para>

 <para>
<!--
  These options can only be specified for a foreign table or its columns, not
  in the options of the <literal>file_fdw</literal> foreign-data wrapper, nor in the
  options of a server or user mapping using the wrapper.
-->
これらのオプションは外部テーブルまたはその列にのみ指定可能で、<literal>file_fdw</literal>外部データラッパやそれを使用するサーバ、ユーザマッピングのオプションには指定できません。
 </para>

 <para>
<!--
  Changing table-level options requires being a superuser or having the privileges
  of the role <literal>pg_read_server_files</literal> (to use a filename) or
  the role <literal>pg_execute_server_program</literal> (to use a program),
  for security reasons: only certain users should be able to control which file is
  read or which program is run.  In principle regular users could be allowed to
  change the other options, but that's not supported at present.
-->
どのファイルが読み込まれ、どのプログラムが実行されるかをコントロールできるのは一定のユーザのみであるべきというセキュリティ上の理由から、テーブルレベルのオプションを変更するにはスーパーユーザであるか、デフォルトロールの<literal>pg_read_server_files</literal>（ファイル名を使う）や<literal>pg_execute_server_program</literal>（プログラムを使う）の権限を持っていることが必要です。
原則としては非スーパーユーザはその他のオプションを変更することを許されてもよいのですが、現時点ではサポートされていません。
 </para>

 <para>
<!--
  When specifying the <literal>program</literal> option, keep in mind that the option
  string is executed by the shell.  If you need to pass any arguments to the
  command that come from an untrusted source, you must be careful to strip or
  escape any characters that might have special meaning to the shell.
  For security reasons, it is best to use a fixed command string, or at least
  avoid passing any user input in it.
-->
<literal>program</literal>オプションが指定されたとき、オプションの文字列がシェルによって実行されることに注意してください。
信頼できないソースをコマンド引数に渡す場合、シェルにとって特別な意味を持つ可能性のある文字を取り除くかエスケープするように注意する必要があります。
セキュリティ上の理由から、固定のコマンド文字列を使用するか、少なくともユーザー入力を渡さないようにすることをお勧めします。
 </para>

 <para>
<!--
  For a foreign table using <literal>file_fdw</literal>, <command>EXPLAIN</command> shows
  the name of the file to be read or program to be run.
  For a file, unless <literal>COSTS OFF</literal> is
  specified, the file size (in bytes) is shown as well.
-->
<literal>file_fdw</literal>を使用する外部テーブルでは、<command>EXPLAIN</command>は読み込むファイルの名前又は実行しているプログラムを表示します。
<literal>COSTS OFF</literal>が指定されない場合は(バイト単位の)ファイルサイズも表示されます。
 </para>

 <example>
<!--
  <title>Create a Foreign Table for PostgreSQL CSV Logs</title>
-->
  <title>PostgreSQL CSV ログ用の外部テーブル作成</title>

  <para>
<!--
   One of the obvious uses for <literal>file_fdw</literal> is to make
   the PostgreSQL activity log available as a table for querying.  To
   do this, first you must be <link
   linkend="runtime-config-logging-csvlog">logging to a CSV file,</link>
   which here we
   will call <literal>pglog.csv</literal>.  First, install <literal>file_fdw</literal>
   as an extension:
-->
<literal>file_fdw</literal>の明確な用途の一つはPostgreSQLの活動ログをテーブルとして検索できるようにすることです。
これを実現するには、ここでは<literal>pglog.csv</literal>と呼ぶ<link linkend="runtime-config-logging-csvlog">CSVファイルにログを記録</link>している必要があります。
まず、<literal>file_fdw</literal>を拡張機能としてインストールします。
  </para>

<programlisting>
CREATE EXTENSION file_fdw;
</programlisting>

  <para>
<!--
   Then create a foreign server:
-->
続いて外部サーバを作成します。

<programlisting>
CREATE SERVER pglog FOREIGN DATA WRAPPER file_fdw;
</programlisting>
  </para>

  <para>
<!--
   Now you are ready to create the foreign data table.  Using the
   <command>CREATE FOREIGN TABLE</command> command, you will need to define
   the columns for the table, the CSV file name, and its format:
-->
これで外部テーブルを作成する準備ができました。
<command>CREATE FOREIGN TABLE</command>コマンドを使って、テーブルのカラム、CSVファイル名とそのフォーマットを定義する必要があるでしょう。

<programlisting>
CREATE FOREIGN TABLE pglog (
  log_time timestamp(3) with time zone,
  user_name text,
  database_name text,
  process_id integer,
  connection_from text,
  session_id text,
  session_line_num bigint,
  command_tag text,
  session_start_time timestamp with time zone,
  virtual_transaction_id text,
  transaction_id bigint,
  error_severity text,
  sql_state_code text,
  message text,
  detail text,
  hint text,
  internal_query text,
  internal_query_pos integer,
  context text,
  query text,
  query_pos integer,
  location text,
  application_name text,
  backend_type text,
  leader_pid integer,
  query_id bigint
) SERVER pglog
OPTIONS ( filename 'log/pglog.csv', format 'csv' );
</programlisting>
  </para>

  <para>
<!--
   That's it &mdash; now you can query your log directly. In production, of
   course, you would need to define some way to deal with log rotation.
-->
これで全てです。
もうあなたはログに直接検索を実行することができます。
実運用においては、もちろんログローテーションを処理する方法を定義する必要があるでしょう。
  </para>
 </example>

</sect1><|MERGE_RESOLUTION|>--- conflicted
+++ resolved
@@ -38,10 +38,7 @@
 
    <listitem>
     <para>
-<<<<<<< HEAD
-=======
-<!--
->>>>>>> 9a9c638e
+<!--
      Specifies the file to be read.  Relative paths are relative to the
      data directory.
      Either <literal>filename</literal> or <literal>program</literal> must be

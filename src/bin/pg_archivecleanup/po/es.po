# Spanish message translation file for pg_archivecleanup
# Copyright (c) 2017-2021, PostgreSQL Global Development Group
# This file is distributed under the same license as the PostgreSQL package.
#
# Carlos Chapi <carlos.chapi@2ndquadrant.com>, 2017.
#
msgid ""
msgstr ""
"Project-Id-Version: pg_archivecleanup (PostgreSQL) 17\n"
"Report-Msgid-Bugs-To: pgsql-bugs@lists.postgresql.org\n"
<<<<<<< HEAD
"POT-Creation-Date: 2025-02-16 19:52+0000\n"
"PO-Revision-Date: 2024-11-16 14:23+0100\n"
=======
"POT-Creation-Date: 2025-09-20 09:52+0000\n"
"PO-Revision-Date: 2025-09-21 11:13+0200\n"
>>>>>>> 3d6a8289
"Last-Translator: Carlos Chapi <carlos.chapi@2ndquadrant.com>\n"
"Language-Team: PgSQL-es-Ayuda <pgsql-es-ayuda@lists.postgresql.org>\n"
"Language: es\n"
"MIME-Version: 1.0\n"
"Content-Type: text/plain; charset=UTF-8\n"
"Content-Transfer-Encoding: 8bit\n"
"X-Generator: BlackCAT 1.0\n"

#: ../../../src/common/logging.c:279
#, c-format
msgid "error: "
msgstr "error: "

#: ../../../src/common/logging.c:286
#, c-format
msgid "warning: "
msgstr "precaución: "

#: ../../../src/common/logging.c:297
#, c-format
msgid "detail: "
msgstr "detalle: "

#: ../../../src/common/logging.c:304
#, c-format
msgid "hint: "
msgstr "consejo: "

#: ../../common/fe_memutils.c:35 ../../common/fe_memutils.c:75
#: ../../common/fe_memutils.c:98 ../../common/fe_memutils.c:161
#, c-format
msgid "out of memory\n"
msgstr "memoria agotada\n"

#: ../../common/fe_memutils.c:92 ../../common/fe_memutils.c:153
#, c-format
msgid "cannot duplicate null pointer (internal error)\n"
msgstr "no se puede duplicar un puntero nulo (error interno)\n"

<<<<<<< HEAD
#: pg_archivecleanup.c:68
=======
#: pg_archivecleanup.c:69
>>>>>>> 3d6a8289
#, c-format
msgid "archive location \"%s\" does not exist"
msgstr "ubicación de archivador «%s» no existe"

<<<<<<< HEAD
#: pg_archivecleanup.c:100
=======
#: pg_archivecleanup.c:101
>>>>>>> 3d6a8289
#, c-format
msgid "could not open archive location \"%s\": %m"
msgstr "no se pudo abrir la ubicación del archivador «%s»: %m"

<<<<<<< HEAD
#: pg_archivecleanup.c:164
=======
#: pg_archivecleanup.c:165
>>>>>>> 3d6a8289
#, c-format
msgid "could not remove file \"%s\": %m"
msgstr "no se pudo eliminar el archivo «%s»: %m"

<<<<<<< HEAD
#: pg_archivecleanup.c:169
=======
#: pg_archivecleanup.c:170
>>>>>>> 3d6a8289
#, c-format
msgid "could not read archive location \"%s\": %m"
msgstr "no se pudo leer la ubicación del archivador «%s»: %m"

<<<<<<< HEAD
#: pg_archivecleanup.c:172
=======
#: pg_archivecleanup.c:173
>>>>>>> 3d6a8289
#, c-format
msgid "could not close archive location \"%s\": %m"
msgstr "no se pudo cerrar la ubicación del archivador «%s»: %m"

<<<<<<< HEAD
#: pg_archivecleanup.c:245
=======
#: pg_archivecleanup.c:246
>>>>>>> 3d6a8289
#, c-format
msgid "invalid file name argument"
msgstr "el nombre de archivo usado como argumento no es válido"

<<<<<<< HEAD
#: pg_archivecleanup.c:246 pg_archivecleanup.c:334 pg_archivecleanup.c:354
#: pg_archivecleanup.c:366 pg_archivecleanup.c:373
=======
#: pg_archivecleanup.c:247 pg_archivecleanup.c:335 pg_archivecleanup.c:355
#: pg_archivecleanup.c:367 pg_archivecleanup.c:374
>>>>>>> 3d6a8289
#, c-format
msgid "Try \"%s --help\" for more information."
msgstr "Pruebe «%s --help» para mayor información."

<<<<<<< HEAD
#: pg_archivecleanup.c:259
=======
#: pg_archivecleanup.c:260
>>>>>>> 3d6a8289
#, c-format
msgid ""
"%s removes older WAL files from PostgreSQL archives.\n"
"\n"
msgstr ""
"%s elimina archivos de WAL antiguos del archivador de PostgreSQL.\n"
"\n"

<<<<<<< HEAD
#: pg_archivecleanup.c:260
=======
#: pg_archivecleanup.c:261
>>>>>>> 3d6a8289
#, c-format
msgid "Usage:\n"
msgstr "Empleo:\n"

<<<<<<< HEAD
#: pg_archivecleanup.c:261
=======
#: pg_archivecleanup.c:262
>>>>>>> 3d6a8289
#, c-format
msgid "  %s [OPTION]... ARCHIVELOCATION OLDESTKEPTWALFILE\n"
msgstr "  %s [OPCIÓN].... UBICACIÓNARCHIVADOR WALMÁSANTIGUOAMANTENER\n"

<<<<<<< HEAD
#: pg_archivecleanup.c:262
=======
#: pg_archivecleanup.c:263
>>>>>>> 3d6a8289
#, c-format
msgid ""
"\n"
"Options:\n"
msgstr ""
"\n"
"Opciones:\n"

<<<<<<< HEAD
#: pg_archivecleanup.c:263
=======
#: pg_archivecleanup.c:264
>>>>>>> 3d6a8289
#, c-format
msgid "  -b, --clean-backup-history  clean up files including backup history files\n"
msgstr "  -, --clean-backup-history   limpia archivos incluyendo archivos de historia de backup\n"

<<<<<<< HEAD
#: pg_archivecleanup.c:264
=======
#: pg_archivecleanup.c:265
>>>>>>> 3d6a8289
#, c-format
msgid "  -d, --debug                 generate debug output (verbose mode)\n"
msgstr "  -d, --debug    genera salida de depuración (modo verboso)\n"

<<<<<<< HEAD
#: pg_archivecleanup.c:265
=======
#: pg_archivecleanup.c:266
>>>>>>> 3d6a8289
#, c-format
msgid ""
"  -n, --dry-run               dry run, show the names of the files that would be\n"
"                              removed\n"
msgstr "  -n, --dry-run  simulacro, muestra el nombre de los archivos que se eliminarían\n"

<<<<<<< HEAD
#: pg_archivecleanup.c:267
=======
#: pg_archivecleanup.c:268
>>>>>>> 3d6a8289
#, c-format
msgid "  -V, --version               output version information, then exit\n"
msgstr "  -V, --version               mostrar la información de la versión, luego salir\n"

<<<<<<< HEAD
#: pg_archivecleanup.c:268
=======
#: pg_archivecleanup.c:269
>>>>>>> 3d6a8289
#, c-format
msgid ""
"  -x, --strip-extension=EXT   strip this extension before identifying files for\n"
"                              clean up\n"
msgstr ""
"  -x, --strip-extension=EXT    quitar esta extensión antes de identificar archivos\n"
"                               a limpiar\n"

<<<<<<< HEAD
#: pg_archivecleanup.c:270
=======
#: pg_archivecleanup.c:271
>>>>>>> 3d6a8289
#, c-format
msgid "  -?, --help                  show this help, then exit\n"
msgstr "  -?, --help                  muestra esta ayuda, luego salir\n"

<<<<<<< HEAD
#: pg_archivecleanup.c:271
=======
#: pg_archivecleanup.c:272
>>>>>>> 3d6a8289
#, c-format
#| msgid ""
#| "\n"
#| "For use as archive_cleanup_command in postgresql.conf:\n"
#| "  archive_cleanup_command = 'pg_archivecleanup [OPTION]... ARCHIVELOCATION %%r'\n"
#| "e.g.\n"
#| "  archive_cleanup_command = 'pg_archivecleanup /mnt/server/archiverdir %%r'\n"
msgid ""
"\n"
"For use as \"archive_cleanup_command\" in postgresql.conf:\n"
"  archive_cleanup_command = 'pg_archivecleanup [OPTION]... ARCHIVELOCATION %%r'\n"
"e.g.\n"
"  archive_cleanup_command = 'pg_archivecleanup /mnt/server/archiverdir %%r'\n"
msgstr ""
"\n"
"Para usar como «archive_cleanup_command» en postgresql.conf:\n"
"  archive_cleanup_command = 'pg_archivecleanup [OPCIÓN]... UBICACIÓNARCHIVADOR %%r'\n"
"por ej.\n"
"  archive_cleanup_command = 'pg_archivecleanup /mnt/servidor/directorioarchivador %%r'\n"

<<<<<<< HEAD
#: pg_archivecleanup.c:276
=======
#: pg_archivecleanup.c:277
>>>>>>> 3d6a8289
#, c-format
msgid ""
"\n"
"Or for use as a standalone archive cleaner:\n"
"e.g.\n"
"  pg_archivecleanup /mnt/server/archiverdir 000000010000000000000010.00000020.backup\n"
msgstr ""
"\n"
"O para usar como un limpiador de archivador de forma independiente:\n"
"por ej.\n"
"  pg_archivecleanup /mnt/servidor/directorioarchivador 000000010000000000000010.00000020.backup\n"

<<<<<<< HEAD
#: pg_archivecleanup.c:280
=======
#: pg_archivecleanup.c:281
>>>>>>> 3d6a8289
#, c-format
msgid ""
"\n"
"Report bugs to <%s>.\n"
msgstr ""
"\n"
"Reporte errores a <%s>.\n"

<<<<<<< HEAD
#: pg_archivecleanup.c:281
=======
#: pg_archivecleanup.c:282
>>>>>>> 3d6a8289
#, c-format
msgid "%s home page: <%s>\n"
msgstr "Sitio web de %s: <%s>\n"

<<<<<<< HEAD
#: pg_archivecleanup.c:353
=======
#: pg_archivecleanup.c:354
>>>>>>> 3d6a8289
#, c-format
msgid "must specify archive location"
msgstr "debe especificar la ubicación del archivador"

<<<<<<< HEAD
#: pg_archivecleanup.c:365
=======
#: pg_archivecleanup.c:366
>>>>>>> 3d6a8289
#, c-format
msgid "must specify oldest kept WAL file"
msgstr "debe especificar el fichero WAL más antiguo a mantener"

<<<<<<< HEAD
#: pg_archivecleanup.c:372
=======
#: pg_archivecleanup.c:373
>>>>>>> 3d6a8289
#, c-format
msgid "too many command-line arguments"
msgstr "demasiados argumentos de línea de órdenes"<|MERGE_RESOLUTION|>--- conflicted
+++ resolved
@@ -8,13 +8,8 @@
 msgstr ""
 "Project-Id-Version: pg_archivecleanup (PostgreSQL) 17\n"
 "Report-Msgid-Bugs-To: pgsql-bugs@lists.postgresql.org\n"
-<<<<<<< HEAD
-"POT-Creation-Date: 2025-02-16 19:52+0000\n"
-"PO-Revision-Date: 2024-11-16 14:23+0100\n"
-=======
 "POT-Creation-Date: 2025-09-20 09:52+0000\n"
 "PO-Revision-Date: 2025-09-21 11:13+0200\n"
->>>>>>> 3d6a8289
 "Last-Translator: Carlos Chapi <carlos.chapi@2ndquadrant.com>\n"
 "Language-Team: PgSQL-es-Ayuda <pgsql-es-ayuda@lists.postgresql.org>\n"
 "Language: es\n"
@@ -54,76 +49,43 @@
 msgid "cannot duplicate null pointer (internal error)\n"
 msgstr "no se puede duplicar un puntero nulo (error interno)\n"
 
-<<<<<<< HEAD
-#: pg_archivecleanup.c:68
-=======
 #: pg_archivecleanup.c:69
->>>>>>> 3d6a8289
 #, c-format
 msgid "archive location \"%s\" does not exist"
 msgstr "ubicación de archivador «%s» no existe"
 
-<<<<<<< HEAD
-#: pg_archivecleanup.c:100
-=======
 #: pg_archivecleanup.c:101
->>>>>>> 3d6a8289
 #, c-format
 msgid "could not open archive location \"%s\": %m"
 msgstr "no se pudo abrir la ubicación del archivador «%s»: %m"
 
-<<<<<<< HEAD
-#: pg_archivecleanup.c:164
-=======
 #: pg_archivecleanup.c:165
->>>>>>> 3d6a8289
 #, c-format
 msgid "could not remove file \"%s\": %m"
 msgstr "no se pudo eliminar el archivo «%s»: %m"
 
-<<<<<<< HEAD
-#: pg_archivecleanup.c:169
-=======
 #: pg_archivecleanup.c:170
->>>>>>> 3d6a8289
 #, c-format
 msgid "could not read archive location \"%s\": %m"
 msgstr "no se pudo leer la ubicación del archivador «%s»: %m"
 
-<<<<<<< HEAD
-#: pg_archivecleanup.c:172
-=======
 #: pg_archivecleanup.c:173
->>>>>>> 3d6a8289
 #, c-format
 msgid "could not close archive location \"%s\": %m"
 msgstr "no se pudo cerrar la ubicación del archivador «%s»: %m"
 
-<<<<<<< HEAD
-#: pg_archivecleanup.c:245
-=======
 #: pg_archivecleanup.c:246
->>>>>>> 3d6a8289
 #, c-format
 msgid "invalid file name argument"
 msgstr "el nombre de archivo usado como argumento no es válido"
 
-<<<<<<< HEAD
-#: pg_archivecleanup.c:246 pg_archivecleanup.c:334 pg_archivecleanup.c:354
-#: pg_archivecleanup.c:366 pg_archivecleanup.c:373
-=======
 #: pg_archivecleanup.c:247 pg_archivecleanup.c:335 pg_archivecleanup.c:355
 #: pg_archivecleanup.c:367 pg_archivecleanup.c:374
->>>>>>> 3d6a8289
 #, c-format
 msgid "Try \"%s --help\" for more information."
 msgstr "Pruebe «%s --help» para mayor información."
 
-<<<<<<< HEAD
-#: pg_archivecleanup.c:259
-=======
 #: pg_archivecleanup.c:260
->>>>>>> 3d6a8289
 #, c-format
 msgid ""
 "%s removes older WAL files from PostgreSQL archives.\n"
@@ -132,29 +94,17 @@
 "%s elimina archivos de WAL antiguos del archivador de PostgreSQL.\n"
 "\n"
 
-<<<<<<< HEAD
-#: pg_archivecleanup.c:260
-=======
 #: pg_archivecleanup.c:261
->>>>>>> 3d6a8289
 #, c-format
 msgid "Usage:\n"
 msgstr "Empleo:\n"
 
-<<<<<<< HEAD
-#: pg_archivecleanup.c:261
-=======
 #: pg_archivecleanup.c:262
->>>>>>> 3d6a8289
 #, c-format
 msgid "  %s [OPTION]... ARCHIVELOCATION OLDESTKEPTWALFILE\n"
 msgstr "  %s [OPCIÓN].... UBICACIÓNARCHIVADOR WALMÁSANTIGUOAMANTENER\n"
 
-<<<<<<< HEAD
-#: pg_archivecleanup.c:262
-=======
 #: pg_archivecleanup.c:263
->>>>>>> 3d6a8289
 #, c-format
 msgid ""
 "\n"
@@ -163,49 +113,29 @@
 "\n"
 "Opciones:\n"
 
-<<<<<<< HEAD
-#: pg_archivecleanup.c:263
-=======
 #: pg_archivecleanup.c:264
->>>>>>> 3d6a8289
 #, c-format
 msgid "  -b, --clean-backup-history  clean up files including backup history files\n"
 msgstr "  -, --clean-backup-history   limpia archivos incluyendo archivos de historia de backup\n"
 
-<<<<<<< HEAD
-#: pg_archivecleanup.c:264
-=======
 #: pg_archivecleanup.c:265
->>>>>>> 3d6a8289
 #, c-format
 msgid "  -d, --debug                 generate debug output (verbose mode)\n"
 msgstr "  -d, --debug    genera salida de depuración (modo verboso)\n"
 
-<<<<<<< HEAD
-#: pg_archivecleanup.c:265
-=======
 #: pg_archivecleanup.c:266
->>>>>>> 3d6a8289
 #, c-format
 msgid ""
 "  -n, --dry-run               dry run, show the names of the files that would be\n"
 "                              removed\n"
 msgstr "  -n, --dry-run  simulacro, muestra el nombre de los archivos que se eliminarían\n"
 
-<<<<<<< HEAD
-#: pg_archivecleanup.c:267
-=======
 #: pg_archivecleanup.c:268
->>>>>>> 3d6a8289
 #, c-format
 msgid "  -V, --version               output version information, then exit\n"
 msgstr "  -V, --version               mostrar la información de la versión, luego salir\n"
 
-<<<<<<< HEAD
-#: pg_archivecleanup.c:268
-=======
 #: pg_archivecleanup.c:269
->>>>>>> 3d6a8289
 #, c-format
 msgid ""
 "  -x, --strip-extension=EXT   strip this extension before identifying files for\n"
@@ -214,20 +144,12 @@
 "  -x, --strip-extension=EXT    quitar esta extensión antes de identificar archivos\n"
 "                               a limpiar\n"
 
-<<<<<<< HEAD
-#: pg_archivecleanup.c:270
-=======
 #: pg_archivecleanup.c:271
->>>>>>> 3d6a8289
 #, c-format
 msgid "  -?, --help                  show this help, then exit\n"
 msgstr "  -?, --help                  muestra esta ayuda, luego salir\n"
 
-<<<<<<< HEAD
-#: pg_archivecleanup.c:271
-=======
 #: pg_archivecleanup.c:272
->>>>>>> 3d6a8289
 #, c-format
 #| msgid ""
 #| "\n"
@@ -248,11 +170,7 @@
 "por ej.\n"
 "  archive_cleanup_command = 'pg_archivecleanup /mnt/servidor/directorioarchivador %%r'\n"
 
-<<<<<<< HEAD
-#: pg_archivecleanup.c:276
-=======
 #: pg_archivecleanup.c:277
->>>>>>> 3d6a8289
 #, c-format
 msgid ""
 "\n"
@@ -265,11 +183,7 @@
 "por ej.\n"
 "  pg_archivecleanup /mnt/servidor/directorioarchivador 000000010000000000000010.00000020.backup\n"
 
-<<<<<<< HEAD
-#: pg_archivecleanup.c:280
-=======
 #: pg_archivecleanup.c:281
->>>>>>> 3d6a8289
 #, c-format
 msgid ""
 "\n"
@@ -278,38 +192,22 @@
 "\n"
 "Reporte errores a <%s>.\n"
 
-<<<<<<< HEAD
-#: pg_archivecleanup.c:281
-=======
 #: pg_archivecleanup.c:282
->>>>>>> 3d6a8289
 #, c-format
 msgid "%s home page: <%s>\n"
 msgstr "Sitio web de %s: <%s>\n"
 
-<<<<<<< HEAD
-#: pg_archivecleanup.c:353
-=======
 #: pg_archivecleanup.c:354
->>>>>>> 3d6a8289
 #, c-format
 msgid "must specify archive location"
 msgstr "debe especificar la ubicación del archivador"
 
-<<<<<<< HEAD
-#: pg_archivecleanup.c:365
-=======
 #: pg_archivecleanup.c:366
->>>>>>> 3d6a8289
 #, c-format
 msgid "must specify oldest kept WAL file"
 msgstr "debe especificar el fichero WAL más antiguo a mantener"
 
-<<<<<<< HEAD
-#: pg_archivecleanup.c:372
-=======
 #: pg_archivecleanup.c:373
->>>>>>> 3d6a8289
 #, c-format
 msgid "too many command-line arguments"
 msgstr "demasiados argumentos de línea de órdenes"
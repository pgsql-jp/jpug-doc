--- conflicted
+++ resolved
@@ -269,11 +269,14 @@
 
     <listitem>
      <para>
+<!--
       <function>gin_index_check</function> tests that its target GIN index
       has consistent parent-child tuples relations (no parent tuples
       require tuple adjustment) and page graph respects balanced-tree
       invariants (internal pages reference only leaf page or only internal
       pages).
+-->
+《機械翻訳》«<function>gin_index_check</function> tests that its target GIN index has consistent parent-child tuples relations (no parent tuples require tuple adjustment) and page graph respects balanced-tree invariants (internal pages reference only leaf page or only internal pages).»
      </para>
     </listitem>
    </varlistentry>
@@ -684,16 +687,11 @@
    </listitem>
    <listitem>
     <para>
-<<<<<<< HEAD
-<!--
-     File system or storage subsystem faults where checksums happen to
-     simply not be enabled.
--->
-単にチェックサムが有効になっていないファイルシステムあるいはストレージサブシステムの障害。
-=======
+<!--
      File system or storage subsystem faults when data checksums are
      disabled.
->>>>>>> 3d6a8289
+-->
+《機械翻訳》«File system or storage subsystem faults when data checksums are disabled.»
     </para>
     <para>
 <!--

--- conflicted
+++ resolved
@@ -20,7 +20,6 @@
  </para>
 
  <para>
-<!--
   The formal name of the SQL standard is ISO/IEC 9075 <quote>Database
   Language SQL</quote>.  A revised version of the standard is released
   from time to time; the most recent update appearing in 2023.
@@ -36,16 +35,6 @@
   standard are supported, though sometimes with slightly differing
   syntax or function.  Further moves towards conformance can be
   expected over time.
--->
-標準SQLの公式な名称は、ISO/IEC 9075 <quote>Database Language SQL</quote>です。
-この標準SQLの改訂バージョンは不定期にリリースされています。
-最も最近の改訂は2016年に行われました。
-この2016年版はISO/IEC 9075:2016、もしくは単にSQL:2016と呼ばれています。
-この前のバージョンはSQL:2011、SQL:2008、SQL:2006、SQL:2003、SQL:1999とSQL-92です。
-それぞれ前のバージョンを置き換えたバージョンですので、より昔のバージョンへの適合性についての主張には公的な利点がありません。
-<productname>PostgreSQL</productname>の開発では、伝統的な機能もしくは共通の考えと矛盾しないように、標準SQLの最新の公式バージョンに準拠させようとしています。
-標準SQLで必須とされた機能の多くは、多少構文や機能に違いはあるものの、サポートされています。
-さらに適合性を高めることが将来のリリースで期待されています。
  </para>
 
  <para>
@@ -77,20 +66,8 @@
  </para>
 
  <para>
-<<<<<<< HEAD
   The standard is split into a number of parts, each also known by a shorthand
   name:
-=======
-<!--
-  The standard versions beginning with <acronym>SQL:2003</acronym>
-  are also split into a number
-  of parts.  Each is known by a shorthand name.  Note that these parts
-  are not consecutively numbered.
--->
-<acronym>SQL:2003</acronym>版以降の標準はまた、数個の部品に分かれています。
-それぞれ省略した名前を持ちます。
-この部品に連続した番号が付いていないことに注意してください。
->>>>>>> 94ef7168
 
   <itemizedlist>
    <listitem><para>ISO/IEC 9075-1 Framework (SQL/Framework)</para><indexterm><primary>SQL/Framework</primary></indexterm></listitem>
@@ -110,44 +87,24 @@
  </para>
 
  <para>
-<!--
   The <productname>PostgreSQL</productname> core covers parts 1, 2, 9,
   11, and 14.  Part 3 is covered by the ODBC driver, and part 13 is
   covered by the PL/Java plug-in, but exact conformance is currently
   not being verified for these components.  There are currently no
   implementations of parts 4, 10, 15, and 16
   for <productname>PostgreSQL</productname>.
--->
-<productname>PostgreSQL</productname>のコア部分は 1、2、9、11、および14番の部分に対応しています。
-第3部分はODBCドライバを、そして第13部分はPL/Javaプラグインを網羅していますが、これらコンポーネントに対する正確な適合性は検証されていません。
-4、10および15番の部分は現時点で<productname>PostgreSQL</productname>に実装されていません。
- </para>
-
- <para>
-<<<<<<< HEAD
+ </para>
+
+ <para>
   PostgreSQL supports most of the major features of SQL:2023.  Out of
-=======
-<!--
-  PostgreSQL supports most of the major features of SQL:2016.  Out of
->>>>>>> 94ef7168
   177 mandatory features required for full Core conformance,
   PostgreSQL conforms to at least 170.  In addition, there is a long
   list of supported optional features.  It might be worth noting that at
   the time of writing, no current version of any database management
-<<<<<<< HEAD
   system claims full conformance to Core SQL:2023.
-=======
-  system claims full conformance to Core SQL:2016.
--->
-PostgreSQLはSQL:2016の主な機能のほとんどをサポートします。
-完全なコアの互換性に必要な177の必須機能の内、PostgreSQLは少なくとも170個に適合します。
-さらに省略可能な機能を数多くサポートします。
-本書の執筆時点で、SQL:2016のコアに完全に適合したデータベース管理システムのバージョンはないということを、ここで言及しておくのは価値のあることかもしれません。
->>>>>>> 94ef7168
- </para>
-
- <para>
-<!--
+ </para>
+
+ <para>
   In the following two sections, we provide a list of those features
   that <productname>PostgreSQL</productname> supports, followed by a
   list of the features defined in <acronym>SQL:2023</acronym> which
@@ -157,11 +114,6 @@
   large parts of an unsupported feature might in fact be implemented.
   The main body of the documentation always contains the most accurate
   information about what does and does not work.
--->
-以下の2つの節では、<productname>PostgreSQL</productname>でサポートされているこれらの機能をリストし、その後に<productname>PostgreSQL</productname>でまだサポートされていない<acronym>SQL:2016</acronym>で定義された機能をリストしています。
-これら2つのリストはおおよそのものです。
-サポート対象であるとリストされている機能が些細な部分で準拠していない可能性があり、サポートされていないある機能の大部分が、実際には実装されている可能性があります。
-本書の主要な部分では、動作するものとしないものについての最も正確な情報を常に伝えます。
  </para>
 
  <note>
@@ -218,18 +170,10 @@
    <title>サポートされていない機能</title>
 
    <para>
-<<<<<<< HEAD
     The following features defined in <acronym>SQL:2023</acronym> are not
-=======
-<!--
-    The following features defined in <acronym>SQL:2016</acronym> are not
->>>>>>> 94ef7168
     implemented in this release of
     <productname>PostgreSQL</productname>. In a few cases, equivalent
     functionality is available.
--->
-以下の<acronym>SQL:2016</acronym>で定義されている機能は本リリースの<productname>PostgreSQL</productname>では実装されていません。
-たまに同等の機能が実装されていることがあります。
 
     <informaltable>
      <tgroup cols="4">
@@ -373,12 +317,8 @@
 SQL標準で指定される関数に対してXQueryでなくXPathであるという制限と、標準関数でも<productname>PostgreSQL</productname>固有関数でもXPathがバージョン1.0であるという制限です。
     </para>
 
-<<<<<<< HEAD
     <sect3 id="functions-xml-limits-xpath1-xquery-restriction">
-=======
-    <sect3>
-<!--
->>>>>>> 94ef7168
+<!--
      <title>Restriction of XQuery to XPath</title>
 -->
      <title>XQueryがXPathである制限</title>
@@ -649,12 +589,8 @@
 本節は<application>libxml2</application>ライブラリ固有の制限ではないけれども、<productname>PostgreSQL</productname>の現在の実装で適用される制限について述べます。
     </para>
 
-<<<<<<< HEAD
     <sect3 id="functions-xml-limits-postgresql-by-value-only">
-=======
-    <sect3>
-<!--
->>>>>>> 94ef7168
+<!--
      <title>Only <literal>BY VALUE</literal> Passing Mechanism Is Supported</title>
 -->
      <title>引き渡し機構は<literal>BY VALUE</literal>のみ対応</title>
@@ -704,12 +640,8 @@
      </para>
     </sect3>
 
-<<<<<<< HEAD
     <sect3 id="functions-xml-limits-postgresql-named-parameters">
-=======
-    <sect3>
-<!--
->>>>>>> 94ef7168
+<!--
      <title>Cannot Pass Named Parameters to Queries</title>
 -->
      <title>問い合わせに名前付きパラメータは渡せない</title>
@@ -724,12 +656,8 @@
      </para>
     </sect3>
 
-<<<<<<< HEAD
     <sect3 id="functions-xml-limits-postgresql-no-xml-sequence">
-=======
-    <sect3>
-<!--
->>>>>>> 94ef7168
+<!--
      <title>No <type>XML(SEQUENCE)</type> Type</title>
 -->
      <title><type>XML(SEQUENCE)</type>型は無い</title>

/*-------------------------------------------------------------------------
 *
 * nbtsearch.c
 *	  Search code for postgres btrees.
 *
 *
 * Portions Copyright (c) 1996-2025, PostgreSQL Global Development Group
 * Portions Copyright (c) 1994, Regents of the University of California
 *
 * IDENTIFICATION
 *	  src/backend/access/nbtree/nbtsearch.c
 *
 *-------------------------------------------------------------------------
 */

#include "postgres.h"

#include "access/nbtree.h"
#include "access/relscan.h"
#include "access/xact.h"
#include "miscadmin.h"
#include "pgstat.h"
#include "storage/predicate.h"
#include "utils/lsyscache.h"
#include "utils/rel.h"


static inline void _bt_drop_lock_and_maybe_pin(Relation rel, BTScanOpaque so);
static Buffer _bt_moveright(Relation rel, Relation heaprel, BTScanInsert key,
							Buffer buf, bool forupdate, BTStack stack,
							int access);
static OffsetNumber _bt_binsrch(Relation rel, BTScanInsert key, Buffer buf);
static int	_bt_binsrch_posting(BTScanInsert key, Page page,
								OffsetNumber offnum);
static bool _bt_readpage(IndexScanDesc scan, ScanDirection dir,
						 OffsetNumber offnum, bool firstpage);
static void _bt_saveitem(BTScanOpaque so, int itemIndex,
						 OffsetNumber offnum, IndexTuple itup);
static int	_bt_setuppostingitems(BTScanOpaque so, int itemIndex,
								  OffsetNumber offnum, ItemPointer heapTid,
								  IndexTuple itup);
static inline void _bt_savepostingitem(BTScanOpaque so, int itemIndex,
									   OffsetNumber offnum,
									   ItemPointer heapTid, int tupleOffset);
static inline void _bt_returnitem(IndexScanDesc scan, BTScanOpaque so);
static bool _bt_steppage(IndexScanDesc scan, ScanDirection dir);
static bool _bt_readfirstpage(IndexScanDesc scan, OffsetNumber offnum,
							  ScanDirection dir);
static bool _bt_readnextpage(IndexScanDesc scan, BlockNumber blkno,
							 BlockNumber lastcurrblkno, ScanDirection dir,
							 bool seized);
static Buffer _bt_lock_and_validate_left(Relation rel, BlockNumber *blkno,
										 BlockNumber lastcurrblkno);
static bool _bt_endpoint(IndexScanDesc scan, ScanDirection dir);


/*
 *	_bt_drop_lock_and_maybe_pin()
 *
 * Unlock so->currPos.buf.  If scan is so->dropPin, drop the pin, too.
 * Dropping the pin prevents VACUUM from blocking on acquiring a cleanup lock.
 */
static inline void
_bt_drop_lock_and_maybe_pin(Relation rel, BTScanOpaque so)
{
	if (!so->dropPin)
	{
		/* Just drop the lock (not the pin) */
		_bt_unlockbuf(rel, so->currPos.buf);
		return;
	}

	/*
	 * Drop both the lock and the pin.
	 *
	 * Have to set so->currPos.lsn so that _bt_killitems has a way to detect
	 * when concurrent heap TID recycling by VACUUM might have taken place.
	 */
	Assert(RelationNeedsWAL(rel));
	so->currPos.lsn = BufferGetLSNAtomic(so->currPos.buf);
	_bt_relbuf(rel, so->currPos.buf);
	so->currPos.buf = InvalidBuffer;
}

/*
 *	_bt_search() -- Search the tree for a particular scankey,
 *		or more precisely for the first leaf page it could be on.
 *
 * The passed scankey is an insertion-type scankey (see nbtree/README),
 * but it can omit the rightmost column(s) of the index.
 *
 * Return value is a stack of parent-page pointers (i.e. there is no entry for
 * the leaf level/page).  *bufP is set to the address of the leaf-page buffer,
 * which is locked and pinned.  No locks are held on the parent pages,
 * however!
 *
 * The returned buffer is locked according to access parameter.  Additionally,
 * access = BT_WRITE will allow an empty root page to be created and returned.
 * When access = BT_READ, an empty index will result in *bufP being set to
 * InvalidBuffer.  Also, in BT_WRITE mode, any incomplete splits encountered
 * during the search will be finished.
 *
 * heaprel must be provided by callers that pass access = BT_WRITE, since we
 * might need to allocate a new root page for caller -- see _bt_allocbuf.
 */
BTStack
_bt_search(Relation rel, Relation heaprel, BTScanInsert key, Buffer *bufP,
		   int access)
{
	BTStack		stack_in = NULL;
	int			page_access = BT_READ;

	/* heaprel must be set whenever _bt_allocbuf is reachable */
	Assert(access == BT_READ || access == BT_WRITE);
	Assert(access == BT_READ || heaprel != NULL);

	/* Get the root page to start with */
	*bufP = _bt_getroot(rel, heaprel, access);

	/* If index is empty and access = BT_READ, no root page is created. */
	if (!BufferIsValid(*bufP))
		return (BTStack) NULL;

	/* Loop iterates once per level descended in the tree */
	for (;;)
	{
		Page		page;
		BTPageOpaque opaque;
		OffsetNumber offnum;
		ItemId		itemid;
		IndexTuple	itup;
		BlockNumber child;
		BTStack		new_stack;

		/*
		 * Race -- the page we just grabbed may have split since we read its
		 * downlink in its parent page (or the metapage).  If it has, we may
		 * need to move right to its new sibling.  Do that.
		 *
		 * In write-mode, allow _bt_moveright to finish any incomplete splits
		 * along the way.  Strictly speaking, we'd only need to finish an
		 * incomplete split on the leaf page we're about to insert to, not on
		 * any of the upper levels (internal pages with incomplete splits are
		 * also taken care of in _bt_getstackbuf).  But this is a good
		 * opportunity to finish splits of internal pages too.
		 */
		*bufP = _bt_moveright(rel, heaprel, key, *bufP, (access == BT_WRITE),
							  stack_in, page_access);

		/* if this is a leaf page, we're done */
		page = BufferGetPage(*bufP);
		opaque = BTPageGetOpaque(page);
		if (P_ISLEAF(opaque))
			break;

		/*
		 * Find the appropriate pivot tuple on this page.  Its downlink points
		 * to the child page that we're about to descend to.
		 */
		offnum = _bt_binsrch(rel, key, *bufP);
		itemid = PageGetItemId(page, offnum);
		itup = (IndexTuple) PageGetItem(page, itemid);
		Assert(BTreeTupleIsPivot(itup) || !key->heapkeyspace);
		child = BTreeTupleGetDownLink(itup);

		/*
		 * We need to save the location of the pivot tuple we chose in a new
		 * stack entry for this page/level.  If caller ends up splitting a
		 * page one level down, it usually ends up inserting a new pivot
		 * tuple/downlink immediately after the location recorded here.
		 */
		new_stack = (BTStack) palloc(sizeof(BTStackData));
		new_stack->bts_blkno = BufferGetBlockNumber(*bufP);
		new_stack->bts_offset = offnum;
		new_stack->bts_parent = stack_in;

		/*
		 * Page level 1 is lowest non-leaf page level prior to leaves.  So, if
		 * we're on the level 1 and asked to lock leaf page in write mode,
		 * then lock next page in write mode, because it must be a leaf.
		 */
		if (opaque->btpo_level == 1 && access == BT_WRITE)
			page_access = BT_WRITE;

		/* drop the read lock on the page, then acquire one on its child */
		*bufP = _bt_relandgetbuf(rel, *bufP, child, page_access);

		/* okay, all set to move down a level */
		stack_in = new_stack;
	}

	/*
	 * If we're asked to lock leaf in write mode, but didn't manage to, then
	 * relock.  This should only happen when the root page is a leaf page (and
	 * the only page in the index other than the metapage).
	 */
	if (access == BT_WRITE && page_access == BT_READ)
	{
		/* trade in our read lock for a write lock */
		_bt_unlockbuf(rel, *bufP);
		_bt_lockbuf(rel, *bufP, BT_WRITE);

		/*
		 * Race -- the leaf page may have split after we dropped the read lock
		 * but before we acquired a write lock.  If it has, we may need to
		 * move right to its new sibling.  Do that.
		 */
		*bufP = _bt_moveright(rel, heaprel, key, *bufP, true, stack_in, BT_WRITE);
	}

	return stack_in;
}

/*
 *	_bt_moveright() -- move right in the btree if necessary.
 *
 * When we follow a pointer to reach a page, it is possible that
 * the page has changed in the meanwhile.  If this happens, we're
 * guaranteed that the page has "split right" -- that is, that any
 * data that appeared on the page originally is either on the page
 * or strictly to the right of it.
 *
 * This routine decides whether or not we need to move right in the
 * tree by examining the high key entry on the page.  If that entry is
 * strictly less than the scankey, or <= the scankey in the
 * key.nextkey=true case, then we followed the wrong link and we need
 * to move right.
 *
 * The passed insertion-type scankey can omit the rightmost column(s) of the
 * index. (see nbtree/README)
 *
 * When key.nextkey is false (the usual case), we are looking for the first
 * item >= key.  When key.nextkey is true, we are looking for the first item
 * strictly greater than key.
 *
 * If forupdate is true, we will attempt to finish any incomplete splits
 * that we encounter.  This is required when locking a target page for an
 * insertion, because we don't allow inserting on a page before the split is
 * completed.  'heaprel' and 'stack' are only used if forupdate is true.
 *
 * On entry, we have the buffer pinned and a lock of the type specified by
 * 'access'.  If we move right, we release the buffer and lock and acquire
 * the same on the right sibling.  Return value is the buffer we stop at.
 */
static Buffer
_bt_moveright(Relation rel,
			  Relation heaprel,
			  BTScanInsert key,
			  Buffer buf,
			  bool forupdate,
			  BTStack stack,
			  int access)
{
	Page		page;
	BTPageOpaque opaque;
	int32		cmpval;

	Assert(!forupdate || heaprel != NULL);

	/*
	 * When nextkey = false (normal case): if the scan key that brought us to
	 * this page is > the high key stored on the page, then the page has split
	 * and we need to move right.  (pg_upgrade'd !heapkeyspace indexes could
	 * have some duplicates to the right as well as the left, but that's
	 * something that's only ever dealt with on the leaf level, after
	 * _bt_search has found an initial leaf page.)
	 *
	 * When nextkey = true: move right if the scan key is >= page's high key.
	 * (Note that key.scantid cannot be set in this case.)
	 *
	 * The page could even have split more than once, so scan as far as
	 * needed.
	 *
	 * We also have to move right if we followed a link that brought us to a
	 * dead page.
	 */
	cmpval = key->nextkey ? 0 : 1;

	for (;;)
	{
		page = BufferGetPage(buf);
		opaque = BTPageGetOpaque(page);

		if (P_RIGHTMOST(opaque))
			break;

		/*
		 * Finish any incomplete splits we encounter along the way.
		 */
		if (forupdate && P_INCOMPLETE_SPLIT(opaque))
		{
			BlockNumber blkno = BufferGetBlockNumber(buf);

			/* upgrade our lock if necessary */
			if (access == BT_READ)
			{
				_bt_unlockbuf(rel, buf);
				_bt_lockbuf(rel, buf, BT_WRITE);
			}

			if (P_INCOMPLETE_SPLIT(opaque))
				_bt_finish_split(rel, heaprel, buf, stack);
			else
				_bt_relbuf(rel, buf);

			/* re-acquire the lock in the right mode, and re-check */
			buf = _bt_getbuf(rel, blkno, access);
			continue;
		}

		if (P_IGNORE(opaque) || _bt_compare(rel, key, page, P_HIKEY) >= cmpval)
		{
			/* step right one page */
			buf = _bt_relandgetbuf(rel, buf, opaque->btpo_next, access);
			continue;
		}
		else
			break;
	}

	if (P_IGNORE(opaque))
		elog(ERROR, "fell off the end of index \"%s\"",
			 RelationGetRelationName(rel));

	return buf;
}

/*
 *	_bt_binsrch() -- Do a binary search for a key on a particular page.
 *
 * On an internal (non-leaf) page, _bt_binsrch() returns the OffsetNumber
 * of the last key < given scankey, or last key <= given scankey if nextkey
 * is true.  (Since _bt_compare treats the first data key of such a page as
 * minus infinity, there will be at least one key < scankey, so the result
 * always points at one of the keys on the page.)
 *
 * On a leaf page, _bt_binsrch() returns the final result of the initial
 * positioning process that started with _bt_first's call to _bt_search.
 * We're returning a non-pivot tuple offset, so things are a little different.
 * It is possible that we'll return an offset that's either past the last
 * non-pivot slot, or (in the case of a backward scan) before the first slot.
 *
 * This procedure is not responsible for walking right, it just examines
 * the given page.  _bt_binsrch() has no lock or refcount side effects
 * on the buffer.
 */
static OffsetNumber
_bt_binsrch(Relation rel,
			BTScanInsert key,
			Buffer buf)
{
	Page		page;
	BTPageOpaque opaque;
	OffsetNumber low,
				high;
	int32		result,
				cmpval;

	page = BufferGetPage(buf);
	opaque = BTPageGetOpaque(page);

	/* Requesting nextkey semantics while using scantid seems nonsensical */
	Assert(!key->nextkey || key->scantid == NULL);
	/* scantid-set callers must use _bt_binsrch_insert() on leaf pages */
	Assert(!P_ISLEAF(opaque) || key->scantid == NULL);

	low = P_FIRSTDATAKEY(opaque);
	high = PageGetMaxOffsetNumber(page);

	/*
	 * If there are no keys on the page, return the first available slot. Note
	 * this covers two cases: the page is really empty (no keys), or it
	 * contains only a high key.  The latter case is possible after vacuuming.
	 * This can never happen on an internal page, however, since they are
	 * never empty (an internal page must have at least one child).
	 */
	if (unlikely(high < low))
		return low;

	/*
	 * Binary search to find the first key on the page >= scan key, or first
	 * key > scankey when nextkey is true.
	 *
	 * For nextkey=false (cmpval=1), the loop invariant is: all slots before
	 * 'low' are < scan key, all slots at or after 'high' are >= scan key.
	 *
	 * For nextkey=true (cmpval=0), the loop invariant is: all slots before
	 * 'low' are <= scan key, all slots at or after 'high' are > scan key.
	 *
	 * We can fall out when high == low.
	 */
	high++;						/* establish the loop invariant for high */

	cmpval = key->nextkey ? 0 : 1;	/* select comparison value */

	while (high > low)
	{
		OffsetNumber mid = low + ((high - low) / 2);

		/* We have low <= mid < high, so mid points at a real slot */

		result = _bt_compare(rel, key, page, mid);

		if (result >= cmpval)
			low = mid + 1;
		else
			high = mid;
	}

	/*
	 * At this point we have high == low.
	 *
	 * On a leaf page we always return the first non-pivot tuple >= scan key
	 * (resp. > scan key) for forward scan callers.  For backward scans, it's
	 * always the _last_ non-pivot tuple < scan key (resp. <= scan key).
	 */
	if (P_ISLEAF(opaque))
	{
		/*
		 * In the backward scan case we're supposed to locate the last
		 * matching tuple on the leaf level -- not the first matching tuple
		 * (the last tuple will be the first one returned by the scan).
		 *
		 * At this point we've located the first non-pivot tuple immediately
		 * after the last matching tuple (which might just be maxoff + 1).
		 * Compensate by stepping back.
		 */
		if (key->backward)
			return OffsetNumberPrev(low);

		return low;
	}

	/*
	 * On a non-leaf page, return the last key < scan key (resp. <= scan key).
	 * There must be one if _bt_compare() is playing by the rules.
	 *
	 * _bt_compare() will seldom see any exactly-matching pivot tuples, since
	 * a truncated -inf heap TID is usually enough to prevent it altogether.
	 * Even omitted scan key entries are treated as > truncated attributes.
	 *
	 * However, during backward scans _bt_compare() interprets omitted scan
	 * key attributes as == corresponding truncated -inf attributes instead.
	 * This works just like < would work here.  Under this scheme, < strategy
	 * backward scans will always directly descend to the correct leaf page.
	 * In particular, they will never incur an "extra" leaf page access with a
	 * scan key that happens to contain the same prefix of values as some
	 * pivot tuple's untruncated prefix.  VACUUM relies on this guarantee when
	 * it uses a leaf page high key to "re-find" a page undergoing deletion.
	 */
	Assert(low > P_FIRSTDATAKEY(opaque));

	return OffsetNumberPrev(low);
}

/*
 *
 *	_bt_binsrch_insert() -- Cacheable, incremental leaf page binary search.
 *
 * Like _bt_binsrch(), but with support for caching the binary search
 * bounds.  Only used during insertion, and only on the leaf page that it
 * looks like caller will insert tuple on.  Exclusive-locked and pinned
 * leaf page is contained within insertstate.
 *
 * Caches the bounds fields in insertstate so that a subsequent call can
 * reuse the low and strict high bounds of original binary search.  Callers
 * that use these fields directly must be prepared for the case where low
 * and/or stricthigh are not on the same page (one or both exceed maxoff
 * for the page).  The case where there are no items on the page (high <
 * low) makes bounds invalid.
 *
 * Caller is responsible for invalidating bounds when it modifies the page
 * before calling here a second time, and for dealing with posting list
 * tuple matches (callers can use insertstate's postingoff field to
 * determine which existing heap TID will need to be replaced by a posting
 * list split).
 */
OffsetNumber
_bt_binsrch_insert(Relation rel, BTInsertState insertstate)
{
	BTScanInsert key = insertstate->itup_key;
	Page		page;
	BTPageOpaque opaque;
	OffsetNumber low,
				high,
				stricthigh;
	int32		result,
				cmpval;

	page = BufferGetPage(insertstate->buf);
	opaque = BTPageGetOpaque(page);

	Assert(P_ISLEAF(opaque));
	Assert(!key->nextkey);
	Assert(insertstate->postingoff == 0);

	if (!insertstate->bounds_valid)
	{
		/* Start new binary search */
		low = P_FIRSTDATAKEY(opaque);
		high = PageGetMaxOffsetNumber(page);
	}
	else
	{
		/* Restore result of previous binary search against same page */
		low = insertstate->low;
		high = insertstate->stricthigh;
	}

	/* If there are no keys on the page, return the first available slot */
	if (unlikely(high < low))
	{
		/* Caller can't reuse bounds */
		insertstate->low = InvalidOffsetNumber;
		insertstate->stricthigh = InvalidOffsetNumber;
		insertstate->bounds_valid = false;
		return low;
	}

	/*
	 * Binary search to find the first key on the page >= scan key. (nextkey
	 * is always false when inserting).
	 *
	 * The loop invariant is: all slots before 'low' are < scan key, all slots
	 * at or after 'high' are >= scan key.  'stricthigh' is > scan key, and is
	 * maintained to save additional search effort for caller.
	 *
	 * We can fall out when high == low.
	 */
	if (!insertstate->bounds_valid)
		high++;					/* establish the loop invariant for high */
	stricthigh = high;			/* high initially strictly higher */

	cmpval = 1;					/* !nextkey comparison value */

	while (high > low)
	{
		OffsetNumber mid = low + ((high - low) / 2);

		/* We have low <= mid < high, so mid points at a real slot */

		result = _bt_compare(rel, key, page, mid);

		if (result >= cmpval)
			low = mid + 1;
		else
		{
			high = mid;
			if (result != 0)
				stricthigh = high;
		}

		/*
		 * If tuple at offset located by binary search is a posting list whose
		 * TID range overlaps with caller's scantid, perform posting list
		 * binary search to set postingoff for caller.  Caller must split the
		 * posting list when postingoff is set.  This should happen
		 * infrequently.
		 */
		if (unlikely(result == 0 && key->scantid != NULL))
		{
			/*
			 * postingoff should never be set more than once per leaf page
			 * binary search.  That would mean that there are duplicate table
			 * TIDs in the index, which is never okay.  Check for that here.
			 */
			if (insertstate->postingoff != 0)
				ereport(ERROR,
						(errcode(ERRCODE_INDEX_CORRUPTED),
						 errmsg_internal("table tid from new index tuple (%u,%u) cannot find insert offset between offsets %u and %u of block %u in index \"%s\"",
										 ItemPointerGetBlockNumber(key->scantid),
										 ItemPointerGetOffsetNumber(key->scantid),
										 low, stricthigh,
										 BufferGetBlockNumber(insertstate->buf),
										 RelationGetRelationName(rel))));

			insertstate->postingoff = _bt_binsrch_posting(key, page, mid);
		}
	}

	/*
	 * On a leaf page, a binary search always returns the first key >= scan
	 * key (at least in !nextkey case), which could be the last slot + 1. This
	 * is also the lower bound of cached search.
	 *
	 * stricthigh may also be the last slot + 1, which prevents caller from
	 * using bounds directly, but is still useful to us if we're called a
	 * second time with cached bounds (cached low will be < stricthigh when
	 * that happens).
	 */
	insertstate->low = low;
	insertstate->stricthigh = stricthigh;
	insertstate->bounds_valid = true;

	return low;
}

/*----------
 *	_bt_binsrch_posting() -- posting list binary search.
 *
 * Helper routine for _bt_binsrch_insert().
 *
 * Returns offset into posting list where caller's scantid belongs.
 *----------
 */
static int
_bt_binsrch_posting(BTScanInsert key, Page page, OffsetNumber offnum)
{
	IndexTuple	itup;
	ItemId		itemid;
	int			low,
				high,
				mid,
				res;

	/*
	 * If this isn't a posting tuple, then the index must be corrupt (if it is
	 * an ordinary non-pivot tuple then there must be an existing tuple with a
	 * heap TID that equals inserter's new heap TID/scantid).  Defensively
	 * check that tuple is a posting list tuple whose posting list range
	 * includes caller's scantid.
	 *
	 * (This is also needed because contrib/amcheck's rootdescend option needs
	 * to be able to relocate a non-pivot tuple using _bt_binsrch_insert().)
	 */
	itemid = PageGetItemId(page, offnum);
	itup = (IndexTuple) PageGetItem(page, itemid);
	if (!BTreeTupleIsPosting(itup))
		return 0;

	Assert(key->heapkeyspace && key->allequalimage);

	/*
	 * In the event that posting list tuple has LP_DEAD bit set, indicate this
	 * to _bt_binsrch_insert() caller by returning -1, a sentinel value.  A
	 * second call to _bt_binsrch_insert() can take place when its caller has
	 * removed the dead item.
	 */
	if (ItemIdIsDead(itemid))
		return -1;

	/* "high" is past end of posting list for loop invariant */
	low = 0;
	high = BTreeTupleGetNPosting(itup);
	Assert(high >= 2);

	while (high > low)
	{
		mid = low + ((high - low) / 2);
		res = ItemPointerCompare(key->scantid,
								 BTreeTupleGetPostingN(itup, mid));

		if (res > 0)
			low = mid + 1;
		else if (res < 0)
			high = mid;
		else
			return mid;
	}

	/* Exact match not found */
	return low;
}

/*----------
 *	_bt_compare() -- Compare insertion-type scankey to tuple on a page.
 *
 *	page/offnum: location of btree item to be compared to.
 *
 *		This routine returns:
 *			<0 if scankey < tuple at offnum;
 *			 0 if scankey == tuple at offnum;
 *			>0 if scankey > tuple at offnum.
 *
 * NULLs in the keys are treated as sortable values.  Therefore
 * "equality" does not necessarily mean that the item should be returned
 * to the caller as a matching key.  Similarly, an insertion scankey
 * with its scantid set is treated as equal to a posting tuple whose TID
 * range overlaps with their scantid.  There generally won't be a
 * matching TID in the posting tuple, which caller must handle
 * themselves (e.g., by splitting the posting list tuple).
 *
 * CRUCIAL NOTE: on a non-leaf page, the first data key is assumed to be
 * "minus infinity": this routine will always claim it is less than the
 * scankey.  The actual key value stored is explicitly truncated to 0
 * attributes (explicitly minus infinity) with version 3+ indexes, but
 * that isn't relied upon.  This allows us to implement the Lehman and
 * Yao convention that the first down-link pointer is before the first
 * key.  See backend/access/nbtree/README for details.
 *----------
 */
int32
_bt_compare(Relation rel,
			BTScanInsert key,
			Page page,
			OffsetNumber offnum)
{
	TupleDesc	itupdesc = RelationGetDescr(rel);
	BTPageOpaque opaque = BTPageGetOpaque(page);
	IndexTuple	itup;
	ItemPointer heapTid;
	ScanKey		scankey;
	int			ncmpkey;
	int			ntupatts;
	int32		result;

	Assert(_bt_check_natts(rel, key->heapkeyspace, page, offnum));
	Assert(key->keysz <= IndexRelationGetNumberOfKeyAttributes(rel));
	Assert(key->heapkeyspace || key->scantid == NULL);

	/*
	 * Force result ">" if target item is first data item on an internal page
	 * --- see NOTE above.
	 */
	if (!P_ISLEAF(opaque) && offnum == P_FIRSTDATAKEY(opaque))
		return 1;

	itup = (IndexTuple) PageGetItem(page, PageGetItemId(page, offnum));
	ntupatts = BTreeTupleGetNAtts(itup, rel);

	/*
	 * The scan key is set up with the attribute number associated with each
	 * term in the key.  It is important that, if the index is multi-key, the
	 * scan contain the first k key attributes, and that they be in order.  If
	 * you think about how multi-key ordering works, you'll understand why
	 * this is.
	 *
	 * We don't test for violation of this condition here, however.  The
	 * initial setup for the index scan had better have gotten it right (see
	 * _bt_first).
	 */

	ncmpkey = Min(ntupatts, key->keysz);
	Assert(key->heapkeyspace || ncmpkey == key->keysz);
	Assert(!BTreeTupleIsPosting(itup) || key->allequalimage);
	scankey = key->scankeys;
	for (int i = 1; i <= ncmpkey; i++)
	{
		Datum		datum;
		bool		isNull;

		datum = index_getattr(itup, scankey->sk_attno, itupdesc, &isNull);

		if (scankey->sk_flags & SK_ISNULL)	/* key is NULL */
		{
			if (isNull)
				result = 0;		/* NULL "=" NULL */
			else if (scankey->sk_flags & SK_BT_NULLS_FIRST)
				result = -1;	/* NULL "<" NOT_NULL */
			else
				result = 1;		/* NULL ">" NOT_NULL */
		}
		else if (isNull)		/* key is NOT_NULL and item is NULL */
		{
			if (scankey->sk_flags & SK_BT_NULLS_FIRST)
				result = 1;		/* NOT_NULL ">" NULL */
			else
				result = -1;	/* NOT_NULL "<" NULL */
		}
		else
		{
			/*
			 * The sk_func needs to be passed the index value as left arg and
			 * the sk_argument as right arg (they might be of different
			 * types).  Since it is convenient for callers to think of
			 * _bt_compare as comparing the scankey to the index item, we have
			 * to flip the sign of the comparison result.  (Unless it's a DESC
			 * column, in which case we *don't* flip the sign.)
			 */
			result = DatumGetInt32(FunctionCall2Coll(&scankey->sk_func,
													 scankey->sk_collation,
													 datum,
													 scankey->sk_argument));

			if (!(scankey->sk_flags & SK_BT_DESC))
				INVERT_COMPARE_RESULT(result);
		}

		/* if the keys are unequal, return the difference */
		if (result != 0)
			return result;

		scankey++;
	}

	/*
	 * All non-truncated attributes (other than heap TID) were found to be
	 * equal.  Treat truncated attributes as minus infinity when scankey has a
	 * key attribute value that would otherwise be compared directly.
	 *
	 * Note: it doesn't matter if ntupatts includes non-key attributes;
	 * scankey won't, so explicitly excluding non-key attributes isn't
	 * necessary.
	 */
	if (key->keysz > ntupatts)
		return 1;

	/*
	 * Use the heap TID attribute and scantid to try to break the tie.  The
	 * rules are the same as any other key attribute -- only the
	 * representation differs.
	 */
	heapTid = BTreeTupleGetHeapTID(itup);
	if (key->scantid == NULL)
	{
		/*
		 * Forward scans have a scankey that is considered greater than a
		 * truncated pivot tuple if and when the scankey has equal values for
		 * attributes up to and including the least significant untruncated
		 * attribute in tuple.  Even attributes that were omitted from the
		 * scan key are considered greater than -inf truncated attributes.
		 * (See _bt_binsrch for an explanation of our backward scan behavior.)
		 *
		 * For example, if an index has the minimum two attributes (single
		 * user key attribute, plus heap TID attribute), and a page's high key
		 * is ('foo', -inf), and scankey is ('foo', <omitted>), the search
		 * will not descend to the page to the left.  The search will descend
		 * right instead.  The truncated attribute in pivot tuple means that
		 * all non-pivot tuples on the page to the left are strictly < 'foo',
		 * so it isn't necessary to descend left.  In other words, search
		 * doesn't have to descend left because it isn't interested in a match
		 * that has a heap TID value of -inf.
		 *
		 * Note: the heap TID part of the test ensures that scankey is being
		 * compared to a pivot tuple with one or more truncated -inf key
		 * attributes.  The heap TID attribute is the last key attribute in
		 * every index, of course, but other than that it isn't special.
		 */
		if (!key->backward && key->keysz == ntupatts && heapTid == NULL &&
			key->heapkeyspace)
			return 1;

		/* All provided scankey arguments found to be equal */
		return 0;
	}

	/*
	 * Treat truncated heap TID as minus infinity, since scankey has a key
	 * attribute value (scantid) that would otherwise be compared directly
	 */
	Assert(key->keysz == IndexRelationGetNumberOfKeyAttributes(rel));
	if (heapTid == NULL)
		return 1;

	/*
	 * Scankey must be treated as equal to a posting list tuple if its scantid
	 * value falls within the range of the posting list.  In all other cases
	 * there can only be a single heap TID value, which is compared directly
	 * with scantid.
	 */
	Assert(ntupatts >= IndexRelationGetNumberOfKeyAttributes(rel));
	result = ItemPointerCompare(key->scantid, heapTid);
	if (result <= 0 || !BTreeTupleIsPosting(itup))
		return result;
	else
	{
		result = ItemPointerCompare(key->scantid,
									BTreeTupleGetMaxHeapTID(itup));
		if (result > 0)
			return 1;
	}

	return 0;
}

/*
 *	_bt_first() -- Find the first item in a scan.
 *
 *		We need to be clever about the direction of scan, the search
 *		conditions, and the tree ordering.  We find the first item (or,
 *		if backwards scan, the last item) in the tree that satisfies the
 *		qualifications in the scan key.  On success exit, data about the
 *		matching tuple(s) on the page has been loaded into so->currPos.  We'll
 *		drop all locks and hold onto a pin on page's buffer, except during
 *		so->dropPin scans, when we drop both the lock and the pin.
 *		_bt_returnitem sets the next item to return to scan on success exit.
 *
 * If there are no matching items in the index, we return false, with no
 * pins or locks held.  so->currPos will remain invalid.
 *
 * Note that scan->keyData[], and the so->keyData[] scankey built from it,
 * are both search-type scankeys (see nbtree/README for more about this).
 * Within this routine, we build a temporary insertion-type scankey to use
 * in locating the scan start position.
 */
bool
_bt_first(IndexScanDesc scan, ScanDirection dir)
{
	Relation	rel = scan->indexRelation;
	BTScanOpaque so = (BTScanOpaque) scan->opaque;
	BTStack		stack;
	OffsetNumber offnum;
	BTScanInsertData inskey;
	ScanKey		startKeys[INDEX_MAX_KEYS];
	ScanKeyData notnullkeys[INDEX_MAX_KEYS];
	int			keysz = 0;
	StrategyNumber strat_total;
	BlockNumber blkno = InvalidBlockNumber,
				lastcurrblkno;

	Assert(!BTScanPosIsValid(so->currPos));

	/*
	 * Examine the scan keys and eliminate any redundant keys; also mark the
	 * keys that must be matched to continue the scan.
	 */
	_bt_preprocess_keys(scan);

	/*
	 * Quit now if _bt_preprocess_keys() discovered that the scan keys can
	 * never be satisfied (eg, x == 1 AND x > 2).
	 */
	if (!so->qual_ok)
	{
		Assert(!so->needPrimScan);
		_bt_parallel_done(scan);
		return false;
	}

	/*
	 * If this is a parallel scan, we must seize the scan.  _bt_readfirstpage
	 * will likely release the parallel scan later on.
	 */
	if (scan->parallel_scan != NULL &&
		!_bt_parallel_seize(scan, &blkno, &lastcurrblkno, true))
		return false;

	/*
	 * Initialize the scan's arrays (if any) for the current scan direction
	 * (except when they were already set to later values as part of
	 * scheduling the primitive index scan that is now underway)
	 */
	if (so->numArrayKeys && !so->needPrimScan)
		_bt_start_array_keys(scan, dir);

	if (blkno != InvalidBlockNumber)
	{
		/*
		 * We anticipated calling _bt_search, but another worker bet us to it.
		 * _bt_readnextpage releases the scan for us (not _bt_readfirstpage).
		 */
		Assert(scan->parallel_scan != NULL);
		Assert(!so->needPrimScan);
		Assert(blkno != P_NONE);

		if (!_bt_readnextpage(scan, blkno, lastcurrblkno, dir, true))
			return false;

		_bt_returnitem(scan, so);
		return true;
	}

	/*
	 * Count an indexscan for stats, now that we know that we'll call
	 * _bt_search/_bt_endpoint below
	 */
	pgstat_count_index_scan(rel);
<<<<<<< HEAD
=======
	if (scan->instrument)
		scan->instrument->nsearches++;
>>>>>>> 3d6a8289

	/*----------
	 * Examine the scan keys to discover where we need to start the scan.
	 * The selected scan keys (at most one per index column) are remembered by
	 * storing their addresses into the local startKeys[] array.  The final
	 * startKeys[] entry's strategy is set in strat_total. (Actually, there
	 * are a couple of cases where we force a less/more restrictive strategy.)
	 *
	 * We must use the key that was marked required (in the direction opposite
	 * our own scan's) during preprocessing.  Each index attribute can only
	 * have one such required key.  In general, the keys that we use to find
	 * an initial position when scanning forwards are the same keys that end
	 * the scan on the leaf level when scanning backwards (and vice-versa).
	 *
	 * When the scan keys include cross-type operators, _bt_preprocess_keys
	 * may not be able to eliminate redundant keys; in such cases it will
	 * arbitrarily pick a usable key for each attribute (and scan direction),
	 * ensuring that there is no more than one key required in each direction.
	 * We stop considering further keys once we reach the first nonrequired
	 * key (which must come after all required keys), so this can't affect us.
	 *
	 * The required keys that we use as starting boundaries have to be =, >,
	 * or >= keys for a forward scan or =, <, <= keys for a backwards scan.
	 * We can use keys for multiple attributes so long as the prior attributes
	 * had only =, >= (resp. =, <=) keys.  These rules are very similar to the
	 * rules that preprocessing used to determine which keys to mark required.
	 * We cannot always use every required key as a positioning key, though.
	 * Skip arrays necessitate independently applying our own rules here.
	 * Skip arrays are always generally considered = array keys, but we'll
	 * nevertheless treat them as inequalities at certain points of the scan.
	 * When that happens, it _might_ have implications for the number of
	 * required keys that we can safely use for initial positioning purposes.
	 *
	 * For example, a forward scan with a skip array on its leading attribute
	 * (with no low_compare/high_compare) will have at least two required scan
	 * keys, but we won't use any of them as boundary keys during the scan's
	 * initial call here.  Our positioning key during the first call here can
	 * be thought of as representing "> -infinity".  Similarly, if such a skip
	 * array's low_compare is "a > 'foo'", then we position using "a > 'foo'"
	 * during the scan's initial call here; a lower-order key such as "b = 42"
	 * can't be used until the "a" array advances beyond MINVAL/low_compare.
	 *
	 * On the other hand, if such a skip array's low_compare was "a >= 'foo'",
	 * then we _can_ use "a >= 'foo' AND b = 42" during the initial call here.
	 * A subsequent call here might have us use "a = 'fop' AND b = 42".  Note
	 * that we treat = and >= as equivalent when scanning forwards (just as we
	 * treat = and <= as equivalent when scanning backwards).  We effectively
	 * do the same thing (though with a distinct "a" element/value) each time.
	 *
	 * All keys (with the exception of SK_SEARCHNULL keys and SK_BT_SKIP
	 * array keys whose array is "null_elem=true") imply a NOT NULL qualifier.
	 * If the index stores nulls at the end of the index we'll be starting
	 * from, and we have no boundary key for the column (which means the key
	 * we deduced NOT NULL from is an inequality key that constrains the other
	 * end of the index), then we cons up an explicit SK_SEARCHNOTNULL key to
	 * use as a boundary key.  If we didn't do this, we might find ourselves
	 * traversing a lot of null entries at the start of the scan.
	 *
	 * In this loop, row-comparison keys are treated the same as keys on their
	 * first (leftmost) columns.  We'll add all lower-order columns of the row
	 * comparison that were marked required during preprocessing below.
	 *
	 * _bt_advance_array_keys needs to know exactly how we'll reposition the
	 * scan (should it opt to schedule another primitive index scan).  It is
	 * critical that primscans only be scheduled when they'll definitely make
	 * some useful progress.  _bt_advance_array_keys does this by calling
	 * _bt_checkkeys routines that report whether a tuple is past the end of
	 * matches for the scan's keys (given the scan's current array elements).
	 * If the page's final tuple is "after the end of matches" for a scan that
	 * uses the *opposite* scan direction, then it must follow that it's also
	 * "before the start of matches" for the actual current scan direction.
	 * It is therefore essential that all of our initial positioning rules are
	 * symmetric with _bt_checkkeys's corresponding continuescan=false rule.
	 * If you update anything here, _bt_checkkeys/_bt_advance_array_keys might
	 * need to be kept in sync.
	 *----------
	 */
	strat_total = BTEqualStrategyNumber;
	if (so->numberOfKeys > 0)
	{
		AttrNumber	curattr;
		ScanKey		bkey;
		ScanKey		impliesNN;
		ScanKey		cur;

		/*
		 * bkey will be set to the key that preprocessing left behind as the
		 * boundary key for this attribute, in this scan direction (if any)
		 */
		cur = so->keyData;
		curattr = 1;
		bkey = NULL;
		/* Also remember any scankey that implies a NOT NULL constraint */
		impliesNN = NULL;

		/*
		 * Loop iterates from 0 to numberOfKeys inclusive; we use the last
		 * pass to handle after-last-key processing.  Actual exit from the
		 * loop is at one of the "break" statements below.
		 */
		for (int i = 0;; cur++, i++)
		{
			if (i >= so->numberOfKeys || cur->sk_attno != curattr)
			{
				/* Done looking for the curattr boundary key */
				Assert(bkey == NULL ||
					   (bkey->sk_attno == curattr &&
						(bkey->sk_flags & (SK_BT_REQFWD | SK_BT_REQBKWD))));
				Assert(impliesNN == NULL ||
					   (impliesNN->sk_attno == curattr &&
						(impliesNN->sk_flags & (SK_BT_REQFWD | SK_BT_REQBKWD))));

				/*
				 * If this is a scan key for a skip array whose current
				 * element is MINVAL, choose low_compare (when scanning
				 * backwards it'll be MAXVAL, and we'll choose high_compare).
				 *
				 * Note: if the array's low_compare key makes 'bkey' NULL,
				 * then we behave as if the array's first element is -inf,
				 * except when !array->null_elem implies a usable NOT NULL
				 * constraint.
				 */
				if (bkey != NULL &&
					(bkey->sk_flags & (SK_BT_MINVAL | SK_BT_MAXVAL)))
				{
					int			ikey = bkey - so->keyData;
					ScanKey		skipequalitykey = bkey;
					BTArrayKeyInfo *array = NULL;

					for (int arridx = 0; arridx < so->numArrayKeys; arridx++)
					{
						array = &so->arrayKeys[arridx];
						if (array->scan_key == ikey)
							break;
					}

					if (ScanDirectionIsForward(dir))
					{
						Assert(!(skipequalitykey->sk_flags & SK_BT_MAXVAL));
						bkey = array->low_compare;
					}
					else
					{
						Assert(!(skipequalitykey->sk_flags & SK_BT_MINVAL));
						bkey = array->high_compare;
					}

					Assert(bkey == NULL ||
						   bkey->sk_attno == skipequalitykey->sk_attno);

					if (!array->null_elem)
						impliesNN = skipequalitykey;
					else
						Assert(bkey == NULL && impliesNN == NULL);
				}

				/*
				 * If we didn't find a usable boundary key, see if we can
				 * deduce a NOT NULL key
				 */
				if (bkey == NULL && impliesNN != NULL &&
					((impliesNN->sk_flags & SK_BT_NULLS_FIRST) ?
					 ScanDirectionIsForward(dir) :
					 ScanDirectionIsBackward(dir)))
				{
					/* Yes, so build the key in notnullkeys[keysz] */
					bkey = &notnullkeys[keysz];
					ScanKeyEntryInitialize(bkey,
										   (SK_SEARCHNOTNULL | SK_ISNULL |
											(impliesNN->sk_flags &
											 (SK_BT_DESC | SK_BT_NULLS_FIRST))),
										   curattr,
										   ((impliesNN->sk_flags & SK_BT_NULLS_FIRST) ?
											BTGreaterStrategyNumber :
											BTLessStrategyNumber),
										   InvalidOid,
										   InvalidOid,
										   InvalidOid,
										   (Datum) 0);
				}

				/*
				 * If preprocessing didn't leave a usable boundary key, quit;
				 * else save the boundary key pointer in startKeys[]
				 */
				if (bkey == NULL)
					break;
				startKeys[keysz++] = bkey;

				/*
				 * We can only consider adding more boundary keys when the one
				 * that we just chose to add uses either the = or >= strategy
				 * (during backwards scans we can only do so when the key that
				 * we just added to startKeys[] uses the = or <= strategy)
				 */
				strat_total = bkey->sk_strategy;
				if (strat_total == BTGreaterStrategyNumber ||
					strat_total == BTLessStrategyNumber)
					break;

				/*
				 * If the key that we just added to startKeys[] is a skip
				 * array = key whose current element is marked NEXT or PRIOR,
				 * make strat_total > or < (and stop adding boundary keys).
				 * This can only happen with opclasses that lack skip support.
				 */
				if (bkey->sk_flags & (SK_BT_NEXT | SK_BT_PRIOR))
				{
					Assert(bkey->sk_flags & SK_BT_SKIP);
					Assert(strat_total == BTEqualStrategyNumber);

					if (ScanDirectionIsForward(dir))
					{
						Assert(!(bkey->sk_flags & SK_BT_PRIOR));
						strat_total = BTGreaterStrategyNumber;
					}
					else
					{
						Assert(!(bkey->sk_flags & SK_BT_NEXT));
						strat_total = BTLessStrategyNumber;
					}

					/*
					 * We're done.  We'll never find an exact = match for a
					 * NEXT or PRIOR sentinel sk_argument value.  There's no
					 * sense in trying to add more keys to startKeys[].
					 */
					break;
				}

				/*
				 * Done if that was the last scan key output by preprocessing.
				 * Also done if we've now examined all keys marked required.
				 */
				if (i >= so->numberOfKeys ||
					!(cur->sk_flags & (SK_BT_REQFWD | SK_BT_REQBKWD)))
					break;

				/*
				 * Reset for next attr.
				 */
				Assert(cur->sk_attno == curattr + 1);
				curattr = cur->sk_attno;
				bkey = NULL;
				impliesNN = NULL;
			}

			/*
			 * If we've located the starting boundary key for curattr, we have
			 * no interest in curattr's other required key
			 */
			if (bkey != NULL)
				continue;

			/*
			 * Is this key the starting boundary key for curattr?
			 *
			 * If not, does it imply a NOT NULL constraint?  (Because
			 * SK_SEARCHNULL keys are always assigned BTEqualStrategyNumber,
			 * *any* inequality key works for that; we need not test.)
			 */
			switch (cur->sk_strategy)
			{
				case BTLessStrategyNumber:
				case BTLessEqualStrategyNumber:
					if (ScanDirectionIsBackward(dir))
						bkey = cur;
					else if (impliesNN == NULL)
						impliesNN = cur;
					break;
				case BTEqualStrategyNumber:
					bkey = cur;
					break;
				case BTGreaterEqualStrategyNumber:
				case BTGreaterStrategyNumber:
					if (ScanDirectionIsForward(dir))
						bkey = cur;
					else if (impliesNN == NULL)
						impliesNN = cur;
					break;
			}
		}
	}

	/*
	 * If we found no usable boundary keys, we have to start from one end of
	 * the tree.  Walk down that edge to the first or last key, and scan from
	 * there.
	 *
	 * Note: calls _bt_readfirstpage for us, which releases the parallel scan.
	 */
	if (keysz == 0)
		return _bt_endpoint(scan, dir);

	/*
	 * We want to start the scan somewhere within the index.  Set up an
	 * insertion scankey we can use to search for the boundary point we
	 * identified above.  The insertion scankey is built using the keys
	 * identified by startKeys[].  (Remaining insertion scankey fields are
	 * initialized after initial-positioning scan keys are finalized.)
	 */
	Assert(keysz <= INDEX_MAX_KEYS);
	for (int i = 0; i < keysz; i++)
	{
		ScanKey		bkey = startKeys[i];

		Assert(bkey->sk_attno == i + 1);

		if (bkey->sk_flags & SK_ROW_HEADER)
		{
			/*
			 * Row comparison header: look to the first row member instead
			 */
			ScanKey		subkey = (ScanKey) DatumGetPointer(bkey->sk_argument);
			bool		loosen_strat = false,
						tighten_strat = false;

			/*
			 * Cannot be a NULL in the first row member: _bt_preprocess_keys
			 * would've marked the qual as unsatisfiable, preventing us from
			 * ever getting this far
			 */
			Assert(subkey->sk_flags & SK_ROW_MEMBER);
			Assert(subkey->sk_attno == bkey->sk_attno);
			Assert(!(subkey->sk_flags & SK_ISNULL));

			/*
			 * This is either a > or >= key (during backwards scans it is
			 * either < or <=) that was marked required during preprocessing.
			 * Later so->keyData[] keys can't have been marked required, so
			 * our row compare header key must be the final startKeys[] entry.
			 */
			Assert(subkey->sk_flags & (SK_BT_REQFWD | SK_BT_REQBKWD));
			Assert(i == keysz - 1);

			/*
			 * The member scankeys are already in insertion format (ie, they
			 * have sk_func = 3-way-comparison function)
			 */
			memcpy(inskey.scankeys + i, subkey, sizeof(ScanKeyData));

			/*
			 * Now look to later row compare members.
			 *
			 * If there's an "index attribute gap" between two row compare
			 * members, the second member won't have been marked required, and
			 * so can't be used as a starting boundary key here.  The part of
			 * the row comparison that we do still use has to be treated as a
			 * ">=" or "<=" condition.  For example, a qual "(a, c) > (1, 42)"
			 * with an omitted intervening index attribute "b" will use an
			 * insertion scan key "a >= 1".  Even the first "a = 1" tuple on
			 * the leaf level might satisfy the row compare qual.
			 *
			 * We're able to use a _more_ restrictive strategy when we reach a
			 * NULL row compare member, since they're always unsatisfiable.
			 * For example, a qual "(a, b, c) >= (1, NULL, 77)" will use an
			 * insertion scan key "a > 1".  All tuples where "a = 1" cannot
			 * possibly satisfy the row compare qual, so this is safe.
			 */
			Assert(!(subkey->sk_flags & SK_ROW_END));
			for (;;)
			{
				subkey++;
				Assert(subkey->sk_flags & SK_ROW_MEMBER);

				if (subkey->sk_flags & SK_ISNULL)
				{
					/*
					 * NULL member key, can only use earlier keys.
					 *
					 * We deliberately avoid checking if this key is marked
					 * required.  All earlier keys are required, and this key
					 * is unsatisfiable either way, so we can't miss anything.
					 */
					tighten_strat = true;
					break;
				}

				if (!(subkey->sk_flags & (SK_BT_REQFWD | SK_BT_REQBKWD)))
				{
					/* nonrequired member key, can only use earlier keys */
					loosen_strat = true;
					break;
				}

				Assert(subkey->sk_attno == keysz + 1);
				Assert(subkey->sk_strategy == bkey->sk_strategy);
				Assert(keysz < INDEX_MAX_KEYS);

				memcpy(inskey.scankeys + keysz, subkey,
					   sizeof(ScanKeyData));
				keysz++;
				if (subkey->sk_flags & SK_ROW_END)
					break;
			}
			Assert(!(loosen_strat && tighten_strat));
			if (loosen_strat)
			{
				/* Use less restrictive strategy (and fewer member keys) */
				switch (strat_total)
				{
					case BTLessStrategyNumber:
						strat_total = BTLessEqualStrategyNumber;
						break;
					case BTGreaterStrategyNumber:
						strat_total = BTGreaterEqualStrategyNumber;
						break;
				}
			}
			if (tighten_strat)
			{
				/* Use more restrictive strategy (and fewer member keys) */
				switch (strat_total)
				{
					case BTLessEqualStrategyNumber:
						strat_total = BTLessStrategyNumber;
						break;
					case BTGreaterEqualStrategyNumber:
						strat_total = BTGreaterStrategyNumber;
						break;
				}
			}

			/* done adding to inskey (row comparison keys always come last) */
			break;
		}

		/*
		 * Ordinary comparison key/search-style key.
		 *
		 * Transform the search-style scan key to an insertion scan key by
		 * replacing the sk_func with the appropriate btree 3-way-comparison
		 * function.
		 *
		 * If scankey operator is not a cross-type comparison, we can use the
		 * cached comparison function; otherwise gotta look it up in the
		 * catalogs.  (That can't lead to infinite recursion, since no
		 * indexscan initiated by syscache lookup will use cross-data-type
		 * operators.)
		 *
		 * We support the convention that sk_subtype == InvalidOid means the
		 * opclass input type; this hack simplifies life for ScanKeyInit().
		 */
		if (bkey->sk_subtype == rel->rd_opcintype[i] ||
			bkey->sk_subtype == InvalidOid)
		{
			FmgrInfo   *procinfo;

			procinfo = index_getprocinfo(rel, bkey->sk_attno, BTORDER_PROC);
			ScanKeyEntryInitializeWithInfo(inskey.scankeys + i,
										   bkey->sk_flags,
										   bkey->sk_attno,
										   InvalidStrategy,
										   bkey->sk_subtype,
										   bkey->sk_collation,
										   procinfo,
										   bkey->sk_argument);
		}
		else
		{
			RegProcedure cmp_proc;

			cmp_proc = get_opfamily_proc(rel->rd_opfamily[i],
										 rel->rd_opcintype[i],
										 bkey->sk_subtype, BTORDER_PROC);
			if (!RegProcedureIsValid(cmp_proc))
				elog(ERROR, "missing support function %d(%u,%u) for attribute %d of index \"%s\"",
					 BTORDER_PROC, rel->rd_opcintype[i], bkey->sk_subtype,
					 bkey->sk_attno, RelationGetRelationName(rel));
			ScanKeyEntryInitialize(inskey.scankeys + i,
								   bkey->sk_flags,
								   bkey->sk_attno,
								   InvalidStrategy,
								   bkey->sk_subtype,
								   bkey->sk_collation,
								   cmp_proc,
								   bkey->sk_argument);
		}
	}

	/*----------
	 * Examine the selected initial-positioning strategy to determine exactly
	 * where we need to start the scan, and set flag variables to control the
	 * initial descent by _bt_search (and our _bt_binsrch call for the leaf
	 * page _bt_search returns).
	 *----------
	 */
	_bt_metaversion(rel, &inskey.heapkeyspace, &inskey.allequalimage);
	inskey.anynullkeys = false; /* unused */
	inskey.scantid = NULL;
	inskey.keysz = keysz;
	switch (strat_total)
	{
		case BTLessStrategyNumber:

			inskey.nextkey = false;
			inskey.backward = true;
			break;

		case BTLessEqualStrategyNumber:

			inskey.nextkey = true;
			inskey.backward = true;
			break;

		case BTEqualStrategyNumber:

			/*
			 * If a backward scan was specified, need to start with last equal
			 * item not first one.
			 */
			if (ScanDirectionIsBackward(dir))
			{
				/*
				 * This is the same as the <= strategy
				 */
				inskey.nextkey = true;
				inskey.backward = true;
			}
			else
			{
				/*
				 * This is the same as the >= strategy
				 */
				inskey.nextkey = false;
				inskey.backward = false;
			}
			break;

		case BTGreaterEqualStrategyNumber:

			/*
			 * Find first item >= scankey
			 */
			inskey.nextkey = false;
			inskey.backward = false;
			break;

		case BTGreaterStrategyNumber:

			/*
			 * Find first item > scankey
			 */
			inskey.nextkey = true;
			inskey.backward = false;
			break;

		default:
			/* can't get here, but keep compiler quiet */
			elog(ERROR, "unrecognized strat_total: %d", (int) strat_total);
			return false;
	}

	/*
	 * Use the manufactured insertion scan key to descend the tree and
	 * position ourselves on the target leaf page.
	 */
	Assert(ScanDirectionIsBackward(dir) == inskey.backward);
	stack = _bt_search(rel, NULL, &inskey, &so->currPos.buf, BT_READ);

	/* don't need to keep the stack around... */
	_bt_freestack(stack);

	if (!BufferIsValid(so->currPos.buf))
	{
		Assert(!so->needPrimScan);

		/*
		 * We only get here if the index is completely empty. Lock relation
		 * because nothing finer to lock exists.  Without a buffer lock, it's
		 * possible for another transaction to insert data between
		 * _bt_search() and PredicateLockRelation().  We have to try again
		 * after taking the relation-level predicate lock, to close a narrow
		 * window where we wouldn't scan concurrently inserted tuples, but the
		 * writer wouldn't see our predicate lock.
		 */
		if (IsolationIsSerializable())
		{
			PredicateLockRelation(rel, scan->xs_snapshot);
			stack = _bt_search(rel, NULL, &inskey, &so->currPos.buf, BT_READ);
			_bt_freestack(stack);
		}

		if (!BufferIsValid(so->currPos.buf))
		{
			_bt_parallel_done(scan);
			return false;
		}
	}

	/* position to the precise item on the page */
	offnum = _bt_binsrch(rel, &inskey, so->currPos.buf);

	/*
	 * Now load data from the first page of the scan (usually the page
	 * currently in so->currPos.buf).
	 *
	 * If inskey.nextkey = false and inskey.backward = false, offnum is
	 * positioned at the first non-pivot tuple >= inskey.scankeys.
	 *
	 * If inskey.nextkey = false and inskey.backward = true, offnum is
	 * positioned at the last non-pivot tuple < inskey.scankeys.
	 *
	 * If inskey.nextkey = true and inskey.backward = false, offnum is
	 * positioned at the first non-pivot tuple > inskey.scankeys.
	 *
	 * If inskey.nextkey = true and inskey.backward = true, offnum is
	 * positioned at the last non-pivot tuple <= inskey.scankeys.
	 *
	 * It's possible that _bt_binsrch returned an offnum that is out of bounds
	 * for the page.  For example, when inskey is both < the leaf page's high
	 * key and > all of its non-pivot tuples, offnum will be "maxoff + 1".
	 */
	if (!_bt_readfirstpage(scan, offnum, dir))
		return false;

	_bt_returnitem(scan, so);
	return true;
}

/*
 *	_bt_next() -- Get the next item in a scan.
 *
 *		On entry, so->currPos describes the current page, which may be pinned
 *		but is not locked, and so->currPos.itemIndex identifies which item was
 *		previously returned.
 *
 *		On success exit, so->currPos is updated as needed, and _bt_returnitem
 *		sets the next item to return to the scan.  so->currPos remains valid.
 *
 *		On failure exit (no more tuples), we invalidate so->currPos.  It'll
 *		still be possible for the scan to return tuples by changing direction,
 *		though we'll need to call _bt_first anew in that other direction.
 */
bool
_bt_next(IndexScanDesc scan, ScanDirection dir)
{
	BTScanOpaque so = (BTScanOpaque) scan->opaque;

	Assert(BTScanPosIsValid(so->currPos));

	/*
	 * Advance to next tuple on current page; or if there's no more, try to
	 * step to the next page with data.
	 */
	if (ScanDirectionIsForward(dir))
	{
		if (++so->currPos.itemIndex > so->currPos.lastItem)
		{
			if (!_bt_steppage(scan, dir))
				return false;
		}
	}
	else
	{
		if (--so->currPos.itemIndex < so->currPos.firstItem)
		{
			if (!_bt_steppage(scan, dir))
				return false;
		}
	}

	_bt_returnitem(scan, so);
	return true;
}

/*
 *	_bt_readpage() -- Load data from current index page into so->currPos
 *
 * Caller must have pinned and read-locked so->currPos.buf; the buffer's state
 * is not changed here.  Also, currPos.moreLeft and moreRight must be valid;
 * they are updated as appropriate.  All other fields of so->currPos are
 * initialized from scratch here.
 *
 * We scan the current page starting at offnum and moving in the indicated
 * direction.  All items matching the scan keys are loaded into currPos.items.
 * moreLeft or moreRight (as appropriate) is cleared if _bt_checkkeys reports
 * that there can be no more matching tuples in the current scan direction
 * (could just be for the current primitive index scan when scan has arrays).
 *
 * In the case of a parallel scan, caller must have called _bt_parallel_seize
 * prior to calling this function; this function will invoke
 * _bt_parallel_release before returning.
 *
 * Returns true if any matching items found on the page, false if none.
 */
static bool
_bt_readpage(IndexScanDesc scan, ScanDirection dir, OffsetNumber offnum,
			 bool firstpage)
{
	Relation	rel = scan->indexRelation;
	BTScanOpaque so = (BTScanOpaque) scan->opaque;
	Page		page;
	BTPageOpaque opaque;
	OffsetNumber minoff;
	OffsetNumber maxoff;
	BTReadPageState pstate;
	bool		arrayKeys;
	int			itemIndex,
				indnatts;

	/* save the page/buffer block number, along with its sibling links */
	page = BufferGetPage(so->currPos.buf);
	opaque = BTPageGetOpaque(page);
	so->currPos.currPage = BufferGetBlockNumber(so->currPos.buf);
	so->currPos.prevPage = opaque->btpo_prev;
	so->currPos.nextPage = opaque->btpo_next;
	/* delay setting so->currPos.lsn until _bt_drop_lock_and_maybe_pin */
	so->currPos.dir = dir;
	so->currPos.nextTupleOffset = 0;

	/* either moreRight or moreLeft should be set now (may be unset later) */
	Assert(ScanDirectionIsForward(dir) ? so->currPos.moreRight :
		   so->currPos.moreLeft);
	Assert(!P_IGNORE(opaque));
	Assert(BTScanPosIsPinned(so->currPos));
	Assert(!so->needPrimScan);

	if (scan->parallel_scan)
	{
		/* allow next/prev page to be read by other worker without delay */
		if (ScanDirectionIsForward(dir))
			_bt_parallel_release(scan, so->currPos.nextPage,
								 so->currPos.currPage);
		else
			_bt_parallel_release(scan, so->currPos.prevPage,
								 so->currPos.currPage);
	}

	PredicateLockPage(rel, so->currPos.currPage, scan->xs_snapshot);

	/* initialize local variables */
	indnatts = IndexRelationGetNumberOfAttributes(rel);
	arrayKeys = so->numArrayKeys != 0;
	minoff = P_FIRSTDATAKEY(opaque);
	maxoff = PageGetMaxOffsetNumber(page);

	/* initialize page-level state that we'll pass to _bt_checkkeys */
	pstate.minoff = minoff;
	pstate.maxoff = maxoff;
	pstate.finaltup = NULL;
	pstate.page = page;
	pstate.firstpage = firstpage;
	pstate.forcenonrequired = false;
	pstate.startikey = 0;
	pstate.offnum = InvalidOffsetNumber;
	pstate.skip = InvalidOffsetNumber;
	pstate.continuescan = true; /* default assumption */
	pstate.rechecks = 0;
	pstate.targetdistance = 0;
<<<<<<< HEAD

	/*
	 * We note the buffer's block number so that we can release the pin later.
	 * This allows us to re-read the buffer if it is needed again for hinting.
	 */
	so->currPos.currPage = BufferGetBlockNumber(so->currPos.buf);

	/*
	 * We save the LSN of the page as we read it, so that we know whether it
	 * safe to apply LP_DEAD hints to the page later.  This allows us to drop
	 * the pin for MVCC scans, which allows vacuum to avoid blocking.
	 */
	so->currPos.lsn = BufferGetLSNAtomic(so->currPos.buf);

	/*
	 * we must save the page's right-link while scanning it; this tells us
	 * where to step right to after we're done with these items.  There is no
	 * corresponding need for the left-link, since splits always go right.
	 */
	so->currPos.nextPage = opaque->btpo_next;
	so->currPos.dir = dir;

	/* initialize tuple workspace to empty */
	so->currPos.nextTupleOffset = 0;

	/*
	 * Now that the current page has been made consistent, the macro should be
	 * good.
	 */
	Assert(BTScanPosIsPinned(so->currPos));

	/*
	 * Prechecking the value of the continuescan flag for the last item on the
	 * page (for backwards scan it will be the first item on a page).  If we
	 * observe it to be true, then it should be true for all other items. This
	 * allows us to do significant optimizations in the _bt_checkkeys()
	 * function for all the items on the page.
	 *
	 * With the forward scan, we do this check for the last item on the page
	 * instead of the high key.  It's relatively likely that the most
	 * significant column in the high key will be different from the
	 * corresponding value from the last item on the page.  So checking with
	 * the last item on the page would give a more precise answer.
	 *
	 * We skip this for the first page read by each (primitive) scan, to avoid
	 * slowing down point queries.  They typically don't stand to gain much
	 * when the optimization can be applied, and are more likely to notice the
	 * overhead of the precheck.
	 *
	 * The optimization is unsafe and must be avoided whenever _bt_checkkeys
	 * just set a low-order required array's key to the best available match
	 * for a truncated -inf attribute value from the prior page's high key
	 * (array element 0 is always the best available match in this scenario).
	 * It's quite likely that matches for array element 0 begin on this page,
	 * but the start of matches won't necessarily align with page boundaries.
	 * When the start of matches is somewhere in the middle of this page, it
	 * would be wrong to treat page's final non-pivot tuple as representative.
	 * Doing so might lead us to treat some of the page's earlier tuples as
	 * being part of a group of tuples thought to satisfy the required keys.
	 *
	 * Note: Conversely, in the case where the scan's arrays just advanced
	 * using the prior page's HIKEY _without_ advancement setting scanBehind,
	 * the start of matches must be aligned with page boundaries, which makes
	 * it safe to attempt the optimization here now.  It's also safe when the
	 * prior page's HIKEY simply didn't need to advance any required array. In
	 * both cases we can safely assume that the _first_ tuple from this page
	 * must be >= the current set of array keys/equality constraints. And so
	 * if the final tuple is == those same keys (and also satisfies any
	 * required < or <= strategy scan keys) during the precheck, we can safely
	 * assume that this must also be true of all earlier tuples from the page.
	 */
	if (!firstPage && !so->scanBehind && minoff < maxoff)
	{
		ItemId		iid;
		IndexTuple	itup;

		iid = PageGetItemId(page, ScanDirectionIsForward(dir) ? maxoff : minoff);
		itup = (IndexTuple) PageGetItem(page, iid);

		/* Call with arrayKeys=false to avoid undesirable side-effects */
		_bt_checkkeys(scan, &pstate, false, itup, indnatts);
		pstate.prechecked = pstate.continuescan;
		pstate.continuescan = true; /* reset */
	}
=======
	pstate.nskipadvances = 0;
>>>>>>> 3d6a8289

	if (ScanDirectionIsForward(dir))
	{
		/* SK_SEARCHARRAY forward scans must provide high key up front */
		if (arrayKeys)
		{
			if (!P_RIGHTMOST(opaque))
			{
				ItemId		iid = PageGetItemId(page, P_HIKEY);

				pstate.finaltup = (IndexTuple) PageGetItem(page, iid);

				if (so->scanBehind &&
					!_bt_scanbehind_checkkeys(scan, dir, pstate.finaltup))
				{
					/* Schedule another primitive index scan after all */
					so->currPos.moreRight = false;
					so->needPrimScan = true;
					if (scan->parallel_scan)
						_bt_parallel_primscan_schedule(scan,
													   so->currPos.currPage);
					return false;
				}
			}

			so->scanBehind = so->oppositeDirCheck = false;	/* reset */
		}

		/*
		 * Consider pstate.startikey optimization once the ongoing primitive
		 * index scan has already read at least one page
		 */
		if (!pstate.firstpage && minoff < maxoff)
			_bt_set_startikey(scan, &pstate);

		/* load items[] in ascending order */
		itemIndex = 0;

		offnum = Max(offnum, minoff);

		while (offnum <= maxoff)
		{
			ItemId		iid = PageGetItemId(page, offnum);
			IndexTuple	itup;
			bool		passes_quals;

			/*
			 * If the scan specifies not to return killed tuples, then we
			 * treat a killed tuple as not passing the qual
			 */
			if (scan->ignore_killed_tuples && ItemIdIsDead(iid))
			{
				offnum = OffsetNumberNext(offnum);
				continue;
			}

			itup = (IndexTuple) PageGetItem(page, iid);
			Assert(!BTreeTupleIsPivot(itup));

			pstate.offnum = offnum;
			passes_quals = _bt_checkkeys(scan, &pstate, arrayKeys,
										 itup, indnatts);

			/*
			 * Check if we need to skip ahead to a later tuple (only possible
			 * when the scan uses array keys)
			 */
			if (arrayKeys && OffsetNumberIsValid(pstate.skip))
			{
				Assert(!passes_quals && pstate.continuescan);
				Assert(offnum < pstate.skip);
				Assert(!pstate.forcenonrequired);

				offnum = pstate.skip;
				pstate.skip = InvalidOffsetNumber;
				continue;
			}

			if (passes_quals)
			{
				/* tuple passes all scan key conditions */
				if (!BTreeTupleIsPosting(itup))
				{
					/* Remember it */
					_bt_saveitem(so, itemIndex, offnum, itup);
					itemIndex++;
				}
				else
				{
					int			tupleOffset;

					/*
					 * Set up state to return posting list, and remember first
					 * TID
					 */
					tupleOffset =
						_bt_setuppostingitems(so, itemIndex, offnum,
											  BTreeTupleGetPostingN(itup, 0),
											  itup);
					itemIndex++;
					/* Remember additional TIDs */
					for (int i = 1; i < BTreeTupleGetNPosting(itup); i++)
					{
						_bt_savepostingitem(so, itemIndex, offnum,
											BTreeTupleGetPostingN(itup, i),
											tupleOffset);
						itemIndex++;
					}
				}
			}
			/* When !continuescan, there can't be any more matches, so stop */
			if (!pstate.continuescan)
				break;

			offnum = OffsetNumberNext(offnum);
		}

		/*
		 * We don't need to visit page to the right when the high key
		 * indicates that no more matches will be found there.
		 *
		 * Checking the high key like this works out more often than you might
		 * think.  Leaf page splits pick a split point between the two most
		 * dissimilar tuples (this is weighed against the need to evenly share
		 * free space).  Leaf pages with high key attribute values that can
		 * only appear on non-pivot tuples on the right sibling page are
		 * common.
		 */
		if (pstate.continuescan && !so->scanBehind && !P_RIGHTMOST(opaque))
		{
			ItemId		iid = PageGetItemId(page, P_HIKEY);
			IndexTuple	itup = (IndexTuple) PageGetItem(page, iid);
			int			truncatt;

			/* Reset arrays, per _bt_set_startikey contract */
			if (pstate.forcenonrequired)
				_bt_start_array_keys(scan, dir);
			pstate.forcenonrequired = false;
			pstate.startikey = 0;	/* _bt_set_startikey ignores P_HIKEY */

			truncatt = BTreeTupleGetNAtts(itup, rel);
			_bt_checkkeys(scan, &pstate, arrayKeys, itup, truncatt);
		}

		if (!pstate.continuescan)
			so->currPos.moreRight = false;

		Assert(itemIndex <= MaxTIDsPerBTreePage);
		so->currPos.firstItem = 0;
		so->currPos.lastItem = itemIndex - 1;
		so->currPos.itemIndex = 0;
	}
	else
	{
		/* SK_SEARCHARRAY backward scans must provide final tuple up front */
		if (arrayKeys)
		{
			if (minoff <= maxoff && !P_LEFTMOST(opaque))
			{
				ItemId		iid = PageGetItemId(page, minoff);

				pstate.finaltup = (IndexTuple) PageGetItem(page, iid);

				if (so->scanBehind &&
					!_bt_scanbehind_checkkeys(scan, dir, pstate.finaltup))
				{
					/* Schedule another primitive index scan after all */
					so->currPos.moreLeft = false;
					so->needPrimScan = true;
					if (scan->parallel_scan)
						_bt_parallel_primscan_schedule(scan,
													   so->currPos.currPage);
					return false;
				}
			}

			so->scanBehind = so->oppositeDirCheck = false;	/* reset */
		}

		/*
		 * Consider pstate.startikey optimization once the ongoing primitive
		 * index scan has already read at least one page
		 */
		if (!pstate.firstpage && minoff < maxoff)
			_bt_set_startikey(scan, &pstate);

		/* load items[] in descending order */
		itemIndex = MaxTIDsPerBTreePage;

		offnum = Min(offnum, maxoff);

		while (offnum >= minoff)
		{
			ItemId		iid = PageGetItemId(page, offnum);
			IndexTuple	itup;
			bool		tuple_alive;
			bool		passes_quals;

			/*
			 * If the scan specifies not to return killed tuples, then we
			 * treat a killed tuple as not passing the qual.  Most of the
			 * time, it's a win to not bother examining the tuple's index
			 * keys, but just skip to the next tuple (previous, actually,
			 * since we're scanning backwards).  However, if this is the first
			 * tuple on the page, we do check the index keys, to prevent
			 * uselessly advancing to the page to the left.  This is similar
			 * to the high key optimization used by forward scans.
			 */
			if (scan->ignore_killed_tuples && ItemIdIsDead(iid))
			{
				if (offnum > minoff)
				{
					offnum = OffsetNumberPrev(offnum);
					continue;
				}

				tuple_alive = false;
			}
			else
				tuple_alive = true;

			itup = (IndexTuple) PageGetItem(page, iid);
			Assert(!BTreeTupleIsPivot(itup));

			pstate.offnum = offnum;
			if (arrayKeys && offnum == minoff && pstate.forcenonrequired)
			{
				/* Reset arrays, per _bt_set_startikey contract */
				pstate.forcenonrequired = false;
				pstate.startikey = 0;
				_bt_start_array_keys(scan, dir);
			}
			passes_quals = _bt_checkkeys(scan, &pstate, arrayKeys,
										 itup, indnatts);

			if (arrayKeys && so->scanBehind)
			{
				/*
				 * Done scanning this page, but not done with the current
				 * primscan.
				 *
				 * Note: Forward scans don't check this explicitly, since they
				 * prefer to reuse pstate.skip for this instead.
				 */
				Assert(!passes_quals && pstate.continuescan);
				Assert(!pstate.forcenonrequired);

				break;
			}

			/*
			 * Check if we need to skip ahead to a later tuple (only possible
			 * when the scan uses array keys)
			 */
			if (arrayKeys && OffsetNumberIsValid(pstate.skip))
			{
				Assert(!passes_quals && pstate.continuescan);
				Assert(offnum > pstate.skip);
				Assert(!pstate.forcenonrequired);

				offnum = pstate.skip;
				pstate.skip = InvalidOffsetNumber;
				continue;
			}

			if (passes_quals && tuple_alive)
			{
				/* tuple passes all scan key conditions */
				if (!BTreeTupleIsPosting(itup))
				{
					/* Remember it */
					itemIndex--;
					_bt_saveitem(so, itemIndex, offnum, itup);
				}
				else
				{
					int			tupleOffset;

					/*
					 * Set up state to return posting list, and remember first
					 * TID.
					 *
					 * Note that we deliberately save/return items from
					 * posting lists in ascending heap TID order for backwards
					 * scans.  This allows _bt_killitems() to make a
					 * consistent assumption about the order of items
					 * associated with the same posting list tuple.
					 */
					itemIndex--;
					tupleOffset =
						_bt_setuppostingitems(so, itemIndex, offnum,
											  BTreeTupleGetPostingN(itup, 0),
											  itup);
					/* Remember additional TIDs */
					for (int i = 1; i < BTreeTupleGetNPosting(itup); i++)
					{
						itemIndex--;
						_bt_savepostingitem(so, itemIndex, offnum,
											BTreeTupleGetPostingN(itup, i),
											tupleOffset);
					}
				}
			}
			/* When !continuescan, there can't be any more matches, so stop */
			if (!pstate.continuescan)
				break;

			offnum = OffsetNumberPrev(offnum);
		}

		/*
		 * We don't need to visit page to the left when no more matches will
		 * be found there
		 */
		if (!pstate.continuescan)
			so->currPos.moreLeft = false;

		Assert(itemIndex >= 0);
		so->currPos.firstItem = itemIndex;
		so->currPos.lastItem = MaxTIDsPerBTreePage - 1;
		so->currPos.itemIndex = MaxTIDsPerBTreePage - 1;
	}

	/*
	 * If _bt_set_startikey told us to temporarily treat the scan's keys as
	 * nonrequired (possible only during scans with array keys), there must be
	 * no lasting consequences for the scan's array keys.  The scan's arrays
	 * should now have exactly the same elements as they would have had if the
	 * nonrequired behavior had never been used.  (In general, a scan's arrays
	 * are expected to track its progress through the index's key space.)
	 *
	 * We are required (by _bt_set_startikey) to call _bt_checkkeys against
	 * pstate.finaltup with pstate.forcenonrequired=false to allow the scan's
	 * arrays to recover.  Assert that that step hasn't been missed.
	 */
	Assert(!pstate.forcenonrequired);

	return (so->currPos.firstItem <= so->currPos.lastItem);
}

/* Save an index item into so->currPos.items[itemIndex] */
static void
_bt_saveitem(BTScanOpaque so, int itemIndex,
			 OffsetNumber offnum, IndexTuple itup)
{
	BTScanPosItem *currItem = &so->currPos.items[itemIndex];

	Assert(!BTreeTupleIsPivot(itup) && !BTreeTupleIsPosting(itup));

	currItem->heapTid = itup->t_tid;
	currItem->indexOffset = offnum;
	if (so->currTuples)
	{
		Size		itupsz = IndexTupleSize(itup);

		currItem->tupleOffset = so->currPos.nextTupleOffset;
		memcpy(so->currTuples + so->currPos.nextTupleOffset, itup, itupsz);
		so->currPos.nextTupleOffset += MAXALIGN(itupsz);
	}
}

/*
 * Setup state to save TIDs/items from a single posting list tuple.
 *
 * Saves an index item into so->currPos.items[itemIndex] for TID that is
 * returned to scan first.  Second or subsequent TIDs for posting list should
 * be saved by calling _bt_savepostingitem().
 *
 * Returns an offset into tuple storage space that main tuple is stored at if
 * needed.
 */
static int
_bt_setuppostingitems(BTScanOpaque so, int itemIndex, OffsetNumber offnum,
					  ItemPointer heapTid, IndexTuple itup)
{
	BTScanPosItem *currItem = &so->currPos.items[itemIndex];

	Assert(BTreeTupleIsPosting(itup));

	currItem->heapTid = *heapTid;
	currItem->indexOffset = offnum;
	if (so->currTuples)
	{
		/* Save base IndexTuple (truncate posting list) */
		IndexTuple	base;
		Size		itupsz = BTreeTupleGetPostingOffset(itup);

		itupsz = MAXALIGN(itupsz);
		currItem->tupleOffset = so->currPos.nextTupleOffset;
		base = (IndexTuple) (so->currTuples + so->currPos.nextTupleOffset);
		memcpy(base, itup, itupsz);
		/* Defensively reduce work area index tuple header size */
		base->t_info &= ~INDEX_SIZE_MASK;
		base->t_info |= itupsz;
		so->currPos.nextTupleOffset += itupsz;

		return currItem->tupleOffset;
	}

	return 0;
}

/*
 * Save an index item into so->currPos.items[itemIndex] for current posting
 * tuple.
 *
 * Assumes that _bt_setuppostingitems() has already been called for current
 * posting list tuple.  Caller passes its return value as tupleOffset.
 */
static inline void
_bt_savepostingitem(BTScanOpaque so, int itemIndex, OffsetNumber offnum,
					ItemPointer heapTid, int tupleOffset)
{
	BTScanPosItem *currItem = &so->currPos.items[itemIndex];

	currItem->heapTid = *heapTid;
	currItem->indexOffset = offnum;

	/*
	 * Have index-only scans return the same base IndexTuple for every TID
	 * that originates from the same posting list
	 */
	if (so->currTuples)
		currItem->tupleOffset = tupleOffset;
}

/*
 * Return the index item from so->currPos.items[so->currPos.itemIndex] to the
 * index scan by setting the relevant fields in caller's index scan descriptor
 */
static inline void
_bt_returnitem(IndexScanDesc scan, BTScanOpaque so)
{
	BTScanPosItem *currItem = &so->currPos.items[so->currPos.itemIndex];

	/* Most recent _bt_readpage must have succeeded */
	Assert(BTScanPosIsValid(so->currPos));
	Assert(so->currPos.itemIndex >= so->currPos.firstItem);
	Assert(so->currPos.itemIndex <= so->currPos.lastItem);

	/* Return next item, per amgettuple contract */
	scan->xs_heaptid = currItem->heapTid;
	if (so->currTuples)
		scan->xs_itup = (IndexTuple) (so->currTuples + currItem->tupleOffset);
}

/*
 *	_bt_steppage() -- Step to next page containing valid data for scan
 *
 * Wrapper on _bt_readnextpage that performs final steps for the current page.
 *
 * On entry, so->currPos must be valid.  Its buffer will be pinned, though
 * never locked. (Actually, when so->dropPin there won't even be a pin held,
 * though so->currPos.currPage must still be set to a valid block number.)
 */
static bool
_bt_steppage(IndexScanDesc scan, ScanDirection dir)
{
	BTScanOpaque so = (BTScanOpaque) scan->opaque;
	BlockNumber blkno,
				lastcurrblkno;

	Assert(BTScanPosIsValid(so->currPos));

	/* Before leaving current page, deal with any killed items */
	if (so->numKilled > 0)
		_bt_killitems(scan);

	/*
	 * Before we modify currPos, make a copy of the page data if there was a
	 * mark position that needs it.
	 */
	if (so->markItemIndex >= 0)
	{
		/* bump pin on current buffer for assignment to mark buffer */
		if (BTScanPosIsPinned(so->currPos))
			IncrBufferRefCount(so->currPos.buf);
		memcpy(&so->markPos, &so->currPos,
			   offsetof(BTScanPosData, items[1]) +
			   so->currPos.lastItem * sizeof(BTScanPosItem));
		if (so->markTuples)
			memcpy(so->markTuples, so->currTuples,
				   so->currPos.nextTupleOffset);
		so->markPos.itemIndex = so->markItemIndex;
		so->markItemIndex = -1;

		/*
		 * If we're just about to start the next primitive index scan
		 * (possible with a scan that has arrays keys, and needs to skip to
		 * continue in the current scan direction), moreLeft/moreRight only
		 * indicate the end of the current primitive index scan.  They must
		 * never be taken to indicate that the top-level index scan has ended
		 * (that would be wrong).
		 *
		 * We could handle this case by treating the current array keys as
		 * markPos state.  But depending on the current array state like this
		 * would add complexity.  Instead, we just unset markPos's copy of
		 * moreRight or moreLeft (whichever might be affected), while making
		 * btrestrpos reset the scan's arrays to their initial scan positions.
		 * In effect, btrestrpos leaves advancing the arrays up to the first
		 * _bt_readpage call (that takes place after it has restored markPos).
		 */
		if (so->needPrimScan)
		{
			if (ScanDirectionIsForward(so->currPos.dir))
				so->markPos.moreRight = true;
			else
				so->markPos.moreLeft = true;
		}

		/* mark/restore not supported by parallel scans */
		Assert(!scan->parallel_scan);
	}

<<<<<<< HEAD
	/*
	 * Cancel primitive index scans that were scheduled when the call to
	 * _bt_readpage for currPos happened to use the opposite direction to the
	 * one that we're stepping in now.  (It's okay to leave the scan's array
	 * keys as-is, since the next _bt_readpage will advance them.)
	 */
	if (so->currPos.dir != dir)
		so->needPrimScan = false;

=======
	BTScanPosUnpinIfPinned(so->currPos);

	/* Walk to the next page with data */
>>>>>>> 3d6a8289
	if (ScanDirectionIsForward(dir))
		blkno = so->currPos.nextPage;
	else
		blkno = so->currPos.prevPage;
	lastcurrblkno = so->currPos.currPage;

	/*
	 * Cancel primitive index scans that were scheduled when the call to
	 * _bt_readpage for currPos happened to use the opposite direction to the
	 * one that we're stepping in now.  (It's okay to leave the scan's array
	 * keys as-is, since the next _bt_readpage will advance them.)
	 */
	if (so->currPos.dir != dir)
		so->needPrimScan = false;

	return _bt_readnextpage(scan, blkno, lastcurrblkno, dir, false);
}

/*
 *	_bt_readfirstpage() -- Read first page containing valid data for _bt_first
 *
 * _bt_first caller passes us an offnum returned by _bt_binsrch, which might
 * be an out of bounds offnum such as "maxoff + 1" in certain corner cases.
 * _bt_checkkeys will stop the scan as soon as an equality qual fails (when
 * its scan key was marked required), so _bt_first _must_ pass us an offnum
 * exactly at the beginning of where equal tuples are to be found.  When we're
 * passed an offnum past the end of the page, we might still manage to stop
 * the scan on this page by calling _bt_checkkeys against the high key.  See
 * _bt_readpage for full details.
 *
 * On entry, so->currPos must be pinned and locked (so offnum stays valid).
 * Parallel scan callers must have seized the scan before calling here.
 *
 * On exit, we'll have updated so->currPos and retained locks and pins
 * according to the same rules as those laid out for _bt_readnextpage exit.
 * Like _bt_readnextpage, our return value indicates if there are any matching
 * records in the given direction.
 *
 * We always release the scan for a parallel scan caller, regardless of
 * success or failure; we'll call _bt_parallel_release as soon as possible.
 */
static bool
_bt_readfirstpage(IndexScanDesc scan, OffsetNumber offnum, ScanDirection dir)
{
	BTScanOpaque so = (BTScanOpaque) scan->opaque;

	so->numKilled = 0;			/* just paranoia */
	so->markItemIndex = -1;		/* ditto */

	/* Initialize so->currPos for the first page (page in so->currPos.buf) */
	if (so->needPrimScan)
	{
		Assert(so->numArrayKeys);

		so->currPos.moreLeft = true;
		so->currPos.moreRight = true;
		so->needPrimScan = false;
	}
	else if (ScanDirectionIsForward(dir))
	{
		so->currPos.moreLeft = false;
		so->currPos.moreRight = true;
	}
	else
	{
		so->currPos.moreLeft = true;
		so->currPos.moreRight = false;
	}

	/*
	 * Attempt to load matching tuples from the first page.
	 *
	 * Note that _bt_readpage will finish initializing the so->currPos fields.
	 * _bt_readpage also releases parallel scan (even when it returns false).
	 */
	if (_bt_readpage(scan, dir, offnum, true))
	{
		Relation	rel = scan->indexRelation;

		/*
		 * _bt_readpage succeeded.  Drop the lock (and maybe the pin) on
		 * so->currPos.buf in preparation for btgettuple returning tuples.
		 */
		Assert(BTScanPosIsPinned(so->currPos));
		_bt_drop_lock_and_maybe_pin(rel, so);
		return true;
	}

	/* There's no actually-matching data on the page in so->currPos.buf */
	_bt_unlockbuf(scan->indexRelation, so->currPos.buf);

	/* Call _bt_readnextpage using its _bt_steppage wrapper function */
	if (!_bt_steppage(scan, dir))
		return false;

	/* _bt_readpage for a later page (now in so->currPos) succeeded */
	return true;
}

/*
 *	_bt_readnextpage() -- Read next page containing valid data for _bt_next
 *
 * Caller's blkno is the next interesting page's link, taken from either the
 * previously-saved right link or left link.  lastcurrblkno is the page that
 * was current at the point where the blkno link was saved, which we use to
 * reason about concurrent page splits/page deletions during backwards scans.
 * In the common case where seized=false, blkno is either so->currPos.nextPage
 * or so->currPos.prevPage, and lastcurrblkno is so->currPos.currPage.
 *
 * On entry, so->currPos shouldn't be locked by caller.  so->currPos.buf must
 * be InvalidBuffer/unpinned as needed by caller (note that lastcurrblkno
 * won't need to be read again in almost all cases).  Parallel scan callers
 * that seized the scan before calling here should pass seized=true; such a
 * caller's blkno and lastcurrblkno arguments come from the seized scan.
 * seized=false callers just pass us the blkno/lastcurrblkno taken from their
 * so->currPos, which (along with so->currPos itself) can be used to end the
 * scan.  A seized=false caller's blkno can never be assumed to be the page
 * that must be read next during a parallel scan, though.  We must figure that
 * part out for ourselves by seizing the scan (the correct page to read might
 * already be beyond the seized=false caller's blkno during a parallel scan,
 * unless blkno/so->currPos.nextPage/so->currPos.prevPage is already P_NONE,
 * or unless so->currPos.moreRight/so->currPos.moreLeft is already unset).
 *
 * On success exit, so->currPos is updated to contain data from the next
 * interesting page, and we return true.  We hold a pin on the buffer on
 * success exit (except during so->dropPin index scans, when we drop the pin
 * eagerly to avoid blocking VACUUM).
 *
 * If there are no more matching records in the given direction, we invalidate
 * so->currPos (while ensuring it retains no locks or pins), and return false.
 *
 * We always release the scan for a parallel scan caller, regardless of
 * success or failure; we'll call _bt_parallel_release as soon as possible.
 */
static bool
_bt_readnextpage(IndexScanDesc scan, BlockNumber blkno,
				 BlockNumber lastcurrblkno, ScanDirection dir, bool seized)
{
	Relation	rel = scan->indexRelation;
	BTScanOpaque so = (BTScanOpaque) scan->opaque;

	Assert(so->currPos.currPage == lastcurrblkno || seized);
	Assert(!(blkno == P_NONE && seized));
	Assert(!BTScanPosIsPinned(so->currPos));

	/*
	 * Remember that the scan already read lastcurrblkno, a page to the left
	 * of blkno (or remember reading a page to the right, for backwards scans)
	 */
	if (ScanDirectionIsForward(dir))
		so->currPos.moreLeft = true;
	else
		so->currPos.moreRight = true;

	for (;;)
	{
		Page		page;
		BTPageOpaque opaque;

		if (blkno == P_NONE ||
			(ScanDirectionIsForward(dir) ?
			 !so->currPos.moreRight : !so->currPos.moreLeft))
		{
			/* most recent _bt_readpage call (for lastcurrblkno) ended scan */
			Assert(so->currPos.currPage == lastcurrblkno && !seized);
			BTScanPosInvalidate(so->currPos);
			_bt_parallel_done(scan);	/* iff !so->needPrimScan */
			return false;
		}

		Assert(!so->needPrimScan);

		/* parallel scan must never actually visit so->currPos blkno */
		if (!seized && scan->parallel_scan != NULL &&
			!_bt_parallel_seize(scan, &blkno, &lastcurrblkno, false))
		{
			/* whole scan is now done (or another primitive scan required) */
			BTScanPosInvalidate(so->currPos);
			return false;
		}

		if (ScanDirectionIsForward(dir))
		{
			/* read blkno, but check for interrupts first */
			CHECK_FOR_INTERRUPTS();
			so->currPos.buf = _bt_getbuf(rel, blkno, BT_READ);
		}
		else
		{
			/* read blkno, avoiding race (also checks for interrupts) */
			so->currPos.buf = _bt_lock_and_validate_left(rel, &blkno,
														 lastcurrblkno);
			if (so->currPos.buf == InvalidBuffer)
			{
				/* must have been a concurrent deletion of leftmost page */
				BTScanPosInvalidate(so->currPos);
				_bt_parallel_done(scan);
				return false;
			}
		}

		page = BufferGetPage(so->currPos.buf);
		opaque = BTPageGetOpaque(page);
		lastcurrblkno = blkno;
		if (likely(!P_IGNORE(opaque)))
		{
			/* see if there are any matches on this page */
			if (ScanDirectionIsForward(dir))
			{
				/* note that this will clear moreRight if we can stop */
				if (_bt_readpage(scan, dir, P_FIRSTDATAKEY(opaque), seized))
					break;
				blkno = so->currPos.nextPage;
			}
			else
			{
				/* note that this will clear moreLeft if we can stop */
				if (_bt_readpage(scan, dir, PageGetMaxOffsetNumber(page), seized))
					break;
				blkno = so->currPos.prevPage;
			}
		}
		else
		{
			/* _bt_readpage not called, so do all this for ourselves */
			if (ScanDirectionIsForward(dir))
				blkno = opaque->btpo_next;
			else
				blkno = opaque->btpo_prev;
			if (scan->parallel_scan != NULL)
				_bt_parallel_release(scan, blkno, lastcurrblkno);
		}

		/* no matching tuples on this page */
		_bt_relbuf(rel, so->currPos.buf);
		seized = false;			/* released by _bt_readpage (or by us) */
	}

	/*
	 * _bt_readpage succeeded.  Drop the lock (and maybe the pin) on
	 * so->currPos.buf in preparation for btgettuple returning tuples.
	 */
	Assert(so->currPos.currPage == blkno);
	Assert(BTScanPosIsPinned(so->currPos));
	_bt_drop_lock_and_maybe_pin(rel, so);

	return true;
}

/*
 * _bt_lock_and_validate_left() -- lock caller's left sibling blkno,
 * recovering from concurrent page splits/page deletions when necessary
 *
 * Called during backwards scans, to deal with their unique concurrency rules.
 *
 * blkno points to the block number of the page that we expect to move the
 * scan to.  We'll successfully move the scan there when we find that its
 * right sibling link still points to lastcurrblkno (the page we just read).
 * Otherwise, we have to figure out which page is the correct one for the scan
 * to now read the hard way, reasoning about concurrent splits and deletions.
 * See nbtree/README.
 *
 * On return, we have both a pin and a read lock on the returned page, whose
 * block number will be set in *blkno.  Returns InvalidBuffer if there is no
 * page to the left (no lock or pin is held in that case).
 *
 * It is possible for the returned leaf page to be half-dead; caller must
 * check that condition and step left again when required.
 */
static Buffer
_bt_lock_and_validate_left(Relation rel, BlockNumber *blkno,
						   BlockNumber lastcurrblkno)
{
	BlockNumber origblkno = *blkno; /* detects circular links */

	for (;;)
	{
		Buffer		buf;
		Page		page;
		BTPageOpaque opaque;
		int			tries;

		/* check for interrupts while we're not holding any buffer lock */
		CHECK_FOR_INTERRUPTS();
		buf = _bt_getbuf(rel, *blkno, BT_READ);
		page = BufferGetPage(buf);
		opaque = BTPageGetOpaque(page);

		/*
		 * If this isn't the page we want, walk right till we find what we
		 * want --- but go no more than four hops (an arbitrary limit). If we
		 * don't find the correct page by then, the most likely bet is that
		 * lastcurrblkno got deleted and isn't in the sibling chain at all
		 * anymore, not that its left sibling got split more than four times.
		 *
		 * Note that it is correct to test P_ISDELETED not P_IGNORE here,
		 * because half-dead pages are still in the sibling chain.
		 */
		tries = 0;
		for (;;)
		{
			if (likely(!P_ISDELETED(opaque) &&
					   opaque->btpo_next == lastcurrblkno))
			{
				/* Found desired page, return it */
				return buf;
			}
			if (P_RIGHTMOST(opaque) || ++tries > 4)
				break;
			/* step right */
			*blkno = opaque->btpo_next;
			buf = _bt_relandgetbuf(rel, buf, *blkno, BT_READ);
			page = BufferGetPage(buf);
			opaque = BTPageGetOpaque(page);
		}

		/*
		 * Return to the original page (usually the page most recently read by
		 * _bt_readpage, which is passed by caller as lastcurrblkno) to see
		 * what's up with its prev sibling link
		 */
		buf = _bt_relandgetbuf(rel, buf, lastcurrblkno, BT_READ);
		page = BufferGetPage(buf);
		opaque = BTPageGetOpaque(page);
		if (P_ISDELETED(opaque))
		{
			/*
			 * It was deleted.  Move right to first nondeleted page (there
			 * must be one); that is the page that has acquired the deleted
			 * one's keyspace, so stepping left from it will take us where we
			 * want to be.
			 */
			for (;;)
			{
				if (P_RIGHTMOST(opaque))
					elog(ERROR, "fell off the end of index \"%s\"",
						 RelationGetRelationName(rel));
				lastcurrblkno = opaque->btpo_next;
				buf = _bt_relandgetbuf(rel, buf, lastcurrblkno, BT_READ);
				page = BufferGetPage(buf);
				opaque = BTPageGetOpaque(page);
				if (!P_ISDELETED(opaque))
					break;
			}
		}
		else
		{
			/*
			 * Original lastcurrblkno wasn't deleted; the explanation had
			 * better be that the page to the left got split or deleted.
			 * Without this check, we risk going into an infinite loop.
			 */
			if (opaque->btpo_prev == origblkno)
				elog(ERROR, "could not find left sibling of block %u in index \"%s\"",
					 lastcurrblkno, RelationGetRelationName(rel));
			/* Okay to try again, since left sibling link changed */
		}

		/*
		 * Original lastcurrblkno from caller was concurrently deleted (could
		 * also have been a great many concurrent left sibling page splits).
		 * Found a non-deleted page that should now act as our lastcurrblkno.
		 */
		if (P_LEFTMOST(opaque))
		{
			/* New lastcurrblkno has no left sibling (concurrently deleted) */
			_bt_relbuf(rel, buf);
			break;
		}

		/* Start from scratch with new lastcurrblkno's blkno/prev link */
		*blkno = origblkno = opaque->btpo_prev;
		_bt_relbuf(rel, buf);
	}

	return InvalidBuffer;
}

/*
 * _bt_get_endpoint() -- Find the first or last page on a given tree level
 *
 * If the index is empty, we will return InvalidBuffer; any other failure
 * condition causes ereport().  We will not return a dead page.
 *
 * The returned buffer is pinned and read-locked.
 */
Buffer
_bt_get_endpoint(Relation rel, uint32 level, bool rightmost)
{
	Buffer		buf;
	Page		page;
	BTPageOpaque opaque;
	OffsetNumber offnum;
	BlockNumber blkno;
	IndexTuple	itup;

	/*
	 * If we are looking for a leaf page, okay to descend from fast root;
	 * otherwise better descend from true root.  (There is no point in being
	 * smarter about intermediate levels.)
	 */
	if (level == 0)
		buf = _bt_getroot(rel, NULL, BT_READ);
	else
		buf = _bt_gettrueroot(rel);

	if (!BufferIsValid(buf))
		return InvalidBuffer;

	page = BufferGetPage(buf);
	opaque = BTPageGetOpaque(page);

	for (;;)
	{
		/*
		 * If we landed on a deleted page, step right to find a live page
		 * (there must be one).  Also, if we want the rightmost page, step
		 * right if needed to get to it (this could happen if the page split
		 * since we obtained a pointer to it).
		 */
		while (P_IGNORE(opaque) ||
			   (rightmost && !P_RIGHTMOST(opaque)))
		{
			blkno = opaque->btpo_next;
			if (blkno == P_NONE)
				elog(ERROR, "fell off the end of index \"%s\"",
					 RelationGetRelationName(rel));
			buf = _bt_relandgetbuf(rel, buf, blkno, BT_READ);
			page = BufferGetPage(buf);
			opaque = BTPageGetOpaque(page);
		}

		/* Done? */
		if (opaque->btpo_level == level)
			break;
		if (opaque->btpo_level < level)
			ereport(ERROR,
					(errcode(ERRCODE_INDEX_CORRUPTED),
					 errmsg_internal("btree level %u not found in index \"%s\"",
									 level, RelationGetRelationName(rel))));

		/* Descend to leftmost or rightmost child page */
		if (rightmost)
			offnum = PageGetMaxOffsetNumber(page);
		else
			offnum = P_FIRSTDATAKEY(opaque);

		itup = (IndexTuple) PageGetItem(page, PageGetItemId(page, offnum));
		blkno = BTreeTupleGetDownLink(itup);

		buf = _bt_relandgetbuf(rel, buf, blkno, BT_READ);
		page = BufferGetPage(buf);
		opaque = BTPageGetOpaque(page);
	}

	return buf;
}

/*
 *	_bt_endpoint() -- Find the first or last page in the index, and scan
 * from there to the first key satisfying all the quals.
 *
 * This is used by _bt_first() to set up a scan when we've determined
 * that the scan must start at the beginning or end of the index (for
 * a forward or backward scan respectively).
 *
 * Parallel scan callers must have seized the scan before calling here.
 * Exit conditions are the same as for _bt_first().
 */
static bool
_bt_endpoint(IndexScanDesc scan, ScanDirection dir)
{
	Relation	rel = scan->indexRelation;
	BTScanOpaque so = (BTScanOpaque) scan->opaque;
	Page		page;
	BTPageOpaque opaque;
	OffsetNumber start;

	Assert(!BTScanPosIsValid(so->currPos));
	Assert(!so->needPrimScan);

	/*
	 * Scan down to the leftmost or rightmost leaf page.  This is a simplified
	 * version of _bt_search().
	 */
	so->currPos.buf = _bt_get_endpoint(rel, 0, ScanDirectionIsBackward(dir));

	if (!BufferIsValid(so->currPos.buf))
	{
		/*
		 * Empty index. Lock the whole relation, as nothing finer to lock
		 * exists.
		 */
		PredicateLockRelation(rel, scan->xs_snapshot);
		_bt_parallel_done(scan);
		return false;
	}

	page = BufferGetPage(so->currPos.buf);
	opaque = BTPageGetOpaque(page);
	Assert(P_ISLEAF(opaque));

	if (ScanDirectionIsForward(dir))
	{
		/* There could be dead pages to the left, so not this: */
		/* Assert(P_LEFTMOST(opaque)); */

		start = P_FIRSTDATAKEY(opaque);
	}
	else if (ScanDirectionIsBackward(dir))
	{
		Assert(P_RIGHTMOST(opaque));

		start = PageGetMaxOffsetNumber(page);
	}
	else
	{
		elog(ERROR, "invalid scan direction: %d", (int) dir);
		start = 0;				/* keep compiler quiet */
	}

	/*
	 * Now load data from the first page of the scan.
	 */
	if (!_bt_readfirstpage(scan, start, dir))
		return false;

	_bt_returnitem(scan, so);
	return true;
<<<<<<< HEAD
}

/*
 * _bt_initialize_more_data() -- initialize moreLeft, moreRight and scan dir
 * from currPos
 */
static inline void
_bt_initialize_more_data(BTScanOpaque so, ScanDirection dir)
{
	if (so->needPrimScan)
	{
		Assert(so->numArrayKeys);

		so->currPos.moreLeft = true;
		so->currPos.moreRight = true;
		so->needPrimScan = false;
	}
	else if (ScanDirectionIsForward(dir))
	{
		so->currPos.moreLeft = false;
		so->currPos.moreRight = true;
	}
	else
	{
		so->currPos.moreLeft = true;
		so->currPos.moreRight = false;
	}
	so->numKilled = 0;			/* just paranoia */
	so->markItemIndex = -1;		/* ditto */
=======
>>>>>>> 3d6a8289
}<|MERGE_RESOLUTION|>--- conflicted
+++ resolved
@@ -955,11 +955,8 @@
 	 * _bt_search/_bt_endpoint below
 	 */
 	pgstat_count_index_scan(rel);
-<<<<<<< HEAD
-=======
 	if (scan->instrument)
 		scan->instrument->nsearches++;
->>>>>>> 3d6a8289
 
 	/*----------
 	 * Examine the scan keys to discover where we need to start the scan.
@@ -1710,94 +1707,7 @@
 	pstate.continuescan = true; /* default assumption */
 	pstate.rechecks = 0;
 	pstate.targetdistance = 0;
-<<<<<<< HEAD
-
-	/*
-	 * We note the buffer's block number so that we can release the pin later.
-	 * This allows us to re-read the buffer if it is needed again for hinting.
-	 */
-	so->currPos.currPage = BufferGetBlockNumber(so->currPos.buf);
-
-	/*
-	 * We save the LSN of the page as we read it, so that we know whether it
-	 * safe to apply LP_DEAD hints to the page later.  This allows us to drop
-	 * the pin for MVCC scans, which allows vacuum to avoid blocking.
-	 */
-	so->currPos.lsn = BufferGetLSNAtomic(so->currPos.buf);
-
-	/*
-	 * we must save the page's right-link while scanning it; this tells us
-	 * where to step right to after we're done with these items.  There is no
-	 * corresponding need for the left-link, since splits always go right.
-	 */
-	so->currPos.nextPage = opaque->btpo_next;
-	so->currPos.dir = dir;
-
-	/* initialize tuple workspace to empty */
-	so->currPos.nextTupleOffset = 0;
-
-	/*
-	 * Now that the current page has been made consistent, the macro should be
-	 * good.
-	 */
-	Assert(BTScanPosIsPinned(so->currPos));
-
-	/*
-	 * Prechecking the value of the continuescan flag for the last item on the
-	 * page (for backwards scan it will be the first item on a page).  If we
-	 * observe it to be true, then it should be true for all other items. This
-	 * allows us to do significant optimizations in the _bt_checkkeys()
-	 * function for all the items on the page.
-	 *
-	 * With the forward scan, we do this check for the last item on the page
-	 * instead of the high key.  It's relatively likely that the most
-	 * significant column in the high key will be different from the
-	 * corresponding value from the last item on the page.  So checking with
-	 * the last item on the page would give a more precise answer.
-	 *
-	 * We skip this for the first page read by each (primitive) scan, to avoid
-	 * slowing down point queries.  They typically don't stand to gain much
-	 * when the optimization can be applied, and are more likely to notice the
-	 * overhead of the precheck.
-	 *
-	 * The optimization is unsafe and must be avoided whenever _bt_checkkeys
-	 * just set a low-order required array's key to the best available match
-	 * for a truncated -inf attribute value from the prior page's high key
-	 * (array element 0 is always the best available match in this scenario).
-	 * It's quite likely that matches for array element 0 begin on this page,
-	 * but the start of matches won't necessarily align with page boundaries.
-	 * When the start of matches is somewhere in the middle of this page, it
-	 * would be wrong to treat page's final non-pivot tuple as representative.
-	 * Doing so might lead us to treat some of the page's earlier tuples as
-	 * being part of a group of tuples thought to satisfy the required keys.
-	 *
-	 * Note: Conversely, in the case where the scan's arrays just advanced
-	 * using the prior page's HIKEY _without_ advancement setting scanBehind,
-	 * the start of matches must be aligned with page boundaries, which makes
-	 * it safe to attempt the optimization here now.  It's also safe when the
-	 * prior page's HIKEY simply didn't need to advance any required array. In
-	 * both cases we can safely assume that the _first_ tuple from this page
-	 * must be >= the current set of array keys/equality constraints. And so
-	 * if the final tuple is == those same keys (and also satisfies any
-	 * required < or <= strategy scan keys) during the precheck, we can safely
-	 * assume that this must also be true of all earlier tuples from the page.
-	 */
-	if (!firstPage && !so->scanBehind && minoff < maxoff)
-	{
-		ItemId		iid;
-		IndexTuple	itup;
-
-		iid = PageGetItemId(page, ScanDirectionIsForward(dir) ? maxoff : minoff);
-		itup = (IndexTuple) PageGetItem(page, iid);
-
-		/* Call with arrayKeys=false to avoid undesirable side-effects */
-		_bt_checkkeys(scan, &pstate, false, itup, indnatts);
-		pstate.prechecked = pstate.continuescan;
-		pstate.continuescan = true; /* reset */
-	}
-=======
 	pstate.nskipadvances = 0;
->>>>>>> 3d6a8289
 
 	if (ScanDirectionIsForward(dir))
 	{
@@ -2312,21 +2222,9 @@
 		Assert(!scan->parallel_scan);
 	}
 
-<<<<<<< HEAD
-	/*
-	 * Cancel primitive index scans that were scheduled when the call to
-	 * _bt_readpage for currPos happened to use the opposite direction to the
-	 * one that we're stepping in now.  (It's okay to leave the scan's array
-	 * keys as-is, since the next _bt_readpage will advance them.)
-	 */
-	if (so->currPos.dir != dir)
-		so->needPrimScan = false;
-
-=======
 	BTScanPosUnpinIfPinned(so->currPos);
 
 	/* Walk to the next page with data */
->>>>>>> 3d6a8289
 	if (ScanDirectionIsForward(dir))
 		blkno = so->currPos.nextPage;
 	else
@@ -2856,36 +2754,4 @@
 
 	_bt_returnitem(scan, so);
 	return true;
-<<<<<<< HEAD
-}
-
-/*
- * _bt_initialize_more_data() -- initialize moreLeft, moreRight and scan dir
- * from currPos
- */
-static inline void
-_bt_initialize_more_data(BTScanOpaque so, ScanDirection dir)
-{
-	if (so->needPrimScan)
-	{
-		Assert(so->numArrayKeys);
-
-		so->currPos.moreLeft = true;
-		so->currPos.moreRight = true;
-		so->needPrimScan = false;
-	}
-	else if (ScanDirectionIsForward(dir))
-	{
-		so->currPos.moreLeft = false;
-		so->currPos.moreRight = true;
-	}
-	else
-	{
-		so->currPos.moreLeft = true;
-		so->currPos.moreRight = false;
-	}
-	so->numKilled = 0;			/* just paranoia */
-	so->markItemIndex = -1;		/* ditto */
-=======
->>>>>>> 3d6a8289
 }
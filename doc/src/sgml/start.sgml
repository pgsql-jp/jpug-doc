--- conflicted
+++ resolved
@@ -228,16 +228,13 @@
    </para>
 
    <para>
-<<<<<<< HEAD
-<!--
-    To create a new database, in this example named
-=======
+<!--
     To create a new database from the command line, in this example named
->>>>>>> 3d6a8289
     <literal>mydb</literal>, you use the following command:
 -->
-新しいデータベースを作成するには、以下のコマンドを使用してください。
+《マッチ度[76.000000]》新しいデータベースを作成するには、以下のコマンドを使用してください。
 この例では<literal>mydb</literal>という名前です。
+《機械翻訳》«To create a new database from the command line, in this example named <literal>mydb</literal>, you use the following command:»
 <screen>
 <prompt>$</prompt> <userinput>createdb mydb</userinput>
 </screen>

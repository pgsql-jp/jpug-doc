<!-- doc/src/sgml/xfunc.sgml -->

 <sect1 id="xfunc">
<!--
  <title>User-Defined Functions</title>
-->
  <title>ユーザ定義関数</title>

  <indexterm zone="xfunc">
   <primary>function</primary>
   <secondary>user-defined</secondary>
  </indexterm>
  <indexterm zone="xfunc">
   <primary>関数</primary>
   <secondary>ユーザ定義</secondary>
  </indexterm>

  <para>
<!--
   <productname>PostgreSQL</productname> provides four kinds of
   functions:
-->
<productname>PostgreSQL</productname>は4種類の関数を提供します。

   <itemizedlist>
    <listitem>
     <para>
<!--
      query language functions (functions written in
      <acronym>SQL</acronym>) (<xref linkend="xfunc-sql"/>)
-->
問い合わせ言語関数（<acronym>SQL</acronym>で作成された関数）（<xref linkend="xfunc-sql"/>）
     </para>
    </listitem>
    <listitem>
     <para>
<!--
      procedural language functions (functions written in, for
      example, <application>PL/pgSQL</application> or <application>PL/Tcl</application>)
      (<xref linkend="xfunc-pl"/>)
-->
手続型言語関数（<application>PL/pgSQL</application>や<application>PL/Tcl</application>などで作成された関数）（<xref linkend="xfunc-pl"/>）
     </para>
    </listitem>
    <listitem>
     <para>
<!--
      internal functions (<xref linkend="xfunc-internal"/>)
-->
内部関数（<xref linkend="xfunc-internal"/>）
     </para>
    </listitem>
    <listitem>
     <para>
<!--
      C-language functions (<xref linkend="xfunc-c"/>)
-->
C言語関数（<xref linkend="xfunc-c"/>）
     </para>
    </listitem>
   </itemizedlist>
  </para>

  <para>
<!--
   Every kind
   of  function  can take base types, composite types, or
   combinations of these as arguments (parameters). In addition,
   every kind of function can return a base type or
   a composite type.  Functions can also be defined to return
   sets of base or composite values.
-->
すべての関数は、基本型、複合型、またはこの組み合わせを引数（パラメータ）として受け付けることが可能です。
また、すべての関数は基本型または複合型を返すことが可能です。
関数は、基本型の集合または複合型の集合を返すように定義することもできます。
  </para>

  <para>
<!--
   Many kinds of functions can take or return certain pseudo-types
   (such as polymorphic types), but the available facilities vary.
   Consult the description of each kind of function for more details.
-->
多くの関数は（多様型のような）特定の疑似型を引数としたり返したりすることができます。
しかし、利用できる機能は様々です。
詳細は各関数の種類の説明を参照してください。
  </para>

  <para>
<!--
   It's easiest to define <acronym>SQL</acronym>
   functions, so we'll start by discussing those.
   Most of the concepts presented for <acronym>SQL</acronym> functions
   will carry over to the other types of functions.
-->
<acronym>SQL</acronym>関数の定義の方法が最も簡単ですので、そちらから説明します。
<acronym>SQL</acronym>関数にある概念のほとんどは、他の種類の関数にも適用できます。
  </para>

  <para>
<!--
   Throughout this chapter, it can be useful to look at the reference
   page of the <link linkend="sql-createfunction"><command>CREATE
   FUNCTION</command></link> command to
   understand the examples better.  Some examples from this chapter
   can be found in <filename>funcs.sql</filename> and
   <filename>funcs.c</filename> in the <filename>src/tutorial</filename>
   directory in the <productname>PostgreSQL</productname> source
   distribution.
-->
本章の全体に関して、その例をより理解するために、<link linkend="sql-createfunction"><command>CREATE FUNCTION</command></link>コマンドのマニュアルページを一読することが有用です。
本章の例のいくつかは<productname>PostgreSQL</productname>ソース配布物内の<filename>src/tutorial</filename>ディレクトリにある<filename>funcs.sql</filename>と<filename>funcs.c</filename>でも参照することができます。
  </para>
  </sect1>

  <sect1 id="xproc">
<!--
   <title>User-Defined Procedures</title>
-->
   <title>ユーザ定義プロシージャ</title>

  <indexterm zone="xproc">
   <primary>procedure</primary>
   <secondary>user-defined</secondary>
  </indexterm>
  <indexterm zone="xproc">
   <primary>プロシージャ</primary>
   <secondary>ユーザ定義</secondary>
  </indexterm>

   <para>
<!--
    A procedure is a database object similar to a function.
    The key differences are:
-->
プロシージャは関数と似たデータベースオブジェクトです。
重要な違いは以下の通りです。

    <itemizedlist>
     <listitem>
      <para>
<!--
       Procedures are defined with
       the <link linkend="sql-createprocedure"><command>CREATE
       PROCEDURE</command></link> command, not <command>CREATE
       FUNCTION</command>.
-->
プロシージャは<command>CREATE FUNCTION</command>ではなくて、<link linkend="sql-createprocedure"><command>CREATE PROCEDURE</command></link>コマンドで定義します。
      </para>
     </listitem>
     <listitem>
      <para>
<!--
       Procedures do not return a function value; hence <command>CREATE
       PROCEDURE</command> lacks a <literal>RETURNS</literal> clause.
       However, procedures can instead return data to their callers via
       output parameters.
-->
プロシージャは関数値を返しません。ですから<command>CREATE PROCEDURE</command>には<literal>RETURNS</literal>句がありません。
しかしプロシージャはその代わりに出力パラメータを通じて呼び出し元にデータを返すことができます。
      </para>
     </listitem>
     <listitem>
      <para>
<!--
       While a function is called as part of a query or DML command, a
       procedure is called in isolation using
       the <link linkend="sql-call"><command>CALL</command></link> command.
-->
関数が問い合わせやDMLコマンドの一部として呼び出されるのに対し、プロシージャは<link linkend="sql-call"><command>CALL</command></link>コマンドを使って独立して呼び出されます。
      </para>
     </listitem>
     <listitem>
      <para>
<!--
       A procedure can commit or roll back transactions during its
       execution (then automatically beginning a new transaction), so long
       as the invoking <command>CALL</command> command is not part of an
       explicit transaction block.  A function cannot do that.
-->
起動した<command>CALL</command>コマンドが明示的なトランザクションブロックの一部でない限り、プロシージャは実行中にトランザクションをコミットあるいはロールバックできます（そして自動的に新しいトランザクションを開始します）。
関数はそれができません。
      </para>
     </listitem>
     <listitem>
      <para>
<!--
       Certain function attributes, such as strictness, don't apply to
       procedures.  Those attributes control how the function is
       used in a query, which isn't relevant to procedures.
-->
たとえば厳密性(strictness)のようなある種の関数の性質はプロシージャには適用されません。
これらは問い合わせの中で関数がどのように使われるかを制御する性質であり、プロシージャには関係ありません。
      </para>
     </listitem>
    </itemizedlist>
   </para>

   <para>
<!--
    The explanations in the following sections about how to define
    user-defined functions apply to procedures as well, except for the
    points made above.
-->
次節を含む以降の節で説明するユーザ定義関数の定義方法は、上で述べた点を除けばプロシージャにも当てはまります。
   </para>

   <para>
<!--
    Collectively, functions and procedures are also known
    as <firstterm>routines</firstterm><indexterm><primary>routine</primary></indexterm>.
    There are commands such as <link linkend="sql-alterroutine"><command>ALTER ROUTINE</command></link>
    and <link linkend="sql-droproutine"><command>DROP ROUTINE</command></link> that can operate on functions and
    procedures without having to know which kind it is.  Note, however, that
    there is no <literal>CREATE ROUTINE</literal> command.
-->
関数とプロシージャは、ひとまとめに<firstterm>ルーチン</firstterm><indexterm><primary>ルーチン</primary></indexterm>とも言われます。
関数とプロシージャを区別することなしに操作できる<link linkend="sql-alterroutine"><command>ALTER ROUTINE</command></link>や<link linkend="sql-droproutine"><command>DROP ROUTINE</command></link>などのコマンドがあります。
しかしながら、<literal>CREATE ROUTINE</literal>コマンドは無いことに注意してください。
   </para>
  </sect1>

  <sect1 id="xfunc-sql">
<!--
   <title>Query Language (<acronym>SQL</acronym>) Functions</title>
-->
<title>問い合わせ言語（<acronym>SQL</acronym>）関数</title>

   <indexterm zone="xfunc-sql">
    <primary>function</primary>
    <secondary>user-defined</secondary>
    <tertiary>in SQL</tertiary>
   </indexterm>
   <indexterm zone="xfunc-sql">
    <primary>関数</primary>
    <secondary>ユーザ定義</secondary>
    <tertiary>SQLで作成した</tertiary>
   </indexterm>

   <para>
<!--
    SQL functions execute an arbitrary list of SQL statements, returning
    the result of the last query in the list.
    In the simple (non-set)
    case, the first row of the last query's result will be returned.
    (Bear in mind that <quote>the first row</quote> of a multirow
    result is not well-defined unless you use <literal>ORDER BY</literal>.)
    If the last query happens
    to return no rows at all, the null value will be returned.
-->
SQL関数は、任意のSQL文のリストを実行し、そのリストの最後の問い合わせの結果を返します。
単純な（集合ではない）場合、最後の問い合わせの結果の最初の行が返されます。
（複数行の結果のうちの<quote>最初の行</quote>は、<literal>ORDER BY</literal>を使用しない限り定義付けることができないことを覚えておいてください。）
最後の問い合わせが何も行を返さない時はNULL値が返されます。
   </para>

   <para>
<!--
    Alternatively, an SQL function can be declared to return a set (that is,
    multiple rows) by specifying the function's return type as <literal>SETOF
    <replaceable>sometype</replaceable></literal>, or equivalently by declaring it as
    <literal>RETURNS TABLE(<replaceable>columns</replaceable>)</literal>.  In this case
    all rows of the last query's result are returned.  Further details appear
    below.
-->
他にも、SQL関数は、<literal>SETOF</literal> <replaceable>sometype</replaceable>型を返すように指定すること、または同意の<literal>RETURNS TABLE(<replaceable>columns</replaceable>)</literal>と宣言することにより、集合（つまり複数の行）を返すように宣言することもできます。
この場合、最後の問い合わせの結果のすべての行が返されます。
詳細は後で説明します。
   </para>

   <para>
<!--
    The body of an SQL function must be a list of SQL
    statements separated by semicolons.  A semicolon after the last
    statement is optional.  Unless the function is declared to return
    <type>void</type>, the last statement must be a <command>SELECT</command>,
    or an <command>INSERT</command>, <command>UPDATE</command>, or <command>DELETE</command>
    that has a <literal>RETURNING</literal> clause.
-->
SQL関数の本体は、セミコロンで区切ったSQL文のリストでなければなりません。
最後の文の後のセミコロンは省略可能です。
関数が<type>void</type>を返すものと宣言されていない限り、最後の文は<command>SELECT</command>、または<literal>RETURNING</literal>句を持つ<command>INSERT</command>、<command>UPDATE</command>、または<command>DELETE</command>でなければなりません。
   </para>

    <para>
<!--
     Any collection of commands in the  <acronym>SQL</acronym>
     language can be packaged together and defined as a function.
     Besides <command>SELECT</command> queries, the commands can include data
     modification queries (<command>INSERT</command>,
     <command>UPDATE</command>, and <command>DELETE</command>), as well as
     other SQL commands. (You cannot use transaction control commands, e.g.,
     <command>COMMIT</command>, <command>SAVEPOINT</command>, and some utility
     commands, e.g.,  <literal>VACUUM</literal>, in <acronym>SQL</acronym> functions.)
     However, the final command
     must be a <command>SELECT</command> or have a <literal>RETURNING</literal>
     clause that returns whatever is
     specified as the function's return type.  Alternatively, if you
     want to define an SQL function that performs actions but has no
     useful value to return, you can define it as returning <type>void</type>.
     For example, this function removes rows with negative salaries from
     the <literal>emp</literal> table:
-->
<acronym>SQL</acronym>言語で作成された、任意のコマンド群はまとめて、関数として定義することができます。
<command>SELECT</command>問い合わせ以外に、データ変更用の問い合わせ（つまり、<command>INSERT</command>、<command>UPDATE</command>、<command>DELETE</command>）やその他のSQLコマンドを含めることができます。
（<acronym>SQL</acronym>関数では<command>COMMIT</command>、<command>SAVEPOINT</command>などのトランザクション制御コマンドおよび<literal>VACUUM</literal>などのユーティリティコマンドは使用することはできません。）
しかし、最後のコマンドは、関数の戻り値型として定義したものを返す<command>SELECT</command>、または<literal>RETURNING</literal>句があるものでなければなりません。
その他にも、何か動作をさせるが、有用な値を返さないSQL関数を定義したいのであれば、<type>void</type>を返すものと定義することで実現可能です。
たとえば、以下の関数は<literal>emp</literal>テーブルから負の給料となっている行を削除します。

<screen>
CREATE FUNCTION clean_emp() RETURNS void AS '
    DELETE FROM emp
        WHERE salary &lt; 0;
' LANGUAGE SQL;

SELECT clean_emp();

 clean_emp
-----------

(1 row)
</screen>
    </para>

    <para>
<!--
     You can also write this as a procedure, thus avoiding the issue of the
     return type.  For example:
-->
これをプロシージャとして書くこともできるので、返り値の型の問題を避けることができます。
例を示します。
<screen>
CREATE PROCEDURE clean_emp() AS '
    DELETE FROM emp
        WHERE salary &lt; 0;
' LANGUAGE SQL;

CALL clean_emp();
</screen>
<!--
     In simple cases like this, the difference between a function returning
     <type>void</type> and a procedure is mostly stylistic.  However,
     procedures offer additional functionality such as transaction control
     that is not available in functions.  Also, procedures are SQL standard
     whereas returning <type>void</type> is a PostgreSQL extension.
-->
このような単純な例では、<type>void</type>を返す関数とプロシージャの違いはほとんど様式的なものです。
しかし、プロシージャは関数では不可能なトランザクションの制御のような追加機能を提供します。
また、<type>void</type>を返す関数がPostgreSQLの拡張であるのに対し、プロシージャはSQL標準です。
    </para>

    <note>
     <para>
<!--
      The entire body of an SQL function is parsed before any of it is
      executed.  While an SQL function can contain commands that alter
      the system catalogs (e.g., <command>CREATE TABLE</command>), the effects
      of such commands will not be visible during parse analysis of
      later commands in the function.  Thus, for example,
      <literal>CREATE TABLE foo (...); INSERT INTO foo VALUES(...);</literal>
      will not work as desired if packaged up into a single SQL function,
      since <structname>foo</structname> won't exist yet when the <command>INSERT</command>
      command is parsed.  It's recommended to use <application>PL/pgSQL</application>
      instead of an SQL function in this type of situation.
-->
SQL関数の本体全体は、その一部が実行される前に解析されます。
SQL関数はシステムカタログを変更するコマンド(例えば<command>CREATE TABLE</command>)を含むことができますので、そのようなコマンドの効果は関数の以降のコマンドの解析中は可視ではありません。
それゆえ、例えば、<literal>CREATE TABLE foo (...); INSERT INTO foo VALUES(...);</literal>は単一のSQL関数にまとめられていると期待したようには動作しません。<command>INSERT</command>コマンドが解析されている時には<structname>foo</structname>がまだ存在しないからです。
このような場合にはSQL関数の代わりに<application>PL/pgSQL</application>を使うことを薦めます。
     </para>
   </note>

   <para>
<!--
    The syntax of the <command>CREATE FUNCTION</command> command requires
    the function body to be written as a string constant.  It is usually
    most convenient to use dollar quoting (see <xref
    linkend="sql-syntax-dollar-quoting"/>) for the string constant.
    If you choose to use regular single-quoted string constant syntax,
    you must double single quote marks (<literal>'</literal>) and backslashes
    (<literal>\</literal>) (assuming escape string syntax) in the body of
    the function (see <xref linkend="sql-syntax-strings"/>).
-->
<command>CREATE FUNCTION</command>コマンドの構文では、関数本体は文字列定数として作成される必要があります。
この文字列定数の記述には、通常、ドル引用符付け（<xref linkend="sql-syntax-dollar-quoting"/>）が最も便利です。
文字列定数を単一引用符で括る通常の構文では、関数本体中で使用される単一引用符（<literal>'</literal>）とバックスラッシュ（<literal>\</literal>）（エスケープ文字列構文を仮定）を二重にしなければなりません（<xref linkend="sql-syntax-strings"/>を参照）。
   </para>

   <sect2 id="xfunc-sql-function-arguments">
<!--
    <title>Arguments for <acronym>SQL</acronym> Functions</title>
-->
    <title><acronym>SQL</acronym>関数用の引数</title>

   <indexterm>
    <primary>function</primary>
    <secondary>named argument</secondary>
   </indexterm>
   <indexterm>
    <primary>関数</primary>
    <secondary>名前付き引数</secondary>
   </indexterm>

    <para>
<!--
     Arguments of an SQL function can be referenced in the function
     body using either names or numbers.  Examples of both methods appear
     below.
-->
SQL関数の引数は関数本体内で名前または番号を用いて参照することができます。
両方の方法の例を後で示します。
    </para>

    <para>
<!--
     To use a name, declare the function argument as having a name, and
     then just write that name in the function body.  If the argument name
     is the same as any column name in the current SQL command within the
     function, the column name will take precedence.  To override this,
     qualify the argument name with the name of the function itself, that is
     <literal><replaceable>function_name</replaceable>.<replaceable>argument_name</replaceable></literal>.
     (If this would conflict with a qualified column name, again the column
     name wins.  You can avoid the ambiguity by choosing a different alias for
     the table within the SQL command.)
-->
名前を使用するためには、関数引数を名前を持つものとして宣言し、その名前を関数本体内で記述するだけです。
引数名が関数内の現在のSQLコマンドにおける任意の列名と同じ場合は、列名が優先されます。
これを上書きするためには、<literal><replaceable>function_name</replaceable>.<replaceable>argument_name</replaceable></literal>のように、引数名を関数自身の名前を付けて修飾してください。
(もしこれも修飾された列名と競合する場合は、列名が優先されます。
SQLコマンド内でテーブルに他の別名を付けることで、この曖昧さを防止することができます。)
    </para>

    <para>
<!--
     In the older numeric approach, arguments are referenced using the syntax
     <literal>$<replaceable>n</replaceable></literal>: <literal>$1</literal> refers to the first input
     argument, <literal>$2</literal> to the second, and so on.  This will work
     whether or not the particular argument was declared with a name.
-->
古い番号による方法では、引数は関数本体内で<literal>$<replaceable>n</replaceable></literal>という構文を用いて表すことができます。
つまり、<literal>$1</literal>は第1引数を示し、<literal>$2</literal>は第2引数のようになります。
これは特定の引数が名前付きで宣言されているかどうかに関係なく動作します。
    </para>

    <para>
<!--
     If an argument is of a composite type, then the dot notation,
     e.g., <literal><replaceable>argname</replaceable>.<replaceable>fieldname</replaceable></literal> or
     <literal>$1.<replaceable>fieldname</replaceable></literal>, can be used to access attributes of the
     argument.  Again, you might need to qualify the argument's name with the
     function name to make the form with an argument name unambiguous.
-->
引数が複合型の場合、<literal><replaceable>argname</replaceable>.<replaceable>fieldname</replaceable></literal>や<literal>$1.<replaceable>fieldname</replaceable></literal>のようなドット表記を用いて引数の属性にアクセスすることができます。
ここでも、引数名を持つ形式で曖昧さが発生する場合には関数名で引数名を修飾してください。
    </para>

    <para>
<!--
     SQL function arguments can only be used as data values,
     not as identifiers.  Thus for example this is reasonable:
-->
SQL関数の引数は、識別子としてではなく、データ値としてのみ使用することができます。
したがって、例えば
<programlisting>
INSERT INTO mytable VALUES ($1);
</programlisting>
<!--
but this will not work:
-->
は正しいものですが、以下は動作しません。
<programlisting>
INSERT INTO $1 VALUES (42);
</programlisting>
    </para>

    <note>
     <para>
<!--
      The ability to use names to reference SQL function arguments was added
      in <productname>PostgreSQL</productname> 9.2.  Functions to be used in
      older servers must use the <literal>$<replaceable>n</replaceable></literal> notation.
-->
SQL関数の引数を参照するために名前を使用できる機能は、<productname>PostgreSQL</productname> 9.2で追加されました。
これより古いサーバ内で使われる関数は<literal>$<replaceable>n</replaceable></literal>記法を使用しなければなりません。
     </para>
    </note>
   </sect2>

   <sect2 id="xfunc-sql-base-functions">
<!--
    <title><acronym>SQL</acronym> Functions on Base Types</title>
-->
    <title>基本型を使用する<acronym>SQL</acronym>関数</title>

    <para>
<!--
     The simplest possible <acronym>SQL</acronym> function has no arguments and
     simply returns a base type, such as <type>integer</type>:
-->
最も簡単な<acronym>SQL</acronym>関数は、引数を取らずに単に<type>integer</type>のような基本型を返すものです。

<screen>
CREATE FUNCTION one() RETURNS integer AS $$
    SELECT 1 AS result;
$$ LANGUAGE SQL;

<!--
&#045;&#045; Alternative syntax for string literal:
-->
-- 文字列リテラルの別の構文では
CREATE FUNCTION one() RETURNS integer AS '
    SELECT 1 AS result;
' LANGUAGE SQL;

SELECT one();

 one
-----
   1
</screen>
    </para>

    <para>
<!--
     Notice that we defined a column alias within the function body for the result of the function
     (with  the  name <literal>result</literal>),  but this column alias is not visible
     outside the function.  Hence,  the  result  is labeled <literal>one</literal>
     instead of <literal>result</literal>.
-->
関数本体内で関数の結果用に列の別名を（<literal>result</literal>という名前で）定義したことに注目してください。
しかし、この列の別名はこの関数の外部からは可視ではありません。
したがって、その結果は<literal>result</literal>ではなく、<literal>one</literal>というラベルで表示されています。
    </para>

    <para>
<!--
     It is almost as easy to define <acronym>SQL</acronym> functions
     that take base types as arguments:
-->
基本型を引数として取る、<acronym>SQL</acronym>関数を定義することはほとんどの場合簡単です。

<screen>
CREATE FUNCTION add_em(x integer, y integer) RETURNS integer AS $$
    SELECT x + y;
$$ LANGUAGE SQL;

SELECT add_em(1, 2) AS answer;

 answer
--------
      3
</screen>
    </para>

    <para>
<!--
     Alternatively, we could dispense with names for the arguments and
     use numbers:
-->
この他に、引数に名前を付けることを省くことができます。この場合は番号を使用します。

<screen>
CREATE FUNCTION add_em(integer, integer) RETURNS integer AS $$
    SELECT $1 + $2;
$$ LANGUAGE SQL;

SELECT add_em(1, 2) AS answer;

 answer
--------
      3
</screen>
    </para>

    <para>
<!--
     Here is a more useful function, which might be used to debit a
     bank account:
-->
以下にもう少し役に立つ関数を示します。
これは銀行口座からの引き落としに使用できます。

<programlisting>
CREATE FUNCTION tf1 (accountno integer, debit numeric) RETURNS numeric AS $$
    UPDATE bank
        SET balance = balance - debit
        WHERE accountno = tf1.accountno;
    SELECT 1;
$$ LANGUAGE SQL;
</programlisting>

<!--
     A user could execute this function to debit account 17 by $100.00 as
     follows:
-->
以下のように、ユーザはこの関数を使用して、口座番号17から100ドルを引き出すことが可能です。

<programlisting>
SELECT tf1(17, 100.0);
</programlisting>
    </para>

    <para>
<!--
     In this example, we chose the name <literal>accountno</literal> for the first
     argument, but this is the same as the name of a column in the
     <literal>bank</literal> table.  Within the <command>UPDATE</command> command,
     <literal>accountno</literal> refers to the column <literal>bank.accountno</literal>,
     so <literal>tf1.accountno</literal> must be used to refer to the argument.
     We could of course avoid this by using a different name for the argument.
-->
この例では、第一引数の名前に<literal>accountno</literal>を選びましたが、これは<literal>bank</literal>テーブルの列の名前と同じです。
<command>UPDATE</command>コマンドの中では、<literal>accountno</literal>は<literal>bank.accountno</literal>列を参照しますので、引数を参照するためには<literal>tf1.accountno</literal>を使用しなければなりません。
もちろんこれは、引数に別の名前を使用することで防ぐことができます。
    </para>

    <para>
<!--
     In practice one would probably like a more useful result from the
     function than a constant 1, so a more likely definition
     is:
-->
実際には、関数の結果を定数1よりもわかりやすい形にするために、以下のように定義するとよいでしょう。

<programlisting>
CREATE FUNCTION tf1 (accountno integer, debit numeric) RETURNS numeric AS $$
    UPDATE bank
        SET balance = balance - debit
        WHERE accountno = tf1.accountno;
    SELECT balance FROM bank WHERE accountno = tf1.accountno;
$$ LANGUAGE SQL;
</programlisting>

<!--
     which adjusts the balance and returns the new balance.
     The same thing could be done in one command using <literal>RETURNING</literal>:
-->
これは残高を調整し、更新後の残高を返します。
同じことは<literal>RETURNING</literal>を使用して１つのコマンドで行えます。

<programlisting>
CREATE FUNCTION tf1 (accountno integer, debit numeric) RETURNS numeric AS $$
    UPDATE bank
        SET balance = balance - debit
        WHERE accountno = tf1.accountno
    RETURNING balance;
$$ LANGUAGE SQL;
</programlisting>
    </para>

    <para>
<!--
     If the final <literal>SELECT</literal> or <literal>RETURNING</literal>
     clause in an <acronym>SQL</acronym> function does not return exactly
     the function's declared result
     type, <productname>PostgreSQL</productname> will automatically cast
     the value to the required type, if that is possible with an implicit
     or assignment cast.  Otherwise, you must write an explicit cast.
     For example, suppose we wanted the
     previous <function>add_em</function> function to return
     type <type>float8</type> instead.  It's sufficient to write
-->
<acronym>SQL</acronym>関数の最後の<literal>SELECT</literal>句や<literal>RETURNING</literal>句が関数で定義された結果型を正確に返さない場合、<productname>PostgreSQL</productname>は可能な場合に暗黙的キャストまたは代入キャストで必要な型に自動でキャストします。
そうでない場合は明示的にキャストをする必要があります。
例えば、前出の<function>add_em</function>関数が代わりに<type>float8</type>型を返して欲しいとします。
次のように記述すれば十分です。

<programlisting>
CREATE FUNCTION add_em(integer, integer) RETURNS float8 AS $$
    SELECT $1 + $2;
$$ LANGUAGE SQL;
</programlisting>

<!--
     since the <type>integer</type> sum can be implicitly cast
     to <type>float8</type>.
     (See <xref linkend="typeconv"/> or <xref linkend="sql-createcast"/>
     for more about casts.)
-->
<type>integer</type>の和は<type>float8</type>に暗黙キャストできるからです。
（キャストについての詳細は<xref linkend="typeconv"/>または<xref linkend="sql-createcast"/>を参照して下さい）。
    </para>
   </sect2>

   <sect2 id="xfunc-sql-composite-functions">
<!--
    <title><acronym>SQL</acronym> Functions on Composite Types</title>
-->
    <title>複合型を使用する<acronym>SQL</acronym>関数</title>

    <para>
<!--
     When writing functions with arguments of composite types, we must not
     only specify which argument we want but also the desired attribute
     (field) of that argument.  For example, suppose that
     <type>emp</type> is a table containing employee data, and therefore
     also the name of the composite type of each row of the table.  Here
     is a function <function>double_salary</function> that computes what someone's
     salary would be if it were doubled:
-->
関数の引数に複合型を記述した場合、必要な引数を指定するだけではなく、必要とする引数の属性（フィールド）も指定する必要があります。
例えば、<type>emp</type>が従業員データを持つテーブルとすると、この名前はそのテーブル内の各行を表す複合型の名前でもあります。
以下に示す<function>double_salary</function>関数は、該当する従業員の給料が倍増したらどうなるかを計算します。

<screen>
CREATE TABLE emp (
    name        text,
    salary      numeric,
    age         integer,
    cubicle     point
);

INSERT INTO emp VALUES ('Bill', 4200, 45, '(2,1)');

CREATE FUNCTION double_salary(emp) RETURNS numeric AS $$
    SELECT $1.salary * 2 AS salary;
$$ LANGUAGE SQL;

SELECT name, double_salary(emp.*) AS dream
    FROM emp
    WHERE emp.cubicle ~= point '(2,1)';

 name | dream
------+-------
 Bill |  8400
</screen>
    </para>

    <para>
<!--
     Notice the use of the syntax <literal>$1.salary</literal>
     to select one field of the argument row value.  Also notice
     how the calling <command>SELECT</command> command
     uses <replaceable>table_name</replaceable><literal>.*</literal> to select
     the entire current row of a table as a composite value.  The table
     row can alternatively be referenced using just the table name,
     like this:
-->
<literal>$1.salary</literal>という構文を使用して、引数の行値の1フィールドを選択していることに注目してください。
また、<replaceable>table_name</replaceable><literal>.*</literal>を使用した<command>SELECT</command>コマンドの呼び出しでは、複合型の値として、現在のテーブル行全体を表すテーブル名を使用していることにも注目してください。
別の方法として、テーブル行は以下のようにテーブル名だけを使用して参照することができます。
<screen>
SELECT name, double_salary(emp) AS dream
    FROM emp
    WHERE emp.cubicle ~= point '(2,1)';
</screen>
<!--
     but this usage is deprecated since it's easy to get confused.
     (See <xref linkend="rowtypes-usage"/> for details about these
     two notations for the composite value of a table row.)
-->
しかし、この使用方法は混乱しやすいためお勧めしません。
(テーブル行の複合型の値に対するこの二つの表記の詳細は<xref linkend="rowtypes-usage"/>を参照してください)
    </para>

    <para>
<!--
     Sometimes it is handy to construct a composite argument value
     on-the-fly.  This can be done with the <literal>ROW</literal> construct.
     For example, we could adjust the data being passed to the function:
-->
その場で複合型の引数値を作成することが便利な場合があります。
これは<literal>ROW</literal>式で行うことができます。
例えば、以下のようにして関数に渡すデータを調整することができます。
<screen>
SELECT name, double_salary(ROW(name, salary*1.1, age, cubicle)) AS dream
    FROM emp;
</screen>
    </para>

    <para>
<!--
     It is also possible to build a function that returns a composite type.
     This is an example of a function
     that returns a single <type>emp</type> row:
-->
複合型を返す関数を作成することもできます。
以下に単一の<type>emp</type>行を返す関数の例を示します。

<programlisting>
CREATE FUNCTION new_emp() RETURNS emp AS $$
    SELECT text 'None' AS name,
        1000.0 AS salary,
        25 AS age,
        point '(2,2)' AS cubicle;
$$ LANGUAGE SQL;
</programlisting>

<!--
     In this example we have specified each of  the  attributes
     with  a  constant value, but any computation
     could have been substituted for these constants.
-->
ここでは、各属性を定数で指定していますが、この定数を何らかの演算に置き換えることもできます。
    </para>

    <para>
<!--
     Note two important things about defining the function:
-->
関数を定義する上で、2つの重要な注意点を以下に示します。

     <itemizedlist>
      <listitem>
       <para>
<!--
        The select list order in the query must be exactly the same as
        that in which the columns appear in the composite type.
        (Naming the columns, as we did above,
        is irrelevant to the system.)
-->
問い合わせにおける選択リストの順番は、複合型に列が現れる順番と正確に一致する必要があります。
（上で行ったように列に名前を付けても、システムは認識しません。）
       </para>
      </listitem>
      <listitem>
       <para>
<!--
        We must ensure each expression's type can be cast to that of
        the corresponding column of the composite type.
        Otherwise we'll get errors like this:
-->
各式の型が対応する複合型の列にキャストができるようにする必要があります。
さもなくば、以下のようなエラーとなります。
<screen>
<computeroutput>
ERROR:  return type mismatch in function declared to return emp
DETAIL:  Final statement returns text instead of point at column 4.
</computeroutput>
</screen>
<!--
        As with the base-type case, the system will not insert explicit
        casts automatically, only implicit or assignment casts.
-->
基本型の場合と同様に、システムは明示的キャストを自動では挿入せず、暗黙または代入キャストのみをします。
       </para>
      </listitem>
     </itemizedlist>
    </para>

    <para>
<!--
     A different way to define the same function is:
-->
同じ関数を以下のように定義することもできます。

<programlisting>
CREATE FUNCTION new_emp() RETURNS emp AS $$
    SELECT ROW('None', 1000.0, 25, '(2,2)')::emp;
$$ LANGUAGE SQL;
</programlisting>

<!--
     Here we wrote a <command>SELECT</command> that returns just a single
     column of the correct composite type.  This isn't really better
     in this situation, but it is a handy alternative in some cases
     &mdash; for example, if we need to compute the result by calling
     another function that returns the desired composite value.
     Another example is that if we are trying to write a function that
     returns a domain over composite, rather than a plain composite type,
     it is always necessary to write it as returning a single column,
     since there is no way to cause a coercion of the whole row result.
-->
ここで、正しい複合型の単一の列を単に返す<command>SELECT</command>を記述しました。
今回の例ではこれはより優れたものとはいえませんが、例えば、必要な複合値を返す他の関数を呼び出して結果を計算しなければならない場合など、便利な解法になることがあります。
他の例としては、単なる複合型ではなく複合型のドメインを返す関数を書こうとしてる場合に、単一列を返すように書くことが常に必要となります。
なぜなら、行全体の結果を強制する方法がないからです。
    </para>

    <para>
<!--
     We could call this function directly either by using it in
     a value expression:
-->
この関数を、評価式で使って直接呼び出せますし、

<screen>
SELECT new_emp();

         new_emp
--------------------------
 (None,1000.0,25,"(2,2)")
</screen>

<!--
     or by calling it as a table function:
-->
テーブル関数として呼び出しても直接呼び出せます。

<screen>
SELECT * FROM new_emp();

 name | salary | age | cubicle
------+--------+-----+---------
 None | 1000.0 |  25 | (2,2)
</screen>

<!--
     The second way is described more fully in <xref
     linkend="xfunc-sql-table-functions"/>.
-->
2番目の方法については、<xref linkend="xfunc-sql-table-functions"/>でより詳しく説明します。
    </para>

    <para>
<!--
     When you use a function that returns a composite type,
     you might want only one field (attribute) from its result.
     You can do that with syntax like this:
-->
複合型を返す関数を使用する時に、その結果から1つのフィールド（属性）のみを使用したいという場合があります。
これは、以下のような構文で行うことができます。

<screen>
SELECT (new_emp()).name;

 name
------
 None
</screen>

<!--
     The extra parentheses are needed to keep the parser from getting
     confused.  If you try to do it without them, you get something like this:
-->
パーサが混乱しないように、括弧を追加する必要があります。
括弧なしで行おうとすると、以下のような結果になります。

<screen>
SELECT new_emp().name;
ERROR:  syntax error at or near "."
LINE 1: SELECT new_emp().name;
                        ^
</screen>
    </para>

    <para>
<!--
     Another option is to use functional notation for extracting an attribute:
-->
また、関数表記を使用して属性を抽出することもできます。

<screen>
SELECT name(new_emp());

 name
------
 None
</screen>

<!--
     As explained in <xref linkend="rowtypes-usage"/>, the field notation and
     functional notation are equivalent.
-->
<xref linkend="rowtypes-usage"/>で述べるように、フィールド表記と関数表記は等価です。
    </para>

    <para>
<!--
     Another way to use a function returning a composite type is to pass the
     result to another function that accepts the correct row type as input:
-->
複合型を結果として返す関数を使用する他の方法は、その結果を、その行型を入力として受け付ける関数に渡す、以下のような方法です。

<screen>
CREATE FUNCTION getname(emp) RETURNS text AS $$
    SELECT $1.name;
$$ LANGUAGE SQL;

SELECT getname(new_emp());
 getname
---------
 None
(1 row)
</screen>
    </para>
   </sect2>

   <sect2 id="xfunc-output-parameters">
<!--
    <title><acronym>SQL</acronym> Functions with Output Parameters</title>
-->
    <title>出力パラメータを持つ<acronym>SQL</acronym>関数</title>

   <indexterm>
    <primary>function</primary>
    <secondary>output parameter</secondary>
   </indexterm>
   <indexterm>
    <primary>関数</primary>
    <secondary>出力パラメータ</secondary>
   </indexterm>

    <para>
<!--
     An alternative way of describing a function's results is to define it
     with <firstterm>output parameters</firstterm>, as in this example:
-->
関数の結果の記述方法には、他にも<firstterm>出力パラメータ</firstterm>を使用して定義する方法があります。
以下に例を示します。

<screen>
CREATE FUNCTION add_em (IN x int, IN y int, OUT sum int)
AS 'SELECT x + y'
LANGUAGE SQL;

SELECT add_em(3,7);
 add_em
--------
     10
(1 row)
</screen>

<!--
     This is not essentially different from the version of <literal>add_em</literal>
     shown in <xref linkend="xfunc-sql-base-functions"/>.  The real value of
     output parameters is that they provide a convenient way of defining
     functions that return several columns.  For example,
-->
<xref linkend="xfunc-sql-base-functions"/>で示した<literal>add_em</literal>版と基本的な違いはありません。
複数列を返す関数を定義する簡単な方法を提供することが出力パラメータの本来の価値です。
以下に例を示します。

<screen>
CREATE FUNCTION sum_n_product (x int, y int, OUT sum int, OUT product int)
AS 'SELECT x + y, x * y'
LANGUAGE SQL;

 SELECT * FROM sum_n_product(11,42);
 sum | product
-----+---------
  53 |     462
(1 row)
</screen>

<!--
     What has essentially happened here is that we have created an anonymous
     composite type for the result of the function.  The above example has
     the same end result as
-->
これは基本的に、関数結果用の無名の複合型の作成を行います。
上の例では、

<screen>
CREATE TYPE sum_prod AS (sum int, product int);

CREATE FUNCTION sum_n_product (int, int) RETURNS sum_prod
AS 'SELECT $1 + $2, $1 * $2'
LANGUAGE SQL;
</screen>
と同じ最終結果になります。

<!--
     but not having to bother with the separate composite type definition
     is often handy.  Notice that the names attached to the output parameters
     are not just decoration, but determine the column names of the anonymous
     composite type.  (If you omit a name for an output parameter, the
     system will choose a name on its own.)
-->
しかし、独立した複合型定義に悩まされることがなくなり、便利であるともいえます。
出力パラメータに割り振られた名前が単なる飾りではなく、無名複合型の列名を決定するものであることに注意してください。
（出力パラメータの名前を省略した場合、システム自身が名前を選びます。）
    </para>

    <para>
<!--
     Notice that output parameters are not included in the calling argument
     list when invoking such a function from SQL.  This is because
     <productname>PostgreSQL</productname> considers only the input
     parameters to define the function's calling signature.  That means
     also that only the input parameters matter when referencing the function
     for purposes such as dropping it.  We could drop the above function
     with either of
-->
SQLからこうした関数を呼び出す時、出力パラメータが呼び出し側の引数リストに含まれないことに注意してください。
<productname>PostgreSQL</productname>では入力パラメータのみが関数の呼び出しシグネチャを定義するとみなしているためです。
これはまた、関数を削除することなどを目的に関数を参照する場合、入力パラメータのみが考慮されることを意味しています。
上の関数は、次のいずれかの方法で削除することができます。

<screen>
DROP FUNCTION sum_n_product (x int, y int, OUT sum int, OUT product int);
DROP FUNCTION sum_n_product (int, int);
</screen>
    </para>

    <para>
<!--
     Parameters can be marked as <literal>IN</literal> (the default),
     <literal>OUT</literal>, <literal>INOUT</literal>, or <literal>VARIADIC</literal>.
     An <literal>INOUT</literal>
     parameter serves as both an input parameter (part of the calling
     argument list) and an output parameter (part of the result record type).
     <literal>VARIADIC</literal> parameters are input parameters, but are treated
     specially as described below.
-->
パラメータには、<literal>IN</literal>（デフォルト）、<literal>OUT</literal>、<literal>INOUT</literal>、または<literal>VARIADIC</literal>という印を付与できます。
<literal>INOUT</literal>パラメータは、入力パラメータ（呼び出し引数リストの一部）と出力パラメータ（結果のレコード型の一部）の両方を提供します。
<literal>VARIADIC</literal>パラメータは入力パラメータですが、下で説明するように特別に扱われます。
    </para>
   </sect2>

   <sect2 id="xfunc-output-parameters-proc">
<!--
    <title><acronym>SQL</acronym> Procedures with Output Parameters</title>
-->
    <title>出力パラメータを持つ<acronym>SQL</acronym>プロシージャ</title>

    <indexterm>
     <primary>procedures</primary>
     <secondary>output parameter</secondary>
    </indexterm>
    <indexterm>
     <primary>プロシージャ</primary>
     <secondary>出力パラメータ</secondary>
    </indexterm>

    <para>
<!--
     Output parameters are also supported in procedures, but they work a bit
     differently from functions.  In <command>CALL</command> commands,
     output parameters must be included in the argument list.
     For example, the bank account debiting routine from earlier could be
     written like this:
-->
プロシージャでも出力パラメータがサポートされていますが、関数とは少し違った動作になります。
<command>CALL</command>コマンドでは、出力パラメータは引数リストに含まれていなければなりません。
たとえば、先程の銀行口座からの引き落としのルーチンはこのように書くことができます。
<programlisting>
CREATE PROCEDURE tp1 (accountno integer, debit numeric, OUT new_balance numeric) AS $$
    UPDATE bank
        SET balance = balance - debit
        WHERE accountno = tp1.accountno
    RETURNING balance;
$$ LANGUAGE SQL;
</programlisting>
<!--
     To call this procedure, an argument matching the <literal>OUT</literal>
     parameter must be included.  It's customary to write
     <literal>NULL</literal>:
-->
このプロシージャを呼び出すには、<literal>OUT</literal>に対応する引数を含めなければなりません。
習慣として<literal>NULL</literal>を書きます。
<programlisting>
CALL tp1(17, 100.0, NULL);
</programlisting>
<!--
     If you write something else, it must be an expression that is implicitly
     coercible to the declared type of the parameter, just as for input
     parameters.  Note however that such an expression will not be evaluated.
-->
これ以外を書くなら、入力パラメータ同様、そのパラメータの宣言型に暗黙的に矯正できる式でなければなりません。
しかし、そのような式は評価されないことに注意してください。
    </para>

    <para>
<!--
     When calling a procedure from <application>PL/pgSQL</application>,
     instead of writing <literal>NULL</literal> you must write a variable
     that will receive the procedure's output.  See <xref
     linkend="plpgsql-statements-calling-procedure"/> for details.
-->
<application>PL/pgSQL</application>からプロシージャを呼び出す際には<literal>NULL</literal>と書く代わりにプロシージャの出力を受け取る変数を書かなければなりません。
詳細は<xref linkend="plpgsql-statements-calling-procedure"/>をご覧ください。
    </para>
   </sect2>

   <sect2 id="xfunc-sql-variadic-functions">
<!--
    <title><acronym>SQL</acronym> Functions with Variable Numbers of Arguments</title>
-->
    <title>可変長引数を取る<acronym>SQL</acronym>関数</title>

    <indexterm>
     <primary>function</primary>
     <secondary>variadic</secondary>
    </indexterm>
    <indexterm>
     <primary>関数</primary>
     <secondary>variadic</secondary>
    </indexterm>

    <indexterm>
     <primary>variadic function</primary>
    </indexterm>
    <indexterm>
     <primary>variadic関数</primary>
    </indexterm>

    <para>
<!--
     <acronym>SQL</acronym> functions can be declared to accept
     variable numbers of arguments, so long as all the <quote>optional</quote>
     arguments are of the same data type.  The optional arguments will be
     passed to the function as an array.  The function is declared by
     marking the last parameter as <literal>VARIADIC</literal>; this parameter
     must be declared as being of an array type.  For example:
-->
すべての<quote>オプションの</quote>引数が同じデータ型の場合、<acronym>SQL</acronym>関数は可変長の引数を受け付けるように宣言できます。
オプションの引数は配列として関数に渡されます。
この関数は最後のパラメータを<literal>VARIADIC</literal>と印を付けて宣言されます。
このパラメータは配列型であるとして宣言されなければなりません。
例をあげます。

<screen>
CREATE FUNCTION mleast(VARIADIC arr numeric[]) RETURNS numeric AS $$
    SELECT min($1[i]) FROM generate_subscripts($1, 1) g(i);
$$ LANGUAGE SQL;

SELECT mleast(10, -1, 5, 4.4);
 mleast
--------
     -1
(1 row)
</screen>

<!--
     Effectively, all the actual arguments at or beyond the
     <literal>VARIADIC</literal> position are gathered up into a one-dimensional
     array, as if you had written
-->
実際、<literal>VARIADIC</literal>の位置以降の実引数はすべて、あたかも以下のように記述したかのように、1次元の配列としてまとめられます。

<screen>
<!--
SELECT mleast(ARRAY[10, -1, 5, 4.4]);    &#045;&#045; doesn't work
-->
SELECT mleast(ARRAY[10, -1, 5, 4.4]);    -- 動作しません
</screen>

<!--
     You can't actually write that, though &mdash; or at least, it will
     not match this function definition.  A parameter marked
     <literal>VARIADIC</literal> matches one or more occurrences of its element
     type, not of its own type.
-->
しかし、実際にこのように記述することはできません。
少なくとも、この関数定義に一致しません。
<literal>VARIADIC</literal>印の付いたパラメータは、自身の型ではなく、その要素型が１つ以上存在することに一致します。
    </para>

    <para>
<!--
     Sometimes it is useful to be able to pass an already-constructed array
     to a variadic function; this is particularly handy when one variadic
     function wants to pass on its array parameter to another one.  Also,
     this is the only secure way to call a variadic function found in a schema
     that permits untrusted users to create objects; see
     <xref linkend="typeconv-func"/>.  You can do this by
     specifying <literal>VARIADIC</literal> in the call:
-->
時として、variadic関数に既に構築された配列を渡せることは有用です。
１つのvariadic関数が、自身の配列パラメータを他のものに渡したいとき特に便利です。
また、これが、信用できないユーザがオブジェクトを作成できるスキーマにあるvariadic関数を呼び出す唯一の安全な方法です。<xref linkend="typeconv-func"/>を参照してください。
これは、呼び出しに<literal>VARIADIC</literal>を指定することで行えます。

<screen>
SELECT mleast(VARIADIC ARRAY[10, -1, 5, 4.4]);
</screen>

<!--
     This prevents expansion of the function's variadic parameter into its
     element type, thereby allowing the array argument value to match
     normally.  <literal>VARIADIC</literal> can only be attached to the last
     actual argument of a function call.
-->
これは関数のvariadicパラメータがその要素型に拡張するのを防ぎます。
その結果、配列引数値が標準的にマッチされるようになります。
<literal>VARIADIC</literal>は関数呼び出しの最後の実引数としてのみ付加できます。
    </para>

    <para>
<!--
     Specifying <literal>VARIADIC</literal> in the call is also the only way to
     pass an empty array to a variadic function, for example:
-->
呼び出しで<literal>VARIADIC</literal>を指定することは、variadic関数に空の配列を渡す唯一の方法でもあります。例えば、

<screen>
SELECT mleast(VARIADIC ARRAY[]::numeric[]);
</screen>

<!--
     Simply writing <literal>SELECT mleast()</literal> does not work because a
     variadic parameter must match at least one actual argument.
     (You could define a second function also named <literal>mleast</literal>,
     with no parameters, if you wanted to allow such calls.)
-->
variadicパラメータが少なくとも1つの実引数と一致しなければなりませんので、単に<literal>SELECT mleast()</literal>と書くだけでは上手くいきません。
(もしそのような呼び出しを許可したいのなら、<literal>mleast</literal>という名前のパラメータのない第2の関数を定義することもできます。)
    </para>

    <para>
<!--
     The array element parameters generated from a variadic parameter are
     treated as not having any names of their own.  This means it is not
     possible to call a variadic function using named arguments (<xref
     linkend="sql-syntax-calling-funcs"/>), except when you specify
     <literal>VARIADIC</literal>.  For example, this will work:
-->
variadicパラメータから生成される配列要素パラメータは、それ自身にはまったく名前を持たないものとして扱われます。
これは、名前付き引数（<xref linkend="sql-syntax-calling-funcs"/>）を使用して可変長の関数を呼び出すことができないことを意味します。
ただし、<literal>VARIADIC</literal>を指定する場合は例外です。
たとえば、

<screen>
SELECT mleast(VARIADIC arr =&gt; ARRAY[10, -1, 5, 4.4]);
</screen>

<!--
     but not these:
-->
は動作しますが、

<screen>
SELECT mleast(arr =&gt; 10);
SELECT mleast(arr =&gt; ARRAY[10, -1, 5, 4.4]);
</screen>
は動作しません。
    </para>
   </sect2>

   <sect2 id="xfunc-sql-parameter-defaults">
<!--
    <title><acronym>SQL</acronym> Functions with Default Values for Arguments</title>
-->
    <title>引数にデフォルト値を持つ<acronym>SQL</acronym>関数</title>

    <indexterm>
     <primary>function</primary>
     <secondary>default values for arguments</secondary>
    </indexterm>
    <indexterm>
     <primary>関数</primary>
     <secondary>引数のデフォルト値</secondary>
    </indexterm>

    <para>
<!--
     Functions can be declared with default values for some or all input
     arguments.  The default values are inserted whenever the function is
     called with insufficiently many actual arguments.  Since arguments
     can only be omitted from the end of the actual argument list, all
     parameters after a parameter with a default value have to have
     default values as well.  (Although the use of named argument notation
     could allow this restriction to be relaxed, it's still enforced so that
     positional argument notation works sensibly.)  Whether or not you use it,
     this capability creates a need for precautions when calling functions in
     databases where some users mistrust other users; see
     <xref linkend="typeconv-func"/>.
-->
一部またはすべての入力引数にデフォルト値を持つ関数を宣言することができます。
デフォルト値は、関数が実際の引数の数に足りない数の引数で呼び出された場合に挿入されます。
引数は実引数リストの終端から省略することができますので、デフォルト値を持つパラメータの後にあるパラメータはすべて、同様にデフォルト値を持たなければなりません。
（名前付きの引数記法を使用してこの制限を緩和させることもできますが、まだ位置引数記法が実用的に動作できることが強制されています。）
使うかどうかに関わりなく、この能力は、あるユーザが他のユーザを信用しないデータベースで関数を呼び出す時に、セキュリティの事前の対策を必要とします。<xref linkend="typeconv-func"/>を参照してください。
    </para>

    <para>
<!--
     For example:
-->
以下に例を示します。
<screen>
CREATE FUNCTION foo(a int, b int DEFAULT 2, c int DEFAULT 3)
RETURNS int
LANGUAGE SQL
AS $$
    SELECT $1 + $2 + $3;
$$;

SELECT foo(10, 20, 30);
 foo
-----
  60
(1 row)

SELECT foo(10, 20);
 foo
-----
  33
(1 row)

SELECT foo(10);
 foo
-----
  15
(1 row)

<!--
SELECT foo();  &#045;- fails since there is no default for the first argument
-->
SELECT foo();  -- 最初の引数にデフォルトがないため失敗
ERROR:  function foo() does not exist
</screen>
<!--
     The <literal>=</literal> sign can also be used in place of the
     key word <literal>DEFAULT</literal>.
-->
<literal>=</literal>記号を<literal>DEFAULT</literal>キーワードの代わりに使用することもできます。
    </para>
   </sect2>

   <sect2 id="xfunc-sql-table-functions">
<!--
    <title><acronym>SQL</acronym> Functions as Table Sources</title>
-->
    <title>テーブルソースとしての<acronym>SQL</acronym>関数</title>

    <para>
<!--
     All SQL functions can be used in the <literal>FROM</literal> clause of a query,
     but it is particularly useful for functions returning composite types.
     If the function is defined to return a base type, the table function
     produces a one-column table.  If the function is defined to return
     a composite type, the table function produces a column for each attribute
     of the composite type.
-->
すべてのSQL関数は問い合わせの<literal>FROM</literal>句で使用できますが、複合型を返す関数に特に便利です。
関数が基本型を返すよう定義されている場合、テーブル関数は1列からなるテーブルを作成します。
関数が複合型を返すよう定義されている場合、テーブル関数は複合型の列のそれぞれに対して1つの列を作成します。
    </para>

    <para>
<!--
     Here is an example:
-->
以下に例を示します。

<screen>
CREATE TABLE foo (fooid int, foosubid int, fooname text);
INSERT INTO foo VALUES (1, 1, 'Joe');
INSERT INTO foo VALUES (1, 2, 'Ed');
INSERT INTO foo VALUES (2, 1, 'Mary');

CREATE FUNCTION getfoo(int) RETURNS foo AS $$
    SELECT * FROM foo WHERE fooid = $1;
$$ LANGUAGE SQL;

SELECT *, upper(fooname) FROM getfoo(1) AS t1;

 fooid | foosubid | fooname | upper
-------+----------+---------+-------
     1 |        1 | Joe     | JOE
(1 row)
</screen>

<!--
     As the example shows, we can work with the columns of the function's
     result just the same as if they were columns of a regular table.
-->
例からわかる通り、関数の結果の列を通常のテーブルの列と同じように扱うことができます。
    </para>

    <para>
<!--
     Note that we only got one row out of the function.  This is because
     we did not use <literal>SETOF</literal>.  That is described in the next section.
-->
この関数の結果得られたのは1行のみであることに注意してください。
これは<literal>SETOF</literal>を指定しなかったためです。
これについては次節で説明します。
    </para>
   </sect2>

   <sect2 id="xfunc-sql-functions-returning-set">
<!--
    <title><acronym>SQL</acronym> Functions Returning Sets</title>
-->
<title>集合を返す<acronym>SQL</acronym>関数</title>

    <indexterm>
     <primary>function</primary>
     <secondary>with SETOF</secondary>
    </indexterm>
    <indexterm>
     <primary>関数</primary>
     <secondary>SETOF 付き</secondary>
    </indexterm>

    <para>
<!--
     When an SQL function is declared as returning <literal>SETOF
     <replaceable>sometype</replaceable></literal>, the function's final
     query is executed to completion, and each row it
     outputs is returned as an element of the result set.
-->
SQL関数が<literal>SETOF</literal> <replaceable>sometype</replaceable>を返すよう宣言されている場合、関数の最後の問い合わせは最後まで実行され、各出力行は結果集合の要素として返されます。
    </para>

    <para>
<!--
     This feature is normally used when calling the function in the <literal>FROM</literal>
     clause.  In this case each row returned by the function becomes
     a row of the table seen by the query.  For example, assume that
     table <literal>foo</literal> has the same contents as above, and we say:
-->
この機能は通常、関数を<literal>FROM</literal>句内で呼び出す時に使用されます。
この場合、関数によって返される各行は、問い合わせによって見えるテーブルの行になります。
例えば、テーブル<literal>foo</literal>の内容が上記と同じであれば以下のようになります。

<programlisting>
CREATE FUNCTION getfoo(int) RETURNS SETOF foo AS $$
    SELECT * FROM foo WHERE fooid = $1;
$$ LANGUAGE SQL;

SELECT * FROM getfoo(1) AS t1;
</programlisting>

<!--
     Then we would get:
-->
この出力は以下の通りです。
<screen>
 fooid | foosubid | fooname
-------+----------+---------
     1 |        1 | Joe
     1 |        2 | Ed
(2 rows)
</screen>
    </para>

    <para>
<!--
     It is also possible to return multiple rows with the columns defined by
     output parameters, like this:
-->
また、以下のように出力パラメータで定義された列を持つ複数の行を返すことも可能です。

<programlisting>
CREATE TABLE tab (y int, z int);
INSERT INTO tab VALUES (1, 2), (3, 4), (5, 6), (7, 8);

CREATE FUNCTION sum_n_product_with_tab (x int, OUT sum int, OUT product int)
RETURNS SETOF record
AS $$
    SELECT $1 + tab.y, $1 * tab.y FROM tab;
$$ LANGUAGE SQL;

SELECT * FROM sum_n_product_with_tab(10);
 sum | product
-----+---------
  11 |      10
  13 |      30
  15 |      50
  17 |      70
(4 rows)
</programlisting>

<!--
     The key point here is that you must write <literal>RETURNS SETOF record</literal>
     to indicate that the function returns multiple rows instead of just one.
     If there is only one output parameter, write that parameter's type
     instead of <type>record</type>.
-->
ここで重要な点は、関数が1行だけではなく複数行を返すことを示すために<literal>RETURNS SETOF record</literal>を記述しなければならない点です。
出力パラメータが１つしか存在しない場合は、<type>record</type>ではなく、そのパラメータの型を記述してください。
    </para>

    <para>
<!--
     It is frequently useful to construct a query's result by invoking a
     set-returning function multiple times, with the parameters for each
     invocation coming from successive rows of a table or subquery.  The
     preferred way to do this is to use the <literal>LATERAL</literal> key word,
     which is described in <xref linkend="queries-lateral"/>.
     Here is an example using a set-returning function to enumerate
     elements of a tree structure:
-->
集合を返す関数を、それぞれの呼び出し時に連続するテーブル行または副問い合わせに由来するパラメータを付けて、複数回呼び出すことで問い合わせ結果を構築することはしばしば有用です。
お勧めする方法は、<xref linkend="queries-lateral"/>で説明する<literal>LATERAL</literal>キーワードを使用することです。
以下は集合を返す関数を使用して、ツリー構造の要素を模擬する例です。

<screen>
SELECT * FROM nodes;
   name    | parent
-----------+--------
 Top       |
 Child1    | Top
 Child2    | Top
 Child3    | Top
 SubChild1 | Child1
 SubChild2 | Child1
(6 rows)

CREATE FUNCTION listchildren(text) RETURNS SETOF text AS $$
    SELECT name FROM nodes WHERE parent = $1
$$ LANGUAGE SQL STABLE;

SELECT * FROM listchildren('Top');
 listchildren
--------------
 Child1
 Child2
 Child3
(3 rows)

SELECT name, child FROM nodes, LATERAL listchildren(name) AS child;
  name  |   child
--------+-----------
 Top    | Child1
 Top    | Child2
 Top    | Child3
 Child1 | SubChild1
 Child1 | SubChild2
(5 rows)
</screen>

<!--
     This example does not do anything that we couldn't have done with a
     simple join, but in more complex calculations the option to put
     some of the work into a function can be quite convenient.
-->
この例は単純な結合でできない何かを行うものではありません。
しかしより複雑な計算では、何らかの作業を関数内に押し込むオプションはかなり便利です。
    </para>

    <para>
<!--
     Functions returning sets can also be called in the select list
     of a query.  For each row that the query
     generates by itself, the set-returning function is invoked, and an output
     row is generated for each element of the function's result set.
     The previous example could also be done with queries like
     these:
-->
集合を返す関数は問い合わせの選択リスト内でも呼び出すことができます。
問い合わせ自身によって生成する各行に対し、集合を返す関数が呼び出され、関数の結果集合の各要素に対して出力行が生成されます。
上の例は以下のような問い合わせでも実現することができます。

<screen>
SELECT listchildren('Top');
 listchildren
--------------
 Child1
 Child2
 Child3
(3 rows)

SELECT name, listchildren(name) FROM nodes;
  name  | listchildren
--------+--------------
 Top    | Child1
 Top    | Child2
 Top    | Child3
 Child1 | SubChild1
 Child1 | SubChild2
(5 rows)
</screen>

<!--
     In the last <command>SELECT</command>,
     notice that no output row appears for <literal>Child2</literal>, <literal>Child3</literal>, etc.
     This happens because <function>listchildren</function> returns an empty set
     for those arguments, so no result rows are generated.  This is the same
     behavior as we got from an inner join to the function result when using
     the <literal>LATERAL</literal> syntax.
-->
最後の<command>SELECT</command>において、<literal>Child2</literal>と<literal>Child3</literal>などが出力行に表示されていないことに注意してください。
これは、<function>listchildren</function>がこの入力に対して空の集合を返すため出力行が生成されないからです。
<literal>LATERAL</literal>構文を使用した時の関数の結果との内部結合から得る場合と同じ動作です。
    </para>

    <para>
<!--
     <productname>PostgreSQL</productname>'s behavior for a set-returning function in a
     query's select list is almost exactly the same as if the set-returning
     function had been written in a <literal>LATERAL FROM</literal>-clause item
     instead.  For example,
-->
選択リストにある集合を返す関数に対する<productname>PostgreSQL</productname>の振舞いは、集合を返す関数が<literal>LATERAL FROM</literal>句に書かれている場合とほとんど同じです。
例えば
<programlisting>
SELECT x, generate_series(1,5) AS g FROM tab;
</programlisting>
<!--
     is almost equivalent to
-->
は
<programlisting>
SELECT x, g FROM tab, LATERAL generate_series(1,5) AS g;
</programlisting>
とほぼ同じです。
<!--
     It would be exactly the same, except that in this specific example,
     the planner could choose to put <structname>g</structname> on the outside of the
     nested-loop join, since <structname>g</structname> has no actual lateral dependency
     on <structname>tab</structname>.  That would result in a different output row
     order.  Set-returning functions in the select list are always evaluated
     as though they are on the inside of a nested-loop join with the rest of
     the <literal>FROM</literal> clause, so that the function(s) are run to
     completion before the next row from the <literal>FROM</literal> clause is
     considered.
-->
この特定の例では、<structname>g</structname>は実際には<structname>tab</structname>にLATERALには依存しませんので、プランナがネステッドループ結合の外に<structname>g</structname>を置くことを選ぶかもしれないという点を除いて、全く同じです。
そのため、出力行の順番が異なる結果になるかもしれません。
選択リスト内の集合を返す関数は、<literal>FROM</literal>句からの次の行が考慮される前に関数の実行が完了するよう、<literal>FROM</literal>句の残りとのネステッドループ結合の中にあるかのように必ず評価されます。
    </para>

    <para>
<!--
     If there is more than one set-returning function in the query's select
     list, the behavior is similar to what you get from putting the functions
     into a single <literal>LATERAL ROWS FROM( ... )</literal> <literal>FROM</literal>-clause
     item.  For each row from the underlying query, there is an output row
     using the first result from each function, then an output row using the
     second result, and so on.  If some of the set-returning functions
     produce fewer outputs than others, null values are substituted for the
     missing data, so that the total number of rows emitted for one
     underlying row is the same as for the set-returning function that
     produced the most outputs.  Thus the set-returning functions
     run <quote>in lockstep</quote> until they are all exhausted, and then
     execution continues with the next underlying row.
-->
問い合わせの選択リスト内に集合を返す関数が2つ以上ある場合には、振舞いは一つの<literal>LATERAL ROWS FROM( ... )</literal> <literal>FROM</literal>句に関数を置いた場合に得られるものと似ています。
元となる問い合わせからの各行に対して、各関数からの最初の結果を使った出力行、2番目の結果を使った出力行、と続きます。
集合を返す関数の中に他のものより出力の数が少ないものがある場合には、欠けたデータの代わりにNULL値が使われますので、1つの元となる行から作られる行の合計の数は、一番多くの出力を出力する集合を返す関数に対するのと同じだけになります。
そのため、集合を返す関数はすべてが尽きるまで<quote>歩調を合わせて</quote>実行され、それから次の元となる行へと実行が続きます。
    </para>

    <para>
<!--
     Set-returning functions can be nested in a select list, although that is
     not allowed in <literal>FROM</literal>-clause items.  In such cases, each level
     of nesting is treated separately, as though it were
     a separate <literal>LATERAL ROWS FROM( ... )</literal> item.  For example, in
-->
集合を返す関数は、<literal>FROM</literal>句内では許されていませんが、選択リスト内では入れ子にできます。
その場合、入れ子の各階層は、別々の<literal>LATERAL ROWS FROM( ... )</literal>であるかのように別々に扱われます。
例えば、
<programlisting>
SELECT srf1(srf2(x), srf3(y)), srf4(srf5(z)) FROM tab;
</programlisting>
<!--
     the set-returning functions <function>srf2</function>, <function>srf3</function>,
     and <function>srf5</function> would be run in lockstep for each row
     of <structname>tab</structname>, and then <function>srf1</function> and <function>srf4</function>
     would be applied in lockstep to each row produced by the lower
     functions.
-->
では、集合を返す関数<function>srf2</function>、<function>srf3</function>、<function>srf5</function>は<structname>tab</structname>の各行に対して歩調を合わせて実行され、次に階層の低い関数が生成した各行に対して<function>srf1</function>と<function>srf4</function>が歩調を合わせて適用されます。
    </para>

    <para>
<!--
     Set-returning functions cannot be used within conditional-evaluation
     constructs, such as <literal>CASE</literal> or <literal>COALESCE</literal>.  For
     example, consider
-->
集合を返す関数は<literal>CASE</literal>や<literal>COALESCE</literal>のような条件を評価する構成の中では使えません。
例えば、
<programlisting>
SELECT x, CASE WHEN x &gt; 0 THEN generate_series(1, 5) ELSE 0 END FROM tab;
</programlisting>
を考えてください。
<!--
     It might seem that this should produce five repetitions of input rows
     that have <literal>x &gt; 0</literal>, and a single repetition of those that do
     not; but actually, because <function>generate_series(1, 5)</function> would be
     run in an implicit <literal>LATERAL FROM</literal> item before
     the <literal>CASE</literal> expression is ever evaluated, it would produce five
     repetitions of every input row.  To reduce confusion, such cases produce
     a parse-time error instead.
-->
これは、<literal>x &gt; 0</literal>である入力行の5回の繰り返しとそうでないものの1回の繰り返しを生成するように思えるかもしれません。しかし、実際には、<function>generate_series(1, 5)</function>は<literal>CASE</literal>が評価される前に暗黙の<literal>LATERAL FROM</literal>の中で実行されますので、各入力行に対して5回の繰り返しを生成します。
混乱を減らすため、そのような場合にはその代わりに解析時エラーになります。
    </para>

    <note>
     <para>
<!--
      If a function's last command is <command>INSERT</command>, <command>UPDATE</command>,
      or <command>DELETE</command> with <literal>RETURNING</literal>, that command will
      always be executed to completion, even if the function is not declared
      with <literal>SETOF</literal> or the calling query does not fetch all the
      result rows.  Any extra rows produced by the <literal>RETURNING</literal>
      clause are silently dropped, but the commanded table modifications
      still happen (and are all completed before returning from the function).
-->
もし関数の最後のコマンドが<literal>RETURNING</literal>を持つ<command>INSERT</command>、<command>UPDATE</command>、または<command>DELETE</command>である場合、関数が<literal>SETOF</literal>付きで宣言されていない、または呼び出す問い合わせがすべての結果行を取り出さなくても、そのコマンドは完了まで実行されます。
<literal>RETURNING</literal>句で生成される余計な行はすべて警告無しに削除されますが、コマンド対象のテーブルの変更はそれでも起こります（そして、関数から戻る前にすべて完了します）。
     </para>
    </note>

    <note>
     <para>
<!--
      Before <productname>PostgreSQL</productname> 10, putting more than one
      set-returning function in the same select list did not behave very
      sensibly unless they always produced equal numbers of rows.  Otherwise,
      what you got was a number of output rows equal to the least common
      multiple of the numbers of rows produced by the set-returning
      functions.  Also, nested set-returning functions did not work as
      described above; instead, a set-returning function could have at most
      one set-returning argument, and each nest of set-returning functions
      was run independently.  Also, conditional execution (set-returning
      functions inside <literal>CASE</literal> etc.) was previously allowed,
      complicating things even more.
      Use of the <literal>LATERAL</literal> syntax is recommended when writing
      queries that need to work in older <productname>PostgreSQL</productname> versions,
      because that will give consistent results across different versions.
      If you have a query that is relying on conditional execution of a
      set-returning function, you may be able to fix it by moving the
      conditional test into a custom set-returning function.  For example,
-->
<productname>PostgreSQL</productname> 10より前では、集合を返す関数を2つ以上同じ選択リストに置くと常に等しい数の行を生成しない限りあまり賢くは振舞いませんでした。
そうでなければ、得られるのは、集合を返す関数が生成する行の数の最小公倍数に等しい数の出力行でした。
また、入れ子の集合を返す関数は上に書いたようには動作しませんでした。代わりに、集合を返す関数は多くても1つの集合を返す引数を持ち、集合を返す関数の各入れ子は独立に実行されました。
また、条件実行(<literal>CASE</literal>等の内側にある集合を返す関数)は以前は認められており、事態をより複雑にしていました。
<productname>PostgreSQL</productname>の古いバージョンで動作することが必要な問い合わせを書く場合には、バージョンが異なっても一貫した結果を返しますので、<literal>LATERAL</literal>構文を使うことを勧めます。
集合を返す関数の条件実行に頼った問い合わせがあるのなら、条件確認を独自の集合を返す関数の中に移動することで修正できます。
例えば
<programlisting>
SELECT x, CASE WHEN y &gt; 0 THEN generate_series(1, z) ELSE 5 END FROM tab;
</programlisting>
<!--
      could become
-->
は
<programlisting>
CREATE FUNCTION case_generate_series(cond bool, start int, fin int, els int)
  RETURNS SETOF int AS $$
BEGIN
  IF cond THEN
    RETURN QUERY SELECT generate_series(start, fin);
  ELSE
    RETURN QUERY SELECT els;
  END IF;
END$$ LANGUAGE plpgsql;

SELECT x, case_generate_series(y &gt; 0, 1, z, 5) FROM tab;
</programlisting>
になります。
<!--
      This formulation will work the same in all versions
      of <productname>PostgreSQL</productname>.
-->
この定式化は<productname>PostgreSQL</productname>のバージョンすべてで同じように動作します。
     </para>
    </note>
   </sect2>

   <sect2 id="xfunc-sql-functions-returning-table">
<!--
    <title><acronym>SQL</acronym> Functions Returning <literal>TABLE</literal></title>
-->
    <title><literal>TABLE</literal>を返す<acronym>SQL</acronym>関数</title>

    <indexterm>
     <primary>function</primary>
     <secondary>RETURNS TABLE</secondary>
    </indexterm>
    <indexterm>
     <primary>関数</primary>
     <secondary>RETURNS TABLE</secondary>
    </indexterm>

    <para>
<!--
     There is another way to declare a function as returning a set,
     which is to use the syntax
     <literal>RETURNS TABLE(<replaceable>columns</replaceable>)</literal>.
     This is equivalent to using one or more <literal>OUT</literal> parameters plus
     marking the function as returning <literal>SETOF record</literal> (or
     <literal>SETOF</literal> a single output parameter's type, as appropriate).
     This notation is specified in recent versions of the SQL standard, and
     thus may be more portable than using <literal>SETOF</literal>.
-->
集合を返すものとして関数を宣言するには、他にも方法があります。
<literal>RETURNS TABLE(<replaceable>columns</replaceable>)</literal>構文を使用することです。
これは１つ以上の<literal>OUT</literal>パラメータを使い、さらに、関数を<literal>SETOF record</literal>（または、適切ならば単一の出力パラメータの型の<literal>SETOF</literal>）を返すものと印を付けることと等価です。
この記法は標準SQLの最近の版で規定されたものですので、<literal>SETOF</literal>を使用するより移植性がより高いかもしれません。
    </para>

    <para>
<!--
     For example, the preceding sum-and-product example could also be
     done this way:
-->
例えば前述の合計と積の例はこのように書けます。

<programlisting>
CREATE FUNCTION sum_n_product_with_tab (x int)
RETURNS TABLE(sum int, product int) AS $$
    SELECT $1 + tab.y, $1 * tab.y FROM tab;
$$ LANGUAGE SQL;
</programlisting>

<!--
     It is not allowed to use explicit <literal>OUT</literal> or <literal>INOUT</literal>
     parameters with the <literal>RETURNS TABLE</literal> notation &mdash; you must
     put all the output columns in the <literal>TABLE</literal> list.
-->
<literal>RETURNS TABLE</literal>記法と一緒に、明示的<literal>OUT</literal>または<literal>INOUT</literal>パラメータを使用することはできません。
すべての出力列を<literal>TABLE</literal>リストに含めなければなりません。
    </para>
   </sect2>

   <sect2 id="xfunc-sql-polymorphic-functions">
<!--
    <title>Polymorphic <acronym>SQL</acronym> Functions</title>
-->
    <title>多様<acronym>SQL</acronym>関数</title>

    <para>
<!--
     <acronym>SQL</acronym> functions can be declared to accept and
     return the polymorphic types described in <xref
     linkend="extend-types-polymorphic"/>.  Here is a polymorphic
     function <function>make_array</function> that builds up an array
     from two arbitrary data type elements:
-->
<acronym>SQL</acronym>関数は、<xref linkend="extend-types-polymorphic"/>の多様型を受け付け、返すように宣言することができます。
以下の<function>make_array</function>多様関数は、任意の2つのデータ型要素から配列を作成します。
<screen>
CREATE FUNCTION make_array(anyelement, anyelement) RETURNS anyarray AS $$
    SELECT ARRAY[$1, $2];
$$ LANGUAGE SQL;

SELECT make_array(1, 2) AS intarray, make_array('a'::text, 'b') AS textarray;
 intarray | textarray
----------+-----------
 {1,2}    | {a,b}
(1 row)
</screen>
    </para>

    <para>
<!--
     Notice the use of the typecast <literal>'a'::text</literal>
     to specify that the argument is of type <type>text</type>. This is
     required if the argument is just a string literal, since otherwise
     it would be treated as type
     <type>unknown</type>, and array of <type>unknown</type> is not a valid
     type.
     Without the typecast, you will get errors like this:
-->
<literal>'a'::text</literal>という型キャストを使用して、引数が<type>text</type>型であることを指定していることに注目してください。
これは引数が単なる文字列リテラルである場合に必要です。
さもないと、<type>unknown</type>型として扱われてしまうため、無効な<type>unknown</type>の配列を返そうとしてしまいます。
型キャストがないと、以下のようなエラーが発生します。
<screen>
ERROR:  could not determine polymorphic type because input has type unknown
</screen>
    </para>

    <para>
<!--
     With <function>make_array</function> declared as above, you must
     provide two arguments that are of exactly the same data type; the
     system will not attempt to resolve any type differences.  Thus for
     example this does not work:
-->
上記のように<function>make_array</function>を宣言した場合、まったく同じデータ型の2つの引数を指定する必要があります。
システムは型の違いを解決しようとしません。
したがって、例えばこれはうまくいきません。
<screen>
SELECT make_array(1, 2.5) AS numericarray;
ERROR:  function make_array(integer, numeric) does not exist
</screen>
<!--
     An alternative approach is to use the <quote>common</quote> family of
     polymorphic types, which allows the system to try to identify a
     suitable common type:
-->
別の方法として、<quote>共通</quote>族の多様型を使用する方法があります。
これにより、システムは適切な共通の型を特定できます。
<screen>
CREATE FUNCTION make_array2(anycompatible, anycompatible)
RETURNS anycompatiblearray AS $$
    SELECT ARRAY[$1, $2];
$$ LANGUAGE SQL;

SELECT make_array2(1, 2.5) AS numericarray;
 numericarray
--------------
 {1,2.5}
(1 row)
</screen>
<!--
     Because the rules for common type resolution default to choosing
     type <type>text</type> when all inputs are of unknown types, this
     also works:
-->
すべての入力が未知の型である場合、共通の型を解決するルールはデフォルトで<type>text</type>型を選択するので、これも動作します。
<screen>
SELECT make_array2('a', 'b') AS textarray;
 textarray
-----------
 {a,b}
(1 row)
</screen>
    </para>

    <para>
<!--
     It is permitted to have polymorphic arguments with a fixed
     return type, but the converse is not. For example:
-->
固定の戻り値型を持ちながら多様引数を持つことは許されますが、逆は許されません。
以下に例を示します。
<screen>
CREATE FUNCTION is_greater(anyelement, anyelement) RETURNS boolean AS $$
    SELECT $1 &gt; $2;
$$ LANGUAGE SQL;

SELECT is_greater(1, 2);
 is_greater
------------
 f
(1 row)

CREATE FUNCTION invalid_func() RETURNS anyelement AS $$
    SELECT 1;
$$ LANGUAGE SQL;
ERROR:  cannot determine result data type
DETAIL:  A result of type anyelement requires at least one input of type anyelement, anyarray, anynonarray, anyenum, or anyrange.
</screen>
    </para>

    <para>
<!--
     Polymorphism can be used with functions that have output arguments.
     For example:
-->
出力引数を持つ関数でも多様性を使用することができます。
以下に例を示します。
<screen>
CREATE FUNCTION dup (f1 anyelement, OUT f2 anyelement, OUT f3 anyarray)
AS 'select $1, array[$1,$1]' LANGUAGE SQL;

SELECT * FROM dup(22);
 f2 |   f3
----+---------
 22 | {22,22}
(1 row)
</screen>
    </para>

    <para>
<!--
     Polymorphism can also be used with variadic functions.
     For example:
-->
多様性はvariadic関数とともに使用できます。例をあげます。
<screen>
CREATE FUNCTION anyleast (VARIADIC anyarray) RETURNS anyelement AS $$
    SELECT min($1[i]) FROM generate_subscripts($1, 1) g(i);
$$ LANGUAGE SQL;

SELECT anyleast(10, -1, 5, 4);
 anyleast
----------
       -1
(1 row)

SELECT anyleast('abc'::text, 'def');
 anyleast
----------
 abc
(1 row)

CREATE FUNCTION concat_values(text, VARIADIC anyarray) RETURNS text AS $$
    SELECT array_to_string($2, $1);
$$ LANGUAGE SQL;

SELECT concat_values('|', 1, 4, 2);
 concat_values
---------------
 1|4|2
(1 row)
</screen>
    </para>
   </sect2>

   <sect2>
<!--
    <title><acronym>SQL</acronym> Functions with Collations</title>
-->
    <title>照合順序を持つ<acronym>SQL</acronym>関数</title>

    <indexterm>
     <primary>collation</primary>
     <secondary>in SQL functions</secondary>
    </indexterm>
    <indexterm>
     <primary>照合順序</primary>
     <secondary>SQL関数における</secondary>
    </indexterm>

    <para>
<!--
     When an SQL function has one or more parameters of collatable data types,
     a collation is identified for each function call depending on the
     collations assigned to the actual arguments, as described in <xref
     linkend="collation"/>.  If a collation is successfully identified
     (i.e., there are no conflicts of implicit collations among the arguments)
     then all the collatable parameters are treated as having that collation
     implicitly.  This will affect the behavior of collation-sensitive
     operations within the function.  For example, using the
     <function>anyleast</function> function described above, the result of
-->
SQL関数が照合順序の変更が可能なデータ型のパラメータを１つ以上持つ場合、<xref linkend="collation"/>で説明されているように、それぞれの関数呼び出しに対して、実引数に割り当てられた照合順序に応じて、照合順序が識別されます。
照合順序の識別に成功した（つまり、暗黙的な照合順序がすべての引数で競合しない）場合、すべての照合順序の変更が可能なパラメータは暗黙的に照合順序を持つものとして扱われます。
これは関数内の照合順序に依存する操作の振舞いに影響します。
例えば、上記の<function>anyleast</function>を使って考えます。
<programlisting>
SELECT anyleast('abc'::text, 'ABC');
</programlisting>
<!--
     will depend on the database's default collation.  In <literal>C</literal> locale
     the result will be <literal>ABC</literal>, but in many other locales it will
     be <literal>abc</literal>.  The collation to use can be forced by adding
     a <literal>COLLATE</literal> clause to any of the arguments, for example
-->
この結果はデータベースのデフォルト照合順序に依存します。
<literal>C</literal>ロケールでは<literal>ABC</literal>という結果になりますが、他の多くのロケールでは<literal>abc</literal>になります。
使用される照合順序を<literal>COLLATE</literal>句を付与することで強制することができます。
例を以下に示します。
<programlisting>
SELECT anyleast('abc'::text, 'ABC' COLLATE "C");
</programlisting>
<!--
     Alternatively, if you wish a function to operate with a particular
     collation regardless of what it is called with, insert
     <literal>COLLATE</literal> clauses as needed in the function definition.
     This version of <function>anyleast</function> would always use <literal>en_US</literal>
     locale to compare strings:
-->
この他、呼び出し元の照合順序とは関係なく特定の照合順序で動作する関数にしたければ、関数定義において必要な所に<literal>COLLATE</literal>句を付けてください。
以下の<function>anyleast</function>では、文字列を比較する際に常に<literal>en_US</literal>を使用します。
<programlisting>
CREATE FUNCTION anyleast (VARIADIC anyarray) RETURNS anyelement AS $$
    SELECT min($1[i] COLLATE "en_US") FROM generate_subscripts($1, 1) g(i);
$$ LANGUAGE SQL;
</programlisting>
<!--
     But note that this will throw an error if applied to a non-collatable
     data type.
-->
しかし、もし照合順序の変更ができないデータ型が与えられた場合にエラーになってしまうことに注意してください。
    </para>

    <para>
<!--
     If no common collation can be identified among the actual arguments,
     then an SQL function treats its parameters as having their data types'
     default collation (which is usually the database's default collation,
     but could be different for parameters of domain types).
-->
実引数全体で共通の照合順序を識別できない場合、SQL関数はパラメータがそのデータ型のデフォルト照合順序（通常はデータベースのデフォルトの照合順序ですが、ドメイン型のパラメータでは異なる可能性があります）を持つものとみなします。
    </para>

    <para>
<!--
     The behavior of collatable parameters can be thought of as a limited
     form of polymorphism, applicable only to textual data types.
-->
照合順序の変更ができるパラメータの動作は、テキストのデータ型にのみ適用できる、限定された多様性と考えることができます。
    </para>
   </sect2>
  </sect1>

  <sect1 id="xfunc-overload">
<!--
   <title>Function Overloading</title>
-->
<title>関数のオーバーロード</title>

   <indexterm zone="xfunc-overload">
    <primary>overloading</primary>
    <secondary>functions</secondary>
   </indexterm>
   <indexterm zone="xfunc-overload">
    <primary>オーバーロード</primary>
    <secondary>関数</secondary>
   </indexterm>

   <para>
<!--
    More than one function can be defined with the same SQL name, so long
    as the arguments they take are different.  In other words,
    function names can be <firstterm>overloaded</firstterm>.  Whether or not
    you use it, this capability entails security precautions when calling
    functions in databases where some users mistrust other users; see
    <xref linkend="typeconv-func"/>.  When a query is executed, the server
    will determine which function to call from the data types and the number
    of the provided arguments.  Overloading can also be used to simulate
    functions with a variable number of arguments, up to a finite maximum
    number.
-->
使用する引数が異なるのであれば、同じSQL名の関数を1つ以上定義することができます。
つまり、関数名は<firstterm>オーバーロード</firstterm>が可能です。
使うかどうかに関わりなく、この能力は、あるユーザが他のユーザを信用しないデータベースで関数を呼び出す時に、セキュリティの事前の対策を必要とします。<xref linkend="typeconv-func"/>を参照してください。
問い合わせが実行された時、サーバは与えられた引数のデータ型と数によって呼び出すべき関数を決定します。
またオーバーロードを使用して、有限個の可変長引数を持つ関数を模擬することができます。
   </para>

   <para>
<!--
    When creating a family of overloaded functions, one should be
    careful not to create ambiguities.  For instance, given the
    functions:
-->
オーバーロード関数を作成する時、曖昧さが発生しないように注意しなければなりません。
例えば、以下のような関数を考えてみます。
<programlisting>
CREATE FUNCTION test(int, real) RETURNS ...
CREATE FUNCTION test(smallint, double precision) RETURNS ...
</programlisting>
<!--
    it is not immediately clear which function would be called with
    some trivial input like <literal>test(1, 1.5)</literal>.  The
    currently implemented resolution rules are described in
    <xref linkend="typeconv"/>, but it is unwise to design a system that subtly
    relies on this behavior.
-->
<literal>test(1, 1.5)</literal>のような平凡な入力でも、どちらの関数を呼び出すのかはすぐには明確ではありません。
現在実装されている解決規則は<xref linkend="typeconv"/>にて説明していますが、この動作に巧妙に依存するようにシステムを設計することは推奨しません。
   </para>

   <para>
<!--
    A function that takes a single argument of a composite type should
    generally not have the same name as any attribute (field) of that type.
    Recall that <literal><replaceable>attribute</replaceable>(<replaceable>table</replaceable>)</literal>
    is considered equivalent
    to <literal><replaceable>table</replaceable>.<replaceable>attribute</replaceable></literal>.
    In the case that there is an
    ambiguity between a function on a composite type and an attribute of
    the composite type, the attribute will always be used.  It is possible
    to override that choice by schema-qualifying the function name
    (that is, <literal><replaceable>schema</replaceable>.<replaceable>func</replaceable>(<replaceable>table</replaceable>)
    </literal>) but it's better to
    avoid the problem by not choosing conflicting names.
-->
一般的に、1つの複合型の引数を取る関数は、その型の属性（フィールド）と同じ名前を持ってはいけません。
<literal><replaceable>attribute</replaceable>(<replaceable>table</replaceable>)</literal>が<literal><replaceable>table</replaceable>.<replaceable>attribute</replaceable></literal>と等価とみなされることを思い出してください。
複合型に対する関数と複合型の属性との間に曖昧さがあるような場合、属性の方が常に使用されます。
この振舞いは関数名をスキーマで修飾する（つまり、<literal><replaceable>schema</replaceable>.<replaceable>func</replaceable>(<replaceable>table</replaceable>)</literal>）ことにより変更できますが、競合する名前を使用しないことで問題を防ぐ方が良いでしょう。
   </para>

   <para>
<!--
    Another possible conflict is between variadic and non-variadic functions.
    For instance, it is possible to create both <literal>foo(numeric)</literal> and
    <literal>foo(VARIADIC numeric[])</literal>.  In this case it is unclear which one
    should be matched to a call providing a single numeric argument, such as
    <literal>foo(10.1)</literal>.  The rule is that the function appearing
    earlier in the search path is used, or if the two functions are in the
    same schema, the non-variadic one is preferred.
-->
可変長引数を取る関数と可変長引数を取らない関数の間に、他にも競合する可能性があります。
例えば、<literal>foo(numeric)</literal>と<literal>foo(VARIADIC numeric[])</literal>の両方を作成することが可能です。
この場合、単一の数値引数を取った呼び出し、例えば<literal>foo(10.1)</literal>をどちらに一致するものとすべきか不明瞭です。
検索パスのより前にある関数が使われる、もし2つの関数が同一スキーマにあれば可変長引数を取らない関数が優先されるというのが、この場合の規則です。
   </para>

   <para>
<!--
    When overloading C-language functions, there is an additional
    constraint: The C name of each function in the family of
    overloaded functions must be different from the C names of all
    other functions, either internal or dynamically loaded.  If this
    rule is violated, the behavior is not portable.  You might get a
    run-time linker error, or one of the functions will get called
    (usually the internal one).  The alternative form of the
    <literal>AS</literal> clause for the SQL <command>CREATE
    FUNCTION</command> command decouples the SQL function name from
    the function name in the C source code.  For instance:
-->
C言語関数をオーバーロードする場合、さらに制限があります。
オーバーロードされた関数群内の各関数のCの名前は、内部か動的ロードされたかに関係なく他のすべての関数のCの名前と異なる必要があります。
この規則に反した場合は、この動作は移植性がありません。
実行時リンカエラーになるかもしれませんし、関数群のどれか（たいていは内部関数）が呼び出されるかもしれません。
<command>CREATE FUNCTION</command> SQLコマンドの別形式の<literal>AS</literal>句は、SQL関数名とCソースコード内の関数名とを分離します。
以下に例を示します。
<programlisting>
CREATE FUNCTION test(int) RETURNS int
    AS '<replaceable>filename</replaceable>', 'test_1arg'
    LANGUAGE C;
CREATE FUNCTION test(int, int) RETURNS int
    AS '<replaceable>filename</replaceable>', 'test_2arg'
    LANGUAGE C;
</programlisting>
<!--
    The names of the C functions here reflect one of many possible conventions.
-->
ここでのC関数の名前は多くの取り得る規約の1つを反映しています。
   </para>
  </sect1>

  <sect1 id="xfunc-volatility">
<!--
   <title>Function Volatility Categories</title>
-->
   <title>関数の変動性分類</title>

   <indexterm zone="xfunc-volatility">
    <primary>volatility</primary>
    <secondary>functions</secondary>
   </indexterm>
   <indexterm zone="xfunc-volatility">
    <primary>変動性</primary>
    <secondary>関数</secondary>
   </indexterm>
   <indexterm zone="xfunc-volatility">
    <primary>VOLATILE</primary>
   </indexterm>
   <indexterm zone="xfunc-volatility">
    <primary>STABLE</primary>
   </indexterm>
   <indexterm zone="xfunc-volatility">
    <primary>IMMUTABLE</primary>
   </indexterm>

   <para>
<!--
    Every function has a <firstterm>volatility</firstterm> classification, with
    the possibilities being <literal>VOLATILE</literal>, <literal>STABLE</literal>, or
    <literal>IMMUTABLE</literal>.  <literal>VOLATILE</literal> is the default if the
    <link linkend="sql-createfunction"><command>CREATE FUNCTION</command></link>
    command does not specify a category.  The volatility category is a
    promise to the optimizer about the behavior of the function:
-->
すべての関数は<firstterm>変動性</firstterm>区分を持ちます。
取り得る区分は、<literal>VOLATILE</literal>、<literal>STABLE</literal>、もしくは<literal>IMMUTABLE</literal>です。
<link linkend="sql-createfunction"><command>CREATE FUNCTION</command></link>コマンドで分類の指定がなければデフォルトで<literal>VOLATILE</literal>になります。
変動性に関する分類は、その関数の動作に関するオプティマイザへの約束事です。

   <itemizedlist>
    <listitem>
     <para>
<!--
      A <literal>VOLATILE</literal> function can do anything, including modifying
      the database.  It can return different results on successive calls with
      the same arguments.  The optimizer makes no assumptions about the
      behavior of such functions.  A query using a volatile function will
      re-evaluate the function at every row where its value is needed.
-->
<literal>VOLATILE</literal>関数は、データベースの変更を含む、すべてを行うことができます。
同一引数で続けて呼び出したとしても異なる結果を返すことができます。
オプティマイザはこうした関数の振舞いに対する前提を持ちません。
VOLATILE関数を使用した問い合わせは、その行の値を必要とするすべての行においてその関数を再評価します。
     </para>
    </listitem>
    <listitem>
     <para>
<!--
      A <literal>STABLE</literal> function cannot modify the database and is
      guaranteed to return the same results given the same arguments
      for all rows within a single statement. This category allows the
      optimizer to optimize multiple calls of the function to a single
      call. In particular, it is safe to use an expression containing
      such a function in an index scan condition. (Since an index scan
      will evaluate the comparison value only once, not once at each
      row, it is not valid to use a <literal>VOLATILE</literal> function in an
      index scan condition.)
-->
<literal>STABLE</literal>関数はデータベースを変更することができません。
また、単一の文内ですべての行に対して同一の引数を渡した場合に同一の結果を返すことが保証されています。
この区分により、オプティマイザは複数の関数の呼び出しを１つの呼び出しに最適化することができます。
特に、インデックススキャン条件内でこうした関数を含んだ式を使用することは安全です。
（インデックススキャンは行ごとに一度ではなく、一度だけ比較値の評価を行いますので、インデックススキャン条件内で<literal>VOLATILE</literal>関数を使用することは意味がありません。）
     </para>
    </listitem>
    <listitem>
     <para>
<!--
      An <literal>IMMUTABLE</literal> function cannot modify the database and is
      guaranteed to return the same results given the same arguments forever.
      This category allows the optimizer to pre-evaluate the function when
      a query calls it with constant arguments.  For example, a query like
      <literal>SELECT ... WHERE x = 2 + 2</literal> can be simplified on sight to
      <literal>SELECT ... WHERE x = 4</literal>, because the function underlying
      the integer addition operator is marked <literal>IMMUTABLE</literal>.
-->
<literal>IMMUTABLE</literal>関数はデータベースを変更することができません。
また、同一引数に対する呼び出しは常に同一の結果を返すことが保証されています。
問い合わせが定数の引数でこうした関数を呼び出した場合、オプティマイザはこの関数を事前に評価することができます。
例えば、<literal>SELECT ... WHERE x = 2 + 2</literal>といった問い合わせは、<literal>SELECT ... WHERE x = 4</literal>のように単純化することができます。
これは、整数加算演算子の基になる関数が<literal>IMMUTABLE</literal>として宣言されているためです。
     </para>
    </listitem>
   </itemizedlist>
   </para>

   <para>
<!--
    For best optimization results, you should label your functions with the
    strictest volatility category that is valid for them.
-->
最適化の結果を最善にするためには、関数に対して有効かつ最も厳密な変動性区分を付けなければなりません。
   </para>

   <para>
<!--
    Any function with side-effects <emphasis>must</emphasis> be labeled
    <literal>VOLATILE</literal>, so that calls to it cannot be optimized away.
    Even a function with no side-effects needs to be labeled
    <literal>VOLATILE</literal> if its value can change within a single query;
    some examples are <literal>random()</literal>, <literal>currval()</literal>,
    <literal>timeofday()</literal>.
-->
副作用を持つ関数はすべて<literal>VOLATILE</literal>と付けなければ<emphasis>なりません</emphasis>。
こうした関数は最適化することができないためです。
関数が副作用を持たなかったとしても、単一問い合わせ内で値が変動する場合は<literal>VOLATILE</literal>と付けなければなりません。
例えば、<literal>random()</literal>、<literal>currval()</literal>、<literal>timeofday()</literal>などです。
   </para>

   <para>
<!--
    Another important example is that the <function>current_timestamp</function>
    family of functions qualify as <literal>STABLE</literal>, since their values do
    not change within a transaction.
-->
その他の重要な例は、<function>current_timestamp</function>系列の関数は、それらの値がトランザクション内で変わらないことから、<literal>STABLE</literal>と見なされます。
   </para>

   <para>
<!--
    There is relatively little difference between <literal>STABLE</literal> and
    <literal>IMMUTABLE</literal> categories when considering simple interactive
    queries that are planned and immediately executed: it doesn't matter
    a lot whether a function is executed once during planning or once during
    query execution startup.  But there is a big difference if the plan is
    saved and reused later.  Labeling a function <literal>IMMUTABLE</literal> when
    it really isn't might allow it to be prematurely folded to a constant during
    planning, resulting in a stale value being re-used during subsequent uses
    of the plan.  This is a hazard when using prepared statements or when
    using function languages that cache plans (such as
    <application>PL/pgSQL</application>).
-->
計画作成を行い、すぐに実行されるような単一の対話式問い合わせを考えた場合、相対的に<literal>STABLE</literal>区分と<literal>IMMUTABLE</literal>区分との違いはあまりありません。
このような場合、関数が計画作成中に一度実行されるか、問い合わせ実行中に一度実行されるかがあまり問題になりません。
しかし、計画が保存され、後で再利用される場合は大きな違いが現れます。
本来ならば関数が計画作成段階で早めに定数を保持することができない場合に<literal>IMMUTABLE</literal>を付けると、その後にこの計画を使用する時に古くて意味のない値が再利用されてしまうことになります。
これは、プリペアド文や計画をキャッシュする関数言語（<application>PL/pgSQL</application>など）を使用する場合は危険です。
   </para>

   <para>
<!--
    For functions written in SQL or in any of the standard procedural
    languages, there is a second important property determined by the
    volatility category, namely the visibility of any data changes that have
    been made by the SQL command that is calling the function.  A
    <literal>VOLATILE</literal> function will see such changes, a <literal>STABLE</literal>
    or <literal>IMMUTABLE</literal> function will not.  This behavior is implemented
    using the snapshotting behavior of MVCC (see <xref linkend="mvcc"/>):
    <literal>STABLE</literal> and <literal>IMMUTABLE</literal> functions use a snapshot
    established as of the start of the calling query, whereas
    <literal>VOLATILE</literal> functions obtain a fresh snapshot at the start of
    each query they execute.
-->
SQLもしくは標準手続き言語で作成された関数では、変動性分類で決定される２番目に重要な性質があります。
すなわち、その関数を呼び出すSQLコマンドによりなされてきたすべてのデータ変更の可視性です。
<literal>VOLATILE</literal>関数はそのような変更を捕らえますが、<literal>STABLE</literal>または<literal>IMMUTABLE</literal>関数はそうしません。
この動作はMVCC（<xref linkend="mvcc"/>を参照）のスナップショット処理の動作を使用して実装されています。
<literal>STABLE</literal>と<literal>IMMUTABLE</literal>関数は、呼び出す問い合わせの開始時点で成立したスナップショットを使用しますが、<literal>VOLATILE</literal>関数はそれぞれの問い合わせの実行開始時点の作りたてのスナップショットを取得します。
   </para>

   <note>
    <para>
<!--
     Functions written in C can manage snapshots however they want, but it's
     usually a good idea to make C functions work this way too.
-->
しかし、C言語で作成された関数は、どのようにでもスナップショットを管理することができますが、通常C関数でもこのように動作させることは良い考えです。
    </para>
   </note>

   <para>
<!--
    Because of this snapshotting behavior,
    a function containing only <command>SELECT</command> commands can safely be
    marked <literal>STABLE</literal>, even if it selects from tables that might be
    undergoing modifications by concurrent queries.
    <productname>PostgreSQL</productname> will execute all commands of a
    <literal>STABLE</literal> function using the snapshot established for the
    calling query, and so it will see a fixed view of the database throughout
    that query.
-->
このスナップショット処理の動作のため、同時実行の問い合わせによって別途変更されている可能性があるテーブルから選択していたとしても、<command>SELECT</command>コマンドのみを含む関数は、安全に<literal>STABLE</literal>とすることができます。
<productname>PostgreSQL</productname>は、呼び出し元の問い合わせに対して確立されたスナップショットを使用して<literal>STABLE</literal>関数のすべてのコマンドを実行します。
したがってその問い合わせの間、データベースに対して固定された視点で値を参照することになります。
   </para>

   <para>
<!--
    The same snapshotting behavior is used for <command>SELECT</command> commands
    within <literal>IMMUTABLE</literal> functions.  It is generally unwise to select
    from database tables within an <literal>IMMUTABLE</literal> function at all,
    since the immutability will be broken if the table contents ever change.
    However, <productname>PostgreSQL</productname> does not enforce that you
    do not do that.
-->
<literal>IMMUTABLE</literal>関数内の<command>SELECT</command>コマンドも同様のスナップショット処理の動作を使用します。
ただし、一般的に、<literal>IMMUTABLE</literal>関数内でデータベースのテーブルを検索（SELECT）することは勧められません。
テーブルの内容が変わってしまった場合にその不変性が壊れてしまうためです。
しかし、<productname>PostgreSQL</productname>では強制的に検索（SELECT）できないようにはしていません。
   </para>

   <para>
<!--
    A common error is to label a function <literal>IMMUTABLE</literal> when its
    results depend on a configuration parameter.  For example, a function
    that manipulates timestamps might well have results that depend on the
    <xref linkend="guc-timezone"/> setting.  For safety, such functions should
    be labeled <literal>STABLE</literal> instead.
-->
よくあるエラーは、設定パラメータに依存する結果となる関数に<literal>IMMUTABLE</literal>と付けることです。
例えば、タイムスタンプを操作する関数は、おそらく<xref linkend="guc-timezone"/>の設定に依存した結果になります。
こうした関数は、安全のため代わりに<literal>STABLE</literal>と付けてください。
   </para>

   <note>
    <para>
<!--
     <productname>PostgreSQL</productname> requires that <literal>STABLE</literal>
     and <literal>IMMUTABLE</literal> functions contain no SQL commands other
     than <command>SELECT</command> to prevent data modification.
     (This is not a completely bulletproof test, since such functions could
     still call <literal>VOLATILE</literal> functions that modify the database.
     If you do that, you will find that the <literal>STABLE</literal> or
     <literal>IMMUTABLE</literal> function does not notice the database changes
     applied by the called function, since they are hidden from its snapshot.)
-->
<productname>PostgreSQL</productname>はデータの変更を防ぐために<literal>STABLE</literal>関数と<literal>IMMUTABLE</literal>関数が<command>SELECT</command>以外のSQLコマンドを含まないことを要求します。
（こうした関数はまだデータベースを変更する<literal>VOLATILE</literal>関数を呼び出すことができますので、これは防弾条件として完全ではありません。
これを行うと、<literal>STABLE</literal>もしくは<literal>IMMUTABLE</literal>関数は、そのスナップショットからそれらが隠されていることから、呼び出した関数によるデータベースの変更に気がつきません。）
    </para>
   </note>
  </sect1>

  <sect1 id="xfunc-pl">
<!--
   <title>Procedural Language Functions</title>
-->
<title>手続き型言語関数</title>

   <para>
<!--
    <productname>PostgreSQL</productname> allows user-defined functions
    to be written in other languages besides SQL and C.  These other
    languages are generically called <firstterm>procedural
    languages</firstterm> (<acronym>PL</acronym>s).
    Procedural languages aren't built into the
    <productname>PostgreSQL</productname> server; they are offered
    by loadable modules.
    See <xref linkend="xplang"/> and following chapters for more
    information.
-->
<productname>PostgreSQL</productname>ではSQLやC言語以外の言語でユーザ定義の関数を作成することができます。
これらの他の言語は一般に<firstterm>手続き言語</firstterm>（<acronym>PL</acronym>）と呼ばれます。
手続き言語は<productname>PostgreSQL</productname>サーバに組み込まれておらず、ロード可能モジュールとして提供されています。
詳細は<xref linkend="xplang"/>と以下の章を参照してください。
   </para>
  </sect1>

  <sect1 id="xfunc-internal">
<!--
   <title>Internal Functions</title>
-->
<title>内部関数</title>

   <indexterm zone="xfunc-internal"><primary>function</primary><secondary>internal</secondary></indexterm>
   <indexterm zone="xfunc-internal"><primary>関数</primary><secondary>内部</secondary></indexterm>

   <para>
<!--
    Internal functions are functions written in C that have been statically
    linked into the <productname>PostgreSQL</productname> server.
    The <quote>body</quote> of the function definition
    specifies the C-language name of the function, which need not be the
    same as the name being declared for SQL use.
    (For reasons of backward compatibility, an empty body
    is accepted as meaning that the C-language function name is the
    same as the SQL name.)
-->
内部関数とは、Cで作成された、<productname>PostgreSQL</productname>サーバに静的にリンクされた関数です。
関数定義の<quote>本体</quote>では関数のC言語における名前を指定します。
この名前をSQLでの使用のために宣言される名前と同じにする必要はありません。
（後方互換性のため、C言語関数名がSQL名と同じであるという意味として、空の本体も受け付けられます。）
   </para>

   <para>
<!--
    Normally, all internal functions present in the
    server are declared during the initialization of the database cluster
    (see <xref linkend="creating-cluster"/>),
    but a user could use <command>CREATE FUNCTION</command>
    to create additional alias names for an internal function.
    Internal functions are declared in <command>CREATE FUNCTION</command>
    with language name <literal>internal</literal>.  For instance, to
    create an alias for the <function>sqrt</function> function:
-->
通常、サーバに存在するすべての内部関数は、データベースクラスタの初期化（<xref linkend="creating-cluster"/>参照）の際に宣言されますが、ユーザは<command>CREATE FUNCTION</command>を使用して、内部関数の別名をさらに作成することができます。
内部関数は<literal>internal</literal>という言語名を付けた<command>CREATE FUNCTION</command>によって宣言されます。
例えば、<function>sqrt</function>関数の別名を作成するには以下のようにします。
<programlisting>
CREATE FUNCTION square_root(double precision) RETURNS double precision
    AS 'dsqrt'
    LANGUAGE internal
    STRICT;
</programlisting>
<!--
    (Most internal functions expect to be declared <quote>strict</quote>.)
-->
（ほとんどの内部関数は<quote>strict</quote>として宣言されることを想定しています。）
   </para>

   <note>
    <para>
<!--
     Not all <quote>predefined</quote> functions are
     <quote>internal</quote> in the above sense.  Some predefined
     functions are written in SQL.
-->
<quote>定義済みの</quote>関数のすべてが上の意味での<quote>内部</quote>ではありません。
SQLで作成された定義済み関数もあります。
    </para>
   </note>
  </sect1>

  <sect1 id="xfunc-c">
<!--
   <title>C-Language Functions</title>
-->
<title>C言語関数</title>

   <indexterm zone="xfunc-c">
    <primary>function</primary>
    <secondary>user-defined</secondary>
    <tertiary>in C</tertiary>
   </indexterm>
   <indexterm zone="xfunc-c">
    <primary>関数</primary>
    <secondary>ユーザ定義</secondary>
    <tertiary>Cで作成された</tertiary>
   </indexterm>

   <para>
<!--
    User-defined functions can be written in C (or a language that can
    be made compatible with C, such as C++).  Such functions are
    compiled into dynamically loadable objects (also called shared
    libraries) and are loaded by the server on demand.  The dynamic
    loading feature is what distinguishes <quote>C language</quote> functions
    from <quote>internal</quote> functions &mdash; the actual coding conventions
    are essentially the same for both.  (Hence, the standard internal
    function library is a rich source of coding examples for user-defined
    C functions.)
-->
ユーザ定義の関数はC（もしくはC++のようなCと互換性のある言語）で作成することができます。
そのような関数は動的ロード可能オブジェクト（共有ライブラリとも呼ばれます）としてコンパイルされ、必要に応じてサーバにロードされます。
動的ロード機能が、<quote>C言語</quote>関数を<quote>内部</quote>関数と区別するものです。
コーディング方法は基本的に両方とも同じです。
（したがって、標準内部関数ライブラリはユーザ定義のC関数のコーディング例の豊富な情報源となります。）
   </para>

   <para>
<!--
    Currently only one calling convention is used for C functions
    (<quote>version 1</quote>). Support for that calling convention is
    indicated by writing a <literal>PG_FUNCTION_INFO_V1()</literal> macro
    call for the function, as illustrated below.
-->
現在、1つの呼び出し規約だけがC関数で使用されています(<quote>version 1</quote>)。
その呼び出し規約をサポートしていることは、以下に示すように、その関数用に呼び出しマクロ<literal>PG_FUNCTION_INFO_V1()</literal>を書くことで示されます。
   </para>

  <sect2 id="xfunc-c-dynload">
<!--
   <title>Dynamic Loading</title>
-->
<title>動的ロード</title>

   <indexterm zone="xfunc-c-dynload">
    <primary>dynamic loading</primary>
   </indexterm>
   <indexterm zone="xfunc-c-dynload">
    <primary>動的ロード</primary>
   </indexterm>

   <para>
<!--
    The first time a user-defined function in a particular
    loadable object file is called in a session,
    the dynamic loader loads that object file into memory so that the
    function can be called.  The <command>CREATE FUNCTION</command>
    for a user-defined C function must therefore specify two pieces of
    information for the function: the name of the loadable
    object file, and the C name (link symbol) of the specific function to call
    within that object file.  If the C name is not explicitly specified then
    it is assumed to be the same as the SQL function name.
-->
特定のロード可能オブジェクト内のユーザ定義の関数がセッションで最初に呼び出されると、動的ローダは、その関数を呼び出すことができるように、オブジェクトファイルをメモリ内に読み込みます。
そのため、ユーザ定義のC関数用の<command>CREATE FUNCTION</command>はその関数について、ロード可能オブジェクトファイルの名前とオブジェクトファイル中の呼び出される特定の関数のC名称（リンクシンボル）という2つの情報を指定しなければなりません。
C名称が明示的に指定されなかった場合、SQLにおける関数名と同じものと仮定されます。
   </para>

   <para>
<!--
    The following algorithm is used to locate the shared object file
    based on the name given in the <command>CREATE FUNCTION</command>
    command:
-->
<command>CREATE FUNCTION</command>コマンドで与えられた名前に基づいて、共有オブジェクトファイルの場所を見つける際に以下のアルゴリズムが使用されます。

    <orderedlist>
     <listitem>
      <para>
<!--
       If the name is an absolute path, the given file is loaded.
-->
名前が絶対パスの場合、指定されたファイルが読み込まれます。
      </para>
     </listitem>

     <listitem>
      <para>
<!--
       If the name starts with the string <literal>$libdir</literal>,
       that part is replaced by the <productname>PostgreSQL</productname> package
        library directory
       name, which is determined at build time.<indexterm><primary>$libdir</primary></indexterm>
-->
名前が<literal>$libdir</literal>という文字列から始まる場合、その部分は<productname>PostgreSQL</productname>パッケージのライブラリディレクトリで置き換えられます。
このディレクトリはビルド時に決定されます。
<indexterm><primary>$libdir</primary></indexterm>
      </para>
     </listitem>

     <listitem>
      <para>
<!--
       If the name does not contain a directory part, the file is
       searched for in the path specified by the configuration variable
       <xref linkend="guc-dynamic-library-path"/>.<indexterm><primary>dynamic_library_path</primary></indexterm>
-->
名前にディレクトリ部分がない場合、そのファイルは<xref linkend="guc-dynamic-library-path"/>設定変数で指定されたパス内から検索されます。
<indexterm><primary>dynamic_library_path</primary></indexterm>
      </para>
     </listitem>

     <listitem>
      <para>
<!--
       Otherwise (the file was not found in the path, or it contains a
       non-absolute directory part), the dynamic loader will try to
       take the name as given, which will most likely fail.  (It is
       unreliable to depend on the current working directory.)
-->
上記以外の場合（ファイルがパス内に存在しない場合や相対ディレクトリ部分を持つ場合）、動的ローダは指定された名前をそのまま使用し、ほとんどの場合は失敗します。
（これは現在の作業ディレクトリに依存するため信頼できません。）
      </para>
     </listitem>
    </orderedlist>

<!--
    If this sequence does not work, the platform-specific shared
    library file name extension (often <filename>.so</filename>) is
    appended to the given name and this sequence is tried again.  If
    that fails as well, the load will fail.
-->
ここまでの流れがうまくいかなかった場合、プラットフォーム独自の共有ライブラリファイル拡張子（多くの場合<filename>.so</filename>）が指定された名前に追加され、再度この流れを試みます。
同様に失敗した場合は、読み込みは失敗します。
   </para>

   <para>
<!--
    It is recommended to locate shared libraries either relative to
    <literal>$libdir</literal> or through the dynamic library path.
    This simplifies version upgrades if the new installation is at a
    different location.  The actual directory that
    <literal>$libdir</literal> stands for can be found out with the
    command <literal>pg_config &#045;&#045;pkglibdir</literal>.
-->
共有ライブラリを<literal>$libdir</literal>から相対的に、もしくは動的ライブラリパスの通った所に配置することを推奨します。
異なる場所に新しいインストレーションを配置する場合にバージョンアップを簡単にします。
<literal>$libdir</literal>が示す実際のディレクトリは<literal>pg_config --pkglibdir</literal>コマンドを使用することでわかります。
   </para>

   <para>
<!--
    The user ID the <productname>PostgreSQL</productname> server runs
    as must be able to traverse the path to the file you intend to
    load.  Making the file or a higher-level directory not readable
    and/or not executable by the <systemitem>postgres</systemitem>
    user is a common mistake.
-->
<productname>PostgreSQL</productname>サーバの実効ユーザIDはロード予定のファイルのパスまで到達できなければなりません。
よくある失敗として、<systemitem>postgres</systemitem>ユーザに対して読み込み、実行、または両方の権限がそのファイルとその上位ディレクトリに与えられていないことがあります。
   </para>

   <para>
<!--
    In any case, the file name that is given in the
    <command>CREATE FUNCTION</command> command is recorded literally
    in the system catalogs, so if the file needs to be loaded again
    the same procedure is applied.
-->
どの場合でも、<command>CREATE FUNCTION</command>コマンドに与えたファイル名はそのままシステムカタログに保存されます。
ですので、もしそのファイルを再度読み込む必要がある場合、同じ処理が適用されます。
   </para>

   <note>
    <para>
<!--
     <productname>PostgreSQL</productname> will not compile a C function
     automatically.  The object file must be compiled before it is referenced
     in a <command>CREATE
     FUNCTION</command> command.  See <xref linkend="dfunc"/> for additional
     information.
-->
<productname>PostgreSQL</productname>はC関数を自動的にコンパイルしません。
<command>CREATE FUNCTION</command>コマンドで参照する前に、そのオブジェクトファイルはコンパイルされていなければなりません。
さらなる情報については<xref linkend="dfunc"/>を参照してください。
    </para>
   </note>

   <indexterm zone="xfunc-c-dynload">
    <primary>magic block</primary>
   </indexterm>
   <indexterm zone="xfunc-c-dynload">
    <primary>マジックブロック</primary>
   </indexterm>

   <para>
<!--
    To ensure that a dynamically loaded object file is not loaded into an
    incompatible server, <productname>PostgreSQL</productname> checks that the
    file contains a <quote>magic block</quote> with the appropriate contents.
    This allows the server to detect obvious incompatibilities, such as code
    compiled for a different major version of
    <productname>PostgreSQL</productname>. To include a magic block,
    write this in one (and only one) of the module source files, after having
    included the header <filename>fmgr.h</filename>:
-->
確実に、動的にロードされるモジュールが互換性がないサーバにロードされないように、<productname>PostgreSQL</productname>は、そのファイルに適切な内容を持つ<quote>マジックブロック</quote>が含まれているかどうか検査します。
これによりサーバは、メジャーバージョンが異なる<productname>PostgreSQL</productname>用にコンパイルされたモジュールなど、明確に互換性がないことを検知することができます。
マジックブロックを含めるためには、以下をモジュールのソースファイルに一度（一度だけ）、<filename>fmgr.h</filename>ヘッダファイルをincludeさせた後で、記述してください。

<programlisting>
PG_MODULE_MAGIC;
</programlisting>
   </para>

   <para>
<!--
    After it is used for the first time, a dynamically loaded object
    file is retained in memory.  Future calls in the same session to
    the function(s) in that file will only incur the small overhead of
    a symbol table lookup.  If you need to force a reload of an object
    file, for example after recompiling it, begin a fresh session.
-->
最初に使用された後も、動的にロードされたオブジェクトファイルはメモリ内に保持されます。
同一セッションにおいてそのファイル内の関数をその後に呼び出した場合、シンボルテーブルの検索に要する小さなオーバーヘッドしかかかりません。
例えば再コンパイルした後など、そのオブジェクトファイルを強制的に再度読み込ませる必要がある場合は、新しいセッションを開始してください。
   </para>

   <indexterm zone="xfunc-c-dynload">
    <primary>_PG_init</primary>
   </indexterm>
   <indexterm zone="xfunc-c-dynload">
    <primary>library initialization function</primary>
   </indexterm>
<<<<<<< HEAD

   <para>
    Optionally, a dynamically loaded file can contain an initialization
    function.  If the file includes a function named
    <function>_PG_init</function>, that function will be called immediately after
    loading the file.  The function receives no parameters and should
    return void.  There is presently no way to unload a dynamically loaded file.
=======
   <indexterm zone="xfunc-c-dynload">
    <primary>ライブラリ初期化処理関数</primary>
   </indexterm>
   <indexterm zone="xfunc-c-dynload">
    <primary>library finalization function</primary>
   </indexterm>
   <indexterm zone="xfunc-c-dynload">
    <primary>ライブラリ最終処理関数</primary>
   </indexterm>

   <para>
<!--
    Optionally, a dynamically loaded file can contain initialization and
    finalization functions.  If the file includes a function named
    <function>_PG_init</function>, that function will be called immediately after
    loading the file.  The function receives no parameters and should
    return void.  If the file includes a function named
    <function>_PG_fini</function>, that function will be called immediately before
    unloading the file.  Likewise, the function receives no parameters and
    should return void.  Note that <function>_PG_fini</function> will only be called
    during an unload of the file, not during process termination.
    (Presently, unloads are disabled and will never occur, but this may
    change in the future.)
-->
省略することもできますが、動的にロードされるファイルに初期化処理関数と最終処理関数を含めることができます。
<function>_PG_init</function>という関数がファイルに存在すると、この関数はファイルがロードされた直後に呼び出されます。
この関数は引数を取らずvoid型を返さなければなりません。
<function>_PG_fini</function>という関数がファイルに存在すると、この関数はファイルがアンロードされる直前に呼び出されます。
この関数も同様に引数を取らずvoid型を返さなければなりません。
<function>_PG_fini</function>がファイルのアンロード時にのみ呼び出されるものであり、処理の終了時に呼び出されるものではないことに注意してください。
（現在、アンロードは無効となっていますので、決して発生しません。将来変更される可能性があります。）
>>>>>>> 185876a6
   </para>

  </sect2>

   <sect2 id="xfunc-c-basetype">
<!--
    <title>Base Types in C-Language Functions</title>
-->
<title>C言語関数における基本型</title>

    <indexterm zone="xfunc-c-basetype">
     <primary>data type</primary>
     <secondary>internal organization</secondary>
    </indexterm>
    <indexterm zone="xfunc-c-basetype">
     <primary>データ型</primary>
     <secondary>内部構成</secondary>
    </indexterm>

    <para>
<!--
     To know how to write C-language functions, you need to know how
     <productname>PostgreSQL</productname> internally represents base
     data types and how they can be passed to and from functions.
     Internally, <productname>PostgreSQL</productname> regards a base
     type as a <quote>blob of memory</quote>.  The user-defined
     functions that you define over a type in turn define the way that
     <productname>PostgreSQL</productname> can operate on it.  That
     is, <productname>PostgreSQL</productname> will only store and
     retrieve the data from disk and use your user-defined functions
     to input, process, and output the data.
-->
C言語関数の作成方法を理解するためには、<productname>PostgreSQL</productname>が基本データ型を内部でどのように表現し、どのようにそれらを関数とやり取りしているかを理解する必要があります。
内部的に<productname>PostgreSQL</productname>は基本型を<quote>メモリの小さな塊</quote>とみなします。
ある型を定義するユーザ定義関数は、言い換えると、<productname>PostgreSQL</productname>がそれを操作できる方法を定義します。
つまり、<productname>PostgreSQL</productname>はデータの格納、ディスクからの取り出しのみを行い、データの入力や処理、出力にはユーザ定義関数を使用します。
    </para>

    <para>
<!--
     Base types can have one of three internal formats:
-->
基本型は下記の3つのいずれかの内部書式を使用しています。

     <itemizedlist>
      <listitem>
       <para>
<!--
        pass by value, fixed-length
-->
固定長の値渡し
       </para>
      </listitem>
      <listitem>
       <para>
<!--
        pass by reference, fixed-length
-->
固定長の参照渡し
       </para>
      </listitem>
      <listitem>
       <para>
<!--
        pass by reference, variable-length
-->
可変長の参照渡し
       </para>
      </listitem>
     </itemizedlist>
    </para>

    <para>
<!--
     By-value  types  can  only be 1, 2, or 4 bytes in length
     (also 8 bytes, if <literal>sizeof(Datum)</literal> is 8 on your machine).
     You should be careful to define your types such that they will be the
     same size (in bytes) on all architectures.  For example, the
     <literal>long</literal> type is dangerous because it is 4 bytes on some
     machines and 8 bytes on others, whereas <type>int</type> type is 4 bytes
     on most Unix machines.  A reasonable implementation of the
     <type>int4</type> type on Unix machines might be:
-->
値渡しは、1、2、4バイト長の型のみで使用することができます（使用するマシンの<literal>sizeof(Datum)</literal>が8の場合は8バイトも使用できます）。
データ型を定義する際、その型がすべてのアーキテクチャにおいて同一の大きさ（バイト数）となるように定義するように注意してください。
例えば、<literal>long</literal>型はマシンによっては4バイトであったり、8バイトであったりして危険ですが、<type>int</type>型はほとんどのUnixマシンでは4バイトです。
Unixマシンにおける<type>int4</type>の理論的な実装は以下のようになります。

<programlisting>
<!--
/* 4-byte integer, passed by value */
-->
/* 4 バイト整数、値渡し */
typedef int int4;
</programlisting>

<!--
     (The actual PostgreSQL C code calls this type <type>int32</type>, because
     it is a convention in C that <type>int<replaceable>XX</replaceable></type>
     means <replaceable>XX</replaceable> <emphasis>bits</emphasis>.  Note
     therefore also that the C type <type>int8</type> is 1 byte in size.  The
     SQL type <type>int8</type> is called <type>int64</type> in C.  See also
     <xref linkend="xfunc-c-type-table"/>.)
-->
（実際のPostgreSQLのCコードではこの型を<type>int32</type>と呼びます。
<type>int<replaceable>XX</replaceable></type>が<replaceable>XX</replaceable> <emphasis>ビット</emphasis>であることはCにおける規約だからです。
したがって<type>int8</type>というCの型のサイズは１バイトであることに注意してください。
<type>int8</type>というSQLの型はCでは<type>int64</type>と呼ばれます。
<xref linkend="xfunc-c-type-table"/>も参照してください。）
    </para>

    <para>
<!--
     On  the  other hand, fixed-length types of any size can
     be passed by-reference.  For example, here is a  sample
     implementation of a <productname>PostgreSQL</productname> type:
-->
一方、任意の大きさの固定長の型は参照として引き渡すことができます。
例として以下に<productname>PostgreSQL</productname>の型の実装サンプルを示します。

<programlisting>
<!--
/* 16-byte structure, passed by reference */
-->
/* 16 バイト構造体、参照渡し */
typedef struct
{
    double  x, y;
} Point;
</programlisting>

<!--
     Only  pointers  to  such types can be used when passing
     them in and out of <productname>PostgreSQL</productname> functions.
     To return a value of such a type, allocate the right amount of
     memory with <literal>palloc</literal>, fill in the allocated memory,
     and return a pointer to it.  (Also, if you just want to return the
     same value as one of your input arguments that's of the same data type,
     you can skip the extra <literal>palloc</literal> and just return the
     pointer to the input value.)
-->
それらの型のポインタのみが<productname>PostgreSQL</productname>関数の入出力時に使用できます。
それらの型の値を返すためには、<literal>palloc()</literal>を使用して正しい大きさのメモリ領域を割り当て、そのメモリ領域に値を入力し、それのポインタを返します。
（また、入力引数の1つと同じ型かつ同じ値を返したいのであれば、<literal>palloc</literal>を行う手間を省くことができます。
この場合は入力値へのポインタを単に返してください。）
    </para>

    <para>
<!--
     Finally, all variable-length types must also be  passed
     by  reference.   All  variable-length  types must begin
     with an opaque length field of exactly 4 bytes, which will be set
     by <symbol>SET_VARSIZE</symbol>; never set this field directly! All data to
     be  stored within that type must be located in the memory
     immediately  following  that  length  field.   The
     length field contains the total length of the structure,
     that is,  it  includes  the  size  of  the  length  field
     itself.
-->
最後に、すべての可変長型は参照として引き渡す必要があります。
また、すべての可変長型は正確に4バイトの不透明なlengthフィールドから始まる必要があります。
このフィールドは<symbol>SET_VARSIZE</symbol>で設定されます。決して直接このフィールドを設定してはいけません。
その型に格納されるすべてのデータはlengthフィールドのすぐ後のメモリ領域に置かれる必要があります。
lengthフィールドにはその構造体の総長が格納されます。つまり、lengthフィールドそのものもその大きさに含まれます。
    </para>

    <para>
<!--
     Another important point is to avoid leaving any uninitialized bits
     within data type values; for example, take care to zero out any
     alignment padding bytes that might be present in structs.  Without
     this, logically-equivalent constants of your data type might be
     seen as unequal by the planner, leading to inefficient (though not
     incorrect) plans.
-->
この他の重要な点は、データ型の値の中で初期化されていないビットを残さないことです。
例えば、構造体内に存在する可能性がある整列用のパディングバイトを注意してすべてゼロクリアしてください。
こうしないと、独自データ型の論理的に等価な定数がプランナにより一致しないものと判断され、（不正確ではありませんが）非効率的な計画をもたらすかもしれません。
    </para>

    <warning>
     <para>
<!--
      <emphasis>Never</emphasis> modify the contents of a pass-by-reference input
      value.  If you do so you are likely to corrupt on-disk data, since
      the pointer you are given might point directly into a disk buffer.
      The sole exception to this rule is explained in
      <xref linkend="xaggr"/>.
-->
参照渡しの入力値の内容を<emphasis>決して</emphasis>変更しないでください。
指定したポインタがディスクバッファを直接指し示している可能性がよくありますので、変更すると、ディスク上のデータを破壊してしまうかもしれません。
この規則の唯一の例外について<xref linkend="xaggr"/>で説明します。
     </para>
    </warning>

    <para>
<!--
     As an example, we can define the type <type>text</type> as
     follows:
-->
例えば、<type>text</type>型を定義するには、下記のように行えます。

<programlisting>
typedef struct {
    int32 length;
    char data[FLEXIBLE_ARRAY_MEMBER];
} text;
</programlisting>

<!--
     The <literal>[FLEXIBLE_ARRAY_MEMBER]</literal> notation means that the actual
     length of the data part is not specified by this declaration.
-->
<literal>[FLEXIBLE_ARRAY_MEMBER]</literal>表記は、データ部分の実際の長さはこの宣言では指定されないことを意味します。
    </para>

    <para>
<!--
     When manipulating
     variable-length types, we must  be  careful  to  allocate
     the  correct amount  of memory and set the length field correctly.
     For example, if we wanted to  store  40  bytes  in  a <structname>text</structname>
     structure, we might use a code fragment like this:
-->
可変長型を操作する時、正確な大きさのメモリを割り当て、lengthフィールドを正確に設定することに注意する必要があります。
例えば、40バイトを<structname>text</structname>構造体に保持させたい場合、下記のようなコードを使用します。

<programlisting><![CDATA[
#include "postgres.h"
...
]]><!--
char buffer[40]; /* our source data */
--><![CDATA[
char buffer[40]; /* 私たちの元のデータ */
...
text *destination = (text *) palloc(VARHDRSZ + 40);
SET_VARSIZE(destination, VARHDRSZ + 40);
memcpy(destination->data, buffer, 40);
...
]]>
</programlisting>

<!--
     <literal>VARHDRSZ</literal> is the same as <literal>sizeof(int32)</literal>, but
     it's considered good style to use the macro <literal>VARHDRSZ</literal>
     to refer to the size of the overhead for a variable-length type.
     Also, the length field <emphasis>must</emphasis> be set using the
     <literal>SET_VARSIZE</literal> macro, not by simple assignment.
-->
<literal>VARHDRSZ</literal>は<literal>sizeof(int32)</literal>と同一ですが、可変長型のオーバーヘッド分の大きさを参照する時には、<literal>VARHDRSZ</literal>マクロを使用する方が好ましい形式とみなされています。
また長さフィールドを単なる代入ではなく<literal>SET_VARSIZE</literal>マクロを使用して設定<emphasis>しなければなりません</emphasis>。
    </para>

    <para>
<<<<<<< HEAD
=======
<!--
>>>>>>> 185876a6
     <xref linkend="xfunc-c-type-table"/> shows the C types
     corresponding to many of the built-in SQL data types
     of <productname>PostgreSQL</productname>.
     The <quote>Defined In</quote> column gives the header file that
     needs to be included to get the type definition.  (The actual
     definition might be in a different file that is included by the
     listed file.  It is recommended that users stick to the defined
     interface.)  Note that you should always include
     <filename>postgres.h</filename> first in any source file of server
     code, because it declares a number of things that you will need
     anyway, and because including other headers first can cause
     portability issues.
<<<<<<< HEAD
=======
-->
<xref linkend="xfunc-c-type-table"/>に、<productname>PostgreSQL</productname>の組み込みSQLデータ型の多くに関連するCの型を示します。
<quote>定義場所</quote>列でその定義を得るためにincludeすべきヘッダファイルがわかります（実際の定義は、リストされたファイルにincludeされている別のファイルにあるかもしれません。定義されたインタフェースだけをユーザは考慮することをお勧めします。）
サーバのコードのソースファイルでは、必ず<filename>postgres.h</filename>を最初にincludeすべきであることに注意してください。
なぜなら、結局必要になる多くのことを宣言していること、他のファイルを最初にincludeすると移植性の問題が起きる可能性があるからです。
>>>>>>> 185876a6
    </para>

     <table tocentry="1" id="xfunc-c-type-table">
<!--
      <title>Equivalent C Types for Built-in SQL Types</title>
-->
      <title>組み込みSQL型に相当するCの型</title>
      <tgroup cols="3">
       <colspec colname="col1" colwidth="1*"/>
       <colspec colname="col2" colwidth="1*"/>
       <colspec colname="col3" colwidth="2*"/>
       <thead>
        <row>
         <entry>
<!--
          SQL Type
-->
SQL型
         </entry>
         <entry>
<!--
          C Type
-->
C 言語型
         </entry>
         <entry>
<!--
          Defined In
-->
定義場所
         </entry>
        </row>
       </thead>
       <tbody>
        <row>
         <entry><type>boolean</type></entry>
         <entry><type>bool</type></entry>
<!--
         <entry><filename>postgres.h</filename> (maybe compiler built-in)</entry>
-->
         <entry><filename>postgres.h</filename>（コンパイラで組み込み済みの可能性があります）</entry>
        </row>
        <row>
         <entry><type>box</type></entry>
         <entry><type>BOX*</type></entry>
         <entry><filename>utils/geo_decls.h</filename></entry>
        </row>
        <row>
         <entry><type>bytea</type></entry>
         <entry><type>bytea*</type></entry>
         <entry><filename>postgres.h</filename></entry>
        </row>
        <row>
         <entry><type>"char"</type></entry>
         <entry><type>char</type></entry>
<!--
         <entry>(compiler built-in)</entry>
-->
         <entry>（コンパイラで組み込み済み）</entry>
        </row>
        <row>
         <entry><type>character</type></entry>
         <entry><type>BpChar*</type></entry>
         <entry><filename>postgres.h</filename></entry>
        </row>
        <row>
         <entry><type>cid</type></entry>
         <entry><type>CommandId</type></entry>
         <entry><filename>postgres.h</filename></entry>
        </row>
        <row>
         <entry><type>date</type></entry>
         <entry><type>DateADT</type></entry>
         <entry><filename>utils/date.h</filename></entry>
        </row>
        <row>
         <entry><type>float4</type> (<type>real</type>)</entry>
         <entry><type>float4</type></entry>
        <entry><filename>postgres.h</filename></entry>
        </row>
        <row>
         <entry><type>float8</type> (<type>double precision</type>)</entry>
         <entry><type>float8</type></entry>
         <entry><filename>postgres.h</filename></entry>
        </row>
        <row>
         <entry><type>int2</type> (<type>smallint</type>)</entry>
         <entry><type>int16</type></entry>
         <entry><filename>postgres.h</filename></entry>
        </row>
        <row>
         <entry><type>int4</type> (<type>integer</type>)</entry>
         <entry><type>int32</type></entry>
         <entry><filename>postgres.h</filename></entry>
        </row>
        <row>
         <entry><type>int8</type> (<type>bigint</type>)</entry>
         <entry><type>int64</type></entry>
         <entry><filename>postgres.h</filename></entry>
        </row>
        <row>
         <entry><type>interval</type></entry>
         <entry><type>Interval*</type></entry>
         <entry><filename>datatype/timestamp.h</filename></entry>
        </row>
        <row>
         <entry><type>lseg</type></entry>
         <entry><type>LSEG*</type></entry>
         <entry><filename>utils/geo_decls.h</filename></entry>
        </row>
        <row>
         <entry><type>name</type></entry>
         <entry><type>Name</type></entry>
         <entry><filename>postgres.h</filename></entry>
        </row>
        <row>
         <entry><type>numeric</type></entry>
         <entry><type>Numeric</type></entry>
         <entry><filename>utils/numeric.h</filename></entry>
        </row>
        <row>
         <entry><type>oid</type></entry>
         <entry><type>Oid</type></entry>
         <entry><filename>postgres.h</filename></entry>
        </row>
        <row>
         <entry><type>oidvector</type></entry>
         <entry><type>oidvector*</type></entry>
         <entry><filename>postgres.h</filename></entry>
        </row>
        <row>
         <entry><type>path</type></entry>
         <entry><type>PATH*</type></entry>
         <entry><filename>utils/geo_decls.h</filename></entry>
        </row>
        <row>
         <entry><type>point</type></entry>
         <entry><type>POINT*</type></entry>
         <entry><filename>utils/geo_decls.h</filename></entry>
        </row>
        <row>
         <entry><type>regproc</type></entry>
         <entry><type>RegProcedure</type></entry>
         <entry><filename>postgres.h</filename></entry>
        </row>
        <row>
         <entry><type>text</type></entry>
         <entry><type>text*</type></entry>
         <entry><filename>postgres.h</filename></entry>
        </row>
        <row>
         <entry><type>tid</type></entry>
         <entry><type>ItemPointer</type></entry>
         <entry><filename>storage/itemptr.h</filename></entry>
        </row>
        <row>
         <entry><type>time</type></entry>
         <entry><type>TimeADT</type></entry>
         <entry><filename>utils/date.h</filename></entry>
        </row>
        <row>
         <entry><type>time with time zone</type></entry>
         <entry><type>TimeTzADT</type></entry>
         <entry><filename>utils/date.h</filename></entry>
        </row>
        <row>
         <entry><type>timestamp</type></entry>
         <entry><type>Timestamp</type></entry>
         <entry><filename>datatype/timestamp.h</filename></entry>
        </row>
        <row>
         <entry><type>timestamp with time zone</type></entry>
         <entry><type>TimestampTz</type></entry>
         <entry><filename>datatype/timestamp.h</filename></entry>
        </row>
        <row>
         <entry><type>varchar</type></entry>
         <entry><type>VarChar*</type></entry>
         <entry><filename>postgres.h</filename></entry>
        </row>
        <row>
         <entry><type>xid</type></entry>
         <entry><type>TransactionId</type></entry>
         <entry><filename>postgres.h</filename></entry>
        </row>
       </tbody>
      </tgroup>
     </table>

    <para>
<!--
     Now that we've gone over all of the possible structures
     for base types, we can show some examples of real functions.
-->
ここまでで基本型に関してあり得る構造体のすべてを記述しましたので、実際の関数の例をいくつか示すことができます。
    </para>
   </sect2>

   <sect2>
<!--
    <title>Version 1 Calling Conventions</title>
-->
<title>Version 1 呼び出し規約</title>

    <para>
<!--
     The version-1 calling convention relies on macros to suppress most
     of the complexity of passing arguments and results.  The C declaration
     of a version-1 function is always:
-->
Version-1呼び出し規約では、引数と結果の引き渡しの複雑さをなくすためにマクロを使用しています。
Version-1関数のC言語宣言は必ず下記のように行います。
<programlisting>
Datum funcname(PG_FUNCTION_ARGS)
</programlisting>
<!--
     In addition, the macro call:
-->
     さらに、マクロ呼び出し
<programlisting>
PG_FUNCTION_INFO_V1(funcname);
</programlisting>
<!--
     must appear in the same source file.  (Conventionally, it's
     written just before the function itself.)  This macro call is not
     needed for <literal>internal</literal>-language functions, since
     <productname>PostgreSQL</productname> assumes that all internal functions
     use the version-1 convention.  It is, however, required for
     dynamically-loaded functions.
-->
が同じソースファイルに書かれている必要があります。
（一般には、関数の直前に書かれます。）
<productname>PostgreSQL</productname>ではすべての内部関数はVersion-1であると認識するので、このマクロの呼び出しは<literal>internal</literal>言語関数では必要ありません。
しかし、動的にロードされる関数では必要です。
    </para>

    <para>
<!--
     In a version-1 function, each actual argument is fetched using a
     <function>PG_GETARG_<replaceable>xxx</replaceable>()</function>
     macro that corresponds to the argument's data type.  (In non-strict
     functions there needs to be a previous check about argument null-ness
     using <function>PG_ARGISNULL()</function>; see below.)
     The result is returned using a
     <function>PG_RETURN_<replaceable>xxx</replaceable>()</function>
     macro for the return type.
     <function>PG_GETARG_<replaceable>xxx</replaceable>()</function>
     takes as its argument the number of the function argument to
     fetch, where the count starts at 0.
     <function>PG_RETURN_<replaceable>xxx</replaceable>()</function>
     takes as its argument the actual value to return.
-->
Version-1関数では、それぞれの実引数は、引数のデータ型に合った<function>PG_GETARG_<replaceable>xxx</replaceable>()</function>マクロを使用して取り出されます。
（厳格でない関数では、<function>PG_ARGISNULL()</function>を使って引数がNULLかどうか事前に確認することが必要です。下記参照。）
結果は戻り値の型に合った<function>PG_RETURN_<replaceable>xxx</replaceable>()</function>マクロを使用して返されます。
<function>PG_GETARG_<replaceable>xxx</replaceable>()</function>は、その引数として、取り出す関数引数の番号（ゼロから始まります）を取ります。
<function>PG_RETURN_<replaceable>xxx</replaceable>()</function>は、その引数として、実際に返す値を取ります。
    </para>

    <para>
<!--
     Here are some examples using the version-1 calling convention:
-->
Version-1呼出し規約を使った例をいくつか以下に示します。
    </para>

<programlisting><![CDATA[
#include "postgres.h"
#include <string.h>
#include "fmgr.h"
#include "utils/geo_decls.h"

PG_MODULE_MAGIC;

]]><!--
/* by value */
--><![CDATA[
/* 値渡し */

PG_FUNCTION_INFO_V1(add_one);

Datum
add_one(PG_FUNCTION_ARGS)
{
    int32   arg = PG_GETARG_INT32(0);

    PG_RETURN_INT32(arg + 1);
}

]]><!--
/* by reference, fixed length */
--><![CDATA[
/* 固定長の参照渡し */

PG_FUNCTION_INFO_V1(add_one_float8);

Datum
add_one_float8(PG_FUNCTION_ARGS)
{
]]><!--
    /* The macros for FLOAT8 hide its pass-by-reference nature. */
--><![CDATA[
    /* FLOAT8用のマクロは参照渡しという性質を隠します */
    float8   arg = PG_GETARG_FLOAT8(0);

    PG_RETURN_FLOAT8(arg + 1.0);
}

PG_FUNCTION_INFO_V1(makepoint);

Datum
makepoint(PG_FUNCTION_ARGS)
{
]]><!--
    /* Here, the pass-by-reference nature of Point is not hidden. */
--><![CDATA[
    /* ここのPoint型の参照渡しという性質は隠されていません */
    Point     *pointx = PG_GETARG_POINT_P(0);
    Point     *pointy = PG_GETARG_POINT_P(1);
    Point     *new_point = (Point *) palloc(sizeof(Point));

    new_point->x = pointx->x;
    new_point->y = pointy->y;

    PG_RETURN_POINT_P(new_point);
}

]]><!--
/* by reference, variable length */
--><![CDATA[
/* 可変長の参照渡し */

PG_FUNCTION_INFO_V1(copytext);

Datum
copytext(PG_FUNCTION_ARGS)
{
    text     *t = PG_GETARG_TEXT_PP(0);

    /*
]]><!--
     * VARSIZE_ANY_EXHDR is the size of the struct in bytes, minus the
     * VARHDRSZ or VARHDRSZ_SHORT of its header.  Construct the copy with a
     * full-length header.
--><![CDATA[
     * VARSIZEは、そのヘッダのVARHDRSZまたはVARHDRSZ_SHORTを引いた
     * 構造体の総長をバイト数で表したものです。
     * 完全な長さのヘッダと合わせたコピーを作成します。
     */
    text     *new_t = (text *) palloc(VARSIZE_ANY_EXHDR(t) + VARHDRSZ);
    SET_VARSIZE(new_t, VARSIZE_ANY_EXHDR(t) + VARHDRSZ);

    /*
]]><!--
     * VARDATA is a pointer to the data region of the new struct.  The source
     * could be a short datum, so retrieve its data through VARDATA_ANY.
--><![CDATA[
     * VARDATAは新しい構造体のデータ領域へのポインタです。
     * コピー元はshortデータかもしれませんので、VARDATA_ANYでデータを取り出します。
     */
]]><!--
    memcpy((void *) VARDATA(new_t), /* destination */
           (void *) VARDATA_ANY(t), /* source */
           VARSIZE_ANY_EXHDR(t));   /* how many bytes */
--><![CDATA[
    memcpy((void *) VARDATA(new_t), /* コピー先 */
           (void *) VARDATA_ANY(t), /* コピー元 */
           VARSIZE_ANY_EXHDR(t));   /* バイト数 */
    PG_RETURN_TEXT_P(new_t);
}

PG_FUNCTION_INFO_V1(concat_text);

Datum
concat_text(PG_FUNCTION_ARGS)
{
    text  *arg1 = PG_GETARG_TEXT_PP(0);
    text  *arg2 = PG_GETARG_TEXT_PP(1);
    int32 arg1_size = VARSIZE_ANY_EXHDR(arg1);
    int32 arg2_size = VARSIZE_ANY_EXHDR(arg2);
    int32 new_text_size = arg1_size + arg2_size + VARHDRSZ;
    text *new_text = (text *) palloc(new_text_size);

    SET_VARSIZE(new_text, new_text_size);
    memcpy(VARDATA(new_text), VARDATA_ANY(arg1), arg1_size);
    memcpy(VARDATA(new_text) + arg1_size, VARDATA_ANY(arg2), arg2_size);
    PG_RETURN_TEXT_P(new_text);
}
]]>
</programlisting>

    <para>
<!--
     Supposing that the above code has been prepared in file
     <filename>funcs.c</filename> and compiled into a shared object,
     we could define the functions to <productname>PostgreSQL</productname>
     with commands like this:
-->
上のコードがファイル<filename>funcs.c</filename>に用意されていて、共有オブジェクトにコンパイルされているとしたら、以下のように<productname>PostgreSQL</productname>にコマンドで関数を定義できます。
    </para>

<programlisting>
CREATE FUNCTION add_one(integer) RETURNS integer
     AS '<replaceable>DIRECTORY</replaceable>/funcs', 'add_one'
     LANGUAGE C STRICT;

<!--
&#045;- note overloading of SQL function name "add_one"
-->
-- SQL関数名"add_one"のオーバーロードに注意
CREATE FUNCTION add_one(double precision) RETURNS double precision
     AS '<replaceable>DIRECTORY</replaceable>/funcs', 'add_one_float8'
     LANGUAGE C STRICT;

CREATE FUNCTION makepoint(point, point) RETURNS point
     AS '<replaceable>DIRECTORY</replaceable>/funcs', 'makepoint'
     LANGUAGE C STRICT;

CREATE FUNCTION copytext(text) RETURNS text
     AS '<replaceable>DIRECTORY</replaceable>/funcs', 'copytext'
     LANGUAGE C STRICT;

CREATE FUNCTION concat_text(text, text) RETURNS text
     AS '<replaceable>DIRECTORY</replaceable>/funcs', 'concat_text'
     LANGUAGE C STRICT;
</programlisting>

    <para>
<!--
     Here, <replaceable>DIRECTORY</replaceable> stands for the
     directory of the shared library file (for instance the
     <productname>PostgreSQL</productname> tutorial directory, which
     contains the code for the examples used in this section).
     (Better style would be to use just <literal>'funcs'</literal> in the
     <literal>AS</literal> clause, after having added
     <replaceable>DIRECTORY</replaceable> to the search path.  In any
     case, we can omit the system-specific extension for a shared
     library, commonly <literal>.so</literal>.)
-->
ここでは、<replaceable>DIRECTORY</replaceable>は共有ライブラリファイルのディレクトリ(例えば<productname>PostgreSQL</productname>のチュートリアルのディレクトリ、そこにはこの節で使われている例のコードがあります)を表しています。
(<replaceable>DIRECTORY</replaceable>を検索パスに追加した後に<literal>AS</literal>句で<literal>'funcs'</literal>だけを使うのがより良いやり方でしょう。
どの場合でも、共有ライブラリを表すシステムに特有の拡張子、普通は<literal>.so</literal>を省略できます。)
    </para>

    <para>
<!--
     Notice that we have specified the functions as <quote>strict</quote>,
     meaning that
     the system should automatically assume a null result if any input
     value is null.  By doing this, we avoid having to check for null inputs
     in the function code.  Without this, we'd have to check for null values
     explicitly, using <function>PG_ARGISNULL()</function>.
-->
関数を<quote>strict</quote>と指定したことに注意してください。これは入力値のいずれかがNULLだった場合、システムが自動的に結果をNULLと決めてしまうことを意味します。
こうすることで、関数のコード内でNULLの入力を確認しなければならないことを避けています。
これがなければ、<function>PG_ARGISNULL()</function>を使ってNULL値を明示的に確認しなければなりません。
    </para>

    <para>
<!--
     The macro <function>PG_ARGISNULL(<replaceable>n</replaceable>)</function>
     allows a function to test whether each input is null.  (Of course, doing
     this is only necessary in functions not declared <quote>strict</quote>.)
     As with the
     <function>PG_GETARG_<replaceable>xxx</replaceable>()</function> macros,
     the input arguments are counted beginning at zero.  Note that one
     should refrain from executing
     <function>PG_GETARG_<replaceable>xxx</replaceable>()</function> until
     one has verified that the argument isn't null.
     To return a null result, execute <function>PG_RETURN_NULL()</function>;
     this works in both strict and nonstrict functions.
-->
<function>PG_ARGISNULL(<replaceable>n</replaceable>)</function>マクロにより関数は各入力がNULLであるかどうかの検査を行うことができます。
（もちろんこれは、<quote>厳密</quote>と宣言されていない関数でのみ必要です。）
<function>PG_GETARG_<replaceable>xxx</replaceable>()</function>マクロと同様、入力引数の番号はゼロから始まります。
引数がNULLでないことを確認するまでは、<function>PG_GETARG_<replaceable>xxx</replaceable>()</function>の実行は控えなければなりません。
結果としてNULLを返す場合は、<function>PG_RETURN_NULL()</function>を実行します。
これは、厳密な関数と厳密でない関数の両方で使用可能です。
    </para>

    <para>
<!--
     At first glance, the version-1 coding conventions might appear
     to be just pointless obscurantism, compared to using
     plain <literal>C</literal> calling conventions.  They do however allow
     us to deal with <literal>NULL</literal>able arguments/return values,
     and <quote>toasted</quote> (compressed or out-of-line) values.
-->
一見、Version-1のコーディング規約は、普通の<literal>C</literal>の呼出し規約と比較すると、無意味なあいまいなものの様に見えるかもしれません。
しかし、<literal>NULL</literal>になりうる引数や戻り値、<quote>TOASTされた</quote>（圧縮または行外）値を扱うことができます。
    </para>

    <para>
<!--
     Other options provided by the version-1 interface are two
     variants of the
     <function>PG_GETARG_<replaceable>xxx</replaceable>()</function>
     macros. The first of these,
     <function>PG_GETARG_<replaceable>xxx</replaceable>_COPY()</function>,
     guarantees to return a copy of the specified argument that is
     safe for writing into. (The normal macros will sometimes return a
     pointer to a value that is physically stored in a table, which
     must not be written to. Using the
     <function>PG_GETARG_<replaceable>xxx</replaceable>_COPY()</function>
     macros guarantees a writable result.)
    The second variant consists of the
    <function>PG_GETARG_<replaceable>xxx</replaceable>_SLICE()</function>
    macros which take three arguments. The first is the number of the
    function argument (as above). The second and third are the offset and
    length of the segment to be returned. Offsets are counted from
    zero, and a negative length requests that the remainder of the
    value be returned. These macros provide more efficient access to
    parts of large values in the case where they have storage type
    <quote>external</quote>. (The storage type of a column can be specified using
    <literal>ALTER TABLE <replaceable>tablename</replaceable> ALTER
    COLUMN <replaceable>colname</replaceable> SET STORAGE
    <replaceable>storagetype</replaceable></literal>. <replaceable>storagetype</replaceable> is one of
    <literal>plain</literal>, <literal>external</literal>, <literal>extended</literal>,
     or <literal>main</literal>.)
-->
Version 1のインタフェースでは、その他のオプションとして<function>PG_GETARG_<replaceable>xxx</replaceable>()</function>マクロの変形を2つ提供しています。
1つ目の<function>PG_GETARG_<replaceable>xxx</replaceable>_COPY()</function>によって、安全に書き込むことができる指定引数のコピーが確実に返されます。
（通常のマクロは、物理的にテーブルに格納されている値へのポインタを返すことがあるので、書き込んではなりません。
<function>PG_GETARG_<replaceable>xxx</replaceable>_COPY()</function>マクロの結果は書き込み可能であることが保証されています。）
2つ目の変形は、引数を3つ取る<function>PG_GETARG_<replaceable>xxx</replaceable>_SLICE()</function>マクロからなります。
1つ目は関数の引数の番号（上記の通り）です。
2つ目と3つ目は、オフセットと返されるセグメントの長さです。
オフセットはゼロから始まり、負の長さは残りの値を返すことを要求します。
これらのマクロを使用すると、ストレージ種類が<quote>external</quote>（外部）である大きな値の一部へアクセスする際に非常に効果的です。
（列のストレージ種類は<literal>ALTER TABLE <replaceable>tablename</replaceable> ALTER COLUMN <replaceable>colname</replaceable> SET STORAGE <replaceable>storagetype</replaceable></literal>を使用して指定できます。
<replaceable>storagetype</replaceable>は、<literal>plain</literal>、<literal>external</literal>、<literal>extended</literal>、または<literal>main</literal>のいずれかです。）
    </para>

    <para>
<!--
     Finally, the version-1 function call conventions make it possible
     to return set results (<xref linkend="xfunc-c-return-set"/>) and
     implement trigger functions (<xref linkend="triggers"/>) and
     procedural-language call handlers (<xref
     linkend="plhandler"/>).  For more details
     see <filename>src/backend/utils/fmgr/README</filename> in the
     source distribution.
-->
最後に、Version-1関数呼び出し規約では、結果集合（<xref linkend="xfunc-c-return-set"/>）を返すこと、およびトリガ関数（<xref linkend="triggers"/>）と手続型言語の呼び出しハンドラ（<xref linkend="plhandler"/>）を実装することができます。
詳細についてはソース配布物内の<filename>src/backend/utils/fmgr/README</filename>を参照してください。
    </para>
   </sect2>

   <sect2>
<!--
    <title>Writing Code</title>
-->
    <title>コードの作成</title>

    <para>
<!--
     Before we turn to the more advanced topics, we should discuss
     some coding rules for <productname>PostgreSQL</productname>
     C-language functions.  While it might be possible to load functions
     written in languages other than C into
     <productname>PostgreSQL</productname>, this is usually difficult
     (when it is possible at all) because other languages, such as
     C++, FORTRAN, or Pascal often do not follow the same calling
     convention as C.  That is, other languages do not pass argument
     and return values between functions in the same way.  For this
     reason, we will assume that your C-language functions are
     actually written in C.
-->
より先進的な話題に入る前に、<productname>PostgreSQL</productname> C言語関数のコーディングについての規則をいくつか説明します。
C言語以外の言語で記述した関数を<productname>PostgreSQL</productname>に組み込みむことは可能であるかもしれませんが、例えばC++、FORTRANやPascalといった言語はC言語と同じ呼び出し規約に従いませんので、多くの場合、（可能であったとしても）困難です。
それはつまり、他の言語では同じ方法で関数に引数を渡したり、関数から結果を返すことを行わないということです。
このため、C言語関数は実際にC言語で書かれているものと仮定します。
    </para>

    <para>
<!--
     The basic rules for writing and building C functions are as follows:
-->
C関数の作成と構築の基本規則を以下に示します。

     <itemizedlist>
      <listitem>
       <para>
<!--
        Use <literal>pg_config
        &#045;&#045;includedir-server</literal><indexterm><primary>pg_config</primary><secondary>with user-defined C functions</secondary></indexterm>
        to find out where the <productname>PostgreSQL</productname> server header
        files are installed on your system (or the system that your
        users will be running on).
-->
<literal>pg_config --includedir-server</literal>を使用して、使用中のシステム（もしくはユーザが実行するシステム）にて<productname>PostgreSQL</productname>サーバのヘッダファイルがインストールされた場所を見つけます。
<indexterm><primary>pg_config</primary><secondary>ユーザ定義C関数</secondary></indexterm>
       </para>
      </listitem>

      <listitem>
       <para>
<!--
        Compiling and linking your code so that it can be dynamically
        loaded into <productname>PostgreSQL</productname> always
        requires special flags.  See <xref linkend="dfunc"/> for a
        detailed explanation of how to do it for your particular
        operating system.
-->
<productname>PostgreSQL</productname>に動的にロードできるように独自コードをコンパイル/リンクする時には常に、特別なフラグが必要となります。
特定のオペレーティングシステムにおけるコンパイル/リンク方法については<xref linkend="dfunc"/>を参照してください。
       </para>
      </listitem>

      <listitem>
       <para>
<!--
        Remember to define a <quote>magic block</quote> for your shared library,
        as described in <xref linkend="xfunc-c-dynload"/>.
-->
忘れずに<xref linkend="xfunc-c-dynload"/>で説明した<quote>マジックブロック</quote>を共有ライブラリで定義してください。
       </para>
      </listitem>

      <listitem>
       <para>
<!--
        When allocating memory, use the
        <productname>PostgreSQL</productname> functions
        <function>palloc</function><indexterm><primary>palloc</primary></indexterm> and <function>pfree</function><indexterm><primary>pfree</primary></indexterm>
        instead of the corresponding C library functions
        <function>malloc</function> and <function>free</function>.
        The memory allocated by <function>palloc</function> will be
        freed automatically at the end of each transaction, preventing
        memory leaks.
-->
メモリを割り当てる際、Cライブラリの<function>malloc</function>と<function>free</function>ではなく、<productname>PostgreSQL</productname>の<function>palloc</function>と<function>pfree</function>を使用してください。
<indexterm><primary>palloc</primary></indexterm><indexterm><primary>pfree</primary></indexterm>
<function>palloc</function>で割り当てられたメモリは各トランザクションの終わりに自動的に解放され、メモリリークを防ぎます。
       </para>
      </listitem>

      <listitem>
       <para>
<!--
        Always zero the bytes of your structures using <function>memset</function>
        (or allocate them with <function>palloc0</function> in the first place).
        Even if you assign to each field of your structure, there might be
        alignment padding (holes in the structure) that contain
        garbage values.  Without this, it's difficult to
        support hash indexes or hash joins, as you must pick out only
        the significant bits of your data structure to compute a hash.
        The planner also sometimes relies on comparing constants via
        bitwise equality, so you can get undesirable planning results if
        logically-equivalent values aren't bitwise equal.
-->
<function>memset</function>を使用して、構造体を必ずゼロクリアしてください（または最初の段階で<function>palloc0</function>を用いて割り当ててください）。
構造体の各フィールドを割り当てたとしても、ゴミの値を持つ整列用のパディング（構造体内の穴）があるかもしれません。
こうしないと、ハッシュインデックスやハッシュ結合をサポートすることが困難です。
ハッシュを計算するには、データ構造体内の有意なビットのみを取り出す必要があるためです。
プランナはまた時折ビット単位の等価性を用いて定数の比較を行います。
このため論理的にな値がビット単位で等価でない場合に望まない計画になってしまう可能性があります。
       </para>
      </listitem>

      <listitem>
       <para>
<!--
        Most of the internal <productname>PostgreSQL</productname>
        types are declared in <filename>postgres.h</filename>, while
        the function manager interfaces
        (<symbol>PG_FUNCTION_ARGS</symbol>, etc.)  are in
        <filename>fmgr.h</filename>, so you will need to include at
        least these two files.  For portability reasons it's best to
        include <filename>postgres.h</filename> <emphasis>first</emphasis>,
        before any other system or user header files.  Including
        <filename>postgres.h</filename> will also include
        <filename>elog.h</filename> and <filename>palloc.h</filename>
        for you.
-->
ほとんどの<productname>PostgreSQL</productname>の内部型は<filename>postgres.h</filename>に宣言されています。
一方、関数管理インタフェース（<symbol>PG_FUNCTION_ARGS</symbol>など）は<filename>fmgr.h</filename>で宣言されています。
したがって、少なくともこの2つのファイルをincludeする必要があります。
移植性に関する理由により、<filename>postgres.h</filename>をその他のシステムヘッダファイル、ユーザヘッダファイルよりも<emphasis>先に</emphasis>includeしておくことが最善です。
<filename>postgres.h</filename>をincludeすることは<filename>elog.h</filename>、<filename>palloc.h</filename>もincludeすることになります。
       </para>
      </listitem>

      <listitem>
       <para>
<!--
        Symbol names defined within object files must not conflict
        with each other or with symbols defined in the
        <productname>PostgreSQL</productname> server executable.  You
        will have to rename your functions or variables if you get
        error messages to this effect.
-->
オブジェクトファイルで定義されているシンボル名は、互いに、または<productname>PostgreSQL</productname>サーバの実行ファイルで定義されているものと異なっている必要があります。
これに関するエラーが表示される場合は、関数名または変数名を変更する必要があります。
       </para>
      </listitem>
     </itemizedlist>
    </para>
   </sect2>

&dfunc;

   <sect2>
<!--
    <title>Composite-Type Arguments</title>
-->
<title>複合型引数</title>

    <para>
<!--
     Composite types do not have a fixed layout like C structures.
     Instances of a composite type can contain null fields.  In
     addition, composite types that are part of an inheritance
     hierarchy can have different fields than other members of the
     same inheritance hierarchy.  Therefore,
     <productname>PostgreSQL</productname> provides a function
     interface for accessing fields of composite types from C.
-->
複合型ではCの構造体のような固定のレイアウトがありません。
複合型のインスタンスはNULLフィールドを持つことができます。
さらに、複合型で継承階層の一部であるものは、同じ継承階層の他のメンバとは異なるフィールドを持つこともできます。
そのため、<productname>PostgreSQL</productname>はC言語から複合型のフィールドにアクセスするための関数インタフェースを提供します。
    </para>

    <para>
<!--
     Suppose we want to write a function to answer the query:
-->
以下のような問い合わせに答える関数を書こうとしていると仮定します。

<programlisting>
SELECT name, c_overpaid(emp, 1500) AS overpaid
    FROM emp
    WHERE name = 'Bill' OR name = 'Sam';
</programlisting>

<!--
     Using the version-1 calling conventions, we can define
     <function>c_overpaid</function> as:
-->
Version 1呼び出し規約を使用すると、<function>c_overpaid</function>は以下のように定義できます。

<programlisting><![CDATA[
#include "postgres.h"
]]><!--
#include "executor/executor.h"  /* for GetAttributeByName() */
--><![CDATA[
#include "executor/executor.h"  /* GetAttributeByName()用 */

PG_MODULE_MAGIC;

PG_FUNCTION_INFO_V1(c_overpaid);

Datum
c_overpaid(PG_FUNCTION_ARGS)
{
    HeapTupleHeader  t = PG_GETARG_HEAPTUPLEHEADER(0);
    int32            limit = PG_GETARG_INT32(1);
    bool isnull;
    Datum salary;

    salary = GetAttributeByName(t, "salary", &isnull);
    if (isnull)
        PG_RETURN_BOOL(false);
]]><!--
    /* Alternatively, we might prefer to do PG_RETURN_NULL() for null salary. */
--><![CDATA[
    /* この他、salaryがNULLの場合用にPG_RETURN_NULL()を行った方が良いでしょう */

    PG_RETURN_BOOL(DatumGetInt32(salary) > limit);
}
]]>
</programlisting>
    </para>

    <para>
<!--
     <function>GetAttributeByName</function> is the
     <productname>PostgreSQL</productname> system function that
     returns attributes out of the specified row.  It has
     three arguments: the argument of type <type>HeapTupleHeader</type> passed
     into
     the  function, the name of the desired attribute, and a
     return parameter that tells whether  the  attribute
     is  null.   <function>GetAttributeByName</function> returns a <type>Datum</type>
     value that you can convert to the proper data type by using the
     appropriate <function>DatumGet<replaceable>XXX</replaceable>()</function>
     macro.  Note that the return value is meaningless if the null flag is
     set; always check the null flag before trying to do anything with the
     result.
-->
<function>GetAttributeByName</function>は、指定された行から属性を返す、<productname>PostgreSQL</productname>システム関数です。
これには3つの引数があります。
それらは、関数に渡された<type>HeapTupleHeader</type>型の引数、求められた属性の名前、属性がNULLであるかどうかを通知する返りパラメータです。
<function>GetAttributeByName</function>は適切な<function>DatumGet<replaceable>XXX</replaceable>()</function>マクロを使用して適切なデータ型に変換可能な<type>Datum</type>型の値を返します。
このNULLフラグが設定されている場合、戻り値の意味がないことに注意し、この結果で何かを行おうとする前に常に、NULLフラグを検査してください。
    </para>

    <para>
<!--
     There is also <function>GetAttributeByNum</function>, which selects
     the target attribute by column number instead of name.
-->
対象列を名前ではなく列番号で選択する<function>GetAttributeByNum</function>もあります。
    </para>

    <para>
<!--
     The following command declares the function
     <function>c_overpaid</function> in SQL:
-->
下記のコマンドで<function>c_overpaid</function>関数をSQLで宣言します。

<programlisting>
CREATE FUNCTION c_overpaid(emp, integer) RETURNS boolean
    AS '<replaceable>DIRECTORY</replaceable>/funcs', 'c_overpaid'
    LANGUAGE C STRICT;
</programlisting>

<!--
     Notice we have used <literal>STRICT</literal> so that we did not have to
     check whether the input arguments were NULL.
-->
入力引数がNULLかどうかを検査する必要がないように<literal>STRICT</literal>を使用していることに注意してください。
    </para>
   </sect2>

   <sect2>
<!--
    <title>Returning Rows (Composite Types)</title>
-->
    <title>行（複合型）を返す</title>

    <para>
<!--
     To return a row or composite-type value from a C-language
     function, you can use a special API that provides macros and
     functions to hide most of the complexity of building composite
     data types.  To use this API, the source file must include:
-->
C言語関数から行もしくは複合型の値を返すために、複合型の複雑な作成のほとんどを隠蔽するマクロや関数を提供する、特別なAPIを使用することができます。
このAPIを使用するためには、ソースファイルで以下をincludeする必要があります。
<programlisting>
#include "funcapi.h"
</programlisting>
    </para>

    <para>
<!--
     There are two ways you can build a composite data value (henceforth
     a <quote>tuple</quote>): you can build it from an array of Datum values,
     or from an array of C strings that can be passed to the input
     conversion functions of the tuple's column data types.  In either
     case, you first need to obtain or construct a <structname>TupleDesc</structname>
     descriptor for the tuple structure.  When working with Datums, you
     pass the <structname>TupleDesc</structname> to <function>BlessTupleDesc</function>,
     and then call <function>heap_form_tuple</function> for each row.  When working
     with C strings, you pass the <structname>TupleDesc</structname> to
     <function>TupleDescGetAttInMetadata</function>, and then call
     <function>BuildTupleFromCStrings</function> for each row.  In the case of a
     function returning a set of tuples, the setup steps can all be done
     once during the first call of the function.
-->
複合型のデータ値（以降<quote>タプル</quote>と記す）を作成する2つの方法があります。
Datum値の配列から作成する方法、もしくはタプルのある列の型の入力変換関数に渡すことができるC文字列の配列から作成することです。
どちらの方法でも、まずタプル構造体用の<structname>TupleDesc</structname>記述子を入手、あるいは作成しなければなりません。
Datumを使用する場合は、<structname>TupleDesc</structname>を<function>BlessTupleDesc</function>に渡し、各行に対して<function>heap_form_tuple</function>を呼び出します。
C文字列を使用する場合は、<structname>TupleDesc</structname> を<function>TupleDescGetAttInMetadata</function>に渡し、各行に対して <function>BuildTupleFromCStrings</function>を呼び出します。
タプルの集合を返す関数の場合、この設定段階を最初の関数呼び出しで一度にまとめて行うことができます。
    </para>

    <para>
<!--
     Several helper functions are available for setting up the needed
     <structname>TupleDesc</structname>.  The recommended way to do this in most
     functions returning composite values is to call:
-->
必要な<structname>TupleDesc</structname>の設定用の補助用関数がいくつかあります。
ほとんどの複合型を返す関数での推奨方法は、以下の関数を呼び出し、呼び出し元の関数自身に渡される<literal>fcinfo</literal>構造体と同じものを渡すことです。
<programlisting>
TypeFuncClass get_call_result_type(FunctionCallInfo fcinfo,
                                   Oid *resultTypeId,
                                   TupleDesc *resultTupleDesc)
</programlisting>
<!--
     passing the same <literal>fcinfo</literal> struct passed to the calling function
     itself.  (This of course requires that you use the version-1
     calling conventions.)  <varname>resultTypeId</varname> can be specified
     as <literal>NULL</literal> or as the address of a local variable to receive the
     function's result type OID.  <varname>resultTupleDesc</varname> should be the
     address of a local <structname>TupleDesc</structname> variable.  Check that the
     result is <literal>TYPEFUNC_COMPOSITE</literal>; if so,
     <varname>resultTupleDesc</varname> has been filled with the needed
     <structname>TupleDesc</structname>.  (If it is not, you can report an error along
     the lines of <quote>function returning record called in context that
     cannot accept type record</quote>.)
-->
（これにはもちろん、version 1呼び出し規約を使用していることが必要です。）
<varname>resultTypeId</varname>を<literal>NULL</literal>とすることも、ローカル変数のアドレスを指定して関数の戻り値型のOIDを受け取ることができます。
<varname>resultTupleDesc</varname>はローカルな<structname>TupleDesc</structname>変数のアドレスでなければなりません。
結果が<literal>TYPEFUNC_COMPOSITE</literal>かどうかを確認してください。
<literal>TYPEFUNC_COMPOSITE</literal>であった場合、<varname>resultTupleDesc</varname>には必要な<structname>TupleDesc</structname>が格納されています。
（<literal>TYPEFUNC_COMPOSITE</literal>ではなかった場合、<quote>レコード型を受け付けない文脈でレコードを返す関数が呼び出されました</quote>というエラーを報告することができます。）
    </para>

    <tip>
     <para>
<!--
      <function>get_call_result_type</function> can resolve the actual type of a
      polymorphic function result; so it is useful in functions that return
      scalar polymorphic results, not only functions that return composites.
      The <varname>resultTypeId</varname> output is primarily useful for functions
      returning polymorphic scalars.
-->
<function>get_call_result_type</function>は、多様性関数の結果の実際の型を解決することができます。
ですので、複合型を返す関数だけではなく、スカラの多様結果を返す関数でも有意です。
<varname>resultTypeId</varname>出力は主にスカラの多様結果を返す関数で有意です。
     </para>
    </tip>

    <note>
     <para>
<!--
      <function>get_call_result_type</function> has a sibling
      <function>get_expr_result_type</function>, which can be used to resolve the
      expected output type for a function call represented by an expression
      tree.  This can be used when trying to determine the result type from
      outside the function itself.  There is also
      <function>get_func_result_type</function>, which can be used when only the
      function's OID is available.  However these functions are not able
      to deal with functions declared to return <structname>record</structname>, and
      <function>get_func_result_type</function> cannot resolve polymorphic types,
      so you should preferentially use <function>get_call_result_type</function>.
-->
<function>get_call_result_type</function>は、<function>get_expr_result_type</function>と似たような関数で、関数呼び出しで想定される出力型を式のツリー構造として解決します。
関数自身以外から結果型を決定したい場合に、これを使用することができます。
また、<function>get_func_result_type</function>という関数もあります。
これは関数のOIDが利用できる場合にのみ使用することができます。
しかし、これらの関数は、<structname>record</structname>型を返すものと宣言された関数では使用できません。
また、<function>get_func_result_type</function>は多様型を解決することができません。
したがって、優先して<function>get_call_result_type</function>を使用すべきです。
     </para>
    </note>

    <para>
<!--
     Older, now-deprecated functions for obtaining
     <structname>TupleDesc</structname>s are:
-->
古く、廃止予定の<structname>TupleDesc</structname>を入手するための関数を以下に示します。
<programlisting>
TupleDesc RelationNameGetTupleDesc(const char *relname)
</programlisting>
<!--
     to get a <structname>TupleDesc</structname> for the row type of a named relation,
     and:
-->
これを指名したリレーションの行型用の<structname>TupleDesc</structname>を取り出すために使用してください。
また、
<programlisting>
TupleDesc TypeGetTupleDesc(Oid typeoid, List *colaliases)
</programlisting>
<!--
     to get a <structname>TupleDesc</structname> based on a type OID. This can
     be used to get a <structname>TupleDesc</structname> for a base or
     composite type.  It will not work for a function that returns
     <structname>record</structname>, however, and it cannot resolve polymorphic
     types.
-->
これを型のOIDに基づいて<structname>TupleDesc</structname>を取り出すために使用してください。
これは、基本型もしくは複合型の<structname>TupleDesc</structname>を取り出すために使用可能です。
これは<structname>record</structname>を返す関数ではうまく動作しません。
また、多様型を解決することもできません。
    </para>

    <para>
<!--
     Once you have a <structname>TupleDesc</structname>, call:
-->
<structname>TupleDesc</structname>を獲得した後に、Datumを使用する場合は以下を呼び出してください。
<programlisting>
TupleDesc BlessTupleDesc(TupleDesc tupdesc)
</programlisting>
<!--
     if you plan to work with Datums, or:
-->
C文字列を使用する場合は以下を呼び出してください。
<programlisting>
AttInMetadata *TupleDescGetAttInMetadata(TupleDesc tupdesc)
</programlisting>
<!--
     if you plan to work with C strings.  If you are writing a function
     returning set, you can save the results of these functions in the
     <structname>FuncCallContext</structname> structure &mdash; use the
     <structfield>tuple_desc</structfield> or <structfield>attinmeta</structfield> field
     respectively.
-->
集合を返す関数を作成する場合は、これらの関数の結果を<structname>FuncCallContext</structname>構造体に格納してください。
それぞれ<structfield>tuple_desc</structfield>と<structfield>attinmeta</structfield>を使用します。
    </para>

    <para>
<!--
     When working with Datums, use:
-->
Datumを使用する場合は、ユーザデータをDatum形式に格納した<structname>HeapTuple</structname>を構築するために以下を使用します。
<programlisting>
HeapTuple heap_form_tuple(TupleDesc tupdesc, Datum *values, bool *isnull)
</programlisting>
<!--
     to build a <structname>HeapTuple</structname> given user data in Datum form.
-->
    </para>

    <para>
<!--
     When working with C strings, use:
-->
C文字列を使用する場合は、ユーザデータをC文字列形式に格納した<structname>HeapTuple</structname>を構築するために以下を使用します。
<programlisting>
HeapTuple BuildTupleFromCStrings(AttInMetadata *attinmeta, char **values)
</programlisting>
<!--
     to build a <structname>HeapTuple</structname> given user data
     in C string form.  <parameter>values</parameter> is an array of C strings,
     one for each attribute of the return row. Each C string should be in
     the form expected by the input function of the attribute data
     type. In order to return a null value for one of the attributes,
     the corresponding pointer in the <parameter>values</parameter> array
     should be set to <symbol>NULL</symbol>.  This function will need to
     be called again for each row you return.
-->
<literal>values</literal>は行の各属性を1要素としたC文字列の配列です。
各C文字列は、属性のデータ型用の入力関数が受け付け可能な形式でなければなりません。
属性の値をNULL値として返すためには、<parameter>values</parameter>配列の対応するポインタに<symbol>NULL</symbol>を設定してください。
この関数は返す行それぞれに対して繰り返し呼び出す必要があります。
    </para>

    <para>
<!--
     Once you have built a tuple to return from your function, it
     must be converted into a <type>Datum</type>. Use:
-->
関数から返すタプルを構築し終わったら、それを<type>Datum</type>に変換しなければなりません。
以下を使用して、<structname>HeapTuple</structname>を有効なDatumに変換してください。
<programlisting>
HeapTupleGetDatum(HeapTuple tuple)
</programlisting>
<!--
     to convert a <structname>HeapTuple</structname> into a valid Datum.  This
     <type>Datum</type> can be returned directly if you intend to return
     just a single row, or it can be used as the current return value
     in a set-returning function.
-->
単一行のみを返すのであれば、この<type>Datum</type>を直接返すことができます。
さもなくば、集合を返す関数における現在の戻り値として使用することができます。
    </para>

    <para>
<!--
     An example appears in the next section.
-->
次節に例を示します。
    </para>

   </sect2>

   <sect2 id="xfunc-c-return-set">
<!--
    <title>Returning Sets</title>
-->
    <title>集合を返す</title>

    <para>
<!--
     C-language functions have two options for returning sets (multiple
     rows).  In one method, called <firstterm>ValuePerCall</firstterm>
     mode, a set-returning function is called repeatedly (passing the same
     arguments each time) and it returns one new row on each call, until
     it has no more rows to return and signals that by returning NULL.
     The set-returning function (<acronym>SRF</acronym>) must therefore
     save enough state across calls to remember what it was doing and
     return the correct next item on each call.
     In the other method, called <firstterm>Materialize</firstterm> mode,
     an SRF fills and returns a tuplestore object containing its
     entire result; then only one call occurs for the whole result, and
     no inter-call state is needed.
-->
C言語関数から集合（複数行）を返すには2つ選択肢があります。
一つは、<firstterm>ValuePerCall</firstterm>モードと呼ばれる方法で、集合を返す関数が繰り返し呼び出され(毎回同じ引数を渡します)、返す行がなくなるまで呼び出しごとに1つの新しい行を返し、返す行がなくなったらNULLを返します。
したがって、集合を返す関数（<acronym>SRF</acronym>）は、呼び出し間に十分な状態を保存し何をしていたかを記憶して、呼び出しの度に次の項目を返す必要があります。
もう一つは、<firstterm>Materialize</firstterm>モードと呼ばれる方法で、集合を返す関数は結果全体を含むタプルストアオブジェクトを埋めて返します。
結果全体に対して１つの呼び出しだけが発生し、呼び出し間の状態は必要ありません。
    </para>

    <para>
<!--
     When using ValuePerCall mode, it is important to remember that the
     query is not guaranteed to be run to completion; that is, due to
     options such as <literal>LIMIT</literal>, the executor might stop
     making calls to the set-returning function before all rows have been
     fetched.  This means it is not safe to perform cleanup activities in
     the last call, because that might not ever happen.  It's recommended
     to use Materialize mode for functions that need access to external
     resources, such as file descriptors.
-->
ValuePerCallモードを使用する場合、問い合わせが完全に実行される保証はないことに注意してください。
つまり、<literal>LIMIT</literal>などのオプションがあるため、全ての行をフェッチする前に、エクゼキュータが集合を返す関数の呼び出しを中止することがあります。
これは、実行されない可能性があるため、最後の呼び出しでクリーンアップ活動を実行するのは安全ではないことを意味します。
ファイル記述子などの外部リソースにアクセスする必要がある関数には、Materializeモードを使用することをお勧めします。
    </para>

    <para>
<!--
     The remainder of this section documents a set of helper macros that
     are commonly used (though not required to be used) for SRFs using
     ValuePerCall mode.  Additional details about Materialize mode can be
     found in <filename>src/backend/utils/fmgr/README</filename>.  Also,
     the <filename>contrib</filename> modules in
     the <productname>PostgreSQL</productname> source distribution contain
     many examples of SRFs using both ValuePerCall and Materialize mode.
-->
本節の残りの部分では、ValuePerCallモードを使用する集合を返す関数で一般に使用される補助マクロのセット（ただし、使用は必須ではありませんが）について説明します。
Materializeモードの詳細については、<filename>src/backend/utils/fmgr/README</filename>を参照してください。
また、<productname>PostgreSQL</productname>ソース配布物内の<filename>contrib</filename>モジュールには、ValuePerCallとMaterializeモードの両方を使用する、集合を返す関数のより多くの例があります。
    </para>

    <para>
<!--
     To use the ValuePerCall support macros described here,
     include <filename>funcapi.h</filename>.  These macros work with a
     structure <structname>FuncCallContext</structname> that contains the
     state that needs to be saved across calls.  Within the calling
     SRF, <literal>fcinfo-&gt;flinfo-&gt;fn_extra</literal> is used to
     hold a pointer to <structname>FuncCallContext</structname> across
     calls.  The macros automatically fill that field on first use,
     and expect to find the same pointer there on subsequent uses.
-->
ここで説明するValuePerCallサポートマクロを使用するには、<filename>funcapi.h</filename>をincludeします。
これらのマクロは、複数の呼び出しにわたって保存する必要がある状態を含む<structname>FuncCallContext</structname>構造体が備わっています。
集合を返す関数内では、<literal>fcinfo-&gt;flinfo-&gt;fn_extra</literal>は、呼び出し間で<structname>FuncCallContext</structname>へのポインタを保持するために使用されます。
マクロは、最初の使用時に自動的にそのフィールドを埋め、その後の使用時に同じポインタを見つけることを期待します。
<programlisting>
typedef struct FuncCallContext
{
    /*
<!--
     * Number of times we've been called before
-->
     * 既に行われた呼び出しの回数。
     *
<!--
     * call_cntr is initialized to 0 for you by SRF_FIRSTCALL_INIT(), and
     * incremented for you every time SRF_RETURN_NEXT() is called.
-->
     * SRF_FIRSTCALL_INIT()によってcall_cntrが0に初期化され、
     * SRF_RETURN_NEXT()が呼び出される度に増分されます。
     */
    uint64 call_cntr;

    /*
<!--
     * OPTIONAL maximum number of calls
     *
     * max_calls is here for convenience only and setting it is optional.
     * If not set, you must provide alternative means to know when the
     * function is done.
-->
     * 省略可能 : 呼び出しの最大数
     *
     * max_callsは、便宜上用意されているだけで、設定は省略可能です。
     * 設定されていなければ、関数が終了したことを知るための別の方法を
     * 用意する必要があります。
     */
    uint64 max_calls;

    /*
<!--
     * OPTIONAL pointer to miscellaneous user-provided context information
     *
     * user_fctx is for use as a pointer to your own data to retain
     * arbitrary context information between calls of your function.
-->
     * 省略可能 : 様々なユーザによるコンテキスト情報へのポインタ
     *
     * user_fctxは、関数の呼び出し間の任意のコンテキスト情報を
     * 取得するためのユーザ独自の構造へのポインタとして使用されます。
     */
    void *user_fctx;

    /*
<!--
     * OPTIONAL pointer to struct containing attribute type input metadata
     *
     * attinmeta is for use when returning tuples (i.e., composite data types)
     * and is not used when returning base data types. It is only needed
     * if you intend to use BuildTupleFromCStrings() to create the return
     * tuple.
-->
     * 省略可能 : 属性型入力メタ情報を含んだ構造体へのポインタ
     *
     * attinmeta はタプル（つまり複合データ型）を返す際に使用され、
     * 基本データ型を返す場合には必要ありません。
     * BuildTupleFromCStrings()を使用して返されるタプルを作成する場合にのみ必要です。
     */
    AttInMetadata *attinmeta;

    /*
<!--
     * memory context used for structures that must live for multiple calls
     *
     * multi_call_memory_ctx is set by SRF_FIRSTCALL_INIT() for you, and used
     * by SRF_RETURN_DONE() for cleanup. It is the most appropriate memory
     * context for any memory that is to be reused across multiple calls
     * of the SRF.
-->
     *  複数の呼び出しで必要とされる構造体に使われるメモリコンテキスト
     *
     * multi_call_memory_ctxは、SRF_FIRSTCALL_INIT()によってに設定され、
     * SRF_RETURN_DONE()がクリーンアップの際に使用します。
     * これはSRFの複数呼び出しで再利用される全てのメモリ用に最も適切なメモリコンテキストです。
     */
    MemoryContext multi_call_memory_ctx;

    /*
<!--
     * OPTIONAL pointer to struct containing tuple description
     *
     * tuple_desc is for use when returning tuples (i.e., composite data types)
     * and is only needed if you are going to build the tuples with
     * heap_form_tuple() rather than with BuildTupleFromCStrings().  Note that
     * the TupleDesc pointer stored here should usually have been run through
     * BlessTupleDesc() first.
-->
     * 省略可能: タプル説明を含む構造体へのポインタ。
     * tuple_descはタプル（つまり複合データ型）を返す場合に使用され、BuildTupleFromCStrings()
     * ではなくheap_form_tuple()を使用してタプルを作成する場合にのみ必要です。
     * 通常ここに格納されるTupleDescは最初にBlessTupleDesc()を最初に実行したものでなければなり
     * ません。
     */
    TupleDesc tuple_desc;

} FuncCallContext;
</programlisting>
    </para>

    <para>
<!--
     The macros to be used by an <acronym>SRF</acronym> using this
     infrastructure are:
-->
この基盤を使用して、<acronym>SRF</acronym>が使用するマクロは以下の通りです。
<programlisting>
SRF_IS_FIRSTCALL()
</programlisting>
<!--
     Use this to determine if your function is being called for the first or a
     subsequent time. On the first call (only), call:
-->
これを使用して、関数が初めて呼び出されたのか、2回目以降に呼び出されたのかを判別します。
最初の呼び出し（のみ）で、
<programlisting>
SRF_FIRSTCALL_INIT()
</programlisting>
<!--
     to initialize the <structname>FuncCallContext</structname>. On every function call,
     including the first, call:
-->
を呼び出し、<structname>FuncCallContext</structname>を初期化します。
最初の呼び出しを含むすべての呼び出しで、
<programlisting>
SRF_PERCALL_SETUP()
</programlisting>
<!--
     to set up for using the <structname>FuncCallContext</structname>.
-->
を呼び出し、<structname>FuncCallContext</structname>を使用するように設定します。
    </para>

    <para>
<!--
     If your function has data to return in the current call, use:
-->
現在の呼び出しで返すべきデータが関数にある場合は、次を使用します。
<programlisting>
SRF_RETURN_NEXT(funcctx, result)
</programlisting>
<!--
     to return it to the caller.  (<literal>result</literal> must be of type
     <type>Datum</type>, either a single value or a tuple prepared as
     described above.)  Finally, when your function is finished
     returning data, use:
-->
を使用して、そのデータを呼び出し側に返します。
（先に説明した通り <literal>result</literal>は<type>Datum</type>型、つまり1つの値またはタプルである必要があります。）
最後に、関数がデータを返し終わったら、
<programlisting>
SRF_RETURN_DONE(funcctx)
</programlisting>
<!--
     to clean up and end the <acronym>SRF</acronym>.
-->
を使用して<acronym>SRF</acronym>を片付け、終了します。
    </para>

    <para>
<!--
     The memory context that is current when the <acronym>SRF</acronym> is called is
     a transient context that will be cleared between calls.  This means
     that you do not need to call <function>pfree</function> on everything
     you allocated using <function>palloc</function>; it will go away anyway.  However, if you want to allocate
     any data structures to live across calls, you need to put them somewhere
     else.  The memory context referenced by
     <structfield>multi_call_memory_ctx</structfield> is a suitable location for any
     data that needs to survive until the <acronym>SRF</acronym> is finished running.  In most
     cases, this means that you should switch into
     <structfield>multi_call_memory_ctx</structfield> while doing the
     first-call setup.
     Use <literal>funcctx-&gt;user_fctx</literal> to hold a pointer to
     any such cross-call data structures.
     (Data you allocate
     in <structfield>multi_call_memory_ctx</structfield> will go away
     automatically when the query ends, so it is not necessary to free
     that data manually, either.)
-->
<acronym>SRF</acronym>の呼び出し時に現行になっているメモリコンテキストは一時的なコンテキストで、各呼び出しの間に消去されます。
つまり<function>palloc</function>を使用して割り当てたもののすべてを<function>pfree</function>する必要はありません。
これらはいずれ消去されるものだからです。
しかし、データ構造体を複数の呼び出しに渡って使用するように割り当てる場合は、どこか別の場所に置いておく必要があります。
<structfield>multi_call_memory_ctx</structfield>によって参照されるメモリコンテキストは、<acronym>SRF</acronym>の実行が終わるまで使用可能にしなければならないデータの保管場所として適しています。
つまり、ほとんどの場合、最初の呼び出しのセットアップ中に<structfield>multi_call_memory_ctx</structfield>へ切り替える必要があるということです。
<literal>funcctx-&gt;user_fctx</literal>を使用して、このような複数の呼び出しに渡るデータ構造体へのポインタを保持します。
（<structfield>multi_call_memory_ctx</structfield>に配置したデータは、問い合わせが終了すると自動的に削除されるので、そのデータを手動で解放する必要はありません。）
    </para>

    <warning>
     <para>
<!--
      While the actual arguments to the function remain unchanged between
      calls, if you detoast the argument values (which is normally done
      transparently by the
      <function>PG_GETARG_<replaceable>xxx</replaceable></function> macro)
      in the transient context then the detoasted copies will be freed on
      each cycle. Accordingly, if you keep references to such values in
      your <structfield>user_fctx</structfield>, you must either copy them into the
      <structfield>multi_call_memory_ctx</structfield> after detoasting, or ensure
      that you detoast the values only in that context.
-->
関数の実引数は呼出しの間変わらないままですが、一時的なコンテキストで引数の値をTOAST解除した場合には(これは通常、<function>PG_GETARG_<replaceable>xxx</replaceable></function>マクロにより透過的に行なわれます)、TOAST解除されたコピーが各サイクルで解放されます。
従って、<structfield>user_fctx</structfield>内のその値への参照を保持する場合には、TOAST解除した後に<structfield>multi_call_memory_ctx</structfield>にそれらをコピーするか、その値をTOAST解除するのはそのコンテキストの中だけであること確実にしなければなりません。
     </para>
    </warning>

    <para>
<!--
     A complete pseudo-code example looks like the following:
-->
     完全な疑似コードの例を示します。
<programlisting>
Datum
my_set_returning_function(PG_FUNCTION_ARGS)
{
    FuncCallContext  *funcctx;
    Datum             result;
    <replaceable>further declarations as needed</replaceable>

    if (SRF_IS_FIRSTCALL())
    {
        MemoryContext oldcontext;

        funcctx = SRF_FIRSTCALL_INIT();
        oldcontext = MemoryContextSwitchTo(funcctx-&gt;multi_call_memory_ctx);
<!--
        /* One-time setup code appears here: */
-->
        /* 一度限りのセットアップコードがここに入ります: */
        <replaceable>user code</replaceable>
        <replaceable>if returning composite</replaceable>
            <replaceable>build TupleDesc, and perhaps AttInMetadata</replaceable>
        <replaceable>endif returning composite</replaceable>
        <replaceable>user code</replaceable>
        MemoryContextSwitchTo(oldcontext);
    }

<!--
    /* Each-time setup code appears here: */
-->
    /* 毎回実行するセットアップコードがここに入ります: */
    <replaceable>user code</replaceable>
    funcctx = SRF_PERCALL_SETUP();
    <replaceable>user code</replaceable>

<!--
    /* this is just one way we might test whether we are done: */
-->
    /* これは、終了したかどうかをテストする方法の1つです: */
    if (funcctx-&gt;call_cntr &lt; funcctx-&gt;max_calls)
    {
<!--
        /* Here we want to return another item: */
-->
        /* ここで、別の項目を返します: */
        <replaceable>user code</replaceable>
        <replaceable>obtain result Datum</replaceable>
        SRF_RETURN_NEXT(funcctx, result);
    }
    else
    {
<!--
        /* Here we are done returning items, so just report that fact. */
        /* (Resist the temptation to put cleanup code here.) */
-->
        /* これで項目を返し終わりました。 その事実を報告します。 */
        /* （ここにクリーンアップコードを置く誘惑に抵抗してください。) */
        SRF_RETURN_DONE(funcctx);
    }
}
</programlisting>
    </para>

    <para>
<!--
     A complete example of a simple <acronym>SRF</acronym> returning a composite type
     looks like:
-->
複合型を返す単純な<acronym>SRF</acronym>の完全な例は以下の通りです。
<programlisting><![CDATA[
PG_FUNCTION_INFO_V1(retcomposite);

Datum
retcomposite(PG_FUNCTION_ARGS)
{
    FuncCallContext     *funcctx;
    int                  call_cntr;
    int                  max_calls;
    TupleDesc            tupdesc;
    AttInMetadata       *attinmeta;

]]><!--
    /* stuff done only on the first call of the function */
--><![CDATA[
     /* 関数の最初の呼び出し時にのみ実行 */
    if (SRF_IS_FIRSTCALL())
    {
        MemoryContext   oldcontext;

]]><!--
        /* create a function context for cross-call persistence */
--><![CDATA[
        /* 呼び出し間で永続化する関数コンテキストを作成 */
        funcctx = SRF_FIRSTCALL_INIT();

]]><!--
        /* switch to memory context appropriate for multiple function calls */
--><![CDATA[
        /* 複数関数呼び出しに適切なメモリコンテキストへの切り替え */
        oldcontext = MemoryContextSwitchTo(funcctx->multi_call_memory_ctx);

]]><!--
        /* total number of tuples to be returned */
<<<<<<< HEAD
        funcctx->max_calls = PG_GETARG_INT32(0);
=======
--><![CDATA[
        /* 返されるタプルの合計数 */
        funcctx->max_calls = PG_GETARG_UINT32(0);
>>>>>>> 185876a6

]]><!--
        /* Build a tuple descriptor for our result type */
--><![CDATA[
        /*  結果型用のタプル記述子を作成 */
        if (get_call_result_type(fcinfo, NULL, &tupdesc) != TYPEFUNC_COMPOSITE)
            ereport(ERROR,
                    (errcode(ERRCODE_FEATURE_NOT_SUPPORTED),
                     errmsg("function returning record called in context "
                            "that cannot accept type record")));

        /*
]]><!--
         * generate attribute metadata needed later to produce tuples from raw
         * C strings
--><![CDATA[
         * 後で未加工のC文字列からタプルを作成するために必要となる
         * 属性メタデータの生成
         */
        attinmeta = TupleDescGetAttInMetadata(tupdesc);
        funcctx->attinmeta = attinmeta;

        MemoryContextSwitchTo(oldcontext);
    }

]]><!--
    /* stuff done on every call of the function */
--><![CDATA[
    /* 全ての関数呼び出しで実行 */
    funcctx = SRF_PERCALL_SETUP();

    call_cntr = funcctx->call_cntr;
    max_calls = funcctx->max_calls;
    attinmeta = funcctx->attinmeta;

]]><!--
    if (call_cntr < max_calls)    /* do when there is more left to send */
--><![CDATA[
    if (call_cntr < max_calls)    /* 他にも送るものがある場合  */
    {
        char       **values;
        HeapTuple    tuple;
        Datum        result;

        /*
]]><!--
         * Prepare a values array for building the returned tuple.
         * This should be an array of C strings which will
         * be processed later by the type input functions.
--><![CDATA[
         * 返すタプルを構築するためのvalues配列を用意します。
         * これは、後で適切な入力関数で処理される
         * C文字列の配列でなければなりません。
         */
        values = (char **) palloc(3 * sizeof(char *));
        values[0] = (char *) palloc(16 * sizeof(char));
        values[1] = (char *) palloc(16 * sizeof(char));
        values[2] = (char *) palloc(16 * sizeof(char));

        snprintf(values[0], 16, "%d", 1 * PG_GETARG_INT32(1));
        snprintf(values[1], 16, "%d", 2 * PG_GETARG_INT32(1));
        snprintf(values[2], 16, "%d", 3 * PG_GETARG_INT32(1));

]]><!--
        /* build a tuple */
--><![CDATA[
        /* タプルの作成 */
        tuple = BuildTupleFromCStrings(attinmeta, values);

]]><!--
        /* make the tuple into a datum */
--><![CDATA[
        /* タプルをdatumに変換 */
        result = HeapTupleGetDatum(tuple);

]]><!--
        /* clean up (this is not really necessary) */
--><![CDATA[
        /* クリーンアップ（これは必須ではありません） */
        pfree(values[0]);
        pfree(values[1]);
        pfree(values[2]);
        pfree(values);

        SRF_RETURN_NEXT(funcctx, result);
    }
]]><!--
    else    /* do when there is no more left */
--><![CDATA[
    else    /* 何も残っていない場合 */
    {
        SRF_RETURN_DONE(funcctx);
    }
}
]]>
</programlisting>

<!--
     One way to declare this function in SQL is:
-->
以下にこの関数をSQLで宣言する一例を示します。
<programlisting>
CREATE TYPE __retcomposite AS (f1 integer, f2 integer, f3 integer);

CREATE OR REPLACE FUNCTION retcomposite(integer, integer)
    RETURNS SETOF __retcomposite
    AS '<replaceable>filename</replaceable>', 'retcomposite'
    LANGUAGE C IMMUTABLE STRICT;
</programlisting>
<!--
     A different way is to use OUT parameters:
-->
他にも以下のようにOUTパラメータを使用する方法もあります。
<programlisting>
CREATE OR REPLACE FUNCTION retcomposite(IN integer, IN integer,
    OUT f1 integer, OUT f2 integer, OUT f3 integer)
    RETURNS SETOF record
    AS '<replaceable>filename</replaceable>', 'retcomposite'
    LANGUAGE C IMMUTABLE STRICT;
</programlisting>
<!--
     Notice that in this method the output type of the function is formally
     an anonymous <structname>record</structname> type.
-->
この方法では、関数の出力型は形式上無名の<structname>record</structname>型になることに注意してください。
    </para>
   </sect2>

   <sect2>
<!--
    <title>Polymorphic Arguments and Return Types</title>
-->
    <title>引数と戻り値の多様性</title>

    <para>
<!--
     C-language functions can be declared to accept and
     return the polymorphic types described in <xref
     linkend="extend-types-polymorphic"/>.
     When a function's arguments or return types
     are defined as polymorphic types, the function author cannot know
     in advance what data type it will be called with, or
     need to return. There are two routines provided in <filename>fmgr.h</filename>
     to allow a version-1 C function to discover the actual data types
     of its arguments and the type it is expected to return. The routines are
     called <literal>get_fn_expr_rettype(FmgrInfo *flinfo)</literal> and
     <literal>get_fn_expr_argtype(FmgrInfo *flinfo, int argnum)</literal>.
     They return the result or argument type OID, or <symbol>InvalidOid</symbol> if the
     information is not available.
     The structure <literal>flinfo</literal> is normally accessed as
     <literal>fcinfo-&gt;flinfo</literal>. The parameter <literal>argnum</literal>
     is zero based.  <function>get_call_result_type</function> can also be used
     as an alternative to <function>get_fn_expr_rettype</function>.
     There is also <function>get_fn_expr_variadic</function>, which can be used to
     find out whether variadic arguments have been merged into an array.
     This is primarily useful for <literal>VARIADIC "any"</literal> functions,
     since such merging will always have occurred for variadic functions
     taking ordinary array types.
-->
C言語関数は、<xref linkend="extend-types-polymorphic"/>で説明されている多様型を受け付ける、または返すように宣言することができます。
多様関数の詳細な説明は<xref linkend="extend-types-polymorphic"/>を参照してください。
関数の引数もしくは戻り値が多様型として定義される時、関数の作成者は前もって呼び出しにおけるデータ型や返すべきデータ型が何であるかを知ることはできません。
Version-1 C関数で引数の実データ型と、返すべきと想定された型を発見できるための2つのルーチンが<filename>fmgr.h</filename>に用意されています。
このルーチンは<literal>get_fn_expr_rettype(FmgrInfo *flinfo)</literal>と<literal>get_fn_expr_argtype(FmgrInfo *flinfo, int argnum)</literal>という名前です。
これらは結果もしくは引数型のOIDを返します。
ただし、もし情報が利用できなければ<symbol>InvalidOid</symbol>を返します。
<literal>flinfo</literal>構造体は通常<literal>fcinfo-&gt;flinfo</literal>としてアクセスされます。
<literal>argnum</literal>パラメータは0から始まります。
また、<function>get_fn_expr_rettype</function>の代わりに<function>get_call_result_type</function>を使用することもできます。
また、variadic変数が配列に吸収されたかどうかを判定するために使用できる<function>get_fn_expr_variadic</function>があります。
そのような吸収はvariadic関数が普通の配列型をとる場合に必ず起こりますので、これは特に<literal>VARIADIC "any"</literal>の場合に有用です。
    </para>

    <para>
<!--
     For example, suppose we want to write a function to accept a single
     element of any type, and return a one-dimensional array of that type:
-->
例えば、任意の型の単一要素を受け付け、その型の1次元配列を返す関数を考えてみます。

<programlisting>
PG_FUNCTION_INFO_V1(make_array);
Datum
make_array(PG_FUNCTION_ARGS)
{
    ArrayType  *result;
    Oid         element_type = get_fn_expr_argtype(fcinfo-&gt;flinfo, 0);
    Datum       element;
    bool        isnull;
    int16       typlen;
    bool        typbyval;
    char        typalign;
    int         ndims;
    int         dims[MAXDIM];
    int         lbs[MAXDIM];

    if (!OidIsValid(element_type))
        elog(ERROR, "could not determine data type of input");

<!--
    /* get the provided element, being careful in case it's NULL */
-->
    /* 与えられた要素がNULLかどうか注意しつつ、要素を取り出します。*/
    isnull = PG_ARGISNULL(0);
    if (isnull)
        element = (Datum) 0;
    else
        element = PG_GETARG_DATUM(0);

<!--
    /* we have one dimension */
-->
    /* 次元数は1 */
    ndims = 1;
<!--
    /* and one element */
-->
    /* 要素を1つ */
    dims[0] = 1;
<!--
    /* and lower bound is 1 */
-->
    /* 下限は1 */
    lbs[0] = 1;

<!--
    /* get required info about the element type */
-->
    /* この要素型に関する必要情報を取り出す。 */
    get_typlenbyvalalign(element_type, &amp;typlen, &amp;typbyval, &amp;typalign);

<!--
    /* now build the array */
-->
    /* ここで配列を作成 */
    result = construct_md_array(&amp;element, &amp;isnull, ndims, dims, lbs,
                                element_type, typlen, typbyval, typalign);

    PG_RETURN_ARRAYTYPE_P(result);
}
</programlisting>
    </para>

    <para>
<!--
     The following command declares the function
     <function>make_array</function> in SQL:
-->
以下のコマンドはSQLで<function>make_array</function>関数を宣言します。

<programlisting>
CREATE FUNCTION make_array(anyelement) RETURNS anyarray
    AS '<replaceable>DIRECTORY</replaceable>/funcs', 'make_array'
    LANGUAGE C IMMUTABLE;
</programlisting>
    </para>

    <para>
<!--
     There is a variant of polymorphism that is only available to C-language
     functions: they can be declared to take parameters of type
     <literal>"any"</literal>.  (Note that this type name must be double-quoted,
     since it's also an SQL reserved word.)  This works like
     <type>anyelement</type> except that it does not constrain different
     <literal>"any"</literal> arguments to be the same type, nor do they help
     determine the function's result type.  A C-language function can also
     declare its final parameter to be <literal>VARIADIC "any"</literal>.  This will
     match one or more actual arguments of any type (not necessarily the same
     type).  These arguments will <emphasis>not</emphasis> be gathered into an array
     as happens with normal variadic functions; they will just be passed to
     the function separately.  The <function>PG_NARGS()</function> macro and the
     methods described above must be used to determine the number of actual
     arguments and their types when using this feature.  Also, users of such
     a function might wish to use the <literal>VARIADIC</literal> keyword in their
     function call, with the expectation that the function would treat the
     array elements as separate arguments.  The function itself must implement
     that behavior if wanted, after using <function>get_fn_expr_variadic</function> to
     detect that the actual argument was marked with <literal>VARIADIC</literal>.
-->
C言語関数でのみ使用できる多様性の変異体があります。
<literal>"any"</literal>型のパラメータを取るように宣言できます。
（この型名は、SQL予約語でもあるため二重引用符で括らなくてはならないことに注意してください。）
これは、他の<literal>"any"</literal>引数が同じ型になることを強要することも、関数の結果型の決定を支援することもない点を除いて、<type>anyelement</type>のように動作します。
C言語関数は最終パラメータが<literal>VARIADIC "any"</literal>であるように宣言可能です。
これは任意の型の１つ以上の実引数と一致します（同じ型である必要はありません）。
これらの引数は、通常のvariadic関数で起こったように、配列の中にまとめ<emphasis>られません</emphasis>。
それらは単に別々に関数に渡されるだけです。
<function>PG_NARGS()</function>マクロと上に記載したメソッドは、この機能を使用するときに実際の引数とその型を決定するため使用されなければなりません。
また、こうした関数のユーザは、その関数呼び出しにおいて、関数が配列要素を分離した引数として扱うだろうという予想のもとで<literal>VARIADIC</literal>キーワードを良く使用するかもしれません。
関数自身は必要ならば、<function>get_fn_expr_variadic</function>を実行した後で、実引数が<literal>VARIADIC</literal>付きであることを検出した場合に、その動作を実装しなければなりません。
    </para>
   </sect2>

   <sect2 id="xfunc-shared-addin">
<!--
    <title>Shared Memory and LWLocks</title>
-->
    <title>共有メモリとLWLocks</title>

    <para>
<!--
     Add-ins can reserve LWLocks and an allocation of shared memory on server
     startup.  The add-in's shared library must be preloaded by specifying
     it in
     <xref linkend="guc-shared-preload-libraries"/><indexterm><primary>shared_preload_libraries</primary></indexterm>.
     The shared library should register a <literal>shmem_request_hook</literal>
     in its <function>_PG_init</function> function.  This
     <literal>shmem_request_hook</literal> can reserve LWLocks or shared memory.
     Shared memory is reserved by calling:
-->
アドインはLWLocks（軽量ロック）とサーバ起動時に共有メモリの割り当てを保持することができます。
<xref linkend="guc-shared-preload-libraries"/><indexterm><primary>shared_preload_libraries</primary></indexterm>で指定して、こうしたアドインの共有ライブラリを事前にロードしなければなりません。
共有メモリは、その<function>_PG_init</function>関数で以下を呼び出すことで保持されます。
<programlisting>
void RequestAddinShmemSpace(int size)
</programlisting>
<<<<<<< HEAD
     from your <literal>shmem_request_hook</literal>.
=======
<!--
     from your <function>_PG_init</function> function.
-->
>>>>>>> 185876a6
    </para>
    <para>
<!--
     LWLocks are reserved by calling:
-->
LWLocksはその<function>_PG_init</function>関数で以下を呼び出すことで保持されます。
<programlisting>
void RequestNamedLWLockTranche(const char *tranche_name, int num_lwlocks)
</programlisting>
<<<<<<< HEAD
     from your <literal>shmem_request_hook</literal>.  This will ensure that an array of
=======
<!--
     from <function>_PG_init</function>.  This will ensure that an array of
>>>>>>> 185876a6
     <literal>num_lwlocks</literal> LWLocks is available under the name
     <literal>tranche_name</literal>.  Use <function>GetNamedLWLockTranche</function>
     to get a pointer to this array.
-->
<literal>num_lwlocks</literal>個のLWLockの配列が<literal>tranche_name</literal>という名前で確実に利用できるようにします。
この配列へのポインタを得るには<function>GetNamedLWLockTranche</function>を使ってください。
    </para>
    <para>
<<<<<<< HEAD
     An example of a <literal>shmem_request_hook</literal> can be found in
     <filename>contrib/pg_stat_statements/pg_stat_statements.c</filename> in the
     <productname>PostgreSQL</productname> source tree.
    </para>
    <para>
=======
<!--
>>>>>>> 185876a6
     To avoid possible race-conditions, each backend should use the LWLock
     <function>AddinShmemInitLock</function> when connecting to and initializing
     its allocation of shared memory, as shown here:
-->
競合状態の可能性を防止するために、割り当てられた共有メモリへの接続やその初期化時に、以下のように各バックエンドで<function>AddinShmemInitLock</function>軽量ロックを使用しなければなりません。
<programlisting>
static mystruct *ptr = NULL;

if (!ptr)
{
        bool    found;

        LWLockAcquire(AddinShmemInitLock, LW_EXCLUSIVE);
        ptr = ShmemInitStruct("my struct name", size, &amp;found);
        if (!found)
        {
                initialize contents of shmem area;
                acquire any requested LWLocks using:
                ptr->locks = GetNamedLWLockTranche("my tranche name");
        }
        LWLockRelease(AddinShmemInitLock);
}
</programlisting>
    </para>
   </sect2>

   <sect2 id="extend-cpp">
<!--
    <title>Using C++ for Extensibility</title>
-->
    <title>拡張へのC++の利用</title>

    <indexterm zone="extend-cpp">
     <primary>C++</primary>
    </indexterm>

    <para>
<!--
     Although the <productname>PostgreSQL</productname> backend is written in
     C, it is possible to write extensions in C++ if these guidelines are
     followed:
-->
以下のガイドラインに従うことで、<productname>PostgreSQL</productname>の拡張を構築するためC++モードのコンパイラを利用できます。

     <itemizedlist>
      <listitem>
       <para>
<!--
         All functions accessed by the backend must present a C interface
         to the backend;  these C functions can then call C++ functions.
         For example, <literal>extern C</literal> linkage is required for
         backend-accessed functions.  This is also necessary for any
         functions that are passed as pointers between the backend and
         C++ code.
-->
バックエンドからアクセスされる関数はすべてバックエンドに対してCインタフェースを提供しなければなりません。
このC関数はC++関数を呼びだすことができます。
例えば、バックエンドからアクセスされる関数には<literal>extern C</literal>リンクが必要です。
これはバックエンドとC++コードの間でポインタとして渡される関数にも必要です。
       </para>
      </listitem>
      <listitem>
       <para>
<!--
        Free memory using the appropriate deallocation method.  For example,
        most backend memory is allocated using <function>palloc()</function>, so use
        <function>pfree()</function> to free it.  Using C++
        <function>delete</function> in such cases will fail.
-->
適切な解放メソッドを使ってメモリを解放してください。
例えば、ほとんどのバックエンドメモリは<function>palloc()</function>で確保されますので、<function>pfree()</function>を使って解放してください。
この場合にC++の<function>delete()</function>を使うと失敗するでしょう。
       </para>
      </listitem>
      <listitem>
       <para>
<!--
        Prevent exceptions from propagating into the C code (use a catch-all
        block at the top level of all <literal>extern C</literal> functions).  This
        is necessary even if the C++ code does not explicitly throw any
        exceptions, because events like out-of-memory can still throw
        exceptions.  Any exceptions must be caught and appropriate errors
        passed back to the C interface.  If possible, compile C++ with
        <option>-fno-exceptions</option> to eliminate exceptions entirely; in such
        cases, you must check for failures in your C++ code, e.g.,  check for
        NULL returned by <function>new()</function>.
-->
例外がCコードへ伝播しないようにしてください（<literal>extern C</literal>関数すべての最上位ですべての例外を捕捉するブロックを使ってください）。
メモリ不足のようなイベントにより例外が発生する可能性がありますので、C++コードが何も例外を発生させない場合であっても、これは必要です。
例外はすべて捕捉しなければなりません。
そして適切なエラーをCインタフェースに渡してください。
可能であれば、例外を完全に除去できるように<option>-fno-exceptions</option>を付けてC++をコンパイルしてください。
その場合、例えば<function>new()</function>で返されるNULLの検査など、C++コード内で失敗の検査を行わなければなりません。
       </para>
      </listitem>
      <listitem>
       <para>
<!--
        If calling backend functions from C++ code, be sure that the
        C++ call stack contains only plain old data structures
        (<acronym>POD</acronym>).  This is necessary because backend errors
        generate a distant <function>longjmp()</function> that does not properly
        unroll a C++ call stack with non-POD objects.
-->
C++コードからバックエンド関数を呼び出す場合には、C++呼び出しスタック内にC言語互換構造体（<acronym>POD</acronym>）のみが含まれていることを確認してください。
バックエンドのエラーは、非PODオブジェクトを持つC++呼び出しスタックを適切に戻すことができない、長距離<function>longjmp()</function>を生成しますので、これは必要です。
       </para>
      </listitem>
     </itemizedlist>
    </para>

    <para>
<!--
     In summary, it is best to place C++ code behind a wall of
     <literal>extern C</literal> functions that interface to the backend,
     and avoid exception, memory, and call stack leakage.
-->
まとめると、バックエンドとやりとりするための壁の役割を担う<literal>extern C</literal>関数の背後にC++コードを配置して、例外、メモリ、呼び出しスタックそれぞれの漏れを避けるのが最善です。
    </para>
   </sect2>

  </sect1>

  <sect1 id="xfunc-optimization">
<!--
   <title>Function Optimization Information</title>
-->
   <title>関数最適化に関する情報</title>

  <indexterm zone="xfunc-optimization">
   <primary>optimization information</primary>
   <secondary>for functions</secondary>
  </indexterm>
  <indexterm zone="xfunc-optimization">
   <primary>最適化情報</primary>
   <secondary>関数に対する</secondary>
  </indexterm>

   <para>
<!--
    By default, a function is just a <quote>black box</quote> that the
    database system knows very little about the behavior of.  However,
    that means that queries using the function may be executed much less
    efficiently than they could be.  It is possible to supply additional
    knowledge that helps the planner optimize function calls.
-->
デフォルトでは、関数は、データベースシステムがその振舞いについてごく一部しか知らない単なる<quote>ブラックボックス</quote>です。
しかし、これは、関数を使う問い合わせがその実力よりもずっと効率悪く実行されるかもしれないことを意味します。
プランナが関数呼び出しを最適化するのを助ける補足の情報を提供することが可能です。
   </para>

   <para>
<!--
    Some basic facts can be supplied by declarative annotations provided in
    the <link linkend="sql-createfunction"><command>CREATE FUNCTION</command></link> command.  Most important of
    these is the function's <link linkend="xfunc-volatility">volatility
    category</link> (<literal>IMMUTABLE</literal>, <literal>STABLE</literal>,
    or <literal>VOLATILE</literal>); one should always be careful to
    specify this correctly when defining a function.
    The parallel safety property (<literal>PARALLEL
    UNSAFE</literal>, <literal>PARALLEL RESTRICTED</literal>, or
    <literal>PARALLEL SAFE</literal>) must also be specified if you hope
    to use the function in parallelized queries.
    It can also be useful to specify the function's estimated execution
    cost, and/or the number of rows a set-returning function is estimated
    to return.  However, the declarative way of specifying those two
    facts only allows specifying a constant value, which is often
    inadequate.
-->
基本的な事実のいくつかは<link linkend="sql-createfunction"><command>CREATE FUNCTION</command></link>コマンドで宣言的な注釈として提供されます。
この中でも最も重要なものは、関数の<link linkend="xfunc-volatility">変動性分類</link>(<literal>IMMUTABLE</literal>、<literal>STABLE</literal>または<literal>VOLATILE</literal>)です。関数を定義する時にはこれを正しく指定するよう常に注意すべきです。
並列問い合わせでその関数を使いたいのなら、並列処理での安全性の性質(<literal>PARALLEL UNSAFE</literal>、<literal>PARALLEL RESTRICTED</literal>または<literal>PARALLEL SAFE</literal>)も指定しなければなりません。
関数の推定実行コストや集合を返す関数が返すと推定される行数を指定することも有用な場合があります。
しかし、この2つの事実を指定する宣言的な方法は定数を指定することしか許しておらず、それは多くの場合不適切です。
   </para>

   <para>
<!--
    It is also possible to attach a <firstterm>planner support
    function</firstterm> to an SQL-callable function (called
    its <firstterm>target function</firstterm>), and thereby provide
    knowledge about the target function that is too complex to be
    represented declaratively.  Planner support functions have to be
    written in C (although their target functions might not be), so this is
    an advanced feature that relatively few people will use.
-->
SQLで呼び出せる関数(対応する<firstterm>対象関数</firstterm>と呼ばれます)に<firstterm>プランナサポート関数</firstterm>を結び付け、それによって複雑すぎて宣言的に表現できない対象関数に関する知識を提供することも可能です。
(対象関数はそうではありませんが)プランナサポート関数はCで書かなければなりませんので、これは比較的少数の人が使う先進的な機能です。
   </para>

   <para>
<!--
    A planner support function must have the SQL signature
-->
プランナサポート関数には以下のSQLシグネチャがなければなりません。
<programlisting>
supportfn(internal) returns internal
</programlisting>
<!--
    It is attached to its target function by specifying
    the <literal>SUPPORT</literal> clause when creating the target function.
-->
対象関数を作成する時に<literal>SUPPORT</literal>句を指定することで対象関数に結び付けられます。
   </para>

   <para>
<!--
    The details of the API for planner support functions can be found in
    file <filename>src/include/nodes/supportnodes.h</filename> in the
    <productname>PostgreSQL</productname> source code.  Here we provide
    just an overview of what planner support functions can do.
    The set of possible requests to a support function is extensible,
    so more things might be possible in future versions.
-->
プランナサポート関数のAPIの詳細は、<productname>PostgreSQL</productname>ソースコードのファイル<filename>src/include/nodes/supportnodes.h</filename>で見つけられます。
ここではプランナサポート関数ができることの概略を説明するにとどめます。
サポート関数へ可能なリクエストの集合は拡張可能ですので、将来のバージョンではより多くのことが可能になっているでしょう。
   </para>

   <para>
<!--
    Some function calls can be simplified during planning based on
    properties specific to the function.  For example,
    <literal>int4mul(n, 1)</literal> could be simplified to
    just <literal>n</literal>.  This type of transformation can be
    performed by a planner support function, by having it implement
    the <literal>SupportRequestSimplify</literal> request type.
    The support function will be called for each instance of its target
    function found in a query parse tree.  If it finds that the particular
    call can be simplified into some other form, it can build and return a
    parse tree representing that expression.  This will automatically work
    for operators based on the function, too &mdash; in the example just
    given, <literal>n * 1</literal> would also be simplified to
    <literal>n</literal>.
    (But note that this is just an example; this particular
    optimization is not actually performed by
    standard <productname>PostgreSQL</productname>.)
    We make no guarantee that <productname>PostgreSQL</productname> will
    never call the target function in cases that the support function could
    simplify.  Ensure rigorous equivalence between the simplified
    expression and an actual execution of the target function.
-->
一部の関数呼び出しでは、関数固有の属性に基づいて計画作成中に単純化できます。
例えば、<literal>int4mul(n, 1)</literal>は<literal>n</literal>だけに単純化できます。
この種の変形は、<literal>SupportRequestSimplify</literal>リクエスト型プランナサポート関数に実装することにより実行されます。
問い合わせ解析木で見つかった対象関数それぞれに対して、サポート関数が呼び出されます。
特定の呼出しが別の形に単純化できることが分かれば、その式を表現する解析木を作成して返します。
これは、その関数に基づく演算子に対しても自動的に行なわれます&mdash;上の例では<literal>n * 1</literal>も<literal>n</literal>へと単純化されます。
(しかし、これは単なる例であることに注意してください。この特定の最適化は、標準の<productname>PostgreSQL</productname>では実際には行なわれません。)
サポート関数が単純化する状況では、<productname>PostgreSQL</productname>が対象関数を呼び出すことはないとは保証しません。
単純化された式と対象関数の実際の実行が厳密に等しいことを確実にしてください。
   </para>

   <para>
<!--
    For target functions that return <type>boolean</type>, it is often useful to estimate
    the fraction of rows that will be selected by a <literal>WHERE</literal> clause using that
    function.  This can be done by a support function that implements
    the <literal>SupportRequestSelectivity</literal> request type.
-->
<type>boolean</type>を返す対象関数に対しては、その関数を使った<literal>WHERE</literal>句により選択される行の割合を推定するのが有用な場合がよくあります。
これは<literal>SupportRequestSelectivity</literal>リクエスト型を実装したサポート関数で行なえます。
   </para>

   <para>
<!--
    If the target function's run time is highly dependent on its inputs,
    it may be useful to provide a non-constant cost estimate for it.
    This can be done by a support function that implements
    the <literal>SupportRequestCost</literal> request type.
-->
対象関数の実行時間が、その入力に大きく依存する場合には、それに対応する定数でないコスト推定を提供するのが有用でしょう。
これは<literal>SupportRequestCost</literal>リクエスト型を実装したサポート関数で行なえます。
   </para>

   <para>
<!--
    For target functions that return sets, it is often useful to provide
    a non-constant estimate for the number of rows that will be returned.
    This can be done by a support function that implements
    the <literal>SupportRequestRows</literal> request type.
-->
集合を返す対象関数に対しては、その関数が返す行の数の定数でない推定を提供するのが有用な場合がよくあります。
これは<literal>SupportRequestRows</literal>リクエスト型を実装したサポート関数で行なえます。
   </para>

   <para>
<!--
    For target functions that return <type>boolean</type>, it may be possible to
    convert a function call appearing in <literal>WHERE</literal> into an indexable operator
    clause or clauses.  The converted clauses might be exactly equivalent
    to the function's condition, or they could be somewhat weaker (that is,
    they might accept some values that the function condition does not).
    In the latter case the index condition is said to
    be <firstterm>lossy</firstterm>; it can still be used to scan an index,
    but the function call will have to be executed for each row returned by
    the index to see if it really passes the <literal>WHERE</literal> condition or not.
    To create such conditions, the support function must implement
    the <literal>SupportRequestIndexCondition</literal> request type.
-->
<type>boolean</type>を返す対象関数に対しては、<literal>WHERE</literal>句に現れる関数呼び出しをインデックス可能な演算子句に変換できる場合があります。
変換された句は、正確にその関数の条件と等しいか幾分弱い(すなわち、関数の条件が受け付けない値も受け付けるかもしれません)でしょう。
後者の場合、インデックスの条件は<firstterm>損失がある</firstterm>と言われます。それでもインデックスの走査には使えますが、それが本当に<literal>WHERE</literal>条件を満たすのかどうか、インデックスにより返された各行に対して関数呼び出しを実行しないといけません。
そのような条件を作るには、サポート関数は<literal>SupportRequestIndexCondition</literal>リクエスト型を実装しなければなりません。
   </para>
  </sect1><|MERGE_RESOLUTION|>--- conflicted
+++ resolved
@@ -2865,7 +2865,6 @@
    <indexterm zone="xfunc-c-dynload">
     <primary>library initialization function</primary>
    </indexterm>
-<<<<<<< HEAD
 
    <para>
     Optionally, a dynamically loaded file can contain an initialization
@@ -2873,39 +2872,6 @@
     <function>_PG_init</function>, that function will be called immediately after
     loading the file.  The function receives no parameters and should
     return void.  There is presently no way to unload a dynamically loaded file.
-=======
-   <indexterm zone="xfunc-c-dynload">
-    <primary>ライブラリ初期化処理関数</primary>
-   </indexterm>
-   <indexterm zone="xfunc-c-dynload">
-    <primary>library finalization function</primary>
-   </indexterm>
-   <indexterm zone="xfunc-c-dynload">
-    <primary>ライブラリ最終処理関数</primary>
-   </indexterm>
-
-   <para>
-<!--
-    Optionally, a dynamically loaded file can contain initialization and
-    finalization functions.  If the file includes a function named
-    <function>_PG_init</function>, that function will be called immediately after
-    loading the file.  The function receives no parameters and should
-    return void.  If the file includes a function named
-    <function>_PG_fini</function>, that function will be called immediately before
-    unloading the file.  Likewise, the function receives no parameters and
-    should return void.  Note that <function>_PG_fini</function> will only be called
-    during an unload of the file, not during process termination.
-    (Presently, unloads are disabled and will never occur, but this may
-    change in the future.)
--->
-省略することもできますが、動的にロードされるファイルに初期化処理関数と最終処理関数を含めることができます。
-<function>_PG_init</function>という関数がファイルに存在すると、この関数はファイルがロードされた直後に呼び出されます。
-この関数は引数を取らずvoid型を返さなければなりません。
-<function>_PG_fini</function>という関数がファイルに存在すると、この関数はファイルがアンロードされる直前に呼び出されます。
-この関数も同様に引数を取らずvoid型を返さなければなりません。
-<function>_PG_fini</function>がファイルのアンロード時にのみ呼び出されるものであり、処理の終了時に呼び出されるものではないことに注意してください。
-（現在、アンロードは無効となっていますので、決して発生しません。将来変更される可能性があります。）
->>>>>>> 185876a6
    </para>
 
   </sect2>
@@ -3160,10 +3126,6 @@
     </para>
 
     <para>
-<<<<<<< HEAD
-=======
-<!--
->>>>>>> 185876a6
      <xref linkend="xfunc-c-type-table"/> shows the C types
      corresponding to many of the built-in SQL data types
      of <productname>PostgreSQL</productname>.
@@ -3176,14 +3138,6 @@
      code, because it declares a number of things that you will need
      anyway, and because including other headers first can cause
      portability issues.
-<<<<<<< HEAD
-=======
--->
-<xref linkend="xfunc-c-type-table"/>に、<productname>PostgreSQL</productname>の組み込みSQLデータ型の多くに関連するCの型を示します。
-<quote>定義場所</quote>列でその定義を得るためにincludeすべきヘッダファイルがわかります（実際の定義は、リストされたファイルにincludeされている別のファイルにあるかもしれません。定義されたインタフェースだけをユーザは考慮することをお勧めします。）
-サーバのコードのソースファイルでは、必ず<filename>postgres.h</filename>を最初にincludeすべきであることに注意してください。
-なぜなら、結局必要になる多くのことを宣言していること、他のファイルを最初にincludeすると移植性の問題が起きる可能性があるからです。
->>>>>>> 185876a6
     </para>
 
      <table tocentry="1" id="xfunc-c-type-table">
@@ -4644,13 +4598,7 @@
 
 ]]><!--
         /* total number of tuples to be returned */
-<<<<<<< HEAD
         funcctx->max_calls = PG_GETARG_INT32(0);
-=======
---><![CDATA[
-        /* 返されるタプルの合計数 */
-        funcctx->max_calls = PG_GETARG_UINT32(0);
->>>>>>> 185876a6
 
 ]]><!--
         /* Build a tuple descriptor for our result type */
@@ -4967,13 +4915,7 @@
 <programlisting>
 void RequestAddinShmemSpace(int size)
 </programlisting>
-<<<<<<< HEAD
      from your <literal>shmem_request_hook</literal>.
-=======
-<!--
-     from your <function>_PG_init</function> function.
--->
->>>>>>> 185876a6
     </para>
     <para>
 <!--
@@ -4983,12 +4925,7 @@
 <programlisting>
 void RequestNamedLWLockTranche(const char *tranche_name, int num_lwlocks)
 </programlisting>
-<<<<<<< HEAD
      from your <literal>shmem_request_hook</literal>.  This will ensure that an array of
-=======
-<!--
-     from <function>_PG_init</function>.  This will ensure that an array of
->>>>>>> 185876a6
      <literal>num_lwlocks</literal> LWLocks is available under the name
      <literal>tranche_name</literal>.  Use <function>GetNamedLWLockTranche</function>
      to get a pointer to this array.
@@ -4997,15 +4934,11 @@
 この配列へのポインタを得るには<function>GetNamedLWLockTranche</function>を使ってください。
     </para>
     <para>
-<<<<<<< HEAD
      An example of a <literal>shmem_request_hook</literal> can be found in
      <filename>contrib/pg_stat_statements/pg_stat_statements.c</filename> in the
      <productname>PostgreSQL</productname> source tree.
     </para>
     <para>
-=======
-<!--
->>>>>>> 185876a6
      To avoid possible race-conditions, each backend should use the LWLock
      <function>AddinShmemInitLock</function> when connecting to and initializing
      its allocation of shared memory, as shown here:

<!--
doc/src/sgml/ref/alter_collation.sgml
PostgreSQL documentation
-->

<refentry id="sql-altercollation">
 <indexterm zone="sql-altercollation">
  <primary>ALTER COLLATION</primary>
 </indexterm>

 <refmeta>
  <refentrytitle>ALTER COLLATION</refentrytitle>
  <manvolnum>7</manvolnum>
<!--
  <refmiscinfo>SQL - Language Statements</refmiscinfo>
-->
  <refmiscinfo>SQL - 言語</refmiscinfo>
 </refmeta>

 <refnamediv>
  <refname>ALTER COLLATION</refname>
<!--
  <refpurpose>change the definition of a collation</refpurpose>
-->
  <refpurpose>照合順序の定義を変更する</refpurpose>
 </refnamediv>

 <refsynopsisdiv>
<synopsis>
ALTER COLLATION <replaceable>name</replaceable> REFRESH VERSION

ALTER COLLATION <replaceable>name</replaceable> RENAME TO <replaceable>new_name</replaceable>
ALTER COLLATION <replaceable>name</replaceable> OWNER TO { <replaceable>new_owner</replaceable> | CURRENT_USER | SESSION_USER }
ALTER COLLATION <replaceable>name</replaceable> SET SCHEMA <replaceable>new_schema</replaceable>
</synopsis>
 </refsynopsisdiv>

 <refsect1>
<!--
  <title>Description</title>
-->
  <title>説明</title>

  <para>
<!--
   <command>ALTER COLLATION</command> changes the definition of a
   collation.
-->
<command>ALTER COLLATION</command>は照合順序の定義を変更します。
  </para>

  <para>
<!--
   You must own the collation to use <command>ALTER COLLATION</command>.
   To alter the owner, you must also be a direct or indirect member of the new
   owning role, and that role must have <literal>CREATE</literal> privilege on
   the collation's schema.  (These restrictions enforce that altering the
   owner doesn't do anything you couldn't do by dropping and recreating the
   collation. However, a superuser can alter ownership of any collation
   anyway.)
-->
<command>ALTER COLLATION</command>を使用するためには照合順序を所有していなければなりません。
所有者を変更するためには、新しい所有ロールの直接あるいは間接的なメンバでなければならず、かつ、そのロールが照合順序のスキーマにおける<literal>CREATE</literal>権限を持たなければなりません
（この制限により、照合順序の削除と再作成を行ってもできないことが所有者の変更で行えないようにします。
ただし、スーパーユーザはすべての照合順序の所有者を変更することができます）。
  </para>
 </refsect1>

 <refsect1>
<!--
  <title>Parameters</title>
-->
  <title>パラメータ</title>

  <variablelist>
   <varlistentry>
    <term><replaceable class="parameter">name</replaceable></term>
    <listitem>
     <para>
<!--
      The name (optionally schema-qualified) of an existing collation.
-->
既存の照合順序の名前（スキーマ修飾可）です。
     </para>
    </listitem>
   </varlistentry>

   <varlistentry>
    <term><replaceable class="parameter">new_name</replaceable></term>
    <listitem>
     <para>
<!--
      The new name of the collation.
-->
照合順序の新しい名前です。
     </para>
    </listitem>
   </varlistentry>

   <varlistentry>
    <term><replaceable class="parameter">new_owner</replaceable></term>
    <listitem>
     <para>
<!--
      The new owner of the collation.
-->
照合順序の新しい所有者です。
     </para>
    </listitem>
   </varlistentry>

   <varlistentry>
    <term><replaceable class="parameter">new_schema</replaceable></term>
    <listitem>
     <para>
<!--
      The new schema for the collation.
-->
照合順序の新しいスキーマです。
     </para>
    </listitem>
   </varlistentry>

   <varlistentry>
    <term><literal>REFRESH VERSION</literal></term>
    <listitem>
     <para>
<!--
      Update the collation's version.
<<<<<<< HEAD
      See <xref linkend="sql-altercollation-notes"/> below.
=======
      See <xref linkend="sql-altercollation-notes"
      endterm="sql-altercollation-notes-title"/> below.
-->
照合順序のバージョンを更新します。
以下の<xref linkend="sql-altercollation-notes" endterm="sql-altercollation-notes-title"/>を参照してください。
>>>>>>> 184958ef
     </para>
    </listitem>
   </varlistentry>
  </variablelist>
 </refsect1>

<<<<<<< HEAD
 <refsect1 id="sql-altercollation-notes" xreflabel="Notes">
  <title>Notes</title>
=======
 <refsect1 id="sql-altercollation-notes">
<!--
  <title id="sql-altercollation-notes-title">Notes</title>
-->
  <title id="sql-altercollation-notes-title">注釈</title>
>>>>>>> 184958ef

  <para>
<!--
   When using collations provided by the ICU library, the ICU-specific version
   of the collator is recorded in the system catalog when the collation object
   is created.  When the collation is used, the current version is
   checked against the recorded version, and a warning is issued when there is
   a mismatch, for example:
-->
ICUライブラリが提供する照合順序を使う場合、照合順序オブジェクトを作成する時に、照合器のICU固有のバージョンがシステムカタログに記録されます。
照合順序が使われるとき、現在のバージョンと記録されているバージョンが比較され、不適合の場合は以下の例のように警告が発行されます。
<screen>
WARNING:  collation "xx-x-icu" has version mismatch
DETAIL:  The collation in the database was created using version 1.2.3.4, but the operating system provides version 2.3.4.5.
HINT:  Rebuild all objects affected by this collation and run ALTER COLLATION pg_catalog."xx-x-icu" REFRESH VERSION, or build PostgreSQL with the right library version.
</screen>
<!--
   A change in collation definitions can lead to corrupt indexes and other
   problems because the database system relies on stored objects having a
   certain sort order.  Generally, this should be avoided, but it can happen
   in legitimate circumstances, such as when
   using <command>pg_upgrade</command> to upgrade to server binaries linked
   with a newer version of ICU.  When this happens, all objects depending on
   the collation should be rebuilt, for example,
   using <command>REINDEX</command>.  When that is done, the collation version
   can be refreshed using the command <literal>ALTER COLLATION ... REFRESH
   VERSION</literal>.  This will update the system catalog to record the
   current collator version and will make the warning go away.  Note that this
   does not actually check whether all affected objects have been rebuilt
   correctly.
-->
データベースシステムは、保存されたオブジェクトが一定のソート順になっていることに依存しているため、照合順序を変更するとインデックスが破損するなどといった問題につながります。
一般的にこれは避けるべきですが、<command>pg_upgrade</command>を使って新しいバージョンのICUライブラリとリンクされたサーバのバイナリへとアップグレードする場合など、仕方のない場合もあります。
これが発生する場合は、照合順序に依存するすべてのオブジェクトを、例えば<command>REINDEX</command>を使って再構築します。
これがされれば、照合順序のバージョンをコマンド<literal>ALTER COLLATION ... REFRESH VERSION</literal>を使って更新できます。
これにより、システムカタログが更新されて照合器の現在のバージョンが記録され、警告が出なくなります。
これは、影響を受けるすべてのオブジェクトが正しく再構築されたかどうかを実際に確認するわけではないことに注意してください。
  </para>
  <para>
   When using collations provided by <literal>libc</literal> and
   <productname>PostgreSQL</productname> was built with the GNU C library, the
   C library's version is used as a collation version.  Since collation
   definitions typically change only with GNU C library releases, this provides
   some defense against corruption, but it is not completely reliable.
  </para>
  <para>
   Currently, there is no version tracking for the database default collation.
  </para>

  <para>
<!--
   The following query can be used to identify all collations in the current
   database that need to be refreshed and the objects that depend on them:
-->
以下の問い合わせを使って、現在のデータベース内の更新が必要なすべての照合順序と、それに依存するオブジェクトを特定することができます。
<programlisting><![CDATA[
SELECT pg_describe_object(refclassid, refobjid, refobjsubid) AS "Collation",
       pg_describe_object(classid, objid, objsubid) AS "Object"
  FROM pg_depend d JOIN pg_collation c
       ON refclassid = 'pg_collation'::regclass AND refobjid = c.oid
  WHERE c.collversion <> pg_collation_actual_version(c.oid)
  ORDER BY 1, 2;
]]></programlisting></para>
 </refsect1>

 <refsect1>
<!--
  <title>Examples</title>
-->
  <title>例</title>

  <para>
<!--
   To rename the collation <literal>de_DE</literal> to
   <literal>german</literal>:
-->
照合順序<literal>de_DE</literal>の名前を<literal>german</literal>に変更します。
<programlisting>
ALTER COLLATION "de_DE" RENAME TO german;
</programlisting>
  </para>

  <para>
<!--
   To change the owner of the collation <literal>en_US</literal> to
   <literal>joe</literal>:
-->
照合順序<literal>en_US</literal>の所有者を<literal>joe</literal>に変更します。
<programlisting>
ALTER COLLATION "en_US" OWNER TO joe;
</programlisting></para>
 </refsect1>

 <refsect1>
<!--
  <title>Compatibility</title>
-->
  <title>互換性</title>

  <para>
<!--
   There is no <command>ALTER COLLATION</command> statement in the SQL
   standard.
-->
標準SQLには<command>ALTER COLLATION</command>文はありません。
  </para>
 </refsect1>

 <refsect1>
<!--
  <title>See Also</title>
-->
  <title>関連項目</title>

  <simplelist type="inline">
   <member><xref linkend="sql-createcollation"/></member>
   <member><xref linkend="sql-dropcollation"/></member>
  </simplelist>
 </refsect1>
</refentry><|MERGE_RESOLUTION|>--- conflicted
+++ resolved
@@ -127,31 +127,18 @@
      <para>
 <!--
       Update the collation's version.
-<<<<<<< HEAD
       See <xref linkend="sql-altercollation-notes"/> below.
-=======
-      See <xref linkend="sql-altercollation-notes"
-      endterm="sql-altercollation-notes-title"/> below.
 -->
 照合順序のバージョンを更新します。
-以下の<xref linkend="sql-altercollation-notes" endterm="sql-altercollation-notes-title"/>を参照してください。
->>>>>>> 184958ef
+以下の<xref linkend="sql-altercollation-notes"/>を参照してください。
      </para>
     </listitem>
    </varlistentry>
   </variablelist>
  </refsect1>
 
-<<<<<<< HEAD
  <refsect1 id="sql-altercollation-notes" xreflabel="Notes">
   <title>Notes</title>
-=======
- <refsect1 id="sql-altercollation-notes">
-<!--
-  <title id="sql-altercollation-notes-title">Notes</title>
--->
-  <title id="sql-altercollation-notes-title">注釈</title>
->>>>>>> 184958ef
 
   <para>
 <!--

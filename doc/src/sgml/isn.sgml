--- conflicted
+++ resolved
@@ -343,7 +343,7 @@
    In this table,
    <type>isn</type> means any one of the module's data types.
 -->
-<filename>isn</filename>モジュールは標準的な比較演算子とこれらデータ型すべてに対するB-treeおよびハッシュインデックスサポートを提供します。
+《マッチ度[94.249201]》<filename>isn</filename>モジュールは標準的な比較演算子とこれらデータ型すべてに対するB-treeおよびハッシュインデックスサポートを提供します。
 さらに、<xref linkend="isn-functions"/>で示される複数の特化した関数も存在します。
 以下の表では<type>isn</type>はこのモジュールのデータ型のいずれか1つを意味します。
   </para>
@@ -376,14 +376,10 @@
         <returnvalue>isn</returnvalue>
        </para>
        <para>
-<<<<<<< HEAD
-<!--
-        Sets the weak input mode, and returns new setting.
--->
-weak入力モードを設定し、新しい設定を返します。
-=======
+<!--
         Clears the invalid-check-digit flag of the value.
->>>>>>> 3d6a8289
+-->
+《機械翻訳》«Clears the invalid-check-digit flag of the value.»
        </para></entry>
       </row>
 
@@ -394,14 +390,11 @@
         <returnvalue>boolean</returnvalue>
        </para>
        <para>
-<<<<<<< HEAD
-<!--
-        Returns the current status of the weak mode.
--->
-weakモードの現在の状態を返します。
-=======
+<!--
         Checks for the presence of the invalid-check-digit flag.
->>>>>>> 3d6a8289
+-->
+《マッチ度[64.285714]》無効フラグの有無を検査します。
+《機械翻訳》«Checks for the presence of the invalid-check-digit flag.»
        </para></entry>
       </row>
 
@@ -412,17 +405,13 @@
         <returnvalue>boolean</returnvalue>
        </para>
        <para>
-<<<<<<< HEAD
-<!--
-        Validates an invalid number (clears the invalid flag).
--->
-無効な番号を検証します（無効フラグを消去します）。
-=======
+<!--
         Sets the weak input mode, and returns the new setting.
         This function is retained for backward compatibility.
         The recommended way to set weak mode is via
         the <varname>isn.weak</varname> configuration parameter.
->>>>>>> 3d6a8289
+-->
+《機械翻訳》«Sets the weak input mode, and returns the new setting. This function is retained for backward compatibility. The recommended way to set weak mode is via the <varname>isn.weak</varname> configuration parameter.»
        </para></entry>
       </row>
 
@@ -432,17 +421,13 @@
         <returnvalue>boolean</returnvalue>
        </para>
        <para>
-<<<<<<< HEAD
-<!--
-        Checks for the presence of the invalid flag.
--->
-無効フラグの有無を検査します。
-=======
+<!--
         Returns the current status of the weak mode.
         This function is retained for backward compatibility.
         The recommended way to check weak mode is via
         the <varname>isn.weak</varname> configuration parameter.
->>>>>>> 3d6a8289
+-->
+《機械翻訳》«Returns the current status of the weak mode. This function is retained for backward compatibility. The recommended way to check weak mode is via the <varname>isn.weak</varname> configuration parameter.»
        </para></entry>
       </row>
      </tbody>
@@ -450,19 +435,11 @@
   </table>
  </sect2>
 
-<<<<<<< HEAD
-  <para>
-<!--
-   <firstterm>Weak</firstterm> mode is used to be able to insert invalid data
-   into a table. Invalid means the check digit is wrong, not that there are
-   missing numbers.
--->
-<firstterm>weak</firstterm>モードは無効なデータをテーブルに挿入できるようにするために使用されます。
-無効とは間違ったチェックディジットを意味するものであり、番号自体は存在します。
-  </para>
-=======
  <sect2 id="isn-configuration-parameters">
+<!--
   <title>Configuration Parameters</title>
+-->
+  <title>設定パラメータ</title>
 
   <variablelist>
    <varlistentry id="isn-configuration-parameters-weak">
@@ -474,15 +451,17 @@
     </term>
     <listitem>
      <para>
+<!--
       <varname>isn.weak</varname> enables the weak input mode, which allows
       ISN input values to be accepted even when their check digit is wrong.
       The default is <literal>false</literal>, which rejects invalid check
       digits.
+-->
+《機械翻訳》«<varname>isn.weak</varname> enables the weak input mode, which allows ISN input values to be accepted even when their check digit is wrong. The default is <literal>false</literal>, which rejects invalid check digits.»
      </para>
     </listitem>
    </varlistentry>
   </variablelist>
->>>>>>> 3d6a8289
 
   <para>
 <!--
@@ -518,18 +497,13 @@
   </para>
 
   <para>
-<<<<<<< HEAD
-<!--
-   You can also force the insertion of invalid numbers even when not in the
-   weak mode, by appending the <literal>!</literal> character at the end of the
-   number.
--->
-また、番号の最後に<literal>!</literal>文字を付与することで、weakモードでなくとも無効な番号を強制的に挿入することもできます。
-=======
+<!--
    You can also force the insertion of marked-as-invalid numbers even when not
    in the weak mode, by appending the <literal>!</literal> character at the
    end of the number.
->>>>>>> 3d6a8289
+-->
+《マッチ度[88.622754]》また、番号の最後に<literal>!</literal>文字を付与することで、weakモードでなくとも無効な番号を強制的に挿入することもできます。
+《機械翻訳》«You can also force the insertion of marked-as-invalid numbers even when not in the weak mode, by appending the <literal>!</literal> character at the end of the number.»
   </para>
 
   <para>
@@ -589,16 +563,11 @@
 SELECT issn('3251231?');
 SELECT ismn('979047213542?');
 
-<<<<<<< HEAD
 <!--
 &#45;-Using the weak mode:
 -->
 --weakモードを利用する
-SELECT isn_weak(true);
-=======
---Using the weak mode:
 SET isn.weak TO true;
->>>>>>> 3d6a8289
 INSERT INTO test VALUES('978-0-11-000533-4');
 INSERT INTO test VALUES('9780141219307');
 INSERT INTO test VALUES('2-205-00876-X');
@@ -638,11 +607,7 @@
 ハイフン付けに使用した接頭辞も以下から集められました。
    <itemizedlist>
     <listitem><para><ulink url="https://www.gs1.org/standards/id-keys"></ulink></para></listitem>
-<<<<<<< HEAD
-    <listitem><para><ulink url="https://en.wikipedia.org/wiki/List_of_ISBN_identifier_groups"></ulink></para></listitem>
-=======
     <listitem><para><ulink url="https://en.wikipedia.org/wiki/List_of_ISBN_registration_groups"></ulink></para></listitem>
->>>>>>> 3d6a8289
     <listitem><para><ulink url="https://www.isbn-international.org/content/isbn-users-manual/29"></ulink></para></listitem>
     <listitem><para><ulink url="https://en.wikipedia.org/wiki/International_Standard_Music_Number"></ulink></para></listitem>
     <listitem><para><ulink url="https://www.ismn-international.org/ranges/tools"></ulink></para></listitem>

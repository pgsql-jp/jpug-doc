--- conflicted
+++ resolved
@@ -418,43 +418,34 @@
  "infinity"
 (1 row)
 
-<<<<<<< HEAD
-=======
 select to_json(date '-Infinity');
    to_json   
 -------------
  "-infinity"
 (1 row)
 
->>>>>>> 8abb52fa
 select to_json(timestamp 'Infinity');
   to_json   
 ------------
  "infinity"
 (1 row)
 
-<<<<<<< HEAD
-=======
 select to_json(timestamp '-Infinity');
    to_json   
 -------------
  "-infinity"
 (1 row)
 
->>>>>>> 8abb52fa
 select to_json(timestamptz 'Infinity');
   to_json   
 ------------
  "infinity"
-<<<<<<< HEAD
-=======
 (1 row)
 
 select to_json(timestamptz '-Infinity');
    to_json   
 -------------
  "-infinity"
->>>>>>> 8abb52fa
 (1 row)
 
 --json_agg
@@ -723,15 +714,12 @@
  
 (1 row)
 
-<<<<<<< HEAD
-=======
 select '{"a": [{"b": "c"}, {"b": "cc"}]}'::json -> -1;
  ?column? 
 ----------
  
 (1 row)
 
->>>>>>> 8abb52fa
 select '{"a": [{"b": "c"}, {"b": "cc"}]}'::json -> 'z';
  ?column? 
 ----------
@@ -1053,7 +1041,6 @@
  ?column? 
 ----------
  null
-<<<<<<< HEAD
 (1 row)
 
 select '{"a": {"b":{"c": "foo"}}}'::json #> array['a'];
@@ -1062,16 +1049,6 @@
  {"b":{"c": "foo"}}
 (1 row)
 
-=======
-(1 row)
-
-select '{"a": {"b":{"c": "foo"}}}'::json #> array['a'];
-      ?column?      
---------------------
- {"b":{"c": "foo"}}
-(1 row)
-
->>>>>>> 8abb52fa
 select '{"a": {"b":{"c": "foo"}}}'::json #> array['a', null];
  ?column? 
 ----------
@@ -1430,91 +1407,6 @@
  [100,200,300] | 99 | 
  {"z":true}    |  3 | Fri Jan 20 10:42:53 2012
 (2 rows)
-<<<<<<< HEAD
-
--- handling of unicode surrogate pairs
-select json '{ "a":  "\ud83d\ude04\ud83d\udc36" }' -> 'a' as correct_in_utf8;
-      correct_in_utf8       
-----------------------------
- "\ud83d\ude04\ud83d\udc36"
-(1 row)
-
-select json '{ "a":  "\ud83d\ud83d" }' -> 'a'; -- 2 high surrogates in a row
-ERROR:  invalid input syntax for type json
-DETAIL:  Unicode high surrogate must not follow a high surrogate.
-CONTEXT:  JSON data, line 1: { "a":...
-select json '{ "a":  "\ude04\ud83d" }' -> 'a'; -- surrogates in wrong order
-ERROR:  invalid input syntax for type json
-DETAIL:  Unicode low surrogate must follow a high surrogate.
-CONTEXT:  JSON data, line 1: { "a":...
-select json '{ "a":  "\ud83dX" }' -> 'a'; -- orphan high surrogate
-ERROR:  invalid input syntax for type json
-DETAIL:  Unicode low surrogate must follow a high surrogate.
-CONTEXT:  JSON data, line 1: { "a":...
-select json '{ "a":  "\ude04X" }' -> 'a'; -- orphan low surrogate
-ERROR:  invalid input syntax for type json
-DETAIL:  Unicode low surrogate must follow a high surrogate.
-CONTEXT:  JSON data, line 1: { "a":...
---handling of simple unicode escapes
-select json '{ "a":  "the Copyright \u00a9 sign" }' as correct_in_utf8;
-            correct_in_utf8            
----------------------------------------
- { "a":  "the Copyright \u00a9 sign" }
-(1 row)
-
-select json '{ "a":  "dollar \u0024 character" }' as correct_everywhere;
-         correct_everywhere          
--------------------------------------
- { "a":  "dollar \u0024 character" }
-(1 row)
-
-select json '{ "a":  "dollar \\u0024 character" }' as not_an_escape;
-            not_an_escape             
---------------------------------------
- { "a":  "dollar \\u0024 character" }
-(1 row)
-
-select json '{ "a":  "null \u0000 escape" }' as not_unescaped;
-         not_unescaped          
---------------------------------
- { "a":  "null \u0000 escape" }
-(1 row)
-
-select json '{ "a":  "null \\u0000 escape" }' as not_an_escape;
-          not_an_escape          
----------------------------------
- { "a":  "null \\u0000 escape" }
-(1 row)
-
-select json '{ "a":  "the Copyright \u00a9 sign" }' ->> 'a' as correct_in_utf8;
-   correct_in_utf8    
-----------------------
- the Copyright © sign
-(1 row)
-
-select json '{ "a":  "dollar \u0024 character" }' ->> 'a' as correct_everywhere;
- correct_everywhere 
---------------------
- dollar $ character
-(1 row)
-
-select json '{ "a":  "dollar \\u0024 character" }' ->> 'a' as not_an_escape;
-      not_an_escape      
--------------------------
- dollar \u0024 character
-(1 row)
-
-select json '{ "a":  "null \u0000 escape" }' ->> 'a' as fails;
-ERROR:  unsupported Unicode escape sequence
-DETAIL:  \u0000 cannot be converted to text.
-CONTEXT:  JSON data, line 1: { "a":...
-select json '{ "a":  "null \\u0000 escape" }' ->> 'a' as not_an_escape;
-   not_an_escape    
---------------------
- null \u0000 escape
-(1 row)
-=======
->>>>>>> 8abb52fa
 
 --json_typeof() function
 select value, json_typeof(value)
@@ -1692,8 +1584,6 @@
  1 | {"d":"foo"} | t
  2 | {"d":"bar"} | f
 (2 rows)
-<<<<<<< HEAD
-=======
 
 -- json_strip_nulls
 select json_strip_nulls(null);
@@ -1744,4 +1634,3 @@
 ------------------
  {"a":{},"d":{}}
 (1 row)
->>>>>>> 8abb52fa

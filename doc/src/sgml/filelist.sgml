--- conflicted
+++ resolved
@@ -167,11 +167,7 @@
 <!ENTITY sourcerepo SYSTEM "sourcerepo.sgml">
 
 <!ENTITY release    SYSTEM "release.sgml">
-<<<<<<< HEAD
 <!ENTITY release-12     SYSTEM "release-12.sgml">
-=======
-<!ENTITY release-11     SYSTEM "release-11.sgml">
->>>>>>> bd0a9e56
 
 <!ENTITY limits     SYSTEM "limits.sgml">
 <!ENTITY acronyms   SYSTEM "acronyms.sgml">

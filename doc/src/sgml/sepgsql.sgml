<!-- doc/src/sgml/sepgsql.sgml -->

<sect1 id="sepgsql" xreflabel="sepgsql">
 <title>sepgsql</title>

 <indexterm zone="sepgsql">
  <primary>sepgsql</primary>
 </indexterm>

 <para>
<!--
  <filename>sepgsql</filename> is a loadable module that supports label-based
  mandatory access control (MAC) based on <productname>SELinux</productname> security
  policy.
-->
<filename>sepgsql</filename>は、SELinuxのセキュリティポリシーに基づいた、ラベルベースの強制アクセス制御（MAC; Mandatory Access Control）機能を提供するモジュールです。
 </para>

 <warning>
   <para>
<!--
     The current implementation has significant limitations, and does not
     enforce mandatory access control for all actions.  See
     <xref linkend="sepgsql-limitations"/>.
-->
現在の実装にはいくつかの重要な制限事項があり、そのため、全ての操作に対して強制アクセス制御を適用するわけではありません。
詳細は <xref linkend="sepgsql-limitations"/> をご覧ください。
   </para>
 </warning>

 <sect2 id="sepgsql-overview">
<!--
  <title>Overview</title>
-->
  <title>概要</title>

  <para>
<!--
   This module integrates with <productname>SELinux</productname> to provide an
   additional layer of security checking above and beyond what is normally
   provided by <productname>PostgreSQL</productname>.  From the perspective of
   <productname>SELinux</productname>, this module allows
   <productname>PostgreSQL</productname> to function as a user-space object
   manager.  Each table or function access initiated by a DML query will be
   checked against the system security policy.  This check is in addition to
   the usual SQL permissions checking performed by
   <productname>PostgreSQL</productname>.
-->
このモジュールは、<productname>PostgreSQL</productname>が標準で提供しているものに加えて、<productname>SELinux</productname>と統合されたアクセス制御のレイヤーを追加します。
<productname>SELinux</productname>の視点からは、このモジュールが<productname>PostgreSQL</productname>をユーザ空間オブジェクトマネージャとして機能することを可能にします。
すなわち、DMLクエリによる個々のテーブルや関数へのアクセスは、オペレーティングシステムのセキュリティポリシーによってチェックされます。
このチェックは、<productname>PostgreSQL</productname>による通常のSQLパーミッションチェックに対して追加的に実施されます。
  </para>

  <para>
<!--
   <productname>SELinux</productname> access control decisions are made using
   security labels, which are represented by strings such as
   <literal>system_u:object_r:sepgsql_table_t:s0</literal>.  Each access control
   decision involves two labels: the label of the subject attempting to
   perform the action, and the label of the object on which the operation is
   to be performed.  Since these labels can be applied to any sort of object,
   access control decisions for objects stored within the database can be
   (and, with this module, are) subjected to the same general criteria used
   for objects of any other type, such as files.  This design is intended to
   allow a centralized security policy to protect information assets
   independent of the particulars of how those assets are stored.
-->
<productname>SELinux</productname>におけるアクセス制御の意思決定は、<literal>system_u:object_r:sepgsql_table_t:s0</literal>のような書式を持ったセキュリティラベルと呼ばれる文字列を用いて行われます。
個々のアクセス制御の意思決定には、２種類のラベルが利用されます。
すなわち、ある操作を行おうとする主体（サブジェクト）のラベルと、その操作の対象となるオブジェクトのラベルです。
これらのラベルはあらゆる種類のオブジェクトに対して適用されるため、（このモジュールを用いる事で）データベースに格納されたオブジェクトに対するアクセス制御は、他の一般的なオブジェクト、例えばファイルに対するものと同一の基準に従って意思決定される事になります。
このデザインは、情報資産を格納する方法とは独立に、一元管理されたセキュリティポリシーによって情報資産を保護することを意図しています。
  </para>

  <para>
<!--
   The <xref linkend="sql-security-label"/> statement allows assignment of
   a security label to a database object.
-->
<xref linkend="sql-security-label"/>を用いてデータベースオブジェクトにセキュリティラベルを設定することができます。
  </para>

 </sect2>
 <sect2 id="sepgsql-installation">
<!--
  <title>Installation</title>
-->
  <title>インストール</title>

  <para>
<!--
    <filename>sepgsql</filename> can only be used on <productname>Linux</productname>
    2.6.28 or higher with <productname>SELinux</productname> enabled.
    It is not available on any other platform.  You will also need
    <productname>libselinux</productname> 2.1.10 or higher and
    <productname>selinux-policy</productname> 3.9.13 or higher (although some
    distributions may backport the necessary rules into older policy
    versions).
-->
<filename>sepgsql</filename>は<productname>SELinux</productname>が有効な<productname>Linux</productname>カーネル 2.6.28 以上で動作します。
その他のプラットフォーム上では利用する事はできません。
加えて、（ディストリビューションによっては、必要なルールを古いバージョンのポリシーにバックポートしている可能性がありますが）<productname>libselinux</productname> 2.1.10以上、<productname>selinux-policy</productname> 3.9.13以上が必要です。
  </para>

  <para>
<!--
   The <command>sestatus</command> command allows you to check the status of
   <productname>SELinux</productname>.  A typical display is:
-->
<command>sestatus</command>コマンドを用いて<productname>SELinux</productname>の状態を確認することができます。典型的な出力例は以下の通りです。
<screen>
$ sestatus
SELinux status:                 enabled
SELinuxfs mount:                /selinux
Current mode:                   enforcing
Mode from config file:          enforcing
Policy version:                 24
Policy from config file:        targeted
</screen>
<!--
   If <productname>SELinux</productname> is disabled or not installed, you must set
   that product up first before installing this module.
-->
<productname>SELinux</productname>が無効化されている、あるいはインストールされていない場合、このモジュールのインストールの前に、<productname>SELinux</productname>のセットアップを行わねばなりません。
  </para>

  <para>
<!--
   To build this module, include the option <literal>&#045;-with-selinux</literal> in
   your PostgreSQL <literal>configure</literal> command.  Be sure that the
   <filename>libselinux-devel</filename> RPM is installed at build time.
-->
このモジュールをビルドするには、PostgreSQLの<literal>configure</literal>コマンドに<literal>--with-selinux</literal>オプションを追加してください。
これは、ビルド時に<filename>libselinux-devel</filename>パッケージがインストールされている事を確認します。
  </para>

  <para>
<!--
   To use this module, you must include <literal>sepgsql</literal>
   in the <xref linkend="guc-shared-preload-libraries"/> parameter in
   <filename>postgresql.conf</filename>.  The module will not function correctly
   if loaded in any other manner.  Once the module is loaded, you
   should execute <filename>sepgsql.sql</filename> in each database.
   This will install functions needed for security label management, and
   assign initial security labels.
-->
このモジュールを利用するには、<filename>postgresql.conf</filename>の<xref linkend="guc-shared-preload-libraries"/>パラメータに <literal>sepgsql</literal>を含める必要があります。これ以外の方法でロードされた場合、このモジュールは正しく機能しません。
このモジュールのロード後、各データベースに対して<filename>sepgsql.sql</filename>を実行し、セキュリティラベル管理のための関数のインストールや、初期セキュリティラベルの設定を行うべきです。
  </para>

  <para>
<!--
   Here is an example showing how to initialize a fresh database cluster
   with <filename>sepgsql</filename> functions and security labels installed.
   Adjust the paths shown as appropriate for your installation:
-->
以下に<filename>sepgsql</filename>関数およびセキュリティラベルと共にデータベースクラスタを初期化する手順を示します。
インストール先に応じて、適宜パス名を読み替えるようにしてください。
  </para>

<screen>
$ export PGDATA=/path/to/data/directory
$ initdb
$ vi $PGDATA/postgresql.conf
<!--
  change
-->
    #shared_preload_libraries = ''                # (change requires restart)
<!--
  to
-->
  を
    shared_preload_libraries = 'sepgsql'          # (change requires restart)
  に変更
$ for DBNAME in template0 template1 postgres; do
    postgres --single -F -c exit_on_error=true $DBNAME \
      &lt;/usr/local/pgsql/share/contrib/sepgsql.sql &gt;/dev/null
  done
</screen>

  <para>
<!--
   Please note that you may see some or all of the following notifications
   depending on the particular versions you have of
   <productname>libselinux</productname> and <productname>selinux-policy</productname>:
-->
<productname>libselinux</productname>と<productname>selinux-policy</productname>のバージョンによっては以下のようなメッセージが出力される事があります。
<screen>
/etc/selinux/targeted/contexts/sepgsql_contexts:  line 33 has invalid object type db_blobs
/etc/selinux/targeted/contexts/sepgsql_contexts:  line 36 has invalid object type db_language
/etc/selinux/targeted/contexts/sepgsql_contexts:  line 37 has invalid object type db_language
/etc/selinux/targeted/contexts/sepgsql_contexts:  line 38 has invalid object type db_language
/etc/selinux/targeted/contexts/sepgsql_contexts:  line 39 has invalid object type db_language
/etc/selinux/targeted/contexts/sepgsql_contexts:  line 40 has invalid object type db_language
</screen>
<!--
   These messages are harmless and should be ignored.
-->
これらのメッセージは無害ですので無視してください。
  </para>

  <para>
<!--
   If the installation process completes without error, you can now start the
   server normally.
-->
インストール手順が正常に終了したら、通常通り、サーバを起動することができます。
  </para>
 </sect2>

 <sect2 id="sepgsql-regression">
<!--
  <title>Regression Tests</title>
-->
  <title>リグレッションテスト</title>

  <para>
<!--
   Due to the nature of <productname>SELinux</productname>, running the
   regression tests for <filename>sepgsql</filename> requires several extra
   configuration steps, some of which must be done as root.
   The regression tests will not be run by an ordinary
   <literal>make check</literal> or <literal>make installcheck</literal> command; you must
   set up the configuration and then invoke the test script manually.
   The tests must be run in the <filename>contrib/sepgsql</filename> directory
   of a configured PostgreSQL build tree.  Although they require a build tree,
   the tests are designed to be executed against an installed server,
   that is they are comparable to <literal>make installcheck</literal> not
   <literal>make check</literal>.
-->
<productname>SELinux</productname>の性質上、<filename>sepgsql</filename>のリグレッションテストを実行するには、いくつかの追加的な設定が必要で、そのうちの幾つかは<literal>root</literal>で実行する必要があります。
リグレッションテストは通常の<literal>make check</literal>や<literal>make installcheck</literal>コマンドで実行する事はできません。
必要な設定を行い、テスト用スクリプトを手動で実行する必要があります。
このテストはPostgreSQLビルドツリーの<filename>contrib/sepgsql</filename>ディレクトリで実行する必要があります。
しかしビルドツリーを必要とする一方、このテストはインストールされたサーバに対して実行する必要があります。
これは、<literal>make check</literal>ではなく、<literal>make installcheck</literal>によく似ています。
  </para>

  <para>
<!--
   First, set up <filename>sepgsql</filename> in a working database
   according to the instructions in <xref linkend="sepgsql-installation"/>.
   Note that the current operating system user must be able to connect to the
   database as superuser without password authentication.
-->
最初に、<xref linkend="sepgsql-installation"/>に従って<filename>sepgsql</filename>をデータベースにセットアップします。
使用するOS上のユーザは、認証無しでデータベース特権ユーザとして接続できる必要があることに留意してください。
  </para>

  <para>
<!--
   Second, build and install the policy package for the regression test.
   The <filename>sepgsql-regtest</filename> policy is a special purpose policy package
   which provides a set of rules to be allowed during the regression tests.
   It should be built from the policy source file
   <filename>sepgsql-regtest.te</filename>, which is done using
   <command>make</command> with a Makefile supplied by SELinux.
   You will need to locate the appropriate
   Makefile on your system; the path shown below is only an example.
   (This Makefile is usually supplied by the
   <filename>selinux-policy-devel</filename> or
   <filename>selinux-policy</filename> RPM.)
   Once built, install this policy package using the
   <command>semodule</command> command, which loads supplied policy packages
   into the kernel.  If the package is correctly installed,
   <literal><command>semodule</command> -l</literal> should list <literal>sepgsql-regtest</literal> as an
   available policy package:
-->
次に、リグレッションテスト用のポリシーパッケージのビルドとインストールを行ってください。
<filename>sepgsql-regtest</filename>ポリシーはリグレッションテストの実行に必要な一連のルールを含む特別な目的のポリシーパッケージです。
ポリシーのソースファイルである<filename>sepgsql-regtest.te</filename>から、SELinuxの提供するMakefileを用いて<command>make</command>コマンドでビルドする事ができます。
この時、インストール先システムにおいて、適切な<filename>Makefile</filename>の位置を指定する必要があります。以下の例で示されているパスは一例です。
ビルドが完了したら、<command>semodule</command>を用いてこのポリシーパッケージをインストールする事ができます。このコマンドは、指定されたポリシーパッケージをリンクし、カーネル空間にロードする役割を果たします。
インストールが正常終了したら、<literal><command>semodule</command> -l</literal>により有効なパッケージの一覧として<literal>sepgsql-regtest</literal>が表示されるはずです。
  </para>

<screen>
$ cd .../contrib/sepgsql
$ make -f /usr/share/selinux/devel/Makefile
$ sudo semodule -u sepgsql-regtest.pp
$ sudo semodule -l | grep sepgsql
sepgsql-regtest 1.07
</screen>

  <para>
<!--
   Third, turn on <literal>sepgsql_regression_test_mode</literal>.
   For security reasons, the rules in <filename>sepgsql-regtest</filename>
   are not enabled by default;
   the <literal>sepgsql_regression_test_mode</literal> parameter enables
   the rules needed to launch the regression tests.
   It can be turned on using the <command>setsebool</command> command:
-->
次に、<literal>sepgsql_regression_test_mode</literal>を有効化してください。
安全のため、デフォルトでは<filename>sepgsql-regtest</filename>に含まれる全てのルールが有効化されている訳ではありません。
<literal>sepgsql_regression_test_mode</literal>パラメータはリグレッションテストを起動するために必要となる幾つかのルールを有効にします。
<command>setsebool</command>コマンドによって有効化する事ができます。
  </para>

<screen>
$ sudo setsebool sepgsql_regression_test_mode on
$ getsebool sepgsql_regression_test_mode
sepgsql_regression_test_mode --> on
</screen>

  <para>
<!--
   Fourth, verify your shell is operating in the <literal>unconfined_t</literal>
   domain:
-->
次に、シェルが<literal>unconfined_t</literal>ドメインで動作している事を確認して下さい。
  </para>
<screen>
$ id -Z
unconfined_u:unconfined_r:unconfined_t:s0-s0:c0.c1023
</screen>

  <para>
<!--
   See <xref linkend="sepgsql-resources"/> for details on adjusting your
   working domain, if necessary.
-->
利用者の動作ドメインを設定する方法について、必要であれば、詳細は<xref linkend="sepgsql-resources"/>をご覧ください。
  </para>

  <para>
<!--
   Finally, run the regression test script:
-->
最後に、リグレッションテストのスクリプトを実行します。
  </para>
<screen>
$ ./test_sepgsql
</screen>

  <para>
<!--
   This script will attempt to verify that you have done all the configuration
   steps correctly, and then it will run the regression tests for the
   <filename>sepgsql</filename> module.
-->
このスクリプトは全ての設定ステップが正常に行われていることを確認し、その後、<filename>sepgsql</filename>モジュールに対するリグレッションテストを実行します。
  </para>

  <para>
<!--
   After completing the tests, it's recommended you disable
   the <literal>sepgsql_regression_test_mode</literal> parameter:
-->
テストの実行後は<literal>sepgsql_regression_test_mode</literal>パラメータを無効化する事をお勧めします。
  </para>

<screen>
$ sudo setsebool sepgsql_regression_test_mode off
</screen>

  <para>
<!--
   You might prefer to remove the <filename>sepgsql-regtest</filename> policy
   entirely:
-->
<filename>sepgsql-regtest</filename>ポリシーをアンロードする際は、以下のコマンドを実行してください。
  </para>

<screen>
$ sudo semodule -r sepgsql-regtest
</screen>
 </sect2>

 <sect2 id="sepgsql-parameters">
<!--
  <title>GUC Parameters</title>
-->
  <title>GUCパラメータ</title>

  <variablelist>
   <varlistentry id="guc-sepgsql-permissive" xreflabel="sepgsql.permissive">
    <term>
     <varname>sepgsql.permissive</varname> (<type>boolean</type>)
     <indexterm>
<!--
      <primary><varname>sepgsql.permissive</varname> configuration parameter</primary>
-->
      <primary><varname>sepgsql.permissive</varname>設定パラメータ</primary>
     </indexterm>
    </term>
    <listitem>
     <para>
<!--
      This parameter enables <filename>sepgsql</filename> to function
      in permissive mode, regardless of the system setting.
      The default is off.
      This parameter can only be set in the <filename>postgresql.conf</filename>
      file or on the server command line.
-->
このパラメータにより、オペレーティングシステムの設定に関わらず、<filename>sepgsql</filename>をパーミッシブモードで動作させる事ができます。
デフォルトの設定値はoffです。
<filename>postgresql.conf</filename>内、およびサーバ起動時のコマンドラインでのみ、このパラメータを設定する事ができます。
     </para>

     <para>
<!--
      When this parameter is on, <filename>sepgsql</filename> functions
      in permissive mode, even if SELinux in general is working in enforcing
      mode.  This parameter is primarily useful for testing purposes.
-->
このパラメータがonの場合、たとえSELinuxがエンフォーシングモードで動作していたとしても、<filename>sepgsql</filename>関数はパーミッシブモードで動作します。
このパラメータは主としてテストの目的に有用です。
     </para>
    </listitem>

   </varlistentry>
   <varlistentry id="guc-sepgsql-debug-audit" xreflabel="sepgsql.debug_audit">
    <term>
     <varname>sepgsql.debug_audit</varname> (<type>boolean</type>)
     <indexterm>
<!--
      <primary><varname>sepgsql.debug_audit</varname> configuration parameter</primary>
-->
      <primary><varname>sepgsql.debug_audit</varname>設定パラメータ</primary>
     </indexterm>
    </term>
    <listitem>
     <para>
<!--
      This parameter enables the printing of audit messages regardless of
      the system policy settings.
      The default is off, which means that messages will be printed according
      to the system settings.
-->
このパラメータにより、セキュリティポリシーの設定とは無関係に監査ログを出力する事が可能になります。
デフォルト値はoff（セキュリティポリシーの設定に従う）です。
     </para>

     <para>
<!--
      The security policy of <productname>SELinux</productname> also has rules to
      control whether or not particular accesses are logged.
      By default, access violations are logged, but allowed
      accesses are not.
-->
<productname>SELinux</productname>のセキュリティポリシーには、特定のアクセスを監査ログに記録するか否かを制御するルールも存在します。
デフォルトでは、ポリシーに違反したアクセスを記録し、それ以外はログに記録されません。
     </para>

     <para>
<!--
      This parameter forces all possible logging to be turned on, regardless
      of the system policy.
-->
システムのポリシーとは無関係に、このパラメータは全ての監査ログの出力を強制します。
     </para>
    </listitem>
   </varlistentry>
  </variablelist>
 </sect2>

 <sect2 id="sepgsql-features">
<!--
  <title>Features</title>
-->
  <title>機能</title>
  <sect3>
<!--
   <title>Controlled Object Classes</title>
-->
   <title>制御されるオブジェクトの種類</title>
   <para>
<!--
    The security model of <productname>SELinux</productname> describes all the access
    control rules as relationships between a subject entity (typically,
    a client of the database) and an object entity (such as a database
    object), each of which is
    identified by a security label.  If access to an unlabeled object is
    attempted, the object is treated as if it were assigned the label
    <literal>unlabeled_t</literal>.
-->
<productname>SELinux</productname>のセキュリティモデルでは、全てのアクセス制御ルールは動作主体（サブジェクト; 典型的にはデータベースクライアント）と対象オブジェクト間の関係として記述し、これらはセキュリティラベルによって識別されます。
ラベル付けされていないオブジェクトに対するアクセスが発生した場合、そのオブジェクトはあたかも<literal>unlabeled_t</literal>タイプが割り当てられているかのように振舞います。
   </para>

   <para>
<!--
    Currently, <filename>sepgsql</filename> allows security labels to be
    assigned to schemas, tables, columns, sequences, views, and functions.
    When <filename>sepgsql</filename> is in use, security labels are
    automatically assigned to supported database objects at creation time.
    This label is called a default security label, and is decided according
    to the system security policy, which takes as input the creator's label,
    the label assigned to the new object's parent object and optionally name
    of the constructed object.
-->
現在の<filename>sepgsql</filename>では、スキーマ、テーブル、カラム、シーケンス、ビューおよび関数に対するラベル付けがサポートされています。
<filename>sepgsql</filename>の利用時には、これらのデータベースオブジェクトに対して、その生成時に自動的にセキュリティラベルが割り当てられます。
このラベルはデフォルトセキュリティラベルと呼ばれ、作成者のラベル、親関係にあたるオブジェクトのラベル、そして場合によっては作成されたオブジェクトの名前に基づいて、システムのセキュリティポリシーが決定します。
   </para>

   <para>
<!--
    A new database object basically inherits the security label of the parent
    object, except when the security policy has special rules known as
    type-transition rules, in which case a different label may be applied.
    For schemas, the parent object is the current database; for tables,
    sequences, views, and functions, it is the containing schema; for columns,
    it is the containing table.
-->
新しいデータベースオブジェクトのラベルは、タイプ遷移と呼ばれる異なったラベルを設定するための特別なルールがセキュリティポリシーに設定されている場合を除き、親関係にあるオブジェクトのラベルを引き継ぎます。
スキーマの親オブジェクトはデータベースであり、テーブル、シーケンス、ビュー、および関数はその属するスキーマが、カラムはその属するテーブルが親オブジェクトという事になります。
   </para>
  </sect3>

  <sect3>
<!--
   <title>DML Permissions</title>
-->
   <title>DMLパーミッション</title>

   <para>
<!--
    For tables, <literal>db_table:select</literal>, <literal>db_table:insert</literal>,
    <literal>db_table:update</literal> or <literal>db_table:delete</literal> are
    checked for all the referenced target tables depending on the kind of
    statement; in addition, <literal>db_table:select</literal> is also checked for
    all the tables that contain columns referenced in the
    <literal>WHERE</literal> or <literal>RETURNING</literal> clause, as a data source
    for <literal>UPDATE</literal>, and so on.
-->
テーブルに対しては、構文の種類に応じて<literal>db_table:select</literal>、<literal>db_table:insert</literal>、<literal>db_table:update</literal>あるいは<literal>db_table:delete</literal>権限が全ての被参照テーブルに対してチェックされます。
加えて、<literal>WHERE</literal>句や<literal>RETURNING</literal>句で参照されるカラム、又は<literal>UPDATE</literal>の際のデータ元として利用されるカラムの属するテーブルに対して<literal>db_table:select</literal>権限もチェックされます。
   </para>

   <para>
<!--
    Column-level permissions will also be checked for each referenced column.
    <literal>db_column:select</literal> is checked on not only the columns being
    read using <literal>SELECT</literal>, but those being referenced in other DML
    statements; <literal>db_column:update</literal> or <literal>db_column:insert</literal>
    will also be checked for columns being modified by <literal>UPDATE</literal> or
    <literal>INSERT</literal>.
-->
参照された全てのカラムに対して列レベルの権限チェックが行われます。
<literal>SELECT</literal>構文で読み出されるカラムに対してだけでなく、他のDML構文で参照
されているカラムに対しても<literal>db_column:select</literal>権限がチェックされます。
また、<literal>UPDATE</literal>や<literal>INSERT</literal>によって操作の対象となっているカラム
に対しても、<literal>db_column:update</literal>や<literal>db_column:insert</literal>権限が
それぞれチェックされます。
   </para>

   <para>
<!--
   For example, consider:
-->
以下の例を見てください
<synopsis>
UPDATE t1 SET x = 2, y = func1(y) WHERE z = 100;
</synopsis>

<!--
    Here, <literal>db_column:update</literal> will be checked for
    <literal>t1.x</literal>, since it is being updated,
    <literal>db_column:{select update}</literal> will be checked for
    <literal>t1.y</literal>, since it is both updated and referenced, and
    <literal>db_column:select</literal> will be checked for <literal>t1.z</literal>, since
    it is only referenced.
    <literal>db_table:{select update}</literal> will also be checked
    at the table level.
-->
ここでは、更新される<literal>t1.x</literal>に対して<literal>db_column:update</literal>権限が、更新と同時に参照される<literal>t1.y</literal>に対しては<literal>db_column:{select update}</literal>権限が、そして参照されるだけの<literal>t1.z</literal>には<literal>db_column:select</literal>権限がチェックされます。
また、テーブルレベルでは<literal>db_table:{select update}</literal>権限がチェックされます。
   </para>

   <para>
<!--
    For sequences, <literal>db_sequence:get_value</literal> is checked when we
    reference a sequence object using <literal>SELECT</literal>; however, note that we
    do not currently check permissions on execution of corresponding functions
    such as <literal>lastval()</literal>.
-->
<literal>SELECT</literal>構文を用いてシーケンスを参照する場合、<literal>db_sequence:get_value</literal>がチェックされます。
しかし、現在のところ<literal>lastval()</literal>など関連する関数の実行時にはパーミッションチェックを行わない事に留意してください。
   </para>

   <para>
<!--
    For views, <literal>db_view:expand</literal> will be checked, then any other
    required permissions will be checked on the objects being
    expanded from the view, individually.
-->
ビューに対しては<literal>db_view:expand</literal>権限がチェックされ、次いで、ビューから展開されたオブジェクトに対するパーミッションが個別にチェックされます。
   </para>

   <para>
<!--
    For functions, <literal>db_procedure:{execute}</literal> will be checked when
    user tries to execute a function as a part of query, or using fast-path
    invocation. If this function is a trusted procedure, it also checks
    <literal>db_procedure:{entrypoint}</literal> permission to check whether it
    can perform as entry point of trusted procedure.
-->
利用者がクエリの一部として、あるいは近道インタフェースを用いた呼び出しによって関数を実行しようとするとき、<literal>db_procedure:{execute}</literal>権限がチェックされます。
関数がトラステッドプロシージャである場合、関数がトラステッドプロシージャのエントリーポイントとして振る舞う事ができるかどうかを検査するために<literal>db_procedure:{entrypoint}</literal>権限がチェックされます。
   </para>

   <para>
<!--
    In order to access any schema object, <literal>db_schema:search</literal>
    permission is required on the containing schema.  When an object is
    referenced without schema qualification, schemas on which this
    permission is not present will not be searched (just as if the user did
    not have <literal>USAGE</literal> privilege on the schema).  If an explicit schema
    qualification is present, an error will occur if the user does not have
    the requisite permission on the named schema.
-->
あらゆるスキーマオブジェクトにアクセスするためには、それらを含むスキーマに対する<literal>db_schema:search</literal>権限が必要です。
あるスキーマオブジェクトがスキーマ修飾無しに参照された場合、この権限を与えられていないスキーマは探索されません（あたかも利用者がスキーマに対する<literal>USAGE</literal>権限を有していないかのように振る舞います）。
明示的なスキーマ修飾があり、このスキーマに対して利用者が要求された権限を有していない場合、エラーが発生します。
   </para>

   <para>
<!--
    The client must be allowed to access all referenced tables and
    columns, even if they originated from views which were then expanded,
    so that we apply consistent access control rules independent of the manner
    in which the table contents are referenced.
-->
クライアントは全ての被参照テーブル・カラムに対して参照の権限を有している必要があります。それらがビューに由来し、展開されたものであっても同様です。これにより、テーブルの内容がどのような方法によって参照されるかに関係なく、一貫したアクセス制御ルールを適用する事ができます。
   </para>

   <para>
<!--
    The default database privilege system allows database superusers to
    modify system catalogs using DML commands, and reference or modify
    toast tables.  These operations are prohibited when
    <filename>sepgsql</filename> is enabled.
-->
データベーススーパーユーザに対して、標準のデータベース権限システムはDMLを用いたシステムカタログの更新と、TOASTテーブルの参照および更新を許していますが、<filename>sepgsql</filename>が有効なとき、これらの操作は禁止されます。
   </para>
  </sect3>

  <sect3>
<!--
   <title>DDL Permissions</title>
-->
   <title>DDLパーミッション</title>
   <para>
<!--
    <productname>SELinux</productname> defines several permissions to control common
    operations for each object type; such as creation, alter, drop and
    relabel of security label. In addition, several object types have
    special permissions to control their characteristic operations; such as
    addition or deletion of name entries within a particular schema.
-->
オブジェクトの作成、変更、削除やセキュリティラベルの変更など、<productname>SELinux</productname>は各オブジェクトに共通の操作を制御するためのパーミッションを何個か定義しています。
また、特定のスキーマに対する名前の追加や削除など、いくつかのオブジェクトにはそれ固有の操作を制御するための特別なパーミッションも定義されています。
   </para>
   <para>
<!--
    Creating a new database object requires <literal>create</literal> permission.
    <productname>SELinux</productname> will grant or deny this permission based on the
    client's security label and the proposed security label for the new
    object.  In some cases, additional privileges are required:
-->
新しいデータベースオブジェクトの作成には<literal>create</literal>権限が必要です。
<productname>SELinux</productname>は利用者のセキュリティラベルと新しいオブジェクトに付与される事になるセキュリティラベルの対に基づいて、この権限を許可、あるいは拒否します。
いくつかの場合では、追加的な権限チェックが行われます。
   </para>

   <itemizedlist>
    <listitem>
     <para>
<!--
      <xref linkend="sql-createdatabase"/> additionally requires
      <literal>getattr</literal> permission for the source or template database.
-->
<xref linkend="sql-createdatabase"/>は、複製元またはテンプレートのデータベース
に対する<literal>getattr</literal>権限を要求します。
     </para>
    </listitem>
    <listitem>
     <para>
<!--
      Creating a schema object additionally requires <literal>add_name</literal>
      permission on the parent schema.
-->
スキーマオブジェクトの作成は、それを含むスキーマに対して<literal>add_name</literal>
権限を要求します。
     </para>
    </listitem>
    <listitem>
     <para>
<!--
      Creating a table additionally requires permission to create each
      individual table column, just as if each table column were a
      separate top-level object.
-->
テーブルの作成は同時に、それがあたかも独立したオブジェクトであるかのように、
個々のテーブル列を作成する権限を要求します。
     </para>
    </listitem>
    <listitem>
     <para>
<!--
      Creating a function marked as <literal>LEAKPROOF</literal> additionally
      requires <literal>install</literal> permission.  (This permission is also
      checked when <literal>LEAKPROOF</literal> is set for an existing function.)
-->
<literal>LEAKPROOF</literal>属性を持った関数の作成は<literal>install</literal>権限を要求します。（これはまた、既存の関数に<literal>LEAKPROOF</literal>属性を設定する時にも要求されます）
     </para>
    </listitem>
   </itemizedlist>

   <para>
<!--
    When <literal>DROP</literal> command is executed, <literal>drop</literal> will be
    checked on the object being removed.  Permissions will be also checked for
    objects dropped indirectly via <literal>CASCADE</literal>.  Deletion of objects
    contained within a particular schema (tables, views, sequences and
    procedures) additionally requires <literal>remove_name</literal> on the schema.
-->
<literal>DROP</literal>構文の実行時、削除されるオブジェクトに対して<literal>drop</literal>権限がチェックされます。
<literal>CASCADE</literal>により間接的に削除されるオブジェクトに対してもチェックは行われます。
特定のスキーマに含まれるオブジェクト（テーブル、ビュー、シーケンスや関数）の削除に際しては、スキーマに対する<literal>remove_name</literal>権限も併せてチェックされます。
   </para>

   <para>
<!--
    When <literal>ALTER</literal> command is executed, <literal>setattr</literal> will be
    checked on the object being modified for each object types, except for
    subsidiary objects such as the indexes or triggers of a table, where
    permissions are instead checked on the parent object.  In some cases,
    additional permissions are required:
-->
<literal>ALTER</literal>構文の実行時、テーブルに対するインデックスやトリガなど別オブジェクトに従属するもの（これらは代わりに親オブジェクトに対する権限がチェックされる）を除き、<literal>setattr</literal>がチェックされます。
いくつかの場合では、追加的な権限チェックが行われます。
   </para>

   <itemizedlist>
    <listitem>
     <para>
<!--
      Moving an object to a new schema additionally requires
      <literal>remove_name</literal> permission on the old schema and
      <literal>add_name</literal> permission on the new one.
-->
オブジェクトを新しいスキーマに移動させるには、古いスキーマに対して<literal>remove_name</literal>権限が、新しいスキーマに対して<literal>add_name</literal>権限が必要です。
     </para>
    </listitem>
    <listitem>
     <para>
<!--
      Setting the <literal>LEAKPROOF</literal> attribute on a function requires
      <literal>install</literal> permission.
-->
関数に対する<literal>LEAKPROOF</literal>属性の設定は<literal>install</literal>権限を要求します。
     </para>
    </listitem>
    <listitem>
     <para>
<!--
      Using <xref linkend="sql-security-label"/> on an object additionally
      requires <literal>relabelfrom</literal> permission for the object in
      conjunction with its old security label and <literal>relabelto</literal>
      permission for the object in conjunction with its new security label.
      (In cases where multiple label providers are installed and the user
      tries to set a security label, but it is not managed by
      <productname>SELinux</productname>, only <literal>setattr</literal> should be checked here.
      This is currently not done due to implementation restrictions.)
-->
<xref linkend="sql-security-label"/>コマンドの実行時、ラベル付けされるオブジェクトの古いラベルに対して<literal>setattr</literal>権限と<literal>relabelfrom</literal>権限が、入力された新しいラベルに対して<literal>relabelto</literal>権限がチェックされます。
（複数のラベルプロバイダがインストールされており、利用者が<productname>SELinux</productname>の管理下にないラベルを設定しようとした場合、<literal>setattr</literal>権限だけがチェックされるべきです。しかし実装上の制約により、現在はこれをチェックしていません）
     </para>
    </listitem>
   </itemizedlist>

  </sect3>

  <sect3>
<!--
   <title>Trusted Procedures</title>
-->
   <title>トラステッド プロシージャ</title>
   <para>
<!--
    Trusted procedures are similar to security definer functions or setuid
    commands. <productname>SELinux</productname> provides a feature to allow trusted
    code to run using a security label different from that of the client,
    generally for the purpose of providing highly controlled access to
    sensitive data (e.g., rows might be omitted, or the precision of stored
    values might be reduced).  Whether or not a function acts as a trusted
    procedure is controlled by its security label and the operating system
    security policy.  For example:
-->
トラステッド・プロシージャはSECURITY DEFINER関数やSet-UIDコマンドに似ています。通常、機密データに対する高度にコントロールされたアクセス手段を提供する目的で、<productname>SELinux</productname>は利用者のものとは異なるセキュリティラベルで信頼済みのコードを実行するための機能を持っています。
関数がトラステッド・プロシージャとして振舞うかどうかは、関数のセキュリティラベルおよびオペレーティングシステムのセキュリティポリシーに従って決まります。
例えば：
   </para>

<screen>
postgres=# CREATE TABLE customer (
               cid     int primary key,
               cname   text,
               credit  text
           );
CREATE TABLE
postgres=# SECURITY LABEL ON COLUMN customer.credit
               IS 'system_u:object_r:sepgsql_secret_table_t:s0';
SECURITY LABEL
postgres=# CREATE FUNCTION show_credit(int) RETURNS text
             AS 'SELECT regexp_replace(credit, ''-[0-9]+$'', ''-xxxx'', ''g'')
                        FROM customer WHERE cid = $1'
           LANGUAGE sql;
CREATE FUNCTION
postgres=# SECURITY LABEL ON FUNCTION show_credit(int)
               IS 'system_u:object_r:sepgsql_trusted_proc_exec_t:s0';
SECURITY LABEL
</screen>

   <para>
<!--
    The above operations should be performed by an administrative user.
-->
これらの操作は管理権限を持つ利用者で行ってください。
   </para>

<screen>
postgres=# SELECT * FROM customer;
ERROR:  SELinux: security policy violation
postgres=# SELECT cid, cname, show_credit(cid) FROM customer;
 cid | cname  |     show_credit
-----+--------+---------------------
   1 | taro   | 1111-2222-3333-xxxx
   2 | hanako | 5555-6666-7777-xxxx
(2 rows)
</screen>

   <para>
<!--
    In this case, a regular user cannot reference <literal>customer.credit</literal>
    directly, but a trusted procedure <literal>show_credit</literal> allows the user
    to print the credit card numbers of customers with some of the digits
    masked out.
-->
この場合、一般の利用者は<literal>customer.credit</literal>を直接参照することはできませんが、トラステッド・プロシージャである<literal>show_credit</literal>を用いる事で、一部の桁がマスクされた顧客のクレジットカード番号をプリントする事が可能になります。
   </para>
  </sect3>

  <sect3>
<!--
   <title>Dynamic Domain Transitions</title>
-->
   <title>動的ドメイン遷移</title>
   <para>
<!--
    It is possible to use SELinux's dynamic domain transition feature
    to switch the security label of the client process, the client domain,
    to a new context, if that is allowed by the security policy.
    The client domain needs the <literal>setcurrent</literal> permission and also
    <literal>dyntransition</literal> from the old to the new domain.
-->
セキュリティポリシーによって許可されている場合、SELinuxの動的ドメイン遷移機能を用いて、利用者のラベルを新しいものに切り替える事ができます。
利用者のドメインは<literal>setcurrent</literal>権限および、古いドメインから新しいドメインに遷移するための<literal>dyntransition</literal>権限を有している必要があります。
   </para>
   <para>
<!--
    Dynamic domain transitions should be considered carefully, because they
    allow users to switch their label, and therefore their privileges,
    at their option, rather than (as in the case of a trusted procedure)
    as mandated by the system.
    Thus, the <literal>dyntransition</literal> permission is only considered
    safe when used to switch to a domain with a smaller set of privileges than
    the original one. For example:
-->
利用者に自身のラベル、すなわち権限を切り替える事を可能にする動的ドメイン遷移は、システムによる自動切り替え（トラステッド・プロシージャの場合）に比べて慎重に取り扱う必要があります。
<literal>dyntransition</literal>権限は元々のドメインよりも小さな権限セットを持つドメインに切り替える場合にのみ安全であると考えられます。例えば、
   </para>
<screen>
regression=# select sepgsql_getcon();
                    sepgsql_getcon
-------------------------------------------------------
 unconfined_u:unconfined_r:unconfined_t:s0-s0:c0.c1023
(1 row)

regression=# SELECT sepgsql_setcon('unconfined_u:unconfined_r:unconfined_t:s0-s0:c1.c4');
 sepgsql_setcon
----------------
 t
(1 row)

regression=# SELECT sepgsql_setcon('unconfined_u:unconfined_r:unconfined_t:s0-s0:c1.c1023');
ERROR:  SELinux: security policy violation
</screen>
   <para>
<!--
    In this example above we were allowed to switch from the larger MCS
    range <literal>c1.c1023</literal> to the smaller range <literal>c1.c4</literal>, but
    switching back was denied.
-->
上記の例では、広いMCSレンジ<literal>c1.c1023</literal>から狭いMCSレンジ<literal>c1.c4</literal>への遷移は許可されているものの、その逆は禁止されています。
   </para>
   <para>
<!--
    A combination of dynamic domain transition and trusted procedure
    enables an interesting use case that fits the typical process life-cycle
    of connection pooling software.
    Even if your connection pooling software is not allowed to run most
    of SQL commands, you can allow it to switch the security label
    of the client using the <literal>sepgsql_setcon()</literal> function
    from within a trusted procedure; that should take some
    credential to authorize the request to switch the client label.
    After that, this session will have the privileges of the target user,
    rather than the connection pooler.
    The connection pooler can later revert the security label change by
    again using <literal>sepgsql_setcon()</literal> with
    <literal>NULL</literal> argument, again invoked from within a trusted
    procedure with appropriate permissions checks.
    The point here is that only the trusted procedure actually has permission
    to change the effective security label, and only does so when given proper
    credentials.  Of course, for secure operation, the credential store
    (table, procedure definition, or whatever) must be protected from
    unauthorized access.
-->
動的ドメイン遷移とトラステッド・プロシージャの組み合わせは、典型的なコネクションプーラのライフサイクルに適合する興味深い利用法を提供します。
たとえコネクションプーリングソフトウェアが大半のSQLの実行を許可されていない場合でも、トラステッド・プロシージャの内側から<literal>sepgsql_setcon()</literal>関数を用いて利用者のセキュリティラベルを切り替える事ができます。（トラステッド・プロシージャは利用者のセキュリティラベルを切り替えるための認証情報を要求すべきです）
この後、現在のセッションはコネクションプーラの権限ではなく、対象となる利用者の権限で動作する事になります。
また、<literal>sepgsql_setcon()</literal>に<literal>NULL</literal>引数を与えて（適切な権限チェックを行う）トラステッド・プロシージャから再び呼び出す事で、コネクションプーラは後でセキュリティラベルを元に戻す事ができます。
ここでのポイントは、トラステッド・プロシージャだけが実際に有効なセキュリティラベルを変更する権限を持っており、正しい認証情報が与えられた場合にのみそれを実行するという事です。
言うまでもなく、安全な操作のためには、権限のないアクセスから認証情報を保持するテーブルや関数定義などを保護しなければなりません。
   </para>
  </sect3>

  <sect3>
<!--
   <title>Miscellaneous</title>
-->
   <title>その他</title>

   <para>
<!--
    We reject the <xref linkend="sql-load"/> command across the board, because
    any module loaded could easily circumvent security policy enforcement.
-->
ロードされたモジュールは、セキュリティポリシーの適用を容易にバイパスできるため、<xref linkend="sql-load"/>コマンドの実行は全面的に禁止されています。
   </para>

  </sect3>
</sect2>

 <sect2 id="sepgsql-functions">
<!--
  <title>Sepgsql Functions</title>
-->
  <title>sepgsql関数</title>
  <para>
<!--
   <xref linkend="sepgsql-functions-table"/> shows the available functions.
-->
   <xref linkend="sepgsql-functions-table"/>に利用可能な関数を示します。
  </para>

  <table id="sepgsql-functions-table">
<!--
   <title>Sepgsql Functions</title>
<<<<<<< HEAD
    <tgroup cols="1">
     <thead>
      <row>
       <entry role="func_table_entry"><para role="func_signature">
        Function
       </para>
       <para>
        Description
       </para></entry>
      </row>
     </thead>

     <tbody>
      <row>
       <entry role="func_table_entry"><para role="func_signature">
        <function>sepgsql_getcon</function> ()
        <returnvalue>text</returnvalue>
       </para>
       <para>
        Returns the client domain, the current security label of the client.
       </para></entry>
      </row>

      <row>
       <entry role="func_table_entry"><para role="func_signature">
        <function>sepgsql_setcon</function> ( <type>text</type> )
        <returnvalue>boolean</returnvalue>
       </para>
       <para>
        Switches the client domain of the current session to the new domain,
        if allowed by the security policy.
        It also accepts <literal>NULL</literal> input as a request to transition
        to the client's original domain.
       </para></entry>
      </row>

      <row>
       <entry role="func_table_entry"><para role="func_signature">
        <function>sepgsql_mcstrans_in</function> ( <type>text</type> )
        <returnvalue>text</returnvalue>
       </para>
       <para>
        Translates the given qualified MLS/MCS range into raw format if
        the mcstrans daemon is running.
       </para></entry>
      </row>

      <row>
       <entry role="func_table_entry"><para role="func_signature">
        <function>sepgsql_mcstrans_out</function> ( <type>text</type> )
        <returnvalue>text</returnvalue>
       </para>
       <para>
        Translates the given raw MLS/MCS range into qualified format if
        the mcstrans daemon is running.
       </para></entry>
      </row>

      <row>
       <entry role="func_table_entry"><para role="func_signature">
        <function>sepgsql_restorecon</function> ( <type>text</type> )
        <returnvalue>boolean</returnvalue>
       </para>
       <para>
        Sets up initial security labels for all objects within the
        current database. The argument may be <literal>NULL</literal>, or the
        name of a specfile to be used as alternative of the system default.
       </para></entry>
      </row>
     </tbody>
    </tgroup>
=======
-->
   <title>Sepgsql 関数</title>
   <tgroup cols="2">
    <tbody>
     <row>
      <entry><literal>sepgsql_getcon() returns text</literal></entry>
      <entry>
<!--
       Returns the client domain, the current security label of the client.
-->
利用者のドメイン、つまり、現在の利用者ラベルを返却します。
      </entry>
     </row>
     <row>
      <entry><literal>sepgsql_setcon(text) returns bool</literal></entry>
      <entry>
<!--
       Switches the client domain of the current session to the new domain,
       if allowed by the security policy.
       It also accepts <literal>NULL</literal> input as a request to transition
       to the client's original domain.
-->
セキュリティポリシーで許可されている場合、現在のセッションの利用者ドメインを新しいドメインへと切り替えます。
<literal>NULL</literal>を引数に取る事も可能で、その場合、元々の利用者ドメインへの遷移を意味します。
      </entry>
     </row>
     <row>
      <entry><literal>sepgsql_mcstrans_in(text) returns text</literal></entry>
<!--
      <entry>Translates the given qualified MLS/MCS range into raw format if
      the mcstrans daemon is running.
-->
      <entry>
mcstransデーモンが動作している場合、入力されたMLS/MCSレンジを修飾フォーマットから直接フォーマットに変換します。
      </entry>
     </row>
     <row>
      <entry><literal>sepgsql_mcstrans_out(text) returns text</literal></entry>
<!--
      <entry>Translates the given raw MLS/MCS range into qualified format if
      the mcstrans daemon is running.
-->
      <entry>
mcstransデーモンが動作している場合、入力されたMLS/MCSレンジを直接フォーマットから修飾フォーマットに変換します。
      </entry>
     </row>
     <row>
      <entry><literal>sepgsql_restorecon(text) returns bool</literal></entry>
      <entry>
<!--
       Sets up initial security labels for all objects within the
       current database. The argument may be NULL, or the name of a specfile
       to be used as alternative of the system default.
-->
現在のデータベース内の全てのオブジェクトに対して初期ラベルを割り当てます。引数は<literal>NULL</literal>もしくはシステムの標準に代わる定義ファイルの名前です。
      </entry>
     </row>
    </tbody>
   </tgroup>
>>>>>>> 184958ef
  </table>
 </sect2>

 <sect2 id="sepgsql-limitations">
<!--
  <title>Limitations</title>
-->
  <title>制限事項</title>

  <variablelist>
   <varlistentry>
<!--
    <term>Data Definition Language (DDL) Permissions</term>
-->
    <term>Data Definition Language (DDL) パーミッション</term>
    <listitem>
     <para>
<!--
      Due to implementation restrictions, some DDL operations do not
      check permissions.
-->
実装上の制約により、いくつかのDDL操作はパーミッションをチェックしません。
     </para>
    </listitem>
   </varlistentry>

   <varlistentry>
<!--
    <term>Data Control Language (DCL) Permissions</term>
-->
    <term>Data Control Language (DCL) パーミッション</term>
    <listitem>
     <para>
<!--
      Due to implementation restrictions, DCL operations do not check
      permissions.
-->
実装上の制約により、DCL操作はパーミッションをチェックしません。
     </para>
    </listitem>
   </varlistentry>

   <varlistentry>
<!--
    <term>Row-level access control</term>
-->
    <term>行レベルアクセス制御</term>
    <listitem>
     <para>
<!--
      <productname>PostgreSQL</productname> supports row-level access, but
      <filename>sepgsql</filename> does not.
-->
<productname>PostgreSQL</productname>は行レベルアクセス制御をサポートしていますが、<filename>sepgsql</filename>はサポートしていません。
     </para>
    </listitem>
   </varlistentry>

   <varlistentry>
<!--
    <term>Covert channels</term>
-->
    <term>隠れチャネル</term>
    <listitem>
     <para>
<!--
      <filename>sepgsql</filename> does not try to hide the existence of
      a certain object, even if the user is not allowed to reference it.
      For example, we can infer the existence of an invisible object as
      a result of primary key conflicts, foreign key violations, and so on,
      even if we cannot obtain the contents of the object.  The existence
      of a top secret table cannot be hidden; we only hope to conceal its
      contents.
-->
たとえ利用者が参照を許可されていないオブジェクトであっても、<filename>sepgsql</filename>はその存在を隠すことを意図していません。
例えば、我々があるオブジェクトの内容を参照する事ができなくても、主キーの競合や外部キー違反、その他の方法によって不可視なオブジェクトが存在する事を推測できます。
"最高機密"テーブルの存在を隠すことは不可能であり、その内容を秘匿することだけを意図しています。
     </para>
    </listitem>
   </varlistentry>
  </variablelist>
 </sect2>

 <sect2 id="sepgsql-resources">
<!--
  <title>External Resources</title>
-->
  <title>外部リソース</title>
  <variablelist>
   <varlistentry>
    <term><ulink url="https://wiki.postgresql.org/wiki/SEPostgreSQL">SE-PostgreSQL Introduction</ulink></term>
    <listitem>
     <para>
<!--
      This wiki page provides a brief overview, security design, architecture,
      administration and upcoming features.
-->
このwikiページでは、概要、セキュリティ・デザイン、アーキテクチャ、管理、および将来の機能について紹介しています。
     </para>
    </listitem>
   </varlistentry>
   <varlistentry>
    <term><ulink url="https://access.redhat.com/documentation/en-US/Red_Hat_Enterprise_Linux/7/html/SELinux_Users_and_Administrators_Guide/">SELinux User's and Administrator's Guide</ulink></term>
    <listitem>
     <para>
<!--
      This document provides a wide spectrum of knowledge to administer
      <productname>SELinux</productname> on your systems.
      It focuses primarily on Red Hat operating systems, but is not limited to them.
-->
このドキュメントは<productname>SELinux</productname>システム管理に対する広範な知識を提供しています。
主としてRed Hatオペレーティングシステムを対象としていますが、それに限ったものではありません。
     </para>
    </listitem>
   </varlistentry>
   <varlistentry>
    <term><ulink url="https://fedoraproject.org/wiki/SELinux_FAQ">Fedora SELinux FAQ</ulink></term>
    <listitem>
     <para>
<!--
      This document answers frequently asked questions about
      <productname>SELinux</productname>.
      It focuses primarily on Fedora, but is not limited to Fedora.
-->
このドキュメントは<productname>SELinux</productname>に関するよくある質問と回答(FAQ)です。
主としてFedoraを対象としていますが、それに限ったものではありません。
     </para>
    </listitem>
   </varlistentry>
  </variablelist>
 </sect2>

 <sect2 id="sepgsql-author">
<!--
  <title>Author</title>
-->
  <title>作者</title>
  <para>
   KaiGai Kohei <email>kaigai@ak.jp.nec.com</email>
  </para>
 </sect2>
</sect1><|MERGE_RESOLUTION|>--- conflicted
+++ resolved
@@ -959,9 +959,7 @@
   </para>
 
   <table id="sepgsql-functions-table">
-<!--
    <title>Sepgsql Functions</title>
-<<<<<<< HEAD
     <tgroup cols="1">
      <thead>
       <row>
@@ -1033,67 +1031,6 @@
       </row>
      </tbody>
     </tgroup>
-=======
--->
-   <title>Sepgsql 関数</title>
-   <tgroup cols="2">
-    <tbody>
-     <row>
-      <entry><literal>sepgsql_getcon() returns text</literal></entry>
-      <entry>
-<!--
-       Returns the client domain, the current security label of the client.
--->
-利用者のドメイン、つまり、現在の利用者ラベルを返却します。
-      </entry>
-     </row>
-     <row>
-      <entry><literal>sepgsql_setcon(text) returns bool</literal></entry>
-      <entry>
-<!--
-       Switches the client domain of the current session to the new domain,
-       if allowed by the security policy.
-       It also accepts <literal>NULL</literal> input as a request to transition
-       to the client's original domain.
--->
-セキュリティポリシーで許可されている場合、現在のセッションの利用者ドメインを新しいドメインへと切り替えます。
-<literal>NULL</literal>を引数に取る事も可能で、その場合、元々の利用者ドメインへの遷移を意味します。
-      </entry>
-     </row>
-     <row>
-      <entry><literal>sepgsql_mcstrans_in(text) returns text</literal></entry>
-<!--
-      <entry>Translates the given qualified MLS/MCS range into raw format if
-      the mcstrans daemon is running.
--->
-      <entry>
-mcstransデーモンが動作している場合、入力されたMLS/MCSレンジを修飾フォーマットから直接フォーマットに変換します。
-      </entry>
-     </row>
-     <row>
-      <entry><literal>sepgsql_mcstrans_out(text) returns text</literal></entry>
-<!--
-      <entry>Translates the given raw MLS/MCS range into qualified format if
-      the mcstrans daemon is running.
--->
-      <entry>
-mcstransデーモンが動作している場合、入力されたMLS/MCSレンジを直接フォーマットから修飾フォーマットに変換します。
-      </entry>
-     </row>
-     <row>
-      <entry><literal>sepgsql_restorecon(text) returns bool</literal></entry>
-      <entry>
-<!--
-       Sets up initial security labels for all objects within the
-       current database. The argument may be NULL, or the name of a specfile
-       to be used as alternative of the system default.
--->
-現在のデータベース内の全てのオブジェクトに対して初期ラベルを割り当てます。引数は<literal>NULL</literal>もしくはシステムの標準に代わる定義ファイルの名前です。
-      </entry>
-     </row>
-    </tbody>
-   </tgroup>
->>>>>>> 184958ef
   </table>
  </sect2>
 

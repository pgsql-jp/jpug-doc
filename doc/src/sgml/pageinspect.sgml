--- conflicted
+++ resolved
@@ -180,16 +180,9 @@
 
     <listitem>
      <para>
-<<<<<<< HEAD
+<!--
       <function>fsm_page_contents</function> shows the internal node structure
       of a FSM page.  For example:
-<screen>
-test=# SELECT fsm_page_contents(get_raw_page('pg_class', 'fsm', 0));
-</screen>
-=======
-<!--
-      <function>fsm_page_contents</function> shows the internal node structure
-      of a FSM page.  For example:
 -->
 <function>fsm_page_contents</function>は、FSMページの内部ノード構造を表示します。
 例えば
@@ -197,17 +190,10 @@
 test=# SELECT fsm_page_contents(get_raw_page('pg_class', 'fsm', 0));
 </screen>
 <!--
->>>>>>> 184958ef
       The output is a multiline string, with one line per node in the binary
       tree within the page.  Only those nodes that are not zero are printed.
       The so-called "next" pointer, which points to the next slot to be
       returned from the page, is also printed.
-<<<<<<< HEAD
-     </para>
-     <para>
-      See <filename>src/backend/storage/freespace/README</filename> for more
-      information on the structure of an FSM page.
-=======
 -->
 出力は複数行からなる文字列で、各行がページ内のバイナリツリー（二分木）の1ノードを表します。
 それらのノードのうち、非ゼロのノードのみが出力されます。
@@ -219,7 +205,6 @@
       information on the structure of an FSM page.
 -->
 FSMページの構造に関する更に詳しい情報は、<filename>src/backend/storage/freespace/README</filename>を参照してください。
->>>>>>> 184958ef
      </para>
     </listitem>
    </varlistentry>
@@ -227,14 +212,10 @@
  </sect2>
 
  <sect2>
-<<<<<<< HEAD
+<!--
   <title>Heap Functions</title>
-=======
-<!--
-  <title>Heap Functions</title>
 -->
   <title>ヒープ関数</title>
->>>>>>> 184958ef
 
   <variablelist>
    <varlistentry>
@@ -349,7 +330,6 @@
      </para>
     </listitem>
    </varlistentry>
-<<<<<<< HEAD
 
    <varlistentry>
     <term>
@@ -386,20 +366,14 @@
      </para>
     </listitem>
    </varlistentry>
-=======
->>>>>>> 184958ef
   </variablelist>
  </sect2>
 
  <sect2>
-<<<<<<< HEAD
+<!--
   <title>B-Tree Functions</title>
-=======
-<!--
-  <title>B-Tree Functions</title>
 -->
   <title>B-tree関数</title>
->>>>>>> 184958ef
 
   <variablelist>
    <varlistentry>
@@ -506,7 +480,6 @@
          13 | (16,8292) |     616 | f     | f    | 2f 00 00 00 00 00 00 00 | f    | (4,17) | {"(4,17)","(4,21)"}
 (13 rows)
 </screen>
-<<<<<<< HEAD
       This is a B-tree leaf page.  All tuples that point to the table
       happen to be posting list tuples (all of which store a total of
       100 6 byte TIDs).  There is also a <quote>high key</quote> tuple
@@ -538,24 +511,12 @@
       usually have the implementation level heap TID column truncated
       away, which is represented as a NULL
       <structfield>htid</structfield> value.
-=======
-<!--
-      In a B-tree leaf page, <structfield>ctid</structfield> points to a heap tuple.
-      In an internal page, the block number part of <structfield>ctid</structfield>
-      points to another page in the index itself, while the offset part
-      (the second number) is ignored and is usually 1.
--->
-B-treeのリーフページでは、<structfield>ctid</structfield>はヒープタプルを指します。
-中間のページでは、<structfield>ctid</structfield>のブロック番号部分はインデックス自体の中の他のページを指しますが、オフセット部分（2番目の数）は無視され、通常は1になっています。
->>>>>>> 184958ef
-     </para>
-     <para>
-<!--
+     </para>
+     <para>
       Note that the first item on any non-rightmost page (any page with
       a non-zero value in the <structfield>btpo_next</structfield> field) is the
       page's <quote>high key</quote>, meaning its <structfield>data</structfield>
       serves as an upper bound on all items appearing on the page, while
-<<<<<<< HEAD
       its <structfield>ctid</structfield> field does not point to
       another block.  Also, on internal pages, the first real data
       item (the first item that is not a high key) reliably has every
@@ -569,17 +530,6 @@
       <xref linkend="btree-structure"/>.  For more details about
       deduplication and posting lists, see <xref
        linkend="btree-deduplication"/>.
-=======
-      its <structfield>ctid</structfield> field is meaningless.  Also, on non-leaf
-      pages, the first real data item (the first item that is not a high
-      key) is a <quote>minus infinity</quote> item, with no actual value
-      in its <structfield>data</structfield> field.  Such an item does have a valid
-      downlink in its <structfield>ctid</structfield> field, however.
--->
-最も右側でないすべてのページ（<structfield>btpo_next</structfield>フィールドの値が0でないページ）において、最初の項目は<quote>高いキー</quote>、つまりそのページに現れるすべての項目の上限となる<structfield>data</structfield>になりますが、一方でその<structfield>ctid</structfield>フィールドには意味がありません。
-また、リーフでないページにおいて最初の実データ項目（高いキーでない最初の項目）は、その<structfield>data</structfield>フィールドに実際の値が入っていない<quote>マイナス無限大</quote>の項目になります。
-しかし、そのような項目でも、その<structfield>ctid</structfield>フィールドには有効な下方リンクが入っています。
->>>>>>> 184958ef
      </para>
     </listitem>
    </varlistentry>
@@ -1009,14 +959,10 @@
      <para>
 <!--
       <function>hash_metapage_info</function> returns information stored
-<<<<<<< HEAD
       in the meta page of a <acronym>HASH</acronym> index.  For example:
-=======
-      in meta page of a <acronym>HASH</acronym> index.  For example:
 -->
 <function>hash_metapage_info</function>は<acronym>HASH</acronym>インデックスのメタページに保存された情報を返します。
 以下に例を示します。
->>>>>>> 184958ef
 <screen>
 test=# SELECT magic, version, ntuples, ffactor, bsize, bmsize, bmshift,
 test-#     maxbucket, highmask, lowmask, ovflpoint, firstfree, nmaps, procid,

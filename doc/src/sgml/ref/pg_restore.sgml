--- conflicted
+++ resolved
@@ -154,24 +154,17 @@
       <term><option>--clean</option></term>
       <listitem>
        <para>
-<<<<<<< HEAD
-=======
-<!--
->>>>>>> 32de6336
+<!--
         Before restoring database objects, issue commands
         to <command>DROP</command> all the objects that will be restored.
         This option is useful for overwriting an existing database.
         If any of the objects do not exist in the destination database,
         ignorable error messages will be reported,
-<<<<<<< HEAD
-        unless <option>--if-exists</option> is also specified.
-=======
         unless <option>&#45;-if-exists</option> is also specified.
 -->
 データベースオブジェクトをリストアする前に、リストアされるすべてのオブジェクトを<command>DROP</command>するコマンドを発行します。
 このオプションは既存のデータベースを上書きする場合に便利です。
 もし、対象のデータベースにオブジェクトが存在しない場合は、<option>--if-exists</option>も指定しない限り、無視できるエラーメッセージが報告されます。
->>>>>>> 32de6336
        </para>
       </listitem>
      </varlistentry>
@@ -893,13 +886,6 @@
       <term><option>--if-exists</option></term>
       <listitem>
        <para>
-<<<<<<< HEAD
-        Use <literal>DROP ... IF EXISTS</literal> commands to drop objects
-        in <option>--clean</option> mode.  This suppresses <quote>does not
-        exist</quote> errors that might otherwise be reported.  This
-        option is not valid unless <option>--clean</option> is also
-        specified.
-=======
 <!--
         Use <literal>DROP ... IF EXISTS</literal> commands to drop objects
         in <option>&#45;-clean</option> mode.  This suppresses <quote>does not
@@ -910,7 +896,6 @@
 <literal>DROP ... IF EXISTS</literal>コマンドを使用して、<option>--clean</option>モードでオブジェクトを削除します。
 これは、そうでなければ報告される<quote>does not exist</quote>エラーを抑制します。
 このオプションは、<option>--clean</option>も指定されていない場合は無効です。
->>>>>>> 32de6336
        </para>
       </listitem>
      </varlistentry>
@@ -1003,17 +988,9 @@
       <term><option>--no-table-access-method</option></term>
       <listitem>
        <para>
-<!--
         Do not output commands to select table access methods.
         With this option, all objects will be created with whichever
-<<<<<<< HEAD
         table access method is the default during restore.
-=======
-        access method is the default during restore.
--->
-テーブルアクセスメソッドを選択するコマンドを出力しません。
-このオプションを付けると、すべてのオブジェクトはリストア時にデフォルトとなっているテーブルアクセスメソッドで作成されます。
->>>>>>> 32de6336
        </para>
       </listitem>
      </varlistentry>

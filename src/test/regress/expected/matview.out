--- conflicted
+++ resolved
@@ -410,13 +410,8 @@
 REFRESH MATERIALIZED VIEW mvtest_mv;
 ERROR:  could not create unique index "mvtest_mv_a_idx"
 DETAIL:  Key (a)=(1) is duplicated.
-<<<<<<< HEAD
-REFRESH MATERIALIZED VIEW CONCURRENTLY mv;
-ERROR:  new data for materialized view "mv" contains duplicate rows without any null columns
-=======
 REFRESH MATERIALIZED VIEW CONCURRENTLY mvtest_mv;
 ERROR:  new data for materialized view "mvtest_mv" contains duplicate rows without any null columns
->>>>>>> 7961c31a
 DETAIL:  Row: (1,10)
 DROP TABLE mvtest_foo CASCADE;
 NOTICE:  drop cascades to materialized view mvtest_mv

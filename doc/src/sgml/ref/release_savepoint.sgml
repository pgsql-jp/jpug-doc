--- conflicted
+++ resolved
@@ -28,14 +28,7 @@
 
  <refnamediv>
   <refname>RELEASE SAVEPOINT</refname>
-<<<<<<< HEAD
   <refpurpose>release a previously defined savepoint</refpurpose>
-=======
-<!--
-  <refpurpose>destroy a previously defined savepoint</refpurpose>
--->
-  <refpurpose>設定済みのセーブポイントを破棄する</refpurpose>
->>>>>>> 94ef7168
  </refnamediv>
 
  <refsynopsisdiv>
@@ -51,7 +44,6 @@
   <title>説明</title>
 
   <para>
-<<<<<<< HEAD
    <command>RELEASE SAVEPOINT</command> releases the named savepoint and
    all active savepoints that were created after the named savepoint,
    and frees their resources.  All changes made since the creation of
@@ -59,38 +51,6 @@
    the transaction or savepoint that was active when the named savepoint
    was created.  Changes made after <command>RELEASE SAVEPOINT</command>
    will also be part of this active transaction or savepoint.
-=======
-<!--
-   <command>RELEASE SAVEPOINT</command> destroys a savepoint previously defined
-   in the current transaction.
--->
-<command>RELEASE SAVEPOINT</command>は、現在のトランザクションで事前に設定されていたセーブポイントを破棄します。
-  </para>
-
-  <para>
-<!--
-   Destroying a savepoint makes it unavailable as a rollback point,
-   but it has no other user visible behavior.  It does not undo the
-   effects of commands executed after the savepoint was established.
-   (To do that, see <xref linkend="sql-rollback-to"/>.)
-   Destroying a savepoint when
-   it is no longer needed allows the system to reclaim some resources
-   earlier than transaction end.
--->
-セーブポイントを破棄すると、ロールバックするポイントとして使用できなくなります。
-他にユーザの目に付くような動作はありません。
-このコマンドは、セーブポイントの設定後に実行されたコマンドの効果を取り消すわけではありません
-（これを行う方法は<xref linkend="sql-rollback-to"/>を参照してください）。
-不要になったセーブポイントを破棄することにより、システムがトランザクションの終了前に多少のリソースを回収することができます。
-  </para>
-
-  <para>
-<!--
-   <command>RELEASE SAVEPOINT</command> also destroys all savepoints that were
-   established after the named savepoint was established.
--->
-また、<command>RELEASE SAVEPOINT</command>が実行されると、指定したセーブポイントの後に設定されたセーブポイントは全て破棄されます。
->>>>>>> 94ef7168
   </para>
  </refsect1>
 
@@ -105,14 +65,7 @@
     <term><replaceable>savepoint_name</replaceable></term>
     <listitem>
      <para>
-<<<<<<< HEAD
       The name of the savepoint to release.
-=======
-<!--
-      The name of the savepoint to destroy.
--->
-破棄するセーブポイントの名前です。
->>>>>>> 94ef7168
      </para>
     </listitem>
    </varlistentry>
@@ -133,20 +86,8 @@
   </para>
 
   <para>
-<!--
    It is not possible to release a savepoint when the transaction is in
-<<<<<<< HEAD
    an aborted state;  to do that, use <xref linkend="sql-rollback-to"/>.
-  </para>
-
-  <para>
-   If multiple savepoints have the same name, only the most recently defined
-   unreleased one is released.  Repeated commands will release progressively
-   older savepoints.
-=======
-   an aborted state.
--->
-トランザクションがアボート状態の時には、セーブポイントを解放することはできません。
   </para>
 
   <para>
@@ -157,7 +98,6 @@
 -->
 同じ名前のセーブポイントが複数存在する場合、最後に設定されたセーブポイントのみが解放されます。
 コマンドを繰り返すと、より以前のセーブポイントが順次解放されます。
->>>>>>> 94ef7168
   </para>
 
  </refsect1>
@@ -169,14 +109,7 @@
   <title>例</title>
 
   <para>
-<<<<<<< HEAD
    To establish and later release a savepoint:
-=======
-<!--
-   To establish and later destroy a savepoint:
--->
-セーブポイントを設定し、その後、破棄します。
->>>>>>> 94ef7168
 <programlisting>
 BEGIN;
     INSERT INTO table1 VALUES (3);

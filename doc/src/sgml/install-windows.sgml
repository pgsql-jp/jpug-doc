<!-- doc/src/sgml/install-windows.sgml -->

<chapter id="install-windows">
<!--
 <title>Installation from Source Code on <productname>Windows</productname></title>
-->
 <title><productname>Windows</productname>におけるソースコードからのインストール</title>

 <indexterm>
<!--
  <primary>installation</primary>
  <secondary>on Windows</secondary>
-->
  <primary>インストール</primary>
  <secondary>Windowsにおける</secondary>
 </indexterm>

 <para>
 <!--
  It is recommended that most users download the binary distribution for
  Windows, available as a graphical installer package
  from the <productname>PostgreSQL</productname> website at
  <ulink url="https://www.postgresql.org/download/"></ulink>. Building from source
  is only intended for people developing <productname>PostgreSQL</productname>
  or extensions.
 -->
ほとんどのユーザには、<productname>PostgreSQL</productname>ウェブサイトからグラフィカルインストーラパッケージとして入手可能なWindows用のバイナリ配布物をダウンロードすることを推奨します。
ソースからの構築は、<productname>PostgreSQL</productname>そのもの、もしくはその拡張の開発者のみを対象としています。
 </para>

 <para>
<!--
  There are several different ways of building PostgreSQL on
  <productname>Windows</productname>. The simplest way to build with
  Microsoft tools is to install <productname>Visual Studio 2019</productname>
  and use the included compiler. It is also possible to build with the full
  <productname>Microsoft Visual C++ 2013 to 2019</productname>.
  In some cases that requires the installation of the
  <productname>Windows SDK</productname> in addition to the compiler.
-->
<productname>Windows</productname>でPostgreSQLを構築する方法は複数存在します。
Microsoftのツールを使用した最も単純な構築方法は、<productname>Visual Studio 2019</productname>をインストールし、それに含まれるコンパイラを使用することです。
また完全な<productname>Microsoft Visual C++ 2013から2019まで</productname>を使用しても構築することができます。
コンパイラの他に<productname>Windows SDK</productname>のインストールが必要となる場合があります。
 </para>

 <para>
<!--
  It is also possible to build PostgreSQL using the GNU compiler tools
  provided by <productname>MinGW</productname>, or using
  <productname>Cygwin</productname> for older versions of
  <productname>Windows</productname>.
-->
また、<productname>MinGW</productname>で提供されるGNUコンパイラツール、または、古めの<productname>Windows</productname>では<productname>Cygwin</productname>を使用してPostgreSQLを構築することができます。
 </para>

 <para>
<!--
  Building using <productname>MinGW</productname> or
  <productname>Cygwin</productname> uses the normal build system, see
  <xref linkend="installation"/> and the specific notes in
  <xref linkend="installation-notes-mingw"/> and <xref linkend="installation-notes-cygwin"/>.
  To produce native 64 bit binaries in these environments, use the tools from
  <productname>MinGW-w64</productname>. These tools can also be used to
  cross-compile for 32 bit and 64 bit <productname>Windows</productname>
  targets on other hosts, such as <productname>Linux</productname> and
  <productname>macOS</productname>.
  <productname>Cygwin</productname> is not recommended for running a
  production server, and it should only be used for running on
  older versions of <productname>Windows</productname> where
  the native build does not work. The official
  binaries are built using <productname>Visual Studio</productname>.
 -->
<productname>MinGW</productname>または<productname>Cygwin</productname>を使用した構築では、通常の構築システムを使用します。
<xref linkend="installation"/>、<xref linkend="installation-notes-mingw"/>および<xref linkend="installation-notes-cygwin"/>にある固有の注記を参照してください。
これらの環境で64ビットバイナリを生成するためには<productname>MinGW-w64</productname>のツールを使用します。また、これらのツールは32ビットと64ビット<productname>Windows</productname>上で、<productname>Linux</productname>や<productname>macOS</productname>などの他のホストを対象としたクロスコンパイルをする際にも使用されます。
<productname>Cygwin</productname>は商用サーバでの稼動は推奨されません。
これは、ネイティブな構築ができない古めのバージョンの<productname>Windows</productname>での使用に限定してください。
公式のバイナリは<productname>Visual Studio</productname>を使用して構築しています。
 </para>

 <para>
<!--
  Native builds of <application>psql</application> don't support command
  line editing. The <productname>Cygwin</productname> build does support
  command line editing, so it should be used where psql is needed for
  interactive use on  <productname>Windows</productname>.
-->
<application>psql</application>のネイティブな構築はコマンドライン編集をサポートしていません。
<productname>Cygwin</productname>による構築はコマンドライン編集をサポートしているので、<productname>Windows</productname>上でインタラクティブなpsqlの振る舞いが必要になる場合はこちらを使うべきでしょう。
 </para>

 <sect1 id="install-windows-full">
<!--
  <title>Building with <productname>Visual C++</productname> or the
  <productname>Microsoft Windows SDK</productname></title>
-->
<title><productname>Visual C++</productname>または<productname>Microsoft Windows SDK</productname>を使用した構築</title>

 <para>
<!--
  PostgreSQL can be built using the Visual C++ compiler suite from Microsoft.
  These compilers can be either from <productname>Visual Studio</productname>,
  <productname>Visual Studio Express</productname> or some versions of the
  <productname>Microsoft Windows SDK</productname>. If you do not already have a
  <productname>Visual Studio</productname> environment set up, the easiest
  ways are to use the compilers from
  <productname>Visual Studio 2019</productname> or those in the
  <productname>Windows SDK 10</productname>, which are both free downloads
  from Microsoft.
-->
Microsoftが提供するVisual C++コンパイラスイートを使用してPostgreSQLを構築することができます。
これらのコンパイラは<productname>Visual Studio</productname>、<productname>Visual Studio Express</productname>、いくつかのバージョンの<productname>Microsoft Windows SDK</productname>にあります。
すでに<productname>Visual Studio</productname>環境が設定されているのでなければ、Microsoftから無料でダウンロードできる<productname>Visual Studio 2019</productname>のコンパイラや<productname>Windows SDK 10</productname>のものを使用することが最も簡単な方法です。
 </para>

 <para>
<!--
  Both 32-bit and 64-bit builds are possible with the Microsoft Compiler suite.
  32-bit PostgreSQL builds are possible with
  <productname>Visual Studio 2013</productname> to
  <productname>Visual Studio 2019</productname>,
  as well as standalone Windows SDK releases 8.1a to 10.
  64-bit PostgreSQL builds are supported with
  <productname>Microsoft Windows SDK</productname> version 8.1a to 10 or
  <productname>Visual Studio 2013</productname> and above. Compilation
  is supported down to <productname>Windows 7</productname> and
  <productname>Windows Server 2008 R2 SP1</productname> when building with
  <productname>Visual Studio 2013</productname> to
  <productname>Visual Studio 2019</productname>.
-->
32ビットも64ビットもマイクロソフトのコンパイラ一式で構築が可能です。
32ビットPostgreSQLの構築は<productname>Visual Studio 2013</productname>から<productname>Visual Studio 2019</productname>までに付属のコンパイラをサポートします。単体のWindows SDKの8.1aから10までについても同様です。
64ビットPostgreSQLの構築は<productname>Microsoft Windows SDK</productname>のバージョン8.1aから10、もしくは<productname>Visual Studio 2013</productname>かそれ以上のバージョンでサポートしています。
<productname>Visual Studio 2013</productname>から<productname>Visual Studio 2019</productname>での構築は、<productname>Windows 7</productname>や<productname>Windows Server 2008 R2 SP1</productname>までサポートされています。
   <!-- 原文コメント
       For 2013 requirements:
       https://docs.microsoft.com/en-us/visualstudio/productinfo/vs2013-sysrequirements-vs
       For 2015 requirements:
       https://docs.microsoft.com/en-us/visualstudio/productinfo/vs2015-sysrequirements-vs
       For 2017 requirements:
       https://docs.microsoft.com/en-us/visualstudio/productinfo/vs2017-system-requirements-vs
       For 2019 requirements:
       https://docs.microsoft.com/en-us/visualstudio/releases/2019/system-requirements
   -->
 </para>

 <para>
<!--
  The tools for building using <productname>Visual C++</productname> or
  <productname>Platform SDK</productname> are in the
  <filename>src\tools\msvc</filename> directory. When building, make sure
  there are no tools from <productname>MinGW</productname> or
  <productname>Cygwin</productname> present in your system PATH. Also, make
  sure you have all the required Visual C++ tools available in the PATH. In
  <productname>Visual Studio</productname>, start the
  <application>Visual Studio Command Prompt</application>.
  If you wish to build a 64-bit version, you must use the 64-bit version of
  the command, and vice versa.
  Starting with <productname>Visual Studio 2017</productname> this can be
  done from the command line using <command>VsDevCmd.bat</command>, see
  <command>-help</command> for the available options and their default values.
  <command>vsvars32.bat</command> is available in
  <productname>Visual Studio 2015</productname> and earlier versions for the
  same purpose.
  From the <application>Visual Studio Command Prompt</application>, you can
  change the targeted CPU architecture, build type, and target OS by using the
  <command>vcvarsall.bat</command> command, e.g.,
  <command>vcvarsall.bat x64 10.0.10240.0</command> to target Windows 10
  with a 64-bit release build. See <command>-help</command> for the other
  options of <command>vcvarsall.bat</command>. All commands should be run from
  the <filename>src\tools\msvc</filename> directory.
-->
<productname>Visual C++</productname>または<productname>Platform SDK</productname>を使用して構築するためのツールが<filename>src/tools/msvc</filename>ディレクトリに存在します。
構築する際に、<productname>MinGW</productname>や<productname>Cygwin</productname>に付属するツールがシステムPATHに存在しないことを確認してください。
また、PATH上で必要なVisual C++ツールがすべて利用可能になっていることを確認してください。
<productname>Visual Studio</productname>では、<application>Visual Studio コマンドプロンプト</application>を起動してください。
64ビット版を構築したい場合には、それぞれ64ビット版のコマンドを使用する必要がありますし、逆の場合も同様です。
<productname>Visual Studio 2017</productname>からは、これはコマンドラインから<command>VsDevCmd.bat</command>を使ってできます。利用可能なオプションとそのデフォルト値については<command>-help</command>を参照してください。
<productname>Visual Studio 2015</productname>とそれ以前のバージョンでは、同じ目的のために<command>vsvars32.bat</command>が利用可能です。
<application>Visual Studioコマンドプロンプト</application>から、<command>vcvarsall.bat</command>コマンドを使うことで対象のCPUアーキテクチャ、構築種類、対象OSを変更することができます。
例えば、<command>vcvarsall.bat x64 10.0.10240.0</command>は対象をWindows 10の64ビットリリース版として構築します。
その他の<command>vcvarsall.bat</command>のオプションについては<command>-help</command>を参照してください。
すべてのコマンドは<filename>src\tools\msvc</filename>ディレクトリから実行しなければなりません。
 </para>

 <para>
<!--
  Before you build, you may need to edit the file <filename>config.pl</filename>
  to reflect any configuration options you want to change, or the paths to
  any third party libraries to use. The complete configuration is determined
  by first reading and parsing the file <filename>config_default.pl</filename>,
  and then apply any changes from <filename>config.pl</filename>. For example,
  to specify the location of your <productname>Python</productname> installation,
  put the following in <filename>config.pl</filename>:
-->
構築する前に、<filename>config.pl</filename>ファイルを編集して、変更したい設定オプションや使用する何らかのサードパーティ製のライブラリのパスを反映させる必要があるかもしれません。
まず<filename>config_default.pl</filename>ファイルを読み取り、解析することから始まり、そして<filename>config.pl</filename>内の何らかの変更が適用されて、すべての設定が決定されます。
例えば、<productname>Python</productname>インストレーションの場所を指定する場合、以下を<filename>config.pl</filename>に記載します。
<programlisting>
$config->{python} = 'c:\python26';
</programlisting>
<!--
  You only need to specify those parameters that are different from what's in
  <filename>config_default.pl</filename>.
-->
<filename>config_default.pl</filename>内の指定と異なるパラメータのみを指定する必要があります。
 </para>

 <para>
<!--
  If you need to set any other environment variables, create a file called
  <filename>buildenv.pl</filename> and put the required commands there. For
  example, to add the path for bison when it's not in the PATH, create a file
  containing:
-->
何か他に環境変数を設定する必要があれば、<filename>buildenv.pl</filename>という名前のファイルを作成し、そこに必要なコマンドを記載してください。
たとえば、PATHにbison用のパスを追加したいのであれば、以下を含むファイルを作成してください。
<programlisting>
$ENV{PATH}=$ENV{PATH} . ';c:\some\where\bison\bin';
</programlisting>
 </para>

 <para>
<!--
  To pass additional command line arguments to the Visual Studio build
  command (msbuild or vcbuild):
-->
Visual Studioビルドコマンド(msbuildまたはvcbuild)に追加のコマンドライン引数を渡すには次のようにします。
<programlisting>
$ENV{MSBFLAGS}="/m";
</programlisting>
 </para>

 <sect2>
<!--
  <title>Requirements</title>
-->
  <title>必要条件</title>
  <para>
<!--
   The following additional products are required to build
   <productname>PostgreSQL</productname>. Use the
   <filename>config.pl</filename> file to specify which directories the libraries
   are available in.
-->
<productname>PostgreSQL</productname>を構築するには以下の追加製品が必要です。
<filename>config.pl</filename>ファイルを使用してライブラリを利用できるディレクトリを指定してください。

   <variablelist>
    <varlistentry>
     <term><productname>Microsoft Windows SDK</productname></term>
     <listitem><para>
<!--
      If your build environment doesn't ship with a supported version of the
      <productname>Microsoft Windows SDK</productname> it
      is recommended that you upgrade to the latest version (currently
      version 10), available for download from
      <ulink url="https://www.microsoft.com/download"></ulink>.
-->
もしあなたの構築環境がサポートされている<productname>Microsoft Windows SDK</productname>のバージョンを搭載していないのであれば、入手可能な最新版(現在はバージョン10)までアップグレードすることを推奨します。
<ulink url="https://www.microsoft.com/download"></ulink>からダウンロードできます。
     </para>
     <para>
<!--
      You must always include the
      <application>Windows Headers and Libraries</application> part of the SDK.
      If you install a <productname>Windows SDK</productname>
      including the <application>Visual C++ Compilers</application>,
      you don't need <productname>Visual Studio</productname> to build.
      Note that as of Version 8.0a the Windows SDK no longer ships with a
      complete command-line build environment.
-->
SDKの<application>Windows Headers and Libraries</application>を常にインクルードしなければなりません。
<application>Visual C++ Compilers</application>に含まれる<productname>Windows SDK</productname>をインストールしている場合、構築のために<productname>Visual Studio</productname>は必要ありません。
バージョン8.0aでは、Windows SDKは完全なコマンドライン構築環境を提供していないことに注意してください。
     </para></listitem>
    </varlistentry>

    <varlistentry>
     <term><productname>ActiveState Perl</productname></term>
     <listitem><para>
<!--
      ActiveState Perl is required to run the build generation scripts. MinGW
      or Cygwin Perl will not work. It must also be present in the PATH.
      Binaries can be downloaded from
      <ulink url="https://www.activestate.com"></ulink>
      (Note: version 5.8.3 or later is required,
      the free Standard Distribution is sufficient).
-->
ActiveState Perlが構築生成スクリプトを実行するために必要です。
MinGWまたはCygwinのPerlでは動作しません。
また、PATH内に含められていなければなりません。
<ulink url="https://www.activestate.com"></ulink>からバイナリをダウンロードできます
（注意：バージョン5.8.3以降が必要です。フリー版の標準配布で十分です）。
     </para></listitem>
    </varlistentry>

   </variablelist>
  </para>
  <para>
<!--
   The following additional products are not required to get started,
   but are required to build the complete package. Use the
   <filename>config.pl</filename> file to specify which directories the libraries
   are available in.
-->
使用できるようになることが目的であれば以下の追加製品は必要ありませんが、完全なパッケージを構築する場合には必要です。
<filename>config.pl</filename>を使用してライブラリが利用できるディレクトリを指定してください。

   <variablelist>
    <varlistentry>
     <term><productname>ActiveState TCL</productname></term>
     <listitem><para>
<!--
      Required for building <application>PL/Tcl</application> (Note: version
      8.4 is required, the free Standard Distribution is sufficient).
-->
<application>PL/Tcl</application>を構築する時に必要です
（注意：バージョン8.4が必要です。フリー版の標準配布で十分です）。
     </para></listitem>
    </varlistentry>

    <varlistentry>
<!--
     <term><productname>Bison</productname> and
      <productname>Flex</productname></term>
-->
     <term><productname>Bison</productname>および<productname>Flex</productname></term>
     <listitem>
     <para>
<!--
      <productname>Bison</productname> and <productname>Flex</productname> are
      required to build from Git, but not required when building from a release
      file. Only <productname>Bison</productname> 1.875 or versions 2.2 and later
      will work. <productname>Flex</productname> must be version 2.5.31 or later.
-->
Gitから構築する場合は<productname>Bison</productname>および<productname>Flex</productname>が必要です。
しかしリリースファイルから構築する場合は不要です。
<productname>Bison</productname> 1.875またはバージョン2.2以降のみで動作します。
<productname>Flex</productname>はバージョン2.5.31以降でなければなりません。
     </para>

     <para>
<!--
      Both <productname>Bison</productname> and <productname>Flex</productname>
      are included in the <productname>msys</productname> tool suite, available
      from <ulink url="http://www.mingw.org/wiki/MSYS"></ulink> as part of the
      <productname>MinGW</productname> compiler suite.
-->
<productname>Bison</productname>および<productname>Flex</productname>の両方が、<productname>MinGW</productname>コンパイラ一式の一部として<ulink url="http://www.mingw.org/wiki/MSYS"></ulink>から入手できる、<productname>msys</productname>ツール一式に含まれています。
     </para>

     <para>
<!--
      You will need to add the directory containing
      <filename>flex.exe</filename> and <filename>bison.exe</filename> to the
      PATH environment variable in <filename>buildenv.pl</filename> unless
      they are already in PATH. In the case of MinGW, the directory is the
      <filename>\msys\1.0\bin</filename> subdirectory of your MinGW
      installation directory.
-->
すでにPATHが通っていない場合は、<filename>buildenv.pl</filename>の中で<filename>flex.exe</filename>および<filename>bison.exe</filename>があるディレクトリをPATH環境変数に追加する必要があります。
MinGWの場合、このディレクトリはMinGWのインストールディレクトリの<filename>\msys\1.0\bin</filename>サブディレクトリです。
     </para>

     <note>
      <para>
<!--
        The Bison distribution from GnuWin32 appears to have a bug that
        causes Bison to malfunction when installed in a directory with
        spaces in the name, such as the default location on English
        installations <filename>C:\Program Files\GnuWin32</filename>.
        Consider installing into <filename>C:\GnuWin32</filename> or use the
        NTFS short name path to GnuWin32 in your PATH environment setting
        (e.g., <filename>C:\PROGRA~1\GnuWin32</filename>).
<<<<<<< HEAD
       </para>
     </note>

=======
-->
GnuWin32からのBisonディストリビューションでは、<filename>C:\Program Files\GnuWin32</filename>の様に名前に空白を持つディレクトリにインストールされると正常に機能しないというバグがあります。
代わりに<filename>C:\GnuWin32</filename>へのインストール、または、PATH環境設定におけるGnuWin32へのNTFSショートネームパスの使用（例えば<filename>C:\PROGRA~1\GnuWin32</filename>）を検討してください。
       </para>
     </note>

     <note>
       <para>
<!--
       The obsolete <literal>winflex</literal> binaries distributed on the PostgreSQL FTP site
       and referenced in older documentation will fail with <quote>flex: fatal
       internal error, exec failed</quote> on 64-bit Windows hosts. Use Flex from
       MSYS instead.
-->
PostgreSQL FTPサイトで配布され、古い文書で参照していた古い<literal>winflex</literal>は、64ビットWindowsホストでは<quote>flex: fatal internal error, exec failed</quote>で失敗します。
代わりにMSYSからのflexを使用してください。
       </para>
     </note>
>>>>>>> 9a9c638e
     </listitem>
    </varlistentry>

    <varlistentry>
     <term><productname>Diff</productname></term>
     <listitem><para>
<!--
      Diff is required to run the regression tests, and can be downloaded
      from <ulink url="http://gnuwin32.sourceforge.net"></ulink>.
-->
リグレッションテストを実行するにはdiffが必要です。
<ulink url="http://gnuwin32.sourceforge.net"></ulink>からダウンロードできます。
     </para></listitem>
    </varlistentry>

    <varlistentry>
     <term><productname>Gettext</productname></term>
     <listitem><para>
<!--
      Gettext is required to build with NLS support, and can be downloaded
      from <ulink url="http://gnuwin32.sourceforge.net"></ulink>. Note that binaries,
      dependencies and developer files are all needed.
-->
NLSサポート付きで構築する場合はgettextが必要です。
<ulink url="http://gnuwin32.sourceforge.net"></ulink>からダウンロードできます。
バイナリ、依存物、開発用ファイルすべてが必要であることに注意してください。
     </para></listitem>
    </varlistentry>

    <varlistentry>
     <term><productname>MIT Kerberos</productname></term>
     <listitem><para>
<!--
      Required for GSSAPI authentication support. MIT Kerberos can be
      downloaded from
      <ulink url="https://web.mit.edu/Kerberos/dist/index.html"></ulink>.
<<<<<<< HEAD
=======
-->
GSSAPI認証をサポートする場合に必要です。
MIT Kerberosは<ulink url="https://web.mit.edu/Kerberos/dist/index.html"></ulink>からダウンロードできます。
>>>>>>> 9a9c638e
     </para></listitem>
    </varlistentry>

    <varlistentry>
<!--
     <term><productname>libxml2</productname> and
      <productname>libxslt</productname></term>
-->
     <term><productname>libxml2</productname>および<productname>libxslt</productname></term>
     <listitem><para>
<!--
      Required for XML support. Binaries can be downloaded from
      <ulink url="https://zlatkovic.com/pub/libxml"></ulink> or source from
      <ulink url="http://xmlsoft.org"></ulink>. Note that libxml2 requires iconv,
      which is available from the same download location.
-->
XMLサポートのために必要です。
バイナリは<ulink url="https://zlatkovic.com/pub/libxml"></ulink>から、ソースは<ulink url="http://xmlsoft.org"></ulink>からダウンロードできます。
libxml2はiconvを必要とすることに注意してください。
同じ場所からダウンロードできます。
     </para></listitem>
    </varlistentry>

    <varlistentry>
     <term><productname>LZ4</productname></term>
     <listitem><para>
      Required for supporting <productname>LZ4</productname> compression
      method for compressing the table data. Binaries and source can be
      downloaded from
      <ulink url="https://github.com/lz4/lz4/releases"></ulink>.
     </para></listitem>
    </varlistentry>

    <varlistentry>
     <term><productname>OpenSSL</productname></term>
     <listitem><para>
<!--
      Required for SSL support. Binaries can be downloaded from
      <ulink url="https://slproweb.com/products/Win32OpenSSL.html"></ulink>
      or source from <ulink url="https://www.openssl.org"></ulink>.
-->
SSLサポートのために必要です。
バイナリは<ulink url="https://www.slproweb.com/products/Win32OpenSSL.html"></ulink>から、ソースは<ulink url="https://www.openssl.org"></ulink>からダウンロードできます。
     </para></listitem>
    </varlistentry>

    <varlistentry>
     <term><productname>ossp-uuid</productname></term>
     <listitem><para>
<!--
      Required for UUID-OSSP support (contrib only). Source can be
      downloaded from
      <ulink url="http://www.ossp.org/pkg/lib/uuid/"></ulink>.
-->
UUID-OSSPサポート（contribのみ）で必要です。
ソースは<ulink url="http://www.ossp.org/pkg/lib/uuid/"></ulink>にあります。
     </para></listitem>
    </varlistentry>

    <varlistentry>
     <term><productname>Python</productname></term>
     <listitem><para>
<!--
      Required for building <application>PL/Python</application>. Binaries can
      be downloaded from <ulink url="https://www.python.org"></ulink>.
-->
<application>PL/Python</application>を構築する場合に必要です。
バイナリは<ulink url="https://www.python.org"></ulink>からダウンロードできます。
     </para></listitem>
    </varlistentry>

    <varlistentry>
     <term><productname>zlib</productname></term>
     <listitem><para>
<!--
      Required for compression support in <application>pg_dump</application>
      and <application>pg_restore</application>. Binaries can be downloaded
      from <ulink url="https://www.zlib.net"></ulink>.
<<<<<<< HEAD
=======
-->
<application>pg_dump</application>および<application>pg_restore</application>における圧縮をサポートするために必要です。
バイナリは<ulink url="https://www.zlib.net"></ulink>からダウンロードできます。
>>>>>>> 9a9c638e
     </para></listitem>
    </varlistentry>

   </variablelist>
  </para>
 </sect2>

 <sect2>
<!--
  <title>Special Considerations for 64-Bit Windows</title>
-->
  <title>64ビット版のWindowsにおける特別な考慮事項</title>

  <para>
<!--
   PostgreSQL will only build for the x64 architecture on 64-bit Windows, there
   is no support for Itanium processors.
-->
64ビット版Windowsにおいてx64アーキテクチャのみでPostgreSQLを構築することができます。
Itaniumプロセッサをサポートしていません。
  </para>

  <para>
<!--
   Mixing 32- and 64-bit versions in the same build tree is not supported.
   The build system will automatically detect if it's running in a 32- or
   64-bit environment, and build PostgreSQL accordingly. For this reason, it
   is important to start the correct command prompt before building.
-->
同じ構築用ツリーで32ビット版と64ビット版を混在させることはサポートされません。
構築システムは32ビット環境で動作しているか64ビット環境で動作しているかを自動的に検出し、それにしたがってPostgreSQLを構築します。
このため構築作業を始める前に正しいコマンドプロンプトを開始することが重要です。
  </para>

  <para>
<!--
   To use a server-side third party library such as <productname>python</productname> or
   <productname>OpenSSL</productname>, this library <emphasis>must</emphasis> also be
   64-bit. There is no support for loading a 32-bit library in a 64-bit
   server. Several of the third party libraries that PostgreSQL supports may
   only be available in 32-bit versions, in which case they cannot be used with
   64-bit PostgreSQL.
-->
<productname>python</productname>や<productname>OpenSSL</productname>などのサーバサイドのサードパーティ製ライブラリを使用するためには、ライブラリも64ビット版である<emphasis>必要があります</emphasis>。
64ビット版のサーバで32ビット版のライブラリをロードすることはサポートされていません。
PostgreSQLがサポートするサードパーティ製のライブラリで32ビット版しか利用できないものが複数あります。
こうした場合、64ビット版のPostgreSQLで使用することはできません。
  </para>
 </sect2>

 <sect2>
<!--
  <title>Building</title>
-->
  <title>構築</title>

  <para>
<!--
   To build all of PostgreSQL in release configuration (the default), run the
   command:
-->
リリース条件（デフォルト）でPostgreSQLをすべて構築するためには、以下のコマンドを実行してください。
<screen>
<userinput>build</userinput>
</screen>
<!--
   To build all of PostgreSQL in debug configuration, run the command:
-->
デバッグ条件でPostgreSQLをすべて構築するためには、以下のコマンドを実行してください。
<screen>
<userinput>build DEBUG</userinput>
</screen>
<!--
   To build just a single project, for example psql, run the commands:
-->
単一のプロジェクトのみを構築するためには、たとえばpsqlであれば、以下のコマンドを実行してください。
<screen>
<userinput>build psql</userinput>
<userinput>build DEBUG psql</userinput>
</screen>
<!--
   To change the default build configuration to debug, put the following
   in the <filename>buildenv.pl</filename> file:
-->
デバッグのためにデフォルトの構築条件を変更するためには、以下を<filename>buildenv.pl</filename>ファイルに記載してください。
<programlisting>
$ENV{CONFIG}="Debug";
</programlisting>
  </para>

  <para>
<!--
   It is also possible to build from inside the Visual Studio GUI. In this
   case, you need to run:
-->
また、Visual Studio GUI内から構築することも可能です。
この場合はコマンドプロンプトから以下を実行しなければなりません。
<screen>
<userinput>perl mkvcbuild.pl</userinput>
</screen>
<!--
   from the command prompt, and then open the generated
   <filename>pgsql.sln</filename> (in the root directory of the source tree)
   in Visual Studio.
-->
その後に、生成された<filename>pgsql.sln</filename>（ソースツリーのトップディレクトリに存在します。）をVisual Studioで開いてください。
  </para>
 </sect2>

 <sect2>
<!--
  <title>Cleaning and Installing</title>
-->
  <title>整理およびインストール</title>

  <para>
<!--
   Most of the time, the automatic dependency tracking in Visual Studio will
   handle changed files. But if there have been large changes, you may need
   to clean the installation. To do this, simply run the
   <filename>clean.bat</filename> command, which will automatically clean out
   all generated files. You can also run it with the
   <parameter>dist</parameter> parameter, in which case it will behave like
   <userinput>make distclean</userinput> and remove the flex/bison output files
   as well.
-->
ほとんどの場合、Visual Studioの持つ自動依存関係追跡により変更されたファイルが扱われます。
しかし、大規模な変更が行われた場合、インストレーションを整理する必要があるかもしれません。
このためには、<filename>clean.bat</filename>コマンドを実行してください。
これにより、生成されたファイルがすべて自動的に消去されます。
また、<parameter>dist</parameter>パラメータを使用して実行することも可能です。
この場合、<userinput>make distclean</userinput>のように振舞い、flex/bisonの出力ファイルも削除します。
  </para>

  <para>
<!--
   By default, all files are written into a subdirectory of the
   <filename>debug</filename> or <filename>release</filename> directories. To
   install these files using the standard layout, and also generate the files
   required to initialize and use the database, run the command:
-->
デフォルトで、すべてのファイルは<filename>debug</filename>または<filename>release</filename>ディレクトリ以下のサブディレクトリに書き出されます。
これらのファイルを標準レイアウトでインストールし、データベースの初期化や使用に必要なファイルを生成するためには、以下のコマンドを実行してください。
<screen>
<userinput>install c:\destination\directory</userinput>
</screen>
  </para>

  <para>
<!--
   If you want to install only the client applications and
   interface libraries, then you can use these commands:
-->
クライアントアプリケーションとインタフェースライブラリだけをインストールしたいのであれば、以下のコマンドが使えます。
<screen>
<userinput>install c:\destination\directory client</userinput>
</screen>
  </para>
 </sect2>

 <sect2>
<!--
  <title>Running the Regression Tests</title>
-->
  <title>リグレッションテストの実行</title>

  <para>
<!--
   To run the regression tests, make sure you have completed the build of all
   required parts first. Also, make sure that the DLLs required to load all
   parts of the system (such as the Perl and Python DLLs for the procedural
   languages) are present in the system path. If they are not, set it through
   the <filename>buildenv.pl</filename> file. To run the tests, run one of
   the following commands from the <filename>src\tools\msvc</filename>
   directory:
-->
リグレッションテストを実行するためには、まず必要なすべての部品の構築が完了していることを確認してください。
また、システムのすべての部品で必要とするDLL（手続き言語用のPerlのDLLやPythonのDLLなど）がシステムパスに含まれていることを確認してください。
もし含まれていなければ、<filename>buildenv.pl</filename>ファイルを介して設定してください。
試験を実行するためには、以下のコマンドのいずれかを<filename>src\tools\msvc</filename>ディレクトリから実行してください。
<screen>
<userinput>vcregress check</userinput>
<userinput>vcregress installcheck</userinput>
<userinput>vcregress plcheck</userinput>
<userinput>vcregress contribcheck</userinput>
<userinput>vcregress modulescheck</userinput>
<userinput>vcregress ecpgcheck</userinput>
<userinput>vcregress isolationcheck</userinput>
<userinput>vcregress bincheck</userinput>
<userinput>vcregress recoverycheck</userinput>
<userinput>vcregress upgradecheck</userinput>
</screen>

<!--
   To change the schedule used (default is parallel), append it to the
   command line like:
-->
使用するスケジュール（デフォルトはparallelです）を変更するためには、コマンドラインに以下のように追加してください。
<screen>
<userinput>vcregress check serial</userinput>
</screen>

<!--
   For more information about the regression tests, see
   <xref linkend="regress"/>.
-->
リグレッションテストの詳細については<xref linkend="regress"/>を参照してください。
  </para>

  <para>
<!--
   Running the regression tests on client programs, with
   <command>vcregress bincheck</command>, or on recovery tests, with
   <command>vcregress recoverycheck</command>, requires an additional Perl module
   to be installed:
-->
クライアントプログラムで<command>vcregress bincheck</command>によりリグレッションテストを実行したり、<command>vcregress recoverycheck</command>によりリカバリテストを実行したりするには、追加のPerlモジュールをインストールしておかなければなりません。
   <variablelist>
    <varlistentry>
     <term><productname>IPC::Run</productname></term>
     <listitem><para>
<!--
      As of this writing, <literal>IPC::Run</literal> is not included in the
      ActiveState Perl installation, nor in the ActiveState Perl Package
      Manager (PPM) library. To install, download the
      <filename>IPC-Run-&lt;version&gt;.tar.gz</filename> source archive from CPAN,
      at <ulink url="https://metacpan.org/release/IPC-Run"></ulink>, and
      uncompress. Edit the <filename>buildenv.pl</filename> file, and add a PERL5LIB
      variable to point to the <filename>lib</filename> subdirectory from the
      extracted archive. For example:
-->
これを書いている時点では、<literal>IPC::Run</literal>はActiveState PerlインストレーションにもActiveState Perl Package Manager(PPM)ライブラリにも含まれていません。
インストールするためには、<ulink url="https://metacpan.org/release/IPC-Run"></ulink>でCPANから<filename>IPC-Run-&lt;version&gt;.tar.gz</filename>ソースアーカイブをダウンロードして、展開してください。
<filename>buildenv.pl</filename>を編集して、取り出されたアーカイブから<filename>lib</filename>サブディレクトリを指すように変数PERL5LIBを追加してください。
例えば以下の通りです。
<programlisting>
$ENV{PERL5LIB}=$ENV{PERL5LIB} . ';c:\IPC-Run-0.94\lib';
</programlisting>
     </para></listitem>
    </varlistentry>
   </variablelist>
  </para>

  <para>
   The TAP tests run with <command>vcregress</command> support the
   environment variables <varname>PROVE_TESTS</varname>, that is expanded
   automatically using the name patterns given, and
   <varname>PROVE_FLAGS</varname>. These can be set on a Windows terminal,
   before running <command>vcregress</command>:
<programlisting>
set PROVE_FLAGS=--timer --jobs 2
set PROVE_TESTS=t/020*.pl t/010*.pl
</programlisting>
   It is also possible to set up those parameters in
   <filename>buildenv.pl</filename>:
<programlisting>
$ENV{PROVE_FLAGS}='--timer --jobs 2'
$ENV{PROVE_TESTS}='t/020*.pl t/010*.pl'
</programlisting>
  </para>
 </sect2>

 </sect1>
</chapter><|MERGE_RESOLUTION|>--- conflicted
+++ resolved
@@ -374,30 +374,12 @@
         Consider installing into <filename>C:\GnuWin32</filename> or use the
         NTFS short name path to GnuWin32 in your PATH environment setting
         (e.g., <filename>C:\PROGRA~1\GnuWin32</filename>).
-<<<<<<< HEAD
-       </para>
-     </note>
-
-=======
 -->
 GnuWin32からのBisonディストリビューションでは、<filename>C:\Program Files\GnuWin32</filename>の様に名前に空白を持つディレクトリにインストールされると正常に機能しないというバグがあります。
 代わりに<filename>C:\GnuWin32</filename>へのインストール、または、PATH環境設定におけるGnuWin32へのNTFSショートネームパスの使用（例えば<filename>C:\PROGRA~1\GnuWin32</filename>）を検討してください。
        </para>
      </note>
 
-     <note>
-       <para>
-<!--
-       The obsolete <literal>winflex</literal> binaries distributed on the PostgreSQL FTP site
-       and referenced in older documentation will fail with <quote>flex: fatal
-       internal error, exec failed</quote> on 64-bit Windows hosts. Use Flex from
-       MSYS instead.
--->
-PostgreSQL FTPサイトで配布され、古い文書で参照していた古い<literal>winflex</literal>は、64ビットWindowsホストでは<quote>flex: fatal internal error, exec failed</quote>で失敗します。
-代わりにMSYSからのflexを使用してください。
-       </para>
-     </note>
->>>>>>> 9a9c638e
      </listitem>
     </varlistentry>
 
@@ -434,12 +416,9 @@
       Required for GSSAPI authentication support. MIT Kerberos can be
       downloaded from
       <ulink url="https://web.mit.edu/Kerberos/dist/index.html"></ulink>.
-<<<<<<< HEAD
-=======
 -->
 GSSAPI認証をサポートする場合に必要です。
 MIT Kerberosは<ulink url="https://web.mit.edu/Kerberos/dist/index.html"></ulink>からダウンロードできます。
->>>>>>> 9a9c638e
      </para></listitem>
     </varlistentry>
 
@@ -518,12 +497,9 @@
       Required for compression support in <application>pg_dump</application>
       and <application>pg_restore</application>. Binaries can be downloaded
       from <ulink url="https://www.zlib.net"></ulink>.
-<<<<<<< HEAD
-=======
 -->
 <application>pg_dump</application>および<application>pg_restore</application>における圧縮をサポートするために必要です。
 バイナリは<ulink url="https://www.zlib.net"></ulink>からダウンロードできます。
->>>>>>> 9a9c638e
      </para></listitem>
     </varlistentry>
 

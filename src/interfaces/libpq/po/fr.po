--- conflicted
+++ resolved
@@ -12,13 +12,8 @@
 msgstr ""
 "Project-Id-Version: PostgreSQL 17\n"
 "Report-Msgid-Bugs-To: pgsql-bugs@lists.postgresql.org\n"
-<<<<<<< HEAD
-"POT-Creation-Date: 2025-02-15 21:41+0000\n"
-"PO-Revision-Date: 2025-02-16 09:12+0100\n"
-=======
 "POT-Creation-Date: 2025-09-20 04:40+0000\n"
 "PO-Revision-Date: 2025-09-20 11:08+0200\n"
->>>>>>> 3d6a8289
 "Last-Translator: Guillaume Lelarge <guillaume@lelarge.info>\n"
 "Language-Team: French <guillaume@lelarge.info>\n"
 "Language: fr\n"
@@ -26,31 +21,18 @@
 "Content-Type: text/plain; charset=UTF-8\n"
 "Content-Transfer-Encoding: 8bit\n"
 "Plural-Forms: nplurals=2; plural=(n > 1);\n"
-<<<<<<< HEAD
-"X-Generator: Poedit 3.5\n"
-
-#: ../../port/user.c:43 ../../port/user.c:79
-=======
 "X-Generator: Poedit 3.7\n"
 
 #: ../libpq-oauth/oauth-curl.c:307 ../libpq-oauth/oauth-curl.c:2000
->>>>>>> 3d6a8289
 #, c-format
 msgid "libcurl easy handle removal failed: %s"
 msgstr "la suppression du « easy handle » de libcurl a échoué : %s"
 
-<<<<<<< HEAD
-#: ../../port/user.c:48 ../../port/user.c:84
-=======
 #: ../libpq-oauth/oauth-curl.c:327
->>>>>>> 3d6a8289
 #, c-format
 msgid "libcurl multi handle cleanup failed: %s"
 msgstr "le nettoyage du « multi handle » de libcurl a échoué : %s"
 
-<<<<<<< HEAD
-#: fe-auth-scram.c:223
-=======
 #: ../libpq-oauth/oauth-curl.c:390 ../libpq-oauth/oauth-curl.c:401
 #, c-format
 msgid "failed to set %s on OAuth connection: %s"
@@ -357,189 +339,96 @@
 "\tplus le cas. Recompilez libpq avec la version installée de libcurl."
 
 #: fe-auth-scram.c:228
->>>>>>> 3d6a8289
 #, c-format
 msgid "malformed SCRAM message (empty message)"
 msgstr "message SCRAM malformé (message vide)"
 
-<<<<<<< HEAD
-#: fe-auth-scram.c:228
-=======
 #: fe-auth-scram.c:233
->>>>>>> 3d6a8289
 #, c-format
 msgid "malformed SCRAM message (length mismatch)"
 msgstr "message SCRAM malformé (pas de correspondance sur la longueur)"
 
-<<<<<<< HEAD
-#: fe-auth-scram.c:272
-=======
 #: fe-auth-scram.c:277
->>>>>>> 3d6a8289
 #, c-format
 msgid "could not verify server signature: %s"
 msgstr "n'a pas pu vérifier la signature du serveur : %s"
 
-<<<<<<< HEAD
-#: fe-auth-scram.c:278
-=======
 #: fe-auth-scram.c:283
->>>>>>> 3d6a8289
 #, c-format
 msgid "incorrect server signature"
 msgstr "signature invalide du serveur"
 
-<<<<<<< HEAD
-#: fe-auth-scram.c:287
-=======
 #: fe-auth-scram.c:292
->>>>>>> 3d6a8289
 #, c-format
 msgid "invalid SCRAM exchange state"
 msgstr "état d'échange SCRAM invalide"
 
-<<<<<<< HEAD
-#: fe-auth-scram.c:311
-=======
 #: fe-auth-scram.c:316
->>>>>>> 3d6a8289
 #, c-format
 msgid "malformed SCRAM message (attribute \"%c\" expected)"
 msgstr "message SCRAM malformé (attribut « %c » attendu)"
 
-<<<<<<< HEAD
-#: fe-auth-scram.c:320
-=======
 #: fe-auth-scram.c:325
->>>>>>> 3d6a8289
 #, c-format
 msgid "malformed SCRAM message (expected character \"=\" for attribute \"%c\")"
 msgstr "message SCRAM malformé (caractère « = » attendu pour l'attribut « %c »)"
 
-<<<<<<< HEAD
-#: fe-auth-scram.c:360
-=======
 #: fe-auth-scram.c:365
->>>>>>> 3d6a8289
 #, c-format
 msgid "could not generate nonce"
 msgstr "n'a pas pu générer le nonce"
 
-<<<<<<< HEAD
-#: fe-auth-scram.c:369 fe-auth-scram.c:442 fe-auth-scram.c:594
-#: fe-auth-scram.c:614 fe-auth-scram.c:638 fe-auth-scram.c:652
-#: fe-auth-scram.c:698 fe-auth-scram.c:734 fe-auth-scram.c:908 fe-auth.c:296
-#: fe-auth.c:369 fe-auth.c:403 fe-auth.c:618 fe-auth.c:727 fe-auth.c:1200
-#: fe-auth.c:1363 fe-cancel.c:159 fe-connect.c:936 fe-connect.c:976
-#: fe-connect.c:1860 fe-connect.c:2022 fe-connect.c:3430 fe-connect.c:4761
-#: fe-connect.c:5073 fe-connect.c:5328 fe-connect.c:5446 fe-connect.c:5693
-#: fe-connect.c:5773 fe-connect.c:5871 fe-connect.c:6122 fe-connect.c:6149
-#: fe-connect.c:6225 fe-connect.c:6248 fe-connect.c:6272 fe-connect.c:6307
-#: fe-connect.c:6393 fe-connect.c:6401 fe-connect.c:6758 fe-connect.c:6908
-#: fe-exec.c:530 fe-exec.c:1315 fe-exec.c:3254 fe-exec.c:4291 fe-exec.c:4457
-#: fe-gssapi-common.c:109 fe-lobj.c:870 fe-protocol3.c:209 fe-protocol3.c:232
-#: fe-protocol3.c:255 fe-protocol3.c:272 fe-protocol3.c:293 fe-protocol3.c:369
-#: fe-protocol3.c:737 fe-protocol3.c:976 fe-protocol3.c:1787
-#: fe-protocol3.c:2187 fe-secure-common.c:110 fe-secure-gssapi.c:496
-#: fe-secure-openssl.c:427 fe-secure-openssl.c:1277
-#, c-format
-msgid "out of memory"
-msgstr "mémoire épuisée"
-
-#: fe-auth-scram.c:376
-=======
 #: fe-auth-scram.c:381
->>>>>>> 3d6a8289
 #, c-format
 msgid "could not encode nonce"
 msgstr "n'a pas pu encoder le nonce"
 
-<<<<<<< HEAD
-#: fe-auth-scram.c:564
-=======
 #: fe-auth-scram.c:569
->>>>>>> 3d6a8289
 #, c-format
 msgid "could not calculate client proof: %s"
 msgstr "n'a pas pu calculer la preuve du client : %s"
 
-<<<<<<< HEAD
-#: fe-auth-scram.c:579
-=======
 #: fe-auth-scram.c:584
->>>>>>> 3d6a8289
 #, c-format
 msgid "could not encode client proof"
 msgstr "n'a pas pu encoder la preuve du client"
 
-<<<<<<< HEAD
-#: fe-auth-scram.c:631
-=======
 #: fe-auth-scram.c:636
->>>>>>> 3d6a8289
 #, c-format
 msgid "invalid SCRAM response (nonce mismatch)"
 msgstr "réponse SCRAM invalide (pas de correspondance sur nonce)"
 
-<<<<<<< HEAD
-#: fe-auth-scram.c:661
-=======
 #: fe-auth-scram.c:666
->>>>>>> 3d6a8289
 #, c-format
 msgid "malformed SCRAM message (invalid salt)"
 msgstr "message SCRAM malformé (sel invalide)"
 
-<<<<<<< HEAD
-#: fe-auth-scram.c:674
-=======
 #: fe-auth-scram.c:679
->>>>>>> 3d6a8289
 #, c-format
 msgid "malformed SCRAM message (invalid iteration count)"
 msgstr "message SCRAM malformé (décompte d'itération invalide)"
 
-<<<<<<< HEAD
-#: fe-auth-scram.c:679
-=======
 #: fe-auth-scram.c:684
->>>>>>> 3d6a8289
 #, c-format
 msgid "malformed SCRAM message (garbage at end of server-first-message)"
 msgstr "message SCRAM malformé (problème à la fin du server-first-message)"
 
-<<<<<<< HEAD
-#: fe-auth-scram.c:713
-=======
 #: fe-auth-scram.c:718
->>>>>>> 3d6a8289
 #, c-format
 msgid "error received from server in SCRAM exchange: %s"
 msgstr "réception d'une erreur du serveur dans l'échange SCRAM : %s"
 
-<<<<<<< HEAD
-#: fe-auth-scram.c:728
-=======
 #: fe-auth-scram.c:733
->>>>>>> 3d6a8289
 #, c-format
 msgid "malformed SCRAM message (garbage at end of server-final-message)"
 msgstr "message SCRAM malformé (problème à la fin du server-final-message)"
 
-<<<<<<< HEAD
-#: fe-auth-scram.c:745
-=======
 #: fe-auth-scram.c:750
->>>>>>> 3d6a8289
 #, c-format
 msgid "malformed SCRAM message (invalid server signature)"
 msgstr "message SCRAM malformé (signature serveur invalide)"
 
-<<<<<<< HEAD
-#: fe-auth-scram.c:917
-=======
 #: fe-auth-scram.c:940
->>>>>>> 3d6a8289
 msgid "could not generate random salt"
 msgstr "n'a pas pu générer le sel aléatoire"
 
@@ -581,38 +470,22 @@
 msgid "could not acquire SSPI credentials"
 msgstr "n'a pas pu obtenir les pièces d'identité SSPI"
 
-<<<<<<< HEAD
-#: fe-auth.c:436
-=======
 #: fe-auth.c:449
->>>>>>> 3d6a8289
 #, c-format
 msgid "channel binding required, but SSL not in use"
 msgstr "lien de canal requis, mais SSL non utilisé"
 
-<<<<<<< HEAD
-#: fe-auth.c:442
-=======
 #: fe-auth.c:455
->>>>>>> 3d6a8289
 #, c-format
 msgid "duplicate SASL authentication request"
 msgstr "requête d'authentification SASL dupliquée"
 
-<<<<<<< HEAD
-#: fe-auth.c:500
-=======
 #: fe-auth.c:513
->>>>>>> 3d6a8289
 #, c-format
 msgid "channel binding is required, but client does not support it"
 msgstr "le lien de canal SCRAM est requis mais le client ne supporte par cette option"
 
-<<<<<<< HEAD
-#: fe-auth.c:516
-=======
 #: fe-auth.c:529
->>>>>>> 3d6a8289
 #, c-format
 msgid "server offered SCRAM-SHA-256-PLUS authentication over a non-SSL connection"
 msgstr "le serveur a proposé une authentification SCRAM-SHA-256-PLUS sur une connexion non SSL"
@@ -632,69 +505,26 @@
 msgid "channel binding is required, but server did not offer an authentication method that supports channel binding"
 msgstr "Lien de canal requis, mais le serveur ne propose pas de méthode d'authentification le supportant"
 
-<<<<<<< HEAD
-#: fe-auth.c:640
-=======
 #: fe-auth.c:716
->>>>>>> 3d6a8289
 #, c-format
 msgid "out of memory allocating SASL buffer (%d)"
 msgstr "mémoire épuisée lors de l'allocation du tampon SASL (%d)"
 
-<<<<<<< HEAD
-#: fe-auth.c:663
-=======
 #: fe-auth.c:758
->>>>>>> 3d6a8289
 #, c-format
 msgid "AuthenticationSASLFinal received from server, but SASL authentication was not completed"
 msgstr "AuthenticationSASLFinal reçu du serveur mais l'authentification SASL n'a pas été terminée"
 
-<<<<<<< HEAD
-#: fe-auth.c:673
-=======
 #: fe-auth.c:768
->>>>>>> 3d6a8289
 #, c-format
 msgid "no client response found after SASL exchange success"
 msgstr "aucune réponse client trouvée après le succès de l'échange SASL"
 
-<<<<<<< HEAD
-#: fe-auth.c:736 fe-auth.c:743 fe-auth.c:1346 fe-auth.c:1357
-=======
 #: fe-auth.c:836 fe-auth.c:843 fe-auth.c:1476 fe-auth.c:1487
->>>>>>> 3d6a8289
 #, c-format
 msgid "could not encrypt password: %s"
 msgstr "n'a pas pu chiffré le mot de passe : %s"
 
-<<<<<<< HEAD
-#: fe-auth.c:772
-msgid "server requested a cleartext password"
-msgstr "le serveur a demandé un mot de passe en clair"
-
-#: fe-auth.c:774
-msgid "server requested a hashed password"
-msgstr "le serveur a demandé un mot de passe haché"
-
-#: fe-auth.c:777
-msgid "server requested GSSAPI authentication"
-msgstr "le serveur a demandé l'authentification GSSAPI"
-
-#: fe-auth.c:779
-msgid "server requested SSPI authentication"
-msgstr "le serveur a demandé l'authentification SSPI"
-
-#: fe-auth.c:783
-msgid "server requested SASL authentication"
-msgstr "le serveur a demandé l'authentification SASL"
-
-#: fe-auth.c:786
-msgid "server requested an unknown authentication type"
-msgstr "le serveur a demandé un type d'authentification inconnu"
-
-#: fe-auth.c:819
-=======
 #: fe-auth.c:873
 msgid "server requested a cleartext password"
 msgstr "le serveur a demandé un mot de passe en clair"
@@ -720,121 +550,69 @@
 msgstr "le serveur a demandé un type d'authentification inconnu"
 
 #: fe-auth.c:920
->>>>>>> 3d6a8289
 #, c-format
 msgid "server did not request an SSL certificate"
 msgstr "le serveur n'a pas réclamé de certificat SSL"
 
-<<<<<<< HEAD
-#: fe-auth.c:824
-=======
 #: fe-auth.c:925
->>>>>>> 3d6a8289
 #, c-format
 msgid "server accepted connection without a valid SSL certificate"
 msgstr "le serveur a accepté la connexion sans certificat SSL valide"
 
-<<<<<<< HEAD
-#: fe-auth.c:878
-msgid "server did not complete authentication"
-msgstr "le serveur n'a pas terminé l'authentification"
-
-#: fe-auth.c:912
-=======
 #: fe-auth.c:979
 msgid "server did not complete authentication"
 msgstr "le serveur n'a pas terminé l'authentification"
 
 #: fe-auth.c:1013
->>>>>>> 3d6a8289
 #, c-format
 msgid "authentication method requirement \"%s\" failed: %s"
 msgstr "la demande de la méthode d'authentification « %s » a échoué : %s"
 
-<<<<<<< HEAD
-#: fe-auth.c:935
-=======
 #: fe-auth.c:1036
->>>>>>> 3d6a8289
 #, c-format
 msgid "channel binding required, but server authenticated client without channel binding"
 msgstr "lien de canal requis, mais le serveur a authentifié le client sans lien de canal"
 
-<<<<<<< HEAD
-#: fe-auth.c:940
-=======
 #: fe-auth.c:1041
->>>>>>> 3d6a8289
 #, c-format
 msgid "channel binding required but not supported by server's authentication request"
 msgstr "lien de canal requis, mais non supporté par la requête d'authentification du serveur"
 
-<<<<<<< HEAD
-#: fe-auth.c:974
-=======
 #: fe-auth.c:1081
->>>>>>> 3d6a8289
 #, c-format
 msgid "Kerberos 4 authentication not supported"
 msgstr "authentification Kerberos 4 non supportée"
 
-<<<<<<< HEAD
-#: fe-auth.c:978
-=======
 #: fe-auth.c:1085
->>>>>>> 3d6a8289
 #, c-format
 msgid "Kerberos 5 authentication not supported"
 msgstr "authentification Kerberos 5 non supportée"
 
-<<<<<<< HEAD
-#: fe-auth.c:1048
-=======
 #: fe-auth.c:1155
->>>>>>> 3d6a8289
 #, c-format
 msgid "GSSAPI authentication not supported"
 msgstr "authentification GSSAPI non supportée"
 
-<<<<<<< HEAD
-#: fe-auth.c:1079
-=======
 #: fe-auth.c:1186
->>>>>>> 3d6a8289
 #, c-format
 msgid "SSPI authentication not supported"
 msgstr "authentification SSPI non supportée"
 
-<<<<<<< HEAD
-#: fe-auth.c:1086
-=======
 #: fe-auth.c:1193
->>>>>>> 3d6a8289
 #, c-format
 msgid "Crypt authentication not supported"
 msgstr "authentification crypt non supportée"
 
-<<<<<<< HEAD
-#: fe-auth.c:1150
-=======
 #: fe-auth.c:1267
->>>>>>> 3d6a8289
 #, c-format
 msgid "authentication method %u not supported"
 msgstr "méthode d'authentification %u non supportée"
 
-<<<<<<< HEAD
-#: fe-auth.c:1187
-=======
 #: fe-auth.c:1307
->>>>>>> 3d6a8289
 #, c-format
 msgid "user name lookup failure: error code %lu"
 msgstr "échec de la recherche du nom d'utilisateur : code d'erreur %lu"
 
-<<<<<<< HEAD
-#: fe-auth.c:1309
-=======
 #: fe-auth.c:1315
 #, c-format
 msgid "could not look up local user ID %ld: %m"
@@ -846,198 +624,117 @@
 msgstr "l'utilisateur local dont l'identifiant est %ld n'existe pas"
 
 #: fe-auth.c:1439
->>>>>>> 3d6a8289
 #, c-format
 msgid "unexpected shape of result set returned for SHOW"
 msgstr "forme du résultat inattendu pour SHOW"
 
-<<<<<<< HEAD
-#: fe-auth.c:1317
-=======
 #: fe-auth.c:1447
->>>>>>> 3d6a8289
 #, c-format
 msgid "\"password_encryption\" value too long"
 msgstr "valeur trop longue pour password_encryption"
 
-<<<<<<< HEAD
-#: fe-auth.c:1367
-=======
 #: fe-auth.c:1497
->>>>>>> 3d6a8289
 #, c-format
 msgid "unrecognized password encryption algorithm \"%s\""
 msgstr "algorithme de chiffrement du mot de passe « %s » non reconnu"
 
-<<<<<<< HEAD
-#: fe-cancel.c:76
-=======
 #: fe-cancel.c:79
->>>>>>> 3d6a8289
 #, c-format
 msgid "connection pointer is NULL"
 msgstr "le pointeur de connexion est NULL"
 
-<<<<<<< HEAD
-#: fe-cancel.c:82 fe-misc.c:572
-=======
 #: fe-cancel.c:85 fe-misc.c:613
->>>>>>> 3d6a8289
 #, c-format
 msgid "connection not open"
 msgstr "la connexion n'est pas active"
 
-<<<<<<< HEAD
-#: fe-cancel.c:193
-=======
 #: fe-cancel.c:92
 #, c-format
 msgid "no cancellation key received"
 msgstr "aucune clé d'annulation reçue"
 
 #: fe-cancel.c:212
->>>>>>> 3d6a8289
 #, c-format
 msgid "cancel request is already being sent on this connection"
 msgstr "la demande d'annulation est déjà envoyée sur cette connexion"
 
-<<<<<<< HEAD
-#: fe-cancel.c:263
-=======
 #: fe-cancel.c:282
->>>>>>> 3d6a8289
 #, c-format
 msgid "unexpected response from server"
 msgstr "réponse inattendue du serveur"
 
-<<<<<<< HEAD
-#: fe-connect.c:1182
-=======
 #: fe-connect.c:1308
->>>>>>> 3d6a8289
 #, c-format
 msgid "could not match %d host names to %d hostaddr values"
 msgstr "n'a pas pu faire correspondre les %d noms d'hôte aux %d valeurs hostaddr"
 
-<<<<<<< HEAD
-#: fe-connect.c:1262
-=======
 #: fe-connect.c:1388
->>>>>>> 3d6a8289
 #, c-format
 msgid "could not match %d port numbers to %d hosts"
 msgstr "n'a pas pu faire correspondre les %d numéros de port aux %d hôtes"
 
-<<<<<<< HEAD
-#: fe-connect.c:1387
-=======
 #: fe-connect.c:1516
->>>>>>> 3d6a8289
 #, c-format
 msgid "negative require_auth method \"%s\" cannot be mixed with non-negative methods"
 msgstr "la méthode négative require_auth  « %s » ne peut pas être mélangée avec des méthodes non négatives"
 
-<<<<<<< HEAD
-#: fe-connect.c:1400
-=======
 #: fe-connect.c:1529
->>>>>>> 3d6a8289
 #, c-format
 msgid "require_auth method \"%s\" cannot be mixed with negative methods"
 msgstr "la méthode require_auth  « %s » ne peut pas être mélangée avec des méthodes négatives"
 
-<<<<<<< HEAD
-#: fe-connect.c:1460 fe-connect.c:1511 fe-connect.c:1553 fe-connect.c:1596
-#: fe-connect.c:1699 fe-connect.c:1745 fe-connect.c:1785 fe-connect.c:1806
-=======
 #: fe-connect.c:1605 fe-connect.c:1734 fe-connect.c:1776 fe-connect.c:1819
 #: fe-connect.c:1922 fe-connect.c:1968 fe-connect.c:2008 fe-connect.c:2075
 #: fe-connect.c:8248
->>>>>>> 3d6a8289
 #, c-format
 msgid "invalid %s value: \"%s\""
 msgstr "valeur %s invalide : « %s »"
 
-<<<<<<< HEAD
-#: fe-connect.c:1493
-=======
 #: fe-connect.c:1647
 #, c-format
 msgid "internal error: no space in allowed_sasl_mechs"
 msgstr "erreur interne : aucun espace dans allowed_sasl_mechs"
 
 #: fe-connect.c:1686
->>>>>>> 3d6a8289
 #, c-format
 msgid "require_auth method \"%s\" is specified more than once"
 msgstr "require_auth method \"%s\" est spécifié plus d'une fois"
 
-<<<<<<< HEAD
-#: fe-connect.c:1534 fe-connect.c:1573 fe-connect.c:1605 fe-connect.c:1707
-=======
 #: fe-connect.c:1757 fe-connect.c:1796 fe-connect.c:1828 fe-connect.c:1930
->>>>>>> 3d6a8289
 #, c-format
 msgid "%s value \"%s\" invalid when SSL support is not compiled in"
 msgstr "valeur %s « %s » invalide si le support SSL n'est pas compilé"
 
-<<<<<<< HEAD
-#: fe-connect.c:1625
-=======
 #: fe-connect.c:1848
->>>>>>> 3d6a8289
 #, c-format
 msgid "weak sslmode \"%s\" may not be used with sslnegotiation=direct (use \"require\", \"verify-ca\", or \"verify-full\")"
 msgstr "le sslmode faible « %s » pourrait ne pas être utilisable avec sslnegotiation=direct (utilisez « require », « verify-ca » ou « verify-full »)"
 
-<<<<<<< HEAD
-#: fe-connect.c:1647
-=======
 #: fe-connect.c:1870
->>>>>>> 3d6a8289
 #, c-format
 msgid "weak sslmode \"%s\" may not be used with sslrootcert=system (use \"verify-full\")"
 msgstr "le sslmode fiable « %s » pourrait ne pas être utilisé avec sslrootcert=system (utilisez \"verify-full\")"
 
-<<<<<<< HEAD
-#: fe-connect.c:1660 fe-connect.c:1668
-=======
 #: fe-connect.c:1883 fe-connect.c:1891
->>>>>>> 3d6a8289
 #, c-format
 msgid "invalid \"%s\" value: \"%s\""
 msgstr "valeur « %s » invalide : « %s »"
 
-<<<<<<< HEAD
-#: fe-connect.c:1685
-=======
 #: fe-connect.c:1908
->>>>>>> 3d6a8289
 #, c-format
 msgid "invalid SSL protocol version range"
 msgstr "intervalle de version invalide pour le protocole SSL"
 
-<<<<<<< HEAD
-#: fe-connect.c:1722
-=======
 #: fe-connect.c:1945
->>>>>>> 3d6a8289
 #, c-format
 msgid "%s value \"%s\" is not supported (check OpenSSL version)"
 msgstr "%s la valeur « %s » n'est pas supportée (vérifiez la version d'OpenSSL)"
 
-<<<<<<< HEAD
-#: fe-connect.c:1752
-=======
 #: fe-connect.c:1975
->>>>>>> 3d6a8289
 #, c-format
 msgid "gssencmode value \"%s\" invalid when GSSAPI support is not compiled in"
 msgstr "valeur gssencmode « %s » invalide si le support GSSAPI n'est pas compilé"
 
-<<<<<<< HEAD
-#: fe-connect.c:2045
-=======
 #: fe-connect.c:2029
 #, c-format
 msgid "invalid SCRAM client key"
@@ -1064,365 +761,204 @@
 msgstr "« %s » est plus supérieur à « %s »"
 
 #: fe-connect.c:2356
->>>>>>> 3d6a8289
 #, c-format
 msgid "could not set socket to TCP no delay mode: %s"
 msgstr "n'a pas pu activer le mode TCP sans délai pour la socket : %s"
 
-<<<<<<< HEAD
-#: fe-connect.c:2104
-=======
 #: fe-connect.c:2415
->>>>>>> 3d6a8289
 #, c-format
 msgid "connection to server on socket \"%s\" failed: "
 msgstr "la connexion au serveur sur le socket « %s » a échoué : "
 
-<<<<<<< HEAD
-#: fe-connect.c:2130
-=======
 #: fe-connect.c:2441
->>>>>>> 3d6a8289
 #, c-format
 msgid "connection to server at \"%s\" (%s), port %s failed: "
 msgstr "la connexion au serveur sur « %s » (%s), port %s a échoué : "
 
-<<<<<<< HEAD
-#: fe-connect.c:2135
-=======
 #: fe-connect.c:2446
->>>>>>> 3d6a8289
 #, c-format
 msgid "connection to server at \"%s\", port %s failed: "
 msgstr "la connexion au serveur sur « %s », port %s a échoué : "
 
-<<<<<<< HEAD
-#: fe-connect.c:2158
-=======
 #: fe-connect.c:2469
->>>>>>> 3d6a8289
 #, c-format
 msgid "\tIs the server running locally and accepting connections on that socket?"
 msgstr "\tLe serveur est-il actif localement et accepte-t-il les connexions sur ce socket ?"
 
-<<<<<<< HEAD
-#: fe-connect.c:2160
-=======
 #: fe-connect.c:2471
->>>>>>> 3d6a8289
 #, c-format
 msgid "\tIs the server running on that host and accepting TCP/IP connections?"
 msgstr "\tLe serveur est-il actif sur cet hôte et accepte-t-il les connexions ?"
 
-<<<<<<< HEAD
-#: fe-connect.c:2206 fe-connect.c:2240 fe-connect.c:2275 fe-connect.c:2373
-#: fe-connect.c:3098
-=======
 #: fe-connect.c:2517 fe-connect.c:2551 fe-connect.c:2586 fe-connect.c:2684
 #: fe-connect.c:3410
->>>>>>> 3d6a8289
 #, c-format
 msgid "%s(%s) failed: %s"
 msgstr "échec de %s(%s) : %s"
 
-<<<<<<< HEAD
-#: fe-connect.c:2339
-=======
 #: fe-connect.c:2650
->>>>>>> 3d6a8289
 #, c-format
 msgid "%s(%s) failed: error code %d"
 msgstr "échec de %s(%s) : code d'erreur %d"
 
-<<<<<<< HEAD
-#: fe-connect.c:2650
-=======
 #: fe-connect.c:2962
->>>>>>> 3d6a8289
 #, c-format
 msgid "invalid connection state, probably indicative of memory corruption"
 msgstr "état de connexion invalide, indique probablement une corruption de mémoire"
 
-<<<<<<< HEAD
-#: fe-connect.c:2733
-=======
 #: fe-connect.c:3045
->>>>>>> 3d6a8289
 #, c-format
 msgid "invalid port number: \"%s\""
 msgstr "numéro de port invalide : « %s »"
 
-<<<<<<< HEAD
-#: fe-connect.c:2747
-=======
 #: fe-connect.c:3059
->>>>>>> 3d6a8289
 #, c-format
 msgid "could not translate host name \"%s\" to address: %s"
 msgstr "n'a pas pu traduire le nom d'hôte « %s » en adresse : %s"
 
-<<<<<<< HEAD
-#: fe-connect.c:2759
-=======
 #: fe-connect.c:3071
->>>>>>> 3d6a8289
 #, c-format
 msgid "could not parse network address \"%s\": %s"
 msgstr "n'a pas pu analyser l'adresse réseau « %s » : %s"
 
-<<<<<<< HEAD
-#: fe-connect.c:2770
-=======
 #: fe-connect.c:3082
->>>>>>> 3d6a8289
 #, c-format
 msgid "Unix-domain socket path \"%s\" is too long (maximum %d bytes)"
 msgstr "Le chemin du socket de domaine Unix, « %s », est trop (maximum %d octets)"
 
-<<<<<<< HEAD
-#: fe-connect.c:2784
-=======
 #: fe-connect.c:3096
->>>>>>> 3d6a8289
 #, c-format
 msgid "could not translate Unix-domain socket path \"%s\" to address: %s"
 msgstr "n'a pas pu traduire le chemin de la socket du domaine Unix « %s » en adresse : %s"
 
-<<<<<<< HEAD
-#: fe-connect.c:2950 fe-connect.c:4305
-=======
 #: fe-connect.c:3262 fe-connect.c:4709
->>>>>>> 3d6a8289
 #, c-format
 msgid "GSSAPI encryption required but it is not supported over a local socket"
 msgstr "le chiffrage avec GSSAPI était requis, mais il n'est pas supporté sur une socket locale"
 
-<<<<<<< HEAD
-#: fe-connect.c:2958 fe-connect.c:4434
-=======
 #: fe-connect.c:3270 fe-connect.c:4838
->>>>>>> 3d6a8289
 #, c-format
 msgid "GSSAPI encryption required but no credential cache"
 msgstr "chiffrage GSSAPI requis mais pas de cache d'identifiant"
 
-<<<<<<< HEAD
-#: fe-connect.c:3026
-=======
 #: fe-connect.c:3338
->>>>>>> 3d6a8289
 #, c-format
 msgid "could not create socket: %s"
 msgstr "n'a pas pu créer la socket : %s"
 
-<<<<<<< HEAD
-#: fe-connect.c:3057
-=======
 #: fe-connect.c:3369
->>>>>>> 3d6a8289
 #, c-format
 msgid "could not set socket to nonblocking mode: %s"
 msgstr "n'a pas pu activer le mode non-bloquant pour la socket : %s"
 
-<<<<<<< HEAD
-#: fe-connect.c:3068
-=======
 #: fe-connect.c:3380
->>>>>>> 3d6a8289
 #, c-format
 msgid "could not set socket to close-on-exec mode: %s"
 msgstr "n'a pas pu paramétrer la socket en mode close-on-exec : %s"
 
-<<<<<<< HEAD
-#: fe-connect.c:3225
-=======
 #: fe-connect.c:3537
->>>>>>> 3d6a8289
 #, c-format
 msgid "could not get socket error status: %s"
 msgstr "n'a pas pu déterminer le statut d'erreur de la socket : %s"
 
-<<<<<<< HEAD
-#: fe-connect.c:3252
-=======
 #: fe-connect.c:3564
->>>>>>> 3d6a8289
 #, c-format
 msgid "could not get client address from socket: %s"
 msgstr "n'a pas pu obtenir l'adresse du client depuis la socket : %s"
 
-<<<<<<< HEAD
-#: fe-connect.c:3278
-=======
 #: fe-connect.c:3590
->>>>>>> 3d6a8289
 #, c-format
 msgid "requirepeer parameter is not supported on this platform"
 msgstr "le paramètre requirepeer n'est pas supporté sur cette plateforme"
 
-<<<<<<< HEAD
-#: fe-connect.c:3280
-=======
 #: fe-connect.c:3592
->>>>>>> 3d6a8289
 #, c-format
 msgid "could not get peer credentials: %s"
 msgstr "n'a pas pu obtenir l'authentification de l'autre : %s"
 
-<<<<<<< HEAD
-#: fe-connect.c:3293
-=======
 #: fe-connect.c:3605
->>>>>>> 3d6a8289
 #, c-format
 msgid "requirepeer specifies \"%s\", but actual peer user name is \"%s\""
 msgstr "requirepeer indique « %s » mais le nom de l'utilisateur réel est « %s »"
 
-<<<<<<< HEAD
-#: fe-connect.c:3331
-=======
 #: fe-connect.c:3643
->>>>>>> 3d6a8289
 #, c-format
 msgid "could not send GSSAPI negotiation packet: %s"
 msgstr "n'a pas pu transmettre le paquet de négociation GSSAPI : %s"
 
-<<<<<<< HEAD
-#: fe-connect.c:3380
-=======
 #: fe-connect.c:3682
->>>>>>> 3d6a8289
 #, c-format
 msgid "could not send SSL negotiation packet: %s"
 msgstr "n'a pas pu transmettre le paquet de négociation SSL : %s"
 
-<<<<<<< HEAD
-#: fe-connect.c:3412
-=======
 #: fe-connect.c:3708
->>>>>>> 3d6a8289
 #, c-format
 msgid "could not send cancel packet: %s"
 msgstr "n'a pas pu envoyer le paquet d'annulation : %s"
 
-<<<<<<< HEAD
-#: fe-connect.c:3442
-=======
 #: fe-connect.c:3738
->>>>>>> 3d6a8289
 #, c-format
 msgid "could not send startup packet: %s"
 msgstr "n'a pas pu transmettre le paquet de démarrage : %s"
 
-<<<<<<< HEAD
-#: fe-connect.c:3509
-msgid "server does not support SSL, but SSL was required"
-msgstr "le serveur ne supporte pas SSL alors que SSL était réclamé"
-
-#: fe-connect.c:3519
-=======
 #: fe-connect.c:3811
 msgid "server does not support SSL, but SSL was required"
 msgstr "le serveur ne supporte pas SSL alors que SSL était réclamé"
 
 #: fe-connect.c:3821
->>>>>>> 3d6a8289
 #, c-format
 msgid "server sent an error response during SSL exchange"
 msgstr "le serveur a envoyé une erreur lors de l'échange SSL"
 
-<<<<<<< HEAD
-#: fe-connect.c:3524
-=======
 #: fe-connect.c:3826
->>>>>>> 3d6a8289
 #, c-format
 msgid "received invalid response to SSL negotiation: %c"
 msgstr "a reçu une réponse invalide à la négociation SSL : %c"
 
-<<<<<<< HEAD
-#: fe-connect.c:3552
-=======
 #: fe-connect.c:3846
->>>>>>> 3d6a8289
 #, c-format
 msgid "received unencrypted data after SSL response"
 msgstr "a reçu des données non chiffrées après la réponse SSL"
 
-<<<<<<< HEAD
-#: fe-connect.c:3615
-=======
 #: fe-connect.c:3909
->>>>>>> 3d6a8289
 #, c-format
 msgid "server sent an error response during GSS encryption exchange"
 msgstr "le serveur a envoyé une erreur lors de l'échange de chiffrage GSS"
 
-<<<<<<< HEAD
-#: fe-connect.c:3629
-msgid "server doesn't support GSSAPI encryption, but it was required"
-msgstr "le serveur ne supporte pas le chiffrage GSSAPI alors qu'il était réclamé"
-
-#: fe-connect.c:3633
-=======
 #: fe-connect.c:3927
 msgid "server doesn't support GSSAPI encryption, but it was required"
 msgstr "le serveur ne supporte pas le chiffrage GSSAPI alors qu'il était réclamé"
 
 #: fe-connect.c:3931
->>>>>>> 3d6a8289
 #, c-format
 msgid "received invalid response to GSSAPI negotiation: %c"
 msgstr "a reçu une réponse invalide à la négociation GSSAPI : %c"
 
-<<<<<<< HEAD
-#: fe-connect.c:3651
-=======
 #: fe-connect.c:3953
->>>>>>> 3d6a8289
 #, c-format
 msgid "received unencrypted data after GSSAPI encryption response"
 msgstr "a reçu des données non chiffrées après la réponse de chiffrement GSSAPI"
 
-<<<<<<< HEAD
-#: fe-connect.c:3711
-=======
 #: fe-connect.c:4014
->>>>>>> 3d6a8289
 #, c-format
 msgid "expected authentication request from server, but received %c"
 msgstr "attendait une requête d'authentification du serveur, mais a reçu %c"
 
-<<<<<<< HEAD
-#: fe-connect.c:3739 fe-connect.c:3862
-=======
 #: fe-connect.c:4042 fe-connect.c:4174
->>>>>>> 3d6a8289
 #, c-format
 msgid "received invalid authentication request"
 msgstr "méthode d'authentification invalide reçue"
 
-<<<<<<< HEAD
-#: fe-connect.c:3745 fe-connect.c:3847
-=======
 #: fe-connect.c:4048
->>>>>>> 3d6a8289
 #, c-format
 msgid "received invalid protocol negotiation message"
 msgstr "a reçu un message invalide pour la négociation du protocole"
 
-<<<<<<< HEAD
-#: fe-connect.c:3764 fe-connect.c:3818
-=======
 #: fe-connect.c:4067 fe-connect.c:4121
->>>>>>> 3d6a8289
 #, c-format
 msgid "received invalid error message"
 msgstr "a reçu un message d'erreur invalide"
 
-<<<<<<< HEAD
-#: fe-connect.c:3933
-=======
 #: fe-connect.c:4151
 #, c-format
 msgid "received duplicate protocol negotiation message"
@@ -1444,331 +980,182 @@
 msgstr "erreur interne : une authentification asynchrone n'a pas configuré une socket pour le polling"
 
 #: fe-connect.c:4334
->>>>>>> 3d6a8289
 #, c-format
 msgid "unexpected message from server during startup"
 msgstr "message inattendu du serveur lors du démarrage"
 
-<<<<<<< HEAD
-#: fe-connect.c:4024
-=======
 #: fe-connect.c:4425
->>>>>>> 3d6a8289
 #, c-format
 msgid "session is read-only"
 msgstr "la session est en lecture seule"
 
-<<<<<<< HEAD
-#: fe-connect.c:4026
-=======
 #: fe-connect.c:4427
->>>>>>> 3d6a8289
 #, c-format
 msgid "session is not read-only"
 msgstr "la session n'est pas en lecture seule"
 
-<<<<<<< HEAD
-#: fe-connect.c:4079
-=======
 #: fe-connect.c:4480
->>>>>>> 3d6a8289
 #, c-format
 msgid "server is in hot standby mode"
 msgstr "le serveur est dans le mode hot standby"
 
-<<<<<<< HEAD
-#: fe-connect.c:4081
-=======
 #: fe-connect.c:4482
->>>>>>> 3d6a8289
 #, c-format
 msgid "server is not in hot standby mode"
 msgstr "le serveur n'est pas dans le mode hot standby"
 
-<<<<<<< HEAD
-#: fe-connect.c:4203 fe-connect.c:4253
-=======
 #: fe-connect.c:4607 fe-connect.c:4657
->>>>>>> 3d6a8289
 #, c-format
 msgid "\"%s\" failed"
 msgstr "échec de « %s »"
 
-<<<<<<< HEAD
-#: fe-connect.c:4267
-=======
 #: fe-connect.c:4671
->>>>>>> 3d6a8289
 #, c-format
 msgid "invalid connection state %d, probably indicative of memory corruption"
 msgstr "état de connexion invalide (%d), indiquant probablement une corruption de mémoire"
 
-<<<<<<< HEAD
-#: fe-connect.c:5086
-=======
 #: fe-connect.c:5508
->>>>>>> 3d6a8289
 #, c-format
 msgid "invalid LDAP URL \"%s\": scheme must be ldap://"
 msgstr "URL LDAP « %s » invalide : le schéma doit être ldap://"
 
-<<<<<<< HEAD
-#: fe-connect.c:5101
-=======
 #: fe-connect.c:5523
->>>>>>> 3d6a8289
 #, c-format
 msgid "invalid LDAP URL \"%s\": missing distinguished name"
 msgstr "URL LDAP « %s » invalide : le « distinguished name » manque"
 
-<<<<<<< HEAD
-#: fe-connect.c:5113 fe-connect.c:5171
-=======
 #: fe-connect.c:5535 fe-connect.c:5593
->>>>>>> 3d6a8289
 #, c-format
 msgid "invalid LDAP URL \"%s\": must have exactly one attribute"
 msgstr "URL LDAP « %s » invalide : doit avoir exactement un attribut"
 
-<<<<<<< HEAD
-#: fe-connect.c:5125 fe-connect.c:5187
-=======
 #: fe-connect.c:5547 fe-connect.c:5609
->>>>>>> 3d6a8289
 #, c-format
 msgid "invalid LDAP URL \"%s\": must have search scope (base/one/sub)"
 msgstr "URL LDAP « %s » invalide : doit avoir une échelle de recherche (base/un/sous)"
 
-<<<<<<< HEAD
-#: fe-connect.c:5137
-=======
 #: fe-connect.c:5559
->>>>>>> 3d6a8289
 #, c-format
 msgid "invalid LDAP URL \"%s\": no filter"
 msgstr "URL LDAP « %s » invalide : aucun filtre"
 
-<<<<<<< HEAD
-#: fe-connect.c:5159
-=======
 #: fe-connect.c:5581
->>>>>>> 3d6a8289
 #, c-format
 msgid "invalid LDAP URL \"%s\": invalid port number"
 msgstr "URL LDAP « %s » invalide : numéro de port invalide"
 
-<<<<<<< HEAD
-#: fe-connect.c:5196
-=======
 #: fe-connect.c:5618
->>>>>>> 3d6a8289
 #, c-format
 msgid "could not create LDAP structure"
 msgstr "n'a pas pu créer la structure LDAP"
 
-<<<<<<< HEAD
-#: fe-connect.c:5271
-=======
 #: fe-connect.c:5693
->>>>>>> 3d6a8289
 #, c-format
 msgid "lookup on LDAP server failed: %s"
 msgstr "échec de la recherche sur le serveur LDAP : %s"
 
-<<<<<<< HEAD
-#: fe-connect.c:5281
-=======
 #: fe-connect.c:5703
->>>>>>> 3d6a8289
 #, c-format
 msgid "more than one entry found on LDAP lookup"
 msgstr "plusieurs entrées trouvées pendant la recherche LDAP"
 
-<<<<<<< HEAD
-#: fe-connect.c:5283 fe-connect.c:5294
-=======
 #: fe-connect.c:5705 fe-connect.c:5716
->>>>>>> 3d6a8289
 #, c-format
 msgid "no entry found on LDAP lookup"
 msgstr "aucune entrée trouvée pendant la recherche LDAP"
 
-<<<<<<< HEAD
-#: fe-connect.c:5304 fe-connect.c:5316
-=======
 #: fe-connect.c:5726 fe-connect.c:5738
->>>>>>> 3d6a8289
 #, c-format
 msgid "attribute has no values on LDAP lookup"
 msgstr "l'attribut n'a pas de valeur après la recherche LDAP"
 
-<<<<<<< HEAD
-#: fe-connect.c:5367 fe-connect.c:5386 fe-connect.c:5910
-=======
 #: fe-connect.c:5789 fe-connect.c:5808 fe-connect.c:6332
->>>>>>> 3d6a8289
 #, c-format
 msgid "missing \"=\" after \"%s\" in connection info string"
 msgstr "« = » manquant après « %s » dans la chaîne des paramètres de connexion"
 
-<<<<<<< HEAD
-#: fe-connect.c:5457 fe-connect.c:6093 fe-connect.c:6891
-=======
 #: fe-connect.c:5879 fe-connect.c:6515 fe-connect.c:7345
->>>>>>> 3d6a8289
 #, c-format
 msgid "invalid connection option \"%s\""
 msgstr "option de connexion « %s » invalide"
 
-<<<<<<< HEAD
-#: fe-connect.c:5472 fe-connect.c:5958
-=======
 #: fe-connect.c:5894 fe-connect.c:6380
->>>>>>> 3d6a8289
 #, c-format
 msgid "unterminated quoted string in connection info string"
 msgstr "guillemets non refermés dans la chaîne des paramètres de connexion"
 
-<<<<<<< HEAD
-#: fe-connect.c:5552
-=======
 #: fe-connect.c:5974
->>>>>>> 3d6a8289
 #, c-format
 msgid "definition of service \"%s\" not found"
 msgstr "définition du service « %s » introuvable"
 
-<<<<<<< HEAD
-#: fe-connect.c:5578
-=======
 #: fe-connect.c:6000
->>>>>>> 3d6a8289
 #, c-format
 msgid "service file \"%s\" not found"
 msgstr "fichier de service « %s » introuvable"
 
-<<<<<<< HEAD
-#: fe-connect.c:5591
-=======
 #: fe-connect.c:6013
->>>>>>> 3d6a8289
 #, c-format
 msgid "line %d too long in service file \"%s\""
 msgstr "ligne %d trop longue dans le fichier service « %s »"
 
-<<<<<<< HEAD
-#: fe-connect.c:5662 fe-connect.c:5705
-=======
 #: fe-connect.c:6084 fe-connect.c:6127
->>>>>>> 3d6a8289
 #, c-format
 msgid "syntax error in service file \"%s\", line %d"
 msgstr "erreur de syntaxe dans le fichier service « %s », ligne %d"
 
-<<<<<<< HEAD
-#: fe-connect.c:5673
-=======
 #: fe-connect.c:6095
->>>>>>> 3d6a8289
 #, c-format
 msgid "nested service specifications not supported in service file \"%s\", line %d"
 msgstr "spécifications imbriquées de service non supportées dans le fichier service « %s », ligne %d"
 
-<<<<<<< HEAD
-#: fe-connect.c:6412
-=======
 #: fe-connect.c:6834
->>>>>>> 3d6a8289
 #, c-format
 msgid "invalid URI propagated to internal parser routine: \"%s\""
 msgstr "URI invalide propagée à la routine d'analyse interne : « %s »"
 
-<<<<<<< HEAD
-#: fe-connect.c:6489
-=======
 #: fe-connect.c:6911
->>>>>>> 3d6a8289
 #, c-format
 msgid "end of string reached when looking for matching \"]\" in IPv6 host address in URI: \"%s\""
 msgstr ""
 "fin de chaîne atteinte lors de la recherche du « ] » correspondant dans\n"
 "l'adresse IPv6 de l'hôte indiquée dans l'URI : « %s »"
 
-<<<<<<< HEAD
-#: fe-connect.c:6496
-=======
 #: fe-connect.c:6918
->>>>>>> 3d6a8289
 #, c-format
 msgid "IPv6 host address may not be empty in URI: \"%s\""
 msgstr "l'adresse IPv6 de l'hôte ne peut pas être vide dans l'URI : « %s »"
 
-<<<<<<< HEAD
-#: fe-connect.c:6511
-=======
 #: fe-connect.c:6933
->>>>>>> 3d6a8289
 #, c-format
 msgid "unexpected character \"%c\" at position %d in URI (expected \":\" or \"/\"): \"%s\""
 msgstr "caractère « %c » inattendu à la position %d de l'URI (caractère « : » ou « / » attendu) : « %s »"
 
-<<<<<<< HEAD
-#: fe-connect.c:6640
-=======
 #: fe-connect.c:7062
->>>>>>> 3d6a8289
 #, c-format
 msgid "extra key/value separator \"=\" in URI query parameter: \"%s\""
 msgstr "séparateur « = » de clé/valeur en trop dans le paramètre de requête URI : « %s »"
 
-<<<<<<< HEAD
-#: fe-connect.c:6660
-=======
 #: fe-connect.c:7082
->>>>>>> 3d6a8289
 #, c-format
 msgid "missing key/value separator \"=\" in URI query parameter: \"%s\""
 msgstr "séparateur « = » de clé/valeur manquant dans le paramètre de requête URI : « %s »"
 
-<<<<<<< HEAD
-#: fe-connect.c:6712
-=======
 #: fe-connect.c:7134
->>>>>>> 3d6a8289
 #, c-format
 msgid "invalid URI query parameter: \"%s\""
 msgstr "paramètre de la requête URI invalide : « %s »"
 
-<<<<<<< HEAD
-#: fe-connect.c:6786
-=======
 #: fe-connect.c:7218
->>>>>>> 3d6a8289
 #, c-format
 msgid "invalid percent-encoded token: \"%s\""
 msgstr "jeton encodé en pourcentage invalide : « %s »"
 
-<<<<<<< HEAD
-#: fe-connect.c:6796
-=======
 #: fe-connect.c:7228
->>>>>>> 3d6a8289
 #, c-format
 msgid "forbidden value %%00 in percent-encoded value: \"%s\""
 msgstr "valeur %%00 interdite dans la valeur codée en pourcentage : « %s »"
 
-<<<<<<< HEAD
-#: fe-connect.c:7160
-msgid "connection pointer is NULL\n"
-msgstr "le pointeur de connexion est NULL\n"
-
-#: fe-connect.c:7168 fe-exec.c:713 fe-exec.c:975 fe-exec.c:3459
-#: fe-protocol3.c:991 fe-protocol3.c:1024
-msgid "out of memory\n"
-msgstr "mémoire épuisée\n"
-
-#: fe-connect.c:7459
-=======
 #: fe-connect.c:7250
 #, c-format
 msgid "unexpected spaces found in \"%s\", use percent-encoded spaces (%%20) instead"
@@ -1784,16 +1171,11 @@
 msgstr "mémoire épuisée\n"
 
 #: fe-connect.c:7936
->>>>>>> 3d6a8289
 #, c-format
 msgid "WARNING: password file \"%s\" is not a plain file\n"
 msgstr "ATTENTION : le fichier de mots de passe « %s » n'est pas un fichier texte\n"
 
-<<<<<<< HEAD
-#: fe-connect.c:7468
-=======
 #: fe-connect.c:7946
->>>>>>> 3d6a8289
 #, c-format
 msgid "WARNING: password file \"%s\" has group or world access; permissions should be u=rw (0600) or less\n"
 msgstr ""
@@ -1801,38 +1183,22 @@
 "lecture pour le groupe ou universel ; les droits devraient être u=rw (0600)\n"
 "ou inférieur\n"
 
-<<<<<<< HEAD
-#: fe-connect.c:7575
-=======
 #: fe-connect.c:8050
->>>>>>> 3d6a8289
 #, c-format
 msgid "password retrieved from file \"%s\""
 msgstr "mot de passe récupéré dans le fichier « %s »"
 
-<<<<<<< HEAD
-#: fe-connect.c:7727
-=======
 #: fe-connect.c:8216
->>>>>>> 3d6a8289
 #, c-format
 msgid "invalid integer value \"%s\" for connection option \"%s\""
 msgstr "valeur entière « %s » invalide pour l'option de connexion « %s »"
 
-<<<<<<< HEAD
-#: fe-exec.c:469 fe-exec.c:3533
-=======
 #: fe-exec.c:469 fe-exec.c:3544
->>>>>>> 3d6a8289
 #, c-format
 msgid "row number %d is out of range 0..%d"
 msgstr "le numéro de ligne %d est en dehors des limites 0..%d"
 
-<<<<<<< HEAD
-#: fe-exec.c:531 fe-protocol3.c:1993
-=======
 #: fe-exec.c:531 fe-protocol3.c:2126
->>>>>>> 3d6a8289
 #, c-format
 msgid "%s"
 msgstr "%s"
@@ -1859,196 +1225,105 @@
 msgid "size_t overflow"
 msgstr "saturation de size_t"
 
-<<<<<<< HEAD
-#: fe-exec.c:1438 fe-exec.c:1507 fe-exec.c:1553
-=======
 #: fe-exec.c:1449 fe-exec.c:1518 fe-exec.c:1564
->>>>>>> 3d6a8289
 #, c-format
 msgid "command string is a null pointer"
 msgstr "la chaîne de commande est un pointeur nul"
 
-<<<<<<< HEAD
-#: fe-exec.c:1444 fe-exec.c:3003
-=======
 #: fe-exec.c:1455 fe-exec.c:3014
->>>>>>> 3d6a8289
 #, c-format
 msgid "%s not allowed in pipeline mode"
 msgstr "%s non autorisé dans le mode pipeline"
 
-<<<<<<< HEAD
-#: fe-exec.c:1512 fe-exec.c:1558 fe-exec.c:1652
-=======
 #: fe-exec.c:1523 fe-exec.c:1569 fe-exec.c:1663
->>>>>>> 3d6a8289
 #, c-format
 msgid "number of parameters must be between 0 and %d"
 msgstr "le nombre de paramètres doit être compris entre 0 et %d"
 
-<<<<<<< HEAD
-#: fe-exec.c:1548 fe-exec.c:1647
-=======
 #: fe-exec.c:1559 fe-exec.c:1658
->>>>>>> 3d6a8289
 #, c-format
 msgid "statement name is a null pointer"
 msgstr "le nom de l'instruction est un pointeur nul"
 
-<<<<<<< HEAD
-#: fe-exec.c:1689 fe-exec.c:3379
-=======
 #: fe-exec.c:1700 fe-exec.c:3390
->>>>>>> 3d6a8289
 #, c-format
 msgid "no connection to the server"
 msgstr "aucune connexion au serveur"
 
-<<<<<<< HEAD
-#: fe-exec.c:1697 fe-exec.c:3387
-=======
 #: fe-exec.c:1708 fe-exec.c:3398
->>>>>>> 3d6a8289
 #, c-format
 msgid "another command is already in progress"
 msgstr "une autre commande est déjà en cours"
 
-<<<<<<< HEAD
-#: fe-exec.c:1727
-=======
 #: fe-exec.c:1738
->>>>>>> 3d6a8289
 #, c-format
 msgid "cannot queue commands during COPY"
 msgstr "ne peut pas mettre en queue les commandes lors du COPY"
 
-<<<<<<< HEAD
-#: fe-exec.c:1846
-=======
 #: fe-exec.c:1857
->>>>>>> 3d6a8289
 #, c-format
 msgid "length must be given for binary parameter"
 msgstr "la longueur doit être indiquée pour les paramètres binaires"
 
-<<<<<<< HEAD
-#: fe-exec.c:2205
-=======
 #: fe-exec.c:2216
->>>>>>> 3d6a8289
 #, c-format
 msgid "unexpected asyncStatus: %d"
 msgstr "asyncStatus inattendu : %d"
 
-<<<<<<< HEAD
-#: fe-exec.c:2361
-=======
 #: fe-exec.c:2372
->>>>>>> 3d6a8289
 #, c-format
 msgid "synchronous command execution functions are not allowed in pipeline mode"
 msgstr "les fonctions d'exécution de commande synchrone ne sont pas autorisées en mode pipeline"
 
-<<<<<<< HEAD
-#: fe-exec.c:2378
-msgid "COPY terminated by new PQexec"
-msgstr "COPY terminé par un nouveau PQexec"
-
-#: fe-exec.c:2394
-=======
 #: fe-exec.c:2389
 msgid "COPY terminated by new PQexec"
 msgstr "COPY terminé par un nouveau PQexec"
 
 #: fe-exec.c:2405
->>>>>>> 3d6a8289
 #, c-format
 msgid "PQexec not allowed during COPY BOTH"
 msgstr "PQexec non autorisé pendant COPY BOTH"
 
-<<<<<<< HEAD
-#: fe-exec.c:2630
-=======
 #: fe-exec.c:2641
->>>>>>> 3d6a8289
 #, c-format
 msgid "unrecognized message type \"%c\""
 msgstr "type de message « %c » non reconnu"
 
-<<<<<<< HEAD
-#: fe-exec.c:2702 fe-exec.c:2756 fe-exec.c:2824 fe-protocol3.c:1924
-=======
 #: fe-exec.c:2713 fe-exec.c:2767 fe-exec.c:2835 fe-protocol3.c:2057
->>>>>>> 3d6a8289
 #, c-format
 msgid "no COPY in progress"
 msgstr "aucun COPY en cours"
 
-<<<<<<< HEAD
-#: fe-exec.c:3010
-=======
 #: fe-exec.c:3021
->>>>>>> 3d6a8289
 #, c-format
 msgid "connection in wrong state"
 msgstr "connexion dans un état erroné"
 
-<<<<<<< HEAD
-#: fe-exec.c:3053
-=======
 #: fe-exec.c:3064
->>>>>>> 3d6a8289
 #, c-format
 msgid "cannot enter pipeline mode, connection not idle"
 msgstr "ne peut pas entrer dans le mode pipeline, connexion active"
 
-<<<<<<< HEAD
-#: fe-exec.c:3089 fe-exec.c:3110
-=======
 #: fe-exec.c:3100 fe-exec.c:3121
->>>>>>> 3d6a8289
 #, c-format
 msgid "cannot exit pipeline mode with uncollected results"
 msgstr "ne peut pas sortir du mode pipeline avec des résultats non récupérés"
 
-<<<<<<< HEAD
-#: fe-exec.c:3093
-=======
 #: fe-exec.c:3104
->>>>>>> 3d6a8289
 #, c-format
 msgid "cannot exit pipeline mode while busy"
 msgstr "ne peut pas sortir du mode pipeline alors qu'il est occupé"
 
-<<<<<<< HEAD
-#: fe-exec.c:3104
-=======
 #: fe-exec.c:3115
->>>>>>> 3d6a8289
 #, c-format
 msgid "cannot exit pipeline mode while in COPY"
 msgstr "ne peut pas sortir du mode pipeline pendant un COPY"
 
-<<<<<<< HEAD
-#: fe-exec.c:3303
-=======
 #: fe-exec.c:3314
->>>>>>> 3d6a8289
 #, c-format
 msgid "cannot send pipeline when not in pipeline mode"
 msgstr "ne peut pas envoyer le pipeline lorsqu'il n'est pas en mode pipeline"
 
-<<<<<<< HEAD
-#: fe-exec.c:3422
-msgid "invalid ExecStatusType code"
-msgstr "code ExecStatusType invalide"
-
-#: fe-exec.c:3449
-msgid "PGresult is not an error result\n"
-msgstr "PGresult n'est pas un résultat d'erreur\n"
-
-#: fe-exec.c:3517 fe-exec.c:3540
-=======
 #: fe-exec.c:3433
 msgid "invalid ExecStatusType code"
 msgstr "code ExecStatusType invalide"
@@ -2058,43 +1333,26 @@
 msgstr "PGresult n'est pas un résultat d'erreur\n"
 
 #: fe-exec.c:3528 fe-exec.c:3551
->>>>>>> 3d6a8289
 #, c-format
 msgid "column number %d is out of range 0..%d"
 msgstr "le numéro de colonne %d est en dehors des limites 0..%d"
 
-<<<<<<< HEAD
-#: fe-exec.c:3555
-=======
 #: fe-exec.c:3566
->>>>>>> 3d6a8289
 #, c-format
 msgid "parameter number %d is out of range 0..%d"
 msgstr "le numéro de paramètre %d est en dehors des limites 0..%d"
 
-<<<<<<< HEAD
-#: fe-exec.c:3866
-=======
 #: fe-exec.c:3877
->>>>>>> 3d6a8289
 #, c-format
 msgid "could not interpret result from server: %s"
 msgstr "n'a pas pu interpréter la réponse du serveur : %s"
 
-<<<<<<< HEAD
-#: fe-exec.c:4140 fe-exec.c:4253
-=======
 #: fe-exec.c:4152 fe-exec.c:4266
->>>>>>> 3d6a8289
 #, c-format
 msgid "incomplete multibyte character"
 msgstr "caractère multi-octet incomplet"
 
-<<<<<<< HEAD
-#: fe-exec.c:4142 fe-exec.c:4272
-=======
 #: fe-exec.c:4154 fe-exec.c:4285
->>>>>>> 3d6a8289
 #, c-format
 msgid "invalid multibyte character"
 msgstr "caractère multi-octets invalide"
@@ -2155,13 +1413,8 @@
 msgid "integer of size %lu not supported by pqPutInt"
 msgstr "entier de taille %lu non supporté par pqPutInt"
 
-<<<<<<< HEAD
-#: fe-misc.c:750 fe-secure-openssl.c:203 fe-secure-openssl.c:309
-#: fe-secure.c:237 fe-secure.c:404
-=======
 #: fe-misc.c:791 fe-secure-openssl.c:181 fe-secure-openssl.c:287
 #: fe-secure.c:222 fe-secure.c:389
->>>>>>> 3d6a8289
 #, c-format
 msgid ""
 "server closed the connection unexpectedly\n"
@@ -2172,46 +1425,26 @@
 "\tLe serveur s'est peut-être arrêté anormalement avant ou durant le\n"
 "\ttraitement de la requête."
 
-<<<<<<< HEAD
-#: fe-misc.c:817
-msgid "connection not open\n"
-msgstr "la connexion n'est pas active\n"
-
-#: fe-misc.c:1005
-=======
 #: fe-misc.c:858
 msgid "connection not open\n"
 msgstr "la connexion n'est pas active\n"
 
 #: fe-misc.c:1046
->>>>>>> 3d6a8289
 #, c-format
 msgid "timeout expired"
 msgstr "le délai est dépassé"
 
-<<<<<<< HEAD
-#: fe-misc.c:1049
-=======
 #: fe-misc.c:1098
->>>>>>> 3d6a8289
 #, c-format
 msgid "invalid socket"
 msgstr "socket invalide"
 
-<<<<<<< HEAD
-#: fe-misc.c:1071
-=======
 #: fe-misc.c:1121
->>>>>>> 3d6a8289
 #, c-format
 msgid "%s() failed: %s"
 msgstr "échec de %s() : %s"
 
-<<<<<<< HEAD
-#: fe-protocol3.c:187
-=======
 #: fe-protocol3.c:189
->>>>>>> 3d6a8289
 #, c-format
 msgid "message type 0x%02x arrived from server while idle"
 msgstr "le message de type 0x%02x est arrivé alors que le serveur était en attente"
@@ -2228,47 +1461,16 @@
 msgid "unexpected response from server; first received character was \"%c\""
 msgstr "réponse inattendue du serveur, le premier caractère reçu étant « %c »"
 
-<<<<<<< HEAD
-#: fe-protocol3.c:467
-=======
 #: fe-protocol3.c:468
->>>>>>> 3d6a8289
 #, c-format
 msgid "message contents do not agree with length in message type \"%c\""
 msgstr "le contenu du message ne correspond pas avec la longueur du type de message « %c »"
 
-<<<<<<< HEAD
-#: fe-protocol3.c:485
-=======
 #: fe-protocol3.c:503
->>>>>>> 3d6a8289
 #, c-format
 msgid "lost synchronization with server: got message type \"%c\", length %d"
 msgstr "synchronisation perdue avec le serveur : a reçu le type de message « %c », longueur %d"
 
-<<<<<<< HEAD
-#: fe-protocol3.c:537 fe-protocol3.c:577
-msgid "insufficient data in \"T\" message"
-msgstr "données insuffisantes dans le message « T »"
-
-#: fe-protocol3.c:648 fe-protocol3.c:854
-msgid "out of memory for query result"
-msgstr "mémoire épuisée pour le résultat de la requête"
-
-#: fe-protocol3.c:717
-msgid "insufficient data in \"t\" message"
-msgstr "données insuffisantes dans le message « t »"
-
-#: fe-protocol3.c:776 fe-protocol3.c:808 fe-protocol3.c:826
-msgid "insufficient data in \"D\" message"
-msgstr "données insuffisantes dans le message « D »"
-
-#: fe-protocol3.c:782
-msgid "unexpected field count in \"D\" message"
-msgstr "nombre de champs inattendu dans le message « D »"
-
-#: fe-protocol3.c:1037
-=======
 #: fe-protocol3.c:550 fe-protocol3.c:590
 msgid "insufficient data in \"T\" message"
 msgstr "données insuffisantes dans le message « T »"
@@ -2290,139 +1492,79 @@
 msgstr "nombre de champs inattendu dans le message « D »"
 
 #: fe-protocol3.c:1051
->>>>>>> 3d6a8289
 msgid "no error message available\n"
 msgstr "aucun message d'erreur disponible\n"
 
 #. translator: %s represents a digit string
-<<<<<<< HEAD
-#: fe-protocol3.c:1085 fe-protocol3.c:1104
-=======
 #: fe-protocol3.c:1099 fe-protocol3.c:1118
->>>>>>> 3d6a8289
 #, c-format
 msgid " at character %s"
 msgstr " au caractère %s"
 
-<<<<<<< HEAD
-#: fe-protocol3.c:1117
-=======
 #: fe-protocol3.c:1131
->>>>>>> 3d6a8289
 #, c-format
 msgid "DETAIL:  %s\n"
 msgstr "DÉTAIL : %s\n"
 
-<<<<<<< HEAD
-#: fe-protocol3.c:1120
-=======
 #: fe-protocol3.c:1134
->>>>>>> 3d6a8289
 #, c-format
 msgid "HINT:  %s\n"
 msgstr "ASTUCE : %s\n"
 
-<<<<<<< HEAD
-#: fe-protocol3.c:1123
-=======
 #: fe-protocol3.c:1137
->>>>>>> 3d6a8289
 #, c-format
 msgid "QUERY:  %s\n"
 msgstr "REQUÊTE : %s\n"
 
-<<<<<<< HEAD
-#: fe-protocol3.c:1130
-=======
 #: fe-protocol3.c:1144
->>>>>>> 3d6a8289
 #, c-format
 msgid "CONTEXT:  %s\n"
 msgstr "CONTEXTE : %s\n"
 
-<<<<<<< HEAD
-#: fe-protocol3.c:1139
-=======
 #: fe-protocol3.c:1153
->>>>>>> 3d6a8289
 #, c-format
 msgid "SCHEMA NAME:  %s\n"
 msgstr "NOM DE SCHÉMA : %s\n"
 
-<<<<<<< HEAD
-#: fe-protocol3.c:1143
-=======
 #: fe-protocol3.c:1157
->>>>>>> 3d6a8289
 #, c-format
 msgid "TABLE NAME:  %s\n"
 msgstr "NOM DE TABLE : %s\n"
 
-<<<<<<< HEAD
-#: fe-protocol3.c:1147
-=======
 #: fe-protocol3.c:1161
->>>>>>> 3d6a8289
 #, c-format
 msgid "COLUMN NAME:  %s\n"
 msgstr "NOM DE COLONNE : %s\n"
 
-<<<<<<< HEAD
-#: fe-protocol3.c:1151
-=======
 #: fe-protocol3.c:1165
->>>>>>> 3d6a8289
 #, c-format
 msgid "DATATYPE NAME:  %s\n"
 msgstr "NOM DU TYPE DE DONNÉES : %s\n"
 
-<<<<<<< HEAD
-#: fe-protocol3.c:1155
-=======
 #: fe-protocol3.c:1169
->>>>>>> 3d6a8289
 #, c-format
 msgid "CONSTRAINT NAME:  %s\n"
 msgstr "NOM DE CONTRAINTE : %s\n"
 
-<<<<<<< HEAD
-#: fe-protocol3.c:1167
-msgid "LOCATION:  "
-msgstr "EMPLACEMENT : "
-
-#: fe-protocol3.c:1169
-=======
 #: fe-protocol3.c:1181
 msgid "LOCATION:  "
 msgstr "EMPLACEMENT : "
 
 #: fe-protocol3.c:1183
->>>>>>> 3d6a8289
 #, c-format
 msgid "%s, "
 msgstr "%s, "
 
-<<<<<<< HEAD
-#: fe-protocol3.c:1171
-=======
 #: fe-protocol3.c:1185
->>>>>>> 3d6a8289
 #, c-format
 msgid "%s:%s"
 msgstr "%s : %s"
 
-<<<<<<< HEAD
-#: fe-protocol3.c:1366
-=======
 #: fe-protocol3.c:1380
->>>>>>> 3d6a8289
 #, c-format
 msgid "LINE %d: "
 msgstr "LIGNE %d : "
 
-<<<<<<< HEAD
-#: fe-protocol3.c:1440
-=======
 #: fe-protocol3.c:1442
 #, c-format
 msgid "received invalid protocol negotiation message: server requested downgrade to a higher-numbered version"
@@ -2469,52 +1611,31 @@
 msgstr "a reçu un message invalide pour la négociation du protocole : message trop court"
 
 #: fe-protocol3.c:1574
->>>>>>> 3d6a8289
 #, c-format
 msgid "received invalid BackendKeyData message: cancel key with length %d not allowed in protocol version 3.0 (must be 4 bytes)"
 msgstr "a reçu un message BackendKeyData invalide : la clé d'annulation de longueur %d n'est pas autorisée dans la version 3.0 du protocole (doit être de 4 octets)"
 
-<<<<<<< HEAD
-#: fe-protocol3.c:1446
-=======
 #: fe-protocol3.c:1581
->>>>>>> 3d6a8289
 #, c-format
 msgid "received invalid BackendKeyData message: cancel key with length %d is too short (minimum 4 bytes)"
 msgstr "a reçu un message BackendKeyData invalide : la clé d'annulation de longueur %d est trop courte (minimum 4 octets)"
 
-<<<<<<< HEAD
-#: fe-protocol3.c:1454
-=======
 #: fe-protocol3.c:1588
->>>>>>> 3d6a8289
 #, c-format
 msgid "received invalid BackendKeyData message: cancel key with length %d is too long (maximum 256 bytes)"
 msgstr "a reçu un message BackendKeyData invalide : la clé d'annulation de longueur %d est trop longue (maximum 256 octets)"
 
-<<<<<<< HEAD
-#: fe-protocol3.c:1819
-=======
 #: fe-protocol3.c:1952
->>>>>>> 3d6a8289
 #, c-format
 msgid "PQgetline: not doing text COPY OUT"
 msgstr "PQgetline : ne va pas réaliser un COPY OUT au format texte"
 
-<<<<<<< HEAD
-#: fe-protocol3.c:2193
-=======
 #: fe-protocol3.c:2327
->>>>>>> 3d6a8289
 #, c-format
 msgid "protocol error: no function result"
 msgstr "erreur de protocole : aucun résultat de fonction"
 
-<<<<<<< HEAD
-#: fe-protocol3.c:2204
-=======
 #: fe-protocol3.c:2339
->>>>>>> 3d6a8289
 #, c-format
 msgid "protocol error: id=0x%x"
 msgstr "erreur de protocole : id=0x%x"
@@ -2556,65 +1677,34 @@
 msgid "could not get server's host name from server certificate"
 msgstr "n'a pas pu récupérer le nom d'hôte du serveur à partir du certificat serveur"
 
-#: fe-secure-gssapi.c:194
+#: fe-secure-gssapi.c:201
 msgid "GSSAPI wrap error"
 msgstr "erreur d'emballage GSSAPI"
 
-#: fe-secure-gssapi.c:201
+#: fe-secure-gssapi.c:208
 #, c-format
 msgid "outgoing GSSAPI message would not use confidentiality"
 msgstr "le message sortant GSSAPI n'utiliserait pas la confidentialité"
 
-<<<<<<< HEAD
-#: fe-secure-gssapi.c:208
-=======
 #: fe-secure-gssapi.c:215 fe-secure-gssapi.c:723
->>>>>>> 3d6a8289
 #, c-format
 msgid "client tried to send oversize GSSAPI packet (%zu > %zu)"
 msgstr "le client a essayé d'envoyer un paquet GSSAPI trop gros (%zu > %zu)"
 
-<<<<<<< HEAD
-#: fe-secure-gssapi.c:347 fe-secure-gssapi.c:589
-=======
 #: fe-secure-gssapi.c:354 fe-secure-gssapi.c:599
->>>>>>> 3d6a8289
 #, c-format
 msgid "oversize GSSAPI packet sent by the server (%zu > %zu)"
 msgstr "paquet GSSAPI trop gros envoyé par le serveur (%zu > %zu)"
 
-<<<<<<< HEAD
-#: fe-secure-gssapi.c:386
-msgid "GSSAPI unwrap error"
-msgstr "erreur de dépaquetage GSSAPI"
-
-#: fe-secure-gssapi.c:395
-=======
 #: fe-secure-gssapi.c:393
 msgid "GSSAPI unwrap error"
 msgstr "erreur de dépaquetage GSSAPI"
 
 #: fe-secure-gssapi.c:402
->>>>>>> 3d6a8289
 #, c-format
 msgid "incoming GSSAPI message did not use confidentiality"
 msgstr "le message entrant GSSAPI n'a pas utilisé la confidentialité"
 
-<<<<<<< HEAD
-#: fe-secure-gssapi.c:652
-msgid "could not initiate GSSAPI security context"
-msgstr "n'a pas pu initier le contexte de sécurité GSSAPI"
-
-#: fe-secure-gssapi.c:681
-msgid "GSSAPI size check error"
-msgstr "erreur de vérification de la taille GSSAPI"
-
-#: fe-secure-gssapi.c:692
-msgid "GSSAPI context establishment error"
-msgstr "erreur d'établissement du contexte GSSAPI"
-
-#: fe-secure-openssl.c:207 fe-secure-openssl.c:313 fe-secure-openssl.c:1524
-=======
 #: fe-secure-gssapi.c:662
 msgid "could not initiate GSSAPI security context"
 msgstr "n'a pas pu initier le contexte de sécurité GSSAPI"
@@ -2624,95 +1714,55 @@
 msgstr "erreur de vérification de la taille GSSAPI"
 
 #: fe-secure-openssl.c:185 fe-secure-openssl.c:291 fe-secure-openssl.c:1382
->>>>>>> 3d6a8289
 #, c-format
 msgid "SSL SYSCALL error: %s"
 msgstr "erreur SYSCALL SSL : %s"
 
-<<<<<<< HEAD
-#: fe-secure-openssl.c:213 fe-secure-openssl.c:319 fe-secure-openssl.c:1527
-=======
 #: fe-secure-openssl.c:191 fe-secure-openssl.c:297 fe-secure-openssl.c:1385
->>>>>>> 3d6a8289
 #, c-format
 msgid "SSL SYSCALL error: EOF detected"
 msgstr "erreur SYSCALL SSL : EOF détecté"
 
-<<<<<<< HEAD
-#: fe-secure-openssl.c:223 fe-secure-openssl.c:329 fe-secure-openssl.c:1535
-=======
 #: fe-secure-openssl.c:201 fe-secure-openssl.c:307 fe-secure-openssl.c:1393
->>>>>>> 3d6a8289
 #, c-format
 msgid "SSL error: %s"
 msgstr "erreur SSL : %s"
 
-<<<<<<< HEAD
-#: fe-secure-openssl.c:237 fe-secure-openssl.c:343
-=======
 #: fe-secure-openssl.c:215 fe-secure-openssl.c:321
->>>>>>> 3d6a8289
 #, c-format
 msgid "SSL connection has been closed unexpectedly"
 msgstr "la connexion SSL a été fermée de façon inattendu"
 
-<<<<<<< HEAD
-#: fe-secure-openssl.c:242 fe-secure-openssl.c:348 fe-secure-openssl.c:1582
-=======
 #: fe-secure-openssl.c:220 fe-secure-openssl.c:326 fe-secure-openssl.c:1440
->>>>>>> 3d6a8289
 #, c-format
 msgid "unrecognized SSL error code: %d"
 msgstr "code d'erreur SSL inconnu : %d"
 
-<<<<<<< HEAD
-#: fe-secure-openssl.c:390
-=======
 #: fe-secure-openssl.c:368
->>>>>>> 3d6a8289
 #, c-format
 msgid "could not determine server certificate signature algorithm"
 msgstr "n'a pas pu déterminer l'algorithme de signature du certificat serveur"
 
-<<<<<<< HEAD
-#: fe-secure-openssl.c:410
-=======
 #: fe-secure-openssl.c:388
->>>>>>> 3d6a8289
 #, c-format
 msgid "could not find digest for NID %s"
 msgstr "n'a pas pu trouver l'entrée pour le NID %s"
 
-<<<<<<< HEAD
-#: fe-secure-openssl.c:419
-=======
 #: fe-secure-openssl.c:397
->>>>>>> 3d6a8289
 #, c-format
 msgid "could not generate peer certificate hash"
 msgstr "n'a pas pu générer le hachage du certificat peer"
 
-<<<<<<< HEAD
-#: fe-secure-openssl.c:501
-=======
 #: fe-secure-openssl.c:479
->>>>>>> 3d6a8289
 #, c-format
 msgid "SSL certificate's name entry is missing"
 msgstr "l'entrée du nom du certificat SSL est manquante"
 
-<<<<<<< HEAD
-#: fe-secure-openssl.c:535
-=======
 #: fe-secure-openssl.c:509
->>>>>>> 3d6a8289
 #, c-format
 msgid "SSL certificate's address entry is missing"
 msgstr "l'entrée d'adresse du certificat SSL est manquante"
 
-<<<<<<< HEAD
-#: fe-secure-openssl.c:935
-=======
 #: fe-secure-openssl.c:715
 #, c-format
 msgid "WARNING: could not open SSL key logging file \"%s\": %m\n"
@@ -2726,70 +1776,41 @@
 "\n"
 
 #: fe-secure-openssl.c:776
->>>>>>> 3d6a8289
 #, c-format
 msgid "could not create SSL context: %s"
 msgstr "n'a pas pu créer le contexte SSL : %s"
 
-<<<<<<< HEAD
-#: fe-secure-openssl.c:977
-=======
 #: fe-secure-openssl.c:818
->>>>>>> 3d6a8289
 #, c-format
 msgid "invalid value \"%s\" for minimum SSL protocol version"
 msgstr "valeur « %s » invalide pour la version minimale du protocole SSL"
 
-<<<<<<< HEAD
-#: fe-secure-openssl.c:987
-=======
 #: fe-secure-openssl.c:828
->>>>>>> 3d6a8289
 #, c-format
 msgid "could not set minimum SSL protocol version: %s"
 msgstr "n'a pas pu configurer la version minimale de protocole SSL : %s"
 
-<<<<<<< HEAD
-#: fe-secure-openssl.c:1003
-=======
 #: fe-secure-openssl.c:844
->>>>>>> 3d6a8289
 #, c-format
 msgid "invalid value \"%s\" for maximum SSL protocol version"
 msgstr "valeur « %s » invalide pour la version maximale du protocole SSL"
 
-<<<<<<< HEAD
-#: fe-secure-openssl.c:1013
-=======
 #: fe-secure-openssl.c:854
->>>>>>> 3d6a8289
 #, c-format
 msgid "could not set maximum SSL protocol version: %s"
 msgstr "n'a pas pu configurer la version maximale de protocole SSL : %s"
 
-<<<<<<< HEAD
-#: fe-secure-openssl.c:1051
-=======
 #: fe-secure-openssl.c:892
->>>>>>> 3d6a8289
 #, c-format
 msgid "could not load system root certificate paths: %s"
 msgstr "n'a pas pu charger les chemins du certificat racine système : %s"
 
-<<<<<<< HEAD
-#: fe-secure-openssl.c:1068
-=======
 #: fe-secure-openssl.c:909
->>>>>>> 3d6a8289
 #, c-format
 msgid "could not read root certificate file \"%s\": %s"
 msgstr "n'a pas pu lire le certificat racine « %s » : %s"
 
-<<<<<<< HEAD
-#: fe-secure-openssl.c:1120
-=======
 #: fe-secure-openssl.c:961
->>>>>>> 3d6a8289
 #, c-format
 msgid ""
 "could not get home directory to locate root certificate file\n"
@@ -2798,11 +1819,7 @@
 "n'a pas pu obtenir le répertoire personnel pour situer le fichier de certificat racine.\n"
 "Fournissez le fichier, utilisez les racines de confiance du système avec sslrootcert=system, ou modifiez sslmode pour désactiver la vérification du certificat par le serveur."
 
-<<<<<<< HEAD
-#: fe-secure-openssl.c:1123
-=======
 #: fe-secure-openssl.c:964
->>>>>>> 3d6a8289
 #, c-format
 msgid ""
 "root certificate file \"%s\" does not exist\n"
@@ -2811,36 +1828,21 @@
 "le fichier de certificat racine « %s » n'existe pas.\n"
 "Fournissez le fichier, utilisez les racines de confiance du système avec sslrootcert=system, ou modifiez sslmode pour désactiver la vérification du certificat par le serveur."
 
-<<<<<<< HEAD
-#: fe-secure-openssl.c:1158
-=======
 #: fe-secure-openssl.c:999
->>>>>>> 3d6a8289
 #, c-format
 msgid "could not open certificate file \"%s\": %s"
 msgstr "n'a pas pu ouvrir le certificat « %s » : %s"
 
-<<<<<<< HEAD
-#: fe-secure-openssl.c:1176
-=======
 #: fe-secure-openssl.c:1017
->>>>>>> 3d6a8289
 #, c-format
 msgid "could not read certificate file \"%s\": %s"
 msgstr "n'a pas pu lire le certificat « %s » : %s"
 
-<<<<<<< HEAD
-#: fe-secure-openssl.c:1200
-=======
 #: fe-secure-openssl.c:1041
->>>>>>> 3d6a8289
 #, c-format
 msgid "could not establish SSL connection: %s"
 msgstr "n'a pas pu établir la connexion SSL : %s"
 
-<<<<<<< HEAD
-#: fe-secure-openssl.c:1232
-=======
 #: fe-secure-openssl.c:1058
 #, c-format
 msgid "WARNING: sslkeylogfile support requires OpenSSL\n"
@@ -2852,196 +1854,111 @@
 msgstr "ATTENTION : libpq n'a pas été construit avec le support de sslkeylogfile\n"
 
 #: fe-secure-openssl.c:1090
->>>>>>> 3d6a8289
 #, c-format
 msgid "could not set SSL Server Name Indication (SNI): %s"
 msgstr "n'a pas pu configurer le SSL Server Name Indication (SNI) : %s"
 
-<<<<<<< HEAD
-#: fe-secure-openssl.c:1249
-=======
 #: fe-secure-openssl.c:1107
->>>>>>> 3d6a8289
 #, c-format
 msgid "could not set SSL ALPN extension: %s"
 msgstr "n'a pas pu configurer l'extension ALPN de SSL : %s"
 
-<<<<<<< HEAD
-#: fe-secure-openssl.c:1292
-=======
 #: fe-secure-openssl.c:1150
->>>>>>> 3d6a8289
 #, c-format
 msgid "could not load SSL engine \"%s\": %s"
 msgstr "n'a pas pu charger le moteur SSL « %s » : %s"
 
-<<<<<<< HEAD
-#: fe-secure-openssl.c:1303
-=======
 #: fe-secure-openssl.c:1161
->>>>>>> 3d6a8289
 #, c-format
 msgid "could not initialize SSL engine \"%s\": %s"
 msgstr "n'a pas pu initialiser le moteur SSL « %s » : %s"
 
-<<<<<<< HEAD
-#: fe-secure-openssl.c:1318
-=======
 #: fe-secure-openssl.c:1176
->>>>>>> 3d6a8289
 #, c-format
 msgid "could not read private SSL key \"%s\" from engine \"%s\": %s"
 msgstr "n'a pas pu lire la clé privée SSL « %s » à partir du moteur « %s » : %s"
 
-<<<<<<< HEAD
-#: fe-secure-openssl.c:1331
-=======
 #: fe-secure-openssl.c:1189
->>>>>>> 3d6a8289
 #, c-format
 msgid "could not load private SSL key \"%s\" from engine \"%s\": %s"
 msgstr "n'a pas pu charger la clé privée SSL « %s » à partir du moteur « %s » : %s"
 
-<<<<<<< HEAD
-#: fe-secure-openssl.c:1368
-=======
 #: fe-secure-openssl.c:1226
->>>>>>> 3d6a8289
 #, c-format
 msgid "certificate present, but not private key file \"%s\""
 msgstr "le certificat est présent, mais la clé privée « %s » est absente"
 
-<<<<<<< HEAD
-#: fe-secure-openssl.c:1371
-=======
 #: fe-secure-openssl.c:1229
->>>>>>> 3d6a8289
 #, c-format
 msgid "could not stat private key file \"%s\": %m"
 msgstr "n'a pas pu interroger le fichier de clé privée « %s » : %m"
 
-<<<<<<< HEAD
-#: fe-secure-openssl.c:1379
-=======
 #: fe-secure-openssl.c:1237
->>>>>>> 3d6a8289
 #, c-format
 msgid "private key file \"%s\" is not a regular file"
 msgstr "le fichier de clé privée « %s » n'est pas un fichier"
 
-<<<<<<< HEAD
-#: fe-secure-openssl.c:1412
-=======
 #: fe-secure-openssl.c:1270
->>>>>>> 3d6a8289
 #, c-format
 msgid "private key file \"%s\" has group or world access; file must have permissions u=rw (0600) or less if owned by the current user, or permissions u=rw,g=r (0640) or less if owned by root"
 msgstr "le fichier de clé privée « %s » a des droits d'accès pour le groupe ou le monde ; le fichier doit avoir les droits u=rw (0600) ou moins si le propriétaire est l'utilisateur courant, ou les droits u=rw,g=r (0640) ou moins si le propriétaire est root"
 
-<<<<<<< HEAD
-#: fe-secure-openssl.c:1436
-=======
 #: fe-secure-openssl.c:1294
->>>>>>> 3d6a8289
 #, c-format
 msgid "could not load private key file \"%s\": %s"
 msgstr "n'a pas pu charger le fichier de clé privée « %s » : %s"
 
-<<<<<<< HEAD
-#: fe-secure-openssl.c:1452
-=======
 #: fe-secure-openssl.c:1310
->>>>>>> 3d6a8289
 #, c-format
 msgid "certificate does not match private key file \"%s\": %s"
 msgstr "le certificat ne correspond pas à la clé privée « %s » : %s"
 
-<<<<<<< HEAD
-#: fe-secure-openssl.c:1521
-=======
 #: fe-secure-openssl.c:1379
->>>>>>> 3d6a8289
 #, c-format
 msgid "SSL error: certificate verify failed: %s"
 msgstr "erreur SSL : échec de la vérification du certificat : %s"
 
-<<<<<<< HEAD
-#: fe-secure-openssl.c:1566
-=======
 #: fe-secure-openssl.c:1424
->>>>>>> 3d6a8289
 #, c-format
 msgid "This may indicate that the server does not support any SSL protocol version between %s and %s."
 msgstr "Ceci pourrait indiquer que le serveur ne supporte aucune des versions du protocole SSL entre %s et %s."
 
-<<<<<<< HEAD
-#: fe-secure-openssl.c:1598
-=======
 #: fe-secure-openssl.c:1456
->>>>>>> 3d6a8289
 #, c-format
 msgid "direct SSL connection was established without ALPN protocol negotiation extension"
 msgstr "la connexion SSL directe a été établie sans l'extension de négociation du protocole ALPN"
 
-<<<<<<< HEAD
-#: fe-secure-openssl.c:1610
-=======
 #: fe-secure-openssl.c:1468
->>>>>>> 3d6a8289
 #, c-format
 msgid "SSL connection was established with unexpected ALPN protocol"
 msgstr "la connexion SSL a été établie avec un protocole ALPN inattendu"
 
-<<<<<<< HEAD
-#: fe-secure-openssl.c:1627
-=======
 #: fe-secure-openssl.c:1485
->>>>>>> 3d6a8289
 #, c-format
 msgid "certificate could not be obtained: %s"
 msgstr "le certificat n'a pas pu être obtenu : %s"
 
-<<<<<<< HEAD
-#: fe-secure-openssl.c:1734
-=======
 #: fe-secure-openssl.c:1564
->>>>>>> 3d6a8289
 #, c-format
 msgid "no SSL error reported"
 msgstr "aucune erreur SSL reportée"
 
-<<<<<<< HEAD
-#: fe-secure-openssl.c:1777
-=======
 #: fe-secure-openssl.c:1607
->>>>>>> 3d6a8289
 #, c-format
 msgid "SSL error code %lu"
 msgstr "code d'erreur SSL %lu"
 
-<<<<<<< HEAD
-#: fe-secure-openssl.c:2076
-=======
 #: fe-secure-openssl.c:1909
->>>>>>> 3d6a8289
 #, c-format
 msgid "WARNING: sslpassword truncated\n"
 msgstr "ATTENTION : sslpassword tronqué\n"
 
-<<<<<<< HEAD
-#: fe-secure.c:248
-=======
 #: fe-secure.c:233
->>>>>>> 3d6a8289
 #, c-format
 msgid "could not receive data from server: %s"
 msgstr "n'a pas pu recevoir des données depuis le serveur : %s"
 
-<<<<<<< HEAD
-#: fe-secure.c:419
-=======
 #: fe-secure.c:404
->>>>>>> 3d6a8289
 #, c-format
 msgid "could not send data to server: %s"
 msgstr "n'a pas pu transmettre les données au serveur : %s"
@@ -3051,11 +1968,6 @@
 msgid "unrecognized socket error: 0x%08X/%d"
 msgstr "erreur de socket non reconnue : 0x%08X/%d"
 
-<<<<<<< HEAD
-#, c-format
-#~ msgid "keepalives parameter must be an integer"
-#~ msgstr "le paramètre keepalives doit être un entier"
-=======
 #~ msgid "GSSAPI context establishment error"
 #~ msgstr "erreur d'établissement du contexte GSSAPI"
 
@@ -3083,5 +1995,4 @@
 
 #, c-format
 #~ msgid "protocol version not supported by server: client uses %u.%u, server supports up to %u.%u"
-#~ msgstr "version du protocole non supportée par le serveur : le client utilise %u.%u, le serveur supporte jusqu'à %u.%u"
->>>>>>> 3d6a8289
+#~ msgstr "version du protocole non supportée par le serveur : le client utilise %u.%u, le serveur supporte jusqu'à %u.%u"